// background colors for attributes and panels
$grade-a-color: #219653;
$grade-b-color: #60ac0e;
$grade-c-color: #c88f01;
$grade-d-color: #e07312;
$grade-e-color: #eb5757;
$grade-unknown-color: #4f4f4f;
$evaluation-good-color: #219653;
$evaluation-average-color: #f2994a;
$evaluation-bad-color: #eb5757;
$evaluation-unknown-color: #4f4f4f;
//** add options to found5 //
.row.full-width {
    width: 100%;
    max-width: 100%;
}

.full-width {
    width: 100%;
    max-width: 100%;
}

//
hr.floatclear {
    background: none;
    border: 0;
    clear: both;
    display: block;
    float: none;
    font-size: 0;
    height: 0;
    margin: 0;
    overflow: hidden;
    padding: 0;
    visibility: hidden;
    width: 0;
}

hr.floatleft {
    background: none;
    border: 0;
    clear: left;
    display: block;
    float: none;
    font-size: 0;
    height: 0;
    margin: 0;
    overflow: hidden;
    padding: 0;
    visibility: hidden;
    width: 0;
}

hr.floatright {
    background: none;
    border: 0;
    clear: right;
    display: block;
    float: none;
    font-size: 0;
    height: 0;
    margin: 0;
    padding: 0;
    overflow: hidden;
    visibility: hidden;
    width: 0;
}

.data_table label,
.data_table input {
    display: inline;
}

.data_table input,
.data_table select {
    font-size: 1em;
}

.nutriment_label {
    text-align: left;
    width: 300px;
}

.nutriment_value {
    text-align: right;
}

.nutriment_subx {
    font-size: 0.9em;
}

.data_table .nutriment_sub .nutriment_label {
    padding-left: 20px;
}

.data_table .nutriment_sub_sub .nutriment_label {
    padding-left: 40px;
}

input.nutriment_value {
    height: 2.3125rem;
    width: 5rem;
}

select.nutriment_unit {
    margin-bottom: 0;
    width: 5rem;
}

thead,
tbody {
    margin: 0;
    padding: 0;
}

.data_table {
    border-collapse: collapse;
    margin-top: 20px;
    padding: 0;
    vertical-align: middle;
}

.data_table td,
.data_table th {
    margin: 0;
    padding: 0.2rem;
    padding-left: 0.5rem;
}

.data_table .nutriment_head {
    background-color: #88f;
    color: #fff;
}

.data_table .nutriment_main {
    background-color: #ddf;
    border-top: 3px solid #fff;
}

.data_table .nutriment_sub,
.data_table .nutriment_sub td {
    background-color: #eef;
    border-top: 1px solid #ddf;
}

.ui-autocomplete li {
    font-size: 1em;
}

#nutriment_carbon-footprint_tr {
    background-color: #dfd;
}

ul.products {
    list-style: none;
    margin: 0;
    padding: 0;
}

.products li {
    display: block;
    float: left;
    text-align: center;
}

.products a {
    display: block;
    height: 167px;
    margin: 10px;
    overflow: hidden;
    padding: 10px;
    width: 120px;
    word-wrap: break-word;
}

.products div {
    display: table-cell;
    height: 100px;
    line-height: 100px;
    margin: 0;
    padding: 0;
    text-align: center;
    vertical-align: middle;
    width: 120px;
}

.products a:hover {
    background: #f4f4f4;
}

.products img {
    vertical-align: middle;
}

#pages {
    margin-top: 1.5rem;
}

a {
    text-decoration: none;
}

strong {
    font-weight: 700 !important
}

a,
a:visited,
a:hover {}

a:hover {
    text-decoration: underline;
}

a.button {
    color: #fff;
    &.white {
      color:$primary-color;
    }
}

a.button:hover {
    text-decoration: none;
    box-shadow: 0 0 0px 1px #0087c2AA;
}

.level_3,
a.level_3,
a:visited.level_3,
a:hover.level_3 {
    color: red;
}

.level_2,
a.level_2,
a:visited.level_2,
a:hover.level_2 {
    color: #ff8c00;
}

.level_1,
a.level_1,
a:visited.level_1,
a:hover.level_1 {
    color: green;
}

#select_country_li .select2-container--default .select2-selection--single {
    border-radius: 0;
    font-size: 0.875rem;
    height: 1.75rem;
    position: relative;
    top: 0.53125rem;
    width: 10rem;
}

nav.tab-bar>div {
    padding-top: 4px;
}

.left-small {
    border-right: 0;
}

.right-small {
    border-left: 0;
}

.tab-bar-section.middle {
    right: 0;
}

#aside_column {
    padding: 1rem;
}

.side-nav li a:not(.button) {
    margin: 0 -1rem;
    padding: 0.4375rem 1rem;
}

.side-nav li a:not(.button):hover,
.side-nav li a:not(.button):focus {}

@media only screen and (max-width: 64em) {
    a.button.icon {
        font-size: 1rem;
        height: 2rem;
        padding: 0.5rem;
        width: 2rem;
    }
}

.products {
    line-height: 1.2;
}

.dark {
    color: #f0f0f0;
}

.dark h4 {
    color: #fff;
}

.dark a,
.dark a:hover,
.dark a:visited {
    color: #fff;
}

#main_column {
    padding-bottom: 2rem;
}

.example {
    color: green;
    font-size: 0.8em;
}

.note {
    font-size: 0.8em;
}

.example,
.note {
    margin: 4px 0 0 4px;
}

.tag.user_defined {
    font-style: italic;
}

.button-group ul {
    height: 400px;
    overflow: auto;
}

.top-bar-section ul li>a {
    text-decoration: none;
}

p.details {
    color: gray;
    font-size: 0.8em;
}

.select2-dropdown.select2-dropdown--below {
    margin-top: 10px;
}

@media only screen and (max-width: 40em) {
    h2 {
        font-weight: bold;
        font-size: 1.2em;
    }
}

details.recent {
    margin-left: 1.5em;
    cursor: pointer;
}

.top-bar .button,
.top-bar button {
    padding-top: 0.4rem;
    padding-bottom: 0.4rem;
}

.button.small,
button.small,
button.tiny,
.button.tiny {
    padding: 0.5rem;
    padding-left: 0.75rem;
    padding-right: 0.75rem;
}

.postfix.button.small,
button.postfix.small {
    padding: 0;
}

.icon {
    display: inline-block;
    fill: currentColor;
    margin-left: 0.25em;
    margin-right: 0.25em;
    overflow: hidden;
    vertical-align: middle;
    font-size: 18px;
    width: 1em;
    height: 1em;
}

h3>.icon {
    font-size: 24px;
}

h4>.icon {
    font-size: 24px;
}

.ingredients_analysis {
    font-size: 1rem;
    padding-left: 0.2rem;
    padding-right: 1rem;
    .icon {
        width: 32px;
        height: 32px;
        vertical-align: middle;
    }
    &.red {
        background-color: $evaluation-bad-color;
    }
    &.orange {
        background-color: $evaluation-average-color;
    }
    &.green {
        background-color: $evaluation-good-color;
    }
    &.grey {
        background-color: $evaluation-unknown-color;
    }
}

.red {
    color: $evaluation-bad-color;
}

.orange {
    color: $evaluation-average-color;
}

.green {
    color: $evaluation-good-color;
}

.grey {
    color: $evaluation-unknown-color;
}

.percent_bar {
    background-color: #88bbff;
}

.percent_bar.red {
    background-color: $evaluation-bad-color;
}

.percent_bar.orange {
    background-color: $evaluation-average-color;
}

.percent_bar.green {
    background-color: $evaluation-good-color;
}

a[aria-controls="idOfLeftMenu"] {
    &.anonymous {
        color: white;
    }
    &.loggedin {
        color: #ffe681;
    }
    .icon {
        font-size: 1.8rem;
    }
}

.share_button,
.edit_button {
    //float: right;
}

.delete_button {
    float: right;
    margin-right: 10px;
}
.buttons_prod {
  display:flex;
}
.country_language_selection {
    float: left;
}

.search_and_links {
    float: right;
}

.rev_summary {
    .rev_previous {
        margin-right: 2em;
    }
    .rev_next {
        margin-left: 2em;
    }
<<<<<<< HEAD
=======
  }
}

.match_icons {
  height:48px;
  margin-right:4px;
}

.additives_efsa_evaluation_overexposure_risk_high { color:red }
.additives_efsa_evaluation_overexposure_risk_moderate { color:#ff6600 }


// List of products with cards (e.g. search results, facets)
.search_results li {
  position: relative;
}

.list_product_banner {
  border-top-left-radius:8px;
  border-top-right-radius:8px;
  padding:2px;
  display:block;
  color:white;
  font-size:0.8rem;
  text-align:center;
}

.list_product_banner_does_not_match {
  background-color:$grade-e-color;
}

.list_product_banner_may_not_match {
  background-color:$grade-d-color;
}

.list_product_banner_unknown_match {
  background-color: #888;
}

.list_product_banner_poor_match {
  background-color: $grade-c-color;
}

.list_product_banner_good_match {
  background-color: $grade-b-color;
}

.list_product_banner_very_good_match {
  background-color: $grade-a-color;
}

.list_product_content {
  border-bottom-left-radius:8px;
  border-bottom-right-radius:8px;
  padding:10px;
  display:block;
  background-color:#eee;
  position:relative;
}

.list_product_unranked {
  border-radius:8px;
  padding:10px;
  display:block;
  background-color:#eee;
}

.list_product_a:hover {
  background-color:#ddd;
  text-decoration:none;
}

.list_product_a_match_yes {
  background-color:#cfc;
}

.list_product_a_match_yes:hover {
  background-color:#afa;
}

.list_product_a_match_no {
  background-color:#fcc;
}

.list_product_a_match_no:hover {
  background-color:#faa;
}

.search_results .list_display_barcode {
  color: black;
  font-size: .8em;
  display: block; // one line for barcode, to keep thing homogeneous
}

.search_results .list_edit_link img {
  height: 1em;
}

.search_results .list_edit_link {
  position: absolute;
  top: 0;
  right: 0;
  padding: 0 0.5em;
  border-radius: .3em;
}

.search_results .list_edit_link:hover {
  background-color: #aaf;
>>>>>>> d73e58fe
}

html[dir="rtl"] {
    .tab-bar-section.middle {
        left: 0;
        right: $tabbar-icon-width;
    }
    .share_button,
    .edit_button {
        float: left;
    }
    .delete_button {
        float: left;
        margin-right: unset;
        margin-left: 10px;
    }
    .country_language_selection {
        float: right;
    }
    .search_and_links {
        float: left;
    }
    .rev_summary {
        .rev_previous {
            margin-left: 2em;
        }
        .rev_next {
            margin-right: 2em;
        }
    }
}

.match_icons {
    height: 48px;
    margin-right: 4px;
}

.additives_efsa_evaluation_overexposure_risk_high {
    color: red
}

.additives_efsa_evaluation_overexposure_risk_moderate {
    color: #ff6600
}

.tabs a:focus {
    outline: none;
}

.tabs a:hover {
    text-decoration: none;
}

.tab_products-title.active {
    border-bottom: 1px solid grey;
}

// from https://www.w3.org/WAI/tutorials/forms/labels/
.visuallyhidden {
    border: 0;
    clip: rect(0 0 0 0);
    height: 1px;
    margin: -1px;
    overflow: hidden;
    padding: 0;
    position: absolute;
    width: 1px;
}

.f-dropdown {
    max-width: 300px;
}

#preferences_switch input:checked+label {
  
}

.ecoscore_panel {
    border-radius: 1rem;
}

.ecoscore_panel li:hover {
    background-color: transparent;
    cursor: default;
}

.ecoscore_panel ul {
    list-style-type: none;
}

#ecoscore_panel_lca {
    background-color: #fafafa;
}

#ecoscore_panel_production_system {
    background-color: #e1fdd4;
}

#ecoscore_panel_origins {
    background-color: #d6f5ff;
}

#ecoscore_panel_threatened_species {
    background-color: #ffe4d1;
}

#ecoscore_panel_packaging {
    background-color: #fff6d5;
}

.agribalyse_impact_bar {
    background-color: #ffbb88;
    height: 1.2rem;
    float: left;
}

.agribalyse_impact_bar_full {
    width: 200px;
    background-color: #eeeeee;
    height: 1.2rem;
}

// CSS filters to color SVG images
// Filters generated from https://codepen.io/sosuke/pen/Pjoqqp
.filter-green {
    filter: invert(43%) sepia(100%) saturate(320%) hue-rotate(93deg) brightness(89%) contrast(97%);
}

.filter-red {
    // loss: 4.0, close enough
    filter: invert(43%) sepia(45%) saturate(992%) hue-rotate(314deg) brightness(99%) contrast(89%);
}

.filter-orange {
    filter: invert(83%) sepia(20%) saturate(6233%) hue-rotate(327deg) brightness(101%) contrast(90%);
}

.filter-darkorange {
    filter: invert(47%) sepia(24%) saturate(4013%) hue-rotate(4deg) brightness(98%) contrast(86%);
}

.filter-grey {
    filter: invert(30%) sepia(0%) saturate(0%) hue-rotate(29deg) brightness(97%) contrast(89%);
}


/* Accessibility: Adding focus styles on the outer-box of the fake checkbox used for the Foundation switch to classify products according to one's preferences */

.switch input[type="checkbox"]:focus+label::after {
    outline: rgb(59, 153, 252) auto 5px;
}

// Attributes cards in summary
.attribute_card {
    border-radius: 8px;
    padding: 1rem;
    min-height: 96px;
    display: block;
}

a.attribute_card {
    color: $body-font-color;
}

a.attribute_card:hover {
    text-decoration: none;
}

// Knowledge panels
// We need a large padding inside panel content so that we can see
// the hierarchy of panels that contain other panels
.panel_content {
    clear: left;
    margin-top: 1rem;
    padding-left: 2rem !important;
    padding-right: 2rem !important;
}

.panel_content_card {
    margin-top: 1rem;
}

.evaluation_good_title {
    color: $evaluation-good-color;
}

.evaluation_average_title {
    color: $evaluation-average-color;
}

.evaluation_bad_title {
    color: $evaluation-bad-color;
}

.evaluation_unknown_title {
    color: $evaluation-unknown-color;
}

.evaluation_neutral_title {
    color: $grade-unknown-color;
}

.text_good {
  background-color:rgba($evaluation-good-color,0.1) !important;
}

.text_average {
  background-color:rgba($evaluation-average-color,0.1) !important;
}

.text_bad {
  background-color:rgba($evaluation-bad-color,0.1) !important;
}

.text_info {
  background-color:$info-color !important;
}

.text_warning {
  background-color:$warning-color !important;
  color: white;
}

.text_error {
  background-color:$alert-color !important;
}





.grade_unknown {
    background-color: $white !important;
}

a.grade_unknown:hover {
    background-color: rgba($grade-unknown-color, 0.2) !important;
}

.grade_unknown_tile {
    color: $grade-unknown-color;
}

.grade_a {
    background-color: rgba($grade-a-color, 0.1) !important;
}

a.grade_a:hover {
    background-color: rgba($grade-a-color, 0.2) !important;
}

.grade_a_title {
    color: $grade-a-color;
}

.grade_b {
    background-color: rgba($grade-b-color, 0.1) !important;
}

a.grade_b:hover {
    background-color: rgba($grade-b-color, 0.2) !important;
}

.grade_b_title {
    color: $grade-b-color;
}

.grade_c {
    background-color: rgba($grade-c-color, 0.1) !important;
}

a.grade_c:hover {
    background-color: rgba($grade-c-color, 0.2) !important;
}

.grade_c_title {
    color: $grade-c-color;
}

.grade_d {
    background-color: rgba($grade-d-color, 0.1) !important;
}

a.grade_d:hover {
    background-color: rgba($grade-d-color, 0.2) !important;
}

.grade_d_title {
    color: $grade-d-color;
}

.grade_e {
    background-color: rgba($grade-e-color, 0.1) !important;
}

a.grade_e:hover {
    background-color: rgba($grade-e-color, 0.2) !important;
}

.grade_e_title {
    color: $grade-e-color;
}

#main_column {
    >h1,
    >p {
        display: none;
    }
}
@include foundation-card;

////
.button {
  border-radius:$button-radius;
}
.align-center {align-items:center;}

/* Recommended icon sizes */
span.size-20 {
  font-size: 20px;
  font-variation-settings: 'OPSZ' 20;
}
span.size-24 {
  font-size: 24px;
  font-variation-settings: 'OPSZ' 24;
}
span.size-40 {
  font-size: 40px;
  font-variation-settings: 'OPSZ' 40;
}
span.size-48 {
  font-size: 48px;
  font-variation-settings: 'OPSZ' 48;
}


span.ico-bold {
  font-variation-settings: 'wght' 700;
}

@import "topbar";
@import "footer";
@import "product-list" ;
@import "product-page" ;
@import "inputs_redesign" ;<|MERGE_RESOLUTION|>--- conflicted
+++ resolved
@@ -495,23 +495,49 @@
     .rev_next {
         margin-left: 2em;
     }
-<<<<<<< HEAD
-=======
-  }
+}
+
+html[dir="rtl"] {
+    .tab-bar-section.middle {
+        left: 0;
+        right: $tabbar-icon-width;
+    }
+    .share_button,
+    .edit_button {
+        float: left;
+    }
+    .delete_button {
+        float: left;
+        margin-right: unset;
+        margin-left: 10px;
+    }
+    .country_language_selection {
+        float: right;
+    }
+    .search_and_links {
+        float: left;
+    }
+    .rev_summary {
+        .rev_previous {
+            margin-left: 2em;
+        }
+        .rev_next {
+            margin-right: 2em;
+        }
+    }
 }
 
 .match_icons {
-  height:48px;
-  margin-right:4px;
-}
-
-.additives_efsa_evaluation_overexposure_risk_high { color:red }
-.additives_efsa_evaluation_overexposure_risk_moderate { color:#ff6600 }
-
-
-// List of products with cards (e.g. search results, facets)
-.search_results li {
-  position: relative;
+    height: 48px;
+    margin-right: 4px;
+}
+
+.additives_efsa_evaluation_overexposure_risk_high {
+    color: red
+}
+
+.additives_efsa_evaluation_overexposure_risk_moderate {
+    color: #ff6600
 }
 
 .list_product_banner {
@@ -605,50 +631,47 @@
 
 .search_results .list_edit_link:hover {
   background-color: #aaf;
->>>>>>> d73e58fe
-}
-
-html[dir="rtl"] {
-    .tab-bar-section.middle {
-        left: 0;
-        right: $tabbar-icon-width;
-    }
-    .share_button,
-    .edit_button {
-        float: left;
-    }
-    .delete_button {
-        float: left;
-        margin-right: unset;
-        margin-left: 10px;
-    }
-    .country_language_selection {
-        float: right;
-    }
-    .search_and_links {
-        float: left;
-    }
-    .rev_summary {
-        .rev_previous {
-            margin-left: 2em;
-        }
-        .rev_next {
-            margin-right: 2em;
-        }
-    }
-}
-
-.match_icons {
-    height: 48px;
-    margin-right: 4px;
-}
-
-.additives_efsa_evaluation_overexposure_risk_high {
-    color: red
-}
-
-.additives_efsa_evaluation_overexposure_risk_moderate {
-    color: #ff6600
+}
+
+// Horizontally and vertically center images
+.list_product_img_div {
+  height:100px;
+  text-align:center;
+  line-height:100px;
+}
+
+.list_product_img {
+  height:auto;
+  display:inline-block;
+  vertical-align:middle;
+}
+
+.list_product_name {
+  margin-top:0.2rem;
+  line-height:20px;
+}
+
+.list_product_icons {
+  height:24px;
+  margin-right:0.2rem;
+  margin-top:0.2rem;
+}
+
+
+// For small screen, cards take the full width, move the image to the left
+@media #{$small-only} { 
+  .list_product_img_div { width:100px;float:left;margin-right:1em; }
+  .list_product_a { min-height:120px; }
+  .list_product_icons { height:36px; }
+}
+
+// For medium screen, force the height of the product name so that icons
+// below are vertically aligned with other cards on the same line
+@media #{$medium-up} {
+  .list_product_name {
+    height:80px;
+    overflow:hidden;
+  }
 }
 
 .tabs a:focus {
