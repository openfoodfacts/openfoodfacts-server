// Fonts

// From https://google-webfonts-helper.herokuapp.com/fonts/public-sans?subsets=latin,latin-ext,vietnamese :
/* public-sans-regular - vietnamese_latin-ext_latin */
@font-face {
  font-family: "Public Sans";
  font-style: normal;
  font-weight: 400;
  src: url("/fonts/public-sans-v14-vietnamese_latin-ext_latin-regular.eot"); /* IE9 Compat Modes */
  src: local(""),
    url("/fonts/public-sans-v14-vietnamese_latin-ext_latin-regular.eot?#iefix")
      format("embedded-opentype"),
    /* IE6-IE8 */
      url("/fonts/public-sans-v14-vietnamese_latin-ext_latin-regular.woff2")
      format("woff2"),
    /* Super Modern Browsers */
      url("/fonts/public-sans-v14-vietnamese_latin-ext_latin-regular.woff")
      format("woff"),
    /* Modern Browsers */
      url("/fonts/public-sans-v14-vietnamese_latin-ext_latin-regular.ttf")
      format("truetype"),
    /* Safari, Android, iOS */
      url("/fonts/public-sans-v14-vietnamese_latin-ext_latin-regular.svg#PublicSans")
      format("svg"); /* Legacy iOS */
}

// Font for Material Icons
// variable to prevent sonar-cloud to complain that there isn't a generic family for the icon font
$material-icons: "Material Icons";
@font-face {
  font-family: "Material Icons";
  font-style: normal;
  font-weight: 400;
  src: local(""), url("/fonts/material-icons-v139.woff2") format("woff2"),
    url("/fonts/material-icons-v139.ttf") format("truetype");
}

.material-icons {
  font-family: $material-icons;
  font-weight: normal;
  font-style: normal;
  font-size: 24px;
  line-height: 1;
  letter-spacing: normal;
  text-transform: none;
  display: inline-block;
  white-space: nowrap;
  word-wrap: normal;
  direction: ltr;
  font-feature-settings: "liga";
  -webkit-font-feature-settings: "liga";
  -webkit-font-smoothing: antialiased;
}

// OFF colored blocks
// combine classes block_light or block_dark with a color like block_ristreto

.block_off a {
  text-decoration: underline;
}

.block_dark {
  color: $white;
}

.block_light {
  color: $black;
}

.block_dark.block_off a {
  color: $white;
}

.block_ristreto {
  background-color: $ristreto;
}

.block_latte {
  background-color: $latte;
}

.block_cappucino {
  background-color: $cappucino;
}

.block_light_yellow {
  background-color: #e3f6ff;
}

.block_main {
  background-color: #fff2df;
}

// background colors for attributes and panels
$grade-a-color: #219653;
$grade-b-color: #60ac0e;
$grade-c-color: #c88f01;
$grade-d-color: #e07312;
$grade-e-color: #eb5757;
$grade-unknown-color: #4f4f4f;
$evaluation-good-color: #219653;
$evaluation-average-color: #f2994a;
$evaluation-bad-color: #eb5757;
$evaluation-unknown-color: #4f4f4f;
//** add options to found5 //
.row.full-width {
  width: 100%;
  max-width: 100%;
}

.full-width {
  width: 100%;
  max-width: 100%;
}

//
hr.floatclear {
  background: none;
  border: 0;
  clear: both;
  display: block;
  float: none;
  font-size: 0;
  height: 0;
  margin: 0;
  overflow: hidden;
  padding: 0;
  visibility: hidden;
  width: 0;
}

hr.floatleft {
  background: none;
  border: 0;
  clear: left;
  display: block;
  float: none;
  font-size: 0;
  height: 0;
  margin: 0;
  overflow: hidden;
  padding: 0;
  visibility: hidden;
  width: 0;
}

hr.floatright {
  background: none;
  border: 0;
  clear: right;
  display: block;
  float: none;
  font-size: 0;
  height: 0;
  margin: 0;
  padding: 0;
  overflow: hidden;
  visibility: hidden;
  width: 0;
}

.data_table label,
.data_table input {
  display: inline;
}

.data_table input,
.data_table select {
  font-size: 1em;
}

.nutriment_label {
  text-align: left;
  width: 300px;
}

.nutriment_value {
  text-align: right;
}

.nutriment_subx {
  font-size: 0.9em;
}

.data_table .nutriment_sub .nutriment_label {
  padding-left: 20px;
}

.data_table .nutriment_sub_sub .nutriment_label {
  padding-left: 40px;
}

input.nutriment_value {
  height: 2.3125rem;
  width: 5rem;
}

select.nutriment_unit {
  margin-bottom: 0;
  width: 5rem;
}

thead,
tbody {
  margin: 0;
  padding: 0;
}

.data_table {
  border-collapse: collapse;
  margin-top: 20px;
  padding: 0;
  vertical-align: middle;
}

.data_table td,
.data_table th {
  margin: 0;
  padding: 0.2rem;
  padding-left: 0.5rem;
}

.data_table .nutriment_head {
  background-color: #88f;
  color: #fff;
}

.data_table .nutriment_main {
  background-color: #ddf;
  border-top: 3px solid #fff;
}

.data_table .nutriment_sub,
.data_table .nutriment_sub td {
  background-color: #eef;
  border-top: 1px solid #ddf;
}

.ui-autocomplete li {
  font-size: 1em;
}

#nutriment_carbon-footprint_tr {
  background-color: #dfd;
}

ul.products {
  list-style: none;
  margin: 0;
  padding: 0;
}

.products li {
  display: block;
  float: left;
  text-align: center;
}

.products a {
  display: block;
  height: 167px;
  margin: 10px;
  overflow: hidden;
  padding: 10px;
  width: 120px;
  word-wrap: break-word;
}

.products div {
  display: table-cell;
  height: 100px;
  line-height: 100px;
  margin: 0;
  padding: 0;
  text-align: center;
  vertical-align: middle;
  width: 120px;
}

.products a:hover {
  background: #f4f4f4;
}

.products img {
  vertical-align: middle;
}

#pages {
  margin-top: 1.5rem;
}

a {
  text-decoration: none;
}

strong {
  font-weight: 700 !important;
}

a:hover {
  text-decoration: underline;
}

// disable rule below, it interferes with the white-button class
a.disabled_rule_button {
  color: #fff;
  &.white {
    color: $primary-color;
  }
}

a.button:hover {
  text-decoration: none !important;
}

.level_3,
a.level_3,
a:visited.level_3,
a:hover.level_3 {
  color: red;
}

.level_2,
a.level_2,
a:visited.level_2,
a:hover.level_2 {
  color: #ff8c00;
}

.level_1,
a.level_1,
a:visited.level_1,
a:hover.level_1 {
  color: green;
}

#select_country_li .select2-container--default .select2-selection--single {
  border-radius: 0;
  font-size: 0.875rem;
  height: 1.75rem;
  position: relative;
  top: 0.53125rem;
  width: 10rem;
}

nav.tab-bar > div {
  padding-top: 4px;
}

.left-small {
  border-right: 0;
}

.right-small {
  border-left: 0;
}

.tab-bar-section.middle {
  right: 0;
}

@media only screen and (max-width: 64em) {
  a.button.icon {
    font-size: 1rem;
    height: 2rem;
    padding: 0.5rem;
    width: 2rem;
  }
}

.products {
  line-height: 1.2;
}

.dark {
  color: #f0f0f0;
}

.dark h4 {
  color: #fff;
}

.dark a,
.dark a:hover,
.dark a:visited {
  color: #fff;
}

.example {
  color: green;
  font-size: 0.8em;
}

.note {
  font-size: 0.8em;
}

.example,
.note {
  margin: 4px 0 0 4px;
}

.tag.user_defined {
  font-style: italic;
}

.button-group ul {
  height: 400px;
  overflow: auto;
}

.top-bar-section ul li > a {
  text-decoration: none;
}

p.details {
  color: gray;
  font-size: 0.8em;
}

.select2-dropdown.select2-dropdown--below {
  margin-top: 10px;
}

@media only screen and (max-width: 40em) {
  h2 {
    font-weight: bold;
    font-size: 1.2em;
  }
}

details.recent {
  margin-left: 1.5em;
  cursor: pointer;
}

.top-bar .button,
.top-bar button {
  padding-top: 0.2rem;
  padding-bottom: 0.2rem;
}

.button.small,
button.small,
button.tiny,
.button.tiny {
  padding: 0.5rem;
  padding-left: 0.75rem;
  padding-right: 0.75rem;
}

.postfix.button.small,
button.postfix.small {
  padding: 0;
}

.icon {
  display: inline-block;
  fill: currentColor;
  margin-left: 0.25em;
  margin-right: 0.25em;
  overflow: hidden;
  vertical-align: middle;
  font-size: 18px;
  width: 1em;
  height: 1em;
}

// Style material symbols like the SVG icons
.material-symbols-button {
  vertical-align: middle;
  font-size: 18px;
}

h3 > .icon {
  font-size: 24px;
}

h4 > .icon {
  font-size: 24px;
}

.ingredients_analysis {
  font-size: 1rem;
  padding-left: 0.2rem;
  padding-right: 1rem;
  .icon {
    width: 32px;
    height: 32px;
    vertical-align: middle;
  }
  &.red {
    background-color: $evaluation-bad-color;
  }
  &.orange {
    background-color: $evaluation-average-color;
  }
  &.green {
    background-color: $evaluation-good-color;
  }
  &.grey {
    background-color: $evaluation-unknown-color;
  }
}

.red {
  color: $evaluation-bad-color;
}

.orange {
  color: $evaluation-average-color;
}

.green {
  color: $evaluation-good-color;
}

.grey {
  color: $evaluation-unknown-color;
}

.percent_bar {
  background-color: #88bbff;
}

.percent_bar.red {
  background-color: $evaluation-bad-color;
}

.percent_bar.orange {
  background-color: $evaluation-average-color;
}

.percent_bar.green {
  background-color: $evaluation-good-color;
}

a[aria-controls="idOfLeftMenu"] {
  &.anonymous {
    color: white;
  }
  &.loggedin {
    color: #ffe681;
  }
  .icon {
    font-size: 1.8rem;
  }
}

ul.pagination li a {
  color: black;
}

.delete_button {
  float: right;
  margin-right: 10px;
}
.buttons_prod {
  display: flex;
}
.country_language_selection {
  float: left;
}

.search_and_links {
  float: right;
}

.rev_summary {
  .rev_previous {
    margin-right: 2em;
  }
  .rev_next {
    margin-left: 2em;
  }
}

html[dir="rtl"] {
  .tab-bar-section.middle {
    left: 0;
    right: $tabbar-icon-width;
  }
  .share_button,
  .edit_button {
    float: left;
  }
  .delete_button {
    float: left;
    margin-right: unset;
    margin-left: 10px;
  }
  .country_language_selection {
    float: right;
  }
  .search_and_links {
    float: left;
  }
  .rev_summary {
    .rev_previous {
      margin-left: 2em;
    }
    .rev_next {
      margin-right: 2em;
    }
  }
}

.match_icons {
  height: 48px;
  margin-right: 4px;
}

.additives_efsa_evaluation_overexposure_risk_high {
  color: red;
}

.additives_efsa_evaluation_overexposure_risk_moderate {
  color: #ff6600;
}

#prodBanner {
  padding: 5px;
  display: block;
  color: white;
  font-size: 1rem;
  text-align: center;
}

.list_product_banner {
  border-top-left-radius: 8px;
  border-top-right-radius: 8px;
  padding: 2px;
  display: block;
  color: white;
  font-size: 0.8rem;
  text-align: center;
}

.list_product_banner_does_not_match {
  background-color: $grade-e-color;
}

.list_product_banner_may_not_match {
  background-color: $grade-d-color;
}

.list_product_banner_unknown_match {
  background-color: #888;
}

.list_product_banner_poor_match {
  background-color: $grade-c-color;
}

.list_product_banner_good_match {
  background-color: $grade-b-color;
}

.list_product_banner_very_good_match {
  background-color: $grade-a-color;
}

.list_product_content {
  border-radius: 8px;
  padding: 10px;
  display: block;
}

#product_banner {
  color: black;
}

.product_banner_unranked {
  background-color: #dff4ff;
}

.product_banner_does_not_match {
  color: $grade-e-color;
  background-color: scale-color($grade-e-color, $lightness: 50%);
}

.product_banner_may_not_match {
  color: $grade-d-color;
  background-color: scale-color($grade-d-color, $lightness: 50%);
}

.product_banner_unknown_match {
  color: #888;
  background-color: scale-color(#888, $lightness: 50%);
}

.product_banner_poor_match {
  color: $grade-c-color;
  background-color: scale-color($grade-c-color, $lightness: 50%);
}

.product_banner_good_match {
  color: $grade-b-color;
  background-color: scale-color($grade-b-color, $lightness: 50%);
}

.product_banner_very_good_match {
  color: $grade-a-color;
  background-color: scale-color($grade-a-color, $lightness: 50%);
}

#match_title {
  float: left;
}

#match_score_and_status {
  float: right;
}

#product_summary {
  clear: both;
}

.match_status {
  text-align: center;
  display: inline-block;
  font-size: 16px;
  border-radius: 200px;
}

.match_score {
  color: white;
  font-weight: bold;
  padding: 12px 0px;
  width: 50px;
  height: 50px;
  border-radius: 200px;
  display: inline-block;
}

.match_status_does_not_match {
  color: $grade-e-color;
  background-color: scale-color($grade-e-color, $lightness: 75%);
}

.match_status_may_not_match {
  color: $grade-d-color;
  background-color: scale-color($grade-d-color, $lightness: 75%);
}

.match_status_unknown_match {
  color: #888;
  background-color: scale-color(#888, $lightness: 75%);
}

.match_status_poor_match {
  color: $grade-c-color;
  background-color: scale-color($grade-c-color, $lightness: 75%);
}

.match_status_good_match {
  color: $grade-b-color;
  background-color: scale-color($grade-b-color, $lightness: 75%);
}

.match_status_very_good_match {
  color: $grade-a-color;
  background-color: scale-color($grade-a-color, $lightness: 75%);
}

.match_score_does_not_match {
  background-color: $grade-e-color;
}

.match_score_may_not_match {
  background-color: $grade-d-color;
}

.match_score_unknown_match {
  background-color: #888;
}

.match_score_poor_match {
  background-color: $grade-c-color;
}

.match_score_good_match {
  background-color: $grade-b-color;
}

.match_score_very_good_match {
  background-color: $grade-a-color;
}

.search_results .list_display_barcode {
  color: black;
  font-size: 0.8em;
  display: block; // one line for barcode, to keep thing homogeneous
}

.search_results .list_edit_link img {
  height: 1em;
}

.search_results .list_edit_link {
  position: absolute;
  top: 0;
  right: 0;
  padding: 0 0.5em;
  border-radius: 0.3em;
}

.search_results .list_edit_link:hover {
  background-color: #aaf;
}

.tabs a:focus {
  outline: none;
}

.tabs a:hover {
  text-decoration: none;
}

.tab_products-title.active {
  border-bottom: 1px solid grey;
}

// from https://www.w3.org/WAI/tutorials/forms/labels/
.visuallyhidden {
  border: 0;
  clip: rect(0 0 0 0);
  height: 1px;
  margin: -1px;
  overflow: hidden;
  padding: 0;
  position: absolute;
  width: 1px;
}

.f-dropdown {
  max-width: 300px;
}

.ecoscore_panel {
  border-radius: 1rem;
}

.ecoscore_panel li:hover {
  background-color: transparent;
  cursor: default;
}

.ecoscore_panel ul {
  list-style-type: none;
}

#ecoscore_panel_lca {
  background-color: #fafafa;
}

#ecoscore_panel_production_system {
  background-color: #e1fdd4;
}

#ecoscore_panel_origins {
  background-color: #d6f5ff;
}

#ecoscore_panel_threatened_species {
  background-color: #ffe4d1;
}

#ecoscore_panel_packaging {
  background-color: #fff6d5;
}

.agribalyse_impact_bar {
  background-color: #ffbb88;
  height: 1.2rem;
  float: left;
}

.agribalyse_impact_bar_full {
  width: 200px;
  background-color: #eeeeee;
  height: 1.2rem;
}

// CSS filters to color SVG images
// Filters generated from https://codepen.io/sosuke/pen/Pjoqqp
.filter-green {
  filter: invert(43%) sepia(100%) saturate(320%) hue-rotate(93deg)
    brightness(89%) contrast(97%);
}

.filter-red {
  // loss: 4.0, close enough
  filter: invert(43%) sepia(45%) saturate(992%) hue-rotate(314deg)
    brightness(99%) contrast(89%);
}

.filter-orange {
  filter: invert(83%) sepia(20%) saturate(6233%) hue-rotate(327deg)
    brightness(101%) contrast(90%);
}

.filter-darkorange {
  filter: invert(47%) sepia(24%) saturate(4013%) hue-rotate(4deg)
    brightness(98%) contrast(86%);
}

.filter-grey {
  filter: invert(30%) sepia(0%) saturate(0%) hue-rotate(29deg) brightness(97%)
    contrast(89%);
}

/* Accessibility: Adding focus styles on the outer-box of the fake checkbox used for the Foundation switch to classify products according to one's preferences */

.switch input[type="checkbox"]:focus + label::after {
  outline: rgb(59, 153, 252) auto 5px;
}

// Attributes cards in summary
.attribute_card {
  border-radius: 8px;
  padding: 1rem;
  min-height: 96px;
  display: block;
}

a.attribute_card {
  color: $body-font-color;
  text-decoration: none;
}

a.attribute_card:hover {
  text-decoration: none;
}

// Knowledge panels
// We need a large padding inside panel content so that we can see
// the hierarchy of panels that contain other panels
.panel_content {
  clear: left;
  margin-top: 1rem;
  padding-left: 2rem !important;
  padding-right: 2rem !important;
}

.panel_content_card {
  margin-top: 1rem;
}

.evaluation_good_title {
  color: $evaluation-good-color;
}

.evaluation_average_title {
  color: $evaluation-average-color;
}

.evaluation_bad_title {
  color: $evaluation-bad-color;
}

.evaluation_unknown_title {
  color: $evaluation-unknown-color;
}

.evaluation_neutral_title {
  color: $grade-unknown-color;
}

.text_good {
  background-color: rgba($evaluation-good-color, 0.1) !important;
}

.text_average {
  background-color: rgba($evaluation-average-color, 0.1) !important;
}

.text_bad {
  background-color: rgba($evaluation-bad-color, 0.1) !important;
}

.text_info {
  background-color: $info-color !important;
}

.text_warning {
  background-color: $warning-color !important;
  color: white;
}

.text_error {
  background-color: $alert-color !important;
}

.grade_unknown {
  background-color: rgba($grade-unknown-color, 0.1) !important;
}

a.grade_unknown:hover {
  background-color: rgba($grade-unknown-color, 0.2) !important;
}

.grade_unknown_tile {
  color: $grade-unknown-color;
}

.grade_a {
  background-color: rgba($grade-a-color, 0.1) !important;
}

a.grade_a:hover {
  background-color: rgba($grade-a-color, 0.2) !important;
}

.grade_a_title {
  color: $grade-a-color;
}

.grade_b {
  background-color: rgba($grade-b-color, 0.1) !important;
}

a.grade_b:hover {
  background-color: rgba($grade-b-color, 0.2) !important;
}

.grade_b_title {
  color: $grade-b-color;
}

.grade_c {
  background-color: rgba($grade-c-color, 0.1) !important;
}

a.grade_c:hover {
  background-color: rgba($grade-c-color, 0.2) !important;
}

.grade_c_title {
  color: $grade-c-color;
}

.grade_d {
  background-color: rgba($grade-d-color, 0.1) !important;
}

a.grade_d:hover {
  background-color: rgba($grade-d-color, 0.2) !important;
}

.grade_d_title {
  color: $grade-d-color;
}

.grade_e {
  background-color: rgba($grade-e-color, 0.1) !important;
}

a.grade_e:hover {
  background-color: rgba($grade-e-color, 0.2) !important;
}

.grade_e_title {
  color: $grade-e-color;
}

#main_column {
  padding-bottom: 2rem;
  > h1,
  > p {
    display: none;
  }
}

@import "cards";
@include foundation-card;

////
.button {
  border-radius: $button-radius;
}
.align-center {
  align-items: center;
}

/* Recommended icon sizes */
span.size-20 {
  font-size: 20px;
  font-variation-settings: "OPSZ" 20;
}
span.size-24 {
  font-size: 24px;
  font-variation-settings: "OPSZ" 24;
}
span.size-40 {
  font-size: 40px;
  font-variation-settings: "OPSZ" 40;
}
span.size-48 {
  font-size: 48px;
  font-variation-settings: "OPSZ" 48;
}

span.ico-bold {
  font-variation-settings: "wght" 700;
}

@import "topbar";
@import "footer";
@import "product-list";
@import "product-page";
@import "product-form";
@import "inputs_redesign";

.white-button {
  @include button(10, $white);
}

$section-blue: #6d85d9;

.donation-banner,
.donation-banner-footer {
  position: relative;
  display: flex;
  padding: 2rem 0;
  background-color: $section-blue;
  @media #{$small-only} {
    flex-direction: column;
    padding: 1rem 0;
  }
  &__image {
    display: block;
    content: "";
    background: no-repeat url(/images/illustrations/donate-heart.svg);
    min-width: 150px;
    height: 81px;
  }
  &__content {
    display: flex;
    align-items: center;
    flex-direction: row;
    gap: 1rem;
    margin: 0 auto;
    max-width: 100rem;
    @media #{$small-only} {
      flex-direction: column;
      gap: 0;
      margin-top: -2rem;
    }
    &--button {
      appearance: button;
      display: inline-flex;
      flex-direction: row;
      align-items: center;
      gap: 8px;
      height: fit-content;
      margin-bottom: 0;
      @media #{$small-only} {
        order: 3;
      }
    }
    &-paragraphs {
      > p { color: $white; }
      @media #{$small-only} {
        text-align: center;
        order: 2;
        padding: 1rem;
      }
      &--thank-you {
        font-weight: bold;
        span {
          color: red;
          font-size: 1rem;
        }
      }
    }
    &-close {
      align-self: flex-start;
      cursor: pointer;
      color: white;
      opacity: 0.5;
      margin-right: 1rem;
      @media #{$small-only} { 
        position: relative;
        top: -25px;
        margin-right: 2rem;
        align-self: flex-end;
        order: 1;
      }
    }
  }
}

.donation-banner-footer {
  &__content {
    @media #{$small-only} { margin-top: 0; }
  }
}

.footer_social_icon {
  height: 24px;
  vertical-align: middle;
}

// Footer: Scan your everyday foods

#footer_scan {
  font-style: normal;
  font-weight: 700;
  font-size: 22px;
  line-height: 28px;

  display: flex;
  align-items: center;
  text-align: center;

  color: #000000;
}

#footer_install_the_app {
  font-weight: 800;
  font-size: 26px;
  line-height: 30px;
  text-transform: uppercase;
  margin-bottom: 8px;
}

#everyday {
  line-height: 28px;
  font-weight: 800;
  color: #ffffff;

  transform: rotate(2.5deg);
  background-color: #0064c8;
  border-inline: 5px solid #0064c8;
  border-radius: 5px;
  text-transform: uppercase;
  display: inline-block;
}

#foods {
  line-height: 28px;
  font-weight: 800;
  color: #ffffff;

  transform: rotate(-3deg);
  background-color: #ff8714;
  border-inline: 5px solid #ff8714;
  border-radius: 5px;
  text-transform: uppercase;
  display: inline-block;
}

.search_form_accordion_navigation {
  margin-top: 1rem;
}

.search_form_accordion_content {
  padding: rem-calc(16) !important;
}

// Grow the content so that the footer is always at the bottom of the page

#page {
  min-height: 100vh;
  display: flex;
  flex-direction: column;
}

#main_container {
  flex-grow: 1;
  flex-direction: column;
}

#content {
  flex-grow: 1;
}

/* Packaging widget */
/* **************** */
#packagings_components_edit input {
  margin:0;
}

#packagings_components_edit_header {
  background-color:$macchiato;
  border-radius:20px;
  color:white;
  font-weight:600;
  margin:0;
  padding:1rem;
}

.packagings_components_edit_row {
  border-radius:20px;
  margin:0 !important;
  padding:1rem;
}
.packagings_components_edit_row:nth-of-type(even) {
  background-color:$latte;
}

#packagings_components_edit .select2-container .select2-selection--single {
  height: 2.6428571429rem;
}

#packagings_components_edit .select2-container .select2-selection--single .select2-selection__rendered {
  line-height: 2.6428571429rem;
}

.delete_packaging_column {
  padding:0 !important;
}

.delete_packaging {
  margin:0;
}

.delete_packaging > span {
  line-height: 2.6428571429rem;
}

// 1st packaging component is empty and hidden, it is used to add new components
#packaging_0_row {
  display:none;
}

.if-empty-dnone:empty { display: none !important; }

// underline links
#main_container a {
  text-decoration:underline;
}
// except buttons
a.button {
  text-decoration:none !important;
}
// except product cards etc.
a.list_product_a {
  text-decoration:none !important;
}
a.tab_language {
  text-decoration:none !important;
}
a.panel_title {
  text-decoration:none !important;
}
.field_value a {
  text-decoration:none !important;
}
.accordion-navigation a {
  text-decoration:none !important;
}
<<<<<<< HEAD
.products a {
  text-decoration:none !important;
}
.pagination a {
=======
.f-dropdown a {
  text-decoration:none !important;
}
.dataTable a {
>>>>>>> 1571ed7f
  text-decoration:none !important;
}<|MERGE_RESOLUTION|>--- conflicted
+++ resolved
@@ -1351,16 +1351,15 @@
 .accordion-navigation a {
   text-decoration:none !important;
 }
-<<<<<<< HEAD
 .products a {
   text-decoration:none !important;
 }
 .pagination a {
-=======
+  text-decoration:none !important;
+}
 .f-dropdown a {
   text-decoration:none !important;
 }
 .dataTable a {
->>>>>>> 1571ed7f
   text-decoration:none !important;
 }