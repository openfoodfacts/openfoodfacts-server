// Fonts

// From https://google-webfonts-helper.herokuapp.com/fonts/public-sans?subsets=latin,latin-ext,vietnamese :
/* public-sans-regular - vietnamese_latin-ext_latin */
@font-face {
  font-family: "Public Sans";
  font-style: normal;
  font-weight: 400;
  src: url("/fonts/public-sans-v14-vietnamese_latin-ext_latin-regular.eot"); /* IE9 Compat Modes */
  src: local(""),
    url("/fonts/public-sans-v14-vietnamese_latin-ext_latin-regular.eot?#iefix")
      format("embedded-opentype"),
    /* IE6-IE8 */
      url("/fonts/public-sans-v14-vietnamese_latin-ext_latin-regular.woff2")
      format("woff2"),
    /* Super Modern Browsers */
      url("/fonts/public-sans-v14-vietnamese_latin-ext_latin-regular.woff")
      format("woff"),
    /* Modern Browsers */
      url("/fonts/public-sans-v14-vietnamese_latin-ext_latin-regular.ttf")
      format("truetype"),
    /* Safari, Android, iOS */
      url("/fonts/public-sans-v14-vietnamese_latin-ext_latin-regular.svg#PublicSans")
      format("svg"); /* Legacy iOS */
}

// Font for Material Icons
// variable to prevent sonar-cloud to complain that there isn't a generic family for the icon font
$material-icons: "Material Icons";
@font-face {
  font-family: "Material Icons";
  font-style: normal;
  font-weight: 400;
  src: local(""), url("/fonts/material-icons-v139.woff2") format("woff2"),
    url("/fonts/material-icons-v139.ttf") format("truetype");
}

.material-icons {
  font-family: $material-icons;
  font-weight: normal;
  font-style: normal;
  font-size: 24px;
  line-height: 1;
  letter-spacing: normal;
  text-transform: none;
  display: inline-block;
  white-space: nowrap;
  word-wrap: normal;
  direction: ltr;
  -webkit-font-feature-settings: "liga";
  -webkit-font-smoothing: antialiased;
}

// OFF colored blocks
// combine classes block_light or block_dark with a color like block_ristreto

.block_off a {
  text-decoration: underline;
}

.block_dark {
  color: $white;
}

.block_light {
  color: $black;
}

.block_dark.block_off a {
  color: $white;
}

.block_ristreto {
  background-color: $ristreto;
}

.block_latte {
  background-color: $latte;
}

.block_cappucino {
  background-color: $cappucino;
}

.block_light_yellow {
  background-color: #e3f6ff;
}

.block_main {
  background-color: #fff2df;
}

// background colors for attributes and panels
$grade-a-color: #219653;
$grade-b-color: #60ac0e;
$grade-c-color: #c88f01;
$grade-d-color: #e07312;
$grade-e-color: #eb5757;
$grade-unknown-color: #4f4f4f;
$evaluation-good-color: #219653;
$evaluation-average-color: #f2994a;
$evaluation-bad-color: #eb5757;
$evaluation-unknown-color: #4f4f4f;
//** add options to found5 //
.row.full-width {
  width: 100%;
  max-width: 100%;
}

.full-width {
  width: 100%;
  max-width: 100%;
}

//
hr.floatclear {
  background: none;
  border: 0;
  clear: both;
  display: block;
  float: none;
  font-size: 0;
  height: 0;
  margin: 0;
  overflow: hidden;
  padding: 0;
  visibility: hidden;
  width: 0;
}

hr.floatleft {
  background: none;
  border: 0;
  clear: left;
  display: block;
  float: none;
  font-size: 0;
  height: 0;
  margin: 0;
  overflow: hidden;
  padding: 0;
  visibility: hidden;
  width: 0;
}

hr.floatright {
  background: none;
  border: 0;
  clear: right;
  display: block;
  float: none;
  font-size: 0;
  height: 0;
  margin: 0;
  padding: 0;
  overflow: hidden;
  visibility: hidden;
  width: 0;
}

.data_table label,
.data_table input {
  display: inline;
}

.data_table input,
.data_table select {
  font-size: 1em;
}

.nutriment_label {
  text-align: left;
  width: 300px;
}

.nutriment_value {
  text-align: right;
}

.nutriment_subx {
  font-size: 0.9em;
}

.data_table .nutriment_sub .nutriment_label {
  padding-left: 20px;
}

.data_table .nutriment_sub_sub .nutriment_label {
  padding-left: 40px;
}

input.nutriment_value {
  height: 2.3125rem;
  width: 5rem;
}

select.nutriment_unit {
  margin-bottom: 0;
  width: 5rem;
}

thead,
tbody {
  margin: 0;
  padding: 0;
}

.data_table {
  border-collapse: collapse;
  margin-top: 20px;
  padding: 0;
  vertical-align: middle;
}

.data_table td,
.data_table th {
  margin: 0;
  padding: 0.2rem;
  padding-left: 0.5rem;
}

.data_table .nutriment_head {
  background-color: #88f;
  color: #fff;
}

.data_table .nutriment_main {
  background-color: #ddf;
  border-top: 3px solid #fff;
}

.data_table .nutriment_sub,
.data_table .nutriment_sub td {
  background-color: #eef;
  border-top: 1px solid #ddf;
}

.ui-autocomplete li {
  font-size: 1em;
}

#nutriment_carbon-footprint_tr {
  background-color: #dfd;
}

ul.products {
  list-style: none;
  margin: 0;
  padding: 0;
}

.products li {
  display: block;
  float: left;
  text-align: center;
}

.products a {
  display: block;
  height: 167px;
  margin: 10px;
  overflow: hidden;
  padding: 10px;
  width: 120px;
  word-wrap: break-word;
}

.products div {
  display: table-cell;
  height: 100px;
  line-height: 100px;
  margin: 0;
  padding: 0;
  text-align: center;
  vertical-align: middle;
  width: 120px;
}

.products a:hover {
  background: #f4f4f4;
}

.products img {
  vertical-align: middle;
}

#pages {
  margin-top: 1.5rem;
}

a {
  text-decoration: none;
}

strong {
  font-weight: 700 !important;
}

a:hover {
  text-decoration: underline;
}

// disable rule below, it interferes with the white-button class
a.disabled_rule_button {
  color: #fff;
  &.white {
    color: $primary-color;
  }
}

a.button:hover {
  text-decoration: none;
}

.level_3,
a.level_3,
a:visited.level_3,
a:hover.level_3 {
  color: red;
}

.level_2,
a.level_2,
a:visited.level_2,
a:hover.level_2 {
  color: #ff8c00;
}

.level_1,
a.level_1,
a:visited.level_1,
a:hover.level_1 {
  color: green;
}

#select_country_li .select2-container--default .select2-selection--single {
  border-radius: 0;
  font-size: 0.875rem;
  height: 1.75rem;
  position: relative;
  top: 0.53125rem;
  width: 10rem;
}

nav.tab-bar > div {
  padding-top: 4px;
}

.left-small {
  border-right: 0;
}

.right-small {
  border-left: 0;
}

.tab-bar-section.middle {
  right: 0;
}

@media only screen and (max-width: 64em) {
  a.button.icon {
    font-size: 1rem;
    height: 2rem;
    padding: 0.5rem;
    width: 2rem;
  }
}

.products {
  line-height: 1.2;
}

.dark {
  color: #f0f0f0;
}

.dark h4 {
  color: #fff;
}

.dark a,
.dark a:hover,
.dark a:visited {
  color: #fff;
}

.example {
  color: green;
  font-size: 0.8em;
}

.note {
  font-size: 0.8em;
}

.example,
.note {
  margin: 4px 0 0 4px;
}

.tag.user_defined {
  font-style: italic;
}

.button-group ul {
  height: 400px;
  overflow: auto;
}

.top-bar-section ul li > a {
  text-decoration: none;
}

p.details {
  color: gray;
  font-size: 0.8em;
}

.select2-dropdown.select2-dropdown--below {
  margin-top: 10px;
}

@media only screen and (max-width: 40em) {
  h2 {
    font-weight: bold;
    font-size: 1.2em;
  }
}

details.recent {
  margin-left: 1.5em;
  cursor: pointer;
}

.top-bar .button,
.top-bar button {
  padding-top: 0.2rem;
  padding-bottom: 0.2rem;
}

.button.small,
button.small,
button.tiny,
.button.tiny {
  padding: 0.5rem;
  padding-left: 0.75rem;
  padding-right: 0.75rem;
}

.postfix.button.small,
button.postfix.small {
  padding: 0;
}

.icon {
  display: inline-block;
  fill: currentColor;
  margin-left: 0.25em;
  margin-right: 0.25em;
  overflow: hidden;
  vertical-align: middle;
  font-size: 18px;
  width: 1em;
  height: 1em;
}

// Style material symbols like the SVG icons
.material-symbols-button {
  vertical-align: middle;
  font-size: 18px;
}

h3 > .icon {
  font-size: 24px;
}

h4 > .icon {
  font-size: 24px;
}

.ingredients_analysis {
  font-size: 1rem;
  padding-left: 0.2rem;
  padding-right: 1rem;
  .icon {
    width: 32px;
    height: 32px;
    vertical-align: middle;
  }
  &.red {
    background-color: $evaluation-bad-color;
  }
  &.orange {
    background-color: $evaluation-average-color;
  }
  &.green {
    background-color: $evaluation-good-color;
  }
  &.grey {
    background-color: $evaluation-unknown-color;
  }
}

.red {
  color: $evaluation-bad-color;
}

.orange {
  color: $evaluation-average-color;
}

.green {
  color: $evaluation-good-color;
}

.grey {
  color: $evaluation-unknown-color;
}

.percent_bar {
  background-color: #88bbff;
}

.percent_bar.red {
  background-color: $evaluation-bad-color;
}

.percent_bar.orange {
  background-color: $evaluation-average-color;
}

.percent_bar.green {
  background-color: $evaluation-good-color;
}

a[aria-controls="idOfLeftMenu"] {
  &.anonymous {
    color: white;
  }
  &.loggedin {
    color: #ffe681;
  }
  .icon {
    font-size: 1.8rem;
  }
}

ul.pagination li a {
  color: black;
}

.share_button,
.edit_button {
  //float: right;
}

.delete_button {
  float: right;
  margin-right: 10px;
}
.buttons_prod {
  display: flex;
}
.country_language_selection {
  float: left;
}

.search_and_links {
  float: right;
}

.rev_summary {
  .rev_previous {
    margin-right: 2em;
  }
  .rev_next {
    margin-left: 2em;
  }
}

html[dir="rtl"] {
  .tab-bar-section.middle {
    left: 0;
    right: $tabbar-icon-width;
  }
  .share_button,
  .edit_button {
    float: left;
  }
  .delete_button {
    float: left;
    margin-right: unset;
    margin-left: 10px;
  }
  .country_language_selection {
    float: right;
  }
  .search_and_links {
    float: left;
  }
  .rev_summary {
    .rev_previous {
      margin-left: 2em;
    }
    .rev_next {
      margin-right: 2em;
    }
  }
}

.match_icons {
  height: 48px;
  margin-right: 4px;
}

.additives_efsa_evaluation_overexposure_risk_high {
  color: red;
}

.additives_efsa_evaluation_overexposure_risk_moderate {
  color: #ff6600;
}

#prodBanner {
  padding: 5px;
  display: block;
  color: white;
  font-size: 1rem;
  text-align: center;
}

.list_product_banner {
  border-top-left-radius: 8px;
  border-top-right-radius: 8px;
  padding: 2px;
  display: block;
  color: white;
  font-size: 0.8rem;
  text-align: center;
}

.list_product_banner_does_not_match {
  background-color: $grade-e-color;
}

.list_product_banner_may_not_match {
  background-color: $grade-d-color;
}

.list_product_banner_unknown_match {
  background-color: #888;
}

.list_product_banner_poor_match {
  background-color: $grade-c-color;
}

.list_product_banner_good_match {
  background-color: $grade-b-color;
}

.list_product_banner_very_good_match {
  background-color: $grade-a-color;
}

.list_product_content {
  border-radius: 8px;
  padding: 10px;
  display: block;
}

#product_banner {
  color: black;
}

.product_banner_unranked {
  background-color: #dff4ff;
}

.product_banner_does_not_match {
  color: $grade-e-color;
  background-color: scale-color($grade-e-color, $lightness: 50%);
}

.product_banner_may_not_match {
  color: $grade-d-color;
  background-color: scale-color($grade-d-color, $lightness: 50%);
}

.product_banner_unknown_match {
  color: #888;
  background-color: scale-color(#888, $lightness: 50%);
}

.product_banner_poor_match {
  color: $grade-c-color;
  background-color: scale-color($grade-c-color, $lightness: 50%);
}

.product_banner_good_match {
  color: $grade-b-color;
  background-color: scale-color($grade-b-color, $lightness: 50%);
}

.product_banner_very_good_match {
  color: $grade-a-color;
  background-color: scale-color($grade-a-color, $lightness: 50%);
}

#match_title {
  float: left;
}

#match_score_and_status {
  float: right;
}

#product_summary {
  clear: both;
}

.match_status {
  text-align: center;
  display: inline-block;
  font-size: 16px;
  border-radius: 200px;
}

.match_score {
  color: white;
  font-weight: bold;
  padding: 12px 0px;
  width: 50px;
  height: 50px;
  border-radius: 200px;
  display: inline-block;
}

.match_status_does_not_match {
  color: $grade-e-color;
  background-color: scale-color($grade-e-color, $lightness: 75%);
}

.match_status_may_not_match {
  color: $grade-d-color;
  background-color: scale-color($grade-d-color, $lightness: 75%);
}

.match_status_unknown_match {
  color: #888;
  background-color: scale-color(#888, $lightness: 75%);
}

.match_status_poor_match {
  color: $grade-c-color;
  background-color: scale-color($grade-c-color, $lightness: 75%);
}

.match_status_good_match {
  color: $grade-b-color;
  background-color: scale-color($grade-b-color, $lightness: 75%);
}

.match_status_very_good_match {
  color: $grade-a-color;
  background-color: scale-color($grade-a-color, $lightness: 75%);
}

.match_score_does_not_match {
  background-color: $grade-e-color;
}

.match_score_may_not_match {
  background-color: $grade-d-color;
}

.match_score_unknown_match {
  background-color: #888;
}

.match_score_poor_match {
  background-color: $grade-c-color;
}

.match_score_good_match {
  background-color: $grade-b-color;
}

.match_score_very_good_match {
  background-color: $grade-a-color;
}

.search_results .list_display_barcode {
  color: black;
  font-size: 0.8em;
  display: block; // one line for barcode, to keep thing homogeneous
}

.search_results .list_edit_link img {
  height: 1em;
}

.search_results .list_edit_link {
  position: absolute;
  top: 0;
  right: 0;
  padding: 0 0.5em;
  border-radius: 0.3em;
}

.search_results .list_edit_link:hover {
  background-color: #aaf;
}

// Horizontally and vertically center images
.list_product_img_div {
  height: 100px;
  text-align: center;
  line-height: 100px;
}

.list_product_img {
  height: auto;
  display: inline-block;
  vertical-align: middle;
}

.list_product_name {
  margin-top: 0.2rem;
  line-height: 20px;
}

.list_product_icons {
  height: 24px;
  margin-right: 0.2rem;
  margin-top: 0.2rem;
}

// For small screen, cards take the full width, move the image to the left
@media #{$small-only} {
  .list_product_img_div {
    width: 100px;
    float: left;
    margin-right: 1em;
  }
  .list_product_a {
    min-height: 120px;
  }
  .list_product_icons {
    height: 36px;
  }
}

// For medium screen, force the height of the product name so that icons
// below are vertically aligned with other cards on the same line
@media #{$medium-up} {
  .list_product_name {
    height: 80px;
    overflow: hidden;
  }
}

.tabs a:focus {
  outline: none;
}

.tabs a:hover {
  text-decoration: none;
}

.tab_products-title.active {
  border-bottom: 1px solid grey;
}

// from https://www.w3.org/WAI/tutorials/forms/labels/
.visuallyhidden {
  border: 0;
  clip: rect(0 0 0 0);
  height: 1px;
  margin: -1px;
  overflow: hidden;
  padding: 0;
  position: absolute;
  width: 1px;
}

.f-dropdown {
  max-width: 300px;
}

.ecoscore_panel {
  border-radius: 1rem;
}

.ecoscore_panel li:hover {
  background-color: transparent;
  cursor: default;
}

.ecoscore_panel ul {
  list-style-type: none;
}

#ecoscore_panel_lca {
  background-color: #fafafa;
}

#ecoscore_panel_production_system {
  background-color: #e1fdd4;
}

#ecoscore_panel_origins {
  background-color: #d6f5ff;
}

#ecoscore_panel_threatened_species {
  background-color: #ffe4d1;
}

#ecoscore_panel_packaging {
  background-color: #fff6d5;
}

.agribalyse_impact_bar {
  background-color: #ffbb88;
  height: 1.2rem;
  float: left;
}

.agribalyse_impact_bar_full {
  width: 200px;
  background-color: #eeeeee;
  height: 1.2rem;
}

// CSS filters to color SVG images
// Filters generated from https://codepen.io/sosuke/pen/Pjoqqp
.filter-green {
  filter: invert(43%) sepia(100%) saturate(320%) hue-rotate(93deg)
    brightness(89%) contrast(97%);
}

.filter-red {
  // loss: 4.0, close enough
  filter: invert(43%) sepia(45%) saturate(992%) hue-rotate(314deg)
    brightness(99%) contrast(89%);
}

.filter-orange {
  filter: invert(83%) sepia(20%) saturate(6233%) hue-rotate(327deg)
    brightness(101%) contrast(90%);
}

.filter-darkorange {
  filter: invert(47%) sepia(24%) saturate(4013%) hue-rotate(4deg)
    brightness(98%) contrast(86%);
}

.filter-grey {
  filter: invert(30%) sepia(0%) saturate(0%) hue-rotate(29deg) brightness(97%)
    contrast(89%);
}

/* Accessibility: Adding focus styles on the outer-box of the fake checkbox used for the Foundation switch to classify products according to one's preferences */

.switch input[type="checkbox"]:focus + label::after {
  outline: rgb(59, 153, 252) auto 5px;
}

// Attributes cards in summary
.attribute_card {
  border-radius: 8px;
  padding: 1rem;
  min-height: 96px;
  display: block;
}

a.attribute_card {
  color: $body-font-color;
}

a.attribute_card:hover {
  text-decoration: none;
}

// Knowledge panels
// We need a large padding inside panel content so that we can see
// the hierarchy of panels that contain other panels
.panel_content {
  clear: left;
  margin-top: 1rem;
  padding-left: 2rem !important;
  padding-right: 2rem !important;
}

.panel_content_card {
  margin-top: 1rem;
}

.evaluation_good_title {
  color: $evaluation-good-color;
}

.evaluation_average_title {
  color: $evaluation-average-color;
}

.evaluation_bad_title {
  color: $evaluation-bad-color;
}

.evaluation_unknown_title {
  color: $evaluation-unknown-color;
}

.evaluation_neutral_title {
  color: $grade-unknown-color;
}

.text_good {
  background-color: rgba($evaluation-good-color, 0.1) !important;
}

.text_average {
  background-color: rgba($evaluation-average-color, 0.1) !important;
}

.text_bad {
  background-color: rgba($evaluation-bad-color, 0.1) !important;
}

.text_info {
  background-color: $info-color !important;
}

.text_warning {
  background-color: $warning-color !important;
  color: white;
}

.text_error {
  background-color: $alert-color !important;
}

.grade_unknown {
  background-color: rgba($grade-unknown-color, 0.1) !important;
}

a.grade_unknown:hover {
  background-color: rgba($grade-unknown-color, 0.2) !important;
}

.grade_unknown_tile {
  color: $grade-unknown-color;
}

.grade_a {
  background-color: rgba($grade-a-color, 0.1) !important;
}

a.grade_a:hover {
  background-color: rgba($grade-a-color, 0.2) !important;
}

.grade_a_title {
  color: $grade-a-color;
}

.grade_b {
  background-color: rgba($grade-b-color, 0.1) !important;
}

a.grade_b:hover {
  background-color: rgba($grade-b-color, 0.2) !important;
}

.grade_b_title {
  color: $grade-b-color;
}

.grade_c {
  background-color: rgba($grade-c-color, 0.1) !important;
}

a.grade_c:hover {
  background-color: rgba($grade-c-color, 0.2) !important;
}

.grade_c_title {
  color: $grade-c-color;
}

.grade_d {
  background-color: rgba($grade-d-color, 0.1) !important;
}

a.grade_d:hover {
  background-color: rgba($grade-d-color, 0.2) !important;
}

.grade_d_title {
  color: $grade-d-color;
}

.grade_e {
  background-color: rgba($grade-e-color, 0.1) !important;
}

a.grade_e:hover {
  background-color: rgba($grade-e-color, 0.2) !important;
}

.grade_e_title {
  color: $grade-e-color;
}

#main_column {
  padding-bottom: 2rem;
  > h1,
  > p {
    display: none;
  }
}

@import "cards";
@include foundation-card;

////
.button {
  border-radius: $button-radius;
}
.align-center {
  align-items: center;
}

/* Recommended icon sizes */
span.size-20 {
  font-size: 20px;
  font-variation-settings: "OPSZ" 20;
}
span.size-24 {
  font-size: 24px;
  font-variation-settings: "OPSZ" 24;
}
span.size-40 {
  font-size: 40px;
  font-variation-settings: "OPSZ" 40;
}
span.size-48 {
  font-size: 48px;
  font-variation-settings: "OPSZ" 48;
}

span.ico-bold {
  font-variation-settings: "wght" 700;
}

@import "topbar";
@import "footer";
@import "product-list";
@import "product-page";
@import "product-form";
@import "inputs_redesign";

.white-button {
  @include button(10, $white);
}

<<<<<<< HEAD
$section-blue: #6d85d9;

.donation-banner,
.donation-banner-footer {
  position: relative;
  display: flex;
  padding: 2rem 0;
  background-color: $section-blue;
  @media #{$small-only} {
    flex-direction: column;
    padding: 1rem 0;
  }
=======
#donate-banner {
  position: relative;
  display: flex;
  padding: 1rem 0;
  background-color: #6D85D9;
  @media #{$small-only} {
    flex-direction: column;
    &__content {
      flex-direction: column; 
      gap: 0 !important;
      margin-top: -2rem;
      .banner-content {
        order: 1;
        flex-direction: column;
        p { 
          text-align: center; 
          margin: 0 1rem;
        }
        .banner-thanks {
          margin-top: 1rem;
          margin-bottom: 1rem;
        }
      }
      .button { 
        order: 2; 
        padding: 1rem 2rem;
      }
    }
  }
  p { color: $white; }
>>>>>>> sultanowski-donation-banner
  &__image {
    display: block;
    content: "";
    background: no-repeat url(/images/illustrations/donate-heart.svg);
    min-width: 150px;
    height: 81px;
  }
  &__content {
<<<<<<< HEAD
    display: flex;
    align-items: center;
    flex-direction: row;
    gap: 1rem;
    margin: 0 auto;
    max-width: 100rem;
    @media #{$small-only} {
      flex-direction: column;
      gap: 0;
      margin-top: -2rem;
    }
    &--button {
      appearance: button;
      display: inline-flex;
      flex-direction: row;
      align-items: center;
      gap: 8px;
      height: fit-content;
      margin-bottom: 0;
      @media #{$small-only} {
        order: 3;
      }
    }
    &-paragraphs {
      > p { color: $white; }
      @media #{$small-only} {
        text-align: center;
        order: 2;
        margin-bottom: 1rem;
      }
      &--thank-you {
        font-weight: bold;
        span {
          color: red;
          font-size: 1rem;
        }
      }
    }
    &-close {
      align-self: flex-start;
      cursor: pointer;
      color: white;
      opacity: 0.5;
      margin-right: 1rem;
      @media #{$small-only} { 
        position: relative;
        top: -50px;
        margin-right: 2rem;
        align-self: flex-end;
        order: 1;
      }
=======
    display: inline-flex;
    align-items: center;
    gap: 2rem;
    max-width: 100rem;
    margin: 0 auto;
    .banner-content {
      display: flex;
      flex-direction: column;
      .banner-thanks {
        font-weight: 900;
        span { color: red; font-size: 1rem; }
      }
    }
    .banner-close {
      width: 32px;
      height: 32px;
      .banner-close__icon {
        position: absolute;
        top: 0; right: 0;
        margin: 1rem;
        color: $white;
        opacity: .5;
        cursor: pointer;
      }
    }
    > .button {
      display: inline-flex !important;
      flex-direction: row;
      align-items: center;
      gap: 8px;
      margin-bottom: 0;
>>>>>>> sultanowski-donation-banner
    }
  }
}

.footer_social_icon {
  height: 24px;
  vertical-align: middle;
}

// Footer: Scan your everyday foods

#footer_scan {
  font-style: normal;
  font-weight: 700;
  font-size: 22px;
  line-height: 28px;

  display: flex;
  align-items: center;
  text-align: center;

  color: #000000;
}

#footer_install_the_app {
  font-weight: 800;
  font-size: 26px;
  line-height: 30px;
  text-transform: uppercase;
  margin-bottom: 8px;
}

#everyday {
  line-height: 28px;
  font-weight: 800;
  color: #ffffff;

  transform: rotate(2.5deg);
  background-color: #0064c8;
  border-inline: 5px solid #0064c8;
  border-radius: 5px;
  text-transform: uppercase;
  display: inline-block;
}

#foods {
  line-height: 28px;
  font-weight: 800;
  color: #ffffff;

  transform: rotate(-3deg);
  background-color: #ff8714;
  border-inline: 5px solid #ff8714;
  border-radius: 5px;
  text-transform: uppercase;
  display: inline-block;
}

.search_form_accordion_navigation {
  margin-top: 1rem;
}

.search_form_accordion_content {
  padding: rem-calc(16) !important;
}

// Grow the content so that the footer is always at the bottom of the page

#page {
  min-height: 100vh;
  display: flex;
  flex-direction: column;
}

#main_container {
  flex-grow: 1;
  flex-direction: column;
}

#content {
<<<<<<< HEAD
  flex-grow: 1;
=======
  flex-grow:1;
}

/* Packaging widget */
/* **************** */
#packagings_components_edit input {
  margin:0;
}

#packagings_components_edit_header {
  background-color:$macchiato;
  border-radius:20px;
  color:white;
  font-weight:600;
  margin:0;
  padding:1rem;
}

.packagings_components_edit_row {
  border-radius:20px;
  margin:0 !important;
  padding:1rem;
}
.packagings_components_edit_row:nth-of-type(even) {
  background-color:$latte;
}

#packagings_components_edit .select2-container .select2-selection--single {
  height: 2.6428571429rem;
}

#packagings_components_edit .select2-container .select2-selection--single .select2-selection__rendered {
  line-height: 2.6428571429rem;
}

.delete_packaging_column {
  padding:0 !important;
}

.delete_packaging {
  margin:0;
}

.delete_packaging > span {
  line-height: 2.6428571429rem;
}

// 1st packaging component is empty and hidden, it is used to add new components
#packaging_0_row {
  display:none;
>>>>>>> 12954993
}<|MERGE_RESOLUTION|>--- conflicted
+++ resolved
@@ -1167,7 +1167,6 @@
   @include button(10, $white);
 }
 
-<<<<<<< HEAD
 $section-blue: #6d85d9;
 
 .donation-banner,
@@ -1180,38 +1179,6 @@
     flex-direction: column;
     padding: 1rem 0;
   }
-=======
-#donate-banner {
-  position: relative;
-  display: flex;
-  padding: 1rem 0;
-  background-color: #6D85D9;
-  @media #{$small-only} {
-    flex-direction: column;
-    &__content {
-      flex-direction: column; 
-      gap: 0 !important;
-      margin-top: -2rem;
-      .banner-content {
-        order: 1;
-        flex-direction: column;
-        p { 
-          text-align: center; 
-          margin: 0 1rem;
-        }
-        .banner-thanks {
-          margin-top: 1rem;
-          margin-bottom: 1rem;
-        }
-      }
-      .button { 
-        order: 2; 
-        padding: 1rem 2rem;
-      }
-    }
-  }
-  p { color: $white; }
->>>>>>> sultanowski-donation-banner
   &__image {
     display: block;
     content: "";
@@ -1220,7 +1187,6 @@
     height: 81px;
   }
   &__content {
-<<<<<<< HEAD
     display: flex;
     align-items: center;
     flex-direction: row;
@@ -1272,39 +1238,6 @@
         align-self: flex-end;
         order: 1;
       }
-=======
-    display: inline-flex;
-    align-items: center;
-    gap: 2rem;
-    max-width: 100rem;
-    margin: 0 auto;
-    .banner-content {
-      display: flex;
-      flex-direction: column;
-      .banner-thanks {
-        font-weight: 900;
-        span { color: red; font-size: 1rem; }
-      }
-    }
-    .banner-close {
-      width: 32px;
-      height: 32px;
-      .banner-close__icon {
-        position: absolute;
-        top: 0; right: 0;
-        margin: 1rem;
-        color: $white;
-        opacity: .5;
-        cursor: pointer;
-      }
-    }
-    > .button {
-      display: inline-flex !important;
-      flex-direction: row;
-      align-items: center;
-      gap: 8px;
-      margin-bottom: 0;
->>>>>>> sultanowski-donation-banner
     }
   }
 }
@@ -1385,10 +1318,7 @@
 }
 
 #content {
-<<<<<<< HEAD
   flex-grow: 1;
-=======
-  flex-grow:1;
 }
 
 /* Packaging widget */
@@ -1438,5 +1368,4 @@
 // 1st packaging component is empty and hidden, it is used to add new components
 #packaging_0_row {
   display:none;
->>>>>>> 12954993
 }