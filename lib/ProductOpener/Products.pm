# This file is part of Product Opener.
#
# Product Opener
# Copyright (C) 2011-2023 Association Open Food Facts
# Contact: contact@openfoodfacts.org
# Address: 21 rue des Iles, 94100 Saint-Maur des Fossés, France
#
# Product Opener is free software: you can redistribute it and/or modify
# it under the terms of the GNU Affero General Public License as
# published by the Free Software Foundation, either version 3 of the
# License, or (at your option) any later version.
#
# This program is distributed in the hope that it will be useful,
# but WITHOUT ANY WARRANTY; without even the implied warranty of
# MERCHANTABILITY or FITNESS FOR A PARTICULAR PURPOSE.  See the
# GNU Affero General Public License for more details.
#
# You should have received a copy of the GNU Affero General Public License
# along with this program.  If not, see <http://www.gnu.org/licenses/>.

=head1 NAME

ProductOpener::Products - create and save products

=head1 SYNOPSIS

C<ProductOpener::Products> is used to create products and save them in Product Opener's
database and file system.

    use ProductOpener::Products qw/:all/;

	my $product_ref = init_product($User_id, $Org_id, $code, $countryid);

	$product_ref->{product_name_en} = "Chocolate cookies";

	store_product("my-user", $product_ref, 'helpful comment');


=head1 DESCRIPTION

=head2 Revisions

When a product is saved, a new revision of the product is created. All revisions are saved
in the file system:

products/[barcode path]/1.sto - first revision
products/[barcode path]/2.sto - 2nd revision
...
products/[barcode path]/product.sto - link to latest revision

The latest revision is stored in the products collection of the MongoDB database.

=head2 Completeness, data quality and edit history

Before a product is saved, this module compute the completeness and quality of the data,
and the edit history.

=cut

package ProductOpener::Products;

use ProductOpener::PerlStandards;
use Exporter qw< import >;

BEGIN {
	use vars qw(@ISA @EXPORT_OK %EXPORT_TAGS);
	@EXPORT_OK = qw(
		&normalize_code
		&assign_new_code
		&split_code
		&product_id_for_owner
		&server_for_product_id
		&data_root_for_product_id
		&www_root_for_product_id
		&product_path
		&product_path_from_id
		&product_id_from_path
		&product_exists
		&product_exists_on_other_server
		&get_owner_id
		&init_product
		&retrieve_product
		&retrieve_product_or_deleted_product
		&retrieve_product_rev
		&store_product
		&send_notification_for_product_change
		&product_name_brand
		&product_name_brand_quantity
		&product_url
		&product_action_url
		&normalize_search_terms
		&compute_keywords
		&log_change

		&get_change_userid_or_uuid
		&compute_codes
		&compute_completeness_and_missing_tags
		&compute_product_history_and_completeness
		&compute_languages
		&compute_changes_diff_text
		&compute_data_sources
		&compute_sort_keys

		&add_back_field_values_removed_by_user

		&process_product_edit_rules
		&product_data_is_protected
		&update_existing_product_without_creating_a_new_revision
		&make_sure_numbers_are_stored_as_numbers
		&change_product_server_or_code

		&find_and_replace_user_id_in_products

		&add_users_team

		&remove_fields

		&add_images_urls_to_product

		&analyze_and_enrich_product_data

	);    # symbols to export on request
	%EXPORT_TAGS = (all => [@EXPORT_OK]);
}

use vars @EXPORT_OK;

use ProductOpener::Store qw/:all/;
use ProductOpener::Config qw/:all/;
use ProductOpener::Users qw/:all/;
use ProductOpener::Orgs qw/:all/;
use ProductOpener::Lang qw/:all/;
use ProductOpener::Food qw/:all/;
use ProductOpener::Tags qw/:all/;
use ProductOpener::Mail qw/:all/;
use ProductOpener::URL qw/:all/;
use ProductOpener::Data qw/:all/;
use ProductOpener::MainCountries qw/:all/;
use ProductOpener::Text qw/:all/;
use ProductOpener::Display qw/single_param/;
use ProductOpener::Redis qw/push_to_search_service/;

# needed by analyze_and_enrich_product_data()
# may be moved to another module at some point
use ProductOpener::Ingredients qw/:all/;
use ProductOpener::Nutriscore qw/:all/;
use ProductOpener::Ecoscore qw/:all/;
use ProductOpener::ForestFootprint qw/:all/;
use ProductOpener::Packaging qw/:all/;
use ProductOpener::DataQuality qw/:all/;

use CGI qw/:cgi :form escapeHTML/;
use Encode;
use Log::Any qw($log);
use Data::DeepAccess qw(deep_get);

use LWP::UserAgent;
use Storable qw(dclone);
use File::Copy::Recursive;
use File::Basename qw/dirname/;
use ProductOpener::GeoIP;

use Algorithm::CheckDigits;
my $ean_check = CheckDigits('ean');

use Scalar::Util qw(looks_like_number);

=head1 FUNCTIONS

=head2 make_sure_numbers_are_stored_as_numbers ( PRODUCT_REF )

C<make_sure_numbers_are_stored_as_numbers()> forces numbers contained in the product data to be stored
as numbers (and not strings) in MongoDB.

Perl scalars are not typed, the internal type depends on the last operator
used on the variable... e.g. if it is printed with a string concatenation,
then it's converted to a string.

See https://metacpan.org/pod/JSON%3a%3aXS#PERL---JSON

=cut

sub make_sure_numbers_are_stored_as_numbers ($product_ref) {

	if (defined $product_ref->{nutriments}) {
		foreach my $field (keys %{$product_ref->{nutriments}}) {
			# _100g and _serving need to be numbers
			if ($field =~ /_(100g|serving)$/) {
				# Store as number
				$product_ref->{nutriments}{$field} += 0.0;
			}
			elsif ($field =~ /_(modifier|unit|label)$/) {
				# Store as string
				$product_ref->{nutriments}{$field} .= "";
			}
			# fields like "salt", "salt_value"
			# -> used internally, should not be used by apps
			# store as numbers
			elsif (looks_like_number($product_ref->{nutriments}{$field})) {
				# Store as number
				$product_ref->{nutriments}{$field} += 0.0;
			}
		}
	}

	return;
}

=head2 assign_new_code ( )

C<assign_new_code()> assigns a new unused code to store a new product
that does not have a barcode.

	my ($code, $product_id) = assign_new_code();

=head3 Return values

A list with the new code and the corresponding product_id.

=head3 Caveats

=head4 Invalid codes

This function currently assign new codes in sequence starting from 2000000000001.
We increment the number by 1 for each product (which means codes are not valid as the
last digit is supposed to be the check digit), and check if there is already a product for that number.

=head4 Code conflicts

Codes starting with 2 are reserved for internal uses, there may be conflicts as other
companies can use the same codes.

=cut

sub assign_new_code() {

	my $code = 2000000000001;    # Codes beginning with 2 are for internal use

	my $internal_code_ref = retrieve("$data_root/products/internal_code.sto");
	if ((defined $internal_code_ref) and (${$internal_code_ref} > $code)) {
		$code = ${$internal_code_ref};
	}

	my $product_id = product_id_for_owner($Owner_id, $code);

	while (-e ("$data_root/products/" . product_path_from_id($product_id))) {

		$code++;
		$product_id = product_id_for_owner($Owner_id, $code);
	}

	store("$data_root/products/internal_code.sto", \$code);

	$log->debug("assigning a new code", {code => $code, lc => $lc}) if $log->is_debug();

	return ($code, $product_id);
}

=head2 normalize_code()

C<normalize_code()> this function normalizes the product code by:
- Keeps only digits and removes spaces/dashes etc.
- Normalizes the length by adding leading zeroes or removing the leading zero (in case of 14 digit codes)

=head3 Arguments

Product Code in the Raw form: $code

=head3 Return Values

Normalized version of the code

=cut

sub normalize_code ($code) {

	if (defined $code) {

		# Keep only digits, remove spaces, dashes and everything else
		$code =~ s/\D//g;

		# Add a leading 0 to valid UPC-12 codes
		# invalid 12 digit codes may be EAN-13s with a missing number
		if ((length($code) eq 12) and ($ean_check->is_valid('0' . $code))) {
			$code = '0' . $code;
		}

		# Remove leading 0 for codes with 14 digits
		if ((length($code) eq 14) and ($code =~ /^0/)) {
			$code = $';
		}

		# Remove 5 or 6 leading 0s for EAN8
		# 00000080050100 (from Ferrero)
		if ((length($code) eq 14) and ($code =~ /^000000/)) {
			$code = $';
		}
		if ((length($code) eq 13) and ($code =~ /^00000/)) {
			$code = $';
		}
	}
	return $code;
}

# - When products are public, the _id is the code, and the path is of the form 123/456/789/0123
# - When products are private, the _id is [owner]/[code] (e.g. user-abc/1234567890123 or org-xyz/1234567890123
# FIXME: bug #677

=head2 split_code()

C<split_code()> this function splits the product code for determining the product path and the _id.
product_path_from_id() utilizes this for the said purpose.

=head3 Arguments

Product Code: $code

=head3 Return Values

Code that has been split into 3 sections of three digits and one fourth section with the remaining digits.
Example: 1234567890123  :-  123/456/789/0123

=cut

sub split_code ($code) {

	# Require at least 4 digits (some stores use very short internal barcodes, they are likely to be conflicting)
	if ($code !~ /^\d{4,24}$/) {

		$log->info("invalid code", {code => $code}) if $log->is_info();
		return "invalid";
	}

	# First splits into 3 sections of 3 numbers and the ast section with the remaining numbers
	my $path = $code;
	if ($code =~ /^(.{3})(.{3})(.{3})(.*)$/) {
		$path = "$1/$2/$3/$4";
	}
	return $path;
}

=head2 product_id_for_owner ( OWNER_ID, CODE )

C<product_id_for_owner()> returns the product id associated with a product barcode.

If the products on the server are public, the product id is equal to the product code.

If the products on the server are private (e.g. on the platform for producers),
the product_id is of the form user-[user id]/[code] or org-[organization id]/code.

The product id can be prefixed by a server id to indicate that is is on another server
(e.g. Open Food Facts, Open Beauty Facts, Open Products Facts or Open Pet Food Facts)
e.g. off:[code]

=head3 Parameters

=head4 Owner id

=head4 Code 

Product barcode

In most cases, pass $Owner_id which is initialized by ProductOpener::Users::init_user()

  undef for public products
  user-[user id] or org-[organization id] for private products

=head3 Return values

The product id.

=cut

sub product_id_for_owner ($ownerid, $code) {

	if ((defined $server_options{private_products}) and ($server_options{private_products})) {
		if (defined $ownerid) {
			return $ownerid . "/" . $code;
		}
		else {
			# Should not happen
			die("Owner not set");
		}
	}
	else {
		return $code;
	}
}

=head2 server_for_product_id ( $product_id )

Returns the server for the product, if it is not on the current server.

=head3 Parameters

=head4 $product_id

Product id of the form [code], [owner-id]/[code], or [server-id]:[code] or [server-id]:[owner-id]/[code]

=head3 Return values

undef is the product is on the current server, or server id of the server of the product otherwise.

=cut

sub server_for_product_id ($product_id) {

	if ($product_id =~ /:/) {

		my $server = $`;

		return $server;
	}

	return;
}

=head2 data_root_for_product_id ( $product_id )

Returns the data root for the product, possibly on another server.

=head3 Parameters

=head4 $product_id

Product id of the form [code], [owner-id]/[code], or [server-id]:[code]

=head3 Return values

The data root for the product.

=cut

sub data_root_for_product_id ($product_id) {

	if ($product_id =~ /:/) {

		my $server = $`;

		if ((defined $options{other_servers}) and (defined $options{other_servers}{$server})) {
			return $options{other_servers}{$server}{data_root};
		}
	}

	return $data_root;
}

=head2 www_root_for_product_id ( $product_id )

Returns the www root for the product, possibly on another server.

=head3 Parameters

=head4 $product_id

Product id of the form [code], [owner-id]/[code], or [server-id]:[code]

=head3 Return values

The www root for the product.

=cut

sub www_root_for_product_id ($product_id) {

	if ($product_id =~ /:/) {

		my $server = $`;

		if ((defined $options{other_servers}) and (defined $options{other_servers}{$server})) {
			return $options{other_servers}{$server}{www_root};
		}
	}

	return $www_root;
}

=head2 product_path_from_id ( $product_id )

Returns the relative path for the product.

=head3 Parameters

=head4 $product_id

Product id of the form [code], [owner-id]/[code], or [server-id]:[code]

=head3 Return values

The relative path for the product.

=cut

sub product_path_from_id ($product_id) {

	my $product_id_without_server = $product_id;
	$product_id_without_server =~ s/(.*)://;

	if (    (defined $server_options{private_products})
		and ($server_options{private_products})
		and ($product_id_without_server =~ /\//))
	{
		return $` . "/" . split_code($');
	}
	else {
		return split_code($product_id_without_server);
	}

}

=head2 product_path ( $product_ref )

Returns the relative path for the product.

=head3 Parameters

=head4 $product_ref

Product object reference.

=head3 Return values

The relative path for the product.

=cut

sub product_path ($product_ref) {

	# Previous version of product_path() was expecting the code instead of a reference to the product object
	if (ref($product_ref) ne 'HASH') {
		die("Argument of product_path() must be a reference to the product hash object, not a scalar: $product_ref\n");
	}

	if ((defined $server_options{private_products}) and ($server_options{private_products})) {
		return $product_ref->{owner} . "/" . split_code($product_ref->{code});
	}
	else {
		return split_code($product_ref->{code});
	}
}

=head2 product_id_from_path ( $product_path )

Reverse of product_path_from_id.

There is no guarantee the result will be correct... but it's way faster than loading the sto !

=cut

sub product_id_from_path ($product_path) {
	my $id = $product_path;
	# only keep dir
	if ($id =~ /\.sto$/) {
		$id = dirname($id);
	}
	# eventually remove root path
	my $root = quotemeta("$data_root/products/");
	$id =~ s/^$root//;
	# transform to id by simply removing "/"
	$id =~ s/\///g;
	return $id;
}

sub product_exists ($product_id) {

	# deprecated, just use retrieve_product()

	my $product_ref = retrieve_product($product_id);

	if (not defined $product_ref) {
		return 0;
	}
	else {
		return $product_ref;
	}
}

sub product_exists_on_other_server ($server, $id) {

	if (not((defined $options{other_servers}) and (defined $options{other_servers}{$server}))) {
		return 0;
	}

	my $server_data_root = $options{other_servers}{$server}{data_root};

	my $path = product_path_from_id($id);

	$log->debug("product_exists_on_other_server",
		{id => $id, server => $server, server_data_root => $server_data_root, path => $path})
		if $log->is_debug();

	if (-e "$server_data_root/products/$path") {

		my $product_ref = retrieve("$server_data_root/products/$path/product.sto");
		if ((not defined $product_ref) or ($product_ref->{deleted})) {
			return 0;
		}
		else {
			return $product_ref;
		}
	}
	else {
		return 0;
	}
}

sub get_owner_id ($userid, $orgid, $ownerid) {

	if ((defined $server_options{private_products}) and ($server_options{private_products})) {

		if (not defined $ownerid) {
			if (defined $orgid) {
				$ownerid = "org-" . $orgid;
			}
			else {
				$ownerid = "user-" . $userid;
			}
		}
	}

	return $ownerid;
}

=head2 init_product ( $userid, $orgid, $code, $countryid )

Initializes and return a $product_ref structure for a new product. 
If $countryid is defined and is not "en:world", then assign this country for the countries field.
Otherwise, use the country associated with the ip address of the user.

=head3 Return Type

Returns a $product_ref structure

=cut

sub init_product ($userid, $orgid, $code, $countryid) {

	$log->debug("init_product", {userid => $userid, orgid => $orgid, code => $code, countryid => $countryid})
		if $log->is_debug();

	# We can have a server passed in the code. e.g. obf:43242345
	my $server;
	if ($code =~ /:/) {
		$server = $`;
		$code = $';
		$log->debug("init_product - found server in code",
			{userid => $userid, orgid => $orgid, server => $server, code => $code, countryid => $countryid})
			if $log->is_debug();
	}

	my $creator = $userid;

	if ((not defined $userid) or ($userid eq '')) {
		$creator = "openfoodfacts-contributors";
	}

	my $product_ref = {
		id => $code . '',    # treat code as string
		_id => $code . '',
		code => $code . '',    # treat code as string
		created_t => time(),
		creator => $creator,
		rev => 0,
	};

	if (defined $server) {
		$product_ref->{server} = $server;
	}

	if ((defined $server_options{private_products}) and ($server_options{private_products})) {
		my $ownerid = get_owner_id($userid, $orgid, $Owner_id);

		$product_ref->{owner} = $ownerid;
		$product_ref->{_id} = $ownerid . "/" . $code;

		$log->debug(
			"init_product - private_products enabled",
			{userid => $userid, orgid => $orgid, code => $code, ownerid => $ownerid, product_id => $product_ref->{_id}}
		) if $log->is_debug();
	}

	my $country;

	if (((not defined $countryid) or ($countryid eq "en:world")) and (remote_addr() ne "127.0.0.1")) {
		$country = ProductOpener::GeoIP::get_country_for_ip(remote_addr());
	}
	elsif ((defined $countryid) and ($countryid ne "en:world")) {
		$country = $countryid;
		$country =~ s/^en://;
	}

	# ugly fix: products added by yuka should have country france, regardless of the server ip
	if ($creator eq 'kiliweb') {
		if (defined single_param('cc')) {
			$country = lc(single_param('cc'));
			$country =~ s/^en://;

			# 01/06/2019 --> Yuka always sends fr fields even for Spanish products, try to correct it
			my %lc_overrides = (
				au => "en",
				es => "es",
				it => "it",
				de => "de",
				uk => "en",
				gb => "en",
				pt => "pt",
				nl => "nl",
				us => "en",
				ie => "en",
				nz => "en",
			);

			if (defined $lc_overrides{$country}) {
				$lc = $lc_overrides{$country};
			}
		}
		else {
			$country = "france";
		}
	}

	# ugly fix: elcoco -> Spain
	if ($creator eq 'elcoco') {
		$country = "spain";
	}

	if (defined $lc) {
		$product_ref->{lc} = $lc;
		$product_ref->{lang} = $lc;
	}

	if ((defined $country) and ($country !~ /^world$/i)) {
		if ($country !~ /a1|a2|o1/i) {
			$product_ref->{countries} = "en:" . $country;
			my $field = 'countries';
			if (defined $taxonomy_fields{$field}) {
				$product_ref->{$field . "_hierarchy"}
					= [gen_tags_hierarchy_taxonomy($lc, $field, $product_ref->{$field})];
				$product_ref->{$field . "_tags"} = [];
				foreach my $tag (@{$product_ref->{$field . "_hierarchy"}}) {
					push @{$product_ref->{$field . "_tags"}}, get_taxonomyid("en", $tag);
				}
			}
			# if lc is not defined or is set to en, set lc to main language of country
			if (    ($lc eq 'en')
				and (defined $country_languages{lc($country)})
				and (defined $country_languages{lc($country)}[0]))
			{
				$product_ref->{lc} = $country_languages{lc($country)}[0];
			}
		}
	}
	return $product_ref;
}

# Notify robotoff when products are updated

sub send_notification_for_product_change ($product_ref, $action) {

	if ((defined $robotoff_url) and (length($robotoff_url) > 0)) {
		my $ua = LWP::UserAgent->new();
		my $endpoint = "$robotoff_url/api/v1/webhook/product";
		$ua->timeout(2);

		$log->debug(
			"send_notif_robotoff_product_update",
			{
				endpoint => $endpoint,
				barcode => $product_ref->{code},
				action => $action,
				server_domain => "api." . $server_domain
			}
		) if $log->is_debug();
		my $response = $ua->post(
			$endpoint,
			{
				'barcode' => $product_ref->{code},
				'action' => $action,
				'server_domain' => "api." . $server_domain
			}
		);
		$log->debug(
			"send_notif_robotoff_product_update",
			{
				endpoint => $endpoint,
				is_success => $response->is_success,
				code => $response->code,
				status_line => $response->status_line
			}
		) if $log->is_debug();
	}

	return;
}

sub retrieve_product ($product_id) {

	my $path = product_path_from_id($product_id);
	my $product_data_root = data_root_for_product_id($product_id);

	my $full_product_path = "$product_data_root/products/$path/product.sto";

	$log->debug(
		"retrieve_product",
		{
			product_id => $product_id,
			product_data_root => $product_data_root,
			path => $path,
			full_product_path => $full_product_path
		}
	) if $log->is_debug();

	my $product_ref = retrieve($full_product_path);

	# If the product is on another server, set the server field so that it will be saved in the other server if we save it
	my $server = server_for_product_id($product_id);

	if (not defined $product_ref) {
		$log->debug("retrieve_product - product does not exist",
			{product_id => $product_id, product_data_root => $product_data_root, path => $path, server => $server})
			if $log->is_debug();
	}
	else {
		if (defined $server) {
			$product_ref->{server} = $server;
			$log->debug(
				"retrieve_product - product on another server",
				{product_id => $product_id, product_data_root => $product_data_root, path => $path, server => $server}
			) if $log->is_debug();
		}

		if ($product_ref->{deleted}) {
			$log->debug(
				"retrieve_product - deleted product",
				{product_id => $product_id, product_data_root => $product_data_root, path => $path, server => $server}
			) if $log->is_debug();
			return;
		}
	}

	return $product_ref;
}

sub retrieve_product_or_deleted_product ($product_id, $deleted_ok = 1) {

	my $path = product_path_from_id($product_id);
	my $product_data_root = data_root_for_product_id($product_id);

	my $product_ref = retrieve("$product_data_root/products/$path/product.sto");

	# If the product is on another server, set the server field so that it will be saved in the other server if we save it
	my $server = server_for_product_id($product_id);
	if ((defined $product_ref) and (defined $server)) {
		$product_ref->{server} = $server;
	}

	if (    (defined $product_ref)
		and ($product_ref->{deleted})
		and (not $deleted_ok))
	{
		return;
	}

	return $product_ref;
}

sub retrieve_product_rev ($product_id, $rev) {

	if ($rev !~ /^\d+$/) {
		return;
	}

	my $path = product_path_from_id($product_id);
	my $product_data_root = data_root_for_product_id($product_id);

	my $product_ref = retrieve("$product_data_root/products/$path/$rev.sto");

	# If the product is on another server, set the server field so that it will be saved in the other server if we save it
	my $server = server_for_product_id($product_id);
	if ((defined $product_ref) and (defined $server)) {
		$product_ref->{server} = $server;
	}

	if ((defined $product_ref) and ($product_ref->{deleted})) {
		return;
	}

	return $product_ref;
}

sub change_product_server_or_code ($product_ref, $new_code, $errors_ref) {

	# Currently only called by admins, can cause issues because of bug #677

	my $code = $product_ref->{code};
	my $new_server = "";
	my $new_data_root = $data_root;

	if ($new_code =~ /^([a-z]+)$/) {
		$new_server = $1;
		if (    (defined $options{other_servers})
			and (defined $options{other_servers}{$new_server})
			and ($options{other_servers}{$new_server}{data_root} ne $data_root))
		{
			$new_code = $code;
			$new_data_root = $options{other_servers}{$new_server}{data_root};
		}
	}

	$new_code = normalize_code($new_code);
	if ($new_code !~ /^\d{4,24}$/) {
		push @$errors_ref, lang("invalid_barcode");
	}
	else {
		# check that the new code is available
		if (-e "$new_data_root/products/" . product_path_from_id($new_code)) {
			push @{$errors_ref}, lang("error_new_code_already_exists");
			$log->warn(
				"cannot change product code, because the new code already exists",
				{code => $code, new_code => $new_code, new_server => $new_server}
			) if $log->is_warn();
		}
		else {
			$product_ref->{old_code} = $code;
			$code = $new_code;
			$product_ref->{code} = $code;
			if ($new_server ne '') {
				$product_ref->{new_server} = $new_server;
			}
			$log->info("changing code",
				{old_code => $product_ref->{old_code}, code => $code, new_server => $new_server})
				if $log->is_info();
		}
	}

	return;
}

=head2 compute_sort_keys ( $product_ref )

Compute sort keys that are stored in the MongoDB database and used to order results of queries.

=head3 last_modified_t - date of last modification of the product page

Used on the web site for facets pages, except the index page.

=head3 popularity_key - Popular and recent products

Used for the Personal Search project to provide generic search results that apps can personalize later.

=cut

sub compute_sort_keys ($product_ref) {

	my $popularity_key = 0;

	# Use the popularity tags
	if (defined $product_ref->{popularity_tags}) {
		my %years = ();
		my $latest_year;
		foreach my $tag (@{$product_ref->{popularity_tags}}) {
			# one product could have:
			# "top-50000-scans-2019",
			# "top-100000-scans-2019",
			# "top-100000-scans-2020",
			if ($tag =~ /^top-(\d+)-scans-20(\d\d)$/) {
				my $top = $1;
				my $year = $2;
				# Save the smaller top for each year
				if ((not defined $years{$year}) or ($years{$year} > $top)) {
					$years{$year} = $top;
				}
				if ((not defined $latest_year) or ($year > $latest_year)) {
					$latest_year = $year;
				}
			}
		}
		# Keep only the latest year, and make the latest year count more than previous years
		if (defined $latest_year) {
			$popularity_key += $latest_year * 1000000 * 1000 - $years{$latest_year} * 1000;
		}
	}

	# unique_scans_n : number of unique scans for the last year processed by scanbot.pl
	if (defined $product_ref->{unique_scans_n}) {
		$popularity_key += $product_ref->{unique_scans_n};
	}

	# give a small boost to products for which we have recent images
	if (defined $product_ref->{last_image_t}) {

		my $age = int((time() - $product_ref->{last_image_t}) / (86400 * 30));    # in months
		if ($age < 12) {
			$popularity_key += 12 - $age;
		}
	}

	# Add 0 so we are sure the key is saved as int
	$product_ref->{popularity_key} = $popularity_key + 0;

	return;
}

<<<<<<< HEAD
=head2 update_existing_product_without_creating_a_new_revision( $mongodb_to_mongodb, $product_ref, $products_collection, $data_root, $path)

update existing product without creating a new revision

=head3 Parameters

=head4 $mongodb_to_mongodb
  
=head4 $product_ref

Product object reference.

=head4  $products_collection
=head4 $data_root
=head4 $path

=cut

sub update_existing_product_without_creating_a_new_revision ($mongodb_to_mongodb, $product_ref, $products_collection, $path)
{

     make_sure_numbers_are_stored_as_numbers($product_ref);

	if (!$mongodb_to_mongodb) {
		# Store data to .sto file
		store("$data_root/products/$path/product.sto", $product_ref);
	}

	# Store data to mongodb
	# Make sure product _id and code are saved as string and not a number
	# see bug #1077 - https://github.com/openfoodfacts/openfoodfacts-server/issues/1077
	# make sure that code is saved as a string, otherwise mongodb saves it as number, and leading 0s are removed
	$product_ref->{_id} .= '';
	$product_ref->{code} .= '';
	$products_collection->replace_one({"_id" => $product_ref->{_id}}, $product_ref, {upsert => 1});
}

=======
=head2 store_product ($user_id, $product_ref, $comment)

Save changes of a product:
- in a new .sto file on the disk
- in MongoDB (in the products collection, or products_obsolete collection if the product is obsolete)

Before saving, some field values are computed, and product history and completeness is computed.

=cut

>>>>>>> ec9ca2aa
sub store_product ($user_id, $product_ref, $comment) {

	my $code = $product_ref->{code};
	my $product_id = $product_ref->{_id};
	my $path = product_path($product_ref);
	my $rev = $product_ref->{rev};

	$log->debug(
		"store_product - start",
		{
			code => $code,
			product_id => $product_id,
			obsolete => $product_ref->{obsolete},
			was_obsolete => $product_ref->{was_obsolete}
		}
	) if $log->is_debug();

	# In case we need to move a product from OFF to OBF etc.
	# the "new_server" value will be set to off, obf etc.
	# we first move the existing files (product and images)
	# and then store the product with a comment.

	# if we have a "server" value (e.g. from an import),
	# we save the product on the corresponding server but we don't need to move an existing product

	my $new_data_root = $data_root;
	my $new_www_root = $www_root;

	# We use the was_obsolete flag so that we can remove the product from its old collection
	# (either products or products_obsolete) if its obsolete status has changed
	my $previous_products_collection = get_products_collection({obsolete => $product_ref->{was_obsolete}});
	my $new_products_collection = get_products_collection({obsolete => $product_ref->{obsolete}});
	my $delete_from_previous_products_collection = 0;

	# the obsolete (and was_obsolete) field is either undef or an empty string, or contains "on"
	if (   ($product_ref->{was_obsolete} and not $product_ref->{obsolete})
		or (not $product_ref->{was_obsolete} and $product_ref->{obsolete}))
	{
		# The obsolete status changed, we need to remove the product from its previous collection
		$log->debug(
			"obsolete status changed",
			{
				code => $code,
				product_id => $product_id,
				obsolete => $product_ref->{obsolete},
				was_obsolete => $product_ref->{was_obsolete},
				previous_products_collection => $previous_products_collection
			}
		) if $log->is_debug();
		$delete_from_previous_products_collection = 1;
	}
	delete $product_ref->{was_obsolete};

	if (    (defined $product_ref->{server})
		and (defined $options{other_servers})
		and (defined $options{other_servers}{$product_ref->{server}}))
	{
		my $server = $product_ref->{server};
		$new_data_root = $options{other_servers}{$server}{data_root};
		$new_www_root = $options{other_servers}{$server}{www_root};
		$new_products_collection = get_products_collection(
			{database => $options{other_servers}{$server}{mongodb}, obsolete => $product_ref->{obsolete}});
	}

	if (defined $product_ref->{old_code}) {

		my $old_code = $product_ref->{old_code};
		my $old_path = product_path_from_id($old_code);

		if (defined $product_ref->{new_server}) {
			my $new_server = $product_ref->{new_server};
			$new_data_root = $options{other_servers}{$new_server}{data_root};
			$new_www_root = $options{other_servers}{$new_server}{www_root};
			$new_products_collection = get_products_collection(
				{database => $options{other_servers}{$new_server}{mongodb}, obsolete => $product_ref->{obsolete}});
			$product_ref->{server} = $product_ref->{new_server};
			delete $product_ref->{new_server};
		}

		$log->info("moving product", {old_code => $old_code, code => $code, new_data_root => $new_data_root})
			if $log->is_info();

		# Move directory

		my $prefix_path = $path;
		$prefix_path =~ s/\/[^\/]+$//;    # remove the last subdir: we'll move it
		if ($path eq $prefix_path) {
			# short barcodes with no prefix
			$prefix_path = '';
		}

		$log->debug("creating product directories", {path => $path, prefix_path => $prefix_path}) if $log->is_debug();
		# Create the directories for the product
		foreach my $current_dir ($new_data_root . "/products", $new_www_root . "/images/products") {
			(-e "$current_dir") or mkdir($current_dir, 0755) or die("could not create $current_dir: $!\n");
			foreach my $component (split("/", $prefix_path)) {
				$current_dir .= "/$component";
				(-e "$current_dir") or mkdir($current_dir, 0755) or die("could not create $current_dir: $!\n");
			}
		}

		if (    (!-e "$new_data_root/products/$path")
			and (!-e "$new_www_root/images/products/$path"))
		{
			# File::Copy move() is intended to move files, not
			# directories. It does work on directories if the
			# source and target are on the same file system
			# (in which case the directory is just renamed),
			# but fails otherwise.
			# An alternative is to use File::Copy::Recursive
			# but then it will do a copy even if it is the same
			# file system...
			# Another option is to call the system mv command.
			#
			# use File::Copy;

			File::Copy::Recursive->import(qw( dirmove ));

			$log->debug("moving product data",
				{source => "$data_root/products/$old_path", destination => "$data_root/products/$path"})
				if $log->is_debug();
			dirmove("$data_root/products/$old_path", "$new_data_root/products/$path")
				or $log->error("could not move product data",
				{source => "$data_root/products/$old_path", destination => "$data_root/products/$path", error => $!});

			$log->debug(
				"moving product images",
				{source => "$www_root/images/products/$old_path", destination => "$new_www_root/images/products/$path"}
			) if $log->is_debug();
			dirmove("$www_root/images/products/$old_path", "$new_www_root/images/products/$path")
				or $log->error(
				"could not move product images",
				{
					source => "$www_root/images/products/$old_path",
					destination => "$new_www_root/images/products/$path",
					error => $!
				}
				);
			$log->debug("images and data moved");

			delete $product_ref->{old_code};

			execute_query(
				sub {
					return $previous_products_collection->delete_one({"_id" => $product_ref->{_id}});
				}
			);

			$product_ref->{_id} = $product_ref->{code} . '';    # treat id as string;

		}
		else {
			(-e "$new_data_root/products/$path")
				and $log->error("cannot move product data, because the destination already exists",
				{source => "$data_root/products/$old_path", destination => "$data_root/products/$path"});
			(-e "$new_www_root/products/$path") and $log->error(
				"cannot move product images data, because the destination already exists",
				{source => "$www_root/images/products/$old_path", destination => "$new_www_root/images/products/$path"}
			);
		}

		$comment .= " - barcode changed from $old_code to $code by $user_id";
	}

	if ($rev < 1) {
		# Create the directories for the product
		foreach my $current_dir ($new_data_root . "/products", $new_www_root . "/images/products") {
			(-e "$current_dir") or mkdir($current_dir, 0755);
			foreach my $component (split("/", $path)) {
				$current_dir .= "/$component";
				(-e "$current_dir") or mkdir($current_dir, 0755);
			}
		}
	}

	# Check lock and previous version
	my $changes_ref = retrieve("$new_data_root/products/$path/changes.sto");
	if (not defined $changes_ref) {
		$changes_ref = [];
	}
	my $current_rev = scalar @{$changes_ref};
	if ($rev != $current_rev) {
		# The product was updated after the form was loaded..

		# New product over deleted product?
		# can be also bug https://github.com/openfoodfacts/openfoodfacts-server/issues/2321
		# where 2 changes were recorded in the same rev
		# to avoid similar bugs, and to have the same number of changes and rev,
		# assign the number of changes to the rev
		if ($rev < $current_rev) {
			$rev = $current_rev;
		}
	}

	# Increment the revision
	$rev++;

	$product_ref->{rev} = $rev;
	$product_ref->{last_modified_by} = $user_id;
	$product_ref->{last_modified_t} = time() + 0;
	if (not exists $product_ref->{creator}) {
		my $creator = $user_id;
		if ((not defined $user_id) or ($user_id eq '')) {
			$creator = "openfoodfacts-contributors";
		}
		$product_ref->{creator} = $creator;
	}

	if (defined $product_ref->{owner}) {
		$product_ref->{owners_tags} = $product_ref->{owner};
	}
	else {
		delete $product_ref->{owners_tags};
	}

	my $change_ref = {
		userid => $user_id,
		ip => remote_addr(),
		t => $product_ref->{last_modified_t},
		comment => $comment,
		rev => $rev,
	};

	# Allow apps to send the user agent as a form parameter instead of a HTTP header, as some web based apps can't change the User-Agent header sent by the browser
	my $user_agent
		= remove_tags_and_quote(decode utf8 => single_param("User-Agent"))
		|| remove_tags_and_quote(decode utf8 => single_param("user-agent"))
		|| remove_tags_and_quote(decode utf8 => single_param("user_agent"))
		|| user_agent();

	if ((defined $user_agent) and ($user_agent ne "")) {
		$change_ref->{user_agent} = $user_agent;
	}

	# Allow apps to send app_name, app_version and app_uuid parameters
	foreach my $field (qw(app_name app_version app_uuid)) {
		my $value = remove_tags_and_quote(decode utf8 => single_param($field));
		if ((defined $value) and ($value ne "")) {
			$change_ref->{$field} = $value;
		}
	}

	push @{$changes_ref}, $change_ref;

	add_user_teams($product_ref);

	compute_codes($product_ref);

	compute_languages($product_ref);

	my $blame_ref = {};

	compute_product_history_and_completeness($new_data_root, $product_ref, $changes_ref, $blame_ref);

	compute_data_sources($product_ref, $changes_ref);

	compute_main_countries($product_ref);

	compute_sort_keys($product_ref);

	if (not defined $product_ref->{_id}) {
		$product_ref->{_id} = $product_ref->{code} . '';    # treat id as string
	}

	# index for full text search
	compute_keywords($product_ref);

	# make sure that the _id and code are saved as a string, otherwise mongodb may save them as numbers
	# for _id , it makes them possibly non unique, and for code, we would lose leading 0s
	$product_ref->{_id} .= '';
	$product_ref->{code} .= '';

	# make sure we have numbers, perl can convert numbers to string depending on the last operation done...
	$product_ref->{last_modified_t} += 0;
	$product_ref->{created_t} += 0;
	$product_ref->{complete} += 0;
	$product_ref->{popularity_key} += 0;
	$product_ref->{rev} += 0;

	# make sure nutrient values are numbers
	make_sure_numbers_are_stored_as_numbers($product_ref);

	$change_ref = $changes_ref->[-1];
	my $diffs = $change_ref->{diffs};
	my %diffs = %{$diffs};
	if ((!$diffs) or (!keys %diffs)) {
		$log->info("changes not stored because of empty diff", {change_ref => $change_ref}) if $log->is_info();
		# 2019/09/12 - this was deployed today, but it causes changes not to be saved
		# compute_product_history_and_completeness() was not written to make sure that it sees all changes
		# keeping the log and disabling the "return 0" so that all changes are saved
		#return 0;
	}

	# First store the product data in a .sto file on disk
	store("$new_data_root/products/$path/$rev.sto", $product_ref);

	# Also store the product in MongoDB, unless it was marked as deleted
	if ($product_ref->{deleted}) {
		$new_products_collection->delete_one({"_id" => $product_ref->{_id}});
	}
	else {
		$new_products_collection->replace_one({"_id" => $product_ref->{_id}}, $product_ref, {upsert => 1});
	}

	# product that has a changed obsolete status
	if ($delete_from_previous_products_collection) {
		$previous_products_collection->delete_one({"_id" => $product_ref->{_id}});
	}

	# Update link
	my $link = "$new_data_root/products/$path/product.sto";
	if (-l $link) {
		unlink($link) or $log->error("could not unlink old product.sto", {link => $link, error => $!});
	}

	symlink("$rev.sto", $link)
		or $log->error("could not symlink to new revision",
		{source => "$new_data_root/products/$path/$rev.sto", link => $link, error => $!});

	store("$new_data_root/products/$path/changes.sto", $changes_ref);
	log_change($product_ref, $change_ref);

	$log->debug("store_product - done", {code => $code, product_id => $product_id}) if $log->is_debug();

	# index for search service
	push_to_search_service($product_ref);

	# Notify Robotoff
	my $update_type = $product_ref->{deleted} ? "deleted" : "updated";
	send_notification_for_product_change($product_ref, $update_type);

	return 1;
}

=head2 compute_data_sources ( $product_ref, $changes_ref )

Analyze the sources field of the product, as well as the changes to add to the data_sources field.

Sources allows to add some producers imports that were done before the producers platform was created.

The changes structure allows to add apps.

=cut

sub compute_data_sources ($product_ref, $changes_ref) {

	my %data_sources = ();

	if (defined $product_ref->{sources}) {
		foreach my $source_ref (@{$product_ref->{sources}}) {

			if ($source_ref->{id} eq 'casino') {
				$data_sources{"Producers"} = 1;
				$data_sources{"Producer - Casino"} = 1;
			}
			if ($source_ref->{id} eq 'carrefour') {
				$data_sources{"Producers"} = 1;
				$data_sources{"Producer - Carrefour"} = 1;
			}
			if ($source_ref->{id} eq 'ferrero') {
				$data_sources{"Producers"} = 1;
				$data_sources{"Producer - Ferrero"} = 1;
			}
			if ($source_ref->{id} eq 'fleurymichon') {
				$data_sources{"Producers"} = 1;
				$data_sources{"Producer - Fleury Michon"} = 1;
			}
			if ($source_ref->{id} eq 'iglo') {
				$data_sources{"Producers"} = 1;
				$data_sources{"Producer - Iglo"} = 1;
			}
			if ($source_ref->{id} eq 'ldc') {
				$data_sources{"Producers"} = 1;
				$data_sources{"Producer - LDC"} = 1;
			}
			if ($source_ref->{id} eq 'sodebo') {
				$data_sources{"Producers"} = 1;
				$data_sources{"Producer - Sodebo"} = 1;
			}
			if ($source_ref->{id} eq 'systemeu') {
				$data_sources{"Producers"} = 1;
				$data_sources{"Producer - Systeme U"} = 1;
			}
			if ($source_ref->{id} eq 'biscuiterie-sainte-victoire') {
				$data_sources{"Producers"} = 1;
				$data_sources{"Producer - Biscuiterie Sainte Victoire"} = 1;
			}

			if ($source_ref->{id} eq 'openfood-ch') {
				$data_sources{"Databases"} = 1;
				$data_sources{"Database - FoodRepo / openfood.ch"} = 1;
			}
			if ($source_ref->{id} eq 'usda-ndb') {
				$data_sources{"Databases"} = 1;
				$data_sources{"Database - USDA NDB"} = 1;
			}
			if ($source_ref->{id} eq 'codeonline') {
				$data_sources{"Databases"} = 1;
				$data_sources{"Database - CodeOnline"} = 1;
				$data_sources{"Database - GDSN"} = 1;
			}
			if ($source_ref->{id} eq 'equadis') {
				$data_sources{"Databases"} = 1;
				$data_sources{"Database - Equadis"} = 1;
				$data_sources{"Database - GDSN"} = 1;
			}
			if ($source_ref->{id} eq 'agena3000') {
				$data_sources{"Databases"} = 1;
				$data_sources{"Database - Agena3000"} = 1;
				$data_sources{"Database - GDSN"} = 1;
			}
		}
	}

	# Add a data source for apps

	foreach my $change_ref (@$changes_ref) {

		if (defined $change_ref->{app}) {

			my $app_name = deep_get(\%options, "apps_names", $change_ref->{app}) || $change_ref->{app};

			$data_sources{"Apps"} = 1;
			$data_sources{"App - " . $app_name} = 1;
		}
	}

	if ((scalar keys %data_sources) > 0) {
		add_tags_to_field($product_ref, "en", "data_sources", join(',', sort keys %data_sources));
	}

	return;
}

sub compute_completeness_and_missing_tags ($product_ref, $current_ref, $previous_ref) {

	my $lc = $product_ref->{lc};
	if (not defined $lc) {
		# Try lang field
		if (defined $product_ref->{lang}) {
			$lc = $product_ref->{lang};
		}
		else {
			$lc = "en";
			$product_ref->{lang} = "en";
		}
		$product_ref->{lc} = $lc;
	}

	# Compute completeness and missing tags

	my @states_tags = ();

	# Images

	my $complete = 1;
	my $notempty = 0;
	my $step = 1.0 / 10.0;    # Currently, we check for 10 items.
	my $completeness = 0.0;

	if (scalar keys %{$current_ref->{uploaded_images}} < 1) {
		push @states_tags, "en:photos-to-be-uploaded";
		$complete = 0;
	}
	else {
		push @states_tags, "en:photos-uploaded";
		my $half_step = $step * 0.5;
		$completeness += $half_step;

		my $image_step = $half_step * (1.0 / 4.0);

		my $images_completeness = 0;

		foreach my $imagetype (qw(front ingredients nutrition packaging)) {

			if (defined $current_ref->{selected_images}{$imagetype . "_" . $lc}) {
				$images_completeness += $image_step;
				push @states_tags, "en:" . $imagetype . "-photo-selected";
			}
			else {
				if (    ($imagetype eq "nutrition")
					and (defined $product_ref->{no_nutrition_data})
					and ($product_ref->{no_nutrition_data} eq 'on'))
				{
					$images_completeness += $image_step;
				}
				else {
					push @states_tags, "en:" . $imagetype . "-photo-to-be-selected";
				}
			}
		}

		$completeness += $images_completeness;

		if ($images_completeness == $half_step) {
			push @states_tags, "en:photos-validated";

		}
		else {
			push @states_tags, "en:photos-to-be-validated";
			$complete = 0;
		}
		$notempty++;
	}

	my @needed_fields = qw(product_name quantity packaging brands categories origins);
	my $all_fields = 1;
	foreach my $field (@needed_fields) {
		if ((not defined $product_ref->{$field}) or ($product_ref->{$field} eq '')) {
			$all_fields = 0;
			push @states_tags, "en:" . get_string_id_for_lang("en", $field) . "-to-be-completed";
		}
		else {
			push @states_tags, "en:" . get_string_id_for_lang("en", $field) . "-completed";
			$notempty++;
			$completeness += $step;
		}
	}

	if ($all_fields == 0) {
		push @states_tags, "en:characteristics-to-be-completed";
		$complete = 0;
	}
	else {
		push @states_tags, "en:characteristics-completed";
	}

	if ((defined $product_ref->{emb_codes}) and ($product_ref->{emb_codes} ne '')) {
		push @states_tags, "en:packaging-code-completed";
		$notempty++;
		$completeness += $step;
	}
	else {
		push @states_tags, "en:packaging-code-to-be-completed";
	}

	if ((defined $product_ref->{expiration_date}) and ($product_ref->{expiration_date} ne '')) {
		push @states_tags, "en:expiration-date-completed";
		$notempty++;
		$completeness += $step;
	}
	else {
		push @states_tags, "en:expiration-date-to-be-completed";
		# $complete = 0;
	}

	if (    (defined $product_ref->{ingredients_text})
		and ($product_ref->{ingredients_text} ne '')
		and (not($product_ref->{ingredients_text} =~ /\?/)))
	{
		push @states_tags, "en:ingredients-completed";
		$notempty++;
		$completeness += $step;
	}
	else {
		push @states_tags, "en:ingredients-to-be-completed";
		$complete = 0;
	}

	if (
		(
			(
					(defined $current_ref->{nutriments})
				and (scalar grep {$_ !~ /^(nova|fruits-vegetables)/} keys %{$current_ref->{nutriments}}) > 0
			)
		)
		or ((defined $product_ref->{no_nutrition_data}) and ($product_ref->{no_nutrition_data} eq 'on'))
		)
	{
		push @states_tags, "en:nutrition-facts-completed";
		$notempty++;
		$completeness += $step;
	}
	else {
		push @states_tags, "en:nutrition-facts-to-be-completed";
		$complete = 0;
	}

	if ($complete) {
		push @states_tags, "en:complete";

		if ((defined $product_ref->{checked}) and ($product_ref->{checked} eq 'on')) {
			push @states_tags, "en:checked";
		}
		else {
			push @states_tags, "en:to-be-checked";
		}
	}
	else {
		push @states_tags, "en:to-be-completed";
	}

	if ($notempty == 0) {
		$product_ref->{empty} = 1;
		push @states_tags, "en:empty";
	}
	else {
		delete $product_ref->{empty};
	}

	# On the producers platform, keep track of which products have changes to be exported
	if ((defined $server_options{private_products}) and ($server_options{private_products})) {
		if (    (defined $product_ref->{last_exported_t})
			and ($product_ref->{last_exported_t} > $product_ref->{last_modified_t}))
		{
			push @states_tags, "en:exported";
		}
		else {
			push @states_tags, "en:to-be-exported";
			if ($product_ref->{to_be_automatically_exported}) {
				push @states_tags, "en:to-be-automatically-exported";
			}
		}
	}

	$product_ref->{complete} = $complete;
	$current_ref->{complete} = $complete;
	$product_ref->{completeness} = $completeness;
	$current_ref->{completeness} = $completeness;

	if ($complete) {
		if ((not defined $previous_ref->{complete}) or ($previous_ref->{complete} == 0)) {
			$product_ref->{completed_t} = $product_ref->{last_modified_t} + 0;
			$current_ref->{completed_t} = $product_ref->{last_modified_t} + 0;
		}
		else {
			$product_ref->{completed_t} = $previous_ref->{completed_t} + 0;
			$current_ref->{completed_t} = $previous_ref->{completed_t} + 0;
		}
	}
	else {
		delete $product_ref->{completed_t};
		delete $current_ref->{completed_t};
	}

	$product_ref->{states} = join(', ', reverse @states_tags);
	$product_ref->{"states_hierarchy"} = [reverse @states_tags];
	$product_ref->{"states_tags"} = [reverse @states_tags];

	#my $field = "states";
	#
	#$product_ref->{$field . "_hierarchy" } = [ gen_tags_hierarchy_taxonomy($lc, $field, $product_ref->{$field}) ];
	#$product_ref->{$field . "_tags" } = [];
	#foreach my $tag (@{$product_ref->{$field . "_hierarchy" }}) {
	#		push @{$product_ref->{$field . "_tags" }}, get_taxonomyid($tag);
	#}

	# old name
	delete $product_ref->{status};
	delete $product_ref->{status_tags};

	return;
}

=head2 get_change_userid_or_uuid ( $change_ref )

For a specific change, analyze change identifiers (comment, user agent, userid etc.)
to determine if the change was done through an app, the OFF userid, or an app specific UUID

=head3 Parameters

=head4 $change_ref 
reference to a change record

=head3 Return value

The function returns by order of preference:
- a real user userid if we have an userid which is not the userid of an app
- an appid + app uuid (e.g. some-app.Z626FZF4RTFSG6)
- an app userid if the app did not provide an app uuid
- openfoodfacts-contributors

=cut

sub get_change_userid_or_uuid ($change_ref) {

	my $userid = $change_ref->{userid};

	my $app;
	my $app_userid_prefix;
	my $uuid;

	# Is the userid the userid of an app?
	if (defined $userid) {
		$app = deep_get(\%options, "apps_userids", $userid);
		if (defined $app) {
			# If the userid is an an account for an app, unset the userid,
			# so that it can be replaced by the app + an app uuid if provided
			$userid = undef;
		}
	}

	# Is it an app that sent an app_name?
	if ((not defined $app) and (defined $change_ref->{app_name})) {
		$app = get_string_id_for_lang("no_language", $change_ref->{app_name});
	}

	# Set the app field for the Open Food Facts app
	if (    (not defined $app)
		and (defined $options{official_app_comment})
		and ($change_ref->{comment} =~ /$options{official_app_comment}/i))
	{
		$app = $options{official_app_id};
	}

	# If we do not have a user specific userid (e.g. a logged in user using the Open Food Facts app),
	# try to identify the UUID passed in the comment by some apps

	# use UUID provided by some apps like Yuka
	# UUIDs are mix of [a-zA-Z0-9] chars, they must not be lowercased by getfile_id

	# (app)Waistline: e2e782b4-4fe8-4fd6-a27c-def46a12744c
	# (app)Labeleat1.0-SgP5kUuoerWvNH3KLZr75n6RFGA0
	# (app)Contributed using: OFF app for iOS - v3.0 - user id: 3C0154A0-D19B-49EA-946F-CC33A05E404A
	#
	# but not:
	# (app)Updated via Power User Script

	if ((defined $app) and ((not defined $userid) or ($userid eq ''))) {

		$app_userid_prefix = deep_get(\%options, "apps_uuid_prefix", $app);

		# Check if the app passed the app_uuid parameter
		if (defined $change_ref->{app_uuid}) {
			$uuid = $change_ref->{app_uuid};
		}
		# Extract UUID from comment
		elsif ( (defined $app_userid_prefix)
			and ($change_ref->{comment} =~ /$app_userid_prefix/i))
		{
			$uuid = $';
		}

		if (defined $uuid) {

			# Remove any app specific suffix
			my $app_userid_suffix = deep_get(\%options, "apps_uuid_suffix", $app);
			if (defined $app_userid_suffix) {
				$uuid =~ s/$app_userid_suffix(\s|\(|\[])*$//i;
			}

			$uuid =~ s/^(-|_|\s|\(|\[])+//;
			$uuid =~ s/(-|_|\s|\)|\])+$//;
		}

		# If we have a uuid from an app, make the userid a combination of app + uuid
		if ((defined $uuid) and ($uuid !~ /^(-|_|\s|-|_|\.)*$/)) {
			$userid = $app . '.' . $uuid;
		}
		# otherwise use the original userid used for the API if any
		elsif (defined $change_ref->{userid}) {
			$userid = $change_ref->{userid};
		}
	}

	if (not defined $userid) {
		$userid = "openfoodfacts-contributors";
	}

	# Add the app to the change structure if we identified one, this will be used to populate the data sources field
	if (defined $app) {
		$change_ref->{app} = $app;
	}

	$log->debug(
		"get_change_userid_or_uuid",
		{
			change_ref => $change_ref,
			app => $app,
			app_userid_prefix => $app_userid_prefix,
			uuid => $uuid,
			userid => $userid
		}
	) if $log->is_debug();

	return $userid;
}

=head2 replace_user_id_in_product ( $product_id, $user_id, $new_user_id )

For a specific product, replace a specific user_id associated with changes (edits, new photos etc.)
by another user_id.

This can be used when we want to rename a user_id, or when an user asks its data to be deleted:
we can rename it to a generic user account like openfoodfacts-contributors.

=head3 Parameters

=head4 Product id

=head4 User id

=head3 New user id

=cut

# Fields that contain usernames
my @users_fields = qw(editors_tags photographers_tags informers_tags correctors_tags checkers_tags weighers_tags);

sub replace_user_id_in_product ($product_id, $user_id, $new_user_id) {

	my $path = product_path_from_id($product_id);

	# List of changes

	my $changes_ref = retrieve("$data_root/products/$path/changes.sto");
	if (not defined $changes_ref) {
		$changes_ref = [];
	}

	my $most_recent_product_ref;

	my $revs = 0;

	foreach my $change_ref (@{$changes_ref}) {

		if ((defined $change_ref->{userid}) and ($change_ref->{userid} eq $user_id)) {
			$change_ref->{userid} = $new_user_id;
		}

		# We need to go through all product revisions to rename all instances of the user id

		$revs++;
		my $rev = $change_ref->{rev};
		if (not defined $rev) {
			$rev = $revs;    # was not set before June 2012
		}
		my $product_ref = retrieve("$data_root/products/$path/$rev.sto");

		if (defined $product_ref) {

			my $changes = 0;

			# Product creator etc.

			foreach my $user_field (qw(creator last_modified_by last_editor)) {

				if ((defined $product_ref->{$user_field}) and ($product_ref->{$user_field} eq $user_id)) {
					$product_ref->{$user_field} = $new_user_id;
					$changes++;
				}
			}

			# Lists of users computed by compute_product_history_and_completeness()

			foreach my $users_field (@users_fields) {
				if (defined $product_ref->{$users_field}) {
					for (my $i = 0; $i < scalar @{$product_ref->{$users_field}}; $i++) {
						if ($product_ref->{$users_field}[$i] eq $user_id) {
							$product_ref->{$users_field}[$i] = $new_user_id;
							$changes++;
						}
					}
				}
			}

			# Images uploaders

			if (defined $product_ref->{images}) {
				foreach my $id (sort keys %{$product_ref->{images}}) {
					if (    (defined $product_ref->{images}{$id}{uploader})
						and ($product_ref->{images}{$id}{uploader} eq $user_id))
					{
						$product_ref->{images}{$id}{uploader} = $new_user_id;
						$changes++;
					}
				}
			}

			# Save product

			if ($changes) {
				store("$data_root/products/$path/$rev.sto", $product_ref);
			}
		}

		$most_recent_product_ref = $product_ref;
	}

	if ((defined $most_recent_product_ref) and (not $most_recent_product_ref->{deleted})) {
		my $products_collection = get_products_collection();
		$products_collection->replace_one({"_id" => $most_recent_product_ref->{_id}},
			$most_recent_product_ref, {upsert => 1});
	}

	store("$data_root/products/$path/changes.sto", $changes_ref);

	return;
}

=head2 find_and_replace_user_id_in_products ( $user_id, $new_user_id )

Find all products changed by a specific user_id, and replace the user_id associated with changes (edits, new photos etc.)
by another user_id.

This can be used when we want to rename a user_id, or when an user asks its data to be deleted:
we can rename it to a generic user account like openfoodfacts-contributors.

=head3 Parameters

=head4 User id

=head3 New user id

=cut

sub find_and_replace_user_id_in_products ($user_id, $new_user_id) {

	$log->debug("find_and_replace_user_id_in_products", {user_id => $user_id, new_user_id => $new_user_id})
		if $log->is_debug();

	my $or = [];

	foreach my $users_field (@users_fields) {
		push @{$or}, {$users_field => $user_id};
	}

	my $query_ref = {'$or' => $or};

	my $products_collection = get_products_collection();

	my $count = $products_collection->count_documents($query_ref);

	$log->info(
		"find_and_replace_user_id_in_products - matching products",
		{user_id => $user_id, new_user_id => $new_user_id, count => $count}
	) if $log->is_info();

	# wait to give time to display the product count
	sleep(2) if $log->is_debug();

	my $cursor = $products_collection->query($query_ref)->fields({_id => 1, code => 1, owner => 1});
	$cursor->immortal(1);

	while (my $product_ref = $cursor->next) {

		my $product_id = $product_ref->{_id};

		# Ignore bogus product that might have been saved in the database
		next if (not defined $product_id) or ($product_id eq "");

		$log->info("find_and_replace_user_id_in_products - product_id",
			{user_id => $user_id, new_user_id => $product_id, product_id => $product_id})
			if $log->is_info();

		replace_user_id_in_product($product_id, $user_id, $new_user_id);
	}

	$log->info("find_and_replace_user_id_in_products - done",
		{user_id => $user_id, new_user_id => $new_user_id, count => $count})
		if $log->is_info();

	return;
}

=head2 record_user_edit_type($users_ref, $user_type, $user_id)

Record that a user has made a change of a specific type to the product.

=head3 Parameters

=head4 $users_ref Structure that holds the records by type

For each type, there is a "list" array, and a "seen" hash

=head4 $user_type e.g. editors, photographers, weighers

=head4 $user_id

=cut

sub record_user_edit_type ($users_ref, $user_type, $user_id) {

	if ((defined $user_id) and ($user_id ne '')) {
		if (not defined $users_ref->{$user_type}{seen}{$user_id}) {
			$users_ref->{$user_type}{seen}{$user_id} = 1;
			push @{$users_ref->{$user_type}{list}}, $user_id;
		}
	}
	return;
}

sub compute_product_history_and_completeness ($product_data_root, $current_product_ref, $changes_ref, $blame_ref) {

	my $code = $current_product_ref->{code};
	my $product_id = $current_product_ref->{_id};
	my $path = product_path($current_product_ref);

	$log->debug("compute_product_history_and_completeness", {code => $code, product_id => $product_id})
		if $log->is_debug();

	# Keep track of the last user who modified each field
	%{$blame_ref} = ();

	return if not defined $changes_ref;

	# Populate the entry_dates_tags field

	$current_product_ref->{entry_dates_tags} = [];
	my $created_t = $current_product_ref->{created_t} + 0;
	my ($sec, $min, $hour, $mday, $mon, $year, $wday, $yday, $isdst) = localtime($created_t + 0);
	push @{$current_product_ref->{entry_dates_tags}}, sprintf("%04d-%02d-%02d", $year + 1900, $mon + 1, $mday);
	push @{$current_product_ref->{entry_dates_tags}}, sprintf("%04d-%02d", $year + 1900, $mon + 1);
	push @{$current_product_ref->{entry_dates_tags}}, sprintf("%04d", $year + 1900);

	# Open Food Hunt 2015 - from Feb 21st (earliest) to March 1st (latest)
	if (($created_t > (1424476800 - 12 * 3600)) and ($created_t < (1424476800 - 12 * 3600 + 10 * 86400))) {
		push @{$current_product_ref->{entry_dates_tags}}, "open-food-hunt-2015";
	}

	my $last_modified_t = $current_product_ref->{last_modified_t} + 0;
	($sec, $min, $hour, $mday, $mon, $year, $wday, $yday, $isdst) = localtime($last_modified_t + 0);
	$current_product_ref->{last_edit_dates_tags} = [];
	push @{$current_product_ref->{last_edit_dates_tags}}, sprintf("%04d-%02d-%02d", $year + 1900, $mon + 1, $mday);
	push @{$current_product_ref->{last_edit_dates_tags}}, sprintf("%04d-%02d", $year + 1900, $mon + 1);
	push @{$current_product_ref->{last_edit_dates_tags}}, sprintf("%04d", $year + 1900);

	if (defined $current_product_ref->{last_checked_t}) {
		my $last_checked_t = $current_product_ref->{last_checked_t} + 0;
		($sec, $min, $hour, $mday, $mon, $year, $wday, $yday, $isdst) = localtime($last_checked_t + 0);
		$current_product_ref->{last_check_dates_tags} = [];
		push @{$current_product_ref->{last_check_dates_tags}}, sprintf("%04d-%02d-%02d", $year + 1900, $mon + 1, $mday);
		push @{$current_product_ref->{last_check_dates_tags}}, sprintf("%04d-%02d", $year + 1900, $mon + 1);
		push @{$current_product_ref->{last_check_dates_tags}}, sprintf("%04d", $year + 1900);
	}
	else {
		delete $current_product_ref->{last_check_dates_tags};
	}

	# Read all previous versions to see which fields have been added or edited

	my @fields = (
		'lang', 'product_name',
		'generic_name', @ProductOpener::Config::product_fields,
		@ProductOpener::Config::product_other_fields, 'no_nutrition_data',
		'nutrition_data_per', 'nutrition_data_prepared_per',
		'serving_size', 'allergens',
		'traces', 'ingredients_text'
	);

	my %previous = (uploaded_images => {}, selected_images => {}, fields => {}, nutriments => {});
	my %last = %previous;
	my %current;

	# Create a structure that will contain lists of users that have modified the product
	# in different ways (editors, photographers etc.)
	my $users_ref;

	foreach my $user_type (keys %users_tags_fields) {
		$users_ref->{$user_type} = {
			list => [],    # list of users, ordered by least recent update
			seen => {},    # hash of users, used to add users only once to the list
		};
	}

	my $revs = 0;

	my %changed_by = ();

	foreach my $change_ref (@{$changes_ref}) {
		$revs++;
		my $rev = $change_ref->{rev};
		if (not defined $rev) {
			$rev = $revs;    # was not set before June 2012
		}
		my $product_ref = retrieve("$product_data_root/products/$path/$rev.sto");

		# if not found, we may be be updating the product, with the latest rev not set yet
		if ((not defined $product_ref) or ($rev == $current_product_ref->{rev})) {
			$product_ref = $current_product_ref;
			$log->debug("specified product revision was not found, using current product ref", {revision => $rev})
				if $log->is_debug();
		}

		if (defined $product_ref) {

			# fix last_modified_t using the one from change_ref if it greater than the current_product_ref

			if ($change_ref->{t} > $current_product_ref->{last_modified_t}) {
				$current_product_ref->{last_modified_t} = $change_ref->{t};
			}

			# some very early products added in 2012 did not have created_t

			if ((not defined $current_product_ref->{created_t}) or ($current_product_ref->{created_t} == 0)) {
				$current_product_ref->{created_t} = $change_ref->{t};
			}

			%current = (
				rev => $rev,
				lc => $product_ref->{lc},
				uploaded_images => {},
				selected_images => {},
				fields => {},
				nutriments => {},
				packagings => {},
			);

			# Uploaded images

			# $product_ref->{images}{$imgid} ($imgid is a number)

			# Validated images

			# $product_ref->{images}{$id} ($id = front / ingredients / nutrition)

			if (defined $product_ref->{images}) {
				foreach my $imgid (sort keys %{$product_ref->{images}}) {
					if ($imgid =~ /^\d/) {
						$current{uploaded_images}{$imgid} = 1;
					}
					else {
						my $language_imgid = $imgid;
						if ($imgid !~ /_\w\w$/) {
							$language_imgid = $imgid . "_" . $product_ref->{lc};
						}
						$current{selected_images}{$language_imgid}
							= $product_ref->{images}{$imgid}{imgid} . ' '
							. $product_ref->{images}{$imgid}{rev} . ' '
							. $product_ref->{images}{$imgid}{geometry};
					}
				}
			}

			# Regular text fields

			foreach my $field (@fields) {
				$current{fields}{$field} = $product_ref->{$field};
				if (defined $current{fields}{$field}) {
					$current{fields}{$field} =~ s/^\s+//;
					$current{fields}{$field} =~ s/\s+$//;
				}
			}

			# Language specific fields
			if (defined $product_ref->{languages_codes}) {
				$current{languages_codes} = [keys %{$product_ref->{languages_codes}}];
				foreach my $language_code (@{$current{languages_codes}}) {
					foreach my $field (keys %language_fields) {
						next if $field =~ /_image$/;
						next if not exists $product_ref->{$field . '_' . $language_code};
						$current{fields}{$field . '_' . $language_code} = $product_ref->{$field . '_' . $language_code};
						$current{fields}{$field . '_' . $language_code} =~ s/^\s+//;
						$current{fields}{$field . '_' . $language_code} =~ s/\s+$//;
					}
				}
			}

			# Nutriments

			if (defined $product_ref->{nutriments}) {
				foreach my $nid (keys %{$product_ref->{nutriments}}) {
					if ((defined $product_ref->{nutriments}{$nid}) and ($product_ref->{nutriments}{$nid} ne '')) {
						$current{nutriments}{$nid} = $product_ref->{nutriments}{$nid};
					}
				}
			}

			# Packagings components
			if (defined $product_ref->{packagings}) {
				# To check if packaging data (shape, materials etc.) and packaging weights have changed
				# we compute a scalar serialization for them so that it's easy to see if they have changed
				my $packagings_data_signature = "";
				my $packagings_weights_signature = "";
				foreach my $packagings_ref (@{$product_ref->{packagings}}) {
					# We make a copy of numeric values so that Perl does not turn the value to a string when we concatenate it in the signature
					my $number_of_units = $packagings_ref->{number_of_units};
					my $weight_measured = $packagings_ref->{weight_measured};

					$packagings_data_signature .= "number_of_units:" . $number_of_units . ',';
					foreach my $property (qw(shape material recycling quantity_per_unit)) {
						$packagings_data_signature .= $property . ":" . ($packagings_ref->{$property} || '') . ',';
					}
					$packagings_data_signature .= "\n";
					$packagings_weights_signature .= ($weight_measured || '') . "\n";
				}
				# If the signature is empty or contains only line feeds, we don't have data
				if ($packagings_data_signature !~ /^\s*$/) {
					$current{packagings}{data} = $packagings_data_signature;
				}
				if ($packagings_weights_signature !~ /^\s*$/) {
					$current{packagings}{weights_measured} = $packagings_weights_signature;
				}
			}

			$current{checked} = $product_ref->{checked};
			$current{last_checked_t} = $product_ref->{last_checked_t};
		}

		# Differences and attribution to users

		my %diffs = ();

		my $userid = get_change_userid_or_uuid($change_ref);

		$changed_by{$userid} = 1;

		if (    (defined $current{last_checked_t})
			and ((not defined $previous{last_checked_t}) or ($previous{last_checked_t} != $current{last_checked_t})))
		{
			record_user_edit_type($users_ref, "checkers", $product_ref->{last_checker});
		}

		foreach my $group ('uploaded_images', 'selected_images', 'fields', 'nutriments', 'packagings') {

			defined $blame_ref->{$group} or $blame_ref->{$group} = {};

			my @ids;

			if ($group eq 'fields') {
				@ids = @fields;

				# also check language specific fields for language codes of the current and previous product
				my @languages_codes = ();
				my %languages_codes = ();
				foreach my $current_or_previous_ref (\%current, \%previous) {
					if (defined $current_or_previous_ref->{languages_codes}) {
						foreach my $language_code (@{$current_or_previous_ref->{languages_codes}}) {
							# commenting next line so that we see changes for both ingredients_text and ingredients_text_$lc
							# even if they are the same.
							# keeping ingredients_text as at the start of the project, we had only ingredients_text and
							# not language specific versions
							# next if $language_code eq $current_or_previous_ref->{lc};
							next if defined $languages_codes{$language_code};
							push @languages_codes, $language_code;
							$languages_codes{$language_code} = 1;
						}
					}
				}

				foreach my $language_code (sort @languages_codes) {
					foreach my $field (sort keys %language_fields) {
						next if $field =~ /_image$/;
						push @ids, $field . "_" . $language_code;
					}
				}
			}
			elsif ($group eq 'nutriments') {
				@ids = @{$nutriments_lists{europe}};
			}
			elsif ($group eq 'packagings') {
				@ids = ("data", "weights_measured");
			}
			else {
				my $uniq = sub {
					my %seen;
					grep {!$seen{$_}++} @_;
				};
				@ids = $uniq->(keys %{$current{$group}}, keys %{$previous{$group}});
			}

			foreach my $id (@ids) {

				my $diff = undef;

				if (    ((not defined $previous{$group}{$id}) or ($previous{$group}{$id} eq ''))
					and ((defined $current{$group}{$id}) and ($current{$group}{$id} ne '')))
				{
					$diff = 'add';
				}
				elsif ( ((defined $previous{$group}{$id}) and ($previous{$group}{$id} ne ''))
					and ((not defined $current{$group}{$id}) or ($current{$group}{$id} eq '')))
				{
					$diff = 'delete';
				}
				elsif ( (defined $previous{$group}{$id})
					and (defined $current{$group}{$id})
					and ($previous{$group}{$id} ne $current{$group}{$id}))
				{
					$log->debug(
						"difference in products detected",
						{
							id => $id,
							previous_rev => $previous{rev},
							previous => $previous{$group}{$id},
							current_rev => $current{rev},
							current => $current{$group}{$id}
						}
					) if $log->is_debug();
					$diff = 'change';
				}

				if (defined $diff) {

					# Assign blame

					if (defined $blame_ref->{$group}{$id}) {
						$blame_ref->{$group}{$id} = {
							previous_userid => $blame_ref->{$group}{$id}{userid},
							previous_t => $blame_ref->{$group}{$id}{t},
							previous_rev => $blame_ref->{$group}{$id}{rev},
							previous_value => $blame_ref->{$group}{$id}{value},
						};
					}
					else {
						$blame_ref->{$group}{$id} = {};
					}

					$blame_ref->{$group}{$id}{userid} = $change_ref->{userid};
					$blame_ref->{$group}{$id}{t} = $change_ref->{t};
					$blame_ref->{$group}{$id}{rev} = $change_ref->{rev};
					$blame_ref->{$group}{$id}{value} = $current{$group}{$id};

					defined $diffs{$group} or $diffs{$group} = {};
					defined $diffs{$group}{$diff} or $diffs{$group}{$diff} = [];
					push @{$diffs{$group}{$diff}}, $id;

					# Attribution and last_image_t

					if (($diff eq 'add') and ($group eq 'uploaded_images')) {
						# images uploader and uploaded_t where not set before 2015/08/04, set them using the change history
						# ! only update the values if the image still exists in the current version of the product (wasn't moved or deleted)
						if (exists $current_product_ref->{images}{$id}) {
							if (not defined $current_product_ref->{images}{$id}{uploaded_t}) {
								$current_product_ref->{images}{$id}{uploaded_t} = $product_ref->{last_modified_t} + 0;
							}
							if (not defined $current_product_ref->{images}{$id}{uploader}) {
								$current_product_ref->{images}{$id}{uploader} = $userid;
							}

							# when moving images, attribute the image to the user that uploaded the image

							$userid = $current_product_ref->{images}{$id}{uploader};
							if ($userid eq 'unknown') {    # old unknown user
								$current_product_ref->{images}{$id}{uploader}
									= "openfoodfacts-contributors";
								$userid = "openfoodfacts-contributors";
							}
							$change_ref->{userid} = $userid;

						}

						# set last_image_t

						if (   (not exists $current_product_ref->{last_image_t})
							or ($product_ref->{last_modified_t} > $current_product_ref->{last_image_t}))
						{
							$current_product_ref->{last_image_t} = $product_ref->{last_modified_t};
						}

					}

					# Packagings
					if (    ($group eq 'packagings')
						and ($id eq 'weights_measured')
						and (($diff eq 'add') or ($diff eq 'change')))
					{
						record_user_edit_type($users_ref, "weighers", $userid);
					}

					# Uploaded photos + all fields
					if (($diff eq 'add') and ($group eq 'uploaded_images')) {
						record_user_edit_type($users_ref, "photographers", $userid);
					}
					elsif ($diff eq 'add') {
						record_user_edit_type($users_ref, "informers", $userid);
					}
					elsif ($diff eq 'change') {
						record_user_edit_type($users_ref, "correctors", $userid);
					}
				}
			}
		}

		$change_ref->{diffs} = dclone(\%diffs);

		$current_product_ref->{last_editor} = $change_ref->{userid};

		compute_completeness_and_missing_tags($product_ref, \%current, \%previous);

		%last = %{dclone(\%previous)};
		%previous = %{dclone(\%current)};
	}

	# Populate the last_image_date_tags field

	if ((exists $current_product_ref->{last_image_t}) and ($current_product_ref->{last_image_t} > 0)) {
		$current_product_ref->{last_image_dates_tags} = [];
		my $last_image_t = $current_product_ref->{last_image_t};
		my ($sec, $min, $hour, $mday, $mon, $year, $wday, $yday, $isdst) = localtime($last_image_t);
		push @{$current_product_ref->{last_image_dates_tags}}, sprintf("%04d-%02d-%02d", $year + 1900, $mon + 1, $mday);
		push @{$current_product_ref->{last_image_dates_tags}}, sprintf("%04d-%02d", $year + 1900, $mon + 1);
		push @{$current_product_ref->{last_image_dates_tags}}, sprintf("%04d", $year + 1900);
	}
	else {
		delete $current_product_ref->{last_image_dates_tags};
	}

	$current_product_ref->{editors_tags} = [sort keys %changed_by];

	$current_product_ref->{photographers_tags} = $users_ref->{photographers}{list};
	$current_product_ref->{informers_tags} = $users_ref->{informers}{list};
	$current_product_ref->{correctors_tags} = $users_ref->{correctors}{list};
	$current_product_ref->{checkers_tags} = $users_ref->{checkers}{list};
	$current_product_ref->{weighers_tags} = $users_ref->{weighers}{list};

	compute_completeness_and_missing_tags($current_product_ref, \%current, \%last);

	$log->debug("compute_product_history_and_completeness - done", {code => $code, product_id => $product_id})
		if $log->is_debug();

	return;
}

# traverse the history to see if a particular user has removed values for tag fields
# add back the removed values

# NOT sure if this is useful, it's being used in one of the "obsolete" scripts
sub add_back_field_values_removed_by_user ($current_product_ref, $changes_ref, $field, $userid) {

	my $code = $current_product_ref->{code};
	my $path = product_path($current_product_ref);

	return if not defined $changes_ref;

	# Read all previous versions to see which fields have been added or edited

	my @fields
		= qw(lang product_name generic_name quantity packaging brands categories origins manufacturing_places labels emb_codes expiration_date purchase_places stores countries ingredients_text traces no_nutrition_data serving_size nutrition_data_per );

	my %previous = ();
	my %last = %previous;
	my %current;

	my $previous_tags_ref = {};
	my $current_tags_ref;

	my %removed_tags = ();

	my $revs = 0;

	foreach my $change_ref (@{$changes_ref}) {
		$revs++;
		my $rev = $change_ref->{rev};
		if (not defined $rev) {
			$rev = $revs;    # was not set before June 2012
		}
		my $product_ref = retrieve("$data_root/products/$path/$rev.sto");

		# if not found, we may be be updating the product, with the latest rev not set yet
		if ((not defined $product_ref) or ($rev == $current_product_ref->{rev})) {
			$product_ref = $current_product_ref;
			if (not defined $product_ref) {
				$log->warn("specified product revision was not found, using current product ref",
					{code => $code, revision => $rev})
					if $log->is_warn();
			}
		}

		if (defined $product_ref->{$field . "_tags"}) {

			$current_tags_ref = {map {$_ => 1} @{$product_ref->{$field . "_tags"}}};
		}
		else {
			$current_tags_ref = {};
		}

		if ((defined $change_ref->{userid}) and ($change_ref->{userid} eq $userid)) {

			foreach my $tagid (keys %{$previous_tags_ref}) {
				if (not exists $current_tags_ref->{$tagid}) {
					$log->info("user removed value for a field",
						{user_id => $userid, tagid => $tagid, field => $field, code => $code})
						if $log->is_info();
					$removed_tags{$tagid} = 1;
				}
			}
		}

		$previous_tags_ref = $current_tags_ref;

	}

	my $added = 0;
	my $added_countries = "";

	foreach my $tagid (sort keys %removed_tags) {
		if (not exists $current_tags_ref->{$tagid}) {
			$log->info("adding back removed tag", {tagid => $tagid, field => $field, code => $code}) if $log->is_info();

			# we do not know the language of the current value of $product_ref->{$field}
			# so regenerate it in the main language of the product
			my $value = display_tags_hierarchy_taxonomy($lc, $field, $current_product_ref->{$field . "_hierarchy"});
			# Remove tags
			$value =~ s/<(([^>]|\n)*)>//g;

			$current_product_ref->{$field} .= $value . ", $tagid";

			if ($current_product_ref->{$field} =~ /^, /) {
				$current_product_ref->{$field} = $';
			}

			compute_field_tags($current_product_ref, $current_product_ref->{lc}, $field);

			$added++;
			$added_countries .= " $tagid";
		}
	}

	if ($added > 0) {

		return $added . $added_countries;
	}
	else {
		return 0;
	}
}

sub normalize_search_terms ($term) {

	# plural?
	$term =~ s/s$//;
	return $term;
}

sub product_name_brand ($ref) {

	my $full_name = '';
	if ((defined $ref->{"product_name_$lc"}) and ($ref->{"product_name_$lc"} ne '')) {
		$full_name = $ref->{"product_name_$lc"};
	}
	elsif ((defined $ref->{product_name}) and ($ref->{product_name} ne '')) {
		$full_name = $ref->{product_name};
	}
	elsif ((defined $ref->{"generic_name_$lc"}) and ($ref->{"generic_name_$lc"} ne '')) {
		$full_name = $ref->{"generic_name_$lc"};
	}
	elsif ((defined $ref->{generic_name}) and ($ref->{generic_name} ne '')) {
		$full_name = $ref->{generic_name};
	}
	elsif ((defined $ref->{"abbreviated_product_name_$lc"}) and ($ref->{"abbreviated_product_name_$lc"} ne '')) {
		$full_name = $ref->{"abbreviated_product_name_$lc"};
	}
	elsif ((defined $ref->{abbreviated_product_name}) and ($ref->{abbreviated_product_name} ne '')) {
		$full_name = $ref->{abbreviated_product_name};
	}

	if (defined $ref->{brands}) {
		my $brand = $ref->{brands};
		$brand =~ s/,.*//;    # take the first brand
		my $brandid = '-' . get_string_id_for_lang($lc, $brand) . '-';
		my $full_name_id = '-' . get_string_id_for_lang($lc, $full_name) . '-';
		if (($brandid ne '') and ($full_name_id !~ /$brandid/i)) {
			$full_name .= lang("title_separator") . $brand;
		}
	}

	$full_name =~ s/^ - //;
	return $full_name;
}

# product full name is a combination of product name, first brand and quantity

sub product_name_brand_quantity ($ref) {

	my $full_name = product_name_brand($ref);
	my $full_name_id = '-' . get_string_id_for_lang($lc, $full_name) . '-';

	if (defined $ref->{quantity}) {
		my $quantity = $ref->{quantity};
		my $quantityid = '-' . get_string_id_for_lang($lc, $quantity) . '-';
		if (($quantity ne '') and ($full_name_id !~ /$quantityid/i)) {
			# Put non breaking spaces between numbers and units
			$quantity =~ s/(\d) (\w)/$1\xA0$2/g;
			$full_name .= lang("title_separator") . $quantity;
		}
	}

	$full_name =~ s/^ - //;
	return $full_name;
}

=head2 product_url ( $code_or_ref )

Returns a relative URL for a product on the website.

=head3 Parameters

=head4 Product code or reference to product object $code_or_ref

=cut

sub product_url ($code_or_ref) {

	my $code;
	my $ref;

	my $product_lc = $lc;

	if (ref($code_or_ref) eq 'HASH') {
		$ref = $code_or_ref;
		$code = $ref->{code};
		#if (defined $ref->{lc}) {
		#	$product_lc = $ref->{lc};
		#}
	}
	else {
		$code = $code_or_ref;
	}

	my $path = $tag_type_singular{products}{$product_lc};
	if (not defined $path) {
		$path = $tag_type_singular{products}{en};
	}

	my $titleid = '';
	if (defined $ref) {
		my $full_name = product_name_brand($ref);
		$titleid = get_url_id_for_lang($product_lc, $full_name);
		if ($titleid ne '') {
			$titleid = '/' . $titleid;
		}
	}

	$code = ($code // "");
	return "/$path/$code" . $titleid;
}

=head2 product_action_url ( $code, $action )

Returns a relative URL for an action on a product on the website.

This function is called by the web/panels/panel.tt.html template for knowledge panels that have associated actions.

=head3 Parameters

=head4 Product code or reference to product object $code_or_ref

=cut

sub product_action_url ($code, $action) {

	my $url = "/cgi/product.pl?type=edit&code=" . $code;

	if ($action eq "add_categories") {
		$url .= "#categories";
	}
	elsif ($action eq "add_ingredients_image") {
		$url .= "#ingredients";
	}
	elsif ($action eq "add_ingredients_text") {
		$url .= "#ingredients";
	}
	elsif ($action eq "add_nutrition_facts_image") {
		$url .= "#nutrition";
	}
	elsif ($action eq "add_nutrition_facts") {
		$url .= "#nutrition";
	}
	elsif ($action eq "add_packaging_image") {
		$url .= "#packaging";
	}
	elsif ($action eq "add_packaging_text") {
		$url .= "#packaging";
	}
	elsif ($action eq "add_packaging_components") {
		$url .= "#packaging";
	}
	# Note: 27/11/2022 - Pierre - The following HTML anchors links will do nothing unless a matching custom HTML anchor is added in the future to the product edition template
	elsif ($action eq "add_origins") {
		$url .= "#origins";
	}
	elsif ($action eq "add_quantity") {
		$url .= "#product_characteristics";
	}
	elsif ($action eq "add_stores") {
		$url .= "#stores";
	}
	elsif ($action eq "add_packager_codes_image") {
		$url .= "#packager_codes";
	}
	elsif ($action eq "add_labels") {
		$url .= "#labels";
	}
	elsif ($action eq "add_countries") {
		$url .= "#countries";
	}
	# END will do nothing unless a custom section is added
	else {
		$log->error("unknown product action", {code => $code, action => $action});
	}

	return $url;
}

sub compute_keywords ($product_ref) {

	my @string_fields = qw(product_name generic_name);
	my @tag_fields = qw(brands categories origins labels);

	my %keywords;

	my $product_lc = $product_ref->{lc} || $lc;

	foreach my $field (@string_fields, @tag_fields) {
		if (defined $product_ref->{$field}) {
			foreach my $tag (split(/,|'|’|\s/, $product_ref->{$field})) {
				if (($field eq 'categories') or ($field eq 'labels') or ($field eq 'origins')) {
					$tag =~ s/^\w\w://;
				}

				my $tagid = get_string_id_for_lang($product_lc, $tag);
				if (length($tagid) >= 2) {
					$keywords{normalize_search_terms($tagid)} = 1;
				}
			}
		}
	}

	$product_ref->{_keywords} = [sort keys %keywords];

	return;
}

sub compute_codes ($product_ref) {

	my $code = $product_ref->{code};

	my @codes = ();

	push @codes, "code-" . length($code);

	my $ean = undef;

	if (length($code) == 12) {
		$ean = '0' . $code;
		if (product_exists('0' . $code)) {
			push @codes, "conflict-with-ean-13";
		}
		elsif (-e ("$data_root/products/" . product_path_from_id("0" . $code))) {
			push @codes, "conflict-with-deleted-ean-13";
		}
	}

	if ((length($code) == 13) and ($code =~ /^0/)) {
		$ean = $code;
		my $upc = $code;
		$upc =~ s/^.//;
		if (product_exists($upc)) {
			push @codes, "conflict-with-upc-12";
		}
	}

	if ((defined $ean) and ($ean !~ /^0?2/)) {
		if (not $ean_check->is_valid($ean)) {
			push @codes, "invalid-ean";
		}
	}

	while ($code =~ /^\d/) {
		# only keep codes with 3 xx at the end
		if ($code =~ /xxx$/) {
			push @codes, $code;
		}
		$code =~ s/\d(x*)$/x$1/;
	}

	$product_ref->{codes_tags} = \@codes;

	return;
}

# set tags with info on languages shown on the package, using the languages taxonomy
# [en:french] -> language names
# [n] -> number of languages
# en:multi -> indicates n > 1

sub compute_languages ($product_ref) {

	my %languages = ();
	my %languages_codes = ();

	# check all the fields of the product
	foreach my $field (keys %{$product_ref}) {

		if (    ($field =~ /_([a-z]{2})$/)
			and (defined $language_fields{$`})
			and (defined $product_ref->{$field})
			and ($product_ref->{$field} ne ''))
		{
			my $language_code = $1;
			my $language = undef;
			if (defined $language_codes{$language_code}) {
				$language = $language_codes{$language_code};
			}
			else {
				$language = $language_code;
			}
			$languages{$language}++;
			$languages_codes{$language_code}++;
		}
	}

	if (defined $product_ref->{images}) {
		foreach my $id (keys %{$product_ref->{images}}) {

			if ($id =~ /^(front|ingredients|nutrition)_([a-z]{2})$/) {
				my $language_code = $2;
				my $language = undef;
				if (defined $language_codes{$language_code}) {
					$language = $language_codes{$language_code};
				}
				else {
					$language = $language_code;
				}
				$languages{$language}++;
				$languages_codes{$language_code}++;
			}
		}
	}

	my @languages = sort keys %languages;
	my $n = scalar(@languages);

	my @languages_hierarchy = @languages;    # without multilingual and count

	push @languages, "en:$n";
	if ($n > 1) {
		push @languages, "en:multilingual";
	}

	$product_ref->{languages} = \%languages;
	$product_ref->{languages_codes} = \%languages_codes;
	$product_ref->{languages_tags} = \@languages;
	$product_ref->{languages_hierarchy} = \@languages_hierarchy;

	return;
}

=head2 process_product_edit_rules ($product_ref)

Process the edit_rules (see C<@edit_rules> in in Config file).

=head3 where it applies

It applies in all API/form that edit the product.
It applies to apply an image crop.

It does not block image upload.

=head3 edit_rules structure

=over 1
=item * name: rule name to identify it in logs and describe it
=item * conditions: the conditions the product must match, a list of [fieldname, value]
=item * actions: the actions to take, a list, where each element is a list with a rule name, and eventual arguments
=item * notifications: also notify, list of email addresses or specific notification rules
=back

=head4 conditions

Each condition is either a match on C<user_id> or it's contrary C<user_id_not>,
or C<in_TAG_NAME_tags> for a tag field to match a specific tag id.

Note that conditions are checked before editing the product !

=head4 actions

C<ignore> alone, ignore every edits.

You can also have rules of the form
C<ignore_FIELD> and C<warn_FIELD> which will ignore (or notify) edits on the specific field.

Note that ignore rules also create a notification.

For nutriments use C<nutriments_NUTRIMENT_NAME> for C<FIELD>.

You can guard the rule on the field with a condition:
C<ignore_if_CONDITION_FIELD> or C<warn_if_CONDITION_FIELD>
This time it's to check the value the user want's to add.

C<CONDITION> is one of the following:
=over 1
=item * existing - user tries to edit this field with a non empty value
=item * 0 - user tries to put numerical value 0 in the field
=item * equal / lesser / greater - comparison of numeric value (requires a value as argument)
=item * match - comparison to a string (equality, requires a value as argument)
=item * regexp_match - match against a regexp (requires a regexp value as argument)
=back

=head4 notifications

Notifications are email addresses to send emails,
or "slack_CHANNEL_NAME" (B<warning> currently channel name is ignored, we post to I<edit-alerts>)

=head4 Example of an edit rule

=begin text
{
	name => "App XYZ",
	conditions => [
		["user_id", "xyz"],
	],
	actions => [
		["ignore_if_existing_ingredients_text_fr"],
		["ignore_if_0_nutriment_fruits-vegetables-nuts"],
		["warn_if_match_nutriment_fruits-vegetables-nuts", 100],
		["ignore_if_regexp_match_packaging", "^(artikel|produit|producto|produkt|produkte)$"],
	],
	notifications => qw (
		stephane@openfoodfacts.org
		slack_channel_edit-alert
		slack_channel_edit-alert-test
	),
},
=end text

=cut

sub process_product_edit_rules ($product_ref) {

	my $code = $product_ref->{code};

	local $log->context->{user_id} = $User_id;
	local $log->context->{code} = $code;

	# return value to indicate if the edit should proceed
	my $proceed_with_edit = 1;

	foreach my $rule_ref (@edit_rules) {

		local $log->context->{rule} = $rule_ref->{name};
		$log->debug("checking edit rule") if $log->is_debug();

		# Check the conditions

		my $conditions = 1;    # we first imagine conditions are met

		if (defined $rule_ref->{conditions}) {
			foreach my $condition_ref (@{$rule_ref->{conditions}}) {
				if ($condition_ref->[0] eq 'user_id') {
					if ($condition_ref->[1] ne $User_id) {
						$conditions = 0;
						$log->debug("condition does not match value",
							{condition => $condition_ref->[0], expected => $condition_ref->[1], actual => $User_id})
							if $log->is_debug();
						last;
					}
				}
				elsif ($condition_ref->[0] eq 'user_id_not') {
					if ($condition_ref->[1] eq $User_id) {
						$conditions = 0;
						$log->debug("condition does not match value",
							{condition => $condition_ref->[0], expected => $condition_ref->[1], actual => $User_id})
							if $log->is_debug();
						last;
					}
				}
				elsif ($condition_ref->[0] =~ /in_(.*)_tags/) {
					my $tagtype = $1;
					my $condition = 0;    # condition is not met, but if we have a match
					if (defined $product_ref->{$tagtype . "_tags"}) {
						foreach my $tagid (@{$product_ref->{$tagtype . "_tags"}}) {
							if ($tagid eq $condition_ref->[1]) {
								$condition = 1;
								last;
							}
						}
					}
					if (not $condition) {
						$conditions = 0;
						$log->debug("condition does not match value",
							{condition => $condition_ref->[0], expected => $condition_ref->[1]})
							if $log->is_debug();
						last;
					}
				}
				else {
					$log->debug("unrecognized condition", {condition => $condition_ref->[0]}) if $log->is_debug();
				}
			}
		}

		# If conditions match, process actions and notifications
		if ($conditions) {

			# 	actions => {
			# 		["ignore_if_existing_ingredients_texts_fr"],
			# 		["ignore_if_0_nutriments_fruits-vegetables-nuts"],
			# 		["warn_if_equal_nutriments_fruits-vegetables-nuts", 100],
			# 		["ignore_if_regexp_match_packaging", "^(artikel|produit|producto|produkt|produkte)$"],
			# 	},

			if (defined $rule_ref->{actions}) {
				foreach my $action_ref (@{$rule_ref->{actions}}) {
					my $action = $action_ref->[0];
					my $value = $action_ref->[1];
					not defined $value and $value = '';

					local $log->context->{action} = $action;
					local $log->context->{value} = $value;
					$log->debug("evaluating actions") if $log->is_debug();

					my $condition_ok = 1;

					my $action_log = "";

					# the simplest rule: ignore everything
					if ($action eq "ignore") {
						$log->debug("ignore action => do not proceed with edits") if $log->is_debug();
						$proceed_with_edit = 0;
					}
					# rules with conditions
					elsif ($action =~ /^(ignore|warn)(_if_(existing|0|greater|lesser|equal|match|regexp_match)_)?(.*)$/)
					{
						my ($type, $condition, $field) = ($1, $3, $4);
						my $default_field = $field;

						my $condition_ok = 1;    # consider condition is met

						my $action_log = "";

						local $log->context->{type} = $type;
						local $log->context->{action} = $field;
						local $log->context->{field} = $field;

						if (defined $condition) {

							my $param_field = undef;
							if (defined single_param($field)) {
								# param_field is the new value defined by edit
								$param_field = remove_tags_and_quote(decode utf8 => single_param($field));
							}
							if ($field =~ /_(\w\w)$/) {
								# localized field ? remove language to get value in request
								$default_field = $`;
								if ((!defined $param_field) && (defined single_param($default_field))) {
									$param_field = remove_tags_and_quote(decode utf8 => single_param($default_field));
								}
							}

							# if field is not passed, skip rule
							if (not defined $param_field) {
								$log->debug("no value passed -> skip edit rule") if $log->is_debug();
								next;
							}

							my $current_value = $product_ref->{$field};
							# specific rule for nutriments, take the nutriment_name_100g
							if ($field =~ /^nutriment_(.*)/) {
								my $nid = $1;
								$current_value = $product_ref->{nutriments}{$nid . "_100g"};
							}

							local $log->context->{current_value} = $current_value;
							local $log->context->{param_field} = $param_field;

							$log->debug("start field comparison") if $log->is_debug();

							# if there is an existing value equal to the passed value, just skip the rule
							if ((defined $current_value) and ($current_value eq $param_field)) {
								$log->debug("current value equals new value -> skip edit rule") if $log->is_debug();
								next;
							}

							$condition_ok = 0;

							if ($condition eq 'existing') {
								if ((defined $current_value) and ($current_value ne '')) {
									$condition_ok = 1;
								}
							}
							elsif ($condition eq '0') {
								if ((defined single_param($field)) and ($param_field == 0)) {
									$condition_ok = 1;
								}
							}
							elsif ($condition eq 'equal') {
								if ((defined single_param($field)) and ($param_field == $value)) {
									$condition_ok = 1;
								}
							}
							elsif ($condition eq 'lesser') {
								if ((defined single_param($field)) and ($param_field < $value)) {
									$condition_ok = 1;
								}
							}
							elsif ($condition eq 'greater') {
								if ((defined single_param($field)) and ($param_field > $value)) {
									$condition_ok = 1;
								}
							}
							elsif ($condition eq 'match') {
								if ((defined single_param($field)) and ($param_field eq $value)) {
									$condition_ok = 1;
								}
							}
							elsif ($condition eq 'regexp_match') {
								if ((defined single_param($field)) and ($param_field =~ /$value/i)) {
									$condition_ok = 1;
								}
							}
							else {
							}

							if (not $condition_ok) {
								$log->debug("condition does not match") if $log->is_debug();
							}
							else {
								$log->debug("condition matches") if $log->is_debug();
								$action_log
									= "product code $code - https://world.$server_domain/product/$code - edit rule $rule_ref->{name} - type: $type - condition: $condition - field: $field current(field): "
									. ($current_value // "")
									. " - param(field): "
									. $param_field . "\n";
							}
						}
						else {
							$action_log
								= "product code $code - https://world.$server_domain/product/$code - edit rule $rule_ref->{name} - type: $type - condition: $condition \n";
						}

						if ($condition_ok) {

							# Process action
							$log->debug("executing edit rule action") if $log->is_debug();

							# Delete the parameters

							if ($type eq 'ignore') {
								Delete($field);
								if ($default_field ne $field) {
									Delete($default_field);
								}
							}
						}

					}
					else {
						$log->debug("unrecognized action", {action => $action}) if $log->is_debug();
					}

					if ($condition_ok) {

						$log->debug("executing edit rule action") if $log->is_debug();

						if (defined $rule_ref->{notifications}) {
							foreach my $notification (@{$rule_ref->{notifications}}) {

								$log->info("sending notification", {notification_recipient => $notification})
									if $log->is_info();

								if ($notification =~ /\@/) {
									# e-mail

									my $user_ref = {name => $notification, email => $notification};

									send_email($user_ref, "Edit rule " . $rule_ref->{name}, $action_log);
								}
								elsif ($notification =~ /slack_/) {
									# slack

									my $channel = $';

									# we need a slack bot with the Web api to post to multiple channel
									# use the simpler incoming webhook api, and post only to edit-alerts for now

									$channel = "edit-alerts";

									my $emoji = ":lemon:";
									if ($action eq 'warn') {
										$emoji = ":pear:";
									}

									my $ua = LWP::UserAgent->new;
									my $server_endpoint
										= "https://hooks.slack.com/services/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";

									my $msg = $action_log;

									# set custom HTTP request header fields
									my $req = HTTP::Request->new(POST => $server_endpoint);
									$req->header('content-type' => 'application/json');

									# add POST data to HTTP request body
									my $post_data
										= '{"channel": "#'
										. $channel
										. '", "username": "editrules", "text": "'
										. $msg
										. '", "icon_emoji": "'
										. $emoji . '" }';
									$req->content_type("text/plain; charset='utf8'");
									$req->content(Encode::encode_utf8($post_data));

									my $resp = $ua->request($req);
									if ($resp->is_success) {
										my $message = $resp->decoded_content;
										$log->info("Notification sent to Slack successfully", {response => $message})
											if $log->is_info();
									}
									else {
										$log->warn(
											"Notification could not be sent to Slack",
											{code => $resp->code, response => $resp->message}
										) if $log->is_warn();
									}

								}
							}
						}
					}
				}
			}

		}
	}

	return $proceed_with_edit;
}

sub log_change ($product_ref, $change_ref) {

	my $change_document = {
		code => $product_ref->{code},
		countries_tags => $product_ref->{countries_tags},
		userid => $change_ref->{userid},
		ip => $change_ref->{ip},
		t => $change_ref->{t},
		comment => $change_ref->{comment},
		rev => $change_ref->{rev},
		diffs => $change_ref->{diffs}
	};
	get_recent_changes_collection()->insert_one($change_document);

	return;
}

=head2 compute_changes_diff_text ( $change_ref )

Generates a text that describes the changes made. The text is displayed in the edit history of products.

=head3 Arguments

$change_ref: reference to a change record

=cut

sub compute_changes_diff_text ($change_ref) {

	my $diffs = '';
	if (defined $change_ref->{diffs}) {
		my %diffs = %{$change_ref->{diffs}};
		foreach my $group ('uploaded_images', 'selected_images', 'fields', 'nutriments') {
			if (defined $diffs{$group}) {
				$diffs .= lang("change_$group") . " ";

				foreach my $diff ('add', 'change', 'delete') {
					if (defined $diffs{$group}{$diff}) {
						$diffs .= "(" . lang("diff_$diff") . ' ';
						my @diffs = @{$diffs{$group}{$diff}};
						$diffs .= join(", ", @diffs);
						$diffs .= ") ";
					}
				}

				$diffs .= "-- ";
			}
		}
		$diffs =~ s/-- $//;
	}

	return $diffs;

}

=head2 add_user_teams ( $product_ref )

If the user who add or edits the product belongs to one or more teams, add them to the teams_tags array.

=head3 Parameters

$product_ref

=cut

sub add_user_teams ($product_ref) {

	if (defined $User_id) {

		for (my $i = 1; $i <= 3; $i++) {

			my $added_teams = 0;

			if (defined $User{"team_" . $i}) {

				my $teamid = get_string_id_for_lang("no_language", $User{"team_" . $i});
				if ($teamid ne "") {
					add_tag($product_ref, "teams", $teamid);
					$added_teams++;
				}
			}

			if ($added_teams) {
				$product_ref->{teams} = join(',', @{$product_ref->{teams_tags}});
			}
		}
	}

	return;
}

=head2 product_data_is_protected ( $product_ref )

Checks if the product data should be protected from edits.
e.g. official producer data that should not be changed by anonymous users through the API

Product data is protected if it has an owner and if the corresponding organization has
the "protect data" checkbox checked.

=head3 Parameters 

=head4 $product_ref

=head3 Return values

- 1 if the data is protected
- 0 if the data is not protected

=cut

sub product_data_is_protected ($product_ref) {

	my $protected_data = 0;
	if ((defined $product_ref->{owner}) and ($product_ref->{owner} =~ /^org-(.+)$/)) {
		my $org_id = $1;
		my $org_ref = retrieve_org($org_id);
		if ((defined $org_ref) and ($org_ref->{protect_data})) {
			$protected_data = 1;
		}
	}
	return $protected_data;
}

=head2 delete_fields ($product_ref, $fields_ref)

Utility function to delete fields from a product_ref or a subfield.

=head3 Parameters

=head4 $product_ref

Reference to a complete product a subfield.

=head4 $fields_ref

An array of field names to remove.

=cut

sub remove_fields ($product_ref, $fields_ref) {

	foreach my $field (@$fields_ref) {
		delete $product_ref->{$field};
	}
	return;
}

=head2 add_images_urls_to_product ($product_ref, $target_lc)

Add fields like image_[front|ingredients|nutrition|packaging]_[url|small_url|thumb_url] to a product object.

If it exists, the image for the target language will be returned, otherwise we will return the image
in the main language of the product.

=head3 Parameters

=head4 $product_ref

Reference to a complete product a subfield.

=head4 $target_lc

2 language code of the preferred language for the product images.

=cut

sub add_images_urls_to_product ($product_ref, $target_lc) {

	my $images_subdomain = format_subdomain('images');

	my $path = product_path($product_ref);

	foreach my $imagetype ('front', 'ingredients', 'nutrition', 'packaging') {

		my $size = $display_size;

		# first try the requested language
		my @display_ids = ($imagetype . "_" . $target_lc);

		# next try the main language of the product
		if (defined($product_ref->{lc}) && $product_ref->{lc} ne $target_lc) {
			push @display_ids, $imagetype . "_" . $product_ref->{lc};
		}

		# last try the field without a language (for old products without updated images)
		push @display_ids, $imagetype;

		foreach my $id (@display_ids) {

			if (    (defined $product_ref->{images})
				and (defined $product_ref->{images}{$id})
				and (defined $product_ref->{images}{$id}{sizes})
				and (defined $product_ref->{images}{$id}{sizes}{$size}))
			{

				$product_ref->{"image_" . $imagetype . "_url"}
					= "$images_subdomain/images/products/$path/$id."
					. $product_ref->{images}{$id}{rev} . '.'
					. $display_size . '.jpg';
				$product_ref->{"image_" . $imagetype . "_small_url"}
					= "$images_subdomain/images/products/$path/$id."
					. $product_ref->{images}{$id}{rev} . '.'
					. $small_size . '.jpg';
				$product_ref->{"image_" . $imagetype . "_thumb_url"}
					= "$images_subdomain/images/products/$path/$id."
					. $product_ref->{images}{$id}{rev} . '.'
					. $thumb_size . '.jpg';

				if ($imagetype eq 'front') {
					# front image is product image
					$product_ref->{image_url} = $product_ref->{"image_" . $imagetype . "_url"};
					$product_ref->{image_small_url} = $product_ref->{"image_" . $imagetype . "_small_url"};
					$product_ref->{image_thumb_url} = $product_ref->{"image_" . $imagetype . "_thumb_url"};
				}

				last;
			}
		}

		if (defined $product_ref->{languages_codes}) {
			# compute selected image for each product language
			foreach my $key (keys %{$product_ref->{languages_codes}}) {
				my $id = $imagetype . '_' . $key;
				if (    (defined $product_ref->{images})
					and (defined $product_ref->{images}{$id})
					and (defined $product_ref->{images}{$id}{sizes})
					and (defined $product_ref->{images}{$id}{sizes}{$size}))
				{

					$product_ref->{selected_images}{$imagetype}{display}{$key}
						= "$images_subdomain/images/products/$path/$id."
						. $product_ref->{images}{$id}{rev} . '.'
						. $display_size . '.jpg';
					$product_ref->{selected_images}{$imagetype}{small}{$key}
						= "$images_subdomain/images/products/$path/$id."
						. $product_ref->{images}{$id}{rev} . '.'
						. $small_size . '.jpg';
					$product_ref->{selected_images}{$imagetype}{thumb}{$key}
						= "$images_subdomain/images/products/$path/$id."
						. $product_ref->{images}{$id}{rev} . '.'
						. $thumb_size . '.jpg';
				}
			}
		}
	}

	return;
}

=head2 analyze_and_enrich_product_data ($product_ref, $response_ref)

This function processes product raw data to analyze it and enrich it.
For instance to analyze ingredients and compute scores such as Nutri-Score and Eco-Score.

=head3 Parameters

=head4 $product_ref (input)

Reference to a product.

=head4 $response_ref (output)

Reference to a response object to which we can add errors and warnings.

=cut

sub analyze_and_enrich_product_data ($product_ref, $response_ref) {

	$log->debug("analyze_and_enrich_product_data - start") if $log->is_debug();

	if (    (defined $product_ref->{nutriments}{"carbon-footprint"})
		and ($product_ref->{nutriments}{"carbon-footprint"} ne ''))
	{
		push @{$product_ref->{"labels_hierarchy"}}, "en:carbon-footprint";
		push @{$product_ref->{"labels_tags"}}, "en:carbon-footprint";
	}

	if ((defined $product_ref->{nutriments}{"glycemic-index"}) and ($product_ref->{nutriments}{"glycemic-index"} ne ''))
	{
		push @{$product_ref->{"labels_hierarchy"}}, "en:glycemic-index";
		push @{$product_ref->{"labels_tags"}}, "en:glycemic-index";
	}

	# For fields that can have different values in different languages, copy the main language value to the non suffixed field

	foreach my $field (keys %language_fields) {
		if ($field !~ /_image/) {
			if (defined $product_ref->{$field . "_$product_ref->{lc}"}) {
				$product_ref->{$field} = $product_ref->{$field . "_$product_ref->{lc}"};
			}
		}
	}

	compute_languages($product_ref);    # need languages for allergens detection and cleaning ingredients

	# Ingredients classes
	clean_ingredients_text($product_ref);
	extract_ingredients_from_text($product_ref);
	extract_ingredients_classes_from_text($product_ref);
	detect_allergens_from_text($product_ref);

	# Food category rules for sweetened/sugared beverages
	# French PNNS groups from categories

	if ((defined $options{product_type}) and ($options{product_type} eq "food")) {
		ProductOpener::Food::special_process_product($product_ref);
	}

	# Compute nutrition data per 100g and per serving

	$log->debug("compute nutrition data") if $log->is_debug();

	fix_salt_equivalent($product_ref);

	compute_serving_size_data($product_ref);

	compute_nutrition_score($product_ref);

	compute_nova_group($product_ref);

	compute_nutrient_levels($product_ref);

	compute_unknown_nutrients($product_ref);

	analyze_and_combine_packaging_data($product_ref, $response_ref);

	if ((defined $options{product_type}) and ($options{product_type} eq "food")) {
		compute_ecoscore($product_ref);
		compute_forest_footprint($product_ref);
	}

	ProductOpener::DataQuality::check_quality($product_ref);

	return;
}

1;<|MERGE_RESOLUTION|>--- conflicted
+++ resolved
@@ -1001,7 +1001,6 @@
 	return;
 }
 
-<<<<<<< HEAD
 =head2 update_existing_product_without_creating_a_new_revision( $mongodb_to_mongodb, $product_ref, $products_collection, $data_root, $path)
 
 update existing product without creating a new revision
@@ -1039,7 +1038,7 @@
 	$products_collection->replace_one({"_id" => $product_ref->{_id}}, $product_ref, {upsert => 1});
 }
 
-=======
+
 =head2 store_product ($user_id, $product_ref, $comment)
 
 Save changes of a product:
@@ -1050,7 +1049,7 @@
 
 =cut
 
->>>>>>> ec9ca2aa
+
 sub store_product ($user_id, $product_ref, $comment) {
 
 	my $code = $product_ref->{code};
