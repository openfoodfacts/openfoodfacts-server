# This file is part of Product Opener.
#
# Product Opener
# Copyright (C) 2011-2019 Association Open Food Facts
# Contact: contact@openfoodfacts.org
# Address: 21 rue des Iles, 94100 Saint-Maur des Fossés, France
#
# Product Opener is free software: you can redistribute it and/or modify
# it under the terms of the GNU Affero General Public License as
# published by the Free Software Foundation, either version 3 of the
# License, or (at your option) any later version.
#
# This program is distributed in the hope that it will be useful,
# but WITHOUT ANY WARRANTY; without even the implied warranty of
# MERCHANTABILITY or FITNESS FOR A PARTICULAR PURPOSE.  See the
# GNU Affero General Public License for more details.
#
# You should have received a copy of the GNU Affero General Public License
# along with this program.  If not, see <http://www.gnu.org/licenses/>.

package ProductOpener::Products;

use utf8;
use Modern::Perl '2017';
use Exporter    qw< import >;

BEGIN
{
	use vars       qw(@ISA @EXPORT @EXPORT_OK %EXPORT_TAGS);
	@EXPORT = qw();            # symbols to export by default
	@EXPORT_OK = qw(
		&normalize_code
		&split_code
		&product_id_for_user
		&product_path
		&product_path_from_id
		&product_exists
		&init_product
		&retrieve_product
		&retrieve_product_or_deleted_product
		&retrieve_product_rev
		&store_product
		&send_notification_for_product_change
		&product_name_brand
		&product_name_brand_quantity
		&product_url
		&normalize_search_terms
		&index_product
		&log_change

		&get_change_userid_or_uuid
		&compute_codes
		&compute_completeness_and_missing_tags
		&compute_product_history_and_completeness
		&compute_languages
		&compute_changes_diff_text
		&compute_data_sources

		&add_back_field_values_removed_by_user

		&process_product_edit_rules

		&make_sure_numbers_are_stored_as_numbers
		&change_product_server_or_code

					);	# symbols to export on request
	%EXPORT_TAGS = (all => [@EXPORT_OK]);
}

use vars @EXPORT_OK ;

use ProductOpener::Store qw/:all/;
use ProductOpener::Config qw/:all/;
use ProductOpener::Users qw/:all/;
use ProductOpener::Display qw/:all/;
use ProductOpener::Lang qw/:all/;
use ProductOpener::Food qw/:all/;
use ProductOpener::Tags qw/:all/;
use ProductOpener::Mail qw/:all/;
use ProductOpener::URL qw/:all/;
use ProductOpener::Data qw/:all/;

use CGI qw/:cgi :form escapeHTML/;
use Encode;
use Log::Any qw($log);

use LWP::UserAgent;
use Storable qw(dclone);

use Algorithm::CheckDigits;
my $ean_check = CheckDigits('ean');

use Scalar::Util qw(looks_like_number);

sub make_sure_numbers_are_stored_as_numbers($) {

	my $product_ref = shift;

	# Perl scalars are not typed, the internal type depends on the last operator
	# used on the variable... e.g. if it is printed, then it's converted to a string.
	# See https://metacpan.org/pod/JSON%3a%3aXS#PERL---JSON

	# Force all numbers to be stored as numbers in .sto files and MongoDB

	if (defined $product_ref->{nutriments}) {
		foreach my $field (keys %{$product_ref->{nutriments}}) {
			# _100g and _serving need to be numbers
			if ($field =~ /_(100g|serving)$/) {
				# Store as number
				$product_ref->{nutriments}{$field} += 0.0;
			}
			elsif ($field =~ /_(modifier|unit|label)$/) {
				# Store as string
				$product_ref->{nutriments}{$field} .= "";
			}
			# fields like "salt", "salt_value"
			# -> used internally, should not be used by apps
			# store as numbers
			elsif (looks_like_number($product_ref->{nutriments}{$field}))  {
				# Store as number
				$product_ref->{nutriments}{$field} += 0.0;
			}
		}
	}
}



sub normalize_code($) {

	my $code = shift;
	if (defined $code) {
		$code =~ s/\D//g; # Keep only digits, remove spaces, dashes and everything else
		# Add a leading 0 to valid UPC-12 codes
		# invalid 12 digit codes may be EAN-13s with a missing number
		if ((length($code) eq 12) and ($ean_check->is_valid('0' . $code))) {
			$code = '0' . $code;
		}

		# Remove leading 0 for codes with 14 digits
		if ((length($code) eq 14) and ($code =~ /^0/)) {
			$code = $';
		}

		# Remove 5 or 6 leading 0s for EAN8
		# 00000080050100 (from Ferrero)
		if ((length($code) eq 14) and ($code =~ /^000000/)) {
			$code = $';
		}
		if ((length($code) eq 13) and ($code =~ /^00000/)) {
			$code = $';
		}
	}
	return $code;
}

# - When products are public, the _id is the code, and the path is of the form 123/456/789/0123
# - When products are private, the _id is [owner]/[code] (e.g. user-abc/1234567890123 or org-xyz/1234567890123

# FIXME: bug #677
sub split_code($) {

	my $code = shift;
	$code !~ /^\d+$/ and return "invalid";

	if (length($code) > 100) {
		$log->info("invalid code, code too long", { code => $code }) if $log->is_info();
		return "invalid";
	}

	my $path = $code;
	if ($code =~ /^(...)(...)(...)(.*)$/) {
		$path = "$1/$2/$3/$4";
	}
	return $path;
}

sub product_id_for_user($$$) {

	my $userid = shift;
	my $orgid = shift;
	my $code = shift;

	if ((defined $server_options{private_products}) and ($server_options{private_products})) {
		if (defined $orgid) {
			return "org-" . $orgid . "/" . $code;
		}
		else {
			return "user-" . $userid . "/" . $code;
		}
	}
	else {
		return $code;
	}
}

sub product_path_from_id($) {

	my $product_id = shift;

	if ((defined $server_options{private_products}) and ($server_options{private_products}) and ($product_id =~ /\//)) {
		return $` . "/" . split_code($');
	}
	else {
		return split_code($product_id);
	}

}

sub product_path($) {

	my $product_ref = shift;

	# Previous version of product_path() was expecting the code instead of a reference to the product object
	if (ref($product_ref) ne 'HASH') {
		die("Argument of product_path() must be a reference to the product hash object, not a scalar: $product_ref\n");
	}

	if ((defined $server_options{private_products}) and ($server_options{private_products})) {
		return $product_ref->{owner} . "/" . split_code($product_ref->{code});
	}
	else {
		return split_code($product_ref->{code});
	}
}


sub product_exists($) {

	my $id = shift;

	my $path = product_path_from_id($id);
	if (-e "$data_root/products/$path") {

		my $product_ref = retrieve("$data_root/products/$path/product.sto");
		if ((not defined $product_ref) or ($product_ref->{deleted})) {
			return 0;
		}
		else {
			return $product_ref;
		}
	}
	else {
		return 0;
	}
}

sub init_product($$$) {

	my $userid = shift;
	my $orgid = shift;
	my $code = shift;

	$log->debug("init_product", { userid => $userid, orgid => $orgid, code => $code }) if $log->is_debug();

	my $creator = $User_id;

	if ((not defined $userid) or ($userid eq '')) {
		$creator = "openfoodfacts-contributors";
	}

	my $product_ref = {
		id=>$code . '',	# treat code as string
		_id=>$code . '',
		code=>$code . '',	# treat code as string
		created_t=>time(),
		creator=>$creator,
		rev=>0,
	};

	if ((defined $server_options{private_products}) and ($server_options{private_products})) {
		my $owner = "user-" . $userid;
		if (defined $orgid) {
			$owner = "org-" . $orgid;
		}
		$product_ref->{owner} = $owner;
		$product_ref->{_id} = $owner . "/" . $code;

		$log->debug("init_product - private_products enabled", { userid => $userid, orgid => $orgid, code => $code, owner => $owner, product_id => $product_ref->{_id} }) if $log->is_debug();
	}

	use ProductOpener::GeoIP;
	my $country = ProductOpener::GeoIP::get_country_for_ip(remote_addr());

	# ugly fix: products added by yuka should have country france, regardless of the server ip
	if ($creator eq 'kiliweb') {
		if (defined param('cc')) {
			$country = lc(param('cc'));
			$country =~ s/^en://;

			# 01/06/2019 --> Yuka always sends fr fields even for Spanish products, try to correct it
			my %lc_overrides = (
				au => "en",
				es => "es",
				it => "it",
				de => "de",
				uk => "en",
				gb => "en",
				pt => "pt",
				nl => "nl",
				us => "en",
				ie => "en",
				nz => "en",
			);

			if (defined $lc_overrides{$country}) {
				$lc = $lc_overrides{$country};
			}
		}
		else {
			$country = "france";
		}
	}

	# ugly fix: elcoco -> Spain
	if ($creator eq 'elcoco') {
		$country = "spain";
	}

	if (defined $lc) {
		$product_ref->{lc} = $lc;
		$product_ref->{lang} = $lc;
	}

	if (defined $country) {
		if ($country !~ /a1|a2|o1/i) {
			$product_ref->{countries} = "en:" . $country;
			my $field = 'countries';
			if (defined $taxonomy_fields{$field}) {
				$product_ref->{$field . "_hierarchy" } = [ gen_tags_hierarchy_taxonomy($lc, $field, $product_ref->{$field}) ];
				$product_ref->{$field . "_tags" } = [];
				foreach my $tag (@{$product_ref->{$field . "_hierarchy" }}) {
					push @{$product_ref->{$field . "_tags" }}, get_taxonomyid("en",$tag);
				}
			}
			# if lc is not defined or is set to en, set lc to main language of country
			if (($lc eq 'en') and (defined $country_languages{lc($country)}) and (defined $country_languages{lc($country)}[0]) )  {
				$product_ref->{lc} = $country_languages{lc($country)}[0];
			}
		}
	}
	return $product_ref;
}

# Notify robotoff when products are updated

sub send_notification_for_product_change($$) {

	my $product_ref = shift;
	my $action = shift;

	if ((defined $robotoff_url) and (length($robotoff_url) > 0)) {
		my $ua = LWP::UserAgent->new();

		my $response = $ua->post( "$robotoff_url/api/v1/webhook/product",  {
			'barcode' => $product_ref->{code},
			'action' => $action,
			'server_domain' => "api." . $server_domain
		} );
	}
}

sub retrieve_product($) {

	my $product_id = shift;
	my $path = product_path_from_id($product_id);

	$log->debug("retrieve_product", { product_id => $product_id, path => $path } ) if $log->is_debug();

	my $product_ref = retrieve("$data_root/products/$path/product.sto");

	if ((defined $product_ref) and ($product_ref->{deleted})) {
		return;
	}

	return $product_ref;
}

sub retrieve_product_or_deleted_product($$) {

	my $id = shift;
	my $deleted_ok = shift;
	my $path = product_path_from_id($id);
	my $product_ref = retrieve("$data_root/products/$path/product.sto");

	if ((defined $product_ref) and ($product_ref->{deleted})
	and (not $deleted_ok)) {
			return;
	}

	return $product_ref;
}


sub retrieve_product_rev($$) {

	my $id = shift;
	my $rev = shift;

	if ($rev !~ /^\d+$/) {
		return;
	}

	my $path = product_path_from_id($id);
	my $product_ref = retrieve("$data_root/products/$path/$rev.sto");

	if ((defined $product_ref) and ($product_ref->{deleted})) {
		return;
	}

	return $product_ref;
}


sub change_product_server_or_code($$$) {

	my $product_ref = shift;
	my $new_code = shift;
	my $errors_ref = shift;

	my $code = $product_ref->{code};
	my $new_server = "";
	my $new_data_root = $data_root;

	if ($new_code =~ /^([a-z]+)$/) {
		$new_server = $1;
		if ((defined $options{other_servers}) and (defined $options{other_servers}{$new_server})
			and ($options{other_servers}{$new_server}{data_root} ne $data_root)) {
			$new_code = $code;
			$new_data_root = $options{other_servers}{$new_server}{data_root};
		}
	}

	$new_code = normalize_code($new_code);
	if ($new_code =~ /^\d+$/) {
	# check that the new code is available
		if (-e "$new_data_root/products/" . product_path_from_id($new_code)) {
			push @{$errors_ref}, lang("error_new_code_already_exists");
			$log->warn("cannot change product code, because the new code already exists", { code => $code, new_code => $new_code, new_server => $new_server }) if $log->is_warn();
		}
		else {
			$product_ref->{old_code} = $code;
			$code = $new_code;
			$product_ref->{code} = $code;
			if ($new_server ne '') {
				$product_ref->{new_server} = $new_server;
			}
			$log->info("changing code", { old_code => $product_ref->{old_code}, code => $code, new_server => $new_server }) if $log->is_info();
		}
	}
}


sub store_product($$) {

	my $product_ref = shift;
	my $comment = shift;

	my $code = $product_ref->{code};
	my $product_id = $product_ref->{_id};
	my $path = product_path($product_ref);
	my $rev = $product_ref->{rev};

	$log->debug("store_product - start", { code => $code, product_id => $product_id } ) if $log->is_debug();

	# In case we need to move a product from OFF to OBF etc.
	# then we first move the existing files (product and images)
	# and then store the product with a comment.

	my $new_data_root = $data_root;
	my $new_www_root = $www_root;

	my $products_collection = get_products_collection();
	my $new_products_collection = $products_collection;


	# Changing the code?
	# 26/01/2017 - disallow code changes until we fix #677
	if ($admin and (defined $product_ref->{old_code})) {

		my $old_code = $product_ref->{old_code};
		my $old_path =  product_path_from_id($old_code);


		if (defined $product_ref->{new_server}) {
			my $new_server = $product_ref->{new_server};
			$new_data_root = $options{other_servers}{$new_server}{data_root};
			$new_www_root = $options{other_servers}{$new_server}{www_root};
			$new_products_collection = get_collection($options{other_servers}{$new_server}{mongodb}, 'products');
			$product_ref->{server} = $product_ref->{new_server};
			delete $product_ref->{new_server};
		}

		$log->info("moving product", { old_code => $old_code, code => $code, new_dat_root => $new_data_root }) if $log->is_info();

		# Move directory

		my $prefix_path = $path;
		$prefix_path =~ s/\/[^\/]+$//;	# remove the last subdir: we'll move it
		if ($path eq $prefix_path) {
			# short barcodes with no prefix
			$prefix_path = '';
		}

		$log->debug("creating product directories", { path => $path, prefix_path => $prefix_path }) if $log->is_debug();
		# Create the directories for the product
		foreach my $current_dir  ($new_data_root . "/products", $new_www_root . "/images/products") {
			(-e "$current_dir") or mkdir($current_dir, 0755);
			foreach my $component (split("/", $prefix_path)) {
				$current_dir .= "/$component";
				(-e "$current_dir") or mkdir($current_dir, 0755);
			}
		}

		if ((! -e "$new_data_root/products/$path")
			and (! -e "$new_www_root/images/products/$path")) {
			# File::Copy move() is intended to move files, not
			# directories. It does work on directories if the
			# source and target are on the same file system
			# (in which case the directory is just renamed),
			# but fails otherwise.
			# An alternative is to use File::Copy::Recursive
			# but then it will do a copy even if it is the same
			# file system...
			# Another option is to call the system mv command.
			#
			# use File::Copy;

			use File::Copy::Recursive qw(dirmove);
			$log->debug("moving product data", { source => "$data_root/products/$old_path", destination => "$data_root/products/$path" }) if $log->is_debug();
			dirmove("$data_root/products/$old_path", "$new_data_root/products/$path") or $log->error("could not move product data", { source => "$data_root/products/$old_path", destination => "$data_root/products/$path", error => $! });

			$log->debug("moving product images", { source => "$www_root/images/products/$old_path", destination => "$new_www_root/images/products/$path" }) if $log->is_debug();
			dirmove("$www_root/images/products/$old_path", "$new_www_root/images/products/$path") or $log->error("could not move product images", { source => "$www_root/images/products/$old_path", destination => "$new_www_root/images/products/$path", error => $! });
			$log->debug("images and data moved");

			delete $product_ref->{old_code};

			execute_query(sub {
				return $products_collection->delete_one({"_id" => $product_ref->{_id}});
			});

			$product_ref->{_id} = $product_ref->{code};

		}
		else {
			(-e "$new_data_root/products/$path") and $log->error("cannot move product data, because the destination already exists", { source => "$data_root/products/$old_path", destination => "$data_root/products/$path" });
			(-e "$new_www_root/products/$path") and $log->error("cannot move product images data, because the destination already exists", { source => "$www_root/images/products/$old_path", destination => "$new_www_root/images/products/$path" });
		}

		$comment .= " - barcode changed from $old_code to $code by $User_id";
	}


	if ($rev < 1) {
		# Create the directories for the product
		foreach my $current_dir  ($new_data_root . "/products", $new_www_root . "/images/products") {
			(-e "$current_dir") or mkdir($current_dir, 0755);
			foreach my $component (split("/", $path)) {
				$current_dir .= "/$component";
				(-e "$current_dir") or mkdir($current_dir, 0755);
			}
		}
	}

	# Check lock and previous version
	my $changes_ref = retrieve("$new_data_root/products/$path/changes.sto");
	if (not defined $changes_ref) {
		$changes_ref = [];
	}
	my $current_rev = scalar @$changes_ref;
	if ($rev != $current_rev) {
		# The product was updated after the form was loaded..

		# New product over deleted product?
		if ($rev == 0) {
			$rev = $current_rev;
		}
	}

	# Increment the revision
	$rev++;

	$product_ref->{rev} = $rev;
	$product_ref->{last_modified_by} = $User_id;
	$product_ref->{last_modified_t} = time() + 0;
	if (not exists $product_ref->{creator}) {
		my $creator = $User_id;
		if ((not defined $User_id) or ($User_id eq '')) {
			$creator = "openfoodfacts-contributors";
		}
		$product_ref->{creator} = $creator;
	}

	if (defined $product_ref->{owner}) {
		$product_ref->{owners_tags} = $product_ref->{owner};
	}
	else {
		delete $product_ref->{owners_tags};
	}

	push @$changes_ref, {
		userid=>$User_id,
		ip=>remote_addr(),
		t=>$product_ref->{last_modified_t},
		comment=>$comment,
		rev=>$rev,
	};

	compute_codes($product_ref);

	compute_languages($product_ref);

	compute_product_history_and_completeness($product_ref, $changes_ref);

	compute_data_sources($product_ref);

	# sort_key
	# add 0 just to make sure we have a number...  last_modified_t at some point contained strings like  "1431125369"
	$product_ref->{sortkey} = 0 + $product_ref->{last_modified_t} - ((1 - $product_ref->{complete}) * 1000000000);

	if (not defined $product_ref->{_id}) {
		$product_ref->{_id} = $product_ref->{code} . ''; # treat id as string
	}

	# index for full text search
	index_product($product_ref);

	# make sure that code is saved as a string, otherwise mongodb saves it as number, and leading 0s are removed
	$product_ref->{code} = $product_ref->{code} . '';

	# make sure we have numbers, perl can convert numbers to string depending on the last operation done...
	$product_ref->{last_modified_t} += 0;
	$product_ref->{created_t} += 0;
	$product_ref->{complete} += 0;
	$product_ref->{sortkey} += 0;

	# make sure nutrient values are numbers
	make_sure_numbers_are_stored_as_numbers($product_ref);

	my $change_ref = @$changes_ref[-1];
	my $diffs = $change_ref->{diffs};
	my %diffs = %{$diffs};
	if ((!$diffs) or (!keys %diffs)) {
		$log->info("changes not stored because of empty diff", { change_ref => $change_ref }) if $log->is_info();
		return 0;
	}

	# 2018-12-26: remove obsolete products from the database
	# another option could be to keep them and make them searchable only in certain conditions
	if (($product_ref->{deleted}) or ($product_ref->{obsolete})) {
		$new_products_collection->delete_one({"_id" => $product_ref->{_id}});
	}
	else {
		$new_products_collection->replace_one({"_id" => $product_ref->{_id}}, $product_ref, { upsert => 1 });
	}

	store("$new_data_root/products/$path/$rev.sto", $product_ref);
	# Update link
	my $link = "$new_data_root/products/$path/product.sto";
	if (-l $link) {
		unlink($link) or $log->error("could not unlink old product.sto", { link => $link, error => $! });
	}

	symlink("$rev.sto", $link) or $log->error("could not symlink to new revision", { source => "$new_data_root/products/$path/$rev.sto", link => $link, error => $! });

	store("$new_data_root/products/$path/changes.sto", $changes_ref);
	log_change($product_ref, $change_ref);

<<<<<<< HEAD
	$log->debug("store_product - done", { code => $code, product_id => $product_id } ) if $log->is_debug();
=======
	return 1;

>>>>>>> a347c8e6
}

# Update the data-sources tag from the sources field
# This function is for historic products, new sources should set the data_sources_tags field directly
# through import_csv_file.pl / upload_photos.pl etc.

sub compute_data_sources($) {

	my $product_ref = shift;

	my %data_sources = ();

	if (defined $product_ref->{sources}) {
		foreach my $source_ref (@{$product_ref->{sources}}) {

			if ($source_ref->{id} eq 'casino') {
				$data_sources{"Producers"} = 1;
				$data_sources{"Producer - Casino"} = 1;
			}
			if ($source_ref->{id} eq 'carrefour') {
				$data_sources{"Producers"} = 1;
				$data_sources{"Producer - Carrefour"} = 1;
			}
			if ($source_ref->{id} eq 'ferrero') {
				$data_sources{"Producers"} = 1;
				$data_sources{"Producer - Ferrero"} = 1;
			}
			if ($source_ref->{id} eq 'fleurymichon') {
				$data_sources{"Producers"} = 1;
				$data_sources{"Producer - Fleury Michon"} = 1;
			}
			if ($source_ref->{id} eq 'iglo') {
				$data_sources{"Producers"} = 1;
				$data_sources{"Producer - Iglo"} = 1;
			}
			if ($source_ref->{id} eq 'ldc') {
				$data_sources{"Producers"} = 1;
				$data_sources{"Producer - LDC"} = 1;
			}
			if ($source_ref->{id} eq 'sodebo') {
				$data_sources{"Producers"} = 1;
				$data_sources{"Producer - Sodebo"} = 1;
			}
			if ($source_ref->{id} eq 'systemeu') {
				$data_sources{"Producers"} = 1;
				$data_sources{"Producer - Systeme U"} = 1;
			}
			if ($source_ref->{id} eq 'biscuiterie-sainte-victoire') {
				$data_sources{"Producers"} = 1;
				$data_sources{"Producer - Biscuiterie Sainte Victoire"} = 1;
			}

			if ($source_ref->{id} eq 'openfood-ch') {
				$data_sources{"Databases"} = 1;
				$data_sources{"Database - FoodRepo / openfood.ch"} = 1;
			}
			if ($source_ref->{id} eq 'usda-ndb') {
				$data_sources{"Databases"} = 1;
				$data_sources{"Database - USDA NDB"} = 1;
			}
		}
	}


	# Add a data source forapps

	%data_sources = ();

	if (defined $product_ref->{editors_tags}) {
		foreach my $editor (@{$product_ref->{editors_tags}}) {

			if ($editor =~ /\./) {

				my $app = $`;

				$data_sources{"Apps"} = 1;
				$data_sources{"App - $app"} = 1;
			}
		}
	}

	if ((scalar keys %data_sources) > 0) {
		add_tags_to_field($product_ref, "en", "data_sources", join(',', sort keys %data_sources));
		compute_field_tags($product_ref, "en", "data_sources");
	}
}



sub compute_completeness_and_missing_tags($$$) {

	my $product_ref = shift;
	my $current_ref = shift;
	my $previous_ref = shift;

	my $lc = $product_ref->{lc};

	# Compute completeness and missing tags

	my @states_tags = ();

	# Images

	my $complete = 1;
	my $notempty = 0;
	my $step = 1.0/10.0; # Currently, we check for 10 items.
	my $completeness = 0.0;

	if (scalar keys %{$current_ref->{uploaded_images}} < 1) {
		push @states_tags, "en:photos-to-be-uploaded";
		$complete = 0;
	}
	else {
		push @states_tags, "en:photos-uploaded";
		my $half_step = $step * 0.5;
		$completeness += $half_step;

		my $image_step = $half_step * (1.0 / 3.0);
		$completeness += $image_step if defined $current_ref->{selected_images}{"front_$lc"};
		$completeness += $image_step if defined $current_ref->{selected_images}{"ingredients_$lc"};
		$completeness += $image_step if ((defined $current_ref->{selected_images}{"nutrition_$lc"}) or
				((defined $product_ref->{no_nutrition_data}) and ($product_ref->{no_nutrition_data} eq 'on')));

		if ((defined $current_ref->{selected_images}{"front_$lc"}) and (defined $current_ref->{selected_images}{"ingredients_$lc"})
			and ((defined $current_ref->{selected_images}{"nutrition_$lc"}) or
				((defined $product_ref->{no_nutrition_data}) and ($product_ref->{no_nutrition_data} eq 'on'))) ) {
			push @states_tags, "en:photos-validated";

		}
		else {
			push @states_tags, "en:photos-to-be-validated";
			$complete = 0;
		}
		$notempty++;
	}

	my @needed_fields = qw(product_name quantity packaging brands categories );
	my $all_fields = 1;
	foreach my $field (@needed_fields) {
		if ((not defined $product_ref->{$field}) or ($product_ref->{$field} eq '')) {
			$all_fields = 0;
			push @states_tags, "en:" . get_string_id_for_lang("en", $field) . "-to-be-completed";
		}
		else {
			push @states_tags, "en:" . get_string_id_for_lang("en", $field) . "-completed";
			$notempty++;
			$completeness += $step;
		}
	}

	if ($all_fields == 0) {
		push @states_tags, "en:characteristics-to-be-completed";
		$complete = 0;
	}
	else {
		push @states_tags, "en:characteristics-completed";
	}

	if ((defined $product_ref->{emb_codes}) and ($product_ref->{emb_codes} ne '')) {
		push @states_tags, "en:packaging-code-completed";
		$notempty++;
		$completeness += $step;
	}
	else {
		push @states_tags, "en:packaging-code-to-be-completed";
	}

	if ((defined $product_ref->{expiration_date}) and ($product_ref->{expiration_date} ne '')) {
		push @states_tags, "en:expiration-date-completed";
		$notempty++;
		$completeness += $step;
	}
	else {
		push @states_tags, "en:expiration-date-to-be-completed";
		# $complete = 0;
	}

	if ((defined $product_ref->{ingredients_text}) and ($product_ref->{ingredients_text} ne '') and (not ($product_ref->{ingredients_text} =~ /\?/))) {
		push @states_tags, "en:ingredients-completed";
		$notempty++;
		$completeness += $step;
	}
	else {
		push @states_tags, "en:ingredients-to-be-completed";
		$complete = 0;
	}

	if (((defined $current_ref->{nutriments}) and (scalar keys %{$current_ref->{nutriments}} > 0))
		or ((defined $product_ref->{no_nutrition_data}) and ($product_ref->{no_nutrition_data} eq 'on')) ) {
		push @states_tags, "en:nutrition-facts-completed";
		$notempty++;
		$completeness += $step;
	}
	else {
		push @states_tags, "en:nutrition-facts-to-be-completed";
		$complete = 0;
	}


	if ($complete) {
		push @states_tags, "en:complete";

		if ((defined $product_ref->{checked}) and ($product_ref->{checked} eq 'on')) {
			push @states_tags, "en:checked"
		}
		else {
			push @states_tags, "en:to-be-checked";
		}
	}
	else {
		push @states_tags, "en:to-be-completed";
	}

	if ($notempty == 0) {
		$product_ref->{empty} = 1;
		push @states_tags, "en:empty";
	}
	else {
		delete $product_ref->{empty};
	}

	$product_ref->{complete} = $complete;
	$current_ref->{complete} = $complete;
	$product_ref->{completeness} = $completeness;
	$current_ref->{completeness} = $completeness;


	if ($complete) {
		if ((not defined $previous_ref->{complete}) or ($previous_ref->{complete} == 0)) {
			$product_ref->{completed_t} = $product_ref->{last_modified_t} + 0;
			$current_ref->{completed_t} = $product_ref->{last_modified_t} + 0;
		}
		else {
			$product_ref->{completed_t} = $previous_ref->{completed_t} + 0;
			$current_ref->{completed_t} = $previous_ref->{completed_t} + 0;
		}
	}
	else {
		delete $product_ref->{completed_t};
		delete $current_ref->{completed_t};
	}


	$product_ref->{states} = join(', ', reverse @states_tags);
	$product_ref->{"states_hierarchy" } = [reverse @states_tags];
	$product_ref->{"states_tags" } = [reverse @states_tags];

	#my $field = "states";
	#
	#$product_ref->{$field . "_hierarchy" } = [ gen_tags_hierarchy_taxonomy($lc, $field, $product_ref->{$field}) ];
	#$product_ref->{$field . "_tags" } = [];
	#foreach my $tag (@{$product_ref->{$field . "_hierarchy" }}) {
	#		push @{$product_ref->{$field . "_tags" }}, get_taxonomyid($tag);
	#}

	# old name
	delete $product_ref->{status};
	delete $product_ref->{status_tags};
}


sub get_change_userid_or_uuid($) {

	my $change_ref = shift;

	my $userid = $change_ref->{userid};

	my $app = "";
	my $uuid;

	if ((defined $userid) and (defined $options{apps_userids}) and (defined $options{apps_userids}{$userid})) {
		$app = $options{apps_userids}{$userid} . "\.";
	}
	elsif ((defined $options{official_app_comment}) and ($change_ref->{comment} =~ /$options{official_app_comment}/i)) {
		$app = $options{official_app_id} . "\.";
	}

	# use UUID provided by some apps like Yuka
	# UUIDs are mix of [a-zA-Z0-9] chars, they must not be lowercased by getfile_id

	# (app)Waistline: e2e782b4-4fe8-4fd6-a27c-def46a12744c
	# (app)Labeleat1.0-SgP5kUuoerWvNH3KLZr75n6RFGA0
	# (app)Contributed using: OFF app for iOS - v3.0 - user id: 3C0154A0-D19B-49EA-946F-CC33A05E404A
	if ((defined $userid) and (defined $options{apps_uuid_prefix}) and (defined $options{apps_uuid_prefix}{$userid}) and ($change_ref->{comment} =~ /$options{apps_uuid_prefix}{$userid}/i)) {
		$uuid = $';
	}
	elsif ($change_ref->{comment} =~ /(added by|User(\s*)(id)?)(\s*)(:)?(\s*)(\S+)/i) {
		$uuid = $7;
	}

	if ((defined $uuid) and ($uuid !~ /^(\s|-|_|\.)*$/)) {
		$uuid =~ s/^(\s*)//;
		$uuid =~ s/(\s*)$//;
		$userid = $app . $uuid;
	}

	if ((not defined $userid) or ($userid eq '')) {
		$userid = "openfoodfacts-contributors";
	}

	return $userid;
}


sub compute_product_history_and_completeness($$) {


	my $current_product_ref = shift;
	my $changes_ref = shift;
	my $code = $current_product_ref->{code};
	my $product_id = $current_product_ref->{_id};
	my $path = product_path($current_product_ref);

	$log->debug("compute_product_history_and_completeness", { code => $code, product_id => $product_id } ) if $log->is_debug();

	return if not defined $changes_ref;

	#push @$changes_ref, {
	#	userid=>$User_id,
	#	ip=>remote_addr(),
	#	t=>$product_ref->{last_modified_t},
	#	comment=>$comment,
	#	rev=>$rev,
	#};


	# Populate the entry_dates_tags field

	$current_product_ref->{entry_dates_tags} = [];
	my $created_t = $current_product_ref->{created_t} + 0;
	my ($sec,$min,$hour,$mday,$mon,$year,$wday,$yday,$isdst) = localtime($created_t + 0);
	push @{$current_product_ref->{entry_dates_tags}}, sprintf("%04d-%02d-%02d", $year + 1900, $mon + 1, $mday);
	push @{$current_product_ref->{entry_dates_tags}}, sprintf("%04d-%02d", $year + 1900, $mon + 1);
	push @{$current_product_ref->{entry_dates_tags}}, sprintf("%04d", $year + 1900);

	# Open Food Hunt 2015 - from Feb 21st (earliest) to March 1st (latest)
	if (($created_t > (1424476800 - 12 * 3600)) and ($created_t < (1424476800 - 12 * 3600 + 10 * 86400))) {
		push @{$current_product_ref->{entry_dates_tags}}, "open-food-hunt-2015";
	}

	my $last_modified_t = $current_product_ref->{last_modified_t} + 0;
	($sec,$min,$hour,$mday,$mon,$year,$wday,$yday,$isdst) = localtime($last_modified_t + 0);
	$current_product_ref->{last_edit_dates_tags} = [];
	push @{$current_product_ref->{last_edit_dates_tags}}, sprintf("%04d-%02d-%02d", $year + 1900, $mon + 1, $mday);
	push @{$current_product_ref->{last_edit_dates_tags}}, sprintf("%04d-%02d", $year + 1900, $mon + 1);
	push @{$current_product_ref->{last_edit_dates_tags}}, sprintf("%04d", $year + 1900);

	if (defined $current_product_ref->{last_checked_t}) {
		my $last_checked_t = $current_product_ref->{last_checked_t} + 0;
		($sec,$min,$hour,$mday,$mon,$year,$wday,$yday,$isdst) = localtime($last_checked_t + 0);
		$current_product_ref->{last_check_dates_tags} = [];
		push @{$current_product_ref->{last_check_dates_tags}}, sprintf("%04d-%02d-%02d", $year + 1900, $mon + 1, $mday);
		push @{$current_product_ref->{last_check_dates_tags}}, sprintf("%04d-%02d", $year + 1900, $mon + 1);
		push @{$current_product_ref->{last_check_dates_tags}}, sprintf("%04d", $year + 1900);
	}
	else {
		delete $current_product_ref->{last_check_dates_tags};
	}

	# Read all previous versions to see which fields have been added or edited

	my @fields = ('lang', 'product_name', 'generic_name',
		@ProductOpener::Config::product_fields, @ProductOpener::Config::product_other_fields,
		'no_nutrition_data', 'nutrition_data_per', 'nutrition_data_prepared_per', 'serving_size', 'allergens', 'traces', 'ingredients_text');

	my %previous = (uploaded_images => {}, selected_images => {}, fields => {}, nutriments => {});
	my %last = %previous;
	my %current;

	my @photographers = ();
	my @informers = ();
	my @correctors = ();
	my @checkers = ();
	my %photographers = ();
	my %informers = ();
	my %correctors = ();
	my %checkers = ();

	my $revs = 0;

	my %changed_by = ();

	foreach my $change_ref (@$changes_ref) {
		$revs++;
		my $rev = $change_ref->{rev};
		if (not defined $rev) {
			$rev = $revs;	# was not set before June 2012
		}
		my $product_ref = retrieve("$data_root/products/$path/$rev.sto");

		# if not found, we may be be updating the product, with the latest rev not set yet
		if ((not defined $product_ref) or ($rev == $current_product_ref->{rev})) {
			$product_ref = $current_product_ref;
			$log->warn("specified product revision was not found, using current product ref", { revision => $rev }) if $log->is_warn();
		}

		if (defined $product_ref) {

			# fix last_modified_t using the one from change_ref if it greater than the current_product_ref

			if ($change_ref->{t} > $current_product_ref->{last_modified_t}) {
				$current_product_ref->{last_modified_t} = $change_ref->{t};
			}

			%current = (rev => $rev, lc => $product_ref->{lc}, uploaded_images => {}, selected_images => {}, fields => {}, nutriments => {});

			# Uploaded images

			# $product_ref->{images}{$imgid} ($imgid is a number)

			# Validated images

			# $product_ref->{images}{$id} ($id = front / ingredients / nutrition)

			if (defined $product_ref->{images}) {
				foreach my $imgid (sort keys %{$product_ref->{images}}) {
					if ($imgid =~ /^\d/) {
						$current{uploaded_images}{$imgid} = 1;
					}
					else {
						my $language_imgid = $imgid;
						if ($imgid !~ /_\w\w$/) {
							$language_imgid = $imgid . "_" . $product_ref->{lc};
						}
						$current{selected_images}{$language_imgid} = $product_ref->{images}{$imgid}{imgid} . ' ' . $product_ref->{images}{$imgid}{rev} . ' ' . $product_ref->{images}{$imgid}{geometry} ;
					}
				}
			}

			# Regular text fields

			foreach my $field (@fields) {
				$current{fields}{$field} = $product_ref->{$field};
				if (defined $current{fields}{$field}) {
					$current{fields}{$field} =~ s/^\s+//;
					$current{fields}{$field} =~ s/\s+$//;
				}
			}

			# Language specific fields
			if (defined $product_ref->{languages_codes}) {
				$current{languages_codes} = [keys %{$product_ref->{languages_codes}}];
				foreach my $language_code (@{$current{languages_codes}}) {
					foreach my $field (keys %language_fields) {
						next if $field =~ /_image$/;
						next if not exists $product_ref->{$field . '_' . $language_code};
						$current{fields}{$field . '_' . $language_code} = $product_ref->{$field . '_' . $language_code};
						$current{fields}{$field . '_' . $language_code} =~ s/^\s+//;
						$current{fields}{$field . '_' . $language_code} =~ s/\s+$//;
					}
				}
			}

			# Nutriments

			if (defined $product_ref->{nutriments}) {
				foreach my $nid (keys %{$product_ref->{nutriments}}) {
					if ((defined $product_ref->{nutriments}{$nid}) and ($product_ref->{nutriments}{$nid} ne '')) {
						$current{nutriments}{$nid} = $product_ref->{nutriments}{$nid};
					}
				}
			}

			$current{checked} = $product_ref->{checked};
			$current{last_checked_t} = $product_ref->{last_checked_t};
		}

		# Differences and attribution to users

		my %diffs = ();

		my $userid = get_change_userid_or_uuid($change_ref);

		$changed_by{$userid} = 1;

		if ((defined $current{last_checked_t}) and ((not defined $previous{last_checked_t}) or ($previous{last_checked_t} != $current{last_checked_t}))) {
			if ((defined $product_ref->{last_checker}) and ($product_ref->{last_checker} ne '')) {
				if (not defined $checkers{$product_ref->{last_checker}}) {
					$checkers{$product_ref->{last_checker}} = 1;
					push @checkers, $product_ref->{last_checker};
				}
			}
		}

		foreach my $group ('uploaded_images', 'selected_images', 'fields', 'nutriments') {

			my @ids;

			if ($group eq 'fields') {
				@ids = @fields;

				# also check language specific fields for language codes of the current and previous product
				my @languages_codes = ();
				my %languages_codes = ();
				foreach my $current_or_previous_ref (\%current, \%previous) {
					if (defined $current_or_previous_ref->{languages_codes}) {
						foreach my $language_code (@{$current_or_previous_ref->{languages_codes}}) {
							next if $language_code eq $current_or_previous_ref->{lc};
							next if defined $languages_codes{$language_code};
							push @languages_codes, $language_code;
							$languages_codes{$language_code} = 1;
						}
					}
				}

				foreach my $language_code (sort @languages_codes) {
					foreach my $field (sort keys %language_fields) {
						next if $field =~ /_image$/;
						push @ids, $field . "_" . $language_code;
					}
				}
			}
			elsif ($group eq 'nutriments') {
				@ids = @{$nutriments_lists{europe}};
			}
			else {
				my $uniq = sub { my %seen; grep !$seen{$_}++, @_ };
				@ids = $uniq->( keys %{$current{$group}}, keys %{$previous{$group}});
			}

			foreach my $id (@ids) {

				my $diff = undef;

				if (((not defined $previous{$group}{$id}) or ($previous{$group}{$id} eq ''))
					and ((defined $current{$group}{$id}) and ($current{$group}{$id} ne '')) ) {
					$diff = 'add';
				}
				elsif (((defined $previous{$group}{$id}) and ($previous{$group}{$id} ne ''))
					and ((not defined $current{$group}{$id}) or ($current{$group}{$id} eq '')) ) {
					$diff = 'delete';
				}
				elsif ((defined $previous{$group}{$id}) and (defined $current{$group}{$id}) and ($previous{$group}{$id} ne $current{$group}{$id}) ) {
					$log->info("difference in products detected", { id => $id, previous_rev => $previous{rev}, previous => $previous{$group}{$id}, current_rev => $current{rev}, current => $current{$group}{$id} }) if $log->is_info();
					$diff = 'change';

					# identify products where Yuka removed existing countries to put only France
				}

				if (defined $diff) {
					defined $diffs{$group} or $diffs{$group} = {};
					defined $diffs{$group}{$diff} or $diffs{$group}{$diff} = [];
					push @{$diffs{$group}{$diff}}, $id;


					# Attribution and last_image_t


					if (($diff eq 'add') and ($group eq 'uploaded_images')) {
						# images uploader and uploaded_t where not set before 2015/08/04, set them using the change history
						# ! only update the values if the image still exists in the current version of the product (wasn't moved or deleted)
						if (exists $current_product_ref->{images}{$id}) {
							if (not defined $current_product_ref->{images}{$id}{uploaded_t}) {
								$current_product_ref->{images}{$id}{uploaded_t} = $product_ref->{last_modified_t} + 0;
							}
							if (not defined $current_product_ref->{images}{$id}{uploader}) {
								$current_product_ref->{images}{$id}{uploader} = $userid;
							}


							# when moving images, attribute the image to the user that uploaded the image

							$userid = $current_product_ref->{images}{$id}{uploader};
							if ($userid eq 'unknown') {	# old unknown user
								$current_product_ref->{images}{$id}{uploader} = "openfoodfacts-contributors";
								$userid = "openfoodfacts-contributors";
							}
							$change_ref->{userid} = $userid;

						}

						# set last_image_t

						if ((not exists $current_product_ref->{last_image_t}) or ( $product_ref->{last_modified_t} > $current_product_ref->{last_image_t}) ) {
							$current_product_ref->{last_image_t} = $product_ref->{last_modified_t};
						}

					}

					if ((defined $userid) and ($userid ne '')) {

						if (($diff eq 'add') and ($group eq 'uploaded_images')) {

							if (not defined $photographers{$userid}) {
								$photographers{$userid} = 1;
								push @photographers, $userid;
							}
						}
						elsif ($diff eq 'add') {
							if (not defined $informers{$userid}) {
								$informers{$userid} = 1;
								push @informers, $userid;
							}
						}
						elsif ($diff eq 'change') {
							if (not defined $correctors{$userid}) {
								$correctors{$userid} = 1;
								push @correctors, $userid;
							}
						}
					}
				}
			}
		}

		$change_ref->{diffs} = dclone( \%diffs);

		$current_product_ref->{last_editor} = $change_ref->{userid};

		compute_completeness_and_missing_tags($product_ref, \%current, \%previous);

		%last = %{ dclone(\%previous)};
		%previous = %{ dclone(\%current)};
	}

	# Populate the last_image_date_tags field

	if ((exists $current_product_ref->{last_image_t}) and ($current_product_ref->{last_image_t} > 0)) {
		$current_product_ref->{last_image_dates_tags} = [];
		my $last_image_t = $current_product_ref->{last_image_t};
		my ($sec,$min,$hour,$mday,$mon,$year,$wday,$yday,$isdst) = localtime($last_image_t);
		push @{$current_product_ref->{last_image_dates_tags}}, sprintf("%04d-%02d-%02d", $year + 1900, $mon + 1, $mday);
		push @{$current_product_ref->{last_image_dates_tags}}, sprintf("%04d-%02d", $year + 1900, $mon + 1);
		push @{$current_product_ref->{last_image_dates_tags}}, sprintf("%04d", $year + 1900);
	}
	else {
		delete $current_product_ref->{last_image_dates_tags};
	}

	$current_product_ref->{editors_tags} = [keys %changed_by];

	$current_product_ref->{photographers_tags} = [@photographers];
	$current_product_ref->{informers_tags} = [@informers];
	$current_product_ref->{correctors_tags} = [@correctors];
	$current_product_ref->{checkers_tags} = [@checkers];

	compute_completeness_and_missing_tags($current_product_ref, \%current, \%last);

	$log->debug("compute_product_history_and_completeness - done", { code => $code, product_id => $product_id } ) if $log->is_debug();
}



# traverse the history to see if a particular user has removed values for tag fields
# add back the removed values

sub add_back_field_values_removed_by_user($$$$) {


	my $current_product_ref = shift;
	my $changes_ref = shift;
	my $field = shift;
	my $userid = shift;
	my $code = $current_product_ref->{code};
	my $path = product_path($current_product_ref);

	return if not defined $changes_ref;


	# Read all previous versions to see which fields have been added or edited

	my @fields = qw(lang product_name generic_name quantity packaging brands categories origins manufacturing_places labels emb_codes expiration_date purchase_places stores countries ingredients_text traces no_nutrition_data serving_size nutrition_data_per );

	my %previous = ();
	my %last = %previous;
	my %current;

	my $previous_tags_ref = {};
	my $current_tags_ref;

	my %removed_tags = ();

	my $revs = 0;

	foreach my $change_ref (@$changes_ref) {
		$revs++;
		my $rev = $change_ref->{rev};
		if (not defined $rev) {
			$rev = $revs;	# was not set before June 2012
		}
		my $product_ref = retrieve("$data_root/products/$path/$rev.sto");

		# if not found, we may be be updating the product, with the latest rev not set yet
		if ((not defined $product_ref) or ($rev == $current_product_ref->{rev})) {
			$product_ref = $current_product_ref;
			if (not defined $product_ref) {
				$log->warn("specified product revision was not found, using current product ref", { code => $code, revision => $rev }) if $log->is_warn();
			}
		}

		if (defined $product_ref->{$field . "_tags"}) {

			$current_tags_ref = { map {$_ => 1} @{$product_ref->{$field . "_tags"}} };
		}
		else {
			$current_tags_ref = {  };
		}


		if ((defined $change_ref->{userid}) and ($change_ref->{userid} eq $userid)) {

			foreach my $tagid (keys %{$previous_tags_ref}) {
				if (not exists $current_tags_ref->{$tagid}) {
					$log->info("user removed value for a field", { user_id => $userid, tagid => $tagid, field => $field, code => $code }) if $log->is_info();
					$removed_tags{$tagid} = 1;
				}
			}
		}

		$previous_tags_ref = $current_tags_ref;

	}

	my $added = 0;
	my $added_countries = "";

	foreach my $tagid (sort keys %removed_tags) {
		if (not exists $current_tags_ref->{$tagid}) {
			$log->info("adding back removed tag", { tagid => $tagid, field => $field, code => $code }) if $log->is_info();

			# we do not know the language of the current value of $product_ref->{$field}
			# so regenerate it in the main language of the product
			my $value = display_tags_hierarchy_taxonomy($lc, $field, $current_product_ref->{$field . "_hierarchy"});
			# Remove tags
			$value =~ s/<(([^>]|\n)*)>//g;

			$current_product_ref->{$field} .= $value . ", $tagid";

			if ($current_product_ref->{$field} =~ /^, /) {
				$current_product_ref->{$field} = $';
			}

			compute_field_tags($current_product_ref, $current_product_ref->{lc}, $field);

			$added++;
			$added_countries .= " $tagid";
		}
	}

	if ($added > 0) {

		$added . $added_countries;
	}
	else {
		return 0;
	}
}


sub normalize_search_terms($) {

	my $term = shift;

	# plural?
	$term =~ s/s$//;
	return $term;
}



sub product_name_brand($) {
	my $ref = shift;
	my $full_name = '';
	if ((defined $ref->{"product_name_$lc"}) and ($ref->{"product_name_$lc"} ne '')) {
		$full_name = $ref->{"product_name_$lc"};
	}
	elsif ((defined $ref->{product_name}) and ($ref->{product_name} ne '')) {
		$full_name = $ref->{product_name};
	}

	if (defined $ref->{brands}) {
		my $brand = $ref->{brands};
		$brand =~ s/,.*//;	# take the first brand
		my $brandid = '-' . get_string_id_for_lang($lc, $brand) . '-';
		my $full_name_id = '-' . get_string_id_for_lang($lc, $full_name) . '-';
		if (($brandid ne '') and ($full_name_id !~ /$brandid/i)) {
			$full_name .= lang("title_separator") . $brand;
		}
	}

	$full_name =~ s/^ - //;
	return $full_name;
}

# product full name is a combination of product name, first brand and quantity

sub product_name_brand_quantity($) {
	my $ref = shift;
	my $full_name = product_name_brand($ref);
	my $full_name_id = '-' . get_string_id_for_lang($lc, $full_name) . '-';

	if (defined $ref->{quantity}) {
		my $quantity = $ref->{quantity};
		my $quantityid = '-' . get_string_id_for_lang($lc, $quantity) . '-';
		if (($quantity ne '') and ($full_name_id !~ /$quantityid/i)) {
			# Put non breaking spaces between numbers and units
			$quantity =~ s/(\d) (\w)/$1\xA0$2/g;
			$full_name .= lang("title_separator") . $quantity;
		}
	}

	$full_name =~ s/^ - //;
	return $full_name;
}


sub product_url($) {

	my $code_or_ref = shift;
	my $code;
	my $ref;

	my $product_lc = $lc;

	if (ref($code_or_ref) eq 'HASH') {
		$ref = $code_or_ref;
		$code = $ref->{code};
		#if (defined $ref->{lc}) {
		#	$product_lc = $ref->{lc};
		#}
	}
	else {
		$code = $code_or_ref;
	}

	my $path = $tag_type_singular{products}{$product_lc};
	if (not defined $path) {
		$path = $tag_type_singular{products}{en};
	}

	my $titleid = '';
	if (defined $ref) {
		my $full_name = product_name_brand($ref);
		$titleid = get_url_id_for_lang($product_lc, $full_name);
		if ($titleid ne '') {
			$titleid = '/' . $titleid;
		}
	}

	$code = ($code // "");
	return "/$path/$code" . $titleid;
}


sub index_product($)
{
	my $product_ref = shift;

	my @string_fields = qw(product_name generic_name);
	my @tag_fields = qw(brands categories origins labels);

	my %keywords;

	foreach my $field (@string_fields, @tag_fields) {
		if (defined $product_ref->{$field}) {
			foreach my $tag (split(/,|'|\s/, $product_ref->{$field} )) {
				if (($field eq 'categories') or ($field eq 'labels') or ($field eq 'origins')) {
					$tag =~ s/^\w\w://;
				}

				my $tagid = get_string_id_for_lang($lc, $tag);
				if (length($tagid) >= 2) {
					$keywords{normalize_search_terms($tagid)} = 1;
				}
			}
		}
	}

	$product_ref->{_keywords} = [keys %keywords];
}


sub compute_codes($) {


	my $product_ref = shift;
	my $code = $product_ref->{code};

	my @codes = ();

	push @codes, "code-" . length($code);

	my $ean = undef;

	if (length($code) == 12) {
		$ean = '0' . $code;
		if (product_exists('0' . $code)) {
			push @codes, "conflict-with-ean-13";
		}
		elsif (-e ("$data_root/products/" . product_path_from_id("0" . $code)) ) {
			push @codes, "conflict-with-deleted-ean-13";
		}
	}

	if ((length($code) == 13) and ($code =~ /^0/)) {
		$ean = $code;
		my $upc = $code;
		$upc =~ s/^.//;
		if (product_exists( $upc)) {
			push @codes, "conflict-with-upc-12";
		}
	}

	if ((defined $ean) and ($ean !~ /^0?2/)) {
		if (not $ean_check->is_valid($ean)) {
			push @codes, "invalid-ean";
		}
	}

	while ($code =~ /^\d/) {
		# only keep codes with 3 xx at the end
		if ($code =~ /xxx$/) {
			push @codes, $code;
		}
		$code =~ s/\d(x*)$/x$1/;
	}

	$product_ref->{codes_tags} = \@codes;
}



# set tags with info on languages shown on the package, using the languages taxonomy
# [en:french] -> language names
# [n] -> number of languages
# en:multi -> indicates n > 1

sub compute_languages($) {

	my $product_ref = shift;


	my %languages = ();
	my %languages_codes = ();

	# check all the fields of the product

	foreach my $field (keys %$product_ref) {


		if (($field =~ /_([a-z]{2})$/) and (defined $language_fields{$`}) and ($product_ref->{$field} ne '')) {
			my $language_code = $1;
			my $language = undef;
			if (defined $language_codes{$language_code}) {
				$language = $language_codes{$language_code};
			}
			else {
				$language = $language_code;
			}
			$languages{$language}++;
			$languages_codes{$language_code}++;
		}
	}

	if (defined $product_ref->{images}) {
		foreach my $id (keys %{ $product_ref->{images}}) {

			if ($id =~ /_([a-z]{2})$/)  {
				my $language_code = $1;
				my $language = undef;
				if (defined $language_codes{$language_code}) {
					$language = $language_codes{$language_code};
				}
				else {
					$language = $language_code;
				}
				$languages{$language}++;
				$languages_codes{$language_code}++;
			}
		}
	}

	my @languages = keys %languages;
	my $n = scalar(@languages);

	my @languages_hierarchy = @languages; # without multilingual and count

	push @languages, "en:$n";
	if ($n > 1) {
		push @languages, "en:multilingual";
	}

	$product_ref->{languages} = \%languages;
	$product_ref->{languages_codes} = \%languages_codes;
	$product_ref->{languages_tags} = \@languages;
	$product_ref->{languages_hierarchy} = \@languages_hierarchy;
}




# @edit_rules = (
#
# {
# 	name => "App XYZ",
# 	conditions => [
# 		["user_id", "xyz"],
# 	],
# 	actions => {
# 		["ignore_if_existing_ingredients_text_fr"],
# 		["ignore_if_0_nutriments_fruits-vegetables-nuts"],
# 		["warn_if_match_nutriments_fruits-vegetables-nuts", 100],
# 		["ignore_if_regexp_match_packaging", "^(artikel|produit|producto|produkt|produkte)$"],
# 	},
# 	notifications => qw (
# 		stephane@openfoodfacts.org
# 		slack_channel_edit-alert
# 		slack_channel_edit-alert-test
# 	),
# },
#
# );
#


sub process_product_edit_rules($) {

	my $product_ref = shift;
	my $code = $product_ref->{code};

	local $log->context->{user_id} = $User_id;
	local $log->context->{code} = $code;

	# return value to indicate if the edit should proceed
	my $proceed_with_edit = 1;

	foreach my $rule_ref (@edit_rules) {

		local $log->context->{rule} = $rule_ref->{name};
		$log->debug("checking edit rule") if $log->is_debug();

		# Check the conditions

		my $conditions = 1;

		if (defined $rule_ref->{conditions}) {
			foreach my $condition_ref (@{$rule_ref->{conditions}}) {
				if ($condition_ref->[0] eq 'user_id') {
					if ($condition_ref->[1] ne $User_id) {
						$conditions = 0;
						$log->debug("condition does not match value", { condition => $condition_ref->[0], expected => $condition_ref->[1], actual => $User_id } ) if $log->is_debug();
						last;
					}
				}
				elsif ($condition_ref->[0] eq 'user_id_not') {
					if ($condition_ref->[1] eq $User_id) {
						$conditions = 0;
						$log->debug("condition does not match value", { condition => $condition_ref->[0], expected => $condition_ref->[1], actual => $User_id } ) if $log->is_debug();
						last;
					}
				}
				elsif ($condition_ref->[0] =~ /in_(.*)_tags/) {
					my $tagtype = $1;
					my $condition = 0;
					if (defined $product_ref->{$tagtype . "_tags"}) {
						foreach my $tagid (@{$product_ref->{$tagtype . "_tags"}}) {
							if ($tagid eq $condition_ref->[1]) {
								$condition = 1;
								last;
							}
						}
					}
					if (not $condition) {
						$conditions = 0;
						$log->debug("condition does not match value", { condition => $condition_ref->[0], expected => $condition_ref->[1] } ) if $log->is_debug();
						last;
					}
				}
				else {
					$log->debug("unrecognized condition", { condition => $condition_ref->[0] } ) if $log->is_debug();
				}
			}
		}

		# If conditions match, process actions and notifications
		if ($conditions) {

# 	actions => {
# 		["ignore_if_existing_ingredients_texts_fr"],
# 		["ignore_if_0_nutriments_fruits-vegetables-nuts"],
# 		["warn_if_match_nutriments_fruits-vegetables-nuts", 100],
# 		["ignore_if_regexp_match_packaging", "^(artikel|produit|producto|produkt|produkte)$"],
# 	},

			if (defined $rule_ref->{actions}) {
				foreach my $action_ref (@{$rule_ref->{actions}}) {
					my $action = $action_ref->[0];
					my $value = $action_ref->[1];
					not defined $value and $value = '';

					local $log->context->{action} = $action;
					local $log->context->{value} = $value;
					$log->debug("evaluating actions") if $log->is_debug();

					my $condition_ok = 1;

					my $action_log = "";


					if ($action eq "ignore") {
						$log->debug("ignore action => do not proceed with edits") if $log->is_debug();
						$proceed_with_edit = 0;
					}
					elsif ($action =~ /^(ignore|warn)(_if_(existing|0|greater|lesser|equal|match|regexp_match)_)?(.*)$/) {
						my ($type, $condition, $field) = ($1, $3, $4);
						my $default_field = $field;

						my $condition_ok = 1;

						my $action_log = "";

						local $log->context->{type} = $type;
						local $log->context->{action} = $field;
						local $log->context->{field} = $field;

						if (defined $condition) {

							# if field is not passed, skip rule
							if (not defined param($field)) {
								$log->debug("no value passed -> skip edit rule") if $log->is_debug();
								next;
							}

							my $param_field = remove_tags_and_quote(decode utf8=>param($field));

							my $current_value = $product_ref->{$field};
							if ($field =~ /^nutriment_(.*)/) {
								my $nid = $1;
								$current_value = $product_ref->{nutriments}{$nid . "_100g"};
							}

							# language fields?
							if ($field =~ /_(\w\w)$/) {
								$default_field = $`;
								if (not defined $param_field) {
									$param_field = remove_tags_and_quote(decode utf8=>param($default_field));
								}
							}

							local $log->context->{current_value} = $current_value;
							local $log->context->{param_field} = $param_field;

							$log->debug("start field comparison") if $log->is_debug();

							# if there is an existing value equal to the passed value, just skip the rule
							if  ((defined $current_value) and ($current_value eq $param_field)) {
								$log->debug("current value equals new value -> skip edit rule") if $log->is_debug();
								next;
							}


							$condition_ok = 0;


							if ($condition eq 'existing') {
								if ((defined $current_value) and ($current_value ne '')) {
									$condition_ok = 1;
								}
							}
							elsif ($condition eq '0') {
								if ((defined param($field)) and ($param_field == 0)) {
									$condition_ok = 1;
								}
							}
							elsif ($condition eq 'equal') {
								if ((defined param($field)) and ($param_field == $value)) {
									$condition_ok = 1;
								}
							}
							elsif ($condition eq 'lesser') {
								if ((defined param($field)) and ($param_field < $value)) {
									$condition_ok = 1;
								}
							}
							elsif ($condition eq 'greater') {
								if ((defined param($field)) and ($param_field > $value)) {
									$condition_ok = 1;
								}
							}
							elsif ($condition eq 'match') {
								if ((defined param($field)) and ($param_field eq $value)) {
									$condition_ok = 1;
								}
							}
							elsif ($condition eq 'regexp_match') {
								if ((defined param($field)) and ($param_field  =~ /$value/i)) {
									$condition_ok = 1;
								}
							}
							else {
							}

							if (not $condition_ok) {
								$log->debug("condition does not match") if $log->is_debug();
							}
							else {
								$log->debug("condition matches") if $log->is_debug();
								$action_log = "product code $code - " . format_subdomain($subdomain) . product_url($product_ref) . " - edit rule $rule_ref->{name} - type: $type - condition: $condition - field: $field current(field): " . $current_value . " - param(field): " . $param_field . "\n";
							}
						}
						else {
							$action_log = "product code $code - " . format_subdomain($subdomain) . product_url($product_ref) . " - edit rule $rule_ref->{name} - type: $type - condition: $condition \n";
						}

						if ($condition_ok) {

							# Process action
							$log->debug("executing edit rule action") if $log->is_debug();

							# Delete the parameters

							if ($type eq 'ignore') {
								Delete($field);
								if ($default_field ne $field) {
									Delete($default_field);
								}
							}
						}



					}
					else {
						$log->debug("unrecognized action", { action => $action }) if $log->is_debug();
					}

					if ($condition_ok) {

						$log->debug("executing edit rule action") if $log->is_debug();

						if (defined $rule_ref->{notifications}) {
							foreach my $notification (@{$rule_ref->{notifications}}) {

								$log->info("sending notification", { notification_recipient => $notification }) if $log->is_info();

								if ($notification =~ /\@/) {
									# e-mail

									my $user_ref = { name => $notification, email => $notification};

									send_email($user_ref, "Edit rule " . $rule_ref->{name} , $action_log );
								}
								elsif ($notification =~ /slack_/) {
									# slack

									my $channel = $';

									# we need a slack bot with the Web api to post to multiple channel
									# use the simpler incoming webhook api, and post only to edit-alerts for now

									$channel = "edit-alerts";

									my $emoji = ":lemon:";
									if ($action eq 'warn') {
										$emoji = ":pear:";
									}

									use LWP::UserAgent;
									my $ua = LWP::UserAgent->new;
									my $server_endpoint = "https://hooks.slack.com/services/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";

									my $msg = $action_log;

									# set custom HTTP request header fields
									my $req = HTTP::Request->new(POST => $server_endpoint);
									$req->header('content-type' => 'application/json');

									# add POST data to HTTP request body
									my $post_data = '{"channel": "#' . $channel . '", "username": "editrules", "text": "' . $msg . '", "icon_emoji": "' . $emoji . '" }';
									$req->content_type("text/plain; charset='utf8'");
									$req->content(Encode::encode_utf8($post_data));

									my $resp = $ua->request($req);
									if ($resp->is_success) {
										my $message = $resp->decoded_content;
										$log->info("Notification sent to Slack successfully", { response => $message }) if $log->is_info();
									}
									else {
										$log->warn("Notification could not be sent to Slack", { code => $resp->code, response => $resp->message }) if $log->is_warn();
									}

								}
							}
						}
					}
				}
			}

		}
	}

	return $proceed_with_edit;
}

sub log_change {

	my ($product_ref, $change_ref) = @_;

	my $change_document = {
		code => $product_ref->{code},
		countries_tags => $product_ref->{countries_tags},
		userid => $change_ref->{userid},
		ip => $change_ref->{ip},
		t => $change_ref->{t},
		comment => $change_ref->{comment},
		rev => $change_ref->{rev},
		diffs => $change_ref->{diffs}
	};
	get_recent_changes_collection()->insert_one($change_document);

}

sub compute_changes_diff_text {

	my $change_ref = shift;

	my $diffs = '';
	if (defined $change_ref->{diffs}) {
		my %diffs = %{$change_ref->{diffs}};
		foreach my $group ('uploaded_images', 'selected_images', 'fields', 'nutriments') {
			if (defined $diffs{$group}) {
				$diffs .= lang("change_$group") . " ";

				foreach my $diff ('add','change','delete') {
					if (defined $diffs{$group}{$diff}) {
						$diffs .= "(" . lang("diff_$diff") . ' ' ;
						my @diffs = @{$diffs{$group}{$diff}};
						if ($group eq 'fields') {
							# @diffs = map( lang($_), @diffs);
						}
						elsif ($group eq 'nutriments') {
							# @diffs = map( $Nutriments{$_}{$lc}, @diffs);
							# Attempt to access disallowed key 'nutrition-score' in a restricted hash at /home/off-fr/cgi/product.pl line 1039.
							my @lc_diffs = ();
							foreach my $nid (@diffs) {
								if (exists $Nutriments{$nid}) {
									push @lc_diffs, $Nutriments{$nid}{$lc};
								}
							}
						}
						$diffs .= join(", ", @diffs) ;
						$diffs .= ") ";
					}
				}

				$diffs .= "-- ";
			}
		}
		$diffs =~  s/-- $//;
	}

	return $diffs;

}

1;<|MERGE_RESOLUTION|>--- conflicted
+++ resolved
@@ -667,12 +667,9 @@
 	store("$new_data_root/products/$path/changes.sto", $changes_ref);
 	log_change($product_ref, $change_ref);
 
-<<<<<<< HEAD
 	$log->debug("store_product - done", { code => $code, product_id => $product_id } ) if $log->is_debug();
-=======
+	
 	return 1;
-
->>>>>>> a347c8e6
 }
 
 # Update the data-sources tag from the sources field
