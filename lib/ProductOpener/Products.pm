# This file is part of Product Opener.
#
# Product Opener
# Copyright (C) 2011-2025 Association Open Food Facts
# Contact: contact@openfoodfacts.org
# Address: 21 rue des Iles, 94100 Saint-Maur des Fossés, France
#
# Product Opener is free software: you can redistribute it and/or modify
# it under the terms of the GNU Affero General Public License as
# published by the Free Software Foundation, either version 3 of the
# License, or (at your option) any later version.
#
# This program is distributed in the hope that it will be useful,
# but WITHOUT ANY WARRANTY; without even the implied warranty of
# MERCHANTABILITY or FITNESS FOR A PARTICULAR PURPOSE.  See the
# GNU Affero General Public License for more details.
#
# You should have received a copy of the GNU Affero General Public License
# along with this program.  If not, see <http://www.gnu.org/licenses/>.

=head1 NAME

ProductOpener::Products - create and save products

=head1 SYNOPSIS

C<ProductOpener::Products> is used to create products and save them in Product Opener's
database and file system.

    use ProductOpener::Products qw/:all/;

	my $product_ref = init_product($User_id, $Org_id, $code, $countryid);

	$product_ref->{product_name_en} = "Chocolate cookies";

	store_product("my-user", $product_ref, 'helpful comment');


=head1 DESCRIPTION

=head2 Revisions

When a product is saved, a new revision of the product is created. All revisions are saved
in the file system:

products/[barcode path]/1.sto - first revision
products/[barcode path]/2.sto - 2nd revision
...
products/[barcode path]/product.sto - link to latest revision

The latest revision is stored in the products collection of the MongoDB database.

=head2 Completeness, data quality and edit history

Before a product is saved, this module compute the completeness and quality of the data,
and the edit history.

=cut

package ProductOpener::Products;

use ProductOpener::PerlStandards;
use Exporter qw< import >;

BEGIN {
	use vars qw(@ISA @EXPORT_OK %EXPORT_TAGS);
	@EXPORT_OK = qw(
		&is_valid_code
		&normalize_code
		&normalize_code_with_gs1_ai
		&assign_new_code
		&product_id_for_owner
		&get_server_for_product
		&server_for_product_type
		&split_code
		&product_path
		&product_path_from_id
		&product_id_from_path
		&get_owner_id
		&normalize_product_data
		&init_product
		&retrieve_product
		&store_product
		&product_name_brand
		&product_name_brand_quantity
		&product_url
		&product_action_url
		&normalize_search_terms
		&compute_keywords
		&log_change

		&get_change_userid_or_uuid
		&compute_codes
		&compute_completeness_and_missing_tags
		&compute_product_history_and_completeness
		&compute_languages
		&review_product_type
		&compute_changes_diff_text
		&compute_data_sources
		&compute_sort_keys

		&process_product_edit_rules
		&preprocess_product_field
		&product_data_is_protected

		&make_sure_numbers_are_stored_as_numbers
		&change_product_code
		&change_product_type

		&find_and_replace_user_id_in_products

		&remove_fields

		&analyze_and_enrich_product_data

		&is_owner_field

	);    # symbols to export on request
	%EXPORT_TAGS = (all => [@EXPORT_OK]);
}

use vars @EXPORT_OK;

use ProductOpener::ProductSchemaChanges qw/$current_schema_version convert_product_schema/;
use ProductOpener::Store qw/get_string_id_for_lang get_url_id_for_lang retrieve store/;
use ProductOpener::Config qw/:all/;
use ProductOpener::ConfigEnv qw/:all/;
use ProductOpener::Paths qw/%BASE_DIRS ensure_dir_created_or_die/;
use ProductOpener::Users qw/$Org_id $Owner_id $User_id %User init_user/;
use ProductOpener::Orgs qw/retrieve_org/;
use ProductOpener::Lang qw/$lc %tag_type_singular lang/;
use ProductOpener::Tags qw/:all/;
use ProductOpener::Mail qw/send_email/;
use ProductOpener::URL qw(format_subdomain get_owner_pretty_path);
use ProductOpener::Data qw/execute_query get_products_collection get_recent_changes_collection/;
use ProductOpener::MainCountries qw/compute_main_countries/;
use ProductOpener::Text qw/remove_email remove_tags_and_quote/;
use ProductOpener::HTTP qw/single_param create_user_agent/;
use ProductOpener::Redis qw/push_to_redis_stream/;
use ProductOpener::Food qw/%nutriments_lists %cc_nutriment_table/;
use ProductOpener::Units qw/normalize_product_quantity_and_serving_size/;
use ProductOpener::Slack qw/send_slack_message/;

# needed by analyze_and_enrich_product_data()
# may be moved to another module at some point
use ProductOpener::Packaging qw/analyze_and_combine_packaging_data/;
use ProductOpener::DataQuality qw/check_quality/;
use ProductOpener::TaxonomiesEnhancer qw/check_ingredients_between_languages/;

# Specific to the product type
use ProductOpener::FoodProducts qw/specific_processes_for_food_product/;
use ProductOpener::PetFoodProducts qw/specific_processes_for_pet_food_product/;
use ProductOpener::BeautyProducts qw/specific_processes_for_beauty_product/;

use CGI qw/:cgi :form escapeHTML/;
use Encode;
use JSON;
use Log::Any qw($log);
use Data::DeepAccess qw(deep_exists deep_get);

use Storable qw(dclone);
use File::Copy::Recursive;
use File::Basename qw/dirname/;
use ProductOpener::GeoIP;

use Algorithm::CheckDigits;
my $ean_check = CheckDigits('ean');

use Scalar::Util qw(looks_like_number);

use GS1::SyntaxEngine::FFI::GS1Encoder;

=head1 FUNCTIONS

=head2 make_sure_numbers_are_stored_as_numbers ( PRODUCT_REF )

C<make_sure_numbers_are_stored_as_numbers()> forces numbers contained in the product data to be stored
as numbers (and not strings) in MongoDB.

Perl scalars are not typed, the internal type depends on the last operator
used on the variable... e.g. if it is printed with a string concatenation,
then it's converted to a string.

See https://metacpan.org/pod/JSON%3a%3aXS#PERL---JSON

=cut

sub make_sure_numbers_are_stored_as_numbers ($product_ref) {

	if (defined $product_ref->{nutriments}) {
		foreach my $field (keys %{$product_ref->{nutriments}}) {
			# _100g and _serving need to be numbers
			if ($field =~ /_(100g|serving)$/) {
				# Store as number
				$product_ref->{nutriments}{$field} += 0.0;
			}
			elsif ($field =~ /_(modifier|unit|label)$/) {
				# Store as string
				$product_ref->{nutriments}{$field} .= "";
			}
			# fields like "salt", "salt_value"
			# -> used internally, should not be used by apps
			# store as numbers
			elsif (looks_like_number($product_ref->{nutriments}{$field})) {
				# Store as number
				$product_ref->{nutriments}{$field} += 0.0;
			}
		}
	}

	# Make sure product _id and code are saved as string and not a number
	# see bug #1077 - https://github.com/openfoodfacts/openfoodfacts-server/issues/1077
	# make sure that code is saved as a string, otherwise mongodb saves it as number, and leading 0s are removed
	# Note: #$product_ref->{code} .= ''; does not seem to be enough to force the type to be a string
	$product_ref->{_id} = "$product_ref->{_id}";
	$product_ref->{code} = "$product_ref->{code}";

	return;
}

=head2 assign_new_code ( )

C<assign_new_code()> assigns a new unused code to store a new product
that does not have a barcode.

	my ($code, $product_id) = assign_new_code();

=head3 Return values

A list with the new code and the corresponding product_id.

=head3 Caveats

=head4 Invalid codes

This function currently assign new codes in sequence starting from 2000000000001.
We increment the number by 1 for each product (which means codes are not valid as the
last digit is supposed to be the check digit), and check if there is already a product for that number.

=head4 Code conflicts

Codes starting with 2 are reserved for internal uses, there may be conflicts as other
companies can use the same codes.

=cut

sub assign_new_code() {

	my $code = 2000000000001;    # Codes beginning with 2 are for internal use

	my $internal_code_ref = retrieve("$BASE_DIRS{PRODUCTS}/internal_code.sto");
	if ((defined $internal_code_ref) and (${$internal_code_ref} > $code)) {
		$code = ${$internal_code_ref};
	}

	my $product_id = product_id_for_owner($Owner_id, $code);

	while (-e ("$BASE_DIRS{PRODUCTS}/" . product_path_from_id($product_id))) {

		$code++;
		$product_id = product_id_for_owner($Owner_id, $code);
	}

	store("$BASE_DIRS{PRODUCTS}/internal_code.sto", \$code);

	$log->debug("assigning a new code", {code => $code, lc => $lc}) if $log->is_debug();

	return ($code, $product_id);
}

=head2 normalize_code()

C<normalize_code()> this function normalizes the product code by:
- running the given code through normalization method provided by GS1 to format a GS1 data string, or data URL to a GTIN,
- keeping only digits and removing spaces/dashes etc.,
- normalizing the length by adding leading zeroes or removing the leading zero (in case of 14 digit codes)

=head3 Arguments

Product Code in the Raw form: $code

=head3 Return Values

Normalized version of the code

=cut

sub normalize_code ($code) {

	if (defined $code) {
		($code, my $gs1_ai_data_str) = &normalize_code_with_gs1_ai($code);
		$code = normalize_code_zeroes($code);
	}
	return $code;
}

=head2 normalize_code_zeroes($code)

On disk, we store product files and images in directories named after the product code, and we add leading 0s to the paths.
So we need to normalize the number of leading 0s of product codes, so that we don't have 2 products for codes that differ only by leading 0s.

This function normalizes the product code by:
- removing leading zeroes,
- adding leading zeroes to have at least 13 digits,
- removing leading zeroes for EAN8s to keep only 8 digits

Note: this function adds leading 0s even if the GS1 code is not valid.

=cut

sub normalize_code_zeroes($code) {

	# Return the code as-is if it is not all digits
	if ($code !~ /^\d+$/) {
		return $code;
	}

	# Remove leading zeroes
	$code =~ s/^0+//;

	# Add leading zeroes to have at least 13 digits
	if (length($code) < 13) {
		$code = "0" x (13 - length($code)) . $code;
	}

	# Remove leading zeroes for EAN8s to keep only 8 digits
	if ((length($code) eq 13) and ($code =~ /^00000/)) {
		$code = $';
	}

	return $code;
}

=head2 is_valid_upc12($code)

C<is_valid_upc12()> this function validates a UPC-12 code by:
- checking if the input is exactly 12 digits long,
- verifying the check digit using the modulo 10 algorithm.

=head3 Arguments

UPC-12 Code in the Raw form: $code

=head3 Return Values

1 (true) if the UPC-12 code is valid, 0 (false) otherwise.

=cut

# use strict;
# use warnings;

sub is_valid_upc12 {
	my ($upc) = @_;

	# Check if the input is exactly 12 digits long
	return 0 unless $upc =~ /^\d{12}$/;

	# Extract the first 11 digits and the check digit
	my $check_digit = substr($upc, -1);
	my $upc_without_check_digit = substr($upc, 0, 11);

	# Calculate the check digit
	my $sum_odd = 0;
	my $sum_even = 0;
	for my $i (0 .. 10) {
		if ($i % 2 == 0) {
			$sum_odd += substr($upc_without_check_digit, $i, 1);
		}
		else {
			$sum_even += substr($upc_without_check_digit, $i, 1);
		}
	}
	my $total_sum = ($sum_odd * 3) + $sum_even;
	my $calculated_check_digit = (10 - ($total_sum % 10)) % 10;

	# Validate the check digit
	return $check_digit == $calculated_check_digit;
}

=head2 normalize_code_with_gs1_ai($code)

C<normalize_code_with_gs1_ai()> this function normalizes the product code by:
- running the given code through normalization method provided by GS1 to format a GS1 data string, or data URI to a GTIN,
- keeping only digits and removing spaces/dashes etc.,
- normalizing the length by adding leading zeroes or removing the leading zero (in case of 14 digit codes)

=head3 Arguments

Product Code in the Raw form: $code

=head3 Return Values

Normalized version of the code, and GS1 AI data string of the code, if a valid GS1 string was given as the argument

=cut

sub normalize_code_with_gs1_ai ($code) {

	my $ai_data_str;
	if (defined $code) {
		my ($gs1_code, $gs1_ai_data_str) = &_try_normalize_code_gs1($code);
		if ($gs1_code and $gs1_ai_data_str) {
			$code = $gs1_code;
			$ai_data_str = $gs1_ai_data_str;
		}

		# Keep only digits, remove spaces, dashes and everything else
		$code =~ s/\D//g;

		# might be upc12
		if (is_valid_upc12($code)) {
			$code = "0" . $code;
		}

		# Check if the length of the code is 14 and the first character is '0'
		if (length($code) == 14 && substr($code, 0, 1) eq '0') {
			# Drop the first zero
			$code = substr($code, 1);
		}
	}

	return ($code, $ai_data_str);
}

sub _try_normalize_code_gs1 ($code) {
	my $ai_data_str;
	eval {
		$code =~ s/[\N{U+001D}\N{U+241D}]/^/g;    # Replace FNC1/<GS1> with ^ for the GS1Encoder to work
		if ($code =~ /^\(.+/) {
			# Code could be a GS1 bracketed AI element string
			my $encoder = GS1::SyntaxEngine::FFI::GS1Encoder->new();
			if ($encoder->ai_data_str($code)) {
				$ai_data_str = $encoder->ai_data_str();
			}
		}
		elsif ($code =~ /^\^.+/) {
			# Code could be a GS1 unbracketed AI element string
			my $encoder = GS1::SyntaxEngine::FFI::GS1Encoder->new();
			if ($encoder->data_str($code)) {
				$ai_data_str = $encoder->ai_data_str();
			}
		}
		elsif ($code =~ /^http?s:\/\/.+/) {
			# Code could be a GS1 unbracketed AI element string
			my $encoder = GS1::SyntaxEngine::FFI::GS1Encoder->new();
			if ($encoder->data_str($code)) {
				$ai_data_str = $encoder->ai_data_str();
			}
		}
		elsif ($code =~ /^01(\d{14})/) {
			# Code could be a GS1 unbracketed AI element string
			my $encoder = GS1::SyntaxEngine::FFI::GS1Encoder->new();
			if ($encoder->data_str("^01$1")) {
				$ai_data_str = $encoder->ai_data_str();
			}
		}
	};
	if ($@) {
		# $log->warn("GS1Parser error", {error => $@}) if $log->is_warn();
		$code = undef;
		$ai_data_str = undef;
	}

	if ((defined $code) and (defined $ai_data_str) and ($ai_data_str =~ /^\(01\)(\d{1,14})/)) {
		return ($1, $ai_data_str);
	}
	else {
		return;
	}
}

# - When products are public, the _id is the code, and the path is of the form 123/456/789/0123
# - When products are private, the _id is [owner]/[code] (e.g. user-abc/1234567890123 or org-xyz/1234567890123
# FIXME: bug #677

=head2 is_valid_code($code)

C<is_valid_code()> checks if the given code is a valid product code.

=head3 Arguments

Product Code: $code

=head3 Return Values

Boolean value indicating if the code is valid or not.

=cut

sub is_valid_code ($code) {
	# Return an empty string if $code is undef
	return '' if !defined $code;
	return $code =~ /^\d{4,40}$/;
}

=head2 split_code()

C<split_code()> this function splits the product code for determining the product path and the _id.
product_path_from_id() utilizes this for the said purpose.

=head3 Arguments

Product Code: $code

=head3 Return Values

Code that has been split into 3 sections of three digits and one fourth section with the remaining digits.
Example: 1234567890123  :-  123/456/789/0123

=cut

sub split_code ($code) {

	# Require at least 4 digits (some stores use very short internal barcodes, they are likely to be conflicting)
	if (not is_valid_code($code)) {

		$log->info("invalid code", {code => $code}) if $log->is_info();
		return "invalid";
	}

	# Remove leading zeroes
	$code =~ s/^0+//;

	# Pad code with 0s if it has less than 13 digits
	if (length($code) < 13) {
		$code = "0" x (13 - length($code)) . $code;
	}

	# First splits into 3 sections of 3 numbers and the last section with the remaining numbers
	my $path = $code;
	if ($code =~ /^(.{3})(.{3})(.{3})(.*)$/) {
		$path = "$1/$2/$3/$4";
	}
	return $path;
}

=head2 product_id_for_owner ( OWNER_ID, CODE )

C<product_id_for_owner()> returns the product id associated with a product barcode.

If the products on the server are public, the product id is equal to the product code.

If the products on the server are private (e.g. on the platform for producers),
the product_id is of the form user-[user id]/[code] or org-[organization id]/code.

=head3 Parameters

=head4 Owner id

=head4 Code

Product barcode

In most cases, pass $Owner_id which is initialized by ProductOpener::Users::init_user()

  undef for public products
  user-[user id] or org-[organization id] for private products

=head3 Return values

The product id.

=cut

sub product_id_for_owner ($ownerid, $code) {

	if ($server_options{private_products}) {
		if (defined $ownerid) {
			return $ownerid . "/" . $code;
		}
		else {
			# Should not happen
			die("Owner not set");
		}
	}
	else {
		return $code;
	}
}

=head2 server_for_product_type ( $product_type )

Returns the server for the product, if it is not on the current server.

=head3 Parameters

=head4 $product_type

=head3 Return values

undef is the product is on the current server, or server id of the server of the product otherwise.

=cut

sub server_for_product_type ($product_type) {

	if ((defined $product_type) and ($product_type ne $options{product_type})) {

		return $options{product_types_flavors}{$product_type};
	}

	return;
}

=head2 get_server_for_product ( $product_ref )

Return the MongoDB database for the product: off, obf, opf, opff or off-pro

If we are on the producers platform, we currently have only one server: off-pro

=cut

sub get_server_for_product ($product_ref) {

	my $server;

	# On the pro platform, we currently have only one server
	if ($server_options{private_products}) {
		$server = $mongodb;    # off-pro
	}
	else {
		# In case we need to move a product from OFF to OBF etc.
		# we will have a old_product_type field

		$server
			= $options{product_types_flavors}{$product_ref->{old_product_type}
				|| $product_ref->{product_type}
				|| $options{product_type}};

	}

	return $server;
}

=head2 product_path_from_id ( $product_id )

Returns the relative path for the product.

=head3 Parameters

=head4 $product_id

Product id of the form [code], [owner-id]/[code]

=head3 Return values

The relative path for the product.

=cut

sub product_path_from_id ($product_id) {

	if (    ($server_options{private_products})
		and ($product_id =~ /\//))
	{
		return $` . "/" . split_code($');
	}
	else {
		return split_code($product_id);
	}

}

=head2 product_path ( $product_ref )

Returns the relative path for the product.

=head3 Parameters

=head4 $product_ref

Product object reference.

=head3 Return values

The relative path for the product.

=cut

sub product_path ($product_ref) {

	# Previous version of product_path() was expecting the code instead of a reference to the product object
	if (ref($product_ref) ne 'HASH') {
		die("Argument of product_path() must be a reference to the product hash object, not a scalar: $product_ref\n");
	}

	if ($server_options{private_products}) {
		return $product_ref->{owner} . "/" . split_code($product_ref->{code});
	}
	else {
		return split_code($product_ref->{code});
	}
}

=head2 product_id_from_path ( $product_path )

Reverse of product_path_from_id.

There is no guarantee the result will be correct... but it's way faster than loading the sto !

=cut

sub product_id_from_path ($product_path) {
	my $id = $product_path;
	# only keep dir
	if ($id =~ /\.sto$/) {
		$id = dirname($id);
	}
	# eventually remove root path
	my $root = quotemeta("$BASE_DIRS{PRODUCTS}/");
	$id =~ s/^$root//;
	# transform to id by simply removing "/"
	$id =~ s/\///g;
	return $id;
}

sub get_owner_id ($userid, $orgid, $ownerid) {

	if ($server_options{private_products}) {

		if (not defined $ownerid) {
			if (defined $orgid) {
				$ownerid = "org-" . $orgid;
			}
			else {
				$ownerid = "user-" . $userid;
			}
		}
	}

	return $ownerid;
}

=head2 init_product ( $userid, $orgid, $code, $countryid, $client_id = undef )

Initializes and return a $product_ref structure for a new product.
If $countryid is defined and is not "en:world", then assign this country for the countries field.
Otherwise, use the country associated with the ip address of the user.

=head3 Return Type

Returns a $product_ref structure

=cut

sub init_product ($userid, $orgid, $code, $countryid, $client_id = undef) {

	$log->debug("init_product", {userid => $userid, orgid => $orgid, code => $code, countryid => $countryid})
		if $log->is_debug();

	# We can have a server passed in the code. e.g. obf:43242345
	my $server;
	if ($code =~ /:/) {
		$server = $`;
		$code = $';
		$log->debug("init_product - found server in code",
			{userid => $userid, orgid => $orgid, server => $server, code => $code, countryid => $countryid})
			if $log->is_debug();
	}

	my $creator = $userid;

	if ((not defined $userid) or ($userid eq '')) {
		$creator = "openfoodfacts-contributors";
	}

	my $product_ref = {
		id => $code . '',    # treat code as string
		_id => $code . '',
		code => $code . '',    # treat code as string
		created_t => time(),
		creator => $creator,
		rev => 0,
		product_type => $options{product_type},
	};

	$product_ref->{server} = $server if defined $server;
	$product_ref->{created_by_client} = $client_id if defined $client_id;

	if ($server_options{private_products}) {
		my $ownerid = get_owner_id($userid, $orgid, $Owner_id);

		$product_ref->{owner} = $ownerid;
		$product_ref->{_id} = $ownerid . "/" . $code;

		$log->debug(
			"init_product - private_products enabled",
			{
				userid => $userid,
				orgid => $orgid,
				code => $code,
				ownerid => $ownerid,
				product_id => $product_ref->{_id}
			}
		) if $log->is_debug();
	}

	my $country;

	if (((not defined $countryid) or ($countryid eq "en:world")) and (remote_addr() ne "127.0.0.1")) {
		$country = ProductOpener::GeoIP::get_country_for_ip(remote_addr());
	}
	elsif ((defined $countryid) and ($countryid ne "en:world")) {
		$country = $countryid;
		$country =~ s/^en://;
	}

	# ugly fix: products added by yuka should have country france, regardless of the server ip
	if ($creator eq 'kiliweb') {
		if (defined single_param('cc')) {
			$country = lc(single_param('cc'));
			$country =~ s/^en://;

			# 01/06/2019 --> Yuka always sends fr fields even for Spanish products, try to correct it
			my %lc_overrides = (
				au => "en",
				es => "es",
				it => "it",
				de => "de",
				uk => "en",
				gb => "en",
				pt => "pt",
				nl => "nl",
				us => "en",
				ie => "en",
				nz => "en",
			);

			if (defined $lc_overrides{$country}) {
				$lc = $lc_overrides{$country};
			}
		}
		else {
			$country = "france";
		}
	}

	# ugly fix: elcoco -> Spain
	if ($creator eq 'elcoco') {
		$country = "spain";
	}

	if (defined $lc) {
		$product_ref->{lc} = $lc;
		$product_ref->{lang} = $lc;
	}

	if ((defined $country) and ($country !~ /^world$/i)) {
		if ($country !~ /a1|a2|o1/i) {
			$product_ref->{countries} = "en:" . $country;
			my $field = 'countries';
			if (defined $taxonomy_fields{$field}) {
				$product_ref->{$field . "_hierarchy"}
					= [gen_tags_hierarchy_taxonomy($lc, $field, $product_ref->{$field})];
				$product_ref->{$field . "_tags"} = [];
				foreach my $tag (@{$product_ref->{$field . "_hierarchy"}}) {
					push @{$product_ref->{$field . "_tags"}}, get_taxonomyid("en", $tag);
				}
			}
			# if lc is not defined or is set to en, set lc to main language of country
			if (    ($lc eq 'en')
				and (defined $country_languages{lc($country)})
				and (defined $country_languages{lc($country)}[0]))
			{
				$product_ref->{lc} = $country_languages{lc($country)}[0];
			}
		}
	}
	return $product_ref;
}

sub retrieve_product ($product_id, $include_deleted = 0, $rev = undef) {

	my $path = product_path_from_id($product_id);

	my $full_product_path;

	if (defined $rev) {
		# check that $rev is a number
		if ($rev !~ /^\d+$/) {
			return;
		}
		$full_product_path = "$BASE_DIRS{PRODUCTS}/$path/$rev.sto";
	}
	else {
		$full_product_path = "$BASE_DIRS{PRODUCTS}/$path/product.sto";
	}

	$log->debug(
		"retrieve_product",
		{
			product_id => $product_id,
			rev => $rev,
			full_product_path => $full_product_path
		}
	) if $log->is_debug();

	my $product_ref = retrieve($full_product_path);

	if (not defined $product_ref) {
		$log->debug("retrieve_product - product does not exist", {product_id => $product_id, path => $path})
			if $log->is_debug();
	}
	else {
		if (($product_ref->{deleted}) and (not $include_deleted)) {
			$log->debug(
				"retrieve_product - deleted product",
				{
					product_id => $product_id,
					path => $path,
				}
			) if $log->is_debug();
			return;
		}

		# If the product is on another server, set the server field so that it will be saved in the other server if we save it

		my $server = server_for_product_type($product_ref->{product_type});

		if (defined $server) {
			$product_ref->{server} = $server;
			$log->debug(
				"retrieve_product - product on another server",
				{
					product_id => $product_id,
					path => $path,
					server => $server
				}
			) if $log->is_debug();
		}
		else {
			# If the product was moved previously, it may have a server field, remove it
			delete $product_ref->{server};
		}
	}

	# We may read a product file that was saved with an old version of the schema
	# If so, we convert it to the current schema
	convert_product_schema($product_ref, $current_schema_version);

	normalize_product_data($product_ref);

	return $product_ref;
}

=head2 change_product_code ($product_ref, $new_code)

Utility function to change the barcode of a product.
Fails and returns an error if the code is invalid, or if there is already a product with the new code.

=head3 Parameters

=head4 $product_ref

=head4 $new_code

=head3 Return value

If successful: undef
If there was an error: invalid_code or new_code_already_exists

=cut

sub change_product_code ($product_ref, $new_code) {

	# Currently only called by admins and moderators

	my $code = $product_ref->{code};

	$new_code = normalize_code($new_code);
	if (not is_valid_code($new_code)) {
		return "invalid_code";
	}
	else {
		# check that the new code is available
		if (-e "$BASE_DIRS{PRODUCTS}/" . product_path_from_id($new_code) . "/product.sto") {
			$log->warn("cannot change product code, because the new code already exists",
				{code => $code, new_code => $new_code})
				if $log->is_warn();
			return "error_new_code_already_exists";
		}
		else {
			$product_ref->{old_code} = $code;
			$code = $new_code;
			$product_ref->{code} = $code;
			$log->info("changing code", {old_code => $product_ref->{old_code}, code => $code})
				if $log->is_info();
		}
	}

	return;
}

=head2 change_product_type ($product_ref, $new_product_type)

Utility function to change the product type of a product.
Fails and returns an error if the product type is invalid.

=head3 Parameters

=head4 $product_ref

=head4 $new_product_type

=head3 Return value

If successful: undef
If there was an error: invalid_product_type

=cut

sub change_product_type ($product_ref, $new_product_type) {

	# Currently only called by admins and moderators

	my $product_type = $product_ref->{product_type};

	# Return if the product type is already the new product type, or if the new product type is not defined
	if ((not defined $new_product_type) or ((not defined $options{product_types_flavors}{$new_product_type}))) {
		return "invalid_product_type";
	}
	elsif ($product_type ne $new_product_type) {
		$product_ref->{old_product_type} = $product_type;
		$product_ref->{product_type} = $new_product_type;
		$log->info("changing product type",
			{old_product_type => $product_ref->{old_product_type}, product_type => $new_product_type})
			if $log->is_info();
	}

	return;
}

=head2 compute_sort_keys ( $product_ref )

Compute sort keys that are stored in the MongoDB database and used to order results of queries.

=head3 last_modified_t - date of last modification of the product page

Used on the web site for facets pages, except the index page.

=head3 popularity_key - Popular and recent products

Used for the Personal Search project to provide generic search results that apps can personalize later.

=cut

sub compute_sort_keys ($product_ref) {

	my $popularity_key = 0;

	# Use the popularity tags
	if (defined $product_ref->{popularity_tags}) {
		my %years = ();
		my $latest_year;
		foreach my $tag (@{$product_ref->{popularity_tags}}) {
			# one product could have:
			# "top-50000-scans-2019",
			# "top-100000-scans-2019",
			# "top-100000-scans-2020",
			if ($tag =~ /^top-(\d+)-scans-20(\d\d)$/) {
				my $top = $1;
				my $year = $2;
				# Save the smaller top for each year
				if ((not defined $years{$year}) or ($years{$year} > $top)) {
					$years{$year} = $top;
				}
				if ((not defined $latest_year) or ($year > $latest_year)) {
					$latest_year = $year;
				}
			}
		}
		# Keep only the latest year, and make the latest year count more than previous years
		if (defined $latest_year) {
			$popularity_key += $latest_year * 1000000 * 1000 - $years{$latest_year} * 1000;
		}
	}

	# unique_scans_n : number of unique scans for the last year processed by scanbot.pl
	if (defined $product_ref->{unique_scans_n}) {
		$popularity_key += $product_ref->{unique_scans_n};
	}

	# give a small boost to products for which we have recent images
	if (defined $product_ref->{last_image_t}) {

		my $age = int((time() - $product_ref->{last_image_t}) / (86400 * 30));    # in months
		if ($age < 12) {
			$popularity_key += 12 - $age;
		}
	}

	# Add 0 so we are sure the key is saved as int
	$product_ref->{popularity_key} = $popularity_key + 0;

	return;
}

=head2 store_product ($user_id, $product_ref, $comment, $client_id = undef)

Save changes of a product:
- in a new .sto file on the disk
- in MongoDB (in the products collection, or products_obsolete collection if the product is obsolete)

Before saving, some field values are computed, and product history and completeness is computed.

=cut

sub store_product ($user_id, $product_ref, $comment, $client_id = undef) {

	my $code = $product_ref->{code};
	my $product_id = $product_ref->{_id};
	my $path = product_path($product_ref);
	my $rev = $product_ref->{rev};
	my $action = "updated";

	# Update product schema version
	$product_ref->{schema_version} = $current_schema_version;

	$log->debug(
		"store_product - start",
		{
			code => $code,
			product_id => $product_id,
			obsolete => $product_ref->{obsolete},
			was_obsolete => $product_ref->{was_obsolete}
		}
	) if $log->is_debug();

	my $delete_from_previous_products_collection = 0;

	# if we have a "server" value (e.g. from an import),
	# we save the product on the corresponding server but we don't need to move an existing product
	if (defined $product_ref->{server}) {
		my $new_server = $product_ref->{server};
		# Update the product_type from the server
		if (defined $options{flavors_product_types}{$new_server}) {
			my $error = change_product_type($product_ref, $options{flavors_product_types}{$new_server});
			# Log if we have an error
			if ($error) {
				$log->error("store_product - change_product_type - error",
					{error => $error, product_ref => $product_ref});
			}
		}
		delete $product_ref->{server};
	}

	# If we do not have a product_type, we set it to the default product_type of the current server
	# This can happen if we are reverting a product to a previous version that did not have a product_type
	if (not defined $product_ref->{product_type}) {
		$product_ref->{product_type} = $options{product_type};
	}

	# In case we need to move a product from OFF to OBF etc.
	# we will have a old_product_type field

	# Get the previous server and collection for the product
	my $previous_server = get_server_for_product($product_ref);

	# We use the was_obsolete flag so that we can remove the product from its old collection
	# (either products or products_obsolete) if its obsolete status has changed
	my $previous_products_collection = get_products_collection(
		{database => $options{other_servers}{$previous_server}{mongodb}, obsolete => $product_ref->{was_obsolete}});

	# Change of product type
	if (defined $product_ref->{old_product_type}) {
		$log->info("changing product type",
			{old_product_type => $product_ref->{old_product_type}, product_type => $product_ref->{product_type}})
			if $log->is_info();
		$delete_from_previous_products_collection = 1;
		delete $product_ref->{old_product_type};
	}

	# Get the server and collection for the product that we will write
	my $new_server = get_server_for_product($product_ref);
	my $new_products_collection = get_products_collection(
		{database => $options{other_servers}{$new_server}{mongodb}, obsolete => $product_ref->{obsolete}});

	if ($previous_server ne $new_server) {
		$log->info("changing server", {old_server => $previous_server, new_server => $new_server, code => $code})
			if $log->is_info();
		$delete_from_previous_products_collection = 1;
	}

	# the obsolete (and was_obsolete) field is either undef or an empty string, or contains "on"
	if (   ($product_ref->{was_obsolete} and not $product_ref->{obsolete})
		or (not $product_ref->{was_obsolete} and $product_ref->{obsolete}))
	{
		# The obsolete status changed, we need to remove the product from its previous collection
		$log->debug(
			"obsolete status changed",
			{
				code => $code,
				product_id => $product_id,
				obsolete => $product_ref->{obsolete},
				was_obsolete => $product_ref->{was_obsolete},
				previous_products_collection => $previous_products_collection
			}
		) if $log->is_debug();
		$delete_from_previous_products_collection = 1;

		if ($product_ref->{obsolete} eq 'on') {
			$action = "archived";
		}
		elsif ($product_ref->{was_obsolete} eq 'on') {
			$action = "unarchived";
		}
	}

	delete $product_ref->{was_obsolete};

	# Change of barcode
	if (defined $product_ref->{old_code}) {

		my $old_code = $product_ref->{old_code};
		my $old_product_id = product_id_for_owner($Owner_id, $old_code);
		my $old_path = product_path_from_id($old_product_id);

		$log->info("moving product", {old_code => $old_code, code => $code})
			if $log->is_info();

		# Move directory

		my $prefix_path = $path;
		$prefix_path =~ s/\/[^\/]+$//;    # remove the last subdir: we'll move it

		$log->debug("creating product directories", {path => $path, prefix_path => $prefix_path}) if $log->is_debug();
		# Create the directories for the product
		ensure_dir_created_or_die("$BASE_DIRS{PRODUCTS}/$prefix_path");
		ensure_dir_created_or_die("$BASE_DIRS{PRODUCTS_IMAGES}/$prefix_path");

		# Check if we are updating the product in place:
		# the code changed, but it is the same path
		# this can happen if the path is already normalized, but the code is not
		# in that case we just want to update the code, and remove the old one from MongoDB
		# we don't need to move the directories
		if ("$BASE_DIRS{PRODUCTS}/$old_path" eq "$BASE_DIRS{PRODUCTS}/$path") {
			$log->debug("updating product code in place", {old_code => $old_code, code => $code}) if $log->is_debug();
			delete $product_ref->{old_code};
			# remove the old product from the previous collection
			if ($delete_from_previous_products_collection) {
				execute_query(
					sub {
						return $previous_products_collection->delete_one({"_id" => $product_ref->{_id}});
					}
				);
			}
			$product_ref->{_id} = $product_ref->{code} . '';    # treat id as string;
		}

		if (    (!-e "$BASE_DIRS{PRODUCTS}/$path")
			and (!-e "$BASE_DIRS{PRODUCTS_IMAGES}/$path"))
		{
			# File::Copy move() is intended to move files, not
			# directories. It does work on directories if the
			# source and target are on the same file system
			# (in which case the directory is just renamed),
			# but fails otherwise.
			# An alternative is to use File::Copy::Recursive
			# but then it will do a copy even if it is the same
			# file system...
			# Another option is to call the system mv command.
			#
			# use File::Copy;

			File::Copy::Recursive->import(qw( dirmove ));

			$log->debug("moving product data",
				{source => "$BASE_DIRS{PRODUCTS}/$old_path", destination => "$BASE_DIRS{PRODUCTS}/$path"})
				if $log->is_debug();
			dirmove("$BASE_DIRS{PRODUCTS}/$old_path", "$BASE_DIRS{PRODUCTS}/$path")
				or $log->error(
				"could not move product data",
				{
					source => "$BASE_DIRS{PRODUCTS}/$old_path",
					destination => "$BASE_DIRS{PRODUCTS}/$path",
					error => $!
				}
				);

			$log->debug(
				"moving product images",
				{
					source => "$BASE_DIRS{PRODUCTS_IMAGES}/$old_path",
					destination => "$BASE_DIRS{PRODUCTS_IMAGES}/$path"
				}
			) if $log->is_debug();
			dirmove("$BASE_DIRS{PRODUCTS_IMAGES}/$old_path", "$BASE_DIRS{PRODUCTS_IMAGES}/$path")
				or $log->error(
				"could not move product images",
				{
					source => "$BASE_DIRS{PRODUCTS_IMAGES}/$old_path",
					destination => "$BASE_DIRS{PRODUCTS_IMAGES}/$path",
					error => $!
				}
				);
			$log->debug("images and data moved");

			delete $product_ref->{old_code};

			execute_query(
				sub {
					return $previous_products_collection->delete_one({"_id" => $product_ref->{_id}});
				}
			);

			$product_ref->{_id} = $product_ref->{code} . '';    # treat id as string;

		}
		else {
			(-e "$BASE_DIRS{PRODUCTS}/$path")
				and $log->error("cannot move product data, because the destination already exists",
				{source => "$BASE_DIRS{PRODUCTS}/$old_path", destination => "$BASE_DIRS{PRODUCTS}/$path"});
			(-e "$BASE_DIRS{PRODUCTS_IMAGES}/$path")
				and $log->error(
				"cannot move product images data, because the destination already exists",
				{
					source => "$BASE_DIRS{PRODUCTS_IMAGES}/$old_path",
					destination => "$BASE_DIRS{PRODUCTS_IMAGES}/$path"
				}
				);
		}

		$comment .= " - barcode changed from $old_code to $code by $user_id";
	}

	if ($rev < 1) {
		# Create the directories for the product
		ensure_dir_created_or_die("$BASE_DIRS{PRODUCTS}/$path");
		ensure_dir_created_or_die("$BASE_DIRS{PRODUCTS_IMAGES}/$path");
	}

	# Check lock and previous version
	my $changes_ref = retrieve("$BASE_DIRS{PRODUCTS}/$path/changes.sto");
	if (not defined $changes_ref) {
		$changes_ref = [];
	}
	my $current_rev = scalar @{$changes_ref};
	if ($rev != $current_rev) {
		# The product was updated after the form was loaded..

		# New product over deleted product?
		# can be also bug https://github.com/openfoodfacts/openfoodfacts-server/issues/2321
		# where 2 changes were recorded in the same rev
		# to avoid similar bugs, and to have the same number of changes and rev,
		# assign the number of changes to the rev
		if ($rev < $current_rev) {
			$rev = $current_rev;
		}
	}

	# Increment the revision
	$rev++;

	$product_ref->{rev} = $rev;
	# last_modified_t is the date of the last change of the product raw data
	# last_updated_t is the date of the last change of the product derived data (e.g. ingredient analysis, scores etc.)
	$product_ref->{last_modified_by} = $user_id;
	$product_ref->{last_modified_by_client} = $client_id if defined $client_id;
	$product_ref->{last_modified_t} = time() + 0;
	$product_ref->{last_updated_t} = $product_ref->{last_modified_t};
	if (not exists $product_ref->{creator}) {
		my $creator = $user_id;
		if ((not defined $user_id) or ($user_id eq '')) {
			$creator = "openfoodfacts-contributors";
		}
		$product_ref->{creator} = $creator;
	}

	if (defined $product_ref->{owner}) {
		$product_ref->{owners_tags} = $product_ref->{owner};
	}
	else {
		delete $product_ref->{owners_tags};
	}

	my $change_ref = {
		userid => $user_id,
		clientid => $client_id,
		ip => remote_addr(),
		t => $product_ref->{last_modified_t},
		comment => $comment,
		rev => $rev,
	};

	# Allow apps to send the user agent as a form parameter instead of a HTTP header, as some web based apps can't change the User-Agent header sent by the browser
	my $user_agent
		= remove_tags_and_quote(decode utf8 => single_param("User-Agent"))
		|| remove_tags_and_quote(decode utf8 => single_param("user-agent"))
		|| remove_tags_and_quote(decode utf8 => single_param("user_agent"))
		|| user_agent();

	if ((defined $user_agent) and ($user_agent ne "")) {
		$change_ref->{user_agent} = $user_agent;
	}

	# Allow apps to send app_name, app_version and app_uuid parameters
	foreach my $field (qw(app_name app_version app_uuid)) {
		my $value = remove_tags_and_quote(decode utf8 => single_param($field));
		if ((defined $value) and ($value ne "")) {
			$change_ref->{$field} = $value;
		}
	}

	push @{$changes_ref}, $change_ref;

	add_user_teams($product_ref);

	compute_codes($product_ref);

	compute_languages($product_ref);

	my $blame_ref = {};

	compute_product_history_and_completeness($product_ref, $changes_ref, $blame_ref);

	compute_data_sources($product_ref, $changes_ref);

	compute_main_countries($product_ref);

	compute_sort_keys($product_ref);

	if (not defined $product_ref->{_id}) {
		$product_ref->{_id} = $product_ref->{code} . '';    # treat id as string
	}

	# index for full text search
	compute_keywords($product_ref);

	# make sure that the _id and code are saved as a string, otherwise mongodb may save them as numbers
	# for _id , it makes them possibly non unique, and for code, we would lose leading 0s
	$product_ref->{_id} .= '';
	$product_ref->{code} .= '';

	# make sure we have numbers, perl can convert numbers to string depending on the last operation done...
	$product_ref->{last_modified_t} += 0;
	$product_ref->{created_t} += 0;
	$product_ref->{complete} += 0;
	$product_ref->{popularity_key} += 0;
	$product_ref->{rev} += 0;

	# make sure nutrient values are numbers
	make_sure_numbers_are_stored_as_numbers($product_ref);

	$change_ref = $changes_ref->[-1];
	my $diffs = $change_ref->{diffs};
	my %diffs = %{$diffs};
	if ((!$diffs) or (!keys %diffs)) {
		$log->info("changes not stored because of empty diff", {change_ref => $change_ref}) if $log->is_info();
		# 2019/09/12 - this was deployed today, but it causes changes not to be saved
		# compute_product_history_and_completeness() was not written to make sure that it sees all changes
		# keeping the log and disabling the "return 0" so that all changes are saved
		#return 0;
	}

	# First store the product data in a .sto file on disk
	store("$BASE_DIRS{PRODUCTS}/$path/$rev.sto", $product_ref);

	# Also store the product in MongoDB, unless it was marked as deleted
	if ($product_ref->{deleted}) {
		$new_products_collection->delete_one({"_id" => $product_ref->{_id}});
	}
	else {
		$new_products_collection->replace_one({"_id" => $product_ref->{_id}}, $product_ref, {upsert => 1});
	}

	# product that has a changed obsolete status
	if ($delete_from_previous_products_collection) {
		$previous_products_collection->delete_one({"_id" => $product_ref->{_id}});
	}

	# Update link
	my $link = "$BASE_DIRS{PRODUCTS}/$path/product.sto";
	if (-l $link) {
		unlink($link) or $log->error("could not unlink old product.sto", {link => $link, error => $!});
	}

	symlink("$rev.sto", $link)
		or $log->error("could not symlink to new revision",
		{source => "$BASE_DIRS{PRODUCTS}/$path/$rev.sto", link => $link, error => $!});

	store("$BASE_DIRS{PRODUCTS}/$path/changes.sto", $changes_ref);
	log_change($product_ref, $change_ref);

	$log->debug("store_product - done", {code => $code, product_id => $product_id}) if $log->is_debug();

	if ($product_ref->{deleted}) {
		$action = "deleted";
	}
	elsif ($rev == 1) {
		$action = "created";
	}

	# Publish information about update on Redis stream
	$log->debug("push_to_redis_stream",
		{code => $code, product_id => $product_id, action => $action, comment => $comment, diffs => $diffs})
		if $log->is_debug();
	push_to_redis_stream($user_id, $product_ref, $action, $comment, $diffs);

	return 1;
}

=head2 compute_data_sources ( $product_ref, $changes_ref )

Analyze the sources field of the product, as well as the changes to add to the data_sources field.

Sources allows to add some producers imports that were done before the producers platform was created.

The changes structure allows to add apps.

=cut

sub compute_data_sources ($product_ref, $changes_ref) {

	my %data_sources = ();

	if (defined $product_ref->{sources}) {
		foreach my $source_ref (@{$product_ref->{sources}}) {

			next if not defined $source_ref->{id};

			if ($source_ref->{id} eq 'casino') {
				$data_sources{"Producers"} = 1;
				$data_sources{"Producer - Casino"} = 1;
			}
			if ($source_ref->{id} eq 'carrefour') {
				$data_sources{"Producers"} = 1;
				$data_sources{"Producer - Carrefour"} = 1;
			}
			if ($source_ref->{id} eq 'ferrero') {
				$data_sources{"Producers"} = 1;
				$data_sources{"Producer - Ferrero"} = 1;
			}
			if ($source_ref->{id} eq 'fleurymichon') {
				$data_sources{"Producers"} = 1;
				$data_sources{"Producer - Fleury Michon"} = 1;
			}
			if ($source_ref->{id} eq 'iglo') {
				$data_sources{"Producers"} = 1;
				$data_sources{"Producer - Iglo"} = 1;
			}
			if ($source_ref->{id} eq 'ldc') {
				$data_sources{"Producers"} = 1;
				$data_sources{"Producer - LDC"} = 1;
			}
			if ($source_ref->{id} eq 'sodebo') {
				$data_sources{"Producers"} = 1;
				$data_sources{"Producer - Sodebo"} = 1;
			}
			if ($source_ref->{id} eq 'systemeu') {
				$data_sources{"Producers"} = 1;
				$data_sources{"Producer - Systeme U"} = 1;
			}
			if ($source_ref->{id} eq 'biscuiterie-sainte-victoire') {
				$data_sources{"Producers"} = 1;
				$data_sources{"Producer - Biscuiterie Sainte Victoire"} = 1;
			}

			if ($source_ref->{id} eq 'openfood-ch') {
				$data_sources{"Databases"} = 1;
				$data_sources{"Database - FoodRepo / openfood.ch"} = 1;
			}
			if ($source_ref->{id} eq 'usda-ndb') {
				$data_sources{"Databases"} = 1;
				$data_sources{"Database - USDA NDB"} = 1;
			}
			if ($source_ref->{id} eq 'codeonline') {
				$data_sources{"Databases"} = 1;
				$data_sources{"Database - CodeOnline"} = 1;
				$data_sources{"Database - GDSN"} = 1;
			}
			if ($source_ref->{id} eq 'equadis') {
				$data_sources{"Databases"} = 1;
				$data_sources{"Database - Equadis"} = 1;
				$data_sources{"Database - GDSN"} = 1;
			}
			if ($source_ref->{id} eq 'agena3000') {
				$data_sources{"Databases"} = 1;
				$data_sources{"Database - Agena3000"} = 1;
				$data_sources{"Database - GDSN"} = 1;
			}
		}
	}

	# Add a data source for apps

	foreach my $change_ref (@$changes_ref) {

		if (defined $change_ref->{app}) {

			my $app_name = deep_get(\%options, "apps_names", $change_ref->{app}) || $change_ref->{app};

			$data_sources{"Apps"} = 1;
			$data_sources{"App - " . $app_name} = 1;
		}
	}

	if ((scalar keys %data_sources) > 0) {
		add_tags_to_field($product_ref, "en", "data_sources", join(',', sort keys %data_sources));
	}

	return;
}

=head2 normalize_product_data($product_ref)

Function to do some normalization of product data (from the product database or input product data from a service)

=cut

sub normalize_product_data($product_ref) {

	# We currently have two fields lang and lc that are used to store the main language of the product
	# TODO: at some point, we should keep only one field
	# In theory, they should always have a value (defaulting to English), and they should be the same
	# It is possible that in some situations, one or the other is missing
	# e.g. when a product service is called directly with product data, and the product is not loaded
	# through the database or the .sto file.
	# some old revisions may also have missing values

	my $main_lc = $product_ref->{lc} || $product_ref->{lang} || "en";
	$product_ref->{lang} = $main_lc;
	$product_ref->{lc} = $main_lc;

	return;
}

sub compute_completeness_and_missing_tags ($product_ref, $current_ref, $previous_ref) {

	normalize_product_data($product_ref);
	my $lc = $product_ref->{lc};

	# Compute completeness and missing tags

	my @states_tags = ();

	# Images

	my $complete = 1;
	my $notempty = 0;
	my $step = 1.0 / 10.0;    # Currently, we check for 10 items.
	my $completeness = 0.0;

	if (scalar keys %{$current_ref->{uploaded_images}} < 1) {
		push @states_tags, "en:photos-to-be-uploaded";
		$complete = 0;
	}
	else {
		push @states_tags, "en:photos-uploaded";
		my $half_step = $step * 0.5;
		$completeness += $half_step;

		my $image_step = $half_step * (1.0 / 4.0);

		my $images_completeness = 0;

		foreach my $imagetype (qw(front ingredients nutrition packaging)) {

			if (defined $current_ref->{selected_images}{$imagetype . "_" . $lc}) {
				$images_completeness += $image_step;
				push @states_tags, "en:" . $imagetype . "-photo-selected";
			}
			else {
				if (    ($imagetype eq "nutrition")
					and (defined $product_ref->{no_nutrition_data})
					and ($product_ref->{no_nutrition_data} eq 'on'))
				{
					$images_completeness += $image_step;
				}
				else {
					push @states_tags, "en:" . $imagetype . "-photo-to-be-selected";
				}
			}
		}

		$completeness += $images_completeness;

		if ($images_completeness == $half_step) {
			push @states_tags, "en:photos-validated";

		}
		else {
			push @states_tags, "en:photos-to-be-validated";
			$complete = 0;
		}
		$notempty++;
	}

	my @needed_fields = qw(product_name quantity packaging brands categories origins);
	my $all_fields = 1;
	foreach my $field (@needed_fields) {
		if ((not defined $product_ref->{$field}) or ($product_ref->{$field} eq '')) {
			$all_fields = 0;
			push @states_tags, "en:" . get_string_id_for_lang("en", $field) . "-to-be-completed";
		}
		else {
			push @states_tags, "en:" . get_string_id_for_lang("en", $field) . "-completed";
			$notempty++;
			$completeness += $step;
		}
	}

	if ($all_fields == 0) {
		push @states_tags, "en:characteristics-to-be-completed";
		$complete = 0;
	}
	else {
		push @states_tags, "en:characteristics-completed";
	}

	if ((defined $product_ref->{emb_codes}) and ($product_ref->{emb_codes} ne '')) {
		push @states_tags, "en:packaging-code-completed";
		$notempty++;
		$completeness += $step;
	}
	else {
		push @states_tags, "en:packaging-code-to-be-completed";
	}

	if ((defined $product_ref->{expiration_date}) and ($product_ref->{expiration_date} ne '')) {
		push @states_tags, "en:expiration-date-completed";
		$notempty++;
		$completeness += $step;
	}
	else {
		push @states_tags, "en:expiration-date-to-be-completed";
		# $complete = 0;
	}

	if (    (defined $product_ref->{ingredients_text})
		and ($product_ref->{ingredients_text} ne '')
		and (not($product_ref->{ingredients_text} =~ /\?/)))
	{
		push @states_tags, "en:ingredients-completed";
		$notempty++;
		$completeness += $step;
	}
	else {
		push @states_tags, "en:ingredients-to-be-completed";
		$complete = 0;
	}

	if (
		(
			(
					(defined $current_ref->{nutriments})
				and (scalar grep {$_ !~ /^(nova|fruits-vegetables)/} keys %{$current_ref->{nutriments}}) > 0
			)
		)
		or ((defined $product_ref->{no_nutrition_data}) and ($product_ref->{no_nutrition_data} eq 'on'))
		)
	{
		push @states_tags, "en:nutrition-facts-completed";
		$notempty++;
		$completeness += $step;
	}
	else {
		push @states_tags, "en:nutrition-facts-to-be-completed";
		$complete = 0;
	}

	if ($complete) {
		push @states_tags, "en:complete";

		if ((defined $product_ref->{checked}) and ($product_ref->{checked} eq 'on')) {
			push @states_tags, "en:checked";
		}
		else {
			push @states_tags, "en:to-be-checked";
		}
	}
	else {
		push @states_tags, "en:to-be-completed";
	}

	if ($notempty == 0) {
		$product_ref->{empty} = 1;
		push @states_tags, "en:empty";
	}
	else {
		delete $product_ref->{empty};
	}

	# On the producers platform, keep track of which products have changes to be exported
	if ($server_options{private_products}) {
		if (    (defined $product_ref->{last_exported_t})
			and ($product_ref->{last_exported_t} > $product_ref->{last_modified_t}))
		{
			push @states_tags, "en:exported";
		}
		else {
			push @states_tags, "en:to-be-exported";
			if ($product_ref->{to_be_automatically_exported}) {
				push @states_tags, "en:to-be-automatically-exported";
			}
		}
	}

	$product_ref->{complete} = $complete;
	$current_ref->{complete} = $complete;
	$product_ref->{completeness} = $completeness;
	$current_ref->{completeness} = $completeness;

	if ($complete) {
		if ((not defined $previous_ref->{complete}) or ($previous_ref->{complete} == 0)) {
			$product_ref->{completed_t} = $product_ref->{last_modified_t} + 0;
			$current_ref->{completed_t} = $product_ref->{last_modified_t} + 0;
		}
		else {
			$product_ref->{completed_t} = $previous_ref->{completed_t} + 0;
			$current_ref->{completed_t} = $previous_ref->{completed_t} + 0;
		}
	}
	else {
		delete $product_ref->{completed_t};
		delete $current_ref->{completed_t};
	}

	$product_ref->{states} = join(', ', reverse @states_tags);
	$product_ref->{"states_hierarchy"} = [reverse @states_tags];
	$product_ref->{"states_tags"} = [reverse @states_tags];

	#my $field = "states";
	#
	#$product_ref->{$field . "_hierarchy" } = [ gen_tags_hierarchy_taxonomy($lc, $field, $product_ref->{$field}) ];
	#$product_ref->{$field . "_tags" } = [];
	#foreach my $tag (@{$product_ref->{$field . "_hierarchy" }}) {
	#		push @{$product_ref->{$field . "_tags" }}, get_taxonomyid($tag);
	#}

	# old name
	delete $product_ref->{status};
	delete $product_ref->{status_tags};

	return;
}

=head2 get_change_userid_or_uuid ( $change_ref )

For a specific change, analyze change identifiers (comment, user agent, userid etc.)
to determine if the change was done through an app, the OFF userid, or an app specific UUID

=head3 Parameters

=head4 $change_ref

reference to a change record

=head3 Return value

The function returns by order of preference:
- a real user userid if we have an userid which is not the userid of an app
- an appid + app uuid (e.g. some-app.Z626FZF4RTFSG6)
- an app userid if the app did not provide an app uuid
- openfoodfacts-contributors

=cut

sub get_change_userid_or_uuid ($change_ref) {

	my $userid = $change_ref->{userid};

	my $app;
	my $app_userid_prefix;
	my $uuid;

	# Is the userid the userid of an app?
	if (defined $userid) {
		$app = deep_get(\%options, "apps_userids", $userid);
		if (defined $app) {
			# If the userid is an an account for an app, unset the userid,
			# so that it can be replaced by the app + an app uuid if provided
			$userid = undef;
		}
	}

	# Is it an app that sent an app_name?
	if ((not defined $app) and (defined $change_ref->{app_name})) {
		$app = get_string_id_for_lang("no_language", $change_ref->{app_name});
	}

	# Set the app field for the Open Food Facts app
	if (    (not defined $app)
		and (defined $options{official_app_comment})
		and ($change_ref->{comment} =~ /$options{official_app_comment}/i))
	{
		$app = $options{official_app_id};
	}

	# If we do not have a user specific userid (e.g. a logged in user using the Open Food Facts app),
	# try to identify the UUID passed in the comment by some apps

	# use UUID provided by some apps like Yuka
	# UUIDs are mix of [a-zA-Z0-9] chars, they must not be lowercased by getfile_id

	# (app)Waistline: e2e782b4-4fe8-4fd6-a27c-def46a12744c
	# (app)Labeleat1.0-SgP5kUuoerWvNH3KLZr75n6RFGA0
	# (app)Contributed using: OFF app for iOS - v3.0 - user id: 3C0154A0-D19B-49EA-946F-CC33A05E404A
	#
	# but not:
	# (app)Updated via Power User Script

	if ((defined $app) and ((not defined $userid) or ($userid eq ''))) {

		$app_userid_prefix = deep_get(\%options, "apps_uuid_prefix", $app);

		# Check if the app passed the app_uuid parameter
		if (defined $change_ref->{app_uuid}) {
			$uuid = $change_ref->{app_uuid};
		}
		# Extract UUID from comment
		elsif ( (defined $app_userid_prefix)
			and ($change_ref->{comment} =~ /$app_userid_prefix/i))
		{
			$uuid = $';
		}

		if (defined $uuid) {

			# Remove any app specific suffix
			my $app_userid_suffix = deep_get(\%options, "apps_uuid_suffix", $app);
			if (defined $app_userid_suffix) {
				$uuid =~ s/$app_userid_suffix(\s|\(|\[])*$//i;
			}

			$uuid =~ s/^(-|_|\s|\(|\[])+//;
			$uuid =~ s/(-|_|\s|\)|\])+$//;
		}

		# If we have a uuid from an app, make the userid a combination of app + uuid
		if ((defined $uuid) and ($uuid !~ /^(-|_|\s|-|_|\.)*$/)) {
			$userid = $app . '.' . $uuid;
		}
		# otherwise use the original userid used for the API if any
		elsif (defined $change_ref->{userid}) {
			$userid = $change_ref->{userid};
		}
	}

	if (not defined $userid) {
		$userid = "openfoodfacts-contributors";
	}

	# Add the app to the change structure if we identified one, this will be used to populate the data sources field
	if (defined $app) {
		$change_ref->{app} = $app;
	}

	$log->debug(
		"get_change_userid_or_uuid",
		{
			change_ref => $change_ref,
			app => $app,
			app_userid_prefix => $app_userid_prefix,
			uuid => $uuid,
			userid => $userid
		}
	) if $log->is_debug();

	return $userid;
}

=head2 replace_user_id_in_product ( $product_id, $user_id, $new_user_id )

For a specific product, replace a specific user_id associated with changes (edits, new photos etc.)
by another user_id.

This can be used when we want to rename a user_id, or when an user asks its data to be deleted:
we can rename it to a generic user account like openfoodfacts-contributors.

=head3 Parameters

=head4 Product id

=head4 User id

=head3 New user id

=cut

# Fields that contain usernames
my @users_fields = qw(editors_tags photographers_tags informers_tags correctors_tags checkers_tags weighers_tags);

sub replace_user_id_in_product ($product_id, $user_id, $new_user_id, $products_collection) {

	my $path = product_path_from_id($product_id);

	# List of changes

	my $changes_ref = retrieve("$BASE_DIRS{PRODUCTS}/$path/changes.sto");
	if (not defined $changes_ref) {
		$log->warn("replace_user_id_in_products - no changes file found for " . $product_id);
		return;
	}

	my $most_recent_product_ref;

	my $revs = 0;

	foreach my $change_ref (@{$changes_ref}) {

		if ((defined $change_ref->{userid}) and ($change_ref->{userid} eq $user_id)) {
			$change_ref->{userid} = $new_user_id;
		}

		# We need to go through all product revisions to rename all instances of the user id

		$revs++;
		my $rev = $change_ref->{rev};
		if (not defined $rev) {
			$rev = $revs;    # was not set before June 2012
		}
		my $product_ref = retrieve("$BASE_DIRS{PRODUCTS}/$path/$rev.sto");

		if (defined $product_ref) {

			my $changes = 0;

			# Product creator etc.

			foreach my $user_field (qw(creator last_modified_by last_editor)) {

				if ((defined $product_ref->{$user_field}) and ($product_ref->{$user_field} eq $user_id)) {
					$product_ref->{$user_field} = $new_user_id;
					$changes++;
				}
			}

			# Lists of users computed by compute_product_history_and_completeness()

			foreach my $users_field (@users_fields) {
				if (defined $product_ref->{$users_field}) {
					for (my $i = 0; $i < scalar @{$product_ref->{$users_field}}; $i++) {
						if ($product_ref->{$users_field}[$i] eq $user_id) {
							$product_ref->{$users_field}[$i] = $new_user_id;
							$changes++;
						}
					}
				}
			}

			# Images uploaders

			if (deep_exists($product_ref, "images", "uploaded")) {
				foreach my $id (sort keys %{$product_ref->{images}{uploaded}}) {
					if (    (defined $product_ref->{images}{uploaded}{$id}{uploader})
						and ($product_ref->{images}{uploaded}{$id}{uploader} eq $user_id))
					{
						$product_ref->{images}{uploaded}{$id}{uploader} = $new_user_id;
						$changes++;
					}
				}
			}

			# Save product

			if ($changes) {
				store("$BASE_DIRS{PRODUCTS}/$path/$rev.sto", $product_ref);
			}
		}

		$most_recent_product_ref = $product_ref;
	}

	if ((defined $most_recent_product_ref) and (not $most_recent_product_ref->{deleted})) {
		$products_collection->replace_one({"_id" => $most_recent_product_ref->{_id}},
			$most_recent_product_ref, {upsert => 1});
	}

	store("$BASE_DIRS{PRODUCTS}/$path/changes.sto", $changes_ref);

	return;
}

=head2 find_and_replace_user_id_in_products ( $user_id, $new_user_id )

Find all products changed by a specific user_id, and replace the user_id associated with changes (edits, new photos etc.)
by another user_id.

This can be used when we want to rename a user_id, or when an user asks its data to be deleted:
we can rename it to a generic user account like openfoodfacts-contributors.

=head3 Parameters

=head4 User id

=head3 New user id

=cut

sub find_and_replace_user_id_in_products ($user_id, $new_user_id) {

	$log->debug("find_and_replace_user_id_in_products", {user_id => $user_id, new_user_id => $new_user_id})
		if $log->is_debug();

	my $or = [];

	foreach my $users_field (@users_fields) {
		push @{$or}, {$users_field => $user_id};
	}

	my $query_ref = {'$or' => $or};

	my $count = 0;
	for (my $obsolete = 0; $obsolete <= 1; $obsolete++) {
		my $products_collection = get_products_collection({obsolete => $obsolete, timeout => 60 * 60 * 1000});
		my $cursor = $products_collection->query($query_ref)->fields({_id => 1, code => 1, owner => 1});
		$cursor->immortal(1);

		while (my $product_ref = $cursor->next) {

			my $product_id = $product_ref->{_id};

			# Ignore bogus product that might have been saved in the database
			next if (not defined $product_id) or ($product_id eq "");

			$log->info("find_and_replace_user_id_in_products - product_id",
				{user_id => $user_id, new_user_id => $new_user_id, product_id => $product_id})
				if $log->is_info();

			replace_user_id_in_product($product_id, $user_id, $new_user_id, $products_collection);
			$count++;
		}
	}

	$log->info("find_and_replace_user_id_in_products - done",
		{user_id => $user_id, new_user_id => $new_user_id, count => $count})
		if $log->is_info();

	return;
}

=head2 record_user_edit_type($users_ref, $user_type, $user_id)

Record that a user has made a change of a specific type to the product.

=head3 Parameters

=head4 $users_ref Structure that holds the records by type

For each type, there is a "list" array, and a "seen" hash

=head4 $user_type e.g. editors, photographers, weighers

=head4 $user_id

=cut

sub record_user_edit_type ($users_ref, $user_type, $user_id) {

	if ((defined $user_id) and ($user_id ne '')) {
		if (not defined $users_ref->{$user_type}{seen}{$user_id}) {
			$users_ref->{$user_type}{seen}{$user_id} = 1;
			push @{$users_ref->{$user_type}{list}}, $user_id;
		}
	}
	return;
}

sub compute_product_history_and_completeness ($current_product_ref, $changes_ref, $blame_ref) {

	my $code = $current_product_ref->{code};
	my $product_id = $current_product_ref->{_id};
	my $path = product_path($current_product_ref);

	$log->debug("compute_product_history_and_completeness", {code => $code, product_id => $product_id})
		if $log->is_debug();

	# Keep track of the last user who modified each field
	%{$blame_ref} = ();

	return if not defined $changes_ref;

	# Populate the entry_dates_tags field

	$current_product_ref->{entry_dates_tags} = [];
	my $created_t = $current_product_ref->{created_t} + 0;
	my ($sec, $min, $hour, $mday, $mon, $year, $wday, $yday, $isdst) = localtime($created_t + 0);
	push @{$current_product_ref->{entry_dates_tags}}, sprintf("%04d-%02d-%02d", $year + 1900, $mon + 1, $mday);
	push @{$current_product_ref->{entry_dates_tags}}, sprintf("%04d-%02d", $year + 1900, $mon + 1);
	push @{$current_product_ref->{entry_dates_tags}}, sprintf("%04d", $year + 1900);

	# Open Food Hunt 2015 - from Feb 21st (earliest) to March 1st (latest)
	if (($created_t > (1424476800 - 12 * 3600)) and ($created_t < (1424476800 - 12 * 3600 + 10 * 86400))) {
		push @{$current_product_ref->{entry_dates_tags}}, "open-food-hunt-2015";
	}

	my $last_modified_t = $current_product_ref->{last_modified_t} + 0;
	($sec, $min, $hour, $mday, $mon, $year, $wday, $yday, $isdst) = localtime($last_modified_t + 0);
	$current_product_ref->{last_edit_dates_tags} = [];
	push @{$current_product_ref->{last_edit_dates_tags}}, sprintf("%04d-%02d-%02d", $year + 1900, $mon + 1, $mday);
	push @{$current_product_ref->{last_edit_dates_tags}}, sprintf("%04d-%02d", $year + 1900, $mon + 1);
	push @{$current_product_ref->{last_edit_dates_tags}}, sprintf("%04d", $year + 1900);

	if (defined $current_product_ref->{last_checked_t}) {
		my $last_checked_t = $current_product_ref->{last_checked_t} + 0;
		($sec, $min, $hour, $mday, $mon, $year, $wday, $yday, $isdst) = localtime($last_checked_t + 0);
		$current_product_ref->{last_check_dates_tags} = [];
		push @{$current_product_ref->{last_check_dates_tags}}, sprintf("%04d-%02d-%02d", $year + 1900, $mon + 1, $mday);
		push @{$current_product_ref->{last_check_dates_tags}}, sprintf("%04d-%02d", $year + 1900, $mon + 1);
		push @{$current_product_ref->{last_check_dates_tags}}, sprintf("%04d", $year + 1900);
	}
	else {
		delete $current_product_ref->{last_check_dates_tags};
	}

	# Read all previous versions to see which fields have been added or edited

	my @fields = (
		'product_type', 'code',
		'lang', 'product_name',
		'generic_name', @ProductOpener::Config::product_fields,
		@ProductOpener::Config::product_other_fields, 'no_nutrition_data',
		'nutrition_data_per', 'nutrition_data_prepared_per',
		'serving_size', 'allergens',
		'traces', 'ingredients_text'
	);

	my %previous = (uploaded_images => {}, selected_images => {}, fields => {}, nutriments => {});
	my %last = %previous;
	my %current;

	# Create a structure that will contain lists of users that have modified the product
	# in different ways (editors, photographers etc.)
	my $users_ref;

	foreach my $user_type (keys %users_tags_fields) {
		$users_ref->{$user_type} = {
			list => [],    # list of users, ordered by least recent update
			seen => {},    # hash of users, used to add users only once to the list
		};
	}

	my $revs = 0;

	my %changed_by = ();

	foreach my $change_ref (@{$changes_ref}) {
		$revs++;
		my $rev = $change_ref->{rev};
		if (not defined $rev) {
			$rev = $revs;    # was not set before June 2012
		}
		my $product_ref = retrieve("$BASE_DIRS{PRODUCTS}/$path/$rev.sto");

		# if not found, we may be be updating the product, with the latest rev not set yet
		if ((not defined $product_ref) or ($rev == $current_product_ref->{rev})) {
			$product_ref = $current_product_ref;
			$log->debug("specified product revision was not found, using current product ref", {revision => $rev})
				if $log->is_debug();
		}

		if (defined $product_ref) {

			# fix last_modified_t using the one from change_ref if it greater than the current_product_ref

			if ($change_ref->{t} > $current_product_ref->{last_modified_t}) {
				$current_product_ref->{last_modified_t} = $change_ref->{t};
			}

			# some very early products added in 2012 did not have created_t

			if ((not defined $current_product_ref->{created_t}) or ($current_product_ref->{created_t} == 0)) {
				$current_product_ref->{created_t} = $change_ref->{t};
			}

			%current = (
				rev => $rev,
				lc => $product_ref->{lc},
				uploaded_images => {},
				selected_images => {},
				fields => {},
				nutriments => {},
				packagings => {},
			);

			# Uploaded images

			# $product_ref->{images}{$imgid} ($imgid is a number)

			# Validated images

			# $product_ref->{images}{$id} ($id = front / ingredients / nutrition)

			if (defined $product_ref->{images}) {

				# Old revisions may have the old image schema, with uploaded and selected images at the root
				if ((not defined $product_ref->{schema_version} or ($product_ref->{schema_version} < 1002))) {
					ProductOpener::ProductSchemaChanges::convert_schema_1001_to_1002_refactor_images_object(
						$product_ref);
				}

				# Uploaded images
				if (defined $product_ref->{images}{uploaded}) {
					foreach my $imgid (sort keys %{$product_ref->{images}{uploaded}}) {
						$current{uploaded_images}{$imgid} = 1;
					}
				}

				# Selected images
				if (defined $product_ref->{images}{selected}) {
					foreach my $image_type (sort keys %{$product_ref->{images}{selected}}) {
						foreach my $image_lc (sort keys %{$product_ref->{images}{selected}{$image_type}}) {
							$current{selected_images}{$image_type . '_' . $image_lc}
								= $product_ref->{images}{selected}{$image_type}{$image_lc}{imgid} . ' '
								. $product_ref->{images}{selected}{$image_type}{$image_lc}{rev} . ' '
								. $product_ref->{images}{selected}{$image_type}{$image_lc}{generation}{geometry};
						}
					}
				}
			}

			# Regular text fields

			foreach my $field (@fields) {
				$current{fields}{$field} = $product_ref->{$field};
				if (defined $current{fields}{$field}) {
					$current{fields}{$field} =~ s/^\s+//;
					$current{fields}{$field} =~ s/\s+$//;
				}
			}

			# Language specific fields
			if (defined $product_ref->{languages_codes}) {
				$current{languages_codes} = [keys %{$product_ref->{languages_codes}}];
				foreach my $language_code (@{$current{languages_codes}}) {
					foreach my $field (keys %language_fields) {
						next if $field =~ /_image$/;
						next if not exists $product_ref->{$field . '_' . $language_code};
						$current{fields}{$field . '_' . $language_code} = $product_ref->{$field . '_' . $language_code};
						$current{fields}{$field . '_' . $language_code} =~ s/^\s+//;
						$current{fields}{$field . '_' . $language_code} =~ s/\s+$//;
					}
				}
			}

			# Nutriments

			if (defined $product_ref->{nutriments}) {
				foreach my $nid (keys %{$product_ref->{nutriments}}) {
					if ((defined $product_ref->{nutriments}{$nid}) and ($product_ref->{nutriments}{$nid} ne '')) {
						$current{nutriments}{$nid} = $product_ref->{nutriments}{$nid};
					}
				}
			}

			# Packagings components
			if (defined $product_ref->{packagings}) {
				# To check if packaging data (shape, materials etc.) and packaging weights have changed
				# we compute a scalar serialization for them so that it's easy to see if they have changed
				my $packagings_data_signature = "";
				my $packagings_weights_signature = "";
				foreach my $packagings_ref (@{$product_ref->{packagings}}) {
					# We make a copy of numeric values so that Perl does not turn the value to a string when we concatenate it in the signature
					my $number_of_units = $packagings_ref->{number_of_units};
					my $weight_measured = $packagings_ref->{weight_measured};

					$packagings_data_signature .= "number_of_units:" . ($number_of_units // '') . ',';
					foreach my $property (qw(shape material recycling quantity_per_unit)) {
						$packagings_data_signature .= $property . ":" . ($packagings_ref->{$property} // '') . ',';
					}
					$packagings_data_signature .= "\n";
					$packagings_weights_signature .= ($weight_measured // '') . "\n";
				}
				# If the signature is empty or contains only line feeds, we don't have data
				if ($packagings_data_signature !~ /^\s*$/) {
					$current{packagings}{data} = $packagings_data_signature;
				}
				if ($packagings_weights_signature !~ /^\s*$/) {
					$current{packagings}{weights_measured} = $packagings_weights_signature;
				}
			}

			$current{checked} = $product_ref->{checked};
			$current{last_checked_t} = $product_ref->{last_checked_t};
		}

		# Differences and attribution to users

		my %diffs = ();

		my $userid = get_change_userid_or_uuid($change_ref);

		$changed_by{$userid} = 1;

		if (    (defined $current{last_checked_t})
			and ((not defined $previous{last_checked_t}) or ($previous{last_checked_t} != $current{last_checked_t})))
		{
			record_user_edit_type($users_ref, "checkers", $product_ref->{last_checker});
		}

		foreach my $group ('uploaded_images', 'selected_images', 'fields', 'nutriments', 'packagings') {

			defined $blame_ref->{$group} or $blame_ref->{$group} = {};

			my @ids;

			if ($group eq 'fields') {
				@ids = @fields;

				# also check language specific fields for language codes of the current and previous product
				my @languages_codes = ();
				my %languages_codes = ();
				foreach my $current_or_previous_ref (\%current, \%previous) {
					if (defined $current_or_previous_ref->{languages_codes}) {
						foreach my $language_code (@{$current_or_previous_ref->{languages_codes}}) {
							# commenting next line so that we see changes for both ingredients_text and ingredients_text_$lc
							# even if they are the same.
							# keeping ingredients_text as at the start of the project, we had only ingredients_text and
							# not language specific versions
							# next if $language_code eq $current_or_previous_ref->{lc};
							next if defined $languages_codes{$language_code};
							push @languages_codes, $language_code;
							$languages_codes{$language_code} = 1;
						}
					}
				}

				foreach my $language_code (sort @languages_codes) {
					foreach my $field (sort keys %language_fields) {
						next if $field =~ /_image$/;
						push @ids, $field . "_" . $language_code;
					}
				}
			}
			elsif ($group eq 'nutriments') {
				@ids = @{$nutriments_lists{off_europe}};
			}
			elsif ($group eq 'packagings') {
				@ids = ("data", "weights_measured");
			}
			else {
				my $uniq = sub {
					my %seen;
					grep {!$seen{$_}++} @_;
				};
				@ids = $uniq->(keys %{$current{$group}}, keys %{$previous{$group}});
			}

			foreach my $id (@ids) {

				my $diff = undef;

				if (    ((not defined $previous{$group}{$id}) or ($previous{$group}{$id} eq ''))
					and ((defined $current{$group}{$id}) and ($current{$group}{$id} ne '')))
				{
					$diff = 'add';
				}
				elsif ( ((defined $previous{$group}{$id}) and ($previous{$group}{$id} ne ''))
					and ((not defined $current{$group}{$id}) or ($current{$group}{$id} eq '')))
				{
					$diff = 'delete';
				}
				elsif ( (defined $previous{$group}{$id})
					and (defined $current{$group}{$id})
					and ($previous{$group}{$id} ne $current{$group}{$id}))
				{
					$log->debug(
						"difference in products detected",
						{
							id => $id,
							previous_rev => $previous{rev},
							previous => $previous{$group}{$id},
							current_rev => $current{rev},
							current => $current{$group}{$id}
						}
					) if $log->is_debug();
					$diff = 'change';
				}

				if (defined $diff) {

					# Assign blame

					if (defined $blame_ref->{$group}{$id}) {
						$blame_ref->{$group}{$id} = {
							previous_userid => $blame_ref->{$group}{$id}{userid},
							previous_t => $blame_ref->{$group}{$id}{t},
							previous_rev => $blame_ref->{$group}{$id}{rev},
							previous_value => $blame_ref->{$group}{$id}{value},
						};
					}
					else {
						$blame_ref->{$group}{$id} = {};
					}

					$blame_ref->{$group}{$id}{userid} = $change_ref->{userid};
					$blame_ref->{$group}{$id}{t} = $change_ref->{t};
					$blame_ref->{$group}{$id}{rev} = $change_ref->{rev};
					$blame_ref->{$group}{$id}{value} = $current{$group}{$id};

					defined $diffs{$group} or $diffs{$group} = {};
					defined $diffs{$group}{$diff} or $diffs{$group}{$diff} = [];
					push @{$diffs{$group}{$diff}}, $id;

					# Attribution and last_image_t

					if (($diff eq 'add') and ($group eq 'uploaded_images')) {
						# images uploader and uploaded_t where not set before 2015/08/04, set them using the change history
						# ! only update the values if the image still exists in the current version of the product (wasn't moved or deleted)
						if (deep_exists($current_product_ref, "images", "uploaded", $id)) {
							if (not defined $current_product_ref->{images}{uploaded}{$id}{uploaded_t}) {
								$current_product_ref->{images}{uploaded}{$id}{uploaded_t}
									= $product_ref->{last_modified_t} + 0;
							}
							if (not defined $current_product_ref->{images}{uploaded}{$id}{uploader}) {
								$current_product_ref->{images}{uploaded}{$id}{uploader} = $userid;
							}

							# when moving images, attribute the image to the user that uploaded the image

							$userid = $current_product_ref->{images}{uploaded}{$id}{uploader};
							if ($userid eq 'unknown') {    # old unknown user
								$current_product_ref->{images}{uploaded}{$id}{uploader}
									= "openfoodfacts-contributors";
								$userid = "openfoodfacts-contributors";
							}
							$change_ref->{userid} = $userid;

						}

						# set last_image_t

						if (   (not exists $current_product_ref->{last_image_t})
							or ($product_ref->{last_modified_t} > $current_product_ref->{last_image_t}))
						{
							$current_product_ref->{last_image_t} = $product_ref->{last_modified_t};
						}

					}

					# Packagings
					if (    ($group eq 'packagings')
						and ($id eq 'weights_measured')
						and (($diff eq 'add') or ($diff eq 'change')))
					{
						record_user_edit_type($users_ref, "weighers", $userid);
					}

					# Uploaded photos + all fields
					if (($diff eq 'add') and ($group eq 'uploaded_images')) {
						record_user_edit_type($users_ref, "photographers", $userid);
					}
					elsif ($diff eq 'add') {
						record_user_edit_type($users_ref, "informers", $userid);
					}
					elsif ($diff eq 'change') {
						record_user_edit_type($users_ref, "correctors", $userid);
					}
				}
			}
		}

		$change_ref->{diffs} = dclone(\%diffs);

		$current_product_ref->{last_editor} = $change_ref->{userid};

		compute_completeness_and_missing_tags($product_ref, \%current, \%previous);

		%last = %{dclone(\%previous)};
		%previous = %{dclone(\%current)};
	}

	# Populate the last_image_date_tags field

	if ((exists $current_product_ref->{last_image_t}) and ($current_product_ref->{last_image_t} > 0)) {
		$current_product_ref->{last_image_dates_tags} = [];
		my $last_image_t = $current_product_ref->{last_image_t};
		my ($sec, $min, $hour, $mday, $mon, $year, $wday, $yday, $isdst) = localtime($last_image_t);
		push @{$current_product_ref->{last_image_dates_tags}}, sprintf("%04d-%02d-%02d", $year + 1900, $mon + 1, $mday);
		push @{$current_product_ref->{last_image_dates_tags}}, sprintf("%04d-%02d", $year + 1900, $mon + 1);
		push @{$current_product_ref->{last_image_dates_tags}}, sprintf("%04d", $year + 1900);
	}
	else {
		delete $current_product_ref->{last_image_dates_tags};
	}

	$current_product_ref->{editors_tags} = [sort keys %changed_by];

	$current_product_ref->{photographers_tags} = $users_ref->{photographers}{list};
	$current_product_ref->{informers_tags} = $users_ref->{informers}{list};
	$current_product_ref->{correctors_tags} = $users_ref->{correctors}{list};
	$current_product_ref->{checkers_tags} = $users_ref->{checkers}{list};
	$current_product_ref->{weighers_tags} = $users_ref->{weighers}{list};

	compute_completeness_and_missing_tags($current_product_ref, \%current, \%last);

	$log->debug("compute_product_history_and_completeness - done", {code => $code, product_id => $product_id})
		if $log->is_debug();

	return;
}

sub normalize_search_terms ($term) {

	# plural?
	$term =~ s/s$//;
	return $term;
}

=head2 product_name_brand ( $ref )

Returns a product full name, which is a combination of product name and first brand.

We use a small dash (instead of a minus -) as a separator between the product name and the brand.

=head3 Parameters

=head4 Reference to product object $ref

=cut

sub product_name_brand ($ref) {

	my $full_name = '';
	if ((defined $ref->{"product_name_$lc"}) and ($ref->{"product_name_$lc"} ne '')) {
		$full_name = $ref->{"product_name_$lc"};
	}
	elsif ((defined $ref->{product_name}) and ($ref->{product_name} ne '')) {
		$full_name = $ref->{product_name};
	}
	elsif ((defined $ref->{"generic_name_$lc"}) and ($ref->{"generic_name_$lc"} ne '')) {
		$full_name = $ref->{"generic_name_$lc"};
	}
	elsif ((defined $ref->{generic_name}) and ($ref->{generic_name} ne '')) {
		$full_name = $ref->{generic_name};
	}
	elsif ((defined $ref->{"abbreviated_product_name_$lc"}) and ($ref->{"abbreviated_product_name_$lc"} ne '')) {
		$full_name = $ref->{"abbreviated_product_name_$lc"};
	}
	elsif ((defined $ref->{abbreviated_product_name}) and ($ref->{abbreviated_product_name} ne '')) {
		$full_name = $ref->{abbreviated_product_name};
	}

	if (defined $ref->{brands}) {
		my $brand = $ref->{brands};
		$brand =~ s/,.*//;    # take the first brand
							  # note: now that brands are taxonomized, the first brand may not be the most specific one
		my $brandid = '-' . get_string_id_for_lang($lc, $brand) . '-';
		my $full_name_id = '-' . get_string_id_for_lang($lc, $full_name) . '-';
		if (($brandid ne '') and ($full_name_id !~ /$brandid/i)) {
			$full_name .= ' – ' . $brand;
		}
	}

	$full_name =~ s/^ – //;
	return $full_name;
}

=head2 product_name_brand_quantity ( $ref )

Returns a product full name, which is a combination of product name, first brand and quantity.

We use a small dash (instead of a minus -) as a separator between the product name and the brand.

=head3 Parameters

=head4 Reference to product object $ref

=cut

sub product_name_brand_quantity ($ref) {

	my $full_name = product_name_brand($ref);
	my $full_name_id = '–' . get_string_id_for_lang($lc, $full_name) . '–';

	if (defined $ref->{quantity}) {
		my $quantity = $ref->{quantity};
		my $quantityid = '–' . get_string_id_for_lang($lc, $quantity) . '–';
		if (($quantity ne '') and ($full_name_id !~ /$quantityid/i)) {
			# Put non breaking spaces between numbers and units
			$quantity =~ s/(\d) (\w)/$1\xA0$2/g;
			$full_name .= ' – ' . $quantity;
		}
	}

	$full_name =~ s/^ – //;
	return $full_name;
}

=head2 product_url ( $code_or_ref )

Returns a relative URL for a product on the website.

=head3 Parameters

=head4 Product code or reference to product object $code_or_ref

=cut

sub product_url ($code_or_ref) {

	my $code;
	my $ref;

	my $product_lc = $lc;

	if (ref($code_or_ref) eq 'HASH') {
		$ref = $code_or_ref;
		$code = $ref->{code};
		#if (defined $ref->{lc}) {
		#	$product_lc = $ref->{lc};
		#}
	}
	else {
		$code = $code_or_ref;
	}

	my $path = $tag_type_singular{products}{$product_lc};
	if (not defined $path) {
		$path = $tag_type_singular{products}{en};
	}

	my $titleid = '';
	if (defined $ref) {
		my $full_name = product_name_brand($ref);
		$titleid = get_url_id_for_lang($product_lc, $full_name);
		if ($titleid ne '') {
			$titleid = '/' . $titleid;
		}
	}

	$code = ($code // "");
	return get_owner_pretty_path($Owner_id) . "/$path/$code" . $titleid;
}

=head2 product_action_url ( $code, $action )

Returns a relative URL for an action on a product on the website.

This function is called by the web/panels/panel.tt.html template for knowledge panels that have associated actions.

=head3 Parameters

=head4 Product code or reference to product object $code_or_ref

=cut

my %actions_urls = (
	edit_product => "",
	add_categories => "#categories",
	add_ingredients_image => "#ingredients",
	add_ingredients_text => "#ingredients",
	add_nutrition_facts_image => "#nutrition",
	add_nutrition_facts => "#nutrition",
	add_packaging_image => "#packaging",
	add_packaging_text => "#packaging",
	add_packaging_components => "#packaging",
	add_origins => "#origins",
	add_quantity => "#product_characteristics",
	add_stores => "#stores",
	add_packager_codes_image => "#packager_codes",
	add_labels => "#labels",
	add_countries => "#countries",
	# this is for web rendering so source is web
	report_product_to_nutripatrol => "$nutripatrol_url/flag/product/?barcode=PRODUCT_CODE&source=web&flavor=$flavor"
);

sub product_action_url ($code, $action = "edit_product") {

	my $url;
	if (defined $actions_urls{$action}) {
		my $action_url = $actions_urls{$action};
		if (($action_url eq '') || ($action_url =~ /^#/)) {
			# link to the edit form
			$url = "/cgi/product.pl?type=edit&code=" . $code;
			$url .= $action_url;
		}
		else {
			# full url
			$url = $action_url;
			$url =~ s/PRODUCT_CODE/$code/;
		}
	}
	else {
		$log->error("unknown product action", {code => $code, action => $action});
	}

	return $url // "";
}

sub compute_keywords ($product_ref) {

	my @string_fields = qw(product_name generic_name);
	my @tag_fields = qw(brands categories origins labels);

	my %keywords;

	my $product_lc = $product_ref->{lc} || $lc;

	foreach my $field (@string_fields, @tag_fields) {
		if (defined $product_ref->{$field}) {
			foreach my $tag (split(/,|'|’|\s/, $product_ref->{$field})) {
				if (($field eq 'categories') or ($field eq 'labels') or ($field eq 'origins')) {
					$tag =~ s/^\w\w://;
				}

				my $tagid = get_string_id_for_lang($product_lc, $tag);
				if (length($tagid) >= 2) {
					$keywords{normalize_search_terms($tagid)} = 1;
				}
			}
		}
	}

	$product_ref->{_keywords} = [sort keys %keywords];

	return;
}

sub compute_codes ($product_ref) {

	my $code = $product_ref->{code};

	my @codes = ();

	push @codes, "code-" . length($code);

	my $ean = undef;

	# Note: we now normalize codes, so we should not have conflicts
	if (length($code) == 12) {
		$ean = '0' . $code;
		if (retrieve_product('0' . $code)) {
			push @codes, "conflict-with-ean-13";
		}
		elsif (retrieve_product('0' . $code), 1) {
			push @codes, "conflict-with-deleted-ean-13";
		}
	}

	if ((length($code) == 13) and ($code =~ /^0/)) {
		$ean = $code;
		my $upc = $code;
		$upc =~ s/^.//;
		if (retrieve_product($upc)) {
			push @codes, "conflict-with-upc-12";
		}
	}

	if ((defined $ean) and ($ean !~ /^0?2/)) {
		if (not $ean_check->is_valid($ean)) {
			push @codes, "invalid-ean";
		}
	}

	while ($code =~ /^\d/) {
		# only keep codes with 3 xx at the end
		if ($code =~ /xxx$/) {
			push @codes, $code;
		}
		$code =~ s/\d(x*)$/x$1/;
	}

	$product_ref->{codes_tags} = \@codes;

	return;
}

# set tags with info on languages shown on the package, using the languages taxonomy
# [en:french] -> language names
# [n] -> number of languages
# en:multi -> indicates n > 1

sub compute_languages ($product_ref) {

	my %languages = ();
	my %languages_codes = ();

	# check all the fields of the product
	foreach my $field (keys %{$product_ref}) {

		if (    ($field =~ /_([a-z]{2})$/)
			and (defined $language_fields{$`})
			and (defined $product_ref->{$field})
			and ($product_ref->{$field} ne ''))
		{
			my $language_code = $1;
			my $language = undef;
			if (defined $language_codes{$language_code}) {
				$language = $language_codes{$language_code};
			}
			else {
				$language = $language_code;
			}
			$languages{$language}++;
			$languages_codes{$language_code}++;
		}
	}

	# check the languages of the images
	if ((defined $product_ref->{images}) and (defined $product_ref->{images}{selected})) {
		foreach my $image_type (keys %{$product_ref->{images}{selected}}) {
			foreach my $image_lc (keys %{$product_ref->{images}{selected}{$image_type}}) {
				my $language = $language_codes{$image_lc} || $image_lc;
				$languages{$language}++;
				$languages_codes{$image_lc}++;
			}
		}
	}

	my @languages = sort keys %languages;
	my $n = scalar(@languages);

	my @languages_hierarchy = @languages;    # without multilingual and count

	push @languages, "en:$n";
	if ($n > 1) {
		push @languages, "en:multilingual";
	}

	$product_ref->{languages} = \%languages;
	$product_ref->{languages_codes} = \%languages_codes;
	$product_ref->{languages_tags} = \@languages;
	$product_ref->{languages_hierarchy} = \@languages_hierarchy;

	return;
}

=head2 review_product_type ( $product_ref )

Reviews the product type based on the presence of specific tags in the categories field.
Updates the product type if necessary.

=head3 Arguments

=head4 Product reference $product_ref

A reference to a hash containing the product details.

=cut

sub review_product_type ($product_ref) {

	my $error;

	my $expected_type;
	if (has_tag($product_ref, "categories", "en:open-beauty-facts")) {
		$expected_type = "beauty";
	}
	elsif (has_tag($product_ref, "categories", "en:open-food-facts")) {
		$expected_type = "food";
	}
	elsif (has_tag($product_ref, "categories", "en:open-pet-food-facts")) {
		$expected_type = "petfood";
	}
	elsif (has_tag($product_ref, "categories", "en:open-products-facts")) {
		$expected_type = "product";
	}

	if ($expected_type and ($product_ref->{product_type} ne $expected_type)) {
		$error = change_product_type($product_ref, $expected_type);
	}

	if ($error) {
		$log->error("review_product_type - error", {error => $error, product_ref => $product_ref});
	}
	else {
		# We remove the tag en:incorrect-product-type and its children before the product is stored on the server of the new type
		remove_tag($product_ref, "categories", "en:incorrect-product-type");
		remove_tag($product_ref, "categories", "en:open-beauty-facts");
		remove_tag($product_ref, "categories", "en:open-food-facts");
		remove_tag($product_ref, "categories", "en:open-pet-food-facts");
		remove_tag($product_ref, "categories", "en:open-products-facts");
		remove_tag($product_ref, "categories", "en:non-food-products");
		remove_tag($product_ref, "categories", "en:non-pet-food-products");
		remove_tag($product_ref, "categories", "en:non-beauty-products");
	}

	return;
}

=head2 process_product_edit_rules ($product_ref)

Process the edit_rules (see C<@edit_rules> in in Config file).

=head3 where it applies

It applies in all API/form that edit the product.
It applies to apply an image crop.

It does not block image upload.

=head3 edit_rules structure

=over 1

=item * name: rule name to identify it in logs and describe it

=item * conditions: the conditions the product must match, a list of [field name, value]

=item * actions: the actions to take, a list, where each element is a list with a rule name, and eventual arguments

=item * notifications: also notify, list of email addresses or specific notification rules

=back

=head4 conditions

Each condition is either a match on C<user_id> or it's contrary C<user_id_not>,
or C<in_TAG_NAME_tags> for a tag field to match a specific tag id.

Note that conditions are checked before editing the product !

=head4 actions

C<ignore> alone, ignore every edits.

You can also have rules of the form
C<ignore_FIELD> and C<warn_FIELD> which will ignore (or notify) edits on the specific field.

Note that ignore rules also create a notification.

For nutriments use C<nutriments_NUTRIMENT_NAME> for C<FIELD>.

You can guard the rule on the field with a condition:
C<ignore_if_CONDITION_FIELD> or C<warn_if_CONDITION_FIELD>
This time it's to check the value the user want's to add.

C<CONDITION> is one of the following:

=over 1

=item * existing - user tries to edit this field with a non empty value

=item * 0 - user tries to put numerical value 0 in the field

=item * equal / lesser / greater - comparison of numeric value (requires a value as argument)

=item * match - comparison to a string (equality, requires a value as argument)

=item * regexp_match - match against a regexp (requires a regexp value as argument)

=back

=head4 notifications

Notifications are email addresses to send emails,
or "slack_CHANNEL_NAME" (B<warning> currently channel name is ignored, we post to I<edit-alerts>)

=head4 Example of an edit rule

=begin text

{
	name => "App XYZ",
	conditions => [
		["user_id", "xyz"],
	],
	actions => [
		["ignore_if_existing_ingredients_text_fr"],
		["ignore_if_0_nutriment_fruits-vegetables-nuts"],
		["warn_if_match_nutriment_fruits-vegetables-nuts", 100],
		["ignore_if_regexp_match_packaging", "^(artikel|produit|producto|produkt|produkte)$"],
	],
	notifications => qw (
		stephane@openfoodfacts.org
		slack_channel_edit-alert
		slack_channel_edit-alert-test
	),
},

=end text

=cut

sub preprocess_product_field ($field, $value) {

	$value = remove_tags_and_quote($value);
	if ($field ne 'customer_service' && $field ne 'other_information') {
		$value = remove_email($value);
	}
	return $value;
}

sub process_product_edit_rules ($product_ref) {

	my $code = $product_ref->{code};

	local $log->context->{user_id} = $User_id;
	local $log->context->{code} = $code;

	# return value to indicate if the edit should proceed
	my $proceed_with_edit = 1;

	foreach my $rule_ref (@edit_rules) {

		local $log->context->{rule} = $rule_ref->{name};
		$log->debug("checking edit rule") if $log->is_debug();

		# Check the conditions

		my $conditions = 1;    # we first imagine conditions are met

		if (defined $rule_ref->{conditions}) {
			foreach my $condition_ref (@{$rule_ref->{conditions}}) {
				if (($condition_ref->[0] eq 'user_id')) {
					if ((not defined $User_id) or ($condition_ref->[1] ne $User_id)) {
						$conditions = 0;
						$log->debug("condition does not match value",
							{condition => $condition_ref->[0], expected => $condition_ref->[1], actual => $User_id})
							if $log->is_debug();
						last;
					}
				}
				elsif ($condition_ref->[0] eq 'user_id_not') {
					if ((defined $User_id) and ($condition_ref->[1] eq $User_id)) {
						$conditions = 0;
						$log->debug("condition does not match value",
							{condition => $condition_ref->[0], expected => $condition_ref->[1], actual => $User_id})
							if $log->is_debug();
						last;
					}
				}
				elsif ($condition_ref->[0] =~ /in_(.*)_tags/) {
					my $tagtype = $1;
					my $condition = 0;    # condition is not met, but if we have a match
					if (defined $product_ref->{$tagtype . "_tags"}) {
						foreach my $tagid (@{$product_ref->{$tagtype . "_tags"}}) {
							if ($tagid eq $condition_ref->[1]) {
								$condition = 1;
								last;
							}
						}
					}
					if (not $condition) {
						$conditions = 0;
						$log->debug("condition does not match value",
							{condition => $condition_ref->[0], expected => $condition_ref->[1]})
							if $log->is_debug();
						last;
					}
				}
				else {
					$log->debug("unrecognized condition", {condition => $condition_ref->[0]}) if $log->is_debug();
				}
			}
		}

		# If conditions match, process actions and notifications
		if ($conditions) {

			# 	actions => {
			# 		["ignore_if_existing_ingredients_texts_fr"],
			# 		["ignore_if_0_nutriments_fruits-vegetables-nuts"],
			# 		["warn_if_equal_nutriments_fruits-vegetables-nuts", 100],
			# 		["ignore_if_regexp_match_packaging", "^(artikel|produit|producto|produkt|produkte)$"],
			# 	},

			if (defined $rule_ref->{actions}) {
				foreach my $action_ref (@{$rule_ref->{actions}}) {
					my $action = $action_ref->[0];
					my $value = $action_ref->[1];
					not defined $value and $value = '';

					local $log->context->{action} = $action;
					local $log->context->{value} = $value;
					$log->debug("evaluating actions") if $log->is_debug();

					my $condition_ok = 1;

					my $action_log = "";

					# the simplest rule: ignore everything
					if ($action eq "ignore") {
						$log->debug("ignore action => do not proceed with edits") if $log->is_debug();
						$proceed_with_edit = 0;
					}
					# rules with conditions
					elsif ($action =~ /^(ignore|warn)(_if_(existing|0|greater|lesser|equal|match|regexp_match)_)?(.*)$/)
					{
						my ($type, $condition, $field) = ($1, $3, $4);
						my $default_field = $field;

						my $condition_ok = 1;    # consider condition is met

						my $action_log = "";

						local $log->context->{type} = $type;
						local $log->context->{action} = $field;
						local $log->context->{field} = $field;

						if (defined $condition) {

							my $param_field = undef;
							if (defined single_param($field)) {
								# param_field is the new value defined by edit
								$param_field = remove_tags_and_quote(decode utf8 => single_param($field));
							}
							if ($field =~ /_(\w\w)$/) {
								# localized field ? remove language to get value in request
								$default_field = $`;
								if ((!defined $param_field) && (defined single_param($default_field))) {
									$param_field = remove_tags_and_quote(decode utf8 => single_param($default_field));
								}
							}

							# if field is not passed, skip rule
							if (not defined $param_field) {
								$log->debug("no value passed -> skip edit rule") if $log->is_debug();
								next;
							}

							my $current_value = $product_ref->{$field};
							# specific rule for nutriments, take the nutriment_name_100g
							if ($field =~ /^nutriment_(.*)/) {
								my $nid = $1;
								$current_value = $product_ref->{nutriments}{$nid . "_100g"};
							}

							local $log->context->{current_value} = $current_value;
							local $log->context->{param_field} = $param_field;

							$log->debug("start field comparison") if $log->is_debug();

							# if there is an existing value equal to the passed value, just skip the rule
							if ((defined $current_value) and ($current_value eq $param_field)) {
								$log->debug("current value equals new value -> skip edit rule") if $log->is_debug();
								next;
							}

							$condition_ok = 0;

							if ($condition eq 'existing') {
								if ((defined $current_value) and ($current_value ne '')) {
									$condition_ok = 1;
								}
							}
							elsif ($condition eq '0') {
								if ((defined single_param($field)) and ($param_field == 0)) {
									$condition_ok = 1;
								}
							}
							elsif ($condition eq 'equal') {
								if ((defined single_param($field)) and ($param_field == $value)) {
									$condition_ok = 1;
								}
							}
							elsif ($condition eq 'lesser') {
								if ((defined single_param($field)) and ($param_field < $value)) {
									$condition_ok = 1;
								}
							}
							elsif ($condition eq 'greater') {
								if ((defined single_param($field)) and ($param_field > $value)) {
									$condition_ok = 1;
								}
							}
							elsif ($condition eq 'match') {
								if ((defined single_param($field)) and ($param_field eq $value)) {
									$condition_ok = 1;
								}
							}
							elsif ($condition eq 'regexp_match') {
								if ((defined single_param($field)) and ($param_field =~ /$value/i)) {
									$condition_ok = 1;
								}
							}
							else {
							}

							if (not $condition_ok) {
								$log->debug("condition does not match") if $log->is_debug();
							}
							else {
								$log->debug("condition matches") if $log->is_debug();
								$action_log
									= "product code $code - https://world.$server_domain/product/$code - edit rule $rule_ref->{name} - type: $type - condition: $condition - field: $field current(field): "
									. ($current_value // "")
									. " - param(field): "
									. $param_field . "\n";
							}
						}
						else {
							$action_log
								= "product code $code - https://world.$server_domain/product/$code - edit rule $rule_ref->{name} - type: $type - condition: $condition \n";
						}

						if ($condition_ok) {

							# Process action
							$log->debug("executing edit rule action") if $log->is_debug();

							# Delete the parameters

							if ($type eq 'ignore') {
								Delete($field);
								if ($default_field ne $field) {
									Delete($default_field);
								}
							}
						}

					}
					else {
						$log->debug("unrecognized action", {action => $action}) if $log->is_debug();
					}

					if ($condition_ok) {

						$log->debug("executing edit rule action") if $log->is_debug();

						if (defined $rule_ref->{notifications}) {
							foreach my $notification (@{$rule_ref->{notifications}}) {

								$log->info("sending notification", {notification_recipient => $notification})
									if $log->is_info();

								if ($notification =~ /\@/) {
									# e-mail

									my $user_ref = {name => $notification, email => $notification};

									send_email($user_ref, "Edit rule " . $rule_ref->{name}, $action_log);
								}
								elsif ($notification =~ /slack_/) {
									# slack

									my $channel = $';

									# we need a slack bot with the Web api to post to multiple channel
									# use the simpler incoming webhook api, and post only to edit-alerts for now

									$channel = "edit-alerts";

									my $emoji = ":lemon:";
									if ($action eq 'warn') {
										$emoji = ":pear:";
									}

<<<<<<< HEAD
									send_slack_message($channel, 'editrules', $action_log, $emoji);
=======
									my $ua = create_user_agent();
									my $server_endpoint
										= "https://hooks.slack.com/services/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";

									my $msg = $action_log;

									# set custom HTTP request header fields
									my $req = HTTP::Request->new(POST => $server_endpoint);
									$req->header('content-type' => 'application/json');

									# add POST data to HTTP request body
									my $post_data
										= '{"channel": "#'
										. $channel
										. '", "username": "editrules", "text": "'
										. $msg
										. '", "icon_emoji": "'
										. $emoji . '" }';
									$req->content_type("text/plain; charset='utf8'");
									$req->content(Encode::encode_utf8($post_data));

									my $resp = $ua->request($req);
									if ($resp->is_success) {
										my $message = $resp->decoded_content;
										$log->info("Notification sent to Slack successfully", {response => $message})
											if $log->is_info();
									}
									else {
										$log->warn(
											"Notification could not be sent to Slack",
											{code => $resp->code, response => $resp->message}
										) if $log->is_warn();
									}

>>>>>>> 98c72fd7
								}
							}
						}
					}
				}
			}

		}
	}

	return $proceed_with_edit;
}

sub log_change ($product_ref, $change_ref) {

	my $change_document = {
		code => $product_ref->{code},
		countries_tags => $product_ref->{countries_tags},
		userid => $change_ref->{userid},
		ip => $change_ref->{ip},
		t => $change_ref->{t},
		comment => $change_ref->{comment},
		rev => $change_ref->{rev},
		diffs => $change_ref->{diffs}
	};
	get_recent_changes_collection()->insert_one($change_document);

	return;
}

=head2 compute_changes_diff_text ( $change_ref )

Generates a text that describes the changes made. The text is displayed in the edit history of products.

=head3 Arguments

$change_ref: reference to a change record

=cut

sub compute_changes_diff_text ($change_ref) {

	my $diffs = '';
	if (defined $change_ref->{diffs}) {
		my %diffs = %{$change_ref->{diffs}};
		foreach my $group ('uploaded_images', 'selected_images', 'fields', 'nutriments') {
			if (defined $diffs{$group}) {
				$diffs .= lang("change_$group") . " ";

				foreach my $diff ('add', 'change', 'delete') {
					if (defined $diffs{$group}{$diff}) {
						$diffs .= "(" . lang("diff_$diff") . ' ';
						my @diffs = @{$diffs{$group}{$diff}};
						$diffs .= join(", ", @diffs);
						$diffs .= ") ";
					}
				}

				$diffs .= "-- ";
			}
		}
		$diffs =~ s/-- $//;
	}

	return $diffs;

}

=head2 add_user_teams ( $product_ref )

If the user who add or edits the product belongs to one or more teams, add them to the teams_tags array.

=head3 Parameters

$product_ref

=cut

sub add_user_teams ($product_ref) {

	if (defined $User_id) {

		for (my $i = 1; $i <= 3; $i++) {

			my $added_teams = 0;

			if (defined $User{"team_" . $i}) {

				my $teamid = get_string_id_for_lang("no_language", $User{"team_" . $i});
				if ($teamid ne "") {
					add_tag($product_ref, "teams", $teamid);
					$added_teams++;
				}
			}

			if ($added_teams) {
				$product_ref->{teams} = join(',', @{$product_ref->{teams_tags}});
			}
		}
	}

	return;
}

=head2 product_data_is_protected ( $product_ref )

Checks if the product data should be protected from edits.
e.g. official producer data that should not be changed by anonymous users through the API

Product data is protected if it has an owner and if the corresponding organization has
the "protect data" checkbox checked.

=head3 Parameters

=head4 $product_ref

=head3 Return values

- 1 if the data is protected
- 0 if the data is not protected

=cut

sub product_data_is_protected ($product_ref) {

	my $protected_data = 0;
	if ((defined $product_ref->{owner}) and ($product_ref->{owner} =~ /^org-(.+)$/)) {
		my $org_id = $1;
		my $org_ref = retrieve_org($org_id);
		if ((defined $org_ref) and ($org_ref->{protect_data})) {
			$protected_data = 1;
		}
	}
	return $protected_data;
}

=head2 delete_fields ($product_ref, $fields_ref)

Utility function to delete fields from a product_ref or a subfield.

=head3 Parameters

=head4 $product_ref

Reference to a complete product a subfield.

=head4 $fields_ref

An array of field names to remove.

=cut

sub remove_fields ($product_ref, $fields_ref) {

	foreach my $field (@$fields_ref) {
		delete $product_ref->{$field};
	}
	return;
}

=head2 analyze_and_enrich_product_data ($product_ref, $response_ref)

This function processes product raw data to analyze it and enrich it.
For instance to analyze ingredients and compute scores such as Nutri-Score and Environmental-Score.

=head3 Parameters

=head4 $product_ref (input)

Reference to a product.

=head4 $response_ref (output)

Reference to a response object to which we can add errors and warnings.

=cut

sub analyze_and_enrich_product_data ($product_ref, $response_ref) {

	$log->debug("analyze_and_enrich_product_data - start") if $log->is_debug();

	# Initialiaze the misc_tags, they will be populated by functions called by this function
	$product_ref->{misc_tags} = [];

	if (    (defined $product_ref->{nutriments}{"carbon-footprint"})
		and ($product_ref->{nutriments}{"carbon-footprint"} ne ''))
	{
		push @{$product_ref->{"labels_hierarchy"}}, "en:carbon-footprint";
		push @{$product_ref->{"labels_tags"}}, "en:carbon-footprint";
	}

	if ((defined $product_ref->{nutriments}{"glycemic-index"}) and ($product_ref->{nutriments}{"glycemic-index"} ne ''))
	{
		push @{$product_ref->{"labels_hierarchy"}}, "en:glycemic-index";
		push @{$product_ref->{"labels_tags"}}, "en:glycemic-index";
	}

	# For fields that can have different values in different languages, copy the main language value to the non suffixed field

	foreach my $field (keys %language_fields) {
		if ($field !~ /_image/) {
			if (defined $product_ref->{$field . "_$product_ref->{lc}"}) {
				$product_ref->{$field} = $product_ref->{$field . "_$product_ref->{lc}"};
			}
		}
	}

	# Normalize the product quantity and serving size fields
	# Needed before we analyze packaging data in order to compute packaging weights per 100g of product
	normalize_product_quantity_and_serving_size($product_ref);

	# We need packaging analysis before calling the Environmental-Score for food products
	analyze_and_combine_packaging_data($product_ref, $response_ref);

	compute_languages($product_ref);    # need languages for allergens detection and cleaning ingredients

	# change the product type of non-food categorized products (issue #11094)
	if (has_tag($product_ref, "categories", "en:incorrect-product-type")) {
		review_product_type($product_ref);
	}

	# Run special analysis, score calculations that it specific to the product type

	if (($options{product_type} eq "food")) {
		specific_processes_for_food_product($product_ref);
	}
	elsif (($options{product_type} eq "petfood")) {
		specific_processes_for_pet_food_product($product_ref);
	}
	elsif (($options{product_type} eq "beauty")) {
		specific_processes_for_beauty_product($product_ref);
	}

	ProductOpener::DataQuality::check_quality($product_ref);

	if (defined $taxonomy_fields{'ingredients'}) {
		check_ingredients_between_languages($product_ref);
	}

	# Sort misc_tags in order to have a consistent order
	if (defined $product_ref->{misc_tags}) {
		$product_ref->{misc_tags} = [sort @{$product_ref->{misc_tags}}];
	}

	return;
}

=head2 is_owner_field($product_ref, $field)

Return 1 if the field value was provided by the owner (producer) and the field is not a tag field.

=cut

sub is_owner_field ($product_ref, $field) {

	if (
		(defined $product_ref->{owner_fields})
		and (
			(defined $product_ref->{owner_fields}{$field})
			# If the producer sent a field value for salt or sodium, the other value was automatically computed
			or (($field =~ /^salt/) and (defined $product_ref->{owner_fields}{"sodium" . $'}))
			or (($field =~ /^sodium/) and (defined $product_ref->{owner_fields}{"salt" . $'}))
		)
		# Even if the producer sent a tag field value, it was merged with existing values,
		# and may have been updated by a contributor (e.g. to add a more precise category)
		# So we don't consider them to be owner fields
		and (not defined $tags_fields{$field})
		)
	{
		return 1;
	}
	return 0;
}<|MERGE_RESOLUTION|>--- conflicted
+++ resolved
@@ -3328,44 +3328,7 @@
 										$emoji = ":pear:";
 									}
 
-<<<<<<< HEAD
 									send_slack_message($channel, 'editrules', $action_log, $emoji);
-=======
-									my $ua = create_user_agent();
-									my $server_endpoint
-										= "https://hooks.slack.com/services/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";
-
-									my $msg = $action_log;
-
-									# set custom HTTP request header fields
-									my $req = HTTP::Request->new(POST => $server_endpoint);
-									$req->header('content-type' => 'application/json');
-
-									# add POST data to HTTP request body
-									my $post_data
-										= '{"channel": "#'
-										. $channel
-										. '", "username": "editrules", "text": "'
-										. $msg
-										. '", "icon_emoji": "'
-										. $emoji . '" }';
-									$req->content_type("text/plain; charset='utf8'");
-									$req->content(Encode::encode_utf8($post_data));
-
-									my $resp = $ua->request($req);
-									if ($resp->is_success) {
-										my $message = $resp->decoded_content;
-										$log->info("Notification sent to Slack successfully", {response => $message})
-											if $log->is_info();
-									}
-									else {
-										$log->warn(
-											"Notification could not be sent to Slack",
-											{code => $resp->code, response => $resp->message}
-										) if $log->is_warn();
-									}
-
->>>>>>> 98c72fd7
 								}
 							}
 						}
