--- conflicted
+++ resolved
@@ -1554,19 +1554,8 @@
 		$h = $z;
 	}
 
-<<<<<<< HEAD
-	print STDERR
-		"image_crop.pl - source_path: $source_path - product_id: $product_id - imgid: $imgid - crop_size: $crop_size - x1: $x1, y1: $y1, x2: $x2, y2: $y2, w: $w, h: $h\n";
-=======
-	# potential divide by zero error - but log and let it flow for now for it is complex to handle
-	if (!($w && $h)) {
-		$log->error("Cannot crop image $id / $imgid contributed by $user_id on $product_id: "
-				. " crop width or height is 0: $w x $h");
-	}
-
-	# print STDERR
-	# 	"image_crop.pl - source_path: $source_path - product_id: $product_id - imgid: $imgid - crop_size: $crop_size - x1: $x1, y1: $y1, x2: $x2, y2: $y2, w: $w, h: $h\n";
->>>>>>> 9c85edfd
+	#print STDERR "image_crop.pl - source_path: $source_path - product_id: $product_id - imgid: $imgid - crop_size: $crop_size - x1: $x1, y1: $y1, x2: $x2, y2: $y2, w: $w, h: $h\n";
+
 	$log->trace("calculating geometry",
 		{crop_size => $crop_size, x1 => $x1, y1 => $y1, x2 => $x2, y2 => $y2, w => $w, h => $h})
 		if $log->is_trace();
