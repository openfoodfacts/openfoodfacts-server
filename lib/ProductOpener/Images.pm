# This file is part of Product Opener.
#
# Product Opener
# Copyright (C) 2011-2020 Association Open Food Facts
# Contact: contact@openfoodfacts.org
# Address: 21 rue des Iles, 94100 Saint-Maur des Fossés, France
#
# Product Opener is free software: you can redistribute it and/or modify
# it under the terms of the GNU Affero General Public License as
# published by the Free Software Foundation, either version 3 of the
# License, or (at your option) any later version.
#
# This program is distributed in the hope that it will be useful,
# but WITHOUT ANY WARRANTY; without even the implied warranty of
# MERCHANTABILITY or FITNESS FOR A PARTICULAR PURPOSE.  See the
# GNU Affero General Public License for more details.
#
# You should have received a copy of the GNU Affero General Public License
# along with this program.  If not, see <http://www.gnu.org/licenses/>.

package ProductOpener::Images;

use utf8;
use Modern::Perl '2017';
use Exporter    qw< import >;

BEGIN
{
	use vars       qw(@ISA @EXPORT_OK %EXPORT_TAGS);
	@EXPORT_OK = qw(
					&display_image_form
					&process_image_form

					&display_search_image_form
					&process_search_image_form

					&get_code_and_imagefield_from_file_name
					&process_image_upload
					&process_image_move

					&process_image_crop
					&process_image_unselect

					&scan_code

					&display_select_manage
					&display_select_crop
					&display_select_crop_init

					&display_image
					&display_image_thumb

					&extract_text_from_image

					);	# symbols to export on request
	%EXPORT_TAGS = (all => [@EXPORT_OK]);
}

use vars @EXPORT_OK ;

use ProductOpener::Store qw/:all/;
use ProductOpener::Config qw/:all/;
use ProductOpener::Products qw/:all/;

use CGI qw/:cgi :form escapeHTML/;

use Image::Magick;
use Graphics::Color::RGB;
use Graphics::Color::HSL;
use Barcode::ZBar;
use Image::OCR::Tesseract 'get_ocr';

use ProductOpener::Products qw/:all/;
use ProductOpener::Lang qw/:all/;
use ProductOpener::Display qw/:all/;
use ProductOpener::URL qw/:all/;
use ProductOpener::Users qw/:all/;

use Log::Any qw($log);
use Encode;
use JSON::PP;
use MIME::Base64;
use LWP::UserAgent;

my $extensions = "gif|jpeg|jpg|png|heic";


sub display_select_manage($) {

	my $object_ref = shift;
	my $id = "manage";

	my $html = <<HTML
<div class=\"select_crop select_manage\" id=\"$id\"></div>
<hr class="floatclear" />
HTML
;

	return $html;
}



sub display_select_crop($$) {

	my $object_ref = shift;
<<<<<<< HEAD
	my $id_lc = shift;	#  id_lc = [front|ingredients|nutrition]_[new_]?[lc]
	my $id = $id_lc;
=======
	my $id_lc = shift;    #  id_lc = [front|ingredients|nutrition|packaging]_[new_]?[lc]
	my $id    = $id_lc;
>>>>>>> 289c87ef

	my $imagetype = $id_lc;
	my $display_lc = $lc;

	if ($id_lc =~ /^(.*?)_(new_)?(.*)$/) {
		$imagetype = $1;
		$display_lc = $3;
	}

	my $note = '';
	if (defined $Lang{"image_" . $imagetype . "_note"}{$lang}) {
		$note = "<p class=\"note\">&rarr; " . $Lang{"image_" . $imagetype . "_note"}{$lang} . "</p>";
	}

	my $label = $Lang{"image_" . $imagetype}{$lang};

	my $html = <<HTML
<label for="$id">$label</label>
$note
<div class=\"select_crop\" id=\"$id\"></div>
<hr class="floatclear" />
HTML
;

	my @fields = qw(imgid x1 y1 x2 y2);
	foreach my $field (@fields) {
		my $value = "";
		if (defined $object_ref->{"$id.$field"}) {
			$value = $object_ref->{"$id.$field"};
		}
		$html .= '<input type="hidden" name="' . "${id}_$field" . '" id="' . "${id}_$field" . '" value="' . $value . '" />' . "\n";
	}
	my $size = $display_size;
	my $product_ref = $object_ref;
	my $display_url = '';
	if ((defined $product_ref->{images}) and (defined $product_ref->{images}{$id})
		and (defined $product_ref->{images}{$id}{sizes}) and (defined $product_ref->{images}{$id}{sizes}{$size})) {
		$display_url = "$id." . $product_ref->{images}{$id}{rev} . ".$display_size.jpg";
	}
	$html .= '<input type="hidden" name="' . "${id}_display_url" . '" id="' . "${id}_display_url" . '" value="' . $display_url . '" />' . "\n";

	return $html;
}


sub display_select_crop_init($) {

	my $object_ref = shift;

	$log->debug("display_select_crop_init", { object_ref => $object_ref }) if $log->is_debug();

	my $path = product_path($object_ref);

	my $images = '';

	defined $object_ref->{images} or $object_ref->{images} = {};

	# Construct an array of images that we can sort by upload time
	# The imgid number is incremented by 1 for each new image, but when we move images
	# from one product to another, they might not be sorted by upload time.

	my @images = ();

	for (my $imgid = 1; $imgid <= ($object_ref->{max_imgid} + 5); $imgid++) {
		if (defined $object_ref->{images}{$imgid}) {
			push @images, $imgid;
		}
	}

	foreach my $imgid (sort { $object_ref->{images}{$a}{uploaded_t} <=> $object_ref->{images}{$b}{uploaded_t} } @images) {
		my $admin_fields = '';
		if ($User{moderator}) {
			$admin_fields = ", uploader: '" . $object_ref->{images}{$imgid}{uploader} . "', uploaded: '" . display_date($object_ref->{images}{$imgid}{uploaded_t}) . "'";
		}
		$images .= <<JS
{imgid: "$imgid", thumb_url: "$imgid.$thumb_size.jpg", crop_url: "$imgid.$crop_size.jpg", display_url: "$imgid.$display_size.jpg" $admin_fields},
JS
;
	}

	$images =~ s/,\n?$//;

	return <<HTML

	\$([]).selectcrop('init_images', [
		$images
	]);
	\$(".select_crop").selectcrop('init', {img_path : "/images/products/$path/"});
	\$(".select_crop").selectcrop('show');

HTML
;

}


sub scan_code($) {

	my $file = shift;
	my $code = undef;

	# create a reader
	my $scanner = Barcode::ZBar::ImageScanner->new();

	print STDERR "scan_code file: $file\n";

	# configure the reader
	$scanner->parse_config("enable");

	# obtain image data
	my $magick = Image::Magick->new();
	my $x = $magick->Read($file);
	local $log->context->{file} = $file;
	
	# ImageMagick can trigger an exception for some images that it can read anyway
	# Exception codes less than 400 are warnings and not errors (see https://www.imagemagick.org/script/perl-magick.php#exceptions )
	# e.g. Exception 365: CorruptImageProfile `xmp' @ warning/profile.c/SetImageProfileInternal/1704
	if (("$x") and ($x =~ /(\d+)/) and ($1 >= 400)) {
		$log->warn("cannot read file to scan barcode", { error => $x }) if $log->is_warn();
	}
	else {
		# wrap image data
		my $image = Barcode::ZBar::Image->new();
		$image->set_format('Y800');

		for (my $i = 1; $i <= 4; $i++) {

			$image->set_size($magick->Get(qw(columns rows)));
			my $raw = $magick->ImageToBlob(magick => 'GRAY', depth => 8);
			$image->set_data($raw);

			# scan the image for barcodes
			my $n = $scanner->scan_image($image);

			# extract results
			foreach my $symbol ($image->get_symbols()) {

				$code = $symbol->get_data();
				my $type = $symbol->get_type();
				$log->debug("barcode found", { code => $code, type => $type }) if $log->is_debug();
					print STDERR "scan_code code found: $code\n";

				if (($code !~ /^[0-9]+$/) or ($type eq 'QR-Code')) {
					$code = undef;
					next;
				}
				last;
			}

			if (defined $code) {
				$code = normalize_code($code);
				last;
			}
			else {
				$magick->Rotate(degrees => 90);
			}

		}
	}
	print STDERR "scan_code return code: $code\n";

	return $code;
}




sub display_search_image_form($) {

	my $id = shift;

	my $html = '';

	my $product_image_with_barcode = $Lang{product_image_with_barcode}{$lang};
	$product_image_with_barcode =~ s/( |\&nbsp;)?:$//;

	$html .= <<HTML
<div id="imgsearchdiv_$id">

<a href="#" class="button expanded" id="imgsearchbutton_$id">@{[ display_icon('photo_camera') ]} $product_image_with_barcode
<input type="file" accept="image/*" class="img_input" name="imgupload_search" id="imgupload_search_$id" style="width: 0.1px;
    height: 0.1px;
    opacity: 0;
    overflow: hidden;
    position: absolute;
    z-index: -1;"/>
</a>
</div>

<div id="progressbar_$id" class="progress" style="display:none">
  <span id="progressmeter_$id" class="meter" style="width:0%"></span>
</div>

<div id="imgsearchmsg_$id" data-alert class="alert-box info" style="display:none">
  $Lang{sending_image}{$lang}
  <a href="#" class="close">&times;</a>
</div>

<div id="imgsearcherror_$id" data-alert class="alert-box alert" style="display:none">
  $Lang{send_image_error}{$lang}
  <a href="#" class="close">&times;</a>
</div>

HTML
;


	$scripts .= <<JS
<script type="text/javascript" src="/js/dist/jquery.iframe-transport.js"></script>
<script type="text/javascript" src="/js/dist/jquery.fileupload.js"></script>
<script type="text/javascript" src="/js/dist/load-image.all.min.js"></script>
<script type="text/javascript" src="/js/dist/canvas-to-blob.js"></script>
JS
;

	$initjs .= <<JS

\/\/ start off canvas blocks for small screens

    \$('#imgupload_search_$id').fileupload({
		sequentialUploads: true,
        dataType: 'json',
        url: '/cgi/product.pl',
		formData : [{name: 'jqueryfileupload', value: 1}],
		resizeMaxWidth : 2000,
		resizeMaxHeight : 2000,
        done: function (e, data) {
			if (data.result.location) {
				\$(location).attr('href',data.result.location);
			}
			if (data.result.error) {
				\$("#imgsearcherror_$id").html(data.result.error);
				\$("#imgsearcherror_$id").show();
			}
        },
		fail : function (e, data) {
			\$("#imgsearcherror_$id").show();
        },
		always : function (e, data) {
			\$("#progressbar_$id").hide();
			\$("#imgsearchbutton_$id").show();
			\$("#imgsearchmsg_$id").hide();
        },
		start: function (e, data) {
			\$("#imgsearchbutton_$id").hide();
			\$("#imgsearcherror_$id").hide();
			\$("#imgsearchmsg_$id").show();
			\$("#progressbar_$id").show();
			\$("#progressmeter_$id").css('width', "0%");

		},
            sent: function (e, data) {
                if (data.dataType &&
                        data.dataType.substr(0, 6) === 'iframe') {
                    // Iframe Transport does not support progress events.
                    // In lack of an indeterminate progress bar, we set
                    // the progress to 100%, showing the full animated bar:
                    \$("#progressmeter_$id").css('width', "100%");
                }
            },
            progress: function (e, data) {

                   \$("#progressmeter_$id").css('width', parseInt(data.loaded / data.total * 100, 10) + "%");
					\$("#imgsearchdebug_$id").html(data.loaded + ' / ' + data.total);

            }

    });

\/\/ end off canvas blocks for small screens

JS
;

	return $html;
}






sub process_search_image_form($) {

	my $filename_ref = shift;

	my $imgid = "imgupload_search";
	my $file = undef;
	my $code = undef;
	if ($file = param($imgid)) {
		if ($file =~ /\.($extensions)$/i) {

			$log->debug("processing image search form", { imgid => $imgid, file => $file }) if $log->is_debug();

			my $extension = lc($1) ;
			my $filename = get_string_id_for_lang("no_language", remote_addr(). '_' . $`);

			(-e "$data_root/tmp") or mkdir("$data_root/tmp", 0755);
			open (my $out, ">", "$data_root/tmp/$filename.$extension") ;
			while (my $chunk = <$file>) {
				print $out $chunk;
			}
			close ($out);

			$code = scan_code("$data_root/tmp/$filename.$extension");
			if (defined $code) {
				$code = normalize_code($code);
			}
			${$filename_ref} = "$data_root/tmp/$filename.$extension";
		}
	}
	return $code;
}


sub dims {
	my ($image) = @_;
	return $image->Get('width') . 'x' . $image->Get('height');
}


sub get_code_and_imagefield_from_file_name($$) {

	my $l = shift;
	my $filename = shift;

	my $code;
	my $imagefield;

	# Look for the barcode
	if ($filename =~ /(\d{8}\d*)/) {
		$code = $1;
		# Make sure it's not a date like 20200201..
		# e.g. IMG_20200810_111131.jpg
		if ($filename =~ /(^|[^0-9])20(18|19|(2[0-9]))(0|1)/) {
			$code = undef;
		}
		else {
			$code = normalize_code($code);
		}
	}

	# Check for a specified imagefield
	
	$filename =~ s/(table|nutrition(_|-)table)/nutrition/i;
	
	if ($filename =~ /((front|ingredients|nutrition|packaging)((_|-)\w\w\b)?)/i) {
		$imagefield = $1;
		$imagefield =~ s/-/_/;
	}
	# If the photo file name is just the barcode + some stopwords, assume it is the front image
	# but [code]_2.jpg etc. should not be considered the front image
	elsif (($filename =~ /^\d{8}\d*(-|_|\.| )*(photo|visuel|image)?(-|_|\.| )*\d*\.($extensions)$/i)
		and not ($filename =~ /^\d{8}\d*(-|_|\.| )*\d{1,2}\.($extensions)$/i)) {	# [code] + number between 0 and 99
		$imagefield = "front";
	}
	else {
		$imagefield = "other";
	}

	$log->debug("get_code_and_imagefield_from_file_name", { l => $l, filename => $filename, code => $code, imagefield => $imagefield }) if $log->is_debug();

	return ($code, $imagefield);
}


sub process_image_upload($$$$$$$) {

	my $product_id = shift;
	my $imagefield = shift;
	my $userid = shift;
	my $time = shift; # usually current time (images just uploaded), except for images moved from another product
	my $comment = shift;
	my $imgid_ref = shift; # to return the imgid (new image or existing image)
	my $debug_string_ref = shift;	# to return debug information to clients

	$log->debug("process_image_upload", { product_id => $product_id, imagefield => $imagefield }) if $log->is_debug();
	
	# The product_id can be prefixed by a server (e.g. off:[code]) with a different $www_root
	my $product_www_root = www_root_for_product_id($product_id);
	my $product_data_root = data_root_for_product_id($product_id);

	# debug message passed back to apps in case of an error

	my $debug = "product_id: $product_id - userid: $userid - imagefield: $imagefield";

	my $bogus_imgid;
	not defined $imgid_ref and $imgid_ref = \$bogus_imgid;

	my $path = product_path_from_id($product_id);
	my $imgid = -1;

	my $new_product_ref = {};

	my $file = undef;
	my $extension = 'jpg';

	# Image that was already read by barcode scanner: can't read it again
	my $tmp_filename;
	if ($imagefield =~ /\//) {
		$tmp_filename = $imagefield;
		$imagefield = 'search';

		if ($tmp_filename) {
			open ($file, q{<}, "$tmp_filename") or $log->error("Could not read file", { path => $tmp_filename, error => $! });
			if ($tmp_filename =~ /\.($extensions)$/i) {
				$extension = lc($1);
			}
		}

	}
	else {
		$file = param('imgupload_' . $imagefield);
		if (! $file) {
			# mobile app may not set language code
			my $old_imagefield = $imagefield;
			$old_imagefield =~ s/_\w\w$//;
			$file = param('imgupload_' . $old_imagefield);

			if (! $file) {
				# producers platform: name="files[]"
				$file = param("files[]");
			}
		}
	}
	
	local $log->context->{imagefield} = $imagefield;
	local $log->context->{uploader} = $userid;
	local $log->context->{file} = $file;
	local $log->context->{time} = $time;	
	
	# Check if we have already received this image before
	my $images_ref = retrieve("$product_data_root/products/$path/images.sto");
	defined $images_ref or $images_ref = {};
	
	my $file_size = -s $file;
	
	if (($file_size > 0) and (defined $images_ref->{$file_size})) {
		$log->debug("we have already received an image with the same size", {file_size => $file_size, imgid => $images_ref->{$file_size}}) if $log->is_debug();
		${$imgid_ref} = $images_ref->{$file_size};
		$debug .= " - we have already received an image with this file size: $file_size - imgid: $$imgid_ref";
		${$debug_string_ref} = $debug;
		return -3;		
	}

	if ($file) {
		$log->debug("processing uploaded file") if $log->is_debug();

		if ($file !~ /\.($extensions)$/i) {
			# We have a "blob" without file name and extension?
			# try to assume it is jpeg (and let ImageMagick read it anyway if it's something else)
			# $file .= ".jpg";
		}

		if (1 or ($file =~ /\.($extensions)$/i)) {
			$log->debug("file type validated") if $log->is_debug();

			if ($file =~ /\.($extensions)$/i) {
				$extension = lc($1) ;
			}
			$extension eq 'jpeg' and $extension = 'jpg';
			my $filename = get_string_id_for_lang("no_language", remote_addr(). '_' . $`);

			my $current_product_ref = retrieve_product($product_id);
			$imgid = $current_product_ref->{max_imgid} + 1;

			# if for some reason the images directories were not created at product creation (it can happen if the images directory's permission / ownership are incorrect at some point)
			# create them

			# Create the directories for the product
			foreach my $current_dir  ($product_www_root . "/images/products") {
				(-e "$current_dir") or mkdir($current_dir, 0755);
				foreach my $component (split("/", $path)) {
					$current_dir .= "/$component";
					(-e "$current_dir") or mkdir($current_dir, 0755);
				}
			}

			my $lock_path = "$product_www_root/images/products/$path/$imgid.lock";
			while ((-e $lock_path) or (-e "$product_www_root/images/products/$path/$imgid.jpg")) {
				$imgid++;
				$lock_path = "$product_www_root/images/products/$path/$imgid.lock";
			}

			mkdir ($lock_path, 0755) or $log->warn("could not create lock file for the image", { path => $lock_path, error => $! });

			local $log->context->{imgid} = $imgid;
			$log->debug("new imgid: ", {imgid => $imgid, extension => $extension}) if $log->is_debug();

			my $img_orig = "$product_www_root/images/products/$path/$imgid.$extension.orig";
			open (my $out, ">", $img_orig) or $log->warn("could not open image path for saving", { path => $img_orig, error => $! });
			while (my $chunk = <$file>) {
				print $out $chunk;
			}
			close ($out);

			# Generate resized versions

			my $source = Image::Magick->new;
			my $x = $source->Read($img_orig);

			$source->AutoOrient();
			$source->Strip(); #remove orientation data and all other metadata (EXIF)

			if ($extension eq "png") {
				$log->debug("png file, trying to remove the alpha background") if $log->is_debug();
				my $bg = Image::Magick->new;
				$bg->Set(size=>$source->Get('width') . "x" . $source->Get('height'));
				$bg->ReadImage('canvas:white');
				$bg->Composite(compose => 'Over', image => $source);
				$source = $bg;
			}
			
			my $img_jpg = "$product_www_root/images/products/$path/$imgid.jpg";

			$source->Set('quality',95);
			$x = $source->Write("jpeg:$img_jpg");

			# Check that we don't already have the image
			my $size_orig = -s $img_orig;
			my $size_jpg = -s $img_jpg;
			
			local $log->context->{img_size_orig} = $size_orig;
			local $log->context->{img_size_jpg} = $size_jpg;

			$debug .= " - size of image file received: $size_orig - saved jpg: $size_jpg";

			$log->debug("comparing existing images with size of new image", { img_orig => $img_orig, size_orig => $size_orig, img_jpg => $img_jpg, size_jpg => $size_jpg }) if $log->is_debug();
			for (my $i = 0; $i < $imgid; $i++) {
				
				# We did not store original files sizes in images.sto and original files in [imgid].[extension].orig before July 2020,
				# but we stored original PNG files before they were converted to JPG in [imgid].png
				# We compare both the sizes of the original files and the converted files
						
				my @existing_images = ("$product_www_root/images/products/$path/$i.jpg");
				if (-e "$product_www_root/images/products/$path/$i.$extension.orig") {
					push @existing_images, "$product_www_root/images/products/$path/$i.$extension.orig";
				}
				if (($extension ne "jpg") and (-e "$product_www_root/images/products/$path/$i.$extension")) {
					push @existing_images, "$product_www_root/images/products/$path/$i.$extension";
				}
				
				foreach my $existing_image (@existing_images) {
					
					my $existing_image_size = -s $existing_image;
					
					foreach my $size ($size_orig, $size_jpg) {
					
						$log->debug("comparing image", { existing_image_index => $i, existing_image => $existing_image, existing_image_size => $existing_image_size }) if $log->is_debug();
						if ((defined $existing_image_size) and ($existing_image_size == $size)) {
							$log->debug("image with same size detected", { existing_image_index => $i, existing_image => $existing_image, existing_image_size => $existing_image_size }) if $log->is_debug();
							# check the image was stored inside the
							# product, it is sometimes missing
							# (e.g. during crashes)
							my $product_ref = retrieve_product($product_id);
							if ((defined $product_ref) and (defined $product_ref->{images}) and (exists $product_ref->{images}{$i})) {
								$log->debug("unlinking image", { imgid => $imgid, file => "$product_www_root/images/products/$path/$imgid.$extension" }) if $log->is_debug();
								unlink $img_orig;
								unlink $img_jpg;
								rmdir ("$product_www_root/images/products/$path/$imgid.lock");
								${$imgid_ref} = $i;
								$debug .= " - we already have an image with this file size: $size - imgid: $i";
								${$debug_string_ref} = $debug;
								return -3;
							}
							else {
								print STDERR "missing image $i in product.sto, keeping image $imgid\n";
							}
						}
					}
				}
			}

			if ("$x") {
				$log->error("cannot read image", { path => "$product_www_root/images/products/$path/$imgid.$extension", error => $x });
				$debug .= " - could not read image: $x";
			}

			# Check the image is big enough so that we do not get thumbnails from other sites
			if (  (($source->Get('width') < 640) and ($source->Get('height') < 160))
				and ((not defined $options{users_who_can_upload_small_images})
					or (not defined $options{users_who_can_upload_small_images}{$userid}))){
				unlink "$product_www_root/images/products/$path/$imgid.$extension";
				rmdir ("$product_www_root/images/products/$path/$imgid.lock");
				$debug .= " - image too small - width: " . $source->Get('width') . " - height: " . $source->Get('height');
				${$debug_string_ref} = $debug;
				return -4;
			}

			$new_product_ref->{"images.$imgid.w"} = $source->Get('width');
			$new_product_ref->{"images.$imgid.h"} = $source->Get('height');

			foreach my $max ($thumb_size, $crop_size) {

				my ($w, $h) = ($source->Get('width'), $source->Get('height'));
				if ($w > $h) {
					if ($w > $max) {
						$h = $h * $max / $w;
						$w = $max;
					}
				}
				else {
					if ($h > $max) {
						$w = $w * $max / $h;
						$h = $max;
					}
				}
				my $geometry = $w . 'x' . $h;
				my $img = $source->Clone();
				$img->Resize(geometry=>"$geometry^");
				$img->Extent(geometry=>"$geometry",
					gravity=>"center");
				_set_magickal_options($img, $w);

				my $x = $img->Write("jpeg:$product_www_root/images/products/$path/$imgid.$max.jpg");
				if ("$x") {
					$log->warn("could not write jpeg", { path => "jpeg:$product_www_root/images/products/$path/$imgid.$max.jpg", error => $x }) if $log->is_warn();
				}
				else {
					$log->info("jpeg written", { path => "jpeg:$product_www_root/images/products/$path/$imgid.$max.jpg" }) if $log->is_info();
				}

				$new_product_ref->{"images.$imgid.$max"} = "$imgid.$max";
				$new_product_ref->{"images.$imgid.$max.w"} = $img->Get('width');
				$new_product_ref->{"images.$imgid.$max.h"} = $img->Get('height');

			}

			if (not "$x") {

				# Update the product image data
				my $product_ref = retrieve_product($product_id);
				defined $product_ref->{images} or $product_ref->{images} = {};
				$product_ref->{images}{$imgid} = {
					uploader => $userid,
					uploaded_t => $time,
					sizes => {
						full => {w => $new_product_ref->{"images.$imgid.w"}, h => $new_product_ref->{"images.$imgid.h"}},
					},
				};

				foreach my $max ($thumb_size, $crop_size) {

					$product_ref->{images}{$imgid}{sizes}{$max} =
						{w => $new_product_ref->{"images.$imgid.$max.w"}, h => $new_product_ref->{"images.$imgid.$max.h"}};

				}
				if ($imgid > $product_ref->{max_imgid}) {
					$product_ref->{max_imgid} = $imgid;
				}
				my $store_comment = "new image $imgid";
				if ((defined $comment) and ($comment ne '')) {
					$store_comment .= ' - ' . $comment;
				}
				store_product($product_ref, $store_comment);

				# Create a link to the image in /new_images so that it can be batch processed by OCR
				# and computer vision algorithms

				(-e "$product_data_root/new_images") or mkdir("$product_data_root/new_images", 0755);
				my $code = $product_id;
				$code =~ s/.*\///;
				symlink("$product_www_root/images/products/$path/$imgid.jpg", "$product_data_root/new_images/" . time() . "." . $code . "." . $imagefield . "." . $imgid . ".jpg");
				
				# Save the image file size so that we can skip the image before processing it if it is uploaded again
				$images_ref->{$size_orig} = $imgid;
				store("$product_data_root/products/$path/images.sto", $images_ref);
			}
			else {
				# Could not read image
				$debug .= " - could not read image : $x";
				$imgid = -5;
			}

			rmdir ("$product_www_root/images/products/$path/$imgid.lock");
		}

		# make sure to close the file so that it does not stay in /tmp forever
		#close ($file);
		#unlink($file);
		my $tmpfilename = tmpFileName($file);
		$log->debug("unlinking image", { file => $file, tmpfilename => $tmpfilename }) if $log->is_debug();
		unlink ($tmpfilename);

	}
	else {
		$log->debug("imgupload field not set", { field => "imgupload_$imagefield" }) if $log->is_debug();
		$debug .= " - no image file for field name imgupload_$imagefield";
		$imgid = -2;
	}

	$log->info("upload processed", { imgid => $imgid, imagefield => $imagefield }) if $log->is_info();

	if ($imgid > 0) {
		${$imgid_ref} = $imgid;
	}
	else {
		${$imgid_ref} = $imgid;
		# Pass back a debug message
		${$debug_string_ref} = $debug;
	}

	return $imgid;
}



sub process_image_move($$$$) {

	my $code = shift;
	my $imgids = shift;
	my $move_to = shift;
	my $ownerid = shift;

	# move images only to trash or another valid barcode (number)
	if (($move_to ne 'trash') and ($move_to !~ /^\d+$/)) {
		return "invalid barcode number: $move_to";
	}

	my $product_id = product_id_for_owner($ownerid, $code);
	my $move_to_id = product_id_for_owner($ownerid, $move_to);

	$log->debug("process_image_move", { product_id => $product_id, imgids => $imgids, move_to_id => $move_to_id }) if $log->is_debug();

	my $path = product_path_from_id($product_id);

	my $product_ref = retrieve_product($product_id);
	defined $product_ref->{images} or $product_ref->{images} = {};

	# iterate on each images


	foreach my $imgid (split(/,/, $imgids)) {

		next if ($imgid !~ /^\d+$/);

		# check the imgid exists
		if (defined $product_ref->{images}{$imgid}) {

			my $ok = 1;
			
			my $new_imgid;
			my $debug;

			if ($move_to =~ /^\d+$/) {
				$ok = process_image_upload($move_to_id, "$www_root/images/products/$path/$imgid.jpg", $product_ref->{images}{$imgid}{uploader}, $product_ref->{images}{$imgid}{uploaded_t}, "image moved from product $code by $User_id -- uploader: $product_ref->{images}{$imgid}{uploader} - time: $product_ref->{images}{$imgid}{uploaded_t}", \$new_imgid, \$debug);
				if ($ok < 0) {
					$log->error("could not move image to other product", { source_path => "$www_root/images/products/$path/$imgid.jpg", old_code => $code, ownerid => $ownerid, user_id => $User_id, result => $ok });
				}
				else {
					$log->info("moved image to other product", { source_path => "$www_root/images/products/$path/$imgid.jpg", old_code => $code, ownerid => $ownerid, user_id => $User_id, result => $ok });
				}
			}

			# Don't delete images to be moved if they weren't moved correctly
			if ($ok) {
				# Delete images (move them to the deleted.images dir

				-e "$data_root/deleted.images" or mkdir("$data_root/deleted.images", 0755);

				require File::Copy;
				File::Copy->import( qw( move ) );

				$log->info("moving source image to deleted images directory", { source_path => "$www_root/images/products/$path/$imgid.jpg", destination_path => "$data_root/deleted.images/product.$code.$imgid.jpg" });

				move("$www_root/images/products/$path/$imgid.jpg", "$data_root/deleted.images/product.$code.$imgid.jpg");
				move("$www_root/images/products/$path/$imgid.$thumb_size.jpg", "$data_root/deleted.images/product.$code.$imgid.$thumb_size.jpg");
				move("$www_root/images/products/$path/$imgid.$crop_size.jpg", "$data_root/deleted.images/product.$code.$imgid.$crop_size.jpg");

				delete $product_ref->{images}{$imgid};

			}

		}

	}

	store_product($product_ref, "Moved images $imgids to $move_to");

	return 0;
}


sub process_image_crop($$$$$$$$$$$) {

	my $product_id = shift;
	my $id = shift;
	my $imgid = shift;
	my $angle = shift;
	my $normalize = shift;
	my $white_magic = shift;
	my $x1 = shift;
	my $y1 = shift;
	my $x2 = shift;
	my $y2 = shift;
	my $coordinates_image_size = shift;

	# The crop coordinates used to be in reference to a smaller image (400x400)
	# -> $coordinates_image_size = $crop_size
	# they are now in reference to the full image
	# -> $coordinates_image_size = "full"

	# There was an issue saving coordinates_image_size for some products
	# if any coordinate is above the $crop_size, then assume it was on the full size

	if ((not defined $coordinates_image_size) and ($x2 <= $crop_size) and ($y2 <= $crop_size)) {
		$coordinates_image_size = $crop_size;
	}
	else {
		$coordinates_image_size = "full";
	}

	my $path = product_path_from_id($product_id);

	my $code = $product_id;
	$code =~ s/.*\///;

	my $new_product_ref = retrieve_product($product_id);
	my $rev = $new_product_ref->{rev} + 1;	# For naming images
	
	# The product_id can be prefixed by a server (e.g. off:[code]) with a different $www_root
	my $product_www_root = www_root_for_product_id($product_id);	

	my $source_path = "$product_www_root/images/products/$path/$imgid.jpg";

	local $log->context->{code} = $code;
	local $log->context->{product_id} = $product_id;
	local $log->context->{id} = $id;
	local $log->context->{imgid} = $imgid;
	local $log->context->{source_path} = $source_path;

	$log->trace("cropping image") if $log->is_trace();

	my $proceed_with_edit = process_product_edit_rules($new_product_ref);

	$log->debug("edit rules processed", { proceed_with_edit => $proceed_with_edit }) if $log->is_debug();

	if (not $proceed_with_edit) {

		my $data =  encode_json({ status => 'status not ok - edit against edit rules'
		});

		$log->debug("JSON data output", { data => $data }) if $log->is_debug();

		print header( -type => 'application/json', -charset => 'utf-8' ) . $data;

		exit;
	}


	my $source = Image::Magick->new;
	my $x = $source->Read($source_path);
	("$x") and $log->error("cannot read image", { path => $source_path, error => $x });

	if ($angle != 0) {
		$source->Rotate($angle);
	}

	# Crop the image
	my $ow = $source->Get('width');
	my $oh = $source->Get('height');
	my $w = $new_product_ref->{images}{$imgid}{sizes}{$coordinates_image_size}{w};
	my $h = $new_product_ref->{images}{$imgid}{sizes}{$coordinates_image_size}{h};

	if (($angle % 180) == 90) {
		my $z = $w;
		$w = $h;
		$h = $z;
	}

	print STDERR "image_crop.pl - imgid: $imgid - crop_size: $crop_size - x1: $x1, y1: $y1, x2: $x2, y2: $y2, w: $w, h: $h\n";
	$log->trace("calculating geometry", { crop_size => $crop_size, x1 => $x1, y1 => $y1, x2 => $x2, y2 => $y2, w => $w, h => $h }) if $log->is_trace();

	my $ox1 = int($x1 * $ow / $w);
	my $oy1 = int($y1 * $oh / $h);
	my $ox2 = int($x2 * $ow / $w);
	my $oy2 = int($y2 * $oh / $h);

	my $nw = $ox2 - $ox1; # new width
	my $nh = $oy2 - $oy1;

	my $geometry = "${nw}x${nh}\+${ox1}\+${oy1}";
	$log->debug("geometry calculated", { geometry => $geometry, ox1 => $ox1, oy1 => $oy1, ox2 => $ox2, oy2 => $oy2, w => $w, h => $h }) if $log->is_debug();
	if ($nw > 0) { # image not cropped
		my $x = $source->Crop(geometry=>$geometry);
		("$x") and $log->error("could not crop to geometry", { geometry => $geometry, error => $x });
	}

	# add auto trim to remove white borders (e.g. from some producers that send us images with white borders)

	$source->Trim();

	$nw = $source->Get('width');
	$nh = $source->Get('height');

	$geometry =~ s/\+/-/g;

	my $filename = "$id.$imgid";

	if ((defined $white_magic) and (($white_magic eq 'checked') or ($white_magic eq 'true'))) {
		$filename .= ".white";

		my $image = $source;

		$log->debug("magic") if $log->is_debug();

		$image->Normalize( channel=>'RGB' );


		my $w = $image->Get('width');
		my $h = $image->Get('height');
		my $background = Image::Magick->new();
		$background->Set(size=>'2x2');
		my $x = $background->ReadImage('xc:white');
		my @rgb;
		@rgb = $image->GetPixel(x=>0,y=>0);
		$background->SetPixel(x=>0,y=>0, color=>\@rgb);

		@rgb = $image->GetPixel(x=>$w-1,y=>0);
		$background->SetPixel(x=>1,y=>0, color=>\@rgb);

		@rgb = $image->GetPixel(x=>0,y=>$h-1);
		$background->SetPixel(x=>0,y=>1, color=>\@rgb);

		@rgb = $image->GetPixel(x=>$w-1,y=>$h-1);
		$background->SetPixel(x=>1,y=>1, color=>\@rgb);

		$background->Resize(geometry=>"${w}x${h}!");

		my $bg_path = "$product_www_root/images/products/$path/$imgid.${crop_size}.background.jpg";
		$log->debug("writing background image to file", { width => $background->Get('width'), path => $bg_path }) if $log->is_debug();
		$x = $background->Write("jpeg:${bg_path}");
		$x and $log->error("could write background image", { path => $bg_path, error => $x });


		#$image->Negate();
		#$background->Modulate(brightness=>95);
		#$background->Negate();
		#$x = $image->Composite(image=>$background, compose=>"Divide");


		#$background->Modulate(brightness=>130);
		$x = $image->Composite(image=>$background, compose=>"Minus");
		$x and $log->error("magic composide failed", { error => $x });

		$image->Negate();
		#$image->Normalize( channel=>'RGB' );

		#$x = $image->Composite(image=>$background, compose=>"Screen");
		#$image->Negate();



		if (0) { # Too slow, could work well with some tuning...
		my $original = $image->Clone();
		my @white = (1,1,1);

		my $distance = sub ($$) {
			my $a = shift;
			my $b = shift;

			my $d = ($a->[0] - $b->[0]) * ($a->[0] - $b->[0]) + ($a->[1] - $b->[1]) * ($a->[1] - $b->[1]) + ($a->[2] - $b->[2]) * ($a->[2] - $b->[2]);
			return $d;
		};

		my @q = ([0,0],[0,$h-1],[0,int($h/2)],[int($w/2),0],[int($w/2),$h-1],[$w-1,0],[$w-1,$h-1],[$w-1,int($h/2)]);
		my $max_distance = 0.015*0.015;
		my $i = 0;
		my %seen;
		while (@q) {
			my $p = pop @q;
			my ($x,$y) = @{$p};
			$seen{$x . ',' . $y} and next;
			$seen{$x . ',' . $y} = 1;
			(($x < 0) or ($x >= $w) or ($y < 0) or ($y > $h)) and next;
			@rgb = $image->GetPixel(x=>$x,y=>$y);
			#if (($rgb[0] == 1) and ($rgb[1] == 1) and ($rgb[2] == 1)) {
			#	next;
			#}
			$image->SetPixel(x=>$x,y=>$y, color=>\@white);
			($distance->(\@rgb, [$original->GetPixel(x=>$x+1,y=>$y)]) <= $max_distance) and push @q, [$x+1, $y];
			($distance->(\@rgb, [$original->GetPixel(x=>$x-1,y=>$y)]) <= $max_distance) and push @q, [$x-1, $y];
			($distance->(\@rgb, [$original->GetPixel(x=>$x,y=>$y+1)]) <= $max_distance) and push @q, [$x, $y+1];
			($distance->(\@rgb, [$original->GetPixel(x=>$x,y=>$y-1)]) <= $max_distance) and push @q, [$x, $y-1];

			($distance->(\@rgb, [$original->GetPixel(x=>$x+1,y=>$y+1)]) <= $max_distance) and push @q, [$x+1, $y+1];
			($distance->(\@rgb, [$original->GetPixel(x=>$x-1,y=>$y-1)]) <= $max_distance) and push @q, [$x-1, $y-1];
			($distance->(\@rgb, [$original->GetPixel(x=>$x-1,y=>$y+1)]) <= $max_distance) and push @q, [$x-1, $y+1];
			($distance->(\@rgb, [$original->GetPixel(x=>$x+1,y=>$y-1)]) <= $max_distance) and push @q, [$x+1, $y-1];
			$i++;
			($i % 10000) == 0 and $log->debug("white color detection", { i =>$i, x => $x, y => $y, r => $rgb[0], g => $rgb[1], b => $rgb[2], width => $w, height => $h });
		}
		}

		# Remove dark corners
		if (1) {
		$x = $image->FloodfillPaint(x=>1,y=>1,fill=>"#ffffff", fuzz=>"5%", bordercolor=>"#ffffff");
		$x = $image->FloodfillPaint(x=>$w-1,y=>1,fill=>"#ffffff", fuzz=>"5%", bordercolor=>"#ffffff");
		$x = $image->FloodfillPaint(x=>1,y=>$h-1,fill=>"#ffffff", fuzz=>"5%", bordercolor=>"#ffffff");
		$x = $image->FloodfillPaint(x=>$w-1,y=>$h-1,fill=>"#ffffff", fuzz=>"5%", bordercolor=>"#ffffff");
		}
		elsif (0) { # use trim instead
			# $x = $image->Trim(fuzz=>"5%"); # fuzz factor does not work...
		}

		if (0) {
		my $n = 10;
		for (my $i = 0; $i <= $n; $i++) {
			$x = $image->FloodfillPaint(x=>int($i*($w-1)/$n),y=>0,fill=>"#ffffff", fuzz=>"5%", xbordercolor=>"#ffffff");
			$x = $image->FloodfillPaint(x=>int($i*($w-1)/$n),y=>$h-2,fill=>"#ffffff", fuzz=>"5%", xbordercolor=>"#ffffff");
		}
		$n = 10;
		for (my $i = 0; $i <= $n; $i++) {
			$x = $image->FloodfillPaint(y=>int($i*($h-1)/$n),x=>0,fill=>"#ffffff", fuzz=>"5%", xbordercolor=>"#ffffff");
			$x = $image->FloodfillPaint(y=>int($i*($h-1)/$n),x=>$w-2,fill=>"#ffffff", fuzz=>"5%", xbordercolor=>"#ffffff");
		}
		}
		#$image->Deskew();

		$x and $log->error("could not floodfill", { error => $x });

	}


	if ((defined $normalize) and (($normalize eq 'checked') or ($normalize eq 'true'))) {
		$source->Normalize( channel=>'RGB' );
		$filename .= ".normalize";
	}

	# Keep only one image, and overwrite previous images
	# ! cached images... add a version number
	$filename = $id . "." . $rev;

	_set_magickal_options($source, undef);
	my $full_path = "$product_www_root/images/products/$path/$filename.full.jpg";
	local $log->context->{full_path} = $full_path;
	$x = $source->Write("jpeg:${full_path}");
	("$x") and $log->error("could not write JPEG file", { path => $full_path, error => $x });

	# Re-read cropped image
	my $cropped_source = Image::Magick->new;
	$x = $cropped_source->Read($full_path);
	("$x") and $log->error("could not re-read the cropped image", { path => $full_path, error => $x });

	my $img2 = $cropped_source->Clone();
	my $window = $nw;
	($nh > $nw) and $window = $nh;
	$window = int($window / 3) + 1;

	if (0) { # too slow, not very effective
	$log->trace("performing adaptive threshold") if $log->is_trace();

	$img2->AdaptiveThreshold(width=>$window, height=>$window);
	$img2->Write("jpeg:$product_www_root/images/products/$path/$filename.full.lat.jpg");
	}

	$log->debug("generating resized versions") if $log->is_debug();

	# Generate resized versions

	foreach my $max ($thumb_size, $small_size, $display_size) { # $zoom_size -> too big?

		my ($w, $h) = ($nw,$nh);
		if ($w > $h) {
			if ($w > $max) {
				$h = $h * $max / $w;
				$w = $max;
			}
		}
		else {
			if ($h > $max) {
				$w = $w * $max / $h;
				$h = $max;
			}
		}
		my $geometry2 = $w . 'x' . $h;
		my $img = $cropped_source->Clone();
		$img->Resize(geometry=>"$geometry2^");
		$img->Extent(geometry=>"$geometry2",
			gravity=>"center");
		_set_magickal_options($img, $w);

		my $final_path = "$product_www_root/images/products/$path/$filename.$max.jpg";
		my $x = $img->Write("jpeg:${final_path}");
		if ("$x") {
			$log->error("could not write final cropped image", { path => $final_path, error => $x }) if $log->is_error();
		}
		else {
			$log->info("wrote final cropped image", { path => $final_path }) if $log->is_info();
		}

		# temporary fields
		$new_product_ref->{"images.$id.$max"} = "$filename.$max";
		$new_product_ref->{"images.$id.$max.w"} = $img->Get('width');
		$new_product_ref->{"images.$id.$max.h"} = $img->Get('height');

	}

	# Update the product image data
	my $product_ref = retrieve_product($product_id);
	defined $product_ref->{images} or $product_ref->{images} = {};
	$product_ref->{images}{$id} = {
		imgid => $imgid,
		rev => $rev,
		angle => $angle,
		x1 => $x1,
		y1 => $y1,
		x2 => $x2,
		y2 => $y2,
		coordinates_image_size => $coordinates_image_size,
		geometry => $geometry,
		normalize => $normalize,
		white_magic => $white_magic,
		sizes => {
			full => {w => $nw, h => $nh},
		}
	};

	foreach my $max ($thumb_size, $small_size, $display_size) { # $zoom_size
		$product_ref->{images}{$id}{sizes}{$max} =
			{w => $new_product_ref->{"images.$id.$max.w"}, h => $new_product_ref->{"images.$id.$max.h"}};
	}

	store_product($product_ref, "new image $id : $imgid.$rev");

	$log->trace("image crop done") if $log->is_trace();
	return $product_ref;
}

sub process_image_unselect($$) {

	my $product_id = shift;
	my $id = shift;

	my $path = product_path_from_id($product_id);

	local $log->context->{product_id} = $product_id;
	local $log->context->{id} = $id;

	$log->info("unselecting image") if $log->is_info();

	# Update the product image data
	my $product_ref = retrieve_product($product_id);
	defined $product_ref->{images} or $product_ref->{images} = {};
	if (defined $product_ref->{images}{$id}) {
		delete $product_ref->{images}{$id};
	}

	# also remove old images without language id (selected before product pages became multilingual)

	if ($id =~ /(.*)_(.*)/) {
		$id = $1;
		my $id_lc = $2;

		if ($product_ref->{lc} eq $id_lc) {
			if (defined $product_ref->{images}{$id}) {
				delete $product_ref->{images}{$id};
			}
		}
	}


	store_product($product_ref, "unselected image $id");

	$log->debug("unselected image") if $log->is_debug();
	return $product_ref;
}

sub _set_magickal_options($$) {

	# https://www.smashingmagazine.com/2015/06/efficient-image-resizing-with-imagemagick/
	my $magick = shift;
	my $width = shift;

	if (defined $width) {
		$magick->Set(thumbnail => $width);
	}

	$magick->Set(filter => 'Triangle');
	$magick->Set(support => 2);
	$magick->Set(unsharp => '0.25x0.25+8+0.065');
	$magick->Set(dither => 'None');
	$magick->Set(posterize => 136);
	$magick->Set(quality => 82);
	$magick->Set('jpeg:fancy-upsampling' => 'off');
	$magick->Set('png:compression-filter' => 5);
	$magick->Set('png:compression-level' => 9);
	$magick->Set('png:compression-strategy' => 1);
	$magick->Set('png:exclude-chunk' => 'all');
	$magick->Set(interlace => 'none');
	# $magick->Set(colorspace => 'sRGB');
	$magick->Strip();

	return;
}

sub display_image_thumb($$) {

	my $product_ref = shift;
<<<<<<< HEAD
	my $id_lc = shift;	#  id_lc = [front|ingredients|nutrition]_[lc]
=======
	my $id_lc       = shift;    #  id_lc = [front|ingredients|nutrition|packaging]_[lc]
>>>>>>> 289c87ef

	my $imagetype = $id_lc;
	my $display_lc = $lc;

	if ($id_lc =~ /^(.*)_(.*)$/) {
		$imagetype = $1;
		$display_lc = $2;
	}

	my $html = '';

	my $css = "";

	# Gray out images of obsolete products
	if ((defined $product_ref->{obsolete}) and ($product_ref->{obsolete})) {
		$css = 'style="filter: grayscale(100%)"';
	}

	# first try the requested language
	my @display_ids = ($imagetype . "_" . $display_lc);

	# next try the main language of the product
	if ($product_ref->{lc} ne $display_lc) {
		push @display_ids, $imagetype . "_" . $product_ref->{lc};
	}

	# last try the field without a language (for old products without updated images)
	push @display_ids, $imagetype;

	my $static = format_subdomain('static');
	foreach my $id (@display_ids) {

		if ((defined $product_ref->{images}) and (defined $product_ref->{images}{$id})
			and (defined $product_ref->{images}{$id}{sizes}) and (defined $product_ref->{images}{$id}{sizes}{$thumb_size})) {

			my $path = product_path($product_ref);
			my $rev = $product_ref->{images}{$id}{rev};
			my $alt = remove_tags_and_quote($product_ref->{product_name}) . ' - ' . $Lang{$imagetype . '_alt'}{$lang};

				$html .= <<HTML
<img src="$static/images/products/$path/$id.$rev.$thumb_size.jpg" width="$product_ref->{images}{$id}{sizes}{$thumb_size}{w}" height="$product_ref->{images}{$id}{sizes}{$thumb_size}{h}" srcset="$static/images/products/$path/$id.$rev.$small_size.jpg 2x" alt="$alt" loading="lazy" $css/>
HTML
;

			last;
		}
	}

	# No image
	if ($html eq '') {

		$html = <<HTML
<img src="$static/images/svg/product-silhouette.svg" style="width:$thumb_size;height:$thumb_size">
</img>
HTML
;
	}


	return $html;
}


sub display_image($$$) {

	my $product_ref = shift;
<<<<<<< HEAD
	my $id_lc = shift;	#  id_lc = [front|ingredients|nutrition]_[lc]
	my $size = shift;  # currently = $small_size , 200px
=======
	my $id_lc       = shift;    #  id_lc = [front|ingredients|nutrition|packaging]_[lc]
	my $size        = shift;    # currently = $small_size , 200px
>>>>>>> 289c87ef

	my $html = '';

	my $imagetype = $id_lc;
	my $display_lc = $lc;

	if ($id_lc =~ /^(.*)_(.*)$/) {
		$imagetype = $1;
		$display_lc = $2;
	}

	# first try the requested language
	my @display_ids = ($imagetype . "_" . $display_lc);

	# next try the main language of the product
	if ($product_ref->{lc} ne $display_lc) {
		push @display_ids, $imagetype . "_" . $product_ref->{lc};
	}

	# last try the field without a language (for old products without updated images)
	push @display_ids, $imagetype;

	foreach my $id (@display_ids) {

	if ((defined $product_ref->{images}) and (defined $product_ref->{images}{$id})
		and (defined $product_ref->{images}{$id}{sizes}) and (defined $product_ref->{images}{$id}{sizes}{$size})) {

		my $path = product_path($product_ref);
		my $rev = $product_ref->{images}{$id}{rev};
		my $alt = remove_tags_and_quote($product_ref->{product_name}) . ' - ' . $Lang{$imagetype . '_alt'}{$lang};
		if ($id eq ($imagetype . "_" . $display_lc )) {
			$alt = remove_tags_and_quote($product_ref->{product_name}) . ' - ' . $Lang{$imagetype . '_alt'}{$lang} . ' - ' .  $display_lc;
			}
		elsif ($id eq ($imagetype . "_" . $product_ref->{lc} )) {
			$alt = remove_tags_and_quote($product_ref->{product_name}) . ' - ' . $Lang{$imagetype . '_alt'}{$lang} . ' - ' .  $product_ref->{lc};
			}

		if (not defined $product_ref->{jqm}) {
			my $noscript = "<noscript>";

			# add srcset with 2x image only if the 2x image exists
			my $srcset = '';
			if (defined $product_ref->{images}{$id}{sizes}{$display_size}) {
				$srcset = "srcset=\"/images/products/$path/$id.$rev.$display_size.jpg 2x\"";
			}

			$html .= <<HTML
<img class="hide-for-xlarge" src="/images/products/$path/$id.$rev.$size.jpg" $srcset width="$product_ref->{images}{$id}{sizes}{$size}{w}" height="$product_ref->{images}{$id}{sizes}{$size}{h}" alt="$alt" itemprop="thumbnail" loading="lazy" />
HTML
;

			$srcset = '';
			if (defined $product_ref->{images}{$id}{sizes}{$zoom_size}) {
				$srcset = "srcset=\"/images/products/$path/$id.$rev.$zoom_size.jpg 2x\"";
			}

			$html .= <<HTML
<img class="show-for-xlarge" src="/images/products/$path/$id.$rev.$display_size.jpg" $srcset width="$product_ref->{images}{$id}{sizes}{$display_size}{w}" height="$product_ref->{images}{$id}{sizes}{$display_size}{h}" alt="$alt" itemprop="thumbnail" loading="lazy" />
HTML
;

			if (($size eq $small_size) and (defined $product_ref->{images}{$id}{sizes}{$display_size}))  {

				my $title = lang($id . '_alt');

				my $full_image_url = "/images/products/$path/$id.$product_ref->{images}{$id}{rev}.full.jpg";
				my $representative_of_page = '';
				if ($id eq 'front') {
					$representative_of_page = 'true';
				}
				else {
					$representative_of_page = 'false';
				}

				$noscript .= "</noscript>";
				$html = $html . $noscript;
				$html = <<"HTML"
<a data-reveal-id="drop_$id" class="th">
$html
</a>
<div id="drop_$id" class="reveal-modal" data-reveal aria-labelledby="modalTitle_$id" aria-hidden="true" role="dialog" about="$full_image_url" >
<h2 id="modalTitle_$id">$title</h2>
<img src="$full_image_url" alt="$alt" itemprop="contentUrl" loading="lazy" />
<a class="close-reveal-modal" aria-label="Close" href="#">&#215;</a>
<meta itemprop="representativeOfPage" content="$representative_of_page"/>
<meta itemprop="license" content="https://creativecommons.org/licenses/by-sa/3.0/"/>
<meta itemprop="caption" content="$alt"/>
</div>
<meta itemprop="imgid" content="$id"/>
HTML
;


			}

		}
		else {
			# jquery mobile for Cordova app
			$html .= <<HTML
<img src="/images/products/$path/$id.$rev.$size.jpg" width="$product_ref->{images}{$id}{sizes}{$size}{w}" height="$product_ref->{images}{$id}{sizes}{$size}{h}" alt="$alt" />
HTML
;
		}

		last;
	}

	}

	return $html;
}

# Use google cloud vision output to determine of the image should be rotated

sub compute_orientation_from_cloud_vision_annotations($) {

	my $annotations_ref = shift;

	if ((defined $annotations_ref) and (defined $annotations_ref->{responses})
		and (defined $annotations_ref->{responses}[0])
		and (defined $annotations_ref->{responses}[0]{fullTextAnnotation})
		and (defined $annotations_ref->{responses}[0]{fullTextAnnotation}{pages})
		and (defined $annotations_ref->{responses}[0]{fullTextAnnotation}{pages}[0])
		and (defined $annotations_ref->{responses}[0]{fullTextAnnotation}{pages}[0]{blocks})) {

		my $blocks_ref = $annotations_ref->{responses}[0]{fullTextAnnotation}{pages}[0]{blocks};

		# compute the number of blocks in each orientation
		my %orientations = (0 => 0, 90 => 0, 180 => 0, 270 => 0);
		my $total = 0;

		foreach my $block_ref (@{$blocks_ref}) {
			next if $block_ref->{blockType} ne "TEXT";

			my $x_center = ($block_ref->{boundingBox}{vertices}[0]{x} + $block_ref->{boundingBox}{vertices}[1]{x}
				+ $block_ref->{boundingBox}{vertices}[2]{x} + $block_ref->{boundingBox}{vertices}[3]{x}) / 4;

			my $y_center = ($block_ref->{boundingBox}{vertices}[0]{y} + $block_ref->{boundingBox}{vertices}[1]{y}
				+ $block_ref->{boundingBox}{vertices}[2]{y} + $block_ref->{boundingBox}{vertices}[3]{y}) / 4;

			# Check where the first corner is compared to the center.
			# If the image is correctly oriented, the first corner is at the top left

			if ($block_ref->{boundingBox}{vertices}[0]{x} < $x_center) {
				if ($block_ref->{boundingBox}{vertices}[0]{y} < $y_center) {
					$orientations{0}++;
				}
				else {
					$orientations{270}++;
				}
			}
			else {
				if ($block_ref->{boundingBox}{vertices}[0]{y} < $y_center) {
					$orientations{90}++;
				}
				else {
					$orientations{180}++;
				}
			}
			$total++;
		}

		foreach my $orientation (keys %orientations) {
			if ($orientations{$orientation} > ($total * 0.90)) {
				return $orientation;
			}
		}
	}

	return;
}


sub extract_text_from_image($$$$$) {

	my $product_ref = shift;
	my $id = shift;
	my $field = shift;
	my $ocr_engine = shift;
	my $results_ref = shift;

	delete $product_ref->{$field};

	my $path = product_path($product_ref);
	$results_ref->{status} = 1;	# 1 = nok, 0 = ok

	my $filename = '';

	my $lc = $product_ref->{lc};

	if ($id =~ /_(\w\w)$/) {
		$lc = $1;
	}

	my $size = 'full';
	if ((defined $product_ref->{images}) and (defined $product_ref->{images}{$id})
		and (defined $product_ref->{images}{$id}{sizes}) and (defined $product_ref->{images}{$id}{sizes}{$size})) {
		$filename = $id . '.' . $product_ref->{images}{$id}{rev} ;
	}
	else {
		return;
	}

	my $image = "$www_root/images/products/$path/$filename.full.jpg";
	my $image_url = format_subdomain('static') . "/images/products/$path/$filename.full.jpg";

	my $text;

	$log->debug("extracting text from image", { id => $id, ocr_engine => $ocr_engine }) if $log->is_debug();

	if ($ocr_engine eq 'tesseract') {

		my $lan;

		if (defined $ProductOpener::Config::tesseract_ocr_available_languages{$lc}) {
			$lan = $ProductOpener::Config::tesseract_ocr_available_languages{$lc};
		}
		elsif (defined $ProductOpener::Config::tesseract_ocr_available_languages{$product_ref->{lc}}) {
			$lan = $ProductOpener::Config::tesseract_ocr_available_languages{$product_ref->{lc}};
		}
		elsif (defined $ProductOpener::Config::tesseract_ocr_available_languages{en}) {
			$lan = $ProductOpener::Config::tesseract_ocr_available_languages{en};
		}

		$log->debug("extracting text with tesseract", { lc => $lc, lan => $lan, id => $id, image => $image }) if $log->is_debug();

		if (defined $lan) {
			$text =  decode utf8=>get_ocr($image,undef,$lan);

			if ((defined $text) and ($text ne '')) {
				$results_ref->{$field} = $text;
				$results_ref->{status} = 0;
			}
		}
		else {
			$log->warn("no available tesseract dictionary", { lc => $lc, lan => $lan, id => $id }) if $log->is_warn();
		}

	}
	elsif ($ocr_engine eq 'google_cloud_vision') {

		my $url = "https://alpha-vision.googleapis.com/v1/images:annotate?key=" . $ProductOpener::Config::google_cloud_vision_api_key;
		# alpha-vision.googleapis.com/

		my $ua = LWP::UserAgent->new();

		open (my $IMAGE, "<", $image) || die "Could not read $image: $!\n";
		binmode($IMAGE);
		local $/;
		my $image_data
			= do { local $/; <$IMAGE> }; # https://www.perlmonks.org/?node_id=287647
		close $IMAGE;

		my $api_request_ref =
			{
				requests =>
					[
						{
							features => [{ type => 'TEXT_DETECTION'}],
							# image => { source => { imageUri => $image_url}}
							image => { content => encode_base64($image_data)}
						}
					]
			}
		;
		my $json = encode_json($api_request_ref);

		my $request = HTTP::Request->new(POST => $url);
		$request->header( 'Content-Type' => 'application/json' );
		$request->content( $json );

		my $res = $ua->request($request);

		if ($res->is_success) {

			$log->info("request to google cloud vision was successful") if $log->is_info();

			open (my $OUT, ">>:encoding(UTF-8)", "$data_root/logs/cloud_vision.log");
			print $OUT "success\t" . $image_url . "\t" . $res->code . "\n";
			close $OUT;

			my $json_response = $res->decoded_content;

			my $cloudvision_ref = decode_json($json_response);

			my $json_file = "$www_root/images/products/$path/$filename.json";

			$log->info("saving google cloud vision json response to file", { path => $json_file }) if $log->is_info();

			# UTF-8 issue , see https://stackoverflow.com/questions/4572007/perl-lwpuseragent-mishandling-utf-8-response
			$json_response = decode("utf8", $json_response);

			open ($OUT, ">:encoding(UTF-8)", $json_file);
			print $OUT $json_response;
			close $OUT;

			if ((defined $cloudvision_ref->{responses}) and (defined $cloudvision_ref->{responses}[0])
				and (defined $cloudvision_ref->{responses}[0]{fullTextAnnotation})
				and (defined $cloudvision_ref->{responses}[0]{fullTextAnnotation}{text})) {

				$log->debug("text found in google cloud vision response") if $log->is_debug();


				$results_ref->{$field} = $cloudvision_ref->{responses}[0]{fullTextAnnotation}{text};
				$results_ref->{$field . "_annotations"} = $cloudvision_ref;
				$results_ref->{status} = 0;
				$product_ref->{images}{$id}{ocr} = 1;
				$product_ref->{images}{$id}{orientation} = compute_orientation_from_cloud_vision_annotations($cloudvision_ref);
			}
			else {
				$product_ref->{images}{$id}{ocr} = 0;
			}

		}
		else {
			$log->warn("google cloud vision request not successful", { code => $res->code, response => $res->message }) if $log->is_warn();

			open (my $OUT, ">>:encoding(UTF-8)", "$data_root/logs/cloud_vision.log");
			print $OUT "error\t" . $image_url . "\t" . $res->code . "\t" . $res->message . "\n";
			close $OUT;
		}
	}

	return;
}

1;<|MERGE_RESOLUTION|>--- conflicted
+++ resolved
@@ -104,13 +104,8 @@
 sub display_select_crop($$) {
 
 	my $object_ref = shift;
-<<<<<<< HEAD
-	my $id_lc = shift;	#  id_lc = [front|ingredients|nutrition]_[new_]?[lc]
+	my $id_lc = shift;    #  id_lc = [front|ingredients|nutrition|packaging]_[new_]?[lc]
 	my $id = $id_lc;
-=======
-	my $id_lc = shift;    #  id_lc = [front|ingredients|nutrition|packaging]_[new_]?[lc]
-	my $id    = $id_lc;
->>>>>>> 289c87ef
 
 	my $imagetype = $id_lc;
 	my $display_lc = $lc;
@@ -1310,11 +1305,7 @@
 sub display_image_thumb($$) {
 
 	my $product_ref = shift;
-<<<<<<< HEAD
-	my $id_lc = shift;	#  id_lc = [front|ingredients|nutrition]_[lc]
-=======
 	my $id_lc       = shift;    #  id_lc = [front|ingredients|nutrition|packaging]_[lc]
->>>>>>> 289c87ef
 
 	my $imagetype = $id_lc;
 	my $display_lc = $lc;
@@ -1381,13 +1372,8 @@
 sub display_image($$$) {
 
 	my $product_ref = shift;
-<<<<<<< HEAD
-	my $id_lc = shift;	#  id_lc = [front|ingredients|nutrition]_[lc]
+	my $id_lc       = shift;    #  id_lc = [front|ingredients|nutrition|packaging]_[lc]
 	my $size = shift;  # currently = $small_size , 200px
-=======
-	my $id_lc       = shift;    #  id_lc = [front|ingredients|nutrition|packaging]_[lc]
-	my $size        = shift;    # currently = $small_size , 200px
->>>>>>> 289c87ef
 
 	my $html = '';
 
