﻿# This file is part of Product Opener.
#
# Product Opener
# Copyright (C) 2011-2019 Association Open Food Facts
# Contact: contact@openfoodfacts.org
# Address: 21 rue des Iles, 94100 Saint-Maur des Fossés, France
#
# Product Opener is free software: you can redistribute it and/or modify
# it under the terms of the GNU Affero General Public License as
# published by the Free Software Foundation, either version 3 of the
# License, or (at your option) any later version.
#
# This program is distributed in the hope that it will be useful,
# but WITHOUT ANY WARRANTY; without even the implied warranty of
# MERCHANTABILITY or FITNESS FOR A PARTICULAR PURPOSE.  See the
# GNU Affero General Public License for more details.
#
# You should have received a copy of the GNU Affero General Public License
# along with this program.  If not, see <http://www.gnu.org/licenses/>.

package ProductOpener::Images;

use utf8;
use Modern::Perl '2012';
use Exporter    qw< import >;

BEGIN
{
	use vars       qw(@ISA @EXPORT @EXPORT_OK %EXPORT_TAGS);
	@EXPORT = qw();            # symbols to export by default
	@EXPORT_OK = qw(
					&generate_banner
					&generate_mosaic_background
					&display_image_form
					&process_image_form

					&display_search_image_form
					&process_search_image_form

					&process_image_upload
					&process_image_move

					&process_image_crop
					&process_image_unselect

					&scan_code

					&display_select_manage
					&display_select_crop
					&display_select_crop_init

					&display_image
					&display_image_thumb

					);	# symbols to export on request
	%EXPORT_TAGS = (all => [@EXPORT_OK]);
}

use vars @EXPORT_OK ;

use ProductOpener::Store qw/:all/;
use ProductOpener::Config qw/:all/;
use ProductOpener::Products qw/:all/;

use CGI qw/:cgi :form escapeHTML/;

use Image::Magick;
use Graphics::Color::RGB;
use Graphics::Color::HSL;
use Barcode::ZBar;
use ProductOpener::Products qw/:all/;
use ProductOpener::Lang qw/:all/;
use ProductOpener::Display qw/:all/;
use ProductOpener::URL qw/:all/;

use Log::Any qw($log);
use Encode;
use JSON::PP;

sub display_select_manage($) {

	my $object_ref = shift;
	my $id = "manage";

	my $html = <<HTML
<div class=\"select_crop select_manage\" id=\"$id\"></div>
<hr class="floatclear" />
HTML
;

	return $html;
}



sub display_select_crop($$) {

	my $object_ref = shift;
	my $id_lc = shift;	#  id_lc = [front|ingredients|nutrition]_[new_]?[lc]
	my $id = $id_lc;

	my $imagetype = $id_lc;
	my $display_lc = $lc;

	if ($id_lc =~ /^(.*?)_(new_)?(.*)$/) {
		$imagetype = $1;
		$display_lc = $3;
	}

	my $note = '';
	if (defined $Lang{"image_" . $imagetype . "_note"}{$lang}) {
		$note = "<p class=\"note\">&rarr; " . $Lang{"image_" . $imagetype . "_note"}{$lang} . "</p>";
	}

	my $label = $Lang{"image_" . $imagetype}{$lang};

	my $html = <<HTML
<label for="$id">$label</label>
$note
<div class=\"select_crop\" id=\"$id\"></div>
<hr class="floatclear" />
HTML
;

	my @fields = qw(imgid x1 y1 x2 y2);
	foreach my $field (@fields) {
		my $value = "";
		if (defined $object_ref->{"$id.$field"}) {
			$value = $object_ref->{"$id.$field"};
		}
		$html .= '<input type="hidden" name="' . "${id}_$field" . '" id="' . "${id}_$field" . '" value="' . $value . '" />' . "\n";
	}
	my $size = $display_size;
	my $product_ref = $object_ref;
	my $display_url = '';
	if ((defined $product_ref->{images}) and (defined $product_ref->{images}{$id})
		and (defined $product_ref->{images}{$id}{sizes}) and (defined $product_ref->{images}{$id}{sizes}{$size})) {
		$display_url = "$id." . $product_ref->{images}{$id}{rev} . ".$display_size.jpg";
	}
	$html .= '<input type="hidden" name="' . "${id}_display_url" . '" id="' . "${id}_display_url" . '" value="' . $display_url . '" />' . "\n";

	return $html;
}


sub display_select_crop_init($) {

	my $object_ref = shift;
	my $path = product_path($object_ref->{code});

	my $images = '';

	defined $object_ref->{images} or $object_ref->{images} = {};

	for (my $imgid = 1; $imgid <= ($object_ref->{max_imgid} + 5); $imgid++) {
		if (defined $object_ref->{images}{$imgid}) {
			my $admin_fields = '';
			if ($admin) {
				$admin_fields = ", uploader: '" . $object_ref->{images}{$imgid}{uploader} . "', uploaded: '" . display_date($object_ref->{images}{$imgid}{uploaded_t}) . "'";
			}
			$images .= <<JS
{imgid: "$imgid", thumb_url: "$imgid.$thumb_size.jpg", crop_url: "$imgid.$crop_size.jpg", display_url: "$imgid.$display_size.jpg" $admin_fields},
JS
;
		}
	}

	$images =~ s/,\n?$//;

	return <<HTML

	\$([]).selectcrop('init_images', [
		$images
	]);
	\$(".select_crop").selectcrop('init', {img_path : "/images/products/$path/"});
	\$(".select_crop").selectcrop('show');

HTML
;

}


sub scan_code($) {

	my $file = shift;
	my $code = undef;

	# create a reader
	my $scanner = Barcode::ZBar::ImageScanner->new();

	print STDERR "scan_code file: $file\n";

	# configure the reader
	$scanner->parse_config("enable");

	# obtain image data
	my $magick = Image::Magick->new();
	my $x = $magick->Read($file);
	local $log->context->{file} = $file;
	if ("$x") {
		$log->warn("cannot read file to scan barcode", { error => $x }) if $log->is_warn();
	}
	else {
		# wrap image data
		my $image = Barcode::ZBar::Image->new();
		$image->set_format('Y800');

		for (my $i = 1; $i <= 4; $i++) {

			$image->set_size($magick->Get(qw(columns rows)));
			my $raw = $magick->ImageToBlob(magick => 'GRAY', depth => 8);
			$image->set_data($raw);

			# scan the image for barcodes
			my $n = $scanner->scan_image($image);

			# extract results
			foreach my $symbol ($image->get_symbols()) {

				$code = $symbol->get_data();
				my $type = $symbol->get_type();
				$log->debug("barcode found", { code => $code, type => $type }) if $log->is_debug();
					print STDERR "scan_code code found: $code\n";

				if (($code !~ /^[0-9]+$/) or ($type eq 'QR-Code')) {
					$code = undef;
					next;
				}
				last;
			}

			if (defined $code) {
				$code = normalize_code($code);
				last;
			}
			else {
				$magick->Rotate(degrees => 90);
			}

		}
	}
	print STDERR "scan_code return code: $code\n";

	return $code;
}




sub display_search_image_form($) {

	my $id = shift;

	my $html = '';

	my $product_image_with_barcode = $Lang{product_image_with_barcode}{$lang};
	$product_image_with_barcode =~ s/( |\&nbsp;)?:$//;

	$html .= <<HTML
<div id="imgsearchdiv_$id">

<a href="#" class="button small expand" id="imgsearchbutton_$id"><i class="fi-camera"></i> $product_image_with_barcode
<<<<<<< HEAD
<input type="file" accept="image/*" capture="camera" class="img_input imgupload_search" name="imgupload_search" data-id="$id" id="imgupload_search_$id" style="position: absolute;
=======
<input type="file" accept="image/*" class="img_input" name="imgupload_search" id="imgupload_search_$id" style="position: absolute;
>>>>>>> a90ba97e
    right:0;
    bottom:0;
    top:0;
    cursor:pointer;
    opacity:0;
    font-size:40px;"/>
</a>
</div>

<div id="progressbar_$id" class="progress" style="display:none">
  <span id="progressmeter_$id" class="meter" style="width:0%"></span>
</div>

<div id="imgsearchmsg_$id" data-alert class="alert-box info" style="display:none">
  $Lang{sending_image}{$lang}
  <a href="#" class="close">&times;</a>
</div>

<div id="imgsearcherror_$id" data-alert class="alert-box alert" style="display:none">
  $Lang{send_image_error}{$lang}
  <a href="#" class="close">&times;</a>
</div>

HTML
;

	$scripts .= <<JS
<<<<<<< HEAD
<script src="/js/dist/images.js"></script>
JS
;

=======
<script src="/js/jquery.iframe-transport.min.js"></script>
<script src="/js/jquery.fileupload.min.js"></script>
<script src="/js/load-image.min.js"></script>
<script src="/js/canvas-to-blob.min.js"></script>
<script src="/js/jquery.fileupload-ip.min.js"></script>
JS
;

	$initjs .= <<JS

\/\/ start off canvas blocks for small screens

    \$('#imgupload_search_$id').fileupload({
        dataType: 'json',
        url: '/cgi/product.pl',
		formData : [{name: 'jqueryfileupload', value: 1}],
		resizeMaxWidth : 2000,
		resizeMaxHeight : 2000,
        done: function (e, data) {
			if (data.result.location) {
				\$(location).attr('href',data.result.location);
			}
			if (data.result.error) {
				\$("#imgsearcherror_$id").html(data.result.error);
				\$("#imgsearcherror_$id").show();
			}
        },
		fail : function (e, data) {
			\$("#imgsearcherror_$id").show();
        },
		always : function (e, data) {
			\$("#progressbar_$id").hide();
			\$("#imgsearchbutton_$id").show();
			\$("#imgsearchmsg_$id").hide();
        },
		start: function (e, data) {
			\$("#imgsearchbutton_$id").hide();
			\$("#imgsearcherror_$id").hide();
			\$("#imgsearchmsg_$id").show();
			\$("#progressbar_$id").show();
			\$("#progressmeter_$id").css('width', "0%");

		},
            sent: function (e, data) {
                if (data.dataType &&
                        data.dataType.substr(0, 6) === 'iframe') {
                    // Iframe Transport does not support progress events.
                    // In lack of an indeterminate progress bar, we set
                    // the progress to 100%, showing the full animated bar:
                    \$("#progressmeter_$id").css('width', "100%");
                }
            },
            progress: function (e, data) {

                   \$("#progressmeter_$id").css('width', parseInt(data.loaded / data.total * 100, 10) + "%");
					\$("#imgsearchdebug_$id").html(data.loaded + ' / ' + data.total);

            }

    });

\/\/ end off canvas blocks for small screens

JS
;

>>>>>>> a90ba97e
	return $html;
}






sub process_search_image_form($) {

	my $filename_ref = shift;

	my $imgid = "imgupload_search";
	my $file = undef;
	my $code = undef;
	if ($file = param($imgid)) {
		if ($file =~ /\.(gif|jpeg|jpg|png)$/i) {

			$log->debug("processing image search form", { imgid => $imgid, file => $file }) if $log->is_debug();

			my $extension = lc($1) ;
			my $filename = get_fileid(remote_addr(). '_' . $`);

			open (my $out, ">", "$data_root/tmp/$filename.$extension") ;
			while (my $chunk = <$file>) {
				print $out $chunk;
			}
			close ($out);

			$code = scan_code("$data_root/tmp/$filename.$extension");
			if (defined $code) {
				$code = normalize_code($code);
			}
			$$filename_ref = "$data_root/tmp/$filename.$extension";
		}
	}
	return $code;
}


sub dims {
	my ($image) = @_;
	return $image->Get('width') . 'x' . $image->Get('height');
}


sub process_image_upload($$$$$$) {

	my $code = shift;
	my $imagefield = shift;
	my $userid = shift;
	my $time = shift; # usually current time (images just uploaded), except for images moved from another product
	my $comment = shift;
	my $imgid_ref = shift; # to return the imgid (new image or existing image)

	my $bogus_imgid;
	not defined $imgid_ref and $imgid_ref = \$bogus_imgid;

	my $path = product_path($code);
	my $imgid = -1;

	my $new_product_ref = {};


	my $file = undef;

	# Image that was already read by barcode scanner: can't read it again
	my $tmp_filename;
	if ($imagefield =~ /\//) {
		$tmp_filename = $imagefield;
		$imagefield = 'search';

			if ($tmp_filename) {
				open ($file, q{<}, "$tmp_filename") or $log->error("Could not read file", { path => $tmp_filename, error => $! });
			}
	}
	else {
		$file = param('imgupload_' . $imagefield);
		if (! $file) {
			# mobile app may not set language code
			my $old_imagefield = $imagefield;
			$old_imagefield =~ s/_\w\w$//;
			$file = param('imgupload_' . $old_imagefield);
		}
	}

	local $log->context->{imagefield} = $imagefield;
	local $log->context->{uploader} = $userid;
	local $log->context->{file} = $file;
	local $log->context->{time} = $time;

	if ($file) {
		$log->debug("processing uploaded file") if $log->is_debug();

		if ($file !~ /\.(gif|jpeg|jpg|png)$/i) {
			# We have a "blob" without file name and extension?
			# try to assume it is jpeg (and let ImageMagick read it anyway if it's something else)
			# $file .= ".jpg";
		}

		if (1 or ($file =~ /\.(gif|jpeg|jpg|png)$/i)) {
			$log->debug("file type validated") if $log->is_debug();

			my $extension = 'jpg';
			if ($file =~ /\.(gif|jpeg|jpg|png)$/i) {
				$extension = lc($1) ;
			}
			$extension eq 'jpeg' and $extension = 'jpg';
			my $filename = get_fileid(remote_addr(). '_' . $`);

			my $current_product_ref = retrieve_product($code);
			$imgid = $current_product_ref->{max_imgid} + 1;

			# if for some reason the images directories were not created at product creation (it can happen if the images directory's permission / ownership are incorrect at some point)
			# create them

			# Create the directories for the product
			foreach my $current_dir  ($www_root . "/images/products") {
				(-e "$current_dir") or mkdir($current_dir, 0755);
				foreach my $component (split("/", $path)) {
					$current_dir .= "/$component";
					(-e "$current_dir") or mkdir($current_dir, 0755);
				}
			}

			my $lock_path = "$www_root/images/products/$path/$imgid.lock";
			while (-e $lock_path) {
				$imgid++;
				$lock_path = "$www_root/images/products/$path/$imgid.lock";
			}

			local $log->context->{imgid} = $imgid;
			$log->debug("new imgid determined") if $log->is_debug();

			mkdir ($lock_path, 0755) or $log->warn("could not create lock file for the image", { path => $lock_path, error => $! });

			my $img_path = "$www_root/images/products/$path/$imgid.$extension";
			open (my $out, ">", $img_path) or $log->warn("could not open image path for saving", { path => $img_path, error => $! });
			while (my $chunk = <$file>) {
				print $out $chunk;
			}
			close ($out);




			# Keep original in case we need it later


			# Generate resized versions

			my $source = Image::Magick->new;
			my $x = $source->Read($img_path);
			$source->AutoOrient();
			$source->Strip(); #remove orientation data and all other metadata (EXIF)

			# Save a .jpg if we were sent something else (always re-save as the image can be rotated)
			#if ($extension ne 'jpg') {
			# make sure we don't have an alpha channel if we were given a transparent PNG
			$source->Set(background => 'white');
			$source->Set(alpha => 'Off');
			$source->Flatten();

			# above does not work on the production server, it creates colored vertical and horizontal lines

			if ($extension eq "png") {

				print STDERR "png file, trying to remove the alpha background\n";

				# Then, create a white image with the same size.
				my $bg = Image::Magick->new(size => dims($source));
				$bg->Read('xc:#ffffff');

				# And overlay the original on top of it to fill the transparent pixels
				# with white.
				$bg->Composite(compose => 'Over', image => $source);


				#}

				$source = $bg;

			}

			$source->Set('quality',95);
			$x = $source->Write("jpeg:$www_root/images/products/$path/$imgid.jpg");

			# Check that we don't already have the image

			my $size = -s $img_path;
			local $log->context->{img_size} = $size;

			$log->debug("comparing existing images with size of new image", { path => $img_path, size => $size }) if $log->is_debug();
			for (my $i = 0; $i < $imgid; $i++) {
				my $existing_image_path = "$www_root/images/products/$path/$i.$extension";
				my $existing_image_size = -s $existing_image_path;
				$log->debug("comparing image", { existing_image_index => $i, existing_image_path => $existing_image_path, existing_image_size => $existing_image_size }) if $log->is_debug();
				if ((defined $existing_image_size) and ($existing_image_size == $size)) {
					$log->debug("image with same size detected", { existing_image_index => $i, existing_image_path => $existing_image_path, existing_image_size => $existing_image_size }) if $log->is_debug();
					# check the image was stored inside the
					# product, it is sometimes missing
					# (e.g. during crashes)
					my $product_ref = retrieve_product($code);
					if ((defined $product_ref) and (defined $product_ref->{images}) and (exists $product_ref->{images}{$i})) {
						$log->debug("unlinking image", { imgid => $imgid, file => "$www_root/images/products/$path/$imgid.$extension" }) if $log->is_debug();
						unlink "$www_root/images/products/$path/$imgid.$extension";
						rmdir ("$www_root/images/products/$path/$imgid.lock");
						$$imgid_ref = $i;
						return -3;
					}
					else {
						print STDERR "missing image $i in product.sto, keeping image $imgid\n";
					}
				}
			}

			("$x") and $log->error("cannot read image", { path => "$www_root/images/products/$path/$imgid.$extension", error => $x });

			# Check the image is big enough so that we do not get thumbnails from other sites
			if (  (($source->Get('width') < 640) and ($source->Get('height') < 160))
				and ((not defined $options{users_who_can_upload_small_images})
					or (not defined $options{users_who_can_upload_small_images}{$userid}))){
				unlink "$www_root/images/products/$path/$imgid.$extension";
				rmdir ("$www_root/images/products/$path/$imgid.lock");
				return -4;
			}

			$new_product_ref->{"images.$imgid.w"} = $source->Get('width');
			$new_product_ref->{"images.$imgid.h"} = $source->Get('height');

			foreach my $max ($thumb_size, $crop_size) {

				my ($w, $h) = ($source->Get('width'), $source->Get('height'));
				if ($w > $h) {
					if ($w > $max) {
						$h = $h * $max / $w;
						$w = $max;
					}
				}
				else {
					if ($h > $max) {
						$w = $w * $max / $h;
						$h = $max;
					}
				}
				my $geometry = $w . 'x' . $h;
				my $img = $source->Clone();
				$img->Resize(geometry=>"$geometry^");
				$img->Extent(geometry=>"$geometry",
					gravity=>"center");
				_set_magickal_options($img, $w);

				my $x = $img->Write("jpeg:$www_root/images/products/$path/$imgid.$max.jpg");
				if ("$x") {
					$log->warn("could not write jpeg", { path => "jpeg:$www_root/images/products/$path/$imgid.$max.jpg", error => $x }) if $log->is_warn();
				}
				else {
					$log->info("jpeg written", { path => "jpeg:$www_root/images/products/$path/$imgid.$max.jpg" }) if $log->is_info();
				}

				$new_product_ref->{"images.$imgid.$max"} = "$imgid.$max";
				$new_product_ref->{"images.$imgid.$max.w"} = $img->Get('width');
				$new_product_ref->{"images.$imgid.$max.h"} = $img->Get('height');

			}

			if (not "$x") {

				# Update the product image data
				my $product_ref = retrieve_product($code);
				defined $product_ref->{images} or $product_ref->{images} = {};
				$product_ref->{images}{$imgid} = {
					uploader => $userid,
					uploaded_t => $time,
					sizes => {
						full => {w => $new_product_ref->{"images.$imgid.w"}, h => $new_product_ref->{"images.$imgid.h"}},
					},
				};

				foreach my $max ($thumb_size, $crop_size) {

					$product_ref->{images}{$imgid}{sizes}{$max} =
						{w => $new_product_ref->{"images.$imgid.$max.w"}, h => $new_product_ref->{"images.$imgid.$max.h"}};

				}
				if ($imgid > $product_ref->{max_imgid}) {
					$product_ref->{max_imgid} = $imgid;
				}
				my $store_comment = "new image $imgid";
				if ((defined $comment) and ($comment ne '')) {
					$store_comment .= ' - ' . $comment;
				}
				store_product($product_ref, $store_comment);

				# Create a link to the image in /new_images so that it can be batch processed by OCR
				# and computer vision algorithms

				(-e "$data_root/new_images") or mkdir("$data_root/new_images", 0755);
				symlink("$www_root/images/products/$path/$imgid.jpg", "$data_root/new_images/" . time() . "." . $code . "." . $imagefield . "." . $imgid . ".jpg");

			}
			else {
				# Could not read image
				$imgid = -5;
			}

			rmdir ("$www_root/images/products/$path/$imgid.lock");
		}

		# make sure to close the file so that it does not stay in /tmp forever
		#close ($file);
		#unlink($file);
		my $tmpfilename = tmpFileName($file);
		$log->debug("unlinking image", { file => $file, tmpfilename => $tmpfilename }) if $log->is_debug();
		unlink ($tmpfilename);

	}
	else {
		$log->debug("imgupload field not set", { field => "imgupload_$imagefield" }) if $log->is_debug();
		$imgid = -2;
	}

	$log->info("upload processed", { imgid => $imgid, imagefield => $imagefield }) if $log->is_info();

	$$imgid_ref = $imgid;

	return $imgid;
}



sub process_image_move($$$$) {

	my $code = shift;
	my $imgids = shift;
	my $move_to = shift;
	my $userid = shift;

	my $path = product_path($code);

	my $product_ref = retrieve_product($code);
	defined $product_ref->{images} or $product_ref->{images} = {};

	# move images only to trash or another valid barcode (number)
	if (($move_to ne 'trash') and ($move_to !~ /^\d+$/)) {
		return "invalid barcode number: $move_to";
	}

	# iterate on each images


	foreach my $imgid (split(/,/, $imgids)) {

		next if ($imgid !~ /^\d+$/);

		# check the imgid exists
		if (defined $product_ref->{images}{$imgid}) {

			my $ok = 1;

			if ($move_to =~ /^\d+$/) {
				$ok = process_image_upload($move_to, "$www_root/images/products/$path/$imgid.jpg", $product_ref->{images}{$imgid}{uploader}, $product_ref->{images}{$imgid}{uploaded_t}, "image moved from product $code by $userid -- uploader: $product_ref->{images}{$imgid}{uploader} - time: $product_ref->{images}{$imgid}{uploaded_t}", undef);
				if ($ok < 0) {
					$log->error("could not move image to other product", { source_path => "$www_root/images/products/$path/$imgid.jpg", new_code => $code, user_id => $userid, result => $ok });
				}
				else {
					$log->info("moved image to other product", { source_path => "$www_root/images/products/$path/$imgid.jpg", new_code => $code, user_id => $userid, result => $ok });
				}
			}

			# Don't delete images to be moved if they weren't moved correctly
			if ($ok) {
				# Delete images (move them to the deleted.images dir

				-e "$data_root/deleted.images" or mkdir("$data_root/deleted.images", 0755);

				use File::Copy;

				$log->info("moving source image to deleted images directory", { source_path => "$www_root/images/products/$path/$imgid.jpg", destination_path => "$data_root/deleted.images/product.$code.$imgid.jpg" });

				move("$www_root/images/products/$path/$imgid.jpg", "$data_root/deleted.images/product.$code.$imgid.jpg");
				move("$www_root/images/products/$path/$imgid.$thumb_size.jpg", "$data_root/deleted.images/product.$code.$imgid.$thumb_size.jpg");
				move("$www_root/images/products/$path/$imgid.$crop_size.jpg", "$data_root/deleted.images/product.$code.$imgid.$crop_size.jpg");

				delete $product_ref->{images}{$imgid};

			}

		}

	}

	store_product($product_ref, "Moved images $imgids to $move_to");

	return 0;
}


sub process_image_crop($$$$$$$$$$) {

	my $code = shift;
	my $id = shift;
	my $imgid = shift;
	my $angle = shift;
	my $normalize = shift;
	my $white_magic = shift;
	my $x1 = shift;
	my $y1 = shift;
	my $x2 = shift;
	my $y2 = shift;

	my $path = product_path($code);

	my $new_product_ref = retrieve_product($code);
	my $rev = $new_product_ref->{rev} + 1;	# For naming images

	my $source_path = "$www_root/images/products/$path/$imgid.jpg";

	local $log->context->{code} = $code;
	local $log->context->{id} = $id;
	local $log->context->{imgid} = $imgid;
	local $log->context->{source_path} = $source_path;

	$log->trace("cropping image") if $log->is_trace();

	my $proceed_with_edit = process_product_edit_rules($new_product_ref);

	$log->debug("edit rules processed", { proceed_with_edit => $proceed_with_edit }) if $log->is_debug();

	if (not $proceed_with_edit) {

		my $data =  encode_json({ status => 'status not ok - edit against edit rules'
		});

		$log->debug("JSON data output", { data => $data }) if $log->is_debug();

		print header( -type => 'application/json', -charset => 'utf-8' ) . $data;

		exit;
	}


	my $source = Image::Magick->new;
	my $x = $source->Read($source_path);
	("$x") and $log->error("cannot read image", { path => $source_path, error => $x });

	if ($angle != 0) {
		$source->Rotate($angle);
	}

	# Crop the image
	my $ow = $source->Get('width');
	my $oh = $source->Get('height');
	my $w = $new_product_ref->{images}{$imgid}{sizes}{$crop_size}{w};
	my $h = $new_product_ref->{images}{$imgid}{sizes}{$crop_size}{h};

	if (($angle % 180) == 90) {
		my $z = $w;
		$w = $h;
		$h = $z;
	}

	print STDERR "image_crop.pl - imgid: $imgid - crop_size: $crop_size - x1: $x1, y1: $y1, x2: $x2, y2: $y2, w: $w, h: $h\n";
	$log->trace("calculating geometry", { crop_size => $crop_size, x1 => $x1, y1 => $y1, x2 => $x2, y2 => $y2, w => $w, h => $h }) if $log->is_trace();

	my $ox1 = int($x1 * $ow / $w);
	my $oy1 = int($y1 * $oh / $h);
	my $ox2 = int($x2 * $ow / $w);
	my $oy2 = int($y2 * $oh / $h);

	my $nw = $ox2 - $ox1; # new width
	my $nh = $oy2 - $oy1;

	my $geometry = "${nw}x${nh}\+${ox1}\+${oy1}";
	$log->debug("geometry calculated", { geometry => $geometry, ox1 => $ox1, oy1 => $oy1, ox2 => $ox2, oy2 => $oy2, w => $w, h => $h }) if $log->is_debug();
	if ($nw > 0) { # image not cropped
		my $x = $source->Crop(geometry=>$geometry);
		("$x") and $log->error("could not crop to geometry", { geometry => $geometry, error => $x });
	}

	# add auto trim to remove white borders (e.g. from some producers that send us images with white borders)

	$source->Trim();

	$nw = $source->Get('width');
	$nh = $source->Get('height');

	$geometry =~ s/\+/-/g;

	my $filename = "$id.$imgid";

	if ((defined $white_magic) and (($white_magic eq 'checked') or ($white_magic eq 'true'))) {
		$filename .= ".white";

		my $image = $source;

		$log->debug("magic") if $log->is_debug();

		$image->Normalize( channel=>'RGB' );


		my $w = $image->Get('width');
		my $h = $image->Get('height');
		my $background = Image::Magick->new();
		$background->Set(size=>'2x2');
		my $x = $background->ReadImage('xc:white');
		my @rgb;
		@rgb = $image->GetPixel(x=>0,y=>0);
		$background->SetPixel(x=>0,y=>0, color=>\@rgb);

		@rgb = $image->GetPixel(x=>$w-1,y=>0);
		$background->SetPixel(x=>1,y=>0, color=>\@rgb);

		@rgb = $image->GetPixel(x=>0,y=>$h-1);
		$background->SetPixel(x=>0,y=>1, color=>\@rgb);

		@rgb = $image->GetPixel(x=>$w-1,y=>$h-1);
		$background->SetPixel(x=>1,y=>1, color=>\@rgb);

		$background->Resize(geometry=>"${w}x${h}!");

		my $bg_path = "$www_root/images/products/$path/$imgid.${crop_size}.background.jpg";
		$log->debug("writing background image to file", { width => $background->Get('width'), path => $bg_path }) if $log->is_debug();
		$x = $background->Write("jpeg:${bg_path}");
		$x and $log->error("could write background image", { path => $bg_path, error => $x });


		#$image->Negate();
		#$background->Modulate(brightness=>95);
		#$background->Negate();
		#$x = $image->Composite(image=>$background, compose=>"Divide");


		#$background->Modulate(brightness=>130);
		$x = $image->Composite(image=>$background, compose=>"Minus");
		$x and $log->error("magic composide failed", { error => $x });

		$image->Negate();
		#$image->Normalize( channel=>'RGB' );

		#$x = $image->Composite(image=>$background, compose=>"Screen");
		#$image->Negate();



		if (0) { # Too slow, could work well with some tuning...
		my $original = $image->Clone();
		my @white = (1,1,1);

		my $distance = sub ($$) {
			my $a = shift;
			my $b = shift;

			my $d = ($a->[0] - $b->[0]) * ($a->[0] - $b->[0]) + ($a->[1] - $b->[1]) * ($a->[1] - $b->[1]) + ($a->[2] - $b->[2]) * ($a->[2] - $b->[2]);
			return $d;
		};

		my @q = ([0,0],[0,$h-1],[0,int($h/2)],[int($w/2),0],[int($w/2),$h-1],[$w-1,0],[$w-1,$h-1],[$w-1,int($h/2)]);
		my $max_distance = 0.015*0.015;
		my $i = 0;
		my %seen;
		while (@q) {
			my $p = pop @q;
			my ($x,$y) = @$p;
			$seen{$x . ',' . $y} and next;
			$seen{$x . ',' . $y} = 1;
			(($x < 0) or ($x >= $w) or ($y < 0) or ($y > $h)) and next;
			@rgb = $image->GetPixel(x=>$x,y=>$y);
			#if (($rgb[0] == 1) and ($rgb[1] == 1) and ($rgb[2] == 1)) {
			#	next;
			#}
			$image->SetPixel(x=>$x,y=>$y, color=>\@white);
			($distance->(\@rgb, [$original->GetPixel(x=>$x+1,y=>$y)]) <= $max_distance) and push @q, [$x+1, $y];
			($distance->(\@rgb, [$original->GetPixel(x=>$x-1,y=>$y)]) <= $max_distance) and push @q, [$x-1, $y];
			($distance->(\@rgb, [$original->GetPixel(x=>$x,y=>$y+1)]) <= $max_distance) and push @q, [$x, $y+1];
			($distance->(\@rgb, [$original->GetPixel(x=>$x,y=>$y-1)]) <= $max_distance) and push @q, [$x, $y-1];

			($distance->(\@rgb, [$original->GetPixel(x=>$x+1,y=>$y+1)]) <= $max_distance) and push @q, [$x+1, $y+1];
			($distance->(\@rgb, [$original->GetPixel(x=>$x-1,y=>$y-1)]) <= $max_distance) and push @q, [$x-1, $y-1];
			($distance->(\@rgb, [$original->GetPixel(x=>$x-1,y=>$y+1)]) <= $max_distance) and push @q, [$x-1, $y+1];
			($distance->(\@rgb, [$original->GetPixel(x=>$x+1,y=>$y-1)]) <= $max_distance) and push @q, [$x+1, $y-1];
			$i++;
			($i % 10000) == 0 and $log->debug("white color detection", { i =>$i, x => $x, y => $y, r => $rgb[0], g => $rgb[1], b => $rgb[2], width => $w, height => $h });
		}
		}

		# Remove dark corners
		if (1) {
		$x = $image->FloodfillPaint(x=>1,y=>1,fill=>"#ffffff", fuzz=>"5%", bordercolor=>"#ffffff");
		$x = $image->FloodfillPaint(x=>$w-1,y=>1,fill=>"#ffffff", fuzz=>"5%", bordercolor=>"#ffffff");
		$x = $image->FloodfillPaint(x=>1,y=>$h-1,fill=>"#ffffff", fuzz=>"5%", bordercolor=>"#ffffff");
		$x = $image->FloodfillPaint(x=>$w-1,y=>$h-1,fill=>"#ffffff", fuzz=>"5%", bordercolor=>"#ffffff");
		}
		elsif (0) { # use trim instead
			# $x = $image->Trim(fuzz=>"5%"); # fuzz factor does not work...
		}

		if (0) {
		my $n = 10;
		for (my $i = 0; $i <= $n; $i++) {
			$x = $image->FloodfillPaint(x=>int($i*($w-1)/$n),y=>0,fill=>"#ffffff", fuzz=>"5%", xbordercolor=>"#ffffff");
			$x = $image->FloodfillPaint(x=>int($i*($w-1)/$n),y=>$h-2,fill=>"#ffffff", fuzz=>"5%", xbordercolor=>"#ffffff");
		}
		$n = 10;
		for (my $i = 0; $i <= $n; $i++) {
			$x = $image->FloodfillPaint(y=>int($i*($h-1)/$n),x=>0,fill=>"#ffffff", fuzz=>"5%", xbordercolor=>"#ffffff");
			$x = $image->FloodfillPaint(y=>int($i*($h-1)/$n),x=>$w-2,fill=>"#ffffff", fuzz=>"5%", xbordercolor=>"#ffffff");
		}
		}
		#$image->Deskew();

		$x and $log->error("could not floodfill", { error => $x });

	}


	if ((defined $normalize) and (($normalize eq 'checked') or ($normalize eq 'true'))) {
		$source->Normalize( channel=>'RGB' );
		$filename .= ".normalize";
	}

	# Keep only one image, and overwrite previous images
	# ! cached images... add a version number
	$filename = $id . "." . $rev;

	_set_magickal_options($source, undef);
	my $full_path = "$www_root/images/products/$path/$filename.full.jpg";
	local $log->context->{full_path} = $full_path;
	$x = $source->Write("jpeg:${full_path}");
	("$x") and $log->error("could not write JPEG file", { path => $full_path, error => $x });

	# Re-read cropped image
	my $cropped_source = Image::Magick->new;
	$x = $cropped_source->Read($full_path);
	("$x") and $log->error("could not re-read the cropped image", { path => $full_path, error => $x });

	my $img2 = $cropped_source->Clone();
	my $window = $nw;
	($nh > $nw) and $window = $nh;
	$window = int($window / 3) + 1;

	if (0) { # too slow, not very effective
	$log->trace("performing adaptive threshold") if $log->is_trace();

	$img2->AdaptiveThreshold(width=>$window, height=>$window);
	$img2->Write("jpeg:$www_root/images/products/$path/$filename.full.lat.jpg");
	}

	$log->debug("generating resized versions") if $log->is_debug();

	# Generate resized versions

	foreach my $max ($thumb_size, $small_size, $display_size) { # $zoom_size -> too big?

		my ($w, $h) = ($nw,$nh);
		if ($w > $h) {
			if ($w > $max) {
				$h = $h * $max / $w;
				$w = $max;
			}
		}
		else {
			if ($h > $max) {
				$w = $w * $max / $h;
				$h = $max;
			}
		}
		my $geometry2 = $w . 'x' . $h;
		my $img = $cropped_source->Clone();
		$img->Resize(geometry=>"$geometry2^");
		$img->Extent(geometry=>"$geometry2",
			gravity=>"center");
		_set_magickal_options($img, $w);

		my $final_path = "$www_root/images/products/$path/$filename.$max.jpg";
		my $x = $img->Write("jpeg:${final_path}");
		if ("$x") {
			$log->error("could not write final cropped image", { path => $final_path, error => $x }) if $log->is_error();
		}
		else {
			$log->info("wrote final cropped image", { path => $final_path }) if $log->is_info();
		}

		# temporary fields
		$new_product_ref->{"images.$id.$max"} = "$filename.$max";
		$new_product_ref->{"images.$id.$max.w"} = $img->Get('width');
		$new_product_ref->{"images.$id.$max.h"} = $img->Get('height');

	}

	# Update the product image data
	my $product_ref = retrieve_product($code);
	defined $product_ref->{images} or $product_ref->{images} = {};
	$product_ref->{images}{$id} = {
		imgid => $imgid,
		rev => $rev,
		angle => $angle,
		x1 => $x1,
		y1 => $y1,
		x2 => $x2,
		y2 => $y2,
		geometry => $geometry,
		normalize => $normalize,
		white_magic => $white_magic,
		sizes => {
			full => {w => $nw, h => $nh},
		}
	};

	foreach my $max ($thumb_size, $small_size, $display_size) { # $zoom_size
		$product_ref->{images}{$id}{sizes}{$max} =
			{w => $new_product_ref->{"images.$id.$max.w"}, h => $new_product_ref->{"images.$id.$max.h"}};
	}

	store_product($product_ref, "new image $id : $imgid.$rev");

	$log->trace("image crop done") if $log->is_trace();
	return $product_ref;
}

sub process_image_unselect($$) {

	my $code = shift;
	my $id = shift;

	my $path = product_path($code);
	local $log->context->{code} = $code;
	local $log->context->{id} = $id;

	$log->info("unselecting image") if $log->is_info();

	# Update the product image data
	my $product_ref = retrieve_product($code);
	defined $product_ref->{images} or $product_ref->{images} = {};
	if (defined $product_ref->{images}{$id}) {
		delete $product_ref->{images}{$id};
	}

	# also remove old images without language id (selected before product pages became multilingual)

	if ($id =~ /(.*)_(.*)/) {
		$id = $1;
		my $id_lc = $2;

		if ($product_ref->{lc} eq $id_lc) {
			if (defined $product_ref->{images}{$id}) {
				delete $product_ref->{images}{$id};
			}
		}
	}


	store_product($product_ref, "unselected image $id");

	$log->debug("unselected image") if $log->is_debug();
	return $product_ref;
}

sub _set_magickal_options($$) {

	# https://www.smashingmagazine.com/2015/06/efficient-image-resizing-with-imagemagick/
	my $magick = shift;
	my $width = shift;

	if (defined $width) {
		$magick->Set(thumbnail => $width);
	}

	$magick->Set(filter => 'Triangle');
	$magick->Set(support => 2);
	$magick->Set(unsharp => '0.25x0.25+8+0.065');
	$magick->Set(dither => 'None');
	$magick->Set(posterize => 136);
	$magick->Set(quality => 82);
	$magick->Set('jpeg:fancy-upsampling' => 'off');
	$magick->Set('png:compression-filter' => 5);
	$magick->Set('png:compression-level' => 9);
	$magick->Set('png:compression-strategy' => 1);
	$magick->Set('png:exclude-chunk' => 'all');
	$magick->Set(interlace => 'none');
	$magick->Set(colorspace => 'sRGB');
	$magick->Strip();

}

sub display_image_thumb($$$) {

	my $product_ref = shift;
	my $id_lc = shift;	#  id_lc = [front|ingredients|nutrition]_[lc]
	my $lazyload = shift;

	my $imagetype = $id_lc;
	my $display_lc = $lc;

	if ($id_lc =~ /^(.*)_(.*)$/) {
		$imagetype = $1;
		$display_lc = $2;
	}

	my $html = '';

	# first try the requested language
	my @display_ids = ($imagetype . "_" . $display_lc);

	# next try the main language of the product
	if ($product_ref->{lc} ne $display_lc) {
		push @display_ids, $imagetype . "_" . $product_ref->{lc};
	}

	# last try the field without a language (for old products without updated images)
	push @display_ids, $imagetype;

	my $static = format_subdomain('static');
	foreach my $id (@display_ids) {

		if ((defined $product_ref->{images}) and (defined $product_ref->{images}{$id})
			and (defined $product_ref->{images}{$id}{sizes}) and (defined $product_ref->{images}{$id}{sizes}{$thumb_size})) {

			my $path = product_path($product_ref->{code});
			my $rev = $product_ref->{images}{$id}{rev};
			my $alt = remove_tags_and_quote($product_ref->{product_name}) . ' - ' . $Lang{$imagetype . '_alt'}{$lang};


			if ($lazyload) {
				$html .= <<HTML
<img src="$static/images/misc/pacman.svg" data-src="$static/images/products/$path/$id.$rev.$thumb_size.jpg" width="$product_ref->{images}{$id}{sizes}{$thumb_size}{w}" height="$product_ref->{images}{$id}{sizes}{$thumb_size}{h}" data-srcset="$static/images/products/$path/$id.$rev.$small_size.jpg 2x" alt="$alt" class="lazyload" />
<noscript>
<img src="$static/images/products/$path/$id.$rev.$thumb_size.jpg" width="$product_ref->{images}{$id}{sizes}{$thumb_size}{w}" height="$product_ref->{images}{$id}{sizes}{$thumb_size}{h}" srcset="$static/images/products/$path/$id.$rev.$small_size.jpg 2x" alt="$alt" />
</noscript>
HTML
;
			}
			else {
				$html .= <<HTML
<img src="$static/images/products/$path/$id.$rev.$thumb_size.jpg" width="$product_ref->{images}{$id}{sizes}{$thumb_size}{w}" height="$product_ref->{images}{$id}{sizes}{$thumb_size}{h}" srcset="$static/images/products/$path/$id.$rev.$small_size.jpg 2x" alt="$alt" />
HTML
;
			}

			last;
		}
	}

	# If we don't have an image, display Pacman
	if ($html eq '') {

		my @colors = qw(
ff6600
ffcc00
55d400
00ccff
0066ff
ff00cc
cc00ff
);
		my $color_id = $product_ref->{code} % (scalar @colors);
		my $color = $colors[$color_id];

		$html = <<HTML
<div style="background-color:#$color">
<img src="$static/images/misc/pacman.svg" width="$thumb_size" height="$thumb_size" alt="Please add pictures of the product if you have it!" />
</div>
HTML
;
	}


	return $html;
}


sub display_image($$$) {

	my $product_ref = shift;
	my $id_lc = shift;	#  id_lc = [front|ingredients|nutrition]_[lc]
	my $size = shift;  # currently = $small_size , 200px

	my $html = '';

	my $imagetype = $id_lc;
	my $display_lc = $lc;

	if ($id_lc =~ /^(.*)_(.*)$/) {
		$imagetype = $1;
		$display_lc = $2;
	}

	# first try the requested language
	my @display_ids = ($imagetype . "_" . $display_lc);

	# next try the main language of the product
	if ($product_ref->{lc} ne $display_lc) {
		push @display_ids, $imagetype . "_" . $product_ref->{lc};
	}

	# last try the field without a language (for old products without updated images)
	push @display_ids, $imagetype;

	foreach my $id (@display_ids) {

	if ((defined $product_ref->{images}) and (defined $product_ref->{images}{$id})
		and (defined $product_ref->{images}{$id}{sizes}) and (defined $product_ref->{images}{$id}{sizes}{$size})) {

		my $path = product_path($product_ref->{code});
		my $rev = $product_ref->{images}{$id}{rev};
		my $alt = remove_tags_and_quote($product_ref->{product_name}) . ' - ' . $Lang{$imagetype . '_alt'}{$lang};

		if (not defined $product_ref->{jqm}) {
			my $noscript = "<noscript>";

			# add srcset with 2x image only if the 2x image exists
			my $srcset = '';
			my $srcsetns = '';
			if (defined $product_ref->{images}{$id}{sizes}{$display_size}) {
				$srcsetns = "srcset=\"/images/products/$path/$id.$rev.$display_size.jpg 2x\"";
				$srcset = "data-" . $srcsetns;
			}

			$html .= <<HTML
<img class="hide-for-xlarge-up lazyload" src="/images/misc/pacman.svg" data-src="/images/products/$path/$id.$rev.$size.jpg" $srcset width="$product_ref->{images}{$id}{sizes}{$size}{w}" height="$product_ref->{images}{$id}{sizes}{$size}{h}" alt="$alt" itemprop="thumbnail" />
HTML
;
			$noscript .= <<HTML
<img class="hide-for-xlarge-up" src="/images/products/$path/$id.$rev.$size.jpg" $srcsetns width="$product_ref->{images}{$id}{sizes}{$size}{w}" height="$product_ref->{images}{$id}{sizes}{$size}{h}" alt="$alt" itemprop="thumbnail" />
HTML
;

			$srcset = '';
			$srcsetns = '';
			if (defined $product_ref->{images}{$id}{sizes}{$zoom_size}) {
				$srcsetns = "srcset=\"/images/products/$path/$id.$rev.$zoom_size.jpg 2x\"";
				$srcset = "data-" . $srcsetns;
			}

			$html .= <<HTML
<img class="show-for-xlarge-up lazyload" src="/images/misc/pacman.svg" data-src="/images/products/$path/$id.$rev.$display_size.jpg" $srcset width="$product_ref->{images}{$id}{sizes}{$display_size}{w}" height="$product_ref->{images}{$id}{sizes}{$display_size}{h}" alt="$alt" itemprop="thumbnail" />
HTML
;
			$noscript .= <<HTML
<img class="show-for-xlarge-up" src="/images/products/$path/$id.$rev.$display_size.jpg" $srcsetns width="$product_ref->{images}{$id}{sizes}{$display_size}{w}" height="$product_ref->{images}{$id}{sizes}{$display_size}{h}" alt="$alt" itemprop="thumbnail" />
HTML
;

			if (($size eq $small_size) and (defined $product_ref->{images}{$id}{sizes}{$display_size}))  {

				my $title = lang($id . '_alt');

				my $full_image_url = "/images/products/$path/$id.$product_ref->{images}{$id}{rev}.full.jpg";
				my $representative_of_page = '';
				if ($id eq 'front') {
					$representative_of_page = 'true';
				}
				else {
					$representative_of_page = 'false';
				}

				$noscript .= "</noscript>";
				$html = $html . $noscript;
				$html = <<HTML
<a data-reveal-id="drop_$id" class="th">
$html
</a>
<div id="drop_$id" class="reveal-modal" data-reveal aria-labelledby="modalTitle_$id" aria-hidden="true" role="dialog" about="$full_image_url" >
<h2 id="modalTitle_$id">$title</h2>
<img src="/images/misc/pacman.svg" data-src="$full_image_url" alt="$alt" itemprop="contentUrl" class="lazyload" />
<a class="close-reveal-modal" aria-label="Close" href="#">&#215;</a>
<meta itemprop="representativeOfPage" content="$representative_of_page"/>
<meta itemprop="license" content="https://creativecommons.org/licenses/by-sa/3.0/"/>
<meta itemprop="caption" content="$alt"/>
</div>
HTML
;


			}

		}
		else {
			# jquery mobile for Cordova app
			$html .= <<HTML
<img src="/images/products/$path/$id.$rev.$size.jpg" width="$product_ref->{images}{$id}{sizes}{$size}{w}" height="$product_ref->{images}{$id}{sizes}{$size}{h}" alt="$alt" />
HTML
;
		}

		last;
	}

	}

	return $html;
}

1;<|MERGE_RESOLUTION|>--- conflicted
+++ resolved
@@ -261,11 +261,7 @@
 <div id="imgsearchdiv_$id">
 
 <a href="#" class="button small expand" id="imgsearchbutton_$id"><i class="fi-camera"></i> $product_image_with_barcode
-<<<<<<< HEAD
-<input type="file" accept="image/*" capture="camera" class="img_input imgupload_search" name="imgupload_search" data-id="$id" id="imgupload_search_$id" style="position: absolute;
-=======
 <input type="file" accept="image/*" class="img_input" name="imgupload_search" id="imgupload_search_$id" style="position: absolute;
->>>>>>> a90ba97e
     right:0;
     bottom:0;
     top:0;
@@ -293,79 +289,10 @@
 ;
 
 	$scripts .= <<JS
-<<<<<<< HEAD
 <script src="/js/dist/images.js"></script>
 JS
 ;
 
-=======
-<script src="/js/jquery.iframe-transport.min.js"></script>
-<script src="/js/jquery.fileupload.min.js"></script>
-<script src="/js/load-image.min.js"></script>
-<script src="/js/canvas-to-blob.min.js"></script>
-<script src="/js/jquery.fileupload-ip.min.js"></script>
-JS
-;
-
-	$initjs .= <<JS
-
-\/\/ start off canvas blocks for small screens
-
-    \$('#imgupload_search_$id').fileupload({
-        dataType: 'json',
-        url: '/cgi/product.pl',
-		formData : [{name: 'jqueryfileupload', value: 1}],
-		resizeMaxWidth : 2000,
-		resizeMaxHeight : 2000,
-        done: function (e, data) {
-			if (data.result.location) {
-				\$(location).attr('href',data.result.location);
-			}
-			if (data.result.error) {
-				\$("#imgsearcherror_$id").html(data.result.error);
-				\$("#imgsearcherror_$id").show();
-			}
-        },
-		fail : function (e, data) {
-			\$("#imgsearcherror_$id").show();
-        },
-		always : function (e, data) {
-			\$("#progressbar_$id").hide();
-			\$("#imgsearchbutton_$id").show();
-			\$("#imgsearchmsg_$id").hide();
-        },
-		start: function (e, data) {
-			\$("#imgsearchbutton_$id").hide();
-			\$("#imgsearcherror_$id").hide();
-			\$("#imgsearchmsg_$id").show();
-			\$("#progressbar_$id").show();
-			\$("#progressmeter_$id").css('width', "0%");
-
-		},
-            sent: function (e, data) {
-                if (data.dataType &&
-                        data.dataType.substr(0, 6) === 'iframe') {
-                    // Iframe Transport does not support progress events.
-                    // In lack of an indeterminate progress bar, we set
-                    // the progress to 100%, showing the full animated bar:
-                    \$("#progressmeter_$id").css('width', "100%");
-                }
-            },
-            progress: function (e, data) {
-
-                   \$("#progressmeter_$id").css('width', parseInt(data.loaded / data.total * 100, 10) + "%");
-					\$("#imgsearchdebug_$id").html(data.loaded + ' / ' + data.total);
-
-            }
-
-    });
-
-\/\/ end off canvas blocks for small screens
-
-JS
-;
-
->>>>>>> a90ba97e
 	return $html;
 }
 
