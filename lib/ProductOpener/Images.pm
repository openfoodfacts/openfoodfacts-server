--- conflicted
+++ resolved
@@ -800,12 +800,8 @@
 		local $log->context->{imgid} = $imgid;
 		$log->debug("new imgid: ", {imgid => $imgid, extension => $extension}) if $log->is_debug();
 
-<<<<<<< HEAD
 		my $img_orig = "$target_image_dir/$imgid.$extension.orig";
-=======
-		my $img_orig = "$product_www_root/images/products/$path/$imgid.$extension.orig";
 		$log->debug("writing the original image", {img_orig => $img_orig}) if $log->is_debug();
->>>>>>> 8d1615c0
 		open(my $out, ">", $img_orig)
 			or $log->warn("could not open image path for saving", {path => $img_orig, error => $!});
 		while (my $chunk = <$file>) {
