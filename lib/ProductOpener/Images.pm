﻿# This file is part of Product Opener.
#
# Product Opener
# Copyright (C) 2011-2018 Association Open Food Facts
# Contact: contact@openfoodfacts.org
# Address: 21 rue des Iles, 94100 Saint-Maur des Fossés, France
#
# Product Opener is free software: you can redistribute it and/or modify
# it under the terms of the GNU Affero General Public License as
# published by the Free Software Foundation, either version 3 of the
# License, or (at your option) any later version.
#
# This program is distributed in the hope that it will be useful,
# but WITHOUT ANY WARRANTY; without even the implied warranty of
# MERCHANTABILITY or FITNESS FOR A PARTICULAR PURPOSE.  See the
# GNU Affero General Public License for more details.
#
# You should have received a copy of the GNU Affero General Public License
# along with this program.  If not, see <http://www.gnu.org/licenses/>.

package ProductOpener::Images;

use utf8;
use Modern::Perl '2012';
use Exporter    qw< import >;

BEGIN
{
	use vars       qw(@ISA @EXPORT @EXPORT_OK %EXPORT_TAGS);
	@EXPORT = qw();            # symbols to export by default
	@EXPORT_OK = qw(
					&generate_banner
					&generate_mosaic_background
					&display_image_form
					&process_image_form
					
					&display_search_image_form
					&process_search_image_form
					
					&process_image_upload 
					&process_image_move
					
					&process_image_crop
					&process_image_unselect
					
					&scan_code
					
					&display_select_manage
					&display_select_crop
					&display_select_crop_init
					
					&display_image
					&display_image_thumb
	
					);	# symbols to export on request
	%EXPORT_TAGS = (all => [@EXPORT_OK]);
}

use vars @EXPORT_OK ;

use ProductOpener::Store qw/:all/;
use ProductOpener::Config qw/:all/;
use ProductOpener::Products qw/:all/;

use CGI qw/:cgi :form escapeHTML/;

use Image::Magick;
use Graphics::Color::RGB;
use Graphics::Color::HSL;
use Barcode::ZBar;
use ProductOpener::Products qw/:all/;
use ProductOpener::Lang qw/:all/;
use ProductOpener::Display qw/:all/;
use ProductOpener::URL qw/:all/;

use Log::Any qw($log);

sub display_select_manage($) {

	my $object_ref = shift;
	my $id = "manage";
	
	my $html = <<HTML
<div class=\"select_crop select_manage\" id=\"$id\"></div>
<hr class="floatclear" />
HTML
;
	
	return $html;
}



sub display_select_crop($$) {

	my $object_ref = shift;
	my $id_lc = shift;	#  id_lc = [front|ingredients|nutrition]_[lc] 
	my $id = $id_lc;
	
	my $imagetype = $id_lc;
	my $display_lc = $lc;
	
	if ($id_lc =~ /^(.*)_(.*)$/) {
		$imagetype = $1;
		$display_lc = $2;
	}
		
	my $note = '';
	if (defined $Lang{"image_" . $imagetype . "_note"}{$lang}) {
		$note = "<p class=\"note\">&rarr; " . $Lang{"image_" . $imagetype . "_note"}{$lang} . "</p>";
	}
		
	my $html = <<HTML
<label for="$id">$Lang{"image_" . $imagetype}{$lang}</label>
$note
<div class=\"select_crop\" id=\"$id\"></div>
<hr class="floatclear" />
HTML
;

	my @fields = qw(imgid x1 y1 x2 y2);
	foreach my $field (@fields) {
		my $value = "";
		if (defined $object_ref->{"$id.$field"}) {
			$value = $object_ref->{"$id.$field"};
		}
		$html .= '<input type="hidden" name="' . "${id}_$field" . '" id="' . "${id}_$field" . '" value="' . $value . '" />' . "\n";
	}
	my $size = $display_size;
	my $product_ref = $object_ref;
	my $display_url = '';
	if ((defined $product_ref->{images}) and (defined $product_ref->{images}{$id})
		and (defined $product_ref->{images}{$id}{sizes}) and (defined $product_ref->{images}{$id}{sizes}{$size})) {
		$display_url = "$id." . $product_ref->{images}{$id}{rev} . ".$display_size.jpg";
	}
	$html .= '<input type="hidden" name="' . "${id}_display_url" . '" id="' . "${id}_display_url" . '" value="' . $display_url . '" />' . "\n";
	
	return $html;
}


sub display_select_crop_init($) {

	my $object_ref = shift;
	my $path = product_path($object_ref->{code});

	my $images = '';
	
	defined $object_ref->{images} or $object_ref->{images} = {};
	
	for (my $imgid = 1; $imgid <= ($object_ref->{max_imgid} + 5); $imgid++) {
		if (defined $object_ref->{images}{$imgid}) {
			my $admin_fields = '';
			if ($admin) {
				$admin_fields = ", uploader: '" . $object_ref->{images}{$imgid}{uploader} . "', uploaded: '" . display_date($object_ref->{images}{$imgid}{uploaded_t}) . "'";
			}
			$images .= <<JS
{imgid: "$imgid", thumb_url: "$imgid.$thumb_size.jpg", crop_url: "$imgid.$crop_size.jpg", display_url: "$imgid.$display_size.jpg" $admin_fields},
JS
;
		}
	}
	
	$images =~ s/,\n?$//;

	return <<HTML

	\$([]).selectcrop('init_images', [
		$images
	]);
	\$(".select_crop").selectcrop('init', {img_path : "/images/products/$path/"});	
	\$(".select_crop").selectcrop('show');

HTML
;

}


sub scan_code($) {

	my $file = shift;
	my $code = undef;
	
	# create a reader
	my $scanner = Barcode::ZBar::ImageScanner->new();

	# configure the reader
	$scanner->parse_config("enable");

	# obtain image data
	my $magick = Image::Magick->new();
	my $x = $magick->Read($file);
	local $log->context->{file} = $file;
	if ("$x") {
		$log->warn("cannot read file to scan barcode", { error => $x }) if $log->is_warn();
	}
	else {
		# wrap image data
		my $image = Barcode::ZBar::Image->new();
		$image->set_format('Y800');
		
		for (my $i = 1; $i <= 4; $i++) {
		
			$image->set_size($magick->Get(qw(columns rows)));
			my $raw = $magick->ImageToBlob(magick => 'GRAY', depth => 8);
			$image->set_data($raw);

			# scan the image for barcodes
			my $n = $scanner->scan_image($image);

			# extract results
			foreach my $symbol ($image->get_symbols()) {

				$code = $symbol->get_data();
				my $type = $symbol->get_type();
				$log->debug("barcode found", { code => $code, type => $type }) if $log->is_debug();
				if (($code !~ /^[0-9]+$/) or ($type eq 'QR-Code')) {
					$code = undef;
					next;
				}
				last;
			}
			
			if (defined $code) {
				$code = normalize_code($code);
				last;
			}
			else {
				$magick->Rotate(degrees => 90);
			}
			
		}
	}

	return $code;
}




sub display_search_image_form($) {

	my $id = shift;

	my $html = '';
	
	my $product_image_with_barcode = $Lang{product_image_with_barcode}{$lang};
	$product_image_with_barcode =~ s/( |\&nbsp;)?:$//;
	
	$html .= <<HTML
<div id="imgsearchdiv_$id">

<a href="#" class="button small expand" id="imgsearchbutton_$id"><i class="fi-camera"></i> $product_image_with_barcode
<input type="file" accept="image/*" capture="camera" class="img_input" name="imgupload_search" id="imgupload_search_$id" style="position: absolute;
    right:0;
    bottom:0;
    top:0;
    cursor:pointer;
    opacity:0;
    font-size:40px;"/>
</a>
</div>

<div id="progressbar_$id" class="progress" style="display:none">
  <span id="progressmeter_$id" class="meter" style="width:0%"></span>
</div>

<div id="imgsearchmsg_$id" data-alert class="alert-box info" style="display:none">
  $Lang{sending_image}{$lang}
  <a href="#" class="close">&times;</a>
</div>

<div id="imgsearcherror_$id" data-alert class="alert-box alert" style="display:none">
  $Lang{send_image_error}{$lang}
  <a href="#" class="close">&times;</a>
</div>

HTML
;


	$scripts .= <<JS
<script src="/js/jquery.iframe-transport.min.js"></script>
<script src="/js/jquery.fileupload.min.js"></script>	
<script src="/js/load-image.min.js"></script>
<script src="/js/canvas-to-blob.min.js"></script>
<script src="/js/jquery.fileupload-ip.min.js"></script>
JS
;

	$initjs .= <<JS
	
\/\/ start off canvas blocks for small screens
	
    \$('#imgupload_search_$id').fileupload({
        dataType: 'json',
        url: '/cgi/product.pl',
		formData : [{name: 'jqueryfileupload', value: 1}],
		resizeMaxWidth : 2000,
		resizeMaxHeight : 2000,
        done: function (e, data) {
			if (data.result.location) {
				\$(location).attr('href',data.result.location);
			}
			if (data.result.error) {
				\$("#imgsearcherror_$id").html(data.result.error);
				\$("#imgsearcherror_$id").show();
			}
        },
		fail : function (e, data) {
			\$("#imgsearcherror_$id").show();
        },
		always : function (e, data) {
			\$("#progressbar_$id").hide();
			\$("#imgsearchbutton_$id").show();
			\$("#imgsearchmsg_$id").hide();
        },
		start: function (e, data) {
			\$("#imgsearchbutton_$id").hide();
			\$("#imgsearcherror_$id").hide();
			\$("#imgsearchmsg_$id").show();
			\$("#progressbar_$id").show();
			\$("#progressmeter_$id").css('width', "0%");
                    
		},
            sent: function (e, data) {
                if (data.dataType &&
                        data.dataType.substr(0, 6) === 'iframe') {
                    // Iframe Transport does not support progress events.
                    // In lack of an indeterminate progress bar, we set
                    // the progress to 100%, showing the full animated bar:
                    \$("#progressmeter_$id").css('width', "100%");
                }
            },
            progress: function (e, data) {

                   \$("#progressmeter_$id").css('width', parseInt(data.loaded / data.total * 100, 10) + "%");
					\$("#imgsearchdebug_$id").html(data.loaded + ' / ' + data.total);
                
            }
		
    });	
	
\/\/ end off canvas blocks for small screens
	
JS
;
	
	return $html;
}






sub process_search_image_form($) {
	
	my $filename_ref = shift;
	
	my $imgid = "imgupload_search";
	my $file = undef;
	my $code = undef;
	if ($file = param($imgid)) {
		if ($file =~ /\.(gif|jpeg|jpg|png)$/i) {
			
			$log->debug("processing image search form", { imgid => $imgid, file => $file }) if $log->is_debug();
		
			my $extension = lc($1) ;
			my $filename = get_fileid(remote_addr(). '_' . $`);
			
			open (my $out, ">", "$data_root/tmp/$filename.$extension") ;
			while (my $chunk = <$file>) {
				print $out $chunk;
			}
			close ($out);
			
			$code = scan_code("$data_root/tmp/$filename.$extension");
			if (defined $code) {
				$code = normalize_code($code);
			}
			$$filename_ref = "$data_root/tmp/$filename.$extension";
		}
	}	
	return $code;
}


sub process_image_upload($$$$$$) {

	my $code = shift;
	my $imagefield = shift;
	my $userid = shift; 
	my $time = shift; # usually current time (images just uploaded), except for images moved from another product
	my $comment = shift;
	my $imgid_ref = shift; # to return the imgid (new image or existing image)
	
	my $bogus_imgid;
	not defined $imgid_ref and $imgid_ref = \$bogus_imgid;
	
	my $path = product_path($code);
	my $imgid = -1;
	
	my $new_product_ref = {};
	
	
	my $file = undef;
	
	# Image that was already read by barcode scanner: can't read it again
	my $tmp_filename;
	if ($imagefield =~ /\//) {
		$tmp_filename = $imagefield;
		$imagefield = 'search';
		
			if ($tmp_filename) {
				open ($file, q{<}, "$tmp_filename") or print STDERR "could not read $tmp_filename: $!\n";
			}		
	}
	else {
		$file = param('imgupload_' . $imagefield);
		if (! $file) {
			# mobile app may not set language code
			my $old_imagefield = $imagefield;
			$old_imagefield =~ s/_\w\w$//;
			$file = param('imgupload_' . $old_imagefield);
		}
	}
	
	local $log->context->{imagefield} = $imagefield;
	local $log->context->{uploader} = $userid;
	local $log->context->{file} = $file;
	local $log->context->{time} = $time;

	if ($file) {
		$log->debug("processing uploaded file") if $log->is_debug();
	
		if ($file !~ /\.(gif|jpeg|jpg|png)$/i) {
			# We have a "blob" without file name and extension?
			# try to assume it is jpeg (and let ImageMagick read it anyway if it's something else)
			# $file .= ".jpg";
		}
		
		if (1 or ($file =~ /\.(gif|jpeg|jpg|png)$/i)) {
			$log->debug("file type validated") if $log->is_debug();
			
			my $extension = 'jpg';
			if (defined $1) {
				$extension = lc($1) ;
			}
			$extension eq 'jpeg' and $extension = 'jpg';
			my $filename = get_fileid(remote_addr(). '_' . $`);
			
			my $current_product_ref = retrieve_product($code);
			$imgid = $current_product_ref->{max_imgid} + 1;
			
			# if for some reason the images directories were not created at product creation (it can happen if the images directory's permission / ownership are incorrect at some point)
			# create them
			
			# Create the directories for the product
			foreach my $current_dir  ($www_root . "/images/products") {
				(-e "$current_dir") or mkdir($current_dir, 0755);
				foreach my $component (split("/", $path)) {
					$current_dir .= "/$component";
					(-e "$current_dir") or mkdir($current_dir, 0755);
				}
			}
			
			my $lock_path = "$www_root/images/products/$path/$imgid.lock";
			while (-e $lock_path) {
				$imgid++;
				$lock_path = "$www_root/images/products/$path/$imgid.lock";
			}

			local $log->context->{imgid} = $imgid;
			$log->debug("new imgid determined") if $log->is_debug();

			mkdir ($lock_path, 0755) or $log->warn("could not create lock file for the image", { path => $lock_path, error => $! });

			my $img_path = "$www_root/images/products/$path/$imgid.$extension";
			open (my $out, ">", $img_path) or $log->warn("could not open image path for saving", { path => $img_path, error => $! });
			while (my $chunk = <$file>) {
				print $out $chunk;
			}
			close ($out);


			
			
			# Keep original in case we need it later
			
			
			# Generate resized versions
					
			my $source = Image::Magick->new;			
			my $x = $source->Read($img_path);
			$source->AutoOrient();
			$source->Strip(); #remove orientation data and all other metadata (EXIF)
			
			# Save a .jpg if we were sent something else (always re-save as the image can be rotated)
			#if ($extension ne 'jpg') {
				$source->Set('quality',95);
				$x = $source->Write("jpeg:$www_root/images/products/$path/$imgid.jpg");
			#}
			
			# Check that we don't already have the image

			my $size = -s $img_path;
			local $log->context->{img_size} = $size;

			$log->debug("comparing existing images with size of new image", { path => $img_path, size => $size }) if $log->is_debug();
			for (my $i = 0; $i < $imgid; $i++) {
				my $existing_image_path = "$www_root/images/products/$path/$i.$extension";
				my $existing_image_size = -s $existing_image_path;
				$log->debug("comparing image", { existing_image_index => $i, existing_image_path => $existing_image_path, existing_image_size => $existing_image_size }) if $log->is_debug();
				if ($existing_image_size == $size) {
					$log->debug("image with same size detected", { existing_image_index => $i, existing_image_path => $existing_image_path, existing_image_size => $existing_image_size }) if $log->is_debug();
					unlink "$www_root/images/products/$path/$imgid.$extension";
					rmdir ("$www_root/images/products/$path/$imgid.lock");
					$$imgid_ref = $i;
					return -3;
				}
			}			
			
			("$x") and $log->error("cannot read image", { path => "$www_root/images/products/$path/$imgid.$extension", error => $x });

			# Check the image is big enough so that we do not get thumbnails from other sites
<<<<<<< HEAD
			if (($source->Get('width') < 640) and ($source->Get('height') < 160)) {
				$log->debug("image with inappropriate size detected", { width => $source->Get('width'), height => $source->Get('height') < 160 }) if $log->is_debug();
=======
			if (  (($source->Get('width') < 640) and ($source->Get('height') < 160))
				and ((not defined $options{users_who_can_upload_small_images})
					or (not defined $options{users_who_can_upload_small_images}{$userid}))){
>>>>>>> 09b50d5a
				unlink "$www_root/images/products/$path/$imgid.$extension";
				rmdir ("$www_root/images/products/$path/$imgid.lock");
				return -4;
			}
			
			$new_product_ref->{"images.$imgid.w"} = $source->Get('width');
			$new_product_ref->{"images.$imgid.h"} = $source->Get('height');
						
			foreach my $max ($thumb_size, $crop_size) {
			
				my ($w, $h) = ($source->Get('width'), $source->Get('height'));
				if ($w > $h) {
					if ($w > $max) {
						$h = $h * $max / $w;
						$w = $max;
					}
				}
				else {
					if ($h > $max) {
						$w = $w * $max / $h;
						$h = $max;
					}
				}
				my $geometry = $w . 'x' . $h;
				my $img = $source->Clone();
				$img->Resize(geometry=>"$geometry^");
				$img->Extent(geometry=>"$geometry",
					gravity=>"center");
				_set_magickal_options($img, $w);

				my $x = $img->Write("jpeg:$www_root/images/products/$path/$imgid.$max.jpg");
				if ("$x") {
					$log->warn("could not write jpeg", { path => "jpeg:$www_root/images/products/$path/$imgid.$max.jpg", error => $x }) if $log->is_warn();
				}
				else {
					$log->info("jpeg written", { path => "jpeg:$www_root/images/products/$path/$imgid.$max.jpg" }) if $log->is_info();
				}
				
				$new_product_ref->{"images.$imgid.$max"} = "$imgid.$max";
				$new_product_ref->{"images.$imgid.$max.w"} = $img->Get('width');
				$new_product_ref->{"images.$imgid.$max.h"} = $img->Get('height');

			}

			if (not "$x") {
			
			
			# Update the product image data
			my $product_ref = retrieve_product($code);
			defined $product_ref->{images} or $product_ref->{images} = {};
			$product_ref->{images}{$imgid} = {
				uploader => $userid,
				uploaded_t => $time,			
				sizes => {				
					full => {w => $new_product_ref->{"images.$imgid.w"}, h => $new_product_ref->{"images.$imgid.h"}},
				},
			};

			foreach my $max ($thumb_size, $crop_size) {
			
				$product_ref->{images}{$imgid}{sizes}{$max} =
					{w => $new_product_ref->{"images.$imgid.$max.w"}, h => $new_product_ref->{"images.$imgid.$max.h"}};
	
			}
			if ($imgid > $product_ref->{max_imgid}) {
				$product_ref->{max_imgid} = $imgid;
			}
			my $store_comment = "new image $imgid";
			if ((defined $comment) and ($comment ne '')) {
				$store_comment .= ' - ' . $comment;
			}
			store_product($product_ref, $store_comment);
			
			}
			else {
				# Could not read image
				$imgid = -5;
			}
			
			rmdir ("$www_root/images/products/$path/$imgid.lock");
		}
		
		# make sure to close the file so that it does not stay in /tmp forever
		#close ($file);
		#unlink($file);
		my $tmpfilename = tmpFileName($file);
		$log->debug("unlinking image", { file => $file, tmpfilename => $tmpfilename }) if $log->is_debug();
		unlink ($tmpfilename);
		
	}
	else {
		$log->debug("imgupload field not set", { field => "imgupload_$imagefield" }) if $log->is_debug();
		$imgid = -2;
	}

	$log->info("upload processed", { imgid => $imgid, imagefield => $imagefield }) if $log->is_info();
	
	$$imgid_ref = $imgid;
	
	return $imgid;
}



sub process_image_move($$$$) {

	my $code = shift;
	my $imgids = shift;
	my $move_to = shift;
	my $userid = shift;

	my $path = product_path($code);
	
	my $product_ref = retrieve_product($code);
	defined $product_ref->{images} or $product_ref->{images} = {};
	
	# move images only to trash or another valid barcode (number)
	if (($move_to ne 'trash') and ($move_to !~ /^\d+$/)) {
		return "invalid barcode number: $move_to";
	}
	
	# iterate on each images
	
	
	foreach my $imgid (split(/,/, $imgids)) {
	
		next if ($imgid !~ /^\d+$/);
	
		# check the imgid exists
		if (defined $product_ref->{images}{$imgid}) {
		
			my $ok = 1;
	
			if ($move_to =~ /^\d+$/) {
				$ok = process_image_upload($move_to, "$www_root/images/products/$path/$imgid.jpg", $product_ref->{images}{$imgid}{uploader}, $product_ref->{images}{$imgid}{uploaded_t}, "image moved from product $code by $userid -- uploader: $product_ref->{images}{$imgid}{uploader} - time: $product_ref->{images}{$imgid}{uploaded_t}", undef);
				if ($ok < 0) {
					$log->error("could not move image to other product", { source_path => "$www_root/images/products/$path/$imgid.jpg", new_code => $code, user_id => $userid, result => $ok });
				}
				else {
					$log->info("moved image to other product", { source_path => "$www_root/images/products/$path/$imgid.jpg", new_code => $code, user_id => $userid, result => $ok });
				}
			}
			
			# Don't delete images to be moved if they weren't moved correctly
			if ($ok) {
				# Delete images (move them to the deleted.images dir
				
				-e "$data_root/deleted.images" or mkdir("$data_root/deleted.images", 0755);
				
				use File::Copy;
				
				$log->info("moving source image to deleted images directory", { source_path => "$www_root/images/products/$path/$imgid.jpg", destination_path => "$data_root/deleted.images/product.$code.$imgid.jpg" });
				
				move("$www_root/images/products/$path/$imgid.jpg", "$data_root/deleted.images/product.$code.$imgid.jpg");
				move("$www_root/images/products/$path/$imgid.$thumb_size.jpg", "$data_root/deleted.images/product.$code.$imgid.$thumb_size.jpg");
				move("$www_root/images/products/$path/$imgid.$crop_size.jpg", "$data_root/deleted.images/product.$code.$imgid.$crop_size.jpg");
				
				delete $product_ref->{images}{$imgid};				
			
			}
		
		}
	
	}
	
	store_product($product_ref, "Moved images $imgids to $move_to");
	
	return 0;
}


sub process_image_crop($$$$$$$$$$) {

	my $code = shift;
	my $id = shift;
	my $imgid = shift;
	my $angle = shift;
	my $normalize = shift;
	my $white_magic = shift;
	my $x1 = shift;
	my $y1 = shift;
	my $x2 = shift;
	my $y2 = shift;
	
	my $path = product_path($code);
	
	my $new_product_ref = retrieve_product($code);
	my $rev = $new_product_ref->{rev} + 1;	# For naming images
	
	my $source_path = "$www_root/images/products/$path/$imgid.jpg";

	local $log->context->{code} = $code;
	local $log->context->{id} = $id;
	local $log->context->{imgid} = $imgid;
	local $log->context->{source_path} = $source_path;	

	$log->trace("cropping image") if $log->is_trace();
			
	my $source = Image::Magick->new;			
	my $x = $source->Read($source_path);
	("$x") and $log->error("cannot read image", { path => $source_path, error => $x });

	if ($angle != 0) {
		$source->Rotate($angle);
	}
	
	# Crop the image
	my $ow = $source->Get('width');
	my $oh = $source->Get('height');
	my $w = $new_product_ref->{images}{$imgid}{sizes}{$crop_size}{w};
	my $h = $new_product_ref->{images}{$imgid}{sizes}{$crop_size}{h};
	
	if (($angle % 180) == 90) {
		my $z = $w;
		$w = $h;
		$h = $z;
	}
	
	my $ox1 = int($x1 * $ow / $w);
	my $oy1 = int($y1 * $oh / $h);
	my $ox2 = int($x2 * $ow / $w);
	my $oy2 = int($y2 * $oh / $h);
	
	my $nw = $ox2 - $ox1; # new width
	my $nh = $oy2 - $oy1;
	
	my $geometry = "${nw}x${nh}\+${ox1}\+${oy1}";
	$log->debug("geometry calculated", { geometry => $geometry, ox1 => $ox1, oy1 => $oy1, ox2 => $ox2, oy2 => $oy2, w => $w, h => $h }) if $log->is_debug();
	if ($nw > 0) { # image not cropped
		my $x = $source->Crop(geometry=>$geometry);
		("$x") and $log->error("could not crop to geometry", { geometry => $geometry, error => $x });
	}
	
	$nw = $source->Get('width');
	$nh = $source->Get('height');	
	
	$geometry =~ s/\+/-/g;
	
	my $filename = "$id.$imgid";
	
	if ((defined $white_magic) and (($white_magic eq 'checked') or ($white_magic eq 'true'))) {
		$filename .= ".white";

		my $image = $source;
	
		$log->debug("magic") if $log->is_debug();

		$image->Normalize( channel=>'RGB' );

		
		my $w = $image->Get('width');
		my $h = $image->Get('height');
		my $background = Image::Magick->new();
		$background->Set(size=>'2x2');
		my $x = $background->ReadImage('xc:white');
		my @rgb;
		@rgb = $image->GetPixel(x=>0,y=>0);
		$background->SetPixel(x=>0,y=>0, color=>\@rgb);
			
		@rgb = $image->GetPixel(x=>$w-1,y=>0);
		$background->SetPixel(x=>1,y=>0, color=>\@rgb);
		
		@rgb = $image->GetPixel(x=>0,y=>$h-1);
		$background->SetPixel(x=>0,y=>1, color=>\@rgb);
		
		@rgb = $image->GetPixel(x=>$w-1,y=>$h-1);
		$background->SetPixel(x=>1,y=>1, color=>\@rgb);
		
		$background->Resize(geometry=>"${w}x${h}!");

		my $bg_path = "$www_root/images/products/$path/$imgid.${crop_size}.background.jpg";
		$log->debug("writing background image to file", { width => $background->Get('width'), path => $bg_path }) if $log->is_debug();
		$x = $background->Write("jpeg:${bg_path}");
		$x and $log->error("could write background image", { path => $bg_path, error => $x });
		

		#$image->Negate();
		#$background->Modulate(brightness=>95);
		#$background->Negate();
		#$x = $image->Composite(image=>$background, compose=>"Divide");
		

		#$background->Modulate(brightness=>130);
		$x = $image->Composite(image=>$background, compose=>"Minus");
		$x and $log->error("magic composide failed", { error => $x });
		
		$image->Negate();
		#$image->Normalize( channel=>'RGB' );
		
		#$x = $image->Composite(image=>$background, compose=>"Screen");
		#$image->Negate();	
 
 
 
		if (0) { # Too slow, could work well with some tuning...
		my $original = $image->Clone();
		my @white = (1,1,1);
 
		my $distance = sub ($$) {
			my $a = shift;
			my $b = shift;
			
			my $d = ($a->[0] - $b->[0]) * ($a->[0] - $b->[0]) + ($a->[1] - $b->[1]) * ($a->[1] - $b->[1]) + ($a->[2] - $b->[2]) * ($a->[2] - $b->[2]);
			return $d;
		};
 
		my @q = ([0,0],[0,$h-1],[0,int($h/2)],[int($w/2),0],[int($w/2),$h-1],[$w-1,0],[$w-1,$h-1],[$w-1,int($h/2)]);
		my $max_distance = 0.015*0.015;
		my $i = 0;
		my %seen;
		while (@q) {
			my $p = pop @q;
			my ($x,$y) = @$p;
			$seen{$x . ',' . $y} and next;
			$seen{$x . ',' . $y} = 1;
			(($x < 0) or ($x >= $w) or ($y < 0) or ($y > $h)) and next;
			@rgb = $image->GetPixel(x=>$x,y=>$y);
			#if (($rgb[0] == 1) and ($rgb[1] == 1) and ($rgb[2] == 1)) {
			#	next;
			#}
			$image->SetPixel(x=>$x,y=>$y, color=>\@white);
			($distance->(\@rgb, [$original->GetPixel(x=>$x+1,y=>$y)]) <= $max_distance) and push @q, [$x+1, $y];
			($distance->(\@rgb, [$original->GetPixel(x=>$x-1,y=>$y)]) <= $max_distance) and push @q, [$x-1, $y];
			($distance->(\@rgb, [$original->GetPixel(x=>$x,y=>$y+1)]) <= $max_distance) and push @q, [$x, $y+1];
			($distance->(\@rgb, [$original->GetPixel(x=>$x,y=>$y-1)]) <= $max_distance) and push @q, [$x, $y-1];
			
			($distance->(\@rgb, [$original->GetPixel(x=>$x+1,y=>$y+1)]) <= $max_distance) and push @q, [$x+1, $y+1];
			($distance->(\@rgb, [$original->GetPixel(x=>$x-1,y=>$y-1)]) <= $max_distance) and push @q, [$x-1, $y-1];
			($distance->(\@rgb, [$original->GetPixel(x=>$x-1,y=>$y+1)]) <= $max_distance) and push @q, [$x-1, $y+1];
			($distance->(\@rgb, [$original->GetPixel(x=>$x+1,y=>$y-1)]) <= $max_distance) and push @q, [$x+1, $y-1];			
			$i++;
			($i % 10000) == 0 and $log->debug("white color detection", { i =>$i, x => $x, y => $y, r => $rgb[0], g => $rgb[1], b => $rgb[2], width => $w, height => $h });
		}
		}
		
		# Remove dark corners
		if (1) {
		$x = $image->FloodfillPaint(x=>1,y=>1,fill=>"#ffffff", fuzz=>"5%", bordercolor=>"#ffffff");
		$x = $image->FloodfillPaint(x=>$w-1,y=>1,fill=>"#ffffff", fuzz=>"5%", bordercolor=>"#ffffff");
		$x = $image->FloodfillPaint(x=>1,y=>$h-1,fill=>"#ffffff", fuzz=>"5%", bordercolor=>"#ffffff");
		$x = $image->FloodfillPaint(x=>$w-1,y=>$h-1,fill=>"#ffffff", fuzz=>"5%", bordercolor=>"#ffffff");
		}
		elsif (0) { # use trim instead
			# $x = $image->Trim(fuzz=>"5%"); # fuzz factor does not work...
		}

		if (0) {
		my $n = 10;
		for (my $i = 0; $i <= $n; $i++) {
			$x = $image->FloodfillPaint(x=>int($i*($w-1)/$n),y=>0,fill=>"#ffffff", fuzz=>"5%", xbordercolor=>"#ffffff");
			$x = $image->FloodfillPaint(x=>int($i*($w-1)/$n),y=>$h-2,fill=>"#ffffff", fuzz=>"5%", xbordercolor=>"#ffffff");
		}
		$n = 10;
		for (my $i = 0; $i <= $n; $i++) {
			$x = $image->FloodfillPaint(y=>int($i*($h-1)/$n),x=>0,fill=>"#ffffff", fuzz=>"5%", xbordercolor=>"#ffffff");
			$x = $image->FloodfillPaint(y=>int($i*($h-1)/$n),x=>$w-2,fill=>"#ffffff", fuzz=>"5%", xbordercolor=>"#ffffff");
		}	
		}
		#$image->Deskew();
		
		$x and $log->error("could not floodfill", { error => $x });

	}	
	
	
	if ((defined $normalize) and (($normalize eq 'checked') or ($normalize eq 'true'))) {
		$source->Normalize( channel=>'RGB' );
		$filename .= ".normalize";
	}
	
	# Keep only one image, and overwrite previous images
	# ! cached images... add a version number
	$filename = $id . "." . $rev;
	
	_set_magickal_options($source, undef);
	my $full_path = "$www_root/images/products/$path/$filename.full.jpg";
	local $log->context->{full_path} = $full_path;
	$x = $source->Write("jpeg:${full_path}");
	("$x") and $log->error("could not write JPEG file", { path => $full_path, error => $x });
	
	# Re-read cropped image
	my $cropped_source = Image::Magick->new;
	$x = $cropped_source->Read($full_path);
	("$x") and $log->error("could not re-read the cropped image", { path => $full_path, error => $x });

	my $img2 = $cropped_source->Clone();
	my $window = $nw;
	($nh > $nw) and $window = $nh;
	$window = int($window / 3) + 1;
	
	if (0) { # too slow, not very effective
	$log->trace("performing adaptive threshold") if $log->is_trace();
	
	$img2->AdaptiveThreshold(width=>$window, height=>$window);
	$img2->Write("jpeg:$www_root/images/products/$path/$filename.full.lat.jpg");
	}
	
	$log->debug("generating resized versions") if $log->is_debug();
	
	# Generate resized versions
					
	foreach my $max ($thumb_size, $small_size, $display_size) { # $zoom_size -> too big?
			
		my ($w, $h) = ($nw,$nh);
		if ($w > $h) {
			if ($w > $max) {
				$h = $h * $max / $w;
				$w = $max;
			}
		}
		else {
			if ($h > $max) {
				$w = $w * $max / $h;
				$h = $max;
			}
		}
		my $geometry2 = $w . 'x' . $h;
		my $img = $cropped_source->Clone();
		$img->Resize(geometry=>"$geometry2^");
		$img->Extent(geometry=>"$geometry2",
			gravity=>"center");
		_set_magickal_options($img, $w);

		my $final_path = "$www_root/images/products/$path/$filename.$max.jpg";
		my $x = $img->Write("jpeg:${final_path}");
		if ("$x") {
			$log->error("could not write final cropped image", { path => $final_path, error => $x }) if $log->is_error();
		}
		else {
			$log->info("wrote final cropped image", { path => $final_path }) if $log->is_info();
		}
		
		# temporary fields
		$new_product_ref->{"images.$id.$max"} = "$filename.$max";
		$new_product_ref->{"images.$id.$max.w"} = $img->Get('width');
		$new_product_ref->{"images.$id.$max.h"} = $img->Get('height');

	}			
			
	# Update the product image data
	my $product_ref = retrieve_product($code);
	defined $product_ref->{images} or $product_ref->{images} = {};
	$product_ref->{images}{$id} = {
		imgid => $imgid,
		rev => $rev,
		angle => $angle,
		x1 => $x1,
		y1 => $y1,
		x2 => $x2,
		y2 => $y2,
		geometry => $geometry,
		normalize => $normalize,
		white_magic => $white_magic,
		sizes => {
			full => {w => $nw, h => $nh},
		}
	};

	foreach my $max ($thumb_size, $small_size, $display_size) { # $zoom_size
		$product_ref->{images}{$id}{sizes}{$max} =
			{w => $new_product_ref->{"images.$id.$max.w"}, h => $new_product_ref->{"images.$id.$max.h"}};
	}

	store_product($product_ref, "new image $id : $imgid.$rev");

	$log->trace("image crop done") if $log->is_trace();
	return $product_ref;
}

sub process_image_unselect($$) {

	my $code = shift;
	my $id = shift;
	
	my $path = product_path($code);
	local $log->context->{code} = $code;
	local $log->context->{id} = $id;
		
	$log->info("unselecting image") if $log->is_info();
			
	# Update the product image data
	my $product_ref = retrieve_product($code);
	defined $product_ref->{images} or $product_ref->{images} = {};
	if (defined $product_ref->{images}{$id}) {
		delete $product_ref->{images}{$id};
	}

	# also remove old images without language id (selected before product pages became multilingual)	
	
	if ($id =~ /(.*)_(.*)/) {
		$id = $1;
		my $id_lc = $2;
		
		if ($product_ref->{lc} eq $id_lc) {
			if (defined $product_ref->{images}{$id}) {
				delete $product_ref->{images}{$id};
			}			
		}		
	}
	

	store_product($product_ref, "unselected image $id");

	$log->debug("unselected image") if $log->is_debug();
	return $product_ref;
}

sub _set_magickal_options($$) {

	# https://www.smashingmagazine.com/2015/06/efficient-image-resizing-with-imagemagick/
	my $magick = shift;
	my $width = shift;

	if (defined $width) {
		$magick->Set(thumbnail => $width);
	}

	$magick->Set(filter => 'Triangle');
	$magick->Set(support => 2);
	$magick->Set(unsharp => '0.25x0.25+8+0.065');
	$magick->Set(dither => 'None');
	$magick->Set(posterize => 136);
	$magick->Set(quality => 82);
	$magick->Set('jpeg:fancy-upsampling' => 'off');
	$magick->Set('png:compression-filter' => 5);
	$magick->Set('png:compression-level' => 9);
	$magick->Set('png:compression-strategy' => 1);
	$magick->Set('png:exclude-chunk' => 'all');
	$magick->Set(interlace => 'none');
	$magick->Set(colorspace => 'sRGB');
	$magick->Strip();

}

sub display_image_thumb($$) {

	my $product_ref = shift;
	my $id_lc = shift;	#  id_lc = [front|ingredients|nutrition]_[lc] 
	
	my $imagetype = $id_lc;
	my $display_lc = $lc;
	
	if ($id_lc =~ /^(.*)_(.*)$/) {
		$imagetype = $1;
		$display_lc = $2;
	}
	
	my $html = '';
	
	# first try the requested language
	my @display_ids = ($imagetype . "_" . $display_lc);
	
	# next try the main language of the product
	if ($product_ref->{lc} ne $display_lc) {
		push @display_ids, $imagetype . "_" . $product_ref->{lc};
	}
	
	# last try the field without a language (for old products without updated images)
	push @display_ids, $imagetype;
	
	my $static = format_subdomain('static');
	foreach my $id (@display_ids) {
	
		if ((defined $product_ref->{images}) and (defined $product_ref->{images}{$id})
			and (defined $product_ref->{images}{$id}{sizes}) and (defined $product_ref->{images}{$id}{sizes}{$thumb_size})) {
		
			my $path = product_path($product_ref->{code});
			my $rev = $product_ref->{images}{$id}{rev};
			my $alt = remove_tags_and_quote($product_ref->{product_name}) . ' - ' . $Lang{$imagetype . '_alt'}{$lang};

				
			$html .= <<HTML
<img src="$static/images/products/$path/$id.$rev.$thumb_size.jpg" width="$product_ref->{images}{$id}{sizes}{$thumb_size}{w}" height="$product_ref->{images}{$id}{sizes}{$thumb_size}{h}" srcset="$static/images/products/$path/$id.$rev.$small_size.jpg 2x" alt="$alt" />
HTML
;		

			last;
		}
	}
	
	# If we don't have an image, display Pacman
	if ($html eq '') {
	
		my @colors = qw(
ff6600
ffcc00
55d400
00ccff
0066ff
ff00cc
cc00ff		
);
		my $color_id = $product_ref->{code} % (scalar @colors);
		my $color = $colors[$color_id];
	
		$html = <<HTML
<div style="background-color:#$color">
<img src="$static/images/misc/pacman.svg" width="$thumb_size" height="$thumb_size" alt="Please add pictures of the product if you have it!" />
</div>
HTML
;
	}
	
	
	return $html;
}


sub display_image($$$) {

	my $product_ref = shift;
	my $id_lc = shift;	#  id_lc = [front|ingredients|nutrition]_[lc] 
	my $size = shift;  # currently = $small_size , 200px
	
	my $html = '';
	
	my $imagetype = $id_lc;
	my $display_lc = $lc;
	
	if ($id_lc =~ /^(.*)_(.*)$/) {
		$imagetype = $1;
		$display_lc = $2;
	}
	
	# first try the requested language
	my @display_ids = ($imagetype . "_" . $display_lc);
	
	# next try the main language of the product
	if ($product_ref->{lc} ne $display_lc) {
		push @display_ids, $imagetype . "_" . $product_ref->{lc};
	}
	
	# last try the field without a language (for old products without updated images)
	push @display_ids, $imagetype;
		
	foreach my $id (@display_ids) {	
	
	if ((defined $product_ref->{images}) and (defined $product_ref->{images}{$id})
		and (defined $product_ref->{images}{$id}{sizes}) and (defined $product_ref->{images}{$id}{sizes}{$size})) {
	
		my $path = product_path($product_ref->{code});
		my $rev = $product_ref->{images}{$id}{rev};
		my $alt = remove_tags_and_quote($product_ref->{product_name}) . ' - ' . $Lang{$imagetype . '_alt'}{$lang};

		if (not defined $product_ref->{jqm}) {
		
			# add srcset with 2x image only if the 2x image exists
			my $srcset = '';
			if (defined $product_ref->{images}{$id}{sizes}{$display_size}) {
				$srcset = "srcset=\"/images/products/$path/$id.$rev.$display_size.jpg 2x\"";
			}
			
			$html .= <<HTML
<img class="hide-for-xlarge-up" src="/images/products/$path/$id.$rev.$size.jpg" $srcset width="$product_ref->{images}{$id}{sizes}{$size}{w}" height="$product_ref->{images}{$id}{sizes}{$size}{h}" alt="$alt" itemprop="thumbnail" />
HTML
;

			$srcset = '';
			if (defined $product_ref->{images}{$id}{sizes}{$zoom_size}) {
				$srcset = "srcset=\"/images/products/$path/$id.$rev.$zoom_size.jpg 2x\"";
			}

			$html .= <<HTML
<img class="show-for-xlarge-up" src="/images/products/$path/$id.$rev.$display_size.jpg" $srcset width="$product_ref->{images}{$id}{sizes}{$display_size}{w}" height="$product_ref->{images}{$id}{sizes}{$display_size}{h}" alt="$alt" itemprop="thumbnail" />
HTML
;
				
			if (($size eq $small_size) and (defined $product_ref->{images}{$id}{sizes}{$display_size}))  {
			
				my $title = lang($id . '_alt');
				
				my $full_image_url = "/images/products/$path/$id.$product_ref->{images}{$id}{rev}.full.jpg";
				my $representative_of_page = '';
				if ($id eq 'front') {
					$representative_of_page = 'true';
				}
				else {
					$representative_of_page = 'false';
				}
				
				$html = <<HTML
<a data-reveal-id="drop_$id" class="th">
$html
</a>
<div id="drop_$id" class="reveal-modal" data-reveal aria-labelledby="modalTitle_$id" aria-hidden="true" role="dialog" about="$full_image_url" >
<h2 id="modalTitle_$id">$title</h2>
<img src="$full_image_url" alt="$alt" itemprop="contentUrl" />
<a class="close-reveal-modal" aria-label="Close" href="#">&#215;</a>
<meta itemprop="representativeOfPage" content="$representative_of_page"/>
<meta itemprop="license" content="https://creativecommons.org/licenses/by-sa/3.0/"/>
<meta itemprop="caption" content="$alt"/>
</div>
HTML
;


			}
		
		}
		else {
			# jquery mobile for Cordova app
			$html .= <<HTML
<img src="/images/products/$path/$id.$rev.$size.jpg" width="$product_ref->{images}{$id}{sizes}{$size}{w}" height="$product_ref->{images}{$id}{sizes}{$size}{h}" alt="$alt" />			
HTML
;
		}
		
		last;
	}
	
	}
	
	return $html;
}

1;<|MERGE_RESOLUTION|>--- conflicted
+++ resolved
@@ -414,7 +414,7 @@
 		$imagefield = 'search';
 		
 			if ($tmp_filename) {
-				open ($file, q{<}, "$tmp_filename") or print STDERR "could not read $tmp_filename: $!\n";
+				open ($file, q{<}, "$tmp_filename") or $log->error("Could not read file", { path => $tmp_filename, error => $! });
 			}		
 	}
 	else {
@@ -525,14 +525,9 @@
 			("$x") and $log->error("cannot read image", { path => "$www_root/images/products/$path/$imgid.$extension", error => $x });
 
 			# Check the image is big enough so that we do not get thumbnails from other sites
-<<<<<<< HEAD
-			if (($source->Get('width') < 640) and ($source->Get('height') < 160)) {
-				$log->debug("image with inappropriate size detected", { width => $source->Get('width'), height => $source->Get('height') < 160 }) if $log->is_debug();
-=======
 			if (  (($source->Get('width') < 640) and ($source->Get('height') < 160))
 				and ((not defined $options{users_who_can_upload_small_images})
 					or (not defined $options{users_who_can_upload_small_images}{$userid}))){
->>>>>>> 09b50d5a
 				unlink "$www_root/images/products/$path/$imgid.$extension";
 				rmdir ("$www_root/images/products/$path/$imgid.lock");
 				return -4;
