--- conflicted
+++ resolved
@@ -164,11 +164,6 @@
 use Encode;
 use JSON::MaybeXS;
 use MIME::Base64;
-<<<<<<< HEAD
-use LWP::UserAgent;
-use OpenTelemetry::Integration 'LWP::UserAgent';
-=======
->>>>>>> 98c72fd7
 use File::Copy qw/move/;
 use Clone qw/clone/;
 use boolean;
