--- conflicted
+++ resolved
@@ -510,27 +510,21 @@
 
 			$log->debug("comparing existing images with size of new image", { path => $img_path, size => $size }) if $log->is_debug();
 			for (my $i = 0; $i < $imgid; $i++) {
-<<<<<<< HEAD
 				my $existing_image_path = "$www_root/images/products/$path/$i.$extension";
 				my $existing_image_size = -s $existing_image_path;
 				$log->debug("comparing image", { existing_image_index => $i, existing_image_path => $existing_image_path, existing_image_size => $existing_image_size }) if $log->is_debug();
 				if ($existing_image_size == $size) {
 					$log->debug("image with same size detected", { existing_image_index => $i, existing_image_path => $existing_image_path, existing_image_size => $existing_image_size }) if $log->is_debug();
-=======
-				print STDERR "existing image $i - size: " . (-s "$www_root/images/products/$path/$i.$extension") . " -- $imgid size: $size\n";
-				if ((-s "$www_root/images/products/$path/$i.$extension") == $size) {
-					print STDERR "image $imgid has same size $size than $www_root/images/products/$path/$i.$extension : deleting $www_root/images/products/$path/$imgid.$extension\n";
 					# check the image was stored inside the
 					# product, it is sometimes missing
 					# (e.g. during crashes)
 					my $product_ref = retrieve_product($code);
 					if ((defined $product_ref) and (defined $product_ref->{images}) and (exists $product_ref->{images}{$i})) {
-					print STDERR "unlinking image $imgid\n";
->>>>>>> 0a6eb69f
-					unlink "$www_root/images/products/$path/$imgid.$extension";
-					rmdir ("$www_root/images/products/$path/$imgid.lock");
-					$$imgid_ref = $i;
-					return -3;
+						$log->debug("unlinking image", { imgid => $imgid, file => "$www_root/images/products/$path/$imgid.$extension" }) if $log->is_debug();
+						unlink "$www_root/images/products/$path/$imgid.$extension";
+						rmdir ("$www_root/images/products/$path/$imgid.lock");
+						$$imgid_ref = $i;
+						return -3;
 					}
 					else {
 						print STDERR "missing image $i in product.sto, keeping image $imgid\n";
