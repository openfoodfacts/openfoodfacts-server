# This file is part of Product Opener.
#
# Product Opener
# Copyright (C) 2011-2023 Association Open Food Facts
# Contact: contact@openfoodfacts.org
# Address: 21 rue des Iles, 94100 Saint-Maur des Fossés, France
#
# Product Opener is free software: you can redistribute it and/or modify
# it under the terms of the GNU Affero General Public License as
# published by the Free Software Foundation, either version 3 of the
# License, or (at your option) any later version.
#
# This program is distributed in the hope that it will be useful,
# but WITHOUT ANY WARRANTY; without even the implied warranty of
# MERCHANTABILITY or FITNESS FOR A PARTICULAR PURPOSE.  See the
# GNU Affero General Public License for more details.
#
# You should have received a copy of the GNU Affero General Public License
# along with this program.  If not, see <http://www.gnu.org/licenses/>.

=head1 NAME

ProductOpener::Images - adds, processes, manages and displays product photos

=head1 DESCRIPTION

C<ProductOpener::Images> is used to:
- upload product images
- select and crop product images
- run OCR on images
- display product images

=head1 Product images on disk

Product images are stored in html/images/products/[product barcode split with slashes]/

For each product, this directory contains:

=over

=item [image number].[extension].orig (e.g. 1.jpg.orig, 2.jpg.orig etc.)

Original images uploaded by users or imported

=item [image number].jpg

Same image saved as JPEG with specific settings, and after some minimal processing (auto orientation, removing EXIF data, flattening PNG images to remove transparency).

Those images are not displayed on the web site (except on the product edit form), but can be selected and cropped.

=item [image number].[100|400].jpg

Same image saved with a maximum width and height of 100 and 400 pixels. Those thumbnails are used in the product edit form to show the available images.

=item [image number].json

OCR output from Google Cloud Vision.

When a new image is uploaded, a symbolic link to it is created in /new_images.
This triggers a script to generate and save the OCR: C<run_cloud_vision_ocr.pl>.

=item [front|ingredients|nutrition|packaging]_[2 letter language code].[product revision].[full|100|200|400].jpg

Cropped and selected image for the front of the product, the ingredients list, the nutrition facts table, and the packaging information / recycling instructions,
in 4 different sizes (full size, 100 / 200 / 400 pixels maximum width or height).

The product revision is a number that is incremented for each change to the product (each image upload and each image selection are also individual changes that
create a new revision).

The selected images are shown on the website, in the app etc.

When a new image is selected for a given field (e.g. ingredients) and language (e.g. French), the existing selected images are kept.
(e.g. we can have ingredients_fr.21.100.jpg and a new ingredients_fr.28.100.jpg).

Previously selected images are shown only when people access old product revisions.

Cropping coordinates for all revisions are stored in the "images" field of the product, so we could regenerate old selected and cropped images on demand.

=back

=cut

package ProductOpener::Images;

use ProductOpener::PerlStandards;
use Exporter qw< import >;

BEGIN {
	use vars qw(@ISA @EXPORT_OK %EXPORT_TAGS);
	@EXPORT_OK = qw(
		&display_search_image_form
		&process_search_image_form

		&get_code_and_imagefield_from_file_name
		&get_imagefield_from_string
		&get_image_type_and_image_lc_from_imagefield
		&is_protected_image
		&process_image_upload
		&process_image_upload_using_filehandle
		&process_image_move
		&delete_uploaded_image_and_associated_selected_images

		&same_image_generation_parameters
		&normalize_generation_ref
		&process_image_crop
		&process_image_unselect

		&scan_code

		&display_select_manage
		&display_select_crop
		&display_select_crop_init

		&get_image_url
		&get_image_in_best_language
		&add_images_urls_to_product
		&data_to_display_image

		&display_image

		&extract_text_from_image
		&send_image_to_cloud_vision

		@CLOUD_VISION_FEATURES_FULL
		@CLOUD_VISION_FEATURES_TEXT

		%valid_image_types
		$valid_image_types_regexp

	);    # symbols to export on request
	%EXPORT_TAGS = (all => [@EXPORT_OK]);
}

use vars @EXPORT_OK;

use ProductOpener::Store qw/get_string_id_for_lang retrieve store/;
use ProductOpener::Config qw/:all/;
use ProductOpener::Paths qw/%BASE_DIRS ensure_dir_created_or_die/;
use ProductOpener::Products qw/:all/;

use CGI qw/:cgi :form escapeHTML/;

use Image::Magick;
use Barcode::ZBar;
use Imager;
use Imager::zxing;
use Image::OCR::Tesseract 'get_ocr';

use ProductOpener::Products qw/:all/;
use ProductOpener::Lang qw/$lc  %Lang lang/;
use ProductOpener::Display qw/:all/;
use ProductOpener::HTTP qw/single_param/;
use ProductOpener::URL qw/format_subdomain/;
use ProductOpener::Users qw/%User/;
use ProductOpener::Text qw/remove_tags_and_quote/;
use ProductOpener::ProductSchemaChanges;    # needed for convert_schema_1001_to_1002_refactor_images_object()
use ProductOpener::Booleans qw/normalize_boolean/;
use ProductOpener::ProductsFeatures qw/feature_enabled/;

use boolean ':all';
use Data::DeepAccess qw(deep_exists deep_get deep_set);
use IO::Compress::Gzip qw(gzip $GzipError);
use Log::Any qw($log);
use Encode;
use JSON::MaybeXS;
use MIME::Base64;
use LWP::UserAgent;
<<<<<<< HEAD
use OpenTelemetry::Integration 'LWP::UserAgent';
use File::Copy;
=======
use File::Copy qw/move/;
use Clone qw/clone/;
use boolean;
>>>>>>> b35c4364

=head1 SUPPORTED IMAGE TYPES

gif, jpeg, jpf, png, heic

=cut

my $supported_extensions = "gif|jpeg|jpg|png|heic";

=head2 VALID IMAGE TYPES

Depending on the product type, different image types are allowed.
e.g. food, pet food and beauty products have an "ingredients" image type.

=cut

%valid_image_types = (
	front => 1,
	packaging => 1
);

if (feature_enabled("ingredients")) {
	$valid_image_types{ingredients} = 1;
}

if (feature_enabled("nutrition")) {
	$valid_image_types{nutrition} = 1;
}

my $valid_image_types_string = join("|", sort keys %valid_image_types);
$valid_image_types_regexp = qr/$valid_image_types_string/;

=head1 FUNCTIONS

=head2 get_image_type_and_image_lc_from_imagefield ($imagefield)

We used to identify selected images with a field called "imagefield" which was of the form [image type]_[language code].
In some very old products revisions (e.g. from 2012), we had values with only the image type (e.g. "front").

This function splits the field name into its components, and is used to maintain backward compatibility.

=head3 Arguments

=head4 $imagefield e.g. "front_fr"

=head3 Return values

$image_type e.g. "front"
$image_lc e.g. "fr"

=cut

sub get_image_type_and_image_lc_from_imagefield ($imagefield) {

	my $image_type = undef;
	my $image_lc = undef;

	if ($imagefield =~ /^($valid_image_types_regexp)(?:_(\w\w))?$/) {
		$image_type = $1;
		$image_lc = $2;
	}

	return ($image_type, $image_lc);
}

sub display_select_manage ($object_ref) {

	my $id = "manage";

	my $html = <<HTML
<div class=\"select_crop select_manage\" id=\"$id\"></div>
<hr class="floatclear" />
HTML
		;

	return $html;
}

=head2 display_select_crop ($object_ref, $image_type, $image_lc, $language, $request_ref) {

This function is used in the product edit form to display the select cropper with the images that are already uploaded.

=cut

sub display_select_crop ($object_ref, $image_type, $image_lc, $language, $request_ref) {

	my $message = $Lang{"protected_image_message"}{$lc};
	my $id = $image_type . "_" . $image_lc;

	my $note = '';
	if (defined $Lang{"image_" . $image_type . "_note"}{$lc}) {
		$note = "<p class=\"note\">&rarr; " . $Lang{"image_" . $image_type . "_note"}{$lc} . "</p>";
	}

	my $label = $Lang{"image_" . $image_type}{$lc};

	my $html = '';
	if (    is_protected_image($object_ref, $image_type, $image_lc)
		and (not $User{moderator})
		and (not $request_ref->{admin}))
	{
		$html .= <<HTML;
<p>$message</p>
<label for="$id">$label (<span class="tab_language">$language</span>)</label>
<div class=\"select_crop\" id=\"$id\" data-info="protect"></div>
HTML
	}
	else {
		$html .= <<HTML;
	<label for="$id">$label (<span class="tab_language">$language</span>)</label>
$note
<div class=\"select_crop\" id=\"$id\"></div>
<hr class="floatclear" />
HTML
	}

	my @fields = qw(imgid x1 y1 x2 y2);
	foreach my $field (@fields) {
		my $value = "";
		if (defined $object_ref->{"$id.$field"}) {
			$value = $object_ref->{"$id.$field"};
		}
		$html
			.= '<input type="hidden" name="'
			. "${id}_$field"
			. '" id="'
			. "${id}_$field"
			. '" value="'
			. $value . '" />' . "\n";
	}

	my $image_url = '';

	my $image_ref = deep_get($object_ref, "images", $image_type, $image_lc);

	if (defined $image_ref) {
		my $image_url = get_image_url($object_ref, $image_ref, $display_size);
	}

	$html
		.= '<input type="hidden" name="'
		. "${id}_display_url"
		. '" id="'
		. "${id}_display_url"
		. '" value="'
		. $image_url . '" />' . "\n";

	return $html;
}

=head2 display_select_crop_init ($object_ref)

This function is used to generate the code to initialize the select cropper in the product edit form with the images that are already uploaded.

=cut

sub display_select_crop_init ($object_ref) {

	$log->debug("display_select_crop_init", {object_ref => $object_ref}) if $log->is_debug();

	my $path = product_path($object_ref);

	# Generate JSON data for uploaded images
	my $uploaded_images_ref = deep_get($object_ref, "images", "uploaded");
	my @images = ();

	if (defined $uploaded_images_ref) {

		foreach my $imgid (
			sort {$uploaded_images_ref->{$a}{uploaded_t} <=> $uploaded_images_ref->{$b}{uploaded_t}}
			keys %$uploaded_images_ref
			)
		{

			my $uploader = $uploaded_images_ref->{$imgid}{uploader};
			my $uploaded_date = display_date($uploaded_images_ref->{$imgid}{uploaded_t});

			push @images,
				{
				imgid => $imgid,
				thumb_url => "$imgid.$thumb_size.jpg",
				crop_url => "$imgid.$crop_size.jpg",
				display_url => "$imgid.$display_size.jpg",
				uploader => "$uploader",
				uploaded => "$uploaded_date",
				};

		}
	}

	my $images_json = JSON::MaybeXS->new->encode(\@images);

	return <<HTML

	\$([]).selectcrop('init_images', $images_json);
	\$(".select_crop").selectcrop('init', {img_path : "//images.$server_domain/images/products/$path/"});
	\$(".select_crop").selectcrop('show');

HTML
		;
}

sub scan_code ($file) {

	my $code = undef;

	# print STDERR "scan_code file: $file\n";

	# obtain image data
	my $magick = Image::Magick->new();
	my $imagemagick_error = $magick->Read($file);
	local $log->context->{file} = $file;

	# ImageMagick can trigger an exception for some images that it can read anyway
	# Exception codes less than 400 are warnings and not errors (see https://www.imagemagick.org/script/perl-magick.php#exceptions )
	# e.g. Exception 365: CorruptImageProfile `xmp' @ warning/profile.c/SetImageProfileInternal/1704
	if (($imagemagick_error) and ($imagemagick_error =~ /(\d+)/) and ($1 >= 400)) {
		$log->warn("cannot read file to scan barcode", {error => $imagemagick_error}) if $log->is_warn();
	}
	else {
		# create a reader/decoder
		my $scanner = Barcode::ZBar::ImageScanner->new();

		# configure the reader/decoder
		$scanner->parse_config("enable");

		# wrap image data
		my $image = Barcode::ZBar::Image->new();
		$image->set_format('Y800');

		for (my $i = 1; $i <= 4; $i++) {

			$image->set_size($magick->Get(qw(columns rows)));
			my $raw = $magick->ImageToBlob(magick => 'GRAY', depth => 8);
			$image->set_data($raw);

			# scan the image for barcodes
			my $n = $scanner->scan_image($image);

			# extract results
			foreach my $symbol ($image->get_symbols()) {

				$code = $symbol->get_data();
				my $type = $symbol->get_type();
				$log->debug("barcode found", {code => $code, type => $type}) if $log->is_debug();
				# print STDERR "scan_code code found: $code\n";

				if (($code !~ /^\d+|(?:[\^(\N{U+001D}\N{U+241D}]|https?:\/\/).+$/)) {
					$code = undef;
					next;
				}
				last;
			}

			if (defined $code) {
				last;
			}

			$magick->Rotate(degrees => 90);
		}
	}

	if (not(defined $code)) {
		my $decoder = Imager::zxing::Decoder->new();
		$decoder->set_formats("DataMatrix|QRCode|MicroQRCode|DataBar|DataBarExpanded");

		my $imager = Imager->new();
		$imager->read(file => $file)
			or die "Cannot read $file: ", $imager->errstr;
		my @results = $decoder->decode($imager);
		# extract results
		foreach my $result (@results) {
			if (not($result->is_valid())) {
				next;
			}

			$code = $result->text();
			my $type = $result->format();
			$log->debug("barcode found", {code => $code, type => $type}) if $log->is_debug();
			# print STDERR "scan_code code found: $code\n";
			if (($code !~ /^\d+|(?:[\^(\N{U+001D}\N{U+241D}]|https?:\/\/).+$/)) {
				$code = undef;
				next;
			}
			last;
		}
	}

	if (defined $code) {
		$code = normalize_code($code);
		# print STDERR "scan_code return code: $code\n";
	}

	return $code;
}

sub display_search_image_form ($id, $request_ref) {

	my $html = '';

	my $product_image_with_barcode = $Lang{product_image_with_barcode}{$lc};
	$product_image_with_barcode =~ s/( |\&nbsp;)?:$//;

	my $template_data_ref = {
		product_image_with_barcode => $product_image_with_barcode,
		id => $id,
	};

	# Do not load jquery file upload twice, if it was loaded by another form

	if ($request_ref->{scripts} !~ /jquery.fileupload.js/) {

		$request_ref->{scripts} .= <<JS
<script type="text/javascript" src="/js/dist/jquery.iframe-transport.js"></script>
<script type="text/javascript" src="/js/dist/jquery.fileupload.js"></script>
<script type="text/javascript" src="/js/dist/load-image.all.min.js"></script>
<script type="text/javascript" src="/js/dist/canvas-to-blob.js"></script>
JS
			;

	}

	$request_ref->{initjs} .= <<JS

\/\/ start off canvas blocks for small screens

    \$('#imgupload_search_$id').fileupload({
		sequentialUploads: true,
        dataType: 'json',
        url: '/cgi/product.pl',
		formData : [{name: 'jqueryfileupload', value: 1}, {name: 'action', value: 'process'}, {name: 'type', value:'search_or_add'}],
		resizeMaxWidth : 2000,
		resizeMaxHeight : 2000,
        done: function (e, data) {
			if (data.result.location) {
				\$(location).attr('href',data.result.location);
			}
			if (data.result.error) {
				\$("#imgsearcherror_$id").html(data.result.error);
				\$("#imgsearcherror_$id").show();
			}
        },
		fail : function (e, data) {
			\$("#imgsearcherror_$id").show();
        },
		always : function (e, data) {
			\$("#progressbar_$id").hide();
			\$("#imgsearchbutton_$id").show();
			\$("#imgsearchmsg_$id").hide();
        },
		start: function (e, data) {
			\$("#imgsearchbutton_$id").hide();
			\$("#imgsearcherror_$id").hide();
			\$("#imgsearchmsg_$id").show();
			\$("#progressbar_$id").show();
			\$("#progressmeter_$id").css('width', "0%");

		},
            sent: function (e, data) {
                if (data.dataType &&
                        data.dataType.substr(0, 6) === 'iframe') {
                    // Iframe Transport does not support progress events.
                    // In lack of an indeterminate progress bar, we set
                    // the progress to 100%, showing the full animated bar:
                    \$("#progressmeter_$id").css('width', "100%");
                }
            },
            progress: function (e, data) {

                   \$("#progressmeter_$id").css('width', parseInt(data.loaded / data.total * 100, 10) + "%");
					\$("#imgsearchdebug_$id").html(data.loaded + ' / ' + data.total);

            }

    });

\/\/ end off canvas blocks for small screens

JS
		;

	process_template('web/common/includes/display_search_image_form.tt.html', $template_data_ref, \$html, $request_ref)
		|| return "template error: " . $tt->error();

	return $html;
}

sub process_search_image_form ($filename_ref) {

	my $imgid = "imgupload_search";
	my $file = undef;
	my $code = undef;
	if ($file = single_param($imgid)) {
		if ($file =~ /\.($supported_extensions)$/i) {

			$log->debug("processing image search form", {imgid => $imgid, file => $file}) if $log->is_debug();

			my $extension = lc($1);
			my $filename = get_string_id_for_lang("no_language", remote_addr() . '_' . $`);

			ensure_dir_created_or_die($BASE_DIRS{CACHE_TMP});
			open(my $out, ">", "$BASE_DIRS{CACHE_TMP}/$filename.$extension");
			while (my $chunk = <$file>) {
				print $out $chunk;
			}
			close($out);

			$code = scan_code("$BASE_DIRS{CACHE_TMP}/$filename.$extension");
			if (defined $code) {
				$code = normalize_code($code);
			}
			${$filename_ref} = "$BASE_DIRS{CACHE_TMP}/$filename.$extension";
		}
	}
	return $code;
}

=head2 get_code_and_imagefield_from_file_name ( $l $filename )

This function is used to guess if an image is the front of the product,
its list of ingredients, or the nutrition facts table, based on the filename.

It is used in particular for bulk upload of photos sent by manufacturers.
The file names have many different formats, but they very often include the barcode of the product,
and sometimes an indication of what the image is.

Producers are advised to use the [front|ingredients|nutrition|packaging]_[language code] format,
but in practice we receive many other names.

The %file_names_to_imagefield_regexps structure below contains some patterns
used to guess what the image is about.

=cut

# the regexps apply to canonicalized strings
# i.e. lowercased / unaccented strings in most European languages
my %file_names_to_imagefield_regexps = (

	en => [["ingredients" => "ingredients"], ["nutrition" => "nutrition"],],
	es => [["ingredientes" => "ingredients"], ["nutricion" => "nutrition"],],
	fr => [["ingredients" => "ingredients"], ["nutrition" => "nutrition"],],
);

sub get_code_and_imagefield_from_file_name ($l, $filename) {

	my $code;
	my $imagefield;

	# codes with spaces
	# 4 LR GROS LOUE_3 251 320 080 419_3D avant.png
	$filename =~ s/(\d) (\d)/$1$2/g;

	# Look for the barcode
	if ($filename =~ /(\d{8}\d*)/) {
		$code = $1;
		# Make sure it's not a date like 20200201..
		# e.g. IMG_20200810_111131.jpg
		if ($filename =~ /(^|[^0-9])20(18|19|(2[0-9]))(0|1)/) {
			$code = undef;
		}
		else {
			$code = normalize_code($code);
		}
	}

	# Check for a specified imagefield

	$filename =~ s/(table|nutrition(_|-)table)/nutrition/i;

	if ($filename =~ /(($valid_image_types_regexp)((_|-)\w\w\b)?)/i) {
		$imagefield = lc($1);
		$imagefield =~ s/-/_/;
	}
	# If the photo file name is just the barcode + some stopwords, assume it is the front image
	# but [code]_2.jpg etc. should not be considered the front image
	elsif (($filename =~ /^\d{8}\d*(-|_|\.| )*(photo|visuel|image)?(-|_|\.| )*\d*\.($supported_extensions)$/i)
		and not($filename =~ /^\d{8}\d*(-|_|\.| )+\d{1,2}\.($supported_extensions)$/i))
	{    # [code] + number between 0 and 99
		$imagefield = "front";
	}
	elsif (defined $file_names_to_imagefield_regexps{$l}) {

		my $filenameid = get_string_id_for_lang($l, $filename);

		foreach my $regexp_ref (@{$file_names_to_imagefield_regexps{$l}}) {
			my $regexp = $regexp_ref->[0];
			if ($filenameid =~ /$regexp/) {
				$imagefield = $regexp_ref->[1];
				last;
			}
		}
	}

	if (not defined $imagefield) {
		$imagefield = "other";
	}

	$log->debug("get_code_and_imagefield_from_file_name",
		{l => $l, filename => $filename, code => $code, imagefield => $imagefield})
		if $log->is_debug();

	return ($code, $imagefield);
}

sub get_imagefield_from_string ($l, $filename) {

	my $imagefield;

	# Check for a specified imagefield

	$filename =~ s/(table|nutrition(_|-)table)/nutrition/i;

	if ($filename =~ /(($valid_image_types_regexp)((_|-)\w\w\b)?)/i) {
		$imagefield = lc($1);
		$imagefield =~ s/-/_/;
	}
	elsif (defined $file_names_to_imagefield_regexps{$l}) {

		my $filenameid = get_string_id_for_lang($l, $filename);

		foreach my $regexp_ref (@{$file_names_to_imagefield_regexps{$l}}) {
			my $regexp = $regexp_ref->[0];
			if ($filenameid =~ /$regexp/) {
				$imagefield = $regexp_ref->[1];
				last;
			}
		}
	}

	if (not defined $imagefield) {
		$imagefield = "other";
	}

	$log->debug("get_imagefield_from_string", {l => $l, filename => $filename, imagefield => $imagefield})
		if $log->is_debug();

	return $imagefield;
}

sub get_selected_image_uploader ($product_ref, $image_type, $image_lc) {

	# Retrieve the product's image data
	my $imgid = deep_get($product_ref, "images", "selected", $image_type, $image_lc, "imgid");

	# Retrieve the uploader of the image
	if (defined $imgid) {
		my $uploader = deep_get($product_ref, "images", "uploaded", $imgid, "uploader");
		return $uploader;
	}

	return;
}

sub is_protected_image ($product_ref, $image_type, $image_lc) {

	my $selected_uploader = get_selected_image_uploader($product_ref, $image_type, $image_lc);
	my $owner = $product_ref->{owner};

	if (    (not $server_options{producers_platform})
		and (defined $owner)
		and (defined $selected_uploader)
		and ($selected_uploader eq $owner))
	{
		return 1;    #image should be protected
	}

	return 0;    # image should not be protected
}

=head2 generate_resized_images ($path, $filename, $image_source, $sizes_ref, @sizes)

This function generates resized images from the original image.

For uploaded images, we resize to 100 and 400 pixels maximum width or height.

For selected images, we resize to 100, 200, and 400 pixels maximum width or height.

=head3 Arguments

=head4 $path

The path to the image directory (e.g. html/images/products/1234567890123/).

=head4 $filename

The name of the image file (without the extension).

=head4 $image_source

The source image object (Image::Magick).

=head4 $sizes_ref

A reference to a hash that will be filled with the sizes of the generated images.

=head4 @sizes

An array of sizes to generate. The sizes are the maximum width or height of the image.

=head3 Return values

The function returns the error code from ImageMagick if there was an error writing the image.

=cut

sub generate_resized_images ($path, $filename, $image_source, $sizes_ref, @sizes) {

	my $full_width = $image_source->Get('width');
	my $full_height = $image_source->Get('height');

	$sizes_ref->{full} = {w => $full_width, h => $full_height};

	my $imagemagick_error;    # returned to caller if we cannot write the resized images

	foreach my $max (@sizes) {

		my ($w, $h) = ($full_width, $full_height);
		if ($w > $h) {
			if ($w > $max) {
				$h = $h * $max / $w;
				$w = $max;
			}
		}
		else {
			if ($h > $max) {
				$w = $w * $max / $h;
				$h = $max;
			}
		}
		my $geometry = $w . 'x' . $h;
		my $img = $image_source->Clone();
		$img->Resize(geometry => "$geometry^");
		$img->Extent(
			geometry => "$geometry",
			gravity => "center"
		);
		_set_magickal_options($img, $w);

		$imagemagick_error = $img->Write("jpeg:$path/$filename.$max.jpg");
		if (($imagemagick_error) and ($imagemagick_error =~ /(\d+)/) and ($1 >= 400))
		{    # ImageMagick returns a string starting with a number greater than 400 for errors
			$log->warn(
				"could not write jpeg",
				{
					path => "jpeg:$path/$filename.$max.jpg",
					error => $imagemagick_error
				}
			) if $log->is_warn();
			last;
		}
		else {
			$log->info("jpeg written", {path => "jpeg:$path/$filename.$max.jpg"})
				if $log->is_info();
		}

		$sizes_ref->{$max} = {w => $img->Get('width'), h => $img->Get('height')};
	}

	return $imagemagick_error;
}

=head2 process_image_upload ( $product_ref, $imagefield, $user_id, $time, $comment, $imgid_ref, $debug_string_ref )

Process an image uploaded to a product (from the web site, from the API, or from an import):

- Read the image
- Create a JPEG version
- Create resized versions
- Store the image in the product data

=head3 Arguments

=head4 Product ref $product_ref

=head4 Image field $imagefield

Indicates what the image is and its language, or indicate a path to the image file
(for imports and when uploading an image with a barcode)

Format: [front|ingredients|nutrition|packaging|other]_[2 letter language code]

=head4 User id $user_id

=head4 Timestamp of the image $time

=head4 Comment $comment

=head4 Reference to an image id $img_id

Used to return the number identifying the image to the caller.

=head4 Debug string reference $debug_string_ref

Used to return some debug information to the caller.

=head3 Return values

-2: imgupload field not set
-3: we have already received an image with this file size
-4: the image is too small
-5: the image file cannot be read by ImageMagick

=cut

sub process_image_upload ($product_ref, $imagefield, $user_id, $time, $comment, $imgid_ref, $debug_string_ref) {

	# $time = shift  ->  usually current time (images just uploaded), except for images moved from another product
	# $imgid_ref = shift  ->  to return the imgid (new image or existing image)
	# $debug_string_ref = shift  ->  to return debug information to clients

	$log->debug("process_image_upload", {product_id => $product_ref->{id}, imagefield => $imagefield})
		if $log->is_debug();

	# debug message passed back to apps in case of an error

	$$debug_string_ref = "product_id: $product_ref->{id} - user_id: $user_id - imagefield: $imagefield";

	my $filehandle;

	my $tmp_filename;
	if ($imagefield =~ /\//) {
		# For imports, the imagefield is an absolute path to the image file
		# For images that have already been read by the barcode scanner, the imagefield is also an absolute path to the image file
		$tmp_filename = $imagefield;
		$imagefield = 'search';

		if ($tmp_filename) {
			open($filehandle, "<", "$tmp_filename")
				or $log->error("Could not read file", {path => $tmp_filename, error => $!});
		}
	}
	else {
		# For image uploads (CGI form or API <= v2), the image data is multipart form data encoded field
		$filehandle = single_param('imgupload_' . $imagefield);
		if (!$filehandle) {
			# mobile app may not set language code
			my $old_imagefield = $imagefield;
			$old_imagefield =~ s/_\w\w$//;
			$filehandle = single_param('imgupload_' . $old_imagefield);

			if (!$filehandle) {
				# producers platform: name="files[]"
				$filehandle = single_param("files[]");
			}
		}

		if (!$filehandle) {
			$log->debug("imgupload field not set", {field => "imgupload_$imagefield"}) if $log->is_debug();
			$$debug_string_ref .= " - no image file for field name imgupload_$imagefield";
			return -2;
		}
	}

	return process_image_upload_using_filehandle($product_ref, $filehandle, $user_id, $time, $comment, $imgid_ref,
		$debug_string_ref);
}

=head2 process_image_upload_using_filehandle ($product_ref, $filehandle, $user_id, $time, $comment, $imgid_ref, $debug_string_ref)

This function processes an image uploaded to a product using a file handle.

It is called by:

- the process_image_upload() function above when the image is uploaded with a CGI multipart form data encoded field (product form + API <= v2)
- APIProductImagesUpload.pm for API v3

=head3 Arguments

=head4 Product ref $product_ref

=head4 File handle $filehandle to the image data

=head4 User id $user_id

=head4 Timestamp of the image $time

=head4 Comment $comment

=head4 Reference to an image id $imgid_ref

Used to return the number identifying the image to the caller.

=head4 Debug string reference $debug_string_ref

Used to return some debug information to the caller.

=head3 Return values

-2: imgupload field not set
-3: we have already received an image with this file size
-4: the image is too small
-5: the image file cannot be read by ImageMagick

=cut

sub process_image_upload_using_filehandle ($product_ref, $filehandle, $user_id, $time, $comment, $imgid_ref,
	$debug_string_ref)
{

	local $log->context->{uploader} = $user_id;
	local $log->context->{filehandle} = $filehandle;
	local $log->context->{filename} = $filehandle . "";
	local $log->context->{time} = $time;

	my $bogus_imgid;
	not defined $imgid_ref and $imgid_ref = \$bogus_imgid;

	my $product_id = $product_ref->{id};
	my $path = product_path($product_ref);
	my $imgid = -1;

	my $extension = 'jpg';

	my $file = undef;

	# Check if we have already received this image before
	my $images_ref = retrieve("$BASE_DIRS{PRODUCTS}/$path/images.sto");
	defined $images_ref or $images_ref = {};

	my $file_size = -s $filehandle;

	if (($file_size > 0) and (defined $images_ref->{$file_size})) {
		$log->debug(
			"we have already received an image with the same size",
			{file_size => $file_size, imgid => $images_ref->{$file_size}}
		) if $log->is_debug();
		${$imgid_ref} = $images_ref->{$file_size};
		$$debug_string_ref
			.= " - we have already received an image with this file size: $file_size - imgid: $$imgid_ref";
		return -3;
	}

	if ($filehandle) {
		$log->debug("processing uploaded file", {filehandle => $filehandle}) if $log->is_debug();

		# We may have a "blob" without file name and extension
		# extension was initialized to jpg and we will let ImageMagick read it anyway if it's something else.

		if ($filehandle =~ /\.($supported_extensions)$/i) {
			$extension = lc($1);
			$extension eq 'jpeg' and $extension = 'jpg';
		}

		my $filename = get_string_id_for_lang("no_language", remote_addr() . '_' . $`);

		$imgid = ($product_ref->{max_imgid} || 0) + 1;

		# if for some reason the images directories were not created at product creation (it can happen if the images directory's permission / ownership are incorrect at some point)
		# create them

		# Create the directories for the product
		my $target_image_dir = "$BASE_DIRS{PRODUCTS_IMAGES}/$path";
		ensure_dir_created_or_die($target_image_dir);

		my $lock_path = "$target_image_dir/$imgid.lock";
		while ((-e $lock_path) or (-e "$target_image_dir/$imgid.jpg")) {
			$imgid++;
			$lock_path = "$target_image_dir/$imgid.lock";
		}

		mkdir($lock_path, 0755)
			or $log->warn("could not create lock file for the image", {path => $lock_path, error => $!});

		local $log->context->{imgid} = $imgid;
		$log->debug("new imgid: ", {imgid => $imgid, extension => $extension}) if $log->is_debug();

		my $img_orig = "$target_image_dir/$imgid.$extension.orig";
		$log->debug("writing the original image", {img_orig => $img_orig}) if $log->is_debug();
		open(my $out, ">", $img_orig)
			or $log->warn("could not open image path for saving", {path => $img_orig, error => $!});
		while (my $chunk = <$filehandle>) {
			print $out $chunk;
		}
		close($out);

		# Read the image

		my $source = Image::Magick->new;
		my $imagemagick_error = $source->Read($img_orig);
		if (($imagemagick_error) and ($imagemagick_error =~ /(\d+)/) and ($1 >= 400))
		{    # ImageMagick returns a string starting with a number greater than 400 for errors
			$log->error("cannot read image",
				{path => "$target_image_dir/$imgid.$extension", error => $imagemagick_error});
			$$debug_string_ref .= " - could not read image: $imagemagick_error";
			return -5;
		}

		$source->AutoOrient();
		$source->Strip();    #remove orientation data and all other metadata (EXIF)

		# remove the transparency when there is an alpha channel (e.g. in PNG files) by adding a white background
		if ($source->Get('matte')) {
			$log->debug("png file, trying to remove the alpha background") if $log->is_debug();
			my $bg = Image::Magick->new;
			$bg->Set(size => $source->Get('width') . "x" . $source->Get('height'));
			$bg->ReadImage('canvas:white');
			$bg->Composite(compose => 'Over', image => $source);
			$source = $bg;
		}

		my $img_jpg = "$target_image_dir/$imgid.jpg";

		$source->Set('quality', 95);
		$imagemagick_error = $source->Write("jpeg:$img_jpg");
		# We also check for the existence of the image file as sometimes ImageMagick does not return an error
		# but does not write the file (e.g. conversion from pdf to jpg)
		if (($imagemagick_error) or (!-e $img_jpg)) {
			$log->error("cannot write image", {path => $img_jpg, error => $imagemagick_error});
			$$debug_string_ref .= " - could not write image: $imagemagick_error";
			return -5;
		}

		# Check that we don't already have the image
		my $size_orig = -s $img_orig;
		my $size_jpg = -s $img_jpg;

		local $log->context->{img_size_orig} = $size_orig;
		local $log->context->{img_size_jpg} = $size_jpg;

		$$debug_string_ref .= " - size of image file received: $size_orig - saved jpg: $size_jpg";

		$log->debug("comparing existing images with size of new image",
			{img_orig => $img_orig, size_orig => $size_orig, img_jpg => $img_jpg, size_jpg => $size_jpg})
			if $log->is_debug();
		for (my $i = 0; $i < $imgid; $i++) {

			# We did not store original files sizes in images.sto and original files in [imgid].[extension].orig before July 2020,
			# but we stored original PNG files before they were converted to JPG in [imgid].png
			# We compare both the sizes of the original files and the converted files

			my @existing_images = ("$target_image_dir/$i.jpg");
			if (-e "$target_image_dir/$i.$extension.orig") {
				push @existing_images, "$target_image_dir/$i.$extension.orig";
			}
			if (($extension ne "jpg") and (-e "$target_image_dir/$i.$extension")) {
				push @existing_images, "$target_image_dir/$i.$extension";
			}

			foreach my $existing_image (@existing_images) {

				my $existing_image_size = -s $existing_image;

				foreach my $size ($size_orig, $size_jpg) {

					$log->debug(
						"comparing image",
						{
							existing_image_index => $i,
							existing_image => $existing_image,
							existing_image_size => $existing_image_size
						}
					) if $log->is_debug();
					if ((defined $existing_image_size) and ($existing_image_size == $size)) {
						$log->debug(
							"image with same size detected",
							{
								existing_image_index => $i,
								existing_image => $existing_image,
								existing_image_size => $existing_image_size
							}
						) if $log->is_debug();
						# check the image was stored inside the
						# product, it is sometimes missing
						# (e.g. during crashes)
						if (deep_exists($product_ref, "images", "uploaded", $i)) {
							$log->debug("unlinking image",
								{imgid => $imgid, file => "$target_image_dir/$imgid.$extension"})
								if $log->is_debug();
							unlink $img_orig;
							unlink $img_jpg;
							rmdir("$target_image_dir/$imgid.lock");
							${$imgid_ref} = $i;
							$$debug_string_ref .= " - we already have an image with this file size: $size - imgid: $i";
							return -3;
						}
						# else {
						# 	print STDERR "missing image $i in product.sto, keeping image $imgid\n";
						# }
					}
				}
			}
		}

		# Check the image is big enough so that we do not get thumbnails from other sites
		if (
			(($source->Get('width') < 640) and ($source->Get('height') < 160))
			and (  (not defined $options{users_who_can_upload_small_images})
				or (not defined $options{users_who_can_upload_small_images}{$user_id}))
			)
		{
			unlink "$target_image_dir/$imgid.$extension";
			rmdir("$target_image_dir/$imgid.lock");
			$$debug_string_ref
				.= " - image too small - width: " . $source->Get('width') . " - height: " . $source->Get('height');
			return -4;
		}

		# Generate resized versions
		my $size_ref = {};
		$imagemagick_error
			= generate_resized_images($target_image_dir, $imgid, $source, $size_ref, $thumb_size, $crop_size);

		if (not $imagemagick_error) {

			# Update the product image data
			$log->debug("update the product image data", {imgid => $imgid, product_id => $product_id})
				if $log->is_debug();

			deep_set(
				$product_ref,
				'images',
				'uploaded',
				$imgid,
				{
					uploader => $user_id,
					uploaded_t => $time,
					sizes => $size_ref,
				}
			);

			if ($imgid > $product_ref->{max_imgid}) {
				$product_ref->{max_imgid} = $imgid;
			}
			my $store_comment = "new image $imgid";
			if ((defined $comment) and ($comment ne '')) {
				$store_comment .= ' - ' . $comment;
			}

			$log->debug("storing product", {product_id => $product_id}) if $log->is_debug();
			store_product($user_id, $product_ref, $store_comment);

			# Create a link to the image in /new_images so that it can be batch processed by OCR
			# and computer vision algorithms

			(-e "$BASE_DIRS{CACHE_NEW_IMAGES}") or mkdir("$BASE_DIRS{CACHE_NEW_IMAGES}", 0755);
			my $code = $product_id;
			$code =~ s/.*\///;
			symlink("$target_image_dir/$imgid.jpg",
				"$BASE_DIRS{CACHE_NEW_IMAGES}/" . time() . "." . $code . "." . $imgid . ".jpg");

			# Save the image file size so that we can skip the image before processing it if it is uploaded again
			$images_ref->{$size_orig} = $imgid;
			store("$BASE_DIRS{PRODUCTS}/$path/images.sto", $images_ref);
		}
		else {
			# Could not read image
			$$debug_string_ref .= " - could not read image : $imagemagick_error";
			$imgid = -5;
		}

		rmdir("$target_image_dir/$imgid.lock");

		# make sure to close the file so that it does not stay in /tmp forever
		my $tmpfilename = tmpFileName($filehandle);
		$log->debug("unlinking image", {filehandle => $filehandle, tmpfilename => $tmpfilename}) if $log->is_debug();
		unlink($tmpfilename);
	}
	else {
		$log->debug("no image filehandle") if $log->is_debug();
		$$debug_string_ref .= " - no image filehandle";
		$imgid = -2;
	}

	$log->info("upload processed", {imgid => $imgid}) if $log->is_info();

	${$imgid_ref} = $imgid;

	return $imgid;
}

=head2 remove_images_by_prefix ( $product_ref, $prefix )

This function removes images files from a product by a given prefix (matching uploaded images or selected images).
The image files are moved to a deleted directory.

=head3 Arguments

=head4 $product_ref

A reference to the product data structure.

=head4 $prefix

The prefix of the images to be removed.

For uploaded images, the prefix is the imgid.

For selected images, the prefix is the image type and language code + the product revision.
 e.g. "ingredients_en.5" or "nutrition_fr.6".

=cut

sub remove_images_by_prefix($product_ref, $prefix) {

	my $code = $product_ref->{code};
	my $path = product_path($product_ref);

	# We move deleted images to the deleted.images dir
	my $images_glob = "$BASE_DIRS{PRODUCTS_IMAGES}/$path/$prefix.*";
	my $deleted_images_dir = "$BASE_DIRS{DELETED_IMAGES}/$code";
	ensure_dir_created_or_die($deleted_images_dir);

	$log->debug(
		"moving images to deleted images directory",
		{
			images_glob => $images_glob,
			destination_dir => $deleted_images_dir
		}
	) if $log->is_debug();

	my @files = glob($images_glob);
	move($_, $deleted_images_dir) for @files;

	return;
}

=head2 delete_uploaded_image_and_associated_selected_images ( $product_ref, $imgid )

This function deletes an uploaded image and its associated selected images.

Note: the corresponding product is not saved by this function, it should be saved by the caller.
We do not save it in this function so that we can delete multiple images and save the updated product only once.

=head3 Arguments

=head4 $product_ref

A reference to the product data structure.

=head4 $imgid

The image id to be deleted.

=head3 Return values

1: success
-1: image not found

=cut

sub delete_uploaded_image_and_associated_selected_images($product_ref, $imgid) {

	# Check if the image exists
	if (not defined $product_ref->{images}{uploaded}{$imgid}) {
		$log->error("image not found", {imgid => $imgid, product_id => $product_ref->{id}})
			if $log->is_error();
		return -1;
	}

	# Uploaded images start with [imgid].
	remove_images_by_prefix($product_ref, $imgid);
	delete $product_ref->{images}{uploaded}{$imgid};

	# If we delete an image, we also unselect the images that were selected / cropped from it
	if (exists $product_ref->{images}{selected}) {
		# Go through all image types and languages
		foreach my $image_type (keys %{$product_ref->{images}{selected}}) {
			foreach my $image_lc (keys %{$product_ref->{images}{selected}{$image_type}}) {
				if ($product_ref->{images}{selected}{$image_type}{$image_lc}{imgid} eq $imgid) {

					my $rev = $product_ref->{images}{selected}{$image_type}{$image_lc}{rev};

					# Unselect the image
					process_image_unselect($product_ref, $image_type, $image_lc);
					$log->debug(
						"Image ${image_type}_${image_lc} unselected because the source image $imgid was deleted", {})
						if $log->is_debug();

					# Delete the associated image files
					my $id = $image_type . '_' . $image_lc;
					remove_images_by_prefix($product_ref, "$id.$rev");
				}
			}
		}
	}

	return 1;
}

=head2 process_image_move ( $user_id, $code, $imgids, $move_to, $ownerid )

This function moves images from one product to another, or to the trash.

=head3 Arguments

=head4 $user_id

The user id of the person moving the image.

=head4 $code

The code of the product from which the image is moved.

=head4 $imgids

The image ids to be moved, in a comma-separated list.

=head4 $move_to

The product code to which the image is moved, or 'trash' if the image is deleted.

=head4 $ownerid

The owner id of the product from which the image is moved.

=head3 Return values

The function returns an error message if there was an error, or undef if the operation was successful.

=cut

sub process_image_move ($user_id, $code, $imgids, $move_to, $ownerid) {

	# move images only to trash or another valid barcode (number)
	if (($move_to ne 'trash') and (not is_valid_code($move_to))) {
		return "invalid barcode number: $move_to";
	}

	my $product_id = product_id_for_owner($ownerid, $code);
	my $move_to_id = product_id_for_owner($ownerid, $move_to);

	$log->debug("process_image_move - start", {product_id => $product_id, imgids => $imgids, move_to_id => $move_to_id})
		if $log->is_debug();

	my $path = product_path_from_id($product_id);

	my $product_ref = retrieve_product($product_id);
	defined $product_ref->{images} or $product_ref->{images} = {};

	# iterate on each images

	my @image_queue = split(/,/, $imgids);

	while (@image_queue) {

		my $imgid = shift @image_queue;
		next if ($imgid !~ /^\d+$/);

		# check the imgid exists
		if (defined $product_ref->{images}{uploaded}{$imgid}) {

			my $ok = 1;

			my $new_imgid;
			my $debug;

			if ($move_to ne "trash") {
				$ok = process_image_upload(
					$move_to_id,
					"$BASE_DIRS{PRODUCTS_IMAGES}/$path/$imgid.jpg",
					$product_ref->{images}{uploaded}{$imgid}{uploader},
					$product_ref->{images}{uploaded}{$imgid}{uploaded_t},
					"image moved from product $code on $server_domain by $user_id -- uploader: $product_ref->{images}{uploaded}{$imgid}{uploader} - time: $product_ref->{images}{uploaded}{$imgid}{uploaded_t}",
					\$new_imgid,
					\$debug
				);
				if ($ok < 0) {
					$log->error(
						"could not move image to other product",
						{
							source_path => "$BASE_DIRS{PRODUCTS_IMAGES}/$path/$imgid.jpg",
							move_to => $move_to,
							old_code => $code,
							ownerid => $ownerid,
							user_id => $user_id,
							result => $ok
						}
					);
				}
				else {
					$log->info(
						"moved image to other product",
						{
							source_path => "$BASE_DIRS{PRODUCTS_IMAGES}/$path/$imgid.jpg",
							move_to => $move_to,
							old_code => $code,
							ownerid => $ownerid,
							user_id => $user_id,
							result => $ok
						}
					);
				}
			}
			else {
				$log->info(
					"moved image to trash",
					{
						source_path => "$BASE_DIRS{PRODUCTS_IMAGES}/$path/$imgid.jpg",
						old_code => $code,
						ownerid => $ownerid,
						user_id => $user_id,
						result => $ok
					}
				);
			}

			# Don't delete images to be moved if they weren't moved correctly
			if ($ok) {
				# Delete images (move them to the deleted.images dir)
				delete_uploaded_image_and_associated_selected_images($product_ref, $imgid);
			}
		}
		else {
			return "imgid $imgid not found in product $product_id";
		}
	}

	store_product($user_id, $product_ref, "Moved images $imgids to $move_to");

	$log->debug("process_image_move - end", {product_id => $product_id, imgids => $imgids, move_to_id => $move_to_id})
		if $log->is_debug();

	return;
}

=head2 same_image_generation_parameters ( $generation_1_ref, $generation_2_ref )

This function checks if the image generation parameters are the same for two images.

It is useful to avoid selecting the same image with the same parameters twice.

=head3 Arguments

=head4 $generation_1_ref

A reference to the first image generation parameters.

=head4 $generation_2_ref

A reference to the second image generation parameters.

=head3 Return values

1: the image generation parameters are the same

0: the image generation parameters are different

=cut

sub same_image_generation_parameters($generation_1_ref, $generation_2_ref) {

	# Notes: we can be passed undef hashes, empty hashes, or hashes with undef values
	# We want to check that the existing and defined keys in one hash are the same as the other

	# Normalized structures:
	my %keys1 = ();
	if (defined $generation_1_ref) {
		foreach my $key (keys %{$generation_1_ref}) {
			if (defined $generation_1_ref->{$key}) {
				$keys1{$key} = 1;
			}
		}
	}
	my %keys2 = ();
	if (defined $generation_2_ref) {
		foreach my $key (keys %{$generation_2_ref}) {
			if (defined $generation_2_ref->{$key}) {
				$keys2{$key} = 1;
			}
		}
	}

	# Check that the keys are the same
	foreach my $key (keys %keys1) {
		if ((not defined $keys2{$key}) or ($keys1{$key} ne $keys2{$key})) {
			return 0;
		}
	}
	foreach my $key (keys %keys2) {
		if ((not defined $keys1{$key}) or ($keys2{$key} ne $keys1{$key})) {
			return 0;
		}
	}

	return 1;
}

=head2 normalize_generation_ref ( $generation_ref )

This function normalizes the generation_ref so that we store only useful values.

- If the image is not rotated, we don't store the angle.
- If the image is not cropped, we don't store the coordinates.
- If the image is not normalized, we don't store the normalize value.
- If the image is not processed white magic, we don't store the white magic value.

If generation_ref is empty, we return an undef value

=head3 Arguments

=head4 $generation_ref

A reference to the image generation parameters.

=head3 Return values

A reference to the normalized generation_ref.

Or undef if the generation_ref is empty.

=cut

sub normalize_generation_ref($generation_ref) {

	my $new_generation_ref = {};

	if (defined $generation_ref) {
		if ((defined $generation_ref->{angle}) and ($generation_ref->{angle} % 360 != 0)) {
			$new_generation_ref->{angle} = $generation_ref->{angle} % 360;    # Force integer
		}
		# Keep the boolean values only if they are true
		if ((defined $generation_ref->{normalize}) and (isTrue($generation_ref->{normalize}))) {
			$new_generation_ref->{normalize} = true;
		}
		if ((defined $generation_ref->{white_magic}) and (isTrue($generation_ref->{white_magic}))) {
			$new_generation_ref->{white_magic} = true;
		}
		# When the image is not cropped, we can have 0 or -1 for all coordinates
		if (    (defined $generation_ref->{x1})
			and (defined $generation_ref->{y1})
			and (defined $generation_ref->{x2})
			and (defined $generation_ref->{y2})
			and (($generation_ref->{x1} != $generation_ref->{x2}) and ($generation_ref->{y1} != $generation_ref->{y2})))
		{
			$new_generation_ref->{coordinates_image_size}
				= ($generation_ref->{coordinates_image_size} || $crop_size) . '';    # Force string
																					 # Also make sure we store integers
			$new_generation_ref->{x1} = int($generation_ref->{x1});
			$new_generation_ref->{y1} = int($generation_ref->{y1});
			$new_generation_ref->{x2} = int($generation_ref->{x2});
			$new_generation_ref->{y2} = int($generation_ref->{y2});
		}
	}

	if (scalar keys %{$new_generation_ref} == 0) {
		return;
	}
	return $new_generation_ref;
}

=head2 process_image_crop ( $user_id, $product_ref, $image_type, $image_lc, $imgid, $angle, $normalize, $white_magic, $x1, $y1, $x2, $y2, $coordinates_image_size )

Select and possibly crop an uploaded image to represent the front, ingredients, nutrition or packaging image in a specific language.

=head2 Return values

 1: crop done
-1: image not found
-2: image cannot be read

=cut

sub process_image_crop ($user_id, $product_ref, $image_type, $image_lc, $imgid, $generation_ref) {
	my $product_id = $product_ref->{id};
	my $id = $image_type . "_" . $image_lc;

	$log->debug(
		"process_image_crop - start",
		{
			product_id => $product_id,
			imgid => $imgid,
			generation_ref => $generation_ref,
		}
	) if $log->is_debug();

	# Assign values from the generation_ref
	my $angle = $generation_ref->{angle} || 0;
	my $normalize = normalize_boolean($generation_ref->{normalize});
	my $white_magic = normalize_boolean($generation_ref->{white_magic});
	my $coordinates_image_size = $generation_ref->{coordinates_image_size} || $crop_size;
	my $x1 = $generation_ref->{x1} || -1;
	my $y1 = $generation_ref->{y1} || -1;
	my $x2 = $generation_ref->{x2} || -1;
	my $y2 = $generation_ref->{y2} || -1;

	# The crop coordinates used to be in reference to a smaller image (400x400)
	# -> $coordinates_image_size = $crop_size
	# they are now in reference to the full image
	# -> $coordinates_image_size = "full"

	# The new product_multilingual.pl form will set $coordinates_image_size to "full"
	# the current Android app will not send it, and it will send coordinates related to the ".400" image
	# that has a max width and height of 400 pixels

	# There was an issue saving coordinates_image_size for some products
	# if any coordinate is above the $crop_size, then assume it was on the full size

	if (($coordinates_image_size eq 'full') and (($x2 > $crop_size) or ($y2 > $crop_size))) {
		$coordinates_image_size = "full";
		$log->debug(
			"process_image_crop - coordinates_image_size not set or set to crop_size and x2 or y2 greater than crop_size, setting to full",
			{generation_ref => $generation_ref, coordinates_image_size => $coordinates_image_size}
		) if $log->is_debug();
	}

	my $path = product_path_from_id($product_id);

	# Check that we are not selecting an image that is already selected with the same source image and selection parameters
	my $already_selected_image_ref = deep_get($product_ref, "images", "selected", $image_type, $image_lc);
	if (    (defined $already_selected_image_ref)
		and ($already_selected_image_ref->{imgid} == $imgid)
		and same_image_generation_parameters($already_selected_image_ref->{generation}, $generation_ref))
	{

		$log->debug("process_image_crop - image already selected with same imgid and selection parameters")
			if $log->is_debug();
		# We don't consider it an error, but we do not generate a new selected image
		return 1;
	}

	my $code = $product_id;
	$code =~ s/.*\///;

	my $rev = $product_ref->{rev} + 1;    # For naming images

	my $source_path = "$BASE_DIRS{PRODUCTS_IMAGES}/$path/$imgid.jpg";

	local $log->context->{code} = $code;
	local $log->context->{product_id} = $product_id;
	local $log->context->{id} = $id;
	local $log->context->{imgid} = $imgid;
	local $log->context->{source_path} = $source_path;

	$log->trace("cropping image") if $log->is_trace();

	# Check if the image exists in the uploaded images
	if (not defined $product_ref->{images}{uploaded}{$imgid}) {
		$log->error("image not found", {product_id => $product_id, imgid => $imgid}) if $log->is_error();
		return -1;
	}

	my $source = Image::Magick->new;
	my $imagemagick_error = $source->Read($source_path);

	# Check that we could read the image
	if (($imagemagick_error) and ($imagemagick_error =~ /(\d+)/) and ($1 >= 400)) {
		$log->error("cannot read image", {path => $source_path, error => $imagemagick_error}) if $log->is_error();
		return -2;
	}

	($imagemagick_error) and $log->error("cannot read image", {path => $source_path, error => $imagemagick_error});

	if ($angle != 0) {
		$source->Rotate($angle);
	}

	# Crop the image
	my $ow = $source->Get('width');
	my $oh = $source->Get('height');
	my $w = $product_ref->{images}{uploaded}{$imgid}{sizes}{$coordinates_image_size}{w};
	my $h = $product_ref->{images}{uploaded}{$imgid}{sizes}{$coordinates_image_size}{h};

	if (($angle % 180) == 90) {
		my $z = $w;
		$w = $h;
		$h = $z;
	}

	#print STDERR "image_crop.pl - source_path: $source_path - product_id: $product_id - imgid: $imgid - crop_size: $crop_size - x1: $x1, y1: $y1, x2: $x2, y2: $y2, w: $w, h: $h\n";

	$log->trace("calculating geometry",
		{crop_size => $crop_size, x1 => $x1, y1 => $y1, x2 => $x2, y2 => $y2, w => $w, h => $h})
		if $log->is_trace();

	my $ox1 = int($x1 * $ow / $w);
	my $oy1 = int($y1 * $oh / $h);
	my $ox2 = int($x2 * $ow / $w);
	my $oy2 = int($y2 * $oh / $h);

	my $nw = $ox2 - $ox1;    # new width
	my $nh = $oy2 - $oy1;

	my $geometry = "${nw}x${nh}\+${ox1}\+${oy1}";
	$log->debug("geometry calculated",
		{geometry => $geometry, ox1 => $ox1, oy1 => $oy1, ox2 => $ox2, oy2 => $oy2, w => $w, h => $h})
		if $log->is_debug();
	if ($nw > 0) {    # image not cropped
		my $imagemagick_error = $source->Crop(geometry => $geometry);
		($imagemagick_error)
			and $log->error("could not crop to geometry", {geometry => $geometry, error => $imagemagick_error});
	}

	# add auto trim to remove white borders (e.g. from some producers that send us images with white borders)

	$source->Trim();

	$nw = $source->Get('width');
	$nh = $source->Get('height');

	$geometry =~ s/\+/-/g;

	my $filename = "$id.$imgid";

	if (isTrue($white_magic)) {
		$filename .= ".white";

		my $image = $source;

		$log->debug("magic") if $log->is_debug();

		$image->Normalize(channel => 'RGB');

		my $w = $image->Get('width');
		my $h = $image->Get('height');
		my $background = Image::Magick->new();
		$background->Set(size => '2x2');
		my $imagemagick_error = $background->ReadImage('xc:white');
		my @rgb;
		@rgb = $image->GetPixel(x => 0, y => 0);
		$background->SetPixel(x => 0, y => 0, color => \@rgb);

		@rgb = $image->GetPixel(x => $w - 1, y => 0);
		$background->SetPixel(x => 1, y => 0, color => \@rgb);

		@rgb = $image->GetPixel(x => 0, y => $h - 1);
		$background->SetPixel(x => 0, y => 1, color => \@rgb);

		@rgb = $image->GetPixel(x => $w - 1, y => $h - 1);
		$background->SetPixel(x => 1, y => 1, color => \@rgb);

		$background->Resize(geometry => "${w}x${h}!");

		my $bg_path = "$BASE_DIRS{PRODUCTS_IMAGES}/$path/$imgid.${crop_size}.background.jpg";
		$log->debug("writing background image to file", {width => $background->Get('width'), path => $bg_path})
			if $log->is_debug();
		$imagemagick_error = $background->Write("jpeg:${bg_path}");
		$imagemagick_error
			and $log->error("could write background image", {path => $bg_path, error => $imagemagick_error});

		#$image->Negate();
		#$background->Modulate(brightness=>95);
		#$background->Negate();
		#$imagemagick_error = $image->Composite(image=>$background, compose=>"Divide");

		#$background->Modulate(brightness=>130);
		$imagemagick_error = $image->Composite(image => $background, compose => "Minus");
		$imagemagick_error and $log->error("magic composide failed", {error => $imagemagick_error});

		$image->Negate();

		# Remove dark corners
		if (1) {
			$imagemagick_error
				= $image->FloodfillPaint(x => 1, y => 1, fill => "#ffffff", fuzz => "5%", bordercolor => "#ffffff");
			$imagemagick_error = $image->FloodfillPaint(
				x => $w - 1,
				y => 1,
				fill => "#ffffff",
				fuzz => "5%",
				bordercolor => "#ffffff"
			);
			$imagemagick_error = $image->FloodfillPaint(
				x => 1,
				y => $h - 1,
				fill => "#ffffff",
				fuzz => "5%",
				bordercolor => "#ffffff"
			);
			$imagemagick_error = $image->FloodfillPaint(
				x => $w - 1,
				y => $h - 1,
				fill => "#ffffff",
				fuzz => "5%",
				bordercolor => "#ffffff"
			);
		}
		elsif (0) {    # use trim instead
					   # $imagemagick_error = $image->Trim(fuzz=>"5%"); # fuzz factor does not work...
		}

		$imagemagick_error and $log->error("could not floodfill", {error => $imagemagick_error});

	}

	if (isTrue($normalize)) {
		$source->Normalize(channel => 'RGB');
	}

	# Keep only one image, and overwrite previous images
	# ! cached images... add a version number
	$filename = $id . "." . $rev;

	_set_magickal_options($source, undef);
	my $full_path = "$BASE_DIRS{PRODUCTS_IMAGES}/$path/$filename.full.jpg";
	local $log->context->{full_path} = $full_path;
	$imagemagick_error = $source->Write("jpeg:${full_path}");
	($imagemagick_error)
		and $log->error("could not write JPEG file", {path => $full_path, error => $imagemagick_error});

	# Re-read cropped image
	my $cropped_source = Image::Magick->new;
	$imagemagick_error = $cropped_source->Read($full_path);
	($imagemagick_error)
		and $log->error("could not re-read the cropped image", {path => $full_path, error => $imagemagick_error});

	my $img2 = $cropped_source->Clone();
	my $window = $nw;
	($nh > $nw) and $window = $nh;
	$window = int($window / 3) + 1;

	$log->debug("generating resized versions") if $log->is_debug();

	# Generate resized versions

	my $sizes_ref = {};
	generate_resized_images("$BASE_DIRS{PRODUCTS_IMAGES}/$path/",
		$filename, $cropped_source, $sizes_ref, $thumb_size, $small_size, $display_size);

	# Create a new $generation_ref, so that we can put only values we want to keep
	my $new_generation_ref = normalize_generation_ref(
		{
			angle => $angle,
			x1 => $x1,
			y1 => $y1,
			x2 => $x2,
			y2 => $y2,
			coordinates_image_size => $coordinates_image_size,
			normalize => $normalize,
			white_magic => $white_magic,
		}
	);

	my $image_ref = {
		imgid => $imgid,
		rev => $rev,
		sizes => $sizes_ref
	};

	if (defined $new_generation_ref) {
		$image_ref->{generation} = $new_generation_ref;
	}

	# Update the product image data
	deep_set($product_ref, "images", "selected", $image_type, $image_lc, $image_ref);

	store_product($user_id, $product_ref, "new image $id : $imgid.$rev");

	$log->trace("image crop done") if $log->is_trace();

	return 1;
}

sub process_image_unselect ($product_ref, $image_type, $image_lc) {
	local $log->context->{product_id} = $product_ref->{product}{_id};
	local $log->context->{image_type} = $image_type;
	local $log->context->{image_lc} = $image_lc;

	$log->info("unselecting image") if $log->is_info();

	if (deep_exists($product_ref, "images", "selected", $image_type, $image_lc)) {
		delete $product_ref->{images}{selected}{$image_type}{$image_lc};
	}

	# Delete the image_type key if there are no languages left
	if (   (not defined $product_ref->{images}{selected}{$image_type})
		or (scalar keys %{$product_ref->{images}{selected}{$image_type}} == 0))
	{
		delete $product_ref->{images}{selected}{$image_type};
	}

	$log->debug("unselected image") if $log->is_debug();
	return;
}

sub _set_magickal_options ($magick, $width) {

	# https://www.smashingmagazine.com/2015/06/efficient-image-resizing-with-imagemagick/

	if (defined $width) {
		$magick->Set(thumbnail => $width);
	}

	$magick->Set(filter => 'Triangle');
	$magick->Set(support => 2);
	$magick->Set(unsharp => '0.25x0.25+8+0.065');
	$magick->Set(dither => 'None');
	$magick->Set(posterize => 136);
	$magick->Set(quality => 82);
	$magick->Set('jpeg:fancy-upsampling' => 'off');
	$magick->Set('png:compression-filter' => 5);
	$magick->Set('png:compression-level' => 9);
	$magick->Set('png:compression-strategy' => 1);
	$magick->Set('png:exclude-chunk' => 'all');
	$magick->Set(interlace => 'none');
	# $magick->Set(colorspace => 'sRGB');
	$magick->Strip();

	return;
}

=head2 get_image_url ($product_ref, $image_ref, $size)

Return the URL of the image in the requested size.

Note: $image_ref in selected.images.[image type].[image code] does not contain the id field with the image type and language code (which are keys)
It must be added to the image_ref before calling this function.

=cut

sub get_image_url ($product_ref, $image_ref, $size) {

	my $path = product_path($product_ref);
	my $rev = $image_ref->{rev};
	my $id = $image_ref->{id};    # contains [image_type]_[lc]
	return unless ((defined $rev) && (defined $id));

	my $url = "$images_subdomain/images/products/$path/$id.$rev.$size.jpg";

	return $url;
}

=head2 get_image_in_best_language ($product_ref, $image_type, $target_lc)

We return the image object in the best language available for the image type,
in the order of preference:
- $target_lc
- main language of the product
- English
- any other available language (if any), in alphabetical order

=head3 Arguments

- $product_ref: the product reference
- $image_type: the image type (front, ingredients, nutrition, packaging)
- $target_lc: the target language code
- $image_lc_ref: a reference to return the language code of the image (optional)

=head3 Return values

- the image reference in the best language available, with an added "id"
  field containing the image type and language code (e.g. "front_en")

The language code of the best language is set in $image_lc_ref (if provided)

=cut

sub get_image_in_best_language ($product_ref, $image_type, $target_lc, $image_lc_ref = undef) {

	my @languages = ($target_lc, $product_ref->{lang} || $product_ref->{lc}, 'en');

	my $image_ref;
	my $image_lc;

	foreach my $language (@languages) {
		$image_ref = deep_get($product_ref, "images", "selected", $image_type, $language);
		if (defined $image_ref) {
			$image_lc = $language;
			last;
		}
	}

	if (not defined $image_ref) {
		# No image found in the preferred languages, we try to find one in any other language
		my $selected_images_ref = deep_get($product_ref, "images", "selected", $image_type);
		if (defined $selected_images_ref) {
			foreach my $language (sort keys %{$selected_images_ref}) {
				$image_ref = $selected_images_ref->{$language};
				$image_lc = $language;
				last;
			}
		}
	}

	$log->debug("get_image_in_best_language",
		{image_type => $image_type, target_lc => $target_lc, image_lc => $image_lc, image_ref => $image_ref})
		if $log->is_debug();

	if (defined $image_ref) {
		# The product image object does not contain the image_type and language code
		# as they are specified as keys in the images.selected hash
		# So we create a clone and add an id field containing [image_type]_[lc] to the image object so that we can later construct the image filename
		my $image_clone_ref = clone($image_ref);
		$image_clone_ref->{id} = $image_type . "_" . $image_lc;

		# Return the language of the image that was selected
		if (defined $image_lc_ref) {
			$$image_lc_ref = $image_lc;
		}

		return ($image_clone_ref);
	}
	return;
}

=head2 add_images_urls_to_product ($product_ref, $target_lc, $specific_image_type = undef)

Add fields like image_[front|ingredients|nutrition|packaging]_[url|small_url|thumb_url] to a product object.

If it exists, the image for the target language will be returned, otherwise we will return the image
in the main language of the product.

=head3 Parameters

=head4 $product_ref

Reference to a complete product a subfield.

=head4 $target_lc

2 language code of the preferred language for the product images.

=head4 $specific_image_type

Optional parameter to specify the type of image to add. Default is to add all types.

=cut

sub add_images_urls_to_product ($product_ref, $target_lc, $specific_image_type = undef) {

	if (defined $product_ref->{images}) {

		# If we do not have the "uploaded" or "selected" key, we may be getting an image object with an old schema
		# e.g. when we get partial product data from MongoDB or off-query
		# when reading a full product with retrieve_product(), the conversion should already have been done
		# try to convert it to the new schema
		if (not defined $product_ref->{images}{uploaded} and not defined $product_ref->{images}{selected}) {
			ProductOpener::ProductSchemaChanges::convert_schema_1001_to_1002_refactor_images_object($product_ref);
		}

		my $images_subdomain = format_subdomain('images');

		my $path = product_path($product_ref);

		# If $image_type is specified (e.g. "front" when we display a list of products), only compute the image for this type
		my @image_types;
		if (defined $specific_image_type) {
			@image_types = ($specific_image_type);
		}
		else {
			@image_types = ('front', 'ingredients', 'nutrition', 'packaging');
		}

		foreach my $image_type (@image_types) {

			# Compute the URLs for the best image
			my $image_ref = get_image_in_best_language($product_ref, $image_type, $target_lc);

			if (defined $image_ref) {

				$product_ref->{"image_" . $image_type . "_url"}
					= get_image_url($product_ref, $image_ref, $display_size);

				$product_ref->{"image_" . $image_type . "_small_url"}
					= get_image_url($product_ref, $image_ref, $small_size);

				$product_ref->{"image_" . $image_type . "_thumb_url"}
					= get_image_url($product_ref, $image_ref, $thumb_size);

				if ($image_type eq 'front') {
					# front image is product image
					$product_ref->{image_url} = $product_ref->{"image_" . $image_type . "_url"};
					$product_ref->{image_small_url} = $product_ref->{"image_" . $image_type . "_small_url"};
					$product_ref->{image_thumb_url} = $product_ref->{"image_" . $image_type . "_thumb_url"};
				}

				# Also build selected_images with URLs for each language for which we have images
				# compute selected image for each product language
				foreach my $image_lc (keys %{$product_ref->{images}{selected}{$image_type}}) {
					# The product image object does not contain the image_type and language code
					# as they are specified as keys in the images.selected hash
					# So we create a clone and add an id field containing [image_type]_[lc] to the image object so that we can later construct the image filename
					my $selected_image_ref = clone($product_ref->{images}{selected}{$image_type}{$image_lc});
					$selected_image_ref->{id} = $image_type . "_" . $image_lc;
					$product_ref->{selected_images}{$image_type}{display}{$image_lc}
						= get_image_url($product_ref, $selected_image_ref, $display_size);
					$product_ref->{selected_images}{$image_type}{small}{$image_lc}
						= get_image_url($product_ref, $selected_image_ref, $small_size);
					$product_ref->{selected_images}{$image_type}{thumb}{$image_lc}
						= get_image_url($product_ref, $selected_image_ref, $thumb_size);
				}
			}

		}

	}

	return;
}

=head2 data_to_display_image ( $product_ref, $image_type, $target_lc )

Generates a data structure to display a product image.

The resulting data structure can be passed to a template to generate HTML or the JSON data for a knowledge panel.

=head3 Arguments

=head4 Product reference $product_ref

=head4 Image type $image_type: one of [front|ingredients|nutrition|packaging]

=head4 Language code $target_lc

=head3 Return values

- Reference to a data structure with needed data to display.
- undef if no image is available for the requested image type

=cut

sub data_to_display_image ($product_ref, $image_type, $target_lc) {

	my $image_lc;
	my $image_ref = get_image_in_best_language($product_ref, $image_type, $target_lc, \$image_lc);
	my $image_data_ref;

	if (defined $image_ref) {
		my $id = $image_ref->{id};
		my $alt = remove_tags_and_quote($product_ref->{product_name}) . ' - ' . lang($image_type . '_alt');

		if ($image_lc ne $target_lc) {
			$alt .= ' - ' . $image_lc;
		}

		$image_data_ref = {
			type => $image_type,
			lc => $image_lc,
			alt => $alt,
			sizes => {},
			id => $id,
		};

		foreach my $size ($thumb_size, $small_size, $display_size, "full") {
			if (defined $image_ref->{sizes}{$size}) {
				$image_data_ref->{sizes}{$size} = {
					url => get_image_url($product_ref, $image_ref, $size),
					w => $image_ref->{sizes}{$size}{w},
					h => $image_ref->{sizes}{$size}{h},
				};
			}
		}
	}

	return $image_data_ref;
}

=head2 display_image ( $product_ref, $image_type, $target_lc, $size )

Generate the HTML code to display a product image.

=head3 Arguments

=head4 Product reference $product_ref

=head4 Image type $image_type: one of [front|ingredients|nutrition|packaging]

=head4 Language code $target_lc

=head4 Size $size: one of $thumb_size, $small_size, $display_size

=head3 Return values

- HTML code to display the image

=cut

sub display_image ($product_ref, $image_type, $target_lc, $size) {

	my $html = '';

	my $image_lc;
	my $image_ref = get_image_in_best_language($product_ref, $image_type, $target_lc, \$image_lc);

	my $image_url;

	if (defined $image_ref) {
		$image_url = get_image_url($product_ref, $image_ref, $size);
	}
	# For the front image in thumb size, if we don't have an image, we display a product silhouette
	elsif (($image_type eq 'front') and ($size eq $thumb_size)) {
		$image_url = "$static_subdomain/images/svg/product-silhouette.svg";
		$image_ref = {
			sizes => {
				$thumb_size => {w => $thumb_size, h => $thumb_size}
			}
		};
	}

	if (defined $image_url) {

		my $alt
			= remove_tags_and_quote($product_ref->{product_name}) . ' - '
			. lang($image_type . '_alt') . ' - '
			. $image_lc;

		my $template_data_ref = {
			'alt' => $alt,
			'src' => $image_url,
			'w' => $image_ref->{sizes}{$size}{w},
			'h' => $image_ref->{sizes}{$size}{h}
		};

		# See if we have a x2 image for high resolution displays
		my $size2 = $size * 2;

		if (defined $image_ref->{sizes}{$size2}) {
			$template_data_ref->{srcset} = get_image_url($product_ref, $image_ref, $size2);
		}

		$html .= <<HTML
<img src="$template_data_ref->{src}" width="$template_data_ref->{w}" height="$template_data_ref->{h}" alt="$template_data_ref->{alt}" loading="lazy" $template_data_ref->{srcset} />
HTML
			;

	}

	return $html;
}

# Use google cloud vision output to determine of the image should be rotated

sub compute_orientation_from_cloud_vision_annotations ($annotations_ref) {

	if (    (defined $annotations_ref)
		and (defined $annotations_ref->{responses})
		and (defined $annotations_ref->{responses}[0])
		and (defined $annotations_ref->{responses}[0]{fullTextAnnotation})
		and (defined $annotations_ref->{responses}[0]{fullTextAnnotation}{pages})
		and (defined $annotations_ref->{responses}[0]{fullTextAnnotation}{pages}[0])
		and (defined $annotations_ref->{responses}[0]{fullTextAnnotation}{pages}[0]{blocks}))
	{

		my $blocks_ref = $annotations_ref->{responses}[0]{fullTextAnnotation}{pages}[0]{blocks};

		# compute the number of blocks in each orientation
		my %orientations = (0 => 0, 90 => 0, 180 => 0, 270 => 0);
		my $total = 0;

		foreach my $block_ref (@{$blocks_ref}) {
			next if $block_ref->{blockType} ne "TEXT";

			my $x_center
				= (   $block_ref->{boundingBox}{vertices}[0]{x}
					+ $block_ref->{boundingBox}{vertices}[1]{x}
					+ $block_ref->{boundingBox}{vertices}[2]{x}
					+ $block_ref->{boundingBox}{vertices}[3]{x})
				/ 4;

			my $y_center
				= (   $block_ref->{boundingBox}{vertices}[0]{y}
					+ $block_ref->{boundingBox}{vertices}[1]{y}
					+ $block_ref->{boundingBox}{vertices}[2]{y}
					+ $block_ref->{boundingBox}{vertices}[3]{y})
				/ 4;

			# Check where the first corner is compared to the center.
			# If the image is correctly oriented, the first corner is at the top left

			if ($block_ref->{boundingBox}{vertices}[0]{x} < $x_center) {
				if ($block_ref->{boundingBox}{vertices}[0]{y} < $y_center) {
					$orientations{0}++;
				}
				else {
					$orientations{270}++;
				}
			}
			else {
				if ($block_ref->{boundingBox}{vertices}[0]{y} < $y_center) {
					$orientations{90}++;
				}
				else {
					$orientations{180}++;
				}
			}
			$total++;
		}

		foreach my $orientation (keys %orientations) {
			if ($orientations{$orientation} > ($total * 0.90)) {
				return $orientation;
			}
		}
	}

	return;
}

=head2 extract_text_from_image( $product_ref, $id, $field, $ocr_engine, $results_ref )

Perform OCR for a specific image (either a source image, or a selected image) and return the results.

OCR can be performed with a locally installed Tesseract, or through Google Cloud Vision.

In the case of Google Cloud Vision, we also store the results of the OCR as a JSON file (requested through HTTP by Robotoff).

=head3 Arguments

=head4 product reference $product_ref

=head4 id of the image $id

Either a number like 1, 2 etc. to perform the OCR on a source image (1.jpg, 2.jpg) or a field name
in the form of [front|ingredients|nutrition|packaging]_[2 letter language code].

If $id is a field name, the last selected image for that field is used.

=head4 field name $field

Field to update in the product object.
e.g. ingredients_text_from_image, nutrition_text_from_image, packaging_text_from_image

=head4 OCR engine $ocr_engine

Either "tesseract" or "google_cloud_vision"

=head4 Results reference $results_ref

A hash reference to store the results.

=cut

sub extract_text_from_image ($product_ref, $image_type, $image_lc, $field, $ocr_engine, $results_ref) {

	delete $product_ref->{$field};

	my $path = product_path($product_ref);
	$results_ref->{status} = 1;    # 1 = nok, 0 = ok
	$results_ref->{ocr_engine} = $ocr_engine;

	my $image_ref = deep_get($product_ref, "images", "selected", $image_type, $image_lc);

	my $filename = '';
	if (defined $image_ref) {
		$filename = $image_type . '_' . $image_lc . '.' . $image_ref->{rev};
	}
	else {
		$results_ref->{error} = "no image found - image_type: $image_type, image_lc: $image_lc";
		return;
	}

	my $image = "$BASE_DIRS{PRODUCTS_IMAGES}/$path/$filename.full.jpg";
	my $image_url = "$images_subdomain/images/products/$path/$filename.full.jpg";

	my $text;

	$log->debug("extracting text from image",
		{image_type => $image_type, image_lc => $image_lc, ocr_engine => $ocr_engine})
		if $log->is_debug();

	if ($ocr_engine eq 'tesseract') {

		my $lan;

		if (defined $ProductOpener::Config::tesseract_ocr_available_languages{$image_lc}) {
			$lan = $ProductOpener::Config::tesseract_ocr_available_languages{$image_lc};
		}
		elsif (defined $ProductOpener::Config::tesseract_ocr_available_languages{$product_ref->{lc}}) {
			$lan = $ProductOpener::Config::tesseract_ocr_available_languages{$product_ref->{lc}};
		}
		elsif (defined $ProductOpener::Config::tesseract_ocr_available_languages{en}) {
			$lan = $ProductOpener::Config::tesseract_ocr_available_languages{en};
		}

		$log->debug("extracting text with tesseract",
			{lc => $lc, lan => $lan, image_type => $image_type, image_lc => $image_lc, image => $image})
			if $log->is_debug();

		if (defined $lan) {
			$text = decode utf8 => get_ocr($image, undef, $lan);

			if ((defined $text) and ($text ne '')) {
				$results_ref->{$field} = $text;
			}
		}
		else {
			$log->warn("no available tesseract dictionary",
				{lc => $lc, lan => $lan, image_type => $image_type, image_lc => $image_lc})
				if $log->is_warn();
			$results_ref->{error} = "no available tesseract dictionary";
		}
	}
	elsif ($ocr_engine eq 'google_cloud_vision') {

		# Check the API key is defined
		if (not $ProductOpener::Config::google_cloud_vision_api_key) {
			$results_ref->{error} = "no google cloud vision API key";
			return;
		}

		my $json_file = "$BASE_DIRS{PRODUCTS_IMAGES}/$path/$filename.json.gz";
		open(my $gv_logs, ">>:encoding(UTF-8)", "$BASE_DIRS{LOGS}/cloud_vision.log");
		my $cloudvision_ref = send_image_to_cloud_vision($image, $json_file, \@CLOUD_VISION_FEATURES_TEXT, $gv_logs);
		close $gv_logs;

		if (    (defined $cloudvision_ref->{responses})
			and (defined $cloudvision_ref->{responses}[0])
			and (defined $cloudvision_ref->{responses}[0]{fullTextAnnotation})
			and (defined $cloudvision_ref->{responses}[0]{fullTextAnnotation}{text}))
		{

			$log->debug("text found in google cloud vision response") if $log->is_debug();

			$results_ref->{$field} = $cloudvision_ref->{responses}[0]{fullTextAnnotation}{text};
			$results_ref->{$field . "_annotations"} = $cloudvision_ref;

			# Note: if the product is not stored, this will not be saved
			$product_ref->{images}{selected}{$image_type}{$image_lc}{orientation}
				= compute_orientation_from_cloud_vision_annotations($cloudvision_ref);
		}
	}

	# Check if we were able to get ocr text
	if (defined $results_ref->{$field}) {
		$product_ref->{images}{selected}{$image_type}{$image_lc}{ocr} = 1;
		$results_ref->{status} = 0;
	}
	else {
		$product_ref->{images}{selected}{$image_type}{$image_lc}{ocr} = 0;
	}

	return;
}

@CLOUD_VISION_FEATURES_FULL = (
	# DOCUMENT_TEXT_DETECTION does not bring significant advantages
	# See https://github.com/openfoodfacts/openfoodfacts-server/issues/9723
	{type => 'TEXT_DETECTION'},
	{type => 'LOGO_DETECTION'},
	{type => 'LABEL_DETECTION'},
	{type => 'SAFE_SEARCH_DETECTION'},
	{type => 'FACE_DETECTION'},
);

@CLOUD_VISION_FEATURES_TEXT = ({type => 'TEXT_DETECTION'});

=head2 send_image_to_cloud_vision ($image_path, $json_file, $features_ref, $gv_logs)

Call to Google Cloud vision API

=head3 Arguments

=head4 $image_path - str path to image

=head4 $json_file - str path to the file where we will store OCR result as gzipped JSON

=head4 $features_ref - hash reference - the "features" parameter of Google Cloud Vision

This determine which detection will be performed.
Remember each feature is a cost.

C<@CLOUD_VISION_FEATURES_FULL> and C<@CLOUD_VISION_FEATURES_TEXT> are two constant you can use.

=head4 $gv_logs - file handle

A file where we write additional logs, specific to the service.

=head3 Response

Return JSON content of the response.

=cut

sub send_image_to_cloud_vision ($image_path, $json_file, $features_ref, $gv_logs) {

	my $url
		= $ProductOpener::Config::google_cloud_vision_api_url . "?key="
		. $ProductOpener::Config::google_cloud_vision_api_key;
	print($gv_logs "CV:sending to $url\n");

	my $ua = LWP::UserAgent->new();

	open(my $IMAGE, "<", $image_path) || die "Could not read $image_path: $!\n";
	binmode($IMAGE);
	local $/;
	my $image_data = do {local $/; <$IMAGE>};    # https://www.perlmonks.org/?node_id=287647
	close $IMAGE;

	my $api_request_ref = {
		requests => [
			{
				features => $features_ref,
				# image => { source => { imageUri => $image_url}}
				image => {content => encode_base64($image_data)},
			}
		]
	};
	my $json = encode_json($api_request_ref);

	my $request = HTTP::Request->new(POST => $url);
	$request->header('Content-Type' => 'application/json');
	$request->content($json);

	my $cloud_vision_response = $ua->request($request);
	# $log->info("google cloud vision response", { json_response => $cloud_vision_response->decoded_content, api_token => $ProductOpener::Config::google_cloud_vision_api_key });

	my $cloudvision_ref = undef;
	if ($cloud_vision_response->is_success) {

		$log->info("request to google cloud vision was successful for $image_path") if $log->is_info();

		my $json_response = $cloud_vision_response->decoded_content(charset => 'UTF-8');

		$cloudvision_ref = decode_json($json_response);

		# Adding creation timestamp, to know when the OCR has been generated
		$cloudvision_ref->{created_at} = time();

		$log->info("saving google cloud vision json response to file", {path => $json_file}) if $log->is_info();

		if (open(my $OUT, ">:raw", $json_file)) {
			my $gzip_handle = IO::Compress::Gzip->new($OUT)
				or die "Cannot create gzip filehandle: $GzipError\n";
			my $encoded_json = encode_json($cloudvision_ref);
			$gzip_handle->print($encoded_json);
			$gzip_handle->close;

			print($gv_logs "--> cloud vision success for $image_path\n");
		}
		else {
			$log->error("Cannot write $json_file: $!\n");
			print($gv_logs "Cannot write $json_file: $!\n");
		}

	}
	else {
		$log->warn(
			"google cloud vision request not successful",
			{
				code => $cloud_vision_response->code,
				image_path => $image_path,
				response => $cloud_vision_response->message
			}
		) if $log->is_warn();
		print $gv_logs "error\t"
			. $image_path . "\t"
			. $cloud_vision_response->code . "\t"
			. $cloud_vision_response->message . "\n";
	}
	return $cloudvision_ref;

}

1;<|MERGE_RESOLUTION|>--- conflicted
+++ resolved
@@ -165,14 +165,10 @@
 use JSON::MaybeXS;
 use MIME::Base64;
 use LWP::UserAgent;
-<<<<<<< HEAD
 use OpenTelemetry::Integration 'LWP::UserAgent';
-use File::Copy;
-=======
 use File::Copy qw/move/;
 use Clone qw/clone/;
 use boolean;
->>>>>>> b35c4364
 
 =head1 SUPPORTED IMAGE TYPES
 
