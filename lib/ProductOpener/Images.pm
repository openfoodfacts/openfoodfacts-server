--- conflicted
+++ resolved
@@ -188,7 +188,7 @@
 
 	# create a reader
 	my $scanner = Barcode::ZBar::ImageScanner->new();
-	
+
 	print STDERR "scan_code file: $file\n";
 
 	# configure the reader
@@ -479,11 +479,7 @@
 
 			$source->Set('quality',95);
 			$x = $source->Write("jpeg:$www_root/images/products/$path/$imgid.jpg");
-<<<<<<< HEAD
-
-=======
-			
->>>>>>> 997628b4
+
 			# Check that we don't already have the image
 
 			my $size = -s $img_path;
@@ -564,53 +560,23 @@
 			}
 
 			if (not "$x") {
-<<<<<<< HEAD
-
-
-			# Update the product image data
-			my $product_ref = retrieve_product($code);
-			defined $product_ref->{images} or $product_ref->{images} = {};
-			$product_ref->{images}{$imgid} = {
-				uploader => $userid,
-				uploaded_t => $time,
-				sizes => {
-					full => {w => $new_product_ref->{"images.$imgid.w"}, h => $new_product_ref->{"images.$imgid.h"}},
-				},
-			};
-
-			foreach my $max ($thumb_size, $crop_size) {
-
-				$product_ref->{images}{$imgid}{sizes}{$max} =
-					{w => $new_product_ref->{"images.$imgid.$max.w"}, h => $new_product_ref->{"images.$imgid.$max.h"}};
-
-			}
-			if ($imgid > $product_ref->{max_imgid}) {
-				$product_ref->{max_imgid} = $imgid;
-			}
-			my $store_comment = "new image $imgid";
-			if ((defined $comment) and ($comment ne '')) {
-				$store_comment .= ' - ' . $comment;
-			}
-			store_product($product_ref, $store_comment);
-
-=======
-			
+
 				# Update the product image data
 				my $product_ref = retrieve_product($code);
 				defined $product_ref->{images} or $product_ref->{images} = {};
 				$product_ref->{images}{$imgid} = {
 					uploader => $userid,
-					uploaded_t => $time,			
-					sizes => {				
+					uploaded_t => $time,
+					sizes => {
 						full => {w => $new_product_ref->{"images.$imgid.w"}, h => $new_product_ref->{"images.$imgid.h"}},
 					},
 				};
 
 				foreach my $max ($thumb_size, $crop_size) {
-				
+
 					$product_ref->{images}{$imgid}{sizes}{$max} =
 						{w => $new_product_ref->{"images.$imgid.$max.w"}, h => $new_product_ref->{"images.$imgid.$max.h"}};
-		
+
 				}
 				if ($imgid > $product_ref->{max_imgid}) {
 					$product_ref->{max_imgid} = $imgid;
@@ -620,14 +586,13 @@
 					$store_comment .= ' - ' . $comment;
 				}
 				store_product($product_ref, $store_comment);
-				
+
 				# Create a link to the image in /new_images so that it can be batch processed by OCR
 				# and computer vision algorithms
-				
+
 				(-e "$data_root/new_images") or mkdir("$data_root/new_images", 0755);
 				symlink("$www_root/images/products/$path/$imgid.jpg", "$data_root/new_images/" . time() . "." . $code . "." . $imagefield . "." . $imgid . ".jpg");
-			
->>>>>>> 997628b4
+
 			}
 			else {
 				# Could not read image
