--- conflicted
+++ resolved
@@ -52,11 +52,8 @@
 		&decode_json_request_body
 		&normalize_requested_code
 		&customize_response_for_product
-<<<<<<< HEAD
+		&check_user_permission
 		&process_auth_header
-=======
-		&check_user_permission
->>>>>>> a7f36279
 	);    # symbols to export on request
 	%EXPORT_TAGS = (all => [@EXPORT_OK]);
 }
@@ -77,12 +74,9 @@
 use ProductOpener::KnowledgePanels qw/:all/;
 use ProductOpener::Ecoscore qw/localize_ecoscore/;
 use ProductOpener::Packaging qw/:all/;
-<<<<<<< HEAD
+use ProductOpener::Permissions qw/:all/;
 use ProductOpener::Paths qw/:all/;
 use ProductOpener::Store qw/:all/;
-=======
-use ProductOpener::Permissions qw/:all/;
->>>>>>> a7f36279
 
 use ProductOpener::APIProductRead qw/:all/;
 use ProductOpener::APIProductWrite qw/:all/;
@@ -880,16 +874,10 @@
 	return $customized_product_ref;
 }
 
-<<<<<<< HEAD
-=head2 process_auth_header ( $request_ref, $r )
-
-Using the Authorization HTTP header, check if we have a valid user.
-=======
 =head2 check_user_permission ($request_ref, $response_ref, $permission)
 
 Check the user has a specific permission, before processing an API request.
 If the user does not have the permission, an error is added to the response.
->>>>>>> a7f36279
 
 =head3 Parameters
 
@@ -897,96 +885,6 @@
 
 Reference to the request object.
 
-<<<<<<< HEAD
-=head4 $r (input)
-
-Reference to the Apache2 request object
-
-=head3 Return value
-
-1 if the user has been signed in, -1 if the Bearer token was invalid, 0 otherwise.
-
-=cut
-
-sub process_auth_header ($request_ref, $r) {
-	my $token = _read_auth_header($request_ref, $r);
-	unless ($token) {
-		return 0;
-	}
-
-	my $access_token;
-	# verify token using JWKS (see Auth.pm)
-	eval {$access_token = verify_access_token($token);};
-	my $error = $@;
-	if ($error) {
-		$log->info('Access token invalid', {token => $token}) if $log->is_info();
-	}
-
-	unless ($access_token) {
-		add_error(
-			$request_ref->{api_response},
-			{
-				message => {id => 'invalid_token'},
-				impact => {id => 'failure'},
-			}
-		);
-		return -1;
-	}
-
-	$request_ref->{access_token} = $access_token;
-	my $user_id = get_user_id_using_token($access_token);
-	unless (defined $user_id) {
-		$log->info('User not found and not created') if $log->is_info();
-		display_error_and_exit('Internal error', 500);
-	}
-
-	my $user_file = "$BASE_DIRS{USERS}/" . get_string_id_for_lang('no_language', $user_id) . '.sto';
-	unless (-e $user_file) {
-		$log->info('User file not found', {user_file => $user_file, user_id => $user_id}) if $log->is_info();
-		display_error_and_exit('Internal error', 500);
-	}
-
-	$log->debug('user_id found', {user_id => $user_id}) if $log->is_debug();
-	my $user_ref = retrieve($user_file);
-
-	my $user_session = open_user_session($user_ref, undef, undef, $access_token->{access_token},
-		undef, $access_token->{id_token}, $request_ref);
-	param('user_id', $user_id);
-	param('user_session', $user_session);
-	init_user($request_ref);
-
-	return 1;
-}
-
-=head2 _read_auth_header ( $request_ref, $r )
-
-Using the Authorization HTTP header, check if it looks like a 
-Bearer token, and if it does, copy it to the request_ref
-
-=head3 Parameters
-
-=head4 $request_ref (input)
-
-Reference to the request object.
-
-=head4 $r (input)
-
-Reference to the Apache2 request object
-
-=head3 Return value
-
-None
-
-=cut
-
-sub _read_auth_header ($request_ref, $r) {
-	my $authorization = $r->headers_in->{Authorization};
-	if ((defined $authorization) and ($authorization =~ /^Bearer (?<token>.+)$/)) {
-		return $+{token};
-	}
-
-	return;
-=======
 =head4 $response_ref (output)
 
 Reference to the response object.
@@ -1023,7 +921,106 @@
 	}
 
 	return $error;
->>>>>>> a7f36279
+}
+
+=head2 process_auth_header ( $request_ref, $r )
+
+Using the Authorization HTTP header, check if we have a valid user.
+
+=head3 Parameters
+
+=head4 $request_ref (input)
+
+Reference to the request object.
+
+=head4 $r (input)
+
+Reference to the Apache2 request object
+
+=head3 Return value
+
+1 if the user has been signed in, -1 if the Bearer token was invalid, 0 otherwise.
+
+=cut
+
+sub process_auth_header ($request_ref, $r) {
+	my $token = _read_auth_header($request_ref, $r);
+	unless ($token) {
+		return 0;
+	}
+
+	my $access_token;
+	# verify token using JWKS (see Auth.pm)
+	eval {$access_token = verify_access_token($token);};
+	my $error = $@;
+	if ($error) {
+		$log->info('Access token invalid', {token => $token}) if $log->is_info();
+	}
+
+	unless ($access_token) {
+		add_error(
+			$request_ref->{api_response},
+			{
+				message => {id => 'invalid_token'},
+				impact => {id => 'failure'},
+			}
+		);
+		return -1;
+	}
+
+	$request_ref->{access_token} = $access_token;
+	my $user_id = get_user_id_using_token($access_token);
+	unless (defined $user_id) {
+		$log->info('User not found and not created') if $log->is_info();
+		display_error_and_exit('Internal error', 500);
+	}
+
+	my $user_file = "$BASE_DIRS{USERS}/" . get_string_id_for_lang('no_language', $user_id) . '.sto';
+	unless (-e $user_file) {
+		$log->info('User file not found', {user_file => $user_file, user_id => $user_id}) if $log->is_info();
+		display_error_and_exit('Internal error', 500);
+	}
+
+	$log->debug('user_id found', {user_id => $user_id}) if $log->is_debug();
+	my $user_ref = retrieve($user_file);
+
+	my $user_session = open_user_session($user_ref, undef, undef, $access_token->{access_token},
+		undef, $access_token->{id_token}, $request_ref);
+	param('user_id', $user_id);
+	param('user_session', $user_session);
+	init_user($request_ref);
+
+	return 1;
+}
+
+=head2 _read_auth_header ( $request_ref, $r )
+
+Using the Authorization HTTP header, check if it looks like a 
+Bearer token, and if it does, copy it to the request_ref
+
+=head3 Parameters
+
+=head4 $request_ref (input)
+
+Reference to the request object.
+
+=head4 $r (input)
+
+Reference to the Apache2 request object
+
+=head3 Return value
+
+None
+
+=cut
+
+sub _read_auth_header ($request_ref, $r) {
+	my $authorization = $r->headers_in->{Authorization};
+	if ((defined $authorization) and ($authorization =~ /^Bearer (?<token>.+)$/)) {
+		return $+{token};
+	}
+
+	return;
 }
 
 1;