# This file is part of Product Opener.
#
# Product Opener
<<<<<<< HEAD
# Copyright (C) 2011-2025 Association Open Food Facts
=======
# Copyright (C) 2011-2024 Association Open Food Facts
>>>>>>> ca6b9aaf
# Contact: contact@openfoodfacts.org
# Address: 21 rue des Iles, 94100 Saint-Maur des Fossés, France
#
# Product Opener is free software: you can redistribute it and/or modify
# it under the terms of the GNU Affero General Public License as
# published by the Free Software Foundation, either version 3 of the
# License, or (at your option) any later version.
#
# This program is distributed in the hope that it will be useful,
# but WITHOUT ANY WARRANTY; without even the implied warranty of
# MERCHANTABILITY or FITNESS FOR A PARTICULAR PURPOSE.  See the
# GNU Affero General Public License for more details.
#
# You should have received a copy of the GNU Affero General Public License
# along with this program.  If not, see <http://www.gnu.org/licenses/>.

=head1 NAME

ProductOpener::API - implementation of READ and WRITE APIs

=head1 DESCRIPTION

This module contains functions that are common to multiple types of API requests.

Specialized functions to process each type of API request is in separate modules like:

APIProductRead.pm : product READ
APIProductWrite.pm : product WRITE

=cut

package ProductOpener::API;

use ProductOpener::PerlStandards;
use Exporter qw< import >;

use Log::Any qw($log);

BEGIN {
	use vars qw(@ISA @EXPORT_OK %EXPORT_TAGS);
	@EXPORT_OK = qw(
		&init_api_response
		&get_initialized_response
		&add_warning
		&add_error
		&process_api_request
		&read_request_body
		&decode_json_request_body
		&normalize_requested_code
		&customize_response_for_product
		&check_user_permission
		&process_auth_header
	);    # symbols to export on request
	%EXPORT_TAGS = (all => [@EXPORT_OK]);
}

use vars @EXPORT_OK;

use ProductOpener::Config qw/:all/;
use ProductOpener::Constants qw(OTEL_SPAN_PNOTES_KEY);
use ProductOpener::Display qw/:all/;
<<<<<<< HEAD
use ProductOpener::HTTP qw/write_cors_headers request_param get_http_request_pnote/;
=======
use ProductOpener::HTTP qw/write_cors_headers request_param/;
use ProductOpener::Auth qw/:all/;
>>>>>>> ca6b9aaf
use ProductOpener::Users qw/:all/;
use ProductOpener::Lang qw/$lc lang_in_other_lc/;
use ProductOpener::Products qw/normalize_code_with_gs1_ai product_name_brand_quantity/;
use ProductOpener::Export qw/:all/;
use ProductOpener::Tags qw/%language_fields display_taxonomy_tag/;
use ProductOpener::Text qw/remove_tags_and_quote/;
use ProductOpener::Attributes qw/compute_attributes/;
use ProductOpener::KnowledgePanels qw/create_knowledge_panels initialize_knowledge_panels_options/;
use ProductOpener::EnvironmentalScore qw/localize_environmental_score/;
use ProductOpener::Packaging qw/%packaging_taxonomies/;
use ProductOpener::Permissions qw/has_permission/;
use ProductOpener::GeoIP qw/get_country_for_ip_api/;
use ProductOpener::ProductSchemaChanges qw/$current_schema_version convert_product_schema/;
use ProductOpener::ProductsFeatures qw(feature_enabled);

use ProductOpener::APIProductRead qw/read_product_api/;
use ProductOpener::APIProductWrite qw/write_product_api/;
use ProductOpener::APIProductImagesUpload qw/upload_product_image_api delete_product_image_api/;
use ProductOpener::APIProductRevert qw/revert_product_api/;
use ProductOpener::APIProductServices qw/product_services_api/;
use ProductOpener::APITagRead qw/read_tag_api/;
use ProductOpener::APITaxonomySuggestions qw/taxonomy_suggestions_api/;

use CGI qw/:cgi :form escapeHTML/;
use Apache2::RequestIO();
use Apache2::RequestRec();
use JSON::MaybeXS;
use Data::DeepAccess qw(deep_get deep_set);
use Storable qw(dclone);
use Encode;

=head1 FUNCTIONS			

=cut

sub get_initialized_response() {
	return {
		warnings => [],
		errors => [],
	};
}

sub init_api_response ($request_ref) {

	$request_ref->{api_response} = get_initialized_response();

	$log->debug("init_api_response - done", {request => $request_ref}) if $log->is_debug();
	return $request_ref->{api_response};
}

sub add_warning ($response_ref, $warning_ref) {
	defined $response_ref->{warnings} or $response_ref->{warnings} = [];
	push @{$response_ref->{warnings}}, $warning_ref;
	return;
}

=head2 add_error ($response_ref, $error_ref, $status_code = 400)

Add an error to the response object.

=head3 Parameters

=head4 $response_ref (input)

Reference to the response object.

=head4 $error_ref (input)

Reference to the error object.

=head4 $status_code (input)

HTTP status code to return in the response, defaults to 400 bad request.

=cut

sub add_error ($response_ref, $error_ref, $status_code = 400) {
	defined $response_ref->{errors} or $response_ref->{errors} = [];
	push @{$response_ref->{errors}}, $error_ref;
	$response_ref->{status_code} = $status_code;
	return;
}

sub add_invalid_method_error ($response_ref, $request_ref) {

	$log->warn("process_api_request - invalid method", {request => $request_ref}) if $log->is_warn();
	add_error(
		$response_ref,
		{
			message => {id => "invalid_api_method"},
			field => {
				id => "api_method",
				value => $request_ref->{api_method},
				api_action => $request_ref->{api_action},
			},
			impact => {id => "failure"},
		},
		405
	);
	return;
}

=head2 read_request_body ($request_ref)

API V3 POST / PUT / PATCH requests do not use CGI Multipart Form data, and instead pass a JSON structure in the body.
This function reads the request body and saves it in $request_ref->{body}

It must be called before any call to CGI.pm param() which will read the body.

=head3 Parameters

=head4 $request_ref (input)

Reference to the request object.

=cut

sub read_request_body ($request_ref) {

	$log->debug("read_request_body - start", {request => $request_ref}) if $log->is_debug();

	my $r = Apache2::RequestUtil->request();

	my $content = '';

	{
		use bytes;

		my $offset = 0;
		my $cnt = 0;
		do {
			$cnt = $r->read($content, 262144, $offset);
			$offset += $cnt;
		} while ($cnt == 262144);
	}
	$request_ref->{body} = $content;

	$log->debug("read_request_body - end", {request => $request_ref}) if $log->is_debug();
	return;
}

=head2 decode_json_request_body ($request_ref)

Decodes the JSON body of a request and store it in $request_ref->{request_body_json}

Errors are returned in $request_ref->{api_response}

=head3 Parameters

=head4 $request_ref (input)

Reference to the request object.

=cut

sub decode_json_request_body ($request_ref) {

	if (length($request_ref->{body}) == 0) {
		$log->error("empty request body", {}) if $log->is_error();
		add_error(
			$request_ref->{api_response},
			{
				message => {id => "empty_request_body"},
				field => {id => "body", value => ""},
				impact => {id => "failure"},
			}
		);
	}
	else {
		eval {$request_ref->{body_json} = decode_json($request_ref->{body});};
		if ($@) {
			$log->error("JSON decoding error", {error => $@}) if $log->is_error();
			add_error(
				$request_ref->{api_response},
				{
					message => {id => "invalid_json_in_request_body"},
					field => {id => "body", value => $request_ref->{body}, error => $@},
					impact => {id => "failure"},
				}
			);
		}
	}
	return;
}

=head2 determine_request_result ($response_ref)

Based on the response's errors and warnings, determine the overall status of the request.

=head3 Parameters

=head4 $response_ref (input)

Reference to the response object.

=cut

sub determine_response_result ($response_ref) {

	my $status_id = "success";

	if (scalar @{$response_ref->{warnings}} > 0) {
		$status_id = "success_with_warnings";
	}

	if (scalar @{$response_ref->{errors}} > 0) {
		$status_id = "success_with_errors";

		# one error of type "failure" means a failure of whole request
		foreach my $error_ref (@{$response_ref->{errors}}) {
			if (deep_get($error_ref, "impact", "id") eq "failure") {
				$status_id = "failure";
				last;
			}
		}
	}

	$response_ref->{status} = $status_id;

	return;
}

=head2 add_localized_messages_to_api_response ($target_lc, $response_ref)

Functions that process API calls may add message ids in $request_ref->{api_response}
to indicate the result and warnings and errors.

This functions adds English and/or localized messages for those messages.

=head3 Parameters

=head4 $target_lc 

API messages (result, warning and errors messages and impacts) are generated:
- in English in the "name" field: those messages are intended for use by developers, monitoring systems etc.
- in the language of the user in the "lc_name" field: those messages may be displayed directly to users
(e.g. to explain that some field values are incorrect and were ignored)

=head4 $response_ref (input and output)

Reference to the response object.

=cut

sub add_localized_messages_to_api_response ($target_lc, $response_ref) {

	my @messages_to_localize = (["result", $response_ref->{result}]);

	foreach my $object_ref (@{$response_ref->{warnings}}, @{$response_ref->{errors}}) {
		push @messages_to_localize, ["message", $object_ref->{message}];
		push @messages_to_localize, ["impact", $object_ref->{impact}];
	}

	$log->debug("response messages to localize",
		{target_lc => $target_lc, messages_to_localize => \@messages_to_localize})
		if $log->is_debug();

	foreach my $message_to_localize_ref (@messages_to_localize) {
		my ($type, $message_ref) = @$message_to_localize_ref;

		next if not defined $message_ref;

		my $id = $message_ref->{id};

		# Construct the id for the message used in the .po files
		my $string_id = "api_" . $type . "_" . $id;

		$message_ref->{name} = lang_in_other_lc("en", $string_id);
		$message_ref->{lc_name} = lang_in_other_lc($target_lc, $string_id);
	}
	return;
}

=head2 send_api_response ($request_ref)

Send the API response with the right headers and status code.

=head3 Parameters

=head4 $request_ref (input)

Reference to the request object.

=head3 Return value

Reference to the customized product object.

=cut

sub send_api_response ($request_ref) {

	my $status_code = $request_ref->{api_response}{status_code} || $request_ref->{status_code} || "200";
	delete $request_ref->{api_response}{status_code};

	my $json = JSON::MaybeXS->new->convert_blessed->allow_nonref->canonical->utf8->encode($request_ref->{api_response});

	# add headers
	# We need to send the header Access-Control-Allow-Credentials=true so that websites
	# such has hunger.openfoodfacts.org that send a query to world.openfoodfacts.org/cgi/auth.pl
	# can read the resulting response.
	my $allow_credentials = 0;
	if ($request_ref->{query_string} =~ "/auth.pl") {
		$allow_credentials = 1;
	}
	write_cors_headers($allow_credentials);
	print header(-status => $status_code, -type => 'application/json', -charset => 'utf-8');
	# write json response
	print $json;

	my $r = Apache2::RequestUtil->request();
	my $span = get_http_request_pnote(OTEL_SPAN_PNOTES_KEY, $r);
	$span->set_attribute('http.response.status_code', $status_code) if (defined $span);

	$r->rflush;

	# Setting the status makes mod_perl append a default error to the body
	# $r->status($status);
	# Send 200 instead. (note: this does not affect the real returned status)
	$r->status(200);
	return;
}

=head2 process_api_request ($request_ref)

Process API v3 requests.

=head3 Parameters

=head4 $request_ref (input)

Reference to the request object.

=cut

# Dipatch table for API actions
my $dispatch_table = {
	# Product read or write
	product => {
		GET => \&read_product_api,
		HEAD => \&read_product_api,
		OPTIONS => sub {return;},    # Just return CORS headers
		PATCH => \&write_product_api,
	},
	# Product image upload
	product_images => {
		POST => \&upload_product_image_api,
		OPTIONS => sub {return;},    # Just return CORS headers
		DELETE => \&delete_product_image_api,
	},
	# Product revert
	product_revert => {
		# Check that the method is POST (GET may be dangerous: it would allow to revert a product by just clicking or loading a link)
		POST => \&revert_product_api,
	},
	# Product services
	product_services => {
		POST => \&product_services_api,
		OPTIONS => sub {return;},    # Just return CORS headers
	},
	# Taxonomy suggestions
	taxonomy_suggestions => {
		GET => \&taxonomy_suggestions_api,
		HEAD => \&taxonomy_suggestions_api,
		OPTIONS => sub {return;},    # Just return CORS headers
	},
	# Tag read
	tag => {
		GET => \&read_tag_api,
		HEAD => \&read_tag_api,
		OPTIONS => sub {return;},    # Just return CORS headers
	},
	geoip => {
		GET => \&get_country_for_ip_api,
	}

};

sub process_api_request ($request_ref) {

	$log->debug("process_api_request - start", {request => $request_ref}) if $log->is_debug();

	my $response_ref = $request_ref->{api_response};

	# Check if we already have errors (e.g. authentification error, invalid JSON body)
	if ((defined $response_ref->{errors}) and ((scalar @{$response_ref->{errors}}) > 0)) {
		$log->warn("process_api_request - we already have errors, skipping processing", {request => $request_ref})
			if $log->is_warn();
	}
	else {
		# Route the API request to the right processing function, based on API action (from path) and method
		if (exists $dispatch_table->{$request_ref->{api_action}}) {
			my $action_dispatch_ref = $dispatch_table->{$request_ref->{api_action}};
			if (exists $action_dispatch_ref->{$request_ref->{api_method}}) {
				$action_dispatch_ref->{$request_ref->{api_method}}->($request_ref);
			}
			else {
				add_invalid_method_error($response_ref, $request_ref);
			}
		}
		else {
			$log->warn("process_api_request - unknown action", {request => $request_ref}) if $log->is_warn();
			add_error(
				$response_ref,
				{
					message => {id => "invalid_api_action"},
					field => {id => "api_action", value => $request_ref->{api_action}},
					impact => {id => "failure"},
				}
			);
		}
	}

	determine_response_result($response_ref);
	add_localized_messages_to_api_response($request_ref->{lc}, $response_ref);
	send_api_response($request_ref);

	$log->debug("process_api_request - stop", {request => $request_ref}) if $log->is_debug();
	return;
}

=head2 normalize_requested_code($requested_code, $response_ref)

Normalize the product barcode requested by a READ or WRITE API request.
Return a warning if the normalized code is different from the requested code.

=head3 Parameters

=head4 $request_code (input)

Reference to the request object.

=head4 $response_ref (output)

Reference to the response object.

=head3 Return value

Normalized code and, if available, GS1 AI data string.

=cut

sub normalize_requested_code ($requested_code, $response_ref) {

	my ($code, $ai_data_str) = &normalize_code_with_gs1_ai($requested_code);
	$response_ref->{code} = $code;

	# Add a warning if the normalized code is different from the requested code
	if ($code ne $requested_code) {
		add_warning(
			$response_ref,
			{
				message => {id => "different_normalized_product_code"},
				field => {id => "code", value => $code},
				impact => {id => "none"},
			}
		);
	}

	return ($code, $ai_data_str);
}

=head2 get_images_to_update($product_ref, $target_lc)

Return a list of images that are too old, or that are missing.
This is used to ask users to update images.

=head3 Parameters

=head4 $product_ref (input)

Reference to the product object

=head4 $target_lc (input)

Target language code

=head3 Return value

Reference to a hash of images that need to be updated.
The keys are the image ids (e.g. front_fr), and the value is the age in seconds of the image
(or 0 if we don't have an image yet)

=cut

sub get_images_to_update ($product_ref, $target_lc) {

	my $images_to_update_ref = {};

	foreach my $imagetype ("front", "ingredients", "nutrition", "packaging") {

		my $imagetype_lc = $imagetype . "_" . $target_lc;

		# Ask for images in a specific language if we already have an old image for that language
		if ((defined $product_ref->{images}) and (defined $product_ref->{images}{$imagetype_lc})) {

			my $imgid = $product_ref->{images}{$imagetype . "_" . $target_lc}{imgid};
			my $age = time() - $product_ref->{images}{$imgid}{uploaded_t};

			if ($age > 365 * 86400) {    # 1 year
				$images_to_update_ref->{$imagetype_lc} = $age;
			}
		}
		# or if the language is the main language of the product
		# or if we have a text value for ingredients / packagings
		elsif (
			($product_ref->{lc} eq $target_lc)
			or (    (defined $product_ref->{$imagetype . "_text_" . $target_lc})
				and ($product_ref->{$imagetype . "_text_" . $target_lc} ne ""))
			)
		{
			$images_to_update_ref->{$imagetype_lc} = 0;
		}
	}
	return $images_to_update_ref;
}

=head2 customize_packagings ($request_ref, $product_ref)

Packaging components are stored in a compact form: only taxonomy ids for
shape, material and recycling.

This function returns a richer structure with local names for the taxonomy entries.

=head3 Parameters

=head4 $request_ref (input)

Reference to the request object.

=head4 $product_ref (input)

Reference to the product object (retrieved from disk or from a MongoDB query)

=head3 Return value

Reference to the customized product object.

=cut

sub customize_packagings ($request_ref, $product_ref) {

	my $customized_packagings_ref = $product_ref->{packagings};

	if (defined $product_ref->{packagings}) {

		my $tags_lc = request_param($request_ref, 'tags_lc');

		# We need to make a copy of $product_ref->{packagings}, it cannot be updated directly
		# as the internal format of "packagings" is used in other functions
		# (e.g. to generate knowledge panels)

		$customized_packagings_ref = [];

		foreach my $packaging_ref (@{$product_ref->{packagings}}) {

			my $customized_packaging_ref = dclone($packaging_ref);

			if ((defined $request_ref->{api_version}) and ($request_ref->{api_version} >= 3)) {
				# Shape, material and recycling are localized
				foreach my $property ("shape", "material", "recycling") {
					if (defined $packaging_ref->{$property}) {
						my $property_value_id = $packaging_ref->{$property};
						$customized_packaging_ref->{$property} = {"id" => $property_value_id};
						if (defined $tags_lc) {
							$customized_packaging_ref->{$property}{lc_name}
								= display_taxonomy_tag($tags_lc, $packaging_taxonomies{$property}, $property_value_id);
						}
					}
				}
			}
			push @$customized_packagings_ref, $customized_packaging_ref;
		}
	}

	return $customized_packagings_ref;
}

=head2 api_compatibility_for_field ($field, $api_version)

To support older API versions that can request fields that have been renamed or changed,
we rename older requested fields to the new field names to construct the response.

Resulting fields will then be renamed back to older names by the api_compatibility_for_product_response function.

=cut

sub api_compatibility_for_field ($field, $api_version) {

	# Provide a default value for $api_version if it is not defined
	$api_version //= 0;

	# API 3.1 - 2024/12/18 - ecoscore* fields have been renamed to environmental_score*
	if ($api_version < 3.1) {
		if ($field =~ /^ecoscore/) {
			$field = "environmental_score" . $';
		}
	}

	return $field;
}

=head2 api_compatibility_for_product_input ($product_ref)

The product objects saved in the database or in the .sto files may have different schema over time.
This function updates the product object to the latest schema version, for some fields, when possible,
so that we can read older revisions of products, or when all products are not migrated yet.

=cut

sub api_compatibility_for_product_input ($product_ref) {

	$log->debug("api_compatibility_for_product_input - start") if $log->is_debug();

	convert_product_schema($product_ref, $current_schema_version);

	return $product_ref;
}

=head2 api_compatibility_for_product_response ($product_ref, $api_version)

The response schema can change between API versions. This function transforms the product object to match the requested API version.

=cut

my %api_version_to_schema_version = (
	"0" => 996,
	"1" => 997,
	"2" => 998,
	"3" => 999,
	"3.0" => 999,
	"3.1" => 1000,
	"3.2" => 1001,
	"3.3" => 1002,
);

sub api_compatibility_for_product_response ($product_ref, $api_version) {

	$log->debug("api_compatibility_for_product_response - start", {api_version => $api_version}) if $log->is_debug();

	# no requested version, return the latest schema version, no conversion needed
	if (not defined $api_version) {
		return $product_ref;
	}

	my $target_schema_version = $api_version_to_schema_version{$api_version} || $current_schema_version;
	convert_product_schema($product_ref, $target_schema_version);

	return $product_ref;
}

=head2 customize_response_for_product ( $request_ref, $product_ref, $fields_comma_separated_list, $fields_ref )

Using the fields parameter, API product or search queries can request
a specific set of fields to be returned.

This function filters the field to return only the requested fields,
and computes requested fields that are not stored in the database but
created on demand.

=head3 Parameters

=head4 $request_ref (input)

Reference to the request object.

=head4 $product_ref (input)

Reference to the product object (retrieved from disk or from a MongoDB query)

=head4 $fields_comma_separated_list (input)

Comma separated list of fields (usually from GET query parameters), default to none.

Special values:
- none: no fields are returned
- all: all fields are returned, and special fields (e.g. attributes, knowledge panels) are not computed
- updated: fields that were updated by a WRITE request

=head4 $fields_ref (input)

Reference to a list of fields (alternative way to provide fields, e.g. from a JSON body).

=head3 Return value

Reference to the customized product object.

=cut

sub customize_response_for_product ($request_ref, $product_ref, $fields_comma_separated_list, $fields_ref = undef) {

	# Fields can be in a comma separated list (if provided as a query parameter)
	# or in a array reference (if provided in a JSON body)

	my @fields = ();
	if (defined $fields_comma_separated_list) {
		push @fields, split(/,/, $fields_comma_separated_list);
	}
	if (defined $fields_ref) {
		push @fields, @$fields_ref;
	}

	my $customized_product_ref = {};

	# Special case if fields is empty, or contains only "none" or "raw": we do not need to localize the Environmental-Score

	if ((scalar @fields) == 0) {
		return {};
	}
	if ((scalar @fields) == 1) {
		if ($fields[0] eq "none") {
			return {};
		}
		if ($fields[0] eq "raw") {
			# Return the raw product data, as stored in the .sto files and database
			return $product_ref;
		}
	}

	# Update the product object to the latest schema, for some fields, when possible
	api_compatibility_for_product_input($product_ref);

	# Localize the Environmental-Score fields that depend on the country of the request
	if (feature_enabled("environmental_score", $product_ref)) {
		localize_environmental_score($request_ref->{cc}, $product_ref);
	}

	# lets compute each requested field
	foreach my $field (@fields) {

		# Compatibility with older API versions
		$field = api_compatibility_for_field($field, $request_ref->{api_version});

		if ($field eq 'all') {
			# Return all fields of the product, with processing that depends on the API version used
			# e.g. in API v3, the "packagings" structure is more verbose than the stored version
			push @fields, sort keys %{$product_ref};
			next;
		}

		# Callers of the API V3 WRITE product can send fields = updated to get only updated fields
		if ($field eq "updated") {
			if (defined $request_ref->{updated_product_fields}) {
				push @fields, sort keys %{$request_ref->{updated_product_fields}};
				$log->debug("returning only updated fields", {fields => \@fields}) if $log->is_debug();
			}
			next;
		}

		if ($field eq "product_display_name") {
			# For web search queries, we may already have a product_display_name field computed and stored in the query cache
			# and the product name / brands / quantity fields have been removed in that case, so we use it as-is.
			$customized_product_ref->{$field} = $product_ref->{product_display_name}
				|| remove_tags_and_quote(product_name_brand_quantity($product_ref));
			next;
		}

		# Allow apps to request a HTML nutrition table by passing &fields=nutrition_table_html
		if ($field eq "nutrition_table_html") {
			$customized_product_ref->{$field} = display_nutrition_table($product_ref, undef, $request_ref);
			next;
		}

		# Environmental-Score details in simple HTML
		if ($field eq "environmental_score_details_simple_html") {
			if ((1 or $show_environmental_score) and (defined $product_ref->{environmental_score_data})) {
				$customized_product_ref->{$field}
					= display_environmental_score_calculation_details_simple_html($request_ref->{cc},
					$product_ref->{environmental_score_data});
			}
			next;
		}

		# fields in %language_fields can have different values by language
		# by priority, return the first existing value in the language requested,
		# possibly multiple languages if sent ?lc=fr,nl for instance,
		# and otherwise fallback on the main language of the product
		if (defined $language_fields{$field}) {
			foreach my $preferred_lc (@lcs, $product_ref->{lc}) {
				if (    (defined $product_ref->{$field . "_" . $preferred_lc})
					and ($product_ref->{$field . "_" . $preferred_lc} ne ''))
				{
					$customized_product_ref->{$field} = $product_ref->{$field . "_" . $preferred_lc};
					last;
				}
			}
			# Also copy the field for the main language if it exists
			if (defined $product_ref->{$field}) {
				$customized_product_ref->{$field} = $product_ref->{$field};
			}
			next;
		}

		# [language_field]_languages : return a value with all existing values for a specific language field
		if ($field =~ /^(.*)_languages$/) {

			my $language_field = $1;
			$customized_product_ref->{$field} = {};
			if (defined $product_ref->{languages_codes}) {
				foreach my $language_code (sort keys %{$product_ref->{languages_codes}}) {
					if (defined $product_ref->{$language_field . "_" . $language_code}) {
						$customized_product_ref->{$field}{$language_code}
							= $product_ref->{$language_field . "_" . $language_code};
					}
				}
			}
			next;
		}

		# Taxonomy fields requested in a specific language
		if ($field =~ /^(.*)_tags_([a-z]{2})$/) {
			my $tagtype = $1;
			my $target_lc = $2;
			if (defined $product_ref->{$tagtype . "_tags"}) {
				$customized_product_ref->{$field} = [];
				foreach my $tagid (@{$product_ref->{$tagtype . "_tags"}}) {
					push @{$customized_product_ref->{$field}}, display_taxonomy_tag($target_lc, $tagtype, $tagid);
				}
			}
			next;
		}

		# Apps can request the full nutriments hash
		# or specific nutrients:
		# - saturated-fat_prepared_100g : return field at top level
		# - nutrients|nutriments.sugars_serving : return field in nutrients / nutriments hash
		if ($field =~ /^((nutrients|nutriments)\.)?((.*)_(100g|serving))$/) {
			my $return_hash = $2;
			my $nutrient = $3;
			if ((defined $product_ref->{nutriments}) and (defined $product_ref->{nutriments}{$nutrient})) {
				if (defined $return_hash) {
					if (not defined $customized_product_ref->{$return_hash}) {
						$customized_product_ref->{$return_hash} = {};
					}
					$customized_product_ref->{$return_hash}{$nutrient} = $product_ref->{nutriments}{$nutrient};
				}
				else {
					$customized_product_ref->{$nutrient} = $product_ref->{nutriments}{$nutrient};
				}
			}
			next;
		}

		# Product attributes requested in a specific language (or data only)
		if ($field =~ /^attribute_groups_([a-z]{2}|data)$/) {
			my $target_lc = $1;
			compute_attributes($product_ref, $target_lc, $request_ref->{cc}, $attributes_options_ref);
			$customized_product_ref->{$field} = $product_ref->{$field};
			next;
		}

		# Product attributes in the $lc language
		if ($field eq "attribute_groups") {
			compute_attributes($product_ref, $lc, $request_ref->{cc}, $attributes_options_ref);
			$customized_product_ref->{$field} = $product_ref->{"attribute_groups_" . $lc};
			next;
		}

		# Knowledge panels in the $lc language
		if ($field eq "knowledge_panels") {
			initialize_knowledge_panels_options($knowledge_panels_options_ref, $request_ref);
			create_knowledge_panels($product_ref, $lc, $request_ref->{cc}, $knowledge_panels_options_ref, $request_ref);
			$customized_product_ref->{$field} = $product_ref->{"knowledge_panels_" . $lc};
			next;
		}

		# Images to update in a specific language
		if ($field =~ /^images_to_update_([a-z]{2})$/) {
			my $target_lc = $1;
			$customized_product_ref->{$field} = get_images_to_update($product_ref, $target_lc);
			next;
		}

		# Packagings data
		if ($field eq "packagings") {
			$customized_product_ref->{$field} = customize_packagings($request_ref, $product_ref);
			next;
		}

		# Sub fields using the dot notation (e.g. images.selected.front)
		if ($field =~ /\./) {
			my @components = split(/\./, $field);
			my $field_value = deep_get($product_ref, @components);
			if (defined $field_value) {
				deep_set($customized_product_ref, @components, $field_value);
			}
			next;
		}

		# straight fields
		if ((not defined $customized_product_ref->{$field}) and (defined $product_ref->{$field})) {
			$customized_product_ref->{$field} = $product_ref->{$field};
			next;
		}

		# TODO: it would be great to return errors when the caller requests fields that are invalid (e.g. typos)
	}

	# Before returning the product, we need to make sure that the fields are compatible with the requested API version

	# IMPORTANT: If the schema_version field was not requested, it will not be in $customized_product_ref.
	# We need to add it temporarily so that we can convert the product to the requested schema version.
	# Otherwise, if the schema version is not present, convert_product_schema() will assume that the product is in an old version (< 1000)
	# and will not convert it to the requested schema version (specified by the API version)

	my $added_schema_version = 0;

	if ((not defined $customized_product_ref->{schema_version}) and (defined $product_ref->{schema_version})) {
		$customized_product_ref->{schema_version} = $product_ref->{schema_version};
		$added_schema_version = 1;
	}

	api_compatibility_for_product_response($customized_product_ref, $request_ref->{api_version});

	# Remove the schema field if it was not requested
	if ($added_schema_version) {
		delete $customized_product_ref->{schema_version};
	}

	return $customized_product_ref;
}

=head2 check_user_permission ($request_ref, $response_ref, $permission)

Check the user has a specific permission, before processing an API request.
If the user does not have the permission, an error is added to the response.

=head3 Parameters

=head4 $request_ref (input)

Reference to the request object.

=head4 $response_ref (output)

Reference to the response object.

=head4 $permission (input)

Permission to check.

=head3 Return value $has_permission

1 if the user has the permission, 0 otherwise.

=cut

sub check_user_permission ($request_ref, $response_ref, $permission) {

	my $has_permission = 1;

	# Check if the user has permission
	if (not has_permission($request_ref, $permission)) {
		$has_permission = 0;
		$log->error("check_user_permission - user does not have permission", {permission => $permission})
			if $log->is_error();
		add_error(
			$response_ref,
			{
				message => {id => "no_permission"},
				field => {id => "permission", value => $permission},
				impact => {id => "failure"},
			},
			403
		);
	}

	return $has_permission;
}

=head2 process_auth_header ( $request_ref, $r )

Using the Authorization HTTP header, check if we have a valid user.

=head3 Parameters

=head4 $request_ref (input)

Reference to the request object.

=head4 $r (input)

Reference to the Apache2 request object

=head3 Return value

1 if the user has been signed in, -1 if the Bearer token was invalid, 0 otherwise.

=cut

sub process_auth_header ($request_ref, $r) {
	my $token = _read_auth_header($request_ref, $r);
	unless ($token) {
		return 0;
	}

	my $access_token;
	# verify token using JWKS (see Auth.pm)
	eval {$access_token = verify_access_token($token);};
	my $error = $@;
	if ($error) {
		$log->info('Access token invalid', {token => $token}) if $log->is_info();
	}

	unless ($access_token) {
		add_error(
			$request_ref->{api_response},
			{
				message => {id => 'invalid_token'},
				impact => {id => 'failure'},
			}
		);
		return -1;
	}

	$request_ref->{access_token} = $token;
	my $user_id = get_user_id_using_token($access_token, $request_ref);
	unless (defined $user_id) {
		$log->info('User not found and not created') if $log->is_info();
		display_error_and_exit($request_ref, 'Internal error', 500);
	}

	my $user_ref = retrieve_user($user_id);
	unless (defined $user_ref) {
		$log->info('User not found', {user_id => $user_id}) if $log->is_info();
		display_error_and_exit($request_ref, 'Internal error', 500);
	}

	$log->debug('user_id found', {user_id => $user_id}) if $log->is_debug();

	$request_ref->{oidc_user_id} = $user_id;

	return 1;
}

=head2 _read_auth_header ( $request_ref, $r )

Using the Authorization HTTP header, check if it looks like a 
Bearer token, and if it does, copy it to the request_ref

=head3 Parameters

=head4 $request_ref (input)

Reference to the request object.

=head4 $r (input)

Reference to the Apache2 request object

=head3 Return value

None

=cut

sub _read_auth_header ($request_ref, $r) {
	my $authorization = $r->headers_in->{Authorization};
	if ((defined $authorization) and ($authorization =~ /^Bearer (?<token>.+)$/)) {
		return $+{token};
	}

	return;
}

1;<|MERGE_RESOLUTION|>--- conflicted
+++ resolved
@@ -1,11 +1,7 @@
 # This file is part of Product Opener.
 #
 # Product Opener
-<<<<<<< HEAD
 # Copyright (C) 2011-2025 Association Open Food Facts
-=======
-# Copyright (C) 2011-2024 Association Open Food Facts
->>>>>>> ca6b9aaf
 # Contact: contact@openfoodfacts.org
 # Address: 21 rue des Iles, 94100 Saint-Maur des Fossés, France
 #
@@ -67,12 +63,8 @@
 use ProductOpener::Config qw/:all/;
 use ProductOpener::Constants qw(OTEL_SPAN_PNOTES_KEY);
 use ProductOpener::Display qw/:all/;
-<<<<<<< HEAD
 use ProductOpener::HTTP qw/write_cors_headers request_param get_http_request_pnote/;
-=======
-use ProductOpener::HTTP qw/write_cors_headers request_param/;
 use ProductOpener::Auth qw/:all/;
->>>>>>> ca6b9aaf
 use ProductOpener::Users qw/:all/;
 use ProductOpener::Lang qw/$lc lang_in_other_lc/;
 use ProductOpener::Products qw/normalize_code_with_gs1_ai product_name_brand_quantity/;
