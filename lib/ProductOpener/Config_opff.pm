# This file is part of Product Opener.
#
# Product Opener
# Copyright (C) 2011-2024 Association Open Food Facts
# Contact: contact@openfoodfacts.org
# Address: 21 rue des Iles, 94100 Saint-Maur des Fossés, France
#
# Product Opener is free software: you can redistribute it and/or modify
# it under the terms of the GNU Affero General Public License as
# published by the Free Software Foundation, either version 3 of the
# License, or (at your option) any later version.
#
# This program is distributed in the hope that it will be useful,
# but WITHOUT ANY WARRANTY; without even the implied warranty of
# MERCHANTABILITY or FITNESS FOR A PARTICULAR PURPOSE.  See the
# GNU Affero General Public License for more details.
#
# You should have received a copy of the GNU Affero General Public License
# along with this program.  If not, see <http://www.gnu.org/licenses/>.

## no critic (RequireFilenameMatchesPackage);

package ProductOpener::Config;

use utf8;
use Modern::Perl '2017';
use Exporter qw< import >;

BEGIN {
	use vars qw(@ISA @EXPORT_OK %EXPORT_TAGS);
	@EXPORT_OK = qw(
		%string_normalization_for_lang
		%admins

		$server_domain
		@ssl_subdomains
		$conf_root
		$data_root
		$www_root
		$sftp_root
		$geolite2_path
		$reference_timezone
		$contact_email
		$admin_email
		$producers_email

		$google_cloud_vision_api_key
		$google_cloud_vision_api_url

		$crowdin_project_identifier
		$crowdin_project_key

		$log_emails
		$robotoff_url
		$query_url
		$events_url
		$events_username
		$events_password

<<<<<<< HEAD
		$rate_limiter_blocking_enabled
=======
		$facets_kp_url
		$redis_url
>>>>>>> 2e7ef0fd

		$mongodb
		$mongodb_host
		$mongodb_timeout_ms

		$memd_servers

		$google_analytics

		$thumb_size
		$crop_size
		$small_size
		$display_size
		$zoom_size

		$page_size

		%options
		%server_options

		@product_fields
		@product_other_fields
		@display_fields
		@display_other_fields
		@drilldown_fields
		@taxonomy_fields
		@index_tag_types
		@export_fields

		%tesseract_ocr_available_languages

		%weblink_templates

		@edit_rules

		$build_cache_repo
	);
	%EXPORT_TAGS = (all => [@EXPORT_OK]);
}
use vars @EXPORT_OK;    # no 'my' keyword for these

use ProductOpener::Config2;

# define the normalization applied to change a string to a tag id (in particular for taxonomies)
# tag ids are also used in URLs.

# unaccent:
# - useful when accents are sometimes ommited (e.g. in French accents are often not present on capital letters),
# either in print, or when typed by users.
# - dangerous if different words (in the same context like ingredients or category names) have the same unaccented form
# lowercase:
# - useful when the same word appears in lowercase, with a first capital letter, or in all caps.

# IMPORTANT: if you change it, you need to change $BUILD_TAGS_VERSION in Tags.pm

%string_normalization_for_lang = (
	# no_language is used for strings that are not in a specific language (e.g. user names)
	no_language => {
		unaccent => 1,
		lowercase => 1,
	},
	# default is used for languages that do not have specified values
	default => {
		unaccent => 0,
		lowercase => 1,
	},
	# German umlauts should not be converted (e.g. ä -> ae) as there are many conflicts
	de => {
		unaccent => 0,
		lowercase => 1,
	},
	# French has very few actual conflicts caused by unaccenting (one counter example is "pâtes" and "pâtés")
	# Accents or often not present in capital letters (beginning of word, or in all caps text).
	fr => {
		unaccent => 1,
		lowercase => 1,
	},
	# Same for Spanish, Italian and Portuguese
	es => {
		unaccent => 1,
		lowercase => 1,
	},
	it => {
		unaccent => 1,
		lowercase => 1,
	},
	pt => {
		unaccent => 1,
		lowercase => 1,
	},
	# English has very few accented words, and they are very often not accented by users or in ingredients lists etc.
	en => {
		unaccent => 1,
		lowercase => 1,
	},
);

%admins = map {$_ => 1} qw(
	alex-off
	cha-delh
	charlesnepote
	gala-nafikova
	hangy
	manoncorneille
	raphael0202
	stephane
	tacinte
	teolemon
);

$options{product_type} = "petfood";

@edit_rules = ();

# server constants
$server_domain = $ProductOpener::Config2::server_domain;
@ssl_subdomains = @ProductOpener::Config2::ssl_subdomains;
$mongodb = $ProductOpener::Config2::mongodb;
$mongodb_host = $ProductOpener::Config2::mongodb_host;
$mongodb_timeout_ms = $ProductOpener::Config2::mongodb_timeout_ms;
$memd_servers = $ProductOpener::Config2::memd_servers;

# server paths
$www_root = $ProductOpener::Config2::www_root;
$data_root = $ProductOpener::Config2::data_root;
$conf_root = $ProductOpener::Config2::conf_root;

$geolite2_path = $ProductOpener::Config2::geolite2_path;

$google_cloud_vision_api_key = $ProductOpener::Config2::google_cloud_vision_api_key;
$google_cloud_vision_api_url = $ProductOpener::Config2::google_cloud_vision_api_url;

$crowdin_project_identifier = $ProductOpener::Config2::crowdin_project_identifier;
$crowdin_project_key = $ProductOpener::Config2::crowdin_project_key;

# Set this to your instance of https://github.com/openfoodfacts/robotoff/ to
# enable an in-site robotoff-asker in the product page
$robotoff_url = $ProductOpener::Config2::robotoff_url;
$query_url = $ProductOpener::Config2::query_url;

# Set this to your instance of https://github.com/openfoodfacts/openfoodfacts-events
# enable creating events for some actions (e.g. when a product is edited)
$events_url = $ProductOpener::Config2::events_url;
$events_username = $ProductOpener::Config2::events_username;
$events_password = $ProductOpener::Config2::events_password;

# If $rate_limiter_blocking_enabled is set to 1, the rate limiter will block requests
# by returning a 429 error code instead of a 200 code
$rate_limiter_blocking_enabled = $ProductOpener::Config2::rate_limiter_blocking_enabled;

# server options

%server_options = %ProductOpener::Config2::server_options;

$build_cache_repo = $ProductOpener::Config2::build_cache_repo;

$reference_timezone = 'Europe/Paris';

$contact_email = 'contact@openfoodfacts.org';
$admin_email = 'stephane@openfoodfacts.org';
$producers_email = 'producers@openfoodfacts.org';

$thumb_size = 100;
$crop_size = 400;
$small_size = 200;
$display_size = 400;
$zoom_size = 800;

$page_size = 20;

$google_analytics = <<HTML
HTML
	;

$options{favicons} = <<HTML
<link rel="apple-touch-icon" sizes="57x57" href="/images/favicon/apple-touch-icon-57x57.png">
<link rel="apple-touch-icon" sizes="60x60" href="/images/favicon/apple-touch-icon-60x60.png">
<link rel="apple-touch-icon" sizes="72x72" href="/images/favicon/apple-touch-icon-72x72.png">
<link rel="apple-touch-icon" sizes="76x76" href="/images/favicon/apple-touch-icon-76x76.png">
<link rel="apple-touch-icon" sizes="114x114" href="/images/favicon/apple-touch-icon-114x114.png">
<link rel="apple-touch-icon" sizes="120x120" href="/images/favicon/apple-touch-icon-120x120.png">
<link rel="apple-touch-icon" sizes="144x144" href="/images/favicon/apple-touch-icon-144x144.png">
<link rel="apple-touch-icon" sizes="152x152" href="/images/favicon/apple-touch-icon-152x152.png">
<link rel="apple-touch-icon" sizes="180x180" href="/images/favicon/apple-touch-icon-180x180.png">
<link rel="icon" type="image/png" href="/images/favicon/favicon-32x32.png" sizes="32x32">
<link rel="icon" type="image/png" href="/images/favicon/android-chrome-192x192.png" sizes="192x192">
<link rel="icon" type="image/png" href="/images/favicon/favicon-96x96.png" sizes="96x96">
<link rel="icon" type="image/png" href="/images/favicon/favicon-16x16.png" sizes="16x16">
<link rel="manifest" href="/cgi/manifest.pl">
<link rel="mask-icon" href="/images/favicon/safari-pinned-tab.svg" color="#5bbad5">
<link rel="shortcut icon" href="/images/favicon/favicon.ico">
<meta name="msapplication-TileColor" content="#da532c">
<meta name="msapplication-TileImage" content="/images/favicon/mstile-144x144.png">
<meta name="msapplication-config" content="/images/favicon/browserconfig.xml">
<meta name="theme-color" content="#ffffff">
HTML
	;

$options{opensearch_image} = <<XML
<Image width="16" height="16" type="image/x-icon">https://static.$server_domain/images/favicon/favicon.ico</Image>
XML
	;

# fields for which we will load taxonomies

@taxonomy_fields
	= qw(units states countries languages labels categories additives additives_classes vitamins minerals amino_acids nucleotides other_nutritional_substances allergens traces nutrient_levels misc ingredients nova_groups);

# tag types (=facets) that should be indexed by web crawlers, all other tag types are not indexable
@index_tag_types = qw(brands categories labels additives nova_groups nutrition_grades products);

# fields in product edit form, above ingredients and nutrition facts

@product_fields
	= qw(quantity packaging brands categories labels origins manufacturing_places emb_codes link expiration_date purchase_places stores countries  );

# fields currently not shown in the default edit form, can be used in imports or advanced edit forms

@product_other_fields = qw(
	producer_version_id
	net_weight_value net_weight_unit drained_weight_value drained_weight_unit volume_value volume_unit
	other_information conservation_conditions recycling_instructions_to_recycle recycling_instructions_to_discard
	nutrition_grade_fr_producer
);

# fields shown on product page
# do not show purchase_places

@display_fields
	= qw(generic_name quantity packaging brands categories labels origins manufacturing_places emb_codes link stores countries);

# fields displayed in a new section after the nutrition facts

@display_other_fields
	= qw(other_information conservation_conditions recycling_instructions_to_recycle recycling_instructions_to_discard);

# fields for drilldown facet navigation

@drilldown_fields = qw(
	brands
	categories
	labels
	packaging
	origins
	manufacturing_places
	emb_codes
	ingredients
	additives
	vitamins
	minerals
	amino_acids
	nucleotides
	other_nutritional_substances
	allergens
	traces
	nova_groups
	nutrition_grades
	misc
	languages
	users
	states
	entry_dates
	last_edit_dates
	last_check_dates
);

@export_fields = qw(
	code
	creator
	created_t
	last_modified_t
	product_name
	generic_name
	quantity
	packaging
	brands
	categories
	origins
	manufacturing_places
	labels
	emb_codes
	cities
	purchase_places
	stores
	countries
	ingredients_text
	allergens
	traces
	serving_size
	serving_quantity
	no_nutriments
	additives_n
	additives
	ingredients_from_palm_oil_n
	ingredients_from_palm_oil
	ingredients_that_may_be_from_palm_oil_n
	ingredients_that_may_be_from_palm_oil
	nutrition_grade_fr
	nova_group
	pnns_groups_1
	pnns_groups_2
	states
);

# for ingredients OCR, we use tesseract-ocr
# on debian, dictionaries are in /usr/share/tesseract-ocr/tessdata
# %tesseract_ocr_available_languages provides mapping between OFF 2 letter language codes
# and the available tesseract dictionaries
# Tesseract uses 3-character ISO 639-2 language codes
# all dictionaries: apt-get install tesseract-ocr-all

%tesseract_ocr_available_languages = (
	en => "eng",
	de => "deu",
	es => "spa",
	fr => "fra",
	it => "ita",
	#	ja => "jpn", # not available with tesseract 2
	nl => "nld",
);

# weblink definitions for known tags, ie. wikidata:en:Q123 => https://www.wikidata.org/wiki/Q123

%weblink_templates = (

	'wikidata:en' => {
		href => 'https://www.wikidata.org/wiki/%s',
		text => 'Wikidata',
		parse => sub {
			my ($url) = @_;
			if ($url =~ /^https?:\/\/www.wikidata.org\/wiki\/(Q\d+)$/) {
				return $1;
			}

			return;
		}
	},

);

# allow moving products to other instances of Product Opener on the same server
# e.g. OFF -> OBF

$options{current_server} = "opff";

$options{other_servers} = {
	obf => {
		name => "Open Beauty Facts",
		data_root => "/srv/obf",
		www_root => "/srv/obf/html",
		mongodb => "obf",
		domain => "openbeautyfacts.org",
	},
	off => {
		name => "Open Food Facts",
		data_root => "/srv/off",
		www_root => "/srv/off/html",
		mongodb => "off",
		domain => "openfoodfacts.org",
	},
	opf => {
		prefix => "opf",
		name => "Open Products Facts",
		data_root => "/srv/opf",
		www_root => "/srv/opf/html",
		mongodb => "opf",
		domain => "openproductsfacts.org",
	}
};

# Name of the Redis stream to which product updates are published
$options{redis_stream_name} = "product_updates_opff";

1;<|MERGE_RESOLUTION|>--- conflicted
+++ resolved
@@ -57,12 +57,9 @@
 		$events_username
 		$events_password
 
-<<<<<<< HEAD
 		$rate_limiter_blocking_enabled
-=======
 		$facets_kp_url
 		$redis_url
->>>>>>> 2e7ef0fd
 
 		$mongodb
 		$mongodb_host
