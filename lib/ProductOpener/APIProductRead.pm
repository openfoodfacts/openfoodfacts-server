# This file is part of Product Opener.
#
# Product Opener
# Copyright (C) 2011-2023 Association Open Food Facts
# Contact: contact@openfoodfacts.org
# Address: 21 rue des Iles, 94100 Saint-Maur des Fossés, France
#
# Product Opener is free software: you can redistribute it and/or modify
# it under the terms of the GNU Affero General Public License as
# published by the Free Software Foundation, either version 3 of the
# License, or (at your option) any later version.
#
# This program is distributed in the hope that it will be useful,
# but WITHOUT ANY WARRANTY; without even the implied warranty of
# MERCHANTABILITY or FITNESS FOR A PARTICULAR PURPOSE.  See the
# GNU Affero General Public License for more details.
#
# You should have received a copy of the GNU Affero General Public License
# along with this program.  If not, see <http://www.gnu.org/licenses/>.

=head1 NAME

ProductOpener::APIProductRead - implementation of READ API for accessing product data

=head1 DESCRIPTION

=cut

package ProductOpener::APIProductRead;

use ProductOpener::PerlStandards;
use Exporter qw< import >;

use Log::Any qw($log);

BEGIN {
	use vars qw(@ISA @EXPORT_OK %EXPORT_TAGS);
	@EXPORT_OK = qw(
		&read_product_api
	);    # symbols to export on request
	%EXPORT_TAGS = (all => [@EXPORT_OK]);
}

use vars @EXPORT_OK;

use ProductOpener::Config qw/:all/;
use ProductOpener::Paths qw/%BASE_DIRS/;
use ProductOpener::Display qw/$subdomain/;
use ProductOpener::HTTP qw/request_param single_param redirect_to_url/;
use ProductOpener::Users qw/$Owner_id/;
use ProductOpener::Lang qw/$lc/;
use ProductOpener::Products qw/:all/;
use ProductOpener::Ingredients qw/flatten_sub_ingredients/;
use ProductOpener::API qw/add_error customize_response_for_product normalize_requested_code/;
use ProductOpener::URL qw(format_subdomain);
use ProductOpener::Images qw(add_images_urls_to_product);
use ProductOpener::Store qw/retrieve_object/;

my $cc;

=head2 read_product_api ( $request_ref )

Process API V3 READ product requests.

TODO: v0 / v1 / v2 READ product requests are still handled by Display::display_product_api () which contains similar code.
Internally, we should be able to upgrade those requests to v3, and then customize the response to make it return the v2 expected response.

=head3 Parameters

=head4 $request_ref (input)

Reference to the request object.

=cut

sub read_product_api ($request_ref) {

	$log->debug("read_product_api - start", {request => $request_ref}) if $log->is_debug();

	my $response_ref = $request_ref->{api_response};

	# Is a sample product requested?
	if ((defined $request_ref->{code}) and ($request_ref->{code} eq "example")) {

		$request_ref->{code}
			= $options{"sample_product_code_country_${cc}_language_${lc}"}
			|| $options{"sample_product_code_country_${cc}"}
			|| $options{"sample_product_code_language_${lc}"}
			|| $options{"sample_product_code"}
			|| "";
	}

	my ($code, $ai_data_string) = &normalize_requested_code($request_ref->{code}, $response_ref);

	my $product_ref;
	my $product_id;

	# Check if the code is valid
	if ($code !~ /^\d{4,24}$/) {

		$log->info("invalid code", {code => $code, original_code => $request_ref->{code}}) if $log->is_info();
		add_error(
			$response_ref,
			{
				message => {id => "invalid_code"},
				field => {id => "code", value => $request_ref->{code}},
				impact => {id => "failure"},
			}
		);
		$response_ref->{result} = {id => "product_not_found"};
	}
	else {
		# Check that the product exist, is published, is not deleted, and has not moved to a new url

		$log->debug("read_product_api", {code => $code, params => {CGI::Vars()}}) if $log->is_debug();

		$product_id = product_id_for_owner($Owner_id, $code);

		my $rev = single_param("rev");
		local $log->context->{rev} = $rev;
		if (defined $rev) {
			$product_ref = retrieve_product($product_id, 0, $rev);
		}
		else {
			$product_ref = retrieve_product($product_id);
		}
	}

	if ((not defined $product_ref) or (not defined $product_ref->{code})) {

		# Return an error if we could not find a product

		add_error(
			$response_ref,
			{
				message => {id => "product_not_found"},
				field => {id => "code", value => $code},
				impact => {id => "failure"},
			},
			404
		);
		$response_ref->{result} = {id => "product_not_found"};
	}
	elsif ( (not $server_options{private_products})
		and (defined $product_ref->{product_type})
		and ($product_ref->{product_type} ne $options{product_type}))
	{

		# If the product has a product_type and it is not the product_type of the server,
		# redirect to the correct server if the request includes a matching product_type parameter (or the "all" product type)
		# unless we are on the pro platform

		my $requested_product_type = single_param("product_type");
		if (    (defined $requested_product_type)
			and (($requested_product_type eq "all") or ($requested_product_type eq $product_ref->{product_type})))
		{
			redirect_to_url($request_ref, 302,
				format_subdomain($subdomain, $product_ref->{product_type}) . "/"
					. $request_ref->{original_query_string});
		}
		else {
			add_error(
				$response_ref,
				{
					message => {id => "product_found_with_a_different_product_type"},
					field => {id => "product_type", value => $product_ref->{product_type}},
					impact => {id => "failure"},
				},
				404
			);
			$response_ref->{result} = {id => "product_found_with_a_different_product_type"};
		}
	}
	else {
		$response_ref->{result} = {id => "product_found"};

		add_images_urls_to_product($product_ref, $lc);

		# Select / compute only the fields requested by the caller, default to all
		$response_ref->{product} = customize_response_for_product($request_ref, $product_ref,
			request_param($request_ref, 'fields') || "all");

		# Disable nested ingredients in ingredients field (bug #2883)
		# 2021-02-25: we now store only nested ingredients, flatten them if the API is <= 1

		if ($request_ref->{api_version} <= 1) {

			if (defined $product_ref->{ingredients}) {

				flatten_sub_ingredients($product_ref);

				foreach my $ingredient_ref (@{$product_ref->{ingredients}}) {
					# Delete sub-ingredients, keep only flattened ingredients
					exists $ingredient_ref->{ingredients} and delete $ingredient_ref->{ingredients};
				}
			}
		}

		# Return blame information
		if (single_param("blame")) {
			my $path = product_path_from_id($product_id);
			my $changes_ref = retrieve_object("$BASE_DIRS{PRODUCTS}/$path/changes");
			if (not defined $changes_ref) {
				$changes_ref = [];
			}
			$response_ref->{blame} = {};
<<<<<<< HEAD
			compute_product_history($data_root, $product_ref, $changes_ref, $response_ref->{blame});
=======
			compute_product_history_and_completeness($product_ref, $changes_ref, $response_ref->{blame});
>>>>>>> 1779d78e
		}

	}

	$log->debug("read_product_api - stop", {request => $request_ref}) if $log->is_debug();

	return;
}

1;<|MERGE_RESOLUTION|>--- conflicted
+++ resolved
@@ -204,11 +204,7 @@
 				$changes_ref = [];
 			}
 			$response_ref->{blame} = {};
-<<<<<<< HEAD
-			compute_product_history($data_root, $product_ref, $changes_ref, $response_ref->{blame});
-=======
-			compute_product_history_and_completeness($product_ref, $changes_ref, $response_ref->{blame});
->>>>>>> 1779d78e
+			compute_product_history($product_ref, $changes_ref, $response_ref->{blame});
 		}
 
 	}
