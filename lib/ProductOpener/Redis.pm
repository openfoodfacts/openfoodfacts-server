--- conflicted
+++ resolved
@@ -273,14 +273,9 @@
 				# We let Redis generate the id
 				'*',
 				# fields
-<<<<<<< HEAD
-				'code',
-				Encode::encode_utf8($product_ref->{code}),
-=======
 				'timestamp', $timestamp,
 				'code', Encode::encode_utf8($product_ref->{code}),
 				'rev', Encode::encode_utf8($product_ref->{rev}),
->>>>>>> 42508e1e
 				# product_type should be used over flavor (kept for backward compatibility)
 				'product_type',
 				$options{product_type},
