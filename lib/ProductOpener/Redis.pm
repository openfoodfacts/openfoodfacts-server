--- conflicted
+++ resolved
@@ -22,12 +22,9 @@
 BEGIN {
 	use vars qw(@ISA @EXPORT_OK %EXPORT_TAGS);
 	@EXPORT_OK = qw(
-<<<<<<< HEAD
-		&subscribe_to_redis_streams
-=======
 		&get_rate_limit_user_requests
 		&increment_rate_limit_requests
->>>>>>> 2dffe277
+		&subscribe_to_redis_streams
 		&push_to_redis_stream
 	);    # symbols to export on request
 	%EXPORT_TAGS = (all => [@EXPORT_OK]);
