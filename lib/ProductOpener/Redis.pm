--- conflicted
+++ resolved
@@ -133,14 +133,9 @@
 				# fields
 				'timestamp', $timestamp,
 				'code', Encode::encode_utf8($product_ref->{code}),
-<<<<<<< HEAD
-				'flavor', Encode::encode_utf8($options{current_server}),
-				'product_type', Encode::encode_utf8($options{product_type}),
-=======
 				# product_type should be used over flavor (kept for backward compatibility)
 				'product_type', $options{product_type},
 				'flavor', $options{current_server},
->>>>>>> 2cb1b1e7
 				'user_id', Encode::encode_utf8($user_id), 'action', Encode::encode_utf8($action),
 				'comment', Encode::encode_utf8($comment), 'diffs', encode_json($diffs)
 			);
