--- conflicted
+++ resolved
@@ -570,10 +570,7 @@
 "categories/en:beers" => 3,
 "categories/en:breakfast-cereals" => 3,
 "categories/en:tofu" => 3,
-<<<<<<< HEAD
-=======
 "categories/en:alcoholic-beverages" => 3,
->>>>>>> 4495f17b
 
 
 # group 3 additives
