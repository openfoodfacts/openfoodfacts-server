# This file is part of Product Opener.
#
# Product Opener
# Copyright (C) 2011-2024 Association Open Food Facts
# Contact: contact@openfoodfacts.org
# Address: 21 rue des Iles, 94100 Saint-Maur des Fossés, France
#
# Product Opener is free software: you can redistribute it and/or modify
# it under the terms of the GNU Affero General Public License as
# published by the Free Software Foundation, either version 3 of the
# License, or (at your option) any later version.
#
# This program is distributed in the hope that it will be useful,
# but WITHOUT ANY WARRANTY; without even the implied warranty of
# MERCHANTABILITY or FITNESS FOR A PARTICULAR PURPOSE.  See the
# GNU Affero General Public License for more details.
#
# You should have received a copy of the GNU Affero General Public License
# along with this program.  If not, see <http://www.gnu.org/licenses/>.

## no critic (RequireFilenameMatchesPackage);

package ProductOpener::Config;

use utf8;
use Modern::Perl '2017';
use Exporter qw< import >;

BEGIN {
	use vars qw(@ISA @EXPORT_OK %EXPORT_TAGS);
	@EXPORT_OK = qw(
		$flavor

		%string_normalization_for_lang
		%admins

		$server_domain
		@ssl_subdomains
		$conf_root
		$data_root
		$www_root
		$sftp_root
		$geolite2_path
		$reference_timezone
		$contact_email
		$admin_email
		$producers_email

		$tesseract_ocr_available
		$google_cloud_vision_api_key
		$google_cloud_vision_api_url

		$crowdin_project_identifier
		$crowdin_project_key

		$log_emails
		$robotoff_url
		$query_url
		$events_url
		$events_username
		$events_password

		$rate_limiter_blocking_enabled

		$facets_kp_url
		$redis_url
<<<<<<< HEAD
		$folksonomy_url
=======
		$process_global_redis_events
>>>>>>> 00d6b99f

		$mongodb
		$mongodb_host
		$mongodb_timeout_ms

		$memd_servers

		$analytics

		$thumb_size
		$crop_size
		$small_size
		$display_size
		$zoom_size

		%options
		%server_options
		%oidc_options

		@product_fields
		@product_other_fields
		@display_fields
		@display_other_fields
		@drilldown_fields
		@taxonomy_fields
		@index_tag_types
		@export_fields

		%tesseract_ocr_available_languages

		%weblink_templates

		@edit_rules

		$build_cache_repo
		$serialize_to_json
	);
	%EXPORT_TAGS = (all => [@EXPORT_OK]);
}
use vars @EXPORT_OK;    # no 'my' keyword for these

use ProductOpener::Config2;

$flavor = 'off';

# define the normalization applied to change a string to a tag id (in particular for taxonomies)
# tag ids are also used in URLs.

# unaccent:
# - useful when accents are sometimes ommited (e.g. in French accents are often not present on capital letters),
# either in print, or when typed by users.
# - dangerous if different words (in the same context like ingredients or category names) have the same unaccented form
# lowercase:
# - useful when the same word appears in lowercase, with a first capital letter, or in all caps.

# IMPORTANT: if you change it, you need to change $BUILD_TAGS_VERSION in Tags.pm

%string_normalization_for_lang = (
	# no_language is used for strings that are not in a specific language (e.g. user names)
	no_language => {
		unaccent => 1,
		lowercase => 1,
	},
	# default is used for languages that do not have specified values
	default => {
		unaccent => 0,
		lowercase => 1,
	},
	# German umlauts should not be converted (e.g. ä -> ae) as there are many conflicts
	de => {
		unaccent => 0,
		lowercase => 1,
	},
	# French has very few actual conflicts caused by unaccenting (one counter example is "pâtes" and "pâtés")
	# Accents or often not present in capital letters (beginning of word, or in all caps text).
	fr => {
		unaccent => 1,
		lowercase => 1,
	},
	# Same for Spanish, Italian and Portuguese
	ca => {
		unaccent => 1,
		lowercase => 1,
	},
	es => {
		unaccent => 1,
		lowercase => 1,
	},
	it => {
		unaccent => 1,
		lowercase => 1,
	},
	nl => {
		unaccent => 1,
		lowercase => 1,
	},
	pt => {
		unaccent => 1,
		lowercase => 1,
	},
	sk => {
		unaccent => 1,
		lowercase => 1,
	},
	# English has very few accented words, and they are very often not accented by users or in ingredients lists etc.
	en => {
		unaccent => 1,
		lowercase => 1,
	},
	# xx: language less entries, also deaccent
	xx => {
		unaccent => 1,
		lowercase => 1,
	},
);

%options = (
	site_name => "Open Food Facts",
	product_type => "food",
	og_image_url => "https://static.openfoodfacts.org/images/logos/off-logo-vertical-white-social-media-preview.png",
	android_apk_app_link => "https://github.com/openfoodfacts/smooth-app/releases/latest",
	f_droid_app_link => "https://f-droid.org/packages/openfoodfacts.github.scrachx.openfood",
	android_app_link =>
		"https://play.google.com/store/apps/details?id=org.openfoodfacts.scanner&utm_source=off&utf_medium=web",
	ios_app_link => "https://apps.apple.com/app/open-food-facts/id588797948?utm_source=off&utf_medium=web",
	facebook_page_url => "https://www.facebook.com/OpenFoodFacts?utm_source=off&utf_medium=web",
	facebook_page_url_fr => "https://www.facebook.com/OpenFoodFacts.fr",
	x_account => "OpenFoodFacts",
	x_account_fr => "OpenFoodFactsfr",
	# favicon HTML and images generated with https://realfavicongenerator.net/ using the SVG icon
	favicons => <<HTML
<link rel="apple-touch-icon" sizes="180x180" href="/images/favicon/off/apple-touch-icon.png">
<link rel="icon" type="image/png" sizes="32x32" href="/images/favicon/off/favicon-32x32.png">
<link rel="icon" type="image/png" sizes="16x16" href="/images/favicon/off/favicon-16x16.png">
<link rel="manifest" href="/images/favicon/off/site.webmanifest">
<link rel="mask-icon" href="/images/favicon/off/safari-pinned-tab.svg" color="#5bbad5">
<link rel="shortcut icon" href="/images/favicon/off/favicon.ico">
<meta name="msapplication-TileColor" content="#00aba9">
<meta name="msapplication-config" content="/images/favicon/off/browserconfig.xml">
<meta name="theme-color" content="#ffffff">
HTML
	,
);

$options{export_limit} = 10000;

# Recent changes limits
$options{default_recent_changes_page_size} = 20;
$options{max_recent_changes_page_size} = 1000;

# List of products limits
$options{default_api_products_page_size} = 20;
$options{default_web_products_page_size} = 50;
$options{max_products_page_size} = 100;
$options{max_products_page_size_for_logged_in_users} = 1000;

# List of tags limits
$options{default_tags_page_size} = 100;
$options{max_tags_page_size} = 1000;

$options{users_who_can_upload_small_images} = {
	map {$_ => 1}
		qw(
		manoncorneille
		systeme-u
		stephane
		teolemon
		)
};

# edit rules
# see ProductOpener::Products::process_product_edit_rules for documentation
@edit_rules = (

	{
		name => "Edit Rules Testing",
		conditions => [["user_id", "editrulestest"],],
		actions => [
			["ignore_if_existing_ingredients_text_fr"],
			["warn_if_0_nutriment_fruits-vegetables-nuts"],
			["warn_if_greater_nutriment_fruits-vegetables-nuts", 0],
			["ignore_if_regexp_match_packaging", '\b(artikel|produit|producto|produkt|produkte)\b'],
		],
		notifications => [
			qw (
				slack_channel_edit-alert
			)
		],
	},

	{
		name => "Yuka",
		conditions => [["user_id", "kiliweb"],],
		actions => [
			["warn_if_existing_brands"],
			["ignore_if_existing_ingredients_text"],
			["ignore_if_existing_ingredients_text_fr"],
			["ignore_if_0_nutriment_fruits-vegetables-nuts"],
			["ignore_if_greater_nutriment_fruits-vegetables-nuts", 0],
		],
		notifications => [
			qw (
				slack_channel_edit-alert
			)
		],
	},

	{
		name => "Yuka - checked",
		conditions => [["user_id", "kiliweb"], ["in_states_tags", "en:checked"],],
		actions => [["ignore"],],
		notifications => [
			qw (
				slack_channel_edit-alert
			)
		],
	},

	{
		name => "Yuka - systeme-u",
		conditions => [["user_id", "kiliweb"], ["in_editors_tags", "systeme-u"],],
		actions => [["ignore"],],
		notifications => [
			qw (
				slack_channel_edit-alert
			)
		],
	},
	{
		name => "Yuka - fleury michon",
		conditions => [["user_id", "kiliweb"], ["in_editors_tags", "fleury-michon"],],
		actions => [["ignore"],],
		notifications => [
			qw (
				slack_channel_edit-alert
			)
		],
	},
	{
		name => "Yuka - Casino",
		conditions => [["user_id", "kiliweb"], ["in_editors_tags", "casino"],],
		actions => [["ignore"],],
		notifications => [
			qw (
				slack_channel_edit-alert
			)
		],
	},
	{
		name => "Yuka - Carrefour",
		conditions => [["user_id", "kiliweb"], ["in_editors_tags", "carrefour"],],
		actions => [["ignore"],],
		notifications => [
			qw (
				slack_channel_edit-alert
			)
		],
	},
	{
		name => "Yuka - LDC",
		conditions => [["user_id", "kiliweb"], ["in_editors_tags", "ldc"],],
		actions => [["ignore"],],
		notifications => [
			qw (
				slack_channel_edit-alert
			)
		],
	},

	{
		name => "Date Limite",
		conditions => [["user_id", "date-limite-app"],],
		actions => [["ignore_if_regexp_match_packaging", '\b(artikel|produit|producto|produkt|produkte)\b'],],
		notifications => [
			qw (
				slack_channel_edit-alert
			)
		],
	},

	{
		name => "Fleury Michon",
		conditions => [["user_id_not", "fleury-michon"], ["in_brands_tags", "fleury-michon"],],
		actions => [["warn"]],
		notifications => [
			qw (
				slack_channel_edit-alert
			)
		],
	},

	# as of 2023-01-27 far too much errors in updates
	# No fix on the app
	{
		name => "Halal App Chakib",
		conditions => [["user_id", "halal-app-chakib"],],
		actions => [["ignore"],],
		notifications => [
			qw (
				slack_channel_edit-alert
			)
		],
	},
	{
		name => "Vegan App Chakib",
		conditions => [["user_id", "vegan-app-chakib"],],
		actions => [["ignore"],],
		notifications => [
			qw (
				slack_channel_edit-alert
			)
		],
	},
	{
		name => "Vegetarian App Chakib",
		conditions => [["user_id", "vegetarian-app-chakib"],],
		actions => [["ignore"],],
		notifications => [
			qw (
				slack_channel_edit-alert
			)
		],
	},
	{
		name => "Allergies App Chakib",
		conditions => [["user_id", "allergies-app-chakib"],],
		actions => [["ignore"],],
		notifications => [
			qw (
				slack_channel_edit-alert
			)
		],
	},
	{
		name => "Additives App Chakib",
		conditions => [["user_id", "additives-app-chakib"],],
		actions => [["ignore"],],
		notifications => [
			qw (
				slack_channel_edit-alert
			)
		],
	},

);

# server constants
$server_domain = $ProductOpener::Config2::server_domain;
@ssl_subdomains = @ProductOpener::Config2::ssl_subdomains;
$mongodb = $ProductOpener::Config2::mongodb;
$mongodb_host = $ProductOpener::Config2::mongodb_host;
$mongodb_timeout_ms = $ProductOpener::Config2::mongodb_timeout_ms;
$memd_servers = $ProductOpener::Config2::memd_servers;

# server paths
$www_root = $ProductOpener::Config2::www_root;
$data_root = $ProductOpener::Config2::data_root;
$conf_root = $ProductOpener::Config2::conf_root;
$sftp_root = $ProductOpener::Config2::sftp_root;    # might be undef

$geolite2_path = $ProductOpener::Config2::geolite2_path;

$tesseract_ocr_available = $ProductOpener::Config2::tesseract_ocr_available;
$google_cloud_vision_api_key = $ProductOpener::Config2::google_cloud_vision_api_key;
$google_cloud_vision_api_url = $ProductOpener::Config2::google_cloud_vision_api_url;

$crowdin_project_identifier = $ProductOpener::Config2::crowdin_project_identifier;
$crowdin_project_key = $ProductOpener::Config2::crowdin_project_key;

# Set this to your instance of https://github.com/openfoodfacts/robotoff/ to
# enable an in-site robotoff-asker in the product page
$robotoff_url = $ProductOpener::Config2::robotoff_url;
$query_url = $ProductOpener::Config2::query_url;

# do we want to send emails
$log_emails = $ProductOpener::Config2::log_emails;

# Set this to your instance of https://github.com/openfoodfacts/openfoodfacts-events
# enable creating events for some actions (e.g. when a product is edited)
$events_url = $ProductOpener::Config2::events_url;
$events_username = $ProductOpener::Config2::events_username;
$events_password = $ProductOpener::Config2::events_password;

# Redis is used to push updates to the search server
$redis_url = $ProductOpener::Config2::redis_url;
$process_global_redis_events = $ProductOpener::Config2::process_global_redis_events;

# Facets knowledge panels url
$facets_kp_url = $ProductOpener::Config2::facets_kp_url;

# Set this to your instance of https://github.com/openfoodfacts/folksonomy_api/ to
# enable folksonomy features
$folksonomy_url = $ProductOpener::Config2::folksonomy_url;

# If $rate_limiter_blocking_enabled is set to 1, the rate limiter will block requests
# by returning a 429 error code instead of a 200 code
$rate_limiter_blocking_enabled = $ProductOpener::Config2::rate_limiter_blocking_enabled;

# server options

%server_options = %ProductOpener::Config2::server_options;

$build_cache_repo = $ProductOpener::Config2::build_cache_repo;

#11901: Remove once production is migrated
$serialize_to_json = $ProductOpener::Config2::serialize_to_json;

$reference_timezone = 'Europe/Paris';

$contact_email = 'contact@openfoodfacts.org';
$producers_email = 'producers@openfoodfacts.org';
$admin_email = 'stephane@openfoodfacts.org';

$thumb_size = 100;
$crop_size = 400;
$small_size = 200;
$display_size = 400;
$zoom_size = 800;

$analytics = <<HTML
<!-- Matomo -->
<script>
  var _paq = window._paq = window._paq || [];
  /* tracker methods like "setCustomDimension" should be called before "trackPageView" */
  _paq.push(["setDocumentTitle", document.domain + "/" + document.title]);
  _paq.push(["setCookieDomain", "*.openfoodfacts.org"]);
  _paq.push(["setDomains", ["*.openfoodfacts.org"]]);
  _paq.push(["setDoNotTrack", true]);
  _paq.push(["disableCookies"]);
  _paq.push(['trackPageView']);
  _paq.push(['enableLinkTracking']);
  (function() {
    var u="//analytics.openfoodfacts.org/";
    _paq.push(['setTrackerUrl', u+'matomo.php']);
    _paq.push(['setSiteId', '5']);
    var d=document, g=d.createElement('script'), s=d.getElementsByTagName('script')[0];
    g.async=true; g.src=u+'matomo.js'; s.parentNode.insertBefore(g,s);
  })();
</script>
<noscript><p><img src="//analytics.openfoodfacts.org/matomo.php?idsite=5&amp;rec=1" style="border:0;" alt="" /></p></noscript>
<!-- End Matomo Code -->

HTML
	;

my @icons = (
	{
		"type" => "image/png",
		"src" => "https://static.$server_domain/images/favicon/android-chrome-512x512.png",
		"sizes" => "512x512"
	},
	{
		"type" => "image/png",
		"src" => "https://static.$server_domain/images/favicon/android-chrome-192x192.png",
		"sizes" => "192x192"
	},
	{
		"type" => "image/png",
		"src" => "https://static.$server_domain/images/favicon/favicon-32x32.png",
		"sizes" => "32x32"
	},
	{
		"type" => "image/png",
		"src" => "https://static.$server_domain/images/favicon/favicon-16x16.png",
		"sizes" => "16x16"
	},
);

my @related_applications = (
	{
		'platform' => 'play',
		'id' => 'org.openfoodfacts.scanner',
		'url' => 'https://play.google.com/store/apps/details?id=org.openfoodfacts.scanner'
	},
	{'platform' => 'ios', 'id' => 'id588797948', 'url' => 'https://apps.apple.com/app/id588797948'},
	{
		'platform' => 'windows',
		'id' => '9nblggh0dkqr',
		'url' => 'https://www.microsoft.com/p/openfoodfacts/9nblggh0dkqr'
	},
);

my $manifest = {
	icons => \@icons,
	related_applications => \@related_applications,
	theme_color => '#ffffff',
	background_color => '#ffffff',
};
$options{manifest} = $manifest;

$options{display_random_sample_of_products_after_edits} = 0;    # from MongoDB 3.2 onward

$options{opensearch_image} = <<XML
<Image width="16" height="16" type="image/x-icon">https://static.$server_domain/images/favicon/favicon.ico</Image>
XML
	;

# Nutriscore: categories that are never considered beverages for Nutri-Score computation
$options{categories_not_considered_as_beverages_for_nutriscore_2021} = [
	qw(
		en:plant-milks
		en:milks
		en:meal-replacement
		en:plant-based-milk-alternatives
		en:chocolate-powders
		en:soups
	)
];

$options{categories_not_considered_as_beverages_for_nutriscore_2023} = [
	qw(
		en:meal-replacement
		en:soups
	)
];

# categories that are considered as beverages for Nutri-Score 2021
# unless they have 80% milk (which we will determine through ingredients analysis)
$options{categories_considered_as_beverages_for_nutriscore_2021} = [
	qw(
		en:tea-based-beverages
		en:iced-teas
		en:herbal-tea-beverages
		en:coffee-beverages
		en:coffee-drinks
		en:coffees
		en:herbal-teas
		en:teas
	)
];

# categories that are considered as beverages for Nutri-Score 2023
$options{categories_considered_as_beverages_for_nutriscore_2023} = [
	qw(
		en:milks
		en:plant-based-milk-alternatives
		en:dairy-drinks
		en:plant-based-beverages
		en:tea-based-beverages
		en:iced-teas
		en:herbal-tea-beverages
		en:coffee-beverages
		en:coffee-drinks
		en:coffees
		en:herbal-teas
		en:teas
	)
];

$options{categories_exempted_from_nutriscore} = [
	qw(
		en:alcoholic-beverages
		en:baby-foods
		en:baby-milks
		en:chewing-gum
		en:food-additives
		en:dietary-supplements
		en:meal-replacements
		en:salts
		en:spices
		en:sugar-substitutes
		en:vinegars
		en:non-food-products
	)
];

#	Coffees, teas and herbal teas can have a Nutri-Score if they have
#	a nutrition facts table
#
#	en:coffees
#	en:herbal-teas
#	en:teas

# exceptions
$options{categories_not_exempted_from_nutriscore} = [
	qw(
		en:tea-based-beverages
		en:iced-teas
		en:herbal-tea-beverages
		en:coffee-beverages
		en:coffee-drinks
	)
];

$options{categories_exempted_from_nutrient_levels} = [
	qw(
		en:baby-foods
		en:baby-milks
		en:alcoholic-beverages
		en:coffees
		en:teas
		en:yeasts
		en:food-additives
	)
];

$options{replace_existing_values_when_importing_those_tags_fields} = {
	"allergens" => 1,
	"traces" => 1,
};

# fields for which we will load taxonomies
# note: taxonomies that are used as properties of other taxonomies must be loaded first
# (e.g. additives_classes are referenced in additives)
# Below is a list of all of the taxonomies with other taxonomies that reference them
# If there are entries in () these are other taxonomies that are combined into this one
#
# additives
# additives_classes: additives, minerals
# allergens: ingredients, traces
# amino_acids
# categories
# countries:
# data_quality
# data_quality_bugs (data_quality)
# data_quality_errors (data_quality)
# data_quality_errors_producers (data_quality)
# data_quality_info (data_quality)
# data_quality_warnings (data_quality)
# data_quality_warnings_producers (data_quality)
# food_groups: categories
# improvements
# ingredients_analysis
# ingredients_processing:
# ingredients (additives_classes, additives, minerals, vitamins, nucleotides, other_nutritional_substances): labels
# labels: categories
# languages:
# minerals
# misc
# nova_groups
# nucleotides
# nutrient_levels
# nutrients
# origins (countries): categories, ingredients, labels
# other_nutritional_substances
# packaging_materials: packaging_recycling, packaging_shapes
# packaging_recycling
# packaging_shapes: packaging_materials, packaging_recycling
# packaging (packaging_materials, packaging_shapes, packaging_recycling, preservation): labels
# periods_after_opening:
# states:
# traces (allergens)
# vitamins

@taxonomy_fields = qw(
	units
	languages states countries
	allergens origins additives_classes ingredients
	packaging_shapes packaging_materials packaging_recycling packaging
	labels food_groups categories
	ingredients_processing
	additives vitamins minerals amino_acids nucleotides other_nutritional_substances traces
	ingredients_analysis
	nutrients nutrient_levels misc nova_groups
	periods_after_opening
	data_quality data_quality_bugs data_quality_info data_quality_warnings data_quality_errors data_quality_warnings_producers data_quality_errors_producers
	improvements
	brands
);

# tag types (=facets) that should be indexed by web crawlers, all other tag types are not indexable
@index_tag_types = qw(brands categories labels additives nova_groups ecoscore nutrition_grades products);

# fields in product edit form, above ingredients and nutrition facts

@product_fields = qw(quantity packaging brands categories labels origins manufacturing_places
	emb_codes link expiration_date purchase_places stores countries  );

# fields currently not shown in the default edit form, can be used in imports or advanced edit forms

@product_other_fields = qw(
	producer_product_id
	producer_version_id
	brand_owner
	quantity_value
	quantity_unit
	serving_size_value
	serving_size_unit
	net_weight_value
	net_weight_unit
	drained_weight_value
	drained_weight_unit
	volume_value
	volume_unit
	other_information
	conservation_conditions
	recycling_instructions_to_recycle
	recycling_instructions_to_discard
	nutrition_grade_fr_producer
	nutriscore_score_producer
	nutriscore_grade_producer
	recipe_idea
	origin
	customer_service
	producer
	preparation
	warning
	data_sources
	obsolete
	obsolete_since_date
	periods_after_opening
);

# fields shown on product page
# do not show purchase_places

@display_fields = qw(
	generic_name
	quantity
	packaging
	brands
	brand_owner
	categories
	labels
	origin
	origins
	producer
	manufacturing_places
	emb_codes
	link stores
	countries
);

# fields displayed in a new section after the nutrition facts

@display_other_fields = qw(
	other_information
	preparation
	recipe_idea
	warning
	conservation_conditions
	periods_after_opening
	recycling_instructions_to_recycle
	recycling_instructions_to_discard
	customer_service
);

# fields for drilldown facet navigation
# If adding to this list ensure that the tables are being replicated to Postgres in the openfoodfacts-query repo

@drilldown_fields = qw(
	nutrition_grades
	nova_groups
	ecoscore
	brands
	categories
	labels
	packaging
	origins
	manufacturing_places
	emb_codes
	ingredients
	additives
	vitamins
	minerals
	amino_acids
	nucleotides
	other_nutritional_substances
	allergens
	traces
	misc
	languages
	users
	states
	data_sources
	entry_dates
	last_edit_dates
	last_check_dates
	teams
);

@export_fields = qw(
	code
	creator
	created_t
	last_modified_t
	last_modified_by
	last_updated_t
	product_name
	abbreviated_product_name
	generic_name
	quantity
	packaging
	packaging_text
	brands
	categories
	origins
	manufacturing_places
	labels
	emb_codes
	cities
	purchase_places
	stores
	countries
	ingredients_text
	ingredients_tags
	ingredients_analysis_tags
	allergens
	traces
	serving_size
	serving_quantity
	no_nutrition_data
	additives_n
	additives
	nutriscore_score
	nutriscore_grade
	nova_group
	pnns_groups_1
	pnns_groups_2
	food_groups
	states
	brand_owner
	environmental_score_score
	environmental_score_grade
	nutrient_levels_tags
	product_quantity
	owner
	data_quality_errors_tags
	unique_scans_n
	popularity_tags
	completeness
	last_image_t
);

# List of fields that can be imported on the producers platform
# and that are also exported from the producers platform to the public platform
$options{import_export_fields_groups} = [
	[
		"identification",
		[
			"code", "producer_product_id",
			"producer_version_id", "lc",
			"product_name", "abbreviated_product_name",
			"generic_name",
			"quantity_value_unit", "net_weight_value_unit",
			"drained_weight_value_unit", "volume_value_unit",
			"serving_size_value_unit", "packaging",
			"brands", "brand_owner",
			"categories", "categories_specific",
			"labels", "labels_specific",
			"countries", "stores",
			"obsolete", "obsolete_since_date",
			"periods_after_opening"    # included for OBF imports via the producers platform
		]
	],
	[
		"origins",
		["origins", "origin", "manufacturing_places", "producer", "emb_codes"]
	],
	["ingredients", ["ingredients_text", "allergens", "traces"]],
	["nutrition"],
	["nutrition_other"],
	["packaging"],
	[
		"other",
		[
			"conservation_conditions", "warning",
			"preparation", "nutriscore_score_producer",
			"nutriscore_grade_producer", "nova_group_producer",
			"recipe_idea", "customer_service",
			"link",
		]
	],
	[
		"images",
		[
			"image_front_url", "image_ingredients_url", "image_nutrition_url", "image_packaging_url",
			"image_other_url", "image_other_type",
		]
	],
];

# Secondary fields that are computed by OFF from primary data
# Those fields are only exported, they are not imported.
$options{off_export_fields_groups} = [
	[
		"off",
		[
			"food_groups",
			"nova_groups",
			"nutriscore_grade",
			"nutriscore_score",
			"environmental_score_grade",
			"environmental_score_score",
			"environmental_score_data.missing_key_data",
			"environmental_score_data.agribalyse.code",
			"environmental_score_data.adjustments.origins_of_ingredients.value",
			"environmental_score_data.adjustments.packaging.value",
			"environmental_score_data.adjustments.packaging.non_recyclable_and_non_biodegradable_materials",
			"environmental_score_data.adjustments.production_system.value",
			"environmental_score_data.adjustments.threatened_species.value",
		]
	],
];

# Used to generate the list of possible product attributes, which is
# used to display the possible choices for user preferences
$options{attribute_groups} = [
	["nutritional_quality", ["nutriscore", "low_salt", "low_sugars", "low_fat", "low_saturated_fat",],],
	["processing", ["nova", "additives"]],
	[
		"allergens",
		[
			"allergens_no_gluten", "allergens_no_milk",
			"allergens_no_eggs", "allergens_no_nuts",
			"allergens_no_peanuts", "allergens_no_sesame_seeds",
			"allergens_no_soybeans", "allergens_no_celery",
			"allergens_no_mustard", "allergens_no_lupin",
			"allergens_no_fish", "allergens_no_crustaceans",
			"allergens_no_molluscs", "allergens_no_sulphur_dioxide_and_sulphites",
		],
	],
	["ingredients_analysis", ["vegan", "vegetarian", "palm_oil_free",]],
	["labels", ["labels_organic", "labels_fair_trade"]],
	# Note: before 2025, the Environmental-Score was called the Eco-Score,
	# as the id of the attribute is stored inside clients, we keep the
	# id "ecoscore" for the attribute.
	["environment", ["ecoscore", "forest_footprint",]],
];

# By default attributes have 4 possible values: not_important, important, very_important, mandatory
# For some attributes, like allergens or vegan, we can limit to 2 values: not_important, mandatory
$options{attribute_values_default} = ["not_important", "important", "very_important", "mandatory"];

$options{attribute_values} = {
	"allergens_no_gluten" => ["not_important", "mandatory"],
	"allergens_no_milk" => ["not_important", "mandatory"],
	"allergens_no_eggs" => ["not_important", "mandatory"],
	"allergens_no_nuts" => ["not_important", "mandatory"],
	"allergens_no_peanuts" => ["not_important", "mandatory"],
	"allergens_no_sesame_seeds" => ["not_important", "mandatory"],
	"allergens_no_soybeans" => ["not_important", "mandatory"],
	"allergens_no_celery" => ["not_important", "mandatory"],
	"allergens_no_mustard" => ["not_important", "mandatory"],
	"allergens_no_lupin" => ["not_important", "mandatory"],
	"allergens_no_fish" => ["not_important", "mandatory"],
	"allergens_no_crustaceans" => ["not_important", "mandatory"],
	"allergens_no_molluscs" => ["not_important", "mandatory"],
	"allergens_no_sulphur_dioxide_and_sulphites" => ["not_important", "mandatory"],
	"vegan" => ["not_important", "mandatory"],
	"vegetarian" => ["not_important", "mandatory"],
};

# default preferences for attributes
$options{attribute_default_preferences} = {
	"nutriscore" => "very_important",
	"nova" => "important",
	"ecoscore" => "important",
};

use JSON::MaybeXS;
$options{attribute_default_preferences_json}
	= JSON->new->utf8->canonical->encode($options{attribute_default_preferences});

# Used to generate the sample import file for the producers platform
# possible values: mandatory, recommended, optional.
# when not specified, fields are considered optional
$options{import_export_fields_importance} = {

	# default values for groups
	nutrition_group => "mandatory",
	images_group => "mandatory",
	ingredients_group => "mandatory",

	# values for fields
	code => "mandatory",
	lc => "mandatory",
	product_name => "mandatory",
	abbreviated_product_name => "optional",
	generic_name => "recommended",
	quantity => "mandatory",
	serving_size => "recommended",
	packaging => "recommended",
	packaging_text => "mandatory",
	brands => "mandatory",
	categories => "mandatory",
	labels => "mandatory",
	countries => "recommended",
	obsolete => "recommended",
	obsolete_since_date => "recommended",

	origins => "mandatory",
	emb_codes => "recommended",

	recycling_instructions_to_recycle => "recommended",
	recycling_instructions_to_discard => "recommended",

	image_other_url => "optional",

	alcohol_100g_value_unit => "optional",

};

# for ingredients OCR, we use tesseract-ocr
# on debian, dictionaries are in /usr/share/tesseract-ocr/tessdata
# %tesseract_ocr_available_languages provides mapping between OFF 2 letter language codes
# and the available tesseract dictionaries
# Tesseract uses 3-character ISO 639-2 language codes
# all dictionaries: apt-get install tesseract-ocr-all

%tesseract_ocr_available_languages = (
	en => "eng",
	de => "deu",
	es => "spa",
	fr => "fra",
	it => "ita",
	#	ja => "jpn", # not available with tesseract 2
	nl => "nld",
);

# weblink definitions for known tags, ie. wikidata:en:Q123 => https://www.wikidata.org/wiki/Q123

%weblink_templates = (

	'wikidata:en' => {
		href => 'https://www.wikidata.org/wiki/%s',
		text => 'Wikidata',
		parse => sub {
			my ($url) = @_;
			if ($url =~ /^https?:\/\/www.wikidata.org\/wiki\/(Q\d+)$/) {
				return $1;
			}

			return;
		}
	},
);

# Name of the Redis stream to which product updates are published
$options{redis_stream_name} = "product_updates";

# used to rename texts and to redirect to the new name
$options{redirect_texts} = {
	"en/nova-groups-for-food-processing" => "nova",
	"fr/score-nutritionnel-france" => "nutriscore",
	"fr/score-nutritionnel-experimental-france" => "nutriscore",
	"fr/classification-nova-pour-la-transformation-des-aliments" => "nova",
};

$options{display_tag_additives} = [
	'@additives_classes',
	'wikipedia',
	#'title:efsa_evaluation_overexposure_risk_title',
	'efsa_evaluation',
	'efsa_evaluation_overexposure_risk',
	'efsa_evaluation_exposure_table',
	#'@efsa_evaluation_exposure_mean_greater_than_noael',
	#'@efsa_evaluation_exposure_95th_greater_than_noael',
	#'@efsa_evaluation_exposure_mean_greater_than_adi',
	#'@efsa_evaluation_exposure_95th_greater_than_adi',

];

# Used in the data_sources field (e.g. "App - Open Food Facts")
$options{apps_names} = {

	"elcoco" => "El CoCo",
	"ethic-advisor" => "Ethic-Advisor",
	"horizon" => "Horizon",
	"infood" => "InFood",
	"isve" => "IsVe",
	"labeleat" => "LabelEat",
	"off" => "Open Food Facts",
	"scanfood" => "Scanfood",
	"speisekammer" => "Speisekammer",
	"waistline" => "Waistline",
	"yuka" => "Yuka"
};

# Specific users used by apps
$options{apps_userids} = {

	"averment" => "isve",
	"elcoco" => "elcoco",
	"ethic-advisor" => "ethic-advisor",
	"inf" => "infood",
	"kiliweb" => "yuka",
	"labeleat" => "labeleat",
	"prepperapp" => "speisekammer",
	"scanfood" => "scanfood",
	"swipe-studio" => "horizon",
	"waistline-app" => "waistline",
};

$options{official_app_id} = "off";
$options{official_app_comment}
	= "(official (off|open food facts|openfoodfacts)|(off|open food facts|openfoodfacts) (official )?(android |ios )?(official )?app)";

# (app)Official Android app 3.1.5 ( Added by 58abc55ceb98da6625cee5fb5feaf81 )
# (app)Labeleat1.0-SgP5kUuoerWvNH3KLZr75n6RFGA0
# (app)Contributed using: OFF app for iOS - v3.0 - user id: 3C0154A0-D19B-49EA-946F-CC33A05E404A
# (app)EthicAdvisorApp-production-2.6.3-user_17cf91e3-52ee-4431-aebf-7d455dd610f0
# (app)El Coco - user b0e8d6a858034cc750136b8f19a8953d

# app_uuid_prefix must be present to recognize the uuid, if the comment starts with the uuid, put an empty string
$options{apps_uuid_prefix} = {

	"elcoco" => " user ",
	"ethic-advisor" => "user_",
	"labeleat" => "Labeleat([^-]*)-",
	"off" => "added by",
	"scanfood" => "",
	"waistline" => "Waistline:",
	"yuka" => "User :",
};

$options{apps_uuid_suffix} = {

	"scanfood" => "scanfood",
};

$options{nova_groups_tags} = {

	# start by assigning group 1

	# 1st try to identify group 2 processed culinary ingredients

	"categories/en:fats" => 2,
	"categories/en:salts" => 2,
	"categories/en:vinegars" => 2,
	"categories/en:sugars" => 2,
	"categories/en:honeys" => 2,
	"categories/en:maple-syrups" => 2,
	"categories/en:starches" => 2,

	# group 3 tags will not be applied to food identified as group 2

	# group 3 ingredients from nova paper

	"ingredients/en:preservative" => 3,
	"ingredients/en:anti-caking-agent" => 3,

	"ingredients/en:salt" => 3,
	"ingredients/en:sugar" => 3,
	"ingredients/en:vegetable-oil" => 3,
	"ingredients/en:vegetal-oil" => 3,
	"ingredients/en:vegetable-fat" => 3,
	"ingredients/en:butter" => 3,
	"ingredients/en:honey" => 3,
	"ingredients/en:maple-syrup" => 3,

	# other ingredients that we can consider to be at least group 3

	"ingredients/en:starch" => 3,
	"ingredients/en:whey" => 4,

	# group 3 categories from nova paper

	"categories/en:wines" => 3,
	"categories/en:beers" => 3,
	"categories/en:ciders" => 3,
	"categories/en:cheeses" => 3,

	# other categories that we can consider to be at least group 3

	"categories/en:prepared-meats" => 3,
	"categories/en:terrines" => 3,
	"categories/en:pates" => 3,
	#"categories/en:breakfast-cereals" => 3,
	"categories/en:tofu" => 3,
	"categories/en:alcoholic-beverages" => 3,
	"categories/en:meals" => 3,
	# yogurts can be group 1 according to NOVA paper
	#"categories/en:yogurts" => 3,

	# group 3 additives

	"additives/en:e202" => 3,    # potassium nitrite
	"additives/en:e249" => 3,    # potassium nitrite
	"additives/en:e250" => 3,    # sodium nitrite
	"additives/en:e251" => 3,    # potassium nitrate
	"additives/en:e252" => 3,    # sodium nitrite

	# tags only found in group 4

	"ingredients/en:anti-foaming-agent" => 4,
	"ingredients/en:bulking-agent" => 4,
	"ingredients/en:carbonating-agent" => 4,
	"ingredients/en:colour" => 4,
	"ingredients/en:colour-stabilizer" => 4,
	"ingredients/en:emulsifier" => 4,
	"ingredients/en:firming-agent" => 4,
	"ingredients/en:flavour-enhancer" => 4,
	"ingredients/en:gelling-agent" => 4,
	"ingredients/en:glazing-agent" => 4,
	"ingredients/en:sequestrant" => 4,
	"ingredients/en:sweetener" => 4,
	"ingredients/en:thickener" => 4,
	"ingredients/en:humectant" => 4,

	# group 4 ingredients from nova paper

	"ingredients/en:flavour" => 4,
	# is a synonym of en:flavour in the taxo aleene@2018-10-09
	"ingredients/en:flavouring" => 4,
	"ingredients/en:casein" => 4,
	"ingredients/en:gluten" => 4,
	# this is a milk protein, so covered by the taxo aleene@2018-10-09
	"ingredients/en:lactose" => 4,
	"ingredients/en:whey" => 4,
	# is already entered above aleene@2018-10-09
	"ingredients/en:hydrogenated-oil" => 4,
	"ingredients/en:hydrogenated-fat" => 4,
	"ingredients/en:hydrolysed-proteins" => 4,
	"ingredients/en:maltodextrin" => 4,
	"ingredients/en:invert-sugar" => 4,
	"ingredients/en:high-fructose-corn-syrup" => 4,
	"ingredients/en:glucose" => 4,
	"ingredients/en:glucose-syrup" => 4,
	# has glucose as parent, so can be removed aleene@2018-10-09

	# other ingredients that we can consider as ultra-processed

	"ingredients/en:dextrose" => 4,
	# This can be deleted, it is a synonym of en:glucose in the ingredients taxo aleene@2018-10-09
	"ingredients/en:milk-proteins" => 4,
	# could be changed to singular aleene@2018-10-09
	"ingredients/en:whey-proteins" => 4,
	# could be changed to singular aleene@2018-10-09
	# as whey is from milk, it is also part of milk-proteins aleene@2018-10-09
	"ingredients/en:lecithin" => 4,

	# group 4 categories from nova paper
	# categories are just examples, consider it is group 3 unless a specific ingredient makes them group 4

	"categories/en:sodas" => 3,
	"categories/en:ice-creams" => 3,
	"categories/en:chocolates" => 3,
	"categories/en:candies" => 3,
	"categories/en:sugary-snacks" => 3,
	"categories/en:salty-snacks" => 3,
	"categories/en:baby-milks" => 3,
	"categories/en:sausages" => 3,
	"categories/en:hard-liquors" => 3,

	# additives that we can consider as ultra-processed (or a sufficient marker of ultra-processed food)

	# colors (should already be detected by the "color" class if it is specified in the ingredient list (e.g. "color: some additive")

	"additives/en:e100" => 4,    #Curcumin" => 4, #Turmeric extract" => 4, #curcuma extract
	"additives/en:e106" => 4,    #flavin mononucleotide" => 4, #phosphate lactoflavina
	"additives/en:e101" => 4
	, #Riboflavin" => 4, #Vitamin B2" => 4, #Flavaxin" => 4, #Vitamin B 2" => 4, #Vitamin G" => 4, #Riboflavine" => 4, #Lactoflavine" => 4, #6\,7-Dimethyl-9-D-ribitylisoalloxazine" => 4, #7\,8-Dimethyl-10-ribitylisoalloxazine" => 4, #Lactoflavin" => 4, #7\,8-Dimethyl-10-(D-ribo-2\,3\,4\,5-tetrahydroxypentyl)isoalloxazine" => 4, #7\,8-Dimethyl-10-(D-ribo-2\,3\,4\,5-tetrahydroxypentyl)benzo[g]pteridine-2\,4(3H\,10H)-dione" => 4, #1-Deoxy-1-(7\,8-dimethyl-2\,4-dioxo-3\,4-dihydrobenzo[g]pteridin-10(2H)-yl)pentitol
	"additives/en:e101a" => 4,    #Riboflavin-5'-Phosphate
	"additives/en:e102" => 4
	, #Tartrazine" => 4, #Yellow 5" => 4, #Yellow number 5" => 4, #Yellow no 5" => 4, #Yellow no5" => 4, #FD&C Yellow 5" => 4, #FD&C Yellow no 5" => 4, #FD&C Yellow no5" => 4, #FD and C Yellow no. 5" => 4, #FD and C Yellow 5
	"additives/en:e103" => 4,    #Alkannin
	"additives/en:e104" => 4,    #Quinoline yellow" => 4, #Quinoline Yellow WS" => 4, #C.I. 47005" => 4, #Food Yellow 13
	"additives/en:e105" => 4,    #E105 food additive
	"additives/en:e107" => 4,    #Yellow 2G
	"additives/en:e110" => 4
	, #Sunset yellow FCF" => 4, #CI Food Yellow 3" => 4, #Orange Yellow S" => 4, #FD&C Yellow 6" => 4, #FD & C Yellow No.6" => 4, #FD and C Yellow No. 6" => 4, #Yellow No.6" => 4, #Yellow 6" => 4, #FD and C Yellow 6" => 4, #C.I. 15985
	"additives/en:e111" => 4,    #Orange GGN" => 4, #Alpha-naphthol" => 4, #Alpha-naphtol" => 4, #alpha-naphthol orange
	"additives/en:e120" =>
		4,    #Cochineal" => 4, #carminic acid" => 4, #carmines" => 4, #Natural Red 4" => 4, #Cochineal Red
	"additives/en:e121" => 4,    #Citrus Red 2
	"additives/en:e122" => 4
	, #Azorubine" => 4, #carmoisine" => 4, #Food Red 3" => 4, #Brillantcarmoisin O" => 4, #Acid Red 14" => 4, #Azorubin S" => 4, #C.I. 14720
	"additives/en:e123" => 4,    #Amaranth" => 4, #FD&C Red 2
	"additives/en:e124" => 4,    #Ponceau 4r" => 4, #cochineal red a" => 4, #CI Food Red 7" => 4, #Brilliant Scarlet 4R
	"additives/en:e125" =>
		4,    #Scarlet GN" => 4, #C.I. Food Red 1" => 4, #Ponceau SX" => 4, #FD&C Red No. 4" => 4, #C.I. 14700
	"additives/en:e126" => 4,    #Ponceau 6R
	"additives/en:e127" => 4
	, #Erythrosine" => 4, #FD&C Red 3" => 4, #FD & C Red No.3" => 4, #Red No. 3" => 4, #FD&C Red no3" => 4, #FD and C Red 3
	"additives/en:e128" => 4,    #Red 2G
	"additives/en:e129" => 4
	, #Allura red ac" => 4, #Allura Red AC" => 4, #FD&C Red 40" => 4, #FD and C Red 40" => 4, #Red 40" => 4, #Red no40" => 4, #Red no. 40" => 4, #FD and C Red no. 40" => 4, #Food Red 17" => 4, #C.I. 16035
	"additives/en:e130" => 4,    #Indanthrene blue RS" => 4, #Indanthrone blue" => 4, #indanthrene
	"additives/en:e131" => 4
	, #Patent blue v" => 4, #Food Blue 5" => 4, #Sulphan Blue" => 4, #Acid Blue 3" => 4, #L-Blau 3" => 4, #C-Blau 20" => 4, #Patentblau V" => 4, #Sky Blue" => 4, #C.I. 42051
	"additives/en:e132" => 4,    #Indigotine" => 4, #indigo carmine" => 4, #FD&C Blue 2" => 4, #FD and C Blue 2
	"additives/en:e133" =>
		4,    #Brilliant blue FCF" => 4, #FD&C Blue 1" => 4, #FD and C Blue 1" => 4, #Blue 1" => 4, #fd&c blue no. 1.
	"additives/en:e140" => 4,    #Chlorophylls and Chlorophyllins" => 4, #Chlorophyll c1
	"additives/en:e141" => 4
	,    #Copper complexes of chlorophylls and chlorophyllins" => 4, #Copper complexes of chlorophyll and chlorophyllins
	"additives/en:e142" => 4,    #Green s" => 4, #CI Food Green 4
	"additives/en:e143" => 4
	, #Fast Green FCF" => 4, #Food green 3" => 4, #C.I. 42053" => 4, #Solid Green FCF" => 4, #Green 1724" => 4, #FD&C Green No. 3
	"additives/en:e150" => 4,    #Caramel
	"additives/en:e150a" => 4,    #Plain caramel" => 4, #caramel color" => 4, #caramel coloring
	"additives/en:e150b" => 4,    #Caustic sulphite caramel
	"additives/en:e150c" => 4,    #Ammonia caramel
	"additives/en:e150d" => 4,    #Sulphite ammonia caramel" => 4, #Sulfite ammonia caramel
	"additives/en:e151" => 4
	, #Brilliant black bn" => 4, #black pn" => 4, #E 151" => 4, #C.I. 28440" => 4, #Brilliant Black PN" => 4, #Food Black 1" => 4, #Naphthol Black" => 4, #C.I. Food Brown 1" => 4, #Brilliant Black A
	"additives/en:e152" => 4,    #Black 7984" => 4, #Food Black 2" => 4, #carbon black
	"additives/en:e153" => 4,    #Vegetable carbon
	"additives/en:e154" => 4,    #Brown FK" => 4, #Kipper Brown
	"additives/en:e155" => 4,    #Brown ht" => 4, #Chocolate brown HT
	"additives/en:e15x" => 4,    #E15x food additive
	"additives/en:e160" => 4,    #carotene
	"additives/en:e160a" => 4,    #Alpha-carotene" => 4, #Beta-carotene" => 4, #Gamma-carotene" => 4, #carotene
	"additives/en:e160b" => 4,    #Annatto" => 4, #bixin" => 4, #norbixin" => 4, #roucou" => 4, #achiote
	"additives/en:e160c" => 4,    #Paprika extract" => 4, #capsanthin" => 4, #capsorubin" => 4, #Paprika oleoresin
	"additives/en:e160d" => 4,    #Lycopene
	"additives/en:e160e" => 4
	, #Beta-apo-8′-carotenal (c30)" => 4, #Apocarotenal" => 4, #Beta-apo-8'-carotenal" => 4, #C.I. Food orange 6" => 4, #E number 160E" => 4, #Trans-beta-apo-8'-carotenal" => 4, #C30H40O
	"additives/en:e160f" => 4
	, #Ethyl ester of beta-apo-8'-carotenic acid (C 30)" => 4, #Ethyl ester of beta-apo-8'-carotenic acid " => 4, #Food orange 7
	"additives/en:e161" => 4,    #Xanthophylls
	"additives/en:e161a" => 4,    #Flavoxanthin
	"additives/en:e161b" => 4,    #Lutein" => 4, #Mixed Carotenoids" => 4, #Xanthophyll" => 4, #SID548587
	"additives/en:e161c" => 4,    #Cryptoaxanthin" => 4, #Cryptoxanthin
	"additives/en:e161d" => 4,    #Rubixanthin
	"additives/en:e161e" => 4,    #Violaxanthin
	"additives/en:e161f" => 4,    #Rhodoxanthin
	"additives/en:e161g" => 4,    #Canthaxanthin
	"additives/en:e161h" => 4,    #Zeaxanthin
	"additives/en:e161i" => 4,    #Citranaxanthin
	"additives/en:e161j" => 4,    #Astaxanthin
	"additives/en:e162" => 4,    #Beetroot red" => 4, #betanin
	"additives/en:e163" => 4,    #Anthocyanins" => 4, #Anthocyanin
	"additives/en:e163a" => 4,    #Cyanidin
	"additives/en:e163b" => 4,    #Delphinidin
	"additives/en:e163c" => 4,    #Malvidin
	"additives/en:e163d" => 4,    #Pelargonidin
	"additives/en:e163e" => 4,    #Peonidin
	"additives/en:e163f" => 4,    #Petunidin
	"additives/en:e164" => 4,    #E164 food additive
	"additives/en:e165" => 4,    #E165 food additive
	"additives/en:e166" => 4,    #E166 food additive
	"additives/en:e170" => 4,    #Calcium carbonate" => 4, #CI Pigment White 18" => 4, #Chalk
	"additives/en:e171" => 4,    #Titanium dioxide
	"additives/en:e172" => 4,    #Iron oxides and iron hydroxides
	"additives/en:e173" => 4,    #Aluminium" => 4, #Aluminum" => 4, #element 13
	"additives/en:e174" => 4,    #Silver" => 4, #element 47
	"additives/en:e175" => 4,    #Gold" => 4, #Pigment Metal 3" => 4, #element 79
	"additives/en:e180" => 4
	,    #Litholrubine bk" => 4, #CI Pigment Red 57" => 4, #Rubinpigment" => 4, #Pigment Rubine" => 4, #Lithol rubine bk
	"additives/en:e181" => 4,    #Tannin
	"additives/en:e182" => 4,    #Orcein

	# emulsifiers
	"additives/en:e322" => 4,    # Lecithins
	"additives/en:e325" => 4,
	"additives/en:e326" => 4,
	"additives/en:e327" => 4,
	"additives/en:e328" => 4,
	"additives/en:e329" => 4,

	# flavour enhancers

	"additives/en:e620" => 4,    #Glutamic acid, L(+)-
	"additives/en:e621" => 4,    #Monosodium L-glutamate
	"additives/en:e622" => 4,    #Monopotassium L-glutamate
	"additives/en:e623" => 4,    #Calcium di-L-glutamate
	"additives/en:e624" => 4,    #Monoammonium L-glutamate
	"additives/en:e625" => 4,    #Magnesium di-L-glutamate
	"additives/en:e626" => 4,    #Guanylic acid, 5'-
	"additives/en:e627" => 4,    #Disodium 5'-guanylate
	"additives/en:e628" => 4,    #Dipotassium 5'-guanylate
	"additives/en:e629" => 4,    #Calcium 5'-guanylate
	"additives/en:e630" => 4,    #Inosinic acid, 5'-
	"additives/en:e631" => 4,    #Disodium 5'-inosinate
	"additives/en:e632" => 4,    #Potassium 5’-inosinate
	"additives/en:e633" => 4,    #Calcium 5'-inosinate
	"additives/en:e634" => 4,    #Calcium 5'-ribonucleotides
	"additives/en:e635" => 4,    #Disodium 5'-ribonucleotides
	"additives/en:e636" => 4,    #Maltol
	"additives/en:e637" => 4,    #Ethyl maltol
	"additives/en:e640" => 4,    # glycine
	"additives/en:e641" => 4,    # leucine
	"additives/en:e650" => 4,    # zinc acetatel
	"additives/en:e1104" => 4,    # lipase

	# sweeteners

	"additives/en:e950" => 4,    #Acesulfame potassium
	"additives/en:e951" => 4,    #Aspartame
	"additives/en:e952" => 4,    #Calcium cyclamate
	"additives/en:e953" => 4,    #Isomalt (Hydrogenated isomaltulose)
	"additives/en:e954" => 4,    #Calcium saccharin
	"additives/en:e955" => 4,    #Sucralose (Trichlorogalactosucrose)
	"additives/en:e956" => 4,    #Alitame
	"additives/en:e957" => 4,    #Thaumatin
	"additives/en:e959" => 4,    #neohesperidin dihydrochalcone
	"additives/en:e960" => 4,    #Steviol glycosides
	"additives/en:e961" => 4,    #Neotame
	"additives/en:e962" => 4,    #Aspartame-acesulfame salt
	"additives/en:e964" => 4,    #Polyglycitol syrup
	"additives/en:e965" => 4,    #Maltitol
	"additives/en:e966" => 4,    #Lactitol
	"additives/en:e967" => 4,    #Xylitol
	"additives/en:e968" => 4,    #Erythritol
	"additives/en:e969" => 4,    #Advantame

	# anti-foaming agents

	"additives/en:e551" => 4,
	"additives/en:e900a" => 4,
	"additives/en:e905c" => 4,
	"additives/en:e905d" => 4,
	"additives/en:e1521" => 4,

	# glazing agents

	"additives/en:e900" => 4,
	"additives/en:e901" => 4,
	"additives/en:e902" => 4,
	"additives/en:e903" => 4,
	"additives/en:e904" => 4,
	"additives/en:e905" => 4,
	"additives/en:e907" => 4,

	# propellants

	"additives/en:e938" => 4,
	"additives/en:e939" => 4,
	"additives/en:e941" => 4,
	"additives/en:e942" => 4,
	"additives/en:e943a" => 4,
	"additives/en:e943b" => 4,

	# bulking agents / thickeners / stabilizers / emulsifiers / gelling agents

	"additives/en:e400" => 4,
	"additives/en:e401" => 4,
	"additives/en:e402" => 4,
	"additives/en:e403" => 4,
	"additives/en:e404" => 4,
	"additives/en:e405" => 4,
	"additives/en:e406" => 4,
	"additives/en:e407" => 4,
	"additives/en:e407a" => 4,
	"additives/en:e409" => 4,
	"additives/en:e410" => 4,
	"additives/en:e412" => 4,
	"additives/en:e413" => 4,
	"additives/en:e414" => 4,
	"additives/en:e415" => 4,
	"additives/en:e416" => 4,
	"additives/en:e417" => 4,
	"additives/en:e418" => 4,
	"additives/en:e415" => 4,
	"additives/en:e416" => 4,
	"additives/en:e417" => 4,
	"additives/en:e418" => 4,
	"additives/en:e420" => 4,    #Sorbitol
	"additives/en:e421" => 4,    #Mannitol
	"additives/en:e422" => 4,
	"additives/en:e425" => 4,
	"additives/en:e428" => 4,
	"additives/en:e430" => 4,
	"additives/en:e431" => 4,
	"additives/en:e432" => 4,
	"additives/en:e433" => 4,
	"additives/en:e434" => 4,
	"additives/en:e435" => 4,
	"additives/en:e436" => 4,
	"additives/en:e440" => 4,
	"additives/en:e441" => 4,
	"additives/en:e442" => 4,
	"additives/en:e443" => 4,
	"additives/en:e444" => 4,
	"additives/en:e445" => 4,
	"additives/en:e450" => 4,
	"additives/en:e451" => 4,
	"additives/en:e452" => 4,
	"additives/en:e459" => 4,
	"additives/en:e460" => 4,
	"additives/en:e461" => 4,
	"additives/en:e463" => 4,
	"additives/en:e464" => 4,
	"additives/en:e465" => 4,
	"additives/en:e466" => 4,
	"additives/en:e468" => 4,
	"additives/en:e469" => 4,
	"additives/en:e470" => 4,
	"additives/en:e470a" => 4,
	"additives/en:e470b" => 4,
	"additives/en:e471" => 4,
	"additives/en:e472a" => 4,
	"additives/en:e472b" => 4,
	"additives/en:e472c" => 4,
	"additives/en:e472d" => 4,
	"additives/en:e472e" => 4,
	"additives/en:e472f" => 4,
	"additives/en:e473" => 4,
	"additives/en:e474" => 4,
	"additives/en:e475" => 4,
	"additives/en:e476" => 4,
	"additives/en:e477" => 4,
	"additives/en:e478" => 4,
	"additives/en:e479b" => 4,
	"additives/en:e480" => 4,
	"additives/en:e481" => 4,
	"additives/en:e482" => 4,
	"additives/en:e483" => 4,
	"additives/en:e491" => 4,
	"additives/en:e492" => 4,
	"additives/en:e493" => 4,
	"additives/en:e494" => 4,
	"additives/en:e495" => 4,

	"additives/en:e1400" => 4,
	"additives/en:e1401" => 4,
	"additives/en:e1402" => 4,
	"additives/en:e1403" => 4,
	"additives/en:e1404" => 4,
	"additives/en:e1405" => 4,
	"additives/en:e1410" => 4,
	"additives/en:e1412" => 4,
	"additives/en:e1413" => 4,
	"additives/en:e1414" => 4,
	"additives/en:e1420" => 4,
	"additives/en:e1422" => 4,
	"additives/en:e1440" => 4,
	"additives/en:e1442" => 4,
	"additives/en:e1450" => 4,
	"additives/en:e1451" => 4,
	"additives/en:e1505" => 4,

	"additives/en:e14xx" => 4,

	# carbonating agents

	"additives/en:e290" => 4,    # carbon dioxyde

};

# List of sources from which product data can be imported
# The product data is first imported on the producers platform
# If the organization for a product already exists, product data from the source
# will be imported only if the source is authorized (checkbox in org profile).
# Otherwise the org will be created and the source authorized for that org.

$options{import_sources} = {
	'agena3000' => "Agena3000",
	'codeonline' => "CodeOnline Food",
	'equadis' => "Equadis",
	'database-usda' => "USDA Global Branded Food Products Database",
};

# Configuration to receive GS1 notification messages and issue GS1 confirmation messages

$options{gs1} = {
	local_gln => "3770026870013",    # Open Food Facts GS1 GLN identifier
	agena3000 => {
		receiver_gln => "3034012285008",    # Agena 3000
		data_pool_gln => "3027000006006",    # GS1
	},
};

# Barcode of a sample product returned through the API when the requested code is "example"
$options{sample_product_code} = "093270067481501";    # A good product for you - fake good product

# We can also send back a different product based on country or language, with the following syntax:

#$options{sample_product_code_country_uk} = "5060042641000"; # Tyrrell's lighty salted chips
#$options{sample_product_code_language_de} = "20884680"; # Waffeln Sondey
#$options{sample_product_code_country_at_language_de} = "5411188119098"; # Natur miss kokosnuss Alpro

1;<|MERGE_RESOLUTION|>--- conflicted
+++ resolved
@@ -64,11 +64,8 @@
 
 		$facets_kp_url
 		$redis_url
-<<<<<<< HEAD
 		$folksonomy_url
-=======
 		$process_global_redis_events
->>>>>>> 00d6b99f
 
 		$mongodb
 		$mongodb_host
