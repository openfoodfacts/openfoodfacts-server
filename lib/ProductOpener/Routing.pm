# This file is part of Product Opener.
#
# Product Opener
# Copyright (C) 2011-2023 Association Open Food Facts
# Contact: contact@openfoodfacts.org
# Address: 21 rue des Iles, 94100 Saint-Maur des Fossés, France
#
# Product Opener is free software: you can redistribute it and/or modify
# it under the terms of the GNU Affero General Public License as
# published by the Free Software Foundation, either version 3 of the
# License, or (at your option) any later version.
#
# This program is distributed in the hope that it will be useful,
# but WITHOUT ANY WARRANTY; without even the implied warranty of
# MERCHANTABILITY or FITNESS FOR A PARTICULAR PURPOSE.  See the
# GNU Affero General Public License for more details.
#
# You should have received a copy of the GNU Affero General Public License
# along with this program.  If not, see <http://www.gnu.org/licenses/>.

=head1 NAME

ProductOpener::Routing - determines which page to display or API to call based on the URL path

=head1 DESCRIPTION

=cut

package ProductOpener::Routing;

use ProductOpener::PerlStandards;
use Exporter qw< import >;

BEGIN {
	use vars qw(@ISA @EXPORT_OK %EXPORT_TAGS);
	@EXPORT_OK = qw(
		&load_routes
		&check_and_update_rate_limits
		&analyze_request
	);    # symbols to export on request
	%EXPORT_TAGS = (all => [@EXPORT_OK]);
}

use vars @EXPORT_OK;

use ProductOpener::Config qw/:all/;
use ProductOpener::Paths qw/:all/;
use ProductOpener::Display
	qw/$formatted_subdomain $admin %index_tag_types_set display_robots_txt_and_exit init_request redirect_to_url single_param/;
use ProductOpener::Users qw/:all/;
use ProductOpener::Lang qw/%tag_type_from_plural %tag_type_from_singular %tag_type_plural %tag_type_singular lang/;
use ProductOpener::API qw/:all/;
use ProductOpener::Tags
	qw/%taxonomy_fields canonicalize_taxonomy_tag_linkeddata canonicalize_taxonomy_tag_weblink get_taxonomyid/;
use ProductOpener::Food qw/%nutriments_labels/;
use ProductOpener::Index qw/%texts/;
use ProductOpener::Store qw/get_string_id_for_lang/;
use ProductOpener::Redis qw/:all/;

use Encode;
use CGI qw/:cgi :form escapeHTML/;
use URI::Escape::XS;
use Log::Any qw($log);

# Specific logger to track rate-limiter operations
our $ratelimiter_log = Log::Any->get_logger(category => 'ratelimiter');
my %routes = ();
my @regex_routes = ();

=head2 load_routes()

Load OFF routes

=pod

a route is registered with:
	- Pattern:
		- a simple string (e.g. "api") without '/'':
			when you simply want to route with the first component of the path e.g.
			 product/1234 -> product_route
			 No regex is involved. It uses a hash key

		- Or a pattern that capture arguments (e.g. "org/[orgid]"):
			- The value of the orgid param will be stored in $request_ref->{param}{orgid}
			- Ending the pattern with a / means that it can be followed by anything
			! Mind the priority of the routes, the first one that matches will be used
		
	- Handler (sub)
	- (optional) Options : {
		- name
		- regex: 1 if the pattern is a true regex, 0 by default. 
		  When you don't want to use the default limited one.
		  Use named captures to store the arguments in $request_ref->{param}
		}

non regex routes will be matched first, then regex routes

=cut

sub load_routes() {
	my $routes = [
		# no priority
		['api', \&api_route],
		['search', \&search_route],
		['taxonomy', \&taxonomy_route],
		['properties', \&properties_route],
		['property', \&properties_route],
		['products', \&products_route],
		# with priority
		['', \&index_route],
		['^(?<page>\d+)$', \&index_route, {regex => 1}],
		['org/[orgid]/', \&org_route],
		# Known tag type? Catch all if no route matched
		['.*', \&facets_route, {regex => 1}],
	];

	# all translations for route 'missions' (e.g. missioni, missões ...)
	my @missions_route = (map {[$_, \&mission_route]} values %{$tag_type_singular{missions}});
	# all translations for route 'product' (e.g. produit, producto ...)
	my @product_route = (map {[$_, \&product_route]} values %{$tag_type_singular{products}});
	# all translations for route 'en:product' (e.g. fr:produit, es:producto ...)
	my @lc_product_route
		= (map {["$_:$tag_type_singular{products}{$_}", \&product_route]} keys %{$tag_type_singular{products}});
	# text route : index, index-pro, ...
	my @text_route = (map {[$_, \&text_route]} keys %texts);
	# Renamed text : en/nova-groups-for-food-processing -> nova, ...
	my @redirect_text_route = ();
	if (defined $options{redirect_texts}) {
		# we use a custom regex to exactly match "en/nova-groups-for-food-processing"
		@redirect_text_route = (map {["\^$_\$", \&redirect_text_route, {regex => 1}]} keys %{$options{redirect_texts}});
	}
	push(@$routes, @missions_route, @product_route, @text_route, @lc_product_route, @redirect_text_route,);

	register_route($routes);

	return 1;
}

=head2 analyze_request ( $request_ref )

Analyze request parameters and decide which method to call.

=head3 Parameters

=head4 $request_ref reference to a hash that will contain analyzed parameters

=head3 Details

It will analyze path and parameters.

Some information is set in request_ref, notably
- polished query_string
- page number (page)
- api version (e.g v3), api action (e.g product) and api method (e.g. GET or POST)
- requested page (text)
- some boolean for routing : search / taxonomy / mission / product / tag / points
- parameters for products, mission, tags, etc.

It handles redirect for renamed texts or products, .well-known/change-password

Sometimes we modify request parameters (param) to correspond to request_ref:
- parameters for response format : json, jsonp, xml, ...
- code parameter

=cut

sub analyze_request($request_ref) {
	sanitize_request($request_ref);
	my @components = @{$request_ref->{components}};
	return _analyze_request_impl($request_ref, @components);
}

sub _analyze_request_impl($request_ref, @components) {

	$log->debug("analyze_request", {components => \@components,}) if $log->is_debug();

	match_route($request_ref, @components);

	# Return noindex empty HTML page for web crawlers that crawl specific facet pages
	if (is_no_index_page($request_ref)) {
		# $request_ref->{no_index} is set to 0 by default in init_request()
		$request_ref->{no_index} = 1;
	}

	check_and_update_rate_limits($request_ref);

	$log->debug("request analyzed", {lc => $request_ref->{lc}, request_ref => $request_ref}) if $log->is_debug();

	return 1;
}

##### ROUTES #####

# /
# /[page]
sub index_route($request_ref, @components) {

	# Root, ex: https://world.openfoodfacts.org/
	$request_ref->{text} = 'index';
	$request_ref->{current_link} = '';

	# Root + page number, ex: https://world.openfoodfacts.org/2
	if (exists $request_ref->{param}{page}) {
		$request_ref->{page} = $request_ref->{param}{page};
	}

	# Index page on producers platform
	if (    (defined $request_ref->{text})
		and ($request_ref->{text} eq "index")
		and (defined $server_options{private_products})
		and ($server_options{private_products}))
	{
		$request_ref->{text} = 'index-pro';
	}

	return 1;
}

# org/[orgid]
# org/[orgid]/*
sub org_route($request_ref, @components) {

	$log->debug("request looks like an organization", {components => \@components}) if $log->is_debug();
	$request_ref->{org} = 1;
	my $orgid = $request_ref->{param}{orgid};
	if (
		not defined $orgid
		# not on pro plaform
		or not defined $server_options{private_products} or not $server_options{private_products}
		)
	{
		$request_ref->{status_code} = 404;
		$request_ref->{error_message} = lang("error_invalid_address");
		return;
	}

	$request_ref->{orgid} = $orgid;
	$request_ref->{ownerid} = $orgid;
	$request_ref->{canon_rel_url} = "/org/$orgid";

	# only admin and pro moderators can change organization freely
	if ($orgid ne $Org_id) {
		$log->debug("checking edit owner", {orgid => $orgid, ownerid => $Owner_id}) if $log->is_debug();
		my @errors = ();
		if ($admin or $User{pro_moderator}) {
			ProductOpener::Users::check_edit_owner(\%User, \@errors, $orgid);
		}
		else {
			$request_ref->{status_code} = 404;
			$request_ref->{error_message} = lang("error_invalid_address");
			return;
		}
		if (scalar @errors eq 0) {
			set_owner_id();
		}
		else {
			$request_ref->{status_code} = 404;
			$request_ref->{error_message} = shift @errors;
		}
		# or sub brand ?
	}

	shift @components;
	shift @components;
	$log->debug("org route", {orgid => $orgid, components => \@components}) if $log->is_debug();
	# /search
	# /product/[code]
	return _analyze_request_impl($request_ref, @components);
}

# api/v0/product(s)/[code]
# api/v0/search
sub api_route($request_ref, @components) {
	my $api = $components[1];    # v0
	my $api_action = $components[2];    # product

	my $api_version = $api;
	($api_version) = $api =~ /v(\d+)/;
	$api_version //= 0;

	# Also support "products" in order not to break apps that were using it
	if ($api_action eq 'products') {
		$api_action = 'product';
	}

	# If the api_action is different than "search", check if it is the local path for "product"
	# so that urls like https://fr.openfoodfacts.org/api/v3/produit/4324232423 work (produit instead of product)
	# this is so that we can quickly add /api/v3/ to get the API

	if (    ($api_action ne 'search')
		and ($api_action eq $tag_type_singular{products}{$request_ref->{lc}}))
	{
		$api_action = 'product';
	}

	# some API actions have an associated object
	if ($api_action eq "product") {    # api/v3/product/[code]
		param("code", $components[3]);
		$request_ref->{code} = $components[3];
	}
	elsif ($api_action eq "tag") {    # api/v3/tag/[type]/[tagid]
		param("tagtype", $components[3]);
		$request_ref->{tagtype} = $components[3];
		param("tagid", $components[4]);
		$request_ref->{tagid} = $components[5];
	}

	# If return format is not xml or jqm or jsonp, default to json
	if (    (not defined single_param("xml"))
		and (not defined single_param("jqm"))
		and (not defined single_param("jsonp")))
	{
		param("json", 1);
	}

	$request_ref->{api} = $api;
	$request_ref->{api_action} = $api_action;
	$request_ref->{api_version} = $api_version;
	$request_ref->{api_method} = $request_ref->{method};

	$log->debug(
		"got API request",
		{
			api => $request_ref->{api},
			api_version => $request_ref->{api_version},
			api_action => $request_ref->{api_action},
			api_method => $request_ref->{api_method},
			code => $request_ref->{code},
			jqm => single_param("jqm"),
			json => single_param("json"),
			xml => single_param("xml")
		}
	) if $log->is_debug();

	return 1;
}

# search :
#
sub search_route($request_ref, @components) {
	$request_ref->{search} = 1;
	return 1;
}

# taxonomy:
#
# e.g. taxonomy?type=categories&tags=en:fruits,en:vegetables&fields=name,description,parents,children,vegan:en,inherited:vegetarian:en&lc=en,fr&include_children=1
sub taxonomy_route($request_ref, @components) {
	$request_ref->{taxonomy} = 1;
	return 1;
}

# properties:
#
# Folksonomy engine properties endpoint
sub properties_route($request_ref, @components) {
	$request_ref->{properties} = 1;
	return 1;
}

# products/[code](+[code])*
# e.g. /8024884500403+3263855093192
sub products_route($request_ref, @components) {
	param("code", $components[0]);
	$request_ref->{search} = 1;
	return 1;
}

# mission/[missionid]
sub mission_route($request_ref, @components) {
	$request_ref->{missionid} = $components[1];
	$request_ref->{mission} = 1;
	return 1;
}

# product/[code]
# product/[code]/[titleid]
sub product_route($request_ref, @components) {
	$log->debug("request looks like a product", {components => \@components}) if $log->is_debug();

	if ($components[1] =~ /^\d/) {
		$request_ref->{product} = 1;
		$request_ref->{code} = $components[1];
		$request_ref->{titleid} = $components[2] // '';
	}
	else {
		$request_ref->{status_code} = 404;
		$request_ref->{error_message} = lang("error_invalid_address");
	}
	return 1;
}

# index, index-pro, ...
sub text_route($request_ref, @components) {
	my $text = $components[0];

	$log->debug("text_route", {textid => \%texts, text => $text}) if $log->is_debug();

	if (defined $texts{$text}{$request_ref->{lc}} || defined $texts{$text}{'en'}) {
		$request_ref->{text} = $text;
		$request_ref->{canon_rel_url} = "/" . $text;
	}
	else {
		$request_ref->{status_code} = 404;
		$request_ref->{error_message} = lang("error_invalid_address");
	}

	return 1;
}

# en/nova-groups-for-food-processing -> nova, ...
sub redirect_text_route($request_ref, @components) {
	$log->debug("redirect_text_route", {request_ref => $request_ref}) if $log->is_debug();

	$request_ref->{redirect}
		= $formatted_subdomain
		. $request_ref->{canon_rel_url} . '/'
		. $options{redirect_texts}{$request_ref->{lc} . '/' . $components[1]};
	$log->info('redirect_text_route', {textid => $components[1], redirect => $request_ref->{redirect}})
		if $log->is_info();
	redirect_to_url($request_ref, 302, $request_ref->{redirect});
	return 1;
}

# lc:product/[code]
sub lc_product_route($request_ref, @components) {
	# check the product code looks like a number
	if ($components[1] =~ /^\d/) {
		$request_ref->{redirect}
			= $formatted_subdomain
			. $request_ref->{canon_rel_url} . '/'
			. $tag_type_singular{products}{$request_ref->{lc}} . '/'
			. $components[1];
		redirect_to_url($request_ref, 302, $request_ref->{redirect});
	}
	else {
		$request_ref->{status_code} = 404;
		$request_ref->{error_message} = lang("error_invalid_address");
	}
	return 1;
}

sub facets_route($request_ref, @components) {

	my $target_lc = $request_ref->{lc};
	$request_ref->{canon_rel_url} = '';
	my $canon_rel_url_suffix = '';

	# We may have a page number
	if ($#components >= 0) {
		# The last component can be a page number
		if (($components[-1] =~ /^\d+$/) and ($components[-1] <= 1000)) {
			$request_ref->{page} = pop @components;
			$log->debug("got a page number", {$request_ref->{page}}) if $log->is_debug();
		}
	}

	# Extract tag type / tag value pairs and store them in an array $request_ref->{tags}
	# e.g. /category/breakfast-cereals/label/organic/brand/monoprix
	extract_tagtype_and_tag_value_pairs_from_components($request_ref, \@components);

	# list of (categories) tags with stats for a nutriment
	if (    ($#components == 1)
		and (defined $tag_type_from_plural{$target_lc}{$components[0]})
		and ($tag_type_from_plural{$target_lc}{$components[0]} eq "categories")
		and (defined $nutriments_labels{$target_lc}{$components[1]}))
	{

		$request_ref->{groupby_tagtype} = $tag_type_from_plural{$target_lc}{$components[0]};
		$request_ref->{stats_nid} = $nutriments_labels{$target_lc}{$components[1]};
		$canon_rel_url_suffix .= "/" . $tag_type_plural{$request_ref->{groupby_tagtype}}{$target_lc};
		$canon_rel_url_suffix .= "/" . $components[1];
		pop @components;
		pop @components;
		$log->debug("request looks like a list of tags - categories with nutrients",
			{groupby => $request_ref->{groupby_tagtype}, stats_nid => $request_ref->{stats_nid}})
			if $log->is_debug();
	}

	# if we have at least one component, check if the last component is a plural of a tagtype -> list of tags
	if (defined $components[-1]) {

		my $lc;
		if (defined $tag_type_from_plural{$target_lc}{$components[-1]}) {
			$lc = $target_lc;
		}
		else {
			$lc = undef if not defined $tag_type_from_plural{'en'}{$components[-1]};
		}

		if (defined $lc) {
			$request_ref->{groupby_tagtype} = $tag_type_from_plural{$lc}{pop @components};
			# use $target_lc for canon url
			$canon_rel_url_suffix .= "/" . $tag_type_plural{$request_ref->{groupby_tagtype}}{$target_lc};
			$log->debug("request looks like a list of tags", {groupby => $request_ref->{groupby_tagtype}, lc => $lc})
				if $log->is_debug();
		}
	}

	# Old Open Food Hunt points
	if ((defined $components[0]) and ($components[0] eq 'points')) {
		$request_ref->{points} = 1;
		$request_ref->{canon_rel_url} .= "/points";
	}

	if ($#components >= 0) {
		# We have a component left, but we don't know what it is
		$log->warn("invalid address, confused by number of components left", {left_components => \@components})
			if $log->is_warn();
		$request_ref->{status_code} = 404;
		$request_ref->{error_message} = lang("error_invalid_address");
		return;
	}

	$request_ref->{canon_rel_url} .= $canon_rel_url_suffix;
	return 1;
}

<<<<<<< HEAD
=head2 analyze_request ($request_ref)
=======
##### END ROUTES #####
>>>>>>> 159eeb0b

=head2 register_route($routes_to_register)

Register routes in the routes hash and regex_routes array.

=head3 Parameters

=head4 $routes_to_register

Array of arrays.

Each array should contain 3 elements:
- the pattern
- the route handler (sub)
- (optional) options {
	- route_name
	- regex: if present then the pattern is considered as a true regex pattern 
		   and the default and limited one won't be used
	}

=cut

sub register_route($routes_to_register) {

	foreach my $route (@$routes_to_register) {
		my ($pattern, $handler, $opt) = @$route;

		if (not exists $opt->{regex}) {
			# check if we catch an arg
			if ($pattern !~ /\[.*\]/ and $pattern ne '') {
				# its a simple route, use a hash key for fast match
				$routes{$pattern} = $handler;
				#print STDERR "route: $pattern\n";
				next;
			}

			# if pattern ends with a /, we remove it
			# and it means it can be followed by anything
			my $anypath = '';
			if ($pattern =~ /\/$/) {
				$pattern =~ s/\/$//;
				$anypath = '(/.*)?';
			}

			$pattern =~ s#\[(\w+)\]#'(?<' . $1 . '>[^/]+)'#ge;
			$pattern = "\^$pattern$anypath\$";
		}

		# print STDERR "route: $pattern\n";
		push @regex_routes, {pattern => qr/$pattern/, handler => $handler, opt => $opt};
	}
	return 1;
}

=head2 match_route($request_ref, @components)

Match a route based on the components of the request.
non regex routes are matched first, then regex routes

=cut

sub match_route ($request_ref, @components) {
	$log->debug("matching route", {components => \@components, query => $request_ref->{query_string}})
		if $log->is_debug();

	# Simple routing with fast hash key match with first component #
	# api -> api_route
	if (exists $routes{$components[0]}) {
		$log->debug("route matched", {route => $components[0]}) if $log->is_debug();
		$routes{$components[0]}->($request_ref, @components);
		return 1;
	}

	my $tmp_query_string = join("/", @components);
	# Routing with regex #
	# @components can be gradually eaten by handlers when processing the route recursively is needed
	# so we can't rely on the full query string sanitized at the begining.
	# e.g.
	# (_analyze_request_impl)
	# 	-> (match_route) 'org/[orgid]/product/1234'
	#	 -> org_route -> (_analyze_request_impl)
	#     -> (match_route) 'product/1234'
	#      -> product_route

	foreach my $route (@regex_routes) {
		if ($tmp_query_string =~ $route->{pattern}) {
			$log->debug("regex route matched", {pattern => $route->{pattern}, query_string => $tmp_query_string})
				if $log->is_debug();
			my %matches = %+;
			$request_ref->{param} = \%matches;
			$route->{handler}($request_ref, @components);
			return 1;
		}
	}
	return;
}

sub sanitize_request($request_ref) {
	my $target_lc = $request_ref->{lc};

	$request_ref->{query_string} = $request_ref->{original_query_string};

	$log->debug("analyzing query_string, step 0 - unmodified", {query_string => $request_ref->{query_string}})
		if $log->is_debug();

	if ($request_ref->{query_string} eq "robots.txt") {
		# robots.txt depends on the subdomain. It can either be:
		# - the standard robots.txt, available in html/robots/standard.txt
		# - a robots.txt where we deny all trafic, only for non-authorized cc-lc
		#   combinations. The file is available in html/robots/deny.txt
		display_robots_txt_and_exit($request_ref);
	}

	# Remove ref and utm_* parameters
	# Examples:
	# https://world.openfoodfacts.org/?utm_content=bufferbd4aa&utm_medium=social&utm_source=twitter.com&utm_campaign=buffer
	# https://world.openfoodfacts.org/?ref=producthunt

	if ($request_ref->{query_string} =~ /(\&|\?)(utm_|ref=)/) {
		$request_ref->{query_string} = $`;
	}

	# cc and lc query overrides have already been consumed by init_request(), remove them
	# so that they do not interfere with the query string analysis after
	$request_ref->{query_string} =~ s/(\&|\?)(cc|lc)=([^&]*)//g;

	$log->debug("analyzing query_string, step 1 - utm, cc, and lc removed",
		{query_string => $request_ref->{query_string}})
		if $log->is_debug();

	# Process API parameters: fields, formats, revision

	# API calls may request JSON, JSONP or XML by appending .json, .jsonp or .xml at the end of the query string
	# .jqm returns results in HTML specifically formatted for the OFF mobile app (which uses jquerymobile)
	# for calls to /cgi/ actions (e.g. search.pl), the format can also be indicated with a parameter &json=1 &jsonp=1 &xml=1 &jqm=1
	# (or ?json=1 if it's the first parameter)

	# check suffixes .json etc. and set the corresponding CGI parameter so that we can retrieve it with param() later

	foreach my $parameter ('json', 'jsonp', 'jqm', 'xml') {

		if ($request_ref->{query_string} =~ /\.$parameter(\b|$)/) {

			param($parameter, 1);
			$request_ref->{query_string} =~ s/\.$parameter(\b|$)//;

			$log->debug("parameter was set from extension in URL path",
				{parameter => $parameter, value => $request_ref->{$parameter}})
				if $log->is_debug();
		}
	}

	$log->debug("analyzing query_string, step 2 - fields, rev, json, jsonp, jqm, and xml removed",
		{query_string => $request_ref->{query_string}})
		if $log->is_debug();

	# some sites like FB can add query parameters, remove all of them
	# make sure that all query parameters of interest have already been consumed above

	$request_ref->{query_string} =~ s/(\&|\?).*//;

	$log->debug("analyzing query_string, step 3 - removed all query parameters",
		{query_string => $request_ref->{query_string}})
		if $log->is_debug();

	# Split query string by "/" to know where it points
	my @components = ();
	foreach my $component (split(/\//, $request_ref->{query_string})) {
		# Decode the escaped characters in the query string
		push(@components, decode("utf8", URI::Escape::XS::decodeURIComponent($component)));
	}

	$request_ref->{components} = \@components;

	$log->debug("analyzing query_string, step 4 - components split and UTF8 decoded", {components => \@components})
		if $log->is_debug();

	$request_ref->{page} = 1;

	# if the query request json or xml, either through the json=1 parameter or a .json extension
	# set the $request_ref->{api} field
	if ((defined single_param('json')) or (defined single_param('jsonp')) or (defined single_param('xml'))) {
		$request_ref->{api} = 'v0';
	}
	return;
}

=head2 sub extract_tagtype_and_tag_value_pairs_from_components($request_ref, $components_ref)

Extract tag type / tag value pairs and store them in an array $request_ref->{tags}

e.g. /category/breakfast-cereals/label/organic/brand/monoprix

Tags can be prefixed by a - to indicate that we want products without this tag

=cut

sub extract_tagtype_and_tag_value_pairs_from_components ($request_ref, $components_ref) {

	my $target_lc = $request_ref->{lc};

	$request_ref->{tags} = [];

	while (
		(scalar @$components_ref >= 2)
		and (  (defined $tag_type_from_singular{$target_lc}{$components_ref->[0]})
			or (defined $tag_type_from_singular{"en"}{$components_ref->[0]}))
		)
	{
		my $tagtype;
		my $tag_prefix;
		my $tag;
		my $tagid;

		$log->debug("request looks like a singular tag",
			{lc => $target_lc, tagtype => $components_ref->[0], tagid => $components_ref->[1]})
			if $log->is_debug();

		# If the first component is a valid singular tag type, use it as the tag type
		if (defined $tag_type_from_singular{$target_lc}{$components_ref->[0]}) {
			$tagtype = $tag_type_from_singular{$target_lc}{shift @$components_ref};
		}
		# Otherwise, use "en" as the default language and try again
		else {
			$tagtype = $tag_type_from_singular{"en"}{shift @$components_ref};
		}

		$tag = shift @$components_ref;

		# if there is a leading dash - before the tag, it indicates we want products without it
		if ($tag =~ /^-/) {
			$tag_prefix = "-";
			$tag = $';
		}
		else {
			$tag_prefix = "";
		}
		# If the tag type is a valid taxonomy field, try to canonicalize the tag ID
		if (defined $taxonomy_fields{$tagtype}) {
			my $parsed_tag = canonicalize_taxonomy_tag_linkeddata($tagtype, $tag);
			if (not $parsed_tag) {
				$parsed_tag = canonicalize_taxonomy_tag_weblink($tagtype, $tag);
			}

			if ($parsed_tag) {
				$tagid = $parsed_tag;
			}
			else {
				if ($tag !~ /^(\w\w):/) {
					$tag = $target_lc . ":" . $tag;
				}

				$tagid = get_taxonomyid($target_lc, $tag);
			}
		}
		else {
			# Use "no_language" normalization
			$tagid = get_string_id_for_lang("no_language", $tag);
		}

		$request_ref->{canon_rel_url}
			.= "/" . $tag_type_singular{$tagtype}{$target_lc} . "/" . $tag_prefix . $tagid;

		# Add the tag properties to the list of tags
		push @{$request_ref->{tags}}, {tagtype => $tagtype, tag => $tagid, tagid => $tagid, tag_prefix => $tag_prefix};

		# Temporarily store the tag properties in %request_ref keys tag, tagid, tagtype, tag_prefix and tag2 etc.
		# to remain compatible with the rest of the code
		# TODO: remove this once the rest of the code has been updated

		if (scalar keys @{$request_ref->{tags}} == 1) {
			$request_ref->{tag} = $tagid;
			$request_ref->{tagid} = $tagid;
			$request_ref->{tagtype} = $tagtype;
			$request_ref->{tag_prefix} = $tag_prefix;
		}
		elsif (scalar keys @{$request_ref->{tags}} == 2) {
			$request_ref->{tag2} = $tagid;
			$request_ref->{tagid2} = $tagid;
			$request_ref->{tagtype2} = $tagtype;
			$request_ref->{tag2_prefix} = $tag_prefix;
		}
	}

	return;
}

=head2 is_no_index_page ($request_ref)

Return 1 if the page should not be indexed by web crawlers based on analyzed request, 0 otherwise.

=cut

sub is_no_index_page ($request_ref) {
	return scalar(
		($request_ref->{is_crawl_bot}) and (
			# if is_denied_crawl_bot == 1, we don't accept any request from this bot
			($request_ref->{is_denied_crawl_bot})
			# All list of tags pages should be non-indexable
			or (defined $request_ref->{groupby_tagtype})
			or (
				(
					defined $request_ref->{tagtype} and (
						# Only allow indexation of a selected number of facets
						# Ingredients were left out because of the number of possible ingredients (1.2M)
						(not exists($index_tag_types_set{$request_ref->{tagtype}}))
						# Don't index facet pages with page number > 1 (we want only 1 index page per facet value)
						or ((defined $request_ref->{page}) and ($request_ref->{page} >= 2))
						# Don't index web pages with 2 nested tags: as an example, there are billions of combinations for
						# category x ingredient alone
						or (defined $request_ref->{tagtype2})
					)
				)
			)
		)
	);
}

# component was specified as en:product, fr:produit etc.
sub _component_is_singular_tag_in_specific_lc ($component, $tag) {

	my $component_lc;
	if ($component =~ /^(\w\w):/) {
		$component_lc = $1;
		$component = $';
	}
	else {
		return 0;
	}

	$log->debug(
		"checking if component is a singular tag in a specific language",
		{
			component => $component,
			lc => $component_lc,
			tag => $tag,
			aa => $tag_type_singular{$tag},
		}
	) if $log->is_debug();

	my $match = $tag_type_singular{$tag}{$component_lc};
	if ((defined $match) and ($match eq $component)) {
		return 1;
	}
	else {
		return 0;
	}
}

=head2 set_rate_limit_attributes ($request_ref, $ip)

Set attributes related to rate-limiting in the request object:

- rate_limiter_user_requests: the number of requests performed by the user for the current minute
- rate_limiter_limit: the maximum number of requests allowed for the current minute
- rate_limiter_blocking: 1 if the user has reached the rate-limit, 0 otherwise


=cut

sub set_rate_limit_attributes ($request_ref, $ip) {
	$request_ref->{rate_limiter_user_requests} = undef;
	$request_ref->{rate_limiter_limit} = undef;
	$request_ref->{rate_limiter_blocking} = 0;

	my $api_action = $request_ref->{api_action};
	if (not defined $api_action) {
		# The request is not an API request, we don't need to check the rate-limiter
		return;
	}
	$request_ref->{rate_limiter_user_requests} = get_rate_limit_user_requests($ip, $api_action);

	my $limit;
	if (($api_action eq "search") or ($request_ref->{search})) {
		$limit = $options{rate_limit_search};
	}
	elsif ($api_action eq "product") {
		$limit = $options{rate_limit_product};
	}
	else {
		# No rate-limit is defined for this API action
		return;
	}
	$request_ref->{rate_limiter_limit} = $limit;

	if (
		# if $limit is not defined, the rate-limiter is disabled for this API action
		defined $limit
		and defined $request_ref->{rate_limiter_user_requests}
		and $request_ref->{rate_limiter_user_requests} >= $limit
		)
	{
		my $block_message = "Rate-limiter blocking: the user has reached the rate-limit";
		# Check if rate-limit blocking is enabled
		if ($rate_limiter_blocking_enabled) {
			# Check that the ip is not local (e.g. integration tests)
			if ($ip eq "127.0.0.1") {
				# The IP address is local, we don't block the request
				$block_message
					= "Rate-limiter blocking is disabled for local IP addresses, but the user has reached the rate-limit";
			}
			# Check that the IP address is not in the allow list
			elsif (defined $options{rate_limit_allow_list}{$ip}) {
				# The IP address is in the allow list, we don't block the request
				$block_message
					= "Rate-limiter blocking is disabled for the user, but the user has reached the rate-limit";
			}
			else {
				# The user has reached the rate-limit, we block the request
				$request_ref->{rate_limiter_blocking} = 1;
			}
		}
		else {
			# Rate-limit blocking is disabled, we just log a warning
			$block_message = "Rate-limiter blocking is disabled, but the user has reached the rate-limit";
		}
		$ratelimiter_log->info(
			$block_message,
			{
				ip => $ip,
				api_action => $api_action,
				user_requests => $request_ref->{rate_limiter_user_requests},
				limit => $limit
			}
		) if $ratelimiter_log->is_info();
	}
	return;
}

sub check_and_update_rate_limits($request_ref) {
	# There is no need to check the rate-limiter if we return a no-index page
	if (not $request_ref->{no_index}) {
		my $ip_address = remote_addr();
		# Set rate-limiter related request attributes
		set_rate_limit_attributes($request_ref, $ip_address);
		my $api_action = $request_ref->{api_action};

		if (defined $api_action) {
			# Increment the number of requests performed by the user for the current minute
			increment_rate_limit_requests($ip_address, $api_action);
		}
	}
	return;
}

1;<|MERGE_RESOLUTION|>--- conflicted
+++ resolved
@@ -516,11 +516,7 @@
 	return 1;
 }
 
-<<<<<<< HEAD
-=head2 analyze_request ($request_ref)
-=======
 ##### END ROUTES #####
->>>>>>> 159eeb0b
 
 =head2 register_route($routes_to_register)
 
