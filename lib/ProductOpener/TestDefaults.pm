# This file is part of Product Opener.
#
# Product Opener
# Copyright (C) 2011-2023 Association Open Food Facts
# Contact: contact@openfoodfacts.org
# Address: 21 rue des Iles, 94100 Saint-Maur des Fossés, France
#
# Product Opener is free software: you can redistribute it and/or modify
# it under the terms of the GNU Affero General Public License as
# published by the Free Software Foundation, either version 3 of the
# License, or (at your option) any later version.
#
# This program is distributed in the hope that it will be useful,
# but WITHOUT ANY WARRANTY; without even the implied warranty of
# MERCHANTABILITY or FITNESS FOR A PARTICULAR PURPOSE.  See the
# GNU Affero General Public License for more details.
#
# You should have received a copy of the GNU Affero General Public License
# along with this program.  If not, see <http://www.gnu.org/licenses/>.

package ProductOpener::TestDefaults;

use ProductOpener::PerlStandards;
use Exporter qw/import/;

use Clone qw/clone/;

BEGIN {
	use vars qw(@ISA @EXPORT_OK %EXPORT_TAGS);
	@EXPORT_OK = qw(
		%admin_user_form
		%default_org_edit_form
		%default_org_edit_admin_form
		%default_product
		%default_product_form
		%empty_product_form
		%default_user_form
		%moderator_user_form
		%pro_moderator_user_form

	);    # symbols to export on request
	%EXPORT_TAGS = (all => [@EXPORT_OK]);
}

use vars @EXPORT_OK;

=head2 $test_password
The default test password
=cut

<<<<<<< HEAD
$test_password = "!!!TestTest1!!!";
=======
my $test_password = "testtest";
>>>>>>> ad1b2b06

=head2 %default_user_form
A basic user.
=cut

%default_user_form = (
	email => 'test@test.com',
	userid => "tests",
	name => "Test",
	password => $test_password,
	confirm_password => $test_password,
	pro_checkbox => 0,
	requested_org => "",
	team_1 => "",
	team_2 => "",
	team_3 => "",
	preferred_language => "en",
	country => "en:united-states",
	action => "process",
	type => "add"
);

=head2 %admin_user_form
a user which is an admin
=cut

%admin_user_form = (
	%{clone(\%default_user_form)},
	email => 'admin@openfoodfacts.org',
	userid => 'stephane',    # has to be part of %admins
	name => "Admin",
);

=head2 %moderator_user_form and %pro_moderator_user_form
a user which is a moderator, or a pro platform moderator

NB: must be created by an admin
=cut

%moderator_user_form = (
	%{clone(\%default_user_form)},
	email => 'moderator@openfoodfacts.org',
	userid => 'moderator',
	name => "Moderator",
);

%pro_moderator_user_form = (
	%{clone(\%default_user_form)},
	email => 'promoderator@openfoodfacts.org',
	userid => 'promoderator',
	name => "Pro Moderator",
);

%default_product = (
	code => '2000000000001',
	lang => "en",
	product_name => "test_default",
	generic_name => "default_name",
	quantity => "100 g",
	link => "http://world.openfoodfacts.org/",
	ingredients_text => "water, test_ingredient",
	origin => "Germany",
	categories => "snacks",
	serving_size => "10 g",
);

%empty_product_form = (
	action => "process",
	type => "add",
	".submit" => "submit"
);

%default_product_form = (%default_product, %empty_product_form,);

%default_org_edit_form = (
	orgid => "acme-inc",
	action => "process",
	type => "edit",
	name => "Acme Inc.",
	link => "",
	customer_service_name => "",
	customer_service_address => "",
	customer_service_mail => "",
	customer_service_link => "",
	customer_service_phone => "",
	customer_service_info => "",
	commercial_service_name => "",
	commercial_service_address => "",
	commercial_service_mail => "",
	commercial_service_link => "",
	commercial_service_phone => "",
	commercial_service_info => "",
);

%default_org_edit_admin_form = (list_of_gs1_gln => "",);

1;<|MERGE_RESOLUTION|>--- conflicted
+++ resolved
@@ -1,7 +1,7 @@
 # This file is part of Product Opener.
 #
 # Product Opener
-# Copyright (C) 2011-2023 Association Open Food Facts
+# Copyright (C) 2011-2024 Association Open Food Facts
 # Contact: contact@openfoodfacts.org
 # Address: 21 rue des Iles, 94100 Saint-Maur des Fossés, France
 #
@@ -48,11 +48,7 @@
 The default test password
 =cut
 
-<<<<<<< HEAD
-$test_password = "!!!TestTest1!!!";
-=======
-my $test_password = "testtest";
->>>>>>> ad1b2b06
+my $test_password = "!!!TestTest1!!!";
 
 =head2 %default_user_form
 A basic user.
