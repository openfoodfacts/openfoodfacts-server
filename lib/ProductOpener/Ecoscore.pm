# This file is part of Product Opener.
#
# Product Opener
# Copyright (C) 2011-2020 Association Open Food Facts
# Contact: contact@openfoodfacts.org
# Address: 21 rue des Iles, 94100 Saint-Maur des Fossés, France
#
# Product Opener is free software: you can redistribute it and/or modify
# it under the terms of the GNU Affero General Public License as
# published by the Free Software Foundation, either version 3 of the
# License, or (at your option) any later version.
#
# This program is distributed in the hope that it will be useful,
# but WITHOUT ANY WARRANTY; without even the implied warranty of
# MERCHANTABILITY or FITNESS FOR A PARTICULAR PURPOSE.  See the
# GNU Affero General Public License for more details.
#
# You should have received a copy of the GNU Affero General Public License
# along with this program.  If not, see <http://www.gnu.org/licenses/>.

=head1 NAME

ProductOpener::Ecoscore - compute the Ecoscore environemental grade of a food product

=head1 SYNOPSIS

C<ProductOpener::Ecoscore> is used to compute the Ecoscore environmental grade
of a food product.

=head1 DESCRIPTION

The modules implements the Eco-Score computation as defined by a collective that Open Food Facts is part of.

It is based on the French AgriBalyse V3 database that contains environmental impact values for 2500 food product categories.

AgriBalyse provides Life Cycle Analysis (LCA) values for food products categories,
and some adjustments to the score are made for actual specific products using data about labels, origins of ingredients, packagings etc.

=cut

package ProductOpener::Ecoscore;

use utf8;
use Modern::Perl '2017';
use Exporter    qw< import >;

use Log::Any qw($log);

BEGIN
{
	use vars       qw(@ISA @EXPORT_OK %EXPORT_TAGS);
	@EXPORT_OK = qw(

		&load_agribalyse_data
		&load_ecoscore_data
		&compute_ecoscore
		&localize_ecoscore

		&is_ecoscore_extended_data_more_precise_than_agribalyse
		
		%ecoscore_countries
		@ecoscore_countries_sorted
		%ecoscore_countries_enabled
		@ecoscore_countries_enabled_sorted

		);    # symbols to export on request
	%EXPORT_TAGS = (all => [@EXPORT_OK]);
}

use vars @EXPORT_OK ;

use ProductOpener::Config qw/:all/;
use ProductOpener::Store qw/:all/;
use ProductOpener::Tags qw/:all/;
use ProductOpener::Packaging qw/:all/;

use Storable qw(dclone freeze);
use Text::CSV();
use Math::Round;

my %agribalyse = ();

=head1 VARIABLES

=head2 %ecoscore_countries_enabled

List of countries for which we are going to compute and display the Eco-Score.

The list is different from %ecoscore_countries that can contain more countries for which we have some
data to compute the Eco-Score (e.g. distances).

2021-10-28: we will now enable Eco-Score for all available countries,
so this list will be overriden when we load the Eco-Score data.

=cut

@ecoscore_countries_enabled_sorted = qw(be ch de es fr ie it lu nl uk);

foreach my $country (@ecoscore_countries_enabled_sorted) {
	$ecoscore_countries_enabled{$country} = 1;
}

=head1 FUNCTIONS

=head2 load_agribalyse_data( $product_ref )

Loads the AgriBalyse database.

=cut

sub load_agribalyse_data() {

	my $agribalyse_details_by_step_csv_file = $data_root . "/ecoscore/agribalyse/AGRIBALYSE3.0.1_vf.csv.2";
	
	my $headers_ref;
	my $rows_ref = [];

	my $encoding = "UTF-8";

	$log->debug("opening agribalyse CSV file", { file => $agribalyse_details_by_step_csv_file }) if $log->is_debug();

	my $csv_options_ref = { binary => 1, sep_char => "," };    # should set binary attribute.

	my $csv = Text::CSV->new ( $csv_options_ref )
		or die("Cannot use CSV: " . Text::CSV->error_diag ());

	if (open (my $io, "<:encoding($encoding)", $agribalyse_details_by_step_csv_file)) {

		my $row_ref;

		# Skip 3 first lines
		$csv->getline ($io);
		$csv->getline ($io);
		$csv->getline ($io);

		while ($row_ref = $csv->getline ($io)) {
			$agribalyse{$row_ref->[0]} = {
				code => $row_ref->[0], # Agribalyse code = Ciqual code
				name_fr => $row_ref->[4], # Nom du Produit en Français
				name_en => $row_ref->[5], # LCI Name
				dqr => $row_ref->[6], # DQR (data quality rating)
				# warning: the AGB file has a hidden H column
				ef_agriculture => $row_ref->[8], # Agriculture
				ef_processing => $row_ref->[9], # Transformation
				ef_packaging => $row_ref->[10], # Emballage
				ef_transportation => $row_ref->[11], # Transport
				ef_distribution => $row_ref->[12], # Supermarché et distribution
				ef_consumption => $row_ref->[13], # Consommation
				ef_total => $row_ref->[14], # Total
				co2_agriculture => $row_ref->[15], # Agriculture
				co2_processing => $row_ref->[16], # Transformation
				co2_packaging => $row_ref->[17], # Emballage
				co2_transportation => $row_ref->[18], # Transport
				co2_distribution => $row_ref->[19], # Supermarché et distribution
				co2_consumption => $row_ref->[20], # Consommation
				co2_total => $row_ref->[21], # Total				
			};
		}
	}
	else {
		die("Could not open agribalyse CSV $agribalyse_details_by_step_csv_file: $!");
	}
}


my %ecoscore_data = (
	origins => {},
);

%ecoscore_countries = ();


=head2 load_ecoscore_data_origins_of_ingredients_distances ( $product_ref )

Loads origins of ingredients distances data needed to compute the Eco-Score.

=cut

sub load_ecoscore_data_origins_of_ingredients_distances() {

	my $errors = 0;

	my $csv_options_ref = { binary => 1, sep_char => "," };    # should set binary attribute.
	my $csv = Text::CSV->new ( $csv_options_ref )
		or die("Cannot use CSV: " . Text::CSV->error_diag ());
		
	my $csv_file = $data_root . "/ecoscore/data/distances.csv";
	my $encoding = "UTF-8";
	
	$log->debug("opening ecoscore origins distances CSV file", { file => $csv_file }) if $log->is_debug();

	if (open (my $io, "<:encoding($encoding)", $csv_file)) {
		
		my @countries = ();

		# Headers: ISO Country Code,	Country (english),	Country (french),	AD,	AL,	AT,	AX,	BA,	BE,	BG,  ...
		my $header_row_ref = $csv->getline ($io);

		for (my $i = 3; $i < (scalar @{$header_row_ref}); $i++) {
			$countries[$i] = lc($header_row_ref->[$i]);
			if ($countries[$i] eq 'gb') {
				$countries[$i] = 'uk';
			}
			$ecoscore_countries{$countries[$i]} = 1;
			# Score 0 for unknown origin
			$ecoscore_data{origins}{"en:unknown"}{"transportation_score_" . $countries[$i]} = 0;
		}
		@ecoscore_countries_sorted = sort keys %ecoscore_countries;

		%ecoscore_countries_enabled = %ecoscore_countries;
		@ecoscore_countries_enabled_sorted = @ecoscore_countries_sorted;

		$ecoscore_data{origins}{"en:world"} = $ecoscore_data{origins}{"en:unknown"};
		$ecoscore_data{origins}{"en:european-union-and-non-european-union"} = $ecoscore_data{origins}{"en:unknown"};

		$log->debug("ecoscore origins distances CSV file - countries header row", { ecoscore_countries_sorted => \@ecoscore_countries_sorted }) if $log->is_debug();		

		my $row_ref;
		
		while ($row_ref = $csv->getline ($io)) {
			
			my $origin = $row_ref->[0];
			
			next if ((not defined $origin) or ($origin eq ""));
			
			my $origin_id = canonicalize_taxonomy_tag("en", "origins", $origin);
				
			if (not exists_taxonomy_tag("origins", $origin_id)) {
			
				$log->error("ecoscore origin does not exist in taxonomy", { origin => $origin, origin_id => $origin_id}) if $log->is_error();
				$errors++;
			}
		
			$ecoscore_data{origins}{$origin_id} = {
				name_en => $row_ref->[1],
				name_fr => $row_ref->[2],
			};
			
			for (my $i = 3; $i < (scalar @{$row_ref}); $i++) {
				$ecoscore_data{origins}{$origin_id}{"transportation_score_" . $countries[$i]} = $row_ref->[$i];
			}
			
			$log->debug("ecoscore origins CSV file - row", { origin => $origin, origin_id => $origin_id, ecoscore_data => $ecoscore_data{origins}{$origin_id}}) if $log->is_debug();
		}
		
		if ($errors) {
			#die("$errors unrecognized origins in CSV $csv_file");
		}
	}
	else {
		die("Could not open ecoscore origins distances CSV $csv_file: $!");
	}
}


=head2 load_ecoscore_data_origins_of_ingredients( $product_ref )

Loads origins of ingredients data needed to compute the Eco-Score.

Data contains:
- EPI score for each origin
- Original transportation score for France, as defined in Eco-Score original specification
(distances in distances.csv have been recomputed in a slightly different way, and the 
scores for France slightly differ from the original ones)

=cut

sub load_ecoscore_data_origins_of_ingredients() {

	# First load transportation data from the distances.csv file
	
	load_ecoscore_data_origins_of_ingredients_distances();

	my $errors = 0;

	my $csv_options_ref = { binary => 1, sep_char => "," };    # should set binary attribute.
	my $csv = Text::CSV->new ( $csv_options_ref )
		or die("Cannot use CSV: " . Text::CSV->error_diag ());
		
	my $csv_file = $data_root . "/ecoscore/data/fr_countries.csv";
	my $encoding = "UTF-8";
	
	$log->debug("opening ecoscore origins CSV file", { file => $csv_file }) if $log->is_debug();

	if (open (my $io, "<:encoding($encoding)", $csv_file)) {
		
		# headers: Pays	"Score Politique environnementale"	Score Transport - France	"Score Transport - Belgique"	"Score Transport - Allemagne"	"Score Transport - Irlande"	Score Transport - Italie	"Score Transport - Luxembourg"	"Score Transport - Pays-Bas"	"Score Transport - Espagne"	"Score Transport - Suisse"		

		my $header_row_ref = $csv->getline ($io);
		
		$ecoscore_data{origins}{"en:unknown"}{epi_score} = 0;

		$ecoscore_data{origins}{"en:world"} = $ecoscore_data{origins}{"en:unknown"};
		$ecoscore_data{origins}{"en:european-union-and-non-european-union"} = $ecoscore_data{origins}{"en:unknown"};

		my $row_ref;
		
		while ($row_ref = $csv->getline ($io)) {
			
			my $origin = $row_ref->[0];
			
			next if ((not defined $origin) or ($origin eq ""));
			
			my $origin_id = canonicalize_taxonomy_tag("fr", "origins", $origin);
			
			if (not exists_taxonomy_tag("origins", $origin_id)) {
				
				# Eco-Score entries like "Macedonia [FYROM]": remove the [..] part
				# but keep it in the first try, as it is needed to distinguish "Congo [DRC]" and "Congo [Republic]"
				if ($origin =~ /^(.*)\[(.*)\]/) {
					$origin_id = canonicalize_taxonomy_tag("fr", "origins", $1);
					if (not exists_taxonomy_tag("origins", $origin_id)) {
						$origin_id = canonicalize_taxonomy_tag("fr", "origins", $2);
					}
				}
			}
			
			# La Guyane Française -> Guyane Française
			if (not exists_taxonomy_tag("origins", $origin_id)) {
				
				if ($origin =~ /^(la|les|l'|le)\s?(.*)$/i) {
					$origin_id = canonicalize_taxonomy_tag("fr", "origins", $2);
				}
			}
				
			if (not exists_taxonomy_tag("origins", $origin_id)) {
			
				$log->error("ecoscore origin does not exist in taxonomy", { origin => $origin, origin_id => $origin_id}) if $log->is_error();
				$errors++;
			}
		
			$ecoscore_data{origins}{$origin_id}{epi_score} = $row_ref->[1];

			# Override data for France from distances.csv with the original French Eco-Score data for France
			$ecoscore_data{origins}{$origin_id}{"transportation_score_fr"} = $row_ref->[2];
			
			$log->debug("ecoscore origins CSV file - row", { origin => $origin, origin_id => $origin_id, ecoscore_data => $ecoscore_data{origins}{$origin_id}}) if $log->is_debug();
		}
		
		if ($errors) {
			#die("$errors unrecognized origins in CSV $csv_file");
		}
		
		$ecoscore_data{origins}{"en:unspecified"} = $ecoscore_data{origins}{"en:unknown"};
	}
	else {
		die("Could not open ecoscore origins CSV $csv_file: $!");
	}
}


=head2 load_ecoscore_data_packaging( $product_ref )

Loads packaging data needed to compute the Eco-Score.

=cut

sub load_ecoscore_data_packaging() {
	
	my $errors = 0;
	
	my $csv_options_ref = { binary => 1, sep_char => "," };    # should set binary attribute.
	my $csv = Text::CSV->new ( $csv_options_ref )
		or die("Cannot use CSV: " . Text::CSV->error_diag ());	

	# Packaging materials

	# Eco_score_Calculateur.csv is not up to date anymore, instead use a copy of the table in 
	# https://docs.score-environnemental.com/methodologie/produit/emballages/score-par-materiaux
	# my $csv_file = $data_root . "/ecoscore/data/Eco_score_Calculateur.csv.11";
	my $csv_file = $data_root . "/ecoscore/data/fr_packaging_materials.csv";
	my $encoding = "UTF-8";
		
	$ecoscore_data{packaging_materials} = {};
	
	# We will also add the data as a property to the packaging_materials taxonomy so that we can use the get_inherited_property function
	defined $properties{"packaging_materials"} or $properties{"packaging_materials"} = {};

	$log->debug("opening ecoscore materials CSV file", { file => $csv_file }) if $log->is_debug();

	if (open (my $io, "<:encoding($encoding)", $csv_file)) {

		my $row_ref;

		# Skip first line
		$csv->getline ($io);
		
		# headers: Matériaux,Score

		while ($row_ref = $csv->getline ($io)) {
			
			my $material = $row_ref->[0];
			
			next if ((not defined $material) or ($material eq ""));
			
			# Special cases
			$material =~ s/\(100\%\)//;
			$material =~ s/bisourcé/biosourcé/ig;
			$material =~ s/Aluminium \(léger < 60mm\)/Aluminium léger/ig;
			$material =~ s/Aluminium \(lourd > 60mm\)/Aluminium lourd/ig;
			$material =~ s/Bouteille PET coloré ou opaque/Bouteille PET coloré/ig;
			
			# The Eco-score specifies some materials that are in fact a combination of shape + material
			# e.g. "Bouteille PET" (PET bottle) is a separate entry from PET, with different scores.
			# We create special material.shape (e.g. en:plastic.bottle) entries that we will
			# use when computing the packaging scores.
			my $shape;
			if ($material =~ /^bouteille /i) {
				$shape = "en:bottle";
				$material = $';
			}
			if ($material =~ /^bouchon /i) {
				$shape = "en:bottle-cap";
				$material = $';
			}			
			
			my $material_id = canonicalize_taxonomy_tag("fr", "packaging_materials", $material);
			
			if (not exists_taxonomy_tag("packaging_materials", $material_id)) {
				$log->error("ecoscore material does not exist in taxonomy", { material => $material, material_id => $material_id}) if $log->is_error();
				$errors++;
			}
			
			# combine material + shape
			if (defined $shape) {
				$material_id = $material_id . "." . $shape;
			}
			
			$ecoscore_data{packaging_materials}{$material_id} = {
				name_fr => $row_ref->[0], # Matériaux
				score => $row_ref->[1], # Score
			};
			
			(defined $properties{"packaging_materials"}{$material_id}) or $properties{"packaging_materials"}{$material_id} = {};
			$properties{"packaging_materials"}{$material_id}{"ecoscore_score:en"} = $ecoscore_data{packaging_materials}{$material_id}{score};
			
			$log->debug("ecoscore materials CSV file - row", { material => $material, material_id => $material_id, ecoscore_data => $ecoscore_data{packaging_materials}{$material_id}}) if $log->is_debug();
		}
		
		if ($errors) {
			die("$errors unrecognized materials in CSV $csv_file");
		}
		
		# Extra assignments
		
		# "Bouteille PET transparente",62.5
		# "Bouteille PET coloré ou opaque",50
		# "Bouteille PET Biosourcé",75
		# "Bouteille rPET transparente (100%)",100
		
		$ecoscore_data{packaging_materials}{"en:opaque-pet.en:bottle"} = $ecoscore_data{packaging_materials}{"en:colored-pet.en:bottle"};
		$properties{"packaging_materials"}{"en:opaque-pet.en:bottle"}{"ecoscore_score:en"} = $ecoscore_data{packaging_materials}{"en:colored-pet.en:bottle"}{score};
		$ecoscore_data{packaging_materials}{"en:pet-polyethylene-terephthalate.en:bottle"} = $ecoscore_data{packaging_materials}{"en:colored-pet.en:bottle"};
		$properties{"packaging_materials"}{"en:pet-polyethylene-terephthalate.en:bottle"}{"ecoscore_score:en"} = $ecoscore_data{packaging_materials}{"en:colored-pet.en:bottle"}{score};
		
		# Assign transparent rPET bottle score to rPET
		$ecoscore_data{packaging_materials}{"en:rpet-recycled-polyethylene-terephthalate"} = $ecoscore_data{packaging_materials}{"en:transparent-rpet.en:bottle"};
		$properties{"packaging_materials"}{"en:rpet-recycled-polyethylene-terephthalate"}{"ecoscore_score:en"} = $ecoscore_data{packaging_materials}{"en:transparent-rpet.en:bottle"}{score};				
		
		$ecoscore_data{packaging_materials}{"en:plastic"} = $ecoscore_data{packaging_materials}{"en:other-plastics"};		
		$properties{"packaging_materials"}{"en:plastic"}{"ecoscore_score:en"} = $ecoscore_data{packaging_materials}{"en:plastic"}{score};
	}
	else {
		die("Could not open ecoscore materials CSV $csv_file: $!");
	}
	
	$log->debug("ecoscore packaging_materials data", { packaging_materials => $ecoscore_data{packaging_materials} }) if $log->is_debug();
	
	# Packaging shapes / formats

	$csv_file = $data_root . "/ecoscore/data/Eco_score_Calculateur.csv.12";
	$csv_file = $data_root . "/ecoscore/data/fr_packaging_shapes.csv";
	$encoding = "UTF-8";
		
	$ecoscore_data{packaging_shapes} = {};
	
	# We will also add the data as a property to the packaging_shapes taxonomy so that we can use the get_inherited_property function
	defined $properties{"packaging_shapes"} or $properties{"packaging_shapes"} = {};	

	$log->debug("opening ecoscore shapes CSV file", { file => $csv_file }) if $log->is_debug();

	if (open (my $io, "<:encoding($encoding)", $csv_file)) {

		my $row_ref;

		# Skip first line
		$csv->getline ($io);
		
		# headers: Format,Ratio

		while ($row_ref = $csv->getline ($io)) {
			
			my $shape = $row_ref->[0];
			
			next if ((not defined $shape) or ($shape eq ""));
			
			# Special cases
			
			# skip ondulated cardboard (should be a material)
			next if ($shape eq "Carton ondulé");
			
			my $shape_id = canonicalize_taxonomy_tag("fr", "packaging_shapes", $shape);
			
			if (not exists_taxonomy_tag("packaging_shapes", $shape_id)) {
				$log->error("ecoscore shape does not exist in taxonomy", { shape => $shape, shape_id => $shape_id}) if $log->is_error();
				$errors++;
			}
			
			$ecoscore_data{packaging_shapes}{$shape_id} = {
				name_fr => $row_ref->[0], # Format
				ratio => $row_ref->[1], # Ratio
			};
			
			# if the ratio has a comma (0,2), turn it to a dot (0.2)
			$ecoscore_data{packaging_shapes}{$shape_id}{ratio} =~ s/,/\./;			
			
			(defined $properties{"packaging_shapes"}{$shape_id}) or $properties{"packaging_shapes"}{$shape_id} = {};
			$properties{"packaging_shapes"}{$shape_id}{"ecoscore_ratio:en"} = $ecoscore_data{packaging_shapes}{$shape_id}{ratio};
			
			$log->debug("ecoscore shapes CSV file - row", { shape => $shape, shape_id => $shape_id, ecoscore_data => $ecoscore_data{packaging_shapes}{$shape_id}}) if $log->is_debug();
		}
		
		if ($errors) {
			die("$errors unrecognized shapes in CSV $csv_file");
		}
		
		# Extra assignments
		
		$ecoscore_data{packaging_shapes}{"en:can"} = $ecoscore_data{packaging_shapes}{"en:drink-can"};
		$properties{"packaging_shapes"}{"en:can"}{"ecoscore_ratio:en"} = $ecoscore_data{packaging_shapes}{"en:can"}{ratio};
		
		$ecoscore_data{packaging_shapes}{"en:card"} = $ecoscore_data{packaging_shapes}{"en:backing"};
		$properties{"packaging_shapes"}{"en:card"}{"ecoscore_ratio:en"} = $ecoscore_data{packaging_shapes}{"en:backing"}{ratio};		
		
		$ecoscore_data{packaging_shapes}{"en:label"} = $ecoscore_data{packaging_shapes}{"en:sheet"};
		$properties{"packaging_shapes"}{"en:label"}{"ecoscore_ratio:en"} = $ecoscore_data{packaging_shapes}{"en:sheet"}{ratio};
	}
	else {
		die("Could not open ecoscore shapes CSV $csv_file: $!");
	}	
	
	$log->debug("ecoscore packaging_shapes data", { packaging_materials => $ecoscore_data{packaging_shapes} }) if $log->is_debug();
}


=head2 load_ecoscore_data( $product_ref )

Loads data needed to compute the Eco-Score.

=cut

sub load_ecoscore_data() {

	load_ecoscore_data_origins_of_ingredients();
	load_ecoscore_data_packaging();
}



=head2 compute_ecoscore( $product_ref )

C<compute_ecoscore()> computes the Eco-Score of a food product, and stores the details of the computation.

=head3 Arguments

=head4 Product reference $product_ref

=head3 Return values

The Eco-Score score and computations details are stored in the product reference passed as input parameter.

Returned values:

- ecoscore_score : numeric Eco-Score value
- ecoscore_grade : corresponding A to E grade
- ecoscore_data : Eco-Score computation details

=cut

sub compute_ecoscore($) {

	my $product_ref = shift;
	
	delete $product_ref->{ecoscore_grade};
	delete $product_ref->{ecoscore_score};
	
	$product_ref->{ecoscore_data} = {
		adjustments => {},
	};

	# Check if we have extended ecoscore_data from the impact estimator
	# Remove any misc "en:ecoscore-extended-data-version-[..]" tags
	if (defined $product_ref->{misc_tags}) {
		foreach my $tag (@{$product_ref->{misc_tags}}) {
			if ($tag =~ /^en:ecoscore-extended-data/ ) {
				remove_tag($product_ref,"misc", $tag);
			}
		}
	}
	if (defined $product_ref->{ecoscore_extended_data}) {
		add_tag($product_ref,"misc","en:ecoscore-extended-data-computed");
		if (defined $product_ref->{ecoscore_extended_data_version}) {
			add_tag($product_ref,"misc","en:ecoscore-extended-data-version-" . get_string_id_for_lang("no_language", $product_ref->{ecoscore_extended_data_version}));
		}
	}
	else {
		add_tag($product_ref,"misc","en:ecoscore-extended-data-not-computed");
	}
	
	# Special case for waters and sodas: disable the Eco-Score
	
	my @categories_without_ecoscore = ("en:waters", "en:sodas", "en:energy-drinks", "en:fresh-vegetables", "en:fresh-fruits");
	my $category_without_ecoscore;
	
	foreach my $category (@categories_without_ecoscore) {
		if (has_tag($product_ref, 'categories', $category)) {
			$category_without_ecoscore = $category;
			last;
		}
	}
	
	if ($category_without_ecoscore) {
		$product_ref->{ecoscore_data}{ecoscore_not_applicable_for_category} = $category_without_ecoscore;
		$product_ref->{ecoscore_data}{status} = "unknown";
		$product_ref->{ecoscore_tags} = ["not-applicable"];
		$product_ref->{ecoscore_grade} = "not-applicable";
		
		add_tag($product_ref,"misc","en:ecoscore-not-applicable");
		add_tag($product_ref,"misc","en:ecoscore-not-computed");
		remove_tag($product_ref,"misc","en:ecoscore-computed");
		remove_tag($product_ref,"misc","en:ecoscore-missing-data-warning");
		remove_tag($product_ref,"misc","en:ecoscore-no-missing-data");
	}
	else {
		remove_tag($product_ref,"misc","en:ecoscore-not-applicable");
		
		# Compute the LCA Eco-Score based on AgriBalyse
		
		compute_ecoscore_agribalyse($product_ref);
		
		# Compute the bonuses and maluses
		
		compute_ecoscore_production_system_adjustment($product_ref);
		compute_ecoscore_threatened_species_adjustment($product_ref);
		compute_ecoscore_origins_of_ingredients_adjustment($product_ref);
		compute_ecoscore_packaging_adjustment($product_ref);
		
		# Compute the final Eco-Score and assign the A to E grade
		
		# We need an AgriBalyse category match to compute the Eco-Score
		# Note: the score can be 0
		if (defined $product_ref->{ecoscore_data}{agribalyse}{score}) {
			
			$product_ref->{ecoscore_data}{status} = "known";
			
			my $missing_data_warning;

			$product_ref->{ecoscore_data}{scores} = {};
			$product_ref->{ecoscore_data}{grades} = {};			
			
			# Compute the Eco-Score for all countries + world (with 0 for the transportation bonus)
			foreach my $cc (@ecoscore_countries_enabled_sorted, "world") {

				$product_ref->{ecoscore_data}{"scores"}{$cc} = $product_ref->{ecoscore_data}{agribalyse}{score};
				
				$log->debug("compute_ecoscore - agribalyse score", { cc => $cc, agribalyse_score => $product_ref->{ecoscore_data}{agribalyse}{score} }) if $log->is_debug();
				
				# Add adjustments (maluses or bonuses)
				
				my $bonus = 0;
				
				foreach my $adjustment (keys %{$product_ref->{ecoscore_data}{adjustments}}) {
					
					my $value;
					if ((defined $cc) 
						and (defined $product_ref->{ecoscore_data}{adjustments}{$adjustment}{"values"})
						and (defined $product_ref->{ecoscore_data}{adjustments}{$adjustment}{"values"}{$cc})) {
						$value = $product_ref->{ecoscore_data}{adjustments}{$adjustment}{"values"}{$cc};
					}
					elsif (defined $product_ref->{ecoscore_data}{adjustments}{$adjustment}{"value"}) {
						$value = $product_ref->{ecoscore_data}{adjustments}{$adjustment}{"value"};
					}
					
					if (defined $value) {
						$bonus += $value;
						$log->debug("compute_ecoscore - add adjustment", { adjustment => $adjustment, 
							value => $value }) if $log->is_debug();
					}
					if (defined $product_ref->{ecoscore_data}{adjustments}{$adjustment}{warning}) {
						$missing_data_warning = 1;
					}
				}
				
				# The sum of the bonuses is capped at 25
				if ($bonus > 25) {
					$bonus = 25;
				}
				
				$product_ref->{ecoscore_data}{"scores"}{$cc} += $bonus;
				
				# Assign A to E grade
				
				if ($product_ref->{ecoscore_data}{"scores"}{$cc} >= 80) {
					$product_ref->{ecoscore_data}{"grades"}{$cc} = "a";
				}
				elsif ($product_ref->{ecoscore_data}{"scores"}{$cc} >= 60) {
					$product_ref->{ecoscore_data}{"grades"}{$cc} = "b";
				}
				elsif ($product_ref->{ecoscore_data}{"scores"}{$cc} >= 40) {
					$product_ref->{ecoscore_data}{"grades"}{$cc} = "c";
				}
				elsif ($product_ref->{ecoscore_data}{"scores"}{$cc} >= 20) {
					$product_ref->{ecoscore_data}{"grades"}{$cc} = "d";
				}
				else {
					$product_ref->{ecoscore_data}{"grades"}{$cc} = "e";
				}
				
				# If a product has the grade A and it contains a non-biodegradable and non-recyclable material, downgrade to B
				if (($product_ref->{ecoscore_data}{"grades"}{$cc} eq "a")
					and ($product_ref->{ecoscore_data}{adjustments}{packaging}{non_recyclable_and_non_biodegradable_materials} > 0)) {
					
					$product_ref->{"downgraded"} = "non_recyclable_and_non_biodegradable_materials";
					$product_ref->{ecoscore_data}{"grades"}{$cc} = "b";
					$product_ref->{ecoscore_data}{"scores"}{$cc} = 79;					
				}

				$log->debug("compute_ecoscore - final score and grade", { score => $product_ref->{"scores"}{$cc}, grade => $product_ref->{"grades"}{$cc}}) if $log->is_debug();				
			}
						
			# The following values correspond to the Eco-Score for France.
			# at run-time, they may be changed to the values for a specific country
			# after localize_ecoscore() is called

			# The ecoscore_tags used for the /ecoscore facet and the ecoscore_score used for sorting by Eco-Score
			# can only have 1 value. 
			# Unfortunately there is a MongoDB index limit and we cannot create a different set of field
			# for each country.
			
			$product_ref->{ecoscore_data}{"score"} = $product_ref->{ecoscore_data}{"scores"}{"fr"};
			$product_ref->{ecoscore_data}{"grade"} = $product_ref->{ecoscore_data}{"grades"}{"fr"};
			$product_ref->{"ecoscore_score"} = $product_ref->{ecoscore_data}{"scores"}{"fr"};
			$product_ref->{"ecoscore_grade"} = $product_ref->{ecoscore_data}{"grades"}{"fr"};
			$product_ref->{"ecoscore_tags"} = [$product_ref->{ecoscore_grade}];			
			
			if ($missing_data_warning) {
				$product_ref->{ecoscore_data}{missing_data_warning} = 1;
				add_tag($product_ref,"misc","en:ecoscore-missing-data-warning");
				remove_tag($product_ref,"misc","en:ecoscore-no-missing-data");
			}
			else {
				remove_tag($product_ref,"misc","en:ecoscore-missing-data-warning");
				add_tag($product_ref,"misc","en:ecoscore-no-missing-data");
			}
			
			add_tag($product_ref,"misc","en:ecoscore-computed");
			remove_tag($product_ref,"misc","en:ecoscore-not-computed");		
		}
		else {
			# No AgriBalyse category match
			$product_ref->{ecoscore_data}{missing_agribalyse_match_warning} = 1;
			$product_ref->{ecoscore_data}{status} = "unknown";
			$product_ref->{ecoscore_tags} = ["unknown"];
			$product_ref->{ecoscore_grade} = "unknown";
			
			add_tag($product_ref,"misc","en:ecoscore-not-computed");
			remove_tag($product_ref,"misc","en:ecoscore-computed");
			remove_tag($product_ref,"misc","en:ecoscore-missing-data-warning");
			remove_tag($product_ref,"misc","en:ecoscore-no-missing-data");
		}
	}
}


=head2 compute_ecoscore_agribalyse ( $product_ref )

C<compute_ecoscore()> computes the Life Cycle Analysis (LCA) part of the Eco-Score,
based on the French AgriBalyse database.

=head3 Arguments

=head4 Product reference $product_ref

=head3 Return values

The LCA score and computations details are stored in the product reference passed as input parameter.

Returned values:

$product_ref->{agribalyse} hash with:
- 

$product_ref->{ecoscore_data}{missing} hash with:
- categories if the product does not have a category
- agb_category if the product does not have an Agribalyse match
or proxy match for at least one of its categories.

=cut

sub compute_ecoscore_agribalyse($) {

	my $product_ref = shift;
	
	$product_ref->{ecoscore_data}{agribalyse} = {};
		
	# Check the input data
	
	# Check if one of the product categories has an Agribalyse match or proxy match
	
	my $agb;	# match or proxy match
	my $agb_match;
	my $agb_proxy_match;
	
	if ((defined $product_ref->{categories_tags}) and (scalar @{$product_ref->{categories_tags}} > 0)) {
		
		# Start with most specific category first
		foreach my $category (reverse @{$product_ref->{categories_tags}}) {
			
			$agb_match = get_property("categories", $category, "agribalyse_food_code:en");
			last if $agb_match;
			
			if (not defined $agb_proxy_match) {
				$agb_proxy_match = get_property("categories", $category, "agribalyse_proxy_food_code:en");
			}
		}
		
		if ($agb_match) {
			$product_ref->{ecoscore_data}{agribalyse} = $agribalyse{$agb_match};
			$product_ref->{ecoscore_data}{agribalyse}{agribalyse_food_code} = $agb_match;
			$agb = $agb_match;
		}
		elsif ($agb_proxy_match) {
			$product_ref->{ecoscore_data}{agribalyse} = $agribalyse{$agb_proxy_match};
			$product_ref->{ecoscore_data}{agribalyse}{agribalyse_proxy_food_code} = $agb_proxy_match;
			$agb = $agb_proxy_match;
		}
		else {
			defined $product_ref->{ecoscore_data}{missing} or $product_ref->{ecoscore_data}{missing} = {};
			$product_ref->{ecoscore_data}{missing}{agb_category} = 1;
		}
	}
	else {
		defined $product_ref->{ecoscore_data}{missing} or $product_ref->{ecoscore_data}{missing} = {};
		$product_ref->{ecoscore_data}{missing}{categories} = 1;
	}
	
	# Compute the Eco-Score on a 0 to 100 scale
		
	if ($agb) {
		
		if (not defined $agribalyse{$agb}{ef_total}) {
			$log->error("compute_ecoscore - ef_total missing for category", { agb => $agb, agribalyse => $agribalyse{$agb} }) if $log->is_error();
		}
		else {
			# Formula to transform the Environmental Footprint single score to a 0 to 100 scale
			# Note: EF score are for mPt / kg in Agribalyse, we need it in micro points per 100g
			
			# Milk is considered to be a beverage
			if (has_tag($product_ref, 'categories', 'en:beverages') or (has_tag($product_ref, 'categories', 'en:milks'))) {
				# Beverages case: score = -36*\ln(x+1)+150score=− 36 * ln(x+1) + 150
				$product_ref->{ecoscore_data}{agribalyse}{is_beverage} = 1;
				$product_ref->{ecoscore_data}{agribalyse}{score} = round(-36 * log($agribalyse{$agb}{ef_total} * (1000 / 10) + 1 ) + 150);
			}
			else {
				# 2021-02-17: new updated formula: 100-(20 * ln(10*x+1))/ln(2+ 1/(100*x*x*x*x))  - with x in MPt / kg.
				$product_ref->{ecoscore_data}{agribalyse}{is_beverage} = 0;
				$product_ref->{ecoscore_data}{agribalyse}{score} = round(100 - 20 * log(10 * $agribalyse{$agb}{ef_total} + 1)
					/ log(2 + 1 / (100 * $agribalyse{$agb}{ef_total} * $agribalyse{$agb}{ef_total} * $agribalyse{$agb}{ef_total} * $agribalyse{$agb}{ef_total})));
			}
			if ($product_ref->{ecoscore_data}{agribalyse}{score} < 0) {
				$product_ref->{ecoscore_data}{agribalyse}{score} = 0;
			}
			elsif ($product_ref->{ecoscore_data}{agribalyse}{score} > 100) {
				$product_ref->{ecoscore_data}{agribalyse}{score} = 100;
			}
		}
	}
	else {
		$product_ref->{ecoscore_data}{agribalyse}{warning} = "missing_agribalyse_match";
	}
}


=head2 compute_ecoscore_production_system_adjustment ( $product_ref )

Computes an adjustment (bonus or malus) based on production system of the product (e.g. organic).

=head3 Arguments

=head4 Product reference $product_ref

=head3 Return values

The adjustment value and computations details are stored in the product reference passed as input parameter.

Returned values:

$product_ref->{adjustments}{production_system} hash with:
- 

$product_ref->{ecoscore_data}{missing} hash with:

=head3 Notes

This function tests the presence of specific labels and categories that should not be renamed.
They are listed in the t/ecoscore.t test file so that the test fail if they are renamed.

The labels are listed in the Eco-Score documentation:
https://docs.score-environnemental.com/methodologie/produit/label

=cut

my @production_system_labels = (
	["fr:nature-et-progres", 20],
	["fr:bio-coherence", 20],
	["en:demeter", 20],
	
	["fr:ab-agriculture-biologique", 15],
	["en:eu-organic", 15],
	# Eco-Score documentation: "Techniques de pêche durables : ligne et hameçon, pêche à la canne, casier, pêche à pied."
	["en:sustainable-fishing-method", 15],
	
	["fr:haute-valeur-environnementale", 10],
	["en:utz-certified", 10],
	["en:rainforest-alliance", 10],
	["en:fairtrade-international", 10],
	["fr:bleu-blanc-coeur", 10],
	["fr:label-rouge", 10],
	["en:sustainable-seafood-msc", 10],
	["en:responsible-aquaculture-asc", 10],
);


sub compute_ecoscore_production_system_adjustment($) {

	my $product_ref = shift;
	
	$product_ref->{ecoscore_data}{adjustments}{production_system} = { value => 0, labels => []};
		
	foreach my $label_ref (@production_system_labels) {
		
		my ($label, $value) = @$label_ref;
		
		if (has_tag($product_ref, "labels", $label)
			# Label Rouge labels is counted only for beef, veal and lamb
			and (($label ne "fr:label-rouge")
				or (has_tag($product_ref, "categories", "en:beef"))
				or (has_tag($product_ref, "categories", "en:veal-meat"))
				or (has_tag($product_ref, "categories", "en:lamb-meat")))) {
			
			push @{$product_ref->{ecoscore_data}{adjustments}{production_system}{labels}}, $label;

			# Don't count the points for en:eu-organic if we already have fr:ab-agriculture-biologique
			# and for ASC if we already have MSC
			if (
				(($label ne "en:eu-organic") or not (has_tag($product_ref, "labels", "fr:ab-agriculture-biologique")))
				and
				(($label ne "en:sustainable-seafood-msc") or not (has_tag($product_ref, "labels", "en:sustainable-fishing-method") ))
				and
				(($label ne "en:responsible-aquaculture-asc")
					or not (has_tag($product_ref, "labels", "en:sustainable-seafood-msc") or has_tag($product_ref, "labels", "en:sustainable-fishing-method") ))
			) {
				$product_ref->{ecoscore_data}{adjustments}{production_system}{value} += $value;
			}
		}

		if ($product_ref->{ecoscore_data}{adjustments}{production_system}{value} > 20) {
			$product_ref->{ecoscore_data}{adjustments}{production_system}{value} = 20;
		}		
	}
	
	# No labels warning
	if ($product_ref->{ecoscore_data}{adjustments}{production_system}{value} == 0) {
		$product_ref->{ecoscore_data}{adjustments}{production_system}{warning} = "no_label";
		defined $product_ref->{ecoscore_data}{missing} or $product_ref->{ecoscore_data}{missing} = {};
		$product_ref->{ecoscore_data}{missing}{labels} = 1;
	}	
	
}


=head2 compute_ecoscore_threatened_species_adjustment ( $product_ref )

Computes an adjustment (malus) if the ingredients are harmful to threatened species.
e.g. threatened fishes, or ingredients like palm oil that threaten the habitat of threatened species.

=head3 Arguments

=head4 Product reference $product_ref

=head3 Return values

The adjustment value and computations details are stored in the product reference passed as input parameter.

Returned values:

$product_ref->{adjustments}{threatened_species} hash with:
- value: malus (-10 for palm oil)
- ingredient: the id of the ingredient responsible for the malus

=cut

sub compute_ecoscore_threatened_species_adjustment($) {

	my $product_ref = shift;
	
	$product_ref->{ecoscore_data}{adjustments}{threatened_species} = {};
	
	# Products that contain palm oil that is not certified RSPO
	
	if ((has_tag($product_ref, "ingredients_analysis", "en:palm-oil"))
		and not (has_tag($product_ref, "labels", "en:roundtable-on-sustainable-palm-oil"))) {
		
		$product_ref->{ecoscore_data}{adjustments}{threatened_species}{value} = -10;
		$product_ref->{ecoscore_data}{adjustments}{threatened_species}{ingredient} = "en:palm-oil";
	}
	
	# No ingredients warning
	if ((not defined $product_ref->{ingredients}) or (scalar @{$product_ref->{ingredients}} == 0)) {
		$product_ref->{ecoscore_data}{adjustments}{threatened_species}{warning} = "ingredients_missing";
		defined $product_ref->{ecoscore_data}{missing} or $product_ref->{ecoscore_data}{missing} = {};
		$product_ref->{ecoscore_data}{missing}{ingredients} = 1;
	}
	
}


=head2 aggregate_origins_of_ingredients ( $default_origins_ref, $aggregated_origins_ref, $ingredient_ref )

Computes adjustments(bonus or malus for transportation + EPI / Environmental Performance Index) 
according to the countries of origin of the ingredients.

=head3 Arguments

=head4 Default origins reference: $default_origins_ref

Array of origins specified in the origins field, that we will use for ingredients that do not have a specific origin.

=head4 Aggregated origins reference $aggregated_origins_ref

Data structure to which we will add the percentages for the ingredient specified in $ingredient_ref

=head4 Ingredient reference $ingredient_ref

Ingredient reference that may contains an ingredients structure for sub-ingredients.

=head3 Return values

The percentages are stored in $aggregated_origins_ref

=cut

sub aggregate_origins_of_ingredients($$$);

sub aggregate_origins_of_ingredients($$$) {
	
	my $default_origins_ref = shift;
	my $aggregated_origins_ref = shift;
	my $ingredients_ref = shift;
	
	# The ingredients array contains sub-ingredients in nested ingredients
		
	foreach my $ingredient_ref (@$ingredients_ref) {
		
		my $ingredient_origins_ref;
		
		# If the ingredient has specified origins, use them
		if (defined $ingredient_ref->{origins}) {
			$ingredient_origins_ref = [split(/,/, $ingredient_ref->{origins})];
			$log->debug("aggregate_origins_of_ingredients - ingredient has specified origins", { ingredient_id => $ingredient_ref->{id}, ingredient_origins_ref => $ingredient_origins_ref }) if $log->is_debug();
		}
		# Otherwise, if the ingredient has sub ingredients, use the origins of the sub ingredients
		elsif (defined $ingredient_ref->{ingredients}) {
			$log->debug("aggregate_origins_of_ingredients - ingredient has subingredients", { ingredient_id => $ingredient_ref->{id} }) if $log->is_debug();
			aggregate_origins_of_ingredients($default_origins_ref, $aggregated_origins_ref, $ingredient_ref->{ingredients});
		}
		# Else use default origins
		else {
			$ingredient_origins_ref = $default_origins_ref;
			$log->debug("aggregate_origins_of_ingredients - use default origins", { ingredient_id => $ingredient_ref->{id}, ingredient_origins_ref => $ingredient_origins_ref }) if $log->is_debug();
		}
		
		# If we are not using the origins of the sub ingredients,
		# aggregate the origins of the ingredient
		if (defined $ingredient_origins_ref) {
			$log->debug("aggregate_origins_of_ingredients - adding origins", { ingredient_id => $ingredient_ref->{id}, ingredient_origins_ref => $ingredient_origins_ref }) if $log->is_debug();
			foreach my $origin_id (@$ingredient_origins_ref) {
				if (not defined $ecoscore_data{origins}{$origin_id}) {

					# If the origin is a child of a country, use the country
					my $country_code = get_inherited_property("origins", $origin_id, "country_code_2:en");

					if ((defined $country_code) and (defined $ecoscore_data{origins}{canonicalize_taxonomy_tag("en", "origins", $country_code)})) {
						$origin_id = canonicalize_taxonomy_tag("en", "origins", $country_code);
					}
					else {
						$origin_id = "en:unknown";
					}
				}
				defined $aggregated_origins_ref->{$origin_id} or $aggregated_origins_ref->{$origin_id} = 0;
				$aggregated_origins_ref->{$origin_id} += $ingredient_ref->{percent_estimate} / scalar(@$ingredient_origins_ref);
			}
		}
	}
}

=head2 compute_ecoscore_origins_of_ingredients_adjustment ( $product_ref )

Computes adjustments(bonus or malus for transportation + EPI / Environmental Performance Index) 
according to the countries of origin of the ingredients.

The transportation bonus or malus is computed for all the countries where the Eco-Score is enabled.

=head3 Arguments

=head4 Product reference $product_ref

=head3 Return values

The adjustment value and computations details are stored in the product reference passed as input parameter.

Returned values:

$product_ref->{adjustments}{origins_of_ingredients} hash with:
- value_[country code]: combined bonus or malus for transportation + EPI
- epi_value
- transportation_value_[country code]
- aggregated origins: sorted array of origin + percent to show the % of ingredients by country used in the computation

=cut

sub compute_ecoscore_origins_of_ingredients_adjustment($) {

	my $product_ref = shift;
	
	# First parse the "origins" field to see which countries are listed
	# Ignore entries that are not recognized or that do not have Eco-Score values (only countries and continents)
	
	my @origins_from_origins_field = ();
	
	if (defined $product_ref->{origins_tags}) {
		foreach my $origin_id (@{$product_ref->{origins_tags}}) {
			if (defined $ecoscore_data{origins}{$origin_id}) {
				push @origins_from_origins_field, $origin_id;
			}
		}
	}
	
	if (scalar @origins_from_origins_field == 0) {
		@origins_from_origins_field = ("en:unknown");
	}
	
	$log->debug("compute_ecoscore_origins_of_ingredients_adjustment - origins field", { origins_tags => $product_ref->{origins_tags}, origins_from_origins_field => \@origins_from_origins_field }) if $log->is_debug();
	
	# Sum the % values/estimates of all ingredients by origins
	
	my %aggregated_origins = ();
	
	if ((defined $product_ref->{ingredients}) and (scalar @{$product_ref->{ingredients}} > 0)) {
		aggregate_origins_of_ingredients(\@origins_from_origins_field, \%aggregated_origins , $product_ref->{ingredients});
	}
	else {
		# If we don't have ingredients listed, apply the origins from the origins field
		# using a dummy ingredient
		aggregate_origins_of_ingredients(\@origins_from_origins_field, \%aggregated_origins , [ { percent_estimate => 100} ]);
	}
	
	# Compute the transportation and EPI values and a sorted list of aggregated origins
	
	my @aggregated_origins = ();
	my %transportation_scores;

	# We will compute a transportation score for all countries, and have a 0 transportation score and bonus for world
	foreach my $cc (@ecoscore_countries_enabled_sorted, "world") {
		$transportation_scores{$cc} = 0;
	}
	my $epi_score = 0;
	
	foreach my $origin_id (sort ( { ($aggregated_origins{$b} <=> $aggregated_origins{$a}) || ($a cmp $b) } keys %aggregated_origins)) {
		
		my $percent = $aggregated_origins{$origin_id};
				
		push @aggregated_origins, { origin => $origin_id, percent => $percent };
		
		if (not defined $ecoscore_data{origins}{$origin_id}{epi_score}) {
			$log->error("compute_ecoscore_origins_of_ingredients_adjustment - missing epi_score", {  origin_id => $origin_id, origin_data => $ecoscore_data{origins}{$origin_id} } ) if $log->is_error();
		}
		
		$epi_score += $ecoscore_data{origins}{$origin_id}{epi_score} * $percent / 100;
		foreach my $cc (@ecoscore_countries_enabled_sorted) {
			$transportation_scores{$cc} += $ecoscore_data{origins}{$origin_id}{"transportation_score_" . $cc} * $percent / 100;
		}
	}
	
	my $epi_value = $epi_score / 10 - 5;
	
	$log->debug("compute_ecoscore_origins_of_ingredients_adjustment - aggregated origins", {  aggregated_origins => \@aggregated_origins } ) if $log->is_debug();

	$product_ref->{ecoscore_data}{adjustments}{origins_of_ingredients} = {
		origins_from_origins_field => \@origins_from_origins_field,		
		aggregated_origins => \@aggregated_origins,
		epi_score => $epi_score,
		epi_value => round($epi_value),
	};
	
	$product_ref->{ecoscore_data}{adjustments}{origins_of_ingredients}{"transportation_scores"} = \%transportation_scores;
	$product_ref->{ecoscore_data}{adjustments}{origins_of_ingredients}{"transportation_values"} = {};
	$product_ref->{ecoscore_data}{adjustments}{origins_of_ingredients}{"values"} = {};

	foreach my $cc (@ecoscore_countries_enabled_sorted, "world") {
		$product_ref->{ecoscore_data}{adjustments}{origins_of_ingredients}{"transportation_values"}{$cc} = round($transportation_scores{$cc} / 6.66);
		$product_ref->{ecoscore_data}{adjustments}{origins_of_ingredients}{"values"}{$cc} = round($epi_value)
			+ $product_ref->{ecoscore_data}{adjustments}{origins_of_ingredients}{"transportation_values"}{$cc};
	}
	
	# Add a warning if the only origin is en:unknown
	if (($#aggregated_origins == 0) and ($aggregated_origins[0]{origin} eq "en:unknown")) {
		$product_ref->{ecoscore_data}{adjustments}{origins_of_ingredients}{warning} = "origins_are_100_percent_unknown";
		defined $product_ref->{ecoscore_data}{missing} or $product_ref->{ecoscore_data}{missing} = {};
		$product_ref->{ecoscore_data}{missing}{origins} = 1;
	}
}


=head2 compute_ecoscore_packaging_adjustment ( $product_ref )

Computes adjustments (malus) based on the packaging of the product.

=head3 Arguments

=head4 Product reference $product_ref

=head3 Return values

The adjustment value and computations details are stored in the product reference passed as input parameter.

Returned values:

$product_ref->{adjustments}{packaging} hash with:
- value: malus for packaging
- packagings: details of the computation

=cut

sub compute_ecoscore_packaging_adjustment($) {

	my $product_ref = shift;
	
	$log->debug("compute_ecoscore_packaging_adjustment - packagings data structure", { packagings => $product_ref->{packagings} }) if $log->is_debug();
	
	# Sum the scores of all packagings components
	# Create a copy of the packagings structure, so that we can add Eco-score elements to it
	
	my $warning;
	
	# If we do not have packagings info, return the maximum malus, and indicate the product can contain non recyclable materials
	if ((not defined $product_ref->{packagings}) or (scalar @{$product_ref->{packagings}} == 0)) {
		$product_ref->{ecoscore_data}{adjustments}{packaging} = {
			value => -15,
			non_recyclable_and_non_biodegradable_materials => 1,
		};
		$warning = "packaging_data_missing";
	}
	else {

		my $packagings_ref = dclone($product_ref->{packagings});
		
		my $packaging_score = 0;
		
		my $non_recyclable_and_non_biodegradable_materials = 0;
		
		foreach my $packaging_ref (@$packagings_ref) {
			
			# We need to match the material and shape to the Eco-score materials and shapes.
			# We may have a child of the entries listed in the Eco-score data.
			
			# Shape is needed first, as it is used in the material section to determine if a non recyclable material has a ratio >= 1
			
			if (defined $packaging_ref->{shape}) {
				
				my $ratio = get_inherited_property("packaging_shapes", $packaging_ref->{shape}, "ecoscore_ratio:en");
				if (defined $ratio) {
					$packaging_ref->{ecoscore_shape_ratio} = $ratio;
				}
				else {
					if (not defined $warning) {
						$warning = "unscored_shape";
					}
				}
			}
			else {
				$packaging_ref->{shape} = "en:unknown";
				if (not defined $warning) {
					$warning = "unspecified_shape";
				}
			}
			
			if (not defined $packaging_ref->{ecoscore_shape_ratio}) {
				# No shape specified, or no Eco-score score for it, use a ratio of 1
				$packaging_ref->{ecoscore_shape_ratio} = 1;
			}		
			
			# Material
			
			if (defined $packaging_ref->{material}) {
				
				# For aluminium, we need to differentiate heavy and light aluminium based on the shape
				if ($packaging_ref->{material} eq "en:aluminium") {
					
					my $weight = "thin";
					
					if (defined $packaging_ref->{shape}) {
						$weight = get_inherited_property("packaging_shapes", $packaging_ref->{shape}, "weight:en");
						$log->debug("aluminium", {  weight => $weight, shape => $packaging_ref->{shape} } ) if $log->is_debug();
						if (not defined $weight) {
							$weight = "heavy";
						}
					}
					
					if ($weight eq "heavy") {
						$packaging_ref->{material} = "en:heavy-aluminium";
					}
					else {
						$packaging_ref->{material} = "en:light-aluminium";
					}
				}			
				
				my $score = get_inherited_property("packaging_materials", $packaging_ref->{material}, "ecoscore_score:en");
				if (defined $score) {
					$packaging_ref->{ecoscore_material_score} = $score;
				}
				else {
					if (not defined $warning) {
						$warning = "unscored_material";
					}
				}
				
				# Check if there is a shape-specific material score (e.g. PEHD bottle)
				if (defined $packaging_ref->{shape}) {
					my $shape_specific_score = get_inherited_property("packaging_materials", $packaging_ref->{material} . '.' . $packaging_ref->{shape} , "ecoscore_score:en");
					if (defined $shape_specific_score) {
						$packaging_ref->{ecoscore_material_score} = $shape_specific_score;
						$packaging_ref->{material_shape} = $packaging_ref->{material} . '.' . $packaging_ref->{shape};
					}
				}
				
				# Check if the material is non recyclable and non biodegradable
				my $non_recyclable_and_non_biodegradable = get_inherited_property("packaging_materials", $packaging_ref->{material}, "non_recyclable_and_non_biodegradable:en");
				if (defined $non_recyclable_and_non_biodegradable) {
					$packaging_ref->{non_recyclable_and_non_biodegradable} = $non_recyclable_and_non_biodegradable;
					if (($non_recyclable_and_non_biodegradable ne "no") and ($packaging_ref->{ecoscore_shape_ratio} >= 1)) {
						$non_recyclable_and_non_biodegradable_materials++;
					}
				}
			}
			else {
				$packaging_ref->{material} = "en:unknown";
				if (not defined $warning) {
					$warning = "unspecified_material";
				}
			}
			
			if (not defined $packaging_ref->{ecoscore_material_score}) {
				# No material specified, or no Eco-score score for it, use a score of 0
				$packaging_ref->{ecoscore_material_score} = 0;
			}

			# Multiply the shape ratio and the material score
			
			$packaging_score +=  (100 - $packaging_ref->{ecoscore_material_score}) * $packaging_ref->{ecoscore_shape_ratio};
		}
		
		$packaging_score = 100 - $packaging_score;
		
		my $value = round($packaging_score / 10 - 10);
		if ($value < -15) {
			$value = -15;
		}

		$product_ref->{ecoscore_data}{adjustments}{packaging} = {
			packagings => $packagings_ref,
			score => $packaging_score,
			value => $value,
			non_recyclable_and_non_biodegradable_materials => $non_recyclable_and_non_biodegradable_materials,
		};
	}
	
	if (defined $warning) {
		$product_ref->{ecoscore_data}{adjustments}{packaging}{warning} = $warning;
		defined $product_ref->{ecoscore_data}{missing} or $product_ref->{ecoscore_data}{missing} = {};
		$product_ref->{ecoscore_data}{missing}{packagings} = 1;		
	}
	
}


=head2 localize_ecoscore ( $cc, $product_ref)

The Eco-Score and some of its components depend on the country of the consumer,
as we take transportation to the consumer into account.

We compute the Eco-Score for all countries, and this function copies the values
for a specific country to the main Eco-Score fields.

=head3 Arguments

=head4 Country code of the request $cc

=head4 Product reference $product_ref

=head3 Return values

The adjustment value and computations details are stored in the product reference passed as input parameter.


=cut

sub localize_ecoscore ($$) {
	
	my $cc = shift;
	my $product_ref = shift;

	# Localize the Eco-Score fields that depends on the country of the request

	if ((defined $product_ref->{ecoscore_data}) and (defined  $product_ref->{ecoscore_data}{"scores"}{$cc})) {
		
		$product_ref->{ecoscore_data}{"score"} = $product_ref->{ecoscore_data}{"scores"}{$cc};
		$product_ref->{ecoscore_data}{"grade"} = $product_ref->{ecoscore_data}{"grades"}{$cc};

		$product_ref->{"ecoscore_score"} = $product_ref->{ecoscore_data}{"score"};
		$product_ref->{"ecoscore_grade"} = $product_ref->{ecoscore_data}{"grade"};
		$product_ref->{"ecoscore_tags"} = [$product_ref->{ecoscore_grade}];

		if (defined $product_ref->{ecoscore_data}{adjustments}{origins_of_ingredients}) {
	
			$product_ref->{ecoscore_data}{adjustments}{origins_of_ingredients}{"value"}
			= $product_ref->{ecoscore_data}{adjustments}{origins_of_ingredients}{"values"}{$cc};
			
			$product_ref->{ecoscore_data}{adjustments}{origins_of_ingredients}{"transportation_score"}
			= $product_ref->{ecoscore_data}{adjustments}{origins_of_ingredients}{"transportation_scores"}{$cc};
			
			$product_ref->{ecoscore_data}{adjustments}{origins_of_ingredients}{"transportation_value"}
			= $product_ref->{ecoscore_data}{adjustments}{origins_of_ingredients}{"transportation_values"}{$cc};

			# For each origin, we also add its score (EPI + transporation to country of request)
			# so that clients can show which ingredients contributes the most to the origins of ingredients bonus / malus

			if (defined $product_ref->{ecoscore_data}{adjustments}{origins_of_ingredients}{aggregated_origins}) {
			
				foreach my $origin_ref (@{$product_ref->{ecoscore_data}{adjustments}{origins_of_ingredients}{aggregated_origins}}) {
		
					my $origin_id = $origin_ref->{origin};
					$origin_ref->{epi_score} = $ecoscore_data{origins}{$origin_id}{epi_score};
					$origin_ref->{transportation_score} = $ecoscore_data{origins}{$origin_id}{"transportation_score_" . $cc};
				}
			}

		}
		
	}		
}



=head2 ecoscore_extended_data_expected_error (  $product_ref)

Expected error of the Eco-Score extended data from the impact estimator,
based on % of uncharacterized ingredients and standard deviation.

=head3 Arguments

=head4 Product reference $product_ref

=head3 Return values

=cut

sub ecoscore_extended_data_expected_error ($) {
	
	my $product_ref = shift;

	# Parameters of the surface
	my @p = [ 0.16537831,  0.2269159 ,  0.04220039, -0.01991893,  0.44583949,
       -0.06321924, -0.37268731,  0.12465602, -0.09215003,  0.06000644];

	my $stddev = $product_ref->{ecoscore_extended_data}{ef_single_score_log_stddev};
	my $unchar = $product_ref->{ecoscore_extended_data}{mass_ratio_uncharacterized};

	return $p[0] +
		$p[1] * $unchar +
		$p[2] * $stddev +
		$p[3] * $unchar * $stddev +
		$p[4] * $unchar * $unchar +
		$p[5] * $stddev * $stddev +
		$p[6] * $unchar * $unchar * $unchar +
		$p[7] * $unchar * $unchar * $stddev +
		$p[8] * $unchar * $stddev * $stddev +
		$p[9] * $stddev * $stddev * $stddev;

<<<<<<< HEAD
}

sub is_ecoscore_extended_data_more_precise_than_agribalyse ($) {

	my $product_ref = shift;

	# Check that the product has both Agribalyse and Impact Estimator data
	if ((defined $product_ref->{agribalyse}) and (defined $product_ref->{agribalyse}{ef_agriculture}) 
		and (defined $product_ref->{ecoscore_extended_data})
		and (defined $product_ref->{ecoscore_extended_data}{impact})
		and (defined $product_ref->{ecoscore_extended_data}{impact}{likeliest_impacts})
		and (defined $product_ref->{ecoscore_extended_data}{impact}{likeliest_impacts}{EF_single_score})
	) {

		my $agribalyse_score = $product_ref->{agribalyse}{ef_agriculture};
		my $estimated_score = $product_ref->{ecoscore_extended_data}{impact}{likeliest_impacts}{EF_single_score};

		return (ecoscore_extended_data_expected_error($product_ref) 
			< abs((log($agribalyse_score) - log($estimated_score)) / log($estimated_score)));
	}
	else {
		return 0;
	}
}

=======
}

sub is_ecoscore_extended_data_more_precise_than_agribalyse ($) {

	my $product_ref = shift;

	# Check that the product has both Agribalyse and Impact Estimator data
	if ((defined $product_ref->{agribalyse}) and (defined $product_ref->{agribalyse}{ef_agriculture}) 
		and (defined $product_ref->{ecoscore_extended_data})
		and (defined $product_ref->{ecoscore_extended_data}{impact})
		and (defined $product_ref->{ecoscore_extended_data}{impact}{likeliest_impacts})
		and (defined $product_ref->{ecoscore_extended_data}{impact}{likeliest_impacts}{EF_single_score})
	) {

		my $agribalyse_score = $product_ref->{agribalyse}{ef_agriculture};
		my $estimated_score = $product_ref->{ecoscore_extended_data}{impact}{likeliest_impacts}{EF_single_score};

		return (ecoscore_extended_data_expected_error($product_ref) 
			< abs((log($agribalyse_score) - log($estimated_score)) / log($estimated_score)));
	}
	else {
		return 0;
	}
}

>>>>>>> d5ef1805

1;
<|MERGE_RESOLUTION|>--- conflicted
+++ resolved
@@ -1497,7 +1497,6 @@
 		$p[8] * $unchar * $stddev * $stddev +
 		$p[9] * $stddev * $stddev * $stddev;
 
-<<<<<<< HEAD
 }
 
 sub is_ecoscore_extended_data_more_precise_than_agribalyse ($) {
@@ -1523,32 +1522,4 @@
 	}
 }
 
-=======
-}
-
-sub is_ecoscore_extended_data_more_precise_than_agribalyse ($) {
-
-	my $product_ref = shift;
-
-	# Check that the product has both Agribalyse and Impact Estimator data
-	if ((defined $product_ref->{agribalyse}) and (defined $product_ref->{agribalyse}{ef_agriculture}) 
-		and (defined $product_ref->{ecoscore_extended_data})
-		and (defined $product_ref->{ecoscore_extended_data}{impact})
-		and (defined $product_ref->{ecoscore_extended_data}{impact}{likeliest_impacts})
-		and (defined $product_ref->{ecoscore_extended_data}{impact}{likeliest_impacts}{EF_single_score})
-	) {
-
-		my $agribalyse_score = $product_ref->{agribalyse}{ef_agriculture};
-		my $estimated_score = $product_ref->{ecoscore_extended_data}{impact}{likeliest_impacts}{EF_single_score};
-
-		return (ecoscore_extended_data_expected_error($product_ref) 
-			< abs((log($agribalyse_score) - log($estimated_score)) / log($estimated_score)));
-	}
-	else {
-		return 0;
-	}
-}
-
->>>>>>> d5ef1805
-
 1;
