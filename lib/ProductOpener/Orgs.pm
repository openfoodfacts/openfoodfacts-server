--- conflicted
+++ resolved
@@ -108,13 +108,8 @@
 
 	$log->debug("retrieve_org", {org_id_or_name => $org_id_or_name, org_id => $org_id}) if $log->is_debug();
 
-<<<<<<< HEAD
-	my $org_ref = retrieve("$BASE_DIRS{ORGS}/$org_id.sto");
-=======
 	if (defined $org_id and $org_id ne "") {
->>>>>>> 8d1615c0
-
-		my $org_ref = retrieve("$data_root/orgs/$org_id.sto");
+		my $org_ref = retrieve("$BASE_DIRS{ORGS}/$org_id.sto");
 		return $org_ref;
 	}
 
