# This file is part of Product Opener.
#
# Product Opener
# Copyright (C) 2011-2023 Association Open Food Facts
# Contact: contact@openfoodfacts.org
# Address: 21 rue des Iles, 94100 Saint-Maur des Fossés, France
#
# Product Opener is free software: you can redistribute it and/or modify
# it under the terms of the GNU Affero General Public License as
# published by the Free Software Foundation, either version 3 of the
# License, or (at your option) any later version.
#
# This program is distributed in the hope that it will be useful,
# but WITHOUT ANY WARRANTY; without even the implied warranty of
# MERCHANTABILITY or FITNESS FOR A PARTICULAR PURPOSE.  See the
# GNU Affero General Public License for more details.
#
# You should have received a copy of the GNU Affero General Public License
# along with this program.  If not, see <http://www.gnu.org/licenses/>.

=head1 NAME

ProductOpener::APITaxonomySuggestions - implementation of READ taxonomy suggestions API

=head1 DESCRIPTION

=cut

package ProductOpener::APITaxonomySuggestions;

use ProductOpener::PerlStandards;
use Exporter qw< import >;

use Log::Any qw($log);

BEGIN {
	use vars qw(@ISA @EXPORT_OK %EXPORT_TAGS);
	@EXPORT_OK = qw(
		&taxonomy_suggestions_api
	);    # symbols to export on request
	%EXPORT_TAGS = (all => [@EXPORT_OK]);
}

use vars @EXPORT_OK;

use ProductOpener::Config qw/:all/;
use ProductOpener::Display qw/:all/;
use ProductOpener::Tags qw/:all/;
use ProductOpener::Lang qw/:all/;
use ProductOpener::TaxonomySuggestions qw/:all/;
use ProductOpener::API qw/:all/;

use Encode;

=head2 taxonomy_suggestions_api ( $request_ref )

Process API V3 taxonomy suggestions requests.

=head3 Parameters

=head4 $request_ref (input)

Reference to the request object.

=cut

sub taxonomy_suggestions_api ($request_ref) {

	$log->debug("taxonomy_suggestions_api - start", {request => $request_ref}) if $log->is_debug();

	my $response_ref = $request_ref->{api_response};

	# Use HTTP parameters to populate the parameters needed to generate suggestions

	my $search_lc = $request_ref->{lc};

	# We need a taxonomy name to provide suggestions for
	my $tagtype = request_param($request_ref, "tagtype");

	# The API accepts a string input in the "string" field or "term" field.
	# - term is used by the jquery Autocomplete widget: https://api.jqueryui.com/autocomplete/
	# Use "string" only if both are present.
	my $string = decode("utf8", (request_param($request_ref, 'string') || request_param($request_ref, 'term')));

	# We can use the context (e.g. are the suggestions for a specific product sold in a specific country, with specific categories etc.)
	# to rank higher suggestions that are popular for similar products
	my $context_ref = {
		country => $request_ref->{country},
		categories => decode("utf8", request_param($request_ref, "categories")),    # list of product categories
		shape => decode("utf8", request_param($request_ref, "shape")),    # packaging shape
	};

	# Options define how many suggestions should be returned, in which format etc.
	my $options_ref = {limit => request_param($request_ref, 'limit')};

	# Validate input parameters

	# $tagtype is the only mandatory parameter
	if (not defined $tagtype) {
		$log->info("missing tagtype", {tagtype => $tagtype}) if $log->is_info();
		add_error(
			$response_ref,
			{
				message => {id => "missing_field"},
				field => {id => "tagtype"},
				impact => {id => "failure"},
			}
		);
	}
	# Check that the taxonomy exists
	# we also provide suggestions for emb-codes (packaging codes)
	elsif ((not defined $taxonomy_fields{$tagtype}) and ($tagtype ne "emb_codes")) {
		$log->info("tagtype is not a taxonomy", {tagtype => $tagtype}) if $log->is_info();
		add_error(
			$response_ref,
			{
				message => {id => "unrecognized_value"},
				field => {id => "tagtype", value => $tagtype},
				impact => {id => "failure"},
			}
		);
	}
	# Generate suggestions
	else {

		$response_ref->{suggestions}
			= [get_taxonomy_suggestions($tagtype, $search_lc, $string, $context_ref, $options_ref)];
	}

	$log->debug("taxonomy_suggestions_api - stop", {request => $request_ref}) if $log->is_debug();

	return;
}

<<<<<<< HEAD
=======
my $categories_packagings_stats_for_suggestions_ref;

sub load_categories_packagings_stats_for_suggestions() {
	if (not defined $categories_packagings_stats_for_suggestions_ref) {
		my $file = "$data_root/data/categories_stats/categories_packagings_stats.all.popular.json";
		if (!-e $file) {
			my $default_file = "$data_root/data-default/categories_stats/categories_packagings_stats.all.popular.json";
			$log->debug("local packaging stats file does not exist, will use default",
				{file => $file, default_file => $default_file})
				if $log->is_debug();
			$file = $default_file;
		}
		$log->debug("loading packaging stats", {file => $file}) if $log->is_debug();
		$categories_packagings_stats_for_suggestions_ref = retrieve_json($file);
		if (not defined $categories_packagings_stats_for_suggestions_ref) {
			$log->debug("unable to load packaging stats", {file => $file}) if $log->is_debug();
		}
	}
	return;
}

=head2 get_taxonomy_suggestions ($request_ref)

Generate taxonomy suggestions.

=head3 Parameters

=head4 $request_ref

The suggestions will depend on parameters passed in $request_ref:

- lc: language of parameters (categories, shape, material etc.) and of the returned suggestions
- country: derived from the cc parameter
- tagtype: the taxonomy id
- string or term: the string to query ("term" is used by default by jquery autocomplete and select2)
- categories: comma separated list of categories

=cut

sub get_taxonomy_suggestions ($request_ref) {

	# Search language
	my $search_lc = $request_ref->{lc};

	# Taxonomy
	my $tagtype = request_param($request_ref, "tagtype");

	# The API accepts a string input in the "string" field or "term" field.
	# - term is used by the jquery Autocomplete widget: https://api.jqueryui.com/autocomplete/
	# Use "string" only if both are present.
	my $string = decode("utf8", (request_param($request_ref, 'string') || request_param($request_ref, 'term')));

	# max results
	my $limit = 25;
	# superseed by request parameter
	if (defined request_param($request_ref, 'limit')) {
		# we put a hard limit however
		$limit = min(int(request_param($request_ref, 'limit')), 400);
	}

	my @tags = generate_sorted_list_of_taxonomy_entries($request_ref, $tagtype, $limit);

	return filter_suggestions_matching_string($search_lc, $tagtype, $string, $limit, \@tags);
}

=head2 generate_sorted_list_of_taxonomy_entries($request_ref, $tagtype, $limit)

Generate a sorted list of canonicalized taxonomy entries from which we will generate suggestions

=cut

sub generate_sorted_list_of_taxonomy_entries ($request_ref, $tagtype, $limit) {

	my $search_lc = $request_ref->{lc};
	my @tags = ();
	my %seen_tags = ();    # Used to not add the same tag several times

	# search for emb codes
	if ($tagtype eq 'emb_codes') {
		@tags = sort keys %packager_codes;
	}
	# search for string in a taxonomy
	else {
		# For packaging shapes and materials, we will generate the most popular suggestions
		# for the country, product categories, and shape
		if (($tagtype eq "packaging_shapes") or ($tagtype eq "packaging_materials")) {
			load_categories_packagings_stats_for_suggestions();

			# Country for the request (set with the cc field or the subdomain)
			my $country = $request_ref->{country};

			# We will try to provide popular suggestions for the product categories
			my @categories = ("all");    # popular suggestions for all categories

			# If categories are provided, add them (most generic categories first)
			if (defined request_param($request_ref, "categories")) {
				push @categories,
					gen_tags_hierarchy_taxonomy($search_lc, "categories",
					decode("utf8", request_param($request_ref, "categories")));
			}

			# Start with the most specific category
			foreach my $category (reverse @categories) {

				if ($tagtype eq "packaging_shapes") {
					my $shapes_ref = deep_get(
						$categories_packagings_stats_for_suggestions_ref,
						("countries", $country, "categories", $category, "shapes")
					);

					add_sorted_entries_to_tags(\@tags, \%seen_tags, $shapes_ref, $tagtype, $search_lc);
				}
				elsif ($tagtype eq "packaging_materials") {
					# Add materials specific to the shape if we have one
					my $shape = decode("utf8", request_param($request_ref, "shape"));
					if (defined $shape) {
						$shape = canonicalize_taxonomy_tag($request_ref->{lc}, "packaging_shapes", $shape);
					}
					else {
						$shape = "all";
					}
					my $materials_ref = deep_get($categories_packagings_stats_for_suggestions_ref,
						("countries", $country, "categories", $category, "shapes", $shape, "materials"));

					add_sorted_entries_to_tags(\@tags, \%seen_tags, $materials_ref, $tagtype, $search_lc);
				}
			}

			$log->debug("resulting tags from categories", {categories => \@categories, tags => \@tags})
				if $log->is_debug();
		}

		# add all remaining entries in alphabetical order
		foreach my $tag (
			sort(
				{($translations_to{$tagtype}{$a}{$search_lc} || $translations_to{$tagtype}{$a}{"xx"} || $a)
						cmp($translations_to{$tagtype}{$b}{$search_lc} || $translations_to{$tagtype}{$b}{"xx"} || $b)}
				keys %{$translations_to{$tagtype}})
			)
		{
			next if defined $seen_tags{$tag};
			push @tags, $tag;
		}
	}

	return @tags;
}

=head2 add_sorted_entries_to_tags($tags_ref, $seen_tags_ref, $entries_ref, $tagtype, $search_lc)

Add packaging entries (shapes or materials) sorted by frequency for a specific country, category and shape (for materials)

=head3 Parameters

* $tags_ref points to the list we want to appends tags to
* $seen_tags_ref point to a hashmap of entries already in $tags_ref
* $entries_ref point to a hashmap where keys are tags and values represent tag prioriry
* $tagtype - type of tag necessary to use right $translation_to hashmap (see Tags.pm)
* $search_lc - is the target language for translations
* 
=cut

sub add_sorted_entries_to_tags ($tags_ref, $seen_tags_ref, $entries_ref, $tagtype, $search_lc) {

	if (defined $entries_ref) {
		foreach my $entry (
			sort(
				{$entries_ref->{$b}{n} <=> $entries_ref->{$a}{n}
						|| (
						($translations_to{$tagtype}{$a}{$search_lc} || $translations_to{$tagtype}{$a}{"xx"} || $a)
						cmp($translations_to{$tagtype}{$b}{$search_lc} || $translations_to{$tagtype}{$b}{"xx"} || $b))}
				keys %$entries_ref)
			)
		{
			next if (($entry eq "all") or ($entry eq "en:unknown"));
			next if defined $seen_tags_ref->{$entry};
			push @$tags_ref, $entry;
			$seen_tags_ref->{$entry} = 1;
		}
	}

	return;
}

=head2 filter_suggestions_matching_string ($search_lc, $tagtype, $string, $limit, $tags_ref)

Filter a list of potential taxonomy suggestions matching a string.

By priority, the function returns:
- taxonomy entries that match the input string at the beginning
- taxonomy entries that contain the input string
- taxonomy entries that contain words contained in the input string (with other words between)

=head3 Parameters

=head4 $search_lc - language code of taxonomy suggestions to return

=head4 $tagtype - the type of tag

=head4 $string - string to search

=head4 $limit - limit of number of results

=head4 $tags_ref - reference to an array of tags that needs to be filtered

=cut

sub filter_suggestions_matching_string ($search_lc, $tagtype, $string, $limit, $tags_ref) {

	my $original_lc = $search_lc;

	# if search string begins with a language code, use it for search
	if ($string =~ /^(\w\w):/) {
		$search_lc = $1;
		$string = $';
	}

	my @suggestions = ();    # Suggestions starting with the string
	my @suggestions_c = ();    # Suggestions containing the string
	my @suggestions_f = ();    # fuzzy suggestions

	my $suggestions_count = 0;

	# search for emb codes
	if ($tagtype eq 'emb_codes') {
		my $stringid = get_string_id_for_lang("no_language", normalize_packager_codes($string));
		foreach my $canon_tagid (@$tags_ref) {
			next if $canon_tagid !~ /^$stringid/;
			push @suggestions, normalize_packager_codes($canon_tagid);
			last if ++$suggestions_count >= $limit;
		}
	}
	else {
		# search for string in a taxonomy

		# normalize string
		my $stringid = get_string_id_for_lang($search_lc, $string);
		# remove eventual leading or ending "-"
		$stringid =~ s/^-//;
		$stringid =~ s/^-$//;
		# fuzzy match whole words with other words between them
		my $fuzzystringid = join(".*", split("-", $stringid));

		foreach my $canon_tagid (@$tags_ref) {
			# just_synonyms are not real entries
			next if defined $just_synonyms{$tagtype}{$canon_tagid};

			my $tag;    # this is the content string
			my $tagid;    # this is the tag

			# search if the tag exists in target language
			if (defined $translations_to{$tagtype}{$canon_tagid}{$search_lc}) {

				$tag = $translations_to{$tagtype}{$canon_tagid}{$search_lc};
				# TODO: explain why $tagid can be different from $canon_tagid
				$tagid = get_string_id_for_lang($search_lc, $tag);

				# add language prefix if we are not searching current interface language
				if (not($search_lc eq $original_lc)) {
					$tag = $search_lc . ":" . $tag;
				}
			}
			# also search for special language code "xx" which is universal
			elsif (defined $translations_to{$tagtype}{$canon_tagid}{xx}) {
				$tag = $translations_to{$tagtype}{$canon_tagid}{xx};
				$tagid = get_string_id_for_lang("xx", $tag);
			}

			if (defined $tag) {
				# matching at start, best matches
				if ($tagid =~ /^$stringid/) {
					push @suggestions, $tag;
					# only matches at start are considered
					$suggestions_count++;
				}
				# matching inside
				elsif ($tagid =~ /$stringid/) {
					push @suggestions_c, $tag;
				}
				# fuzzy match
				elsif ($tagid =~ /$fuzzystringid/) {
					push @suggestions_f, $tag;
				}
				# end as soon as we got enough
				last if $suggestions_count >= $limit;
			}
		}
	}

	# suggestions containing string
	my $contains_to_add = min($limit - (scalar @suggestions), scalar @suggestions_c) - 1;
	if ($contains_to_add >= 0) {
		push @suggestions, @suggestions_c[0 .. $contains_to_add];
	}
	# Suggestions as fuzzy match
	my $fuzzy_to_add = min($limit - (scalar @suggestions), scalar @suggestions_f) - 1;
	if ($fuzzy_to_add >= 0) {
		push @suggestions, @suggestions_f[0 .. $fuzzy_to_add];
	}

	return @suggestions;
}

=head2 get_taxonomy_suggestions_matching_string ($request_ref, $tagtype, $string)

Generate taxonomy suggestions matching a string.

The generation uses a brute force approach to match the input string to taxonomies.

By priority, the function returns:
- taxonomy entries that match the input string at the beginning
- taxonomy entries that contain the input string
- taxonomy entries that contain words contained in the input string

=head3 Parameters

=head4 $request_ref (input)

Reference to the request object.

=head4 tagtype - the type of tag

=head4 tags_ref - reference of an array of tags to match

[
	countries_tags => ["en:france", "en:belgium"],
	categories_tags => ..

]

=head4 string - string to search

=cut

sub get_popular_taxonomy_suggestions_matching_tags_and_string ($request_ref, $tagtype, $tags_ref, $string) {

	# search language code
	my $search_lc = single_param('lc') || $request_ref->{lc};

	# superseed by request parameter
	if (defined single_param('lc')) {
		$search_lc = single_param('lc');
	}

	my $original_lc = $search_lc;

	# if search string begins with a language code, use it for search
	if ($string =~ /^(\w\w):/) {
		$search_lc = $1;
		$string = $';
	}

	# max results
	my $limit = 25;
	# superseed by request parameter
	if (defined single_param('limit')) {
		# we put a hard limit however
		$limit = min(int(single_param('limit')), 400);
	}

	my @suggestions = ();    # Suggestions starting with the string
	my @suggestions_c = ();    # Suggestions containing the string
	my @suggestions_f = ();    # fuzzy suggestions

	my $suggestions_count = 0;

	# search for emb codes
	if ($tagtype eq 'emb_codes') {
		my $stringid = get_string_id_for_lang("no_language", normalize_packager_codes($string));
		my @tags = sort keys %packager_codes;
		foreach my $canon_tagid (@tags) {
			next if $canon_tagid !~ /^$stringid/;
			push @suggestions, normalize_packager_codes($canon_tagid);
			last if ++$suggestions_count >= $limit;
		}
	}
	else {
		# search for string in a taxonomy

		# normalize string
		my $stringid = get_string_id_for_lang($search_lc, $string);
		# remove eventual leading or ending "-"
		$stringid =~ s/^-//;
		$stringid =~ s/^-$//;
		# fuzzy match whole words with eventual inter-words
		my $fuzzystringid = join(".*", split("-", $stringid));
		# all tags can be retrieve from the $translations_to hash
		my @tags = sort keys %{$translations_to{$tagtype}};
		foreach my $canon_tagid (@tags) {
			# just_synonyms are not real entries
			next if defined $just_synonyms{$tagtype}{$canon_tagid};

			my $tag;    # this is the content string
			my $tagid;    # this is the tag

			# search if the tag exists in target language
			if (defined $translations_to{$tagtype}{$canon_tagid}{$search_lc}) {

				$tag = $translations_to{$tagtype}{$canon_tagid}{$search_lc};
				# TODO: explain why $tagid can be different from $canon_tagid
				$tagid = get_string_id_for_lang($search_lc, $tag);

				# add language prefix if we are not searching current interface language
				if (not($search_lc eq $original_lc)) {
					$tag = $search_lc . ":" . $tag;
				}
			}
			# also search for special language code "xx" which is universal
			elsif (defined $translations_to{$tagtype}{$canon_tagid}{xx}) {
				$tag = $translations_to{$tagtype}{$canon_tagid}{xx};
				$tagid = get_string_id_for_lang("xx", $tag);
			}

			if (defined $tag) {
				# matching at start, best matches
				if ($tagid =~ /^$stringid/) {
					push @suggestions, $tag;
					# only matches at start are considered
					$suggestions_count++;
				}
				# matching inside
				elsif ($tagid =~ /$stringid/) {
					push @suggestions_c, $tag;
				}
				# fuzzy match
				elsif ($tagid =~ /$fuzzystringid/) {
					push @suggestions_f, $tag;
				}
				# end as soon as we got enough
				last if $suggestions_count >= $limit;
			}
		}
	}
	# sort best suggestions
	@suggestions = sort @suggestions;
	# suggestions containing string
	my $contains_to_add = min($limit - (scalar @suggestions), scalar @suggestions_c) - 1;
	if ($contains_to_add >= 0) {
		push @suggestions, @suggestions_c[0 .. $contains_to_add];
	}
	# Suggestions as fuzzy match
	my $fuzzy_to_add = min($limit - (scalar @suggestions), scalar @suggestions_f) - 1;
	if ($fuzzy_to_add >= 0) {
		push @suggestions, @suggestions_f[0 .. $fuzzy_to_add];
	}

	return @suggestions;
}

>>>>>>> 084345af
1;<|MERGE_RESOLUTION|>--- conflicted
+++ resolved
@@ -130,458 +130,4 @@
 	$log->debug("taxonomy_suggestions_api - stop", {request => $request_ref}) if $log->is_debug();
 
 	return;
-}
-
-<<<<<<< HEAD
-=======
-my $categories_packagings_stats_for_suggestions_ref;
-
-sub load_categories_packagings_stats_for_suggestions() {
-	if (not defined $categories_packagings_stats_for_suggestions_ref) {
-		my $file = "$data_root/data/categories_stats/categories_packagings_stats.all.popular.json";
-		if (!-e $file) {
-			my $default_file = "$data_root/data-default/categories_stats/categories_packagings_stats.all.popular.json";
-			$log->debug("local packaging stats file does not exist, will use default",
-				{file => $file, default_file => $default_file})
-				if $log->is_debug();
-			$file = $default_file;
-		}
-		$log->debug("loading packaging stats", {file => $file}) if $log->is_debug();
-		$categories_packagings_stats_for_suggestions_ref = retrieve_json($file);
-		if (not defined $categories_packagings_stats_for_suggestions_ref) {
-			$log->debug("unable to load packaging stats", {file => $file}) if $log->is_debug();
-		}
-	}
-	return;
-}
-
-=head2 get_taxonomy_suggestions ($request_ref)
-
-Generate taxonomy suggestions.
-
-=head3 Parameters
-
-=head4 $request_ref
-
-The suggestions will depend on parameters passed in $request_ref:
-
-- lc: language of parameters (categories, shape, material etc.) and of the returned suggestions
-- country: derived from the cc parameter
-- tagtype: the taxonomy id
-- string or term: the string to query ("term" is used by default by jquery autocomplete and select2)
-- categories: comma separated list of categories
-
-=cut
-
-sub get_taxonomy_suggestions ($request_ref) {
-
-	# Search language
-	my $search_lc = $request_ref->{lc};
-
-	# Taxonomy
-	my $tagtype = request_param($request_ref, "tagtype");
-
-	# The API accepts a string input in the "string" field or "term" field.
-	# - term is used by the jquery Autocomplete widget: https://api.jqueryui.com/autocomplete/
-	# Use "string" only if both are present.
-	my $string = decode("utf8", (request_param($request_ref, 'string') || request_param($request_ref, 'term')));
-
-	# max results
-	my $limit = 25;
-	# superseed by request parameter
-	if (defined request_param($request_ref, 'limit')) {
-		# we put a hard limit however
-		$limit = min(int(request_param($request_ref, 'limit')), 400);
-	}
-
-	my @tags = generate_sorted_list_of_taxonomy_entries($request_ref, $tagtype, $limit);
-
-	return filter_suggestions_matching_string($search_lc, $tagtype, $string, $limit, \@tags);
-}
-
-=head2 generate_sorted_list_of_taxonomy_entries($request_ref, $tagtype, $limit)
-
-Generate a sorted list of canonicalized taxonomy entries from which we will generate suggestions
-
-=cut
-
-sub generate_sorted_list_of_taxonomy_entries ($request_ref, $tagtype, $limit) {
-
-	my $search_lc = $request_ref->{lc};
-	my @tags = ();
-	my %seen_tags = ();    # Used to not add the same tag several times
-
-	# search for emb codes
-	if ($tagtype eq 'emb_codes') {
-		@tags = sort keys %packager_codes;
-	}
-	# search for string in a taxonomy
-	else {
-		# For packaging shapes and materials, we will generate the most popular suggestions
-		# for the country, product categories, and shape
-		if (($tagtype eq "packaging_shapes") or ($tagtype eq "packaging_materials")) {
-			load_categories_packagings_stats_for_suggestions();
-
-			# Country for the request (set with the cc field or the subdomain)
-			my $country = $request_ref->{country};
-
-			# We will try to provide popular suggestions for the product categories
-			my @categories = ("all");    # popular suggestions for all categories
-
-			# If categories are provided, add them (most generic categories first)
-			if (defined request_param($request_ref, "categories")) {
-				push @categories,
-					gen_tags_hierarchy_taxonomy($search_lc, "categories",
-					decode("utf8", request_param($request_ref, "categories")));
-			}
-
-			# Start with the most specific category
-			foreach my $category (reverse @categories) {
-
-				if ($tagtype eq "packaging_shapes") {
-					my $shapes_ref = deep_get(
-						$categories_packagings_stats_for_suggestions_ref,
-						("countries", $country, "categories", $category, "shapes")
-					);
-
-					add_sorted_entries_to_tags(\@tags, \%seen_tags, $shapes_ref, $tagtype, $search_lc);
-				}
-				elsif ($tagtype eq "packaging_materials") {
-					# Add materials specific to the shape if we have one
-					my $shape = decode("utf8", request_param($request_ref, "shape"));
-					if (defined $shape) {
-						$shape = canonicalize_taxonomy_tag($request_ref->{lc}, "packaging_shapes", $shape);
-					}
-					else {
-						$shape = "all";
-					}
-					my $materials_ref = deep_get($categories_packagings_stats_for_suggestions_ref,
-						("countries", $country, "categories", $category, "shapes", $shape, "materials"));
-
-					add_sorted_entries_to_tags(\@tags, \%seen_tags, $materials_ref, $tagtype, $search_lc);
-				}
-			}
-
-			$log->debug("resulting tags from categories", {categories => \@categories, tags => \@tags})
-				if $log->is_debug();
-		}
-
-		# add all remaining entries in alphabetical order
-		foreach my $tag (
-			sort(
-				{($translations_to{$tagtype}{$a}{$search_lc} || $translations_to{$tagtype}{$a}{"xx"} || $a)
-						cmp($translations_to{$tagtype}{$b}{$search_lc} || $translations_to{$tagtype}{$b}{"xx"} || $b)}
-				keys %{$translations_to{$tagtype}})
-			)
-		{
-			next if defined $seen_tags{$tag};
-			push @tags, $tag;
-		}
-	}
-
-	return @tags;
-}
-
-=head2 add_sorted_entries_to_tags($tags_ref, $seen_tags_ref, $entries_ref, $tagtype, $search_lc)
-
-Add packaging entries (shapes or materials) sorted by frequency for a specific country, category and shape (for materials)
-
-=head3 Parameters
-
-* $tags_ref points to the list we want to appends tags to
-* $seen_tags_ref point to a hashmap of entries already in $tags_ref
-* $entries_ref point to a hashmap where keys are tags and values represent tag prioriry
-* $tagtype - type of tag necessary to use right $translation_to hashmap (see Tags.pm)
-* $search_lc - is the target language for translations
-* 
-=cut
-
-sub add_sorted_entries_to_tags ($tags_ref, $seen_tags_ref, $entries_ref, $tagtype, $search_lc) {
-
-	if (defined $entries_ref) {
-		foreach my $entry (
-			sort(
-				{$entries_ref->{$b}{n} <=> $entries_ref->{$a}{n}
-						|| (
-						($translations_to{$tagtype}{$a}{$search_lc} || $translations_to{$tagtype}{$a}{"xx"} || $a)
-						cmp($translations_to{$tagtype}{$b}{$search_lc} || $translations_to{$tagtype}{$b}{"xx"} || $b))}
-				keys %$entries_ref)
-			)
-		{
-			next if (($entry eq "all") or ($entry eq "en:unknown"));
-			next if defined $seen_tags_ref->{$entry};
-			push @$tags_ref, $entry;
-			$seen_tags_ref->{$entry} = 1;
-		}
-	}
-
-	return;
-}
-
-=head2 filter_suggestions_matching_string ($search_lc, $tagtype, $string, $limit, $tags_ref)
-
-Filter a list of potential taxonomy suggestions matching a string.
-
-By priority, the function returns:
-- taxonomy entries that match the input string at the beginning
-- taxonomy entries that contain the input string
-- taxonomy entries that contain words contained in the input string (with other words between)
-
-=head3 Parameters
-
-=head4 $search_lc - language code of taxonomy suggestions to return
-
-=head4 $tagtype - the type of tag
-
-=head4 $string - string to search
-
-=head4 $limit - limit of number of results
-
-=head4 $tags_ref - reference to an array of tags that needs to be filtered
-
-=cut
-
-sub filter_suggestions_matching_string ($search_lc, $tagtype, $string, $limit, $tags_ref) {
-
-	my $original_lc = $search_lc;
-
-	# if search string begins with a language code, use it for search
-	if ($string =~ /^(\w\w):/) {
-		$search_lc = $1;
-		$string = $';
-	}
-
-	my @suggestions = ();    # Suggestions starting with the string
-	my @suggestions_c = ();    # Suggestions containing the string
-	my @suggestions_f = ();    # fuzzy suggestions
-
-	my $suggestions_count = 0;
-
-	# search for emb codes
-	if ($tagtype eq 'emb_codes') {
-		my $stringid = get_string_id_for_lang("no_language", normalize_packager_codes($string));
-		foreach my $canon_tagid (@$tags_ref) {
-			next if $canon_tagid !~ /^$stringid/;
-			push @suggestions, normalize_packager_codes($canon_tagid);
-			last if ++$suggestions_count >= $limit;
-		}
-	}
-	else {
-		# search for string in a taxonomy
-
-		# normalize string
-		my $stringid = get_string_id_for_lang($search_lc, $string);
-		# remove eventual leading or ending "-"
-		$stringid =~ s/^-//;
-		$stringid =~ s/^-$//;
-		# fuzzy match whole words with other words between them
-		my $fuzzystringid = join(".*", split("-", $stringid));
-
-		foreach my $canon_tagid (@$tags_ref) {
-			# just_synonyms are not real entries
-			next if defined $just_synonyms{$tagtype}{$canon_tagid};
-
-			my $tag;    # this is the content string
-			my $tagid;    # this is the tag
-
-			# search if the tag exists in target language
-			if (defined $translations_to{$tagtype}{$canon_tagid}{$search_lc}) {
-
-				$tag = $translations_to{$tagtype}{$canon_tagid}{$search_lc};
-				# TODO: explain why $tagid can be different from $canon_tagid
-				$tagid = get_string_id_for_lang($search_lc, $tag);
-
-				# add language prefix if we are not searching current interface language
-				if (not($search_lc eq $original_lc)) {
-					$tag = $search_lc . ":" . $tag;
-				}
-			}
-			# also search for special language code "xx" which is universal
-			elsif (defined $translations_to{$tagtype}{$canon_tagid}{xx}) {
-				$tag = $translations_to{$tagtype}{$canon_tagid}{xx};
-				$tagid = get_string_id_for_lang("xx", $tag);
-			}
-
-			if (defined $tag) {
-				# matching at start, best matches
-				if ($tagid =~ /^$stringid/) {
-					push @suggestions, $tag;
-					# only matches at start are considered
-					$suggestions_count++;
-				}
-				# matching inside
-				elsif ($tagid =~ /$stringid/) {
-					push @suggestions_c, $tag;
-				}
-				# fuzzy match
-				elsif ($tagid =~ /$fuzzystringid/) {
-					push @suggestions_f, $tag;
-				}
-				# end as soon as we got enough
-				last if $suggestions_count >= $limit;
-			}
-		}
-	}
-
-	# suggestions containing string
-	my $contains_to_add = min($limit - (scalar @suggestions), scalar @suggestions_c) - 1;
-	if ($contains_to_add >= 0) {
-		push @suggestions, @suggestions_c[0 .. $contains_to_add];
-	}
-	# Suggestions as fuzzy match
-	my $fuzzy_to_add = min($limit - (scalar @suggestions), scalar @suggestions_f) - 1;
-	if ($fuzzy_to_add >= 0) {
-		push @suggestions, @suggestions_f[0 .. $fuzzy_to_add];
-	}
-
-	return @suggestions;
-}
-
-=head2 get_taxonomy_suggestions_matching_string ($request_ref, $tagtype, $string)
-
-Generate taxonomy suggestions matching a string.
-
-The generation uses a brute force approach to match the input string to taxonomies.
-
-By priority, the function returns:
-- taxonomy entries that match the input string at the beginning
-- taxonomy entries that contain the input string
-- taxonomy entries that contain words contained in the input string
-
-=head3 Parameters
-
-=head4 $request_ref (input)
-
-Reference to the request object.
-
-=head4 tagtype - the type of tag
-
-=head4 tags_ref - reference of an array of tags to match
-
-[
-	countries_tags => ["en:france", "en:belgium"],
-	categories_tags => ..
-
-]
-
-=head4 string - string to search
-
-=cut
-
-sub get_popular_taxonomy_suggestions_matching_tags_and_string ($request_ref, $tagtype, $tags_ref, $string) {
-
-	# search language code
-	my $search_lc = single_param('lc') || $request_ref->{lc};
-
-	# superseed by request parameter
-	if (defined single_param('lc')) {
-		$search_lc = single_param('lc');
-	}
-
-	my $original_lc = $search_lc;
-
-	# if search string begins with a language code, use it for search
-	if ($string =~ /^(\w\w):/) {
-		$search_lc = $1;
-		$string = $';
-	}
-
-	# max results
-	my $limit = 25;
-	# superseed by request parameter
-	if (defined single_param('limit')) {
-		# we put a hard limit however
-		$limit = min(int(single_param('limit')), 400);
-	}
-
-	my @suggestions = ();    # Suggestions starting with the string
-	my @suggestions_c = ();    # Suggestions containing the string
-	my @suggestions_f = ();    # fuzzy suggestions
-
-	my $suggestions_count = 0;
-
-	# search for emb codes
-	if ($tagtype eq 'emb_codes') {
-		my $stringid = get_string_id_for_lang("no_language", normalize_packager_codes($string));
-		my @tags = sort keys %packager_codes;
-		foreach my $canon_tagid (@tags) {
-			next if $canon_tagid !~ /^$stringid/;
-			push @suggestions, normalize_packager_codes($canon_tagid);
-			last if ++$suggestions_count >= $limit;
-		}
-	}
-	else {
-		# search for string in a taxonomy
-
-		# normalize string
-		my $stringid = get_string_id_for_lang($search_lc, $string);
-		# remove eventual leading or ending "-"
-		$stringid =~ s/^-//;
-		$stringid =~ s/^-$//;
-		# fuzzy match whole words with eventual inter-words
-		my $fuzzystringid = join(".*", split("-", $stringid));
-		# all tags can be retrieve from the $translations_to hash
-		my @tags = sort keys %{$translations_to{$tagtype}};
-		foreach my $canon_tagid (@tags) {
-			# just_synonyms are not real entries
-			next if defined $just_synonyms{$tagtype}{$canon_tagid};
-
-			my $tag;    # this is the content string
-			my $tagid;    # this is the tag
-
-			# search if the tag exists in target language
-			if (defined $translations_to{$tagtype}{$canon_tagid}{$search_lc}) {
-
-				$tag = $translations_to{$tagtype}{$canon_tagid}{$search_lc};
-				# TODO: explain why $tagid can be different from $canon_tagid
-				$tagid = get_string_id_for_lang($search_lc, $tag);
-
-				# add language prefix if we are not searching current interface language
-				if (not($search_lc eq $original_lc)) {
-					$tag = $search_lc . ":" . $tag;
-				}
-			}
-			# also search for special language code "xx" which is universal
-			elsif (defined $translations_to{$tagtype}{$canon_tagid}{xx}) {
-				$tag = $translations_to{$tagtype}{$canon_tagid}{xx};
-				$tagid = get_string_id_for_lang("xx", $tag);
-			}
-
-			if (defined $tag) {
-				# matching at start, best matches
-				if ($tagid =~ /^$stringid/) {
-					push @suggestions, $tag;
-					# only matches at start are considered
-					$suggestions_count++;
-				}
-				# matching inside
-				elsif ($tagid =~ /$stringid/) {
-					push @suggestions_c, $tag;
-				}
-				# fuzzy match
-				elsif ($tagid =~ /$fuzzystringid/) {
-					push @suggestions_f, $tag;
-				}
-				# end as soon as we got enough
-				last if $suggestions_count >= $limit;
-			}
-		}
-	}
-	# sort best suggestions
-	@suggestions = sort @suggestions;
-	# suggestions containing string
-	my $contains_to_add = min($limit - (scalar @suggestions), scalar @suggestions_c) - 1;
-	if ($contains_to_add >= 0) {
-		push @suggestions, @suggestions_c[0 .. $contains_to_add];
-	}
-	# Suggestions as fuzzy match
-	my $fuzzy_to_add = min($limit - (scalar @suggestions), scalar @suggestions_f) - 1;
-	if ($fuzzy_to_add >= 0) {
-		push @suggestions, @suggestions_f[0 .. $fuzzy_to_add];
-	}
-
-	return @suggestions;
-}
-
->>>>>>> 084345af
-1;+}