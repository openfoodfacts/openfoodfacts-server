--- conflicted
+++ resolved
@@ -1451,7 +1451,7 @@
 		$log->debug("going through all tags", {}) if $log->is_debug();
 
 		my $i = 0;
-		
+
 		my $path = $tag_type_singular{$tagtype}{$lc};
 
 		foreach my $tagcount_ref (@tags) {
@@ -1511,12 +1511,12 @@
 					$td_nutriments .= "<td style=\"text-align:center\">*</td>";
 				}
 			}
-			
+
 			my $info = '';
 			my $css_class = '';
-			
+
 			# For taxonomy tags
-			my $tag_ref; 
+			my $tag_ref;
 
 			if (defined $taxonomy_fields{$tagtype}) {
 				$tag_ref = get_taxonomy_tag_and_link_for_lang($lc, $tagtype, $tagid);
@@ -1525,7 +1525,7 @@
 			}
 			else {
 				$link = canonicalize_tag_link($tagtype, $tagid);
-				
+
 				if (not (($tagtype eq 'photographers') or ($tagtype eq 'editors') or ($tagtype eq 'informers') or ($tagtype eq 'correctors') or ($tagtype eq 'checkers'))) {
 					$css_class = "tag";	# not sure if it's needed
 				}
@@ -1854,8 +1854,6 @@
 	# datatables clears both
 	$request_ref->{full_width} = 1;
 
-<<<<<<< HEAD
-=======
 	$log->debug("end", {}) if $log->is_debug();
 
 
@@ -1919,9 +1917,9 @@
 		# Display the message in English until we have translated the translate_taxonomy_to message in many languages,
 		# to avoid mixing local words with English words
 		$html .= "<h3>" . sprintf($Lang{"translate_taxonomy_to"}{en}, $Lang{$tagtype . "_p"}{en}, $Languages{$lc}{en}) . "</h3>";
-		
+
 		$html .= "<p>" . lang("translate_taxonomy_description") . "</p>";
-		
+
 		$html .= '<p id="counts"><COUNTS></p>';
 
 
@@ -1951,34 +1949,34 @@
 			}
 			$nofollow = ' rel="nofollow"';
 		}
-		
+
 		my $users_translations_ref = {};
 
 		load_users_translations_for_lc($users_translations_ref, $tagtype, $lc);
-		
+
 		use Data::Dumper;
 		print STDERR Dumper($users_translations_ref);
-		
+
 		my %products = ();	# number of products by tag, used for histogram of nutrition grades colors
-		
+
 		$log->debug("going through all tags") if $log->is_debug();
-		
+
 		my $i = 0;	# Number of tags
 		my $j = 0;	# Number of tags displayed
-		
+
 		my $to_be_translated = 0;
 		my $translated = 0;
-		
+
 		my $path = $tag_type_singular{$tagtype}{$lc};
 
 		foreach my $tagcount_ref (@tags) {
-	
+
 			$i++;
-			
+
 			if (($i % 10000 == 0) and ($log->is_debug())) {
 				$log->debug("going through all tags", {i => $i});
 			}
-		
+
 			my $tagid = $tagcount_ref->{_id};
 			my $count = $tagcount_ref->{count};
 
@@ -1990,13 +1988,13 @@
 				$products = "";
 			}
 
-			
+
 			my $info = '';
 			my $css_class = '';
-			
+
 
 			my $tag_ref = get_taxonomy_tag_and_link_for_lang($lc, $tagtype, $tagid);
-			
+
 			# Keep only known tags that do not have a translation in the current lc
 			if ((not $request_ref->{translate} eq "all") and
 				((defined $tag_ref->{display_lc}) and (($tag_ref->{display_lc} eq $lc) or ($tag_ref->{display_lc} ne "en")))) {
@@ -2005,16 +2003,16 @@
 			if (not $tag_ref->{known}) {
 				next;
 			}
-			
+
 			my $new_translation = "";
-			
+
 			# Check to see if we already have a user translation
 			if (defined $users_translations_ref->{$lc}{$tagid}) {
-				
+
 				$translated++;
-				
+
 				$log->debug("display_list_of_tags_translate - entry $tagid has existing user translation to $lc", $users_translations_ref->{$lc}{$tagid}) if $log->is_debug();
-			
+
 				if ($request_ref->{translate} eq "add") {
 					# Add mode: show only entries without translations
 					$log->debug("display_list_of_tags_translate - translate=" . $request_ref->{translate} . " - skip $tagid entry with existing user translation") if $log->is_debug();
@@ -2022,43 +2020,43 @@
 				}
 				# All, Edit or Review mode: show the new translation
 				$new_translation = "<div>" . lang("current_translation") . " : " . $users_translations_ref->{$lc}{$tagid}{to} . " (" . $users_translations_ref->{$lc}{$tagid}{userid} . ")</div>";
-			}			
+			}
 			else {
 				$to_be_translated++;
-				
+
 				$log->debug("display_list_of_tags_translate - entry $tagid does not have user translation to $lc") if $log->is_debug();
-				
+
 				if ($request_ref->{translate} eq "review") {
 					# Review mode: show only entries with new translations
-					$log->debug("display_list_of_tags_translate - translate=" . $request_ref->{translate} . " - skip $tagid entry without existing user translation") if $log->is_debug();				
+					$log->debug("display_list_of_tags_translate - translate=" . $request_ref->{translate} . " - skip $tagid entry without existing user translation") if $log->is_debug();
 					next;
 				}
 			}
-			
+
 			$j++;
-			
+
 			$link = "/$path/" . $tag_ref->{tagurl};
 
 			my $display = $tag_ref->{display};
 			my $display_lc = $tag_ref->{display_lc};
-			
+
 			my $synonyms = "";
 			my $lc_tagid = get_fileid($display);
-			
+
 			if ((defined $synonyms_for{$tagtype}{$display_lc}) and (defined $synonyms_for{$tagtype}{$display_lc}{$lc_tagid})) {
 				$synonyms = join(", ", @{$synonyms_for{$tagtype}{$display_lc}{$lc_tagid}});
 			}
-			
+
 			# Google Translate link
-			
+
 			# https://translate.google.com/#view=home&op=translate&sl=en&tl=de&text=
 			my $escaped_synonyms = $synonyms;
 			$escaped_synonyms =~ s/ /\%20/g;
-			
+
 			my $google_translate_link = "https://translate.google.com/#view=home&op=translate&sl=en&tl=$lc&text=$escaped_synonyms";
 
 			$html .= <<HTML
-<tr><td>			
+<tr><td>
 <a href="$link"$nofollow target="_blank">$display</a> $synonyms<br />
 <input type="hidden" id="from_$j" name="from_$j" value="$tagid" />
 <div id="to_${j}_div"><input id="to_$j" name="to_$j" value="" /></div>
@@ -2076,22 +2074,22 @@
 		}
 
 		$html .= "</tbody></table></div>";
-		
-		
+
+
 		my $counts = ($#tags + 1) . " ". $Lang{$tagtype . "_p"}{$lang}
 		. " (" . lang("translated") . " : $translated, " . lang("to_be_translated") . " : $to_be_translated)";
-		
+
 		$html =~ s/<COUNTS>/$counts/;
-		
-		
-		
+
+
+
 		$html .= <<HTML
-<input type="hidden" id="tagtype" name="tagtype" value="$tagtype" />		
+<input type="hidden" id="tagtype" name="tagtype" value="$tagtype" />
 HTML
 ;
 
 		$log->debug("going through all tags - done", {}) if $log->is_debug();
-		
+
 		my $tagtype_p = $Lang{$tagtype . "_p"}{$lang};
 
 		$initjs .= <<JS
@@ -2110,7 +2108,7 @@
 	]
 });
 
-			
+
 var buttonId;
 
 \$("button.save").click(function(){
@@ -2119,10 +2117,10 @@
 	event.preventDefault();
 	buttonId = this.id;
 	console.log("buttonId " + buttonId);
-  
+
 	buttonIdArray = buttonId.split("_");
 	console.log("Splitted in " + buttonIdArray[0] + " " + buttonIdArray[1])
-  
+
 	var tagtype = \$("#tagtype").val()
 	var fromId = "from_" + buttonIdArray[1];
 	var from = \$("#"+fromId).val();
@@ -2132,21 +2130,21 @@
 	console.log("tagtype = " + tagtype);
 	console.log("from = " + from);
 	console.log("to = " + to);
-	
+
 	\$("#"+saveId).hide();
-	
+
 var jqxhr = \$.post( "/cgi/translate_taxonomy.pl", { tagtype: tagtype, from: from, to: to },
 	function(data) {
   \$("#"+toId+"_div").html(to);
   \$("#"+saveId+"_div").html("Saved");
-  
+
 })
   .fail(function() {
     \$("#"+saveId).show();
-  });	
-  
-});			
-			
+  });
+
+});
+
 JS
 ;
 
@@ -2165,8 +2163,7 @@
 
 	# datatables clears both
 	$request_ref->{full_width} = 1;
-	
->>>>>>> e1bcf774
+
 	$log->debug("end", {}) if $log->is_debug();
 
 
@@ -6729,7 +6726,7 @@
 			}
 			elsif ((defined $source_ref->{collaboration}) and ($source_ref->{collaboration} == 1)) {
 				$html_manufacturer_source = "<p>" . sprintf(lang("sources_collaboration"), "<a href=\"" . $source_ref->{url} . "\">" . $source_ref->{name} . "</a>") . "</p>";
-			}			
+			}
 		}
 	}
 
