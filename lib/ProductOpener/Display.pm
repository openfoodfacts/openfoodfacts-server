--- conflicted
+++ resolved
@@ -1650,7 +1650,7 @@
 		
 		
 		$html = <<HTML
-<script src="/js/highcharts.4.0.4.js"></script>
+<script src="@{[ format_subdomain('static') ]}/js/highcharts.4.0.4.js"></script>
 <div id="container" style="height: 400px"></div>​
 <p>&nbsp;</p>
 HTML
@@ -1704,8 +1704,8 @@
 JS
 ;
 			$scripts .= <<SCRIPTS
-<script src="/js/jquery-jvectormap-1.2.2.min.js"></script>
-<script src="/js/jquery-jvectormap-world-mill-en.js"></script>			
+<script src="@{[ format_subdomain('static') ]}/js/jquery-jvectormap-1.2.2.min.js"></script>
+<script src="@{[ format_subdomain('static') ]}/js/jquery-jvectormap-world-mill-en.js"></script>			
 SCRIPTS
 ;
 
@@ -1752,12 +1752,12 @@
 ;
 
 	$scripts .= <<SCRIPTS
-<script src="/js/datatables.min.js"></script>
+<script src="@{[ format_subdomain('static') ]}/js/datatables.min.js"></script>
 SCRIPTS
 ;
 
 	$header .= <<HEADER
-<link rel="stylesheet" href="/js/datatables.min.css">
+<link rel="stylesheet" href="@{[ format_subdomain('static') ]}/js/datatables.min.css">
 HEADER
 ;
 		
@@ -2000,12 +2000,12 @@
 	
 
 	$scripts .= <<SCRIPTS
-<script src="/js/datatables.min.js"></script>
+<script src="@{[ format_subdomain('static') ]}/js/datatables.min.js"></script>
 SCRIPTS
 ;
 
 	$header .= <<HEADER
-<link rel="stylesheet" href="/js/datatables.min.css">
+<link rel="stylesheet" href="@{[ format_subdomain('static') ]}/js/datatables.min.css">
 <meta property="og:image" content="https://world.openfoodfacts.org/images/misc/open-food-hunt-2015.1304x893.png">
 HEADER
 ;	
@@ -2775,10 +2775,10 @@
 
 	if ((scalar @map_layers) > 0) {
 		$header .= <<HTML		
-	<link rel="stylesheet" href="/bower_components/leaflet/dist/leaflet.css">
-	<script src="/bower_components/leaflet/dist/leaflet.js"></script>
-	<script src="/bower_components/osmtogeojson/osmtogeojson.js"></script>
-	<script src="/js/display-tag.js"></script>
+	<link rel="stylesheet" href="@{[ format_subdomain('static') ]}/bower_components/leaflet/dist/leaflet.css">
+	<script src="@{[ format_subdomain('static') ]}/bower_components/leaflet/dist/leaflet.js"></script>
+	<script src="@{[ format_subdomain('static') ]}/bower_components/osmtogeojson/osmtogeojson.js"></script>
+	<script src="@{[ format_subdomain('static') ]}/js/display-tag.js"></script>
 HTML
 ;
 		
@@ -4168,7 +4168,7 @@
 		my $count_string = sprintf(lang("graph_count"), $count, $i);
 		
 		$html .= <<HTML
-<script src="/js/highcharts.4.0.4.js"></script>
+<script src="@{[ format_subdomain('static') ]}/js/highcharts.4.0.4.js"></script>
 <p>$count_string</p>
 <div id="container" style="height: 400px"></div>​
 
@@ -4527,7 +4527,7 @@
 		my $count_string = sprintf(lang("graph_count"), $count, $i);
 		
 		$html .= <<HTML
-<script src="/js/highcharts.4.0.4.js"></script>
+<script src="@{[ format_subdomain('static') ]}/js/highcharts.4.0.4.js"></script>
 <p>$count_string</p>
 <div id="container" style="height: 400px"></div>​
 <p>&nbsp;</p>
@@ -4882,11 +4882,11 @@
 		if ($emb_codes > 0) {
 
 			$header .= <<HTML		
-<link rel="stylesheet" href="/bower_components/leaflet/dist/leaflet.css">
-<script src="/bower_components/leaflet/dist/leaflet.js"></script>
-<link rel="stylesheet" href="/bower_components/leaflet.markercluster/dist/MarkerCluster.css">
-<link rel="stylesheet" href="/bower_components/leaflet.markercluster/dist/MarkerCluster.Default.css">
-<script src="/bower_components/leaflet.markercluster/dist/leaflet.markercluster.js"></script>
+<link rel="stylesheet" href="@{[ format_subdomain('static') ]}/bower_components/leaflet/dist/leaflet.css">
+<script src="@{[ format_subdomain('static') ]}/bower_components/leaflet/dist/leaflet.js"></script>
+<link rel="stylesheet" href="@{[ format_subdomain('static') ]}/bower_components/leaflet.markercluster/dist/MarkerCluster.css">
+<link rel="stylesheet" href="@{[ format_subdomain('static') ]}/bower_components/leaflet.markercluster/dist/MarkerCluster.Default.css">
+<script src="@{[ format_subdomain('static') ]}/bower_components/leaflet.markercluster/dist/leaflet.markercluster.js"></script>
 HTML
 ;
 
@@ -5287,14 +5287,7 @@
 <html class="no-js" lang="$lang">
 <head>
 <meta charset="utf-8">
-<<<<<<< HEAD
-=======
-<meta name="viewport" content="width=device-width, initial-scale=1.0">
-<link rel="stylesheet" href="@{[ format_subdomain('static') ]}/css/dist/app.css">
-<script src="/bower_components/foundation/js/vendor/modernizr.js"></script>
-<script src="https://cdn.polyfill.io/v2/polyfill.min.js?features=IntersectionObserver"></script>
-<script src="/bower_components/iolazyload/dist/js/iolazy.min.js" defer></script>
->>>>>>> 16d643c0
+
 <title>$title</title>
 $meta_description
 <meta name="viewport" content="width=device-width, initial-scale=1.0">
@@ -5307,270 +5300,11 @@
 $og_images2
 <meta property="og:description" content="$canon_description">
 $options{favicons}
-<<<<<<< HEAD
-<link rel="stylesheet" href="/css/dist/app.css">
-<link rel="stylesheet" href="/bower_components/jquery-ui/themes/base/jquery-ui.min.css">
+<link rel="stylesheet" href="@{[ format_subdomain('static') ]}/css/dist/app.css">
+<link rel="stylesheet" href="@{[ format_subdomain('static') ]}/bower_components/jquery-ui/themes/base/jquery-ui.min.css">
 <link rel="stylesheet" href="https://cdnjs.cloudflare.com/ajax/libs/select2/4.0.3/css/select2.min.css" integrity="sha384-HIipfSYbpCkh5/1V87AWAeR5SUrNiewznrUrtNz1ux4uneLhsAKzv/0FnMbj3m6g" crossorigin="anonymous">
 <link rel="search" href="@{[ format_subdomain($subdomain) ]}/cgi/opensearch.pl" type="application/opensearchdescription+xml" title="$Lang{site_name}{$lang}">
 <style media="all">
-=======
-
-<style type="text/css" media="all">
-
-hr.floatclear {
-background: none;
-border: 0;
-clear: both;
-display: block;
-float: none;
-font-size: 0;
-margin: 0;
-padding: 0;
-overflow: hidden;
-visibility: hidden;
-width: 0;
-height: 0;
-}
-
-hr.floatleft {
-background: none;
-border: 0;
-clear: left;
-display: block;
-float: none;
-font-size: 0;
-margin: 0;
-padding: 0;
-overflow: hidden;
-visibility: hidden;
-width: 0;
-height: 0;
-}
-
-hr.floatright {
-background: none;
-border: 0;
-clear: right;
-display: block;
-float: none;
-font-size: 0;
-margin: 0;
-padding: 0;
-overflow: hidden;
-visibility: hidden;
-width: 0;
-height: 0;
-}
-
-
-
-.data_table label, .data_table input { display: inline}
-.data_table input, .data_table select { font-size: 1em }
-.nutriment_label  { text-align: left; width: 300px; }
-.nutriment_value { text-align: right }
-.nutriment_subx { font-size: 0.9em;}
-.data_table .nutriment_sub .nutriment_label { padding-left:20px;}
-input.nutriment_value { width:5rem; height:2.3125rem;}
-select.nutriment_unit { width:4rem; margin-bottom:0;}
-thead, tbody { margin:0px; padding:0px; }
-
-
-.data_table { margin-top:20px; padding:0px; vertical-align:middle; border-collapse:collapse}
-.data_table td, .data_table th { margin:0px; padding:0.2rem; padding-left:0.5rem;}
-.data_table .nutriment_head { background-color: #8888ff; color: white; }
-.data_table .nutriment_main { border-top:3px solid white; background-color: #ddddff;}
-.data_table .nutriment_sub, .data_table .nutriment_sub td { border-top: 1px solid #ddddff; background-color: #eeeeff; }
-.ui-autocomplete li { font-size: 1em;}
-#nutriment_carbon-footprint_tr { background-color:#ddffdd }
-
-ul.products {
-	list-style:none;
-	padding: 0;
-	margin: 0;	
-}
-
-.products li {
-	text-align:center;
-	display:block;
-	float:left;
-}
-
-.products a {
-	display:block;
-	width:120px;;
-	height:167px;
-	padding:10px;
-	margin:10px;
-	overflow:hidden;	
-}
-
-.products div {
-	width:120px;
-	height:100px;
-	line-height:100px;
-	text-align:center;
-	padding:0px;
-	margin:0px;
-	display: table-cell;
-	vertical-align:middle;
-}
-
-
-
-.products a:hover {
-	background:#f4f4f4;
-}
-
-.products img {
-	vertical-align:middle;
-}
-
-#pages {
-	margin-top:1.5rem;
-}
-
-a { text-decoration: none;}
-a, a:visited, a:hover { color: blue;}
-
-a:hover { text-decoration: underline; }
-
-a.button {
-	color:white;
-}
-
-a.button:hover {
-	text-decoration:none;
-}
-
-.level_3, a.level_3, a:visited.level_3, a:hover.level_3 {
-	color:red;
-}
-
-.level_2, a.level_2, a:visited.level_2, a:hover.level_2 {
-	color:darkorange;
-}
-
-.level_1, a.level_1, a:visited.level_1, a:hover.level_1 {
-	color:green;
-}
-
-.no-js img.lazyload {
-	display: none !important;
-}
-
-<!-- foundation styles -->
-
-.row{
-  &.full-width{
-    max-width: 100% !important;
-    .row{
-      margin: 0 auto;
-      max-width: 62.5rem;
-      background: inherit;
-    }  
-  }
-}
-
-.select2-container--default .select2-selection--single {
-border-radius:0;
-font-size: 0.875rem;
-  position: relative;
-  height: 1.75rem;
-  top: 0.53125rem;
-  width:10rem;
-}
-
-.left-small {
-  border-right:0;
-}
-
-.tab-bar-section.middle {
-  right:0;
-}
-
-#aside_column {
-	padding:1rem;
-}
-
-.side-nav li a:not(.button) {
-  margin: 0 -1rem;
-  padding: 0.4375rem 1rem;
-  color:blue;
-}
-
-.side-nav li a:not(.button):hover, .side-nav li a:not(.button):focus {
-	color:blue;
-}
-
-
-\@media only screen and (max-width: 64em) {
-a.button.icon {
-font-size:1rem;
-width:2rem;
-height:2rem;
-padding:0.5rem;
-}
-}
-
-.products {
-line-height:1.2;
-}
-
-#sharebuttons li { text-align:center; max-width:100px; }
-
-#footer > div {
-	padding:1rem;
-}
-
-.dark {
-	color:#f0f0f0;
-}
-
-.dark h4 {
-	color:white;
-}
-
-.dark a, .dark a:hover, .dark a:visited {
-	color:white;
-}
-
-\@media only screen and (max-width: 40em) {
-#footer h4 {
-	font-size:1.125rem;
-}
-}
-
-.top-bar-section .has-dropdown>a:after {
-  border-color: transparent transparent transparent rgba(0,0,0,0.4);
-}
-
-
-\@media only screen and (min-width: 40.063em) {
-.top-bar-section .has-dropdown>a:after {
-  border-color: rgba(0,0,0,0.4) transparent transparent transparent;
-}
-.top-bar-section ul li {
-  background: inherit;
-}
-#select_country_li {padding-left:0;}
-}
-
-#main_column {
-	padding-bottom:2rem;
-}
-
-.example { font-size: 0.8em; color:green; }
-.note { font-size: 0.8em; }
-.example, .note { margin-top:4px;margin-bottom:0px;margin-left:4px; }
-
-.tag.user_defined { font-style: italic; }
-
-.button-group ul {
-  height: 400px;
-  overflow: auto;
-}
-
->>>>>>> 16d643c0
 HTML
 ;
 
@@ -5870,9 +5604,13 @@
 
 <div id="fb-root"></div>
 
-<script src="/bower_components/foundation/js/vendor/modernizr.js"></script>
-<script src="/bower_components/foundation/js/vendor/jquery.js"></script>
-<script src="/bower_components/jquery-ui/jquery-ui.min.js"></script>
+<script src="@{[ format_subdomain('static') ]}/bower_components/foundation/js/vendor/modernizr.js"></script>
+<script src="https://cdn.polyfill.io/v2/polyfill.min.js?features=IntersectionObserver"></script>
+<script src="@{[ format_subdomain('static') ]}/bower_components/iolazyload/dist/js/iolazy.min.js" defer></script>
+<script src="@{[ format_subdomain('static') ]}/bower_components/foundation/js/vendor/modernizr.js"></script>
+<script src="@{[ format_subdomain('static') ]}/bower_components/foundation/js/vendor/jquery.js"></script>
+<script src="@{[ format_subdomain('static') ]}/bower_components/jquery-ui/jquery-ui.min.js"></script>
+
 <script>
 \$(function() {
 \$("#select_country").select2({
@@ -5916,9 +5654,9 @@
 })();
 </script>
 <script>!function(d,s,id){var js,fjs=d.getElementsByTagName(s)[0];if(!d.getElementById(id)){js=d.createElement(s);js.id=id;js.src="https://platform.twitter.com/widgets.js";fjs.parentNode.insertBefore(js,fjs);}}(document,"script","twitter-wjs");</script>	
-<script src="/bower_components/foundation/js/foundation.min.js"></script>
-<script src="/bower_components/foundation/js/vendor/jquery.cookie.js"></script>
-<script async defer src="/bower_components/ManUp.js/manup.min.js"></script>
+<script src="@{[ format_subdomain('static') ]}/bower_components/foundation/js/foundation.min.js"></script>
+<script src="@{[ format_subdomain('static') ]}/bower_components/foundation/js/vendor/jquery.cookie.js"></script>
+<script async defer src="@{[ format_subdomain('static') ]}/bower_components/ManUp.js/manup.min.js"></script>
 <script src="https://cdnjs.cloudflare.com/ajax/libs/select2/4.0.3/js/select2.min.js" integrity="sha384-222hzbb8Z8ZKe6pzP18nTSltQM3PdcAwxWKzGOKOIF+Y3bROr5n9zdQ8yTRHgQkQ" crossorigin="anonymous"></script>
 $scripts
 <script>
@@ -5934,45 +5672,8 @@
 });
 </script>
 <script>
-<<<<<<< HEAD
+
 'use strict';
-=======
-  'use strict';
-
-  function doWebShare(e) {
-    e.preventDefault();
-    if (!window.isSecureContext || navigator.share === undefined) {
-      console.error('Error: Unsupported feature: navigator.share');
-        return;
-      }
-
-      var title = this.title;
-      var url = this.href;
-      navigator.share({title: title, url: url})
-        .then(() => console.info('Successfully sent share'),
-              error => console.error('Error sharing: ' + error));
-  }
-
-  function onLoad() {
-    new IOlazy();
-
-    var buttons = document.getElementsByClassName('share_button');
-    var shareAvailable = window.isSecureContext && navigator.share !== undefined;
-    [].forEach.call(buttons, function(button) {
-      if (shareAvailable) {
-          button.style.display = 'block';
-          [].forEach.call(button.getElementsByTagName('a'), function(a) {
-            a.addEventListener('click', doWebShare);
-          });
-        } else {
-          button.style.display = 'none';
-        }
-    });
-  }
-
-  window.addEventListener('load', onLoad);
-</script>
->>>>>>> 16d643c0
 
 function doWebShare(e) {
 	e.preventDefault();
@@ -5989,6 +5690,8 @@
 }
 
 function onLoad() {
+  new IOlazy();
+
 	var buttons = document.getElementsByClassName('share_button');
 	var shareAvailable = window.isSecureContext && navigator.share !== undefined;
 
