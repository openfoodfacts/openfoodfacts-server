# This file is part of Product Opener.
#
# Product Opener
# Copyright (C) 2011-2023 Association Open Food Facts
# Contact: contact@openfoodfacts.org
# Address: 21 rue des Iles, 94100 Saint-Maur des Fossés, France
#
# Product Opener is free software: you can redistribute it and/or modify
# it under the terms of the GNU Affero General Public License as
# published by the Free Software Foundation, either version 3 of the
# License, or (at your option) any later version.
#
# This program is distributed in the hope that it will be useful,
# but WITHOUT ANY WARRANTY; without even the implied warranty of
# MERCHANTABILITY or FITNESS FOR A PARTICULAR PURPOSE.  See the
# GNU Affero General Public License for more details.
#
# You should have received a copy of the GNU Affero General Public License
# along with this program.  If not, see <http://www.gnu.org/licenses/>.

=head1 NAME

ProductOpener::Display - list, create and save products

=head1 SYNOPSIS

C<ProductOpener::Display> generates the HTML code for the web site
and the JSON responses for the API.

=head1 DESCRIPTION



=cut

package ProductOpener::Display;

use ProductOpener::PerlStandards;
use Exporter qw(import);

BEGIN {
	use vars qw(@ISA @EXPORT_OK %EXPORT_TAGS);
	@EXPORT_OK = qw(
		%index_tag_types_set

		&init_request
		&redirect_to_url
		&single_param
		&request_param

		&display_date
		&display_date_tag
		&display_date_iso
		&display_pagination
		&get_packager_code_coordinates
		&display_icon

		&display_no_index_page_and_exit
		&display_robots_txt_and_exit
		&display_page
		&display_text
		&display_stats
		&display_points
		&display_mission
		&display_tag
		&display_search_results
		&display_error
		&display_error_and_exit

		&add_product_nutriment_to_stats
		&compute_stats_for_products
		&compare_product_nutrition_facts_to_categories
		&data_to_display_nutrition_table
		&display_nutrition_table
		&display_product
		&display_product_api
		&display_product_history
		&display_preferences_api
		&display_attribute_groups_api
		&get_search_field_path_components
		&get_search_field_title_and_details
		&search_and_display_products
		&search_and_export_products
		&search_and_graph_products
		&search_and_map_products
		&display_recent_changes
		&display_taxonomy_api
		&map_of_products

		&display_ingredients_analysis_details
		&display_ingredients_analysis
		&display_possible_improvement_description
		&display_properties

		&data_to_display_nutriscore
		&data_to_display_nutrient_levels
		&data_to_display_ingredients_analysis
		&data_to_display_ingredients_analysis_details
		&data_to_display_image

		&count_products
		&add_params_to_query

		&url_for_text
		&process_template

		@search_series

		$admin

		$scripts
		$initjs
		$styles
		$header

		$original_subdomain
		$subdomain
		$formatted_subdomain
		$images_subdomain
		$static_subdomain
		$producers_platform_url
		$test
		@lcs
		$cc
		$country
		$tt

		$nutriment_table

		%file_timestamps

		$show_ecoscore
		$attributes_options_ref
		$knowledge_panels_options_ref

		&display_nutriscore_calculation_details
	);    # symbols to export on request
	%EXPORT_TAGS = (all => [@EXPORT_OK]);
}

use vars @EXPORT_OK;

use ProductOpener::HTTP qw(write_cors_headers);
use ProductOpener::Store qw(get_string_id_for_lang retrieve);
use ProductOpener::Config qw(:all);
use ProductOpener::Paths qw/%BASE_DIRS/;
use ProductOpener::Tags qw(:all);
use ProductOpener::Users qw(:all);
use ProductOpener::Index qw(%texts);
use ProductOpener::Lang qw(:all);
use ProductOpener::Images qw(display_image display_image_thumb);
use ProductOpener::Food qw(:all);
use ProductOpener::Ingredients qw(flatten_sub_ingredients);
use ProductOpener::Products qw(:all);
use ProductOpener::Missions qw(:all);
use ProductOpener::MissionsConfig qw(:all);
use ProductOpener::URL qw(format_subdomain);
use ProductOpener::Data
	qw(execute_aggregate_tags_query execute_count_tags_query execute_query get_products_collection get_recent_changes_collection);
use ProductOpener::Text
	qw(escape_char escape_single_quote_and_newlines get_decimal_formatter get_percent_formatter remove_tags_and_quote);
use ProductOpener::Nutriscore qw(%points_thresholds compute_nutriscore_grade);
use ProductOpener::Ecoscore qw(localize_ecoscore);
use ProductOpener::Attributes qw(compute_attributes list_attributes);
use ProductOpener::KnowledgePanels qw(create_knowledge_panels initialize_knowledge_panels_options);
use ProductOpener::KnowledgePanelsTags qw(create_tag_knowledge_panels);
use ProductOpener::Orgs qw(is_user_in_org_group retrieve_org);
use ProductOpener::Web
	qw(display_data_quality_issues_and_improvement_opportunities display_field display_knowledge_panel);
use ProductOpener::Recipes qw(add_product_recipe_to_set analyze_recipes compute_product_recipe);
use ProductOpener::PackagerCodes
	qw($ec_code_regexp %geocode_addresses %packager_codes init_geocode_addresses init_packager_codes);
use ProductOpener::Export qw(export_csv);
use ProductOpener::API qw(add_error customize_response_for_product process_api_request);
use ProductOpener::Units qw/g_to_unit/;
use ProductOpener::Cache qw/$max_memcached_object_size $memd generate_cache_key/;
use ProductOpener::Permissions qw/has_permission/;

use Encode;
use URI::Escape::XS;
use CGI qw(:cgi :cgi-lib :form escapeHTML');
use HTML::Entities;
use DateTime;
use DateTime::Locale;
use experimental 'smartmatch';
use MongoDB;
use Tie::IxHash;
use JSON::PP;
use Text::CSV;
use XML::Simple;
use CLDR::Number;
use CLDR::Number::Format::Decimal;
use CLDR::Number::Format::Percent;
use Storable qw(dclone freeze);
use boolean;
use Excel::Writer::XLSX;
use Template;
use Devel::Size qw(size total_size);
use Data::DeepAccess qw(deep_get deep_set);
use Log::Log4perl;
use LWP::UserAgent;

use Log::Any '$log', default_adapter => 'Stderr';

# special logger to make it easy to measure memcached hit and miss rates
our $mongodb_log = Log::Log4perl->get_logger('mongodb');
$mongodb_log->info("start") if $mongodb_log->is_info();

use Apache2::RequestUtil ();
use Apache2::RequestRec ();
use Apache2::Const qw(:http :common);

use URI::Find;

my $bodyabout;

my $uri_finder = URI::Find->new(
	sub ($uri, $orig_uri) {
		if ($uri =~ /\http/) {
			return qq|<a href="$uri">$orig_uri</a>|;
		}
		else {
			return $orig_uri;
		}
	}
);

=head1 VARIABLES

Exported variables that are available for other modules.

=head2 %file_timestamps

When the module is loaded (at the start of Apache with mod_perl), we record the modification date
of static files like CSS styles an JS code so that we can add a version parameter to the request
in order to make sure the browser will not serve an old cached version.

=head3 Synopsis

    $scripts .= <<HTML
        <script type="text/javascript" src="/js/dist/product-multilingual.js?v=$file_timestamps{"js/dist/product-multilingual.js"}"></script>
    HTML
    ;

=head3 Configuration

The files that need to be checked need to be specified in the code of Display.pm.

	e.g.

    %file_timestamps = (
    	"css/dist/app.css" => "CSS file generated by the 'npm run build' command",
    	"css/dist/product-multilingual.css" => "CSS file generated by the 'npm run build' command",
    	"js/dist/product-multilingual.js" => "JS file generated by the 'npm run build' command",
    );

=cut

%file_timestamps = (
	"css/dist/app-ltr.css" => "CSS file generated by the 'npm run build' command",
	"css/dist/app-rtl.css" => "CSS file generated by the 'npm run build' command",
	"css/dist/product-multilingual.css" => "CSS file generated by the 'npm run build' command",
	"js/dist/product-multilingual.js" => "JS file generated by the 'npm run build' command",
);

my $start_time = time();
foreach my $file (sort keys %file_timestamps) {

	if (-e "$www_root/$file") {
		$file_timestamps{$file} = (stat "$www_root/$file")[9];
	}
	else {
		#$log->trace("A timestamped file does not exist. Falling back to process start time, in case we are running in different Docker containers.", { path => "$www_root/$file", source => $file_timestamps{$file}, fallback => $start_time }) if $log->is_trace();
		$file_timestamps{$file} = $start_time;
	}
}

# On demand exports can be very big, limit the number of products
my $export_limit = 10000;

# TODO: explain why such a high number
my $tags_page_size = 10000;

if (defined $options{export_limit}) {
	$export_limit = $options{export_limit};
}

# Save all tag types to index in a set to make checks easier
%index_tag_types_set = ();
@index_tag_types_set{@ProductOpener::Config::index_tag_types} = ();

# Initialize the Template module
$tt = Template->new(
	{
		INCLUDE_PATH => $data_root . '/templates',
		INTERPOLATE => 1,
		EVAL_PERL => 1,
		STAT_TTL => 60,    # cache templates in memory for 1 min before checking if the source changed
		COMPILE_EXT => '.ttc',    # compile templates to Perl code for much faster reload
		COMPILE_DIR => $data_root . "/tmp/templates",
		ENCODING => 'UTF-8',
		RECURSION => 1,    # Needed for the knowledge panels that contain subpanels
	}
);

# Initialize exported variables

my $default_request_ref = {page => 1,};

# Initialize internal variables
# - using my $variable; is causing problems with mod_perl, it looks
# like inside subroutines below, they retain the first value they were
# called with. (but no "$variable will not stay shared" warning).
# Converting them to global variables.
# - better solution: create a class?

use vars qw();

sub get_world_subdomain() {
	my $prefix = ($lc eq "en") ? "world" : "world-$lc";
	return format_subdomain($prefix);
}

$static_subdomain = format_subdomain('static');
$images_subdomain = format_subdomain('images');

=head1 FUNCTIONS


=head2 url_for_text ( $textid )

Return the localized URL for a text. (e.g. "data" points to /data in English and /donnees in French)
Note: This currently only has ecoscore

=cut

# Note: the following urls are currently hardcoded, but the idea is to build the mapping table
# at startup from the available translated texts in the repository. (TODO)
my %urls_for_texts = (
	"ecoscore" => {
		en => "eco-score-the-environmental-impact-of-food-products",
		de => "eco-score-die-umweltauswirkungen-von-lebensmitteln",
		es => "eco-score-el-impacto-medioambiental-de-los-productos-alimenticios",
		fr => "eco-score-l-impact-environnemental-des-produits-alimentaires",
		it => "eco-score-impatto-ambientale-dei-prodotti-alimentari",
		nl => "eco-score-de-milieu-impact-van-voedingsproducten",
		pt => "eco-score-o-impacto-ambiental-dos-produtos-alimentares",
	},
);

sub url_for_text ($textid) {

	# remove starting / if passed
	$textid =~ s/^\///;

	if (not defined $urls_for_texts{$textid}) {
		return "/" . $textid;
	}
	elsif (defined $urls_for_texts{$textid}{$lc}) {
		return "/" . $urls_for_texts{$textid}{$lc};
	}
	elsif ($urls_for_texts{$textid}{en}) {
		return "/" . $urls_for_texts{$textid}{en};
	}
	else {
		return "/" . $textid;
	}
}

=head2 process_template ( $template_filename , $template_data_ref , $result_content_ref )

Add some functions and variables needed by many templates and process the template with template toolkit.

=cut

sub process_template ($template_filename, $template_data_ref, $result_content_ref) {

	# Add functions and values that are passed to all templates

	$template_data_ref->{server_options_private_products} = $server_options{private_products};
	$template_data_ref->{server_options_producers_platform} = $server_options{producers_platform};
	$template_data_ref->{producers_platform_url} = $producers_platform_url;
	$template_data_ref->{server_domain} = $server_domain;
	$template_data_ref->{static_subdomain} = $static_subdomain;
	$template_data_ref->{images_subdomain} = $images_subdomain;
	$template_data_ref->{formatted_subdomain} = $formatted_subdomain;
	(not defined $template_data_ref->{user_id}) and $template_data_ref->{user_id} = $User_id;
	(not defined $template_data_ref->{user}) and $template_data_ref->{user} = \%User;
	(not defined $template_data_ref->{org_id}) and $template_data_ref->{org_id} = $Org_id;

	$template_data_ref->{product_type} = $options{product_type};
	$template_data_ref->{admin} = $admin;
	$template_data_ref->{moderator} = $User{moderator};
	$template_data_ref->{pro_moderator} = $User{pro_moderator};
	$template_data_ref->{sep} = separator_before_colon($lc);
	$template_data_ref->{lang} = \&lang;
	$template_data_ref->{f_lang} = \&f_lang;
	# escaping quotes for use in javascript or json
	# using short names to favour readability
	$template_data_ref->{esq} = sub {escape_char(@_, "\'")};    # esq as escape_single_quote_and_newlines
	$template_data_ref->{edq} = sub {escape_char(@_, '"')};    # edq as escape_double_quote
	$template_data_ref->{lang_sprintf} = \&lang_sprintf;
	$template_data_ref->{lc} = $lc;
	$template_data_ref->{cc} = $cc;
	$template_data_ref->{display_icon} = \&display_icon;
	$template_data_ref->{time_t} = time();
	$template_data_ref->{display_date_without_time} = \&display_date_without_time;
	$template_data_ref->{display_date_ymd} = \&display_date_ymd;
	$template_data_ref->{display_date_tag} = \&display_date_tag;
	$template_data_ref->{url_for_text} = \&url_for_text;
	$template_data_ref->{product_url} = \&product_url;
	$template_data_ref->{product_action_url} = \&product_action_url;
	$template_data_ref->{product_name_brand_quantity} = \&product_name_brand_quantity;
	$template_data_ref->{has_permission} = sub ($permission) {
		# Note: we pass a fake $request_ref object with only the fields admin, moderator and pro_moderator
		# an alternative would be to pass the $request_ref object to process_template() calls
		return has_permission({admin => $admin, moderator => $User{moderator}, pro_moderator => $User{pro_moderator}},
			$permission);
	};

	# select2 options generator for all entries in a taxonomy
	$template_data_ref->{generate_select2_options_for_taxonomy_to_json} = sub ($tagtype) {
		return generate_select2_options_for_taxonomy_to_json($lc, $tagtype);
	};

	# Return a link to one taxonomy entry in the target language
	$template_data_ref->{canonicalize_taxonomy_tag_link} = sub ($tagtype, $tag) {
		return canonicalize_taxonomy_tag_link($lc, $tagtype, $tag);
	};

	# Display one taxonomy entry in the target language
	$template_data_ref->{display_taxonomy_tag} = sub ($tagtype, $tag) {
		return display_taxonomy_tag($lc, $tagtype, $tag);
	};

	# Display one taxonomy entry in the target language, without language prefix
	$template_data_ref->{display_taxonomy_tag_name} = sub ($tagtype, $tag) {
		return display_taxonomy_tag_name($lc, $tagtype, $tag);
	};

	# Display a list of taxonomy entries in the target language
	$template_data_ref->{display_taxonomy_tags_list} = sub ($tagtype, $tags_ref) {
		if (defined $tags_ref) {
			return join(", ", map {display_taxonomy_tag($lc, $tagtype, $_)} @$tags_ref);
		}
		else {
			return "";
		}
	};

	$template_data_ref->{round} = sub ($var) {
		return sprintf("%.0f", $var);
	};
	$template_data_ref->{sprintf} = sub ($var1, $var2) {
		return sprintf($var1, $var2);
	};

	$template_data_ref->{encode_json} = sub ($var) {
		return decode_utf8(JSON::PP->new->utf8->canonical->encode($var));
	};

	return ($tt->process($template_filename, $template_data_ref, $result_content_ref));
}

=head2 redirect_to_url($request_ref, $status_code, $redirect_url)

This function instructs mod_perl to print redirect HTTP header (Location) and to terminate the request immediately.
The mod_perl process is not terminated and will continue to serve future requests.

=head3 Arguments

=head4 Request object $request_ref

The request object may contain a cookie.

=head4 Status code $status_code

e.g. 302 for a temporary redirect

=head4 Redirect url $redirect_url

=cut

sub redirect_to_url ($request_ref, $status_code, $redirect_url) {

	my $r = Apache2::RequestUtil->request();

	$r->headers_out->set(Location => $redirect_url);

	if (defined $request_ref->{cookie}) {
		# Note: mod_perl will not output the Set-Cookie header on a 302 response
		# unless it is set with err_headers_out instead of headers_out
		# https://perl.apache.org/docs/2.0/api/Apache2/RequestRec.html#C_err_headers_out_
		$r->err_headers_out->set("Set-Cookie" => $request_ref->{cookie});
	}

	$r->status($status_code);
	# note: under mod_perl, exit() will end the request without terminating the Apache mod_perl process
	exit();
}

=head2 single_param ($param_name)

CGI.pm param() function returns a list when called in a list context
(e.g. when param() is an argument of a function, or the value of a field in a hash).
This causes issues for function signatures that expect a scalar, and that may get passed an empty list
if the parameter is not set.

So instead of calling CGI.pm param() directly, we call single_param() to prefix it with scalar.

=head3 Arguments

=head4 CGI parameter name $param_name

=head3 Return value

A scalar value for the parameter, or undef if the parameter is not defined.

=cut

sub single_param ($param_name) {
	return scalar param($param_name);
}

=head2 request_param ($request_ref, $param_name)

Return a request parameter. The parameter can be passed in the query string,
as a POST multipart form data parameter, or in a POST JSON body

=head3 Arguments

=head4 Parameter name $param_name

=head3 Return value

A scalar value for the parameter, or undef if the parameter is not defined.

=cut

sub request_param ($request_ref, $param_name) {
	my $cgi_param = scalar param($param_name);
	if (defined $cgi_param) {
		return decode utf8 => $cgi_param;
	}
	else {
		return deep_get($request_ref, "body_json", $param_name);
	}
}

=head2 init_request ()

C<init_request()> is called at the start of each new request (web page or API).
It initializes a number of variables, in particular:

$cc : country code

$lc : language code

$knowledge_panels_options_ref: Reference to a hashmap that collect options to display knowledge panels for current request
See also L<ProductOpener::KnowledgePanels/knowledge_panels_options_ref>
It also initializes a request object that is returned.

=head3 Parameters

=head4 (optional) Request object reference $request_ref

This function may be passed an existing request object reference
(e.g. pre-containing some fields of the request, like a JSON body).

If not passed, a new request object will be created.


=head3 Return value

Reference to request object.

=cut

sub init_request ($request_ref = {}) {

	$log->debug("init_request - start", {request_ref => $request_ref}) if $log->is_debug();

	# Clear the context
	delete $log->context->{user_id};
	delete $log->context->{user_session};
	$log->context->{request} = generate_token(16);

	# Initialize the request object
	$request_ref->{referer} = referer();
	$request_ref->{original_query_string} = $ENV{QUERY_STRING};
	# Get the cgi script path if the URL was to a /cgi/ script
	# unset it if it is /cgi/display.pl (default route for non /cgi/ scripts)
	$request_ref->{script_name} = $ENV{SCRIPT_NAME};
	if ($request_ref->{script_name} eq "/cgi/display.pl") {
		delete $request_ref->{script_name};
	}

	# Depending on web server configuration, we may get or not get a / at the start of the QUERY_STRING environment variable
	# remove the / to normalize the query string, as we use it to build some redirect urls
	$request_ref->{original_query_string} =~ s/^\///;

	# Set $request_ref->{is_crawl_bot}
	set_user_agent_request_ref_attributes($request_ref);

	# `no_index` specifies whether we send an empty HTML page with a <meta name="robots" content="noindex">
	# in the HTML headers. This is only done for known web crawlers (Google, Bing, Yandex,...) on webpages that
	# trigger heavy DB aggregation queries and overload our server.
	$request_ref->{no_index} = 0;
	# If deny_all_robots_txt=1, serve a version of robots.txt where all agents are denied access (Disallow: /)
	$request_ref->{deny_all_robots_txt} = 0;

	# TODO: global variables should be moved to $request_ref
	$styles = '';
	$scripts = '';
	$initjs = '';
	$header = '';
	$bodyabout = '';
	$admin = 0;

	my $r = Apache2::RequestUtil->request();
	$request_ref->{method} = $r->method();

	$cc = 'world';
	$lc = 'en';
	@lcs = ();
	$country = 'en:world';

	$r->headers_out->set(Server => "Product Opener");
	# temporarily remove X-Frame-Options: DENY, needed for graphs - 2023/11/23
	#$r->headers_out->set("X-Frame-Options" => "DENY");
	$r->headers_out->set("X-Content-Type-Options" => "nosniff");
	$r->headers_out->set("X-Download-Options" => "noopen");
	$r->headers_out->set("X-XSS-Protection" => "1; mode=block");
	$r->headers_out->set("X-Request-ID" => $log->context->{request});

	# sub-domain format:
	#
	# [2 letters country code or "world"] -> set cc + default language for the country
	# [2 letters country code or "world"]-[2 letters language code] -> set cc + lc
	#
	# Note: cc and lc can be overridden by query parameters
	# (especially for the API so that we can use only one subdomain : api.openfoodfacts.org)

	my $hostname = $r->hostname;
	$subdomain = lc($hostname);

	local $log->context->{hostname} = $hostname;
	local $log->context->{ip} = remote_addr();
	local $log->context->{query_string} = $request_ref->{original_query_string};

	$subdomain =~ s/\..*//;

	$original_subdomain = $subdomain;    # $subdomain can be changed if there are cc and/or lc overrides

	$log->debug("initializing request", {subdomain => $subdomain}) if $log->is_debug();

	if ($subdomain eq 'world') {
		($cc, $country, $lc) = ('world', 'en:world', 'en');
	}
	elsif (defined $country_codes{$subdomain}) {
		# subdomain is the country code: fr.openfoodfacts.org, uk.openfoodfacts.org,...
		local $log->context->{subdomain_format} = 1;

		$cc = $subdomain;
		$country = $country_codes{$cc};
		$lc = $country_languages{$cc}[0];    # first official language

		$log->debug("subdomain matches known country code",
			{subdomain => $subdomain, lc => $lc, cc => $cc, country => $country})
			if $log->is_debug();

		if (not exists $Langs{$lc}) {
			$log->debug("current lc does not exist, falling back to lc = en",
				{subdomain => $subdomain, lc => $lc, cc => $cc, country => $country})
				if $log->is_debug();
			$lc = 'en';
		}

	}
	elsif ($subdomain =~ /(.*?)-(.*)/) {
		# subdomain contains the country code and the language code: world-fr.openfoodfacts.org, ch-it.openfoodfacts.org,...
		local $log->context->{subdomain_format} = 2;
		$log->debug("subdomain in cc-lc format - checking values",
			{subdomain => $subdomain, lc => $lc, cc => $cc, country => $country})
			if $log->is_debug();

		if (defined $country_codes{$1}) {
			$cc = $1;
			$country = $country_codes{$cc};
			$lc = $country_languages{$cc}[0];    # first official language
			if (defined $language_codes{$2}) {
				$lc = $2;
				$lc =~ s/-/_/;    # pt-pt -> pt_pt
			}

			$log->debug("subdomain matches known country code",
				{subdomain => $subdomain, lc => $lc, cc => $cc, country => $country})
				if $log->is_debug();
		}
	}
	elsif (defined $country_names{$subdomain}) {
		local $log->context->{subdomain_format} = 3;
		($cc, $country, $lc) = @{$country_names{$subdomain}};

		$log->debug("subdomain matches known country name",
			{subdomain => $subdomain, lc => $lc, cc => $cc, country => $country})
			if $log->is_debug();
	}
	elsif ($request_ref->{original_query_string} !~ /^api\//) {
		# redirect
		my $redirect_url
			= get_world_subdomain()
			. ($request_ref->{script_name} ? $request_ref->{script_name} . "?" : '/')
			. $request_ref->{original_query_string};
		$log->info("request could not be matched to a known country, redirecting to world",
			{subdomain => $subdomain, lc => $lc, cc => $cc, country => $country, redirect => $redirect_url})
			if $log->is_info();
		redirect_to_url($request_ref, 302, $redirect_url);
	}

	$lc =~ s/_.*//;    # PT_PT doest not work yet: categories

	if ((not defined $lc) or (($lc !~ /^\w\w(_|-)\w\w$/) and (length($lc) != 2))) {
		$log->debug("replacing unknown lc with en", {lc => $lc}) if $log->debug();
		$lc = 'en';
	}

	# If the language is equal to the first language of the country, but we are on a different subdomain, redirect to the main country subdomain. (fr-fr => fr)
	if (    (defined $lc)
		and (defined $cc)
		and (defined $country_languages{$cc}[0])
		and ($country_languages{$cc}[0] eq $lc)
		and ($subdomain ne $cc)
		and ($subdomain !~ /^(ssl-)?api/)
		and ($r->method() eq 'GET')
		and ($request_ref->{original_query_string} !~ /^api\//))
	{
		# redirect
		my $ccdom = format_subdomain($cc);
		my $redirect_url
			= $ccdom
			. ($request_ref->{script_name} ? $request_ref->{script_name} . "?" : '/')
			. $request_ref->{original_query_string};
		$log->info(
			"lc is equal to first lc of the country, redirecting to countries main domain",
			{subdomain => $subdomain, lc => $lc, cc => $cc, country => $country, redirect => $redirect_url}
		) if $log->is_info();
		redirect_to_url($request_ref, 302, $redirect_url);
	}

	# Allow cc and lc overrides as query parameters
	# do not redirect to the corresponding subdomain
	my $cc_lc_overrides = 0;
	my $param_cc = single_param('cc');
	if ((defined $param_cc) and ((defined $country_codes{lc($param_cc)}) or (lc($param_cc) eq 'world'))) {
		$cc = lc($param_cc);
		$country = $country_codes{$cc};
		$cc_lc_overrides = 1;
		$log->debug("cc override from request parameter", {cc => $cc}) if $log->is_debug();
	}
	my $param_lc = single_param('lc');
	if (defined $param_lc) {
		# allow multiple languages in an ordered list
		@lcs = split(/,/, lc($param_lc));
		if (defined $language_codes{$lcs[0]}) {
			$lc = $lcs[0];
			$cc_lc_overrides = 1;
			$log->debug("lc override from request parameter", {lc => $lc, lcs => \@lcs}) if $log->is_debug();
		}
		else {
			@lcs = ($lc);
		}
	}
	else {
		@lcs = ($lc);
	}
	# change the subdomain if we have overrides so that links to product pages are properly constructed
	if ($cc_lc_overrides) {
		$subdomain = $cc;
		if (not((defined $country_languages{$cc}[0]) and ($lc eq $country_languages{$cc}[0]))) {
			$subdomain .= "-" . $lc;
		}
	}

	# If lc is not one of the official languages of the country and if the request comes from
	# a bot crawler, don't index the webpage (return an empty noindex HTML page)
	# We also disable indexing for all subdomains that don't have the format world, cc or cc-lc
	if ((!($lc ~~ $country_languages{$cc})) or $subdomain =~ /^(ssl-)?api/) {
		# Use robots.txt with disallow: / for all agents
		$request_ref->{deny_all_robots_txt} = 1;

		if ($request_ref->{is_crawl_bot} eq 1) {
			$request_ref->{no_index} = 1;
		}
	}

	# select the nutriment table format according to the country
	$nutriment_table = $cc_nutriment_table{default};
	if (exists $cc_nutriment_table{$cc}) {
		$nutriment_table = $cc_nutriment_table{$cc};
	}

	if ($test) {
		$subdomain =~ s/\.openfoodfacts/.test.openfoodfacts/;
	}

	$log->debug(
		"URI parsed for additional information",
		{
			subdomain => $subdomain,
			original_subdomain => $original_subdomain,
			lc => $lc,
			cc => $cc,
			country => $country
		}
	) if $log->is_debug();

	my $error = ProductOpener::Users::init_user($request_ref);
	if ($error) {
		# We were sent bad user_id / password credentials

		# If it is an API v3 query, the error will be handled by API::process_api_request()
		if ((defined $request_ref->{api_version}) and ($request_ref->{api_version} >= 3)) {
			$log->debug(
				"init_request - init_user error - API v3: continue",
				{init_user_error => $request_ref->{init_user_error}}
			) if $log->is_debug();
			add_error(
				$request_ref->{api_response},
				{
					message => {id => "invalid_user_id_and_password"},
					impact => {id => "failure"},
				},
				403
			);
		}
		# /cgi/auth.pl returns a JSON body
		# for requests to /cgi/auth.pl, we will now return a JSON body, set in /cgi/auth.pl
		elsif ($r->uri() =~ /\/cgi\/auth\.pl/) {
			$log->debug(
				"init_request - init_user error - /cgi/auth.pl: continue",
				{init_user_error => $request_ref->{init_user_error}}
			) if $log->is_debug();
		}
		# Otherwise we return an error page in HTML (including for v0 / v1 / v2 API queries)
		else {
			$log->debug(
				"init_request - init_user error - display error page",
				{init_user_error => $request_ref->{init_user_error}}
			) if $log->is_debug();
			display_error_and_exit($error, 403);
		}
	}

	# %admin is defined in Config.pm
	# admins can change permissions for all users
	if (is_admin_user($User_id)) {
		$admin = 1;
	}
	$request_ref->{admin} = $admin;
	# TODO: remove the $admin global variable, and use $request_ref->{admin} instead.

	$request_ref->{moderator} = $User{moderator};
	$request_ref->{pro_moderator} = $User{pro_moderator};

	# Producers platform: not logged in users, or users with no permission to add products

	if (($server_options{producers_platform})
		and not((defined $Owner_id) and (($Owner_id =~ /^org-/) or ($User{moderator}) or $User{pro_moderator})))
	{
		$styles .= <<CSS
.hide-when-no-access-to-producers-platform {display:none}
CSS
			;
	}
	else {
		$styles .= <<CSS
.show-when-no-access-to-producers-platform {display:none}
CSS
			;
	}

	# Not logged in users

	if (defined $User_id) {
		$styles .= <<CSS
.hide-when-logged-in {display:none}
CSS
			;
	}
	else {
		$styles .= <<CSS
.show-when-logged-in {display:none}
CSS
			;
	}

	# call format_subdomain($subdomain) only once
	$formatted_subdomain = format_subdomain($subdomain);
	$producers_platform_url = $formatted_subdomain . '/';

	# If we are not already on the producers platform: add .pro
	if ($producers_platform_url !~ /\.pro\.open/) {
		$producers_platform_url =~ s/\.open/\.pro\.open/;
	}

	# Enable or disable user food preferences: used to compute attributes and to display
	# personalized product scores and search results
	if (((defined $options{product_type}) and ($options{product_type} eq "food"))) {
		$request_ref->{user_preferences} = 1;
	}
	else {
		$request_ref->{user_preferences} = 0;
	}

	if ((defined $options{product_type}) and ($options{product_type} eq "food")) {
		$show_ecoscore = 1;
		$attributes_options_ref = {};
		$knowledge_panels_options_ref = {};
	}
	else {
		$show_ecoscore = 0;
		$attributes_options_ref = {
			skip_ecoscore => 1,
			skip_forest_footprint => 1,
		};
		$knowledge_panels_options_ref = {
			skip_ecoscore => 1,
			skip_forest_footprint => 1,
		};
	}

	if ($request_ref->{admin}) {
		$knowledge_panels_options_ref->{admin} = 1;
	}
	if ($User{moderator}) {
		$knowledge_panels_options_ref->{moderator} = 1;
	}
	if ($server_options{producers_platform}) {
		$knowledge_panels_options_ref->{producers_platform} = 1;
	}

	$log->debug(
		"owner, org and user",
		{
			private_products => $server_options{private_products},
			owner_id => $Owner_id,
			user_id => $User_id,
			org_id => $Org_id
		}
	) if $log->is_debug();

	# Set cc, lc and lcs in the request object
	# Ideally, we should rely on those fields in the request object
	# and remove the $lc, $cc and @lcs global variables
	$request_ref->{lc} = $lc;
	$request_ref->{cc} = $cc;
	$request_ref->{country} = $country;
	$request_ref->{lcs} = \@lcs;

	return $request_ref;
}

=head2 set_user_agent_request_ref_attributes ($request_ref)

Set two attributes to `request_ref`:

- `user_agent`: the request User-Agent
- `is_crawl_bot`: a flag (0 or 1) that indicates whether the request comes
  from a known web crawler (Google, Bing,...). We only use User-Agent value
  to set this flag.
- `is_denied_crawl_bot`: a flag (0 or 1) that indicates whether the request
  comes from a web crawler we want to deny access to.

=cut

sub set_user_agent_request_ref_attributes ($request_ref) {
	my $user_agent_str = user_agent();
	$request_ref->{user_agent} = $user_agent_str;

	my $is_crawl_bot = 0;
	my $is_denied_crawl_bot = 0;
	if ($user_agent_str
		=~ /\b(Googlebot|Googlebot-Image|Google-InspectionTool|bingbot|Applebot|Yandex|DuckDuck|DotBot|Seekport|Ahrefs|DataForSeo|Seznam|ZoomBot|Mojeek|QRbot|Qwant|facebookexternalhit|Bytespider|GPTBot|SEOkicks|Searchmetrics|MJ12|SurveyBot|SEOdiver|wotbox|Cliqz|Paracrawl|Scrapy|VelenPublicWebCrawler|Semrush|MegaIndex\.ru|Amazon|aiohttp|python-request)/i
		)
	{
		$is_crawl_bot = 1;
		if ($user_agent_str
			=~ /\b(bingbot|Seekport|Ahrefs|DataForSeo|Seznam|ZoomBot|Mojeek|QRbot|Bytespider|SEOkicks|Searchmetrics|MJ12|SurveyBot|SEOdiver|wotbox|Cliqz|Paracrawl|Scrapy|VelenPublicWebCrawler|Semrush|MegaIndex\.ru|YandexMarket|Amazon)/
			)
		{
			$is_denied_crawl_bot = 1;
		}
	}
	$request_ref->{is_crawl_bot} = $is_crawl_bot;
	$request_ref->{is_denied_crawl_bot} = $is_denied_crawl_bot;
	return;
}

sub _get_date ($t) {

	if (defined $t) {
		my @codes = DateTime::Locale->codes;
		my $locale;
		if (grep {$_ eq $lc} @codes) {
			$locale = DateTime::Locale->load($lc);
		}
		else {
			$locale = DateTime::Locale->load('en');
		}

		my $dt = DateTime->from_epoch(
			locale => $locale,
			time_zone => $reference_timezone,
			epoch => $t
		);
		return $dt;
	}
	else {
		return;
	}

}

sub display_date ($t) {

	my $dt = _get_date($t);

	if (defined $dt) {
		return $dt->format_cldr($dt->locale()->datetime_format_long);
	}
	else {
		return;
	}

}

sub display_date_without_time ($t) {

	my $dt = _get_date($t);

	if (defined $dt) {
		return $dt->format_cldr($dt->locale()->date_format_long);
	}
	else {
		return;
	}

}

sub display_date_ymd ($t) {

	my $dt = _get_date($t);
	if (defined $dt) {
		return $dt->ymd;
	}
	else {
		return;
	}
}

sub display_date_tag ($t) {

	my $dt = _get_date($t);
	if (defined $dt) {
		my $iso = $dt->iso8601;
		my $dts = $dt->format_cldr($dt->locale()->datetime_format_long);
		return "<time datetime=\"$iso\">$dts</time>";
	}
	else {
		return;
	}
}

sub display_date_iso ($t) {

	my $dt = _get_date($t);
	if (defined $dt) {
		my $iso = $dt->iso8601;
		return $iso;
	}
	else {
		return;
	}
}

=head2 display_error ( $error_message, $status_code )

Display an error message using the site template.

The request is not terminated by this function, it will continue to run.

=cut

sub display_error ($error_message, $status_code) {

	my $html = "<p>$error_message</p>";
	display_page(
		{
			title => lang('error'),
			content_ref => \$html,
			status_code => $status_code,
			page_type => "error",
		}
	);
	return;
}

=head2 display_error_and_exit ( $error_message, $status_code )

Display an error message using the site template, and terminate the request immediately.

Any code after the call to display_error_and_exit() will not be executed.

=cut

sub display_error_and_exit ($error_message, $status_code) {

	display_error($error_message, $status_code);
	exit();
}

=head2 display_no_index_page_and_exit ()

Return an empty HTML page with a '<meta name="robots" content="noindex">' directive
in the HTML header.

This is useful to prevent web crawlers to overload our servers by querying webpages
that require a lot of resources (especially aggregation queries).

=cut

sub display_no_index_page_and_exit () {
	my $html
		= '<!DOCTYPE html><html><head><meta name="robots" content="noindex"></head><body><h1>NOINDEX</h1><p>We detected that your browser is a web crawling bot, and this page should not be indexed by web crawlers. If this is unexpected, contact us on Slack or write us an email at <a href="mailto:contact@openfoodfacts.org">contact@openfoodfacts.org</a>.</p></body></html>';
	my $http_headers_ref = {
		'-status' => 200,
		'-expires' => '-1d',
		'-charset' => 'UTF-8',
	};

	print header(%$http_headers_ref);

	my $r = Apache2::RequestUtil->request();
	$r->rflush;
	# Setting the status makes mod_perl append a default error to the body
	# Send 200 instead.
	$r->status(200);
	binmode(STDOUT, ":encoding(UTF-8)");
	print $html;
	exit();
}

=head2 display_robots_txt_and_exit ($request_ref)

Return robots.txt page and exit.

robots.txt is dynamically generated based on lc, it's content depends on $request_ref:
- if $request_ref->{deny_all_robots_txt} is 1: a robots.txt where we deny all traffic
  combinations.
- otherwise: the standard robots.txt. We disallow indexing of most facet pages, the
  exceptions can be found in ProductOpener::Config::index_tag_types

=cut

sub display_robots_txt_and_exit ($request_ref) {
	my $template_data_ref = {facets => []};
	my $vars = {deny_access => $request_ref->{deny_all_robots_txt}, disallow_paths_localized => []};
	my %disallow_paths_localized_set = ();

	foreach my $type (sort keys %tag_type_singular) {
		# Get facet name for both english and the request language
		foreach my $l ('en', $request_ref->{lc}) {
			my $tag_value_singular = $tag_type_singular{$type}{$l};
			my $tag_value_plural = $tag_type_plural{$type}{$l};
			if (
					defined $tag_value_singular
				and length($tag_value_singular) != 0
				and not(exists($disallow_paths_localized_set{$tag_value_singular}))
				# check that it's not one of the exception
				# we don't perform this check below for list of tags pages as all list of
				# tags pages are not indexable
				and not(exists($index_tag_types_set{$type}))
				)
			{
				$disallow_paths_localized_set{$tag_value_singular} = undef;
				push(@{$vars->{disallow_paths_localized}}, $tag_value_singular);
			}
			if (
				defined $tag_value_plural
				and length($tag_value_plural)
				!= 0
				# ecoscore has the same value for singular and plural, and products should not be disabled
				and ($type !~ /^ecoscore|products$/) and not(exists($disallow_paths_localized_set{$tag_value_plural}))
				)
			{
				$disallow_paths_localized_set{$tag_value_plural} = undef;
				push(@{$vars->{disallow_paths_localized}}, $tag_value_plural);
			}
		}
	}

	my $text;
	$tt->process("web/pages/robots/robots.tt.txt", $vars, \$text);
	my $r = Apache2::RequestUtil->request();
	$r->content_type("text/plain");
	print $text;
	exit();
}

# Specific index for producer on the platform for producers
sub display_index_for_producer ($request_ref) {

	# Check if there are data quality issues or improvement opportunities

	my $template_data_ref = {facets => []};

	foreach my $tagtype ("data_quality_errors_producers", "data_quality_warnings_producers", "improvements") {

		my $count = count_products($request_ref, {$tagtype . "_tags" => {'$exists' => true, '$ne' => []}});

		if ($count > 0) {
			push @{$template_data_ref->{facets}},
				{
				url => "/" . $tag_type_plural{$tagtype}{$lc},
				number_of_products => lang("number_of_products_with_" . $tagtype),
				count => $count,
				};
		}
	}

	# Display a message if some product updates have not been published yet
	# Updates can also be on obsolete products

	$template_data_ref->{count_to_be_exported} = count_products({}, {states_tags => "en:to-be-exported"});
	$template_data_ref->{count_obsolete_to_be_exported} = count_products({}, {states_tags => "en:to-be-exported"}, 1);

	my $html;

	process_template('web/common/includes/producers_platform_front_page.tt.html', $template_data_ref, \$html)
		|| return "template error: " . $tt->error();

	return $html;
}

sub display_text ($request_ref) {

	my $textid = $request_ref->{text};

	if ($textid =~ /open-food-facts-mobile-app|application-mobile-open-food-facts/) {
		# we want the mobile app landing page to be included in a <div class="row">
		# so we display it under the `banner` page format, which is the page format
		# used on product pages, with a colored banner on top
		$request_ref->{page_format} = "banner";
	}

	my $text_lc = $request_ref->{lc};

	# if a page does not exist in the local language, use the English version
	# e.g. Index, Discover, Contribute pages.
	if ((not defined $texts{$textid}{$text_lc}) and (defined $texts{$textid}{en})) {
		$text_lc = 'en';
	}

	my $file = "$BASE_DIRS{LANG}/$text_lc/texts/" . $texts{$textid}{$text_lc};

	display_text_content($request_ref, $textid, $text_lc, $file);
	return;
}

sub display_stats ($request_ref) {
	my $textid = $request_ref->{text};
	my $stats_dir = "$BASE_DIRS{PUBLIC_DATA}/products_stats/" . $request_ref->{lc};
	my $file = "$stats_dir/products_stats_$cc.html";
	display_text_content($request_ref, $textid, $request_ref->{lc}, $file);
	return;
}

sub display_text_content ($request_ref, $textid, $text_lc, $file) {

	$request_ref->{page_type} = "text";

	open(my $IN, "<:encoding(UTF-8)", $file);
	my $html = join('', (<$IN>));
	close($IN);

	my $country_name = display_taxonomy_tag($lc, "countries", $country);

	$html =~ s/<cc>/$cc/g;
	$html =~ s/<country_name>/$country_name/g;

	my $title = undef;

	if ($textid eq 'index') {
		$html =~ s/<\/h1>/ - $country_name<\/h1>/;
	}

	# Add org name to index title on producers platform

	if (($textid eq 'index-pro') and (defined $Owner_id)) {
		my $owner_user_or_org = $Owner_id;
		if (defined $Org_id) {
			if ((defined $Org{name}) and ($Org{name} ne "")) {
				$owner_user_or_org = $Org{name};
			}
			else {
				$owner_user_or_org = $Org_id;
			}
		}
		$html =~ s/<\/h1>/ - $owner_user_or_org<\/h1>/;
	}

	$log->info("displaying text from file",
		{cc => $cc, lc => $lc, textid => $textid, text_lc => $text_lc, file => $file})
		if $log->is_info();

	# if page number is higher than 1, then keep only the h1 header
	# e.g. index page
	if ((defined $request_ref->{page}) and ($request_ref->{page} > 1)) {
		$html =~ s/<\/h1>.*//is;
		$html .= '</h1>';
	}

	my $replace_file = sub ($fileid) {
		($fileid =~ /\.\./) and return '';
		$fileid =~ s/^texts\///;
		my $text_dir = "$BASE_DIRS{LANG}/$lc/texts/";
		if ($fileid =~ /products_stats_/) {
			# special location as this is generated
			$text_dir = "$BASE_DIRS{PUBLIC_DATA}/products_stats/$lc/";
		}
		my $file = "$text_dir/$fileid";
		my $html = '';
		if (-e $file) {
			open(my $IN, "<:encoding(UTF-8)", "$file");
			$html .= join('', (<$IN>));
			close($IN);
		}
		else {
			$html .= "<!-- file $file not found -->";
		}
		return $html;
	};

	if ($file =~ /\/index-pro/) {
		# On the producers platform, display products only if the owner is logged in
		# and has an associated org or is a moderator
		if ((defined $Owner_id) and (($Owner_id =~ /^org-/) or ($User{moderator}) or $User{pro_moderator})) {
			$html .= display_index_for_producer($request_ref);
			$html .= search_and_display_products($request_ref, {}, "last_modified_t", undef, undef);
		}
	}
	elsif ($file =~ /\/index/) {
		# Display all products
		$html .= search_and_display_products($request_ref, {}, "last_modified_t_complete_first", undef, undef);
	}

	# Replace included texts
	$html =~ s/\[\[(.*?)\]\]/$replace_file->($1)/eg;

	while ($html =~ /<scripts>(.*?)<\/scripts>/s) {
		$html = $` . $';
		$scripts .= $1;
	}

	while ($html =~ /<initjs>(.*?)<\/initjs>/s) {
		$html = $` . $';
		$initjs .= $1;
	}

	# wikipedia style links [url text]
	$html =~ s/\[(http\S*?) ([^\]]+)\]/<a href="$1">$2<\/a>/g;

	# Remove the title from the content to put it in the title field
	if ($html =~ /<h1>(.*?)<\/h1>/) {
		$title = $1;
		$html = $` . $';
	}

	# Generate a table of content

	if ($html =~ /<toc>/) {

		my $toc = '';
		my $text = $html;
		my $new_text = '';

		my $current_root_level = -1;
		my $current_level = -1;
		my $nb_headers = 0;

		while ($text =~ /<h(\d)([^<]*)>(.*?)<\/h(\d)>/si) {
			my $level = $1;
			my $h_attributes = $2;
			my $header = $3;

			$text = $';
			$new_text .= $`;
			my $match = $&;

			# Skip h1
			if ($level == 1) {
				$new_text .= $match;
				next;
			}

			$nb_headers++;

			my $header_id = $header;
			# Remove tags
			$header_id =~ s/<(([^>]|\n)*)>//g;
			$header_id = get_string_id_for_lang("no_language", $header_id);
			$header_id =~ s/-/_/g;

			my $header_id_html = " id=\"$header_id\"";

			if ($h_attributes =~ /id="([^<]+)"/) {
				$header_id = $1;
				$header_id_html = '';
			}

			$new_text .= "<h$level${header_id_html}${h_attributes}>$header</h$level>";

			if ($current_root_level == -1) {
				$current_root_level = $level;
				$current_level = $level;
			}

			for (my $i = $current_level; $i < $level; $i++) {
				$toc .= "<ul>\n";
			}

			for (my $i = $level; $i < $current_level; $i++) {
				$toc .= "</ul>\n";
			}

			for (; $current_level < $current_root_level; $current_root_level--) {
				$toc = "<ul>\n" . $toc;
			}

			$current_level = $level;

			$header =~ s/<br>//sig;

			$toc .= "<li><a href=\"#$header_id\">$header</a></li>\n";
		}

		for (my $i = $current_root_level; $i < $current_level; $i++) {
			$toc .= "</ul>\n";
		}

		$new_text .= $text;

		$new_text =~ s/<toc>/<ul>$toc<\/ul>/;

		$html = $new_text;

	}

	if ($html =~ /<styles>(.*)<\/styles>/s) {
		$html = $` . $';
		$styles .= $1;
	}

	if ($html =~ /<header>(.*)<\/header>/s) {
		$html = $` . $';
		$header .= $1;
	}

	if ((defined $request_ref->{page}) and ($request_ref->{page} > 1)) {
		$request_ref->{title} = $title . lang("title_separator") . sprintf(lang("page_x"), $request_ref->{page});
	}
	else {
		$request_ref->{title} = $title;
	}

	$request_ref->{content_ref} = \$html;
	if ($textid ne 'index') {
		$request_ref->{canon_url} = "/$textid";
	}

	display_page($request_ref);
	exit();
}

sub display_mission ($request_ref) {

	my $missionid = $request_ref->{missionid};

	open(my $IN, "<:encoding(UTF-8)", "$BASE_DIRS{PUBLIC_DATA}/missions/" . $request_ref->{lc} . "/$missionid.html");
	my $html = join('', (<$IN>));

	$request_ref->{content_ref} = \$html;
	$request_ref->{canon_url} = canonicalize_tag_link("missions", $missionid);

	display_page($request_ref);
	exit();
}

sub get_cache_results ($key, $request_ref) {

	my $results;

	$log->debug("MongoDB hashed query key", {key => $key}) if $log->is_debug();

	# disable caching if ?no_cache=1
	# or if the user is logged in and no_cache is different from 0
	my $param_no_cache = single_param("no_cache");
	if (   ($param_no_cache)
		or ((defined $User_id) and not((defined $param_no_cache) and ($param_no_cache == 0))))
	{

		$log->debug("MongoDB no_cache parameter, skip caching", {key => $key}) if $log->is_debug();
		$mongodb_log->info("get_cache_results - skip - key: $key") if $mongodb_log->is_info();

	}
	else {

		$log->debug("Retrieving value for MongoDB query key", {key => $key}) if $log->is_debug();
		$results = $memd->get($key);
		if (not defined $results) {
			$log->debug("Did not find a value for MongoDB query key", {key => $key}) if $log->is_debug();
			$mongodb_log->info("get_cache_results - miss - key: $key") if $mongodb_log->is_info();
		}
		else {
			$log->debug("Found a value for MongoDB query key", {key => $key}) if $log->is_debug();
			$mongodb_log->info("get_cache_results - hit - key: $key") if $mongodb_log->is_info();
		}
	}
	return $results;
}

sub set_cache_results ($key, $results) {

	$log->debug("Setting value for MongoDB query key", {key => $key}) if $log->is_debug();
	my $result_size = total_size($results);

	# $max_memcached_object_size is defined is Cache.pm
	if ($result_size >= $max_memcached_object_size) {
		$mongodb_log->info(
			"set_cache_results - skipping - setting value - key: $key (total_size: $result_size > max size)");
		return;
	}

	if ($mongodb_log->is_debug()) {
		$mongodb_log->debug("set_cache_results - setting value - key: $key - total_size: $result_size");
	}

	if ($memd->set($key, $results, 3600)) {
		$mongodb_log->info("set_cache_results - updated - key: $key") if $mongodb_log->is_info();
	}
	else {
		$log->debug("Could not set value for MongoDB query key", {key => $key});
		$mongodb_log->info("set_cache_results - error - key: $key") if $mongodb_log->is_info();
	}

	return;
}

sub can_use_query_cache() {
	return (    ((not defined single_param("no_cache")) or (not single_param("no_cache")))
			and (not $server_options{producers_platform}));
}

sub generate_query_cache_key ($name, $context_ref, $request_ref) {
	# Generates a cache key taking the obsolete parameter into account
	if (scalar request_param($request_ref, "obsolete")) {
		$name .= '_obsolete';
	}
	return generate_cache_key($name, $context_ref);
}

sub query_list_of_tags ($request_ref, $query_ref) {

	add_params_to_query($request_ref, $query_ref);

	add_country_and_owner_filters_to_query($request_ref, $query_ref);

	my $groupby_tagtype = $request_ref->{groupby_tagtype};

	my $page = $request_ref->{page};
	# Flag that indicates whether we cache MongoDB results in Memcached
	# Caching is disabled for crawling bots, as they tend to explore
	# all pages (and make caching inefficient)
	my $cache_results_flag = scalar(not $request_ref->{is_crawl_bot});

	# Add a meta robot noindex for pages related to users
	if (    (defined $groupby_tagtype)
		and ($groupby_tagtype =~ /^(users|correctors|editors|informers|correctors|photographers|checkers)$/))
	{

		$header .= '<meta name="robots" content="noindex">' . "\n";
	}

	# support for returning json / xml results

	$request_ref->{structured_response} = {tags => [],};

	$log->debug("MongoDB query built", {query => $query_ref}) if $log->is_debug();

	# define limit and skip values
	my $limit;

	#If ?stats=1 or ?filter=  then do not limit results size
	if (   (defined single_param("stats"))
		or (defined single_param("filter"))
		or (defined single_param("status"))
		or (defined single_param("translate")))
	{
		$limit = 999999999999;
	}
	elsif (defined $request_ref->{tags_page_size}) {
		$limit = $request_ref->{tags_page_size};
	}
	else {
		$limit = $tags_page_size;
	}

	my $skip = 0;
	if (defined $page) {
		$skip = ($page - 1) * $limit;
	}
	elsif (defined $request_ref->{page}) {
		$page = $request_ref->{page};
		$skip = ($page - 1) * $limit;
	}
	else {
		$page = 1;
	}

	# by default sort tags by descending product count
	my $default_sort_by = "count";

	# except for scores where we sort alphabetically (A to E, and 1 to 4)
	if (($groupby_tagtype =~ /^nutriscore|nutrition_grades|ecoscore|nova_groups/)) {
		$default_sort_by = "tag";
	}

	# allow sorting by tagname
	my $sort_by = request_param($request_ref, "sort_by") // $default_sort_by;
	my $sort_ref;

	if ($sort_by eq "tag") {
		$sort_ref = {"_id" => 1};
	}
	else {
		$sort_ref = {"count" => -1};
		$sort_by = "count";
	}

	# groupby_tagtype
	my $group_field_name = $groupby_tagtype . "_tags";
	my @unwind_req = ({"\$unwind" => ("\$" . $group_field_name)},);
	# specific case
	if ($groupby_tagtype eq 'users') {
		$group_field_name = "creator";
		@unwind_req = ();
	}

	my $aggregate_count_parameters = [
		{"\$match" => $query_ref},
		@unwind_req,
		{"\$group" => {"_id" => ("\$" . $group_field_name)}},
		{"\$count" => ($group_field_name)}
	];

	my $aggregate_parameters = [
		{"\$match" => $query_ref},
		@unwind_req,
		{"\$group" => {"_id" => ("\$" . $group_field_name), "count" => {"\$sum" => 1}}},
		{"\$sort" => $sort_ref},
		{"\$skip" => $skip},
		{"\$limit" => $limit}
	];

	#get cache results for aggregate query
	my $key = generate_query_cache_key("aggregate", $aggregate_parameters, $request_ref);
	$log->debug("MongoDB query key", {key => $key}) if $log->is_debug();
	my $results = get_cache_results($key, $request_ref);

	if ((not defined $results) or (ref($results) ne "ARRAY") or (not defined $results->[0])) {
		$results = undef;
		# do not use the postgres cache if ?no_cache=1
		# or if we are on the producers platform
		if (can_use_query_cache()) {
			$results = execute_aggregate_tags_query($aggregate_parameters);
		}

		if (not defined $results) {
			eval {
				$log->debug("Executing MongoDB aggregate query on products collection",
					{query => $aggregate_parameters})
					if $log->is_debug();
				$results = execute_query(
					sub {
						return get_products_collection(get_products_collection_request_parameters($request_ref))
							->aggregate($aggregate_parameters, {allowDiskUse => 1});
					}
				);
				# the return value of aggregate has changed from version 0.702
				# and v1.4.5 of the perl MongoDB module
				$results = [$results->all] if defined $results;
			};
			my $err = $@;
			if ($err) {
				$log->warn("MongoDB error", {error => $err}) if $log->is_warn();
			}
			else {
				$log->info("MongoDB query ok", {error => $err}) if $log->is_info();
			}

			$log->debug("MongoDB query done", {error => $err}) if $log->is_debug();
		}

		$log->trace("aggregate query done") if $log->is_trace();

		if (defined $results) {
			if (defined $results->[0] and $cache_results_flag) {
				set_cache_results($key, $results);
			}
		}
		else {
			$log->debug("No results for aggregate MongoDB query key", {key => $key}) if $log->is_debug();
		}
	}

	# If it is the first page and the number of results we got is inferior to the limit
	# we do not need to count the results

	my $number_of_results;

	if (defined $results) {
		$number_of_results = scalar @{$results};
		$log->debug("MongoDB query results count", {number_of_results => $number_of_results}) if $log->is_debug();
	}

	if (($skip == 0) and (defined $number_of_results) and ($number_of_results < $limit)) {
		$request_ref->{structured_response}{count} = $number_of_results;
		$log->debug("Directly setting structured_response count", {number_of_results => $number_of_results})
			if $log->is_debug();
	}
	else {

		#get total count for aggregate (without limit) and put result in cache
		my $key_count = generate_query_cache_key("aggregate_count", $aggregate_count_parameters, $request_ref);
		$log->debug("MongoDB aggregate count query key", {key => $key_count}) if $log->is_debug();
		my $results_count = get_cache_results($key_count, $request_ref);

		if (not defined $results_count) {

			my $count_results;
			# do not use the smaller postgres cache if ?no_cache=1
			# or if we are on the producers platform
			if (can_use_query_cache()) {
				$count_results = execute_aggregate_tags_query($aggregate_count_parameters);
			}

			if (not defined $count_results) {
				eval {
					$log->debug("Executing MongoDB aggregate count query on products collection",
						{query => $aggregate_count_parameters})
						if $log->is_debug();
					$count_results = execute_query(
						sub {
							return get_products_collection(get_products_collection_request_parameters($request_ref))
								->aggregate($aggregate_count_parameters, {allowDiskUse => 1});
						}
					);
					$count_results = [$count_results->all]->[0] if defined $count_results;
				}
			}

			if (defined $count_results) {
				$request_ref->{structured_response}{count} = $count_results->{$group_field_name};

				if ($cache_results_flag) {
					set_cache_results($key_count, $request_ref->{structured_response}{count});
					$log->debug(
						"Set cached aggregate count for query key",
						{
							key => $key_count,
							results_count => $request_ref->{structured_response}{count},
							count_results => $count_results
						}
					) if $log->is_debug();
				}
			}
		}
		else {
			$request_ref->{structured_response}{count} = $results_count;
			$log->debug("Got cached aggregate count for query key",
				{key => $key_count, results_count => $results_count})
				if $log->is_debug();
		}
	}

	return ($results, $sort_by);
}

sub display_list_of_tags ($request_ref, $query_ref) {

	my ($results, $sort_by) = query_list_of_tags($request_ref, $query_ref);
	my $request_lc = $request_ref->{lc};

	# Column that will be sorted by using JS
	my $sort_order = '[[ 1, "desc" ]]';
	if ($sort_by eq "tag") {
		$sort_order = '[[ 0, "asc" ]]';
	}

	my $html = '';
	my $html_pages = '';

	my $countries_map_links = {};
	my $countries_map_names = {};
	my $countries_map_data = {};

	if ((not defined $results) or (ref($results) ne "ARRAY") or (not defined $results->[0])) {

		$log->debug("results for aggregate MongoDB query key", {"results" => $results}) if $log->is_debug();
		$html .= "<p>" . lang("no_products") . "</p>";
		$request_ref->{structured_response}{count} = 0;
	}
	else {

		my @tags = @{$results};
		my $tagtype = $request_ref->{groupby_tagtype};

		if (not defined $request_ref->{structured_response}{count}) {
			$request_ref->{structured_response}{count} = ($#tags + 1);
		}

		my $tagtype_p = lang_in_other_lc($request_lc, $tagtype . "_p");

		$request_ref->{title} = sprintf(lang_in_other_lc($request_lc, "list_of_x"), $tagtype_p);

		my $text_for_tagtype_file
			= "$BASE_DIRS{LANG}/$request_lc/texts/" . get_string_id_for_lang("no_language", $tagtype_p) . ".list.html";

		if (-e $text_for_tagtype_file) {
			open(my $IN, q{<}, $text_for_tagtype_file);
			$html .= join("\n", (<$IN>));
			close $IN;
		}

		foreach (my $line = 1; (defined $Lang{$tagtype . "_facet_description_" . $line}); $line++) {
			$html .= "<p>" . lang_in_other_lc($request_lc, $tagtype . "_facet_description_" . $line) . "</p>";
		}

		$html
			.= "<p>"
			. $request_ref->{structured_response}{count} . " "
			. $tagtype_p
			. separator_before_colon($lc) . ":</p>";

		my $th_nutriments = '';

		my $categories_nutriments_ref = $categories_nutriments_per_country{$cc};
		my @cols = ();

		if ($tagtype eq 'categories') {
			if (defined $request_ref->{stats_nid}) {
				push @cols, '100g', 'std', 'min', '10', '50', '90', 'max';
				foreach my $col (@cols) {
					$th_nutriments .= "<th>" . lang("nutrition_data_per_$col") . "</th>";
				}
			}
			else {
				$th_nutriments .= "<th>*</th>";
			}
		}
		elsif (defined $taxonomy_fields{$tagtype}) {
			$th_nutriments .= "<th>*</th>";
		}

		if ($tagtype eq 'additives') {
			$th_nutriments .= "<th>" . lang("risk_level") . "</th>";
		}

		$html
			.= "<div style=\"max-width:600px;\"><table id=\"tagstable\">\n<thead><tr><th>"
			. ucfirst(lang_in_other_lc($request_lc, $tagtype . "_s"))
			. "</th><th>"
			. ucfirst(lang_in_other_lc($request_lc, "products")) . "</th>"
			. $th_nutriments
			. "</tr></thead>\n<tbody>\n";

		# To get the root link, we remove the facet name from the current link
		my $main_link = $request_ref->{current_link};
		$main_link =~ s/\/[^\/]+$//;    # Remove the last / and everything after ir
		my $nofollow = '';
		if (defined $request_ref->{tagid}) {
			$nofollow = ' rel="nofollow"';
		}

		my %products = ();    # number of products by tag, used for histogram of nutrition grades colors

		$log->debug("going through all tags", {}) if $log->is_debug();

		my $i = 0;
		my $j = 0;

		my $path = $tag_type_singular{$tagtype}{$lc};

		if (not defined $tag_type_singular{$tagtype}{$lc}) {
			$log->error("no path defined for tagtype", {tagtype => $tagtype, lc => $lc}) if $log->is_error();
			die();
		}

		my %stats = (
			all_tags => 0,
			all_tags_products => 0,
			known_tags => 0,
			known_tags_products => 0,
			unknown_tags => 0,
			unknown_tags_products => 0,
		);

		my $missing_property = single_param("missing_property");
		if ((defined $missing_property) and ($missing_property !~ /:/)) {
			$missing_property .= ":en";
			$log->debug("missing_property defined", {missing_property => $missing_property});
		}

		# display_percent parameter: display the percentage of products for each tag
		# This is useful only for tags that have unique values like Nutri-Score and Eco-Score
		my $display_percent = single_param("display_percent");
		foreach my $tagcount_ref (@tags) {
			my $count = $tagcount_ref->{count};
			$stats{all_tags}++;
			$stats{all_tags_products} += $count;
		}

		foreach my $tagcount_ref (@tags) {

			$i++;

			if (($i % 10000 == 0) and ($log->is_debug())) {
				$log->debug("going through all tags", {i => $i});
			}

			my $tagid = $tagcount_ref->{_id};
			my $count = $tagcount_ref->{count};

			# allow filtering tags with a search pattern
			if (defined single_param("filter")) {
				my $tag_ref = get_taxonomy_tag_and_link_for_lang($lc, $tagtype, $tagid);
				my $display = $tag_ref->{display};
				my $regexp = quotemeta(decode("utf8", URI::Escape::XS::decodeURIComponent(single_param("filter"))));
				next if ($display !~ /$regexp/i);
			}

			$products{$tagid} = $count;

			my $link;
			my $products = $count;
			if ($products == 0) {
				$products = "";
			}

			my $td_nutriments = '';
			#if ($tagtype eq 'categories') {
			#	$td_nutriments .= "<td style=\"text-align:right\">" . $countries_tags{$country}{$tagtype . "_nutriments"}{$tagid} . "</td>";
			#}

			# known tag?

			my $known = 0;

			if ($tagtype eq 'categories') {

				if (defined $request_ref->{stats_nid}) {

					foreach my $col (@cols) {
						if ((defined $categories_nutriments_ref->{$tagid})) {
							$td_nutriments
								.= "<td>"
								. $categories_nutriments_ref->{$tagid}{nutriments}
								{$request_ref->{stats_nid} . '_' . $col} . "</td>";
						}
						else {
							$td_nutriments .= "<td></td>";
							# next;	 # datatables sorting does not work with empty values
						}
					}
				}
				else {
					if (exists_taxonomy_tag('categories', $tagid)) {
						$td_nutriments .= "<td></td>";
						$stats{known_tags}++;
						$stats{known_tags_products} += $count;
						$known = 1;
					}
					else {
						$td_nutriments .= "<td style=\"text-align:center\">*</td>";
						$stats{unknown_tags}++;
						$stats{unknown_tags_products} += $count;
					}
				}
			}
			# show a * next to fields that do not exist in the taxonomy
			elsif (defined $taxonomy_fields{$tagtype}) {
				if (exists_taxonomy_tag($tagtype, $tagid)) {
					$td_nutriments .= "<td></td>";
					$stats{known_tags}++;
					$stats{known_tags_products} += $count;
					$known = 1;
					# ?missing_property=vegan
					# keep only known tags without a defined value for the property
					if ($missing_property) {
						next if (defined get_inherited_property($tagtype, $tagid, $missing_property));
					}
					if ((defined single_param("status")) and (single_param("status") eq "unknown")) {
						next;
					}
				}
				else {
					$td_nutriments .= "<td style=\"text-align:center\">*</td>";
					$stats{unknown_tags}++;
					$stats{unknown_tags_products} += $count;

					# ?missing_property=vegan
					# keep only known tags
					next if ($missing_property);
					if ((defined single_param("status")) and (single_param("status") eq "known")) {
						next;
					}
				}
			}

			$j++;

			# allow limiting the number of results returned
			if ((defined single_param("limit")) and ($j >= single_param("limit"))) {
				last;
			}

			# do not compute the tag display if we just need stats
			next if ((defined single_param("stats")) and (single_param("stats")));

			my $info = '';
			my $css_class = '';

			# For taxonomy tags
			my $tag_ref;

			if (defined $taxonomy_fields{$tagtype}) {
				$tag_ref = get_taxonomy_tag_and_link_for_lang($lc, $tagtype, $tagid);
				$link = "/$path/" . $tag_ref->{tagurl};
				$css_class = $tag_ref->{css_class};
			}
			else {
				$link = canonicalize_tag_link($tagtype, $tagid);

				if (
					not(   ($tagtype eq 'photographers')
						or ($tagtype eq 'editors')
						or ($tagtype eq 'informers')
						or ($tagtype eq 'correctors')
						or ($tagtype eq 'checkers'))
					)
				{
					$css_class = "tag";    # not sure if it's needed
				}
			}

			my $extra_td = '';

			my $icid = $tagid;
			my $canon_tagid = $tagid;
			$icid =~ s/^(.*)://;    # additives

			if ($tagtype eq 'additives') {

				if (    (defined $properties{$tagtype})
					and (defined $properties{$tagtype}{$canon_tagid})
					and (defined $properties{$tagtype}{$canon_tagid}{"efsa_evaluation_overexposure_risk:en"}))
				{

					my $tagtype_field = "additives_efsa_evaluation_overexposure_risk";
					my $valueid = $properties{$tagtype}{$canon_tagid}{"efsa_evaluation_overexposure_risk:en"};
					$valueid =~ s/^en://;
					my $alt = $Lang{$tagtype_field . "_icon_alt_" . $valueid}{$lc};
					$extra_td
						= '<td class="additives_efsa_evaluation_overexposure_risk_' . $valueid . '">' . $alt . '</td>';
				}
				else {
					$extra_td = '<td></td>';
				}
			}

			my $tag_link = $main_link . $link;

			$html .= "<tr><td>";

			my $display = '';
			my @sameAs = ();
			if ($tagtype eq 'nutrition_grades') {
				my $grade;
				if ($tagid =~ /^[abcde]$/) {
					$grade = uc($tagid);
				}
				elsif ($tagid eq "not-applicable") {
					$grade = lang("not_applicable");
				}
				else {
					$grade = lang("unknown");
				}
				$display
					= "<img src=\"/images/attributes/dist/nutriscore-$tagid.svg\" alt=\"$Lang{nutrition_grade_fr_alt}{$lc} "
					. $grade
					. "\" title=\"$Lang{nutrition_grade_fr_alt}{$lc} "
					. $grade
					. "\" style=\"max-height:80px;\"> "
					. $grade;
			}
			elsif ($tagtype eq 'ecoscore') {
				my $grade;

				if ($tagid =~ /^[abcde]$/) {
					$grade = uc($tagid);
				}
				elsif ($tagid eq "not-applicable") {
					$grade = lang("not_applicable");
				}
				else {
					$grade = lang("unknown");
				}
				$display
					= "<img src=\"/images/attributes/dist/ecoscore-$tagid.svg\" alt=\"$Lang{ecoscore}{$lc} "
					. $grade
					. "\" title=\"$Lang{ecoscore}{$lc} "
					. $grade
					. "\" style=\"max-height:80px;\"> "
					. $grade;
			}
			elsif ($tagtype eq 'nova_groups') {
				if ($tagid =~ /^en:(1|2|3|4)/) {
					my $group = $1;
					$display = display_taxonomy_tag($lc, $tagtype, $tagid);
				}
				else {
					$display = lang("unknown");
				}
			}
			elsif (defined $taxonomy_fields{$tagtype}) {
				$display = $tag_ref->{display};
				if ((defined $properties{$tagtype}) and (defined $properties{$tagtype}{$tagid})) {
					foreach my $key (keys %weblink_templates) {
						next if not defined $properties{$tagtype}{$tagid}{$key};
						push @sameAs, sprintf($weblink_templates{$key}{href}, $properties{$tagtype}{$tagid}{$key});
					}
				}
			}
			else {
				$display = canonicalize_tag2($tagtype, $tagid);
				$display = display_tag_name($tagtype, $display);
			}

			# Display the percent of products for each tag
			my $percent = '';
			if (($display_percent) and ($stats{all_tags})) {
				$percent = ' (' . sprintf("%2.2f", $products / $stats{all_tags_products} * 100) . '%)';
			}

			$css_class =~ s/^\s+|\s+$//g;
			$info .= ' class="' . $css_class . '"';
			$html .= "<a href=\"$tag_link\"$info$nofollow>" . $display . "</a>";
			$html
				.= "</td>\n<td style=\"text-align:right\"><a href=\"$tag_link\"$info$nofollow>${products}${percent}</a></td>"
				. $td_nutriments
				. $extra_td
				. "</tr>\n";

			my $tagentry = {
				id => $tagid,
				name => $display,
				url => $formatted_subdomain . $tag_link,
				products => $products + 0,    # + 0 to make the value numeric
				known => $known,    # 1 if the ingredient exists in the taxonomy, 0 if not
			};

			if (($#sameAs >= 0)) {
				$tagentry->{sameAs} = \@sameAs;
			}

			if (defined $tags_images{$lc}{$tagtype}{get_string_id_for_lang("no_language", $icid)}) {
				my $img = $tags_images{$lc}{$tagtype}{get_string_id_for_lang("no_language", $icid)};
				$tagentry->{image} = $static_subdomain . "/images/lang/$lc/$tagtype/$img";
			}

			push @{$request_ref->{structured_response}{tags}}, $tagentry;

			# Maps for countries (and origins)

			if (($tagtype eq 'countries') or ($tagtype eq 'origins') or ($tagtype eq 'manufacturing_places')) {
				my $region = $tagid;

				if (($tagtype eq 'origins') or ($tagtype eq 'manufacturing_places')) {
					# try to find a matching country
					$region =~ s/.*://;
					$region = canonicalize_taxonomy_tag($lc, 'countries', $region);
					$display = display_taxonomy_tag($lc, $tagtype, $tagid);

				}

				if (exists($country_codes_reverse{$region})) {
					$region = uc($country_codes_reverse{$region});
					if ($region eq 'UK') {
						$region = 'GB';
					}

					# In case there are multiple country names and thus links that map to the region
					# only keep the first one, which has the biggest count (and is likely to be the correct name)
					if (not defined $countries_map_links->{$region}) {
						$countries_map_links->{$region} = $tag_link;
						my $name = $display;
						$name =~ s/<(.*?)>//g;
						$countries_map_names->{$region} = $name;
					}

					if (not defined $countries_map_data->{$region}) {
						$countries_map_data->{$region} = $products;
					}
					else {
						$countries_map_data->{$region} = $countries_map_data->{$region} + $products;
					}
				}
			}
		}

		$html .= "</tbody></table></div>";
		# if there are more than $tags_page_size lines, add pagination. Except for ?stats=1 and ?filter display
		$log->info("PAGINATION: BEFORE\n");
		if (    $request_ref->{structured_response}{count} >= $tags_page_size
			and not(defined single_param("stats"))
			and not(defined single_param("filter")))
		{
			$log->info("PAGINATION: CALLING\n");
			$html .= "\n<hr>"
				. display_pagination($request_ref, $request_ref->{structured_response}{count},
				$tags_page_size, $request_ref->{page});
		}

		if ((defined single_param("stats")) and (single_param("stats"))) {
			#TODO: HERE WE ARE DOING A LOT OF EXTRA WORK BY FIRST CREATING THE TABLE AND THEN DESTROYING IT
			$html =~ s/<table(.*)<\/table>//is;

			if ($stats{all_tags} > 0) {

				$html .= <<"HTML"
<table>
<tr>
<th>Type</th>
<th>Unique tags</th>
<th>Occurrences</th>
</tr>
HTML
					;
				foreach my $type ("known", "unknown", "all") {
					$html
						.= "<tr><td><a href=\"?status=$type\">"
						. $type
						. "</a></td>" . "<td>"
						. $stats{$type . "_tags"} . " ("
						. sprintf("%2.2f", $stats{$type . "_tags"} / $stats{"all_tags"} * 100)
						. "%)</td>" . "<td>"
						. $stats{$type . "_tags_products"} . " ("
						. sprintf("%2.2f", $stats{$type . "_tags_products"} / $stats{"all_tags_products"} * 100)
						. "%)</td>";

				}
				$html =~ s/\?status=all//;

				$html .= <<"HTML"
</table>
HTML
					;
			}

			foreach my $tagid (sort keys %stats) {
				my $tagentry = {
					id => $tagid,
					name => $tagid,
					url => "",
					products => $stats{$tagid} + 0,    # + 0 to make the value numeric
				};

				if ($tagid =~ /_tags_products$/) {
					$tagentry->{percent} = $stats{$tagid} / $stats{"all_tags_products"} * 100;
				}
				else {
					$tagentry->{percent} = $stats{$tagid} / $stats{"all_tags"} * 100;
				}

				push @{$request_ref->{structured_response}{tags}}, $tagentry;
			}
		}

		$log->debug("going through all tags - done", {}) if $log->is_debug();

		# Nutri-Score nutrition grades colors histogram / Eco-Score / NOVA groups histogram

		if (   ($request_ref->{groupby_tagtype} eq 'nutrition_grades')
			or ($request_ref->{groupby_tagtype} eq 'ecoscore')
			or ($request_ref->{groupby_tagtype} eq 'nova_groups'))
		{

			my $categories;
			my $series_data;
			my $colors;

			my $y_title = lang("number_of_products");
			my $x_title = lang($request_ref->{groupby_tagtype} . "_p");

			if ($request_ref->{groupby_tagtype} eq 'nutrition_grades') {
				$categories = "'A','B','C','D','E','" . lang("not_applicable") . "','" . lang("unknown") . "'";
				$colors = "'#1E8F4E','#60AC0E','#EEAE0E','#FF6F1E','#DF1F1F','#a0a0a0','#a0a0a0'";
				$series_data = '';
				foreach my $nutrition_grade ('a', 'b', 'c', 'd', 'e', 'not-applicable', 'unknown') {
					$series_data .= ($products{$nutrition_grade} + 0) . ',';
				}
			}
			elsif ($request_ref->{groupby_tagtype} eq 'ecoscore') {
				$categories = "'A','B','C','D','E','" . lang("not_applicable") . "','" . lang("unknown") . "'";
				$colors = "'#1E8F4E','#60AC0E','#EEAE0E','#FF6F1E','#DF1F1F','#a0a0a0','#a0a0a0'";
				$series_data = '';
				foreach my $ecoscore_grade ('a', 'b', 'c', 'd', 'e', 'not-applicable', 'unknown') {
					$series_data .= ($products{$ecoscore_grade} + 0) . ',';
				}
			}
			elsif ($request_ref->{groupby_tagtype} eq 'nova_groups') {
				$categories = "'NOVA 1','NOVA 2','NOVA 3','NOVA 4','" . lang("unknown") . "'";
				$colors = "'#00ff00','#ffff00','#ff6600','#ff0000','#a0a0a0'";
				$series_data = '';
				foreach my $nova_group (
					"en:1-unprocessed-or-minimally-processed-foods", "en:2-processed-culinary-ingredients",
					"en:3-processed-foods", "en:4-ultra-processed-food-and-drink-products",
					)
				{
					$series_data .= ($products{$nova_group} + 0) . ',';
				}
			}

			$series_data =~ s/,$//;

			my $sep = separator_before_colon($lc);

			my $js = <<JS
			chart = new Highcharts.Chart({
				chart: {
					renderTo: 'container',
					type: 'column',
				},
				legend: {
					enabled: false
				},
				title: {
					text: '$request_ref->{title}'
				},
				subtitle: {
					text: '$Lang{data_source}{$lc}$sep: $formatted_subdomain'
				},
				xAxis: {
					title: {
						enabled: true,
						text: '${x_title}'
					},
					categories: [
						$categories
					]
				},
				colors: [
					$colors
				],
				yAxis: {

					min:0,
					title: {
						text: '${y_title}'
					}
				},

				plotOptions: {
		column: {
		   colorByPoint: true,
			groupPadding: 0,
			shadow: false,
					stacking: 'normal',
					dataLabels: {
						enabled: false,
						color: (Highcharts.theme && Highcharts.theme.dataLabelsColor) || 'white',
						style: {
							textShadow: '0 0 3px black, 0 0 3px black'
						}
					}
		}
				},
				series: [
					{
						name: "${y_title}",
						data: [$series_data]
					}
				]
			});
JS
				;
			$initjs .= $js;

			$scripts .= <<SCRIPTS
<script src="$static_subdomain/js/dist/highcharts.js"></script>
SCRIPTS
				;

			$html = <<HTML
<div id="container" style="height: 400px"></div>
<p>&nbsp;</p>
HTML
				. $html;

		}

		# countries map?
		if (keys %{$countries_map_data} > 0) {
			my $json = JSON::PP->new->utf8(0);
			$initjs .= 'var countries_map_data=JSON.parse(' . $json->encode($json->encode($countries_map_data)) . ');'
				.= 'var countries_map_links=JSON.parse(' . $json->encode($json->encode($countries_map_links)) . ');'
				.= 'var countries_map_names=JSON.parse(' . $json->encode($json->encode($countries_map_names)) . ');'
				.= <<"JS";
displayWorldMap('#world-map', { 'data': countries_map_data, 'links': countries_map_links, 'names': countries_map_names });
JS
			$scripts .= <<SCRIPTS
<script src="$static_subdomain/js/dist/jsvectormap.js"></script>
<script src="$static_subdomain/js/dist/world-merc.js"></script>
<script src="$static_subdomain/js/dist/display-list-of-tags.js"></script>
SCRIPTS
				;
			my $map_html = <<HTML
  <div id="world-map" style="min-width: 250px; max-width: 600px; min-height: 250px; max-height: 400px;"></div>

HTML
				;
			$html = $map_html . $html;

		}

		#if ($tagtype eq 'categories') {
		#	$html .= "<p>La colonne * indique que la catégorie ne fait pas partie de la hiérarchie de la catégorie. S'il y a une *, la catégorie n'est pas dans la hiérarchie.</p>";
		#}

		my $tagstable_search = lang_in_other_lc($request_lc, "tagstable_search");
		my $tagstable_filtered = lang_in_other_lc($request_lc, "tagstable_filtered");

		my $extra_column_searchable = "";
		if (defined $taxonomy_fields{$tagtype}) {
			$extra_column_searchable .= ', {"searchable": false}';
		}

		$initjs .= <<JS
oTable = \$('#tagstable').DataTable({
	language: {
		search: "$tagstable_search",
		info: "_TOTAL_ $tagtype_p",
		infoFiltered: " - $tagstable_filtered",
	},
	paging: false,
	order: $sort_order,
	columns: [
		null,
		{"searchable": false} $extra_column_searchable
	]
});
JS
			;

		$scripts .= <<SCRIPTS
<script src="$static_subdomain/js/datatables.min.js"></script>
SCRIPTS
			;

		$header .= <<HEADER
<link rel="stylesheet" href="$static_subdomain/js/datatables.min.css">
HEADER
			;

	}

	$log->debug("end", {}) if $log->is_debug();

	return $html;
}

sub display_list_of_tags_translate ($request_ref, $query_ref) {

	my ($results, $sort_by) = query_list_of_tags($request_ref, $query_ref);
	my $request_lc = $request_ref->{lc};
	my $tagtype = $request_ref->{groupby_tagtype};
	my $tagtype_p = lang_in_other_lc($request_lc, $tagtype . "_p");

	my $html = '';
	my $html_pages = '';

	my $template_data_ref_tags_translate = {};

	$template_data_ref_tags_translate->{results} = $results;
	$template_data_ref_tags_translate->{ref_results} = ref($results);
	$template_data_ref_tags_translate->{results_zero} = $results->[0];

	if ((not defined $results) or (ref($results) ne "ARRAY") or (not defined $results->[0])) {

		$log->debug("results for aggregate MongoDB query key", {"results" => $results}) if $log->is_debug();
		$request_ref->{structured_response}{count} = 0;

	}
	else {

		my @tags = @{$results};

		$request_ref->{structured_response}{count} = ($#tags + 1);

		$request_ref->{title} = sprintf(lang("list_of_x"), $tagtype_p);

		# Display the message in English until we have translated the translate_taxonomy_to message in many languages,
		# to avoid mixing local words with English words

		$template_data_ref_tags_translate->{tagtype_s} = ucfirst(lang_in_other_lc($request_lc, $tagtype . "_s"));
		$template_data_ref_tags_translate->{translate_taxonomy} = sprintf(
			lang_in_other_lc("en", "translate_taxonomy_to"),
			lang_in_other_lc("en", $tagtype . "_p"),
			$Languages{$lc}{en}
		);

		#var availableTags = [
		#      "ActionScript",
		#      "Scala",
		#      "Scheme"
		#    ];

		my $main_link = '';
		my $nofollow = '';
		if (defined $request_ref->{tagid}) {
			local $log->context->{tagtype} = $request_ref->{tagtype};
			local $log->context->{tagid} = $request_ref->{tagid};

			$log->trace("determining main_link for the tag") if $log->is_trace();
			if (defined $taxonomy_fields{$request_ref->{tagtype}}) {
				$main_link = canonicalize_taxonomy_tag_link($lc, $request_ref->{tagtype}, $request_ref->{tagid});
				$log->debug("main_link determined from the taxonomy tag", {main_link => $main_link})
					if $log->is_debug();
			}
			else {
				$main_link = canonicalize_tag_link($request_ref->{tagtype}, $request_ref->{tagid});
				$log->debug("main_link determined from the canonical tag", {main_link => $main_link})
					if $log->is_debug();
			}
			$nofollow = ' rel="nofollow"';
		}

		my $users_translations_ref = {};

		load_users_translations_for_lc($users_translations_ref, $tagtype, $lc);

		my %products = ();    # number of products by tag, used for histogram of nutrition grades colors

		$log->debug("going through all tags") if $log->is_debug();

		my $i = 0;    # Number of tags
		my $j = 0;    # Number of tags displayed

		my $to_be_translated = 0;
		my $translated = 0;

		my $path = $tag_type_singular{$tagtype}{$lc};

		my @tagcounts;

		my $param_translate = single_param("translate");

		foreach my $tagcount_ref (@tags) {

			$i++;

			if (($i % 10000 == 0) and ($log->is_debug())) {
				$log->debug("going through all tags", {i => $i});
			}

			my $tagid = $tagcount_ref->{_id};
			my $count = $tagcount_ref->{count};

			$products{$tagid} = $count;

			my $link;
			my $products = $count;
			if ($products == 0) {
				$products = "";
			}

			my $info = '';
			my $css_class = '';

			my $tag_ref = get_taxonomy_tag_and_link_for_lang($lc, $tagtype, $tagid);

			$log->debug("display_list_of_tags_translate - tagf_ref", $tag_ref) if $log->is_debug();

			# Keep only known tags that do not have a translation in the current lc
			if (not $tag_ref->{known}) {
				$log->debug("display_list_of_tags_translate - entry $tagid is not known") if $log->is_debug();
				next;
			}

			if (
				(not($param_translate eq "all"))
				and (   (defined $tag_ref->{display_lc})
					and (($tag_ref->{display_lc} eq $lc) or ($tag_ref->{display_lc} ne "en")))
				)
			{

				$log->debug("display_list_of_tags_translate - entry $tagid already has a translation to $lc")
					if $log->is_debug();
				next;
			}

			my $new_translation = "";

			# Check to see if we already have a user translation
			if (defined $users_translations_ref->{$lc}{$tagid}) {

				$translated++;

				$log->debug("display_list_of_tags_translate - entry $tagid has existing user translation to $lc",
					$users_translations_ref->{$lc}{$tagid})
					if $log->is_debug();

				if ($param_translate eq "add") {
					# Add mode: show only entries without translations
					$log->debug("display_list_of_tags_translate - translate="
							. $param_translate
							. " - skip $tagid entry with existing user translation")
						if $log->is_debug();
					next;
				}
				# All, Edit or Review mode: show the new translation
				$new_translation
					= "<div>"
					. lang("current_translation") . " : "
					. $users_translations_ref->{$lc}{$tagid}{to} . " ("
					. $users_translations_ref->{$lc}{$tagid}{userid}
					. ")</div>";
			}
			else {
				$to_be_translated++;

				$log->debug("display_list_of_tags_translate - entry $tagid does not have user translation to $lc")
					if $log->is_debug();

				if ($param_translate eq "review") {
					# Review mode: show only entries with new translations
					$log->debug("display_list_of_tags_translate - translate="
							. $param_translate
							. " - skip $tagid entry without existing user translation")
						if $log->is_debug();
					next;
				}
			}

			$j++;

			$link = "/$path/" . $tag_ref->{tagurl};    # "en:yule-log"

			my $display = $tag_ref->{display};    # "en:Yule log"
			my $display_lc = $tag_ref->{display_lc};    # "en"

			# $synonyms_for keys don't have language codes, so we need to strip it off $display to get a valid lookup
			# E.g. 'yule-log' => ['Yule log','Christmas log cake']
			my $display_without_lc = $display =~ s/^..://r;    # strip lc off -> "Yule log"
			my $synonyms = "";
			my $lc_tagid = get_string_id_for_lang($display_lc, $display_without_lc);    # "yule-log"

			if (    (defined $synonyms_for{$tagtype}{$display_lc})
				and (defined $synonyms_for{$tagtype}{$display_lc}{$lc_tagid}))
			{
				$synonyms = join(", ", @{$synonyms_for{$tagtype}{$display_lc}{$lc_tagid}});
			}

			# Google Translate link

			# https://translate.google.com/#view=home&op=translate&sl=en&tl=de&text=
			my $escaped_synonyms = $synonyms;
			$escaped_synonyms =~ s/ /\%20/g;

			my $google_translate_link
				= "https://translate.google.com/#view=home&op=translate&sl=en&tl=$lc&text=$escaped_synonyms";

			push(
				@tagcounts,
				{
					link => $link,
					display => $display,
					nofollow => $nofollow,
					synonyms => $synonyms,
					j => $j,
					tagid => $tagid,
					google_translate_link => $google_translate_link,
					new_translation => $new_translation,
					products => $products
				}
			);

		}

		my $counts
			= ($#tags + 1) . " "
			. $tagtype_p . " ("
			. lang("translated")
			. " : $translated, "
			. lang("to_be_translated")
			. " : $to_be_translated)";

		$template_data_ref_tags_translate->{tagcounts} = \@tagcounts;
		$template_data_ref_tags_translate->{tagtype} = $tagtype;
		$template_data_ref_tags_translate->{counts} = $counts;

		$log->debug("going through all tags - done", {}) if $log->is_debug();

		my $tagstable_search = lang_in_other_lc($request_lc, "tagstable_search");
		my $tagstable_filtered = lang_in_other_lc($request_lc, "tagstable_filtered");

		$initjs .= <<JS
oTable = \$('#tagstable').DataTable({
	language: {
		search: "$tagstable_search",
		info: "_TOTAL_ $tagtype_p",
		infoFiltered: " - $tagstable_filtered",
	},
	paging: false,
	order: [[ 1, "desc" ]],
	columns: [
		null,
		{ "searchable": false },
		{ "searchable": false }
	]
});


var buttonId;

\$("button.save").click(function(event){

	event.stopPropagation();
	event.preventDefault();
	buttonId = this.id;
	console.log("buttonId " + buttonId);

	buttonIdArray = buttonId.split("_");
	console.log("Split in " + buttonIdArray[0] + " " + buttonIdArray[1])

	var tagtype = \$("#tagtype").val()
	var fromId = "from_" + buttonIdArray[1];
	var from = \$("#"+fromId).val();
	var toId = "to_" + buttonIdArray[1];
	var to = \$("#"+toId).val();
	var saveId = "save_" + buttonIdArray[1];
	console.log("tagtype = " + tagtype);
	console.log("from = " + from);
	console.log("to = " + to);

	\$("#"+saveId).hide();

var jqxhr = \$.post( "/cgi/translate_taxonomy.pl", { tagtype: tagtype, from: from, to: to },
	function(data) {
  \$("#"+toId+"_div").html(to);
  \$("#"+saveId+"_div").html("Saved");

})
  .fail(function() {
    \$("#"+saveId).show();
  });

});

JS
			;

		$scripts .= <<SCRIPTS
<script src="$static_subdomain/js/datatables.min.js"></script>
SCRIPTS
			;

		$header .= <<HEADER
<link rel="stylesheet" href="$static_subdomain/js/datatables.min.css">
HEADER
			;

	}

	$log->debug("end", {}) if $log->is_debug();

	process_template('web/common/includes/display_list_of_tags_translate.tt.html',
		$template_data_ref_tags_translate, \$html)
		|| return "template error: " . $tt->error();

	return $html;
}

sub display_points_ranking ($tagtype, $tagid) {

	local $log->context->{tagtype} = $tagtype;
	local $log->context->{tagid} = $tagid;

	$log->info("displaying points ranking") if $log->is_info();

	my $ranktype = "users";
	if ($tagtype eq "users") {
		$ranktype = "countries";
	}

	my $html = "";

	my $points_ref;
	my $ambassadors_points_ref;

	if ($tagtype eq 'users') {
		$points_ref = retrieve("$BASE_DIRS{PRIVATE_DATA}/index/users_points.sto");
		$ambassadors_points_ref = retrieve("$BASE_DIRS{PRIVATE_DATA}/index/ambassadors_users_points.sto");
	}
	else {
		$points_ref = retrieve("$BASE_DIRS{PRIVATE_DATA}/index/countries_points.sto");
		$ambassadors_points_ref = retrieve("$BASE_DIRS{PRIVATE_DATA}/index/ambassadors_countries_points.sto");
	}

	$html .= "\n\n<table id=\"${tagtype}table\">\n";

	$html
		.= "<tr><th>"
		. ucfirst(lang($ranktype . "_p"))
		. "</th><th>Explorer rank</th><th>Explorer points</th><th>Ambassador rank</th><th>Ambassador points</th></tr>\n";

	my %ambassadors_ranks = ();

	my $i = 1;
	my $j = 1;
	my $current = -1;
	foreach my $key (
		sort {$ambassadors_points_ref->{$tagid}{$b} <=> $ambassadors_points_ref->{$tagid}{$a}}
		keys %{$ambassadors_points_ref->{$tagid}}
		)
	{
		# ex-aequo: keep track of current high score
		if ($ambassadors_points_ref->{$tagid}{$key} != $current) {
			$j = $i;
			$current = $ambassadors_points_ref->{$tagid}{$key};
		}
		$ambassadors_ranks{$key} = $j;
		$i++;
	}

	my $n_ambassadors = --$i;

	$i = 1;
	$j = 1;
	$current = -1;

	foreach my $key (sort {$points_ref->{$tagid}{$b} <=> $points_ref->{$tagid}{$a}} keys %{$points_ref->{$tagid}}) {
		# ex-aequo: keep track of current high score
		if ($points_ref->{$tagid}{$key} != $current) {
			$j = $i;
			$current = $points_ref->{$tagid}{$key};
		}
		my $rank = $j;
		$i++;

		my $display_key = $key;
		my $link = canonicalize_taxonomy_tag_link($lc, $ranktype, $key) . "/points";

		if ($ranktype eq "countries") {
			$display_key = display_taxonomy_tag($lc, "countries", $key);
			$link = format_subdomain($country_codes_reverse{$key}) . "/points";
		}

		$html
			.= "<tr><td><a href=\"$link\">$display_key</a></td><td>$rank</td><td>"
			. $points_ref->{$tagid}{$key}
			. "</td><td>"
			. $ambassadors_ranks{$key}
			. "</td><td>"
			. $ambassadors_points_ref->{$tagid}{$key}
			. "</td></tr>\n";

	}

	my $n_explorers = --$i;

	$html .= "</table>\n";

	my $tagtype_p = lang_in_other_lc($lc, $ranktype . "_p");
	my $tagstable_search = lang_in_other_lc($lc, "tagstable_search");
	my $tagstable_filtered = lang_in_other_lc($lc, "tagstable_filtered");

	$initjs .= <<JS
${tagtype}Table = \$('#${tagtype}table').DataTable({
	language: {
		search: "$tagstable_search",
		info: "_TOTAL_ $tagtype_p",
		infoFiltered: " - $tagstable_filtered"
	},
	paging: false,
	order: [[ 1, "desc" ]]
});
JS
		;

	my $title;

	if ($tagtype eq 'users') {
		if ($tagid ne '_all_') {
			$title = sprintf(lang("points_user"), $tagid, $n_explorers, $n_ambassadors);
		}
		else {
			$title = sprintf(lang("points_all_users"), $n_explorers, $n_ambassadors);
		}
		$title =~ s/ (0|1) countries/ $1 country/g;
	}
	elsif ($tagtype eq 'countries') {
		if ($tagid ne '_all_') {
			$title = sprintf(
				lang("points_country"),
				display_taxonomy_tag($lc, $tagtype, $tagid),
				$n_explorers, $n_ambassadors
			);
		}
		else {
			$title = sprintf(lang("points_all_countries"), $n_explorers, $n_ambassadors);
		}
		$title =~ s/ (0|1) (explorer|ambassador|explorateur|ambassadeur)s/ $1 $2/g;
	}

	return "<p>$title</p>\n" . $html;
}

# explorers and ambassadors points
# can be called without a tagtype or a tagid, or with a user or a country tag

sub display_points ($request_ref) {

	my $html = "<p>" . lang("openfoodhunt_points") . "</p>\n";

	my $title;

	my $tagtype = $request_ref->{tagtype};
	my $tagid = $request_ref->{tagid};
	my $display_tag;
	my $new_tagid;
	my $new_tagid_path;
	my $canon_tagid = undef;

	local $log->context->{tagtype} = $tagtype;
	local $log->context->{tagid} = $tagid;

	$log->info("displaying points") if $log->is_info();

	if (defined $tagid) {
		if (defined $taxonomy_fields{$tagtype}) {
			$canon_tagid = canonicalize_taxonomy_tag($lc, $tagtype, $tagid);
			$display_tag = display_taxonomy_tag($lc, $tagtype, $canon_tagid);
			$title = $display_tag;
			$new_tagid = get_taxonomyid($lc, $display_tag);
			$log->debug("displaying points for a taxonomy tag",
				{canon_tagid => $canon_tagid, new_tagid => $new_tagid, title => $title})
				if $log->is_debug();
			if ($new_tagid !~ /^(\w\w):/) {
				$new_tagid = $lc . ':' . $new_tagid;
			}
			$new_tagid_path = canonicalize_taxonomy_tag_link($lc, $tagtype, $new_tagid);
			$request_ref->{current_link} = $new_tagid_path;
			$request_ref->{world_current_link} = canonicalize_taxonomy_tag_link($lc, $tagtype, $canon_tagid);
		}
		else {
			$display_tag = canonicalize_tag2($tagtype, $tagid);
			$new_tagid = get_string_id_for_lang($lc, $display_tag);
			$display_tag = display_tag_name($tagtype, $display_tag);
			if ($tagtype eq 'emb_codes') {
				$canon_tagid = $new_tagid;
				$canon_tagid =~ s/-($ec_code_regexp)$/-ec/ie;
			}
			$title = $display_tag;
			$new_tagid_path = canonicalize_tag_link($tagtype, $new_tagid);
			$request_ref->{current_link} = $new_tagid_path;
			my $current_lc = $lc;
			$lc = 'en';
			$request_ref->{world_current_link} = canonicalize_tag_link($tagtype, $new_tagid);
			$lc = $current_lc;
			$log->debug("displaying points for a normal tag",
				{canon_tagid => $canon_tagid, new_tagid => $new_tagid, title => $title})
				if $log->is_debug();
		}
	}

	$request_ref->{current_link} .= "/points";

	if ((defined $tagid) and ($new_tagid ne $tagid)) {
		$request_ref->{redirect} = $formatted_subdomain . $request_ref->{current_link};
		$log->info(
			"new_tagid does not equal the original tagid, redirecting",
			{new_tagid => $new_tagid, redirect => $request_ref->{redirect}}
		) if $log->is_info();
		redirect_to_url($request_ref, 302, $request_ref->{redirect});
	}

	my $description = '';

	if ($tagtype eq 'users') {
		my $user_ref = retrieve_user($tagid);
		if (defined $user_ref) {
			if ((defined $user_ref->{name}) and ($user_ref->{name} ne '')) {
				$title = $user_ref->{name} . " ($tagid)";
			}
		}
	}

	if ($cc ne 'world') {
		$tagtype = 'countries';
		$tagid = $country;
		$title = display_taxonomy_tag($lc, $tagtype, $tagid);
	}

	if (not defined $tagid) {
		$tagid = '_all_';
	}

	if (defined $tagtype) {
		$html .= display_points_ranking($tagtype, $tagid);
		$request_ref->{title}
			= "Open Food Hunt" . lang("title_separator") . lang("points_ranking") . lang("title_separator") . $title;
	}
	else {
		$html .= display_points_ranking("users", "_all_");
		$html .= display_points_ranking("countries", "_all_");
		$request_ref->{title} = "Open Food Hunt" . lang("title_separator") . lang("points_ranking_users_and_countries");
	}

	$request_ref->{content_ref} = \$html;

	$scripts .= <<SCRIPTS
<script src="$static_subdomain/js/datatables.min.js"></script>
SCRIPTS
		;

	$header .= <<HEADER
<link rel="stylesheet" href="$static_subdomain/js/datatables.min.css">
<meta property="og:image" content="https://world.openfoodfacts.org/images/misc/open-food-hunt-2015.1304x893.png">
HEADER
		;

	display_page($request_ref);

	return;
}

=head2 canonicalize_request_tags_and_redirect_to_canonical_url ($request_ref)

This function goes through the tags filters from the request and canonicalizes them.
If the requested tags are not canonical, we will redirect to the canonical URL.

=cut

sub canonicalize_request_tags_and_redirect_to_canonical_url ($request_ref) {

	$request_ref->{current_link} = '';
	$request_ref->{world_current_link} = '';

	my $header_meta_noindex = 0;    # Will be set if one of the tags is related to a user
	my $redirect_to_canonical_url = 0;    # Will be set if one of the tags is not canonical

	# Go through the tags filters from the request

	foreach my $tag_ref (@{$request_ref->{tags}}) {

		# the tag name requested in url (in $lc language)
		my $tagid = $tag_ref->{tagid};
		my $tagtype = $tag_ref->{tagtype};
		# in URLs, tags can be prefixed with a - (e.g /label/-organic)
		# to indicate we want to match products without that tag
		my $tag_prefix = $tag_ref->{tag_prefix};
		# The tag name displayed in the page (in $lc language)
		my $display_tag;
		# canonical tag corresponding to tagid
		my $canon_tagid;
		# normalized tagid, in the $lc language
		my $new_tagid;
		my $new_tagid_path;

		if (defined $taxonomy_fields{$tagtype}) {
			$canon_tagid = canonicalize_taxonomy_tag($lc, $tagtype, $tagid);
			$display_tag = display_taxonomy_tag($lc, $tagtype, $canon_tagid);
			$new_tagid = get_taxonomyid($lc, $display_tag);
			$log->info("displaying taxonomy tag", {canon_tagid => $canon_tagid, new_tagid => $new_tagid})
				if $log->is_info();
			if ($new_tagid !~ /^(\w\w):/) {
				$new_tagid = $lc . ':' . $new_tagid;
			}
			$new_tagid_path = canonicalize_taxonomy_tag_link($lc, $tagtype, $new_tagid, $tag_prefix);
			$request_ref->{current_link} .= $new_tagid_path;
			$request_ref->{world_current_link}
				.= canonicalize_taxonomy_tag_link($lc, $tagtype, $canon_tagid, $tag_prefix);
		}
		else {
			$display_tag = canonicalize_tag2($tagtype, $tagid);
			# Use "no_language" normalization for tags types without a taxonomy
			$new_tagid = get_string_id_for_lang("no_language", $display_tag);
			$display_tag = display_tag_name($tagtype, $display_tag);
			if ($tagtype eq 'emb_codes') {
				$canon_tagid = $new_tagid;
				$canon_tagid =~ s/-($ec_code_regexp)$/-ec/ie;
			}
			$new_tagid_path = canonicalize_tag_link($tagtype, $new_tagid, $tag_prefix);
			$request_ref->{current_link} .= $new_tagid_path;
			my $current_lc = $lc;
			$lc = 'en';
			$request_ref->{world_current_link} .= canonicalize_tag_link($tagtype, $new_tagid, $tag_prefix);
			$lc = $current_lc;
			$log->info("displaying normal tag", {canon_tagid => $canon_tagid, new_tagid => $new_tagid})
				if $log->is_info();
		}

		$tag_ref->{canon_tagid} = $canon_tagid;
		$tag_ref->{new_tagid} = $new_tagid;
		$tag_ref->{new_tagid_path} = $new_tagid_path;
		$tag_ref->{display_tag} = $display_tag;
		$tag_ref->{tagtype_path} = '/' . $tag_type_plural{$tagtype}{$lc};
		$tag_ref->{tagtype_name} = lang_in_other_lc($lc, $tagtype . '_s');

		# We will redirect if the tag is not canonical
		if ($new_tagid ne $tagid) {
			$redirect_to_canonical_url = 1;
		}
	}

	if (defined $request_ref->{groupby_tagtype}) {
		$request_ref->{current_link} .= "/" . $tag_type_plural{$request_ref->{groupby_tagtype}}{$lc};
		$request_ref->{world_current_link} .= "/" . $tag_type_plural{$request_ref->{groupby_tagtype}}{$lc};
	}

	# If the query contained tags in non-canonical form, redirect to the form with the canonical tags
	# The redirect is temporary (302), as the canonicalization could change if the corresponding taxonomies change
	if ($redirect_to_canonical_url) {
		$request_ref->{redirect} = $formatted_subdomain . $request_ref->{current_link};
		# Re-add file suffix, so that the correct response format is kept. https://github.com/openfoodfacts/openfoodfacts-server/issues/894
		$request_ref->{redirect} .= '.json' if single_param("json");
		$request_ref->{redirect} .= '.jsonp' if single_param("jsonp");
		$request_ref->{redirect} .= '.xml' if single_param("xml");
		$request_ref->{redirect} .= '.jqm' if single_param("jqm");
		$log->info("one or more tagids mismatch, redirecting to correct url", {redirect => $request_ref->{redirect}})
			if $log->is_info();
		redirect_to_url($request_ref, 302, $request_ref->{redirect});
	}

	# Ask search engines to not index the page if it is related to a user
	if ($header_meta_noindex) {
		$header .= '<meta name="robots" content="noindex">' . "\n";
	}

	return;
}

=head2 generate_title_from_request_tags ($tags_ref)

Generate a title from the tags in the request.

=head3 Parameters

=head4 $tags_ref Array of tag filter objects

=head3 Return value

Title string.

=cut

sub generate_title_from_request_tags ($tags_ref) {

	my $title = join(" / ", map {($_->{tag_prefix} // '') . $_->{display_tag}} @{$tags_ref});

	return $title;
}

=head2 generate_description_from_display_tag_options ($tagtype, $tagid, $display_tag, $canon_tagid)

Generate a description for some tag types, like additives, if there is a template set in the Config.pm file.

This feature was coded before the introduction of knowledge panels.
It is in maintenance mode, and should be reimplemented as facets knowledge panels
(server side, or with client side facets knowledge panels)

=cut

sub generate_description_from_display_tag_options ($tagtype, $tagid, $display_tag, $canon_tagid) {

	my $description = "";

	foreach my $field_orig (@{$options{"display_tag_" . $tagtype}}) {

		my $field = $field_orig;

		$log->debug("display_tag - field", {field => $field}) if $log->is_debug();

		my $array = 0;
		if ($field =~ /^\@/) {
			$field = $';
			$array = 1;
		}

		# Section title?

		if ($field =~ /^title:/) {
			$field = $';
			my $title = lang($tagtype . "_" . $field);
			($title eq "") and $title = lang($field);
			$description .= "<h3>" . $title . "</h3>\n";
			$log->debug("display_tag - section title", {field => $field}) if $log->is_debug();
			next;
		}

		# Special processing

		if ($field eq 'efsa_evaluation_exposure_table') {

			$log->debug(
				"display_tag - efsa_evaluation_exposure_table",
				{
					efsa_evaluation_overexposure_risk =>
						$properties{$tagtype}{$canon_tagid}{"efsa_evaluation_overexposure_risk:en:"}
				}
			) if $log->is_debug();

			if (    (defined $properties{$tagtype})
				and (defined $properties{$tagtype}{$canon_tagid})
				and (defined $properties{$tagtype}{$canon_tagid}{"efsa_evaluation_overexposure_risk:en"})
				and ($properties{$tagtype}{$canon_tagid}{"efsa_evaluation_overexposure_risk:en"} ne 'en:no'))
			{

				$log->debug("display_tag - efsa_evaluation_exposure_table - yes", {}) if $log->is_debug();

				my @groups = qw(infants toddlers children adolescents adults elderly);
				my @percentiles = qw(mean 95th);
				my @doses = qw(noael adi);
				my %doses = ();

				my %exposure = (mean => {}, '95th' => {});

				# in taxonomy:
				# efsa_evaluation_exposure_95th_greater_than_adi:en: en:adults, en:elderly, en:adolescents, en:children, en:toddlers, en:infants

				foreach my $dose (@doses) {
					foreach my $percentile (@percentiles) {
						my $exposure_property
							= "efsa_evaluation_exposure_" . $percentile . "_greater_than_" . $dose . ":en";
						if (!defined $properties{$tagtype}{$canon_tagid}{$exposure_property}) {
							next;
						}
						foreach my $groupid (split(/,/, $properties{$tagtype}{$canon_tagid}{$exposure_property})) {
							my $group = $groupid;
							$group =~ s/^\s*en://;
							$group =~ s/\s+$//;

							# NOAEL has priority over ADI
							if (exists $exposure{$percentile}{$group}) {
								next;
							}
							$exposure{$percentile}{$group} = $dose;
							$doses{$dose} = 1;    # to display legend for the dose
							$log->debug("display_tag - exposure_table ",
								{group => $group, percentile => $percentile, dose => $dose})
								if $log->is_debug();
						}
					}
				}

				$styles .= <<CSS
.exposure_table {

}

.exposure_table td,th {
	text-align: center;
	background-color:white;
	color:black;
}

CSS
					;

				my $table = <<HTML
<div style="overflow-x:auto;">
<table class="exposure_table">
<thead>
<tr>
<th>&nbsp;</th>
HTML
					;

				foreach my $group (@groups) {

					$table .= "<th>" . lang($group) . "</th>";
				}

				$table .= "</tr>\n</thead>\n<tbody>\n<tr>\n<td>&nbsp;</td>\n";

				foreach my $group (@groups) {

					$table .= '<td style="background-color:black;color:white;">' . lang($group . "_age") . "</td>";
				}

				$table .= "</tr>\n";

				my %icons = (
					adi => 'moderate',
					noael => 'high',
				);

				foreach my $percentile (@percentiles) {

					$table
						.= "<tr><th>"
						. lang("exposure_title_" . $percentile) . "<br>("
						. lang("exposure_description_" . $percentile)
						. ")</th>";

					foreach my $group (@groups) {

						$table .= "<td>";

						my $dose = $exposure{$percentile}{$group};

						if (not defined $dose) {
							$table .= "&nbsp;";
						}
						else {
							$table
								.= '<img src="/images/misc/'
								. $icons{$dose}
								. '.svg" alt="'
								. lang("additives_efsa_evaluation_exposure_" . $percentile . "_greater_than_" . $dose)
								. '">';
						}

						$table .= "</td>";
					}

					$table .= "</tr>\n";
				}

				$table .= "</tbody>\n</table>\n</div>";

				$description .= $table;

				foreach my $dose (@doses) {
					if (exists $doses{$dose}) {
						$description
							.= "<p>"
							. '<img src="/images/misc/'
							. $icons{$dose}
							. '.svg" width="30" height="30" style="vertical-align:middle" alt="'
							. lang("additives_efsa_evaluation_exposure_greater_than_" . $dose)
							. '"> <span>: '
							. lang("additives_efsa_evaluation_exposure_greater_than_" . $dose)
							. "</span></p>\n";
					}
				}
			}
			next;
		}

		my $fieldid = get_string_id_for_lang($lc, $field);
		$fieldid =~ s/-/_/g;

		my %propertyid = ();

		# Check if we have properties in the interface language, otherwise use English

		if ((defined $properties{$tagtype}) and (defined $properties{$tagtype}{$canon_tagid})) {

			$log->debug("display_tag - checking properties",
				{tagtype => $tagtype, canon_tagid => $canon_tagid, field => $field})
				if $log->is_debug();

			foreach my $key ('property', 'description', 'abstract', 'url', 'date') {

				my $suffix = "_" . $key;
				if ($key eq 'property') {
					$suffix = '';
				}

				if (defined $properties{$tagtype}{$canon_tagid}{$fieldid . $suffix . ":" . $lc}) {
					$propertyid{$key} = $fieldid . $suffix . ":" . $lc;
					$log->debug(
						"display_tag - property key is defined for lc $lc",
						{
							tagtype => $tagtype,
							canon_tagid => $canon_tagid,
							field => $field,
							key => $key,
							propertyid => $propertyid{$key}
						}
					) if $log->is_debug();
				}
				elsif (defined $properties{$tagtype}{$canon_tagid}{$fieldid . $suffix . ":" . "en"}) {
					$propertyid{$key} = $fieldid . $suffix . ":" . "en";
					$log->debug(
						"display_tag - property key is defined for en",
						{
							tagtype => $tagtype,
							canon_tagid => $canon_tagid,
							field => $field,
							key => $key,
							propertyid => $propertyid{$key}
						}
					) if $log->is_debug();
				}
				else {
					$log->debug(
						"display_tag - property key is not defined",
						{
							tagtype => $tagtype,
							canon_tagid => $canon_tagid,
							field => $field,
							key => $key,
							propertyid => $propertyid{$key}
						}
					) if $log->is_debug();
				}
			}
		}

		$log->debug(
			"display_tag",
			{
				tagtype => $tagtype,
				canon_tagid => $canon_tagid,
				field_orig => $field_orig,
				field => $field,
				propertyid => $propertyid{property},
				array => $array
			}
		) if $log->is_debug();

		if ((defined $propertyid{property}) or (defined $propertyid{abstract})) {

			# wikipedia abstract?

			if ((defined $propertyid{abstract}) and ($fieldid eq "wikipedia")) {

				my $site = $fieldid;

				$log->debug("display_tag - showing abstract", {site => $site}) if $log->is_debug();

				$description .= "<p>" . $properties{$tagtype}{$canon_tagid}{$propertyid{abstract}};

				if (defined $propertyid{url}) {

					my $lang_site = lang($site);
					if ((defined $lang_site) and ($lang_site ne "")) {
						$site = $lang_site;
					}
					$description
						.= ' - <a href="'
						. $properties{$tagtype}{$canon_tagid}{$propertyid{url}} . '">'
						. $site . '</a>';
				}

				$description .= "</p>";

				next;
			}

			my $title;
			my $tagtype_field = $tagtype . '_' . $fieldid;
			# $tagtype_field =~ s/_/-/g;
			if (exists $Lang{$tagtype_field}{$lc}) {
				$title = $Lang{$tagtype_field}{$lc};
			}
			elsif (exists $Lang{$fieldid}{$lc}) {
				$title = $Lang{$fieldid}{$lc};
			}

			$log->debug("display_tag - title", {tagtype => $tagtype, title => $title}) if $log->is_debug();

			$description .= "<p>";

			if (defined $title) {
				$description .= "<b>" . $title . "</b>" . separator_before_colon($lc) . ": ";
			}

			my @values = ($properties{$tagtype}{$canon_tagid}{$propertyid{property}});

			if ($array) {
				@values = split(/,/, $properties{$tagtype}{$canon_tagid}{$propertyid{property}});
			}

			my $values_display = "";

			foreach my $value_orig (@values) {

				my $value = $value_orig;    # make a copy so that we can modify it inside the foreach loop

				next if $value =~ /^\s*$/;

				$value =~ s/^\s+//;
				$value =~ s/\s+$//;

				my $property_tagtype = $fieldid;

				$property_tagtype =~ s/-/_/g;

				if (not exists $taxonomy_fields{$property_tagtype}) {
					# try with an additional s
					$property_tagtype .= "s";
				}

				$log->debug("display_tag", {property_tagtype => $property_tagtype, lc => $lc, value => $value})
					if $log->is_debug();

				my $display = $value;

				if (exists $taxonomy_fields{$property_tagtype}) {

					$display = display_taxonomy_tag($lc, $property_tagtype, $value);

					$log->debug("display_tag - $property_tagtype is a taxonomy", {display => $display})
						if $log->is_debug();

					if (    (defined $properties{$property_tagtype})
						and (defined $properties{$property_tagtype}{$value}))
					{

						# tooltip

						my $tooltip;

						if (defined $properties{$property_tagtype}{$value}{"description:$lc"}) {
							$tooltip = $properties{$property_tagtype}{$value}{"description:$lc"};
						}
						elsif (defined $properties{$property_tagtype}{$value}{"description:en"}) {
							$tooltip = $properties{$property_tagtype}{$value}{"description:en"};
						}

						if (defined $tooltip) {
							$display
								= '<span data-tooltip aria-haspopup="true" class="has-tip top" style="font-weight:normal" data-disable-hover="false" tabindex="2" title="'
								. $tooltip . '">'
								. $display
								. '</span>';
						}
						else {
							$log->debug("display_tag - no tooltip",
								{property_tagtype => $property_tagtype, value => $value})
								if $log->is_debug();
						}

					}
					else {
						$log->debug("display_tag - no property found",
							{property_tagtype => $property_tagtype, value => $value})
							if $log->is_debug();
					}
				}
				else {
					$log->debug("display_tag - not a taxonomy",
						{property_tagtype => $property_tagtype, value => $value})
						if $log->is_debug();

					# Do we have a translation for the field?

					my $valueid = $value;
					$valueid =~ s/^en://;

					# check if the value translate to a field specific value

					if (exists $Lang{$tagtype_field . "_" . $valueid}{$lc}) {
						$display = $Lang{$tagtype_field . "_" . $valueid}{$lc};
					}

					# check if we have an icon
					if (exists $Lang{$tagtype_field . "_icon_alt_" . $valueid}{$lc}) {
						my $alt = $Lang{$tagtype_field . "_icon_alt_" . $valueid}{$lc};
						my $iconid = $tagtype_field . "_icon_" . $valueid;
						$iconid =~ s/_/-/g;
						$display = <<HTML
<div class="row">
<div class="small-2 large-1 columns">
<img src="/images/misc/$iconid.svg" alt="$alt">
</div>
<div class="small-10 large-11 columns">
$display
</div>
</div>
HTML
							;
					}

					# otherwise check if we have a general value

					elsif (exists $Lang{$valueid}{$lc}) {
						$display = $Lang{$valueid}{$lc};
					}

					$log->debug("display_tag - display value", {display => $display}) if $log->is_debug();

					# tooltip

					if (exists $Lang{$valueid . "_description"}{$lc}) {

						my $tooltip = $Lang{$valueid . "_description"}{$lc};

						$display
							= '<span data-tooltip aria-haspopup="true" class="has-tip top" data-disable-hover="false" tabindex="2" title="'
							. $tooltip . '">'
							. $display
							. '</span>';

					}
					else {
						$log->debug("display_tag - no description", {valueid => $valueid}) if $log->is_debug();
					}

					# link

					if (exists $propertyid{url}) {
						$display
							= '<a href="'
							. $properties{$tagtype}{$canon_tagid}{$propertyid{url}} . '">'
							. $display . "</a>";
					}
					if (exists $Lang{$valueid . "_url"}{$lc}) {
						$display = '<a href="' . $Lang{$valueid . "_url"}{$lc} . '">' . $display . "</a>";
					}
					else {
						$log->debug("display_tag - no url", {valueid => $valueid}) if $log->is_debug();
					}

					# date

					if (exists $propertyid{date}) {
						$display .= " (" . $properties{$tagtype}{$canon_tagid}{$propertyid{date}} . ")";
					}
					if (exists $Lang{$valueid . "_date"}{$lc}) {
						$display .= " (" . $Lang{$valueid . "_date"}{$lc} . ")";
					}
					else {
						$log->debug("display_tag - no date", {valueid => $valueid}) if $log->is_debug();
					}

					# abstract
					if (exists $propertyid{abstract}) {
						$display
							.= "<blockquote>"
							. $properties{$tagtype}{$canon_tagid}{$propertyid{abstract}}
							. "</blockquote>";
					}

				}

				$values_display .= $display . ", ";
			}
			$values_display =~ s/, $//;

			$description .= $values_display . "</p>\n";

			# Display an optional description of the property

			if (exists $Lang{$tagtype_field . "_description"}{$lc}) {
				$description .= "<p>" . $Lang{$tagtype_field . "_description"}{$lc} . "</p>";
			}

		}
		else {
			$log->debug("display_tag - property not defined",
				{tagtype => $tagtype, property_id => $propertyid{property}, canon_tagid => $canon_tagid})
				if $log->is_debug();
		}
	}

	# Remove titles without content

	$description =~ s/<h3>([^<]+)<\/h3>\s*(<h3>)/<h3>/isg;
	$description =~ s/<h3>([^<]+)<\/h3>\s*$//isg;

	return $description;
}

=head2 display_tag ( $request_ref )

This function is called to display either:

1. Products that have a specific tag:  /category/cakes
  or that don't have a specific tag /category/-cakes
  or that have 2 specific tags /category/cake/brand/oreo
2. List of tags of a given type:  /labels
  possibly for products that have a specific tag: /category/cakes/labels
  or more specific tags:  /category/cakes/label/organic/additives

When displaying products for a tag, the function generates tag type specific HTML
that is displayed at the top of the page:
- tag parents and children
- maps for tag types that have a location (e.g. packaging codes)
- special properties for some tag types (e.g. additives)

The function then calls search_and_display_products() to display the paginated list of products.

When displaying a list of tags, the function calls display_list_of_tags().

=cut

sub display_tag ($request_ref) {

	local $log->context->{tags} = $request_ref->{tags};

	my $request_lc = $request_ref->{lc};

	init_tags_texts() unless %tags_texts;

	canonicalize_request_tags_and_redirect_to_canonical_url($request_ref);

	my $title = generate_title_from_request_tags($request_ref->{tags});

	# Refactoring in progress
	# TODO: some of the following variables may be removed, and instead we could use the $request_ref->{tags} array
	my $tagtype = deep_get($request_ref, qw(tags 0 tagtype));
	my $tagid = deep_get($request_ref, qw(tags 0 tagid));
	my $display_tag = deep_get($request_ref, qw(tags 0 display_tag));
	my $new_tagid = deep_get($request_ref, qw(tags 0 new_tagid));
	my $new_tagid_path = deep_get($request_ref, qw(tags 0 new_tagid_path));
	my $canon_tagid = deep_get($request_ref, qw(tags 0 canon_tagid));

	my $tagtype2 = deep_get($request_ref, qw(tags 1 tagtype));
	my $tagid2 = deep_get($request_ref, qw(tags 1 tagid));
	my $display_tag2 = deep_get($request_ref, qw(tags 1 display_tag));
	my $new_tagid2 = deep_get($request_ref, qw(tags 1 new_tagid));
	my $new_tagid2path = deep_get($request_ref, qw(tags 1 new_tagid_path));
	my $canon_tagid2 = deep_get($request_ref, qw(tags 1 canon_tagid));

	my $weblinks_html = '';
	my @wikidata_objects = ();
	if (    ($tagtype ne 'additives')
		and (not defined $request_ref->{groupby_tagtype}))
	{
		my @weblinks = ();
		if ((defined $properties{$tagtype}) and (defined $properties{$tagtype}{$canon_tagid})) {
			foreach my $key (keys %weblink_templates) {
				next if not defined $properties{$tagtype}{$canon_tagid}{$key};
				my $weblink = {
					text => $weblink_templates{$key}{text},
					href => sprintf($weblink_templates{$key}{href}, $properties{$tagtype}{$canon_tagid}{$key}),
					hreflang => $weblink_templates{$key}{hreflang},
				};
				$weblink->{title} = sprintf($weblink_templates{$key}{title}, $properties{$tagtype}{$canon_tagid}{$key})
					if defined $weblink_templates{$key}{title};
				push @weblinks, $weblink;
			}

			if ((defined $properties{$tagtype}) and (defined $properties{$tagtype}{$canon_tagid}{'wikidata:en'})) {
				push @wikidata_objects, $properties{$tagtype}{$canon_tagid}{'wikidata:en'};
			}
		}

		if (($#weblinks >= 0)) {
			$weblinks_html
				.= '<div class="weblinks" style="float:right;width:300px;margin-left:20px;margin-bottom:20px;padding:10px;border:1px solid #cbe7ff;background-color:#f0f8ff;"><h3>'
				. lang('tag_weblinks')
				. '</h3><ul>';
			foreach my $weblink (@weblinks) {
				$weblinks_html .= '<li><a href="' . encode_entities($weblink->{href}) . '" itemprop="sameAs"';
				$weblinks_html .= ' hreflang="' . encode_entities($weblink->{hreflang}) . '"'
					if defined $weblink->{hreflang};
				$weblinks_html .= ' title="' . encode_entities($weblink->{title}) . '"' if defined $weblink->{title};
				$weblinks_html .= '>' . encode_entities($weblink->{text}) . '</a></li>';
			}

			$weblinks_html .= '</ul></div>';
		}
	}

	my $description = '';

	my $icid = $tagid;
	(defined $icid) and $icid =~ s/^.*://;

	# Gather data that will be passed to the tag template
	my $tag_template_data_ref = {};

	$tag_template_data_ref->{groupby_tagtype} = $request_ref->{groupby_tagtype};

	if (defined $tagtype) {

		# check if there is a template to display additional fields from the taxonomy
		# the template is set in the Config.pm file
		# This feature was coded before the introduction of knowledge panels
		# It is in maintenance mode, and should be reimplemented as facets knowledge panels
		# (server side, or with client side facets knowledge panels)

		if (exists $options{"display_tag_" . $tagtype}) {

			$description = generate_description_from_display_tag_options($tagtype, $tagid, $display_tag, $canon_tagid);
		}
		else {
			# Do we have a description for the tag in the taxonomy?
			if (    (defined $properties{$tagtype})
				and (defined $properties{$tagtype}{$canon_tagid})
				and (defined $properties{$tagtype}{$canon_tagid}{"description:$lc"}))
			{

				$description .= "<p>" . $properties{$tagtype}{$canon_tagid}{"description:$lc"} . "</p>";
			}
		}

		$description =~ s/<tag>/$title/g;

		# We may have a text corresponding to the tag

		if (defined $tags_texts{$lc}{$tagtype}{$icid}) {
			my $tag_text = $tags_texts{$lc}{$tagtype}{$icid};
			if ($tag_text =~ /<h1>(.*?)<\/h1>/) {
				$title = $1;
				$tag_text =~ s/<h1>(.*?)<\/h1>//;
			}
			if ($request_ref->{page} <= 1) {
				$description .= $tag_text;
			}
		}

		my @markers = ();
		if ($tagtype eq 'emb_codes') {

			my $city_code = get_city_code($tagid);

			local $log->context->{city_code} = $city_code;
			$log->debug("city code for tag with emb_code type") if $log->debug();

			init_emb_codes() unless %emb_codes_cities;
			if (defined $emb_codes_cities{$city_code}) {
				$description
					.= "<p>"
					. lang("cities_s")
					. separator_before_colon($lc) . ": "
					. display_tag_link('cities', $emb_codes_cities{$city_code}) . "</p>";
			}

			$log->debug("checking if the canon_tagid is a packager code") if $log->is_debug();
			if (exists $packager_codes{$canon_tagid}) {
				$log->debug("packager code found for the canon_tagid", {cc => $packager_codes{$canon_tagid}{cc}})
					if $log->is_debug();

				# Generate a map if we have coordinates
				my ($lat, $lng) = get_packager_code_coordinates($canon_tagid);
				if ((defined $lat) and (defined $lng)) {
					my @geo = ($lat + 0.0, $lng + 0.0);
					push @markers, \@geo;
				}

				if ($packager_codes{$canon_tagid}{cc} eq 'ch') {
					$description .= <<HTML
<p>$packager_codes{$canon_tagid}{full_address}</p>
HTML
						;
				}

				if ($packager_codes{$canon_tagid}{cc} eq 'es') {
					# Razón Social;Provincia/Localidad
					$description .= <<HTML
<p>$packager_codes{$canon_tagid}{razon_social}<br>
$packager_codes{$canon_tagid}{provincia_localidad}
</p>
HTML
						;
				}

				if ($packager_codes{$canon_tagid}{cc} eq 'fr') {
					$description .= <<HTML
<p>$packager_codes{$canon_tagid}{raison_sociale_enseigne_commerciale}<br>
$packager_codes{$canon_tagid}{adresse} $packager_codes{$canon_tagid}{code_postal} $packager_codes{$canon_tagid}{commune}<br>
SIRET : $packager_codes{$canon_tagid}{siret} - <a href="$packager_codes{$canon_tagid}{section}">Source</a>
</p>
HTML
						;
				}

				if ($packager_codes{$canon_tagid}{cc} eq 'hr') {
					$description .= <<HTML
<p>$packager_codes{$canon_tagid}{approved_establishment}<br>
$packager_codes{$canon_tagid}{street_address} $packager_codes{$canon_tagid}{town_and_postal_code} ($packager_codes{$canon_tagid}{county})
</p>
HTML
						;
				}

				if ($packager_codes{$canon_tagid}{cc} eq 'uk') {

					my $district = '';
					my $local_authority = '';
					if ($packager_codes{$canon_tagid}{district} =~ /\w/) {
						$district = "District: $packager_codes{$canon_tagid}{district}<br>";
					}
					if ($packager_codes{$canon_tagid}{local_authority} =~ /\w/) {
						$local_authority = "Local authority: $packager_codes{$canon_tagid}{local_authority}<br>";
					}
					$description .= <<HTML
<p>$packager_codes{$canon_tagid}{name}<br>
$district
$local_authority
</p>
HTML
						;
					# FSA ratings
					if (exists $packager_codes{$canon_tagid}{fsa_rating_business_name}) {
						my $logo = '';
						my $img = "images/countries/uk/ratings/large/72ppi/"
							. lc($packager_codes{$canon_tagid}{fsa_rating_key}) . ".jpg";
						if (-e "$www_root/$img") {
							$logo = <<HTML
<img src="/$img" alt="Rating">
HTML
								;
						}
						$description .= <<HTML
<div>
<a href="https://ratings.food.gov.uk/">Food Hygiene Rating</a> from the Food Standards Agency (FSA):
<p>
Business name: $packager_codes{$canon_tagid}{fsa_rating_business_name}<br>
Business type: $packager_codes{$canon_tagid}{fsa_rating_business_type}<br>
Address: $packager_codes{$canon_tagid}{fsa_rating_address}<br>
Local authority: $packager_codes{$canon_tagid}{fsa_rating_local_authority}<br>
Rating: $packager_codes{$canon_tagid}{fsa_rating_value}<br>
Rating date: $packager_codes{$canon_tagid}{fsa_rating_date}<br>
</p>
$logo
</div>
HTML
							;
					}
				}
			}
		}

		my $map_html;
		if (((scalar @wikidata_objects) > 0) or ((scalar @markers) > 0)) {
			my $json = JSON::PP->new->utf8(0);
			my $map_template_data_ref = {
				lang => \&lang,
				encode_json => sub ($obj_ref) {
					return $json->encode($obj_ref);
				},
				wikidata => \@wikidata_objects,
				pointers => \@markers
			};
			process_template('web/pages/tags_map/map_of_tags.tt.html', $map_template_data_ref, \$map_html)
				|| ($map_html .= 'template error: ' . $tt->error());
		}

		if ($map_html) {
			$description = <<HTML
<div class="row">

	<div id="tag_description" class="large-12 columns">
		$description
	</div>
	<div id="tag_map" class="large-9 columns" style="display: none;">
		<div id="container" style="height: 300px"></div>
	</div>

</div>
$map_html
HTML
				;
		}

		if ($tagtype =~ /^(users|correctors|editors|informers|correctors|photographers|checkers)$/) {

			# Users starting with org- are organizations, not actual users

			my $user_or_org_ref;
			my $orgid;

			if ($tagid =~ /^org-/) {

				# Organization

				$orgid = $';
				$user_or_org_ref = retrieve_org($orgid);

				if (not defined $user_or_org_ref) {
					display_error_and_exit(lang("error_unknown_org"), 404);
				}
			}
			elsif ($tagid =~ /\./) {
				# App user (format "[app id].[app uuid]")

				my $appid = $`;
				my $uuid = $';

				my $app_name = deep_get(\%options, "apps_names", $appid) || $appid;
				my $app_user = f_lang("f_app_user", {app_name => $app_name});

				$title = $app_user;
				$display_tag = $app_user;
			}
			else {

				# User

				$user_or_org_ref = retrieve_user($tagid);

				if (not defined $user_or_org_ref) {
					display_error_and_exit(lang("error_unknown_user"), 404);
				}
			}

			if (defined $user_or_org_ref) {

				if ($user_or_org_ref->{name} ne '') {
					$title = $user_or_org_ref->{name};
					$display_tag = $user_or_org_ref->{name};
				}

				# Display the user or organization profile

				my $user_template_data_ref = dclone($user_or_org_ref);

				my $profile_html = "";

				if ($tagid =~ /^org-/) {

					# Display the organization profile

					if (is_user_in_org_group($user_or_org_ref, $User_id, "admins") or $admin) {
						$user_template_data_ref->{edit_profile} = 1;
						$user_template_data_ref->{orgid} = $orgid;
					}

					process_template('web/pages/org_profile/org_profile.tt.html',
						$user_template_data_ref, \$profile_html)
						or $profile_html
						= "<p>web/pages/org_profile/org_profile.tt.html template error: " . $tt->error() . "</p>";
				}
				else {

					# Display the user profile

					if (($tagid eq $User_id) or $admin) {
						$user_template_data_ref->{edit_profile} = 1;
						$user_template_data_ref->{userid} = $tagid;
					}

					$user_template_data_ref->{links} = [
						{
							text => sprintf(lang('contributors_products'), $user_or_org_ref->{name}),
							url => canonicalize_tag_link("users", get_string_id_for_lang("no_language", $tagid)),
						},
						{
							text => sprintf(lang('editors_products'), $user_or_org_ref->{name}),
							url => canonicalize_tag_link("editors", get_string_id_for_lang("no_language", $tagid)),
						},
						{
							text => sprintf(lang('photographers_products'), $user_or_org_ref->{name}),
							url =>
								canonicalize_tag_link("photographers", get_string_id_for_lang("no_language", $tagid)),
						},
					];

					if (defined $user_or_org_ref->{registered_t}) {
						$user_template_data_ref->{registered_t} = $user_or_org_ref->{registered_t};
					}

					process_template('web/pages/user_profile/user_profile.tt.html',
						$user_template_data_ref, \$profile_html)
						or $profile_html = "<p>user_profile.tt.html template error: " . $tt->error() . "</p>";
				}

				$description .= $profile_html;
			}
		}

		if (    (defined $options{product_type})
			and ($options{product_type} eq "food")
			and ($tagtype eq 'categories'))
		{

			my $categories_nutriments_ref = $categories_nutriments_per_country{$cc};

			$log->debug("checking if this category has stored statistics",
				{cc => $cc, tagtype => $tagtype, tagid => $tagid})
				if $log->is_debug();
			if (    (defined $categories_nutriments_ref)
				and (defined $categories_nutriments_ref->{$canon_tagid})
				and (defined $categories_nutriments_ref->{$canon_tagid}{stats}))
			{
				$log->debug(
					"statistics found for the tag, addind stats to description",
					{cc => $cc, tagtype => $tagtype, tagid => $tagid}
				) if $log->is_debug();

				$description
					.= "<h2>"
					. lang("nutrition_data") . "</h2>" . "<p>"
					. sprintf(
					lang("nutrition_data_average"),
					$categories_nutriments_ref->{$canon_tagid}{n},
					$display_tag, $categories_nutriments_ref->{$canon_tagid}{count}
					)
					. "</p>"
					. display_nutrition_table($categories_nutriments_ref->{$canon_tagid}, undef);
			}
		}

		# Pass template data to generate navigation links
		# These are variables that ae used to inject data
		# Used in tag.tt.html

		$tag_template_data_ref->{tags} = $request_ref->{tags};

		if (not defined $request_ref->{groupby_tagtype}) {

			if (not defined $tagid2) {

				# We are on the main page of the tag (not a sub-page with another tag)
				# so we display more information related to the tag

				my $tag_logo_html;

				if (defined $taxonomy_fields{$tagtype}) {
					$tag_logo_html = display_tags_hierarchy_taxonomy($lc, $tagtype, [$canon_tagid]);
				}
				else {
					$tag_logo_html = display_tags_hierarchy($tagtype, [$canon_tagid]);
				}

				$tag_logo_html =~ s/.*<\/a>(<br \/>)?//;    # remove link, keep only tag logo

				$tag_template_data_ref->{tag_logo} = $tag_logo_html;

				$tag_template_data_ref->{canon_url} = $request_ref->{canon_url};
				$tag_template_data_ref->{title} = $title;

				$tag_template_data_ref->{parents_and_children}
					= display_parents_and_children($lc, $tagtype, $canon_tagid);

				if ($weblinks_html ne "") {
					$tag_template_data_ref->{weblinks} = $weblinks_html;
				}

				if ($description ne "") {
					$tag_template_data_ref->{description} = $description;
				}

				# Display knowledge panels for the tag, if any

				initialize_knowledge_panels_options($knowledge_panels_options_ref, $request_ref);
				my $tag_ref = {};    # Object to store the knowledge panels
				my $panels_created
					= create_tag_knowledge_panels($tag_ref, $lc, $cc, $knowledge_panels_options_ref, $tagtype,
					$canon_tagid);
				if ($panels_created) {
					$tag_template_data_ref->{tag_panels}
						= display_knowledge_panel($tag_ref, $tag_ref->{"knowledge_panels_" . $lc}, "root");
				}
			}
		}
	}    # end of if (defined $tagtype)

	$tag_template_data_ref->{country} = $country;
	$tag_template_data_ref->{country_code} = $cc;
	$tag_template_data_ref->{facets_kp_url} = $facets_kp_url;

	if ($country ne 'en:world') {

		my $world_link = "";
		if (defined $request_ref->{groupby_tagtype}) {
			$world_link = lang('view_list_for_products_from_the_entire_world');
		}
		else {
			$world_link = lang('view_products_from_the_entire_world');
		}

		$tag_template_data_ref->{world_link} = $world_link;
		$tag_template_data_ref->{world_link_url} = get_world_subdomain() . $request_ref->{world_current_link};

	}

	# Add parameters corresponding to the tag filters so that they can be added to the query by add_params_to_query()

	foreach my $tag_ref (@{$request_ref->{tags}}) {
		if ($tag_ref->{tagtype} eq 'users') {
			deep_set($request_ref, "body_json", "creator", $tag_ref->{tagid});
		}
		else {
			my $field_name = $tag_ref->{tagtype} . "_tags";
			my $current_value = deep_get($request_ref, "body_json", $field_name);
			my $new_value = ($tag_ref->{tag_prefix} // '') . ($tag_ref->{canon_tagid} // $tag_ref->{tagid});
			if ($current_value) {
				$new_value = $current_value . ',' . $new_value;
			}
			deep_set($request_ref, "body_json", $field_name, $new_value);
		}
	}

	my $query_ref = {};
	my $sort_by;

	# Rendering Page tags
	my $tag_html;
	# TODO: is_crawl_bot should be added directly by process_template(),
	# but we would need to add a new $request_ref parameter to process_template(), will do later
	$tag_template_data_ref->{is_crawl_bot} = $request_ref->{is_crawl_bot};

	process_template('web/pages/tag/tag.tt.html', $tag_template_data_ref, \$tag_html)
		or $tag_html = "<p>tag.tt.html template error: " . $tt->error() . "</p>";

	if (defined $request_ref->{groupby_tagtype}) {
		if (defined single_param("translate")) {
			${$request_ref->{content_ref}} .= $tag_html . display_list_of_tags_translate($request_ref, $query_ref);
		}
		else {
			${$request_ref->{content_ref}} .= $tag_html . display_list_of_tags($request_ref, $query_ref);
		}
		$request_ref->{title} .= lang("title_separator") . display_taxonomy_tag($lc, "countries", $country);
		$request_ref->{page_type} = "list_of_tags";
	}
	else {
		if ((defined $request_ref->{page}) and ($request_ref->{page} > 1)) {
			$request_ref->{title} = $title . lang("title_separator") . sprintf(lang("page_x"), $request_ref->{page});
		}
		else {
			$request_ref->{title} = $title;
		}

		if ($tagtype eq "brands") {
			$request_ref->{schema_org_itemtype} = "https://schema.org/Brand";
		}
		else {
			$request_ref->{schema_org_itemtype} = "https://schema.org/Thing";
		}

		# TODO: Producer

		my $search_results_html = search_and_display_products($request_ref, $query_ref, $sort_by, undef, undef);

		${$request_ref->{content_ref}} .= $tag_html . $search_results_html;
	}

	# If we have no resultings products or aggregated tags, and the tag value does not exist in the taxonomy,
	# we do not output the tag value in the page title and content
	if (
		($request_ref->{structured_response}{count} == 0)
		and (
			(
				(
					(defined $tagid)
					and (
						not(    (defined $taxonomy_fields{$tagtype})
							and (exists_taxonomy_tag($tagtype, $canon_tagid)))
					)
				)
			)
			or (
				(defined $tagid2)
				and (
					not(    (defined $taxonomy_fields{$tagtype2})
						and (exists_taxonomy_tag($tagtype2, $canon_tagid2)))
				)
			)
		)
		)
	{
		display_error_and_exit(lang("no_products"), 404);
	}
	else {
		display_page($request_ref);
	}

	return;
}

=head2 list_all_request_params ( $request_ref, $query_ref )

Return an array of names of all request parameters.

=cut

sub list_all_request_params ($request_ref) {

	# CGI params (query string and POST body)
	my @params = multi_param();

	# Add params from the JSON body if any
	if (defined $request_ref->{body_json}) {
		push @params, keys %{$request_ref->{body_json}};
	}

	return @params;
}

=head2 display_search_results ( $request_ref )

This function builds the HTML returned by the /search endpoint.

The results can be displayed in different ways:

1. a paginated list of products (default)
The function calls search_and_display_products() to display the paginated list of products.

2. results filtered and ranked on the client-side
2.1. according to user preferences that are locally saved on the client: &user_preferences=1
2.2. according to preferences passed in the url: &preferences=..

3. on a graph (histogram or scatter plot): &graph=1 -- TODO: not supported yet

4. on a map &map=1 -- TODO: not supported yet

=cut

sub display_search_results ($request_ref) {

	my $html = '';

	$request_ref->{title} = lang("search_results") . " - " . display_taxonomy_tag($lc, "countries", $country);

	my $current_link = '';

	foreach my $field (list_all_request_params($request_ref)) {
		if (
			   ($field eq "page")
			or ($field eq "fields")
			or ($field eq "keywords")    # returned by CGI.pm when there are not params: keywords=search
			)
		{
			next;
		}

		$current_link .= "\&$field=" . URI::Escape::XS::encodeURIComponent(decode utf8 => single_param($field));
	}

	$current_link =~ s/^\&/\?/;
	$current_link = "/search" . $current_link;

	if ((defined single_param("user_preferences")) and (single_param("user_preferences")) and not($request_ref->{api}))
	{

		# The results will be filtered and ranked on the client side

		my $search_api_url = $formatted_subdomain . "/api/v0" . $current_link;
		$search_api_url =~ s/(\&|\?)(page|page_size|limit)=(\d+)//;
		$search_api_url .= "&fields=code,product_display_name,url,image_front_small_url,attribute_groups";
		$search_api_url .= "&page_size=100";
		if ($search_api_url !~ /\?/) {
			$search_api_url =~ s/\&/\?/;
		}

		my $contributor_prefs_json = decode_utf8(
			encode_json(
				{
					display_barcode => $User{display_barcode},
					edit_link => $User{edit_link},
				}
			)
		);

		my $preferences_text = lang("classify_products_according_to_your_preferences");

		$scripts .= <<JS
<script type="text/javascript">
var page_type = "products";
var preferences_text = "$preferences_text";
var contributor_prefs = $contributor_prefs_json;
var products = [];
</script>
JS
			;

		$scripts .= <<JS
<script src="$static_subdomain/js/product-preferences.js"></script>
<script src="$static_subdomain/js/product-search.js"></script>
JS
			;

		$initjs .= <<JS
display_user_product_preferences("#preferences_selected", "#preferences_selection_form", function () {
	rank_and_display_products("#search_results", products, contributor_prefs);
});
search_products("#search_results", products, "$search_api_url");
JS
			;

		my $template_data_ref = {
			lang => \&lang,
			display_pagination => \&display_pagination,
		};

		if (not process_template('web/pages/search_results/search_results.tt.html', $template_data_ref, \$html)) {
			$html = $tt->error();
		}
	}
	else {

		# The server generates the search results

		my $query_ref = {};

		if (defined single_param('parent_ingredients')) {
			$html .= search_and_analyze_recipes($request_ref, $query_ref);
		}
		else {
			$html .= search_and_display_products($request_ref, $query_ref, undef, undef, undef);
		}
	}

	$request_ref->{content_ref} = \$html;
	$request_ref->{page_type} = "products";

	display_page($request_ref);

	return;
}

sub add_country_and_owner_filters_to_query ($request_ref, $query_ref) {

	delete $query_ref->{lc};

	# Country filter

	if (defined $country) {

		# Do not add a country restriction if the query specifies a list of codes

		if (($country ne 'en:world') and (not defined $query_ref->{code})) {
			# we may already have a condition on countries (e.g. from the URL /country/germany )
			if (not defined $query_ref->{countries_tags}) {
				$query_ref->{countries_tags} = $country;
			}
			else {
				my $field = "countries_tags";
				my $value = $country;
				my $and;
				# we may also have a $and list of conditions (on countries_tags or other fields)
				if (defined $query_ref->{"\$and"}) {
					$and = $query_ref->{"\$and"};
				}
				else {
					$and = [];
				}
				push @{$and}, {$field => $query_ref->{$field}};
				push @{$and}, {$field => $value};
				delete $query_ref->{$field};
				$query_ref->{"\$and"} = $and;
			}
		}

	}

	# Owner filter

	# Restrict the products to the owner on databases with private products
	if (    (defined $server_options{private_products})
		and ($server_options{private_products}))
	{
		if ($Owner_id ne 'all') {    # Administrator mode to see all products
			$query_ref->{owner} = $Owner_id;
		}
	}

	$log->debug("result of add_country_and_owner_filters_to_query", {request => $request_ref, query => $query_ref})
		if $log->is_debug();

	return;
}

sub count_products ($request_ref, $query_ref, $obsolete = 0) {

	add_country_and_owner_filters_to_query($request_ref, $query_ref);

	my $count;

	eval {
		$log->debug("Counting MongoDB documents for query", {query => $query_ref}) if $log->is_debug();
		$count = execute_query(
			sub {
				return get_products_collection({obsolete => $obsolete})->count_documents($query_ref);
			}
		);
	};

	return $count;
}

=head2 get_products_collection_request_parameters ($request_ref, $additional_parameters_ref = {} )

This function looks at the request object to set parameters to pass to the get_products_collection() function.

=head3 Arguments

=head4 $request_ref request object

=head4 $additional_parameters_ref

An optional reference to a hash of parameters that should be added to the parameters extracted from the request object.

=head3 Return value

A reference to a parameters object that can be passed to get_products_collection()

=cut

sub get_products_collection_request_parameters ($request_ref, $additional_parameters_ref = {}) {

	my $parameters_ref = {};

	# If the request is for obsolete products, we will select a specific products collection
	# for obsolete products
	$parameters_ref->{obsolete} = request_param($request_ref, "obsolete");

	# Admin users can request a specific query_timeout for MongoDB queries
	if ($request_ref->{admin}) {
		$parameters_ref->{timeout} = request_param($request_ref, "timeout");
	}

	# Add / overwrite request parameters with additional parameters passed as arguments
	foreach my $parameter (keys %$additional_parameters_ref) {
		$parameters_ref->{$parameter} = $additional_parameters_ref->{$parameter};
	}

	return $parameters_ref;
}

=head2 add_params_to_query ( $request_ref, $query_ref )

This function is used to parse search query parameters that are passed
to the API (/api/v?/search endpoint) or to the web site search (/search endpoint)
either as query string parameters (e.g. ?labels_tags=en:organic) or
POST parameters.

The function adds the corresponding query filters in the MongoDB query.

=head3 Parameters

=head4 $request_ref (output)

Reference to the internal request object.

=head4 $query_ref (output)

Reference to the MongoDB query object.

=cut

# Parameters that are not query filters

my %ignore_params = (
	fields => 1,
	format => 1,
	json => 1,
	jsonp => 1,
	xml => 1,
	keywords => 1,    # added by CGI.pm
	api_version => 1,
	api_action => 1,
	api_method => 1,
	search_simple => 1,
	search_terms => 1,
	userid => 1,
	password => 1,
	action => 1,
	type => 1,
	nocache => 1,
	no_cache => 1,
	no_count => 1,
);

# Parameters that can be query filters passed as parameters
# (GET query parameters, POST JSON body or from url facets),
# in addition to tags fields.
# It is safer to use a positive list, instead of just the %ignore_params list

my %valid_params = (code => 1, creator => 1);

sub add_params_to_query ($request_ref, $query_ref) {

	$log->debug("add_params_to_query", {params => {CGI::Vars()}}) if $log->is_debug();

	# nocache was renamed to no_cache
	if (defined single_param('nocache')) {
		param('no_cache', single_param('nocache'));
	}

	my $and = $query_ref->{"\$and"};

	foreach my $field (list_all_request_params($request_ref)) {

		$log->debug("add_params_to_query - field", {field => $field}) if $log->is_debug();

		# skip params that are not query filters
		next if (defined $ignore_params{$field});

		if (($field eq "page") or ($field eq "page_size")) {
			$request_ref->{$field} = single_param($field) + 0;    # Make sure we have a number
		}

		elsif ($field eq "sort_by") {
			$request_ref->{$field} = single_param($field);
		}

		# Tags fields can be passed with taxonomy ids as values (e.g labels_tags=en:organic)
		# or with values in a given language (e.g. labels_tags_fr=bio)

		elsif ($field =~ /^(.*)_tags(_(\w\w))?/) {
			my $tagtype = $1;
			my $tag_lc = $lc;
			if (defined $3) {
				$tag_lc = $3;
			}

			# Possible values:
			# xyz_tags=a
			# xyz_tags=a,b	products with tag a and b
			# xyz_tags=a|b	products with either tag a or tag b
			# xyz_tags=-c	products without the c tag
			# xyz_tags=a,b,-c,-d

			my $values = remove_tags_and_quote(request_param($request_ref, $field));

			$log->debug("add_params_to_query - tags param",
				{field => $field, lc => $lc, tag_lc => $tag_lc, values => $values})
				if $log->is_debug();

			foreach my $tag (split(/,/, $values)) {

				my $suffix = "_tags";

				# If there is more than one criteria on the same field, we need to use a $and query
				my $remove = 0;
				if (defined $query_ref->{$tagtype . $suffix}) {
					$remove = 1;
					if (not defined $and) {
						$and = [];
					}
					push @$and, {$tagtype . $suffix => $query_ref->{$tagtype . $suffix}};
				}

				my $not;
				if ($tag =~ /^-/) {
					$not = 1;
					$tag = $';
				}

				# Multiple values separated by |
				if ($tag =~ /\|/) {
					my @tagids = ();
					foreach my $tag2 (split(/\|/, $tag)) {
						my $tagid2;
						if (defined $taxonomy_fields{$tagtype}) {
							$tagid2 = get_taxonomyid($tag_lc, canonicalize_taxonomy_tag($tag_lc, $tagtype, $tag2));
							if ($tagtype eq 'additives') {
								$tagid2 =~ s/-.*//;
							}
						}
						else {
							$tagid2 = get_string_id_for_lang("no_language", canonicalize_tag2($tagtype, $tag2));
							# EU packager codes are normalized to have -ec at the end
							if ($tagtype eq 'emb_codes') {
								$tagid2 =~ s/-($ec_code_regexp)$/-ec/ie;
							}
						}
						push @tagids, $tagid2;
					}

					$log->debug(
						"add_params_to_query - tags param - multiple values (OR) separated by | ",
						{field => $field, lc => $lc, tag_lc => $tag_lc, tag => $tag, tagids => \@tagids}
					) if $log->is_debug();

					if ($not) {
						$query_ref->{$tagtype . $suffix} = {'$nin' => \@tagids};
					}
					else {
						$query_ref->{$tagtype . $suffix} = {'$in' => \@tagids};
					}
				}
				# Single value
				else {
					my $tagid;
					if (defined $taxonomy_fields{$tagtype}) {
						$tagid = get_taxonomyid($tag_lc, canonicalize_taxonomy_tag($tag_lc, $tagtype, $tag));
						if ($tagtype eq 'additives') {
							$tagid =~ s/-.*//;
						}
					}
					else {
						$tagid = get_string_id_for_lang("no_language", canonicalize_tag2($tagtype, $tag));
						# EU packager codes are normalized to have -ec at the end
						if ($tagtype eq 'emb_codes') {
							$tagid =~ s/-($ec_code_regexp)$/-ec/ie;
						}
					}
					$log->debug("add_params_to_query - tags param - single value",
						{field => $field, lc => $lc, tag_lc => $tag_lc, tag => $tag, tagid => $tagid})
						if $log->is_debug();

					# if the value is "unknown", we need to add a condition on the field being empty
					# warning: unknown is a value for pnns_groups_1 and 2
					if (
						(
							($tagid eq get_string_id_for_lang($tag_lc, lang("unknown")))
							or (
								$tagid eq (
									$tag_lc . ":"
										. get_string_id_for_lang($tag_lc, lang_in_other_lc($tag_lc, "unknown"))
								)
							)
						)
						and ($tagtype !~ /^pnns_groups_/)
						and ($tagtype ne "creator")
						)
					{
						if ($not) {
							$query_ref->{$tagtype . $suffix} = {'$nin' => [undef, []]};
						}
						else {
							$query_ref->{$tagtype . $suffix} = {'$in' => [undef, []]};
						}

					}
					# Normal single value (not unknown)
					else {
						if ($not) {
							$query_ref->{$tagtype . $suffix} = {'$ne' => $tagid};
						}
						else {
							$query_ref->{$tagtype . $suffix} = $tagid;
						}
					}
				}

				if ($remove) {
					push @$and, {$tagtype . $suffix => $query_ref->{$tagtype . $suffix}};
					delete $query_ref->{$tagtype . $suffix};
					$query_ref->{"\$and"} = $and;
				}
			}
		}

		# Conditions on nutrients

		# e.g. saturated-fat_prepared_serving=<3=0
		# the parameter name is exactly the same as the key in the nutriments hash of the product

		elsif ($field =~ /^(.*?)_(100g|serving)$/) {

			# We can have multiple conditions, separated with a comma
			# e.g. sugars_100g=>10,<=20

			my $conditions = request_param($request_ref, $field);

			$log->debug("add_params_to_query - nutrient conditions", {field => $field, conditions => $conditions})
				if $log->is_debug();

			foreach my $condition (split(/,/, $conditions)) {

				# the field value is a number, possibly preceded by <, >, <= or >=

				my $operator;
				my $value;

				if ($condition =~ /^(<|>|<=|>=)(\d.*)$/) {
					$operator = $1;
					$value = $2;
				}
				else {
					$operator = '=';
					$value = request_param($request_ref, $field);
				}

				$log->debug("add_params_to_query - nutrient condition",
					{field => $field, condition => $condition, operator => $operator, value => $value})
					if $log->is_debug();

				my %mongo_operators = (
					'<' => 'lt',
					'<=' => 'lte',
					'>' => 'gt',
					'>=' => 'gte',
				);

				if ($operator eq '=') {
					$query_ref->{"nutriments." . $field}
						= $value + 0.0;    # + 0.0 to force scalar to be treated as a number
				}
				else {
					if (not defined $query_ref->{$field}) {
						$query_ref->{"nutriments." . $field} = {};
					}
					$query_ref->{"nutriments." . $field}{'$' . $mongo_operators{$operator}} = $value + 0.0;
				}
			}
		}

		# Exact match on a specific field (e.g. "code")
		elsif (defined $valid_params{$field}) {

			my $values = remove_tags_and_quote(request_param($request_ref, $field));

			# Possible values:
			# xyz=a
			# xyz=a|b xyz=a,b xyz=a+b	products with either xyz a or xyz b

			if ($values =~ /\||\+|,/) {
				# Multiple values: construct a MongoDB $in query
				my @values = split(/\||\+|,/, $values);
				if ($field eq "code") {
					# normalize barcodes: add missing leading 0s
					$query_ref->{$field} = {'$in' => [map {normalize_code($_)} @values]};
				}
				else {
					$query_ref->{$field} = {'$in' => \@values};
				}
			}
			else {
				# Single value
				if ($field eq "code") {
					$query_ref->{$field} = normalize_code($values);
				}
				else {
					$query_ref->{$field} = $values;
				}
			}
		}
	}
	return;
}

=head2 search_and_display_products ($request_ref, $query_ref, $sort_by, $limit, $page)

Search products and return an HTML snippet that should be included in the webpage.

=head3 Parameters

=head4 $request_ref

Reference to the internal request object.

=head4 $query_ref

Reference to the MongoDB query object.

=head4 $sort_by

A string indicating how to sort results (created_t, popularity,...), or a sorting subroutine.

=head4 $limit

Limit of the number of products to return.

=head4 $page

Requested page (first page starts at 1).

=cut

sub search_and_display_products ($request_ref, $query_ref, $sort_by, $limit, $page) {

	$request_ref->{page_type} = "products";

	# Flag that indicates whether we cache MongoDB results in Memcached
	# Caching is disabled for crawling bots, as they tend to explore
	# all pages (and make caching inefficient)
	my $cache_results_flag = scalar(not $request_ref->{is_crawl_bot});
	my $template_data_ref = {};

	add_params_to_query($request_ref, $query_ref);

	$log->debug("search_and_display_products",
		{request_ref => $request_ref, query_ref => $query_ref, sort_by => $sort_by})
		if $log->is_debug();

	add_country_and_owner_filters_to_query($request_ref, $query_ref);

	if (defined $limit) {
	}
	elsif (defined $request_ref->{page_size}) {
		$limit = $request_ref->{page_size};
	}
	# If user preferences are turned on, return 100 products per page
	elsif ((not defined $request_ref->{api}) and ($request_ref->{user_preferences})) {
		$limit = 100;
	}
	else {
		$limit = $page_size;
	}

	my $skip = 0;
	if (defined $page) {
		$skip = ($page - 1) * $limit;
	}
	elsif (defined $request_ref->{page}) {
		$page = $request_ref->{page};
		$skip = ($page - 1) * $limit;
	}
	else {
		$page = 1;
	}

	# support for returning structured results in json / xml etc.

	my $sort_ref = Tie::IxHash->new();

	# Use the sort order provided by the query if it is defined (overrides default sort order)
	# e.g. ?sort_by=popularity
	if (defined $request_ref->{sort_by}) {
		$sort_by = $request_ref->{sort_by};
		$log->debug("sort_by was passed through request_ref", {sort_by => $sort_by}) if $log->is_debug();
	}
	# otherwise use the sort order from the last_sort_by cookie
	elsif (defined cookie('last_sort_by')) {
		$sort_by = cookie('last_sort_by');
		$log->debug("sort_by was passed through last_sort_by cookie", {sort_by => $sort_by}) if $log->is_debug();
	}
	elsif (defined $sort_by) {
		$log->debug("sort_by was passed as a function parameter", {sort_by => $sort_by}) if $log->is_debug();
	}

	if (
		(not defined $sort_by)
		or (    ($sort_by ne 'created_t')
			and ($sort_by ne 'last_modified_t')
			and ($sort_by ne 'last_modified_t_complete_first')
			and ($sort_by ne 'scans_n')
			and ($sort_by ne 'unique_scans_n')
			and ($sort_by ne 'product_name')
			and ($sort_by ne 'completeness')
			and ($sort_by ne 'popularity_key')
			and ($sort_by ne 'popularity')
			and ($sort_by ne 'nutriscore_score')
			and ($sort_by ne 'nova_score')
			and ($sort_by ne 'ecoscore_score')
			and ($sort_by ne 'nothing'))
		)
	{

		if ((defined $options{product_type}) and ($options{product_type} eq "food")) {
			$sort_by = 'popularity_key';
		}
		else {
			$sort_by = 'last_modified_t';
		}
	}

	if ((defined $sort_by) and ($sort_by ne "nothing")) {
		my $order = 1;
		my $sort_by_key = $sort_by;

		if ($sort_by eq 'last_modified_t_complete_first') {
			# replace last_modified_t_complete_first (used on front page of a country) by popularity
			$sort_by = 'popularity';
			$sort_by_key = "popularity_key";
			$order = -1;
		}
		elsif ($sort_by eq "popularity") {
			$sort_by_key = "popularity_key";
			$order = -1;
		}
		elsif ($sort_by eq "popularity_key") {
			$order = -1;
		}
		elsif ($sort_by eq "ecoscore_score") {
			$order = -1;
		}
		elsif ($sort_by eq "nutriscore_score") {
			$sort_by_key = "nutriscore_score_opposite";
			$order = -1;
		}
		elsif ($sort_by eq "nova_score") {
			$sort_by_key = "nova_score_opposite";
			$order = -1;
		}
		elsif ($sort_by =~ /^((.*)_t)_complete_first/) {
			$order = -1;
		}
		elsif ($sort_by =~ /_t/) {
			$order = -1;
		}
		elsif ($sort_by =~ /scans_n/) {
			$order = -1;
		}

		$sort_ref->Push($sort_by_key => $order);
	}

	# Sort options

	$template_data_ref->{sort_options} = [];

	# Nutri-Score and Eco-Score are only for food products
	# and currently scan data is only loaded for Open Food Facts
	if ((defined $options{product_type}) and ($options{product_type} eq "food")) {

		push @{$template_data_ref->{sort_options}},
			{
			value => "popularity",
			link => $request_ref->{current_link} . "?sort_by=popularity",
			name => lang("sort_by_popularity")
			};
		push @{$template_data_ref->{sort_options}},
			{
			value => "nutriscore_score",
			link => $request_ref->{current_link} . "?sort_by=nutriscore_score",
			name => lang("sort_by_nutriscore_score")
			};

		# Show Eco-score sort only for some countries, or for moderators
		if ($show_ecoscore) {
			push @{$template_data_ref->{sort_options}},
				{
				value => "ecoscore_score",
				link => $request_ref->{current_link} . "?sort_by=ecoscore_score",
				name => lang("sort_by_ecoscore_score")
				};
		}
	}

	push @{$template_data_ref->{sort_options}},
		{
		value => "created_t",
		link => $request_ref->{current_link} . "?sort_by=created_t",
		name => lang("sort_by_created_t")
		};
	push @{$template_data_ref->{sort_options}},
		{
		value => "last_modified_t",
		link => $request_ref->{current_link} . "?sort_by=last_modified_t",
		name => lang("sort_by_last_modified_t")
		};

	my $count;
	my $page_count = 0;

	my $fields_ref;

	# - for API (json, xml, rss,...), display all fields
	if (   single_param("json")
		or single_param("jsonp")
		or single_param("xml")
		or single_param("jqm")
		or $request_ref->{rss})
	{
		$fields_ref = {};
	}
	# - if we use user preferences, we need a lot of fields to compute product attributes: load them all
	elsif ($request_ref->{user_preferences}) {
		# we restrict the fields that are queried to MongoDB, and use the basic ones and those necessary
		# by Attributes.pm to compute attributes.
		# This list should be updated if new attributes are added.
		$fields_ref = {
			# generic fields
			"owner" => 1,    # needed on pro platform to generate the images urls
			"lc" => 1,
			"code" => 1,
			"product_name" => 1,
			"product_name_$lc" => 1,
			"generic_name" => 1,
			"generic_name_$lc" => 1,
			"abbreviated_product_name" => 1,
			"abbreviated_product_name_$lc" => 1,
			"brands" => 1,
			"images" => 1,
			"quantity" => 1,
			# fields necessary for personal search
			"additives_n" => 1,
			"allergens_tags" => 1,
			"categories_tags" => 1,
			"ecoscore_data" => 1,
			"ecoscore_grade" => 1,
			"ecoscore_score" => 1,
			"forest_footprint_data" => 1,
			"ingredients_analysis_tags" => 1,
			"ingredients_n" => 1,
			"labels_tags" => 1,
			"nova_group" => 1,
			"nutrient_levels" => 1,
			"nutriments" => 1,
			"nutriscore_data" => 1,
			"nutriscore_grade" => 1,
			"nutrition_grades" => 1,
			"traces_tags" => 1,
			"unknown_ingredients_n" => 1
		};
	}
	else {
		#for HTML, limit the fields we retrieve from MongoDB
		$fields_ref = {
			"lc" => 1,
			"code" => 1,
			"product_name" => 1,
			"product_name_$lc" => 1,
			"generic_name" => 1,
			"generic_name_$lc" => 1,
			"abbreviated_product_name" => 1,
			"abbreviated_product_name_$lc" => 1,
			"brands" => 1,
			"images" => 1,
			"quantity" => 1
		};

		# For the producer platform, we also need the owner
		if ((defined $server_options{private_products}) and ($server_options{private_products})) {
			$fields_ref->{owner} = 1;
		}
	}

	# tied hashes can't be encoded directly by JSON::PP, freeze the sort tied hash
	my $mongodb_query_ref = [
		lc => $lc,
		query => $query_ref,
		fields => $fields_ref,
		sort => freeze($sort_ref),
		limit => $limit,
		skip => $skip
	];

	my $key = generate_query_cache_key("search_products", $mongodb_query_ref, $request_ref);

	$log->debug("MongoDB query key - search_products", {key => $key}) if $log->is_debug();

	$request_ref->{structured_response} = get_cache_results($key, $request_ref);

	if (not defined $request_ref->{structured_response}) {

		$request_ref->{structured_response} = {
			page => $page,
			page_size => 0 + $limit,
			skip => $skip,
			products => [],
		};

		my $cursor;
		eval {
			$count = estimate_result_count($request_ref, $query_ref, $cache_results_flag);

			$log->debug("Executing MongoDB query",
				{query => $query_ref, fields => $fields_ref, sort => $sort_ref, limit => $limit, skip => $skip})
				if $log->is_debug();
			$cursor = execute_query(
				sub {
					return get_products_collection(get_products_collection_request_parameters($request_ref))
						->query($query_ref)->fields($fields_ref)->sort($sort_ref)->limit($limit)->skip($skip);
				}
			);
			$log->info("MongoDB query ok", {error => $@}) if $log->is_info();
		};
		if ($@) {
			$log->warn("MongoDB error", {error => $@}) if $log->is_warn();
		}
		else {
			$log->info("MongoDB query ok", {error => $@}) if $log->is_info();

			while (my $product_ref = $cursor->next) {
				push @{$request_ref->{structured_response}{products}}, $product_ref;
				$page_count++;
			}

			$request_ref->{structured_response}{page_count} = $page_count;

			# The page count may be higher than the count from the query service which is updated every night
			# in that case, set $count to $page_count
			# It's also possible that the count query had a timeout and that $count is 0 even though we have results
			if ($page_count > $count) {
				$count = $page_count;
			}

			$request_ref->{structured_response}{count} = $count;

			# Don't set the cache if no_count was set
			if (not single_param('no_count') and $cache_results_flag) {
				set_cache_results($key, $request_ref->{structured_response});
			}
		}
	}

	$count = $request_ref->{structured_response}{count};
	$page_count = $request_ref->{structured_response}{page_count};

	if (defined $request_ref->{description}) {
		$request_ref->{description} =~ s/<nb_products>/$count/g;
	}

	my $html = '';
	my $html_count = '';
	my $error = '';

	my $decf = get_decimal_formatter($lc);

	if (not defined $request_ref->{jqm_loadmore}) {
		if ($count < 0) {
			$error = lang("error_database");
		}
		elsif ($count == 0) {
			$error = lang("no_products");
		}
		elsif ($count == 1) {
			$html_count .= lang("1_product");
		}
		elsif ($count > 1) {
			$html_count .= sprintf(lang("n_products"), $decf->format($count));
		}
		$template_data_ref->{error} = $error;
		$template_data_ref->{html_count} = $html_count;
	}

	$template_data_ref->{jqm} = single_param("jqm");
	$template_data_ref->{country} = $country;
	$template_data_ref->{world_subdomain} = get_world_subdomain();
	$template_data_ref->{current_link} = $request_ref->{current_link};
	$template_data_ref->{sort_by} = $sort_by;

	# Query from search form: display a link back to the search form
	if (defined($request_ref->{current_link}) && $request_ref->{current_link} =~ /action=process/) {
		$template_data_ref->{current_link_query_edit} = $request_ref->{current_link};
		$template_data_ref->{current_link_query_edit} =~ s/action=process/action=display/;
	}

	$template_data_ref->{count} = $count;

	if ($count > 0) {

		# Show a download link only for search queries (and not for the home page of facets)

		if ($request_ref->{search}) {
			$request_ref->{current_link_query_download} = $request_ref->{current_link};
			if ($request_ref->{current_link} =~ /\?/) {
				$request_ref->{current_link_query_download} .= "&download=on";
			}
			else {
				$request_ref->{current_link_query_download} .= "?download=on";
			}
		}

		$template_data_ref->{current_link_query_download} = $request_ref->{current_link_query_download};
		$template_data_ref->{export_limit} = $export_limit;

		if ($log->is_debug()) {
			my $debug_log = "search - count: $count";
			defined $request_ref->{search} and $debug_log .= " - request_ref->{search}: " . $request_ref->{search};
			defined $request_ref->{tagid2} and $debug_log .= " - tagid2 " . $request_ref->{tagid2};
			$log->debug($debug_log);
		}

		if (    (not defined $request_ref->{search})
			and ($count >= 5)
			and (not defined $request_ref->{tagid2})
			and (not defined $request_ref->{product_changes_saved}))
		{
			$template_data_ref->{explore_products} = 'true';
			my $nofollow = '';
			if (defined $request_ref->{tagid}) {
				# Prevent crawlers from going too deep in facets #938:
				# Make the 2nd facet level "nofollow"
				$nofollow = ' rel="nofollow"';
			}

			my @current_drilldown_fields = @ProductOpener::Config::drilldown_fields;
			if ($country eq 'en:world') {
				unshift(@current_drilldown_fields, "countries");
			}

			foreach my $newtagtype (@current_drilldown_fields) {

				# Eco-score: currently only for moderators

				if ($newtagtype eq 'ecoscore') {
					next if not($show_ecoscore);
				}

				push @{$template_data_ref->{current_drilldown_fields}},
					{
					current_link => $request_ref->{current_link},
					tag_type_plural => $tag_type_plural{$newtagtype}{$lc},
					nofollow => $nofollow,
					tagtype => $newtagtype,
					};
			}
		}

		$template_data_ref->{separator_before_colon} = separator_before_colon($lc);
		$template_data_ref->{jqm_loadmore} = $request_ref->{jqm_loadmore};

		for my $product_ref (@{$request_ref->{structured_response}{products}}) {
			my $img_url;

			my $code = $product_ref->{code};
			my $img = display_image_thumb($product_ref, 'front');

			my $product_name = remove_tags_and_quote(product_name_brand_quantity($product_ref));

			# Prevent the quantity "750 g" to be split on two lines
			$product_name =~ s/(.*) (.*?)/$1\&nbsp;$2/;

			my $url = product_url($product_ref);
			$product_ref->{url} = $formatted_subdomain . $url;

			add_images_urls_to_product($product_ref, $lc);

			my $jqm = single_param("jqm");    # Assigning to a scalar to make sure we get a scalar

			push @{$template_data_ref->{structured_response_products}},
				{
				code => $code,
				product_name => $product_name,
				img => $img,
				jqm => $jqm,
				url => $url,
				};

			# remove some debug info
			delete $product_ref->{additives};
			delete $product_ref->{additives_prev};
			delete $product_ref->{additives_next};
		}

		# For API queries, if the request specified a value for the fields parameter, return only the fields listed
		# For non API queries with user preferences, we need to add attributes
		# For non API queries, we need to compute attributes for personal search
		my $fields;
		if ((not defined $request_ref->{api}) and ($request_ref->{user_preferences})) {
			$fields = "code,product_display_name,url,image_front_small_url,attribute_groups";
		}
		else {
			$fields = single_param('fields') || 'all';
		}

		my $customized_products_ref = [];

		for my $product_ref (@{$request_ref->{structured_response}{products}}) {

			my $customized_product_ref = customize_response_for_product($request_ref, $product_ref, $fields);

			push @{$customized_products_ref}, $customized_product_ref;
		}

		$request_ref->{structured_response}{products} = $customized_products_ref;

		# Disable nested ingredients in ingredients field (bug #2883)

		# 2021-02-25: we now store only nested ingredients, flatten them if the API is <= 1

		if ($request_ref->{api_version} <= 1) {

			for my $product_ref (@{$request_ref->{structured_response}{products}}) {
				if (defined $product_ref->{ingredients}) {

					flatten_sub_ingredients($product_ref);

					foreach my $ingredient_ref (@{$product_ref->{ingredients}}) {
						# Delete sub-ingredients, keep only flattened ingredients
						exists $ingredient_ref->{ingredients} and delete $ingredient_ref->{ingredients};
					}
				}
			}
		}

		$template_data_ref->{request} = $request_ref;
		$template_data_ref->{page_count} = $page_count;
		$template_data_ref->{page_limit} = $limit;
		$template_data_ref->{page} = $page;
		$template_data_ref->{current_link} = $request_ref->{current_link};
		$template_data_ref->{pagination} = display_pagination($request_ref, $count, $limit, $page);
	}

	# if cc and/or lc have been overridden, change the relative paths to absolute paths using the new subdomain

	if ($subdomain ne $original_subdomain) {
		$log->debug("subdomain not equal to original_subdomain, converting relative paths to absolute paths",
			{subdomain => $subdomain, original_subdomain => $original_subdomain})
			if $log->is_debug();
		$html =~ s/(href|src)=("\/)/$1="$formatted_subdomain\//g;
	}

	if ($request_ref->{user_preferences}) {

		my $preferences_text
			= sprintf(lang("classify_the_d_products_below_according_to_your_preferences"), $page_count);

		my $products_json = '[]';

		if (defined $request_ref->{structured_response}{products}) {
			$products_json = decode_utf8(encode_json($request_ref->{structured_response}{products}));
		}

		my $contributor_prefs_json = decode_utf8(
			encode_json(
				{
					display_barcode => $User{display_barcode},
					edit_link => $User{edit_link},
				}
			)
		);

		$scripts .= <<JS
<script type="text/javascript">
var page_type = "products";
var preferences_text = "$preferences_text";
var contributor_prefs = $contributor_prefs_json;
var products = $products_json;
</script>
JS
			;

		$scripts .= <<JS
<script src="$static_subdomain/js/product-preferences.js"></script>
<script src="$static_subdomain/js/product-search.js"></script>
JS
			;

		$initjs .= <<JS
display_user_product_preferences("#preferences_selected", "#preferences_selection_form", function () {
	rank_and_display_products("#search_results", products, contributor_prefs);
});
rank_and_display_products("#search_results", products, contributor_prefs);
JS
			;

	}

	process_template('web/common/includes/list_of_products.tt.html', $template_data_ref, \$html)
		|| return "template error: " . $tt->error();
	return $html;
}

sub estimate_result_count ($request_ref, $query_ref, $cache_results_flag) {
	my $count;
	my $err;

	$log->debug("Counting MongoDB documents for query", {query => $query_ref}) if $log->is_debug();
	# test if query_ref is empty
	if (single_param('no_count')) {
		# Skip the count if it is not needed
		# e.g. for some API queries
		$log->debug("no_count is set, skipping count") if $log->is_debug();
	}
	elsif (keys %{$query_ref} > 0) {
		#check if count results is in cache
		my $key_count = generate_query_cache_key("search_products_count", $query_ref, $request_ref);
		$log->debug("MongoDB query key - search_products_count", {key => $key_count}) if $log->is_debug();
		$count = get_cache_results($key_count, $request_ref);
		if (not defined $count) {

			$log->debug("count not in cache for query", {key => $key_count}) if $log->is_debug();

			# Count queries are very expensive, if possible, execute them on the postgres cache
			if (can_use_query_cache()) {
				$count = execute_count_tags_query($query_ref);
			}

			if (not defined $count) {
				$count = execute_query(
					sub {
						$log->debug("count_documents on complete products collection", {key => $key_count})
							if $log->is_debug();
						return get_products_collection(get_products_collection_request_parameters($request_ref))
							->count_documents($query_ref);
					}
				);
				$err = $@;
				if ($err) {
					$log->warn("MongoDB error during count", {error => $err}) if $log->is_warn();
				}
			}

			if ((defined $count) and $cache_results_flag) {
				$log->debug("count query complete, setting cache", {key => $key_count, count => $count})
					if $log->is_debug();
				set_cache_results($key_count, $count);
			}
		}
		else {
			# Cached result
			$log->debug("count in cache for query", {key => $key_count, count => $count})
				if $log->is_debug();
		}
	}
	else {
		# if query_ref is empty (root URL world.openfoodfacts.org) use estimated_document_count for better performance
		$count = execute_query(
			sub {
				$log->debug("empty query_ref, use estimated_document_count fot better performance", {})
					if $log->is_debug();
				return get_products_collection(get_products_collection_request_parameters($request_ref))
					->estimated_document_count();
			}
		);
		$err = $@;
	}
	$log->info("Count query done", {error => $err, count => $count}) if $log->is_info();

	return $count;
}

=head2 display_pagination( $request_ref , $count , $limit , $page )

This function is used for page navigation and gets called when there is more
than one page of products.  The URL can be different, either page=<number> , or
/<number> . page=<number> is used for search queries. /<number> is used for
facets.

=cut

sub display_pagination ($request_ref, $count, $limit, $page) {

	my $html = '';
	my $html_pages = '';

	my $nb_pages = int(($count - 1) / $limit) + 1;

	my $current_link = $request_ref->{current_link};
	if (not defined $current_link) {
		$current_link = $request_ref->{world_current_link};
	}
	$log->info("PAGINATION: READY\n");
	my $canon_rel_url = $request_ref->{canon_rel_url} // "UNDEF";
	$log->info("PAGINATION: current_link: $current_link - canon_rel_url: $canon_rel_url\n");

	$log->info("current link", {current_link => $current_link}) if $log->is_info();

	if (single_param("jqm")) {
		$current_link .= "&jqm=1";
	}

	my $next_page_url;

	# To avoid robots to query and index too many pages,
	# make links to subsequent pages nofollow for list of tags (not lists of products)
	my $nofollow = '';
	if (defined $request_ref->{groupby_tagtype}) {
		$nofollow = ' nofollow';
	}

	print STDERR "zzz lc: $lc - request_ref->lc: $request_ref->{lc}\n";

	if ((($nb_pages > 1) and (defined $current_link)) and (not defined $request_ref->{product_changes_saved})) {

		my $prev = '';
		my $next = '';
		my $skip = 0;

		for (my $i = 1; $i <= $nb_pages; $i++) {
			if ($i == $page) {
				$html_pages .= '<li class="current"><a href="">' . $i . '</a></li>';
				$skip = 0;
			}
			else {

				# do not show 5425423 pages...

				if (($i > 3) and ($i <= $nb_pages - 3) and (($i > $page + 3) or ($i < $page - 3))) {
					$html_pages .= "<unavailable>";
				}
				else {

					my $link;

					if ($current_link !~ /\?/) {
						$link = $current_link;
						# check if groupby_tag is used
						if ($i > 1) {
							$link .= "/$i";
						}
						if ($link eq '') {
							$link = "/";
						}
						if (defined $request_ref->{sort_by}) {
							$link .= "?sort_by=" . $request_ref->{sort_by};
						}
					}
					else {
						$link = $current_link . "&page=$i";

						# issue 2010: the limit, aka page_size is not persisted through the navigation links from some workflows,
						# so it is lost on subsequent pages
						if (defined $limit && $link !~ /page_size/) {
							$log->info("Using limit " . $limit) if $log->is_info();
							$link .= "&page_size=" . $limit;
						}
						if (defined $request_ref->{sort_by}) {
							$link .= "&sort_by=" . $request_ref->{sort_by};
						}
					}

					$html_pages .= '<li><a href="' . $link . '">' . $i . '</a></li>';

					if ($i == $page - 1) {
						$prev = '<li><a href="' . $link . '" rel="prev$nofollow">' . lang("previous") . '</a></li>';
					}
					elsif ($i == $page + 1) {
						$next = '<li><a href="' . $link . '" rel="next$nofollow">' . lang("next") . '</a></li>';
						$next_page_url = $link;
					}
				}
			}
		}

		$html_pages =~ s/(<unavailable>)+/<li class="unavailable">&hellip;<\/li>/g;

		$html_pages
			= '<ul id="pages" class="pagination">'
			. "<li class=\"unavailable\">"
			. lang("pages") . "</li>"
			. $prev
			. $html_pages
			. $next
			. "<li class=\"unavailable\">("
			. sprintf(lang("d_products_per_page"), $limit)
			. ")</li>"
			. "</ul>\n";
	}

	# Close the list

	if (defined single_param("jqm")) {
		if (defined $next_page_url) {
			my $loadmore = lang("loadmore");
			$html .= <<HTML
<li id="loadmore" style="text-align:center"><a href="${formatted_subdomain}/${next_page_url}&jqm_loadmore=1" id="loadmorelink">$loadmore</a></li>
HTML
				;
		}
		else {
			$html .= '<br><br>';
		}
	}

	if (not defined $request_ref->{jqm_loadmore}) {
		$html .= "</ul>\n";
	}

	if (not defined single_param("jqm")) {
		$html .= $html_pages;
	}
	return $html;
}

sub search_and_export_products ($request_ref, $query_ref, $sort_by) {

	my $format = "csv";
	if ((defined $request_ref->{format}) and ($request_ref->{format} eq "xlsx")) {
		$format = $request_ref->{format};
	}

	add_params_to_query($request_ref, $query_ref);

	add_country_and_owner_filters_to_query($request_ref, $query_ref);

	$log->debug("search_and_export_products - MongoDB query", {format => $format, query => $query_ref})
		if $log->is_debug();

	my $max_count = $export_limit;

	# Allow admins to change the export limit
	if (($admin) and (defined single_param("export_limit"))) {
		$max_count = single_param("export_limit");
	}

	my $args_ref = {
		cc => $cc,    # used to localize Eco-Score fields
		format => $format,
		filehandle => \*STDOUT,
		filename => "openfoodfacts_export." . $format,
		send_http_headers => 1,
		query => $query_ref,
		max_count => $max_count,
		export_computed_fields => 1,
		export_canonicalized_tags_fields => 1,
	};

	# Extra parameters
	foreach my $parameter (qw(fields extra_fields separator)) {
		if (defined $request_ref->{$parameter}) {
			$args_ref->{$parameter} = $request_ref->{$parameter};
		}
	}

	my $count = export_csv($args_ref);

	my $html = '';

	if ((not defined $count) or ($count < 0)) {
		$html .= "<p>" . lang("error_database") . "</p>";
	}
	elsif ($count == 0) {
		$html .= "<p>" . lang("no_products") . "</p>";
	}
	elsif ($count > $max_count) {
		$html .= "<p>" . sprintf(lang("error_too_many_products_to_export"), $count, $export_limit) . "</p>";
	}
	else {
		# export_csv has already output HTTP headers and the export file, we can return
		return;
	}

	# Display an error message

	$html .= search_permalink($request_ref);

	$request_ref->{title} = lang("search_results");
	$request_ref->{content_ref} = \$html;
	display_page($request_ref);
	return;
}

@search_series = (qw/organic fairtrade with_sweeteners default/);

my %search_series_colors = (
	default => {r => 0, g => 0, b => 255},
	organic => {r => 0, g => 212, b => 0},
	fairtrade => {r => 255, g => 102, b => 0},
	with_sweeteners => {r => 0, g => 204, b => 255},
);

my %nutrition_grades_colors = (
	a => {r => 0, g => 255, b => 0},
	b => {r => 255, g => 255, b => 0},
	c => {r => 255, g => 102, b => 0},
	d => {r => 255, g => 1, b => 128},
	e => {r => 255, g => 0, b => 0},
	unknown => {r => 128, g => 128, b => 128},
);

# Return the path (list of nodes) to the search field

# field name from the search form
# it can be:
# - a nutrient id like "saturated-fat"
# - a direct field like ingredients_n
# - an indirect field like packagings_materials.all.weight_100g

sub get_search_field_path_components ($field) {
	my @fields;
	# direct fields
	if (($field =~ /_n$/) or ($field eq "product_quantity") or ($field eq "nova_group") or ($field eq "ecoscore_score"))
	{
		@fields = ($field);
	}
	# indirect fields separated with the . character
	elsif ($field =~ /\./) {
		@fields = split(/\./, $field);
	}
	# forest footprint
	elsif ($field eq "forest_footprint") {
		@fields = ('forest_footprint_data', 'footprint_per_kg');
	}
	# we assume other fields are nutrients ids
	else {
		@fields = ("nutriments", $field . "_100g");
	}
	return @fields;
}

sub get_search_field_title_and_details ($field) {

	my ($title, $unit, $unit2, $allow_decimals) = ('', '', '', '');

	if ($field eq 'additives_n') {
		$allow_decimals = "allowDecimals:false,\n";
		$title = escape_single_quote_and_newlines(lang("number_of_additives"));
	}
	elsif ($field eq "forest_footprint") {
		$allow_decimals = "allowDecimals:true,\n";
		$title = escape_single_quote_and_newlines(lang($field));
	}
	elsif ($field =~ /_n$/) {
		$allow_decimals = "allowDecimals:false,\n";
		$title = escape_single_quote_and_newlines(lang($field . "_s"));
	}
	elsif ($field eq "product_quantity") {
		$allow_decimals = "allowDecimals:false,\n";
		$title = escape_single_quote_and_newlines(lang("quantity"));
		$unit = ' (g)';
		$unit2 = 'g';
	}
	elsif ($field eq "nova_group") {
		$allow_decimals = "allowDecimals:false,\n";
		$title = escape_single_quote_and_newlines(lang("nova_groups_s"));
	}
	elsif ($field eq "ecoscore_score") {
		$allow_decimals = "allowDecimals:false,\n";
		$title = escape_single_quote_and_newlines(lang("ecoscore_score"));
	}
	elsif ($field =~ /^packagings_materials\.([^.]+)\.([^.]+)$/) {
		my $material = $1;
		my $subfield = $2;
		$title = lang("packaging") . " - ";
		if ($material eq "all") {
			$title .= lang("packagings_materials_all");
		}
		else {
			$title .= display_taxonomy_tag($lc, "packaging_materials", $material);
		}
		$title .= ' - ' . lang($subfield);
		if ($subfield =~ /_percent$/) {
			$unit = ' %';
			$unit2 = '%';
		}
		elsif ($subfield =~ /_100g$/) {
			$unit = ' (g/100g)';
			$unit2 = 'g/100g';
		}
		else {
			$unit = ' (g)';
			$unit2 = 'g';
		}
	}
	else {
		$title = display_taxonomy_tag($lc, "nutrients", "zz:" . $field);
		$unit2 = $title;    # displayed in the tooltip
		$unit
			= " ("
			. (get_property("nutrients", "zz:" . $field, "unit:en") // 'g') . " "
			. lang("nutrition_data_per_100g") . ")";
		$unit =~ s/\&nbsp;/ /g;
	}

	return ($title, $unit, $unit2, $allow_decimals);
}

=head2 display_scatter_plot ($graph_ref, $products_ref)

Called by search_and_graph_products() to display a scatter plot of products on 2 axis

=head3 Arguments

=head4 $graph_ref

Options for the graph, set by /cgi/search.pl

=head4 $products_ref

List of search results from search_and_graph_products()

=cut

sub display_scatter_plot ($graph_ref, $products_ref) {

	my @products = @{$products_ref};
	my $count = scalar @products;

	my $html = '';

	my %axis_details = ();
	my %min = ();    # Minimum for the axis, 0 except -15 for Nutri-Score score
	my %fields = ();    # fields path components for each axis, to use with deep_get()

	foreach my $axis ("x", "y") {
		# Set the titles and details of each axis
		my $field = $graph_ref->{"axis_" . $axis};
		my ($title, $unit, $unit2, $allow_decimals) = get_search_field_title_and_details($field);
		$axis_details{$axis} = {
			title => $title,
			unit => $unit,
			unit2 => $unit2,
			allow_decimals => $allow_decimals,
		};

		# Set the minimum value for the axis (0 in most cases, except for Nutri-Score)
		$min{$axis} = 0;

		if ($field =~ /^nutrition-score/) {
			$min{$axis} = -15;
		}

		# Store the field path components
		$fields{$field} = [get_search_field_path_components($field)];
	}

	my %nutriments = ();

	my $i = 0;

	my %series = ();
	my %series_n = ();

	foreach my $product_ref (@products) {

		# Gather the data for the 2 axis

		my %data;

		foreach my $axis ('x', 'y') {

			my $field = $graph_ref->{"axis_" . $axis};
			my $value = deep_get($product_ref, @{$fields{$field}});

			# For nutrients except energy-kcal, convert to the default nutrient unit
			if ((defined $value) and ($fields{$field}[0] eq "nutriments") and ($field !~ /energy-kcal/)) {
				$value = g_to_unit($value, (get_property("nutrients", "zz:$field", "unit:en") // 'g'));
			}

			if (defined $value) {
				$value = $value + 0;    # Make sure the value is a number
			}

			$data{$axis} = $value;
		}

		# Keep only products that have known values for both x and y
		if ((not defined $data{x}) or (not defined $data{y})) {
			$log->debug("Skipping product with unknown values ", {data => \%data}) if $log->is_debug();
			next;
		}

		# Add values to stats, and set min axis
		foreach my $axis ('x', 'y') {
			my $field = $graph_ref->{"axis_" . $axis};
			add_product_nutriment_to_stats(\%nutriments, $field, $data{$axis});
		}

		# Identify the series id
		my $seriesid = 0;
		# series value, we start high for first series
		# and second series value will have s / 10, etc.
		my $s = 1000000;

		# default, organic, fairtrade, with_sweeteners
		# order: organic, organic+fairtrade, organic+fairtrade+sweeteners, organic+sweeteners, fairtrade, fairtrade + sweeteners
		#

		# Colors for nutrition grades
		if ($graph_ref->{"series_nutrition_grades"}) {
			if (defined $product_ref->{"nutrition_grade_fr"}) {
				$seriesid = $product_ref->{"nutrition_grade_fr"};
			}
			else {
				$seriesid = 'unknown';
			}
		}
		else {
			# Colors for labels and labels combinations
			foreach my $series (@search_series) {
				# Label?
				if ($graph_ref->{"series_$series"}) {
					if (defined lang("search_series_${series}_label")) {
						if (has_tag($product_ref, "labels", 'en:' . lc($Lang{"search_series_${series}_label"}{en}))) {
							$seriesid += $s;
						}
						else {
						}
					}

					if ($product_ref->{$series}) {
						$seriesid += $s;
					}
				}

				if (($series eq 'default') and ($seriesid == 0)) {
					$seriesid += $s;
				}
				$s = $s / 10;
			}
		}

		$series{$seriesid} = $series{$seriesid} // '';

		$data{product_name} = $product_ref->{product_name};
		$data{url} = $formatted_subdomain . product_url($product_ref->{code});
		$data{img} = display_image_thumb($product_ref, 'front');

		# create data entry for series
		defined $series{$seriesid} or $series{$seriesid} = '';
		$series{$seriesid} .= JSON::PP->new->encode(\%data) . ',';
		# count entries / series
		defined $series_n{$seriesid} or $series_n{$seriesid} = 0;
		$series_n{$seriesid}++;
		$i++;

	}

	my $series_data = '';
	my $legend_title = '';

	# Colors for nutrition grades
	if ($graph_ref->{"series_nutrition_grades"}) {

		my $title_text = lang("nutrition_grades_p");
		$legend_title = <<JS
title: {
style: {"text-align" : "center"},
text: "$title_text"
},
JS
			;

		foreach my $nutrition_grade ('a', 'b', 'c', 'd', 'e', 'unknown') {
			my $title = uc($nutrition_grade);
			if ($nutrition_grade eq 'unknown') {
				$title = ucfirst(lang("unknown"));
			}
			my $r = $nutrition_grades_colors{$nutrition_grade}{r};
			my $g = $nutrition_grades_colors{$nutrition_grade}{g};
			my $b = $nutrition_grades_colors{$nutrition_grade}{b};
			my $seriesid = $nutrition_grade;
			$series_n{$seriesid} //= 0;
			$series_data .= <<JS
{
	name: '$title : $series_n{$seriesid} $Lang{products}{$lc}',
	color: 'rgba($r, $g, $b, .9)',
	turboThreshold : 0,
	data: [ $series{$seriesid} ]
},
JS
				;
		}

	}
	else {
		# Colors for labels and labels combinations
		foreach my $seriesid (sort {$b <=> $a} keys %series) {
			$series{$seriesid} =~ s/,\n$//;

			# Compute the name and color

			my $remainingseriesid = $seriesid;
			my $matching_series = 0;
			my ($r, $g, $b) = (0, 0, 0);
			my $title = '';
			my $s = 1000000;
			foreach my $series (@search_series) {

				if ($remainingseriesid >= $s) {
					$title ne '' and $title .= ', ';
					$title .= lang("search_series_${series}");
					$r += $search_series_colors{$series}{r};
					$g += $search_series_colors{$series}{g};
					$b += $search_series_colors{$series}{b};
					$matching_series++;
					$remainingseriesid -= $s;
				}

				$s = $s / 10;
			}

			$log->debug(
				"rendering series colour as JavaScript",
				{
					seriesid => $seriesid,
					matching_series => $matching_series,
					s => $s,
					remainingseriesid => $remainingseriesid,
					title => $title
				}
			) if $log->is_debug();

			$r = int($r / $matching_series);
			$g = int($g / $matching_series);
			$b = int($b / $matching_series);    ## no critic (RequireLocalizedPunctuationVars)

			$series_data .= <<JS
{
	name: '$title : $series_n{$seriesid} $Lang{products}{$lc}',
	color: 'rgba($r, $g, $b, .9)',
	turboThreshold : 0,
	data: [ $series{$seriesid} ]
},
JS
				;
		}
	}
	$series_data =~ s/,\n$//;

	my $legend_enabled = 'false';
	if (scalar keys %series > 1) {
		$legend_enabled = 'true';
	}

	my $sep = separator_before_colon($lc);

	my $js = <<JS
        chart = new Highcharts.Chart({
            chart: {
                renderTo: 'container',
                type: 'scatter',
                zoomType: 'xy'
            },
			legend: {
				$legend_title
				enabled: $legend_enabled
			},
            title: {
                text: '$graph_ref->{graph_title}'
            },
            subtitle: {
                text: '$Lang{data_source}{$lc}$sep: $formatted_subdomain'
            },
            xAxis: {
				$axis_details{x}{allow_decimals}
				min:$min{x},
                title: {
                    enabled: true,
                    text: '$axis_details{x}{title}$axis_details{x}{unit}'
                },
                startOnTick: true,
                endOnTick: true,
                showLastLabel: true
            },
            yAxis: {
				$axis_details{y}{allow_decimals}
				min:$min{y},
                title: {
                    text: '$axis_details{y}{title}$axis_details{y}{unit}'
                }
            },
            tooltip: {
				useHTML: true,
				followPointer : false,
				stickOnContact: true,
				formatter: function() {
                    return '<a href="' + this.point.url + '">' + this.point.product_name + '<br>'
						+ this.point.img + '</a><br>'
						+ '$Lang{nutrition_data_per_100g}{$lc} :'
						+ '<br>$axis_details{x}{title}$sep: '+ this.x + ' $axis_details{x}{unit2}'
						+ '<br>$axis_details{y}{title}$sep: ' + this.y + ' $axis_details{y}{unit2}';
                }
			},

            plotOptions: {
                scatter: {
                    marker: {
                        radius: 5,
						symbol: 'circle',
                        states: {
                            hover: {
                                enabled: true,
                                lineColor: 'rgb(100,100,100)'
                            }
                        }
                    },
					tooltip : { followPointer : false, stickOnContact: true },
                    states: {
                        hover: {
                            marker: {
                                enabled: false
                            }
                        }
                    }
                }
            },
			series: [
				$series_data
			]
        });
JS
		;
	$initjs .= $js;

	my $count_string = sprintf(lang("graph_count"), $count, $i);

	$scripts .= <<SCRIPTS
<script src="$static_subdomain/js/dist/highcharts.js"></script>
SCRIPTS
		;

	$html .= <<HTML
<p>$count_string</p>
<div id="container" style="height: 400px"></div>

HTML
		;

	# Display stats

	my $stats_ref = {};

	compute_stats_for_products($stats_ref, \%nutriments, $count, $i, 5, 'search');

	$html .= display_nutrition_table($stats_ref, undef);

	$html .= "<p>&nbsp;</p>";

	return $html;

}

=head2 display_histogram ($graph_ref, $products_ref)

Called by search_and_graph_products() to display an histogram of products on 1 axis

=head3 Arguments

=head4 $graph_ref

Options for the graph, set by /cgi/search.pl

=head4 $products_ref

List of search results from search_and_graph_products()

=cut

sub display_histogram ($graph_ref, $products_ref) {

	my @products = @{$products_ref};
	my $count = @products;

	my $html = '';

	my %axis_details = ();
	my %min = ();    # Minimum for the axis, 0 except -15 for Nutri-Score score

	foreach my $axis ("x") {
		# Set the titles and details of each axis
		my $field = $graph_ref->{"axis_" . $axis};
		my ($title, $unit, $unit2, $allow_decimals) = get_search_field_title_and_details($field);
		$axis_details{$axis} = {
			title => $title,
			unit => $unit,
			unit2 => $unit2,
			allow_decimals => $allow_decimals,
		};

		# Set the minimum value for the axis (0 in most cases, except for Nutri-Score)
		$min{$axis} = 0;

		if ($field =~ /^nutrition-score/) {
			$min{$axis} = -15;
		}
	}

	$axis_details{"y"} = {
		title => escape_single_quote_and_newlines(lang("number_of_products")),
		allow_decimals => "allowDecimals:false,\n",
		unit => '',
		unit2 => '',
	};

	my $i = 0;

	my %series = ();
	my %series_n = ();
	my @all_values = ();

	my $min = 10000000000000;
	my $max = -10000000000000;

	my $field = $graph_ref->{"axis_x"};
	my @fields = get_search_field_path_components($field);

	foreach my $product_ref (@products) {

		my $value = deep_get($product_ref, @fields);

		# For nutrients except energy-kcal, convert to the default nutrient unit
		if ((defined $value) and ($fields[0] eq "nutriments") and ($field !~ /energy-kcal/)) {
			$value = g_to_unit($value, (get_property("nutrients", "zz:$field", "unit:en") // 'g'));
		}

		# Keep only products that have known values for both x and y
		if (not defined $value) {
			next;
		}

		$value = $value + 0;    # Make sure the value is a number

		if ($value < $min) {
			$min = $value;
		}
		if ($value > $max) {
			$max = $value;
		}

		# Identify the series id
		my $seriesid = 0;
		my $s = 1000000;

		# default, organic, fairtrade, with_sweeteners
		# order: organic, organic+fairtrade, organic+fairtrade+sweeteners, organic+sweeteners, fairtrade, fairtrade + sweeteners
		#

		foreach my $series (@search_series) {
			# Label?
			if ($graph_ref->{"series_$series"}) {
				if (defined lang("search_series_${series}_label")) {
					if (has_tag($product_ref, "labels", 'en:' . lc($Lang{"search_series_${series}_label"}{en}))) {
						$seriesid += $s;
					}
					else {
					}
				}

				if ($product_ref->{$series}) {
					$seriesid += $s;
				}
			}

			if (($series eq 'default') and ($seriesid == 0)) {
				$seriesid += $s;
			}
			$s = $s / 10;
		}

		push @all_values, $value;

		defined $series{$seriesid} or $series{$seriesid} = [];
		push @{$series{$seriesid}}, $value;

		defined $series_n{$seriesid} or $series_n{$seriesid} = 0;
		$series_n{$seriesid}++;
		$i++;

	}

	# define intervals

	$max += 0.0000000001;

	my @intervals = ();
	my $intervals = 10;
	my $interval = 1;
	if (defined single_param('intervals')) {
		$intervals = single_param('intervals');
		$intervals > 0 or $intervals = 10;
	}

	if ($i == 0) {
		return "";
	}
	elsif ($i == 1) {
		push @intervals, [$min, $max, "$min"];
	}
	else {
		if (($field =~ /_n$/) or ($field =~ /^nutrition-score/)) {
			$interval = 1;
			$intervals = 0;
			for (my $j = $min; $j <= $max; $j++) {
				push @intervals, [$j, $j, $j + 0.0];
				$intervals++;
			}
		}
		else {
			$interval = ($max - $min) / 10;
			for (my $k = 0; $k < $intervals; $k++) {
				my $mink = $min + $k * $interval;
				my $maxk = $mink + $interval;
				push @intervals,
					[$mink, $maxk, '>' . (sprintf("%.2e", $mink) + 0.0) . ' <' . (sprintf("%.2e", $maxk) + 0.0)];
			}
		}
	}

	$log->debug("hisogram for all 'i' values", {i => $i, min => $min, max => $max}) if $log->is_debug();

	my %series_intervals = ();
	my $categories = '';

	for (my $k = 0; $k < $intervals; $k++) {
		$categories .= '"' . $intervals[$k][2] . '", ';
	}
	$categories =~ s/,\s*$//;

	foreach my $seriesid (keys %series) {
		$series_intervals{$seriesid} = [];
		for (my $k = 0; $k < $intervals; $k++) {
			$series_intervals{$seriesid}[$k] = 0;
			$log->debug("computing histogram", {k => $k, min => $intervals[$k][0], max => $intervals[$k][1]})
				if $log->is_debug();
		}
		foreach my $value (@{$series{$seriesid}}) {
			for (my $k = 0; $k < $intervals; $k++) {
				if (   ($value >= $intervals[$k][0]) and (($value < $intervals[$k][1]))
					or (($intervals[$k][1] == $intervals[$k][0])) and ($value == $intervals[$k][1]))
				{
					$series_intervals{$seriesid}[$k]++;
				}
			}
		}
	}

	my $series_data = '';

	foreach my $seriesid (sort {$b <=> $a} keys %series) {
		$series{$seriesid} =~ s/,\n$//;

		# Compute the name and color

		my $remainingseriesid = $seriesid;
		my $matching_series = 0;
		my ($r, $g, $b) = (0, 0, 0);
		my $title = '';
		my $s = 1000000;
		foreach my $series (@search_series) {

			if ($remainingseriesid >= $s) {
				$title ne '' and $title .= ', ';
				$title .= lang("search_series_${series}");
				$r += $search_series_colors{$series}{r};
				$g += $search_series_colors{$series}{g};
				$b += $search_series_colors{$series}{b};
				$matching_series++;
				$remainingseriesid -= $s;
			}

			$s = $s / 10;
		}

		$log->debug(
			"rendering series as JavaScript",
			{
				seriesid => $seriesid,
				matching_series => $matching_series,
				s => $s,
				remainingseriesid => $remainingseriesid,
				title => $title
			}
		) if $log->is_debug();

		$r = int($r / $matching_series);
		$g = int($g / $matching_series);
		$b = int($b / $matching_series);    ## no critic (RequireLocalizedPunctuationVars)

		$series_data .= <<JS
			{
                name: '$title',
				total: $series_n{$seriesid},
				shortname: '$title',
                color: 'rgba($r, $g, $b, .9)',
				turboThreshold : 0,
                data: [
JS
			;
		$series_data .= join(',', @{$series_intervals{$seriesid}});

		$series_data .= <<JS
				]
            },
JS
			;
	}
	$series_data =~ s/,\n$//;

	my $legend_enabled = 'false';
	if (scalar keys %series > 1) {
		$legend_enabled = 'true';
	}

	my $sep = separator_before_colon($lc);

	my $js = <<JS
        chart = new Highcharts.Chart({
            chart: {
                renderTo: 'container',
                type: 'column',
            },
			legend: {
				enabled: $legend_enabled,
				labelFormatter: function() {
              return this.name + ': ' + this.options.total;
			}
			},
            title: {
                text: '$graph_ref->{graph_title}'
            },
            subtitle: {
                text: '$Lang{data_source}{$lc}$sep: $formatted_subdomain'
            },
            xAxis: {
                title: {
                    enabled: true,
                    text: '$axis_details{x}{title}$axis_details{x}{unit}'
                },
				categories: [
					$categories
				]
            },
            yAxis: {

				$axis_details{y}{allow_decimals}
				min:0,
                title: {
                    text: '$axis_details{y}{title}'
                },
				stackLabels: {
                enabled: true,
                style: {
                    fontWeight: 'bold',
                    color: (Highcharts.theme && Highcharts.theme.textColor) || 'gray'
                }
            }
            },
        tooltip: {
            headerFormat: '<b>$axis_details{x}{title} {point.key}</b><br>$axis_details{x}{unit}<table>',
            pointFormat: '<tr><td style="color:{series.color};padding:0">{series.name}: </td>' +
                '<td style="padding:0"><b>{point.y}</b></td></tr>',
            footerFormat: '</table>Total: <b>{point.total}</b>',
            shared: true,
            useHTML: true,
			formatter: function() {
            var points='<table class="tip"><caption>$axis_details{x}{title} ' + this.x + '</b><br>$axis_details{x}{unit}</caption><tbody>';
            //loop each point in this.points
            \$.each(this.points,function(i,point){
                points+='<tr><th style="color: '+point.series.color+'">'+point.series.name+': </th>'
                      + '<td style="text-align: right">'+point.y+'</td></tr>'
            });
            points+='<tr><th>Total: </th>'
            +'<td style="text-align:right"><b>'+this.points[0].total+'</b></td></tr>'
            +'</tbody></table>';
            return points;
			}

        },



            plotOptions: {
    column: {
        //pointPadding: 0,
        //borderWidth: 0,
        groupPadding: 0,
        shadow: false,
                stacking: 'normal',
                dataLabels: {
                    enabled: false,
                    color: (Highcharts.theme && Highcharts.theme.dataLabelsColor) || 'white',
                    style: {
                        textShadow: '0 0 3px black, 0 0 3px black'
                    }
                }
    }
            },
			series: [
				$series_data
			]
        });
JS
		;
	$initjs .= $js;

	my $count_string = sprintf(lang("graph_count"), $count, $i);

	$scripts .= <<SCRIPTS
<script src="$static_subdomain/js/dist/highcharts.js"></script>
SCRIPTS
		;

	$html .= <<HTML
<p>$count_string</p>
<div id="container" style="height: 400px"></div>
<p>&nbsp;</p>
HTML
		;

	return $html;

}

sub search_and_graph_products ($request_ref, $query_ref, $graph_ref) {

	add_params_to_query($request_ref, $query_ref);

	add_country_and_owner_filters_to_query($request_ref, $query_ref);

	my $cursor;

	$log->info("retrieving products from MongoDB to display them in a graph") if $log->is_info();

	if ($admin) {
		$log->debug("Executing MongoDB query", {query => $query_ref}) if $log->is_debug();
	}

	# Limit the fields we retrieve from MongoDB
	my $fields_ref;

	if ($graph_ref->{axis_y} ne 'products_n') {

		$fields_ref = {
			lc => 1,
			code => 1,
			product_name => 1,
			"product_name_$lc" => 1,
			labels_tags => 1,
			images => 1,
		};

		# For the producer platform, we also need the owner
		if ((defined $server_options{private_products}) and ($server_options{private_products})) {
			$fields_ref->{owner} = 1;
		}
	}

	# Add fields for the axis
	foreach my $axis ('x', 'y') {
		my $field = $graph_ref->{"axis_$axis"};
		# Get the field path components
		my @fields = get_search_field_path_components($field);
		# Convert to dot notation to get the MongoDB field
		$fields_ref->{join(".", @fields)} = 1;
	}

	if ($graph_ref->{"series_nutrition_grades"}) {
		$fields_ref->{"nutrition_grade_fr"} = 1;
	}
	elsif ((scalar keys %{$graph_ref}) > 0) {
		$fields_ref->{"labels_tags"} = 1;
	}

	eval {
		$cursor = execute_query(
			sub {
				return get_products_collection(get_products_collection_request_parameters($request_ref))
					->query($query_ref)->fields($fields_ref);
			}
		);
	};
	if ($@) {
		$log->warn("MongoDB error", {error => $@}) if $log->is_warn();
	}
	else {
		$log->info("MongoDB query ok", {error => $@}) if $log->is_info();
	}

	$log->info("retrieved products from MongoDB to display them in a graph") if $log->is_info();

	my @products = $cursor->all;
	my $count = @products;

	my $html = '';

	if ($count < 0) {
		$html .= "<p>" . lang("error_database") . "</p>";
	}
	elsif ($count == 0) {
		$html .= "<p>" . lang("no_products") . "</p>";
	}

	$html .= search_permalink($request_ref);

	if ($count <= 0) {
		# $request_ref->{content_html} = $html;
		$log->warn("could not retrieve enough products for a graph", {count => $count}) if $log->is_warn();
		return $html;
	}

	if ($count > 0) {

		$graph_ref->{graph_title} = escape_single_quote_and_newlines($graph_ref->{graph_title});

		# 1 axis: histogram / bar chart -> axis_y == "product_n" or is empty
		# 2 axis: scatter plot

		if (   (not defined $graph_ref->{axis_y})
			or ($graph_ref->{axis_y} eq "")
			or ($graph_ref->{axis_y} eq 'products_n'))
		{
			$html .= display_histogram($graph_ref, \@products);
		}
		else {
			$html .= display_scatter_plot($graph_ref, \@products);
		}

		if (defined $request_ref->{current_link}) {
			$request_ref->{current_link_query_display} = $request_ref->{current_link};
			$request_ref->{current_link_query_display} =~ s/\?action=process/\?action=display/;
			$html .= "&rarr; <a href=\"$request_ref->{current_link}\">" . lang("search_graph_link") . "</a><br>";
		}

		$html .= "<p>" . lang("search_graph_warning") . "</p>";

		$html .= lang("search_graph_blog");
	}

	return $html;
}

=head2  get_packager_code_coordinates ($emb_code)

Transform a traceability code (emb code) into a latitude / longitude pair.

We try using packagers_codes taxonomy, or fsa_rating or geocode for uk,
or city.

=head3 parameters

=head4 $emb_code - string

The traceability code

=head3 returns - list of 2 elements
(latitude, longitude) if found, or (undef, undef) otherwise

=cut

sub get_packager_code_coordinates ($emb_code) {

	my $lat;
	my $lng;

	if (exists $packager_codes{$emb_code}) {
		my %emb_code_data = %{$packager_codes{$emb_code}};
		if (exists $emb_code_data{lat}) {
			# some lat/lng have , for floating point numbers
			$lat = $emb_code_data{lat};
			$lng = $emb_code_data{lng};
			$lat =~ s/,/\./g;
			$lng =~ s/,/\./g;
		}
		elsif (exists $emb_code_data{fsa_rating_business_geo_lat}) {
			$lat = $emb_code_data{fsa_rating_business_geo_lat};
			$lng = $emb_code_data{fsa_rating_business_geo_lng};
		}
		elsif ($emb_code_data{cc} eq 'uk') {
			#my $address = 'uk' . '.' . $emb_code_data{local_authority};
			my $address = 'uk' . '.' . ($emb_code_data{canon_local_authority} // '');
			if (exists $geocode_addresses{$address}) {
				$lat = $geocode_addresses{$address}[0];
				$lng = $geocode_addresses{$address}[1];
			}
		}
	}

	my $city_code = get_city_code($emb_code);

	init_emb_codes() unless %emb_codes_geo;
	if (((not defined $lat) or (not defined $lng)) and (defined $emb_codes_geo{$city_code})) {

		# some lat/lng have , for floating point numbers
		$lat = $emb_codes_geo{$city_code}[0];
		$lng = $emb_codes_geo{$city_code}[1];
		$lat =~ s/,/\./g;
		$lng =~ s/,/\./g;
	}

	# filter out empty coordinates
	if ((not defined $lat) or (not defined $lng)) {
		return (undef, undef);
	}

	return ($lat, $lng);

}

# an iterator over a cursor to unify cases between mongodb and external data (like filtered jsonl)
sub cursor_iter ($cursor) {
	return sub {
		return $cursor->next();
	};
}

=head2 map_of_products($products_iter, $request_ref, $graph_ref)

Build the HTML to display a map of products

=head3 parameters

=head4 $products_iter - iterator

Must return a reference to a function that on each call return a product, or undef to end iteration


=head4 $request_ref - hashmap ref

=head4 $graph_ref - hashmap ref

Specifications for the graph

=cut

sub map_of_products ($products_iter, $request_ref, $graph_ref) {

	my $html = '';

	# be sure to have packager codes loaded
	init_emb_codes();
	init_packager_codes();
	init_geocode_addresses();

	$graph_ref->{graph_title} = escape_single_quote_and_newlines($graph_ref->{graph_title});

	my $matching_products = 0;
	my $places = 0;
	my $emb_codes = 0;
	my $seen_products = 0;

	my %seen = ();
	my @pointers = ();

	while (my $product_ref = $products_iter->()) {
		my $url = $formatted_subdomain . product_url($product_ref->{code});

		my $manufacturing_places = escape_single_quote_and_newlines($product_ref->{"manufacturing_places"});
		$manufacturing_places =~ s/,( )?/, /g;
		if ($manufacturing_places ne '') {
			$manufacturing_places
				= ucfirst(lang("manufacturing_places_p"))
				. separator_before_colon($lc) . ": "
				. $manufacturing_places . "<br>";
		}

		my $origins = escape_single_quote_and_newlines($product_ref->{origins});
		$origins =~ s/,( )?/, /g;
		if ($origins ne '') {
			$origins = ucfirst(lang("origins_p")) . separator_before_colon($lc) . ": " . $origins . "<br>";
		}

		$origins = $manufacturing_places . $origins;

		my $pointer = {
			product_name => $product_ref->{product_name},
			brands => $product_ref->{brands},
			url => $url,
			origins => $origins,
			img => display_image_thumb($product_ref, 'front')
		};

		# Loop on cities: multiple emb codes can be on one product

		my $field = 'emb_codes';
		if (defined $product_ref->{"emb_codes_tags"}) {

			my %current_seen = ();    # only one product when there are multiple city codes for the same city

			foreach my $emb_code (@{$product_ref->{"emb_codes_tags"}}) {

				my ($lat, $lng) = get_packager_code_coordinates($emb_code);

				if ((defined $lat) and ($lat ne '') and (defined $lng) and ($lng ne '')) {
					my $geo = "$lat,$lng";
					if (not defined $current_seen{$geo}) {

						$current_seen{$geo} = 1;
						my @geo = ($lat + 0.0, $lng + 0.0);
						$pointer->{geo} = \@geo;
						push @pointers, $pointer;
						$emb_codes++;
						if (not defined $seen{$geo}) {
							$seen{$geo} = 1;
							$places++;
						}
					}
				}
			}

			if (scalar keys %current_seen > 0) {
				$seen_products++;
			}
		}

		$matching_products++;
	}

	# no products --> no map
	if ($matching_products <= 0) {
		if ($matching_products == 0) {
			$html .= "<p>" . lang("no_products") . "</p>";
		}
		$log->warn("could not retrieve enough products for a map", {count => $matching_products}) if $log->is_warn();
		return $html;
	}

	$log->info(
		"rendering map for matching products",
		{
			count => $matching_products,
			matching_products => $matching_products,
			products => $seen_products,
			emb_codes => $emb_codes
		}
	) if $log->is_debug();

	# Points to display?
	my $count_string = q{};
	if ($emb_codes > 0) {
		$count_string = sprintf(lang("map_count"), $matching_products, $seen_products);
	}

	if (defined $request_ref->{current_link}) {
		$request_ref->{current_link_query_display} = $request_ref->{current_link};
		$request_ref->{current_link_query_display} =~ s/\?action=process/\?action=display/;
	}

	my $json = JSON::PP->new->utf8(0);
	my $map_template_data_ref = {
		lang => \&lang,
		encode_json => sub ($obj_ref) {
			return $json->encode($obj_ref);
		},
		title => $count_string,
		pointers => \@pointers,
		current_link => $request_ref->{current_link},
	};
	process_template('web/pages/products_map/map_of_products.tt.html', $map_template_data_ref, \$html)
		|| ($html .= 'template error: ' . $tt->error());

	return $html;
}

=head2 search_products_for_map($request_ref, $query_ref)

Build the MongoDB query corresponding to a search to display a map

=head3 parameters

=head4 $request_ref - hashmap

=head4 $query_ref - hashmap

Base query that will be modified to be able to build the map

=head3 returns - MongoDB::Cursor instance

=cut

sub search_products_for_map ($request_ref, $query_ref) {

	add_params_to_query($request_ref, $query_ref);

	add_country_and_owner_filters_to_query($request_ref, $query_ref);

	my $cursor;

	$log->info("retrieving products from MongoDB to display them in a map") if $log->is_info();

	eval {
		$cursor = execute_query(
			sub {
				return get_products_collection(get_products_collection_request_parameters($request_ref))
					->query($query_ref)->fields(
					{
						code => 1,
						lc => 1,
						product_name => 1,
						"product_name_$lc" => 1,
						brands => 1,
						images => 1,
						manufacturing_places => 1,
						origins => 1,
						emb_codes_tags => 1,
					}
					);
			}
		);
	};
	if ($@) {
		$log->warn("MongoDB error", {error => $@}) if $log->is_warn();
	}
	else {
		$log->info("MongoDB query ok", {error => $@}) if $log->is_info();
	}

	$log->info("retrieved products from MongoDB to display them in a map") if $log->is_info();
	$cursor->immortal(1);
	return $cursor;
}

=head2 search_and_map_products ($request_ref, $query_ref, $graph_ref)

Trigger a search and build a map

=head3 parameters

=head4 $request_ref - hashmap ref

=head4 $query_ref - hashmap ref

Base query for this search

=head4 $graph_ref

Specification of the graph

=cut

sub search_and_map_products ($request_ref, $query_ref, $graph_ref) {

	my $cursor = search_products_for_map($request_ref, $query_ref);

	# add search link
	my $html = '';

	$html .= search_permalink($request_ref);

	eval {$html .= map_of_products(cursor_iter($cursor), $request_ref, $graph_ref);} or do {
		$html .= "<p>" . lang("error_database") . "</p>";
	};
	return $html;
}

=head2 search_permalink($request_ref)

add a permalink to a search result page

=head3 return - string - generated HTML
=cut

sub search_permalink ($request_ref) {
	my $html = '';
	if (defined $request_ref->{current_link}) {
		$request_ref->{current_link_query_display} = $request_ref->{current_link};
		$request_ref->{current_link_query_display} =~ s/\?action=process/\?action=display/;
		$html
			.= "&rarr; <a href=\"$request_ref->{current_link_query_display}&action=display\">"
			. lang("search_edit")
			. "</a><br>";
	}
	return $html;
}

sub display_page ($request_ref) {

	$log->trace("Start of display_page") if $log->is_trace();

	my $request_lc = $request_ref->{lc};

	my $template_data_ref = {};

	# If the client is requesting json, jsonp, xml or jqm,
	# and if we have a response in structure format,
	# do not generate an HTML response and serve the structured data

	if (
		(
			   single_param("json")
			or single_param("jsonp")
			or single_param("xml")
			or single_param("jqm")
			or $request_ref->{rss}
		)
		and (exists $request_ref->{structured_response})
		)
	{

		display_structured_response($request_ref);
		return;
	}

	my $title = $request_ref->{title};
	my $description = $request_ref->{description};
	my $content_ref = $request_ref->{content_ref};

	my $meta_description = '';

	my $content_header = '';

	$log->debug("displaying page", {title => $title}) if $log->is_debug();

	my $type;
	my $id;

	my $site = "<a href=\"/\">" . lang("site_name") . "</a>";

	${$content_ref} =~ s/<SITE>/$site/g;

	my $textid = undef;
	if ((defined $description) and ($description =~ /^textid:/)) {
		$textid = $';
		$description = undef;
	}
	if (${$content_ref} =~ /\<p id="description"\>(.*?)\<\/p\>/s) {
		$description = $1;
	}

	if (defined $description) {
		$description =~ s/<([^>]*)>//g;
		$description =~ s/"/'/g;
		$meta_description = "<meta name=\"description\" content=\"$description\">";
	}

	my $canon_title = '';
	if (defined $title) {
		$title =~ s/<SITE>/$site/g;

		$title =~ s/<([^>]*)>//g;

		$title = remove_tags_and_quote($title);
	}
	my $canon_description = '';
	if (defined $description) {
		$description = remove_tags_and_quote($description);
	}
	if ($canon_description eq '') {
		$canon_description = lang("site_description");
	}
	my $canon_image_url = "";
	my $canon_url = $formatted_subdomain;

	if (defined $request_ref->{canon_url}) {
		if ($request_ref->{canon_url} =~ /^(http|https):/) {
			$canon_url = $request_ref->{canon_url};
		}
		else {
			$canon_url .= $request_ref->{canon_url};
		}
	}
	elsif (defined $request_ref->{canon_rel_url}) {
		$canon_url .= $request_ref->{canon_rel_url};
	}
	elsif (defined $request_ref->{current_link}) {
		$canon_url .= $request_ref->{current_link};
	}
	elsif (defined $request_ref->{url}) {
		$canon_url = $request_ref->{url};
	}

	# More images?

	my $og_images = '';
	my $og_images2 = '<meta property="og:image" content="' . lang("og_image_url") . '">';
	my $more_images = 0;

	# <img id="og_image" src="https://recettes.de/images/misc/recettes-de-cuisine-logo.gif" width="150" height="200">
	if (${$content_ref} =~ /<img id="og_image" src="([^"]+)"/) {
		my $img_url = $1;
		$img_url =~ s/\.200\.jpg/\.400\.jpg/;
		if ($img_url !~ /^(http|https):/) {
			$img_url = $static_subdomain . $img_url;
		}
		$og_images .= '<meta property="og:image" content="' . $img_url . '">' . "\n";
		if ($img_url !~ /misc/) {
			$og_images2 = '';
		}
	}

	my $og_type = 'food';
	if (defined $request_ref->{og_type}) {
		$og_type = $request_ref->{og_type};
	}

	$template_data_ref->{server_domain} = $server_domain;
	$template_data_ref->{language} = $request_lc;
	$template_data_ref->{title} = $title;
	$template_data_ref->{og_type} = $og_type;
	$template_data_ref->{fb_config} = 219331381518041;
	$template_data_ref->{canon_url} = $canon_url;
	$template_data_ref->{meta_description} = $meta_description;
	$template_data_ref->{canon_title} = $canon_title;
	$template_data_ref->{og_images} = $og_images;
	$template_data_ref->{og_images2} = $og_images2;
	$template_data_ref->{options_favicons} = $options{favicons};
	$template_data_ref->{static_subdomain} = $static_subdomain;
	$template_data_ref->{images_subdomain} = $images_subdomain;
	$template_data_ref->{formatted_subdomain} = $formatted_subdomain;
	$template_data_ref->{css_timestamp}
		= $file_timestamps{'css/dist/app-' . lang_in_other_lc($request_lc, 'text_direction') . '.css'};
	$template_data_ref->{header} = $header;
	$template_data_ref->{page_type} = $request_ref->{page_type} // "other";
	$template_data_ref->{page_format} = $request_ref->{page_format} // "normal";

	if ($request_ref->{schema_org_itemtype}) {
		$template_data_ref->{schema_org_itemtype} = $request_ref->{schema_org_itemtype};
	}

	my $site_name = lang_in_other_lc($request_lc, "site_name");
	if ($server_options{producers_platform}) {
		$site_name = lang_in_other_lc($request_lc, "producers_platform");
	}

	# Override Google Analytics from Config.pm with server_options
	# defined in Config2.pm if it exists

	if (exists $server_options{google_analytics}) {
		$google_analytics = $server_options{google_analytics};
	}

	$template_data_ref->{styles} = $styles;
	$template_data_ref->{google_analytics} = $google_analytics;
	$template_data_ref->{bodyabout} = $bodyabout;
	$template_data_ref->{site_name} = $site_name;

	my $en = 0;
	my $langs = '';
	my $selected_lang = '';

	foreach my $olc (@{$country_languages{$cc}}, 'en') {
		if ($olc eq 'en') {
			if ($en) {
				next;
			}
			else {
				$en = 1;
			}
		}
		if (exists $Langs{$olc}) {
			my $osubdomain = "$cc-$olc";
			if ($olc eq $country_languages{$cc}[0]) {
				$osubdomain = $cc;
			}
			if (($olc eq $lc)) {
				$selected_lang = "<a href=\"" . format_subdomain($osubdomain) . "/\">$Langs{$olc}</a>\n";
			}
			else {
				$langs .= "<li><a href=\"" . format_subdomain($osubdomain) . "/\">$Langs{$olc}</a></li>";
			}
		}
	}

	$template_data_ref->{langs} = $langs;
	$template_data_ref->{selected_lang} = $selected_lang;

	# Join us on Slack <a href="http://slack.openfoodfacts.org">Slack</a>:
	my $join_us_on_slack
		= sprintf($Lang{footer_join_us_on}{$lc}, '<a href="https://slack.openfoodfacts.org">Slack</a>');

	my $twitter_account = lang("twitter_account");
	if (defined $Lang{twitter_account_by_country}{$cc}) {
		$twitter_account = $Lang{twitter_account_by_country}{$cc};
	}
	$template_data_ref->{twitter_account} = $twitter_account;
	# my $facebook_page = lang("facebook_page");

	my $torso_class = "anonymous";
	if (defined $User_id) {
		$torso_class = "loggedin";
	}

	my $search_terms = '';
	if (defined single_param('search_terms')) {
		$search_terms = remove_tags_and_quote(decode utf8 => single_param('search_terms'));
	}

	my $image_banner = "";
	my $link = lang("donate_link");
	my $image;
	my @banners = qw(independent personal research);
	my $banner = $banners[time() % @banners];
	$image = "/images/banners/donate/donate-banner.$banner.$lc.800x150.svg";
	my $image_en = "/images/banners/donate/donate-banner.$banner.en.800x150.svg";

	$template_data_ref->{lc} = $lc;
	$template_data_ref->{image} = $image;
	$template_data_ref->{image_en} = $image_en;
	$template_data_ref->{link} = $link;
	$template_data_ref->{lc} = $lc;

	my $tagline = lang("tagline");

	if ($server_options{producers_platform}) {
		$tagline = "";
	}

	# Display a banner from users on Android or iOS

	my $user_agent = $ENV{HTTP_USER_AGENT};

	# add a user_agent parameter so that we can test from desktop easily
	if (defined single_param('user_agent')) {
		$user_agent = single_param('user_agent');
	}

	my $device;
	my $system;

	# windows phone must be first as its user agent includes the string android
	if ($user_agent =~ /windows phone/i) {

		$device = "windows";
	}
	elsif ($user_agent =~ /android/i) {

		$device = "android";
		$system = "android";
	}
	elsif ($user_agent =~ /iphone/i) {

		$device = "iphone";
		$system = "ios";
	}
	elsif ($user_agent =~ /ipad/i) {

		$device = "ipad";
		$system = "ios";
	}

	if ((defined $device) and (defined $Lang{"get_the_app_$device"}) and (not $server_options{producers_platform})) {

		$template_data_ref->{mobile} = {
			device => $device,
			system => $system,
			link => lang($system . "_app_link"),
			text => lang("app_banner_text"),
		};
	}

	# Extract initjs code from content

	while ($$content_ref =~ /<initjs>(.*?)<\/initjs>/s) {
		$$content_ref = $` . $';
		$initjs .= $1;
	}
	while ($$content_ref =~ /<scripts>(.*?)<\/scripts>/s) {
		$$content_ref = $` . $';
		$scripts .= $1;
	}

	$template_data_ref->{search_terms} = ${search_terms};
	$template_data_ref->{torso_class} = $torso_class;
	$template_data_ref->{tagline} = $tagline;
	$template_data_ref->{title} = $title;
	$template_data_ref->{content} = $$content_ref;
	$template_data_ref->{join_us_on_slack} = $join_us_on_slack;

	# init javascript code

	$template_data_ref->{scripts} = $scripts;
	$template_data_ref->{initjs} = $initjs;
	$template_data_ref->{request} = $request_ref;

	my $html;
	process_template('web/common/site_layout.tt.html', $template_data_ref, \$html)
		|| ($html = "template error: " . $tt->error());

	# disable equalizer
	# e.g. for product edit form, pages that load iframes (twitter embeds etc.)
	if ($html =~ /<!-- disable_equalizer -->/) {

		$html =~ s/data-equalizer(-watch)?//g;
	}

	# Twitter account
	$html =~ s/<twitter_account>/$twitter_account/g;

	# Replace urls for texts in links like <a href="/ecoscore"> with a localized name
	$html =~ s/(href=")(\/[^"]+)/$1 . url_for_text($2)/eg;

	my $status_code = $request_ref->{status_code} // 200;

	my $http_headers_ref = {
		'-status' => $status_code,
		'-expires' => '-1d',
		'-charset' => 'UTF-8',
	};

	# init_user() may set or unset the session cookie
	if (defined $request_ref->{cookie}) {
		$http_headers_ref->{'-cookie'} = [$request_ref->{cookie}];
	}

	# Horrible hack to remove everything but the graph from the page
	# need to build a temporary report (2023/12) (Stéphane)
	# TODO: remove when not needed
	if (request_param($request_ref, 'graph_only')) {
		$html
			=~ s/(<body[^>]*>).*?(<script src="http(s?):\/\/static.openfoodfacts.(localhost|org)\/js\/dist\/modernizr.js")/$1\n\n<div id="container" style="height: 400px"><\/div>\n\n$2/s;
	}

	print header(%$http_headers_ref);

	my $r = Apache2::RequestUtil->request();
	$r->rflush;
	# Setting the status makes mod_perl append a default error to the body
	# Send 200 instead.
	$r->status(200);

	binmode(STDOUT, ":encoding(UTF-8)");

	$log->debug("display done", {lc => $lc, mongodb => $mongodb, data_root => $data_root})
		if $log->is_debug();

	print $html;
	return;
}

sub display_image_box ($product_ref, $id, $minheight_ref) {

	my $img = display_image($product_ref, $id, $small_size);
	if ($img ne '') {
		my $code = $product_ref->{code};
		my $linkid = $id;
		if ($img =~ /<meta itemprop="imgid" content="([^"]+)"/) {
			$linkid = $1;
		}

		if ($id eq 'front') {

			$img =~ s/<img/<img id="og_image"/;

		}

		my $alt = lang('image_attribution_link_title');
		$img = <<"HTML"
<figure id="image_box_$id" class="image_box" itemprop="image" itemscope itemtype="https://schema.org/ImageObject">
$img
<figcaption><a href="/cgi/product_image.pl?code=$code&amp;id=$linkid" title="$alt">@{[ display_icon('cc') ]}</a></figcaption>
</figure>
HTML
			;

		if ($img =~ /height="(\d+)"/) {
			${$minheight_ref} = $1 + 22;
		}

		# Unselect button for moderators
		if ($User{moderator}) {

			my $idlc = $id;

			# <img src="$static/images/products/$path/$id.$rev.$thumb_size.jpg"
			if ($img =~ /src="([^"]*)\/([^\.]+)\./) {
				$idlc = $2;
			}

			my $unselect_image = lang('unselect_image');

			my $html = <<HTML
<div class="button_div unselectbuttondiv_$idlc"><button class="unselectbutton_$idlc tiny button" type="button">$unselect_image</button></div>
HTML
				;

			my $filename = '';
			my $size = 'full';
			if (    (defined $product_ref->{images})
				and (defined $product_ref->{images}{$idlc})
				and (defined $product_ref->{images}{$idlc}{sizes})
				and (defined $product_ref->{images}{$idlc}{sizes}{$size}))
			{
				$filename = $idlc . '.' . $product_ref->{images}{$idlc}{rev};
			}

			my $path = product_path($product_ref);

			if (-e "$BASE_DIRS{PRODUCTS_IMAGES}/$path/$filename.full.json") {
				$html .= <<HTML
<a href="$images_subdomain/images/products/$path/$filename.full.json">OCR result</a>
HTML
					;
			}

			$img .= $html;

			$initjs .= <<JS
	\$(".unselectbutton_$idlc").click({imagefield:"$idlc"},function(event) {
		event.stopPropagation();
		event.preventDefault();
		// alert(event.data.imagefield);
		\$('div.unselectbuttondiv_$idlc').html('<img src="/images/misc/loading2.gif"> Unselecting image');
		\$.post('/cgi/product_image_unselect.pl',
				{code: "$code", id: "$idlc" }, function(data) {

			if (data.status_code === 0) {
				\$('div.unselectbuttondiv_$idlc').html("Unselected image");
				\$('div[id="image_box_$id"]').html("");
			}
			else {
				\$('div.unselectbuttondiv_$idlc').html("Could not unselect image");
			}
			\$(document).foundation('equalizer', 'reflow');
		}, 'json');

		\$(document).foundation('equalizer', 'reflow');

	});
JS
				;

		}

	}
	return $img;
}

=head2 display_possible_improvement_description( PRODUCT_REF, TAGID )

Display an explanation of the possible improvement, using the improvement
data stored in $product_ref->{improvements_data}

=cut

sub display_possible_improvement_description ($product_ref, $tagid) {

	my $html = "";

	if ((defined $product_ref->{improvements_data}) and (defined $product_ref->{improvements_data}{$tagid})) {

		my $template_data_ref_improvement = {};

		$template_data_ref_improvement->{tagid} = $tagid;

		# Comparison of product nutrition facts to other products of the same category

		if ($tagid =~ /^en:nutrition-(very-)?high/) {
			$template_data_ref_improvement->{product_ref_improvements_data} = $product_ref->{improvements_data};
			$template_data_ref_improvement->{product_ref_improvements_data_tagid}
				= $product_ref->{improvements_data}{$tagid};
			$template_data_ref_improvement->{product_ref_improvements_data_tagid_product_100g}
				= $product_ref->{improvements_data}{$tagid}{product_100g};
			$template_data_ref_improvement->{product_ref_improvements_data_tagid_category_100g}
				= $product_ref->{improvements_data}{$tagid}{category_100g};
			$template_data_ref_improvement->{display_taxonomy_tag_improvements_data_category} = sprintf(
				lang("value_for_the_category"),
				display_taxonomy_tag($lc, "categories", $product_ref->{improvements_data}{$tagid}{category})
			);
		}

		# Opportunities to improve the Nutri-Score by slightly changing the nutrients

		if ($tagid =~ /^en:better-nutri-score/) {
			# msgid "The Nutri-Score can be changed from %s to %s by changing the %s value from %s to %s (%s percent difference)."
			$template_data_ref_improvement->{nutriscore_sprintf_data} = sprintf(
				lang("better_nutriscore"),
				uc($product_ref->{improvements_data}{$tagid}{current_nutriscore_grade}),
				uc($product_ref->{improvements_data}{$tagid}{new_nutriscore_grade}),
				lc(lang("nutriscore_points_for_" . $product_ref->{improvements_data}{$tagid}{nutrient})),
				$product_ref->{improvements_data}{$tagid}{current_value},
				$product_ref->{improvements_data}{$tagid}{new_value},
				sprintf("%d", $product_ref->{improvements_data}{$tagid}{difference_percent})
			);
		}

		process_template('web/common/includes/display_possible_improvement_description.tt.html',
			$template_data_ref_improvement, \$html)
			|| return "template error: " . $tt->error();

	}

	return $html;
}

sub display_product ($request_ref) {

	my $request_lc = $request_ref->{lc};
	my $request_code = $request_ref->{code};
	my $code = normalize_code($request_code);
	local $log->context->{code} = $code;

	if (not is_valid_code($code)) {
		display_error_and_exit(lang_in_other_lc($request_lc, "invalid_barcode"), 403);
	}

	my $product_id = product_id_for_owner($Owner_id, $code);

	my $html = '';
	my $title = undef;
	my $description = "";

	my $template_data_ref = {request_ref => $request_ref,};

	$scripts .= <<SCRIPTS
<script src="$static_subdomain/js/dist/webcomponentsjs/webcomponents-loader.js"></script>
<script src="$static_subdomain/js/dist/display-product.js"></script>
<script src="$static_subdomain/js/dist/product-history.js"></script>
SCRIPTS
		;

	# call equalizer when dropdown content is shown
	$initjs .= <<JS
\$('.f-dropdown').on('opened.fndtn.dropdown', function() {
   \$(document).foundation('equalizer', 'reflow');
});
\$('.f-dropdown').on('closed.fndtn.dropdown', function() {
   \$(document).foundation('equalizer', 'reflow');
});
JS
		;

	# Check that the product exist, is published, is not deleted, and has not moved to a new url

	$log->info("displaying product", {request_code => $request_code, product_id => $product_id}) if $log->is_info();

	$title = $code;

	my $product_ref;

	my $rev = single_param("rev");
	local $log->context->{rev} = $rev;
	if (defined $rev) {
		$log->info("displaying product revision") if $log->is_info();
		$product_ref = retrieve_product_rev($product_id, $rev);
		$header .= '<meta name="robots" content="noindex,follow">';
	}
	else {
		$product_ref = retrieve_product($product_id);
	}

	if (not defined $product_ref) {
		display_error_and_exit(sprintf(lang("no_product_for_barcode"), $code), 404);
	}

	$title = product_name_brand_quantity($product_ref);
	my $titleid = get_string_id_for_lang($lc, product_name_brand($product_ref));

	if (not $title) {
		$title = $code;
	}

	if (defined $rev) {
		$title .= " version $rev";
	}

	$description = sprintf(lang("product_description"), $title);

	$request_ref->{canon_url} = product_url($product_ref);

	if ($lc eq 'en') {
		$request_ref->{canon_url} = get_world_subdomain() . product_url($product_ref);
	}

	# Old UPC-12 in url? Redirect to EAN-13 url
	if ($request_code ne $code) {
		$request_ref->{redirect} = $request_ref->{canon_url};
		$log->info(
			"302 redirecting user because request_code does not match code",
			{redirect => $request_ref->{redirect}, lc => $lc, request_code => $code}
		) if $log->is_info();
		redirect_to_url($request_ref, 302, $request_ref->{redirect});
	}

	# Check that the titleid is the right one

	if (
		(not defined $rev)
		and (  (($titleid ne '') and ((not defined $request_ref->{titleid}) or ($request_ref->{titleid} ne $titleid)))
			or (($titleid eq '') and ((defined $request_ref->{titleid}) and ($request_ref->{titleid} ne ''))))
		)
	{
		$request_ref->{redirect} = $request_ref->{canon_url};
		$log->info(
			"302 redirecting user because titleid is incorrect",
			{
				redirect => $request_ref->{redirect},
				lc => $lc,
				product_lc => $product_ref->{lc},
				titleid => $titleid,
				request_titleid => $request_ref->{titleid}
			}
		) if $log->is_info();
		redirect_to_url($request_ref, 302, $request_ref->{redirect});
	}

	# Note: the product_url function is automatically added to all templates
	# so we need to use a different field name for the displayed product url

	my $product_url = product_url($product_ref);
	$template_data_ref->{this_product_url} = $product_url;

	# Environmental impact and Eco-Score
	# Limit to the countries for which we have computed the Eco-Score
	# for alpha test to moderators, display eco-score for all countries

	# Note: the Eco-Score data needs to be localized before we create the knowledge panels.

	if (($show_ecoscore) and (defined $product_ref->{ecoscore_data})) {

		localize_ecoscore($cc, $product_ref);

		$template_data_ref->{ecoscore_grade} = uc($product_ref->{ecoscore_data}{"grade"});
		$template_data_ref->{ecoscore_grade_lc} = $product_ref->{ecoscore_data}{"grade"};
		$template_data_ref->{ecoscore_score} = $product_ref->{ecoscore_data}{"score"};
		$template_data_ref->{ecoscore_data} = $product_ref->{ecoscore_data};
		$template_data_ref->{ecoscore_calculation_details}
			= display_ecoscore_calculation_details($cc, $product_ref->{ecoscore_data});
	}

	# Activate knowledge panels for all users

	initialize_knowledge_panels_options($knowledge_panels_options_ref, $request_ref);
	create_knowledge_panels($product_ref, $lc, $cc, $knowledge_panels_options_ref);
	$template_data_ref->{environment_card_panel}
		= display_knowledge_panel($product_ref, $product_ref->{"knowledge_panels_" . $lc}, "environment_card");
	$template_data_ref->{health_card_panel}
		= display_knowledge_panel($product_ref, $product_ref->{"knowledge_panels_" . $lc}, "health_card");
	if ($product_ref->{"knowledge_panels_" . $lc}{"contribution_card"}) {
		$template_data_ref->{contribution_card_panel}
			= display_knowledge_panel($product_ref, $product_ref->{"knowledge_panels_" . $lc}, "contribution_card");
	}

	# The front product image is rendered with the same template as the ingredients, nutrition and packaging images
	# that are displayed directly through the knowledge panels
	$template_data_ref->{front_image} = data_to_display_image($product_ref, "front", $lc);

	# On the producers platform, show a link to the public platform

	if ($server_options{producers_platform}) {
		my $public_product_url = $formatted_subdomain . $product_url;
		$public_product_url =~ s/\.pro\./\./;
		$template_data_ref->{public_product_url} = $public_product_url;
	}

	$template_data_ref->{product_changes_saved} = $request_ref->{product_changes_saved};
	$template_data_ref->{structured_response_count} = $request_ref->{structured_response}{count};

	if ($request_ref->{product_changes_saved}) {
		my $query_ref = {};
		$query_ref->{("states_tags")} = "en:to-be-completed";

		my $search_result = search_and_display_products($request_ref, $query_ref, undef, undef, undef);
		$template_data_ref->{search_result} = $search_result;
	}

	$template_data_ref->{title} = $title;
	$template_data_ref->{code} = $code;
	$template_data_ref->{user_moderator} = $User{moderator};

	# my @fields = qw(generic_name quantity packaging br brands br categories br labels origins br manufacturing_places br emb_codes link purchase_places stores countries);
	my @fields = @ProductOpener::Config::display_fields;

	$bodyabout = " about=\"" . product_url($product_ref) . "\" typeof=\"food:foodProduct\"";

	$template_data_ref->{user_id} = $User_id;
	$template_data_ref->{robotoff_url} = $robotoff_url;
	$template_data_ref->{lc} = $lc;

	my $itemtype = 'https://schema.org/Product';
	if (has_tag($product_ref, 'categories', 'en:dietary-supplements')) {
		$itemtype = 'https://schema.org/DietarySupplement';
	}

	$template_data_ref->{itemtype} = $itemtype;

	if ($code =~ /^2000/) {    # internal code
	}
	else {
		$template_data_ref->{upc_code} = 'defined';
		# Also display UPC code if the EAN starts with 0
		my $upc = "";
		if (length($code) == 13) {
			$upc .= "(EAN / EAN-13)";
			if ($code =~ /^0/) {
				$upc .= " " . $' . " (UPC / UPC-A)";
			}
		}
		$template_data_ref->{upc} = $upc;
	}

	# obsolete product

	if ((defined $product_ref->{obsolete}) and ($product_ref->{obsolete})) {
		$template_data_ref->{product_is_obsolete} = $product_ref->{obsolete};
		my $warning = $Lang{obsolete_warning}{$lc};
		if ((defined $product_ref->{obsolete_since_date}) and ($product_ref->{obsolete_since_date} ne '')) {
			$warning
				.= " ("
				. $Lang{obsolete_since_date}{$lc}
				. $Lang{sep}{$lc} . ": "
				. $product_ref->{obsolete_since_date} . ")";
		}
		$template_data_ref->{warning} = $warning;
	}

	# GS1-Prefixes for restricted circulation numbers within a company - warn for possible conflicts
	if ($code =~ /^(?:(?:0{7}[0-9]{5,6})|(?:04[0-9]{10,11})|(?:[02][0-9]{2}[0-9]{5}))$/) {
		$template_data_ref->{gs1_prefixes} = 'defined';
	}

	$template_data_ref->{rev} = $rev;
	if (defined $rev) {
		$template_data_ref->{display_rev_info} = display_rev_info($product_ref, $rev);
	}
	elsif (not has_tag($product_ref, "states", "en:complete")) {
		$template_data_ref->{not_has_tag} = "states-en:complete";
	}

	# photos and data sources

	if (defined $product_ref->{sources}) {

		$template_data_ref->{unique_sources} = [];

		my %unique_sources = ();

		foreach my $source_ref (@{$product_ref->{sources}}) {
			$unique_sources{$source_ref->{id}} = $source_ref;
		}
		foreach my $source_id (sort keys %unique_sources) {
			my $source_ref = $unique_sources{$source_id};

			if (not defined $source_ref->{name}) {
				$source_ref->{name} = $source_id;
			}

			push @{$template_data_ref->{unique_sources}}, $source_ref;
		}
	}

	# If the product has an owner, identify it as the source
	if (    (not $server_options{producers_platform})
		and (defined $product_ref->{owner})
		and ($product_ref->{owner} =~ /^org-/))
	{

		# Organization
		my $orgid = $';
		my $org_ref = retrieve_org($orgid);
		if (defined $org_ref) {
			$template_data_ref->{owner} = $product_ref->{owner};
			$template_data_ref->{owner_org} = $org_ref;
		}

		# Indicate data sources

		if (defined $product_ref->{data_sources_tags}) {
			foreach my $data_source_tagid (@{$product_ref->{data_sources_tags}}) {
				if ($data_source_tagid =~ /^database-/) {
					my $database_id = $';
					my $database_name = deep_get(\%options, "import_sources", $database_id);

					# Data sources like Agena3000, CodeOnline, Equadis
					if (defined $database_name) {
						$template_data_ref->{"data_source_database_provider"} = f_lang(
							"f_data_source_database_provider",
							{
								manufacturer => '<a href="/editor/'
									. $product_ref->{owner} . '">'
									. $org_ref->{name} . '</a>',
								provider => '<a href="/data-source/'
									. $data_source_tagid . '">'
									. $database_name . '</a>',
							}
						);
					}

					# For CodeOnline, display an extra note about the producers platform
					if ($database_id eq "codeonline") {
						$template_data_ref->{"data_source_database_note_about_the_producers_platform"}
							= lang("data_source_database_note_about_the_producers_platform");
						$template_data_ref->{"data_source_database_note_about_the_producers_platform"}
							=~ s/<producers_platform_url>/$producers_platform_url/g;
					}
				}
			}
		}
	}

	my $minheight = 0;
	my $front_image = display_image_box($product_ref, 'front', \$minheight);
	$front_image =~ s/ width="/ itemprop="image" width="/;

	# Take the last (biggest) image
	my $product_image_url;
	if ($front_image =~ /.*src="([^"]*\/products\/[^"]+)"/is) {
		$product_image_url = $1;
	}

	my $product_fields = '';
	foreach my $field (@fields) {
		# print STDERR "display_product() - field: $field - value: $product_ref->{$field}\n";
		$product_fields .= display_field($product_ref, $field);
	}

	$template_data_ref->{front_image_html} = $front_image;
	$template_data_ref->{product_fields} = $product_fields;

	# try to display ingredients in the local language if available

	my $ingredients_text = $product_ref->{ingredients_text};
	my $ingredients_text_lang = $product_ref->{ingredients_lc};

	if (defined $product_ref->{ingredients_text_with_allergens}) {
		$ingredients_text = $product_ref->{ingredients_text_with_allergens};
	}

	if (    (defined $product_ref->{"ingredients_text" . "_" . $lc})
		and ($product_ref->{"ingredients_text" . "_" . $lc} ne ''))
	{
		$ingredients_text = $product_ref->{"ingredients_text" . "_" . $lc};
		$ingredients_text_lang = $lc;
	}

	if (    (defined $product_ref->{"ingredients_text_with_allergens" . "_" . $lc})
		and ($product_ref->{"ingredients_text_with_allergens" . "_" . $lc} ne ''))
	{
		$ingredients_text = $product_ref->{"ingredients_text_with_allergens" . "_" . $lc};
		$ingredients_text_lang = $lc;
	}

	if (not defined $ingredients_text) {
		$ingredients_text = "";
	}

	$ingredients_text =~ s/\n/<br>/g;

	# Indicate if we are displaying ingredients in another language than the language of the interface

	my $ingredients_text_lang_html = "";

	if (($ingredients_text ne "") and ($ingredients_text_lang ne $lc)) {
		$ingredients_text_lang_html
			= " (" . display_taxonomy_tag($lc, 'languages', $language_codes{$ingredients_text_lang}) . ")";
	}

	$template_data_ref->{ingredients_image} = display_image_box($product_ref, 'ingredients', \$minheight);
	$template_data_ref->{ingredients_text_lang} = $ingredients_text_lang;
	$template_data_ref->{ingredients_text} = $ingredients_text;

	if ($User{moderator} and ($ingredients_text !~ /^\s*$/)) {
		$template_data_ref->{User_moderator} = 'defined';

		my $ilc = $ingredients_text_lang;
		$template_data_ref->{ilc} = $ingredients_text_lang;

		$initjs .= <<JS

	var editableText;

	\$("#editingredients").click({},function(event) {
		event.stopPropagation();
		event.preventDefault();

		var divHtml = \$("#ingredients_list").html();
		var allergens = /(<span class="allergen">|<\\/span>)/g;
		divHtml = divHtml.replace(allergens, '_');

		var editableText = \$('<textarea id="ingredients_list" style="height:8rem" lang="$ilc" />');
		editableText.val(divHtml);
		\$("#ingredients_list").replaceWith(editableText);
		editableText.focus();

		\$("#editingredientsbuttondiv").hide();
		\$("#saveingredientsbuttondiv").show();

		\$(document).foundation('equalizer', 'reflow');

	});


	\$("#saveingredients").click({},function(event) {
		event.stopPropagation();
		event.preventDefault();

		\$('div[id="saveingredientsbuttondiv"]').hide();
		\$('div[id="saveingredientsbuttondiv_status"]').html('<img src="/images/misc/loading2.gif"> Saving ingredients_texts_$ilc');
		\$('div[id="saveingredientsbuttondiv_status"]').show();

		\$.post('/cgi/product_jqm_multilingual.pl',
			{code: "$code", ingredients_text_$ilc :  \$("#ingredients_list").val(), comment: "Updated ingredients_texts_$ilc" },
			function(data) {

				\$('div[id="saveingredientsbuttondiv_status"]').html('Saved ingredients_texts_$ilc');
				\$('div[id="saveingredientsbuttondiv"]').show();

				\$(document).foundation('equalizer', 'reflow');
			},
			'json'
		);

		\$(document).foundation('equalizer', 'reflow');

	});



	\$("#wipeingredients").click({},function(event) {
		event.stopPropagation();
		event.preventDefault();
		// alert(event.data.imagefield);
		\$('div[id="wipeingredientsbuttondiv"]').html('<img src="/images/misc/loading2.gif"> Erasing ingredients_texts_$ilc');
		\$.post('/cgi/product_jqm_multilingual.pl',
			{code: "$code", ingredients_text_$ilc : "", comment: "Erased ingredients_texts_$ilc: too much bad data" },
			function(data) {

				\$('div[id="wipeingredientsbuttondiv"]').html("Erased ingredients_texts_$ilc");
				\$('div[id="ingredients_list"]').html("");

				\$(document).foundation('equalizer', 'reflow');
			},
			'json'
		);

		\$(document).foundation('equalizer', 'reflow');

	});
JS
			;

	}

	$template_data_ref->{display_ingredients_in_lang} = sprintf(
		lang("add_ingredients_in_language"),
		display_taxonomy_tag($lc, 'languages', $language_codes{$request_lc})
	);

	$template_data_ref->{display_field_allergens} = display_field($product_ref, 'allergens');

	$template_data_ref->{display_field_traces} = display_field($product_ref, 'traces');

	$template_data_ref->{display_ingredients_analysis} = display_ingredients_analysis($product_ref);

	$template_data_ref->{display_ingredients_analysis_details} = display_ingredients_analysis_details($product_ref);

	# special ingredients tags

	if ((defined $ingredients_text) and ($ingredients_text !~ /^\s*$/s) and (defined $special_tags{ingredients})) {
		$template_data_ref->{special_ingredients_tags} = 'defined';

		my $special_html = "";

		foreach my $special_tag_ref (@{$special_tags{ingredients}}) {

			my $tagid = $special_tag_ref->{tagid};
			my $type = $special_tag_ref->{type};

			if (   (($type eq 'without') and (not has_tag($product_ref, "ingredients", $tagid)))
				or (($type eq 'with') and (has_tag($product_ref, "ingredients", $tagid))))
			{

				$special_html
					.= "<li class=\"${type}_${tagid}_$lc\">"
					. lang("search_" . $type) . " "
					. display_taxonomy_tag_link($lc, "ingredients", $tagid)
					. "</li>\n";
			}

		}

		$template_data_ref->{special_html} = $special_html;
	}

	# NOVA groups

	if (    (defined $options{product_type})
		and ($options{product_type} eq "food")
		and (exists $product_ref->{nova_group}))
	{
		$template_data_ref->{product_nova_group} = 'exists';
		my $group = $product_ref->{nova_group};

		my $display = display_taxonomy_tag($lc, "nova_groups", $product_ref->{nova_groups_tags}[0]);
		my $a_title = lang('nova_groups_info');

		$template_data_ref->{a_title} = $a_title;
		$template_data_ref->{group} = $group;
		$template_data_ref->{display} = $display;
	}

	# Do not display nutrition table for Open Beauty Facts

	if (not((defined $options{no_nutrition_table}) and ($options{no_nutrition_table}))) {

		$template_data_ref->{nutrition_table} = 'defined';

		# Display Nutri-Score and nutrient levels

		my $template_data_nutriscore_ref = data_to_display_nutriscore($product_ref);
		my $template_data_nutrient_levels_ref = data_to_display_nutrient_levels($product_ref);

		my $nutriscore_html = '';
		my $nutrient_levels_html = '';

		if (not $template_data_nutrient_levels_ref->{do_not_display}) {

			process_template('web/pages/product/includes/nutriscore.tt.html',
				$template_data_nutriscore_ref, \$nutriscore_html)
				|| return "template error: " . $tt->error();
			process_template(
				'web/pages/product/includes/nutrient_levels.tt.html',
				$template_data_nutrient_levels_ref,
				\$nutrient_levels_html
			) || return "template error: " . $tt->error();
		}

		$template_data_ref->{display_nutriscore} = $nutriscore_html;
		$template_data_ref->{display_nutrient_levels} = $nutrient_levels_html;

		$template_data_ref->{display_serving_size}
			= display_field($product_ref, "serving_size") . display_field($product_ref, "br");

		# Compare nutrition data with stats of the categories and display the nutrition table

		if ((defined $product_ref->{no_nutrition_data}) and ($product_ref->{no_nutrition_data} eq 'on')) {
			$template_data_ref->{no_nutrition_data} = 'on';
		}

		my $comparisons_ref = compare_product_nutrition_facts_to_categories($product_ref, $cc, undef);

		$template_data_ref->{display_nutrition_table} = display_nutrition_table($product_ref, $comparisons_ref);
		$template_data_ref->{nutrition_image} = display_image_box($product_ref, 'nutrition', \$minheight);

		if (has_tag($product_ref, "categories", "en:alcoholic-beverages")) {
			$template_data_ref->{has_tag} = 'categories-en:alcoholic-beverages';
		}
	}

	# Packaging

	$template_data_ref->{packaging_image} = display_image_box($product_ref, 'packaging', \$minheight);

	# try to display packaging in the local language if available

	my $packaging_text = $product_ref->{packaging_text};

	my $packaging_text_lang = $product_ref->{lc};

	if ((defined $product_ref->{"packaging_text" . "_" . $lc}) and ($product_ref->{"packaging_text" . "_" . $lc} ne ''))
	{
		$packaging_text = $product_ref->{"packaging_text" . "_" . $lc};
		$packaging_text_lang = $lc;
	}

	if (not defined $packaging_text) {
		$packaging_text = "";
	}

	$packaging_text =~ s/\n/<br>/g;

	$template_data_ref->{packaging_text} = $packaging_text;
	$template_data_ref->{packaging_text_lang} = $packaging_text_lang;

	# packagings data structure
	$template_data_ref->{packagings} = $product_ref->{packagings};

	# Forest footprint
	# 2020-12-07 - We currently display the forest footprint in France
	# and for moderators so that we can extend it to other countries
	if (($cc eq "fr") or ($User{moderator})) {
		# Forest footprint data structure
		$template_data_ref->{forest_footprint_data} = $product_ref->{forest_footprint_data};
	}

	# other fields

	my $other_fields = "";
	foreach my $field (@ProductOpener::Config::display_other_fields) {
		# print STDERR "display_product() - field: $field - value: $product_ref->{$field}\n";
		$other_fields .= display_field($product_ref, $field);
	}

	if ($other_fields ne "") {
		$template_data_ref->{other_fields} = $other_fields;
	}

	$template_data_ref->{admin} = $admin;

	# Platform for producers: data quality issues and improvements opportunities

	if ($server_options{producers_platform}) {

		$template_data_ref->{display_data_quality_issues_and_improvement_opportunities}
			= display_data_quality_issues_and_improvement_opportunities($product_ref);

	}

	# photos and data sources

	my @other_editors = ();

	foreach my $editor (@{$product_ref->{editors_tags}}) {
		next if ((defined $product_ref->{creator}) and ($editor eq $product_ref->{creator}));
		next if ((defined $product_ref->{last_editor}) and ($editor eq $product_ref->{last_editor}));
		push @other_editors, $editor;
	}

	my $other_editors = "";

	foreach my $editor (sort @other_editors) {
		$other_editors
			.= "<a href=\""
			. canonicalize_tag_link("editors", get_string_id_for_lang("no_language", $editor)) . "\">"
			. $editor
			. "</a>, ";
	}
	$other_editors =~ s/, $//;

	my $creator
		= "<a href=\""
		. canonicalize_tag_link("editors", get_string_id_for_lang("no_language", $product_ref->{creator})) . "\">"
		. $product_ref->{creator} . "</a>";
	my $last_editor
		= "<a href=\""
		. canonicalize_tag_link("editors", get_string_id_for_lang("no_language", $product_ref->{last_editor})) . "\">"
		. $product_ref->{last_editor} . "</a>";

	if ($other_editors ne "") {
		$other_editors = "<br>\n" . lang_in_other_lc($request_lc, "also_edited_by") . " ${other_editors}.";
	}

	my $checked = "";
	if ((defined $product_ref->{checked}) and ($product_ref->{checked} eq 'on')) {
		my $last_checked_date = display_date_tag($product_ref->{last_checked_t});
		my $last_checker
			= "<a href=\""
			. canonicalize_tag_link("editors", get_string_id_for_lang("no_language", $product_ref->{last_checker}))
			. "\">"
			. $product_ref->{last_checker} . "</a>";
		$checked
			= "<br/>\n"
			. lang_in_other_lc($request_lc, "product_last_checked")
			. " $last_checked_date "
			. lang_in_other_lc($request_lc, "by")
			. " $last_checker.";
	}

	$template_data_ref->{created_date} = display_date_tag($product_ref->{created_t});
	$template_data_ref->{creator} = $creator;
	$template_data_ref->{last_modified_date} = display_date_tag($product_ref->{last_modified_t});
	$template_data_ref->{last_editor} = $last_editor;
	$template_data_ref->{other_editors} = $other_editors;
	$template_data_ref->{checked} = $checked;

	if (defined $User_id) {
		$template_data_ref->{display_field_states} = display_field($product_ref, 'states');
	}

	$template_data_ref->{display_product_history} = display_product_history($request_ref, $code, $product_ref)
		if $User{moderator};

	# Twitter card

	# example:

	#<meta name="twitter:card" content="product">
	#<meta name="twitter:site" content="@iHeartRadio">
	#<meta name="twitter:creator" content="@iHeartRadio">
	#<meta name="twitter:title" content="24/7 Beatles — Celebrating 50 years of Beatlemania">
	#<meta name="twitter:image" content="http://radioedit.iheart.com/service/img/nop()/assets/images/05fbb21d-e5c6-4dfc-af2b-b1056e82a745.png">
	#<meta name="twitter:label1" content="Genre">
	#<meta name="twitter:data1" content="Classic Rock">
	#<meta name="twitter:label2" content="Location">
	#<meta name="twitter:data2" content="National">

	my $meta_product_image_url = "";
	if (defined $product_image_url) {
		$meta_product_image_url = <<HTML
<meta name="twitter:image" content="$product_image_url">
<meta property="og:image" content="$product_image_url">
HTML
			;
	}

	$header .= <<HTML
<meta name="twitter:card" content="product">
<meta name="twitter:site" content="@<twitter_account>">
<meta name="twitter:creator" content="@<twitter_account>">
<meta name="twitter:title" content="$title">
<meta name="twitter:description" content="$description">
HTML
		;

	if (defined $product_ref->{brands}) {
		# print only first brand if multiple exist.
		my @brands = split(',', $product_ref->{brands});
		$header .= <<HTML
<meta name="twitter:label1" content="$Lang{brands_s}{$lc}">
<meta name="twitter:data1" content="$brands[0]">
HTML
			;
	}

	# get most specific category (the last one)
	my $data2 = display_taxonomy_tag($lc, "categories", $product_ref->{categories_tags}[-1]);
	if ($data2) {
		$header .= <<HTML
<meta name="twitter:label2" content="$Lang{categories_s}{$lc}">
<meta name="twitter:data2" content="$data2">
HTML
			;
	}

	$header .= <<HTML
$meta_product_image_url

HTML
		;

	# Compute attributes and embed them as JSON
	# enable feature for moderators

	if ($request_ref->{user_preferences}) {

		# A result summary will be computed according to user preferences on the client side

		compute_attributes($product_ref, $lc, $cc, $attributes_options_ref);

		my $product_attribute_groups_json
			= decode_utf8(encode_json({"attribute_groups" => $product_ref->{"attribute_groups_" . $lc}}));
		my $preferences_text = lang("classify_products_according_to_your_preferences");

		$scripts .= <<JS
<script type="text/javascript">
var page_type = "product";
var preferences_text = "$preferences_text";
var product = $product_attribute_groups_json;
</script>

<script src="$static_subdomain/js/product-preferences.js"></script>
<script src="$static_subdomain/js/product-search.js"></script>
JS
			;

		$initjs .= <<JS
display_user_product_preferences("#preferences_selected", "#preferences_selection_form", function () { display_product_summary("#product_summary", product); });
display_product_summary("#product_summary", product);
JS
			;
	}

	my $html_display_product;
	process_template('web/pages/product/product_page.tt.html', $template_data_ref, \$html_display_product)
		|| ($html_display_product = "template error: " . $tt->error());
	$html .= $html_display_product;

	$request_ref->{content_ref} = \$html;
	$request_ref->{title} = $title;
	$request_ref->{description} = $description;
	$request_ref->{page_type} = "product";
	$request_ref->{page_format} = "banner";

	$log->trace("displayed product") if $log->is_trace();

	display_page($request_ref);

	return;
}

# Note: this function is needed for the API called by the old PhoneGap / Cordova app
# This app has been replaced for the last 5 years by the new iOS + Android apps and
# now by the Flutter app. But the current OBF app still uses it (as of 2024/04/24).

sub display_product_jqm ($request_ref) {    # jquerymobile

	my $request_lc = $request_ref->{lc};
	my $code = normalize_code($request_ref->{code});
	my $product_id = product_id_for_owner($Owner_id, $code);
	local $log->context->{code} = $code;
	local $log->context->{product_id} = $product_id;

	my $html = '';
	my $title = undef;
	my $description = undef;

	# Check that the product exist, is published, is not deleted, and has not moved to a new url

	$log->info("displaying product jquery mobile") if $log->is_info();

	$title = $code;

	my $product_ref;

	my $rev = single_param("rev");
	local $log->context->{rev} = $rev;
	if (defined $rev) {
		$log->info("displaying product revision on jquery mobile") if $log->is_info();
		$product_ref = retrieve_product_rev($product_id, $rev);
	}
	else {
		$product_ref = retrieve_product($product_id);
	}

	if (not defined $product_ref) {
		return;
	}

	$title = $product_ref->{product_name};

	if (not $title) {
		$title = $code;
	}

	if (defined $rev) {
		$title .= " version $rev";
	}

	$description = $title . ' - ' . $product_ref->{brands} . ' - ' . $product_ref->{generic_name};
	$description =~ s/ - $//;
	$request_ref->{canon_url} = product_url($product_ref);

	my @fields
		= qw(generic_name quantity packaging br brands br categories br labels br origins br manufacturing_places br emb_codes purchase_places stores);

	if ($code =~ /^2000/) {    # internal code
	}
	else {
		$html .= "<p>" . lang("barcode") . separator_before_colon($lc) . ": $code</p>\n";
	}

	# Generate HTML for Nutri-Score and nutrient levels
	my $template_data_nutriscore_and_nutrient_levels_ref = data_to_display_nutriscore_and_nutrient_levels($product_ref);

	my $nutriscore_html = '';
	my $nutrient_levels_html = '';

	if (not $template_data_nutriscore_and_nutrient_levels_ref->{do_not_display}) {

		process_template(
			'web/pages/product/includes/nutriscore.tt.html',
			$template_data_nutriscore_and_nutrient_levels_ref,
			\$nutriscore_html
		) || return "template error: " . $tt->error();
		process_template(
			'web/pages/product/includes/nutrient_levels.tt.html',
			$template_data_nutriscore_and_nutrient_levels_ref,
			\$nutrient_levels_html
		) || return "template error: " . $tt->error();
	}

	if (
			($lc eq 'fr')
		and
		(has_tag($product_ref, "labels", "fr:produits-retires-du-marche-lors-du-scandale-lactalis-de-decembre-2017"))
		)
	{

		$html .= <<HTML
<div id="warning_lactalis_201712" style="display: block; background:#ffaa33;color:black;padding:1em;text-decoration:none;">
Ce produit fait partie d'une liste de produits retirés du marché, et a été étiqueté comme tel par un bénévole d'Open Food Facts.
<br><br>
&rarr; <a href="http://www.lactalis.fr/wp-content/uploads/2017/12/ici-1.pdf">Liste des lots concernés</a> sur le site de <a href="http://www.lactalis.fr/information-consommateur/">Lactalis</a>.
</div>
HTML
			;

	}
	elsif (
			($lc eq 'fr')
		and (has_tag($product_ref, "categories", "en:baby-milks"))
		and (
			has_one_of_the_tags_from_the_list(
				$product_ref,
				"brands",
				[
					"amilk", "babycare", "celia-ad", "celia-develop",
					"celia-expert", "celia-nutrition", "enfastar", "fbb",
					"fl", "frezylac", "gromore", "malyatko",
					"mamy", "milumel", "milumel", "neoangelac",
					"nophenyl", "novil", "ostricare", "pc",
					"picot", "sanutri"
				]
			)
		)
		)
	{

		$html .= <<HTML
<div id="warning_lactalis_201712" style="display: block; background:#ffcc33;color:black;padding:1em;text-decoration:none;">
Certains produits de cette marque font partie d'une liste de produits retirés du marché.
<br><br>
&rarr; <a href="http://www.lactalis.fr/wp-content/uploads/2017/12/ici-1.pdf">Liste des produits et lots concernés</a> sur le site de <a href="http://www.lactalis.fr/information-consommateur/">Lactalis</a>.
</div>
HTML
			;

	}

	# Nutri-Score and nutrient levels

	$html .= $nutriscore_html;

	$html .= $nutrient_levels_html;

	# NOVA groups

	if ((exists $product_ref->{nova_group})) {
		my $group = $product_ref->{nova_group};

		my $display = display_taxonomy_tag($lc, "nova_groups", $product_ref->{nova_groups_tags}[0]);
		my $a_title = lang('nova_groups_info');

		$html .= <<HTML
<h4>$Lang{nova_groups_s}{$lc}
<a href="https://world.openfoodfacts.org/nova" title="${$a_title}">
@{[ display_icon('info') ]}</a>
</h4>


<a href="https://world.openfoodfacts.org/nova" title="${$a_title}"><img src="/images/misc/nova-group-$group.svg" alt="$display" style="margin-bottom:1rem;max-width:100%"></a><br>
$display
HTML
			;
	}

	my $minheight = 0;
	$product_ref->{jqm} = 1;
	my $html_image = display_image_box($product_ref, 'front', \$minheight);
	$html .= <<HTML
        <div data-role="deactivated-collapsible-set" data-theme="" data-content-theme="">
            <div data-role="deactivated-collapsible">
HTML
		;
	$html .= "<h2>" . lang("product_characteristics") . "</h2>
	<div style=\"min-height:${minheight}px;\">"
		. $html_image;

	foreach my $field (@fields) {
		# print STDERR "display_product() - field: $field - value: $product_ref->{$field}\n";
		$html .= display_field($product_ref, $field);
	}

	$html_image = display_image_box($product_ref, 'ingredients', \$minheight);

	# try to display ingredients in the local language

	my $ingredients_text = $product_ref->{ingredients_text};

	if (defined $product_ref->{ingredients_text_with_allergens}) {
		$ingredients_text = $product_ref->{ingredients_text_with_allergens};
	}

	if (    (defined $product_ref->{"ingredients_text" . "_" . $lc})
		and ($product_ref->{"ingredients_text" . "_" . $lc} ne ''))
	{
		$ingredients_text = $product_ref->{"ingredients_text" . "_" . $lc};
	}

	if (    (defined $product_ref->{"ingredients_text_with_allergens" . "_" . $lc})
		and ($product_ref->{"ingredients_text_with_allergens" . "_" . $lc} ne ''))
	{
		$ingredients_text = $product_ref->{"ingredients_text_with_allergens" . "_" . $lc};
	}

	$ingredients_text =~ s/<span class="allergen">(.*?)<\/span>/<b>$1<\/b>/isg;

	$html .= "</div>";

	$html .= <<HTML
			</div>
		</div>
        <div data-role="deactivated-collapsible-set" data-theme="" data-content-theme="">
            <div data-role="deactivated-collapsible" data-collapsed="true">
HTML
		;

	$html .= "<h2>" . lang("ingredients") . "</h2>
	<div style=\"min-height:${minheight}px\">"
		. $html_image;

	$html .= "<p class=\"note\">&rarr; " . lang("ingredients_text_display_note") . "</p>";
	$html
		.= "<div id=\"ingredients_list\" ><span class=\"field\">"
		. lang("ingredients_text")
		. separator_before_colon($lc)
		. ":</span> $ingredients_text</div>";

	$html .= display_field($product_ref, 'allergens');

	$html .= display_field($product_ref, 'traces');

	my $class = 'additives';

	if ((defined $product_ref->{$class . '_tags'}) and (scalar @{$product_ref->{$class . '_tags'}} > 0)) {

		$html
			.= "<br><hr class=\"floatleft\"><div><b>" . lang("additives_p") . separator_before_colon($lc) . ":</b><br>";

		$html .= "<ul>";
		foreach my $tagid (@{$product_ref->{$class . '_tags'}}) {

			my $tag;
			my $link;

			# taxonomy field?
			if (defined $taxonomy_fields{$class}) {
				$tag = display_taxonomy_tag($lc, $class, $tagid);
				$link = canonicalize_taxonomy_tag_link($lc, $class, $tagid);
			}
			else {
				$tag = canonicalize_tag2($class, $tagid);
				$link = canonicalize_tag_link($class, $tagid);
			}

			my $info = '';

			$html .= "<li><a href=\"" . $link . "\"$info>" . $tag . "</a></li>\n";
		}
		$html .= "</ul></div>";

	}

	# special ingredients tags

	if ((defined $ingredients_text) and ($ingredients_text !~ /^\s*$/s) and (defined $special_tags{ingredients})) {

		my $special_html = "";

		foreach my $special_tag_ref (@{$special_tags{ingredients}}) {

			my $tagid = $special_tag_ref->{tagid};
			my $type = $special_tag_ref->{type};

			if (   (($type eq 'without') and (not has_tag($product_ref, "ingredients", $tagid)))
				or (($type eq 'with') and (has_tag($product_ref, "ingredients", $tagid))))
			{

				$special_html
					.= "<li class=\"${type}_${tagid}_$lc\">"
					. lang("search_" . $type) . " "
					. display_taxonomy_tag_link($lc, "ingredients", $tagid)
					. "</li>\n";
			}

		}

		if ($special_html ne "") {

			$html
				.= "<br><hr class=\"floatleft\"><div><b>"
				. ucfirst(lang("ingredients_analysis") . separator_before_colon($lc))
				. ":</b><br>"
				. "<ul id=\"special_ingredients\">\n"
				. $special_html
				. "</ul>\n" . "<p>"
				. lang("ingredients_analysis_note")
				. "</p></div>\n";
		}

	}

	$html_image = display_image_box($product_ref, 'nutrition', \$minheight);

	$html .= "</div>";

	$html .= <<HTML
			</div>
		</div>
HTML
		;

	if (not((defined $options{no_nutrition_table}) and ($options{no_nutrition_table}))) {

		$html .= <<HTML
        <div data-role="deactivated-collapsible-set" data-theme="" data-content-theme="">
            <div data-role="deactivated-collapsible" data-collapsed="true">
HTML
			;

		$html .= "<h2>" . lang("nutrition_data") . "</h2>";

		# Nutri-Score and nutrient levels

		$html .= $nutriscore_html;

		$html .= $nutrient_levels_html;

		$html .= "<div style=\"min-height:${minheight}px\">" . $html_image;

		$html .= display_field($product_ref, "serving_size") . display_field($product_ref, "br");

		# Compare nutrition data with categories

		my @comparisons = ();

		if ($product_ref->{no_nutrition_data} eq 'on') {
			$html .= "<div class='panel callout'>" . lang_in_other_lc($request_lc, "no_nutrition_data") . "</div>";
		}

		$html .= display_nutrition_table($product_ref, \@comparisons);

		$html .= <<HTML
			</div>
		</div>
HTML
			;
	}

	my $created_date = display_date_tag($product_ref->{created_t});

	# Ask for photos if we do not have any, or if they are too old

	my $last_image = "";
	my $image_warning = "";

	if ((not defined($product_ref->{images})) or ((scalar keys %{$product_ref->{images}}) < 1)) {

		$image_warning = lang_in_other_lc($request_lc, "product_has_no_photos");

	}
	elsif ((defined $product_ref->{last_image_t}) and ($product_ref->{last_image_t} > 0)) {

		my $last_image_date = display_date($product_ref->{last_image_t});
		my $last_image_date_without_time = display_date_without_time($product_ref->{last_image_t});

		$last_image = "<br>" . lang_in_other_lc($request_lc, "last_image_added") . " $last_image_date";

		# Was the last photo uploaded more than 6 months ago?

		if (($product_ref->{last_image_t} + 86400 * 30 * 6) < time()) {

			$image_warning
				= sprintf(lang_in_other_lc($request_lc, "product_has_old_photos"), $last_image_date_without_time);
		}
	}

	if ($image_warning ne "") {

		$image_warning = <<HTML
<div id="image_warning" style="display: block; background:#ffcc33;color:black;padding:1em;text-decoration:none;">
$image_warning
</div>
HTML
			;

	}

	my $creator = $product_ref->{creator};

	# Remove links for iOS (issues with twitter / facebook badges loading in separate windows..)
	$html =~ s/<a ([^>]*)href="([^"]+)"([^>]*)>/<span $1$3>/g
		;    # replace with a span to keep class for color of additives etc.
	$html =~ s/<\/a>/<\/span>/g;
	$html =~ s/<span >/<span>/g;
	$html =~ s/<span  /<span /g;

	$html .= <<HTML

<p>
$Lang{product_added}{$lc} $created_date $Lang{by}{$lc} $creator
$last_image
</p>


<div style="margin-bottom:20px;">

<p>$Lang{fixme_product}{$request_lc}</p>

$image_warning

<p>$Lang{app_you_can_add_pictures}{$request_lc}</p>

<button onclick="captureImage();" data-icon="off-camera">$Lang{image_front}{$request_lc}</button>
<div id="upload_image_result_front"></div>
<button onclick="captureImage();" data-icon="off-camera">$Lang{image_ingredients}{$request_lc}</button>
<div id="upload_image_result_ingredients"></div>
<button onclick="captureImage();" data-icon="off-camera">$Lang{image_nutrition}{$request_lc}</button>
<div id="upload_image_result_nutrition"></div>
<button onclick="captureImage();" data-icon="off-camera">$Lang{app_take_a_picture}{$request_lc}</button>
<div id="upload_image_result"></div>
<p>$Lang{app_take_a_picture_note}{$request_lc}</p>

</div>
HTML
		;

	$request_ref->{jqm_content} = $html;
	$request_ref->{title} = $title;
	$request_ref->{description} = $description;

	$log->trace("displayed product on jquery mobile") if $log->is_trace();

	return;
}

=head2 display_nutriscore_calculation_details( $nutriscore_data_ref, $version = "2021" )

Generates HTML code with information on how the Nutri-Score was computed for a particular product.

For each component of the Nutri-Score (energy, sugars etc.) it shows the input value,
the rounded value according to the Nutri-Score rules, and the corresponding points.

=cut

sub display_nutriscore_calculation_details ($nutriscore_data_ref, $version = "2021") {

	my $beverage_view;

	if ($nutriscore_data_ref->{is_beverage}) {
		$beverage_view = lang("nutriscore_is_beverage");
	}
	else {
		$beverage_view = lang("nutriscore_is_not_beverage");
	}

	# Select message that explains the reason why the proteins points have been counted or not

	my $nutriscore_protein_info;
	if ($nutriscore_data_ref->{negative_points} < 11) {
		$nutriscore_protein_info = lang("nutriscore_proteins_negative_points_less_than_11");
	}
	elsif ((defined $nutriscore_data_ref->{is_cheese}) and ($nutriscore_data_ref->{is_cheese})) {
		$nutriscore_protein_info = lang("nutriscore_proteins_is_cheese");
	}
	elsif (
		(
				((defined $nutriscore_data_ref->{is_beverage}) and ($nutriscore_data_ref->{is_beverage}))
			and ($nutriscore_data_ref->{fruits_vegetables_nuts_colza_walnut_olive_oils_points} == 10)
		)
		or (    ((not defined $nutriscore_data_ref->{is_beverage}) or (not $nutriscore_data_ref->{is_beverage}))
			and ($nutriscore_data_ref->{fruits_vegetables_nuts_colza_walnut_olive_oils_points} == 5))
		)
	{

		$nutriscore_protein_info = lang("nutriscore_proteins_maximum_fruits_points");
	}
	else {
		$nutriscore_protein_info = lang("nutriscore_proteins_negative_points_greater_or_equal_to_11");
	}

	# Generate a data structure that we will pass to the template engine

	my $template_data_ref = {

		beverage_view => $beverage_view,
		is_fat => $nutriscore_data_ref->{is_fat},

		nutriscore_protein_info => $nutriscore_protein_info,

		score => $nutriscore_data_ref->{score},
		grade => uc($nutriscore_data_ref->{grade}),
		positive_points => $nutriscore_data_ref->{positive_points},
		negative_points => $nutriscore_data_ref->{negative_points},

		# Details of positive and negative points, filled dynamically below
		# as the nutrients and thresholds are different for some products (beverages and fats)
		points_groups => []
	};

	my %points_groups = (
		"positive" => ["proteins", "fiber", "fruits_vegetables_nuts_colza_walnut_olive_oils"],
		"negative" => ["energy", "sugars", "saturated_fat", "sodium"],
	);

	foreach my $type ("positive", "negative") {

		# Initiate a data structure for the points of the group

		my $points_group_ref = {
			type => $type,
			points => $nutriscore_data_ref->{$type . "_points"},
			nutrients => [],
		};

		# Add the nutrients for the group
		foreach my $nutrient (@{$points_groups{$type}}) {

			my $nutrient_threshold_id = $nutrient;

			if (    (defined $nutriscore_data_ref->{is_beverage})
				and ($nutriscore_data_ref->{is_beverage})
				and (defined $points_thresholds{$nutrient_threshold_id . "_beverages"}))
			{
				$nutrient_threshold_id .= "_beverages";
			}
			if (($nutriscore_data_ref->{is_fat}) and ($nutrient eq "saturated_fat")) {
				$nutrient = "saturated_fat_ratio";
				$nutrient_threshold_id = "saturated_fat_ratio";
			}
			push @{$points_group_ref->{nutrients}},
				{
				id => $nutrient,
				points => $nutriscore_data_ref->{$nutrient . "_points"},
				maximum => scalar(@{$points_thresholds{$nutrient_threshold_id}}),
				value => $nutriscore_data_ref->{$nutrient},
				rounded => $nutriscore_data_ref->{$nutrient . "_value"},
				};
		}

		push @{$template_data_ref->{points_groups}}, $points_group_ref;
	}

	# Nutrition Score Calculation Template

	my $html;
	process_template('web/pages/product/includes/nutriscore_details.tt.html', $template_data_ref, \$html)
		|| return "template error: " . $tt->error();

	return $html;
}

=head2 data_to_display_nutrient_levels ( $product_ref )

Generates a data structure to display the nutrient levels (food traffic lights).

The resulting data structure can be passed to a template to generate HTML or the JSON data for a knowledge panel.

=head3 Arguments

=head4 Product reference $product_ref

=head3 Return values

Reference to a data structure with needed data to display.

=cut

sub data_to_display_nutrient_levels ($product_ref) {

	my $result_data_ref = {};

	# Do not display traffic lights for baby foods
	if (has_tag($product_ref, "categories", "en:baby-foods")) {

		$result_data_ref->{do_not_display} = 1;
	}

	# do not compute a score for dehydrated products to be rehydrated (e.g. dried soups, coffee, tea)
	# unless we have nutrition data for the prepared product

	my $prepared = "";

	foreach my $category_tag ("en:dried-products-to-be-rehydrated",
		"en:chocolate-powders", "en:dessert-mixes", "en:flavoured-syrups")
	{

		if (has_tag($product_ref, "categories", $category_tag)) {

			if ((defined $product_ref->{nutriments}{"energy_prepared_100g"})) {
				$prepared = '_prepared';
				last;
			}
			else {
				$result_data_ref->{do_not_display} = 1;
			}
		}
	}

	if (not $result_data_ref->{do_not_display}) {

		$result_data_ref->{nutrient_levels} = [];

		foreach my $nutrient_level_ref (@nutrient_levels) {
			my ($nid, $low, $high) = @{$nutrient_level_ref};

			if ((defined $product_ref->{nutrient_levels}) and (defined $product_ref->{nutrient_levels}{$nid})) {

				push @{$result_data_ref->{nutrient_levels}}, {
					nid => $nid,
					nutrient_level => $product_ref->{nutrient_levels}{$nid},
					nutrient_quantity_in_grams =>
						sprintf("%.2e", $product_ref->{nutriments}{$nid . $prepared . "_100g"}) + 0.0,
					nutrient_in_quantity => sprintf(
						lang("nutrient_in_quantity"),
						display_taxonomy_tag($lc, "nutrients", "zz:$nid"),
						lang($product_ref->{nutrient_levels}{$nid} . "_quantity")
					),
					# Needed for the current display on product page, can be removed once transitioned fully to knowledge panels
					nutrient_bold_in_quantity => sprintf(
						lang("nutrient_in_quantity"),
						"<b>" . display_taxonomy_tag($lc, "nutrients", "zz:$nid") . "</b>",
						lang($product_ref->{nutrient_levels}{$nid} . "_quantity")
					),
				};
			}
		}
	}

	return $result_data_ref;
}

=head2 data_to_display_nutriscore ($nutriscore_data_ref, $version = "2021" )

Generates a data structure to display the Nutri-Score.

The resulting data structure can be passed to a template to generate HTML or the JSON data for a knowledge panel.

=head3 Arguments

=head4 Product reference $product_ref

=head3 Return values

Reference to a data structure with needed data to display.

=cut

sub data_to_display_nutriscore ($product_ref, $version = "2021") {

	my $result_data_ref = {};

	# Nutri-Score data

	my @nutriscore_warnings = ();

	my $nutriscore_grade = deep_get($product_ref, "nutriscore", $version, "grade");
	my $nutriscore_data_ref = deep_get($product_ref, "nutriscore", $version, "data");
	# On old product revisions, nutriscore grade was in nutrition_grade_fr
	if ((not defined $nutriscore_grade) and ($version eq "2021")) {
		$nutriscore_grade = $product_ref->{"nutrition_grade_fr"};
		$nutriscore_data_ref = $product_ref->{nutriscore_data};
	}

	if ((defined $nutriscore_grade) and ($nutriscore_grade =~ /^[abcde]$/)) {

		$result_data_ref->{nutriscore_grade} = $nutriscore_grade;

		# Do not display a warning for water
		if (not(has_tag($product_ref, "categories", "en:spring-waters"))) {

			# Warning for nutrients estimated from ingredients
			if ($product_ref->{nutrition_score_warning_nutriments_estimated}) {
				push @nutriscore_warnings, lang("nutrition_grade_fr_nutriments_estimated_warning");
			}

			# Warning for tea and herbal tea in bags: state that the Nutri-Score applies
			# only when reconstituted with water only (no milk, no sugar)
			if (
				   (has_tag($product_ref, "categories", "en:tea-bags"))
				or (has_tag($product_ref, "categories", "en:herbal-teas-in-tea-bags"))
				# many tea bags are only under "en:teas", but there are also many tea beverages under "en:teas"
				or ((has_tag($product_ref, "categories", "en:teas"))
					and not(has_tag($product_ref, "categories", "en:tea-based-beverages")))
				)
			{
				push @nutriscore_warnings, lang("nutrition_grade_fr_tea_bags_note");
			}

			# Combined message when we miss both fruits and fiber
			if (    ($product_ref->{nutrition_score_warning_no_fiber})
				and (defined $product_ref->{nutrition_score_warning_no_fruits_vegetables_nuts})
				and ($product_ref->{nutrition_score_warning_no_fruits_vegetables_nuts} == 1))
			{
				push @nutriscore_warnings, lang("nutrition_grade_fr_fiber_and_fruits_vegetables_nuts_warning");
			}
			elsif ($product_ref->{nutrition_score_warning_no_fiber}) {
				push @nutriscore_warnings, lang("nutrition_grade_fr_fiber_warning");
			}
			elsif ($product_ref->{nutrition_score_warning_no_fruits_vegetables_nuts}) {
				push @nutriscore_warnings, lang("nutrition_grade_fr_no_fruits_vegetables_nuts_warning");
			}

			if ($product_ref->{nutrition_score_warning_fruits_vegetables_nuts_estimate}) {
				push @nutriscore_warnings,
					sprintf(
					lang("nutrition_grade_fr_fruits_vegetables_nuts_estimate_warning"),
					$product_ref->{nutriments}{"fruits-vegetables-nuts-estimate_100g"}
					);
			}
			if ($product_ref->{nutrition_score_warning_fruits_vegetables_nuts_from_category}) {
				push @nutriscore_warnings,
					sprintf(
					lang("nutrition_grade_fr_fruits_vegetables_nuts_from_category_warning"),
					display_taxonomy_tag(
						$lc, 'categories', $product_ref->{nutrition_score_warning_fruits_vegetables_nuts_from_category}
					),
					$product_ref->{nutrition_score_warning_fruits_vegetables_nuts_from_category_value}
					);
			}
			if ($product_ref->{nutrition_score_warning_fruits_vegetables_nuts_estimate_from_ingredients}) {
				push @nutriscore_warnings,
					sprintf(
					lang("nutrition_grade_fr_fruits_vegetables_nuts_estimate_from_ingredients_warning"),
					$product_ref->{nutrition_score_warning_fruits_vegetables_nuts_estimate_from_ingredients_value}
					);
			}
		}
	}
	# The Nutri-Score is unknown
	else {

		# Category without Nutri-Score: baby food, alcoholic beverages etc.
		if (has_tag($product_ref, "misc", "en:nutriscore-not-applicable")) {
			push @nutriscore_warnings, lang("nutriscore_not_applicable");
			$result_data_ref->{nutriscore_grade} = "not-applicable";
			$result_data_ref->{nutriscore_unknown_reason} = "not_applicable";
			$result_data_ref->{nutriscore_unknown_reason_short} = f_lang(
				"f_attribute_nutriscore_not_applicable_description",
				{
					category => display_taxonomy_tag_name(
						$lc, "categories",
						deep_get($product_ref, qw/nutriscore_data nutriscore_not_applicable_for_category/)
					)
				}
			);
		}
		else {

			$result_data_ref->{nutriscore_grade} = "unknown";

			# Missing category?
			if (has_tag($product_ref, "misc", "en:nutriscore-missing-category")) {
				push @nutriscore_warnings, lang("nutriscore_missing_category");
				$result_data_ref->{nutriscore_unknown_reason} = "missing_category";
				$result_data_ref->{nutriscore_unknown_reason_short} = lang("nutriscore_missing_category_short");
			}

			# Missing nutrition facts?
			if (has_tag($product_ref, "misc", "en:nutriscore-missing-nutrition-data")) {
				push @nutriscore_warnings, lang("nutriscore_missing_nutrition_data");
				if (not has_tag($product_ref, "misc", "en:nutriscore-missing-category")) {
					$result_data_ref->{nutriscore_unknown_reason} = "missing_nutrition_data";
					$result_data_ref->{nutriscore_unknown_reason_short}
						= lang("nutriscore_missing_nutrition_data_short");
				}
				else {
					$result_data_ref->{nutriscore_unknown_reason} = "missing_category_and_nutrition_data";
					$result_data_ref->{nutriscore_unknown_reason_short}
						= lang("nutriscore_missing_category_and_nutrition_data_short");
				}
			}
		}
	}

	if (@nutriscore_warnings > 0) {
		$result_data_ref->{nutriscore_warnings} = \@nutriscore_warnings;
	}

	# Display the details of the computation of the Nutri-Score if we computed one
	if ((defined $product_ref->{nutriscore_grade}) and ($product_ref->{nutriscore_grade} =~ /^[a-e]$/)) {
		$result_data_ref->{nutriscore_details} = display_nutriscore_calculation_details($nutriscore_data_ref, $version);
	}

	return $result_data_ref;
}

sub add_product_nutriment_to_stats ($nutriments_ref, $nid, $value) {

	if ((defined $value) and ($value ne '')) {

		if (not defined $nutriments_ref->{"${nid}_n"}) {
			$nutriments_ref->{"${nid}_n"} = 0;
			$nutriments_ref->{"${nid}_s"} = 0;
			$nutriments_ref->{"${nid}_array"} = [];
		}

		$nutriments_ref->{"${nid}_n"}++;
		$nutriments_ref->{"${nid}_s"} += $value + 0.0;
		push @{$nutriments_ref->{"${nid}_array"}}, $value + 0.0;

	}
	return 1;
}

sub compute_stats_for_products ($stats_ref, $nutriments_ref, $count, $n, $min_products, $id) {

	#my $stats_ref        ->    where we will store the stats
	#my $nutriments_ref   ->    values for some nutriments
	#my $count            ->    total number of products (including products that have no values for the nutriments we are interested in)
	#my $n                ->    number of products with defined values for specified nutriments
	#my $min_products     ->    min number of products needed to compute stats
	#my $id               ->    id (e.g. category id)

	$stats_ref->{stats} = 1;
	$stats_ref->{nutriments} = {};
	$stats_ref->{id} = $id;
	$stats_ref->{count} = $count;
	$stats_ref->{n} = $n;

	foreach my $nid (keys %{$nutriments_ref}) {
		next if $nid !~ /_n$/;
		$nid = $`;

		next if ($nutriments_ref->{"${nid}_n"} < $min_products);

		# Compute the mean and standard deviation, without the bottom and top 5% (so that huge outliers
		# that are likely to be errors in the data do not completely overweight the mean and std)

		my @values = sort {$a <=> $b} @{$nutriments_ref->{"${nid}_array"}};
		my $nb_values = $#values + 1;
		my $kept_values = 0;
		my $sum_of_kept_values = 0;

		my $i = 0;
		foreach my $value (@values) {
			$i++;
			next if ($i <= $nb_values * 0.05);
			next if ($i >= $nb_values * 0.95);
			$kept_values++;
			$sum_of_kept_values += $value;
		}

		my $mean_for_kept_values = $sum_of_kept_values / $kept_values;

		$nutriments_ref->{"${nid}_mean"} = $mean_for_kept_values;

		my $sum_of_square_differences_for_kept_values = 0;
		$i = 0;
		foreach my $value (@values) {
			$i++;
			next if ($i <= $nb_values * 0.05);
			next if ($i >= $nb_values * 0.95);
			$sum_of_square_differences_for_kept_values
				+= ($value - $mean_for_kept_values) * ($value - $mean_for_kept_values);
		}
		my $std_for_kept_values = sqrt($sum_of_square_differences_for_kept_values / $kept_values);

		$nutriments_ref->{"${nid}_std"} = $std_for_kept_values;

		$stats_ref->{nutriments}{"${nid}_n"} = $nutriments_ref->{"${nid}_n"};
		$stats_ref->{nutriments}{"$nid"} = $nutriments_ref->{"${nid}_mean"};
		$stats_ref->{nutriments}{"${nid}_100g"} = sprintf("%.2e", $nutriments_ref->{"${nid}_mean"}) + 0.0;
		$stats_ref->{nutriments}{"${nid}_std"} = sprintf("%.2e", $nutriments_ref->{"${nid}_std"}) + 0.0;

		if ($nid =~ /^energy/) {
			$stats_ref->{nutriments}{"${nid}_100g"} = int($stats_ref->{nutriments}{"${nid}_100g"} + 0.5);
			$stats_ref->{nutriments}{"${nid}_std"} = int($stats_ref->{nutriments}{"${nid}_std"} + 0.5);
		}

		$stats_ref->{nutriments}{"${nid}_min"} = sprintf("%.2e", $values[0]) + 0.0;
		$stats_ref->{nutriments}{"${nid}_max"} = sprintf("%.2e", $values[$nutriments_ref->{"${nid}_n"} - 1]) + 0.0;
		#$stats_ref->{nutriments}{"${nid}_5"} = $nutriments_ref->{"${nid}_array"}[int ( ($nutriments_ref->{"${nid}_n"} - 1) * 0.05) ];
		#$stats_ref->{nutriments}{"${nid}_95"} = $nutriments_ref->{"${nid}_array"}[int ( ($nutriments_ref->{"${nid}_n"}) * 0.95) ];
		$stats_ref->{nutriments}{"${nid}_10"}
			= sprintf("%.2e", $values[int(($nutriments_ref->{"${nid}_n"} - 1) * 0.10)]) + 0.0;
		$stats_ref->{nutriments}{"${nid}_90"}
			= sprintf("%.2e", $values[int(($nutriments_ref->{"${nid}_n"}) * 0.90)]) + 0.0;
		$stats_ref->{nutriments}{"${nid}_50"}
			= sprintf("%.2e", $values[int(($nutriments_ref->{"${nid}_n"}) * 0.50)]) + 0.0;

		#print STDERR "-> lc: lc -category $tagid - count: $count - n: nutriments: " . $nn . "$n \n";
		#print "categories stats - cc: $cc - n: $n- values for category $id: " . join(", ", @values) . "\n";
		#print "tagid: $id - nid: $nid - 100g: " .  $stats_ref->{nutriments}{"${nid}_100g"}  . " min: " . $stats_ref->{nutriments}{"${nid}_min"} . " - max: " . $stats_ref->{nutriments}{"${nid}_max"} .
		#	"mean: " . $stats_ref->{nutriments}{"${nid}_mean"} . " - median: " . $stats_ref->{nutriments}{"${nid}_50"} . "\n";

	}

	return;
}

=head2 compare_product_nutrition_facts_to_categories ($product_ref, $target_cc, $max_number_of_categories)

Compares a product nutrition facts to average nutrition facts of each of its categories.

=head3 Arguments

=head4 Product reference $product_ref

=head4 Target country code $target_cc

=head4 Max number of categories $max_number_of_categories

If defined, we will limit the number of categories returned, and keep the most specific categories.

=head3 Return values

Reference to a comparisons data structure that can be passed to the data_to_display_nutrition_table() function.

=cut

sub compare_product_nutrition_facts_to_categories ($product_ref, $target_cc, $max_number_of_categories) {

	my @comparisons = ();

	if (
		(
			not(    (defined $product_ref->{not_comparable_nutrition_data})
				and ($product_ref->{not_comparable_nutrition_data}))
		)
		and (defined $product_ref->{categories_tags})
		and (scalar @{$product_ref->{categories_tags}} > 0)
		)
	{

		my $categories_nutriments_ref = $categories_nutriments_per_country{$target_cc};

		if (defined $categories_nutriments_ref) {

			foreach my $cid (@{$product_ref->{categories_tags}}) {

				if (    (defined $categories_nutriments_ref->{$cid})
					and (defined $categories_nutriments_ref->{$cid}{stats}))
				{

					push @comparisons,
						{
						id => $cid,
						name => display_taxonomy_tag($lc, 'categories', $cid),
						link => canonicalize_taxonomy_tag_link($lc, 'categories', $cid),
						nutriments => compare_nutriments($product_ref, $categories_nutriments_ref->{$cid}),
						count => $categories_nutriments_ref->{$cid}{count},
						n => $categories_nutriments_ref->{$cid}{n},
						};
				}
			}

			if ($#comparisons > -1) {
				@comparisons = sort {$a->{count} <=> $b->{count}} @comparisons;
				$comparisons[0]{show} = 1;
			}

			# Limit the number of categories returned
			if (defined $max_number_of_categories) {
				while (@comparisons > $max_number_of_categories) {
					pop @comparisons;
				}
			}
		}
	}

	return \@comparisons;
}

=head2 data_to_display_nutrition_table ( $product_ref, $comparisons_ref )

Generates a data structure to display a nutrition table.

The nutrition table can be the nutrition table of a product, or of a category (stats for the categories).

In the case of a product, extra columns can be added to compare the product nutrition facts to the average for its categories.

The resulting data structure can be passed to a template to generate HTML or the JSON data for a knowledge panel.

=head3 Arguments

=head4 Product reference $product_ref

=head4 Comparisons reference $product_ref

Reference to an array with nutrition facts for 1 or more categories.

=head3 Return values

Reference to a data structure with needed data to display.

=cut

sub data_to_display_nutrition_table ($product_ref, $comparisons_ref) {

	# This function populates a data structure that is used by the template to display the nutrition facts table
	my $template_data_ref = {

		nutrition_table => {
			id => "nutrition",
			header => {
				name => lang('nutrition_data_table'),
				columns => [],
			},
			rows => [],
		},
	};

	# List of columns
	my @cols = ();

	# Data for each column
	my %columns = ();

	# We can have data for the product as sold, and/or prepared
	my @displayed_product_types = ();
	my %displayed_product_types = ();

	if ((not defined $product_ref->{nutrition_data}) or ($product_ref->{nutrition_data})) {
		# by default, old products did not have a checkbox, display the nutrition data entry column for the product as sold
		push @displayed_product_types, "";
		$displayed_product_types{as_sold} = 1;
	}
	if ((defined $product_ref->{nutrition_data_prepared}) and ($product_ref->{nutrition_data_prepared} eq 'on')) {
		push @displayed_product_types, "prepared_";
		$displayed_product_types{prepared} = 1;
	}

	foreach my $product_type (@displayed_product_types) {

		my $nutrition_data_per = "nutrition_data" . "_" . $product_type . "per";

		my $col_name = lang("product_as_sold");
		if ($product_type eq 'prepared_') {
			$col_name = lang("prepared_product");
		}

		$columns{$product_type . "100g"} = {
			scope => "product",
			product_type => $product_type,
			per => "100g",
			name => $col_name . "<br>" . lang("nutrition_data_per_100g"),
			short_name => "100g",
		};
		$columns{$product_type . "serving"} = {
			scope => "product",
			product_type => $product_type,
			per => "serving",
			name => $col_name . "<br>" . lang("nutrition_data_per_serving"),
			short_name => lang("nutrition_data_per_serving"),
		};

		if ((defined $product_ref->{serving_size}) and ($product_ref->{serving_size} ne '')) {
			$columns{$product_type . "serving"}{name} .= ' (' . $product_ref->{serving_size} . ')';
		}

		if (not defined $product_ref->{$nutrition_data_per}) {
			$product_ref->{$nutrition_data_per} = '100g';
		}

		if ($product_ref->{$nutrition_data_per} eq 'serving') {

			if ((defined $product_ref->{serving_quantity}) and ($product_ref->{serving_quantity} > 0)) {
				if (($product_type eq "") and ($displayed_product_types{prepared})) {
					# do not display non prepared by portion if we have data for the prepared product
					# -> the portion size is for the prepared product
					push @cols, $product_type . '100g';
				}
				else {
					push @cols, ($product_type . '100g', $product_type . 'serving');
				}
			}
			else {
				push @cols, $product_type . 'serving';
			}
		}
		else {
			if ((defined $product_ref->{serving_quantity}) and ($product_ref->{serving_quantity} > 0)) {
				if (($product_type eq "") and ($displayed_product_types{prepared})) {
					# do not display non prepared by portion if we have data for the prepared product
					# -> the portion size is for the prepared product
					push @cols, $product_type . '100g';
				}
				else {
					push @cols, ($product_type . '100g', $product_type . 'serving');
				}
			}
			else {
				push @cols, $product_type . '100g';
			}
		}
	}

	# Comparisons with other products, categories, recommended daily values etc.

	if ((defined $comparisons_ref) and (scalar @{$comparisons_ref} > 0)) {

		# Add a comparisons array to the template data structure

		$template_data_ref->{comparisons} = [];

		my $i = 0;

		foreach my $comparison_ref (@{$comparisons_ref}) {

			my $col_id = "compare_" . $i;

			push @cols, $col_id;

			$columns{$col_id} = {
				"scope" => "comparisons",
				"name" => lang("compared_to") . lang("sep") . ": " . $comparison_ref->{name},
				"class" => $col_id,
			};

			$log->debug("displaying nutrition table comparison column",
				{colid => $col_id, id => $comparison_ref->{id}, name => $comparison_ref->{name}})
				if $log->is_debug();

			my $checked = 0;
			if (defined $comparison_ref->{show}) {
				$checked = 1;
			}
			else {
				$styles .= <<CSS
.$col_id { display:none }
CSS
					;
			}

			my $checked_html = "";
			if ($checked) {
				$checked_html = ' checked="checked"';
			}

			push @{$template_data_ref->{comparisons}},
				{
				col_id => $col_id,
				checked => $checked,
				name => $comparison_ref->{name},
				link => $comparison_ref->{link},
				count => $comparison_ref->{count},
				};

			$i++;
		}
	}

	# Stats for categories

	if (defined $product_ref->{stats}) {

		foreach my $col_id ('std', 'min', '10', '50', '90', 'max') {
			push @cols, $col_id;
			$columns{$col_id} = {
				"scope" => "categories",
				"name" => lang("nutrition_data_per_" . $col_id),
				"class" => "stats",
			};
		}

		if ($product_ref->{id} ne 'search') {

			# Show checkbox to display/hide stats for the category

			$template_data_ref->{category_stats} = 1;
		}
	}

	# Data for the nutrition table header

	foreach my $col_id (@cols) {

		$columns{$col_id}{col_id} = $col_id;
		push(@{$template_data_ref->{nutrition_table}{header}{columns}}, $columns{$col_id});

	}

	# Data for the nutrition table body

	defined $product_ref->{nutriments} or $product_ref->{nutriments} = {};

	my @unknown_nutriments = ();
	my %seen_unknown_nutriments = ();
	foreach my $nid (keys %{$product_ref->{nutriments}}) {

		next if (($nid =~ /_/) and ($nid !~ /_prepared$/));

		$nid =~ s/_prepared$//;

		if (    (not exists_taxonomy_tag("nutrients", "zz:$nid"))
			and (defined $product_ref->{nutriments}{$nid . "_label"})
			and (not defined $seen_unknown_nutriments{$nid}))
		{
			push @unknown_nutriments, $nid;
			$seen_unknown_nutriments{$nid} = 1;
		}
	}

	# Display estimate of fruits, vegetables, nuts from the analysis of the ingredients list
	my @nutriments = ();
	foreach my $nutriment (@{$nutriments_tables{$nutriment_table}}, @unknown_nutriments) {
		push @nutriments, $nutriment;
		if (($nutriment eq "fruits-vegetables-nuts-estimate-")) {
			push @nutriments, "fruits-vegetables-nuts-estimate-from-ingredients-";
		}
	}

	my $decf = get_decimal_formatter($lc);
	my $perf = get_percent_formatter($lc, 0);

	foreach my $nutriment (@nutriments) {

		next if $nutriment =~ /^\#/;
		my $nid = $nutriment;
		$nid =~ s/^(-|!)+//g;
		$nid =~ s/-$//g;

		next if $nid eq 'sodium';

		# Skip "energy-kcal" and "energy-kj" as we will display "energy" which has both
		next if (($nid eq "energy-kcal") or ($nid eq "energy-kj"));

		# Determine if the nutrient should be shown
		my $shown = 0;

		# Check if we have a value for the nutrient
		my $is_nutrient_with_value = (
			((defined $product_ref->{nutriments}{$nid}) and ($product_ref->{nutriments}{$nid} ne ''))
				or ((defined $product_ref->{nutriments}{$nid . "_100g"})
				and ($product_ref->{nutriments}{$nid . "_100g"} ne ''))
				or ((defined $product_ref->{nutriments}{$nid . "_prepared"})
				and ($product_ref->{nutriments}{$nid . "_prepared"} ne ''))
				or ((defined $product_ref->{nutriments}{$nid . "_modifier"})
				and ($product_ref->{nutriments}{$nid . "_modifier"} eq '-'))
				or ((defined $product_ref->{nutriments}{$nid . "_prepared_modifier"})
				and ($product_ref->{nutriments}{$nid . "_prepared_modifier"} eq '-'))
		);

		# Show rows that are not optional (id with a trailing -), or for which we have a value
		if (($nutriment !~ /-$/) or $is_nutrient_with_value) {
			$shown = 1;
		}

		# Hide rows that are not important when we don't have a value
		if ((($nutriment !~ /^!/) or ($product_ref->{id} eq 'search'))
			and not($is_nutrient_with_value))
		{
			$shown = 0;
		}

		# Show the UK nutrition score only if the country is matching
		# Always show the FR nutrition score (Nutri-Score)

		if ($nid =~ /^nutrition-score-(.*)$/) {
			# Always show the FR score and Nutri-Score
			if (($cc ne $1) and (not($1 eq 'fr'))) {
				$shown = 0;
			}

			# 2021-12: now not displaying the Nutrition scores and Nutri-Score in nutrition facts table (experimental)
			$shown = 0;
		}

		if ($shown) {

			# Level of the nutrient: 0 for main nutrients, 1 for sub-nutrients, 2 for sub-sub-nutrients
			my $level = 0;

			if ($nutriment =~ /^!?-/) {
				$level = 1;
				if ($nutriment =~ /^!?--/) {
					$level = 2;
				}
			}

			# Name of the nutrient

			my $name;
			my $unit = "g";

			if (exists_taxonomy_tag("nutrients", "zz:$nid")) {
				$name = display_taxonomy_tag($lc, "nutrients", "zz:$nid");
				$unit = get_property("nutrients", "zz:$nid", "unit:en") // 'g';
			}
			else {
				if (defined $product_ref->{nutriments}{$nid . "_label"}) {
					$name = $product_ref->{nutriments}{$nid . "_label"};
				}
				if (defined $product_ref->{nutriments}{$nid . "_unit"}) {
					$unit = $product_ref->{nutriments}{$nid . "_unit"};
				}
			}
			my @columns;
			my @extra_row_columns;

			my $extra_row = 0;    # Some rows will trigger an extra row (e.g. Salt adds Sodium)

			foreach my $col_id (@cols) {

				my $values;    # Value for row
				my $values2;    # Value for extra row (e.g. after the row for salt, we add an extra row for sodium)
				my $col_class = $columns{$col_id}{class};
				my $percent;
				my $percent_numeric_value;

				my $rdfa = '';    # RDFA property for row
				my $rdfa2 = '';    # RDFA property for extra row

				my $col_type;

				if ($col_id =~ /compare_(.*)/) {    #comparisons

					$col_type = "comparison";

					my $comparison_ref = $comparisons_ref->[$1];

					my $value = "";
					if (defined $comparison_ref->{nutriments}{$nid . "_100g"}) {
						# energy-kcal is already in kcal
						if ($nid eq 'energy-kcal') {
							$value = $comparison_ref->{nutriments}{$nid . "_100g"};
						}
						else {
							$value = $decf->format(g_to_unit($comparison_ref->{nutriments}{$nid . "_100g"}, $unit));
						}
					}
					# too small values are converted to e notation: 7.18e-05
					if (($value . ' ') =~ /e/) {
						# use %f (outputs extras 0 in the general case)
						$value = sprintf("%f", g_to_unit($comparison_ref->{nutriments}{$nid . "_100g"}, $unit));
					}

					# 0.045 g	0.0449 g

					$values = "$value $unit";
					if (   (not defined $comparison_ref->{nutriments}{$nid . "_100g"})
						or ($comparison_ref->{nutriments}{$nid . "_100g"} eq ''))
					{
						$values = '?';
					}
					elsif (($nid eq "energy") or ($nid eq "energy-from-fat")) {
						# Use the actual value in kcal if we have it
						my $value_in_kcal;
						if (defined $comparison_ref->{nutriments}{$nid . "-kcal" . "_100g"}) {
							$value_in_kcal = $comparison_ref->{nutriments}{$nid . "-kcal" . "_100g"};
						}
						# Otherwise convert the value in kj
						else {
							$value_in_kcal = g_to_unit($comparison_ref->{nutriments}{$nid . "_100g"}, 'kcal');
						}
						$values .= "<br>(" . sprintf("%d", $value_in_kcal) . ' kcal)';
					}

					$percent = $comparison_ref->{nutriments}{"${nid}_100g_%"};
					if ((defined $percent) and ($percent ne '')) {

						$percent_numeric_value = $percent;
						$percent = $perf->format($percent / 100.0);
						# issue 2273 -  minus signs are rendered with different characters in different locales, e.g. Finnish
						# so just test positivity of numeric value
						if ($percent_numeric_value > 0) {
							$percent = "+" . $percent;
						}
						# If percent is close to 0, just put "-"
						if (sprintf("%.0f", $percent_numeric_value) eq "0") {
							$percent = "-";
						}
					}
					else {
						$percent = undef;
					}

					if ($nid eq 'sodium') {
						if (   (not defined $comparison_ref->{nutriments}{$nid . "_100g"})
							or ($comparison_ref->{nutriments}{$nid . "_100g"} eq ''))
						{
							$values2 = '?';
						}
						else {
							$values2
								= ($decf->format(g_to_unit($comparison_ref->{nutriments}{$nid . "_100g"} * 2.5, $unit)))
								. " "
								. $unit;
						}
					}
					elsif ($nid eq 'salt') {
						if (   (not defined $comparison_ref->{nutriments}{$nid . "_100g"})
							or ($comparison_ref->{nutriments}{$nid . "_100g"} eq ''))
						{
							$values2 = '?';
						}
						else {
							$values2
								= ($decf->format(g_to_unit($comparison_ref->{nutriments}{$nid . "_100g"} / 2.5, $unit)))
								. " "
								. $unit;
						}
					}
					elsif ($nid eq 'nutrition-score-fr') {
						# We need to know the category in order to select the right thresholds for the nutrition grades
						# as it depends on whether it is food or drink

						# if it is a category stats, the category id is the id field
						if (    (not defined $product_ref->{categories_tags})
							and (defined $product_ref->{id})
							and ($product_ref->{id} =~ /^en:/))
						{
							$product_ref->{categories} = $product_ref->{id};
							compute_field_tags($product_ref, "en", "categories");
						}

						if (defined $product_ref->{categories_tags}) {

							my $nutriscore_grade = compute_nutriscore_grade(
								$product_ref->{nutriments}{$nid . "_100g"},
								is_beverage_for_nutrition_score($product_ref),
								is_water_for_nutrition_score($product_ref)
							);

							$values2 = uc($nutriscore_grade);
						}
					}
				}
				else {
					$col_type = "normal";
					my $value_unit = "";

					# Nutriscore: per serving = per 100g
					if (($nid =~ /(nutrition-score(-\w\w)?)/)) {
						# same Nutri-Score for 100g / serving and prepared / as sold
						$product_ref->{nutriments}{$nid . "_" . $col_id} = $product_ref->{nutriments}{$1 . "_100g"};
					}

					# We need to know if the column corresponds to a prepared value, in order to be able to retrieve the right modifier
					my $prepared = '';
					if ($col_id =~ /prepared/) {
						$prepared = "_prepared";
					}

					if (   (not defined $product_ref->{nutriments}{$nid . "_" . $col_id})
						or ($product_ref->{nutriments}{$nid . "_" . $col_id} eq ''))
					{
						if (    (defined $product_ref->{nutriments}{$nid . $prepared . "_modifier"})
							and ($product_ref->{nutriments}{$nid . $prepared . "_modifier"} eq '-'))
						{
							# The nutrient is not indicated on the package, display a minus sign
							$value_unit = '-';
						}
						else {
							$value_unit = '?';
						}
					}
					else {

						# this is the actual value on the package, not a computed average. do not try to round to 2 decimals.
						my $value;

						# energy-kcal is already in kcal
						if ($nid eq 'energy-kcal') {
							$value = $product_ref->{nutriments}{$nid . "_" . $col_id};
						}
						else {
							$value = $decf->format(g_to_unit($product_ref->{nutriments}{$nid . "_" . $col_id}, $unit));
						}

						# too small values are converted to e notation: 7.18e-05
						if (($value . ' ') =~ /e/) {
							# use %f (outputs extras 0 in the general case)
							$value = sprintf("%f", g_to_unit($product_ref->{nutriments}{$nid . "_" . $col_id}, $unit));
						}

						$value_unit = "$value $unit";

						if (defined $product_ref->{nutriments}{$nid . $prepared . "_modifier"}) {
							$value_unit
								= $product_ref->{nutriments}{$nid . $prepared . "_modifier"} . " " . $value_unit;
						}

						if (($nid eq "energy") or ($nid eq "energy-from-fat")) {
							# Use the actual value in kcal if we have it
							my $value_in_kcal;
							if (defined $product_ref->{nutriments}{$nid . "-kcal" . "_" . $col_id}) {
								$value_in_kcal = $product_ref->{nutriments}{$nid . "-kcal" . "_" . $col_id};
							}
							# Otherwise convert the value in kj
							else {
								$value_in_kcal = g_to_unit($product_ref->{nutriments}{$nid . "_" . $col_id}, 'kcal');
							}
							$value_unit .= "<br>(" . sprintf("%d", $value_in_kcal) . ' kcal)';
						}
					}

					if ($nid eq 'sodium') {
						my $salt;
						if (defined $product_ref->{nutriments}{$nid . "_" . $col_id}) {
							$salt = $product_ref->{nutriments}{$nid . "_" . $col_id} * 2.5;
						}
						if (exists $product_ref->{nutriments}{"salt" . "_" . $col_id}) {
							$salt = $product_ref->{nutriments}{"salt" . "_" . $col_id};
						}
						if (defined $salt) {
							$salt = $decf->format(g_to_unit($salt, $unit));
							if ($col_id eq '100g') {
								$rdfa2 = "property=\"food:saltEquivalentPer100g\" content=\"$salt\"";
							}
							$salt .= " " . $unit;
						}
						else {
							$salt = "?";
						}
						$values2 = $salt;
					}
					elsif ($nid eq 'salt') {
						my $sodium;
						if (defined $product_ref->{nutriments}{$nid . "_" . $col_id}) {
							$sodium = $product_ref->{nutriments}{$nid . "_" . $col_id} / 2.5;
						}
						if (exists $product_ref->{nutriments}{"sodium" . "_" . $col_id}) {
							$sodium = $product_ref->{nutriments}{"sodium" . "_" . $col_id};
						}
						if (defined $sodium) {
							$sodium = $decf->format(g_to_unit($sodium, $unit));
							if ($col_id eq '100g') {
								$rdfa2 = "property=\"food:sodiumEquivalentPer100g\" content=\"$sodium\"";
							}
							$sodium .= " " . $unit;
						}
						else {
							$sodium = "?";
						}
						$values2 = $sodium;
					}
					elsif ($nid eq 'nutrition-score-fr') {
						# We need to know the category in order to select the right thresholds for the nutrition grades
						# as it depends on whether it is food or drink

						# if it is a category stats, the category id is the id field
						if (    (not defined $product_ref->{categories_tags})
							and (defined $product_ref->{id})
							and ($product_ref->{id} =~ /^en:/))
						{
							$product_ref->{categories} = $product_ref->{id};
							compute_field_tags($product_ref, "en", "categories");
						}

						if (defined $product_ref->{categories_tags}) {

							if ($col_id ne "std") {

								my $nutriscore_grade = compute_nutriscore_grade(
									$product_ref->{nutriments}{$nid . "_" . $col_id},
									is_beverage_for_nutrition_score($product_ref),
									is_water_for_nutrition_score($product_ref)
								);

								$values2 = uc($nutriscore_grade);
							}
						}
					}
					elsif ($col_id eq $product_ref->{nutrition_data_per}) {
						# % DV ?
						if (    (defined $product_ref->{nutriments}{$nid . "_value"})
							and (defined $product_ref->{nutriments}{$nid . "_unit"})
							and ($product_ref->{nutriments}{$nid . "_unit"} eq '% DV'))
						{
							$value_unit
								.= ' ('
								. $product_ref->{nutriments}{$nid . "_value"} . ' '
								. $product_ref->{nutriments}{$nid . "_unit"} . ')';
						}
					}

					if (($col_id eq '100g') and (defined $product_ref->{nutriments}{$nid . "_" . $col_id})) {
						my $property = $nid;
						$property =~ s/-([a-z])/ucfirst($1)/eg;
						$property .= "Per100g";
						$rdfa = " property=\"food:$property\" content=\""
							. $product_ref->{nutriments}{$nid . "_" . $col_id} . "\"";
					}

					$values = $value_unit;
				}

				my $cell_data_ref = {
					value => $values,
					rdfa => $rdfa,
					class => $col_class,
					percent => $percent,
					type => $col_type,
				};

				# Add evaluation
				if (defined $percent_numeric_value) {

					my $nutrient_evaluation = get_property("nutrients", "zz:$nid", "evaluation:en")
						;    # Whether the nutrient is considered good or not

					# Determine if the value of this nutrient compared to other products is good or not

					if (defined $nutrient_evaluation) {

						if (   (($nutrient_evaluation eq "good") and ($percent_numeric_value >= 10))
							or (($nutrient_evaluation eq "bad") and ($percent_numeric_value <= -10)))
						{
							$cell_data_ref->{evaluation} = "good";
						}
						elsif ((($nutrient_evaluation eq "bad") and ($percent_numeric_value >= 10))
							or (($nutrient_evaluation eq "good") and ($percent_numeric_value <= -10)))
						{
							$cell_data_ref->{evaluation} = "bad";
						}
					}
				}

				push(@columns, $cell_data_ref);

				push(
					@extra_row_columns,
					{
						value => $values2,
						rdfa => $rdfa2,
						class => $col_class,
						percent => $percent,
						type => $col_type,
					}
				);

				if (defined $values2) {
					$extra_row = 1;
				}
			}

			# Add the row data to the template
			push @{$template_data_ref->{nutrition_table}{rows}},
				{
				nid => $nid,
				level => $level,
				name => $name,
				columns => \@columns,
				};

			# Add an extra row for specific nutrients
			# 2021-12: There may not be a lot of value to display an extra sodium or salt row,
			# tentatively disabling it. Keeping code in place in case we want to re-enable it under some conditions.
			if (0 and (defined $extra_row)) {
				if ($nid eq 'sodium') {

					push @{$template_data_ref->{nutrition_table}{rows}},
						{
						name => lang("salt_equivalent"),
						nid => "salt_equivalent",
						level => 1,
						columns => \@extra_row_columns,
						};
				}
				elsif ($nid eq 'salt') {

					push @{$template_data_ref->{nutrition_table}{rows}},
						{
						name => display_taxonomy_tag($lc, "nutrients", "zz:sodium"),
						nid => "sodium",
						level => 1,
						columns => \@extra_row_columns,
						};
				}
				elsif ($nid eq 'nutrition-score-fr') {

					push @{$template_data_ref->{nutrition_table}{rows}},
						{
						name => "Nutri-Score",
						nid => "nutriscore",
						level => 1,
						columns => \@extra_row_columns,
						};
				}
			}
		}
	}

	return $template_data_ref;
}

=head2 display_nutrition_table ( $product_ref, $comparisons_ref )

Generates HTML to display a nutrition table.

Use  data produced by data_to_display_nutrition_table

=head3 Arguments

=head4 Product reference $product_ref

=head4 Comparisons reference $product_ref

Reference to an array with nutrition facts for 1 or more categories.

=head3 Return values

HTML for the nutrition table.

=cut

sub display_nutrition_table ($product_ref, $comparisons_ref) {

	my $html = '';

	my $template_data_ref = data_to_display_nutrition_table($product_ref, $comparisons_ref);

	process_template('web/pages/product/includes/nutrition_facts_table.tt.html', $template_data_ref, \$html)
		|| return "template error: " . $tt->error();

	return $html;
}

=head2 display_preferences_api ( $target_lc )

Return a JSON structure with all available preference values for attributes.

This is used by clients that ask for user preferences to personalize
filtering and ranking based on product attributes.

=head3 Arguments

=head4 request object reference $request_ref

=head4 language code $target_lc

Sets the desired language for the user facing strings.

=cut

sub display_preferences_api ($request_ref, $target_lc) {

	if (not defined $target_lc) {
		$target_lc = $lc;
	}

	$request_ref->{structured_response} = [];

	foreach my $preference ("not_important", "important", "very_important", "mandatory") {

		my $preference_ref = {
			id => $preference,
			name => lang("preference_" . $preference),
		};

		if ($preference eq "important") {
			$preference_ref->{factor} = 1;
		}
		elsif ($preference eq "very_important") {
			$preference_ref->{factor} = 2;
		}
		elsif ($preference eq "mandatory") {
			$preference_ref->{factor} = 4;
			$preference_ref->{minimum_match} = 20;
		}

		push @{$request_ref->{structured_response}}, $preference_ref;
	}

	display_structured_response($request_ref);

	return;
}

=head2 display_attribute_groups_api ( $request_ref, $target_lc )

Return a JSON structure with all available attribute groups and attributes,
with strings (names, descriptions etc.) in a specific language,
and return them in an array of attribute groups.

This is used in particular for clients of the API to know which
preferences they can ask users for, and then use for personalized
filtering and ranking.

=head3 Arguments

=head4 request object reference $request_ref

=head4 language code $target_lc

Returned attributes contain both data and strings intended to be displayed to users.
This parameter sets the desired language for the user facing strings.

=cut

sub display_attribute_groups_api ($request_ref, $target_lc) {

	if (not defined $target_lc) {
		$target_lc = $lc;
	}

	my $attribute_groups_ref = list_attributes($target_lc);

	# Add default preferences
	if (defined $options{attribute_default_preferences}) {
		foreach my $attribute_group_ref (@$attribute_groups_ref) {
			foreach my $attribute_ref (@{$attribute_group_ref->{attributes}}) {
				if (defined $options{attribute_default_preferences}{$attribute_ref->{id}}) {
					$attribute_ref->{default} = $options{attribute_default_preferences}{$attribute_ref->{id}};
				}
			}
		}
	}

	$request_ref->{structured_response} = $attribute_groups_ref;

	display_structured_response($request_ref);

	return;
}

=head2 display_taxonomy_api ( $request_ref )

Generate an extract of a taxonomy for specific tags, fields and languages,
and return it as a JSON object.

Accessed through the /api/v2/taxonomy API

e.g. https://world.openfoodfacts.org/api/v2/taxonomy?type=labels&tags=en:organic,en:fair-trade&fields=name,description,children&include_children=1&lc=en,fr

=head3 Arguments

=head4 request object reference $request_ref

=cut

sub display_taxonomy_api ($request_ref) {

	my $tagtype = single_param('tagtype');
	my $tags = single_param('tags');
	my @tags = split(/,/, $tags);

	my $options_ref = {};

	foreach my $field (qw(fields include_children include_parents include_root_entries)) {
		if (defined single_param($field)) {
			$options_ref->{$field} = single_param($field);
		}
	}

	my $taxonomy_ref = generate_tags_taxonomy_extract($tagtype, \@tags, $options_ref, \@lcs);

	$request_ref->{structured_response} = $taxonomy_ref;

	display_structured_response($request_ref);

	return;
}

sub display_product_api ($request_ref) {

	# Is a sample product requested?
	if ((defined $request_ref->{code}) and ($request_ref->{code} eq "example")) {

		$request_ref->{code}
			= $options{"sample_product_code_country_${cc}_language_${lc}"}
			|| $options{"sample_product_code_country_${cc}"}
			|| $options{"sample_product_code_language_${lc}"}
			|| $options{"sample_product_code"}
			|| "";
	}

	my $code = normalize_code($request_ref->{code});
	my $product_id = product_id_for_owner($Owner_id, $code);

	# Check that the product exist, is published, is not deleted, and has not moved to a new url

	$log->debug("display_product_api", {code => $code, params => {CGI::Vars()}}) if $log->is_debug();

	my %response = ();

	$response{code} = $code;

	my $product_ref;

<<<<<<< HEAD
	my $html;

	my @app_fields = qw(product_name brands quantity);

	my $template_data_ref = {
		api_version => $request_ref->{api_version},
		app_fields => \@app_fields,
	};

=======
	my $request_lc = $request_ref->{lc};
>>>>>>> 1a49cc01
	my $rev = single_param("rev");
	local $log->context->{rev} = $rev;
	if (defined $rev) {
		$log->info("displaying product revision") if $log->is_info();
		$product_ref = retrieve_product_rev($product_id, $rev);
	}
	else {
		$product_ref = retrieve_product($product_id);
	}

	if (not is_valid_code($code)) {

		$log->info("invalid code", {code => $code, original_code => $request_ref->{code}}) if $log->is_info();
		$response{status} = 0;
		$response{status_verbose} = 'no code or invalid code';
	}
	elsif ((not defined $product_ref) or (not defined $product_ref->{code})) {
		if ($request_ref->{api_version} >= 1) {
			$request_ref->{status_code} = 404;
		}
		$response{status} = 0;
		$response{status_verbose} = 'product not found';
<<<<<<< HEAD

	process_template('web/common/includes/display_product_api.tt.html',
	$template_data_ref, \$html) || return "template error: " . $tt->error();
=======
		if (single_param("jqm")) {
			$response{jqm} = <<HTML
$Lang{app_please_take_pictures}{$request_lc}
<button onclick="captureImage();" data-icon="off-camera">$Lang{app_take_a_picture}{$request_lc}</button>
<div id="upload_image_result"></div>
<p>$Lang{app_take_a_picture_note}{$request_lc}</p>
HTML
				;
			if ($request_ref->{api_version} >= 0.1) {

				my @app_fields = qw(product_name brands quantity);

				my $html = <<HTML
<form id="product_fields" action="javascript:void(0);">
<div data-role="fieldcontain" class="ui-hide-label" style="border-bottom-width: 0;">
HTML
					;
				foreach my $field (@app_fields) {

					# placeholder in value
					my $value = $Lang{$field}{$request_lc};

					$html .= <<HTML
<label for="$field">$Lang{$field}{$request_lc}</label>
<input type="text" name="$field" id="$field" value="" placeholder="$value">
HTML
						;
				}

				$html .= <<HTML
</div>
<div id="save_button">
<input type="submit" id="save" name="save" value="$Lang{save}{$request_lc}">
</div>
<div id="saving" style="display:none">
<img src="loading2.gif" style="margin-right:10px"> $Lang{saving}{$request_lc}
</div>
<div id="saved" style="display:none">
$Lang{saved}{$request_lc}
</div>
<div id="not_saved" style="display:none">
$Lang{not_saved}{$request_lc}
</div>
</form>
HTML
					;
				$response{jqm} .= $html;

			}
		}
>>>>>>> 1a49cc01
	}
	else {
		$response{status} = 1;
		$response{status_verbose} = 'product found';

		add_images_urls_to_product($product_ref, $lc);

		$response{product} = $product_ref;

		# If the request specified a value for the fields parameter, return only the fields listed

		my $customized_product_ref
			= customize_response_for_product($request_ref, $product_ref, single_param('fields') || 'all');

		# 2019-05-10: the OFF Android app expects the _serving fields to always be present, even with a "" value
		# the "" values have been removed
		# -> temporarily add back the _serving "" values
		if ((user_agent =~ /Official Android App/) or (user_agent =~ /okhttp/)) {
			if (defined $customized_product_ref->{nutriments}) {
				foreach my $nid (keys %{$customized_product_ref->{nutriments}}) {
					next if ($nid =~ /_/);
					if (    (defined $customized_product_ref->{nutriments}{$nid . "_100g"})
						and (not defined $customized_product_ref->{nutriments}{$nid . "_serving"}))
					{
						$customized_product_ref->{nutriments}{$nid . "_serving"} = "";
					}
					if (    (defined $customized_product_ref->{nutriments}{$nid . "_serving"})
						and (not defined $customized_product_ref->{nutriments}{$nid . "_100g"}))
					{
						$customized_product_ref->{nutriments}{$nid . "_100g"} = "";
					}
				}
			}
		}

		$response{product} = $customized_product_ref;

		# Disable nested ingredients in ingredients field (bug #2883)

		# 2021-02-25: we now store only nested ingredients, flatten them if the API is <= 1

		if ($request_ref->{api_version} <= 1) {

			if (defined $product_ref->{ingredients}) {

				flatten_sub_ingredients($product_ref);

				foreach my $ingredient_ref (@{$product_ref->{ingredients}}) {
					# Delete sub-ingredients, keep only flattened ingredients
					exists $ingredient_ref->{ingredients} and delete $ingredient_ref->{ingredients};
				}
			}
		}

		# Return blame information
		if (single_param("blame")) {
			my $path = product_path_from_id($product_id);
			my $changes_ref = retrieve("$BASE_DIRS{PRODUCTS}/$path/changes.sto");
			if (not defined $changes_ref) {
				$changes_ref = [];
			}
			$response{blame} = {};
			compute_product_history_and_completeness($data_root, $product_ref, $changes_ref, $response{blame});
		}

		if (single_param("jqm")) {
			# return a jquerymobile page for the product

			display_product_jqm($request_ref);
			$response{jqm} = $request_ref->{jqm_content};
			$response{jqm} =~ s/(href|src)=("\/)/$1="https:\/\/$cc.${server_domain}\//g;
			$response{title} = $request_ref->{title};
		}
	}

	$request_ref->{structured_response} = \%response;

	display_structured_response($request_ref);

	return;
}

sub display_rev_info ($product_ref, $rev) {

	my $code = $product_ref->{code};

	my $path = product_path($product_ref);
	my $changes_ref = retrieve("$BASE_DIRS{PRODUCTS}/$path/changes.sto");
	if (not defined $changes_ref) {
		return '';
	}

	my $change_ref = $changes_ref->[$rev - 1];

	my $date = display_date_tag($change_ref->{t});
	my $userid = get_change_userid_or_uuid($change_ref);
	my $user = display_tag_link('editors', $userid);
	my $previous_link = qw{};
	my $product_url = product_url($product_ref);
	if ($rev > 1) {
		$previous_link = $product_url . '?rev=' . ($rev - 1);
	}

	my $next_link = qw{};
	if ($rev < scalar @{$changes_ref}) {
		$next_link = $product_url . '?rev=' . ($rev + 1);
	}

	my $comment = _format_comment($change_ref->{comment});

	my $template_data_ref = {
		lang => \&lang,
		rev_number => $rev,
		date => $date,
		user => $user,
		comment => $comment,
		previous_link => $previous_link,
		current_link => $product_url,
		next_link => $next_link,
	};

	my $html;
	process_template('web/pages/product/includes/display_rev_info.tt.html', $template_data_ref, \$html)
		|| return 'template error: ' . $tt->error();
	return $html;

}

sub display_product_history ($request_ref, $code, $product_ref) {

	if ($product_ref->{rev} <= 0) {
		return;
	}

	my $path = product_path($product_ref);
	my $changes_ref = retrieve("$BASE_DIRS{PRODUCTS}/$path/changes.sto");
	if (not defined $changes_ref) {
		$changes_ref = [];
	}

	my $current_rev = $product_ref->{rev};
	my @revisions = ();

	foreach my $change_ref (reverse @{$changes_ref}) {

		my $userid = get_change_userid_or_uuid($change_ref);
		my $uuid = $change_ref->{app_uuid};
		my $comment = _format_comment($change_ref->{comment});

		my $change_rev = $change_ref->{rev};

		if (not defined $change_rev) {
			$change_rev = $current_rev;
		}

		$current_rev--;

		push @revisions,
			{
			number => $change_rev,
			date => display_date_tag($change_ref->{t}),
			userid => $userid,
			uuid => $uuid,
			diffs => compute_changes_diff_text($change_ref),
			comment => $comment
			};

	}

	my $template_data_ref = {
		lang => \&lang,
		display_editor_link => sub ($uid) {
			return display_tag_link('editors', $uid);
		},
		this_product_url => product_url($product_ref),
		revisions => \@revisions,
		product => $product_ref,
	};

	my $html;
	process_template('web/pages/product/includes/edit_history.tt.html', $template_data_ref, \$html)
		|| return 'template error: ' . $tt->error();
	return $html;

}

sub display_structured_response ($request_ref) {
	# directly serve structured data from $request_ref->{structured_response}

	$log->debug(
		"Displaying structured response",
		{
			json => single_param("json"),
			jsonp => single_param("jsonp"),
			xml => single_param("xml"),
			jqm => single_param("jqm"),
			rss => scalar $request_ref->{rss}
		}
	) if $log->is_debug();

	if (single_param("xml")) {

		# my $xs = XML::Simple->new(NoAttr => 1, NumericEscape => 2);
		my $xs = XML::Simple->new(NumericEscape => 2);

		# without NumericEscape => 2, the output should be UTF-8, but is in fact completely garbled
		# e.g. <categories>Frais,Produits laitiers,Desserts,Yaourts,Yaourts aux fruits,Yaourts sucrurl>http://static.openfoodfacts.net/images/products/317/657/216/8015/front.15.400.jpg</image_url>

		# https://github.com/openfoodfacts/openfoodfacts-server/issues/463
		# remove the languages field which has keys like "en:english"
		# keys with the : character break the XML export

		# Remove some select fields from products before rendering them.
		# Note: use "state" to avoid re-initializing the array. This can be seen as a premature optimisation
		# here but this new perl feature can be used at other places to encapsulate large lists while avoiding
		# inefficiencies from reinitialization.
		my @product_fields_to_delete = ("languages", "category_properties", "categories_properties");

		remove_fields($request_ref->{structured_response}{product}, \@product_fields_to_delete);

		if (defined $request_ref->{structured_response}{products}) {
			foreach my $product_ref (@{$request_ref->{structured_response}{products}}) {
				remove_fields($product_ref, \@product_fields_to_delete);
			}
		}

		my $xml
			= "<?xml version=\"1.0\" encoding=\"UTF-8\" standalone=\"yes\"?>\n"
			. $xs->XMLout($request_ref->{structured_response});  # noattr -> force nested elements instead of attributes

		my $status_code = $request_ref->{status_code} // "200";
		write_cors_headers();
		print header(
			-status => $status_code,
			-type => 'text/xml',
			-charset => 'utf-8',
		) . $xml;

	}
	elsif ($request_ref->{rss}) {
		display_structured_response_opensearch_rss($request_ref);
	}
	else {
		# my $data =  encode_json($request_ref->{structured_response});
		# Sort keys of the JSON output
		my $json = JSON::PP->new->allow_nonref->canonical;
		my $data = $json->utf8->encode($request_ref->{structured_response});

		my $jsonp = undef;

		if (defined single_param('jsonp')) {
			$jsonp = single_param('jsonp');
		}
		elsif (defined single_param('callback')) {
			$jsonp = single_param('callback');
		}

		my $status_code = $request_ref->{status_code} // 200;

		if (defined $jsonp) {
			$jsonp =~ s/[^a-zA-Z0-9_]//g;
			write_cors_headers();
			print header(
				-status => $status_code,
				-type => 'text/javascript',
				-charset => 'utf-8',
				)
				. $jsonp . "("
				. $data . ");";
		}
		else {
			$log->warning("XXXXXXXXXXXXXXXXXXXXXX");
			write_cors_headers();
			$log->warning("YYYYYYYYYYYYYYYY");
			print header(
				-status => $status_code,
				-type => 'application/json',
				-charset => 'utf-8',
			) . $data;
		}
	}

	my $r = Apache2::RequestUtil->request();
	$r->rflush;
	$r->status(200);

	exit();
}

sub display_structured_response_opensearch_rss ($request_ref) {

	my $xs = XML::Simple->new(NumericEscape => 2);

	my $short_name = lang("site_name");
	my $long_name = $short_name;
	if ($cc eq 'world') {
		$long_name .= " " . uc($lc);
	}
	else {
		$long_name .= " " . uc($cc) . "/" . uc($lc);
	}

	$long_name = $xs->escape_value(encode_utf8($long_name));
	$short_name = $xs->escape_value(encode_utf8($short_name));
	my $query_link = $xs->escape_value(encode_utf8($formatted_subdomain . $request_ref->{current_link} . "&rss=1"));
	my $description = $xs->escape_value(encode_utf8(lang("search_description_opensearch")));

	my $search_terms = $xs->escape_value(encode_utf8(decode utf8 => single_param('search_terms')));
	my $count = $xs->escape_value($request_ref->{structured_response}{count});
	my $skip = $xs->escape_value($request_ref->{structured_response}{skip});
	my $page_size = $xs->escape_value($request_ref->{structured_response}{page_size});
	my $page = $xs->escape_value($request_ref->{structured_response}{page});

	my $xml = <<XML
<?xml version="1.0" encoding="UTF-8"?>
 <rss version="2.0"
      xmlns:opensearch="https://a9.com/-/spec/opensearch/1.1/"
      xmlns:atom="https://www.w3.org/2005/Atom">
   <channel>
     <title>$long_name</title>
     <link>$query_link</link>
     <description>$description</description>
     <opensearch:totalResults>$count</opensearch:totalResults>
     <opensearch:startIndex>$skip</opensearch:startIndex>
     <opensearch:itemsPerPage>${page_size}</opensearch:itemsPerPage>
     <atom:link rel="search" type="application/opensearchdescription+xml" href="$formatted_subdomain/cgi/opensearch.pl"/>
     <opensearch:Query role="request" searchTerms="${search_terms}" startPage="$page" />
XML
		;

	if (defined $request_ref->{structured_response}{products}) {
		foreach my $product_ref (@{$request_ref->{structured_response}{products}}) {
			my $item_title = product_name_brand_quantity($product_ref);
			$item_title = $product_ref->{code} unless $item_title;
			my $item_description = $xs->escape_value(encode_utf8(sprintf(lang("product_description"), $item_title)));
			$item_title = $xs->escape_value(encode_utf8($item_title));
			my $item_link = $xs->escape_value(encode_utf8($formatted_subdomain . product_url($product_ref)));

			$xml .= <<XML
     <item>
       <title>$item_title</title>
       <link>$item_link</link>
       <description>$item_description</description>
     </item>
XML
				;
		}
	}

	$xml .= <<XML
   </channel>
 </rss>
XML
		;

	write_cors_headers();
	print header(-type => 'application/rss+xml', -charset => 'utf-8') . $xml;

	return;
}

sub display_recent_changes ($request_ref, $query_ref, $limit, $page) {

	add_params_to_query($request_ref, $query_ref);

	add_country_and_owner_filters_to_query($request_ref, $query_ref);

	if (defined $limit) {
	}
	elsif (defined $request_ref->{page_size}) {
		$limit = $request_ref->{page_size};
	}
	else {
		$limit = $page_size;
	}

	my $skip = 0;
	if (defined $page) {
		$skip = ($page - 1) * $limit;
	}
	elsif (defined $request_ref->{page}) {
		$page = $request_ref->{page};
		$skip = ($page - 1) * $limit;
	}
	else {
		$page = 1;
	}

	# support for returning structured results in json / xml etc.

	$request_ref->{structured_response} = {
		page => $page,
		page_size => $limit,
		skip => $skip,
		changes => [],
	};

	my $sort_ref = Tie::IxHash->new();
	$sort_ref->Push('$natural' => -1);

	$log->debug("Counting MongoDB documents for query", {query => $query_ref}) if $log->is_debug();
	my $count = execute_query(
		sub {
			return get_recent_changes_collection()->count_documents($query_ref);
		}
	);
	$log->info("MongoDB count query ok", {error => $@, count => $count}) if $log->is_info();

	$log->debug("Executing MongoDB query", {query => $query_ref}) if $log->is_debug();
	my $cursor = execute_query(
		sub {
			return get_recent_changes_collection()->query($query_ref)->sort($sort_ref)->limit($limit)->skip($skip);
		}
	);
	$log->info("MongoDB query ok", {error => $@}) if $log->is_info();

	my $html = '';
	my $last_change_ref = undef;
	my @cumulate_changes = ();
	my $template_data_ref_changes = {};
	my @changes;

	while (my $change_ref = $cursor->next) {
		# Conversion for JSON, because the $change_ref cannot be passed to encode_json.
		my $change_hash = {
			code => $change_ref->{code},
			countries_tags => $change_ref->{countries_tags},
			userid => $change_ref->{userid},
			ip => $change_ref->{ip},
			t => $change_ref->{t},
			comment => $change_ref->{comment},
			rev => $change_ref->{rev},
			diffs => $change_ref->{diffs}
		};

		my $changes_ref = {};

		# security: Do not expose IP addresses to non-admin or anonymous users.
		delete $change_hash->{ip} unless $admin;

		push @{$request_ref->{structured_response}{changes}}, $change_hash;
		my $diffs = compute_changes_diff_text($change_ref);
		$change_hash->{diffs_text} = $diffs;

		$changes_ref->{cumulate_changes} = @cumulate_changes;
		if (    defined $last_change_ref
			and $last_change_ref->{code} == $change_ref->{code}
			and $change_ref->{userid} == $last_change_ref->{userid}
			and $change_ref->{userid} ne 'kiliweb')
		{

			push @cumulate_changes, $change_ref;
			next;

		}
		elsif (@cumulate_changes > 0) {

			my @cumulate_changes_display;

			foreach (@cumulate_changes) {
				push(
					@cumulate_changes_display,
					{
						display_change => display_change($_, compute_changes_diff_text($_)),
					}
				);
			}

			$changes_ref->{cumulate_changes_display} = \@cumulate_changes_display;
			@cumulate_changes = ();

		}

		$changes_ref->{display_change} = display_change($change_ref, $diffs);
		push(@changes, $changes_ref);

		$last_change_ref = $change_ref;
	}

	$template_data_ref_changes->{changes} = \@changes;
	$template_data_ref_changes->{display_pagination} = display_pagination($request_ref, $count, $limit, $page);
	process_template('web/common/includes/display_recent_changes.tt.html', $template_data_ref_changes, \$html)
		|| ($html .= 'template error: ' . $tt->error());

	${$request_ref->{content_ref}} .= $html;
	$request_ref->{title} = lang("recent_changes");
	$request_ref->{page_type} = "recent_changes";
	display_page($request_ref);

	return;
}

sub display_change ($change_ref, $diffs) {

	my $date = display_date_tag($change_ref->{t});
	my $user = "";
	if (defined $change_ref->{userid}) {
		$user
			= "<a href=\""
			. canonicalize_tag_link("users", get_string_id_for_lang("no_language", $change_ref->{userid})) . "\">"
			. $change_ref->{userid} . "</a>";
	}

	my $comment = _format_comment($change_ref->{comment});

	my $change_rev = $change_ref->{rev};

	# Display diffs
	# [Image upload - add: 1, 2 - delete 2], [Image selection - add: front], [Nutriments... ]

	my $product_url = product_url($change_ref->{code});

	return
		  "<li><a href=\"$product_url\">"
		. $change_ref->{code}
		. "</a>; $date - $user ($comment) [$diffs] - <a href=\""
		. $product_url
		. "?rev=$change_rev\">"
		. lang("view")
		. "</a></li>\n";
}

=head2 display_icon ( $icon )

Displays icons (e.g., the camera icon "Picture with barcode", the graph and maps button, etc)

=cut

our %icons_cache = ();

sub display_icon ($icon) {

	my $svg = $icons_cache{$icon};

	if (not(defined $svg)) {
		my $file = "$www_root/images/icons/dist/$icon.svg";
		$svg = do {
			local $/ = undef;
			open my $fh, "<", $file
				or die "could not open $file: $!";
			<$fh>;
		};

		$icons_cache{$icon} = $svg;
	}

	return $svg;

}

=head2 display_nested_list_of_ingredients ( $ingredients_ref, $ingredients_text_ref, $ingredients_list_ref )

Recursive function to display how the ingredients were analyzed.
This function calls itself to display sub-ingredients of ingredients.

=head3 Parameters

=head4 $ingredients_ref (input)

Reference to the product's ingredients array or the ingredients array of an ingredient.

=head4 $ingredients_text_ref (output)

Reference to a list of ingredients in text format that we will reconstruct from the ingredients array.

=head4 $ingredients_list_ref (output)

Reference to an HTML list of ingredients in ordered nested list format that corresponds to the ingredients array.

=cut

sub display_nested_list_of_ingredients ($ingredients_ref, $ingredients_text_ref, $ingredients_list_ref) {

	${$ingredients_list_ref} .= "<ol id=\"ordered_ingredients_list\">\n";

	my $i = 0;

	foreach my $ingredient_ref (@{$ingredients_ref}) {

		$i++;

		($i > 1) and ${$ingredients_text_ref} .= ", ";

		my $ingredients_exists = exists_taxonomy_tag("ingredients", $ingredient_ref->{id});
		my $class = '';
		if (not $ingredients_exists) {
			$class = ' class="text_info unknown_ingredient"';
		}

		${$ingredients_text_ref} .= "<span$class>" . $ingredient_ref->{text} . "</span>";

		if (defined $ingredient_ref->{percent}) {
			${$ingredients_text_ref} .= " " . $ingredient_ref->{percent} . "%";
		}

		${$ingredients_list_ref}
			.= "<li>" . "<span$class>" . $ingredient_ref->{text} . "</span>" . " -> " . $ingredient_ref->{id};

		foreach my $property (
			qw(origin labels vegan vegetarian from_palm_oil ciqual_food_code ciqual_proxy_food_code percent_min percent percent_max)
			)
		{
			if (defined $ingredient_ref->{$property}) {
				${$ingredients_list_ref} .= " - " . $property . ":&nbsp;" . $ingredient_ref->{$property};
			}
		}

		if (defined $ingredient_ref->{ingredients}) {
			${$ingredients_text_ref} .= " (";
			display_nested_list_of_ingredients($ingredient_ref->{ingredients},
				$ingredients_text_ref, $ingredients_list_ref);
			${$ingredients_text_ref} .= ")";
		}

		${$ingredients_list_ref} .= "</li>\n";
	}

	${$ingredients_list_ref} .= "</ol>\n";

	return;
}

=head2 display_list_of_specific_ingredients ( $product_ref )

Generate HTML to display how the specific ingredients (e.g. mentions like "Total milk content: 90%")
were analyzed.

=head3 Parameters

=head4 $product_ref

=head3 Return value

Empty string if no specific ingredients were detected, or HTML describing the specific ingredients.

=cut

sub display_list_of_specific_ingredients ($product_ref) {

	if (not defined $product_ref->{specific_ingredients}) {
		return "";
	}

	my $html = "<ul id=\"specific_ingredients_list\">\n";

	foreach my $ingredient_ref (@{$product_ref->{specific_ingredients}}) {

		my $ingredients_exists = exists_taxonomy_tag("ingredients", $ingredient_ref->{id});
		my $class = '';
		if (not $ingredients_exists) {
			$class = ' class="unknown_ingredient"';
		}

		$html
			.= "<li>"
			. $ingredient_ref->{text} . "<br>"
			. "<span$class>"
			. $ingredient_ref->{ingredient}
			. "</span>" . " -> "
			. $ingredient_ref->{id};

		foreach my $property (qw(origin labels vegan vegetarian from_palm_oil percent_min percent percent_max)) {
			if (defined $ingredient_ref->{$property}) {
				$html .= " - " . $property . ":&nbsp;" . $ingredient_ref->{$property};
			}
		}

		$html .= "</li>\n";
	}

	$html .= "</ul>\n";

	return $html;
}

=head2 data_to_display_ingredients_analysis_details ( $product_ref )

Generates a data structure to display the details of ingredients analysis.

The resulting data structure can be passed to a template to generate HTML or the JSON data for a knowledge panel.

=head3 Arguments

=head4 Product reference $product_ref

=head3 Return values

Reference to a data structure with needed data to display.

=cut

sub data_to_display_ingredients_analysis_details ($product_ref) {

	# Do not display ingredients analysis details when we don't have ingredients

	if (   (not defined $product_ref->{ingredients})
		or (scalar @{$product_ref->{ingredients}} == 0))
	{
		return;
	}

	my $result_data_ref = {};

	my $ingredients_text_lc = $product_ref->{ingredients_lc};
	my $ingredients_text = "$ingredients_text_lc: ";
	my $ingredients_list = "";

	display_nested_list_of_ingredients($product_ref->{ingredients}, \$ingredients_text, \$ingredients_list);

	my $specific_ingredients = display_list_of_specific_ingredients($product_ref);

	if (($ingredients_text . $specific_ingredients) =~ /unknown_ingredient/) {
		$result_data_ref->{unknown_ingredients} = 1;
	}

	$result_data_ref->{ingredients_text} = $ingredients_text;
	$result_data_ref->{ingredients_list} = $ingredients_list;
	$result_data_ref->{specific_ingredients} = $specific_ingredients;

	return $result_data_ref;
}

=head2 display_ingredients_analysis_details ( $product_ref )

Generates HTML code with information on how the ingredient list was parsed and mapped to the ingredients taxonomy.

=cut

sub display_ingredients_analysis_details ($product_ref) {

	my $html = "";

	my $template_data_ref = data_to_display_ingredients_analysis_details($product_ref);

	if (defined $template_data_ref) {
		process_template('web/pages/product/includes/ingredients_analysis_details.tt.html', $template_data_ref, \$html)
			|| return "template error: " . $tt->error();
	}

	return $html;
}

=head2 data_to_display_ingredients_analysis ( $product_ref )

Generates a data structure to display the results of ingredients analysis.

The resulting data structure can be passed to a template to generate HTML or the JSON data for a knowledge panel.

=head3 Arguments

=head4 Product reference $product_ref

=head3 Return values

Reference to a data structure with needed data to display.

=cut

sub data_to_display_ingredients_analysis ($product_ref) {

	my $result_data_ref;

	# Populate the data templates needed to display the Nutri-Score and nutrient levels

	if (defined $product_ref->{ingredients_analysis_tags}) {

		$result_data_ref = {ingredients_analysis_tags => [],};

		foreach my $ingredients_analysis_tag (@{$product_ref->{ingredients_analysis_tags}}) {

			my $evaluation;
			my $icon = "";
			# $ingredients_analysis_tag is a tag like "en:palm-oil-free", "en:vegan-status-unknown", or "en:non-vegetarian"
			# we will derive from it the associated property e.g. "palm_oil", "vegan", "vegetarian"
			# and the tag corresponding to unknown status for the property e.g. "en:palm-oil-content-unknown", "en:vegan-status-unknown"
			# so that we can display unknown ingredients for the property even if the status is different than unknown
			my $property;
			my $property_unknown_tag;

			if ($ingredients_analysis_tag =~ /palm/) {

				# Set property and icon
				$property = "palm_oil_free";
				$property_unknown_tag = "en:palm-oil-content-unknown";
				$icon = "palm-oil";

				# Evaluation
				if ($ingredients_analysis_tag =~ /-free$/) {
					$evaluation = 'good';
				}
				elsif ($ingredients_analysis_tag =~ /unknown/) {
					$evaluation = 'unknown';
				}
				elsif ($ingredients_analysis_tag =~ /^en:may-/) {
					$evaluation = 'average';
				}
				else {
					$evaluation = 'bad';
				}
			}
			else {

				# Set property (e.g. vegan for the tag vegan or non-vegan) and icon
				if ($ingredients_analysis_tag =~ /vegan/) {
					$property = "vegan";
					$icon = "leaf";
				}
				elsif ($ingredients_analysis_tag =~ /vegetarian/) {
					$property = "vegetarian";
					$icon = "vegetarian";
				}
				$property_unknown_tag = "en:" . $property . "-status-unknown";

				# Evaluation
				if ($ingredients_analysis_tag =~ /^en:non-/) {
					$evaluation = 'bad';
				}
				elsif ($ingredients_analysis_tag =~ /^en:maybe-/) {
					$evaluation = 'average';
				}
				elsif ($ingredients_analysis_tag =~ /unknown/) {
					$evaluation = 'unknown';
				}
				else {
					$evaluation = 'good';
				}
			}

			# Generate the translation string id for the list of ingredients we will display
			my $ingredients_title_id;
			if ($evaluation eq "unknown") {
				$ingredients_title_id = "unrecognized_ingredients";
			}
			else {
				# convert analysis tag to a translation string id
				# eg. en:non-vegetarian property to non_vegetarian_ingredients translation string id
				$ingredients_title_id = lc($ingredients_analysis_tag) . "_ingredients";
				$ingredients_title_id =~ s/^en://;
				$ingredients_title_id =~ s/-/_/g;
			}

			push @{$result_data_ref->{ingredients_analysis_tags}},
				{
				tag => $ingredients_analysis_tag,
				property => $property,
				property_unknown_tag => $property_unknown_tag,
				evaluation => $evaluation,
				icon => $icon,
				title => display_taxonomy_tag($lc, "ingredients_analysis", $ingredients_analysis_tag),
				ingredients_title_id => $ingredients_title_id,
				};
		}
	}

	return $result_data_ref;
}

=head2 display_ingredients_analysis ( $product_ref )

Generates HTML code with icons that show if the product is vegetarian, vegan and without palm oil.

=cut

sub display_ingredients_analysis ($product_ref) {

	# Ingredient analysis

	my $html = "";

	my $template_data_ref = data_to_display_ingredients_analysis($product_ref);

	if (defined $template_data_ref) {
		process_template('web/pages/product/includes/ingredients_analysis.tt.html', $template_data_ref, \$html)
			|| return "template error: " . $tt->error();
	}

	return $html;
}

sub _format_comment ($comment) {

	$comment = lang($comment) if $comment eq 'product_created';

	$comment =~ s/^Modification :\s+//;
	if ($comment eq 'Modification :') {
		$comment = q{};
	}

	$comment =~ s/new image \d+( -)?//;

	return $comment;
}

=head2 display_ecoscore_calculation_details( $cc, $ecoscore_data_ref )

Generates HTML code with information on how the Eco-score was computed for a particular product.

=head3 Parameters

=head4 country code $cc

=head4 ecoscore data $ecoscore_data_ref

=cut

sub display_ecoscore_calculation_details ($ecoscore_cc, $ecoscore_data_ref) {

	# Generate a data structure that we will pass to the template engine

	my $template_data_ref = dclone($ecoscore_data_ref);

	# Eco-score Calculation Template

	my $html;
	process_template('web/pages/product/includes/ecoscore_details.tt.html', $template_data_ref, \$html)
		|| return "template error: " . $tt->error();

	return $html;
}

=head2 display_ecoscore_calculation_details_simple_html( $ecoscore_cc, $ecoscore_data_ref )

Generates simple HTML code (to display in a mobile app) with information on how the Eco-score was computed for a particular product.

=cut

sub display_ecoscore_calculation_details_simple_html ($ecoscore_cc, $ecoscore_data_ref) {

	# Generate a data structure that we will pass to the template engine

	my $template_data_ref = dclone($ecoscore_data_ref);

	# Eco-score Calculation Template

	my $html;
	process_template('web/pages/product/includes/ecoscore_details_simple_html.tt.html', $template_data_ref, \$html)
		|| return "template error: " . $tt->error();

	return $html;
}

=head2 search_and_analyze_recipes ($request_ref, $query_ref)

Analyze the distribution of selected parent ingredients in the searched products

=cut

sub search_and_analyze_recipes ($request_ref, $query_ref) {

	add_params_to_query($request_ref, $query_ref);

	add_country_and_owner_filters_to_query($request_ref, $query_ref);

	my $cursor;

	$log->info("retrieving products from MongoDB to analyze their recipes") if $log->is_info();

	if ($admin) {
		$log->debug("Executing MongoDB query", {query => $query_ref}) if $log->is_debug();
	}

	# Limit the fields we retrieve from MongoDB
	my $fields_ref = {
		lc => 1,
		code => 1,
		product_name => 1,
		brands => 1,
		quantity => 1,
		"product_name_$lc" => 1,
		ingredients => 1,
		ingredients_percent_analysis => 1,
		ingredients_text => 1,
	};

	# For the producer platform, we also need the owner
	if ((defined $server_options{private_products}) and ($server_options{private_products})) {
		$fields_ref->{owner} = 1;
	}

	eval {
		$cursor = execute_query(
			sub {
				return get_products_collection(get_products_collection_request_parameters($request_ref))
					->query($query_ref)->fields($fields_ref);
			}
		);
	};
	if ($@) {
		$log->warn("MongoDB error", {error => $@}) if $log->is_warn();
	}
	else {
		$log->info("MongoDB query ok", {error => $@}) if $log->is_info();
	}

	$log->info("retrieved products from MongoDB to analyze their recipes") if $log->is_info();

	my @products = $cursor->all;
	my $count = @products;

	my $html = '';

	if ($count < 0) {
		$html .= "<p>" . lang("error_database") . "</p>";
	}
	elsif ($count == 0) {
		$html .= "<p>" . lang("no_products") . "</p>";
	}

	$html .= search_permalink($request_ref);

	if ($count <= 0) {
		return $html;
	}

	if ($count > 0) {

		my $uncanonicalized_parent_ingredients = single_param('parent_ingredients');

		# Canonicalize the parent ingredients
		my $parent_ingredients_ref = [];
		foreach my $parent (split(/,/, $uncanonicalized_parent_ingredients)) {
			push @{$parent_ingredients_ref}, canonicalize_taxonomy_tag($lc, "ingredients", $parent);
		}

		my $recipes_ref = [];

		my $debug = "";

		foreach my $product_ref (@products) {
			my $recipe_ref = compute_product_recipe($product_ref, $parent_ingredients_ref);

			add_product_recipe_to_set($recipes_ref, $product_ref, $recipe_ref);

			if (single_param("debug")) {
				$debug
					.= "product: "
					. JSON::PP->new->utf8->canonical->encode($product_ref)
					. "<br><br>\n\n"
					. "recipe: "
					. JSON::PP->new->utf8->canonical->encode($recipe_ref)
					. "<br><br><br>\n\n\n";
			}
		}

		my $analysis_ref = analyze_recipes($recipes_ref, $parent_ingredients_ref);

		my $template_data_ref = {
			analysis => $analysis_ref,
			recipes => $recipes_ref,
			debug => $debug,
		};

		process_template('web/pages/recipes/recipes.tt.html', $template_data_ref, \$html)
			or $html = "template error: " . $tt->error();

	}

	return $html;
}

=head2 display_properties( $cc, $ecoscore_data_ref )

Load the Folksonomy Engine properties script

=cut

sub display_properties ($request_ref) {

	my $html;
	process_template('web/common/includes/folksonomy_script.tt.html', {}, \$html)
		|| return "template error: " . $tt->error();

	$request_ref->{content_ref} = \$html;
	$request_ref->{page_type} = "properties";

	display_page($request_ref);
	return;
}

=head2 data_to_display_image ( $product_ref, $imagetype, $target_lc )

Generates a data structure to display a product image.

The resulting data structure can be passed to a template to generate HTML or the JSON data for a knowledge panel.

=head3 Arguments

=head4 Product reference $product_ref

=head4 Image type $image_type: one of [front|ingredients|nutrition|packaging]

=head4 Language code $target_lc

=head3 Return values

- Reference to a data structure with needed data to display.
- undef if no image is available for the requested image type

=cut

sub data_to_display_image ($product_ref, $imagetype, $target_lc) {

	my $image_ref;

	# first try the requested language
	my @img_lcs = ($target_lc);

	# next try the main language of the product
	if ($product_ref->{lc} ne $target_lc) {
		push @img_lcs, $product_ref->{lc};
	}

	foreach my $img_lc (@img_lcs) {

		my $id = $imagetype . "_" . $img_lc;

		if ((defined $product_ref->{images}) and (defined $product_ref->{images}{$id})) {

			my $path = product_path($product_ref);
			my $rev = $product_ref->{images}{$id}{rev};
			my $alt = remove_tags_and_quote($product_ref->{product_name}) . ' - '
				. lang_in_other_lc($target_lc, $imagetype . '_alt');
			if ($img_lc ne $target_lc) {
				$alt .= ' - ' . $img_lc;
			}

			$image_ref = {
				type => $imagetype,
				lc => $img_lc,
				alt => $alt,
				sizes => {},
				id => $id,
			};

			foreach my $size ($thumb_size, $small_size, $display_size, "full") {
				if (defined $product_ref->{images}{$id}{sizes}{$size}) {
					$image_ref->{sizes}{$size} = {
						url => "$images_subdomain/images/products/$path/$id.$rev.$size.jpg",
						width => $product_ref->{images}{$id}{sizes}{$size}{w},
						height => $product_ref->{images}{$id}{sizes}{$size}{h},
					};
				}
			}

			last;
		}
	}

	return $image_ref;
}

=head2 generate_select2_options_for_taxonomy ($target_lc, $tagtype)

Generates an array of taxonomy entries in a specific language, to be used as options
in a select2 input.

See https://select2.org/data-sources/arrays

=head3 Arguments

=head4 Language code $target_lc

=head4 Taxonomy $tagtype

=head3 Return values

- Reference to an array of options

=cut

sub generate_select2_options_for_taxonomy ($target_lc, $tagtype) {

	my @entries = ();

	# all tags can be retrieved from the $translations_to hash
	foreach my $canon_tagid (keys %{$translations_to{$tagtype}}) {
		# just_synonyms are not real entries
		next if defined $just_synonyms{$tagtype}{$canon_tagid};

		push @entries, display_taxonomy_tag($target_lc, $tagtype, $canon_tagid);
	}

	my @options = ();

	foreach my $entry (sort @entries) {
		push @options,
			{
			id => $entry,
			text => $entry,
			};
	}

	return \@options;
}

sub generate_select2_options_for_taxonomy_to_json ($target_lc, $tagtype) {

	return decode_utf8(
		JSON::PP->new->utf8->canonical->encode(generate_select2_options_for_taxonomy($target_lc, $tagtype)));
}

1;<|MERGE_RESOLUTION|>--- conflicted
+++ resolved
@@ -10158,19 +10158,18 @@
 
 	my $product_ref;
 
-<<<<<<< HEAD
 	my $html;
 
 	my @app_fields = qw(product_name brands quantity);
+
+	my $request_lc = $request_ref->{lc};
 
 	my $template_data_ref = {
 		api_version => $request_ref->{api_version},
 		app_fields => \@app_fields,
+    request_lc => $request_lc,
 	};
 
-=======
-	my $request_lc = $request_ref->{lc};
->>>>>>> 1a49cc01
 	my $rev = single_param("rev");
 	local $log->context->{rev} = $rev;
 	if (defined $rev) {
@@ -10193,62 +10192,10 @@
 		}
 		$response{status} = 0;
 		$response{status_verbose} = 'product not found';
-<<<<<<< HEAD
 
 	process_template('web/common/includes/display_product_api.tt.html',
 	$template_data_ref, \$html) || return "template error: " . $tt->error();
-=======
-		if (single_param("jqm")) {
-			$response{jqm} = <<HTML
-$Lang{app_please_take_pictures}{$request_lc}
-<button onclick="captureImage();" data-icon="off-camera">$Lang{app_take_a_picture}{$request_lc}</button>
-<div id="upload_image_result"></div>
-<p>$Lang{app_take_a_picture_note}{$request_lc}</p>
-HTML
-				;
-			if ($request_ref->{api_version} >= 0.1) {
-
-				my @app_fields = qw(product_name brands quantity);
-
-				my $html = <<HTML
-<form id="product_fields" action="javascript:void(0);">
-<div data-role="fieldcontain" class="ui-hide-label" style="border-bottom-width: 0;">
-HTML
-					;
-				foreach my $field (@app_fields) {
-
-					# placeholder in value
-					my $value = $Lang{$field}{$request_lc};
-
-					$html .= <<HTML
-<label for="$field">$Lang{$field}{$request_lc}</label>
-<input type="text" name="$field" id="$field" value="" placeholder="$value">
-HTML
-						;
-				}
-
-				$html .= <<HTML
-</div>
-<div id="save_button">
-<input type="submit" id="save" name="save" value="$Lang{save}{$request_lc}">
-</div>
-<div id="saving" style="display:none">
-<img src="loading2.gif" style="margin-right:10px"> $Lang{saving}{$request_lc}
-</div>
-<div id="saved" style="display:none">
-$Lang{saved}{$request_lc}
-</div>
-<div id="not_saved" style="display:none">
-$Lang{not_saved}{$request_lc}
-</div>
-</form>
-HTML
-					;
-				$response{jqm} .= $html;
-
-			}
-		}
->>>>>>> 1a49cc01
+
 	}
 	else {
 		$response{status} = 1;
