﻿# This file is part of Product Opener.
#
# Product Opener
# Copyright (C) 2011-2018 Association Open Food Facts
# Contact: contact@openfoodfacts.org
# Address: 21 rue des Iles, 94100 Saint-Maur des Fossés, France
#
# Product Opener is free software: you can redistribute it and/or modify
# it under the terms of the GNU Affero General Public License as
# published by the Free Software Foundation, either version 3 of the
# License, or (at your option) any later version.
#
# This program is distributed in the hope that it will be useful,
# but WITHOUT ANY WARRANTY; without even the implied warranty of
# MERCHANTABILITY or FITNESS FOR A PARTICULAR PURPOSE.  See the
# GNU Affero General Public License for more details.
#
# You should have received a copy of the GNU Affero General Public License
# along with this program.  If not, see <http://www.gnu.org/licenses/>.

package ProductOpener::Display;

use utf8;
use Modern::Perl '2012';
use Exporter    qw< import >;

BEGIN
{
	use vars       qw(@ISA @EXPORT @EXPORT_OK %EXPORT_TAGS);
	@EXPORT = qw();            # symbols to export by default
	@EXPORT_OK = qw(
					&init
					&analyze_request
					
					&remove_tags
					&remove_tags_and_quote
					&remove_tags_except_links
					&xml_escape
					&display_form
					&display_date
					&display_date_tag
					&get_packager_code_coordinates
					
					&display_structured_response
					&display_new					
					&display_text
					&display_points
					&display_mission
					&display_tag
					&display_error
					&gen_feeds
					
					&add_product_nutriment_to_stats
					&compute_stats_for_products
					&display_nutrition_table
					&display_product
					&display_product_api
					&display_product_history
					&search_and_display_products
					&search_and_export_products
					&search_and_graph_products
					&search_and_map_products
					&display_recent_changes
					
					@search_series
					
					$admin
					$moderator
					$memd
					$default_request_ref
					
					$connection
					$database
					$products_collection
					$emb_codes_collection
					$recent_changes_collection
					
					$scripts
					$initjs
					$styles
					$header
					$bodyabout

					$original_subdomain
					$subdomain
					$test
					$lc
					$cc
					$country
					
					$nutriment_table
					
					);	# symbols to export on request
	%EXPORT_TAGS = (all => [@EXPORT_OK]);
}

use vars @EXPORT_OK ;

use ProductOpener::Store qw/:all/;
use ProductOpener::Config qw/:all/;
use ProductOpener::Tags qw/:all/;
use ProductOpener::TagsEntries qw/:all/;
use ProductOpener::Users qw/:all/;
use ProductOpener::Index qw/:all/;
use ProductOpener::Cache qw/:all/;
use ProductOpener::Lang qw/:all/;
use ProductOpener::Images qw/:all/;
use ProductOpener::Food qw/:all/;
use ProductOpener::Ingredients qw/:all/;
use ProductOpener::Products qw/:all/;
use ProductOpener::Missions qw/:all/;
use ProductOpener::MissionsConfig qw/:all/;
use ProductOpener::URL qw/:all/;

use Cache::Memcached::Fast;
use Text::Unaccent;
use Encode;
use URI::Escape::XS;
use CGI qw/:cgi :form escapeHTML/;
use HTML::Entities;
use DateTime;
use DateTime::Locale;
use experimental 'smartmatch';
use MongoDB;
use Tie::IxHash;
use JSON::PP;
use XML::Simple;
use CLDR::Number;
use CLDR::Number::Format::Decimal;
use CLDR::Number::Format::Percent;
use Storable qw(freeze);
use Digest::MD5 qw(md5_hex);

use Log::Any '$log', default_adapter => 'Stderr';

use Apache2::RequestRec ();
use Apache2::Const ();


# Initialize exported variables

$memd = new Cache::Memcached::Fast {
	'servers' => $memd_servers,
	'utf8' => 1,
};

$connection = MongoDB->connect($mongodb_host);
$database = $connection->get_database($mongodb);
$products_collection = $database->get_collection('products');
$emb_codes_collection = $database->get_collection('emb_codes');
$recent_changes_collection = $database->get_collection('recent_changes');

if (defined $options{other_servers}) {

	foreach my $server (keys %{$options{other_servers}}) {
		$options{other_servers}{$server}{database} = $connection->get_database($options{other_servers}{$server}{mongodb});
		$options{other_servers}{$server}{products_collection} = $options{other_servers}{$server}{database}->get_collection('products');
	}
}


$default_request_ref = {
page=>1,
};


# Initialize internal variables
# - using my $variable; is causing problems with mod_perl, it looks
# like inside subroutines below, they retain the first value they were
# called with. (but no "$variable will not stay shared" warning).
# Converting them to global variables.
# - better solution: create a class?

use vars qw(
);

sub init()
{
	$log->context->{request} = generate_token(16);

	$styles = '';
	$scripts = '';
	$initjs = '';
	$header = '';
	$bodyabout = '';
	$admin = 0;
	$moderator = 0;
	
	my $r = shift;
	
	$cc = 'world';
	$lc = 'en';
	$country = 'en:world';
	
	if (not defined $r) {
		$r = Apache2::RequestUtil->request();
	}
	
	$r->headers_out->set(Server => "Product Opener");
	$r->headers_out->set("X-Frame-Options" => "DENY");
	$r->headers_out->set("X-Content-Type-Options" => "nosniff");
	$r->headers_out->set("X-Download-Options" => "noopen");
	$r->headers_out->set("X-XSS-Protection" => "1; mode=block");
	$r->headers_out->set("X-Request-ID" => $log->context->{request});
	
	# sub-domain format:
	#
	# [2 letters country code or "world"] -> set cc + default language for the country
	# [2 letters country code or "world"]-[2 letters language code] -> set cc + lc
	#
	# Note: cc and lc can be overriden by query parameters
	# (especially for the API so that we can use only one subdomain : api.openfoodfacts.org)

	my $hostname = $r->hostname;
	$subdomain = lc($hostname);
	
	local $log->context->{hostname} = $hostname;
	local $log->context->{ip} = remote_addr();
	local $log->context->{query_string} = $ENV{QUERY_STRING};

	$test = 0;
	if ($subdomain =~ /\.test\./) {
		$subdomain =~ s/\.test\./\./;
		$test = 1;
	}
	
	$subdomain =~ s/\..*//;
	
	$original_subdomain = $subdomain;	# $subdomain can be changed if there are cc and/or lc overrides
	
	
	$log->debug("initializing request", { subdomain => $subdomain }) if $log->is_debug();

	if ($subdomain eq 'world') {
		($cc, $country, $lc) = ('world','en:world','en');
	}
	elsif (defined $country_codes{$subdomain}) {
		local $log->context->{subdomain_format} = 1;

		$cc = $subdomain;
		$country = $country_codes{$cc};
		$lc = $country_languages{$cc}[0]; # first official language
		
		$log->debug("subdomain matches known country code", { subdomain => $subdomain, lc => $lc, cc => $cc, country => $country }) if $log->is_debug();
		
		if (not exists $Langs{$lc}) {
			$log->debug("current lc does not exist, falling back to lc = en", { subdomain => $subdomain, lc => $lc, cc => $cc, country => $country }) if $log->is_debug();
			$lc = 'en';
		}
		
	}
	elsif ($subdomain =~ /(.*?)-(.*)/) {
		local $log->context->{subdomain_format} = 2;
		$log->debug("subdomain in cc-lc format - checking values", { subdomain => $subdomain, lc => $lc, cc => $cc, country => $country }) if $log->is_debug();

		if (defined $country_codes{$1}) {
			$cc = $1;
			$country = $country_codes{$cc};
			$lc = $country_languages{$cc}[0]; # first official language
			if (defined $language_codes{$2}) {
				$lc = $2;		
				$lc =~ s/-/_/; # pt-pt -> pt_pt
			}
			
			$log->debug("subdomain matches known country code", { subdomain => $subdomain, lc => $lc, cc => $cc, country => $country }) if $log->is_debug();
		}
	}
	elsif (defined $country_names{$subdomain}) {
		local $log->context->{subdomain_format} = 3;
		($cc, $country, $lc) = @{$country_names{$subdomain}};
		
		$log->debug("subdomain matches known country name", { subdomain => $subdomain, lc => $lc, cc => $cc, country => $country }) if $log->is_debug();
	}
	elsif ($ENV{QUERY_STRING} !~ /(cgi|api)\//) {
		# redirect
		my $worlddom = format_subdomain('world');
		my $redirect = "$worlddom/" . $ENV{QUERY_STRING};
		$log->info("request could not be matched to a known format, redirecting", { subdomain => $subdomain, lc => $lc, cc => $cc, country => $country, redirect => $redirect }) if $log->is_info();
		$r->headers_out->set(Location => $redirect);
		$r->status(301);  
		return 301;
	}
	

	$lc =~ s/_.*//;     # PT_PT doest not work yet: categories
	
	if ((not defined $lc) or (($lc !~ /^\w\w(_|-)\w\w$/) and (length($lc) != 2) )) {
		$log->debug("replacing unknown lc with en",  { lc => $lc }) if $log->debug();
		$lc = 'en';
	}
	
	$lang = $lc;
	
	# If the language is equal to the first language of the country, but we are on a different subdomain, redirect to the main country subdomain. (fr-fr => fr)
	if ((defined $lc) and (defined $cc) and (defined $country_languages{$cc}[0]) and ($country_languages{$cc}[0] eq $lc) and ($subdomain ne $cc) and ($subdomain !~ /^(ssl-)?api/) and ($r->method() eq 'GET') and ($ENV{QUERY_STRING} !~ /(cgi|api)\//)) {
		# redirect
		my $ccdom = format_subdomain($cc);
		my $redirect = "$ccdom/" . $ENV{QUERY_STRING};
		$log->info("lc is equal to first lc of the country, redirecting to countries main domain", { subdomain => $subdomain, lc => $lc, cc => $cc, country => $country, redirect => $redirect }) if $log->is_info();
		$r->headers_out->set(Location => $redirect);
		$r->status(301);
		return 301;
	}
	
	
	# Allow cc and lc overrides as query parameters
	# do not redirect to the corresponding subdomain
	my $cc_lc_overrides = 0;
	if ((defined param('cc')) and ((defined $country_codes{param('cc')}) or (param('cc') eq 'world')) ) {
		$cc = param('cc');
		$country = $country_codes{$cc};
		$cc_lc_overrides = 1;
		$log->debug("cc override from request parameter", { cc => $cc }) if $log->is_debug();
	}
	if ((defined param('lc')) and (defined $language_codes{param('lc')})) {
		$lc = param('lc');
		$lang = $lc;
		$cc_lc_overrides = 1;
		$log->debug("lc override from request parameter", { lc => $lc }) if $log->is_debug();
	}	
	# change the subdomain if we have overrides so that links to product pages are properly constructed
	if ($cc_lc_overrides) {
		$subdomain = $cc;
		if (not ((defined $country_languages{$cc}[0]) and ($lc eq $country_languages{$cc}[0]))) {
			$subdomain .= "-" . $lc;
		}
	}
	
	
	# select the nutriment table format according to the country
	$nutriment_table = $cc_nutriment_table{default};
	if (exists $cc_nutriment_table{$cc}) {
		$nutriment_table = $cc_nutriment_table{$cc};
	}	
	
	if ($test) {
		$subdomain =~ s/\.openfoodfacts/.test.openfoodfacts/;
	}
	
	$log->debug("URI parsed for additional information", { subdomain => $subdomain, original_subdomain => $original_subdomain, lc => $lc, lang => $lang, cc => $cc, country => $country }) if $log->is_debug();

	my $error = ProductOpener::Users::init_user();
	if ($error) {
		if (not param('jqm')) { # API
			display_error($error, undef);
		}
	}
	
	if ((%admins) and (defined $User_id) and (exists $admins{$User_id})) {
		$admin = 1;
	}
	if ((%moderators) and (defined $User_id) and (exists $moderators{$User_id})) {
		$moderator = 1;
	}	
	
	
	if (defined $User_id) {
		$styles .= <<CSS
.hide-when-logged-in { display:none}
CSS
;
	}
	else {
		$styles .= <<CSS
.show-when-logged-in { display:none}
CSS
;
	}
}

# component was specified as en:product, fr:produit etc.
sub _component_is_singular_tag_in_specific_lc($$) {
	my ($component, $tag) = @_;

	my $component_lc;
	if ($component =~ /^(\w\w):/) {
		$component_lc = $1;
		$component = $';
	}
	else {
		return 0;
	}

	my $match = $tag_type_singular{$tag}{$component_lc};
	if ((defined $match) and ($match eq $component)) {
		return 1;
	}
	else {
		return 0;
	}
}

sub analyze_request($)
{
	my $request_ref = shift;
	
	$log->debug("analyzing query_string, step 0 - unmodified", { query_string => $request_ref->{query_string} } ) if $log->is_debug();
	
	# https://world.openfoodfacts.org/?utm_content=bufferbd4aa&utm_medium=social&utm_source=twitter.com&utm_campaign=buffer
	# https://world.openfoodfacts.org/?ref=producthunt
	
	if ($request_ref->{query_string} =~ /(\&|\?)(utm_|ref=)/) {
		$request_ref->{query_string} = $`;
	}
	
	# cc and lc query overrides have already been consumed by init(), remove them
	# so that they do not interfere with the query string analysis after
	$request_ref->{query_string} =~ s/(\&|\?)(cc|lc)=([^&]*)//g;
		
	$log->debug("analyzing query_string, step 1 - utm, cc, and lc removed", { query_string => $request_ref->{query_string} } ) if $log->is_debug();
	
	# Process API parameters: fields, formats, revision
	
	# API calls may request JSON, JSONP or XML by appending .json, .jsonp or .xml at the end of the query string
	# .jqm returns results in HTML specifically formated for the OFF mobile app (which uses jquerymobile)
	# for calls to /cgi/ actions (e.g. search.pl), the format can also be indicated with a parameter &json=1 &jsonp=1 &xml=1 &jqm=1
	# (or ?json=1 if it's the first parameter)
	
	# first check parameters in the query string

	foreach my $parameter ('fields', 'rev', 'json', 'jsonp', 'jqm','xml') {
	
		if ($request_ref->{query_string} =~ /(\&|\?)$parameter=([^\&]+)/) {
			$request_ref->{query_string} =~ s/(\&|\?)$parameter=([^\&]+)//;
			$request_ref->{$parameter} = $2;
			$log->debug("parameter was set from query string", { parameter => $parameter, value => $request_ref->{$parameter} }) if $log->is_debug();
		}	
	}	
	
	# then check suffixes .json etc.
	
	foreach my $parameter ('json', 'jsonp', 'jqm','xml') {
	
		if ($request_ref->{query_string} =~ /\.$parameter$/) {
			$request_ref->{query_string} =~ s/\.$parameter$//;
			$request_ref->{$parameter} = 1;
			$log->debug("parameter was set from extension in URL path", { parameter => $parameter, value => $request_ref->{$parameter} }) if $log->is_debug();
		}
	}	
	
	$log->debug("analyzing query_string, step 2 - fields, rev, json, jsonp, jqm, and xml removed", { query_string => $request_ref->{query_string} } ) if $log->is_debug();
	
	$request_ref->{query_string} =~ s/^\///;
	$request_ref->{query_string} = decode("utf8",URI::Escape::XS::decodeURIComponent($request_ref->{query_string}));
	
	$log->debug("analyzing query_string, step 3 - components UTF8 decoded", { query_string => $request_ref->{query_string} } ) if $log->is_debug();
	
	$request_ref->{page} = 1;
	
	my @components = split(/\//, $request_ref->{query_string});
	
	# Root
	if ($#components < 0) {
		$request_ref->{text} = 'index';
		$request_ref->{current_link} = '';
	}
	# Root + page number
	elsif (($#components == 0) and ($components[$#components] =~ /^\d+$/)) {
		$request_ref->{page} = pop @components;
		$request_ref->{current_link} = '';
		$request_ref->{text} = 'index';
	}
	
	# api
	elsif ($components[0] eq 'api') {
	
		$request_ref->{api} = $components[1]; # version
		if ($request_ref->{api} =~ /v(.*)/) {
			$request_ref->{api_version} = $1;
		}
		$request_ref->{api_method} = $components[2];
		$request_ref->{code} = $components[3];
		
		 # if return format is not xml or jqm or jsonp, default to json
		 if ((not exists $request_ref->{xml}) and (not exists $request_ref->{jqm}) and (not exists $request_ref->{jsonp})) {
			$request_ref->{json} = 1;
		 }
		
		$log->debug("request looks like an API request", { api => $request_ref->{api}, api_version => $request_ref->{api_version}, api_method => $request_ref->{api_method}, code => $request_ref->{code}, jqm => $request_ref->{jqm}, json => $request_ref->{json}, xml => $request_ref->{xml} } ) if $log->is_debug();
	}	

	# or a list
	elsif (0 and (-e ("$data_root/lists/" . $components[0] . ".$cc.$lc.html") ) and (not defined $components[1]))  {
		$request_ref->{text} = $components[0];
		$request_ref->{list} = $components[0];
		$request_ref->{canon_rel_url} = "/" . $components[0];
	}
	# First check if the request is for a text
	elsif ((defined $texts{$components[0]}) and ((defined $texts{$components[0]}{$lang}) or (defined $texts{$components[0]}{en}))and (not defined $components[1]))  {
		$request_ref->{text} = $components[0];
		$request_ref->{canon_rel_url} = "/" . $components[0];
	}
	# Product specified as en:product?
	elsif (_component_is_singular_tag_in_specific_lc($components[0], 'products')) {
		# check the product code looks like a number
		if ($components[1] =~ /^\d/) {
			$request_ref->{redirect} = format_subdomain($subdomain) . '/' . $tag_type_singular{products}{$lc} . '/' . $components[1];;
		}
		else {
			display_error(lang("error_invalid_address"), 404);
		}
	}
	# Product?
	# try language from $lc, and English, so that /product/ always work
	elsif (($components[0] eq $tag_type_singular{products}{$lc}) or ($components[0] eq $tag_type_singular{products}{en})) {
		# check the product code looks like a number
		if ($components[1] =~ /^\d/) {
			$request_ref->{product} = 1;
			$request_ref->{code} = $components[1];
			if (defined $components[2]) {
				$request_ref->{titleid} = $components[2];
			}
			else {
				$request_ref->{titleid} = '';
			}
		}
		else {
			display_error(lang("error_invalid_address"), 404);
		}
	}
	
	# Graph of the products?
	# $data_root/lang/$lang/texts/products_stats_$cc.html
	#elsif (($components[0] eq $tag_type_plural{products}{$lc}) and (not defined $components[1])) {
	#	$request_ref->{text} = "products_stats_$cc";
	#	$request_ref->{canon_rel_url} = "/" . $components[0];
	#}	
	# -> done through a text transclusion in /lang/fr/produits.html etc.
	
	
	# Mission?
	elsif ($components[0] eq $tag_type_singular{missions}{$lc}) {
		$request_ref->{mission} = 1;
		$request_ref->{missionid} = $components[1];
	}	
	
	elsif ($#components == -1) {
		# Main site
	}
	
	# Known tag type?
	else {
	
		$request_ref->{canon_rel_url} = '';
		my $canon_rel_url_suffix = '';
	
		# list of tags? (plural of tagtype must be the last field)
		
		$log->debug("checking last component", { last_component => $components[$#components], is_plural => $tag_type_from_plural{$lc}{$components[$#components]} }) if $log->is_debug();
		
		# list of (categories) tags with stats for a nutriment 
		if (($#components == 1) and (defined $tag_type_from_plural{$lc}{$components[0]}) and ($tag_type_from_plural{$lc}{$components[0]} eq "categories")
			and (defined $nutriments_labels{$lc}{$components[1]})) {
			
			$request_ref->{groupby_tagtype} = $tag_type_from_plural{$lc}{$components[0]};
			$request_ref->{stats_nid} = $nutriments_labels{$lc}{$components[1]};
			$canon_rel_url_suffix .= "/" . $tag_type_plural{$request_ref->{groupby_tagtype}}{$lc};
			$canon_rel_url_suffix .= "/" . $components[1];
			pop @components;
			pop @components;
			$log->debug("request looks like a list of tags - categories with nutrients", { groupby => $request_ref->{groupby_tagtype}, stats_nid => $request_ref->{stats_nid} }) if $log->is_debug();
		}
		
		if (defined $tag_type_from_plural{$lc}{$components[$#components]}) {
		
			$request_ref->{groupby_tagtype} = $tag_type_from_plural{$lc}{pop @components};
			$canon_rel_url_suffix .= "/" . $tag_type_plural{$request_ref->{groupby_tagtype}}{$lc};
			$log->debug("request looks like a list of tags", { groupby => $request_ref->{groupby_tagtype}, lc => $lc }) if $log->is_debug();
		}
		# also try English tagtype
		elsif (defined $tag_type_from_plural{"en"}{$components[$#components]}) {
		
			$request_ref->{groupby_tagtype} = $tag_type_from_plural{"en"}{pop @components};
			# use $lc for canon url
			$canon_rel_url_suffix .= "/" . $tag_type_plural{$request_ref->{groupby_tagtype}}{$lc};
			$log->debug("request looks like a list of tags", { groupby => $request_ref->{groupby_tagtype}, lc => "en" }) if $log->is_debug();
		}
	
		if (($#components >= 0) and ((defined $tag_type_from_singular{$lc}{$components[0]})
			or (defined $tag_type_from_singular{"en"}{$components[0]}))) {
		
			$log->debug("request looks like a singular tag", { lc => $lc, tagid => $components[0] }) if $log->is_debug();
			
			if (defined $tag_type_from_singular{$lc}{$components[0]}) {
				$request_ref->{tagtype} = $tag_type_from_singular{$lc}{shift @components};
			}
			else {
				$request_ref->{tagtype} = $tag_type_from_singular{"en"}{shift @components};
			}
			
			my $tagtype = $request_ref->{tagtype};
		
			if (($#components >= 0)) {
				$request_ref->{tag} = shift @components;
				
				# if there is a leading dash - before the tag, it indicates we want products without it
				if ($request_ref->{tag} =~ /^-/) {
					$request_ref->{tag_prefix} = "-";
					$request_ref->{tag} = $';
				}
				else {
					$request_ref->{tag_prefix} = "";
				}
				
				if (defined $taxonomy_fields{$tagtype}) {
					if ($request_ref->{tag} !~ /^(\w\w):/) {
						$request_ref->{tag} = $lc . ":" . $request_ref->{tag};
					}
				}
				$request_ref->{tagid} = get_taxonomyid($request_ref->{tag});
			}
			
			$request_ref->{canon_rel_url} .= "/" . $tag_type_singular{$tagtype}{$lc} . "/" . $request_ref->{tag_prefix} . $request_ref->{tagid}; 
			
			# 2nd tag?
			
			if (($#components >= 0) and ((defined $tag_type_from_singular{$lc}{$components[0]})
				or (defined $tag_type_from_singular{"en"}{$components[0]}))) {
			
				if (defined $tag_type_from_singular{$lc}{$components[0]}) {
					$request_ref->{tagtype2} = $tag_type_from_singular{$lc}{shift @components};
				}
				else {
					$request_ref->{tagtype2} = $tag_type_from_singular{"en"}{shift @components};
				}
				my $tagtype = $request_ref->{tagtype2};
			
				if (($#components >= 0)) {
					$request_ref->{tag2} = shift @components;
					
					# if there is a leading dash - before the tag, it indicates we want products without it
					if ($request_ref->{tag2} =~ /^-/) {
						$request_ref->{tag2_prefix} = "-";
						$request_ref->{tag2} = $';
					}
					else {
						$request_ref->{tag2_prefix} = "";
					}
				
					if (defined $taxonomy_fields{$tagtype}) {
						if ($request_ref->{tag2} !~ /^(\w\w):/) {
							$request_ref->{tag2} = $lc . ":" . $request_ref->{tag2};
						}
					}
					$request_ref->{tagid2} = get_taxonomyid($request_ref->{tag2});
				}
				
				$request_ref->{canon_rel_url} .= "/" . $tag_type_singular{$tagtype}{$lc} . "/" . $request_ref->{tag2_prefix} . $request_ref->{tagid2}; 
			}

			if ((defined $components[0]) and ($components[0] eq 'points')) {
				$request_ref->{points} = 1;
				$request_ref->{canon_rel_url} .= "/points"
			}
		
		}
		elsif ((defined $components[0]) and ($components[0] eq 'points')) {
				$request_ref->{points} = 1;
				$request_ref->{canon_rel_url} .= "/points"
		}
		elsif (not defined $request_ref->{groupby_tagtype}) {
			$log->warn("invalid address, confused by number of components left", { left_components => $#components }) if $log->is_warn();
			display_error(lang("error_invalid_address"), 404);
		}
		
		if (($#components >=0) and ($components[$#components] =~ /^\d+$/)) {
			$request_ref->{page} = pop @components;
		}
		
		$request_ref->{canon_rel_url} .= $canon_rel_url_suffix;
	}
	
	if ($log->is_debug()) {
		my $debug_log = "";
		foreach my $log_field (qw/text product tagtype tagid tagtype2 tagid2 groupby_tagtype points/) {
			if (defined $request_ref->{$log_field}) {
				$debug_log .= " - $log_field: $request_ref->{$log_field}";
			}
		}

		$log->debug("request analyzed", { lc => $lc, lang => $lang, log_fields => $debug_log });
	}
		
	return 1;
}



sub remove_tags_and_quote($) {

	my $s = shift;

	if (not defined $s) {
		$s = "";
	}

	# Remove tags
	$s =~ s/<(([^>]|\n)*)>//g;
	$s =~ s/</&lt;/g;
	$s =~ s/>/&gt;/g;
	$s =~ s/"/&quot;/g;

	# Remove whitespace
	$s =~ s/^\s+|\s+$//g;

	return $s;
}

sub xml_escape($) {

	my $s = shift;

	# Remove tags
	$s =~ s/<(([^>]|\n)*)>//g;
	$s =~ s/\&/\&amp;/g;
	$s =~ s/</&lt;/g;
	$s =~ s/>/&gt;/g;
	$s =~ s/"/&quot;/g;

	# Remove whitespace
	$s =~ s/^\s+|\s+$//g;

	return $s;

}

sub remove_tags($) {

	my $s = shift;

	# Remove tags
	$s =~ s/</&lt;/g;
	$s =~ s/>/&gt;/g;

	return $s;
}


sub remove_tags_except_links($) {

	my $s = shift;

	# Transform links
	$s =~ s/<a href="?'?([^>"' ]+?)"?'?>([^>]+?)<\/a>/\[a href="$1"\]$2\[\/a\]/isg;
	
	$s = remove_tags($s);
	
	# Transform back links
	$s =~ s/\[a href="?'?([^>"' ]+?)"?'?\]([^\]]+?)\[\/a\]/\<a href="$1">$2<\/a>/isg;	

	return $s;
}


use URI::Find;

my $uri_finder = URI::Find->new(sub {
      my($uri, $orig_uri) = @_;
	  if ($uri =~ /\http/) {
		return qq|<a href="$uri">$orig_uri</a>|;
	  }
	  else {
		return $orig_uri;
	  }
});


sub display_form($) {

	my $s = shift;

	# Activate links

	$s =~ s/<a href="h/<a href="protectedh/g;
	
	$uri_finder->find(\$s);
	
	$s =~ s/<a href="protectedh/<a href="h/g;

	# Change line feeds to <br> and <p>..</p>
	
	$s =~ s/\n(\n+)/<\/p>\n<p>/g;
	$s =~ s/\n/<br \/>\n/g;
	
	return "<p>$s</p>";
}

sub _get_date($) {

	my $t = shift;

	if (defined $t) {
		my @codes = DateTime::Locale->codes;
		my $locale;
		if ( $lc ~~ @codes ) {
			$locale = DateTime::Locale->load($lc);
		}
		else {
			$locale = DateTime::Locale->load('en');
		}
	
		my $dt = DateTime->from_epoch(
			locale => $locale,
			time_zone => $reference_timezone,
			epoch => $t );
		return $dt;
	}
	else {
		return;
	}

}


sub display_date($) {

	my $t = shift;
	my $dt = _get_date($t);

	if (defined $dt) {
		return $dt->format_cldr($dt->locale()->datetime_format_long);
	}
	else {
		return;
	}

}

sub display_date_without_time($) {

	my $t = shift;
	my $dt = _get_date($t);

	if (defined $dt) {
		return $dt->format_cldr($dt->locale()->date_format_long);
	}
	else {
		return;
	}

}

sub display_date_tag($) {

	my $t = shift;
	my $dt = _get_date($t);
	if (defined $dt) {
		my $iso = $dt->iso8601;
		my $dts = $dt->format_cldr($dt->locale()->datetime_format_long);
		return "<time datetime=\"$iso\">$dts</time>";
	}
	else {
		return;
	}

}

sub display_error($$)
{
	my $error_message = shift;
	my $status = shift;
	my $html = "<p>$error_message</p>";
	display_new( {
		title => lang('error'),
		content_ref => \$html,
		status => $status
	});
	exit();
}


sub display_text($)
{
	my $request_ref = shift;
	my $textid = $request_ref->{text};
		
	my $text_lang = $lang;

	# if a page does not exist in the local language, use the English version
	# e.g. Index, Discover, Contribute pages.
	if ((not defined $texts{$textid}{$text_lang}) and (defined $texts{$textid}{en})) {
		$text_lang = 'en';
	}
	
	my $file = "$data_root/lang/$text_lang/texts/" . $texts{$textid}{$text_lang} ;
	
	
	#list?
	if (-e "$data_root/lists/$textid.$cc.$lc.html") {
		$file = "$data_root/lists/$textid.$cc.$lc.html";
	}

	
	open(my $IN, "<:encoding(UTF-8)", $file);
	my $html = join('', (<$IN>));
	close ($IN);
	
	my $country_name = display_taxonomy_tag($lc,"countries",$country);
	
	$html =~ s/<cc>/$cc/g;
	$html =~ s/<country_name>/$country_name/g;
	
	my $title = undef;
	
	if (($textid eq 'index') or (defined $request_ref->{list})) {	
		$html =~ s/<\/h1>/ - $country_name<\/h1>/;
	}

	$log->info("displaying text from file", { cc => $cc, lc => $lc, lang => $lang, textid => $textid, textlang => $text_lang, file => $file }) if $log->is_info();
	
	# if page number is higher than 1, then keep only the h1 header
	# e.g. index page
	if ((defined $request_ref->{page}) and ($request_ref->{page} > 1)) {
		$html =~ s/<\/h1>.*//is;
		$html .= '</h1>';
	}
	
	my $replace_file = sub ($) {
		my $fileid = shift;
		($fileid =~ /\.\./) and return '';
		my $file = "$data_root/lang/$lc/$fileid";
		my $html = '';
		if (-e $file) {
			open (my $IN, "<:encoding(UTF-8)", "$file");
			$html .= join('', (<$IN>));
			close ($IN);
		}
		return $html;
	};
	
	my $replace_query = sub ($) {
	
		my $query = shift;
		my $query_ref = decode_json($query);
		my $sort_by = undef;
		if (defined $query_ref->{sort_by}) {
			$sort_by = $query_ref->{sort_by};
			delete $query_ref->{sort_by};
		}
		return search_and_display_products( {}, $query_ref, $sort_by, undef, undef );
	
	};
	
	
	if ($file !~ /index.foundation/) {
		$html =~ s/\[\[query:(.*?)\]\]/$replace_query->($1)/eg;
	}
	else {
		$html .= search_and_display_products( $request_ref, {}, "last_modified_t_complete_first", undef, undef);
	}
	
	$html =~ s/\[\[(.*?)\]\]/$replace_file->($1)/eg;
	
	
	if ($html =~ /<scripts>(.*)<\/scripts>/s) {
		$html = $` . $';
		$scripts .= $1;
	}
	
	if ($html =~ /<initjs>(.*)<\/initjs>/s) {
		$html = $` . $';
		$initjs .= $1;
	}		
	
	# wikipedia style links [url text] 
	$html =~ s/\[(http\S*?) ([^\]]+)\]/<a href="$1">$2<\/a>/g;
	
	
	if ($html =~ /<h1>(.*)<\/h1>/) {
		$title = $1;
		#$html =~ s/<h1>(.*)<\/h1>//;
	}

	# Generate a table of content
	
	if ($html =~ /<toc>/) {
	
		my $toc = '';
		my $text = $html;
		my $new_text = '';

		my $current_root_level = -1;
		my $current_level = -1;
		my $nb_headers = 0;

		while ($text =~ /<h(\d)([^<]*)>(.*?)<\/h(\d)>/si )
		{
			my $level = $1;
			my $h_attributes = $2;
			my $header = $3;

			$text = $';
			$new_text .= $`;
			my $match = $&;

			# Skip h1
			if ($level == 1) {
				$new_text .= $match;
				next;
			}

			$nb_headers++;

			my $header_id = $header;
			# Remove tags
			$header_id =~ s/<(([^>]|\n)*)>//g;
			$header_id = get_fileid($header_id);
			$header_id =~ s/-/_/g;

			my $header_id_html = " id=\"$header_id\"";

			if ($h_attributes =~ /id="([^<]+)"/)
			{
				$header_id = $1;
				$header_id_html = '';
				}

			$new_text .= "<h$level${header_id_html}${h_attributes}>$header</h$level>";

			if ($current_root_level == -1)
			{
				$current_root_level = $level;
				$current_level = $level;
				}

				for (my $i = $current_level; $i < $level; $i++)
				{
					$toc .= "<ul>\n";
				}

				for (my $i = $level; $i < $current_level; $i++)
				{
					$toc .= "</ul>\n";
				}

			for ( ; $current_level < $current_root_level ; $current_root_level--)
			{
				$toc = "<ul>\n" . $toc;
				}

				$current_level = $level;
				
				$header =~ s/<br>//sig;

				$toc .= "<li><a href=\"#$header_id\">$header</a></li>\n" ;
		}

		for (my $i = $current_root_level; $i < $current_level; $i++)
		{
			$toc .= "</ul>\n";
		}
		
		$new_text .= $text;
		
		$new_text =~ s/<toc>/<ul>$toc<\/ul>/;
		
		$html = $new_text;
	
	}	
	
	if ($html =~ /<styles>(.*)<\/styles>/s) {
		$html = $` . $';
		$styles .= $1;
	}		
	
	if ($html =~ /<header>(.*)<\/header>/s) {
		$html = $` . $';
		$header .= $1;
	}		
	
	if ((defined $request_ref->{page}) and ($request_ref->{page} > 1)) {
		$request_ref->{title} = $title . lang("title_separator") . sprintf(lang("page_x"), $request_ref->{page});
	}
	else {
		$request_ref->{title} = $title;
	}

	$request_ref->{content_ref} = \$html;
	if ($textid ne 'index') {
		$request_ref->{canon_url} = "/$textid";
	}
	
	if ($textid ne 'index') {
		$request_ref->{full_width} = 1;
	}
	
	display_new($request_ref);
	exit();
}



sub display_mission($)
{
	my $request_ref = shift;
	my $missionid = $request_ref->{missionid};

	open(my $IN, "<:encoding(UTF-8)", "$data_root/lang/$lang/missions/$missionid.html");
	my $html = join('', (<$IN>));
	my $title = undef;
	if ($html =~ /<h1>(.*)<\/h1>/) {
		$title = $1;
		#$html =~ s/<h1>(.*)<\/h1>//;
	}
	
	$request_ref->{title} = lang("mission_") . $title;	
	$request_ref->{content_ref} = \$html;
	$request_ref->{canon_url} = canonicalize_tag_link("missions", $missionid);
	
	display_new($request_ref);
	exit();
}




sub display_list_of_tags($$) {


	my $request_ref = shift;
	my $query_ref = shift;
	my $groupby_tagtype = $request_ref->{groupby_tagtype};
	
	if (defined $country) {
		if ($country ne 'en:world') {
			$query_ref->{countries_tags} = $country;
		}
		delete $query_ref->{lc};
	}
	
	# support for returning json / xml results
	
	$request_ref->{structured_response} = {
		tags => [],
	};	

	
	#if ($admin) 
	{
		$log->debug("MongoDB query built", { query => $query_ref }) if $log->is_debug();	
	}

	my $worlddom = format_subdomain('world');
	my $staticdom = format_subdomain('static');

	
#  db.products.aggregate( {$match : {"categories_tags" : "en:fruit-yogurts"}}, 
#		{ $unwind : "$countries_tags"}, { $group : { _id : "$countries_tags", "total" : {"$sum" : 1}}}, {$sort : { total : -1 }} );
# {
#  "result" : [
#   {
#    "_id" : "en:france",
#    "total" : 39
#   },
#   {
#    "_id" : "en:switzerland",
#    "total" : 2
#   },
#   {
#    "_id" : "en:reunion",
#    "total" : 1
#   },
#   {
#    "_id" : "fr:europe",
#    "total" : 1
#   }
#  ],
#  "ok" : 1
# }

#     my $result = $collection->aggregate([{"\$match" => {"b" => {"\$gte" => $number, "\$lt" => $number+1000}}}, {"\$group" => {"_id" => 0, "average" => {"\$avg" => "\$b"}, "count" => {"\$sum" => 1}}}]);

	
	# groupby_tagtype
	
	my $results;	
	my $count;
	
	my $aggregate_parameters = [
			{ "\$match" => $query_ref },
			{ "\$unwind" => ("\$" . $groupby_tagtype . "_tags")},
			{ "\$group" => { "_id" => ("\$" . $groupby_tagtype . "_tags"), "count" => { "\$sum" => 1 }}},
			{ "\$sort" => { "count" => -1 }}
			];
			
	if ($groupby_tagtype eq 'users') {
		$aggregate_parameters = [
			{ "\$match" => $query_ref },
			{ "\$group" => { "_id" => ("\$creator" ), "count" => { "\$sum" => 1 }}},
			{ "\$sort" => { "count" => -1 }}
			];
	}

	if (($groupby_tagtype eq 'nutrition_grades') or ($groupby_tagtype eq 'nova_groups') ){
		$aggregate_parameters = [
			{ "\$match" => $query_ref },
			{ "\$unwind" => ("\$" . $groupby_tagtype . "_tags")},
			{ "\$group" => { "_id" => ("\$" . $groupby_tagtype . "_tags"), "count" => { "\$sum" => 1 }}},
			{ "\$sort" => { "_id" => 1 }}
			];
	}	
	
	my $mongodb_query_ref = $aggregate_parameters;
	
	my $key = $server_domain . "/" . freeze($mongodb_query_ref);
	
	$log->debug("MongoDB aggregate query key", { key => $key }) if $log->is_debug();

	$key = md5_hex($key);
	
	$log->debug("MongoDB hashed aggregate query key", { key => $key }) if $log->is_debug();
	
	$results = $memd->get($key);	
	
	if ((not defined $results) or (ref($results) ne "ARRAY") or (not defined $results->[0])) {
	
		$results = undef;
	
		$log->debug("Did not find a value for aggregate MongoDB query key", { key => $key }) if $log->is_debug();
	
	
		eval {
			$log->debug("Executing MongoDB aggregate query", { query => $aggregate_parameters }) if $log->is_debug();
			$results = $products_collection->aggregate( $aggregate_parameters );
		};
		if ($@) {
			$log->warn("MongoDB error - retrying once", { error => $@ }) if $log->is_warn();
			# maybe $connection auto-reconnects but $database and $products_collection still reference the old connection?
			
			# opening new connection
			eval {
				$connection = MongoDB->connect($mongodb_host);
				$database = $connection->get_database($mongodb);
				$products_collection = $database->get_collection('products');
			};
			if ($@) {
				$log->error("MongoDB error - reconnecting failed", { error => $@ }) if $log->is_error();
				$count = -1;
			}
			else {		
				$log->info("MongoDB reconnect ok", { error => $@ }) if $log->is_info();
				eval {
					$log->debug("Executing MongoDB aggregate query", { query => $aggregate_parameters }) if $log->is_debug();
					$results = $products_collection->aggregate( $aggregate_parameters);
				};
				$log->debug("MongoDB query done", { error => $@ }) if $log->is_debug();
			}
		}
			
		$log->trace("aggregate query done") if $log->is_trace();
		
		if ($admin) {
			$log->debug("aggregate query results", { results => $results }) if $log->is_debug();	
		}	
		
		# the return value of aggregate has changed from version 0.702
		# and v1.4.5 of the perl MongoDB module
		if (defined $results) {
			$results = [$results->all];
				
			if (defined $results->[0]) {
				$log->debug("Setting value for aggregate MongoDB query key", { key => $key }) if $log->is_debug();

				$memd->set($key, $results, 3600) or $log->debug("Could not set value for MongoDB query key", { key => $key });
			}
		
		}
		else {
			$log->debug("No results for aggregate MongoDB query key", { key => $key }) if $log->is_debug();
		
		}
	}
	else {
		$log->debug("Found a value for aggregate MongoDB query key", { key => $key }) if $log->is_debug();
	}		
		
	
	my $html = '';
	my $html_pages = '';	
	
	my $countries_map_links = '';
	my $countries_map_names = '';
	my $countries_map_data = '';
	
	if ((not defined $results) or (ref($results) ne "ARRAY") or (not defined $results->[0])) {
	
		$log->debug("results for aggregate MongoDB query key", { "results" => $results}) if $log->is_debug();
		$html .= "<p>" . lang("no_products") . "</p>";
		$request_ref->{structured_response}{count} = 0;
	
	}
	else {
	
		if ((defined $request_ref->{current_link_query}) and (not defined $request_ref->{jqm})) {
	
			if ($country ne 'en:world') {
				$html .= "<p>&rarr; <a href=\"${worlddom}" . $request_ref->{current_link_query} . "&action=display\">" . lang('view_results_from_the_entire_world') . "</a></p>";
			}	
		
			$request_ref->{current_link_query_display} = $request_ref->{current_link_query};
			$html .= "&rarr; <a href=\"$request_ref->{current_link_query_display}&action=display\">" . lang("search_link") . "</a><br>";
			$request_ref->{current_link_query_display} =~ s/\?action=process/\?action=display/;
			$html .= "&rarr; <a href=\"$request_ref->{current_link_query_display}&action=display\">" . lang("search_edit") . "</a><br>";
				
			

			if ((defined $request_ref->{current_link_query}) and (not defined $request_ref->{jqm}))  {
				$request_ref->{current_link_query_download} = $request_ref->{current_link_query};
				$request_ref->{current_link_query_download} .= "&download=on";
				$html .= "&rarr; <a href=\"$request_ref->{current_link_query_download}\">" . lang("search_download_results") . "</a><br>";
			}
		}
	
		my @tags = @{$results};
		my $tagtype = $groupby_tagtype;
		
		$request_ref->{structured_response}{count} = ($#tags + 1);
		
		$request_ref->{title} = sprintf(lang("list_of_x"), $Lang{$tagtype . "_p"}{$lang});
		
		if (-e "$data_root/lang/$lc/texts/" . get_fileid($Lang{$tagtype . "_p"}{$lang}) . ".list.html") {
			open (my $IN, q{<}, "$data_root/lang/$lc/texts/" . get_fileid($Lang{$tagtype . "_p"}{$lang}) . ".list.html");
			$html .= join("\n", (<$IN>));
			close $IN;
		}
		
		$html .= "<p>" . ($#tags + 1) . " ". $Lang{$tagtype . "_p"}{$lang} . ":</p>";
				
		my $th_nutriments = '';
		
		#if ($tagtype eq 'categories') {
		#	$th_nutriments = "<th>" . ucfirst($Lang{"products_with_nutriments"}{$lang}) . "</th>";
		#}
		
		my $categories_nutriments_ref;
		my @cols = ();
		
		if ($tagtype eq 'categories') {
			if (defined $request_ref->{stats_nid}) {
				$categories_nutriments_ref = retrieve("$data_root/index/categories_nutriments_per_country.$cc.sto");
				push @cols, '100g','std', 'min', '10', '50', '90', 'max';
				foreach my $col (@cols) {
					$th_nutriments .= "<th>" . lang("nutrition_data_per_$col") . "</th>";
				}
			}
			else {
				$th_nutriments .= "<th>*</th>";
			}
		}
		elsif (defined $taxonomy_fields{$tagtype}) {
			$th_nutriments .= "<th>*</th>";
		}
		
		if ($tagtype eq 'additives') {
			$th_nutriments .= "<th>" . lang("risk_level") . "</th>";
		}
		
		$html .= "<div style=\"max-width:600px;\"><table id=\"tagstable\">\n<thead><tr><th>" . ucfirst($Lang{$tagtype . "_s"}{$lang}) . "</th><th>" . ucfirst($Lang{"products"}{$lang}) . "</th>" . $th_nutriments . "</tr></thead>\n<tbody>\n";

#var availableTags = [
#      "ActionScript",
#      "Scala",
#      "Scheme"
#    ];		

		my $main_link = '';
		my $nofollow = '';
		if (defined $request_ref->{tagid}) {
			local $log->context->{tagtype} = $request_ref->{tagtype};
			local $log->context->{tagid} = $request_ref->{tagid};

			$log->trace("determining main_link for the tag") if $log->is_trace();
			if (defined $taxonomy_fields{$request_ref->{tagtype}}) {
				$main_link = canonicalize_taxonomy_tag_link($lc,$request_ref->{tagtype},$request_ref->{tagid}) ;
				$log->debug("main_link determined from the taxonomy tag", { main_link => $main_link }) if $log->is_debug();
			}
			else {
				$main_link = canonicalize_tag_link($request_ref->{tagtype}, $request_ref->{tagid});
				$log->debug("main_link determined from the canonical tag", { main_link => $main_link }) if $log->is_debug();
			}
			$nofollow = ' rel="nofollow"';
		}
		
		my %products = ();	# number of products by tag, used for histogram of nutrition grades colors
		
		foreach my $tagcount_ref (@tags) {
		
			my $tagid = $tagcount_ref->{_id};
			my $count = $tagcount_ref->{count};
			
			$products{$tagid} = $count;
			
			my $link;
			my $products = $count;
			if ($products == 0) {
				$products = "";
			}

			my $td_nutriments = '';
			#if ($tagtype eq 'categories') {
			#	$td_nutriments .= "<td style=\"text-align:right\">" . $countries_tags{$country}{$tagtype . "_nutriments"}{$tagid} . "</td>";
			#}
			
			# known tag?
			if ($tagtype eq 'categories') {
			
				if (defined $request_ref->{stats_nid}) {
				
					foreach my $col (@cols) {
						if ((defined $categories_nutriments_ref->{$tagid})) {
							$td_nutriments .= "<td>" . $categories_nutriments_ref->{$tagid}{nutriments}{$request_ref->{stats_nid} . '_' . $col} . "</td>";
						}
						else {
							$td_nutriments .= "<td></td>";
							# next;	 # datatables sorting does not work with empty values
						}
					}				
				}
				else {
					if (exists_taxonomy_tag('categories', $tagid)) {
						$td_nutriments .= "<td></td>";
					}
					else {
						$td_nutriments .= "<td style=\"text-align:center\">*</td>";
					}
				}
			}
			# show a * next to fields that do not exist in the taxonomy
			elsif (defined $taxonomy_fields{$tagtype}) {
				if (exists_taxonomy_tag($tagtype, $tagid)) {
					$td_nutriments .= "<td></td>";
				}
				else {
					$td_nutriments .= "<td style=\"text-align:center\">*</td>";
				}
			}
			

			if (defined $taxonomy_fields{$tagtype}) {
				$link = canonicalize_taxonomy_tag_link($lc, $tagtype, $tagid);
			}
			else {
				$link = canonicalize_tag_link($tagtype, $tagid);
			}
			
			my $info = '';
			my $cssclass = get_tag_css_class($lc, $tagtype, $tagid);

			my $extra_td = '';
			
			my $icid = $tagid;
			$icid =~ s/^(.*)://;	# additives
			
			my $risk_level;
			if ($tagtype eq 'additives') {
				# Take additive level from more complete FR list.
				$risk_level = $tags_levels{$lc}{$tagtype}{$icid} || $tags_levels{'fr'}{$tagtype}{$icid};

				if ($risk_level) {
					# $cssclass .= ' additives_' . $ingredients_classes{$tagtype}{$icid}{level} . ';
					# $info .= ' title="' . $ingredients_classes{$tagtype}{$icid}{warning} . '" ';
					my $risk_level_label = lang("risk_level_" . $risk_level);
					$risk_level_label =~ s/ /\&nbsp;/g;
					$extra_td = '<td class="level_' . $risk_level . '">' . $risk_level_label . '</td>';
				}
				else {
					#$extra_td = '<td class="additives_0">' . lang("risk_level_0") . '</td>';				
					$extra_td = '<td></td>';
				}
			}
			
			if ($risk_level) {
				$cssclass .= ' level_' . $risk_level;
			}
			
			my $product_link = $main_link . $link;
			
			$html .= "<tr><td>";
			
			my $display = '';
			my @sameAs = ();
			if ($tagtype eq 'nutrition_grades') {
				if ($tagid =~ /^a|b|c|d|e$/) {
					my $grade = $tagid;
					$display = "<img src=\"/images/misc/nutriscore-$grade.svg\" alt=\"$Lang{nutrition_grade_fr_alt}{$lc} " . uc($grade) . "\" style=\"margin-bottom:1rem;max-width:100%\">" ;
				}
				else {
					$display = lang("unknown");
				}
			}
			elsif ($tagtype eq 'nova_groups') {
				if ($tagid =~ /^en:(1|2|3|4)/) {
					my $group = $1;
					$display = display_taxonomy_tag($lc, $tagtype, $tagid);
				}
				else {
					$display = lang("unknown");
				}
			}
			elsif (defined $taxonomy_fields{$tagtype}) {
				$display = display_taxonomy_tag($lc, $tagtype, $tagid);
				if ((defined $properties{$tagtype}) and (defined $properties{$tagtype}{$tagid})) {
					foreach my $key (keys %weblink_templates) {
						next if not defined $properties{$tagtype}{$tagid}{$key};
						push @sameAs, sprintf($weblink_templates{$key}{href}, $properties{$tagtype}{$tagid}{$key});
					}
				}
			}
			else {
				$display = canonicalize_tag2($tagtype, $tagid);
			}

			$cssclass =~ s/^\s+|\s+$//g;
			$info .= ' class="' . $cssclass . '"';
			$html .= "<a href=\"$product_link\"$info$nofollow>" . $display . "</a>";
			$html .= "</td>\n<td style=\"text-align:right\">$products</td>" . $td_nutriments . $extra_td . "</tr>\n";
			
			my $tagentry = {
				id => $tagid,
				name => $display,
				url => format_subdomain($subdomain) . $product_link,
				products => $products + 0, # + 0 to make the value numeric
			};
			
			if (($#sameAs >= 0)) {
				$tagentry->{sameAs} = \@sameAs;
			}

			if (defined $tags_images{$lc}{$tagtype}{get_fileid($icid)}) {
				my $img = $tags_images{$lc}{$tagtype}{get_fileid($icid)};
				$tagentry->{image} = "$staticdom/images/lang/$lc/$tagtype/$img";
			}
			
			push @{$request_ref->{structured_response}{tags}}, $tagentry;
			
			# Maps for countries (and origins)
			
			if (($tagtype eq 'countries') or ($tagtype eq 'origins') or ($tagtype eq 'manufacturing_places') ) {
				my $region = $tagid;
				
				if (($tagtype eq 'origins') or ($tagtype eq 'manufacturing_places')) {
					# try to find a matching country
					$region =~ s/.*://;
					$region = canonicalize_taxonomy_tag($lc,'countries',$region);
					$display = display_taxonomy_tag($lc,$tagtype,$tagid);
					
				}
				
				if (exists($country_codes_reverse{$region})) {
					$region = uc($country_codes_reverse{$region});
					if ($region eq 'UK') {
						$region = 'GB';
					}
					$countries_map_links .=  '"' . $region . '": "' . $product_link . "\",\n";
					$countries_map_data .= '"' . $region . '": ' . $products . ",\n";		

					my $name = $display;
					$name =~ s/<(.*?)>//g;
					$countries_map_names .= '"' . $region . '": "' . $name . "\",\n";
				}
			}				
			

		}
		
		$html .= "</tbody></table></div>";
		
		
		# nutrition grades colors histogram
		
		if ($groupby_tagtype eq 'nutrition_grades') {
		
		my $categories = "'A','B','C','D','E','" . lang("unknown") . "'";
		my $series_data = '';
		foreach my $nutrition_grade ('a','b','c','d','e','unknown') {
			$series_data .= ($products{$nutrition_grade} + 0) . ',';
		}
		$series_data =~ s/,$//;
		
		my $y_title = lang("number_of_products");
		my $x_title = lang("nutrition_grades_p");

		my $sep = separator_before_colon($lc);
		
		my $js = <<JS
        chart = new Highcharts.Chart({
            chart: {
                renderTo: 'container',
                type: 'column',
            },
			legend: {
				enabled: false		
			},
            title: {
                text: '$request_ref->{title}'
            },
            subtitle: {
                text: '$Lang{data_source}{$lc}$sep: @{[ format_subdomain($subdomain) ]}'
            },
            xAxis: {
                title: {
                    enabled: true,
                    text: '${x_title}'
                },
				categories: [
					$categories
				]
            },
            colors: [
                '#00ff00',
                '#ffff00',
                '#ff6600',
				'#ff0180',
				'#ff0000',
				'#808080'
            ],			
            yAxis: {
	
				min:0,
                title: {
                    text: '${y_title}'
                }
            },				
		
            plotOptions: {
    column: {
       colorByPoint: true,
        groupPadding: 0,
        shadow: false,
                stacking: 'normal',
                dataLabels: {
                    enabled: false,
                    color: (Highcharts.theme && Highcharts.theme.dataLabelsColor) || 'white',
                    style: {
                        textShadow: '0 0 3px black, 0 0 3px black'
                    }
                }		
    } 
            },
			series: [ 
				{
					name: "${y_title}",
					data: [$series_data]
				}
			]
        });		
JS
;		
		$initjs .= $js;
		
		
		$html = <<HTML
<script src="/js/highcharts.4.0.4.js"></script>
<div id="container" style="height: 400px"></div>​
<p>&nbsp;</p>
HTML
	. $html;
		
		}
		
		
		# countries map?
		if ($countries_map_data ne '') {
		
			$countries_map_data =~ s/,\n?$//s;
			$initjs .= <<JS
var countries_map_data = {
$countries_map_data
};

var countries_map_links = {
$countries_map_links
};

var countries_map_names = {
$countries_map_names
};


\$('#world-map').vectorMap({
  map: 'world_mill_en',
  series: {
    regions: [{
      values: countries_map_data,
      scale: ['#C8EEFF', '#0071A4'],
      normalizeFunction: 'polynomial'
    }]
  },
  onRegionLabelShow: function(e, el, code){
	var label = el.html();
	label = countries_map_names[code];
	if (countries_map_data[code] > 0) {
		label = label + ' (' + countries_map_data[code] + ' $Lang{products}{$lc})';
	}
	el.html(label);
  },
  onRegionClick: function(e, code, region){
	if (countries_map_links[code]) {
		window.location.href = "@{[ format_subdomain($subdomain) ]}" + countries_map_links[code];
	}
  },
});

JS
;
			$scripts .= <<SCRIPTS
<script src="/js/jquery-jvectormap-1.2.2.min.js"></script>
<script src="/js/jquery-jvectormap-world-mill-en.js"></script>			
SCRIPTS
;

			$header .= <<HEADER
<link rel="stylesheet" media="all" href="/js/jquery-jvectormap-1.2.2.css">
HEADER
;			
			my $map_html .= <<HTML
  <div id="world-map" style="width: 600px; height: 400px"></div>
	
HTML
;
			$html = $map_html . $html;

		}
		
		
		#if ($tagtype eq 'categories') {
		#	$html .= "<p>La colonne * indique que la catégorie ne fait pas partie de la hiérarchie de la catégorie. S'il y a une *, la catégorie n'est pas dans la hiérarchie.</p>";
		#}
		
		my $tagtype_p = $Lang{$tagtype . "_p"}{$lang};
		
		my $extra_column_searchable = "";
		if (defined $taxonomy_fields{$tagtype}) {
			$extra_column_searchable .= ', { "searchable": false }';
		}
		
		$initjs .= <<JS
oTable = \$('#tagstable').DataTable({
	language: {
		search: "$Lang{tagstable_search}{$lang}",
		info: "_TOTAL_ $tagtype_p",
		infoFiltered: " - $Lang{tagstable_filtered}{$lang}"
	},
	paging: false,
	order: [[ 1, "desc" ]],
	columns: [
		null,
		{ "searchable": false } $extra_column_searchable
	]
});
JS
;

	$scripts .= <<SCRIPTS
<script src="/js/datatables.min.js"></script>
SCRIPTS
;

	$header .= <<HEADER
<link rel="stylesheet" href="/js/datatables.min.css">
HEADER
;
		

	}
	
	# datatables clears both
	$request_ref->{full_width} = 1;

	return $html;
}



sub display_points_ranking($$) {

	my $tagtype = shift;	# users or countries
	my $tagid = shift;
	
	local $log->context->{tagtype} = $tagtype;
	local $log->context->{tagid} = $tagid;

	$log->info("displaying points ranking") if $log->is_info();
	
	my $ranktype = "users";
	if ($tagtype eq "users") {
		$ranktype = "countries";
	}
	
	my $html = "";
	
	my $points_ref;
	my $ambassadors_points_ref;
	
	if ($tagtype eq 'users') {
		$points_ref = retrieve("$data_root/index/users_points.sto");
		$ambassadors_points_ref = retrieve("$data_root/index/ambassadors_users_points.sto");
	}
	else {
		$points_ref = retrieve("$data_root/index/countries_points.sto");
		$ambassadors_points_ref = retrieve("$data_root/index/ambassadors_countries_points.sto");	
	}

	$html .= "\n\n<table id=\"${tagtype}table\">\n";
	
	$html .= "<tr><th>" . ucfirst(lang($ranktype . "_p")) . "</th><th>Explorer rank</th><th>Explorer points</th><th>Ambassador rank</th><th>Ambassador points</th></tr>\n";
	
	my %ambassadors_ranks = ();
	
	my $i = 1;
	my $j = 1;
	my $current = -1;
	foreach my $key (sort { $ambassadors_points_ref->{$tagid}{$b} <=> $ambassadors_points_ref->{$tagid}{$a}} keys %{$ambassadors_points_ref->{$tagid}}) {
		# ex-aequo: keep track of current high score
		if ($ambassadors_points_ref->{$tagid}{$key} != $current) {
			$j = $i;
			$current = $ambassadors_points_ref->{$tagid}{$key};
		}
		$ambassadors_ranks{$key} = $j;
		$i++;
	}	
	
	my $n_ambassadors = --$i;
	
	$i = 1;
	$j = 1;
	$current = -1;
	
	foreach my $key (sort { $points_ref->{$tagid}{$b} <=> $points_ref->{$tagid}{$a}} keys %{$points_ref->{$tagid}}) {
		# ex-aequo: keep track of current high score
		if ($points_ref->{$tagid}{$key} != $current) {
			$j = $i;
			$current = $points_ref->{$tagid}{$key};
		}
		my $rank = $j;
		$i++;	
		
		my $display_key = $key;
		my $link = canonicalize_taxonomy_tag_link($lc,$ranktype,$key) . "/points";
		
		if ($ranktype eq "countries") {
			$display_key = display_taxonomy_tag($lc,"countries",$key);
			$link = format_subdomain($country_codes_reverse{$key}) . "/points";
		}
		
		$html .= "<tr><td><a href=\"$link\">$display_key</a></td><td>$rank</td><td>" . $points_ref->{$tagid}{$key} . "</td><td>" . $ambassadors_ranks{$key} . "</td><td>" . $ambassadors_points_ref->{$tagid}{$key} . "</td></tr>\n";
	
	}
	
	my $n_explorers = --$i;
	
	$html .= "</table>\n";
	
	my $tagtype_p = $Lang{$ranktype . "_p"}{$lang};
		
		$initjs .= <<JS
${tagtype}Table = \$('#${tagtype}table').DataTable({
	language: {
		search: "$Lang{tagstable_search}{$lang}",
		info: "_TOTAL_ $tagtype_p",
		infoFiltered: " - $Lang{tagstable_filtered}{$lang}"
	},
	paging: false,
	order: [[ 1, "desc" ]]
});
JS
;

	my $title;
	
	if ($tagtype eq 'users') {
		if ($tagid ne '_all_') {
			$title = sprintf(lang("points_user"), $tagid, $n_explorers, $n_ambassadors);
		}
		else {
			$title = sprintf(lang("points_all_users"), $n_explorers, $n_ambassadors);	
		}
		$title =~ s/ (0|1) countries/ $1 country/g;	
	}
	elsif ($tagtype eq 'countries') {
		if ($tagid ne '_all_') {
			$title = sprintf(lang("points_country"), display_taxonomy_tag($lc,$tagtype,$tagid), $n_explorers, $n_ambassadors);
		}
		else {
			$title = sprintf(lang("points_all_countries"), $n_explorers, $n_ambassadors);
		}
		$title =~ s/ (0|1) (explorer|ambassador|explorateur|ambassadeur)s/ $1 $2/g;				
	}	
	
	
	return "<p>$title</p>\n" . $html;
}	


# explorers and ambassadors points
# can be called without a tagtype or a tagid, or with a user or a country tag

sub display_points($) {

	my $request_ref = shift;
	
	my $html = "<p>" . lang("openfoodhunt_points") . "</p>\n";
	
	my $title;	
	
	my $tagtype = $request_ref->{tagtype};
	my $tagid = $request_ref->{tagid};
	my $display_tag;
	my $newtagid;
	my $newtagidpath;
	my $canon_tagid = undef;
	
	local $log->context->{tagtype} = $tagtype;
	local $log->context->{tagid} = $tagid;

	$log->info("displaying points") if $log->is_info();

	if (defined $tagid) {
		if (defined $taxonomy_fields{$tagtype}) {
			$canon_tagid = canonicalize_taxonomy_tag($lc,$tagtype, $tagid); 
			$display_tag = display_taxonomy_tag($lc,$tagtype,$canon_tagid);
			$title = $display_tag; 
			$newtagid = get_taxonomyid($display_tag);
			$log->debug("displaying points for a taxonomy tag", { canon_tagid => $canon_tagid, newtagid => $newtagid, title => $title }) if $log->is_debug();
			if ($newtagid !~ /^(\w\w):/) {
				$newtagid = $lc . ':' . $newtagid;
			}
			$newtagidpath = canonicalize_taxonomy_tag_link($lc,$tagtype, $newtagid);
			$request_ref->{current_link} = $newtagidpath;
			$request_ref->{world_current_link} =  canonicalize_taxonomy_tag_link('en',$tagtype, $canon_tagid);
		}
		else {
			$display_tag  = canonicalize_tag2($tagtype, $tagid);
			$newtagid = get_fileid($display_tag);
			if ($tagtype eq 'emb_codes') {
				$canon_tagid = $newtagid;
				$canon_tagid =~ s/-(eec|eg|ce)$/-ec/i;
			}
			$title = $display_tag; 
			$newtagidpath = canonicalize_tag_link($tagtype, $newtagid);
			$request_ref->{current_link} = $newtagidpath;
			my $current_lang = $lang;
			my $current_lc = $lc;
			$lang = 'en';
			$lc = 'en';
			$request_ref->{world_current_link} = canonicalize_tag_link($tagtype, $newtagid);
			$lang = $current_lang;
			$lc = $current_lc;
			$log->debug("displaying points for a normal tag", { canon_tagid => $canon_tagid, newtagid => $newtagid, title => $title }) if $log->is_debug();			
		}
	}
	
	$request_ref->{current_link} .= "/points";
	
	if ((defined $tagid) and ($newtagid ne $tagid) ) {
		$request_ref->{redirect} = $request_ref->{current_link};
		$log->info("newtagid does not equal the original tagid, redirecting", { newtagid => $newtagid, redirect => $request_ref->{redirect} }) if $log->is_info();
		return 301;
	}
	
	
	my $description = '';
	
	my $products_title = $display_tag;


	
	if ($tagtype eq 'users') {
		my $user_ref = retrieve("$data_root/users/$tagid.sto");
		if (defined $user_ref) {
			if ((defined $user_ref->{name}) and ($user_ref->{name} ne '')) {
				$title = $user_ref->{name} . " ($tagid)";
				$products_title = $user_ref->{name};
			}
		}
	}	
	

	if ($cc ne 'world') {
		$tagtype = 'countries';
		$tagid = $country;
		$title = display_taxonomy_tag($lc,$tagtype,$tagid);
	}
	
	if (not defined $tagid) {
		$tagid = '_all_';
	}

	if (defined $tagtype) {
		$html .= display_points_ranking($tagtype, $tagid);
		$request_ref->{title} = "Open Food Hunt" . lang("title_separator") . lang("points_ranking") . lang("title_separator") . $title;
	}
	else {
		$html .= display_points_ranking("users", "_all_");
		$html .= display_points_ranking("countries", "_all_");
		$request_ref->{title} = "Open Food Hunt" . lang("title_separator") . lang("points_ranking_users_and_countries");
	}
	
	$request_ref->{content_ref} = \$html;
	

	$scripts .= <<SCRIPTS
<script src="/js/datatables.min.js"></script>
SCRIPTS
;

	$header .= <<HEADER
<link rel="stylesheet" href="/js/datatables.min.css">
<meta property="og:image" content="https://world.openfoodfacts.org/images/misc/open-food-hunt-2015.1304x893.png">
HEADER
;	
			
	display_new($request_ref);

}




sub display_tag($) {

	my $request_ref = shift;
	
	my $html = '';
	
	my $title;	
	
	my $tagtype = $request_ref->{tagtype};
	my $tagid = $request_ref->{tagid};
	my $display_tag;
	my $newtagid;
	my $newtagidpath;
	my $canon_tagid = undef;

	local $log->context->{tagtype} = $tagtype;
	local $log->context->{tagid} = $tagid;
	
	my $tagtype2 = $request_ref->{tagtype2};
	my $tagid2 = $request_ref->{tagid2};
	my $display_tag2;
	my $newtagid2;
	my $newtagid2path;
	my $canon_tagid2 = undef;	

	local $log->context->{tagtype2} = $tagtype2;
	local $log->context->{tagid2} = $tagid2;

	if (defined $tagid) {
		if (defined $taxonomy_fields{$tagtype}) {
			$canon_tagid = canonicalize_taxonomy_tag($lc,$tagtype, $tagid); 
			$display_tag = display_taxonomy_tag($lc,$tagtype,$canon_tagid);
			$title = $display_tag; 
			$newtagid = get_taxonomyid($display_tag);
			$log->info("displaying taxonomy tag", { canon_tagid => $canon_tagid, newtagid => $newtagid, title => $title }) if $log->is_info();
			if ($newtagid !~ /^(\w\w):/) {
				$newtagid = $lc . ':' . $newtagid;
			}
			$newtagidpath = canonicalize_taxonomy_tag_link($lc,$tagtype, $newtagid);
			$request_ref->{current_link} = $newtagidpath;
			$request_ref->{world_current_link} =  canonicalize_taxonomy_tag_link('en',$tagtype, $canon_tagid);
		}
		else {
			$display_tag  = canonicalize_tag2($tagtype, $tagid);
			$newtagid = get_fileid($display_tag);
			if ($tagtype eq 'emb_codes') {
				$canon_tagid = $newtagid;
				$canon_tagid =~ s/-(eec|eg|ce)$/-ec/i;
			}
			$title = $display_tag; 
			$newtagidpath = canonicalize_tag_link($tagtype, $newtagid);
			$request_ref->{current_link} = $newtagidpath;
			my $current_lang = $lang;
			my $current_lc = $lc;
			$lang = 'en';
			$lc = 'en';
			$request_ref->{world_current_link} = canonicalize_tag_link($tagtype, $newtagid);
			$lang = $current_lang;
			$lc = $current_lc;
			$log->info("displaying normal tag", { canon_tagid => $canon_tagid, newtagid => $newtagid, title => $title }) if $log->is_info();
		}
		
		# add back leading dash when a tag is excluded
		if ((defined $request_ref->{tag_prefix}) and ($request_ref->{tag_prefix} ne '')) {
			my $prefix = $request_ref->{tag_prefix};
			$request_ref->{current_link} =~ s/^\/([^\/]+)$/\/$prefix$1/;
			$request_ref->{world_current_link} =~ s/^\/([^\/]+)$/\/$prefix$1/;
		}		
	}
	else {
		$log->warn("no tagid found") if $log->is_warn();
	}
	
	# 2nd tag?
	if (defined $tagid2) {
		if (defined $taxonomy_fields{$tagtype2}) {
			$canon_tagid2 = canonicalize_taxonomy_tag($lc,$tagtype2, $tagid2); 
			$display_tag2 = display_taxonomy_tag($lc,$tagtype2,$canon_tagid2);
			$title .= " / " . $display_tag2; 
			$newtagid2 = get_taxonomyid($display_tag2);		
			$log->info("2nd level tag is a taxonomy tag", { tagtype2 => $tagtype2, tagid2 => $tagid2, canon_tagid2 => $canon_tagid2, newtagid2 => $newtagid2, title => $title }) if $log->is_info();
			if ($newtagid2 !~ /^(\w\w):/) {
				$newtagid2 = $lc . ':' . $newtagid2;
			}
			$newtagid2path = canonicalize_taxonomy_tag_link($lc,$tagtype2, $newtagid2);
			$request_ref->{current_link} .= $newtagid2path;
			$request_ref->{world_current_link} .= canonicalize_taxonomy_tag_link('en',$tagtype2, $canon_tagid2);
		}
		else {
			$display_tag2 = canonicalize_tag2($tagtype2, $tagid2);
			$title .= " / " . $display_tag2;
			$newtagid2 = get_fileid($display_tag2);
			if ($tagtype2 eq 'emb_codes') {
				$canon_tagid2 = $newtagid2;
				$canon_tagid2 =~ s/-(eec|eg|ce)$/-ec/i;
			}				
			$newtagid2path = canonicalize_tag_link($tagtype2, $newtagid2);
			$request_ref->{current_link} .= $newtagid2path;
			my $current_lang = $lang;
			my $current_lc = $lc;
			$lang = 'en';
			$lc = 'en';
			$request_ref->{world_current_link} .= canonicalize_tag_link($tagtype2, $newtagid2);
			$lang = $current_lang;
			$lc = $current_lc;
		}
		
		# add back leading dash when a tag is excluded
		if ((defined $request_ref->{tag2_prefix}) and ($request_ref->{tag2_prefix} ne '')) {
			my $prefix = $request_ref->{tag2_prefix};
			$request_ref->{current_link} =~ s/^\/([^\/]+)$/\/$prefix$1/;
			$request_ref->{world_current_link} =~ s/^\/([^\/]+)$/\/$prefix$1/;
		}		
		
	}

	if (defined $request_ref->{groupby_tagtype}) {
		$request_ref->{world_current_link} .= "/" . $tag_type_plural{$request_ref->{groupby_tagtype}}{en};
	}
	
	if (((defined $newtagid) and ($newtagid ne $tagid)) or ((defined $newtagid2) and ($newtagid2 ne $tagid2))) {
		$request_ref->{redirect} = $request_ref->{current_link};
		# Re-add file suffix, so that the correct response format is kept. https://github.com/openfoodfacts/openfoodfacts-server/issues/894
		$request_ref->{redirect} .= '.json' if $request_ref->{json};
		$request_ref->{redirect} .= '.jsonp' if $request_ref->{jsonp};
		$request_ref->{redirect} .= '.xml' if $request_ref->{xml};
		$request_ref->{redirect} .= '.jqm' if $request_ref->{jqm};
		$log->info("one or more tagids mismatch, redirecting to correct url", { redirect => $request_ref->{redirect} }) if $log->is_info();
		return 301;
	}
	
	my $weblinks_html = '';
	my @map_layers = ();
	if ( ($tagtype ne 'additives')
		and (not defined $request_ref->{groupby_tagtype})) {
		my @weblinks = ();
		if ((defined $properties{$tagtype}) and (defined $properties{$tagtype}{$canon_tagid})) {
			foreach my $key (keys %weblink_templates) {
				next if not defined $properties{$tagtype}{$canon_tagid}{$key};
				my $weblink = {
					text => $weblink_templates{$key}{text},
					href => sprintf($weblink_templates{$key}{href}, $properties{$tagtype}{$canon_tagid}{$key}),
					hreflang => $weblink_templates{$key}{hreflang},
				};
				$weblink->{title} = sprintf($weblink_templates{$key}{title}, $properties{$tagtype}{$canon_tagid}{$key}) if defined $weblink_templates{$key}{title},
				push @weblinks, $weblink;
			}

			if ((defined $properties{$tagtype}) and (defined $properties{$tagtype}{$canon_tagid}{'wikidata:en'})) {
				push @map_layers, 'addWikidataObjectToMap("' . $properties{$tagtype}{$canon_tagid}{'wikidata:en'} . '")';
			}
		}

		if (($#weblinks >= 0)) {
			$weblinks_html .= '<div style="float:right;width:300px;margin-left:20px;margin-bottom:20px;padding:10px;border:1px solid #cbe7ff;background-color:#f0f8ff;"><h3>' . lang('tag_weblinks') . '</h3><ul>';
			foreach my $weblink (@weblinks) {
				$weblinks_html .= '<li><a href="' . encode_entities($weblink->{href}) . '" itemprop="sameAs"';
				$weblinks_html .= ' hreflang="' . encode_entities($weblink->{hreflang}) . '"' if defined $weblink->{hreflang};
				$weblinks_html .= ' title="' . encode_entities($weblink->{title}) . '"' if defined $weblink->{title};
				$weblinks_html .= '>' . encode_entities($weblink->{text}) . '</a></li>';
			}

			$weblinks_html .= '</ul></div>';
		}
	}

	my $description = '';
	
	my $products_title = $display_tag;

	my $icid = $tagid;
	(defined $icid) and $icid =~ s/^.*://;
	
	if (defined $tagtype) {
	
	# check if there is a template to display additional fields from the taxonomy
	
	if (exists $options{"display_tag_" . $tagtype}) {
	
		print STDERR "option display_tag_$tagtype\n";
	
		foreach my $field_orig (@{$options{"display_tag_" . $tagtype}}) {
		
			my $field = $field_orig;
			
			$log->debug("display_tag - field", { field => $field }) if $log->is_debug();
		
			my $array = 0;
			if ($field =~ /^\@/) {
				$field = $';
				$array = 1;
			}
			
			# Section title?
			
			if ($field =~ /^title:/) {
				$field = $';
				my $title = lang($tagtype . "_" . $field);
				($title eq "") and $title = lang($field);
				$description .= "<h3>" . $title . "</h3>\n";		
				$log->debug("display_tag - section title", { field => $field }) if $log->is_debug();
				next;
			}
			
			
			# Special processing
			
			if ($field eq 'efsa_evaluation_exposure_table') {
			
				$log->debug("display_tag - efsa_evaluation_exposure_table", { efsa_evaluation_overexposure_risk => $properties{$tagtype}{$canon_tagid}{"efsa_evaluation_overexposure_risk:en:"} }) if $log->is_debug();
			
				if ((defined $properties{$tagtype}) and (defined $properties{$tagtype}{$canon_tagid})
					and (defined $properties{$tagtype}{$canon_tagid}{"efsa_evaluation_overexposure_risk:en"})
					and ($properties{$tagtype}{$canon_tagid}{"efsa_evaluation_overexposure_risk:en"} ne 'en:no')) {
					
					$log->debug("display_tag - efsa_evaluation_exposure_table - yes", {  }) if $log->is_debug();
			
					my @groups = qw(infants toddlers children adolescents adults elderly);
					my @percentiles = qw(mean 95th);
					my @doses = qw(noael adi);
					my %doses = ();
					
					my %exposure = (mean => {}, '95th' => {});
					
					# in taxonomy:
					# efsa_evaluation_exposure_95th_greater_than_adi:en: en:adults, en:elderly, en:adolescents, en:children, en:toddlers, en:infants

					foreach my $dose (@doses) {
						foreach my $percentile (@percentiles) {
							my $exposure_property = "efsa_evaluation_exposure_" . $percentile . "_greater_than_" . $dose . ":en";
							if (defined $properties{$tagtype}{$canon_tagid}{$exposure_property}) {
								foreach my $groupid (split(/,/, $properties{$tagtype}{$canon_tagid}{$exposure_property})) {
									my $group = $groupid;
									$group =~ s/^\s*en://;
									$group =~ s/\s+$//;
									
									# NOAEL has priority over ADI
									if (not exists $exposure{$percentile}{$group}) {
										$exposure{$percentile}{$group} = $dose;
										$doses{$dose} = 1; # to display legend for the dose
										$log->debug("display_tag - exposure_table ", { group => $group, percentile => $percentile, dose => $dose }) if $log->is_debug();
									}
								}
							}
						}
					}
					
					$styles .= <<CSS
.exposure_table { 

}

.exposure_table td,th { 
	text-align: center;
	background-color:white;
	color:black;
}

CSS
;
			
					my $table = <<HTML
<div style="overflow-x:auto;">
<table class="exposure_table">
<thead>
<tr>
<th>&nbsp;</th>
HTML
;

					foreach my $group (@groups) {
					
						$table .= "<th>" . lang($group) . "</th>";					
					}
					
					$table .= "</tr>\n</thead>\n<tbody>\n<tr>\n<td>&nbsp;</td>\n";

					foreach my $group (@groups) {
					
						$table .= '<td style="background-color:black;color:white;">' . lang($group . "_age") . "</td>";					
					}					
			
					$table .= "</tr>\n";
								
					my %icons = (
						adi => 'moderate',
						noael => 'high',
					);
								
					foreach my $percentile (@percentiles) {
					
						$table .= "<tr><th>" . lang("exposure_title_" . $percentile) . "<br>("
							. lang("exposure_description_" . $percentile) . ")</th>";
							
						foreach my $group (@groups) {
					
							$table .= "<td>";
							
							my $dose = $exposure{$percentile}{$group};

							if (not defined $dose ) {
								$table .= "&nbsp;";
							}
							else {
								$table .= '<img src="/images/misc/' . $icons{$dose} . '.svg" alt="'
									. lang("additives_efsa_evaluation_exposure_" . $percentile . "_greater_than_" . $dose) 
									. '">';
							}							
							
							$table .= "</td>";
						}	
						
						$table .= "</tr>\n";
					}
			
					$table .= "</tbody>\n</table>\n</div>";
			
					$description .= $table;
					
					foreach my $dose (@doses) {
						if (exists $doses{$dose}) {
							$description .= "<p>" . '<img src="/images/misc/' . $icons{$dose} . '.svg" width="30" height="30" style="vertical-align:middle" alt="'
									. lang("additives_efsa_evaluation_exposure_greater_than_" . $dose) . '"> <span>: '
									. lang("additives_efsa_evaluation_exposure_greater_than_" . $dose) . "</span></p>\n";
						}
					}
				}
				next;
			}
			
			
			my $fieldid = get_fileid($field);
			$fieldid =~ s/-/_/g;
			
			my %propertyid = ();
			
			
			# Check if we have properties in the interface language, otherwise use English
			
			
			if ((defined $properties{$tagtype}) and (defined $properties{$tagtype}{$canon_tagid}) ) {
			
				$log->debug("display_tag - checking properties", { tagtype => $tagtype, canon_tagid => $canon_tagid, field => $field}) if $log->is_debug();
			
			
				foreach my $key ('property', 'description', 'abstract', 'url', 'date') {			
				
					my $suffix = "_" . $key;
					if ($key eq 'property') {
						$suffix = '';
					}
				
					if (defined $properties{$tagtype}{$canon_tagid}{$fieldid . $suffix . ":" . $lc})  {
						$propertyid{$key} = $fieldid . $suffix . ":" . $lc;
						$log->debug("display_tag - property key is defined for lc $lc", { tagtype => $tagtype, canon_tagid => $canon_tagid, field => $field, key => $key, propertyid => $propertyid{$key} }) if $log->is_debug();						
						}
					elsif (defined $properties{$tagtype}{$canon_tagid}{$fieldid . $suffix . ":" . "en"})  {
						$propertyid{$key} = $fieldid . $suffix .":" . "en";
						$log->debug("display_tag - property key is defined for en", { tagtype => $tagtype, canon_tagid => $canon_tagid, field => $field, key => $key, propertyid => $propertyid{$key} }) if $log->is_debug();						
					}
					else {
						$log->debug("display_tag - property key is not defined", { tagtype => $tagtype, canon_tagid => $canon_tagid, field => $field, key => $key, propertyid => $propertyid{$key} }) if $log->is_debug();
					}					
				}
			}
			
			$log->debug("display_tag", { tagtype => $tagtype, canon_tagid => $canon_tagid, field_orig => $field_orig, field => $field, propertyid => $propertyid{property}, array => $array }) if $log->is_debug();
	
			if ((defined $propertyid{property}) or (defined $propertyid{abstract})) {
			
				# abstract?
				
				if (defined $propertyid{abstract}) {
								
					my $site = $fieldid;
					
					$log->debug("display_tag - showing abstract", { site => $site }) if $log->is_debug();
				
					$description .= "<p>" . $properties{$tagtype}{$canon_tagid}{$propertyid{abstract}} ;
					
					if (defined $propertyid{url}) {
					
						my $lang_site = lang($site);
						if ((defined $lang_site) and ($lang_site ne "")) {
							$site = $lang_site;
						}
						$description .= ' - <a href="' . $properties{$tagtype}{$canon_tagid}{$propertyid{url}} . '">' . $site . '</a>';
					}
					
					$description .= "</p>";
					
					next;
				}
			
			
				my $title;
				my $tagtype_field = $tagtype . '_' . $fieldid;
				# $tagtype_field =~ s/_/-/g;
				if (exists $Lang{$tagtype_field}{$lc}) {
					$title = $Lang{$tagtype_field}{$lc};
				}
				elsif (exists $Lang{$fieldid}{$lc}) {
					$title = $Lang{$fieldid}{$lc};
				}
			
				$log->debug("display_tag - title", { tagtype => $tagtype, title => $title }) if $log->is_debug();
			
				$description .= "<p>";
				
				if (defined $title) {
					$description .= "<b>" . $title . "</b>" . separator_before_colon($lc) . ": ";
				}
				
				my @values = ( $properties{$tagtype}{$canon_tagid}{$propertyid{property}} );
				
				if ($array) {
					@values = split(/,/, $properties{$tagtype}{$canon_tagid}{$propertyid{property}});
				}
				
				my $values_display = "";
					
				foreach my $value_orig (@values) {
				
					my $value = $value_orig; # make a copy so that we can modify it inside the foreach loop
					
					next if $value =~ /^\s*$/;
					
					$value =~ s/^\s+//;
					$value =~ s/\s+$//;
				
					my $property_tagtype = $fieldid;
					
					$property_tagtype =~ s/-/_/g;
					
					if (not exists $taxonomy_fields{$property_tagtype}) {
						# try with an additional s
						$property_tagtype .= "s";
					}
											
					$log->debug("display_tag", { property_tagtype => $property_tagtype, lc => $lc, value => $value }) if $log->is_debug();
					
					my $display = $value;
					
					if (exists $taxonomy_fields{$property_tagtype}) {
					
						$display = display_taxonomy_tag($lc, $property_tagtype, $value);
						
						$log->debug("display_tag - $property_tagtype is a taxonomy", { display => $display }) if $log->is_debug();
					
						if ((defined $properties{$property_tagtype}) and (defined $properties{$property_tagtype}{$value}) ) {
						
							# tooltip
						
							my $tooltip;
							
							if (defined $properties{$property_tagtype}{$value}{"description:$lc"})  {
								$tooltip = $properties{$property_tagtype}{$value}{"description:$lc"};
							}
							elsif (defined $properties{$property_tagtype}{$value}{"description:en"})  {
								$tooltip = $properties{$property_tagtype}{$value}{"description:en"}
							}
							
							if (defined $tooltip) {
								$display = '<span data-tooltip aria-haspopup="true" class="has-tip top" style="font-weight:normal" data-disable-hover="false" tabindex="2" title="'
								. $tooltip . '">' . $display . '</span>';
							}
							else {
								$log->debug("display_tag - no tooltip", { property_tagtype => $property_tagtype, value => $value }) if $log->is_debug();
							}
							
						}
						else {
							$log->debug("display_tag - no property found", { property_tagtype => $property_tagtype, value => $value }) if $log->is_debug();
						}
					}
					else {
						$log->debug("display_tag - not a taxonomy", { property_tagtype => $property_tagtype, value => $value }) if $log->is_debug();
						
						# Do we have a translation for the field?
						
						my $valueid = $value;
						$valueid =~ s/^en://;
						
						# check if the value translate to a field specific value
						
						if (exists $Lang{$tagtype_field . "_" . $valueid}{$lc}) {
							$display = $Lang{$tagtype_field . "_" . $valueid }{$lc};
						}
						
						# check if we have an icon
						if (exists $Lang{$tagtype_field . "_icon_alt_" . $valueid}{$lc}) {
							my $alt = $Lang{$tagtype_field . "_icon_alt_" . $valueid }{$lc};
							my $iconid = $tagtype_field . "_icon_" . $valueid;
							$iconid =~ s/_/-/g;
							$display = <<HTML
<div class="row">
<div class="small-2 large-1 columns">
<img src="/images/misc/$iconid.svg" alt="$alt">
</div>
<div class="small-10 large-11 columns">
$display
</div>
</div>
HTML
;
						}

						
						# otherwise check if we have a general value
						
						elsif (exists $Lang{$valueid}{$lc}) {
							$display = $Lang{$valueid}{$lc};
						}			
						
						$log->debug("display_tag - display value", { display => $display }) if $log->is_debug();
						
						# tooltip
						
						if (exists $Lang{$valueid . "_description"}{$lc}) {

							my $tooltip = $Lang{$valueid . "_description"}{$lc};
							
							$display = '<span data-tooltip aria-haspopup="true" class="has-tip top" data-disable-hover="false" tabindex="2" title="'
								. $tooltip . '">' . $display . '</span>';
							
						}
						else {
							$log->debug("display_tag - no description", { valueid => $valueid }) if $log->is_debug();
						}					

						# link
						
						if (exists $propertyid{url}) {
							$display = '<a href="' . $properties{$tagtype}{$canon_tagid}{$propertyid{url}} . '">'
									. $display . "</a>";
						}
						if (exists $Lang{$valueid . "_url"}{$lc}) {
							$display = '<a href="' . $Lang{$valueid . "_url"}{$lc} . '">'
									. $display . "</a>";
						}
						else {
							$log->debug("display_tag - no url", { valueid => $valueid }) if $log->is_debug();
						}
						
						# date
						
						if (exists $propertyid{date}) {
							$display .= " (" . $properties{$tagtype}{$canon_tagid}{$propertyid{date}} . ")";
						}	
						if (exists $Lang{$valueid . "_date"}{$lc}) {
							$display .= " (" . $Lang{$valueid . "_date"}{$lc} . ")";
						}						
						else {
							$log->debug("display_tag - no date", { valueid => $valueid }) if $log->is_debug();
						}
						
					}
								
					$values_display .=  $display . ", ";
				}
				$values_display =~ s/, $//;				
				
				$description .= $values_display . "</p>\n";
				
				# Display an optional description of the property
				
				if (exists $Lang{$tagtype_field . "_description"}{$lc}) {
					$description .= "<p>" . $Lang{$tagtype_field . "_description"}{$lc} . "</p>";
				}
				
			}
			else {
					$log->debug("display_tag - property not defined", { tagtype => $tagtype, property_id => $propertyid{property}, canon_tagid => $canon_tagid }) if $log->is_debug();
			}
	
		}
		
		# Remove titles without content
		
		$description =~ s/<h3>([^<]+)<\/h3>\s*(<h3>)/<h3>/isg;
		$description =~ s/<h3>([^<]+)<\/h3>\s*$//isg;
		
	
	}
	
	$description =~ s/<tag>/$title/g;
	
		
	if (defined $ingredients_classes{$tagtype}) {
		my $class = $tagtype;
		
		if ($class eq 'additives') {
			$icid =~ s/-.*//;
		}		
		if ($ingredients_classes{$class}{$icid}{other_names} =~ /,/) {
			$description .= "<p>" . lang("names") . separator_before_colon($lc) . ": " . $ingredients_classes{$class}{$icid}{other_names} . "</p>";
		}
		
		if ($ingredients_classes{$class}{$icid}{description} ne '') {
			$description .= "<p>" . $ingredients_classes{$class}{$icid}{description} . "</p>";
		}
		
		if ($ingredients_classes{$class}{$icid}{level} > 0) {
		
			my $warning = $ingredients_classes{$class}{$icid}{warning};
			$warning =~ s/(<br>|<br\/>|<br \/>|\n)/<\li>\n<li>/g;
			$warning = "<li>" . $warning . "</li>";
		
			if (defined $Lang{$class . '_' . $ingredients_classes{$class}{$icid}{level}}{$lang}) {
				$description .= "<p class=\"" . $class . '_' . $ingredients_classes{$class}{$icid}{level} . "\">"
					. $Lang{$class . '_' . $ingredients_classes{$class}{$icid}{level}}{$lang} . "</p>\n";
			}
		
			$description .= "<ul>" . $warning . '</ul>';
		}				
	}
	if ((defined $tagtype2) and (defined $ingredients_classes{$tagtype2})) {
		my $class = $tagtype2;
		if ($class eq 'additives') {
			$tagid2 =~ s/-.*//;
		}
	}
	
	
	if (($request_ref->{page} <= 1 ) and (defined $tags_texts{$lc}{$tagtype}{$icid})) {
		$description .= $tags_texts{$lc}{$tagtype}{$icid};
	}	
	
	my @markers = ();
	if ($tagtype eq 'emb_codes') {
	
		my $city_code = get_city_code($tagid);
		
		local $log->context->{city_code} = $city_code;
		$log->debug("city code for tag with emb_code type") if $log->debug();
		
		if (defined $emb_codes_cities{$city_code}) {
			$description .= "<p>" . lang("cities_s") . separator_before_colon($lc) . ": " . display_tag_link('cities', $emb_codes_cities{$city_code}) . "</p>";
		}
		
		$log->debug("checking if the canon_tagid is a packager code") if $log->is_debug();		
		if (exists $packager_codes{$canon_tagid}) {
			$log->debug("packager code found for the canon_tagid", { cc => $packager_codes{$canon_tagid}{cc} }) if $log->is_debug();
			
			# Generate a map if we have coordinates
			my ($lat, $lng) = get_packager_code_coordinates($canon_tagid);
			if ((defined $lat) and (defined $lng)) {
				my $geo = "$lat,$lng";
				push @markers, $geo;
			}
		
			if ($packager_codes{$canon_tagid}{cc} eq 'fr') {
				$description .= <<HTML
<p>$packager_codes{$canon_tagid}{raison_sociale_enseigne_commerciale}<br>
$packager_codes{$canon_tagid}{adresse} $packager_codes{$canon_tagid}{code_postal} $packager_codes{$canon_tagid}{commune}<br>
SIRET : $packager_codes{$canon_tagid}{siret} - <a href="$packager_codes{$canon_tagid}{section}">Source</a>
</p>
HTML
;
			}
			
			if ($packager_codes{$canon_tagid}{cc} eq 'ch') {
				$description .= <<HTML
<p>$packager_codes{$canon_tagid}{full_address}</p>
HTML
;
			}			
			
			if ($packager_codes{$canon_tagid}{cc} eq 'es') {
				# Razón Social;Provincia/Localidad
				$description .= <<HTML
<p>$packager_codes{$canon_tagid}{razon_social}<br>
$packager_codes{$canon_tagid}{provincia_localidad}
</p>
HTML
;
			}			

			if ($packager_codes{$canon_tagid}{cc} eq 'uk') {
			
				my $district = '';
				my $local_authority = '';
				if ($packager_codes{$canon_tagid}{district} =~ /\w/) {
					$district = "District: $packager_codes{$canon_tagid}{district}<br>";
				}
				if ($packager_codes{$canon_tagid}{local_authority} =~ /\w/) {
					$local_authority = "Local authority: $packager_codes{$canon_tagid}{local_authority}<br>";
				}
				$description .= <<HTML
<p>$packager_codes{$canon_tagid}{name}<br>
$district
$local_authority
</p>
HTML
;
				# FSA ratings
				if (exists $packager_codes{$canon_tagid}{fsa_rating_business_name}) {
					my $logo = '';
					my $img = "images/countries/uk/ratings/large/72ppi/" . lc($packager_codes{$canon_tagid}{fsa_rating_key}). ".jpg";
					if (-e "$www_root/$img") {
						$logo = <<HTML
<img src="/$img" alt="Rating">
HTML
;
					}
					$description .= <<HTML
<div>
<a href="https://ratings.food.gov.uk/">Food Hygiene Rating</a> from the Food Standards Agency (FSA):
<p>
Business name: $packager_codes{$canon_tagid}{fsa_rating_business_name}<br>
Business type: $packager_codes{$canon_tagid}{fsa_rating_business_type}<br>
Address: $packager_codes{$canon_tagid}{fsa_rating_address}<br>
Local authority: $packager_codes{$canon_tagid}{fsa_rating_local_authority}<br>
Rating: $packager_codes{$canon_tagid}{fsa_rating_value}<br>
Rating date: $packager_codes{$canon_tagid}{fsa_rating_date}<br>
</p>
$logo
</div>
HTML
;
				}
			}	
		}
	}

	$description = <<HTML
<div class="row">

	<div id="tag_description" class="large-12 columns">
		$description
	</div>
	<div id="tag_map" class="large-9 columns" style="display: none;">
		<div id="container" style="height: 300px"></div>​
	</div>

</div>			

HTML
;

	if ((scalar @markers) > 0) {
		my $layer = '';
		foreach my $geo (@markers) {
			$layer .= "\nmarkers.push(L.marker([$geo]))\n";
		}

		$layer .= <<JS
runCallbackOnJson(function (map) {
	L.featureGroup(markers).addTo(map)
	fitBoundsToAllLayers(map)
})
JS
;
		push @map_layers, $layer;
	}

	if ((scalar @map_layers) > 0) {
		$header .= <<HTML		
	<link rel="stylesheet" href="/bower_components/leaflet/dist/leaflet.css">
	<script src="/bower_components/leaflet/dist/leaflet.js"></script>
	<script src="/bower_components/osmtogeojson/osmtogeojson.js"></script>
	<script src="/js/display-tag.js"></script>
HTML
;
		
		my $js = '';
		foreach my $layer (@map_layers) {
			$js .= $layer;
		}
		
		$js .= $request_ref->{map_options};
		
		$initjs .= $js;
	}

	if ($tagtype eq 'users') {
		my $user_ref = retrieve("$data_root/users/$tagid.sto");
		
		if ($admin) {
			$description .= "<p>" . $user_ref->{email} . "</p>";
		}
		
		if (defined $user_ref) {
			if ((defined $user_ref->{name}) and ($user_ref->{name} ne '')) {
				$title = $user_ref->{name} . " ($tagid)";
				$products_title = $user_ref->{name};
			}
			
			$description .= "<p>" . lang("contributor_since") . " " . display_date_tag($user_ref->{registered_t}) . "</p>";
			
			if ((defined $user_ref->{missions}) and ($request_ref->{page} <= 1 )) {
				my $missions = '';
				my $i = 0;
			
				foreach my $missionid (sort { $user_ref->{missions}{$b} <=> $user_ref->{missions}{$a}} keys %{$user_ref->{missions}}) {
					$missions .= "<li style=\"margin-bottom:10px;clear:left;\"><img src=\"/images/misc/gold-star-32.png\" alt=\"Star\" style=\"float:left;margin-top:-5px;margin-right:20px;\"> <div>"
					. "<a href=\"" . canonicalize_tag_link("missions", $missionid) . "\" style=\"font-size:1.4em\">"
					. $Missions{$missionid}{name} . "</a></div></li>\n";
					$i++;
				}
				
				if ($i > 0) {
					$missions = "<h2>" . lang("missions") . "</h2>\n<p>"
					. $products_title . ' ' . sprintf(lang("completed_n_missions"), $i) . "</p>\n"
					. '<ul id="missions" style="list-style-type:none">' . "\n" . $missions . "</ul>";
					$missions =~ s/ 1 missions/ 1 mission/;
				}
				
				$description .= $missions;
			}		
		}
	}	
	
	if ($tagtype eq 'categories') {
	
		my $categories_nutriments_ref = retrieve("$data_root/index/categories_nutriments_per_country.$cc.sto");
	
		$log->debug("checking if this category has stored statistics", { cc => $cc, tagtype => $tagtype, tagid => $tagid }) if $log->is_debug();	
		if ((defined $categories_nutriments_ref) and (defined $categories_nutriments_ref->{$canon_tagid})
			and (defined $categories_nutriments_ref->{$canon_tagid}{stats})) {
			$log->debug("statistics found for the tag, addind stats to description", { cc => $cc, tagtype => $tagtype, tagid => $tagid }) if $log->is_debug();
	
			$description .= "<h2>" . lang("nutrition_data") . "</h2>"
				. "<p>"
				. sprintf(lang("nutrition_data_average"), $categories_nutriments_ref->{$canon_tagid}{n}, $display_tag,
				$categories_nutriments_ref->{$canon_tagid}{count}) . "</p>"
				. display_nutrition_table($categories_nutriments_ref->{$canon_tagid}, undef);		
		}
	}

	if ((defined $request_ref->{tag_prefix}) and ($request_ref->{tag_prefix} eq '-')) {
		$products_title = sprintf(lang($tagtype . '_without_products'), $products_title);
	}
	else {
		$products_title = sprintf(lang($tagtype . '_products'), $products_title);
	}
	
	
	if (defined $tagid2) {
		$products_title .= lang("title_separator") . lang($tagtype2 . '_s') . separator_before_colon($lc) . ": " . $display_tag2;
	}
	
	if (not defined $request_ref->{groupby_tagtype}) {
		if (defined $tagid2) {
			$html .= "<p><a href=\"/" . $tag_type_plural{$tagtype}{$lc} . "\">" . ucfirst(lang($tagtype . '_p')) . "</a>" . separator_before_colon($lc)
				. ": <a href=\"$newtagidpath\">$display_tag</a>"		
				. "\n<br><a href=\"/" . $tag_type_plural{$tagtype2}{$lc} . "\">" . ucfirst(lang($tagtype2 . '_p')) . "</a>" . separator_before_colon($lc)
				. ": <a href=\"$newtagid2path\">$display_tag2</a></p>";		
		}
		else {
			$html .= "<p><a href=\"/" . $tag_type_plural{$tagtype}{$lc} . "\">" . ucfirst(lang($tagtype . '_p')) . "</a>" . separator_before_colon($lc). ": $display_tag</p>";
			
			my $tag_html .= display_tags_hierarchy_taxonomy($lc, $tagtype, [$canon_tagid]);
			
			$tag_html =~ s/.*<\/a>(<br \/>)?//;	# remove link, keep only tag logo
			
			$html .= $tag_html;

			my $share = lang('share');
			$html .= <<HTML
<div class="share_button right" style="float:right;margin-top:-10px;margin-left:10px;display:none;">
<a href="$request_ref->{canon_url}" class="button small icon" title="$title">
	<i class="fi-share"></i>
	<span class="show-for-large-up"> $share</span>
</a></div>
HTML
;

			$html .= $weblinks_html . display_parents_and_children($lc, $tagtype, $canon_tagid) . $description;
		}
		
		
	
		$html .= "<h2>" . $products_title . lang("title_separator") . display_taxonomy_tag($lc,"countries",$country) . "</h2>\n";
	}
	
	} # end of if (defined $tagtype)
	
	if ($country ne 'en:world') {
		my $worlddom = format_subdomain('world');
		if (defined $request_ref->{groupby_tagtype}) {
			$html .= "<p>&rarr; <a href=\"" . $worlddom . $request_ref->{world_current_link} . "\">" . lang('view_list_for_products_from_the_entire_world') . "</a></p>";			
		}
		else {
			$html .= "<p>&rarr; <a href=\"" . $worlddom . $request_ref->{world_current_link} . "\">" . lang('view_products_from_the_entire_world') . "</a></p>";
		}
	}

	my $query_ref = {};
	my $sort_by;
	if ($tagtype eq 'users') {
		$query_ref->{creator} = $tagid;
		$sort_by = 'last_modified_t';
	}
	elsif (defined $canon_tagid) {
		if ((defined $request_ref->{tag_prefix}) and ($request_ref->{tag_prefix} ne '')) {
			$query_ref->{ ($tagtype . "_tags")} = { "\$ne" => $canon_tagid };
		}
		else {
			$query_ref->{ ($tagtype . "_tags")} = $canon_tagid;
		}
		$sort_by = 'last_modified_t';		
	}
	elsif (defined $tagid) {
		if ((defined $request_ref->{tag_prefix}) and ($request_ref->{tag_prefix} ne '')) {
			$query_ref->{ ($tagtype . "_tags")} = { "\$ne" => $tagid };
		}
		else {
			$query_ref->{ ($tagtype . "_tags")} = $tagid;
		}
		$sort_by = 'last_modified_t';
	}
	
	# db.myCol.find({ mylist: { $ne: 'orange' } })

	
	# unknown ?
	if (($tagid eq get_fileid(lang("unknown"))) or ($tagid eq ($lc . ":" . get_fileid(lang("unknown"))))) {
		#$query_ref = { ($tagtype . "_tags") => "[]"};
		$query_ref = { "\$or" => [ { ($tagtype ) => undef}, { $tagtype => ""} ] };
	}
	
	if (defined $tagid2) {
	
		my $field = $tagtype2 . "_tags";
		my $value = $tagid2;
		$sort_by = 'last_modified_t';
	
		if ($tagtype2 eq 'users') {
			$field = "creator";			
		}
		
		if (defined $canon_tagid2) {			
			$value = $canon_tagid2;
		}
		
		# 2 criteria on the same field?
		# we need to use the $and MongoDB syntax 
		
		if (defined $query_ref->{$field}) {
			my $and = [{ $field => $query_ref->{$field} }];
			push @$and, { $field => $value };
			delete $query_ref->{$field};
			$query_ref->{"\$and"} = $and;
		}	
		else {
			$query_ref->{$field} = $value;
		}
		
	}	
	
	
	
	if (defined $request_ref->{groupby_tagtype}) {
		${$request_ref->{content_ref}} .= $html . display_list_of_tags($request_ref, $query_ref);
		if ($products_title ne '') {
			$request_ref->{title} .= " " . lang("for") . " " . lcfirst($products_title);
		}
		$request_ref->{title} .= lang("title_separator") . display_taxonomy_tag($lc,"countries",$country);
	}
	else {
		if ((defined $request_ref->{page}) and ($request_ref->{page} > 1)) {
			$request_ref->{title} = $title . lang("title_separator") . sprintf(lang("page_x"), $request_ref->{page});
		}
		else {
			$request_ref->{title} = $title;
		}

		$html = "<div itemscope itemtype=\"https://schema.org/Thing\"><h1 itemprop=\"name\">" . $title ."</h1>" . $html . "</div>";
		${$request_ref->{content_ref}} .= $html . search_and_display_products($request_ref, $query_ref, $sort_by, undef, undef);
	}

	
	
	display_new($request_ref);

}




sub search_and_display_products($$$$$) {

	my $request_ref = shift;
	my $query_ref = shift;
	my $sort_by = shift;
	my $limit = shift;
	my $page = shift;
	

	
	if (defined $country) {
		if ($country ne 'en:world') {
			# we may already have a condition on countries (e.g. from the URL /country/germany )
			if (not defined $query_ref->{countries_tags}) {
				$query_ref->{countries_tags} = $country;
			}
			else {
				my $field = "countries_tags";
				my $value = $country;
				my $and;
				# we may also have a $and list of conditions (on countries_tags or other fields)
				if (defined $query_ref->{"\$and"}) {
					$and = $query_ref->{"\$and"};
				}
				else {
					$and = [];
				}
				push @$and, { $field => $query_ref->{$field} };
				push @$and, { $field => $value };
				delete $query_ref->{$field};
				$query_ref->{"\$and"} = $and;
			}
		}
		
	}
	
	delete $query_ref->{lc};
	
	if (defined $limit) {
	}
	elsif (defined $request_ref->{page_size}) {
		$limit = $request_ref->{page_size};
	}
	else {
		$limit = $page_size;
	}
	
	my $skip = 0;
	if (defined $page) {
		$skip = ($page - 1) * $limit;
	}
	elsif (defined $request_ref->{page}) {
		$page = $request_ref->{page};
		$skip = ($page - 1) * $limit;
	}
	else {
		$page = 1;
	}
	
	
	# support for returning structured results in json / xml etc.
	
	my $sort_ref = Tie::IxHash->new();
	
	if (defined $sort_by) {
	}
	elsif (defined $request_ref->{sort_by}) {
		$sort_by = $request_ref->{sort_by};
	}
		
	
	if (defined $sort_by) {
		my $order = 1;
		if ($sort_by =~ /^((.*)_t)_complete_first/) {
			#$sort_by = $1;
			#$sort_ref->Push(complete => -1);
			$sort_ref->Push(sortkey => -1);
			$order = -1;
		}		
		elsif ($sort_by =~ /_t/) {
			$order = -1;
			$sort_ref->Push($sort_by => $order);
		}
		elsif ($sort_by =~ /scans_n/) {
			$order = -1;
			$sort_ref->Push($sort_by => $order);		
		}
		else {
			$sort_ref->Push($sort_by => $order);
		}
	}
	

	my $cursor;
	my $count;
	
	my $mongodb_query_ref = [ lc => $lc, query => $query_ref, sort => $sort_ref, limit => $limit, skip => $skip ];
	
	my $key = $server_domain . "/" . freeze($mongodb_query_ref);
	
	$log->debug("MongoDB query key", { key => $key }) if $log->is_debug();
	
	$key = md5_hex($key);
	
	$log->debug("MongoDB hashed query key", { key => $key }) if $log->is_debug();
	
	$request_ref->{structured_response} = $memd->get($key);
	
	$log->debug("Retrieving value for MongoDB query key", { key => $key }) if $log->is_debug();
	
	if (not defined $request_ref->{structured_response}) {
	
		$log->debug("Did not find value for MongoDB query key", { key => $key }) if $log->is_debug();
		
		$request_ref->{structured_response} = {
			page => $page,
			page_size => $limit,
			skip => $skip,
			products => [],
		};	
		
		eval {
			if (($options{mongodb_supports_sample}) and (defined $request_ref->{sample_size})) {
				my $aggregate_parameters = [
					{ "\$match" => $query_ref },
					{ "\$sample" => { "size" => $request_ref->{sample_size} } }
				];
				$log->debug("Executing MongoDB query", { query => $aggregate_parameters }) if $log->is_debug();
				$cursor = $products_collection->aggregate($aggregate_parameters);
			}
			else {
				$log->debug("Executing MongoDB query", { query => $mongodb_query_ref }) if $log->is_debug();
				$cursor = $products_collection->query($query_ref)->sort($sort_ref)->limit($limit)->skip($skip);
				$count = $cursor->count() + 0;
				$log->info("MongoDB query ok", { error => $@, result_count => $count }) if $log->is_info();
			}
		};
		if ($@) {
			$log->warn("MongoDB error - retrying once", { error => $@ }) if $log->is_warn();
			# maybe $connection auto-reconnects but $database and $products_collection still reference the old connection?
			
			# opening new connection
			eval {
				$connection = MongoDB->connect($mongodb_host);
				$database = $connection->get_database($mongodb);
				$products_collection = $database->get_collection('products');
			};
			if ($@) {
				$log->error("MongoDB error - reconnecting failed", { error => $@ }) if $log->is_error();
				$count = -1;
			}
			else {		
				$log->info("MongoDB reconnect ok", { error => $@ }) if $log->is_info();
				if (($options{mongodb_supports_sample}) and (defined $request_ref->{sample_size})) {
					my $aggregate_parameters = [
						{ "\$match" => $query_ref },
						{ "\$sample" => { "size" => $request_ref->{sample_size} } }
					];
					$log->debug("Executing MongoDB query", { query => $aggregate_parameters }) if $log->is_debug();
					$cursor = $products_collection->aggregate($aggregate_parameters);
				}
				else {
					$log->debug("Executing MongoDB query", { query => $query_ref, sort => $sort_ref, limit => $limit, skip => $skip }) if $log->is_debug();
					$cursor = $products_collection->query($query_ref)->sort($sort_ref)->limit($limit)->skip($skip);
					$count = $cursor->count() + 0;
					$log->info("MongoDB query ok", { error => $@, result_count => $count }) if $log->is_info();

				}
				$log->debug("MongoDB query done", { error => $@ }) if $log->is_debug();
			}
		}
		
		while (my $product_ref = $cursor->next) {
			push @{$request_ref->{structured_response}{products}}, $product_ref;
		}
	
		$request_ref->{structured_response}{count} = $count + 0;
		
		$log->debug("Setting value for MongoDB query key", { key => $key }) if $log->is_debug();

		$memd->set($key, $request_ref->{structured_response}, 3600) or $log->debug("Could not set value for MongoDB query key", { key => $key });
		
	}
	else {
		$log->debug("Found a value for MongoDB query key", { key => $key }) if $log->is_debug();
	}
	
	
	
	$count = $request_ref->{structured_response}{count};
	
	if (defined $request_ref->{description}) {
		$request_ref->{description} =~ s/<nb_products>/$count/g;
	}
	
	my $html = '';
	my $html_pages = '';
	my $html_count = '';
	
	if (not defined $request_ref->{jqm_loadmore}) {
		if ($count < 0) {
			$html .= "<p>" . lang("error_database") . "</p>";	
		}
		elsif ($count == 0) {
			$html .= "<p>" . lang("no_products") . "</p>";
		}
		elsif ($count == 1) {
			$html_count .= lang("1_product");
		}
		elsif ($count > 1) {
			$html_count .= sprintf(lang("n_products"), $count) ;
		}
	}
	
	if ((defined $request_ref->{current_link_query}) and (not defined $request_ref->{jqm})) {
	
		if ($country ne 'en:world') {
			$html .= "<p>&rarr; <a href=\"" . format_subdomain('world') . $request_ref->{current_link_query} . "&action=display\">" . lang('view_results_from_the_entire_world') . "</a></p>";
		}	
	
		$request_ref->{current_link_query_display} = $request_ref->{current_link_query};
		$html .= "&rarr; <a href=\"$request_ref->{current_link_query_display}&action=display\">" . lang("search_link") . "</a><br>";
		$request_ref->{current_link_query_display} =~ s/\?action=process/\?action=display/;
		$html .= "&rarr; <a href=\"$request_ref->{current_link_query_display}&action=display\">" . lang("search_edit") . "</a><br>";
			
		
	}
		
	if ($count > 0) {
	
		if ((defined $request_ref->{current_link_query}) and (not defined $request_ref->{jqm}))  {
			$request_ref->{current_link_query_download} = $request_ref->{current_link_query};
			$request_ref->{current_link_query_download} .= "&download=on";
			$html .= "&rarr; <a href=\"$request_ref->{current_link_query_download}\">" . lang("search_download_results") . "</a><br>";
		}
		
		if ($log->is_debug()) {
			my $debug_log = "search - count: $count";
			defined $request_ref->{search} and $debug_log .= " - request_ref->{search}: " . $request_ref->{search};
			defined $request_ref->{tagid2}  and $debug_log .= " - tagid2 " . $request_ref->{tagid2};
			$log->debug($debug_log);
		}
		
		if ((not defined $request_ref->{search}) and ($count >= 5) 	
			and (not defined $request_ref->{tagid2}) and (not defined $request_ref->{product_changes_saved})) {
			
			my @current_drilldown_fields = @ProductOpener::Config::drilldown_fields;
			if ($country eq 'en:world') {
				unshift (@current_drilldown_fields, "countries");
			}
			$html .= <<HTML
<ul class="button-group">
<li><div style="font-size:1.2rem;background-color:#eeeeee;padding:0.3rem 1rem;height:2.75rem;margin:0">$html_count</div></li>
<li>
<button href="#" data-dropdown="drop1" aria-controls="drop1" aria-expanded="false" class="button dropdown small">$Lang{explore_products_by}{$lc}</button>
<ul id="drop1" data-dropdown-content class="f-dropdown" aria-hidden="true">
HTML
;				
			foreach my $newtagtype (@current_drilldown_fields) {
			
				$html .= "<li ><a href=\"" . $request_ref->{current_link} . "/" . $tag_type_plural{$newtagtype}{$lc} . "\">"
					. ucfirst(lang($newtagtype . "_p")) . "</a></li>\n";
			}
			$html .= "</ul>\n</li>\n</ul>\n\n";
		
		
		}
		else {
			$html .= "<p>$html_count " . separator_before_colon($lc) . ":</p>";
		}
		
	
		if (defined $request_ref->{jqm}) {
			if (not defined $request_ref->{jqm_loadmore}) {
				$html .= '<ul data-role="listview" data-theme="c" id="search_results_list">';	
			}
		}
		else {		
			$html .= "<ul class=\"products\">\n";
		}
	
		for my $product_ref (@{$request_ref->{structured_response}{products}}) {
			my $img_url;
			my $img_w;
			my $img_h;
			
			my $code = $product_ref->{code};
			my $img = display_image_thumb($product_ref, 'front');
			


			my $product_name =  remove_tags_and_quote(product_name_brand_quantity($product_ref));
			
			# Prevent the quantity "750 g" to be split on two lines
			$product_name =~ s/(.*) (.*?)/$1\&nbsp;$2/;
			
			my $url = product_url($product_ref);
			$product_ref->{url} = format_subdomain($subdomain) . $url;
			
			add_images_urls_to_product($product_ref);
			
			
			if ($request_ref->{jqm}) {
				# <li><a href="#page_product?code=3365622026164">Sardines à l'huile</a></li>
				$html .= <<HTML
<li>
<a href="#page_product?code=$code" title="$product_name">
$img
$product_ref->{product_name}
</a>
</li>
HTML
;				
			}
			else  {
				if ($product_name eq '') {
					$product_name = $code;
				}
				
			# Display the brand if we don't have an image
			#if (($img eq '') and ($product_ref->{brands} ne '')) {
			#	$product_name .= ' - ' . $product_ref->{brands};
			#}				
				
				$html .= <<HTML
<li>
<a href="$url" title="$product_name">
<div>$img</div>
<span>${product_name}</span>
</a>
</li>
HTML
;
			}
			
			# remove some debug info
			delete $product_ref->{additives};
			delete $product_ref->{additives_prev};
			delete $product_ref->{additives_next};			
		}
	

		# If the request specified a value for the fields parameter, return only the fields listed
		if (defined $request_ref->{fields}) {
		
			my $compact_products = [];
		
			for my $product_ref (@{$request_ref->{structured_response}{products}}) {
		
				my $compact_product_ref = {};
				foreach my $field (split(/,/, $request_ref->{fields})) {
					if (defined $product_ref->{$field}) {
						$compact_product_ref->{$field} = $product_ref->{$field};
					}
				}
				push @$compact_products, $compact_product_ref;
			}
			
			$request_ref->{structured_response}{products} = $compact_products;
		}	
	
		
		# Pagination

		my $nb_pages = int (($count - 1) / $limit) + 1;
		
		my $current_link = $request_ref->{current_link};
		my $current_link_query = $request_ref->{current_link_query};		
		
		if ($request_ref->{jqm}) {
			$current_link_query .= "&jqm=1";
		}
		
		my $next_page_url;
		
		if ((($nb_pages > 1) and ((defined $current_link) or (defined $current_link_query))) and (not defined $request_ref->{product_changes_saved})) {
		
			my $prev = '';
			my $next = '';
			my $skip = 0;
			
			for (my $i = 1; $i <= $nb_pages; $i++) {
				if ($i == $page) {
					$html_pages .= '<li class="current"><a href="">' . $i . '</a></li>';
					$skip = 0;
				}
				else {
				
					# do not show 5425423 pages...
					
					if (($i > 3) and ($i <= $nb_pages - 3) and (($i > $page + 3) or ($i < $page - 3))) {
						$html_pages .= "<unavailable>";
					}
					else {
				
						my $link;

						if (defined $current_link) {
							
							$link = $current_link;
							if ($i > 1) {
								$link .= "/$i";
							}
							if ($link eq '') {
								$link  = "/";
							}
						}
						elsif (defined $current_link_query) {
							
							$link = $current_link_query . "&page=$i";
						}
										
						$html_pages .=  '<li><a href="' . $link . '">' . $i . '</a></li>';
						
						if ($i == $page - 1) {
							$prev = '<li><a href="' . $link . '" rel="prev">' . lang("previous") . '</a></li>';
						}
						elsif ($i == $page + 1) {
							$next = '<li><a href="' . $link . '" rel="next">' . lang("next") . '</a></li>';
							$next_page_url = $link;
						}
					}
				}
			}
			
			$html_pages =~ s/(<unavailable>)+/<li class="unavailable">&hellip;<\/li>/g;
			
			$html_pages = "\n<hr>" . '<ul id="pages" class="pagination">'
			. "<li class=\"unavailable\">" . lang("pages") . "</li>" 
			. $prev . $html_pages . $next . "</ul>\n";
		}		
		
		# Close the list
		
		
		if (defined $request_ref->{jqm}) {
			if (defined $next_page_url) {
				my $loadmore = lang("loadmore");
				my $loadmore_domain = format_subdomain($subdomain);
				$html .= <<HTML
<li id="loadmore" style="text-align:center"><a href="${loadmore_domain}/${next_page_url}&jqm_loadmore=1" id="loadmorelink">$loadmore</a></li>
HTML
;
			}
			else {
				$html .= '<br><br>';	
			}
		}			
		
		if (not defined $request_ref->{jqm_loadmore}) {
			$html .= "</ul>\n";
		}
		
		if (not defined $request_ref->{jqm}) {
			$html .= $html_pages;
		}
		
		
	}	
	
	# if cc and/or lc have been overriden, change the relative paths to absolute paths using the new subdomain
	
	if ($subdomain ne $original_subdomain) {
		$log->debug("subdomain not equal to original_subdomain, converting relative paths to absolute paths", { subdomain => $subdomain, original_subdomain => $original_subdomain }) if $log->is_debug();
		my $formated_subdomain = format_subdomain($subdomain);
		$html =~ s/(href|src)=("\/)/$1="$formated_subdomain\//g;
	}

	return $html;
}





sub search_and_export_products($$$$$) {

	my $request_ref = shift;
	my $query_ref = shift;
	my $sort_by = shift;
	my $flatten = shift;
	my $flatten_ref = shift;

	if (defined $country) {
		if ($country ne 'en:world') {
			$query_ref->{countries_tags} = $country;
		}
		delete $query_ref->{lc};
	}
	
	delete $query_ref->{lc};
	
	my $sort_ref = Tie::IxHash->new();
	
	if (defined $sort_by) {
	}
	elsif (defined $request_ref->{sort_by}) {
		$sort_by = $request_ref->{sort_by};
	}
	
	if (defined $sort_by) {
		my $order = 1;
		if ($sort_by =~ /^((.*)_t)_complete_first/) {
			#$sort_by = $1;
			#$sort_ref->Push(complete => -1);
			$sort_ref->Push(sortkey => -1);
			$order = -1;
		}		
		elsif ($sort_by =~ /_t/) {
			$order = -1;
			$sort_ref->Push($sort_by => $order);
		}
		elsif ($sort_by =~ /scans_n/) {
			$order = -1;
			$sort_ref->Push($sort_by => $order);		
		}
		else {
			$sort_ref->Push($sort_by => $order);
		}
	}
	
	$sort_ref->Push(product_name => 1);
	$sort_ref->Push(generic_name => 1);
	
	$log->debug("Executing MongoDB query", { query => $query_ref, sort => $sort_ref }) if $log->is_debug();

	my $cursor;
	my $count;
	
	eval {
		$cursor = $products_collection->query($query_ref)->sort($sort_ref);
		$count = $cursor->count() + 0;
	};
	if ($@) {
		$log->warn("MongoDB error - retrying once", { error => $@ }) if $log->is_warn();
		# maybe $connection auto-reconnects but $database and $products_collection still reference the old connection?
		
		# opening new connection
		eval {
			$connection = MongoDB->connect($mongodb_host);
			$database = $connection->get_database($mongodb);
			$products_collection = $database->get_collection('products');
		};
		if ($@) {
			$log->error("MongoDB error - reconnecting failed", { error => $@ }) if $log->is_error();
			$count = -1;
		}
		else {		
			$log->info("MongoDB reconnect ok", { error => $@ }) if $log->is_info();
			$cursor = $products_collection->query($query_ref)->sort($sort_ref);
			$count = $cursor->count() + 0;
			$log->info("MongoDB query ok", { error => $@, result_count => $count }) if $log->is_info();
		}
	}
		
	$request_ref->{count} = $count + 0;
	
	my $html = '';
	
	if ($count < 0) {
		$html .= "<p>" . lang("error_database") . "</p>";	
	}
	elsif ($count == 0) {
		$html .= "<p>" . lang("no_products") . "</p>";
	}
	
	if (defined $request_ref->{current_link_query}) {
		$request_ref->{current_link_query_display} = $request_ref->{current_link_query};
		$request_ref->{current_link_query_display} =~ s/\?action=process/\?action=display/;
		$html .= "&rarr; <a href=\"$request_ref->{current_link_query_display}&action=display\">" . lang("search_edit") . "</a><br>";
	}
	
	if ($count <= 0) {
		# $request_ref->{content_html} = $html;
		return $html;
	}
	
	
	my $csv = '';
	
	if ($count > 0) {
		
		my $categories_nutriments_ref = retrieve("$data_root/index/categories_nutriments_per_country.$cc.sto");	
		
		# First pass needed if we flatten results
		my %flattened_tags = ();
		my %flattened_tags_sorted = ();
		foreach my $field (%$flatten_ref) {
			$flattened_tags{$field} = {};
		}
		
		if ($flatten) {
		
			while (my $product_ref = $cursor->next) {
			
				foreach my $field (%$flatten_ref) {
					if (defined $product_ref->{$field . '_tags'}) {
						foreach my $tag (@{$product_ref->{$field . '_tags'}}) {
							$flattened_tags{$field}{$tag} = 1;
						}
					}
				}
			}
			$cursor->reset;
			
			foreach my $field (%$flatten_ref) {
				$flattened_tags_sorted{$field} = [ sort keys %{$flattened_tags{$field}}];
			}
		}
		
		
		# Output header
		
		my %tags_fields = (packaging => 1, brands => 1, categories => 1, labels => 1, origins => 1, manufacturing_places => 1, emb_codes=>1, cities=>1, allergens => 1, traces => 1, additives => 1, ingredients_from_palm_oil => 1, ingredients_that_may_be_from_palm_oil => 1);

		my @fields = qw (
code
creator
created_t
last_modified_t
product_name
generic_name
quantity
packaging
brands 
categories 
labels
origins
manufacturing_places
emb_codes
cities
purchase_places
stores
countries
ingredients_text
allergens
traces
serving_size
no_nutriments
additives_n
additives
ingredients_from_palm_oil_n
ingredients_from_palm_oil
ingredients_that_may_be_from_palm_oil_n
ingredients_that_may_be_from_palm_oil
pnns_groups_1
pnns_groups_2
);

		foreach my $field (@fields) {
		
			$csv .= $field . "\t";

		
			if ($field eq 'code') {
			
				$csv .= "url\t";
			
			}
		
			if (defined $tags_fields{$field}) {
				$csv .= $field . '_tags' . "\t";
			}
		
		}
		
		$csv .= "main_category\t";
		
		$csv .= "image_url\timage_small_url\t";	
		$csv .= "image_front_url\timage_front_small_url\t";	
		$csv .= "image_ingredients_url\timage_ingredients_small_url\t";	
		$csv .= "image_nutrition_url\timage_nutrition_small_url\t";	

		

		
		foreach (@{$nutriments_tables{$nutriment_table}}) {
		
			my $nid = $_;	# Copy instead of alias
		
			$nid =~/^#/ and next;
		
			$nid =~ s/!//g;
			$nid =~ s/^-//g;
			$nid =~ s/-$//g;
					
			$csv .= "${nid}_100g" . "\t";
		}	
		
		foreach my $field (%$flatten_ref) {
			foreach my $tagid (@{$flattened_tags_sorted{$field}}) {
				$csv .= "$field:$tagid\t";
			}
		}
	
		$csv =~ s/\t$/\n/;		
		
		
		while (my $product_ref = $cursor->next) {
			
			# Normal fields
			
			foreach my $field (@fields) {
		
				my $value = $product_ref->{$field};
				if (defined $value) {
					$value =~ s/(\r|\n|\t)/ /g;
					$csv .= $value;
				}

				$csv .= "\t";

				if ($field eq 'code') {
				
					$csv .= format_subdomain($cc) . product_url($product_ref->{code}) . "\t";
				
				}
			
				if (defined $tags_fields{$field}) {
					if (defined $product_ref->{$field . '_tags'}) {				
						$csv .= join(',', @{$product_ref->{$field . '_tags'}}) . "\t";
					}
					else {
						$csv .= "\t";
					}
				}			
			}
			
			# Try to get the "main" category: smallest category with at least 10 products with nutrition data
		
			my @comparisons = ();
			my %comparisons = ();
			
			my $main_cid = '';
			
			if ( (not ((defined $product_ref->{not_comparable_nutrition_data}) and ($product_ref->{not_comparable_nutrition_data})))
			and  (defined $product_ref->{categories_tags}) and (scalar @{$product_ref->{categories_tags}} > 0)) {
			
				$main_cid = $product_ref->{categories_tags}[0];
				
				
			
				foreach my $cid (@{$product_ref->{categories_tags}}) {
					if ((defined $categories_nutriments_ref->{$cid}) and (defined $categories_nutriments_ref->{$cid}{stats})) {
						push @comparisons, {
							id => $cid,
							name => display_taxonomy_tag($lc,'categories', $cid),
							link => canonicalize_taxonomy_tag_link($lc,'categories', $cid),
							nutriments => compare_nutriments($product_ref, $categories_nutriments_ref->{$cid}),
							count => $categories_nutriments_ref->{$cid}{count},
							n => $categories_nutriments_ref->{$cid}{n},
						};
						#print STDERR "compare category: cid: $cid - name " . display_taxonomy_tag($lc,'categories', $cid) . "\n"; 

					}
				}
				
				local $log->context->{main_cid_orig} = $main_cid;
				local $log->context->{comparisons} = $#comparisons;
				if ($#comparisons > -1) {
					@comparisons = sort { $a->{count} <=> $b->{count}} @comparisons;
					$comparisons[0]{show} = 1;
					$main_cid = $comparisons[0]{id};
				}
				
				local $log->context->{main_cid} = $main_cid;
				$log->debug("final main_cid determined") if $log->is_debug();
			}		
			
			if ($main_cid ne '') {
				$main_cid = canonicalize_tag2("categories",$main_cid);
			}
			
			$csv .= $main_cid . "\t";
			
			$product_ref->{main_category} = $main_cid;
			
			add_images_urls_to_product($product_ref);
			
			# image_url = image_front_url
			foreach my $id ('front', 'front','ingredients','nutrition') {
				
				$csv .= $product_ref->{"image_" . $id . "_url"} . "\t" . $product_ref->{"image_" . $id . "_small_url"} . "\t";
			}		
			
			
			# Nutriments
			
			foreach (@{$nutriments_tables{$nutriment_table}}) {
			
				my $nid = $_;	# Copy instead of alias

				$nid =~/^#/ and next;
			
				$nid =~ s/!//g;
				$nid =~ s/^-//g;
				$nid =~ s/-$//g;
						
				if (defined $product_ref->{nutriments}{"${nid}_100g"}) {
					$csv .= $product_ref->{nutriments}{"${nid}_100g"};
				}

				$csv .= "\t";
			}
			
			# Flattened tags
			
			foreach my $field (%$flatten_ref) {
				my %product_tags = ();
				foreach my $tagid (@{$product_ref->{$field . '_tags'}}) {
					$product_tags{$tagid} = 1;
				}
				foreach my $tagid (@{$flattened_tags_sorted{$field}}) {
					if (defined $product_tags{$tagid}) {
						$csv .= "1\t";
					}
					else {
						$csv .= "\t";
					}
				}
			}				
			
			$csv =~ s/\t$/\n/;
		
		}	
	}	

	return $csv;
}


sub escape_single_quote($) {
	my $s = shift;
	# some app escape single quotes already, so we have \' already
	if (not defined $s) {
		$s = '';
	}
	$s =~ s/\\'/'/g;	
	$s =~ s/'/\\'/g;
	$s =~ s/\n/ /g;
	return $s;
}


@search_series = (qw/organic fairtrade with_sweeteners default/);

my %search_series_colors = (
default => { r => 0, g => 0, b => 255},
organic => { r => 0, g => 212, b => 0},
fairtrade => { r => 255, g => 102, b => 0},
with_sweeteners => { r => 0, g => 204, b => 255},
);


my %nutrition_grades_colors  = (
a => { r => 0, g => 255, b => 0},
b => { r => 255, g => 255, b => 0},
c => { r => 255, g => 102, b => 0},
d => { r => 255, g => 1, b => 128},
e => { r => 255, g => 0, b => 0},
unknown => { r => 128, g=> 128, b=>128},
);




sub display_scatter_plot($$$) {
		
		my $graph_ref = shift;
		my $cursor = shift;
		my $count = shift;		
		
		my $html = '';
		
		my $x_allowDecimals = '';
		my $y_allowDecimals = '';
		my $x_title;
		my $y_title;
		my $x_unit = '';
		my $y_unit = '';  
		my $x_unit2 = '';
		my $y_unit2 = '';
		if ($graph_ref->{axis_x} eq 'additives_n') {
			$x_allowDecimals = "allowDecimals:false,\n";
			$x_title = escape_single_quote(lang("number_of_additives"));
		}
		elsif ($graph_ref->{axis_x} eq 'ingredients_n') {
			$x_allowDecimals = "allowDecimals:false,\n";
			$x_title = escape_single_quote(lang("ingredients_n_s"));
		}		
		else {
			$x_title = $Nutriments{$graph_ref->{axis_x}}{$lc};
			$x_unit = " (" . $Nutriments{$graph_ref->{axis_x}}{unit} . " " . lang("nutrition_data_per_100g") . ")";
			$x_unit =~ s/\&nbsp;/ /g;
			$x_unit2 = $Nutriments{$graph_ref->{axis_x}}{unit};
		}
		if ($graph_ref->{axis_y} eq 'additives_n') {
			$y_allowDecimals = "allowDecimals:false,\n";
			$y_title = escape_single_quote(lang("number_of_additives"));
		}
		elsif ($graph_ref->{axis_y} eq 'ingredients_n') {
			$y_allowDecimals = "allowDecimals:false,\n";
			$y_title = escape_single_quote(lang("ingredients_n_s"));
		}		
		else {
			$y_title = $Nutriments{$graph_ref->{axis_y}}{$lc};
			$y_unit = " (" . $Nutriments{$graph_ref->{axis_y}}{unit} . " " . lang("nutrition_data_per_100g") . ")";
			$y_unit =~ s/\&nbsp;/ /g;		
			$y_unit2 = $Nutriments{$graph_ref->{axis_y}}{unit};			
		}
		
		my %nutriments = ();
			
		my $i = 0;		
		
		my %series = ();
		my %series_n = ();
		
		while (my $product_ref = $cursor->next) {

			# Keep only products that have known values for both x and y
			
			if ((((($graph_ref->{axis_x} eq 'additives_n') or ($graph_ref->{axis_x} eq 'ingredients_n')) and (defined $product_ref->{$graph_ref->{axis_x}})) 
					or 
					(defined $product_ref->{nutriments}{$graph_ref->{axis_x} . "_100g"}) and ($product_ref->{nutriments}{$graph_ref->{axis_x} . "_100g"} ne ''))
				and (((($graph_ref->{axis_y} eq 'additives_n') or ($graph_ref->{axis_y} eq 'ingredients_n')) and (defined $product_ref->{$graph_ref->{axis_y}})) or 
					(defined $product_ref->{nutriments}{$graph_ref->{axis_y} . "_100g"}) and ($product_ref->{nutriments}{$graph_ref->{axis_y} . "_100g"} ne ''))) {
				
				my $url = format_subdomain($subdomain) . product_url($product_ref->{code});
				
				# Identify the series id
				my $seriesid = 0;
				my $s = 1000000;
				
				# default, organic, fairtrade, with_sweeteners
				# order: organic, organic+fairtrade, organic+fairtrade+sweeteners, organic+sweeteners, fairtrade, fairtrade + sweeteners
				#
				
				# Colors for nutrition grades
				if ($graph_ref->{"series_nutrition_grades"}) {
					if (defined $product_ref->{"nutrition_grade_fr"}) {
						$seriesid = $product_ref->{"nutrition_grade_fr"};
					}
					else {
						$seriesid = 'unknown',
					}
				}
				else {
				# Colors for labels and labels combinations
					foreach my $series (@search_series) {
						# Label?
						if ($graph_ref->{"series_$series"}) {
							if (defined lang("search_series_${series}_label")) {
								if (has_tag($product_ref, "labels", 'en:' . lc($Lang{"search_series_${series}_label"}{en}))) {
									$seriesid += $s;
								}
								else {
								}
							}
							
							if ($product_ref->{$series}) {
								$seriesid += $s;
							}
						}
						
						if (($series eq 'default') and ($seriesid == 0)) {
							$seriesid += $s;
						}
						$s = $s / 10;
					}
				}
				
				defined $series{$seriesid} or $series{$seriesid} = '';

				# print STDERR "Display::search_and_graph_products: i: $i - axis_x: $graph_ref->{axis_x} - axis_y: $graph_ref->{axis_y}\n";
					
				my %data;
					
				foreach my $axis ('x', 'y') {
					my $nid = $graph_ref->{"axis_" . $axis};
					if (($nid eq 'additives_n') or ($nid eq 'ingredients_n')) {
						$data{$axis} = $product_ref->{$nid};
					}
					else {
						$data{$axis} = g_to_unit($product_ref->{nutriments}{"${nid}_100g"}, $Nutriments{$nid}{unit});
					}
									
					add_product_nutriment_to_stats(\%nutriments, $nid, $product_ref->{nutriments}{"${nid}_100g"});
				}
				$data{product_name} = $product_ref->{product_name};
				$data{url} = $url;
				$data{img} = display_image_thumb($product_ref, 'front');
				
				defined $series{$seriesid} or $series{$seriesid} = '';
				$series{$seriesid} .= JSON::PP->new->encode(\%data) . ',';
				defined $series_n{$seriesid} or $series_n{$seriesid} = 0;
				$series_n{$seriesid}++;
				$i++;
			}
		}	
		
		my $series_data = '';
		my $legend_title = '';
		
		# Colors for nutrition grades
		if ($graph_ref->{"series_nutrition_grades"}) {
		
			my $title_text = lang("nutrition_grades_p");
			$legend_title = <<JS
title: {
style: {"text-align" : "center"},
text: "$title_text"
},
JS
;
		
			foreach my $nutrition_grade ('a','b','c','d','e','unknown') {
				my $title = uc($nutrition_grade);
				if ($nutrition_grade eq 'unknown') {
					$title = ucfirst(lang("unknown"));
				}
				my $r = $nutrition_grades_colors{$nutrition_grade}{r};
				my $g = $nutrition_grades_colors{$nutrition_grade}{g};
				my $b = $nutrition_grades_colors{$nutrition_grade}{b};
				my $seriesid = $nutrition_grade;
				$series_data .= <<JS				
{
	name: '$title : $series_n{$seriesid} $Lang{products_p}{$lc}',
	color: 'rgba($r, $g, $b, .9)',
	turboThreshold : 0,
	data: [ $series{$seriesid} ]
},
JS
;				
			}
		
		}
		else {
			# Colors for labels and labels combinations
			foreach my $seriesid (sort {$b <=> $a} keys %series) {
				$series{$seriesid} =~ s/,\n$//;
				
				# Compute the name and color
				
				my $remainingseriesid = $seriesid;
				my $matching_series = 0;
				my ($r, $g, $b) = (0, 0, 0);
				my $title = '';
				my $s = 1000000;
				foreach my $series (@search_series) {
					
					if ($remainingseriesid >= $s) {
						$title ne '' and $title .= ', ';
						$title .= lang("search_series_${series}");
						$r += $search_series_colors{$series}{r};
						$g += $search_series_colors{$series}{g};
						$b += $search_series_colors{$series}{b};
						$matching_series++;
						$remainingseriesid -= $s;
					}
				
					$s = $s / 10;
				}		
				
				$log->debug("rendering series colour as JavaScript", { seriesid => $seriesid, matching_series => $matching_series, s => $s, remainingseriesid => $remainingseriesid, title => $title }) if $log->is_debug();

				$r = int ($r / $matching_series);
				$g = int ($g / $matching_series);
				$b = int ($b / $matching_series);
				
				$series_data .= <<JS
{
	name: '$title : $series_n{$seriesid} $Lang{products_p}{$lc}',
	color: 'rgba($r, $g, $b, .9)',
	turboThreshold : 0,
	data: [ $series{$seriesid} ]
},
JS
;
			}
		}
		$series_data =~ s/,\n$//;
		
		my $legend_enabled = 'false';
		if (scalar keys %series > 1) {
			$legend_enabled = 'true';
		}

		my $sep = separator_before_colon($lc);
		
		my $js = <<JS
        chart = new Highcharts.Chart({
            chart: {
                renderTo: 'container',
                type: 'scatter',
                zoomType: 'xy'
            },
			legend: {
				$legend_title
				enabled: $legend_enabled
			},
            title: {
                text: '$graph_ref->{graph_title}'
            },
            subtitle: {
                text: '$Lang{data_source}{$lc}$sep: @{[ format_subdomain($subdomain) ]}'
            },
            xAxis: {
				$x_allowDecimals
				min:0,
                title: {
                    enabled: true,
                    text: '${x_title}${x_unit}'
                },
                startOnTick: true,
                endOnTick: true,
                showLastLabel: true
            },
            yAxis: {
				$y_allowDecimals
				min:0,
                title: {
                    text: '${y_title}${y_unit}'
                }
            },
            tooltip: {
				useHTML: true,
				followPointer : false,
				formatter: function() { 
                    return '<a href="' + this.point.url + '">' + this.point.product_name + '<br>'
						+ this.point.img + '</a><br>'
						+ '$Lang{nutrition_data_per_100g}{$lc} :'
						+ '<br>$x_title$sep: '+ this.x + ' $x_unit2'
						+ '<br>$y_title$sep: ' + this.y + ' $y_unit2';
                }
			},
		
            plotOptions: {
                scatter: {
                    marker: {
                        radius: 5,
						symbol: 'circle',
                        states: {
                            hover: {
                                enabled: true,
                                lineColor: 'rgb(100,100,100)'
                            }
                        }
                    },
					tooltip : { followPointer : false },
                    states: {
                        hover: {
                            marker: {
                                enabled: false
                            }
                        }
                    }
                }
            },
			series: [ 
				$series_data
			]
        });		
JS
;		
		$initjs .= $js;
		
		my $count_string = sprintf(lang("graph_count"), $count, $i);
		
		$html .= <<HTML
<script src="/js/highcharts.4.0.4.js"></script>
<p>$count_string</p>
<div id="container" style="height: 400px"></div>​

HTML
;	

		# Display stats
		
		my $stats_ref = {};
		
		compute_stats_for_products($stats_ref, \%nutriments, $count, $i, 5, 'search');
		
		$html .= display_nutrition_table($stats_ref, undef);
		
		$html .= "<p>&nbsp;</p>";

		return $html;
		
}




sub display_histogram($$$) {
		
		my $graph_ref = shift;
		my $cursor = shift;
		my $count = shift;
		
		my $html = '';
		
		my $x_allowDecimals = '';
		my $y_allowDecimals = '';
		my $x_title;
		my $y_title;
		my $x_unit = '';
		my $y_unit = '';  
		my $x_unit2 = '';
		my $y_unit2 = '';
		if ($graph_ref->{axis_x} eq 'additives_n') {
			$x_allowDecimals = "allowDecimals:false,\n";
			$x_title = escape_single_quote(lang("number_of_additives"));
		}
		elsif ($graph_ref->{axis_x} eq 'ingredients_n') {
			$x_allowDecimals = "allowDecimals:false,\n";
			$x_title = escape_single_quote(lang("ingredients_n_s"));
		}		
		else {
			$x_title = $Nutriments{$graph_ref->{axis_x}}{$lc};
			$x_unit = " (" . $Nutriments{$graph_ref->{axis_x}}{unit} . " " . lang("nutrition_data_per_100g") . ")";
			$x_unit =~ s/\&nbsp;/ /g;
			$x_unit2 = $Nutriments{$graph_ref->{axis_x}}{unit};
		}

		$y_allowDecimals = "allowDecimals:false,\n";
		$y_title = escape_single_quote(lang("number_of_products"));
		
		my $nid = $graph_ref->{"axis_x"};
		
		my $i = 0;		
		
		my %series = ();
		my %series_n = ();
		my @all_values = ();
		
		my $min = 10000000000000;
		my $max = -10000000000000;
		
		while (my $product_ref = $cursor->next) {

			# Keep only products that have known values for x
			
			if ((((($graph_ref->{axis_x} eq 'additives_n') or ($graph_ref->{axis_x} eq 'ingredients_n')) and (defined $product_ref->{$graph_ref->{axis_x}})) or 
					(defined $product_ref->{nutriments}{$graph_ref->{axis_x} . "_100g"}) and ($product_ref->{nutriments}{$graph_ref->{axis_x} . "_100g"} ne ''))
					) {
								
				# Identify the series id
				my $seriesid = 0;
				my $s = 1000000;
				
				# default, organic, fairtrade, with_sweeteners
				# order: organic, organic+fairtrade, organic+fairtrade+sweeteners, organic+sweeteners, fairtrade, fairtrade + sweeteners
				#
				
				foreach my $series (@search_series) {
					# Label?
					if ($graph_ref->{"series_$series"}) {
						if (defined lang("search_series_${series}_label")) {
							if (has_tag($product_ref, "labels", 'en:' . lc($Lang{"search_series_${series}_label"}{en}))) {
								$seriesid += $s;
							}
							else {
							}
						}
						
						if ($product_ref->{$series}) {
							$seriesid += $s;
						}
					}
					
					if (($series eq 'default') and ($seriesid == 0)) {
						$seriesid += $s;
					}
					$s = $s / 10;
				}
				
				
				# print STDERR "Display::search_and_graph_products: i: $i - axis_x: $graph_ref->{axis_x} - axis_y: $graph_ref->{axis_y}\n";
					

				my $value = 0;
					

					if (($nid eq 'additives_n') or ($nid eq 'ingredients_n')) {
						$value = $product_ref->{$nid};
					}
					elsif ($nid =~ /^nutrition-score/) {
						$value = $product_ref->{nutriments}{"${nid}_100g"};
					}
					else {
						$value = g_to_unit($product_ref->{nutriments}{"${nid}_100g"}, $Nutriments{$nid}{unit});
					}
				
				if ($value < $min) {
					$min = $value;
				}
				if ($value > $max) {
					$max = $value;
				}
				
				push @all_values, $value;				
				
				defined $series{$seriesid} or $series{$seriesid} = [];
				push @{$series{$seriesid}}, $value;

				defined $series_n{$seriesid} or $series_n{$seriesid} = 0;
				$series_n{$seriesid}++;
				$i++;
			}
		}

		# define intervals
		
		$max += 0.0000000001;
		
		my @intervals = ();
		my $intervals = 10;
		my $interval = 1;
		if (defined param('intervals')) {
			$intervals = param('intervals');
			$intervals > 0 or $intervals = 10;
		}
		
		if ($i == 0) {
			return "";
		}
		elsif ($i == 1) {
			push @intervals, [$min, $max, "$min"];
		}
		else {
			if (($nid =~ /_n$/) or ($nid =~ /^nutrition-score/)) {
				$interval = 1;
				$intervals = 0;
				for (my $j = $min; $j <= $max ; $j++) {
					push @intervals, [$j, $j, $j + 0.0];
					$intervals++;
				}
			}
			else {
				$interval = ($max - $min) / 10;
				for (my $k = 0; $k < $intervals; $k++) {
					my $mink = $min + $k * $interval;
					my $maxk = $mink + $interval;
					push @intervals, [$mink, $maxk, '>' . (sprintf("%.2e", $mink) + 0.0) . ' <' . (sprintf("%.2e", $maxk) + 0.0)];
				}
			}
		}

		$log->debug("hisogram for all 'i' values", { i => $i, min => $min, max => $max }) if $log->is_debug();
		
		my %series_intervals = ();
		my $categories = '';
		
		for (my $k = 0; $k < $intervals; $k++) {
			$categories .= '"' . $intervals[$k][2] .  '", ';
		}
		$categories =~ s/,\s*$//;
		
		foreach my $seriesid (keys %series) {
			$series_intervals{$seriesid} = [];
			for (my $k = 0; $k < $intervals; $k++) {
				$series_intervals{$seriesid}[$k] = 0;
				$log->debug("computing histogram", { k => $k, min =>$intervals[$k][0], max => $intervals[$k][1] }) if $log->is_debug();
			}
			foreach my $value (@{$series{$seriesid}}) {
				for (my $k = 0; $k < $intervals; $k++) {
					if (($value >= $intervals[$k][0])
						and (($value < $intervals[$k][1])) or (($intervals[$k][1] == $intervals[$k][0])) and ($value == $intervals[$k][1])) {
						$series_intervals{$seriesid}[$k]++;
					}
				}
			}
		}
		
		
		my $series_data = '';
		
		foreach my $seriesid (sort {$b <=> $a} keys %series) {
			$series{$seriesid} =~ s/,\n$//;
			
			# Compute the name and color
			
			my $remainingseriesid = $seriesid;
			my $matching_series = 0;
			my ($r, $g, $b) = (0, 0, 0);
			my $title = '';
			my $s = 1000000;
			foreach my $series (@search_series) {
				
				if ($remainingseriesid >= $s) {
					$title ne '' and $title .= ', ';
					$title .= lang("search_series_${series}");
					$r += $search_series_colors{$series}{r};
					$g += $search_series_colors{$series}{g};
					$b += $search_series_colors{$series}{b};
					$matching_series++;
					$remainingseriesid -= $s;
				}
			
				$s = $s / 10;
			}		
			
			$log->debug("rendering series as JavaScript", { seriesid => $seriesid, matching_series => $matching_series, s => $s, remainingseriesid => $remainingseriesid, title => $title }) if $log->is_debug();

			$r = int ($r / $matching_series);
			$g = int ($g / $matching_series);
			$b = int ($b / $matching_series);
			
			$series_data .= <<JS
			{
                name: '$title',
				total: $series_n{$seriesid},
				shortname: '$title',
                color: 'rgba($r, $g, $b, .9)',
				turboThreshold : 0,
                data: [
JS
;
				$series_data .= join(',', @{$series_intervals{$seriesid}});

			$series_data .= <<JS
				]
            },
JS
;
		}
		$series_data =~ s/,\n$//;
		
		my $legend_enabled = 'false';
		if (scalar keys %series > 1) {
			$legend_enabled = 'true';
		}
		
		my $sep = separator_before_colon($lc);

		my $js = <<JS
        chart = new Highcharts.Chart({
            chart: {
                renderTo: 'container',
                type: 'column',
            },
			legend: {
				enabled: $legend_enabled,
				labelFormatter: function() {
              return this.name + ': ' + this.options.total;
			}				
			},
            title: {
                text: '$graph_ref->{graph_title}'
            },
            subtitle: {
                text: '$Lang{data_source}{$lc}$sep: @{[ format_subdomain($subdomain) ]}'
            },
            xAxis: {
                title: {
                    enabled: true,
                    text: '${x_title}${x_unit}'
                },
				categories: [
					$categories
				]
            },
            yAxis: {
			
				$y_allowDecimals
				min:0,
                title: {
                    text: '${y_title}${y_unit}'
                },
				stackLabels: {
                enabled: true,
                style: {
                    fontWeight: 'bold',
                    color: (Highcharts.theme && Highcharts.theme.textColor) || 'gray'
                }
            }				
            },
        tooltip: {
            headerFormat: '<b>${x_title} {point.key}</b><br>${x_unit}<table>',
            pointFormat: '<tr><td style="color:{series.color};padding:0">{series.name}: </td>' +
                '<td style="padding:0"><b>{point.y}</b></td></tr>',
            footerFormat: '</table>Total: <b>{point.total}</b>',
            shared: true,
            useHTML: true,
			formatter: function() {
            var points='<table class="tip"><caption>${x_title} ' + this.x + '</b><br>${x_unit}</caption><tbody>';
            //loop each point in this.points
            \$.each(this.points,function(i,point){
                points+='<tr><th style="color: '+point.series.color+'">'+point.series.name+': </th>'
                      + '<td style="text-align: right">'+point.y+'</td></tr>'
            });
            points+='<tr><th>Total: </th>'
            +'<td style="text-align:right"><b>'+this.points[0].total+'</b></td></tr>'
            +'</tbody></table>';
            return points;
			}    
			
        },	

	
		
            plotOptions: {
    column: {
        //pointPadding: 0,
        //borderWidth: 0,
        groupPadding: 0,
        shadow: false,
                stacking: 'normal',
                dataLabels: {
                    enabled: false,
                    color: (Highcharts.theme && Highcharts.theme.dataLabelsColor) || 'white',
                    style: {
                        textShadow: '0 0 3px black, 0 0 3px black'
                    }
                }		
    } 
            },
			series: [ 
				$series_data
			]
        });		
JS
;		
		$initjs .= $js;
		
		my $count_string = sprintf(lang("graph_count"), $count, $i);
		
		$html .= <<HTML
<script src="/js/highcharts.4.0.4.js"></script>
<p>$count_string</p>
<div id="container" style="height: 400px"></div>​
<p>&nbsp;</p>
HTML
;	

		return $html;
		
}









sub search_and_graph_products($$$) {

	my $request_ref = shift;
	my $query_ref = shift;
	my $graph_ref = shift;

	if (defined $country) {
		if ($country ne 'en:world') {
			$query_ref->{countries_tags} = $country;
		}
	}
	
	delete $query_ref->{lc};

	my $cursor;
	my $count;
	
	$log->info("retrieving products from MongoDB to display them in a graph", { count => $count }) if $log->is_info();

	if ($admin) {
		$log->debug("Executing MongoDB query", { query => $query_ref }) if $log->is_debug();
	}
	
	eval {
		$cursor = $products_collection->query($query_ref);
		$count = $cursor->count() + 0;
	};
	if ($@) {
		$log->warn("MongoDB error - retrying once", { error => $@ }) if $log->is_warn();
		# maybe $connection auto-reconnects but $database and $products_collection still reference the old connection?
		
		# opening new connection
		eval {
			$connection = MongoDB->connect($mongodb_host);
			$database = $connection->get_database($mongodb);
			$products_collection = $database->get_collection('products');
		};
		if ($@) {
			$log->error("MongoDB error - reconnecting failed", { error => $@ }) if $log->is_error();
			$count = -1;
		}
		else {		
			$log->info("MongoDB reconnect ok", { error => $@ }) if $log->is_info();
			$cursor = $products_collection->query($query_ref);
			$count = $cursor->count() + 0;
			$log->info("MongoDB query ok", { error => $@, result_count => $count }) if $log->is_info();
		}
	}
		
	$log->info("retrieved products from MongoDB to display them in a graph", { count => $count }) if $log->is_info();
		
	$request_ref->{count} = $count + 0;
	
	my $html = '';
	
	if ($count < 0) {
		$html .= "<p>" . lang("error_database") . "</p>";	
	}
	elsif ($count == 0) {
		$html .= "<p>" . lang("no_products") . "</p>";
	}
	
	if (defined $request_ref->{current_link_query}) {
		$request_ref->{current_link_query_display} = $request_ref->{current_link_query};
		$request_ref->{current_link_query_display} =~ s/\?action=process/\?action=display/;
		$html .= "&rarr; <a href=\"$request_ref->{current_link_query_display}&action=display\">" . lang("search_edit") . "</a><br>";
	}
	
	if ($count <= 0) {
		# $request_ref->{content_html} = $html;
		$log->warn("could not retrieve enough products for a graph", { count => $count }) if $log->is_warn();
		return $html;
	}
		
	if ($count > 0) {
	

		$graph_ref->{graph_title} = escape_single_quote($graph_ref->{graph_title});
		
		# 1 axis: histogram / bar chart
		# 2 axis: scatter plot
		
		if ($graph_ref->{axis_y} eq 'products_n') {
			$html .= display_histogram($graph_ref, $cursor, $count);
		}
		else {
			$html .= display_scatter_plot($graph_ref, $cursor, $count);		
		}
		
		

		if (defined $request_ref->{current_link_query}) {
			$request_ref->{current_link_query_display} = $request_ref->{current_link_query};
			$request_ref->{current_link_query_display} =~ s/\?action=process/\?action=display/;
			$html .= "&rarr; <a href=\"$request_ref->{current_link_query}\">" . lang("search_graph_link") . "</a><br>";
		}
		
		$html .= "<p>" . lang("search_graph_warning") . "</p>";
		
		$html .= lang("search_graph_blog");
	}
	

	return $html;
}


sub get_packager_code_coordinates($) {

	my $emb_code = shift;
	my $lat;
	my $lng;
						
	if (exists $packager_codes{$emb_code}) {					
		if (exists $packager_codes{$emb_code}{lat}) {
			# some lat/lng have , for floating point numbers
			$lat = $packager_codes{$emb_code}{lat};
			$lng = $packager_codes{$emb_code}{lng};
			$lat =~ s/,/\./g;
			$lng =~ s/,/\./g;
		}
		elsif (exists $packager_codes{$emb_code}{fsa_rating_business_geo_lat}) {
			$lat = $packager_codes{$emb_code}{fsa_rating_business_geo_lat};
			$lng = $packager_codes{$emb_code}{fsa_rating_business_geo_lng};
		}								
		elsif ($packager_codes{$emb_code}{cc} eq 'uk') {
			#my $address = 'uk' . '.' . $packager_codes{$emb_code}{local_authority};
			my $address = 'uk' . '.' . $packager_codes{$emb_code}{canon_local_authority};
			if (exists $geocode_addresses{$address}) {
				$lat = $geocode_addresses{$address}[0];
				$lng = $geocode_addresses{$address}[1];
			}
		}
	}
	
	my $city_code = get_city_code($emb_code);
		
	if (((not defined $lat) or (not defined $lng)) and (defined $emb_codes_geo{$city_code})) {
	
		# some lat/lng have , for floating point numbers
		$lat = $emb_codes_geo{$city_code}[0];
		$lng = $emb_codes_geo{$city_code}[1];
		$lat =~ s/,/\./g;
		$lng =~ s/,/\./g;
	}
	
	# filter out empty coordinates
	if ((not defined $lat) or (not defined $lng)) {
		return (undef, undef);
	}
	
	return ($lat, $lng);

}



sub search_and_map_products($$$) {

	my $request_ref = shift;
	my $query_ref = shift;
	my $graph_ref = shift;

	if (defined $country) {
		if ($country ne 'en:world') {
			$query_ref->{countries_tags} = $country;
		}
		
	}
	
	delete $query_ref->{lc};
	
	my $cursor;
	my $count;
	
	$log->info("retrieving products from MongoDB to display them in a map", { count => $count }) if $log->is_info();
	
	eval {
		$cursor = $products_collection->query($query_ref);
		$count = $cursor->count() + 0;
	};
	if ($@) {
		$log->warn("MongoDB error - retrying once", { error => $@ }) if $log->is_warn();
		# maybe $connection auto-reconnects but $database and $products_collection still reference the old connection?
		
		# opening new connection
		eval {
			$connection = MongoDB->connect($mongodb_host);
			$database = $connection->get_database($mongodb);
			$products_collection = $database->get_collection('products');
		};
		if ($@) {
			$log->error("MongoDB error - reconnecting failed", { error => $@ }) if $log->is_error();
			$count = -1;
		}
		else {		
			$log->info("MongoDB reconnect ok", { error => $@ }) if $log->is_info();
			$cursor = $products_collection->query($query_ref);
			$count = $cursor->count() + 0;
			$log->info("MongoDB query ok", { error => $@, result_count => $count }) if $log->is_info();
		}
	}
		
	$log->info("retrieved products from MongoDB to display them in a map", { count => $count }) if $log->is_info();
		
	$request_ref->{count} = $count + 0;
	
	my $html = '';
	
	if ($count < 0) {
		$html .= "<p>" . lang("error_database") . "</p>";	
	}
	elsif ($count == 0) {
		$html .= "<p>" . lang("no_products") . "</p>";
	}
	
	if (defined $request_ref->{current_link_query}) {
		$request_ref->{current_link_query_display} = $request_ref->{current_link_query};
		$request_ref->{current_link_query_display} =~ s/\?action=process/\?action=display/;
		$html .= "&rarr; <a href=\"$request_ref->{current_link_query_display}&action=display\">" . lang("search_edit") . "</a><br>";
	}
	
	if ($count <= 0) {
		# $request_ref->{content_html} = $html;
		$log->warn("could not retrieve enough products for a map", { count => $count }) if $log->is_warn();
		return $html;
	}
		
	if ($count > 0) {
	
		my $js_example = <<JS
		
 var markers = new L.MarkerClusterGroup();
markers.addLayer(new L.Marker(getRandomLatLng(map)));
... Add more layers ...
map.addLayer(markers);
		
		
var markers = new L.MarkerClusterGroup({ spiderfyOnMaxZoom: false, showCoverageOnHover: false, zoomToBoundsOnClick: false });

singleMarkerMode: If set to true, overrides the icon for all added markers to make them appear as a 1 size cluster
{ singleMarkerMode: true}

addLayers and removeLayers are bulk methods for adding and removing markers and should be favoured over the single versions when doing bulk addition/removal of markers. Each takes an array of markers


		
JS
;

		$graph_ref->{graph_title} = escape_single_quote($graph_ref->{graph_title});
		

		
		my $matching_products = 0;	
		my $places = 0;		
		my $emb_codes = 0;
		my $products = 0;
		
		my %seen = ();
		my $data = '';
		
		while (my $product_ref = $cursor->next) {

			# Keep only products that have known values for both x and y
			
			if (1) {
				
				my $url = format_subdomain($cc) . product_url($product_ref->{code});
				
					
				my $data_start = '{';
				
				
				my $manufacturing_places =  escape_single_quote($product_ref->{"manufacturing_places"});
				$manufacturing_places =~ s/,( )?/, /g;
				if ($manufacturing_places ne '') {
					$manufacturing_places = ucfirst(lang("manufacturing_places_p")) . separator_before_colon($lc) . ": " . $manufacturing_places . "<br>";
				}	
				
				
				my $origins =  escape_single_quote($product_ref->{origins});
				$origins =~ s/,( )?/, /g;
				if ($origins ne '') {
					$origins = ucfirst(lang("origins_p")) . separator_before_colon($lc) . ": " . $origins . "<br>";
				}				
				
				$origins = $manufacturing_places . $origins;
					
				$data_start .= " product_name:'" . escape_single_quote($product_ref->{product_name}) . "', brands:'" . escape_single_quote($product_ref->{brands}) . "', url: '" . $url . "', img:'"
					. escape_single_quote(display_image_thumb($product_ref, 'front')) . "', origins:'" . $origins . "'";	
				

				
				# Loop on cities: multiple emb codes can be on one product
				
				my $field = 'emb_codes';
				if (defined $product_ref->{"emb_codes_tags" }) {
				
					my %current_seen = (); # only one product when there are multiple city codes for the same city
					
					foreach my $emb_code (@{$product_ref->{"emb_codes_tags"}}) {
					
						my ($lat, $lng) = get_packager_code_coordinates($emb_code);	
						
						if ((defined $lat) and ($lat ne '') and (defined $lng) and ($lng ne '')) {
							my $geo = "$lat,$lng";
							if (not defined $current_seen{$geo}) {
						
								$current_seen{$geo} = 1;
								$data .= $data_start . ', geo:[' . $geo . "]},\n";
								$emb_codes++;
								if (not defined $seen{$geo}) {
									$seen{$geo} = 1;
									$places++;
								}
							}						
						}

					}
					if (scalar keys %current_seen > 0) {
						$products++;
					}
				}					
				
				$matching_products++;
			}
		}	

		$log->debug("rendering map for matching products", { count => $count, matching_products => $matching_products, products => $products, emb_codes => $emb_codes }) if $log->is_debug();
		
		# Points to display?

		if ($emb_codes > 0) {

			$header .= <<HTML		
<link rel="stylesheet" href="/bower_components/leaflet/dist/leaflet.css">
<script src="/bower_components/leaflet/dist/leaflet.js"></script>
<link rel="stylesheet" href="/bower_components/leaflet.markercluster/dist/MarkerCluster.css">
<link rel="stylesheet" href="/bower_components/leaflet.markercluster/dist/MarkerCluster.Default.css">
<script src="/bower_components/leaflet.markercluster/dist/leaflet.markercluster.js"></script>
HTML
;


# 18/07/2016 -> mapquest removed free access to their tiles without registration
#L.tileLayer('http://otile{s}.mqcdn.com/tiles/1.0.0/map/{z}/{x}/{y}.jpeg', {
#	attribution: 'Tiles Courtesy of <a href="http://www.mapquest.com/">MapQuest</a> &mdash; Map data &copy; <a href="https://openstreetmap.org">OpenStreetMap</a> contributors, <a href="https://creativecommons.org/licenses/by-sa/2.0/">CC-BY-SA</a>',
#	subdomains: '1234',
#    maxZoom: 18
#}).addTo(map);			

		

			my $js = <<JS
var pointers = [ 
				$data
			];

var map = L.map('container', {maxZoom:12});	
		
L.tileLayer('https://{s}.tile.openstreetmap.org/{z}/{x}/{y}.png', {
	maxZoom: 19,
	attribution: '&copy; <a href="https://www.openstreetmap.org/copyright">OpenStreetMap</a>'
}).addTo(map);			


var markers = new L.MarkerClusterGroup({singleMarkerMode: true});

var length = pointers.length,
    pointer = null;
	
var layers = [];
	
for (var i = 0; i < length; i++) {
  pointer = pointers[i];
  var marker = new L.marker(pointer.geo);
  marker.bindPopup('<a href="' + pointer.url + '">' + pointer.product_name + '</a><br>' + pointer.brands  + "<br>" + '<a href="' + pointer.url + '">' + pointer.img + '</a><br>' + pointer.origins);
  layers.push(marker); 
}

markers.addLayers(layers);

map.addLayer(markers);
map.fitBounds(markers.getBounds());
$request_ref->{map_options}
JS
;		
			$initjs .= $js;
		
			my $count_string = sprintf(lang("map_count"), $count, $products);
		
			$html .= <<HTML
<p>$count_string</p>
<div id="container" style="height: 600px"></div>​
<p>&nbsp;</p>
HTML
;	

		}

		if (defined $request_ref->{current_link_query}) {
			$request_ref->{current_link_query_display} = $request_ref->{current_link_query};
			$request_ref->{current_link_query_display} =~ s/\?action=process/\?action=display/;
			$html .= "&rarr; <a href=\"$request_ref->{current_link_query}\">" . lang("search_map_link") . "</a><br>";
		}
		
		$html .= "<p>" . lang("search_map_warning") . "</p>";
		
		$html .= lang("search_map_blog");
	}
	
	
	


	return $html;
}



sub display_login_register($)
{
	my $blocks_ref = shift;
	
	if (not defined $User_id) {
	
		my $content = <<HTML
<p>$Lang{login_to_add_and_edit_products}{$lc}</p>

<form method="post" action="/cgi/session.pl">
<div class="row">
<div class="small-12 columns">
	<label>$Lang{login_username_email}{$lc}
		<input type="text" name="user_id" autocomplete="username">
	</label>
</div>
<div class="small-12 columns">
	<label>$Lang{password}{$lc}
		<input type="password" name="password" autocomplete="current-password">
	</label>
</div>
<div class="small-12 columns">
	<label>
		<input type="checkbox" name="remember_me" value="on">
		$Lang{remember_me}{$lc}
	</label>
</div>
</div>
<input type="submit" name=".submit" value="$Lang{login_register_title}{$lc}" class="button small">
</form>
<p>$Lang{login_not_registered_yet}{$lc}
<a href="/cgi/user.pl">$Lang{login_create_your_account}{$lc}</a></p>

HTML
;
	
		push @$blocks_ref, {
			'title'=>lang("login_register_title"),
			'content'=>$content,
		};
	}
}

sub display_my_block($)
{
	my $blocks_ref = shift;
	
	
	if (defined $User_id) {
		
		my $links = '<ul class="side-nav" style="padding-top:0">';
		$links .= "<li><a href=\"" . canonicalize_tag_link("users", get_fileid($User_id)) . "\">" . lang("products_you_edited") . "</a></li>";
		$links .= "<li><a href=\"" . canonicalize_tag_link("users", get_fileid($User_id)) . canonicalize_taxonomy_tag_link($lc,"states", "en:to-be-completed") . "\">" . lang("incomplete_products_you_added") . "</a></li>";  
		$links .= "</ul>";
		
		my $content = '';
		
		
		if (defined $Facebook_id) {
			$content = lang("connected_with_facebook") . <<HTML
<fb:login-button autologoutlink="true" perms="email"></fb:login-button>
$links
HTML
;
		}
		else {
			my $signout = lang("signout");
			$content = sprintf(lang("you_are_connected_as_x"), $User_id) . <<HTML
<ul class="button-group">
<li>
	<form method="post" action="/cgi/session.pl">
	<input type="hidden" name="length" value="logout">
	<input type="submit" name=".submit" value="$signout" class="button small">
	</form>
</li>
<li>
	<a href="/cgi/user.pl?userid=$User_id&type=edit" class="button small" title="$Lang{edit_settings}{$lc}" style="padding-left:1rem;padding-right:1rem"><i class="fi-widget"></i></a>
</li>
</ul>
$links
HTML
;		
		}
	
		push @$blocks_ref, {
			'title'=> lang("hello") . ' ' . $User{name},
			'content'=>$content,
			'id'=>'my_block',
		};	
	}
	
}




sub display_on_the_blog($)
{
	my $blocks_ref = shift;
	if (open (my $IN, "<:encoding(UTF-8)", "$data_root/lang/$lang/texts/blog-foundation.html")) {
	
		my $html = join('', (<$IN>));
		push @$blocks_ref, {
				'title'=>lang("on_the_blog_title"),
				'content'=>lang("on_the_blog_content") . '<ul class="side-nav">' . $html . '</ul>',
				'id'=>'on_the_blog',
		};	
		close $IN;
	}
}



sub display_top_block($)
{
	my $blocks_ref = shift;
	
	if (defined $Lang{top_content}{$lang}) {
		unshift @$blocks_ref, {
			'title'=>lang("top_title"),
			'content'=>lang("top_content"),
		};
	}
}


sub display_bottom_block($)
{
	my $blocks_ref = shift;
	
	if (defined $Lang{bottom_content}{$lang}) {
	
		my $html = lang("bottom_content");
		
		push @$blocks_ref, {
			'title'=>lang("bottom_title"),
			'content'=> $html,
		};
	}
}


sub display_blocks($)
{
	my $request_ref = shift;
	my $blocks_ref = $request_ref->{blocks_ref};
	
	my $html = '';
	
	foreach my $block_ref (@$blocks_ref) {
		$html .= "
<div class=\"block\">
<h3 class=\"block_title\">$block_ref->{title}</h3>
<div class=\"block_content\">
$block_ref->{content}
</div>
</div>
";
		if ((defined $block_ref->{id}) and ($block_ref->{id} eq 'my_block')) {
			$html .= "<!-- end off canvas blocks for small screens -->\n";
		}

	}
	
	# Remove empty titles
	$html =~ s/<div class=\"block_title\"><\/div>//g;
	
	return $html;
}



sub display_new($) {

	my $request_ref = shift;
	
	# If the client is requesting json, jsonp, xml or jqm, 
	# and if we have a response in structure format,
	# do not generate an HTML response and serve the structured data
	
	if (($request_ref->{json} or $request_ref->{jsonp} or $request_ref->{xml} or $request_ref->{jqm} or $request_ref->{rss})
		and (exists $request_ref->{structured_response})) {
	
		display_structured_response($request_ref);
		return;
	}
	
	
	not $request_ref->{blocks_ref} and $request_ref->{blocks_ref} = [];
	

	my $title = $request_ref->{title};
	my $description = $request_ref->{description};
	my $content_ref = $request_ref->{content_ref};
	my $blocks_ref = $request_ref->{blocks_ref};
	
	
	my $meta_description = '';
	
	my $content_header = '';	
	
	$log->debug("displaying page", { title => $title }) if $log->is_debug();
	
	my $object_ref;
	my $type;
	my $id;

	
	$log->debug("displaying blocks") if $log->is_debug();
	
	display_login_register($blocks_ref);
		
	display_my_block($blocks_ref);
	
	display_product_search_or_add($blocks_ref);
	
	display_on_the_blog($blocks_ref);
	
	#display_top_block($blocks_ref);
	display_bottom_block($blocks_ref);
	
	my $site = "<a href=\"/\">" . lang("site_name") . "</a>";
	
	$$content_ref =~ s/<SITE>/$site/g;

	$title =~ s/<SITE>/$site/g;
	
	$title =~ s/<([^>]*)>//g;	

	my $h1_title= '';
	
	if (($$content_ref !~ /<h1/) and (defined $title)) {
		$h1_title = "<h1>$title</h1>";
	}

	my $textid = undef;
	if ((defined $description) and ($description =~ /^textid:/)) {
		$textid = $';
		$description = undef;
	}
	if ($$content_ref =~ /\<p id="description"\>(.*?)\<\/p\>/s) {
		$description = $1;
	}
	
	if (defined $description) {
		$description =~ s/<([^>]*)>//g;
		$description =~ s/"/'/g;
		$meta_description = "<meta name=\"description\" content=\"$description\">";
	}
	

	
	my $canon_title = '';
	if (defined $title) {
		$title = remove_tags_and_quote($title);
	}
	my $canon_description = '';
	if (defined $description) {
		$description = remove_tags_and_quote($description);
	}
	if ($canon_description eq '') {
		$canon_description = lang("site_description");
	}
	my $canon_image_url = "";
	my $canon_url = format_subdomain($subdomain);

	if (defined $request_ref->{canon_url}) {
		if ($request_ref->{canon_url} =~ /^http:/) {
			$canon_url = $request_ref->{canon_url};
		}
		else {
			$canon_url .= $request_ref->{canon_url};
		}
	}
	elsif (defined $request_ref->{canon_rel_url}) {
		$canon_url .= $request_ref->{canon_rel_url};
	}
	elsif (defined $request_ref->{current_link_query}) {
		$canon_url .= $request_ref->{current_link_query};
	}
	elsif (defined $request_ref->{url}) {
		$canon_url = $request_ref->{url};
	}
	
	# More images?
	
	my $og_images = '';
	my $og_images2 = '<meta property="og:image" content="' . lang("og_image_url") . '">';
	my $more_images = 0;
	
	# <img id="og_image" src="https://recettes.de/images/misc/recettes-de-cuisine-logo.gif" width="150" height="200"> 
	if ($$content_ref =~ /<img id="og_image" src="([^"]+)"/) {
		my $img_url = $1;
		$img_url =~ s/\.200\.jpg/\.400\.jpg/;
		if ($img_url !~ /^http:/) {
			$img_url = format_subdomain($lc) . $img_url;
		}
		$og_images .= '<meta property="og:image" content="' . $img_url . '">' . "\n";
		if ($img_url !~ /misc/) {
			$og_images2 = '';
		}
	}
	

	
	my $main_margin_right = "margin-right:301px;";
	if ((defined $request_ref->{full_width}) and ($request_ref->{full_width} == 1)) {
		$main_margin_right = '';
	}
	
	my $og_type = 'food';
	if (defined $request_ref->{og_type}) {
		$og_type = $request_ref->{og_type};
	}

	my $html = <<HTML
<!doctype html>
<html class="no-js" lang="$lang">
<head>
<meta charset="utf-8">
<title>$title</title>
$meta_description
<meta name="viewport" content="width=device-width, initial-scale=1.0">
$header
<meta property="fb:app_id" content="219331381518041">
<meta property="og:type" content="$og_type">
<meta property="og:title" content="$canon_title">
<meta property="og:url" content="$canon_url">
$og_images
$og_images2
<meta property="og:description" content="$canon_description">
$options{favicons}
<link rel="stylesheet" href="/css/dist/app.css">
<link rel="stylesheet" href="/bower_components/jquery-ui/themes/base/jquery-ui.min.css">
<link rel="stylesheet" href="https://cdnjs.cloudflare.com/ajax/libs/select2/4.0.3/css/select2.min.css" integrity="sha384-HIipfSYbpCkh5/1V87AWAeR5SUrNiewznrUrtNz1ux4uneLhsAKzv/0FnMbj3m6g" crossorigin="anonymous">
<link rel="search" href="@{[ format_subdomain($subdomain) ]}/cgi/opensearch.pl" type="application/opensearchdescription+xml" title="$Lang{site_name}{$lang}">
<style media="all">
HTML
;

	$html .= lang("css");

	$html .= <<HTML
$styles
</style>
$google_analytics
</head>
<body$bodyabout>
<nav class="top-bar" data-topbar id="top-bar">
	<ul class="title-area">
		<li class="name">
			<h2><a href="/" style="font-size:1rem;">$Lang{site_name}{$lang}</a></h2>
		</li>
		<li class="toggle-topbar menu-icon">
			<a href="#"><span>Menu</span></a>
		</li>
	</ul>
	<section class="top-bar-section">
		<label for="select_country" style="display:none">$Lang{select_country}{$lang}</label>
HTML
;

	my $select_country_options = lang("select_country_options");
	$select_country_options =~ s/value="$cc"/value="$cc" selected/;
	if ($cc eq 'world') {
		$select_country_options =~ s/<option value="world"(.*?)<\/option>//;
	}

	$html .= <<HTML
		<ul class="left">
			<li class="has-form has-dropdown" id="select_country_li">
				<select id="select_country" style="width:100%">
					<option></option>
					$select_country_options
				</select>
			</li>
HTML
;

	my $en = 0;
	my $langs = '';
	my $selected_lang = '';

	foreach my $olc (@{$country_languages{$cc}}, 'en') {
		if ($olc eq 'en') {
			if ($en) {
				next;
			}
			else {
				$en = 1;
			}
		}
		if (exists $Langs{$olc}) {
			my $osubdomain = "$cc-$olc";
			if ($olc eq $country_languages{$cc}[0]) {
				$osubdomain = $cc;
			}
			if (($olc eq $lc)) {
				$selected_lang = "<a href=\"" . format_subdomain($osubdomain) . "/\">$Langs{$olc}</a>\n";
			}
			else {
				$langs .= "<li><a href=\"" . format_subdomain($osubdomain) . "/\">$Langs{$olc}</a></li>"
			}
		}
	}

	if ($langs =~ /<a/) {
		$html .= <<HTML
			<li class="has-dropdown">
				$selected_lang
				<ul class="dropdown">
					$langs
				</ul>
			</li>
HTML
;
	}

	$html .= <<HTML
		</ul>
HTML
;

	my $blocks = display_blocks($request_ref);
	my $aside_blocks = $blocks;
	my $aside_initjs = $initjs;

	# keep only the login block for off canvas
	$aside_blocks =~ s/<!-- end off canvas blocks for small screens -->(.*)//s;

	$aside_initjs =~ s/(.*)\/\/ start off canvas blocks for small screens//s;
	$aside_initjs =~ s/\/\/ end off canvas blocks for small screens(.*)//s;

	# change ids of the add product image upload form
	$aside_blocks =~ s/block_side/block_aside/g;

	$aside_initjs =~ s/block_side/block_aside/g;

	$initjs .= $aside_initjs;

	# Join us on Slack <a href="http://slack.openfoodfacts.org">Slack</a>:
	my $join_us_on_slack = sprintf($Lang{footer_join_us_on}{$lc}, '<a href="https://slack-ssl-openfoodfacts.herokuapp.com/">Slack</a>');

	my $twitter_account = lang("twitter_account");
	if (defined $Lang{twitter_account_by_country}{$cc}) {
		$twitter_account = $Lang{twitter_account_by_country}{$cc};
	}

	my $facebook_page = lang("facebook_page");

	my $torso_color = "white";
	if (defined $User_id) {
		$torso_color = "#ffe681";
	}

	my $search_terms = '';
	if (defined param('search_terms')) {
		$search_terms = remove_tags_and_quote(decode utf8=>param('search_terms'))
	}
	
	my $top_banner = "";
	
	if ($lc eq 'fr') {
	
	
		$top_banner = <<HTML
<div class="row full-width" style="max-width: 100% !important;" >	

<div class="small-12 columns" style="background-color:#effbff; text-align:center;padding:1em;">
Pour améliorer l'alimentation de tous, c'est le moment de <a href="https://www.helloasso.com/associations/open-food-facts/collectes/aidez-open-food-facts-a-ameliorer-l-alimentation-de-tous">soutenir notre action en faisant un don</a> à l'association Open Food Facts !
<span style="color:red">❤</span>
</div>
</div>
HTML
;
	
	}
	if ($lc eq 'en') {
	
		$top_banner = <<HTML
<div class="row full-width" style="max-width: 100% !important;" >	

<div class="small-12 columns" style="background-color:#effbff; text-align:center;padding:1em;">
To improve food for everyone, it's time to <a href="https://www.helloasso.com/associations/open-food-facts/formulaires/1/widget/en">support our work by making a donation</a> to the Open Food Facts non-profit association !
<span style="color:red">❤</span>
</div>
</div>
HTML
;
	}

	$html .= <<HTML
		<ul class="right">
			<li class="show-for-large-up">
				<form action="/cgi/search.pl">
					<div class="row collapse">
						<div class="small-8 columns">
							<input type="text" placeholder="$Lang{search_a_product_placeholder}{$lang}" name="search_terms" value="${search_terms}">
							<input name="search_simple" value="1" type="hidden">
							<input name="action" value="process" type="hidden">
						</div>
						<div class="small-4 columns">
							<button type="submit" title="$Lang{search}{$lang}"><i class="fi-magnifying-glass"></i></button>
						</div>
					</div>
				</form>
			</li>
			<li class="show-for-large-up"><a href="/cgi/search.pl" title="$Lang{advanced_search}{$lang}"><i class="fi-plus"></i></a></li>
			<li class="show-for-large-up"><a href="/cgi/search.pl?graph=1" title="$Lang{graphs_and_maps}{$lang}"><i class="fi-graph-bar"></i></a></li>
			<li class="show-for-large-up divider"></li>
			<li><a href="$Lang{menu_discover_link}{$lang}">$Lang{menu_discover}{$lang}</a></li>
			<li><a href="$Lang{menu_contribute_link}{$lang}">$Lang{menu_contribute}{$lang}</a></li>
		</ul>
	</section>
</nav>

<nav class="tab-bar show-for-small-only">
	<div class="left-small" style="padding-top:4px;">
		<a href="#idOfLeftMenu" role="button" aria-controls="idOfLeftMenu" aria-expanded="false" class="left-off-canvas-toggle button postfix">
		<i class="fi-torso" style="color:$torso_color;font-size:1.8rem"></i></a>
	</div>
	<div class="middle tab-bar-section" style="padding-top:4px;">
		<form action="/cgi/search.pl">
			<div class="row collapse">
				<div class="small-8 columns">
					<input type="text" placeholder="$Lang{search_a_product_placeholder}{$lc}" name="search_terms">
					<input name="search_simple" value="1" type="hidden">
					<input name="action" value="process" type="hidden">
				</div>
				<div class="small-2 columns">
					<button type="submit" class="button postfix"><i class="fi-magnifying-glass"></i></button>
				</div>
				<div class="small-2 columns">
					<a href="/cgi/search.pl" title="$Lang{advanced_search}{$lang}"><i class="fi-magnifying-glass"></i> <i class="fi-plus"></i></a>
				</div>
			</div>
		</form>
	</div>
</nav>

<div class="off-canvas-wrap" data-offcanvas>
<<<<<<< HEAD
	<div class="inner-wrap">
		<aside class="left-off-canvas-menu">
			<div id="aside_column">
				$aside_blocks
			</div>
		</aside>
		<a class="exit-off-canvas"></a>
		$top_banner
		<!-- main row - comment used to remove left column and center content on some pages -->
		<div class="row full-width" style="max-width: 100% !important;" data-equalizer>
			<div class="xxlarge-1 xlarge-2 large-3 medium-4 columns hide-for-small" style="background-color:#fafafa;padding-top:1rem;" data-equalizer-watch>
				<div class="sidebar">
					<div style="text-align:center">
						<a href="/"><img id="logo" src="/images/misc/$Lang{logo}{$lang}" srcset="/images/misc/$Lang{logo2x}{$lang} 2x" width="178" height="150" alt="$Lang{site_name}{$lang}" style="margin-bottom:0.5rem"></a>
=======
  <div class="inner-wrap">


    <!-- Off Canvas Menu -->
    <aside class="left-off-canvas-menu">
        <!-- whatever you want goes here -->
		<div id="aside_column">

	$aside_blocks
		
		</div>
    </aside>


  <!-- close the off-canvas menu -->
  <a class="exit-off-canvas"></a>

$top_banner
  
<!-- main row - comment used to remove left column and center content on some pages -->  
<div class="row full-width" style="max-width: 100% !important;" data-equalizer>



	<div class="xxlarge-1 xlarge-2 large-3 medium-4 columns hide-for-small" style="background-color:#fafafa;padding-top:1rem;" data-equalizer-watch>
		<div class="sidebar">
		
<div style="text-align:center">
<a href="/"><img id="logo" src="/images/misc/$Lang{logo}{$lang}" srcset="/images/misc/$Lang{logo2x}{$lang} 2x" width="178" height="150" alt="$Lang{site_name}{$lang}" style="margin-bottom:0.5rem"></a>
</div>

<p>$Lang{tagline}{$lc}</p>


			<form action="/cgi/search.pl" class="hide-for-large-up">
			<div class="row collapse">

					<div class="small-9 columns">
						<input type="text" placeholder="$Lang{search_a_product_placeholder}{$lc}" name="search_terms">
						<input name="search_simple" value="1" type="hidden">
						<input name="action" value="process" type="hidden">
					</div>
					<div class="small-2 columns">
						 <button type="submit" class="button postfix"><i class="fi-magnifying-glass"></i></button>
					</div>
					
					<div class="small-1 columns">
						<label class="right inline">
							<a href="/cgi/search.pl" title="$Lang{advanced_search}{$lang}"><i class="fi-plus"></i></a>
						</label>
>>>>>>> 07073400
					</div>
					<p>$Lang{tagline}{$lc}</p>
					<form action="/cgi/search.pl" class="hide-for-large-up">
						<div class="row collapse">
							<div class="small-9 columns">
								<input type="text" placeholder="$Lang{search_a_product_placeholder}{$lc}" name="search_terms">
								<input name="search_simple" value="1" type="hidden">
								<input name="action" value="process" type="hidden">
							</div>
							<div class="small-2 columns">
								<button type="submit" class="button postfix"><i class="fi-magnifying-glass"></i></button>
							</div>
							<div class="small-1 columns">
								<label class="right inline">
									<a href="/cgi/search.pl" title="$Lang{advanced_search}{$lang}"><i class="fi-plus"></i></a>
								</label>
							</div>
						</div>
					</form>
					$blocks
				</div>
			</div>
			<div id="main_column" class="xxlarge-11 xlarge-10 large-9 medium-8 columns" style="padding-top:1rem" data-equalizer-watch>
			<!-- main column content - comment used to remove left column and center content on some pages -->
				$h1_title
				$$content_ref
			</div>
		</div>
	</div>
</div>

<div id="footer" class="row full-width collapse" style="max-width: 100% !important;" data-equalizer>
	<div class="small-12 medium-6 large-3 columns" style="border-top:10px solid #ff0000" data-equalizer-watch>
		<h4>Open Food Facts</h4>
		<p>$Lang{footer_tagline}{$lc}</p>
		<ul>
			<li><a href="$Lang{footer_legal_link}{$lc}">$Lang{footer_legal}{$lc}</a></li>
			<li><a href="$Lang{footer_terms_link}{$lc}">$Lang{footer_terms}{$lc}</a></li>
			<li><a href="$Lang{footer_data_link}{$lc}">$Lang{footer_data}{$lc}</a></li>
			<li><a href="$Lang{donate_link}{$lc}">$Lang{donate}{$lc}</a></li>
		</ul>
	</div>
	<div class="small-12 medium-6 large-3 columns" style="border-top:10px solid #ffcc00" data-equalizer-watch>
		<h4>$Lang{footer_install_the_app}{$lc}</h4>
		<div style="float:left;width:160px;height:70px;">
			<a href="$Lang{ios_app_link}{$lc}">$Lang{ios_app_badge}{$lc}</a>
		</div>
		<div style="float:left;width:160px;height:70px;">
			<a href="$Lang{android_app_link}{$lc}">$Lang{android_app_badge}{$lc}</a>
		</div>
		<div style="float:left;width:160px;height:70px;">
			<a href="$Lang{windows_phone_app_link}{$lc}">$Lang{windows_phone_app_badge}{$lc}</a>
		</div>
		<div style="float:left;width:160px;height:70px;">
			<a href="$Lang{android_apk_app_link}{$lc}">$Lang{android_apk_app_badge}{$lc}</a>
		</div>
	</div>
	<div class="small-12 medium-6 large-3 columns" style="border-top:10px solid #00d400" data-equalizer-watch>
		<h4>$Lang{footer_discover_the_project}{$lc}</h4>
		<ul>
			<li><a href="$Lang{footer_who_we_are_link}{$lc}">$Lang{footer_who_we_are}{$lc}</a></li>
			<li><a href="$Lang{footer_faq_link}{$lc}">$Lang{footer_faq}{$lc}</a></li>
			<li><a href="$Lang{footer_blog_link}{$lc}">$Lang{footer_blog}{$lc}</a></li>
			<li><a href="$Lang{footer_press_link}{$lc}">$Lang{footer_press}{$lc}</a></li>
			<li><a href="$Lang{footer_wiki_link}{$lc}">$Lang{footer_wiki}{$lc}</a></li>
			<li><a href="$Lang{footer_translators_link}{$lc}">$Lang{footer_translators}{$lc}</a></li>
			<li><a href="$Lang{footer_partners_link}{$lc}">$Lang{footer_partners}{$lc}</a></li>
		</ul>
	</div>
	<div class="small-12 medium-6 large-3 columns" style="border-top:10px solid #0066ff" data-equalizer-watch>
		<h4>$Lang{footer_join_the_community}{$lc}</h4>
		<div>
			<a href="$Lang{footer_code_of_conduct_link}{$lc}">$Lang{footer_code_of_conduct}{$lc}</a>
			<br><br>
			$join_us_on_slack <script async defer src="https://slack-ssl-openfoodfacts.herokuapp.com/slackin.js"></script>
			<br>
			$Lang{footer_and_the_facebook_group}{$lc}
		</div>
		<div>
			$Lang{footer_follow_us}{$lc}
			<ul class="small-block-grid-3" id="sharebuttons">
				<li><a href="https://twitter.com/share" class="twitter-share-button" data-lang="$lc" data-via="$Lang{twitter_account}{$lang}" data-url="@{[ format_subdomain($subdomain) ]}" data-count="vertical">Tweeter</a></li>
				<li><fb:like href="@{[ format_subdomain($subdomain) ]}" layout="box_count"></fb:like></li>
				<li><div class="g-plusone" data-size="tall" data-count="true" data-href="@{[ format_subdomain($subdomain) ]}"></div></li>
			</ul>
		</div>
	</div>
</div>

<div id="fb-root"></div>

<script src="/bower_components/foundation/js/vendor/modernizr.js"></script>
<script src="/bower_components/foundation/js/vendor/jquery.js"></script>
<script src="/bower_components/jquery-ui/jquery-ui.min.js"></script>
<script>
\$(function() {
\$("#select_country").select2({
	placeholder: "$Lang{select_country}{$lang}",
	allowClear: true
}).on("select2:select", function(e) {
	var subdomain =  e.params.data.id;
	if (! subdomain) {
		subdomain = 'world';
	}
	window.location.href = "https://" + subdomain + ".${server_domain}";
}).on("select2:unselect", function(e) {
	window.location.href = "https://world.${server_domain}";
});
<initjs>
});
</script>
<script>
window.fbAsyncInit = function() {
	FB.init({appId: '219331381518041', status: true, cookie: true, xfbml: true});
};
(function() {
	var e = document.createElement('script');
	e.type = 'text/javascript';
	e.src = document.location.protocol + '//connect.facebook.net/$Lang{facebook_locale}{$lang}/all.js';
	e.async = true;
	document.getElementById('fb-root').appendChild(e);
}());
</script>
<script>
window.___gcfg = {
	lang: '$Lang{facebook_locale}{$lang}'
};
(function() {
	var po = document.createElement('script');
	po.type = 'text/javascript';
	po.async = true;
	po.src = 'https://apis.google.com/js/plusone.js';
	var s = document.getElementsByTagName('script')[0];
	s.parentNode.insertBefore(po, s);
})();
</script>
<script>!function(d,s,id){var js,fjs=d.getElementsByTagName(s)[0];if(!d.getElementById(id)){js=d.createElement(s);js.id=id;js.src="https://platform.twitter.com/widgets.js";fjs.parentNode.insertBefore(js,fjs);}}(document,"script","twitter-wjs");</script>	
<script src="/bower_components/foundation/js/foundation.min.js"></script>
<script src="/bower_components/foundation/js/vendor/jquery.cookie.js"></script>
<script async defer src="/bower_components/ManUp.js/manup.min.js"></script>
<script src="https://cdnjs.cloudflare.com/ajax/libs/select2/4.0.3/js/select2.min.js" integrity="sha384-222hzbb8Z8ZKe6pzP18nTSltQM3PdcAwxWKzGOKOIF+Y3bROr5n9zdQ8yTRHgQkQ" crossorigin="anonymous"></script>
$scripts
<script>
\$(document).foundation({
	equalizer : {
		equalize_on_stack: true
	},
	accordion: {
		callback : function (accordion) {
			\$(document).foundation('equalizer', 'reflow');
		}
	}
});
</script>
<script>
'use strict';

function doWebShare(e) {
	e.preventDefault();

	if (!window.isSecureContext || navigator.share === undefined) {
		console.error('Error: Unsupported feature: navigator.share');
		return;
	}

	var title = this.title;
	var url = this.href;
	navigator.share({title: title, url: url})
		.then(() => console.info('Successfully sent share'), error => console.error('Error sharing: ' + error));
}

function onLoad() {
	var buttons = document.getElementsByClassName('share_button');
	var shareAvailable = window.isSecureContext && navigator.share !== undefined;

	[].forEach.call(buttons, function(button) {
		if (shareAvailable) {
			button.style.display = 'block';

			[].forEach.call(button.getElementsByTagName('a'), function(a) {
				a.addEventListener('click', doWebShare);
			});
		}
		else {
			button.style.display = 'none';
		}
	});
}

window.addEventListener('load', onLoad);
</script>
<script type="application/ld+json">
{
	"\@context" : "https://schema.org",
	"\@type" : "WebSite",
	"name" : "$Lang{site_name}{$lc}",
	"url" : "@{[ format_subdomain($subdomain) ]}",
	"potentialAction": {
		"\@type": "SearchAction",
		"target": "@{[ format_subdomain($subdomain) ]}/cgi/search.pl?search_terms=?{search_term_string}",
		"query-input": "required name=search_term_string"
	}
}
{
	"\@context": "https://schema.org/",
	"\@type": "Organization",
	"url": "@{[ format_subdomain($subdomain) ]}",
	"logo": "/images/misc/$Lang{logo}{$lang}",
	"name": "$Lang{site_name}{$lc}",
	"sameAs" : [ "$facebook_page", "https://twitter.com/$twitter_account"]
}
</script>
</body>
</html>
HTML
;
	
	
	# disable equalizer
	# e.g. for product edit form, pages that load iframes (twitter embeds etc.)
	if ($html =~ /<!-- disable_equalizer -->/) {

		$html =~ s/data-equalizer(-watch)?//g;
	}
	
	# no side column?
	# e.g. in Discover and Contribute page
	
	if ($html =~ /<!-- no side column -->/) {
	
		my $new_main_row_column = <<HTML
<div class="row">
	<div class="large-12 columns" style="padding-top:1rem">
HTML
;

		$html =~ s/<!-- main row -(.*)<!-- main column content(.*?)-->/$new_main_row_column/s;
	
	}
	
	# Twitter account
	$html =~ s/<twitter_account>/$twitter_account/g;
	

	# Use static subdomain for images, js etc.
	my $static = format_subdomain('static');
	$html =~ s/(?<![a-z0-9-])(?:https?:\/\/[a-z0-9-]+\.$server_domain)?\/(images|js|foundation|bower_components)\//$static\/$1\//g;
	# (?<![a-z0-9-]) -> negative look behind to make sure we are not matching /images in another path.
	# e.g. https://apis.google.com/js/plusone.js or //cdnjs.cloudflare.com/ajax/libs/select2/4.0.0-rc.2/images/select2.min.js

	# init javascript code
	
	$html =~ s/<initjs>/$initjs/;

	if ((defined param('length')) and (param('length') eq 'logout')) {
		my $test = '';
		if ($data_root =~ /-test/) {
			$test = "-test";
		}
		my $session = {} ;
		my $cookie2 = cookie (-name=>'session', -expires=>'-1d',-value=>$session, domain=>".$lc$test.$server_domain", -path=>'/', -samesite=>'Lax') ;
		print header (-cookie=>[$cookie, $cookie2], -expires=>'-1d', -charset=>'UTF-8');
	}
	elsif (defined $cookie) {
		print header (-cookie=>[$cookie], -expires=>'-1d', -charset=>'UTF-8');
	}
	else {
		print header ( -expires=>'-1d', -charset=>'UTF-8');
	}

	my $status = $request_ref->{status};
	if (defined $status) {
		print header ( -status => $status );
	}
	
	binmode(STDOUT, ":encoding(UTF-8)");
	print $html;
	
	$log->debug("display done", { lc => $lc, lang => $lang, mongodb => $mongodb, data_root => $data_root }) if $log->is_debug();
}


sub display_product_search_or_add($)
{
	my $blocks_ref = shift;
	
	my $title = lang("add_product");
	
	my $or = $Lang{or}{$lc};
	$or =~ s/( |\&nbsp;)?://;
	
	my $html = '';
	
	$html .= start_multipart_form(-action=>"/cgi/product.pl") ;

	$html .= display_search_image_form("block_side");
	
	$html .= <<HTML

      <div class="row collapse">	  
        <div class="small-9 columns">
          <input type="text" name="code" placeholder="$or $Lang{barcode}{$lc}">
        </div>
        <div class="small-3 columns">
           <input type="submit" value="$Lang{add}{$lc}" class="button postfix">
        </div>
      </div>
	  
	  <input type="submit" value="$Lang{no_barcode}{$lc}" class="button tiny">
</form>
HTML
;
	

	
		
	unshift @$blocks_ref, {
			'title'=>$title,
			'content'=>$html,
	};	

}



sub display_image_box($$$) {

	my $product_ref = shift;
	my $id = shift;
	my $minheight_ref = shift;
	
	# print STDERR "display_image_box : $id\n";
	
	my $img = display_image($product_ref, $id, $small_size);
	if ($img ne '') {
	
		if ($id eq 'front') {
		
			$img =~ s/<img/<img id="og_image"/;
		
		}
	
		$img = <<HTML
<div id="image_box_$id" class="image_box" itemprop="image" itemscope itemtype="https://schema.org/ImageObject">
$img
</div>			
HTML
;

		if ($img =~ /height="(\d+)"/) {
			$$minheight_ref = $1 + 22;
		}
		
		# Unselect button for admins
		if ($admin) {
		
			my $code = $product_ref->{code};
			
			my $idlc = $id;
			
			# <img src="/images/products/$path/$id.$rev.$size.jpg" 
			
			if ($img =~ /src="([^"]*)\/([^\.]+)\./) {
				$idlc = $2;
			}
					
		
			my $html = <<HTML
<div class="button_div unselectbuttondiv_$idlc"><button class="unselectbutton_$idlc" class="small button" type="button">Unselect image</button></div>
HTML
;

			my $filename = '';
			my $size = 'full';
			if ((defined $product_ref->{images}) and (defined $product_ref->{images}{$idlc})
				and (defined $product_ref->{images}{$idlc}{sizes}) and (defined $product_ref->{images}{$idlc}{sizes}{$size})) {
				$filename = $idlc . '.' . $product_ref->{images}{$idlc}{rev} ;
			}

			my $path = product_path($product_ref->{code});
			if (-e "$www_root/images/products/$path/$filename.full.jpg.google_cloud_vision.json") {
				$html .= <<HTML
<a href="/images/products/$path/$filename.full.jpg.google_cloud_vision.json" class="button tiny">Cloud Vision</a>
HTML
;
			}

			if (-e "$www_root/images/products/$path/$filename.full.json") {
				$html .= <<HTML
<a href="/images/products/$path/$filename.full.json" class="button tiny">OCR</a>
HTML
;
			}
			
			$img .= $html;
			
			$initjs .= <<JS
	\$(".unselectbutton_$idlc").click({imagefield:"$idlc"},function(event) {
		event.stopPropagation();
		event.preventDefault();
		// alert(event.data.imagefield);
		\$('div.unselectbuttondiv_$idlc').html('<img src="/images/misc/loading2.gif"> Unselecting image');
		\$.post('/cgi/product_image_unselect.pl',
				{code: "$code", id: "$idlc" }, function(data) {
				
			if (data.status_code === 0) {
				\$('div.unselectbuttondiv_$idlc').html("Unselected image");
				\$('div[id="image_box_$id"]').html("");
			}
			else {
				\$('div.unselectbuttondiv_$idlc').html("Could not unselect image");
			}
			\$(document).foundation('equalizer', 'reflow');
		}, 'json');
		
		\$(document).foundation('equalizer', 'reflow');
		
	});				
JS
;
		
		}
		
	
	}
	return $img;
}

# itemprop="description"
my %itemprops = (
"generic_name"=>"description",
"brands"=>"brand",
);

sub display_field($$) {

	my $product_ref = shift;
	my $field = shift;

	my $html = '';

	if ($field eq 'br') {
		$html .= '<hr class="floatleft">' . "\n";
		return $html;
	}

	my $value = $product_ref->{$field};
	
	# fields in %language_fields can have different values by language
	
	if (defined $language_fields{$field}) {
		if ((defined $product_ref->{$field . "_" . $lc}) and ($product_ref->{$field . "_" . $lc} ne '')) {
			$value = $product_ref->{$field . "_" . $lc};
		}
	}

	if (defined $taxonomy_fields{$field}) {
		$value = display_tags_hierarchy_taxonomy($lc, $field, $product_ref->{$field . "_hierarchy"});
	}	
	elsif (defined $hierarchy_fields{$field}) {
		$value = display_tags_hierarchy($field, $product_ref->{$field . "_hierarchy"});
	}
	elsif (defined $tags_fields{$field}) {
		$value = display_tags_list($field, $value);
	}

	
	if ($value ne '') {
		if (($field eq 'link') and ($value =~ /^http/)) {
			my $link = $value;
			$link =~ s/"|<|>|'//g;
			my $link2 = $link;
			$link2 =~ s/^(.{40}).*$/$1\.\.\./;
			$value = "<a href=\"$link\">$link2</a>";
		}
		my $itemprop = '';
		if (defined $itemprops{$field}) {
			$itemprop = " itemprop=\"$itemprops{$field}\"";
			if ($value =~ /<a /) {
				$value =~ s/<a /<a$itemprop /g;
			}
			else {
				$value = "<span$itemprop>$value</span>";
			}
		}
		my $lang_field = lang($field);
		if ($lang_field eq '') {
			$lang_field = ucfirst(lang($field . "_p"));
		}
		$html .= '<p><span class="field">' . $lang_field . separator_before_colon($lc) . ":</span> $value</p>";
		
		if ($field eq 'brands') {
			my $brand = $value;
			# Keep the first one
			$brand =~ s/,(.*)//;
			$brand =~ s/<([^>]+)>//g;
			$product_ref->{brand} = $brand;
		}		
		
		if ($field eq 'categories') {
			my $category = $value;
			# Keep the last one
			$category =~ s/.*,( )?//;
			$category =~ s/<([^>]+)>//g;
			$product_ref->{category} = $category;
		}
	}
	return $html;
}


sub display_product($)
{
	my $request_ref = shift;

	my $request_code = $request_ref->{code};
	my $code = normalize_code($request_code);
	local $log->context->{code} = $code;

	my $html = '';
	my $blocks_ref = [];
	my $title = undef;
	my $description = "";
	
	$scripts .= <<HTML
HTML
;
	$initjs .= <<JS
JS
;
	
	$styles .= <<CSS	

.image_box {
	text-align:center;
	margin-bottom:2rem;
}

.field_div {
	display:inline;
	float:left;
	margin-right:30px;
	margin-top:10px;
	margin-bottom:10px;
}

.field {
	font-weight:bold;
}

.allergen {
	font-weight:bold;
}


CSS
;
	
	# Check that the product exist, is published, is not deleted, and has not moved to a new url
	
	$log->info("displaying product", { request_code => $request_code }) if $log->is_info();
	
	$title = $code;
	
	my $product_ref;
	
	my $rev = $request_ref->{rev};
	local $log->context->{rev} = $rev;
	if (defined $rev) {
		$log->info("displaying product revision") if $log->is_info();
		$product_ref = retrieve_product_rev($code, $rev);
		$header .= '<meta name="robots" content="noindex,follow">';
	}
	else {
		$product_ref = retrieve_product($code);
	}
	
	if (not defined $product_ref) {
		display_error(sprintf(lang("no_product_for_barcode"), $code), 404);
	}
	
	$title = product_name_brand_quantity($product_ref);
	my $titleid = get_fileid(product_name_brand($product_ref));
	
	if (not $title) {
		$title = $code;
	}

	if (defined $rev) {
		$title .= " version $rev";
	}
	
	$description = sprintf(lang("product_description"), $title);
	
	$request_ref->{canon_url} = product_url($product_ref);
	
	# Old UPC-12 in url? Redirect to EAN-13 url
	if ($request_code ne $code) {
		$request_ref->{redirect} = $request_ref->{canon_url};
		$log->info("301 redirecting user because request_code does not match code", { redirect => $request_ref->{redirect}, lc => $lc, request_code => $code }) if $log->is_info();
		return 301;
	}
	
	# Check that the titleid is the right one
	
	if ((not defined $rev) and	(
			(($titleid ne '') and ((not defined $request_ref->{titleid}) or ($request_ref->{titleid} ne $titleid))) or
			(($titleid eq '') and ((defined $request_ref->{titleid}) and ($request_ref->{titleid} ne ''))) )) {
		$request_ref->{redirect} = $request_ref->{canon_url};
		$log->info("301 redirecting user because titleid is incorrect", { redirect => $request_ref->{redirect}, lc => $lc, product_lc => $product_ref->{lc}, titleid => $titleid, request_titleid => $request_ref->{titleid} }) if $log->is_info();
		return 301;
	}

	if ($request_ref->{product_changes_saved}) {
		my $text = lang('product_changes_saved');
		$html .= <<HTML
<div data-alert class="alert-box info">
<span>$text</span>
 <a href="#" class="close">&times;</a>
</div>
HTML
;
		my $query_ref = {};
		$query_ref->{ ("states_tags") } = "en:to-be-completed";
		
		my $search_result = search_and_display_products($request_ref, $query_ref, undef, undef, undef);
		if ($request_ref->{structured_response}{count} > 0) {
			$html .= $search_result . '<hr>';
		}
	}
	
	my $share = lang('share');
	$html .= <<HTML
<div class="share_button right" style="float:right;margin-top:-10px;display:none;">
<a href="$request_ref->{canon_url}" class="button small icon" title="$title">
	<i class="fi-share"></i>
	<span class="show-for-large-up"> $share</span>
</a></div>
<div class="edit_button right" style="float:right;margin-top:-10px;">
<a href="/cgi/product.pl?type=edit&code=$code" class="button small icon">
	<i class="fi-pencil"></i>
	<span class="show-for-large-up"> $Lang{edit_product_page}{$lc}</span>
</a></div>
HTML
;
	
	if ($admin) {
		$html .= <<HTML
<div class="delete_button right" style="float:right;margin-top:-10px;margin-right:10px;">
<a href="/cgi/product.pl?type=delete&code=$code" class="button small icon">
	<i class="fi-trash"></i>
	<span class="show-for-large-up"> $Lang{delete_product_page}{$lc}</span>
</a></div>
HTML
;
	}	
	

	
	# my @fields = qw(generic_name quantity packaging br brands br categories br labels origins br manufacturing_places br emb_codes link purchase_places stores countries);
	my @fields = @ProductOpener::Config::display_fields;
	
	$bodyabout = " about=\"" . product_url($product_ref) . "\" typeof=\"food:foodProduct\"";
	
#<div itemscope itemtype="http://schema.org/Product">
#  <span itemprop="name">Kenmore White 17" Microwave</span>
#  <img src="kenmore-microwave-17in.jpg" alt='Kenmore 17" Microwave'>
#  <div itemprop="aggregateRating"
#    itemscope itemtype="http://schema.org/AggregateRating">
#   Rated <span itemprop="ratingValue">3.5</span>/5
#   based on <span itemprop="reviewCount">11</span> customer reviews
#  </div>	

	$html .= '<div itemscope itemtype="https://schema.org/Product">' . "\n";
	
	$html .= "<h1 property=\"food:name\" itemprop=\"name\">$title</h1>";	
	
	if ($code =~ /^2000/) { # internal code
	}
	else {
		# Also display UPC code if the EAN starts with 0
		my $html_upc = "";
		if (length($code) == 13) {
			$html_upc .= "(EAN / EAN-13)";
			if ($code =~ /^0/) {
				$html_upc .= " " . $' . " (UPC / UPC-A)";
			}
		}
		$html .= "<p>" . lang("barcode") . separator_before_colon($lc) . ": <span property=\"food:code\" itemprop=\"gtin13\" style=\"speak-as:digits;\">$code</span> $html_upc</p>
<div property=\"gr:hasEAN_UCC-13\" content=\"$code\" datatype=\"xsd:string\"></div>\n";
	}
	

	if (not has_tag($product_ref, "states", "en:complete")) {
	
		$html .= <<HTML
<div data-alert class="alert-box info" id="warning_not_complete" style="display: block;">
$Lang{warning_not_complete}{$lc}
<a href="#" class="close">&times;</a>
</span></div>
HTML
;
	}		
	
	
	if (($lc eq 'fr') and (has_tag($product_ref, "labels","fr:produits-retires-du-marche-lors-du-scandale-lactalis-de-decembre-2017"))) {
		
		$html .= <<HTML
<div data-alert class="alert-box warn" id="warning_lactalis_201712" style="display: block; background:#ffaa33;color:black;">
Ce produit fait partie d'une liste de produits retirés du marché, et a été étiqueté comme tel par un bénévole d'Open Food Facts.
<br><br>
&rarr; <a href="http://www.lactalis.fr/wp-content/uploads/2017/12/ici-1.pdf">Liste des lots concernés</a> sur le site de <a href="http://www.lactalis.fr/information-consommateur/">Lactalis</a>.
<a href="#" class="close">&times;</a>
</span></div>
HTML
;		
		
	}
	elsif (($lc eq 'fr') and (has_tag($product_ref, "categories","en:baby-milks")) and (
		
		has_tag($product_ref, "brands", "amilk") or
		has_tag($product_ref, "brands", "babycare") or
		has_tag($product_ref, "brands", "celia") or
		has_tag($product_ref, "brands", "celia-ad") or
		has_tag($product_ref, "brands", "celia-develop") or
		has_tag($product_ref, "brands", "celia-expert") or
		has_tag($product_ref, "brands", "celia-nutrition") or
		has_tag($product_ref, "brands", "enfastar") or
		has_tag($product_ref, "brands", "fbb") or
		has_tag($product_ref, "brands", "fl") or
		has_tag($product_ref, "brands", "frezylac") or	
		has_tag($product_ref, "brands", "gromore") or
		has_tag($product_ref, "brands", "malyatko") or
		has_tag($product_ref, "brands", "mamy") or
		has_tag($product_ref, "brands", "milumel") or
		has_tag($product_ref, "brands", "neoangelac") or
		has_tag($product_ref, "brands", "neoangelac") or
		has_tag($product_ref, "brands", "nophenyl") or
		has_tag($product_ref, "brands", "novil") or
		has_tag($product_ref, "brands", "ostricare") or
		has_tag($product_ref, "brands", "pc") or
		has_tag($product_ref, "brands", "picot") or
		has_tag($product_ref, "brands", "sanutri")
		
	
	)
	
		
		
	) {
		
		$html .= <<HTML
<div data-alert class="alert-box warn" id="warning_lactalis_201712" style="display: block; background:#ffcc33;color:black;">
Certains produits de cette marque font partie d'une liste de produits retirés du marché.
<br><br>
&rarr; <a href="http://www.lactalis.fr/wp-content/uploads/2017/12/ici-1.pdf">Liste des produits et lots concernés</a> sur le site de <a href="http://www.lactalis.fr/information-consommateur/">Lactalis</a>.
<a href="#" class="close">&times;</a>
</span></div>
HTML
;		
		
	}
	
	
	
	# photos and data sources

	my $html_manufacturer_source = ""; # Displayed at the top of the product page
	my $html_sources = "";	# 	Displayed at the bottom of the product page
	
	if (defined $product_ref->{sources}) {
		# FIXME : currently just a quick workaround to display openfood attribution

#			push @{$product_ref->{sources}}, {
#				id => "openfood-ch",
#				url => "https://www.openfood.ch/en/products/$openfood_id",
#				import_t => time(),
#				fields => \@modified_fields,
#				images => \@images_ids,	
#			};

		my %unique_sources = ();
	
		foreach my $source_ref (@{$product_ref->{sources}}) {
			$unique_sources{$source_ref->{id}} = $source_ref;
		}
		foreach my $source_id (sort keys %unique_sources) {
			my $source_ref = $unique_sources{$source_id};
			my $lang_source = $source_ref->{id};
			$lang_source =~ s/-/_/g;
			$html_sources .= "<p>" . lang("sources_" . $lang_source ) . "</p>";
			if (defined $source_ref->{url}) {
				$html_sources .= "<p><a href=\"" . $source_ref->{url} . "\">" . lang("sources_" . $lang_source . "_product_page" ) . "</a></p>";
			}
			
			if ((defined $source_ref->{manufacturer}) and ($source_ref->{manufacturer} == 1)) {
				$html_manufacturer_source = "<p>" . sprintf(lang("sources_manufacturer"), "<a href=\"" . $source_ref->{url} . "\">" . $source_ref->{name} . "</a>") . "</p>";
			}
		}
	}	
	
	$html .= $html_manufacturer_source;
	
	my $minheight = 0;
	my $html_image = display_image_box($product_ref, 'front', \$minheight);
	$html_image =~ s/ width="/ itemprop="image" width="/;
	
	# Take the last (biggest) image
	my $product_image_url;
	if ($html_image =~ /.*src="([^"]+)"/is) {
		$product_image_url = $1;
	}
	
	
	my $html_fields = '';
	foreach my $field (@fields) {
		# print STDERR "display_product() - field: $field - value: $product_ref->{$field}\n";
		$html_fields .= display_field($product_ref, $field);
	}	

	$html .= <<HTML
<h2>$Lang{product_characteristics}{$lc}</h2>
<div class="row">
<div class="hide-for-large-up medium-12 columns">$html_image</div>
<div class="medium-12 large-8 xlarge-8 xxlarge-8 columns">
$html_fields
</div>
<div class="show-for-large-up large-4 xlarge-4 xxlarge-4 columns" style="padding-left:0">$html_image</div>
</div>
HTML
;

	
	$html_image = display_image_box($product_ref, 'ingredients', \$minheight);	
	
	# try to display ingredients in the local language if available
	
	my $ingredients_text = $product_ref->{ingredients_text};
	my $ingredients_text_lang = $product_ref->{lc};
	
	if (defined $product_ref->{ingredients_text_with_allergens}) {
		$ingredients_text = $product_ref->{ingredients_text_with_allergens};
	}	
	
	if ((defined $product_ref->{"ingredients_text" . "_" . $lc}) and ($product_ref->{"ingredients_text" . "_" . $lc} ne '')) {
		$ingredients_text = $product_ref->{"ingredients_text" . "_" . $lc};
		$ingredients_text_lang = $lc;
	}
	
	if ((defined $product_ref->{"ingredients_text_with_allergens" . "_" . $lc}) and ($product_ref->{"ingredients_text_with_allergens" . "_" . $lc} ne '')) {
		$ingredients_text = $product_ref->{"ingredients_text_with_allergens" . "_" . $lc};
		$ingredients_text_lang = $lc;
	}
		
	
	
		$html .= <<HTML
<h2>$Lang{ingredients}{$lc}</h2>
<div class="row">
<div class="hide-for-large-up medium-12 columns">$html_image</div>
<div class="medium-12 large-8 xlarge-8 xxlarge-8 columns">
HTML
;
	
		
	$html .= "<p class=\"note\">&rarr; " . lang("ingredients_text_display_note") . "</p>";
	$html .= "<div><span class=\"field\">" . lang("ingredients_text") . separator_before_colon($lc) . ":</span>";
	if ($lc ne $ingredients_text_lang) {
		$html .= " <div id=\"ingredients_list\" property=\"food:ingredientListAsText\" lang=\"$ingredients_text_lang\">$ingredients_text</div>";
	}
	else {
		$html .= " <div id=\"ingredients_list\" property=\"food:ingredientListAsText\">$ingredients_text</div>";
	}
	$html .= "</div>";
	
	if ($admin and ($ingredients_text !~ /^\s*$/)) {
	
			my $ilc = $ingredients_text_lang;
	
	
			$html .= <<HTML
			
<div class="button_div" id="editingredientsbuttondiv"><button id="editingredients" class="small button" type="button">Edit ingredients ($ilc)</div>
<div class="button_div" id="saveingredientsbuttondiv_status" style="display:none"></div>
<div class="button_div" id="saveingredientsbuttondiv" style="display:none"><button id="saveingredients" class="small button" type="button">Save ingredients ($ilc)</div>

			
<div class="button_div" id="wipeingredientsbuttondiv"><button id="wipeingredients" class="small button" type="button">Ingredients ($ilc) are completely bogus, erase them.</button></div>
HTML
;			
						
			$initjs .= <<JS
			
	var editableText;

    \$("#editingredients").click({},function(event) {
		event.stopPropagation();
		event.preventDefault();
		
    var divHtml = \$("#ingredients_list").html();
	var allergens = /(<span class="allergen">|<\\/span>)/g;
	divHtml = divHtml.replace(allergens, '_');
	
    var editableText = \$('<textarea id="ingredients_list" style="height:8rem"/>');
    editableText.val(divHtml);
    \$("#ingredients_list").replaceWith(editableText);
    editableText.focus();
	
	
		\$("#editingredientsbuttondiv").hide();
		\$("#saveingredientsbuttondiv").show();
  
		
		\$(document).foundation('equalizer', 'reflow');
		
	});		


    \$("#saveingredients").click({},function(event) {
		event.stopPropagation();
		event.preventDefault();
		
		\$('div[id="saveingredientsbuttondiv"]').hide();
		\$('div[id="saveingredientsbuttondiv_status"]').html('<img src="/images/misc/loading2.gif"> Saving ingredients_texts_$ilc');
		\$('div[id="saveingredientsbuttondiv_status"]').show();

		\$.post('/cgi/product_jqm_multilingual.pl',
				{code: "$code", ingredients_text_$ilc :  \$("#ingredients_list").val(), comment: "Updated ingredients_texts_$ilc" }, function(data) {
				
				\$('div[id="saveingredientsbuttondiv_status"]').html('Saved ingredients_texts_$ilc');
						\$('div[id="saveingredientsbuttondiv"]').show();

		
			\$(document).foundation('equalizer', 'reflow');
		}, 'json');  
		
		\$(document).foundation('equalizer', 'reflow');
		
	});		
	
	
			
	\$("#wipeingredients").click({},function(event) {
		event.stopPropagation();
		event.preventDefault();
		// alert(event.data.imagefield);
		\$('div[id="wipeingredientsbuttondiv"]').html('<img src="/images/misc/loading2.gif"> Erasing ingredients_texts_$ilc');
		\$.post('/cgi/product_jqm_multilingual.pl',
				{code: "$code", ingredients_text_$ilc : "", comment: "Erased ingredients_texts_$ilc: too much bad data" }, function(data) {
				

				\$('div[id="wipeingredientsbuttondiv"]').html("Erased ingredients_texts_$ilc");
				\$('div[id="ingredients_list"]').html("");

			\$(document).foundation('equalizer', 'reflow');
		}, 'json');
		
		\$(document).foundation('equalizer', 'reflow');
		
	});				
JS
;	
	
	}

	$html .= display_field($product_ref, 'allergens');
	
	$html .= display_field($product_ref, 'traces');
	
	
	my $html_ingredients_classes = "";
	
	# to compute the number of columns displayed
	my $html_ingredients_classes_n = 0;

	foreach my $class ('additives', 'vitamins', 'minerals', 'amino_acids', 'nucleotides', 'other_nutritional_substances', 'ingredients_from_palm_oil', 'ingredients_that_may_be_from_palm_oil') {
	
		my $tagtype = $class;
		my $tagtype_field = $tagtype;
		# display the list of additives variants in the order that they were found, without the parents (no E450 for E450i)
		if (($class eq 'additives') and (exists $product_ref->{'additives_original_tags'})) {
			$tagtype_field = 'additives_original';
		}
	
		if ((defined $product_ref->{$tagtype_field . '_tags'}) and (scalar @{$product_ref->{$tagtype_field . '_tags'}} > 0)) {

			$html_ingredients_classes_n++;
			
			$html_ingredients_classes .= "<div class=\"column_class\"><b>" . ucfirst( lang($class . "_p") . separator_before_colon($lc)) . ":</b><br>";
			
			if (defined $tags_images{$lc}{$tagtype}{get_fileid($tagtype)}) {
				my $img = $tags_images{$lc}{$tagtype}{get_fileid($tagtype)};
				my $size = '';
				if ($img =~ /\.(\d+)x(\d+)/) {
					$size = " width=\"$1\" height=\"$2\"";
				}
				$html_ingredients_classes .= <<HTML
<img src="/images/lang/$lc/$tagtype/$img"$size/ style="display:inline"> 
HTML
;
			}
			
			if ($tagtype eq 'additives') {
			
				$styles .= <<CSS
a.additives_efsa_evaluation_overexposure_risk_high { color:red }
a.additives_efsa_evaluation_overexposure_risk_moderate { color:#ff6600 }
CSS
;				
			
			}
			
			$html_ingredients_classes .= "<ul style=\"display:block;float:left;\">";
			foreach my $tagid (@{$product_ref->{$tagtype_field . '_tags'}}) {
			
				my $tag;
				my $link;
			
				# taxonomy field?
				if (defined $taxonomy_fields{$class}) {
					$tag = display_taxonomy_tag($lc, $class, $tagid);		
					$link = canonicalize_taxonomy_tag_link($lc, $class, $tagid);				
				}
				else {		
					$tag = canonicalize_tag2($class, $tagid);		
					$link = canonicalize_tag_link($class, $tagid);
				}
				
				my $info = '';
				my $more_info = '';

				if ($class eq 'additives') {
				
					my $canon_tagid = $tagid;
					$tagid =~ s/.*://; # levels are defined only in old French list

					if ($ingredients_classes{$class}{$tagid}{level} > 0) {
						$info = ' class="additives_' . $ingredients_classes{$class}{$tagid}{level} . '" title="' . $ingredients_classes{$class}{$tagid}{warning} . '" ';
					}
					
					if ((defined $properties{$tagtype}) and (defined $properties{$tagtype}{$canon_tagid})
						and (defined $properties{$tagtype}{$canon_tagid}{"efsa_evaluation_overexposure_risk:en"})
						and ($properties{$tagtype}{$canon_tagid}{"efsa_evaluation_overexposure_risk:en"} ne 'en:no')) {
						
						my $tagtype_field = "additives_efsa_evaluation_overexposure_risk";
						my $valueid = $properties{$tagtype}{$canon_tagid}{"efsa_evaluation_overexposure_risk:en"};
						$valueid =~ s/^en://;
						
						# check if we have an icon
						if (exists $Lang{$tagtype_field . "_icon_alt_" . $valueid}{$lc}) {
							my $alt = $Lang{$tagtype_field . "_icon_alt_" . $valueid }{$lc};
							my $iconid = $tagtype_field . "_icon_" . $valueid;
							$iconid =~ s/_/-/g;
							$more_info = <<HTML
<a href="$link">						
<img src="/images/misc/$iconid.svg" alt="$alt" width="45" height="45">
</a>
<a href="$link" class="additives_efsa_evaluation_overexposure_risk_$valueid">
$alt
</a>
HTML
;
						}						
						
					}						
				}			
				
				if ((defined $tags_levels{$lc}{$tagtype}) and (defined $tags_levels{$lc}{$tagtype}{$tagid})) {
					$info = ' class="level_' . $tags_levels{$lc}{$tagtype}{$tagid} . '" ';
				}

		
				$html_ingredients_classes .= "<li><a href=\"" . $link . "\"$info>" . $tag . "</a>$more_info</li>\n";
			}
			$html_ingredients_classes .= "</ul></div>";
		}
	
	}
	
	if ($html_ingredients_classes_n > 0) {
	
		my $column_class = "small-12 columns";
	
		if ($html_ingredients_classes_n == 2) {
			$column_class = "medium-6 columns";
		}
		elsif ($html_ingredients_classes_n == 3) {
			$column_class = "medium-6 large-4 columns";
		}		
		elsif ($html_ingredients_classes_n == 4) {
			$column_class = "medium-6 large-3 columns";
		}
		elsif ($html_ingredients_classes_n >= 5) {
			$column_class = "medium-6 large-3 xlarge-2 columns";
		}			
	
		$html_ingredients_classes =~ s/column_class/$column_class/g;
	
		$html .= <<HTML

<div class="row">

$html_ingredients_classes

</div>
	
HTML
;
	}
	
	
	# special ingredients tags
	
	if ((defined $ingredients_text) and ($ingredients_text !~ /^\s*$/s) and (defined $special_tags{ingredients})) {
	
		my $special_html = "";
	
		foreach my $special_tag_ref (@{$special_tags{ingredients}}) {
		
			my $tagid = $special_tag_ref->{tagid};
			my $type = $special_tag_ref->{type};
			
			if (  (($type eq 'without') and (not has_tag($product_ref, "ingredients", $tagid)))
			or (($type eq 'with') and (has_tag($product_ref, "ingredients", $tagid)))) {
				
				$special_html .= "<li class=\"${type}_${tagid}_$lc\">" . lang("search_" . $type) . " " . display_taxonomy_tag_link($lc, "ingredients", $tagid) . "</li>\n";
			}
		
		}
		
		if ($special_html ne "") {
		
			$html  .= "<br><hr class=\"floatleft\"><div><b>" . ucfirst( lang("ingredients_analysis") . separator_before_colon($lc)) . ":</b><br>"
			. "<ul id=\"special_ingredients\">\n" . $special_html . "</ul>\n"
			. "<p>" . lang("ingredients_analysis_note") . "</p></div>\n";
		}
	
	}
	
	
	# NOVA groups
	
	if (($lc eq 'fr') and (exists $product_ref->{nova_group})) {
		my $group = $product_ref->{nova_group};
			
# <a href="https://fr.openfoodfacts.org/score-nutritionnel-france" title="$Lang{nutrition_grade_fr_formula}{$lc}">
# <i class="fi-info"></i></a>

		my $display = display_taxonomy_tag($lc, "nova_groups", $product_ref->{nova_groups_tags}[0]);
		
		$html .= <<HTML
<h4>$Lang{nova_groups_s}{$lc}
<a href="https://fr.openfoodfacts.org/classification-nova-pour-la-transformation-des-aliments" title="Classification NOVA des aliments transformés">
<i class="fi-info"></i></a>
</h4>


<a href="https://fr.openfoodfacts.org/classification-nova-pour-la-transformation-des-aliments" title="Classification NOVA des aliments transformés"><img src="/images/misc/nova-group-$group.svg" alt="$display" style="margin-bottom:1rem;max-width:100%"></a><br>
$display
HTML
;
	}	
	
	
	$html .= <<HTML
</div>
<div class="show-for-large-up large-4 xlarge-4 xxlarge-4 columns" style="padding-left:0">$html_image</div>
</div>
HTML
;

	# Do not display nutrition table for Open Beauty Facts
	
	if (not ((defined $options{no_nutrition_table}) and ($options{no_nutrition_table}))) {

	
	$html_image = display_image_box($product_ref, 'nutrition', \$minheight);	

	
	$html .= <<HTML
<h2>$Lang{nutrition_data}{$lc}</h2>
<div class="row">
<div class="hide-for-large-up medium-12 columns">$html_image</div>
<div class="medium-12 large-8 xlarge-8 xxlarge-8 columns">
HTML
;


	$html .= display_nutrient_levels($product_ref);

	
	$html .= display_field($product_ref, "serving_size") . display_field($product_ref, "br") ;
	
	# Compare nutrition data with categories
	
	my @comparisons = ();
	
	if ( (not ((defined $product_ref->{not_comparable_nutrition_data}) and ($product_ref->{not_comparable_nutrition_data})))
			and  (defined $product_ref->{categories_tags}) and (scalar @{$product_ref->{categories_tags}} > 0)) {
	
		my $categories_nutriments_ref = retrieve("$data_root/index/categories_nutriments_per_country.$cc.sto");	
		
		if (defined $categories_nutriments_ref) {

			foreach my $cid (@{$product_ref->{categories_tags}}) {
				if ((defined $categories_nutriments_ref->{$cid}) and (defined $categories_nutriments_ref->{$cid}{stats})) {
					push @comparisons, {
						id => $cid,
						name => display_taxonomy_tag($lc,'categories', $cid),
						link => canonicalize_taxonomy_tag_link($lc,'categories', $cid),
						nutriments => compare_nutriments($product_ref, $categories_nutriments_ref->{$cid}),
						count => $categories_nutriments_ref->{$cid}{count},
						n => $categories_nutriments_ref->{$cid}{n},
					};
				}
			}		
			
			if ($#comparisons > -1) {
				@comparisons = sort { $a->{count} <=> $b->{count}} @comparisons;
				$comparisons[0]{show} = 1;
			}
		}
	
	}
	
	
	if ((defined $product_ref->{no_nutrition_data}) and ($product_ref->{no_nutrition_data} eq 'on')) {
		$html .= "<p>$Lang{no_nutrition_data}{$lang}</p>";
	}
	
	
	$html .= display_nutrition_table($product_ref, \@comparisons);
	
	$html .= <<HTML
</div>
<div class="show-for-large-up large-4 xlarge-4 xxlarge-4 columns" style="padding-left:0">$html_image</div>
</div>
HTML
;	
	
	}
	
	# photos and data sources

	
	$html .= $html_sources;
	
	
	my $created_date = display_date_tag($product_ref->{created_t});
	my $last_modified_date = display_date_tag($product_ref->{last_modified_t});
	
	my @other_editors = ();
	
	foreach my $editor (@{$product_ref->{editors_tags}}) {
		next if $editor eq $product_ref->{creator};
		next if $editor eq $product_ref->{last_editor};
		push @other_editors, $editor;
	}
	
	my $other_editors = "";
	
	foreach my $editor (sort @other_editors) {
		$other_editors .= "<a href=\"" . canonicalize_tag_link("users", get_fileid($editor)) . "\">" . $editor . "</a>, ";
	}
	$other_editors =~ s/, $//;
	
	my $creator = "<a href=\"" . canonicalize_tag_link("users", get_fileid($product_ref->{creator})) . "\">" . $product_ref->{creator} . "</a>";
	my $last_editor = "<a href=\"" . canonicalize_tag_link("users", get_fileid($product_ref->{last_editor})) . "\">" . $product_ref->{last_editor} . "</a>";
	
	if ($other_editors ne "") {
		$other_editors = "<br>\n$Lang{also_edited_by}{$lang} ${other_editors}.";
	}

	my $checked = "";
	if ((defined $product_ref->{checked}) and ($product_ref->{checked} eq 'on')) {
		my $last_checked_date = display_date_tag($product_ref->{last_checked_t});
		my $last_checker = "<a href=\"" . canonicalize_tag_link("users", get_fileid($product_ref->{last_checker})) . "\">" . $product_ref->{last_checker} . "</a>";
		$checked = "<br/>\n$Lang{product_last_checked}{$lang} $last_checked_date $Lang{by}{$lang} $last_checker.";
	}

	$html .= <<HTML
	
<p>$Lang{product_added}{$lang} $created_date $Lang{by}{$lang} $creator.<br>
$Lang{product_last_edited}{$lang} $last_modified_date $Lang{by}{$lang} $last_editor.
$other_editors
$checked
</p>
	
<div class="alert-box info">
$Lang{fixme_product}{$lc}
</div>

</div>

HTML
;

	if (defined $User_id) {
		$html .= display_field($product_ref, 'states');
	}

	$html .= display_product_history($code, $product_ref) if $admin;

	$html .= <<HTML
<div class="edit_button right" style="float:right;margin-top:-10px;">
<a href="/cgi/product.pl?type=edit&code=$code" class="button small">
	<i class="fi-pencil"></i>
	$Lang{edit_product_page}{$lc}
</a></div>
HTML
;

	# Twitter card

	# example:
	
#<meta name="twitter:card" content="product">
#<meta name="twitter:site" content="@iHeartRadio">
#<meta name="twitter:creator" content="@iHeartRadio">
#<meta name="twitter:title" content="24/7 Beatles — Celebrating 50 years of Beatlemania">
#<meta name="twitter:image" content="http://radioedit.iheart.com/service/img/nop()/assets/images/05fbb21d-e5c6-4dfc-af2b-b1056e82a745.png">
#<meta name="twitter:label1" content="Genre">
#<meta name="twitter:data1" content="Classic Rock">
#<meta name="twitter:label2" content="Location">
#<meta name="twitter:data2" content="National">

	
	$header .= <<HTML
<meta name="twitter:card" content="product">
<meta name="twitter:site" content="@<twitter_account>">
<meta name="twitter:creator" content="@<twitter_account>">
<meta name="twitter:title" content="$title">
<meta name="twitter:description" content="$description">
<meta name="twitter:image" content="$product_image_url">
<meta name="twitter:label1" content="$Lang{brands_s}{$lc}">
<meta name="twitter:data1" content="$product_ref->{brand}">
<meta name="twitter:label2" content="$Lang{categories_s}{$lc}">
<meta name="twitter:data2" content="$product_ref->{category}">

<meta property="og:image" content="$product_image_url">
HTML
;

	$request_ref->{content_ref} = \$html;
	$request_ref->{title} = $title;
	$request_ref->{description} = $description;
	$request_ref->{blocks_ref} = $blocks_ref;
	
	$log->trace("displayed product") if $log->is_trace();
	
	display_new($request_ref);	
}


sub display_product_jqm ($) # jquerymobile
{
	my $request_ref = shift;

	my $code = normalize_code($request_ref->{code});
	local $log->context->{code} = $code;
	
	
	my $html = '';
	my $title = undef;
	my $description = undef;
	

	
	# Check that the product exist, is published, is not deleted, and has not moved to a new url
	
	$log->info("displaying product jquery mobile") if $log->is_info();
	
	$title = $code;
	
	my $product_ref;
	
	my $rev = $request_ref->{rev};
	local $log->context->{rev} = $rev;
	if (defined $rev) {
		$log->info("displaying product revision on jquery mobile") if $log->is_info();
		$product_ref = retrieve_product_rev($code, $rev);
	}
	else {
		$product_ref = retrieve_product($code);
	}
	
	if (not defined $product_ref) {
		return;
	}
	
	$title = $product_ref->{product_name};	
	
	if (not $title) {
		$title = $code;
	}
	
	if (defined $rev) {
		$title .= " version $rev";
	}
	
	$description = $title . ' - ' .  $product_ref->{brands} . ' - ' .  $product_ref->{generic_name};
	$description =~ s/ - $//;
	$request_ref->{canon_url} = product_url($product_ref);
	
	
	my @fields = qw(generic_name quantity packaging br brands br categories br labels br origins br manufacturing_places br emb_codes purchase_places stores);

	

	
	$html .= "<h1>$product_ref->{product_name}</h1>";	
	
	if ($code =~ /^2000/) { # internal code
	}
	else {
		$html .= "<p>" . lang("barcode") . separator_before_colon($lc) . ": $code</p>\n";
	}
	
	
	if (($lc eq 'fr') and (has_tag($product_ref, "labels","fr:produits-retires-du-marche-lors-du-scandale-lactalis-de-decembre-2017"))) {
		
		$html .= <<HTML
<div id="warning_lactalis_201712" style="display: block; background:#ffaa33;color:black;padding:1em;text-decoration:none;">
Ce produit fait partie d'une liste de produits retirés du marché, et a été étiqueté comme tel par un bénévole d'Open Food Facts.
<br><br>
&rarr; <a href="http://www.lactalis.fr/wp-content/uploads/2017/12/ici-1.pdf">Liste des lots concernés</a> sur le site de <a href="http://www.lactalis.fr/information-consommateur/">Lactalis</a>.
</div>
HTML
;		
		
	}
	elsif (($lc eq 'fr') and (has_tag($product_ref, "categories","en:baby-milks")) and (
		
		has_tag($product_ref, "brands", "amilk") or
		has_tag($product_ref, "brands", "babycare") or
		has_tag($product_ref, "brands", "celia") or
		has_tag($product_ref, "brands", "celia-ad") or
		has_tag($product_ref, "brands", "celia-develop") or
		has_tag($product_ref, "brands", "celia-expert") or
		has_tag($product_ref, "brands", "celia-nutrition") or
		has_tag($product_ref, "brands", "enfastar") or
		has_tag($product_ref, "brands", "fbb") or
		has_tag($product_ref, "brands", "fl") or
		has_tag($product_ref, "brands", "frezylac") or	
		has_tag($product_ref, "brands", "gromore") or
		has_tag($product_ref, "brands", "malyatko") or
		has_tag($product_ref, "brands", "mamy") or
		has_tag($product_ref, "brands", "milumel") or
		has_tag($product_ref, "brands", "neoangelac") or
		has_tag($product_ref, "brands", "neoangelac") or
		has_tag($product_ref, "brands", "nophenyl") or
		has_tag($product_ref, "brands", "novil") or
		has_tag($product_ref, "brands", "ostricare") or
		has_tag($product_ref, "brands", "pc") or
		has_tag($product_ref, "brands", "picot") or
		has_tag($product_ref, "brands", "sanutri")
		
	
	)
	
		
		
	) {
		
		$html .= <<HTML
<div id="warning_lactalis_201712" style="display: block; background:#ffcc33;color:black;padding:1em;text-decoration:none;">
Certains produits de cette marque font partie d'une liste de produits retirés du marché.
<br><br>
&rarr; <a href="http://www.lactalis.fr/wp-content/uploads/2017/12/ici-1.pdf">Liste des produits et lots concernés</a> sur le site de <a href="http://www.lactalis.fr/information-consommateur/">Lactalis</a>.
</div>
HTML
;		
		
	}	
	
	
	$html .= display_nutrient_levels($product_ref);
	
	
	# NOVA groups
	
	if (($lc eq 'fr') and (exists $product_ref->{nova_group})) {
		my $group = $product_ref->{nova_group};
			
# <a href="https://fr.openfoodfacts.org/score-nutritionnel-france" title="$Lang{nutrition_grade_fr_formula}{$lc}">
# <i class="fi-info"></i></a>

		my $display = display_taxonomy_tag($lc, "nova_groups", $product_ref->{nova_groups_tags}[0]);
		
		$html .= <<HTML
<h4>$Lang{nova_groups_s}{$lc}
<a href="https://world.openfoodfacts.org/nova-groups-for-food-processing" title="NOVA groups for food processing">
<i class="fi-info"></i></a>
</h4>


<a href="https://world.openfoodfacts.org/nova-groups-for-food-processing" title="NOVA groups for food processing"><img src="/images/misc/nova-group-$group.svg" alt="$display" style="margin-bottom:1rem;max-width:100%"></a><br>
$display
HTML
;
	}	
	
	
	my $minheight = 0;
	$product_ref->{jqm} = 1;
	my $html_image = display_image_box($product_ref, 'front', \$minheight);
	$html .= <<HTML
        <div data-role="deactivated-collapsible-set" data-theme="" data-content-theme="">
            <div data-role="deactivated-collapsible">	
HTML
;
	$html .= "<h2>" . lang("product_characteristics") . "</h2>
	<div style=\"min-height:${minheight}px;\">"
	. $html_image;
	
	foreach my $field (@fields) {
		# print STDERR "display_product() - field: $field - value: $product_ref->{$field}\n";
		$html .= display_field($product_ref, $field);
	}
	
	$html_image = display_image_box($product_ref, 'ingredients', \$minheight);

	# try to display ingredients in the local language
	
	my $ingredients_text = $product_ref->{ingredients_text};
	
	if (defined $product_ref->{ingredients_text_with_allergens}) {
		$ingredients_text = $product_ref->{ingredients_text_with_allergens};
	}	
	
	if ((defined $product_ref->{"ingredients_text" . "_" . $lc}) and ($product_ref->{"ingredients_text" . "_" . $lc} ne '')) {
		$ingredients_text = $product_ref->{"ingredients_text" . "_" . $lc};
	}
	
	if ((defined $product_ref->{"ingredients_text_with_allergens" . "_" . $lc}) and ($product_ref->{"ingredients_text_with_allergens" . "_" . $lc} ne '')) {
		$ingredients_text = $product_ref->{"ingredients_text_with_allergens" . "_" . $lc};
	}		
	
	$ingredients_text =~ s/<span class="allergen">(.*?)<\/span>/<b>$1<\/b>/isg;
	
	$html .= "</div>";
	
	$html .= <<HTML
			</div>
		</div>
        <div data-role="deactivated-collapsible-set" data-theme="" data-content-theme="">
            <div data-role="deactivated-collapsible" data-collapsed="true">	
HTML
;	
	
	$html .= "<h2>" . lang("ingredients") . "</h2>
	<div style=\"min-height:${minheight}px\">"
	. $html_image;
		
	$html .= "<p class=\"note\">&rarr; " . lang("ingredients_text_display_note") . "</p>";
	$html .= "<div id=\"ingredients_list\" ><span class=\"field\">" . lang("ingredients_text") . separator_before_colon($lc) . ":</span> $ingredients_text</div>";
	
	$html .= display_field($product_ref, 'allergens');
	
	$html .= display_field($product_ref, 'traces');
	

	my $class = 'additives';
	
	if ((defined $product_ref->{$class . '_tags'}) and (scalar @{$product_ref->{$class . '_tags'}} > 0)) {

		$html .= "<br><hr class=\"floatleft\"><div><b>" . lang("additives_p") . separator_before_colon($lc) . ":</b><br>";		
		
		$html .= "<ul>";
		foreach my $tagid (@{$product_ref->{$class . '_tags'}}) {
		
			my $tag;
			my $link;
		
			# taxonomy field?
			if ($tagid =~ /:/) {
				$tag = display_taxonomy_tag($lc, $class, $tagid);		
				$link = canonicalize_taxonomy_tag_link($lc, $class, $tagid);				
			}
			else {		
				$tag = canonicalize_tag2($class, $tagid);		
				$link = canonicalize_tag_link($class, $tagid);
			}
			
			my $info = '';

			if ($class eq 'additives') {
				$tagid =~ s/.*://; # levels are defined only in old French list

				if ($ingredients_classes{$class}{$tagid}{level} > 0) {
					$info = ' class="additives_' . $ingredients_classes{$class}{$tagid}{level} . '" title="' . $ingredients_classes{$class}{$tagid}{warning} . '" ';
				}
				
				my $tagtype = $class;
				if ((defined $tags_levels{$lc}{$tagtype}) and (defined $tags_levels{$lc}{$tagtype}{$tagid})) {
					$info = ' class="level_' . $tags_levels{$lc}{$tagtype}{$tagid} . '" ';
					my %colors = ( 3 => 'red', 2 => 'darkorange', 1 => 'green' );
					if ($tags_levels{$lc}{$tagtype}{$tagid} > 0) {
						$info .= ' style="color:' . $colors{$tags_levels{$lc}{$tagtype}{$tagid} + 0} . '" ';
					}
				}					
			}			
			
			$html .= "<li><a href=\"" . $link . "\"$info>" . $tag . "</a></li>\n";
		}
		$html .= "</ul></div>";		
		
	}
	
	
	# special ingredients tags
	
	if ((defined $ingredients_text) and ($ingredients_text !~ /^\s*$/s) and (defined $special_tags{ingredients})) {
	
		my $special_html = "";
	
		foreach my $special_tag_ref (@{$special_tags{ingredients}}) {
		
			my $tagid = $special_tag_ref->{tagid};
			my $type = $special_tag_ref->{type};
			
			if (  (($type eq 'without') and (not has_tag($product_ref, "ingredients", $tagid)))
			or (($type eq 'with') and (has_tag($product_ref, "ingredients", $tagid)))) {
				
				$special_html .= "<li class=\"${type}_${tagid}_$lc\">" . lang("search_" . $type) . " " . display_taxonomy_tag_link($lc, "ingredients", $tagid) . "</li>\n";
			}
		
		}
		
		if ($special_html ne "") {
		
			$html  .= "<br><hr class=\"floatleft\"><div><b>" . ucfirst( lang("ingredients_analysis") . separator_before_colon($lc)) . ":</b><br>"
			. "<ul id=\"special_ingredients\">\n" . $special_html . "</ul>\n"
			. "<p>" . lang("ingredients_analysis_note") . "</p></div>\n";
		}
	
	}	
	
		
	
	$html_image = display_image_box($product_ref, 'nutrition', \$minheight);	
	
	$html .= "</div>";
	
	$html .= <<HTML
			</div>
		</div>
HTML
;

	if (not ((defined $options{no_nutrition_table}) and ($options{no_nutrition_table}))) {

		
	$html .= <<HTML	
        <div data-role="deactivated-collapsible-set" data-theme="" data-content-theme="">
            <div data-role="deactivated-collapsible" data-collapsed="true">	
HTML
;	
	
	$html .= "<h2>" . lang("nutrition_data") . "</h2>";
	
	
	$html .= display_nutrient_levels($product_ref);
	
	$html .= "<div style=\"min-height:${minheight}px\">"
	. $html_image;
		
	$html .= display_field($product_ref, "serving_size") . display_field($product_ref, "br") ;
	
	# Compare nutrition data with categories
	
	my @comparisons = ();	
	
	if ($product_ref->{no_nutrition_data} eq 'on') {
		$html .= "<p>$Lang{no_nutrition_data}{$lang}</p>";
	}
	
	
	$html .= display_nutrition_table($product_ref, \@comparisons);
	
	$html .= <<HTML
			</div>
		</div>
HTML
;		
	}

	my $created_date = display_date_tag($product_ref->{created_t});
	
	# Ask for photos if we do not have any, or if they are too old

	my $last_image = "";	
	my $image_warning = "";	
	
	if ((not defined ($product_ref->{images})) or ((scalar keys %{$product_ref->{images}}) < 1)) {
	
		$image_warning = $Lang{product_has_no_photos}{$lang};
	
	}	
	elsif ((defined $product_ref->{last_image_t}) and ($product_ref->{last_image_t} > 0)) {
	
		my $last_image_date = display_date($product_ref->{last_image_t});
		my $last_image_date_without_time = display_date_without_time($product_ref->{last_image_t});
		
		$last_image = "<br>" . "$Lang{last_image_added}{$lang} $last_image_date";
		
		# Was the last photo uploaded more than 6 months ago?
		
		if (($product_ref->{last_image_t} + 86400 * 30 * 6) < time()) {

			$image_warning = sprintf($Lang{product_has_old_photos}{$lang}, $last_image_date_without_time);
		
		}
		
	}
	

	if ($image_warning ne "") {
	
		$image_warning = <<HTML
<div id="image_warning" style="display: block; background:#ffcc33;color:black;padding:1em;text-decoration:none;">
$image_warning
</div>
HTML
;		
	
	}
	

	
	my $creator =  $product_ref->{creator} ;
	
	# Remove links for iOS (issues with twitter / facebook badges loading in separate windows..)
	$html =~ s/<a ([^>]*)href="([^"]+)"([^>]*)>/<span $1$3>/g;	# replace with a span to keep class for color of additives etc.
	$html =~ s/<\/a>/<\/span>/g;
	$html =~ s/<span >/<span>/g;
	$html =~ s/<span  /<span /g;

	$html .= <<HTML
	
<p>
$Lang{product_added}{$lang} $created_date $Lang{by}{$lang} $creator
$last_image
</p>	

	
<div style="margin-bottom:20px;">

<p>$Lang{fixme_product}{$lang}</p>

$image_warning

<p>$Lang{app_you_can_add_pictures}{$lang}</p>

<button onclick="captureImage();" data-icon="off-camera">$Lang{image_front}{$lang}</button> 
<div id="upload_image_result_front"></div>
<button onclick="captureImage();" data-icon="off-camera">$Lang{image_ingredients}{$lang}</button> 
<div id="upload_image_result_ingredients"></div>
<button onclick="captureImage();" data-icon="off-camera">$Lang{image_nutrition}{$lang}</button> 
<div id="upload_image_result_nutrition"></div>
<button onclick="captureImage();" data-icon="off-camera">$Lang{app_take_a_picture}{$lang}</button> 
<div id="upload_image_result"></div>
<p>$Lang{app_take_a_picture_note}{$lang}</p>

</div>
HTML
;

		

	$request_ref->{jqm_content} = $html;
	$request_ref->{title} = $title;
	$request_ref->{description} = $description;
	
	$log->trace("displayed product on jquery mobile") if $log->is_trace();

}


sub display_nutrient_levels($) {

	my $product_ref = shift;
	
	my $html = '';
	
	# Do not display nutriscore and traffic lights for some categories of products
	# do not compute a score for baby foods
	if (has_tag($product_ref, "categories", "en:baby-foods")) {

			return "";
	}	
	
	# do not compute a score for dehydrated products to be rehydrated (e.g. dried soups, coffee, tea)
	# unless we have nutrition data for the prepared product
	
	my $prepared = '';
	if (has_tag($product_ref, "categories", "en:dried-products-to-be-rehydrated")) {
	
			if ((defined $product_ref->{nutriments}{"energy_prepared_100g"})) {
				$prepared = '_prepared';
			}
			else {
				return "";
			}
	}

	
	
	# do not compute a score for coffee, tea etc.
	if (	(has_tag($product_ref, "categories", "en:alcoholic-beverages")) 
		or	(has_tag($product_ref, "categories", "en:coffees"))
		or	(has_tag($product_ref, "categories", "en:teas"))
		or	(has_tag($product_ref, "categories", "en:teas"))
		or	(has_tag($product_ref, "categories", "fr:levure"))
		or	(has_tag($product_ref, "categories", "fr:levures"))
		) {

			return "";
	}	
	
	my $html_nutrition_grade = '';
	my $html_nutrient_levels = '';
		
	if ((exists $product_ref->{"nutrition_grade_fr"})) {
		my $grade = $product_ref->{"nutrition_grade_fr"};
		my $uc_grade = uc($grade);
		
		my $warning = '';
		if ((defined $product_ref->{nutrition_score_warning_no_fiber}) and ($product_ref->{nutrition_score_warning_no_fiber} == 1)) {
			$warning .= "<p>" . lang("nutrition_grade_fr_fiber_warning") . "</p>";
		}
		if ((defined $product_ref->{nutrition_score_warning_no_fruits_vegetables_nuts})
				and ($product_ref->{nutrition_score_warning_no_fruits_vegetables_nuts} == 1)) {
			$warning .= "<p>" . lang("nutrition_grade_fr_no_fruits_vegetables_nuts_warning") . "</p>";
		}
		if ((defined $product_ref->{nutrition_score_warning_fruits_vegetables_nuts_estimate})
				and ($product_ref->{nutrition_score_warning_fruits_vegetables_nuts_estimate} == 1)) {
			$warning .= "<p>" . sprintf(lang("nutrition_grade_fr_fruits_vegetables_nuts_estimate_warning"),
								$product_ref->{nutriments}{"fruits-vegetables-nuts-estimate_100g"}) . "</p>";
		}
		if ((defined $product_ref->{nutrition_score_warning_fruits_vegetables_nuts_from_category})
				and ($product_ref->{nutrition_score_warning_fruits_vegetables_nuts_from_category} ne '')) {
			$warning .= "<p>" . sprintf(lang("nutrition_grade_fr_fruits_vegetables_nuts_from_category_warning"),
								display_taxonomy_tag($lc,'categories',$product_ref->{nutrition_score_warning_fruits_vegetables_nuts_from_category}),
								$product_ref->{nutrition_score_warning_fruits_vegetables_nuts_from_category_value}) . "</p>";
		}		

		
		$html_nutrition_grade .= <<HTML
<h4>$Lang{nutrition_grade_fr_title}{$lc}
<a href="https://fr.openfoodfacts.org/score-nutritionnel-france" title="$Lang{nutrition_grade_fr_formula}{$lc}">
<i class="fi-info"></i></a>
</h4>
<a href="https://fr.openfoodfacts.org/score-nutritionnel-france" title="$Lang{nutrition_grade_fr_formula}{$lc}"><img src="/images/misc/nutriscore-$grade.svg" alt="$Lang{nutrition_grade_fr_alt}{$lc} $uc_grade" style="margin-bottom:1rem;max-width:100%"></a><br>
$warning
HTML
;
	}
		
	foreach my $nutrient_level_ref (@nutrient_levels) {
		my ($nid, $low, $high) = @$nutrient_level_ref;
		
		if ((defined $product_ref->{nutrient_levels}) and (defined $product_ref->{nutrient_levels}{$nid})) {
		
			$html_nutrient_levels .= '<img src="/images/misc/' . $product_ref->{nutrient_levels}{$nid} . '.svg" width="30" height="30" style="vertical-align:middle;margin-right:15px;margin-bottom:4px;" alt="'
				. lang($product_ref->{nutrient_levels}{$nid} . "_quantity") . '">' . (sprintf("%.2e", $product_ref->{nutriments}{$nid . $prepared . "_100g"}) + 0.0) . " g "
				. sprintf(lang("nutrient_in_quantity"), "<b>" . $Nutriments{$nid}{$lc} . "</b>", lang($product_ref->{nutrient_levels}{$nid} . "_quantity")). "<br>";
		
		}
	}
	if ($html_nutrient_levels ne '') {
		$html_nutrient_levels = <<HTML
<h4>$Lang{nutrient_levels_info}{$lc}
<a href="$Lang{nutrient_levels_link}{$lc}" title="$Lang{nutrient_levels_info}{$lc}"><i class="fi-info"></i></a>
</h4>
$html_nutrient_levels
HTML
;
	}
	
	# 2 columns?
	if (($html_nutrition_grade ne '') and ($html_nutrient_levels ne '')) {
		$html = <<HTML
<div class="row">
	<div class="small-12 xlarge-6 columns">
		$html_nutrition_grade
	</div>
	<div class="small-12 xlarge-6 columns">
		$html_nutrient_levels
	</div>
</div>	
HTML
;
	}
	else {
		$html = $html_nutrition_grade . $html_nutrient_levels;
	}

		
	return $html;
}




sub add_product_nutriment_to_stats($$$) {

	my $nutriments_ref = shift;
	my $nid = shift;
	my $value = shift;
	
	if ($value =~ /nan/i) {
	
		return -1;
	}
	elsif ($value ne '') {
					
		if (not defined $nutriments_ref->{"${nid}_n"}) {
			$nutriments_ref->{"${nid}_n"} = 0;
			$nutriments_ref->{"${nid}_s"} = 0;
			$nutriments_ref->{"${nid}_array"} = [];
		}
		
		$nutriments_ref->{"${nid}_n"}++;
		$nutriments_ref->{"${nid}_s"} += $value + 0.0;
		push @{$nutriments_ref->{"${nid}_array"}}, $value + 0.0;
	
	}
	return 1;
}


sub compute_stats_for_products($$$$$$) {

	my $stats_ref = shift;	# where we will store the stats
	my $nutriments_ref = shift;	# values for some nutriments
	my $count = shift;	# total number of products (including products that have no values for the nutriments we are interested in)
	my $n = shift;	# number of products with defined values for specified nutriments
	my $min_products = shift; # min number of products needed to compute stats	
	my $id = shift;	# id (e.g. category id)


	$stats_ref->{stats} = 1;
	$stats_ref->{nutriments} = {};
	$stats_ref->{id} = $id;
	$stats_ref->{count} = $count;
	$stats_ref->{n} = $n;	
	

	foreach my $nid (keys %{$nutriments_ref}) {
		next if $nid !~ /_n$/;
		$nid = $`;
		
		next if ($nutriments_ref->{"${nid}_n"} < $min_products);
		
		$nutriments_ref->{"${nid}_mean"} = $nutriments_ref->{"${nid}_s"} / $nutriments_ref->{"${nid}_n"};
		
		my $std = 0;
		foreach my $value (@{$nutriments_ref->{"${nid}_array"}}) {
			$std += ($value - $nutriments_ref->{"${nid}_mean"}) * ($value - $nutriments_ref->{"${nid}_mean"});
		}
		$std = sqrt($std / $nutriments_ref->{"${nid}_n"});
		
		$nutriments_ref->{"${nid}_std"} = $std;
		
		my @values = sort { $a <=> $b } @{$nutriments_ref->{"${nid}_array"}};
		
		$stats_ref->{nutriments}{"${nid}_n"} = $nutriments_ref->{"${nid}_n"};
		$stats_ref->{nutriments}{"$nid"} = $nutriments_ref->{"${nid}_mean"};
		$stats_ref->{nutriments}{"${nid}_100g"} = sprintf("%.2e", $nutriments_ref->{"${nid}_mean"}) + 0.0;
		$stats_ref->{nutriments}{"${nid}_std"} =  sprintf("%.2e", $nutriments_ref->{"${nid}_std"}) + 0.0;

		if ($nid =~ /^energy/) {
			$stats_ref->{nutriments}{"${nid}_100g"} = int ($stats_ref->{nutriments}{"${nid}_100g"} + 0.5);
			$stats_ref->{nutriments}{"${nid}_std"} = int ($stats_ref->{nutriments}{"${nid}_std"} + 0.5);
		}				
		
		$stats_ref->{nutriments}{"${nid}_min"} = sprintf("%.2e",$values[0]) + 0.0;
		$stats_ref->{nutriments}{"${nid}_max"} = sprintf("%.2e",$values[$nutriments_ref->{"${nid}_n"} - 1]) + 0.0;
		#$stats_ref->{nutriments}{"${nid}_5"} = $nutriments_ref->{"${nid}_array"}[int ( ($nutriments_ref->{"${nid}_n"} - 1) * 0.05) ];
		#$stats_ref->{nutriments}{"${nid}_95"} = $nutriments_ref->{"${nid}_array"}[int ( ($nutriments_ref->{"${nid}_n"}) * 0.95) ];
		$stats_ref->{nutriments}{"${nid}_10"} = sprintf("%.2e", $values[int ( ($nutriments_ref->{"${nid}_n"} - 1) * 0.10) ]) + 0.0;
		$stats_ref->{nutriments}{"${nid}_90"} = sprintf("%.2e", $values[int ( ($nutriments_ref->{"${nid}_n"}) * 0.90) ]) + 0.0;
		$stats_ref->{nutriments}{"${nid}_50"} = sprintf("%.2e", $values[int ( ($nutriments_ref->{"${nid}_n"}) * 0.50) ]) + 0.0;
		
		#print STDERR "-> lc: lc -category $tagid - count: $count - n: nutriments: " . $nn . "$n \n";
		#print "categories stats - cc: $cc - n: $n- values for category $id: " . join(", ", @values) . "\n";
		#print "tagid: $id - nid: $nid - 100g: " .  $stats_ref->{nutriments}{"${nid}_100g"}  . " min: " . $stats_ref->{nutriments}{"${nid}_min"} . " - max: " . $stats_ref->{nutriments}{"${nid}_max"} . 
		#	"mean: " . $stats_ref->{nutriments}{"${nid}_mean"} . " - median: " . $stats_ref->{nutriments}{"${nid}_50"} . "\n";
		
	}							

}


sub display_nutrition_table($$) {

	my $product_ref = shift;
	my $comparisons_ref = shift;
	
	my $html = '';
	
	my @cols;
	
	
	my %col_name = (
	);
	
	my @displayed_product_types = ();
	my %displayed_product_types = ();
	
	if ((not defined $product_ref->{nutrition_data}) or ($product_ref->{nutrition_data})) {
		# by default, old products did not have a checkbox, display the nutrition data entry column for the product as sold
		push @displayed_product_types, "";
		$displayed_product_types{as_sold} = 1;
	}
	if ((defined $product_ref->{nutrition_data_prepared}) and ($product_ref->{nutrition_data_prepared} eq 'on')) {
		push @displayed_product_types, "prepared_";
		$displayed_product_types{prepared} = 1;
	}	
		
		
	
	foreach my $product_type (@displayed_product_types) {
	
		my $nutrition_data_per = "nutrition_data" . "_" . $product_type . "per";
		
		my $col_name = $Lang{product_as_sold}{$lang};
		if ($product_type eq 'prepared_') {
			$col_name = $Lang{prepared_product}{$lang};
		}
		$col_name{$product_type . "100g"} = $col_name . "<br>" . $Lang{nutrition_data_per_100g}{$lang};
		$col_name{$product_type . "serving"} = $col_name . "<br>" . $Lang{nutrition_data_per_serving}{$lang};
		if ((defined $product_ref->{serving_size}) and ($product_ref->{serving_size} ne '')) {
			$col_name{$product_type . "serving"} .= ' (' . $product_ref->{serving_size} . ')';
		}
	
		if (not defined $product_ref->{$nutrition_data_per}) {
			$product_ref->{$nutrition_data_per} = '100g';
		}
		
		if ($product_ref->{$nutrition_data_per} eq 'serving') {
		
			if ((defined $product_ref->{serving_quantity}) and ($product_ref->{serving_quantity} > 0)) {
				if (($product_type eq "") and ($displayed_product_types{prepared})) {
					# do not display non prepared by portion if we have data for the prepared product
					# -> the portion size is for the prepared product
					push @cols, $product_type . '100g';
				}
				else {
					push @cols, ($product_type . '100g', $product_type . 'serving');
				}
			}
			else {
				push @cols, $product_type . 'serving';
			}
		}
		else {
			if ((defined $product_ref->{serving_quantity}) and ($product_ref->{serving_quantity} > 0)) {
				if (($product_type eq "") and ($displayed_product_types{prepared})) {
					# do not display non prepared by portion if we have data for the prepared product
					# -> the portion size is for the prepared product
					push @cols, $product_type . '100g';
				}
				else {
					push @cols, ($product_type . '100g', $product_type . 'serving');
				}
			}
			else {
				push @cols, $product_type . '100g';
			}	
		}
	
	}
	
	my %col_class = (
		std => 'stats',
		min => 'stats',
		'10' => 'stats',
		'50' => 'stats',
		'90' => 'stats',
		'max' => 'stats',
	);

	
	# Comparisons with other products, categories, recommended daily values etc.
	
	if ((defined $comparisons_ref) and (scalar @$comparisons_ref > 0)) {
	
		$html .= "<p>" . lang("nutrition_data_comparison_with_categories") . "</p>";


		
		my $i = 0;
		
		foreach my $comparison_ref (@$comparisons_ref) {
		
			my $colid = "compare_" . $i;
		
			push @cols, $colid;
			$col_class{$colid} = $colid;
			$col_name{$colid} =  sprintf(lang("nutrition_data_compare_with_category"), $comparison_ref->{name});
			$col_name{$colid} =  $comparison_ref->{name};
			
			$log->debug("displaying nutrition table comparison column", { colid => $colid, id => $comparison_ref->{id}, name => $comparison_ref->{name} }) if $log->is_debug();
		
			my $checked = 0;
			if (defined $comparison_ref->{show}) {
				$checked = 1;
			}
			else {
				$styles .= <<CSS
.$colid { display:none }
CSS
;
			}
			
			my $checked_html = "";
			if ($checked) {
				$checked_html = ' checked="checked"';
			}
			
			$html .= <<HTML
<label style="display:inline;font-size:1rem;"><input type="checkbox" name="$colid" value="on" $checked_html id="$colid" class="show_comparison"> $comparison_ref->{name}</label>		
HTML
;
			if (defined $comparison_ref->{count}) {
				$html .= " <a href=\"$comparison_ref->{link}\">(" . $comparison_ref->{count} . " " . lang("products") . ")</a>";
			}
			$html .= "<br>";
			
			$i++;
		}
		
		$html .= <<HTML
<br>		
<input type="radio" id="nutrition_data_compare_percent" value="compare_percent" name="nutrition_data_compare_type" checked>
<label for="nutrition_data_compare_percent">$Lang{nutrition_data_compare_percent}{$lang}</label>
<input type="radio" id="nutrition_data_compare_value" value="compare_value" name="nutrition_data_compare_type">
<label for="nutrition_data_compare_value">$Lang{nutrition_data_compare_value}{$lang}</label>

HTML
;

		$html .= "<p class=\"note\">&rarr; " . lang("nutrition_data_comparison_with_categories_note") . "</p>";		
		
		# \$( ".show_comparison" ).button();

		
		$initjs .= <<JS

\$('input:radio[name=nutrition_data_compare_type]').change(function () {
		
	if (\$('input:radio[name=nutrition_data_compare_type]:checked').val() == 'compare_value') {
		\$(".compare_percent").hide();
		\$(".compare_value").show();
	}
	else {
		\$(".compare_value").hide();
		\$(".compare_percent").show();	
	}

}
);

\$(".show_comparison").change(function () {
	if (\$(this).prop('checked')) {
		\$("." + \$(this).attr("id")).show();		
	}
	else {
		\$("." + \$(this).attr("id")).hide();		
	}
}
);

JS
;
	
	}
	
	# Stats for categories
	
	if (defined $product_ref->{stats}) {
	
		foreach my $col ('std', 'min', '10', '50', '90', 'max') {
			push @cols, $col; 
			$col_name{$col} = lang("nutrition_data_per_$col");
		}
		
		if ($product_ref->{id} ne 'search') {
		
			$html .= "<div><input id=\"show_stats\" type=\"checkbox\"><label for=\"show_stats\">"
			. lang("show_category_stats")
			. '<span class="show-for-xlarge-up">'
			. separator_before_colon($lc) . ": " . lang("show_category_stats_details") . "</span></label>" . "</div>";
		
			$initjs .= <<JS
		
if (\$.cookie('show_stats') == '1') {
	\$('#show_stats').prop('checked',true);
}		
else {
	\$('#show_stats').prop('checked',false);
}

if (\$('#show_stats').prop('checked')) {
	\$(".stats").show();
}
else {
	\$(".stats").hide();
}

\$("#show_stats").change(function () {
	if (\$('#show_stats').prop('checked')) {
		\$.cookie('show_stats', '1', { expires: 365 });
		\$(".stats").show();		
	}
	else {
		\$.cookie('show_stats', null);
		\$(".stats").hide();		
	}
}
);

JS
;
	
		}
	}
	
	my $empty_cols = '';
	my $html2 = '';
	
	$html .= <<HTML
<table id="nutrition_data_table" class="data_table">
<thead class="nutriment_header">
<tr><th>
HTML
. lang("nutrition_data_table") . <<HTML
</th>
HTML
;

	foreach my $col (@cols) {
		my $col_class = '';
		if (defined $col_class{$col}) {
			$col_class = ' ' . $col_class{$col} ;
		}
		my $col_name = $col_name{$col};
		
		$html .= '<th class="nutriment_value' . ${col_class} . ' ' . $col . '">' . $col_name . '</th>';
		$empty_cols .= "<td></td>";
	}

	$html .= <<HTML
</tr>
</thead>
<tbody>
HTML
;

	defined $product_ref->{nutriments} or $product_ref->{nutriments} = {};

	my @unknown_nutriments = ();
	my %seen_unknown_nutriments = ();
	foreach my $nid (keys %{$product_ref->{nutriments}}) {
	
		next if (($nid =~ /_/) and ($nid !~ /_prepared$/)) ;
		
		$nid =~ s/_prepared$//;
		
		if ((not exists $Nutriments{$nid}) and (defined $product_ref->{nutriments}{$nid . "_label"})
			and (not defined $seen_unknown_nutriments{$nid})) {
			push @unknown_nutriments, $nid;
			$seen_unknown_nutriments{$nid} = 1;
		}
	}
	
	foreach my $nutriment (@{$nutriments_tables{$nutriment_table}}, @unknown_nutriments) {
		
		next if $nutriment =~ /^\#/;
		my $nid = $nutriment;
		$nid =~ s/^(-|!)+//g;
		$nid =~ s/-$//g;
		
		next if $nid eq 'sodium';
		
		my $class = 'main';
		my $prefix = '';
		
		my $shown = 0;
		
		if  (($nutriment !~ /-$/)
			or ((defined $product_ref->{nutriments}{$nid}) and ($product_ref->{nutriments}{$nid} ne ''))
			or ((defined $product_ref->{nutriments}{$nid . "_prepared"}) and ($product_ref->{nutriments}{$nid . "_prepared"} ne ''))
			or ($nid eq 'new_0') or ($nid eq 'new_1')) {
			$shown = 1;
		}
		
		# Only show important nutriments if the value is not known
		# Only show known values for search graph results
		if ((($nutriment !~ /^!/) or ($product_ref->{id} eq 'search')) 
			and not (((defined $product_ref->{nutriments}{$nid}) and ($product_ref->{nutriments}{$nid} ne ''))
					or ((defined $product_ref->{nutriments}{$nid . "_prepared"}) and ($product_ref->{nutriments}{$nid . "_prepared"} ne '')))) {
			$shown = 0;
		}
			
		if (($shown) and ($nutriment =~ /^-/)) {
			$class = 'sub';
			$prefix = lang("nutrition_data_table_sub") . " ";
			if ($nutriment =~ /^--/) {
				$prefix = "&nbsp; " . $prefix;
			}			
		}
		
		my $label = '';
		
		# display nutrition score only when the country is matching
		
		if ($nid =~ /^nutrition-score-(.*)$/) {
			# Always show the FR score and Nutri-Score
			if (($cc ne $1) and (not ($1 eq 'fr'))) {
				$shown = 0;
			}
			else {
				my $labelid = get_fileid($Nutriments{$nid}{$lang});
				$label = <<HTML
<td class="nutriment_label"><a href="/$labelid" title="$product_ref->{nutrition_score_debug}">${prefix}$Nutriments{$nid}{$lang}</a></td>
HTML
;			
			}
		}
		
		elsif ((exists $Nutriments{$nid}) and (exists $Nutriments{$nid}{$lang})) {
			$label = <<HTML
<td class="nutriment_label">${prefix}$Nutriments{$nid}{$lang}</td>
HTML
;
		}
		elsif ((exists $Nutriments{$nid}) and (exists $Nutriments{$nid}{en})) {
			$label = <<HTML
<td class="nutriment_label">${prefix}$Nutriments{$nid}{en}</td>
HTML
;
		}		
		elsif (defined $product_ref->{nutriments}{$nid . "_label"}) {
			my $label_value = $product_ref->{nutriments}{$nid . "_label"};
			$label = <<HTML
<td class="nutriment_label">$label_value</td>
HTML
;
		}
		
		my $unit = 'g';

		if ((exists $Nutriments{$nid}) and (exists $Nutriments{$nid}{unit})) {
			$unit = $Nutriments{$nid}{unit};

		}
		elsif ((not exists $Nutriments{$nid}) and (defined $product_ref->{nutriments}{$nid . "_unit"})) {
			$unit = $product_ref->{nutriments}{$nid . "_unit"};
		}
			
		my $values = '';
		
		my $values2 = '';
		
		my $cldr = CLDR::Number->new(locale => $lc);
		my $decf = $cldr->decimal_formatter;
		my $perf = $cldr->percent_formatter( maximum_fraction_digits => 0 );
		foreach my $col (@cols) {
		
			my $col_class = '';
			if (defined $col_class{$col}) {
				$col_class = ' ' . $col_class{$col} ;
			}
			
			if ($col =~ /compare_(.*)/) {	#comparisons
			
				my $comparison_ref = $comparisons_ref->[$1];

				my $value = "";
				if (defined $comparison_ref->{nutriments}{$nid . "_100g"}) {
					$value = $decf->format(g_to_unit($comparison_ref->{nutriments}{$nid . "_100g"}, $unit));
				}
				# too small values are converted to e notation: 7.18e-05
				if (($value . ' ') =~ /e/) {
					# use %f (outputs extras 0 in the general case)
					$value = sprintf("%f", g_to_unit($comparison_ref->{nutriments}{$nid . "_100g"}, $unit));
				}
				
				# 0.045 g	0.0449 g
				
				my $value_unit = "$value $unit";
				if ((not defined $comparison_ref->{nutriments}{$nid . "_100g"}) or ($comparison_ref->{nutriments}{$nid . "_100g"} eq '')) {
					$value_unit = '?';
				}
				elsif ($nid =~ /^energy/) {
					$value_unit .= "<br>(" . sprintf("%d", g_to_unit($comparison_ref->{nutriments}{$nid . "_100g"}, 'kcal')) . ' kcal)';
				}
				
				my $percent = $comparison_ref->{nutriments}{"${nid}_100g_%"};
				if ((defined $percent) and ($percent ne '')) {
					$percent = $perf->format($percent / 100.0);
					if ($percent > 0) {
						$percent = "+" . $percent;
					}
					$value_unit = '<span class="compare_percent">' . $percent . '</span><span class="compare_value" style="display:none">' . $value_unit . '</span>';
				}
				
				$values .= "<td class=\"nutriment_value${col_class}\">$value_unit</td>";
				
				if ($nid eq 'sodium') {
					if ((not defined $comparison_ref->{nutriments}{$nid . "_100g"}) or ($comparison_ref->{nutriments}{$nid . "_100g"} eq '')) {
						$values2 .= "<td class=\"nutriment_value${col_class}\">?</td>";
					}
					else {
						$values2 .= "<td class=\"nutriment_value${col_class}\">"
						. '<span class="compare_percent">' . $percent . '</span>'
						. '<span class="compare_value" style="display:none">' . ($decf->format(g_to_unit($comparison_ref->{nutriments}{$nid . "_100g"} * 2.54, $unit))) . " " . $unit . '</span>' . "</td>";
					}
				}
				if ($nid eq 'salt') {
					if ((not defined $comparison_ref->{nutriments}{$nid . "_100g"}) or ($comparison_ref->{nutriments}{$nid . "_100g"} eq '')) {
						$values2 .= "<td class=\"nutriment_value${col_class}\">?</td>";
					}
					else {
						$values2 .= "<td class=\"nutriment_value${col_class}\">"
						. '<span class="compare_percent">' . $percent . '</span>'
						. '<span class="compare_value" style="display:none">' . ($decf->format(g_to_unit($comparison_ref->{nutriments}{$nid . "_100g"} / 2.54, $unit))) . " " . $unit . '</span>' . "</td>";
					}
				}				
				
				if ($nid eq 'nutrition-score-fr') {
					# We need to know the category in order to select the right thresholds for the nutrition grades
					# as it depends on whether it is food or drink
					
					# if it is a category stats, the category id is the id field
					if ((not defined $product_ref->{categories_tags})
						and (defined $product_ref->{id}) 
						and ($product_ref->{id} =~ /^en:/) 
							) {
						$product_ref->{categories} = $product_ref->{id};
						compute_field_tags($product_ref, "categories");
					}
					
					if (defined $product_ref->{categories_tags}) {
					
						$values2 .= "<td class=\"nutriment_value${col_class}\">"
							. uc (compute_nutrition_grade($product_ref, $comparison_ref->{nutriments}{$nid . "_100g"}))
							. "</td>";
					}
				}
				
			}
			else {
			
				my $value_unit = "";
				my $rdfa = '';
				
				# Nutriscore: per serving = per 100g
				if (($nid =~ /nutrition-score/) and ($col eq "serving")) {
					$product_ref->{nutriments}{$nid . "_$col"} = $product_ref->{nutriments}{$nid . "_100g"};
				}
				
				if ((not defined $product_ref->{nutriments}{$nid . "_$col"}) or ($product_ref->{nutriments}{$nid . "_$col"} eq '')) {
					$value_unit = '?';
				}
				else {

					# this is the actual value on the package, not a computed average. do not try to round to 2 decimals.
					my $value = $decf->format(g_to_unit($product_ref->{nutriments}{$nid . "_$col"}, $unit));
				
					# too small values are converted to e notation: 7.18e-05
					if (($value . ' ') =~ /e/) {
						# use %f (outputs extras 0 in the general case)
						$value = sprintf("%f", g_to_unit($product_ref->{nutriments}{$nid . "_$col"}, $unit));
					}
					
					$value_unit = "$value $unit";
					
					if (defined $product_ref->{nutriments}{$nid . "_modifier"}) {
						$value_unit = $product_ref->{nutriments}{$nid . "_modifier"} . " " . $value_unit;
					}
					
					if ($nid =~ /^energy/) {
						$value_unit .= "<br>(" . g_to_unit($product_ref->{nutriments}{$nid . "_$col"}, 'kcal') . ' kcal)';
					}
					elsif ($nid eq 'sodium') {
						my $salt = $product_ref->{nutriments}{$nid . "_$col"} * 2.54;
						if (exists $product_ref->{nutriments}{"salt" . "_$col"}) {
							$salt = $product_ref->{nutriments}{"salt" . "_$col"};
						}
						$salt = $decf->format(g_to_unit($salt, $unit));
						my $property = '';
						if ($col eq '100g') {
							$property = "property=\"food:saltEquivalentPer100g\" content=\"$salt\"";
						}
						$values2 .= "<td class=\"nutriment_value${col_class}\" $property>" . $salt . " " . $unit . "</td>";
					}
					elsif ($nid eq 'salt') {
						my $sodium = $product_ref->{nutriments}{$nid . "_$col"} / 2.54;
						if (exists $product_ref->{nutriments}{"sodium". "_$col"}) {
							$sodium = $product_ref->{nutriments}{"sodium". "_$col"};
						}
						$sodium = $decf->format(g_to_unit($sodium, $unit));
						my $property = '';
						if ($col eq '100g') {
							$property = "property=\"food:sodiumEquivalentPer100g\" content=\"$sodium\"";
						}
						$values2 .= "<td class=\"nutriment_value${col_class}\" $property>" . $sodium . " " . $unit . "</td>";
					}				
					elsif ($nid eq 'nutrition-score-fr') {
						# We need to know the category in order to select the right thresholds for the nutrition grades
						# as it depends on whether it is food or drink
						
						# if it is a category stats, the category id is the id field
						if ((not defined $product_ref->{categories_tags})
							and (defined $product_ref->{id}) 
							and ($product_ref->{id} =~ /^en:/) 
								) {
							$product_ref->{categories} = $product_ref->{id};
							compute_field_tags($product_ref, "categories");
						}
						
						if (defined $product_ref->{categories_tags}) {
						
							if ($col eq "std") {
								$values2 .= "<td class=\"nutriment_value${col_class}\"></td>";
							}
							else {
								$values2 .= "<td class=\"nutriment_value${col_class}\">"
								. uc (compute_nutrition_grade($product_ref, $product_ref->{nutriments}{$nid . "_$col"}))
								. "</td>";
							}
						}
					}					
					elsif ($col eq $product_ref->{nutrition_data_per}) {
						# % DV ?
						if ((defined $product_ref->{nutriments}{$nid . "_value"}) and (defined $product_ref->{nutriments}{$nid . "_unit"}) and ($product_ref->{nutriments}{$nid . "_unit"} eq '% DV')) {
							$value_unit .= ' (' . $product_ref->{nutriments}{$nid . "_value"} . ' ' . $product_ref->{nutriments}{$nid . "_unit"} . ')';
						}
					}					
					
					if ($col eq '100g') {
						my $property = $nid;
						$property =~ s/-([a-z])/ucfirst($1)/eg;
						$property .= "Per100g";
						$rdfa = " property=\"food:$property\" content=\"" . $product_ref->{nutriments}{$nid . "_$col"} . "\"";
					}
				}
				
				$values .= "<td class=\"nutriment_value${col_class}\"$rdfa>$value_unit</td>";
			}
		}

		
		my $input = <<HTML
<tr id="nutriment_${nid}_tr" class="nutriment_$class">
$label
$values
</tr>
HTML
;

		if (($nid eq 'sodium') and ($values2 ne '')) {
			$input .= <<HTML
<tr id="nutriment_salt_equivalent_tr" class="nutriment_sub">
<td class="nutriment_label">
HTML
. lang("salt_equivalent") . <<HTML
</td>
$values2
</tr>			
HTML
;
		}
		
		if (($nid eq 'salt') and ($values2 ne '')) {
			$input .= <<HTML
<tr id="nutriment_sodium_tr" class="nutriment_sub">
<td class="nutriment_label">
HTML
. $Nutriments{sodium}{$lang} . <<HTML
</td>
$values2
</tr>			
HTML
;
		}		
		
		if (($nid eq 'nutrition-score-fr') and ($values2 ne '')) {
			$input .= <<HTML
<tr id="nutriment_nutriscore_tr" class="nutriment_sub">
<td class="nutriment_label">
HTML
. "Nutri-Score" . <<HTML
</td>
$values2
</tr>			
HTML
;
		}		
		
		
		#print STDERR "nutrition_table - nid: $nid - shown: $shown \n";

		if (not $shown) {
		}
		elsif ($nid eq 'carbon-footprint') {
		
			$html2 .= <<HTML
<tr id="ecological_footprint"><td style="padding-top:10px;font-weight:bold;">$Lang{ecological_data_table}{$lang}</td>$empty_cols</tr>
HTML
			. $input;
		
		}
		else  {
			$html .= $input;
		}
	
	}
	
	$html .= <<HTML
$html2
</tbody>	
</table>
HTML
;	
	
	return $html;

}



sub display_product_api($)
{
	my $request_ref = shift;

	my $code = normalize_code($request_ref->{code});
	
	# Check that the product exist, is published, is not deleted, and has not moved to a new url
	
	$log->info("displaying product api", { code => $code }) if $log->is_info();

	my %response = ();
	
	$response{code} = $code;
	
	my $product_ref = retrieve_product($code);
	
	if ((not defined $product_ref) or (not defined $product_ref->{code})) {
		$response{status} = 0;
		$response{status_verbose} = 'product not found';
		if ($request_ref->{jqm}) {
			$response{jqm} = <<HTML 
$Lang{app_please_take_pictures}{$lang}
<button onclick="captureImage();" data-icon="off-camera">$Lang{app_take_a_picture}{$lang}</button> 
<div id="upload_image_result"></div>
<p>$Lang{app_take_a_picture_note}{$lang}</p>
HTML
;
			if ($request_ref->{api_version} >= 0.1) {
			
				my @app_fields = qw(product_name brands quantity);
			
				my $html = <<HTML
<form id="product_fields" action="javascript:void(0);">				
<div data-role="fieldcontain" class="ui-hide-label" style="border-bottom-width: 0;">			
HTML
;
				foreach my $field (@app_fields) {

					# placeholder in value
					my $value = $Lang{$field}{$lang};
				
					$html .= <<HTML
<label for="$field">$Lang{$field}{$lang}</label>
<input type="text" name="$field" id="$field" value="" placeholder="$value">
HTML
;	
				}
					
				$html .= <<HTML
</div>
<div id="save_button">
<input type="submit" id="save" name="save" value="$Lang{save}{$lang}">
</div>
<div id="saving" style="display:none">
<img src="loading2.gif" style="margin-right:10px"> $Lang{saving}{$lang}
</div>
<div id="saved" style="display:none">
$Lang{saved}{$lang}
</div>
<div id="not_saved" style="display:none">
$Lang{not_saved}{$lang}
</div>
</form>
HTML
;		
				$response{jqm} .= $html;

			}

		}
	}
	else {
		$response{status} = 1;
		$response{status_verbose} = 'product found';
		
		add_images_urls_to_product($product_ref);
		
		$response{product} = $product_ref;
		
		# If the request specified a value for the fields parameter, return only the fields listed
		if (defined $request_ref->{fields}) {
			my $compact_product_ref = {};
			foreach my $field (split(/,/, $request_ref->{fields})) {
				if (defined $product_ref->{$field}) {
					$compact_product_ref->{$field} = $product_ref->{$field};
				}
			}
			$response{product} = $compact_product_ref;
		}		
		
		
		if ($request_ref->{jqm}) {
			# return a jquerymobile page for the product
			
			display_product_jqm($request_ref);
			$response{jqm} = $request_ref->{jqm_content};
			$response{jqm} =~ s/(href|src)=("\/)/$1="https:\/\/$cc.${server_domain}\//g;
			$response{title} = $request_ref->{title};
			
		}
	}
	
	$request_ref->{structured_response} = \%response;
	
	display_structured_response($request_ref);
}

sub display_product_history($$) {

	my $code = shift;
	my $product_ref = shift;

	my $html = '';
	if ($product_ref->{rev} > 0) {
	
		my $path = product_path($code);
		my $changes_ref = retrieve("$data_root/products/$path/changes.sto");
		if (not defined $changes_ref) {
			$changes_ref = [];
		}
		
		$html .= "<h2>" . lang("history") . "</h2>\n<ul>\n";
		
		my $current_rev = $product_ref->{rev};
		
		foreach my $change_ref (reverse @{$changes_ref}) {
		
			my $date = display_date_tag($change_ref->{t});	
			my $user = "";
			if (defined $change_ref->{userid}) {
				$user = "<a href=\"" . canonicalize_tag_link("users", get_fileid($change_ref->{userid})) . "\">" . $change_ref->{userid} . "</a>";
			}
			
			my $comment = $change_ref->{comment};
			$comment = lang($comment) if $comment eq 'product_created';
			
			$comment =~ s/^Modification :\s+//;
			if ($comment eq 'Modification :') {
				$comment = '';
			}
			$comment =~ s/\new image \d+( -)?//;
			
			if ($comment ne '') {
				$comment = "- $comment";
			}
			
			my $change_rev = $change_ref->{rev};
			
			if (not defined $change_rev) {
				$change_rev = $current_rev;
			}
			$current_rev--;
			
			# Display diffs
			# [Image upload - add: 1, 2 - delete 2], [Image selection - add: front], [Nutriments... ]
			
			my $diffs = compute_changes_diff_text($change_ref);
			$html .= "<li>$date - $user $diffs $comment - <a href=\"" . product_url($product_ref) . "?rev=$change_rev\">" . lang("view") . "</a></li>\n";
		
		}
		
		$html .= "</ul>\n";
	}

	return $html;

}

sub add_images_urls_to_product($) {

	my $product_ref = shift;
	
	my $staticdom = format_subdomain('static');
	my $path = product_path($product_ref->{code});
	
	foreach my $imagetype ('front','ingredients','nutrition') {
	
		my $size = $display_size;
		
		my $display_lc = $lc;
		
		# first try the requested language
		my @display_ids = ($imagetype . "_" . $display_lc);
		
		# next try the main language of the product
		if ($product_ref->{lc} ne $display_lc) {
			push @display_ids, $imagetype . "_" . $product_ref->{lc};
		}
		
		# last try the field without a language (for old products without updated images)
		push @display_ids, $imagetype;
			
		foreach my $id (@display_ids) {
	
			if ((defined $product_ref->{images}) and (defined $product_ref->{images}{$id})
				and (defined $product_ref->{images}{$id}{sizes}) and (defined $product_ref->{images}{$id}{sizes}{$size})) {

				$product_ref->{"image_" . $imagetype . "_url"} = "$staticdom/images/products/$path/$id." . $product_ref->{images}{$id}{rev} . '.' . $display_size . '.jpg';
				$product_ref->{"image_" . $imagetype . "_small_url"} = "$staticdom/images/products/$path/$id." . $product_ref->{images}{$id}{rev} . '.' . $small_size . '.jpg';
				$product_ref->{"image_" . $imagetype . "_thumb_url"} = "$staticdom/images/products/$path/$id." . $product_ref->{images}{$id}{rev} . '.' . $thumb_size . '.jpg';
				
				if ($imagetype eq 'front') {
					$product_ref->{image_url} = $product_ref->{"image_" . $imagetype . "_url"};
					$product_ref->{image_small_url} = $product_ref->{"image_" . $imagetype . "_small_url"};
					$product_ref->{image_thumb_url} = $product_ref->{"image_" . $imagetype . "_thumb_url"};
				}
				
				last;
			}
		}
		
		if (defined $product_ref->{languages_codes}) {
			foreach my $key (keys %{$product_ref->{languages_codes}}) {
				my $id = $imagetype . '_' . $key;
				if ((defined $product_ref->{images}) and (defined $product_ref->{images}{$id})
					and (defined $product_ref->{images}{$id}{sizes}) and (defined $product_ref->{images}{$id}{sizes}{$size})) {
					
					$product_ref->{selected_images}{$imagetype}{display}{$key} = "$staticdom/images/products/$path/$id." . $product_ref->{images}{$id}{rev} . '.' . $display_size . '.jpg';
					$product_ref->{selected_images}{$imagetype}{small}{$key} = "$staticdom/images/products/$path/$id." . $product_ref->{images}{$id}{rev} . '.' . $small_size . '.jpg';
					$product_ref->{selected_images}{$imagetype}{thumb}{$key} = "$staticdom/images/products/$path/$id." . $product_ref->{images}{$id}{rev} . '.' . $thumb_size . '.jpg';
				}
			}
		}
	}
}



sub display_structured_response($)
{
	# directly serve structured data from $request_ref->{structured_response}

	my $request_ref = shift;
	
	
	$log->debug("Displaying structured response", { json => $request_ref->{json}, jsonp => $request_ref->{jsonp}, xml => $request_ref->{xml}, jqm => $request_ref->{jqm}, rss => $request_ref->{rss} }) if $log->is_debug();
	if ($request_ref->{xml}) {
	
		# my $xs = XML::Simple->new(NoAttr => 1, NumericEscape => 2);
		my $xs = XML::Simple->new(NumericEscape => 2);
		
		# without NumericEscape => 2, the output should be UTF-8, but is in fact completely garbled
		# e.g. <categories>Frais,Produits laitiers,Desserts,Yaourts,Yaourts aux fruits,Yaourts sucrurl>http://static.openfoodfacts.net/images/products/317/657/216/8015/front.15.400.jpg</image_url>
	
	
		# https://github.com/openfoodfacts/openfoodfacts-server/issues/463
		# remove the languages field which has keys like "en:english"
		
		if (defined $request_ref->{structured_response}{product}) {
		delete $request_ref->{structured_response}{product}{languages};
		}
		
		if (defined $request_ref->{structured_response}{products}) {
			foreach my $product_ref (@{$request_ref->{structured_response}{products}}) {
				delete $product_ref->{languages};
			}
		}
		
	
		my $xml = "<?xml version=\"1.0\" encoding=\"UTF-8\" standalone=\"yes\"?>\n"
		. $xs->XMLout($request_ref->{structured_response}); 	# noattr -> force nested elements instead of attributes
        
		print header( -type => 'text/xml', -charset => 'utf-8', -access_control_allow_origin => '*' ) . $xml;

	}
	elsif ($request_ref->{rss}) {
		display_structured_response_opensearch_rss($request_ref);
	}
	else {
		my $data =  encode_json($request_ref->{structured_response});
		
		my $jsonp = undef;
		
		if (defined param('jsonp')) {
			$jsonp = param('jsonp');
		}
		elsif (defined param('callback')) {
			$jsonp = param('callback');
		}
		
		$jsonp =~ s/[^a-zA-Z0-9_]//g;
		
		if (defined $jsonp) {
			print header( -type => 'text/javascript', -charset => 'utf-8', -access_control_allow_origin => '*' ) . $jsonp . "(" . $data . ");" ;
		}
		else {
			print header( -type => 'application/json', -charset => 'utf-8', -access_control_allow_origin => '*' ) . $data;
		}
	}
	
	exit();
}

sub display_structured_response_opensearch_rss {
	my ($request_ref) = @_;
	
	my $xs = XML::Simple->new(NumericEscape => 2);
	
	my $short_name = lang("site_name");
	my $long_name = $short_name;
	if ($cc eq 'world') {
		$long_name .= " " . uc($lc);
	}
	else {
		$long_name .= " " . uc($cc) . "/" . uc($lc);
	}

	$long_name = $xs->escape_value(encode_utf8($long_name));
	$short_name = $xs->escape_value(encode_utf8($short_name));
	my $dom = format_subdomain($subdomain);
	my $query_link = $xs->escape_value(encode_utf8($dom . $request_ref->{current_link_query} . "&rss=1"));
	my $description = $xs->escape_value(encode_utf8(lang("search_description_opensearch")));

	my $search_terms = $xs->escape_value(encode_utf8(decode utf8=>param('search_terms')));
	my $count = $xs->escape_value($request_ref->{structured_response}{count});
	my $skip = $xs->escape_value($request_ref->{structured_response}{skip});
	my $page_size = $xs->escape_value($request_ref->{structured_response}{page_size});
	my $page = $xs->escape_value($request_ref->{structured_response}{page});
	
	my $xml = <<XML
<?xml version="1.0" encoding="UTF-8"?>
 <rss version="2.0" 
      xmlns:opensearch="https://a9.com/-/spec/opensearch/1.1/"
      xmlns:atom="https://www.w3.org/2005/Atom">
   <channel>
     <title>$long_name</title>
     <link>$query_link</link>
     <description>$description</description>
     <opensearch:totalResults>$count</opensearch:totalResults>
     <opensearch:startIndex>$skip</opensearch:startIndex>
     <opensearch:itemsPerPage>${page_size}</opensearch:itemsPerPage>
     <atom:link rel="search" type="application/opensearchdescription+xml" href="$dom/cgi/opensearch.pl"/>
     <opensearch:Query role="request" searchTerms="${search_terms}" startPage="$page" />
XML
;

	if (defined $request_ref->{structured_response}{products}) {
		foreach my $product_ref (@{$request_ref->{structured_response}{products}}) {
			my $item_title = product_name_brand_quantity($product_ref);
			$item_title = $product_ref->{code} unless $item_title;
			my $item_description = $xs->escape_value(encode_utf8(sprintf(lang("product_description"), $item_title)));
			$item_title = $xs->escape_value(encode_utf8($item_title));
			my $item_link = $xs->escape_value(encode_utf8($dom . product_url($product_ref)));
			
			$xml .= <<XML
     <item>
       <title>$item_title</title>
       <link>$item_link</link>
       <description>$item_description</description>
     </item>
XML
;
		}
	}

	$xml .= <<XML
   </channel>
 </rss>
XML
;
	
	print header( -type => 'application/rss+xml', -charset => 'utf-8', -access_control_allow_origin => '*' ) . $xml;

}

sub display_recent_changes {

	my ($request_ref, $query_ref, $limit, $page) = @_;

	if ((defined $country) and ($country ne 'en:world')) {
		$query_ref->{countries_tags} = $country;
	}
	
	delete $query_ref->{lc};

	if (defined $limit) {
	}
	elsif (defined $request_ref->{page_size}) {
		$limit = $request_ref->{page_size};
	}
	else {
		$limit = $page_size;
	}

	my $skip = 0;
	if (defined $page) {
		$skip = ($page - 1) * $limit;
	}
	elsif (defined $request_ref->{page}) {
		$page = $request_ref->{page};
		$skip = ($page - 1) * $limit;
	}
	else {
		$page = 1;
	}

	# support for returning structured results in json / xml etc.

	$request_ref->{structured_response} = {
		page => $page,
		page_size => $limit,
		skip => $skip,
		changes => [],
	};	

	my $sort_ref = Tie::IxHash->new();
	$sort_ref->Push('$natural' => -1);

	$log->debug("Executing MongoDB query", { query => $query_ref }) if $log->is_debug();
	my $cursor = $recent_changes_collection->query($query_ref)->sort($sort_ref)->limit($limit)->skip($skip);
	my $count = $cursor->count() + 0;
	$log->info("MongoDB query ok", { error => $@, result_count => $count }) if $log->is_info();

	if ($@) {
		$log->warn("MongoDB error - retrying once", { error => $@ }) if $log->is_warn();
		
		# opening new connection
		eval {
			$connection = MongoDB->connect($mongodb_host);
			$database = $connection->get_database($mongodb);
			$recent_changes_collection = $database->get_collection('recent_changes');
		};
		if ($@) {
			$log->error("MongoDB error - reconnecting failed", { error => $@ }) if $log->is_error();
			$count = -1;
		}
		else {		
			$log->info("MongoDB reconnect ok", { error => $@ }) if $log->is_info();
			$log->debug("Executing MongoDB query", { query => $query_ref }) if $log->is_debug();
			$cursor = $recent_changes_collection->query($query_ref)->sort($sort_ref)->limit($limit)->skip($skip);
			$count = $cursor->count() + 0;
			$log->info("MongoDB query ok", { error => $@, result_count => $count }) if $log->is_info();
		}
	}
	
	my $html .= "<ul>\n";
	while (my $change_ref = $cursor->next) {
		# Conversion for JSON, because the $change_ref cannot be passed to encode_json.
		my $change_hash = {
			code => $change_ref->{code},
			countries_tags => $change_ref->{countries_tags},
			userid => $change_ref->{userid},
			ip => $change_ref->{ip},
			t => $change_ref->{t},
			comment => $change_ref->{comment},
			rev => $change_ref->{rev},
			diffs => $change_ref->{diffs}
		};

		delete $change_hash->{ip} unless $admin; # security: Do not expose IP addresses to non-admin or anonymous users.

		push @{$request_ref->{structured_response}{changes}}, $change_hash;

		my $date = display_date_tag($change_ref->{t});	
		my $user = "";
		if (defined $change_ref->{userid}) {
			$user = "<a href=\"" . canonicalize_tag_link("users", get_fileid($change_ref->{userid})) . "\">" . $change_ref->{userid} . "</a>";
		}
		
		my $comment = $change_ref->{comment};
		$comment = lang($comment) if $comment eq 'product_created';
		
		$comment =~ s/^Modification :\s+//;
		if ($comment eq 'Modification :') {
			$comment = '';
		}
		$comment =~ s/\new image \d+( -)?//;
		
		if ($comment ne '') {
			$comment = "- $comment";
		}
		
		my $change_rev = $change_ref->{rev};

		# Display diffs
		# [Image upload - add: 1, 2 - delete 2], [Image selection - add: front], [Nutriments... ]
		
		my $diffs = compute_changes_diff_text($change_ref);
		$change_hash->{diffs_text} = $diffs;
		
		my $product_url = product_url($change_ref->{code});
		$html .= "<li><a href=\"" . $product_url . "\">" . $change_ref->{code} . "</a> $date - $user $diffs $comment - <a href=\"" . $product_url . "?rev=$change_rev\">" . lang("view") . "</a></li>\n";

	}

	$html .= "</ul>";
	${$request_ref->{content_ref}} .= $html;
	$request_ref->{title} = lang("recent_changes");
	display_new($request_ref);

}

1;<|MERGE_RESOLUTION|>--- conflicted
+++ resolved
@@ -5508,7 +5508,6 @@
 </nav>
 
 <div class="off-canvas-wrap" data-offcanvas>
-<<<<<<< HEAD
 	<div class="inner-wrap">
 		<aside class="left-off-canvas-menu">
 			<div id="aside_column">
@@ -5523,58 +5522,6 @@
 				<div class="sidebar">
 					<div style="text-align:center">
 						<a href="/"><img id="logo" src="/images/misc/$Lang{logo}{$lang}" srcset="/images/misc/$Lang{logo2x}{$lang} 2x" width="178" height="150" alt="$Lang{site_name}{$lang}" style="margin-bottom:0.5rem"></a>
-=======
-  <div class="inner-wrap">
-
-
-    <!-- Off Canvas Menu -->
-    <aside class="left-off-canvas-menu">
-        <!-- whatever you want goes here -->
-		<div id="aside_column">
-
-	$aside_blocks
-		
-		</div>
-    </aside>
-
-
-  <!-- close the off-canvas menu -->
-  <a class="exit-off-canvas"></a>
-
-$top_banner
-  
-<!-- main row - comment used to remove left column and center content on some pages -->  
-<div class="row full-width" style="max-width: 100% !important;" data-equalizer>
-
-
-
-	<div class="xxlarge-1 xlarge-2 large-3 medium-4 columns hide-for-small" style="background-color:#fafafa;padding-top:1rem;" data-equalizer-watch>
-		<div class="sidebar">
-		
-<div style="text-align:center">
-<a href="/"><img id="logo" src="/images/misc/$Lang{logo}{$lang}" srcset="/images/misc/$Lang{logo2x}{$lang} 2x" width="178" height="150" alt="$Lang{site_name}{$lang}" style="margin-bottom:0.5rem"></a>
-</div>
-
-<p>$Lang{tagline}{$lc}</p>
-
-
-			<form action="/cgi/search.pl" class="hide-for-large-up">
-			<div class="row collapse">
-
-					<div class="small-9 columns">
-						<input type="text" placeholder="$Lang{search_a_product_placeholder}{$lc}" name="search_terms">
-						<input name="search_simple" value="1" type="hidden">
-						<input name="action" value="process" type="hidden">
-					</div>
-					<div class="small-2 columns">
-						 <button type="submit" class="button postfix"><i class="fi-magnifying-glass"></i></button>
-					</div>
-					
-					<div class="small-1 columns">
-						<label class="right inline">
-							<a href="/cgi/search.pl" title="$Lang{advanced_search}{$lang}"><i class="fi-plus"></i></a>
-						</label>
->>>>>>> 07073400
 					</div>
 					<p>$Lang{tagline}{$lc}</p>
 					<form action="/cgi/search.pl" class="hide-for-large-up">
