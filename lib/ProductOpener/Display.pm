--- conflicted
+++ resolved
@@ -6868,58 +6868,6 @@
 	return $html;
 }
 
-<<<<<<< HEAD
-
-
-sub display_login_register($)
-{
-	my $blocks_ref = shift;
-
-	if (not defined $User_id) {
-
-		my $content = '';
-		my $template_data_ref_login = {};
-
-		process_template('web/common/includes/display_login_register.tt.html', $template_data_ref_login, \$content) || ($content .= 'template error: ' . $tt->error());
-
-		push @{$blocks_ref}, {
-			'title'=>lang("login_register_title"),
-			'content'=>$content,
-		};
-	}
-
-	return;
-}
-
-=======
-sub display_my_block($)
-{
-	my $blocks_ref = shift;
-
-	if (defined $User_id) {
-
-		my $content = '';
-		my $template_data_ref_block = {};
-
-		$template_data_ref_block->{org_name} = $Org{name};
-		$template_data_ref_block->{server_options_private_products} = $server_options{private_products};
-
-		if ((defined $server_options{private_products}) and ($server_options{private_products})) {
-
-			my $pro_moderator_message;
-
-			if (defined $User{pro_moderator_owner}) {
-				$pro_moderator_message = sprintf(lang("pro_moderator_owner_set"), $User{pro_moderator_owner});
-			}
-			else {
-				$pro_moderator_message = lang("pro_moderator_owner_not_set");
-			}
->>>>>>> 54865db9
-
-
-
-
-
 sub display_on_the_blog($)
 {
 	my $blocks_ref = shift;
