--- conflicted
+++ resolved
@@ -10409,11 +10409,8 @@
 			number => $change_rev,
 			date => display_date_tag($change_ref->{t}),
 			userid => $userid,
-<<<<<<< HEAD
+			uuid => $uuid,
 			clientid => $change_ref->{clientid},
-=======
-			uuid => $uuid,
->>>>>>> 4c0cdce0
 			diffs => compute_changes_diff_text($change_ref),
 			comment => $comment
 			};
