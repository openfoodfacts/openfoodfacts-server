--- conflicted
+++ resolved
@@ -55,11 +55,8 @@
 		&get_packager_code_coordinates
 		&display_icon
 
-<<<<<<< HEAD
 		&display_structured_response
 		&display_too_many_requests_page_and_exit
-=======
->>>>>>> 2e7ef0fd
 		&display_no_index_page_and_exit
 		&display_robots_txt_and_exit
 		&display_page
