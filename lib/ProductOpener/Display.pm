# This file is part of Product Opener.
#
# Product Opener
# Copyright (C) 2011-2023 Association Open Food Facts
# Contact: contact@openfoodfacts.org
# Address: 21 rue des Iles, 94100 Saint-Maur des Fossés, France
#
# Product Opener is free software: you can redistribute it and/or modify
# it under the terms of the GNU Affero General Public License as
# published by the Free Software Foundation, either version 3 of the
# License, or (at your option) any later version.
#
# This program is distributed in the hope that it will be useful,
# but WITHOUT ANY WARRANTY; without even the implied warranty of
# MERCHANTABILITY or FITNESS FOR A PARTICULAR PURPOSE.  See the
# GNU Affero General Public License for more details.
#
# You should have received a copy of the GNU Affero General Public License
# along with this program.  If not, see <http://www.gnu.org/licenses/>.

=head1 NAME

ProductOpener::Display - list, create and save products

=head1 SYNOPSIS

C<ProductOpener::Display> generates the HTML code for the web site
and the JSON responses for the API.

=head1 DESCRIPTION



=cut

package ProductOpener::Display;

use ProductOpener::PerlStandards;
use Exporter qw(import);

BEGIN {
	use vars qw(@ISA @EXPORT_OK %EXPORT_TAGS);
	@EXPORT_OK = qw(
		&startup
		&init_request
		&redirect_to_url
		&single_param
		&request_param

		&display_date
		&display_date_tag
		&display_date_iso
		&display_pagination
		&get_packager_code_coordinates
		&display_icon

		&display_structured_response
		&display_no_index_page_and_exit
		&display_robots_txt_and_exit
		&display_page
		&display_text
		&display_stats
		&display_points
		&display_mission
		&display_tag
		&display_search_results
		&display_error
		&display_error_and_exit

		&add_product_nutriment_to_stats
		&compute_stats_for_products
		&compare_product_nutrition_facts_to_categories
		&data_to_display_nutrition_table
		&display_nutrition_table
		&display_product
		&display_product_api
		&display_product_history
		&display_preferences_api
		&display_attribute_groups_api
		&get_search_field_path_components
		&get_search_field_title_and_details
		&search_and_display_products
		&search_and_export_products
		&search_and_graph_products
		&search_and_map_products
		&display_recent_changes
		&display_taxonomy_api
		&map_of_products

		&display_nested_list_of_ingredients
		&display_ingredients_analysis_details
		&display_ingredients_analysis
		&display_possible_improvement_description
		&display_properties

		&get_world_subdomain

		&data_to_display_nutriscore
		&data_to_display_nutrient_levels
		&data_to_display_ingredients_analysis
		&data_to_display_ingredients_analysis_details
		&data_to_display_image

		&count_products
		&add_params_to_query

		&url_for_text
		&process_template

		@search_series

		%index_tag_types_set

		$admin
		$memd
		$default_request_ref

		$scripts
		$initjs
		$styles
		$header
		$bodyabout

		$original_subdomain
		$subdomain
		$formatted_subdomain
		$images_subdomain
		$static_subdomain
		$producers_platform_url
		$test
		@lcs
		$cc
		$country
		$tt

		$nutriment_table

		%file_timestamps

		$show_ecoscore
		$attributes_options_ref
		$knowledge_panels_options_ref

		&display_nutriscore_calculation_details
	);    # symbols to export on request
	%EXPORT_TAGS = (all => [@EXPORT_OK]);
}

use vars @EXPORT_OK;

use ProductOpener::HTTP qw(:all);
use ProductOpener::Store qw(:all);
use ProductOpener::Config qw(:all);
use ProductOpener::Paths qw/:all/;
use ProductOpener::Tags qw(:all);
use ProductOpener::Users qw(:all);
use ProductOpener::Index qw(:all);
use ProductOpener::Lang qw(:all);
use ProductOpener::Images qw(:all);
use ProductOpener::Food qw(:all);
use ProductOpener::Ingredients qw(:all);
use ProductOpener::Products qw(:all);
use ProductOpener::Missions qw(:all);
use ProductOpener::MissionsConfig qw(:all);
use ProductOpener::URL qw(:all);
use ProductOpener::Data qw(:all);
use ProductOpener::Text qw(:all);
use ProductOpener::Nutriscore qw(:all);
use ProductOpener::Ecoscore qw(:all);
use ProductOpener::Attributes qw(:all);
use ProductOpener::KnowledgePanels qw(:all);
use ProductOpener::KnowledgePanelsTags qw(:all);
use ProductOpener::Orgs qw(:all);
use ProductOpener::Web qw(:all);
use ProductOpener::Recipes qw(:all);
use ProductOpener::PackagerCodes qw(:all);
use ProductOpener::Export qw(:all);
use ProductOpener::API qw(:all);
use ProductOpener::Units qw/:all/;
use ProductOpener::Cache qw/:all/;
use ProductOpener::Permissions qw/:all/;

use Encode;
use URI::Escape::XS;
use CGI qw(:cgi :cgi-lib :form escapeHTML');
use HTML::Entities;
use DateTime;
use DateTime::Locale;
use experimental 'smartmatch';
use MongoDB;
use Tie::IxHash;
use JSON::PP;
use Text::CSV;
use XML::Simple;
use CLDR::Number;
use CLDR::Number::Format::Decimal;
use CLDR::Number::Format::Percent;
use Storable qw(dclone freeze);
use boolean;
use Excel::Writer::XLSX;
use Template;
use Devel::Size qw(size total_size);
use Data::DeepAccess qw(deep_get deep_set);
use Log::Log4perl;
use LWP::UserAgent;

use Log::Any '$log', default_adapter => 'Stderr';

# special logger to make it easy to measure memcached hit and miss rates
our $mongodb_log = Log::Log4perl->get_logger('mongodb');
$mongodb_log->info("start") if $mongodb_log->is_info();

use Apache2::RequestRec ();
use Apache2::Const qw(:http :common);

use URI::Find;

my $uri_finder = URI::Find->new(
	sub ($uri, $orig_uri) {
		if ($uri =~ /\http/) {
			return qq|<a href="$uri">$orig_uri</a>|;
		}
		else {
			return $orig_uri;
		}
	}
);

=head1 VARIABLES

Exported variables that are available for other modules.

=head2 %file_timestamps

When the module is loaded (at the start of Apache with mod_perl), we record the modification date
of static files like CSS styles an JS code so that we can add a version parameter to the request
in order to make sure the browser will not serve an old cached version.

=head3 Synopsis

    $scripts .= <<HTML
        <script type="text/javascript" src="/js/dist/product-multilingual.js?v=$file_timestamps{"js/dist/product-multilingual.js"}"></script>
    HTML
    ;

=head3 Configuration

The files that need to be checked need to be specified in the code of Display.pm.

	e.g.

    %file_timestamps = (
    	"css/dist/app.css" => "CSS file generated by the 'npm run build' command",
    	"css/dist/product-multilingual.css" => "CSS file generated by the 'npm run build' command",
    	"js/dist/product-multilingual.js" => "JS file generated by the 'npm run build' command",
    );

=cut

%file_timestamps = (
	"css/dist/app-ltr.css" => "CSS file generated by the 'npm run build' command",
	"css/dist/app-rtl.css" => "CSS file generated by the 'npm run build' command",
	"css/dist/product-multilingual.css" => "CSS file generated by the 'npm run build' command",
	"js/dist/product-multilingual.js" => "JS file generated by the 'npm run build' command",
);

my $start_time = time();
foreach my $file (sort keys %file_timestamps) {

	if (-e "$www_root/$file") {
		$file_timestamps{$file} = (stat "$www_root/$file")[9];
	}
	else {
		#$log->trace("A timestamped file does not exist. Falling back to process start time, in case we are running in different Docker containers.", { path => "$www_root/$file", source => $file_timestamps{$file}, fallback => $start_time }) if $log->is_trace();
		$file_timestamps{$file} = $start_time;
	}
}

# On demand exports can be very big, limit the number of products
my $export_limit = 10000;

# TODO: explain why such a high number
my $tags_page_size = 10000;

if (defined $options{export_limit}) {
	$export_limit = $options{export_limit};
}

# Save all tag types to index in a set to make checks easier
%index_tag_types_set = ();
@index_tag_types_set{@ProductOpener::Config::index_tag_types} = ();

# Initialize the Template module
$tt = Template->new(
	{
		INCLUDE_PATH => $data_root . '/templates',
		INTERPOLATE => 1,
		EVAL_PERL => 1,
		STAT_TTL => 60,    # cache templates in memory for 1 min before checking if the source changed
		COMPILE_EXT => '.ttc',    # compile templates to Perl code for much faster reload
		COMPILE_DIR => $data_root . "/tmp/templates",
		ENCODING => 'UTF-8',
		RECURSION => 1,    # Needed for the knowledge panels that contain subpanels
	}
);

# Initialize exported variables

$default_request_ref = {page => 1,};

# Initialize internal variables
# - using my $variable; is causing problems with mod_perl, it looks
# like inside subroutines below, they retain the first value they were
# called with. (but no "$variable will not stay shared" warning).
# Converting them to global variables.
# - better solution: create a class?

use vars qw();

sub get_world_subdomain() {
	my $prefix = ($lc eq "en") ? "world" : "world-$lc";
	return format_subdomain($prefix);
}

$static_subdomain = format_subdomain('static');
$images_subdomain = format_subdomain('images');

=head1 FUNCTIONS


=head2 url_for_text ( $textid )

Return the localized URL for a text. (e.g. "data" points to /data in English and /donnees in French)
Note: This currently only has ecoscore

=cut

# Note: the following urls are currently hardcoded, but the idea is to build the mapping table
# at startup from the available translated texts in the repository. (TODO)
my %urls_for_texts = (
	"ecoscore" => {
		en => "eco-score-the-environmental-impact-of-food-products",
		de => "eco-score-die-umweltauswirkungen-von-lebensmitteln",
		es => "eco-score-el-impacto-medioambiental-de-los-productos-alimenticios",
		fr => "eco-score-l-impact-environnemental-des-produits-alimentaires",
		it => "eco-score-impatto-ambientale-dei-prodotti-alimentari",
		nl => "eco-score-de-milieu-impact-van-voedingsproducten",
		pt => "eco-score-o-impacto-ambiental-dos-produtos-alimentares",
	},
);

sub url_for_text ($textid) {

	# remove starting / if passed
	$textid =~ s/^\///;

	if (not defined $urls_for_texts{$textid}) {
		return "/" . $textid;
	}
	elsif (defined $urls_for_texts{$textid}{$lc}) {
		return "/" . $urls_for_texts{$textid}{$lc};
	}
	elsif ($urls_for_texts{$textid}{en}) {
		return "/" . $urls_for_texts{$textid}{en};
	}
	else {
		return "/" . $textid;
	}
}

=head2 process_template ( $template_filename , $template_data_ref , $result_content_ref )

Add some functions and variables needed by many templates and process the template with template toolkit.

=cut

sub process_template ($template_filename, $template_data_ref, $result_content_ref) {

	# Add functions and values that are passed to all templates

	$template_data_ref->{server_options_private_products} = $server_options{private_products};
	$template_data_ref->{server_options_producers_platform} = $server_options{producers_platform};
	$template_data_ref->{producers_platform_url} = $producers_platform_url;
	$template_data_ref->{server_domain} = $server_domain;
	$template_data_ref->{static_subdomain} = $static_subdomain;
	$template_data_ref->{images_subdomain} = $images_subdomain;
	$template_data_ref->{formatted_subdomain} = $formatted_subdomain;
	(not defined $template_data_ref->{user_id}) and $template_data_ref->{user_id} = $User_id;
	(not defined $template_data_ref->{user}) and $template_data_ref->{user} = \%User;
	(not defined $template_data_ref->{org_id}) and $template_data_ref->{org_id} = $Org_id;

	$template_data_ref->{product_type} = $options{product_type};
	$template_data_ref->{admin} = $admin;
	$template_data_ref->{moderator} = $User{moderator};
	$template_data_ref->{pro_moderator} = $User{pro_moderator};
	$template_data_ref->{sep} = separator_before_colon($lc);
	$template_data_ref->{lang} = \&lang;
	$template_data_ref->{f_lang} = \&f_lang;
	# escaping quotes for use in javascript or json
	# using short names to favour readability
	$template_data_ref->{esq} = sub {escape_char(@_, "\'")};    # esq as escape_single_quote_and_newlines
	$template_data_ref->{edq} = sub {escape_char(@_, '"')};    # edq as escape_double_quote
	$template_data_ref->{lang_sprintf} = \&lang_sprintf;
	$template_data_ref->{lc} = $lc;
	$template_data_ref->{cc} = $cc;
	$template_data_ref->{display_icon} = \&display_icon;
	$template_data_ref->{time_t} = time();
	$template_data_ref->{display_date_without_time} = \&display_date_without_time;
	$template_data_ref->{display_date_ymd} = \&display_date_ymd;
	$template_data_ref->{display_date_tag} = \&display_date_tag;
	$template_data_ref->{url_for_text} = \&url_for_text;
	$template_data_ref->{product_url} = \&product_url;
	$template_data_ref->{product_action_url} = \&product_action_url;
	$template_data_ref->{product_name_brand_quantity} = \&product_name_brand_quantity;
	$template_data_ref->{has_permission} = sub ($permission) {
		# Note: we pass a fake $request_ref object with only the fields admin, moderator and pro_moderator
		# an alternative would be to pass the $request_ref object to process_template() calls
		return has_permission({admin => $admin, moderator => $User{moderator}, pro_moderator => $User{pro_moderator}},
			$permission);
	};

	# select2 options generator for all entries in a taxonomy
	$template_data_ref->{generate_select2_options_for_taxonomy_to_json} = sub ($tagtype) {
		return generate_select2_options_for_taxonomy_to_json($lc, $tagtype);
	};

	# Return a link to one taxonomy entry in the target language
	$template_data_ref->{canonicalize_taxonomy_tag_link} = sub ($tagtype, $tag) {
		return canonicalize_taxonomy_tag_link($lc, $tagtype, $tag);
	};

	# Display one taxonomy entry in the target language
	$template_data_ref->{display_taxonomy_tag} = sub ($tagtype, $tag) {
		return display_taxonomy_tag($lc, $tagtype, $tag);
	};

	# Display one taxonomy entry in the target language, without language prefix
	$template_data_ref->{display_taxonomy_tag_name} = sub ($tagtype, $tag) {
		return display_taxonomy_tag_name($lc, $tagtype, $tag);
	};

	# Display a list of taxonomy entries in the target language
	$template_data_ref->{display_taxonomy_tags_list} = sub ($tagtype, $tags_ref) {
		if (defined $tags_ref) {
			return join(", ", map {display_taxonomy_tag($lc, $tagtype, $_)} @$tags_ref);
		}
		else {
			return "";
		}
	};

	$template_data_ref->{round} = sub ($var) {
		return sprintf("%.0f", $var);
	};
	$template_data_ref->{sprintf} = sub ($var1, $var2) {
		return sprintf($var1, $var2);
	};

	$template_data_ref->{encode_json} = sub ($var) {
		return decode_utf8(JSON::PP->new->utf8->canonical->encode($var));
	};

	return ($tt->process($template_filename, $template_data_ref, $result_content_ref));
}

=head2 redirect_to_url($request_ref, $status_code, $redirect_url)

This function instructs mod_perl to print redirect HTTP header (Location) and to terminate the request immediately.
The mod_perl process is not terminated and will continue to serve future requests.

=head3 Arguments

=head4 Request object $request_ref

The request object may contain a cookie.

=head4 Status code $status_code

e.g. 302 for a temporary redirect

=head4 Redirect url $redirect_url

=cut

sub redirect_to_url ($request_ref, $status_code, $redirect_url) {

	my $r = Apache2::RequestUtil->request();

	$r->headers_out->set(Location => $redirect_url);

	if (defined $request_ref->{cookie}) {
		# Note: mod_perl will not output the Set-Cookie header on a 302 response
		# unless it is set with err_headers_out instead of headers_out
		# https://perl.apache.org/docs/2.0/api/Apache2/RequestRec.html#C_err_headers_out_
		$r->err_headers_out->set("Set-Cookie" => $request_ref->{cookie});
	}

	$r->status($status_code);
	# note: under mod_perl, exit() will end the request without terminating the Apache mod_perl process
	exit();
}

=head2 single_param ($param_name)

CGI.pm param() function returns a list when called in a list context
(e.g. when param() is an argument of a function, or the value of a field in a hash).
This causes issues for function signatures that expect a scalar, and that may get passed an empty list
if the parameter is not set.

So instead of calling CGI.pm param() directly, we call single_param() to prefix it with scalar.

=head3 Arguments

=head4 CGI parameter name $param_name

=head3 Return value

A scalar value for the parameter, or undef if the parameter is not defined.

=cut

sub single_param ($param_name) {
	return scalar param($param_name);
}

=head2 request_param ($request_ref, $param_name)

Return a request parameter. The parameter can be passed in the query string,
as a POST multipart form data parameter, or in a POST JSON body

=head3 Arguments

=head4 Parameter name $param_name

=head3 Return value

A scalar value for the parameter, or undef if the parameter is not defined.

=cut

sub request_param ($request_ref, $param_name) {
	my $cgi_param = scalar param($param_name);
	if (defined $cgi_param) {
		return decode utf8 => $cgi_param;
	}
	else {
		return deep_get($request_ref, "body_json", $param_name);
	}
}

=head2 init_request ()

C<init_request()> is called at the start of each new request (web page or API).
It initializes a number of variables, in particular:

$cc : country code

$lc : language code

$knowledge_panels_options_ref: Reference to a hashmap that collect options to display knowledge panels for current request
See also L<ProductOpener::KnowledgePanels/knowledge_panels_options_ref>
It also initializes a request object that is returned.

=head3 Parameters

=head4 (optional) Request object reference $request_ref

This function may be passed an existing request object reference
(e.g. pre-containing some fields of the request, like a JSON body).

If not passed, a new request object will be created.


=head3 Return value

Reference to request object.

=cut

sub init_request ($request_ref = {}) {

	$log->debug("init_request - start", {request_ref => $request_ref}) if $log->is_debug();

	# Clear the context
	delete $log->context->{user_id};
	delete $log->context->{user_session};
	$log->context->{request} = generate_token(16);

	# Initialize the request object
	$request_ref->{referer} = referer();
	$request_ref->{original_query_string} = $ENV{QUERY_STRING};
	# Get the cgi script path if the URL was to a /cgi/ script
	# unset it if it is /cgi/display.pl (default route for non /cgi/ scripts)
	$request_ref->{script_name} = $ENV{SCRIPT_NAME};
	if ($request_ref->{script_name} eq "/cgi/display.pl") {
		delete $request_ref->{script_name};
	}

	# Depending on web server configuration, we may get or not get a / at the start of the QUERY_STRING environment variable
	# remove the / to normalize the query string, as we use it to build some redirect urls
	$request_ref->{original_query_string} =~ s/^\///;

	# Set $request_ref->{is_crawl_bot}
	set_user_agent_request_ref_attributes($request_ref);

	# `no_index` specifies whether we send an empty HTML page with a <meta name="robots" content="noindex">
	# in the HTML headers. This is only done for known web crawlers (Google, Bing, Yandex,...) on webpages that
	# trigger heavy DB aggregation queries and overload our server.
	$request_ref->{no_index} = 0;
	# If deny_all_robots_txt=1, serve a version of robots.txt where all agents are denied access (Disallow: /)
	$request_ref->{deny_all_robots_txt} = 0;

	# TODO: global variables should be moved to $request_ref
	$styles = '';
	$scripts = '';
	$initjs = '';
	$header = '';
	$bodyabout = '';
	$admin = 0;

	my $r = Apache2::RequestUtil->request();
	$request_ref->{method} = $r->method();

	$cc = 'world';
	$lc = 'en';
	@lcs = ();
	$country = 'en:world';

	$r->headers_out->set(Server => "Product Opener");
	# temporarily remove X-Frame-Options: DENY, needed for graphs - 2023/11/23
	#$r->headers_out->set("X-Frame-Options" => "DENY");
	$r->headers_out->set("X-Content-Type-Options" => "nosniff");
	$r->headers_out->set("X-Download-Options" => "noopen");
	$r->headers_out->set("X-XSS-Protection" => "1; mode=block");
	$r->headers_out->set("X-Request-ID" => $log->context->{request});

	# sub-domain format:
	#
	# [2 letters country code or "world"] -> set cc + default language for the country
	# [2 letters country code or "world"]-[2 letters language code] -> set cc + lc
	#
	# Note: cc and lc can be overridden by query parameters
	# (especially for the API so that we can use only one subdomain : api.openfoodfacts.org)

	my $hostname = $r->hostname;
	$subdomain = lc($hostname);

	local $log->context->{hostname} = $hostname;
	local $log->context->{ip} = remote_addr();
	local $log->context->{query_string} = $request_ref->{original_query_string};

	$subdomain =~ s/\..*//;

	$original_subdomain = $subdomain;    # $subdomain can be changed if there are cc and/or lc overrides

	$log->debug("initializing request", {subdomain => $subdomain}) if $log->is_debug();

	if ($subdomain eq 'world') {
		($cc, $country, $lc) = ('world', 'en:world', 'en');
	}
	elsif (defined $country_codes{$subdomain}) {
		# subdomain is the country code: fr.openfoodfacts.org, uk.openfoodfacts.org,...
		local $log->context->{subdomain_format} = 1;

		$cc = $subdomain;
		$country = $country_codes{$cc};
		$lc = $country_languages{$cc}[0];    # first official language

		$log->debug("subdomain matches known country code",
			{subdomain => $subdomain, lc => $lc, cc => $cc, country => $country})
			if $log->is_debug();

		if (not exists $Langs{$lc}) {
			$log->debug("current lc does not exist, falling back to lc = en",
				{subdomain => $subdomain, lc => $lc, cc => $cc, country => $country})
				if $log->is_debug();
			$lc = 'en';
		}

	}
	elsif ($subdomain =~ /(.*?)-(.*)/) {
		# subdomain contains the country code and the language code: world-fr.openfoodfacts.org, ch-it.openfoodfacts.org,...
		local $log->context->{subdomain_format} = 2;
		$log->debug("subdomain in cc-lc format - checking values",
			{subdomain => $subdomain, lc => $lc, cc => $cc, country => $country})
			if $log->is_debug();

		if (defined $country_codes{$1}) {
			$cc = $1;
			$country = $country_codes{$cc};
			$lc = $country_languages{$cc}[0];    # first official language
			if (defined $language_codes{$2}) {
				$lc = $2;
				$lc =~ s/-/_/;    # pt-pt -> pt_pt
			}

			$log->debug("subdomain matches known country code",
				{subdomain => $subdomain, lc => $lc, cc => $cc, country => $country})
				if $log->is_debug();
		}
	}
	elsif (defined $country_names{$subdomain}) {
		local $log->context->{subdomain_format} = 3;
		($cc, $country, $lc) = @{$country_names{$subdomain}};

		$log->debug("subdomain matches known country name",
			{subdomain => $subdomain, lc => $lc, cc => $cc, country => $country})
			if $log->is_debug();
	}
	elsif ($request_ref->{original_query_string} !~ /^api\//) {
		# redirect
		my $redirect_url
			= get_world_subdomain()
			. ($request_ref->{script_name} ? $request_ref->{script_name} . "?" : '/')
			. $request_ref->{original_query_string};
		$log->info("request could not be matched to a known country, redirecting to world",
			{subdomain => $subdomain, lc => $lc, cc => $cc, country => $country, redirect => $redirect_url})
			if $log->is_info();
		redirect_to_url($request_ref, 302, $redirect_url);
	}

	$lc =~ s/_.*//;    # PT_PT doest not work yet: categories

	if ((not defined $lc) or (($lc !~ /^\w\w(_|-)\w\w$/) and (length($lc) != 2))) {
		$log->debug("replacing unknown lc with en", {lc => $lc}) if $log->debug();
		$lc = 'en';
	}

	# If the language is equal to the first language of the country, but we are on a different subdomain, redirect to the main country subdomain. (fr-fr => fr)
	if (    (defined $lc)
		and (defined $cc)
		and (defined $country_languages{$cc}[0])
		and ($country_languages{$cc}[0] eq $lc)
		and ($subdomain ne $cc)
		and ($subdomain !~ /^(ssl-)?api/)
		and ($r->method() eq 'GET')
		and ($request_ref->{original_query_string} !~ /^api\//))
	{
		# redirect
		my $ccdom = format_subdomain($cc);
		my $redirect_url
			= $ccdom
			. ($request_ref->{script_name} ? $request_ref->{script_name} . "?" : '/')
			. $request_ref->{original_query_string};
		$log->info(
			"lc is equal to first lc of the country, redirecting to countries main domain",
			{subdomain => $subdomain, lc => $lc, cc => $cc, country => $country, redirect => $redirect_url}
		) if $log->is_info();
		redirect_to_url($request_ref, 302, $redirect_url);
	}

	# Allow cc and lc overrides as query parameters
	# do not redirect to the corresponding subdomain
	my $cc_lc_overrides = 0;
	my $param_cc = single_param('cc');
	if ((defined $param_cc) and ((defined $country_codes{lc($param_cc)}) or (lc($param_cc) eq 'world'))) {
		$cc = lc($param_cc);
		$country = $country_codes{$cc};
		$cc_lc_overrides = 1;
		$log->debug("cc override from request parameter", {cc => $cc}) if $log->is_debug();
	}
	my $param_lc = single_param('lc');
	if (defined $param_lc) {
		# allow multiple languages in an ordered list
		@lcs = split(/,/, lc($param_lc));
		if (defined $language_codes{$lcs[0]}) {
			$lc = $lcs[0];
			$cc_lc_overrides = 1;
			$log->debug("lc override from request parameter", {lc => $lc, lcs => \@lcs}) if $log->is_debug();
		}
		else {
			@lcs = ($lc);
		}
	}
	else {
		@lcs = ($lc);
	}
	# change the subdomain if we have overrides so that links to product pages are properly constructed
	if ($cc_lc_overrides) {
		$subdomain = $cc;
		if (not((defined $country_languages{$cc}[0]) and ($lc eq $country_languages{$cc}[0]))) {
			$subdomain .= "-" . $lc;
		}
	}

	# If lc is not one of the official languages of the country and if the request comes from
	# a bot crawler, don't index the webpage (return an empty noindex HTML page)
	# We also disable indexing for all subdomains that don't have the format world, cc or cc-lc
	if ((!($lc ~~ $country_languages{$cc})) or $subdomain =~ /^(ssl-)?api/) {
		# Use robots.txt with disallow: / for all agents
		$request_ref->{deny_all_robots_txt} = 1;

		if ($request_ref->{is_crawl_bot} eq 1) {
			$request_ref->{no_index} = 1;
		}
	}

	# select the nutriment table format according to the country
	$nutriment_table = $cc_nutriment_table{default};
	if (exists $cc_nutriment_table{$cc}) {
		$nutriment_table = $cc_nutriment_table{$cc};
	}

	if ($test) {
		$subdomain =~ s/\.openfoodfacts/.test.openfoodfacts/;
	}

	$log->debug(
		"URI parsed for additional information",
		{
			subdomain => $subdomain,
			original_subdomain => $original_subdomain,
			lc => $lc,
			cc => $cc,
			country => $country
		}
	) if $log->is_debug();

	my $error = ProductOpener::Users::init_user($request_ref);
	if ($error) {
		# We were sent bad user_id / password credentials

		# If it is an API v3 query, the error will be handled by API::process_api_request()
		if ((defined $request_ref->{api_version}) and ($request_ref->{api_version} >= 3)) {
			$log->debug(
				"init_request - init_user error - API v3: continue",
				{init_user_error => $request_ref->{init_user_error}}
			) if $log->is_debug();
			add_error(
				$request_ref->{api_response},
				{
					message => {id => "invalid_user_id_and_password"},
					impact => {id => "failure"},
				},
				403
			);
		}
		# /cgi/auth.pl returns a JSON body
		# for requests to /cgi/auth.pl, we will now return a JSON body, set in /cgi/auth.pl
		elsif ($r->uri() =~ /\/cgi\/auth\.pl/) {
			$log->debug(
				"init_request - init_user error - /cgi/auth.pl: continue",
				{init_user_error => $request_ref->{init_user_error}}
			) if $log->is_debug();
		}
		# Otherwise we return an error page in HTML (including for v0 / v1 / v2 API queries)
		else {
			$log->debug(
				"init_request - init_user error - display error page",
				{init_user_error => $request_ref->{init_user_error}}
			) if $log->is_debug();
			display_error_and_exit($error, 403);
		}
	}

	# %admin is defined in Config.pm
	# admins can change permissions for all users
	if (is_admin_user($User_id)) {
		$admin = 1;
	}
	$request_ref->{admin} = $admin;
	# TODO: remove the $admin global variable, and use $request_ref->{admin} instead.

	$request_ref->{moderator} = $User{moderator};
	$request_ref->{pro_moderator} = $User{pro_moderator};

	# Producers platform: not logged in users, or users with no permission to add products

	if (($server_options{producers_platform})
		and not((defined $Owner_id) and (($Owner_id =~ /^org-/) or ($User{moderator}) or $User{pro_moderator})))
	{
		$styles .= <<CSS
.hide-when-no-access-to-producers-platform {display:none}
CSS
			;
	}
	else {
		$styles .= <<CSS
.show-when-no-access-to-producers-platform {display:none}
CSS
			;
	}

	# Not logged in users

	if (defined $User_id) {
		$styles .= <<CSS
.hide-when-logged-in {display:none}
CSS
			;
	}
	else {
		$styles .= <<CSS
.show-when-logged-in {display:none}
CSS
			;
	}

	# call format_subdomain($subdomain) only once
	$formatted_subdomain = format_subdomain($subdomain);
	$producers_platform_url = $formatted_subdomain . '/';

	# If we are not already on the producers platform: add .pro
	if ($producers_platform_url !~ /\.pro\.open/) {
		$producers_platform_url =~ s/\.open/\.pro\.open/;
	}

	# Enable or disable user food preferences: used to compute attributes and to display
	# personalized product scores and search results
	if (((defined $options{product_type}) and ($options{product_type} eq "food"))) {
		$request_ref->{user_preferences} = 1;
	}
	else {
		$request_ref->{user_preferences} = 0;
	}

	if ((defined $options{product_type}) and ($options{product_type} eq "food")) {
		$show_ecoscore = 1;
		$attributes_options_ref = {};
		$knowledge_panels_options_ref = {};
	}
	else {
		$show_ecoscore = 0;
		$attributes_options_ref = {
			skip_ecoscore => 1,
			skip_forest_footprint => 1,
		};
		$knowledge_panels_options_ref = {
			skip_ecoscore => 1,
			skip_forest_footprint => 1,
		};
	}

	if ($request_ref->{admin}) {
		$knowledge_panels_options_ref->{admin} = 1;
	}
	if ($User{moderator}) {
		$knowledge_panels_options_ref->{moderator} = 1;
	}
	if ($server_options{producers_platform}) {
		$knowledge_panels_options_ref->{producers_platform} = 1;
	}

	$log->debug(
		"owner, org and user",
		{
			private_products => $server_options{private_products},
			owner_id => $Owner_id,
			user_id => $User_id,
			org_id => $Org_id
		}
	) if $log->is_debug();

	# Set cc, lc and lcs in the request object
	# Ideally, we should rely on those fields in the request object
	# and remove the $lc, $cc and @lcs global variables
	$request_ref->{lc} = $lc;
	$request_ref->{cc} = $cc;
	$request_ref->{country} = $country;
	$request_ref->{lcs} = \@lcs;

	return $request_ref;
}

=head2 set_user_agent_request_ref_attributes ($request_ref)

Set two attributes to `request_ref`:

- `user_agent`: the request User-Agent
- `is_crawl_bot`: a flag (0 or 1) that indicates whether the request comes
  from a known web crawler (Google, Bing,...). We only use User-Agent value
  to set this flag.
- `is_denied_crawl_bot`: a flag (0 or 1) that indicates whether the request
  comes from a web crawler we want to deny access to.

=cut

sub set_user_agent_request_ref_attributes ($request_ref) {
	my $user_agent_str = user_agent();
	$request_ref->{user_agent} = $user_agent_str;

	my $is_crawl_bot = 0;
	my $is_denied_crawl_bot = 0;
	if ($user_agent_str
		=~ /\b(Googlebot|Googlebot-Image|Google-InspectionTool|bingbot|Applebot|Yandex|DuckDuck|DotBot|Seekport|Ahrefs|DataForSeo|Seznam|ZoomBot|Mojeek|QRbot|Qwant|facebookexternalhit|Bytespider|GPTBot|SEOkicks|Searchmetrics|MJ12|SurveyBot|SEOdiver|wotbox|Cliqz|Paracrawl|Scrapy|VelenPublicWebCrawler|Semrush|MegaIndex\.ru|Amazon|aiohttp|python-request)/i
		)
	{
		$is_crawl_bot = 1;
		if ($user_agent_str
			=~ /\b(bingbot|Seekport|Ahrefs|DataForSeo|Seznam|ZoomBot|Mojeek|QRbot|Bytespider|SEOkicks|Searchmetrics|MJ12|SurveyBot|SEOdiver|wotbox|Cliqz|Paracrawl|Scrapy|VelenPublicWebCrawler|Semrush|MegaIndex\.ru|YandexMarket|Amazon)/
			)
		{
			$is_denied_crawl_bot = 1;
		}
	}
	$request_ref->{is_crawl_bot} = $is_crawl_bot;
	$request_ref->{is_denied_crawl_bot} = $is_denied_crawl_bot;
	return;
}

sub _get_date ($t) {

	if (defined $t) {
		my @codes = DateTime::Locale->codes;
		my $locale;
		if (grep {$_ eq $lc} @codes) {
			$locale = DateTime::Locale->load($lc);
		}
		else {
			$locale = DateTime::Locale->load('en');
		}

		my $dt = DateTime->from_epoch(
			locale => $locale,
			time_zone => $reference_timezone,
			epoch => $t
		);
		return $dt;
	}
	else {
		return;
	}

}

sub display_date ($t) {

	my $dt = _get_date($t);

	if (defined $dt) {
		return $dt->format_cldr($dt->locale()->datetime_format_long);
	}
	else {
		return;
	}

}

sub display_date_without_time ($t) {

	my $dt = _get_date($t);

	if (defined $dt) {
		return $dt->format_cldr($dt->locale()->date_format_long);
	}
	else {
		return;
	}

}

sub display_date_ymd ($t) {

	my $dt = _get_date($t);
	if (defined $dt) {
		return $dt->ymd;
	}
	else {
		return;
	}
}

sub display_date_tag ($t) {

	my $dt = _get_date($t);
	if (defined $dt) {
		my $iso = $dt->iso8601;
		my $dts = $dt->format_cldr($dt->locale()->datetime_format_long);
		return "<time datetime=\"$iso\">$dts</time>";
	}
	else {
		return;
	}
}

sub display_date_iso ($t) {

	my $dt = _get_date($t);
	if (defined $dt) {
		my $iso = $dt->iso8601;
		return $iso;
	}
	else {
		return;
	}
}

=head2 display_error ( $error_message, $status_code )

Display an error message using the site template.

The request is not terminated by this function, it will continue to run.

=cut

sub display_error ($error_message, $status_code) {

	my $html = "<p>$error_message</p>";
	display_page(
		{
			title => lang('error'),
			content_ref => \$html,
			status_code => $status_code,
			page_type => "error",
		}
	);
	return;
}

=head2 display_error_and_exit ( $error_message, $status_code )

Display an error message using the site template, and terminate the request immediately.

Any code after the call to display_error_and_exit() will not be executed.

=cut

sub display_error_and_exit ($error_message, $status_code) {

	display_error($error_message, $status_code);
	exit();
}

=head2 display_no_index_page_and_exit ()

Return an empty HTML page with a '<meta name="robots" content="noindex">' directive
in the HTML header.

This is useful to prevent web crawlers to overload our servers by querying webpages
that require a lot of resources (especially aggregation queries).

=cut

sub display_no_index_page_and_exit () {
	my $html
		= '<!DOCTYPE html><html><head><meta name="robots" content="noindex"></head><body><h1>NOINDEX</h1><p>We detected that your browser is a web crawling bot, and this page should not be indexed by web crawlers. If this is unexpected, contact us on Slack or write us an email at <a href="mailto:contact@openfoodfacts.org">contact@openfoodfacts.org</a>.</p></body></html>';
	my $http_headers_ref = {
		'-status' => 200,
		'-expires' => '-1d',
		'-charset' => 'UTF-8',
	};

	print header(%$http_headers_ref);

	my $r = Apache2::RequestUtil->request();
	$r->rflush;
	# Setting the status makes mod_perl append a default error to the body
	# Send 200 instead.
	$r->status(200);
	binmode(STDOUT, ":encoding(UTF-8)");
	print $html;
	exit();
}

=head2 display_robots_txt_and_exit ($request_ref)

Return robots.txt page and exit.

robots.txt is dynamically generated based on lc, it's content depends on $request_ref:
- if $request_ref->{deny_all_robots_txt} is 1: a robots.txt where we deny all traffic
  combinations.
- otherwise: the standard robots.txt. We disallow indexing of most facet pages, the
  exceptions can be found in ProductOpener::Config::index_tag_types

=cut

sub display_robots_txt_and_exit ($request_ref) {
	my $template_data_ref = {facets => []};
	my $vars = {deny_access => $request_ref->{deny_all_robots_txt}, disallow_paths_localized => []};
	my %disallow_paths_localized_set = ();

	foreach my $type (sort keys %tag_type_singular) {
		# Get facet name for both english and the request language
		foreach my $l ('en', $request_ref->{lc}) {
			my $tag_value_singular = $tag_type_singular{$type}{$l};
			my $tag_value_plural = $tag_type_plural{$type}{$l};
			if (
					defined $tag_value_singular
				and length($tag_value_singular) != 0
				and not(exists($disallow_paths_localized_set{$tag_value_singular}))
				# check that it's not one of the exception
				# we don't perform this check below for list of tags pages as all list of
				# tags pages are not indexable
				and not(exists($index_tag_types_set{$type}))
				)
			{
				$disallow_paths_localized_set{$tag_value_singular} = undef;
				push(@{$vars->{disallow_paths_localized}}, $tag_value_singular);
			}
			if (
				defined $tag_value_plural
				and length($tag_value_plural)
				!= 0
				# ecoscore has the same value for singular and plural, and products should not be disabled
				and ($type !~ /^ecoscore|products$/) and not(exists($disallow_paths_localized_set{$tag_value_plural}))
				)
			{
				$disallow_paths_localized_set{$tag_value_plural} = undef;
				push(@{$vars->{disallow_paths_localized}}, $tag_value_plural);
			}
		}
	}

	my $text;
	$tt->process("web/pages/robots/robots.tt.txt", $vars, \$text);
	my $r = Apache2::RequestUtil->request();
	$r->content_type("text/plain");
	print $text;
	exit();
}

# Specific index for producer on the platform for producers
sub display_index_for_producer ($request_ref) {

	# Check if there are data quality issues or improvement opportunities

	my $template_data_ref = {facets => []};

	foreach my $tagtype ("data_quality_errors_producers", "data_quality_warnings_producers", "improvements") {

		my $count = count_products($request_ref, {$tagtype . "_tags" => {'$exists' => true, '$ne' => []}});

		if ($count > 0) {
			push @{$template_data_ref->{facets}},
				{
				url => "/" . $tag_type_plural{$tagtype}{$lc},
				number_of_products => lang("number_of_products_with_" . $tagtype),
				count => $count,
				};
		}
	}

	# Display a message if some product updates have not been published yet
	# Updates can also be on obsolete products

	$template_data_ref->{count_to_be_exported} = count_products({}, {states_tags => "en:to-be-exported"});
	$template_data_ref->{count_obsolete_to_be_exported} = count_products({}, {states_tags => "en:to-be-exported"}, 1);

	my $html;

	process_template('web/common/includes/producers_platform_front_page.tt.html', $template_data_ref, \$html)
		|| return "template error: " . $tt->error();

	return $html;
}

sub display_text ($request_ref) {

	my $textid = $request_ref->{text};

	if ($textid =~ /open-food-facts-mobile-app|application-mobile-open-food-facts/) {
		# we want the mobile app landing page to be included in a <div class="row">
		# so we display it under the `banner` page format, which is the page format
		# used on product pages, with a colored banner on top
		$request_ref->{page_format} = "banner";
	}

	my $text_lc = $request_ref->{lc};

	# if a page does not exist in the local language, use the English version
	# e.g. Index, Discover, Contribute pages.
	if ((not defined $texts{$textid}{$text_lc}) and (defined $texts{$textid}{en})) {
		$text_lc = 'en';
	}

	my $file = "$BASE_DIRS{LANG}/$text_lc/texts/" . $texts{$textid}{$text_lc};

	display_text_content($request_ref, $textid, $text_lc, $file);
	return;
}

sub display_stats ($request_ref) {
	my $textid = $request_ref->{text};
	my $stats_dir = "$BASE_DIRS{PUBLIC_DATA}/products_stats/" . $request_ref->{lc};
	my $file = "$stats_dir/products_stats_$cc.html";
	display_text_content($request_ref, $textid, $request_ref->{lc}, $file);
	return;
}

sub display_text_content ($request_ref, $textid, $text_lc, $file) {

	$request_ref->{page_type} = "text";

	open(my $IN, "<:encoding(UTF-8)", $file);
	my $html = join('', (<$IN>));
	close($IN);

	my $country_name = display_taxonomy_tag($lc, "countries", $country);

	$html =~ s/<cc>/$cc/g;
	$html =~ s/<country_name>/$country_name/g;

	my $title = undef;

	if ($textid eq 'index') {
		$html =~ s/<\/h1>/ - $country_name<\/h1>/;
	}

	# Add org name to index title on producers platform

	if (($textid eq 'index-pro') and (defined $Owner_id)) {
		my $owner_user_or_org = $Owner_id;
		if (defined $Org_id) {
			if ((defined $Org{name}) and ($Org{name} ne "")) {
				$owner_user_or_org = $Org{name};
			}
			else {
				$owner_user_or_org = $Org_id;
			}
		}
		$html =~ s/<\/h1>/ - $owner_user_or_org<\/h1>/;
	}

	$log->info("displaying text from file",
		{cc => $cc, lc => $lc, textid => $textid, text_lc => $text_lc, file => $file})
		if $log->is_info();

	# if page number is higher than 1, then keep only the h1 header
	# e.g. index page
	if ((defined $request_ref->{page}) and ($request_ref->{page} > 1)) {
		$html =~ s/<\/h1>.*//is;
		$html .= '</h1>';
	}

	my $replace_file = sub ($fileid) {
		($fileid =~ /\.\./) and return '';
		$fileid =~ s/^texts\///;
		my $text_dir = "$BASE_DIRS{LANG}/$lc/texts/";
		if ($fileid =~ /products_stats_/) {
			# special location as this is generated
			$text_dir = "$BASE_DIRS{PUBLIC_DATA}/products_stats/$lc/";
		}
		my $file = "$text_dir/$fileid";
		my $html = '';
		if (-e $file) {
			open(my $IN, "<:encoding(UTF-8)", "$file");
			$html .= join('', (<$IN>));
			close($IN);
		}
		else {
			$html .= "<!-- file $file not found -->";
		}
		return $html;
	};

	if ($file =~ /\/index-pro/) {
		# On the producers platform, display products only if the owner is logged in
		# and has an associated org or is a moderator
		if ((defined $Owner_id) and (($Owner_id =~ /^org-/) or ($User{moderator}) or $User{pro_moderator})) {
			$html .= display_index_for_producer($request_ref);
			$html .= search_and_display_products($request_ref, {}, "last_modified_t", undef, undef);
		}
	}
	elsif ($file =~ /\/index/) {
		# Display all products
		$html .= search_and_display_products($request_ref, {}, "last_modified_t_complete_first", undef, undef);
	}

	# Replace included texts
	$html =~ s/\[\[(.*?)\]\]/$replace_file->($1)/eg;

	while ($html =~ /<scripts>(.*?)<\/scripts>/s) {
		$html = $` . $';
		$scripts .= $1;
	}

	while ($html =~ /<initjs>(.*?)<\/initjs>/s) {
		$html = $` . $';
		$initjs .= $1;
	}

	# wikipedia style links [url text]
	$html =~ s/\[(http\S*?) ([^\]]+)\]/<a href="$1">$2<\/a>/g;

	# Remove the title from the content to put it in the title field
	if ($html =~ /<h1>(.*?)<\/h1>/) {
		$title = $1;
		$html = $` . $';
	}

	# Generate a table of content

	if ($html =~ /<toc>/) {

		my $toc = '';
		my $text = $html;
		my $new_text = '';

		my $current_root_level = -1;
		my $current_level = -1;
		my $nb_headers = 0;

		while ($text =~ /<h(\d)([^<]*)>(.*?)<\/h(\d)>/si) {
			my $level = $1;
			my $h_attributes = $2;
			my $header = $3;

			$text = $';
			$new_text .= $`;
			my $match = $&;

			# Skip h1
			if ($level == 1) {
				$new_text .= $match;
				next;
			}

			$nb_headers++;

			my $header_id = $header;
			# Remove tags
			$header_id =~ s/<(([^>]|\n)*)>//g;
			$header_id = get_string_id_for_lang("no_language", $header_id);
			$header_id =~ s/-/_/g;

			my $header_id_html = " id=\"$header_id\"";

			if ($h_attributes =~ /id="([^<]+)"/) {
				$header_id = $1;
				$header_id_html = '';
			}

			$new_text .= "<h$level${header_id_html}${h_attributes}>$header</h$level>";

			if ($current_root_level == -1) {
				$current_root_level = $level;
				$current_level = $level;
			}

			for (my $i = $current_level; $i < $level; $i++) {
				$toc .= "<ul>\n";
			}

			for (my $i = $level; $i < $current_level; $i++) {
				$toc .= "</ul>\n";
			}

			for (; $current_level < $current_root_level; $current_root_level--) {
				$toc = "<ul>\n" . $toc;
			}

			$current_level = $level;

			$header =~ s/<br>//sig;

			$toc .= "<li><a href=\"#$header_id\">$header</a></li>\n";
		}

		for (my $i = $current_root_level; $i < $current_level; $i++) {
			$toc .= "</ul>\n";
		}

		$new_text .= $text;

		$new_text =~ s/<toc>/<ul>$toc<\/ul>/;

		$html = $new_text;

	}

	if ($html =~ /<styles>(.*)<\/styles>/s) {
		$html = $` . $';
		$styles .= $1;
	}

	if ($html =~ /<header>(.*)<\/header>/s) {
		$html = $` . $';
		$header .= $1;
	}

	if ((defined $request_ref->{page}) and ($request_ref->{page} > 1)) {
		$request_ref->{title} = $title . lang("title_separator") . sprintf(lang("page_x"), $request_ref->{page});
	}
	else {
		$request_ref->{title} = $title;
	}

	$request_ref->{content_ref} = \$html;
	if ($textid ne 'index') {
		$request_ref->{canon_url} = "/$textid";
	}

	display_page($request_ref);
	exit();
}

sub display_mission ($request_ref) {

	my $missionid = $request_ref->{missionid};

	open(my $IN, "<:encoding(UTF-8)", "$BASE_DIRS{PUBLIC_DATA}/missions/" . $request_ref->{lc} . "/$missionid.html");
	my $html = join('', (<$IN>));

	$request_ref->{content_ref} = \$html;
	$request_ref->{canon_url} = canonicalize_tag_link("missions", $missionid);

	display_page($request_ref);
	exit();
}

sub get_cache_results ($key, $request_ref) {

	my $results;

	$log->debug("MongoDB hashed query key", {key => $key}) if $log->is_debug();

	# disable caching if ?no_cache=1
	# or if the user is logged in and no_cache is different from 0
	my $param_no_cache = single_param("no_cache");
	if (   ($param_no_cache)
		or ((defined $User_id) and not((defined $param_no_cache) and ($param_no_cache == 0))))
	{

		$log->debug("MongoDB no_cache parameter, skip caching", {key => $key}) if $log->is_debug();
		$mongodb_log->info("get_cache_results - skip - key: $key") if $mongodb_log->is_info();

	}
	else {

		$log->debug("Retrieving value for MongoDB query key", {key => $key}) if $log->is_debug();
		$results = $memd->get($key);
		if (not defined $results) {
			$log->debug("Did not find a value for MongoDB query key", {key => $key}) if $log->is_debug();
			$mongodb_log->info("get_cache_results - miss - key: $key") if $mongodb_log->is_info();
		}
		else {
			$log->debug("Found a value for MongoDB query key", {key => $key}) if $log->is_debug();
			$mongodb_log->info("get_cache_results - hit - key: $key") if $mongodb_log->is_info();
		}
	}
	return $results;
}

sub set_cache_results ($key, $results) {

	$log->debug("Setting value for MongoDB query key", {key => $key}) if $log->is_debug();
	my $result_size = total_size($results);

	# $max_memcached_object_size is defined is Cache.pm
	if ($result_size >= $max_memcached_object_size) {
		$mongodb_log->info(
			"set_cache_results - skipping - setting value - key: $key (total_size: $result_size > max size)");
		return;
	}

	if ($mongodb_log->is_debug()) {
		$mongodb_log->debug("set_cache_results - setting value - key: $key - total_size: $result_size");
	}

	if ($memd->set($key, $results, 3600)) {
		$mongodb_log->info("set_cache_results - updated - key: $key") if $mongodb_log->is_info();
	}
	else {
		$log->debug("Could not set value for MongoDB query key", {key => $key});
		$mongodb_log->info("set_cache_results - error - key: $key") if $mongodb_log->is_info();
	}

	return;
}

sub can_use_query_cache() {
	return (    ((not defined single_param("no_cache")) or (not single_param("no_cache")))
			and (not $server_options{producers_platform}));
}

sub generate_query_cache_key ($name, $context_ref, $request_ref) {
	# Generates a cache key taking the obsolete parameter into account
	if (scalar request_param($request_ref, "obsolete")) {
		$name .= '_obsolete';
	}
	return generate_cache_key($name, $context_ref);
}

sub query_list_of_tags ($request_ref, $query_ref) {

	add_params_to_query($request_ref, $query_ref);

	add_country_and_owner_filters_to_query($request_ref, $query_ref);

	my $groupby_tagtype = $request_ref->{groupby_tagtype};

	my $page = $request_ref->{page};
	# Flag that indicates whether we cache MongoDB results in Memcached
	# Caching is disabled for crawling bots, as they tend to explore
	# all pages (and make caching inefficient)
	my $cache_results_flag = scalar(not $request_ref->{is_crawl_bot});

	# Add a meta robot noindex for pages related to users
	if (    (defined $groupby_tagtype)
		and ($groupby_tagtype =~ /^(users|correctors|editors|informers|correctors|photographers|checkers)$/))
	{

		$header .= '<meta name="robots" content="noindex">' . "\n";
	}

	# support for returning json / xml results

	$request_ref->{structured_response} = {tags => [],};

	$log->debug("MongoDB query built", {query => $query_ref}) if $log->is_debug();

	# define limit and skip values
	my $limit;

	#If ?stats=1 or ?filter=  then do not limit results size
	if (   (defined single_param("stats"))
		or (defined single_param("filter"))
		or (defined single_param("status"))
		or (defined single_param("translate")))
	{
		$limit = 999999999999;
	}
	elsif (defined $request_ref->{tags_page_size}) {
		$limit = $request_ref->{tags_page_size};
	}
	else {
		$limit = $tags_page_size;
	}

	my $skip = 0;
	if (defined $page) {
		$skip = ($page - 1) * $limit;
	}
	elsif (defined $request_ref->{page}) {
		$page = $request_ref->{page};
		$skip = ($page - 1) * $limit;
	}
	else {
		$page = 1;
	}

	# by default sort tags by descending product count
	my $default_sort_by = "count";

	# except for scores where we sort alphabetically (A to E, and 1 to 4)
	if (($groupby_tagtype =~ /^nutriscore|nutrition_grades|ecoscore|nova_groups/)) {
		$default_sort_by = "tag";
	}

	# allow sorting by tagname
	my $sort_by = request_param($request_ref, "sort_by") // $default_sort_by;
	my $sort_ref;

	if ($sort_by eq "tag") {
		$sort_ref = {"_id" => 1};
	}
	else {
		$sort_ref = {"count" => -1};
		$sort_by = "count";
	}

	# groupby_tagtype
	my $group_field_name = $groupby_tagtype . "_tags";
	my @unwind_req = ({"\$unwind" => ("\$" . $group_field_name)},);
	# specific case
	if ($groupby_tagtype eq 'users') {
		$group_field_name = "creator";
		@unwind_req = ();
	}

	my $aggregate_count_parameters = [
		{"\$match" => $query_ref},
		@unwind_req,
		{"\$group" => {"_id" => ("\$" . $group_field_name)}},
		{"\$count" => ($group_field_name)}
	];

	my $aggregate_parameters = [
		{"\$match" => $query_ref},
		@unwind_req,
		{"\$group" => {"_id" => ("\$" . $group_field_name), "count" => {"\$sum" => 1}}},
		{"\$sort" => $sort_ref},
		{"\$skip" => $skip},
		{"\$limit" => $limit}
	];

	#get cache results for aggregate query
	my $key = generate_query_cache_key("aggregate", $aggregate_parameters, $request_ref);
	$log->debug("MongoDB query key", {key => $key}) if $log->is_debug();
	my $results = get_cache_results($key, $request_ref);

	if ((not defined $results) or (ref($results) ne "ARRAY") or (not defined $results->[0])) {
		$results = undef;
		# do not use the postgres cache if ?no_cache=1
		# or if we are on the producers platform
		if (can_use_query_cache()) {
			$results = execute_aggregate_tags_query($aggregate_parameters);
		}

		if (not defined $results) {
			eval {
				$log->debug("Executing MongoDB aggregate query on products collection",
					{query => $aggregate_parameters})
					if $log->is_debug();
				$results = execute_query(
					sub {
						return get_products_collection(get_products_collection_request_parameters($request_ref))
							->aggregate($aggregate_parameters, {allowDiskUse => 1});
					}
				);
				# the return value of aggregate has changed from version 0.702
				# and v1.4.5 of the perl MongoDB module
				$results = [$results->all] if defined $results;
			};
			my $err = $@;
			if ($err) {
				$log->warn("MongoDB error", {error => $err}) if $log->is_warn();
			}
			else {
				$log->info("MongoDB query ok", {error => $err}) if $log->is_info();
			}

			$log->debug("MongoDB query done", {error => $err}) if $log->is_debug();
		}

		$log->trace("aggregate query done") if $log->is_trace();

		if (defined $results) {
			if (defined $results->[0] and $cache_results_flag) {
				set_cache_results($key, $results);
			}
		}
		else {
			$log->debug("No results for aggregate MongoDB query key", {key => $key}) if $log->is_debug();
		}
	}

	# If it is the first page and the number of results we got is inferior to the limit
	# we do not need to count the results

	my $number_of_results;

	if (defined $results) {
		$number_of_results = scalar @{$results};
		$log->debug("MongoDB query results count", {number_of_results => $number_of_results}) if $log->is_debug();
	}

	if (($skip == 0) and (defined $number_of_results) and ($number_of_results < $limit)) {
		$request_ref->{structured_response}{count} = $number_of_results;
		$log->debug("Directly setting structured_response count", {number_of_results => $number_of_results})
			if $log->is_debug();
	}
	else {

		#get total count for aggregate (without limit) and put result in cache
		my $key_count = generate_query_cache_key("aggregate_count", $aggregate_count_parameters, $request_ref);
		$log->debug("MongoDB aggregate count query key", {key => $key_count}) if $log->is_debug();
		my $results_count = get_cache_results($key_count, $request_ref);

		if (not defined $results_count) {

			my $count_results;
			# do not use the smaller postgres cache if ?no_cache=1
			# or if we are on the producers platform
			if (can_use_query_cache()) {
				$count_results = execute_aggregate_tags_query($aggregate_count_parameters);
			}

			if (not defined $count_results) {
				eval {
					$log->debug("Executing MongoDB aggregate count query on products collection",
						{query => $aggregate_count_parameters})
						if $log->is_debug();
					$count_results = execute_query(
						sub {
							return get_products_collection(get_products_collection_request_parameters($request_ref))
								->aggregate($aggregate_count_parameters, {allowDiskUse => 1});
						}
					);
					$count_results = [$count_results->all]->[0] if defined $count_results;
				}
			}

			if (defined $count_results) {
				$request_ref->{structured_response}{count} = $count_results->{$group_field_name};

				if ($cache_results_flag) {
					set_cache_results($key_count, $request_ref->{structured_response}{count});
					$log->debug(
						"Set cached aggregate count for query key",
						{
							key => $key_count,
							results_count => $request_ref->{structured_response}{count},
							count_results => $count_results
						}
					) if $log->is_debug();
				}
			}
		}
		else {
			$request_ref->{structured_response}{count} = $results_count;
			$log->debug("Got cached aggregate count for query key",
				{key => $key_count, results_count => $results_count})
				if $log->is_debug();
		}
	}

	return ($results, $sort_by);
}

sub display_list_of_tags ($request_ref, $query_ref) {

	my ($results, $sort_by) = query_list_of_tags($request_ref, $query_ref);
	my $request_lc = $request_ref->{lc};

	# Column that will be sorted by using JS
	my $sort_order = '[[ 1, "desc" ]]';
	if ($sort_by eq "tag") {
		$sort_order = '[[ 0, "asc" ]]';
	}

	my $html = '';
	my $html_pages = '';

	my $countries_map_links = {};
	my $countries_map_names = {};
	my $countries_map_data = {};

	if ((not defined $results) or (ref($results) ne "ARRAY") or (not defined $results->[0])) {

		$log->debug("results for aggregate MongoDB query key", {"results" => $results}) if $log->is_debug();
		$html .= "<p>" . lang("no_products") . "</p>";
		$request_ref->{structured_response}{count} = 0;
	}
	else {

		my @tags = @{$results};
		my $tagtype = $request_ref->{groupby_tagtype};

		if (not defined $request_ref->{structured_response}{count}) {
			$request_ref->{structured_response}{count} = ($#tags + 1);
		}

		my $tagtype_p = lang_in_other_lc($request_lc, $tagtype . "_p");

		$request_ref->{title} = sprintf(lang_in_other_lc($request_lc, "list_of_x"), $tagtype_p);

		my $text_for_tagtype_file
			= "$BASE_DIRS{LANG}/$request_lc/texts/" . get_string_id_for_lang("no_language", $tagtype_p) . ".list.html";

		if (-e $text_for_tagtype_file) {
			open(my $IN, q{<}, $text_for_tagtype_file);
			$html .= join("\n", (<$IN>));
			close $IN;
		}

		foreach (my $line = 1; (defined $Lang{$tagtype . "_facet_description_" . $line}); $line++) {
			$html .= "<p>" . lang_in_other_lc($request_lc, $tagtype . "_facet_description_" . $line) . "</p>";
		}

		$html
			.= "<p>"
			. $request_ref->{structured_response}{count} . " "
			. $tagtype_p
			. separator_before_colon($lc) . ":</p>";

		my $th_nutriments = '';

		my $categories_nutriments_ref = $categories_nutriments_per_country{$cc};
		my @cols = ();

		if ($tagtype eq 'categories') {
			if (defined $request_ref->{stats_nid}) {
				push @cols, '100g', 'std', 'min', '10', '50', '90', 'max';
				foreach my $col (@cols) {
					$th_nutriments .= "<th>" . lang("nutrition_data_per_$col") . "</th>";
				}
			}
			else {
				$th_nutriments .= "<th>*</th>";
			}
		}
		elsif (defined $taxonomy_fields{$tagtype}) {
			$th_nutriments .= "<th>*</th>";
		}

		if ($tagtype eq 'additives') {
			$th_nutriments .= "<th>" . lang("risk_level") . "</th>";
		}

		$html
			.= "<div style=\"max-width:600px;\"><table id=\"tagstable\">\n<thead><tr><th>"
			. ucfirst(lang_in_other_lc($request_lc, $tagtype . "_s"))
			. "</th><th>"
			. ucfirst(lang_in_other_lc($request_lc, "products")) . "</th>"
			. $th_nutriments
			. "</tr></thead>\n<tbody>\n";

		# To get the root link, we remove the facet name from the current link
		my $main_link = $request_ref->{current_link};
		$main_link =~ s/\/[^\/]+$//;    # Remove the last / and everything after ir
		my $nofollow = '';
		if (defined $request_ref->{tagid}) {
			$nofollow = ' rel="nofollow"';
		}

		my %products = ();    # number of products by tag, used for histogram of nutrition grades colors

		$log->debug("going through all tags", {}) if $log->is_debug();

		my $i = 0;
		my $j = 0;

		my $path = $tag_type_singular{$tagtype}{$lc};

		if (not defined $tag_type_singular{$tagtype}{$lc}) {
			$log->error("no path defined for tagtype", {tagtype => $tagtype, lc => $lc}) if $log->is_error();
			die();
		}

		my %stats = (
			all_tags => 0,
			all_tags_products => 0,
			known_tags => 0,
			known_tags_products => 0,
			unknown_tags => 0,
			unknown_tags_products => 0,
		);

		my $missing_property = single_param("missing_property");
		if ((defined $missing_property) and ($missing_property !~ /:/)) {
			$missing_property .= ":en";
			$log->debug("missing_property defined", {missing_property => $missing_property});
		}

		# display_percent parameter: display the percentage of products for each tag
		# This is useful only for tags that have unique values like Nutri-Score and Eco-Score
		my $display_percent = single_param("display_percent");
		foreach my $tagcount_ref (@tags) {
			my $count = $tagcount_ref->{count};
			$stats{all_tags}++;
			$stats{all_tags_products} += $count;
		}

		foreach my $tagcount_ref (@tags) {

			$i++;

			if (($i % 10000 == 0) and ($log->is_debug())) {
				$log->debug("going through all tags", {i => $i});
			}

			my $tagid = $tagcount_ref->{_id};
			my $count = $tagcount_ref->{count};

			# allow filtering tags with a search pattern
			if (defined single_param("filter")) {
				my $tag_ref = get_taxonomy_tag_and_link_for_lang($lc, $tagtype, $tagid);
				my $display = $tag_ref->{display};
				my $regexp = quotemeta(decode("utf8", URI::Escape::XS::decodeURIComponent(single_param("filter"))));
				next if ($display !~ /$regexp/i);
			}

			$products{$tagid} = $count;

			my $link;
			my $products = $count;
			if ($products == 0) {
				$products = "";
			}

			my $td_nutriments = '';
			#if ($tagtype eq 'categories') {
			#	$td_nutriments .= "<td style=\"text-align:right\">" . $countries_tags{$country}{$tagtype . "_nutriments"}{$tagid} . "</td>";
			#}

			# known tag?

			my $known = 0;

			if ($tagtype eq 'categories') {

				if (defined $request_ref->{stats_nid}) {

					foreach my $col (@cols) {
						if ((defined $categories_nutriments_ref->{$tagid})) {
							$td_nutriments
								.= "<td>"
								. $categories_nutriments_ref->{$tagid}{nutriments}
								{$request_ref->{stats_nid} . '_' . $col} . "</td>";
						}
						else {
							$td_nutriments .= "<td></td>";
							# next;	 # datatables sorting does not work with empty values
						}
					}
				}
				else {
					if (exists_taxonomy_tag('categories', $tagid)) {
						$td_nutriments .= "<td></td>";
						$stats{known_tags}++;
						$stats{known_tags_products} += $count;
						$known = 1;
					}
					else {
						$td_nutriments .= "<td style=\"text-align:center\">*</td>";
						$stats{unknown_tags}++;
						$stats{unknown_tags_products} += $count;
					}
				}
			}
			# show a * next to fields that do not exist in the taxonomy
			elsif (defined $taxonomy_fields{$tagtype}) {
				if (exists_taxonomy_tag($tagtype, $tagid)) {
					$td_nutriments .= "<td></td>";
					$stats{known_tags}++;
					$stats{known_tags_products} += $count;
					$known = 1;
					# ?missing_property=vegan
					# keep only known tags without a defined value for the property
					if ($missing_property) {
						next if (defined get_inherited_property($tagtype, $tagid, $missing_property));
					}
					if ((defined single_param("status")) and (single_param("status") eq "unknown")) {
						next;
					}
				}
				else {
					$td_nutriments .= "<td style=\"text-align:center\">*</td>";
					$stats{unknown_tags}++;
					$stats{unknown_tags_products} += $count;

					# ?missing_property=vegan
					# keep only known tags
					next if ($missing_property);
					if ((defined single_param("status")) and (single_param("status") eq "known")) {
						next;
					}
				}
			}

			$j++;

			# allow limiting the number of results returned
			if ((defined single_param("limit")) and ($j >= single_param("limit"))) {
				last;
			}

			# do not compute the tag display if we just need stats
			next if ((defined single_param("stats")) and (single_param("stats")));

			my $info = '';
			my $css_class = '';

			# For taxonomy tags
			my $tag_ref;

			if (defined $taxonomy_fields{$tagtype}) {
				$tag_ref = get_taxonomy_tag_and_link_for_lang($lc, $tagtype, $tagid);
				$link = "/$path/" . $tag_ref->{tagurl};
				$css_class = $tag_ref->{css_class};
			}
			else {
				$link = canonicalize_tag_link($tagtype, $tagid);

				if (
					not(   ($tagtype eq 'photographers')
						or ($tagtype eq 'editors')
						or ($tagtype eq 'informers')
						or ($tagtype eq 'correctors')
						or ($tagtype eq 'checkers'))
					)
				{
					$css_class = "tag";    # not sure if it's needed
				}
			}

			my $extra_td = '';

			my $icid = $tagid;
			my $canon_tagid = $tagid;
			$icid =~ s/^(.*)://;    # additives

			if ($tagtype eq 'additives') {

				if (    (defined $properties{$tagtype})
					and (defined $properties{$tagtype}{$canon_tagid})
					and (defined $properties{$tagtype}{$canon_tagid}{"efsa_evaluation_overexposure_risk:en"}))
				{

					my $tagtype_field = "additives_efsa_evaluation_overexposure_risk";
					my $valueid = $properties{$tagtype}{$canon_tagid}{"efsa_evaluation_overexposure_risk:en"};
					$valueid =~ s/^en://;
					my $alt = $Lang{$tagtype_field . "_icon_alt_" . $valueid}{$lc};
					$extra_td
						= '<td class="additives_efsa_evaluation_overexposure_risk_' . $valueid . '">' . $alt . '</td>';
				}
				else {
					$extra_td = '<td></td>';
				}
			}

			my $tag_link = $main_link . $link;

			$html .= "<tr><td>";

			my $display = '';
			my @sameAs = ();
			if ($tagtype eq 'nutrition_grades') {
				my $grade;
				if ($tagid =~ /^[abcde]$/) {
					$grade = uc($tagid);
				}
				elsif ($tagid eq "not-applicable") {
					$grade = lang("not_applicable");
				}
				else {
					$grade = lang("unknown");
				}
				$display
					= "<img src=\"/images/attributes/dist/nutriscore-$tagid.svg\" alt=\"$Lang{nutrition_grade_fr_alt}{$lc} "
					. $grade
					. "\" title=\"$Lang{nutrition_grade_fr_alt}{$lc} "
					. $grade
					. "\" style=\"max-height:80px;\"> "
					. $grade;
			}
			elsif ($tagtype eq 'ecoscore') {
				my $grade;

				if ($tagid =~ /^[abcde]$/) {
					$grade = uc($tagid);
				}
				elsif ($tagid eq "not-applicable") {
					$grade = lang("not_applicable");
				}
				else {
					$grade = lang("unknown");
				}
				$display
					= "<img src=\"/images/attributes/dist/ecoscore-$tagid.svg\" alt=\"$Lang{ecoscore}{$lc} "
					. $grade
					. "\" title=\"$Lang{ecoscore}{$lc} "
					. $grade
					. "\" style=\"max-height:80px;\"> "
					. $grade;
			}
			elsif ($tagtype eq 'nova_groups') {
				if ($tagid =~ /^en:(1|2|3|4)/) {
					my $group = $1;
					$display = display_taxonomy_tag($lc, $tagtype, $tagid);
				}
				else {
					$display = lang("unknown");
				}
			}
			elsif (defined $taxonomy_fields{$tagtype}) {
				$display = $tag_ref->{display};
				if ((defined $properties{$tagtype}) and (defined $properties{$tagtype}{$tagid})) {
					foreach my $key (keys %weblink_templates) {
						next if not defined $properties{$tagtype}{$tagid}{$key};
						push @sameAs, sprintf($weblink_templates{$key}{href}, $properties{$tagtype}{$tagid}{$key});
					}
				}
			}
			else {
				$display = canonicalize_tag2($tagtype, $tagid);
				$display = display_tag_name($tagtype, $display);
			}

			# Display the percent of products for each tag
			my $percent = '';
			if (($display_percent) and ($stats{all_tags})) {
				$percent = ' (' . sprintf("%2.2f", $products / $stats{all_tags_products} * 100) . '%)';
			}

			$css_class =~ s/^\s+|\s+$//g;
			$info .= ' class="' . $css_class . '"';
			$html .= "<a href=\"$tag_link\"$info$nofollow>" . $display . "</a>";
			$html
				.= "</td>\n<td style=\"text-align:right\"><a href=\"$tag_link\"$info$nofollow>${products}${percent}</a></td>"
				. $td_nutriments
				. $extra_td
				. "</tr>\n";

			my $tagentry = {
				id => $tagid,
				name => $display,
				url => $formatted_subdomain . $tag_link,
				products => $products + 0,    # + 0 to make the value numeric
				known => $known,    # 1 if the ingredient exists in the taxonomy, 0 if not
			};

			if (($#sameAs >= 0)) {
				$tagentry->{sameAs} = \@sameAs;
			}

			if (defined $tags_images{$lc}{$tagtype}{get_string_id_for_lang("no_language", $icid)}) {
				my $img = $tags_images{$lc}{$tagtype}{get_string_id_for_lang("no_language", $icid)};
				$tagentry->{image} = $static_subdomain . "/images/lang/$lc/$tagtype/$img";
			}

			push @{$request_ref->{structured_response}{tags}}, $tagentry;

			# Maps for countries (and origins)

			if (($tagtype eq 'countries') or ($tagtype eq 'origins') or ($tagtype eq 'manufacturing_places')) {
				my $region = $tagid;

				if (($tagtype eq 'origins') or ($tagtype eq 'manufacturing_places')) {
					# try to find a matching country
					$region =~ s/.*://;
					$region = canonicalize_taxonomy_tag($lc, 'countries', $region);
					$display = display_taxonomy_tag($lc, $tagtype, $tagid);

				}

				if (exists($country_codes_reverse{$region})) {
					$region = uc($country_codes_reverse{$region});
					if ($region eq 'UK') {
						$region = 'GB';
					}

					# In case there are multiple country names and thus links that map to the region
					# only keep the first one, which has the biggest count (and is likely to be the correct name)
					if (not defined $countries_map_links->{$region}) {
						$countries_map_links->{$region} = $tag_link;
						my $name = $display;
						$name =~ s/<(.*?)>//g;
						$countries_map_names->{$region} = $name;
					}

					if (not defined $countries_map_data->{$region}) {
						$countries_map_data->{$region} = $products;
					}
					else {
						$countries_map_data->{$region} = $countries_map_data->{$region} + $products;
					}
				}
			}
		}

		$html .= "</tbody></table></div>";
		# if there are more than $tags_page_size lines, add pagination. Except for ?stats=1 and ?filter display
		$log->info("PAGINATION: BEFORE\n");
		if (    $request_ref->{structured_response}{count} >= $tags_page_size
			and not(defined single_param("stats"))
			and not(defined single_param("filter")))
		{
			$log->info("PAGINATION: CALLING\n");
			$html .= "\n<hr>"
				. display_pagination($request_ref, $request_ref->{structured_response}{count},
				$tags_page_size, $request_ref->{page});
		}

		if ((defined single_param("stats")) and (single_param("stats"))) {
			#TODO: HERE WE ARE DOING A LOT OF EXTRA WORK BY FIRST CREATING THE TABLE AND THEN DESTROYING IT
			$html =~ s/<table(.*)<\/table>//is;

			if ($stats{all_tags} > 0) {

				$html .= <<"HTML"
<table>
<tr>
<th>Type</th>
<th>Unique tags</th>
<th>Occurrences</th>
</tr>
HTML
					;
				foreach my $type ("known", "unknown", "all") {
					$html
						.= "<tr><td><a href=\"?status=$type\">"
						. $type
						. "</a></td>" . "<td>"
						. $stats{$type . "_tags"} . " ("
						. sprintf("%2.2f", $stats{$type . "_tags"} / $stats{"all_tags"} * 100)
						. "%)</td>" . "<td>"
						. $stats{$type . "_tags_products"} . " ("
						. sprintf("%2.2f", $stats{$type . "_tags_products"} / $stats{"all_tags_products"} * 100)
						. "%)</td>";

				}
				$html =~ s/\?status=all//;

				$html .= <<"HTML"
</table>
HTML
					;
			}

			foreach my $tagid (sort keys %stats) {
				my $tagentry = {
					id => $tagid,
					name => $tagid,
					url => "",
					products => $stats{$tagid} + 0,    # + 0 to make the value numeric
				};

				if ($tagid =~ /_tags_products$/) {
					$tagentry->{percent} = $stats{$tagid} / $stats{"all_tags_products"} * 100;
				}
				else {
					$tagentry->{percent} = $stats{$tagid} / $stats{"all_tags"} * 100;
				}

				push @{$request_ref->{structured_response}{tags}}, $tagentry;
			}
		}

		$log->debug("going through all tags - done", {}) if $log->is_debug();

		# Nutri-Score nutrition grades colors histogram / Eco-Score / NOVA groups histogram

		if (   ($request_ref->{groupby_tagtype} eq 'nutrition_grades')
			or ($request_ref->{groupby_tagtype} eq 'ecoscore')
			or ($request_ref->{groupby_tagtype} eq 'nova_groups'))
		{

			my $categories;
			my $series_data;
			my $colors;

			my $y_title = lang("number_of_products");
			my $x_title = lang($request_ref->{groupby_tagtype} . "_p");

			if ($request_ref->{groupby_tagtype} eq 'nutrition_grades') {
				$categories = "'A','B','C','D','E','" . lang("not_applicable") . "','" . lang("unknown") . "'";
				$colors = "'#1E8F4E','#60AC0E','#EEAE0E','#FF6F1E','#DF1F1F','#a0a0a0','#a0a0a0'";
				$series_data = '';
				foreach my $nutrition_grade ('a', 'b', 'c', 'd', 'e', 'not-applicable', 'unknown') {
					$series_data .= ($products{$nutrition_grade} + 0) . ',';
				}
			}
			elsif ($request_ref->{groupby_tagtype} eq 'ecoscore') {
				$categories = "'A','B','C','D','E','" . lang("not_applicable") . "','" . lang("unknown") . "'";
				$colors = "'#1E8F4E','#60AC0E','#EEAE0E','#FF6F1E','#DF1F1F','#a0a0a0','#a0a0a0'";
				$series_data = '';
				foreach my $ecoscore_grade ('a', 'b', 'c', 'd', 'e', 'not-applicable', 'unknown') {
					$series_data .= ($products{$ecoscore_grade} + 0) . ',';
				}
			}
			elsif ($request_ref->{groupby_tagtype} eq 'nova_groups') {
				$categories = "'NOVA 1','NOVA 2','NOVA 3','NOVA 4','" . lang("unknown") . "'";
				$colors = "'#00ff00','#ffff00','#ff6600','#ff0000','#a0a0a0'";
				$series_data = '';
				foreach my $nova_group (
					"en:1-unprocessed-or-minimally-processed-foods", "en:2-processed-culinary-ingredients",
					"en:3-processed-foods", "en:4-ultra-processed-food-and-drink-products",
					)
				{
					$series_data .= ($products{$nova_group} + 0) . ',';
				}
			}

			$series_data =~ s/,$//;

			my $sep = separator_before_colon($lc);

			my $js = <<JS
			chart = new Highcharts.Chart({
				chart: {
					renderTo: 'container',
					type: 'column',
				},
				legend: {
					enabled: false
				},
				title: {
					text: '$request_ref->{title}'
				},
				subtitle: {
					text: '$Lang{data_source}{$lc}$sep: $formatted_subdomain'
				},
				xAxis: {
					title: {
						enabled: true,
						text: '${x_title}'
					},
					categories: [
						$categories
					]
				},
				colors: [
					$colors
				],
				yAxis: {

					min:0,
					title: {
						text: '${y_title}'
					}
				},

				plotOptions: {
		column: {
		   colorByPoint: true,
			groupPadding: 0,
			shadow: false,
					stacking: 'normal',
					dataLabels: {
						enabled: false,
						color: (Highcharts.theme && Highcharts.theme.dataLabelsColor) || 'white',
						style: {
							textShadow: '0 0 3px black, 0 0 3px black'
						}
					}
		}
				},
				series: [
					{
						name: "${y_title}",
						data: [$series_data]
					}
				]
			});
JS
				;
			$initjs .= $js;

			$scripts .= <<SCRIPTS
<script src="$static_subdomain/js/dist/highcharts.js"></script>
SCRIPTS
				;

			$html = <<HTML
<div id="container" style="height: 400px"></div>
<p>&nbsp;</p>
HTML
				. $html;

		}

		# countries map?
		if (keys %{$countries_map_data} > 0) {
			my $json = JSON::PP->new->utf8(0);
			$initjs .= 'var countries_map_data=JSON.parse(' . $json->encode($json->encode($countries_map_data)) . ');'
				.= 'var countries_map_links=JSON.parse(' . $json->encode($json->encode($countries_map_links)) . ');'
				.= 'var countries_map_names=JSON.parse(' . $json->encode($json->encode($countries_map_names)) . ');'
				.= <<"JS";
displayWorldMap('#world-map', { 'data': countries_map_data, 'links': countries_map_links, 'names': countries_map_names });
JS
			$scripts .= <<SCRIPTS
<script src="$static_subdomain/js/dist/jsvectormap.js"></script>
<script src="$static_subdomain/js/dist/world-merc.js"></script>
<script src="$static_subdomain/js/dist/display-list-of-tags.js"></script>
SCRIPTS
				;
			my $map_html = <<HTML
  <div id="world-map" style="min-width: 250px; max-width: 600px; min-height: 250px; max-height: 400px;"></div>

HTML
				;
			$html = $map_html . $html;

		}

		#if ($tagtype eq 'categories') {
		#	$html .= "<p>La colonne * indique que la catégorie ne fait pas partie de la hiérarchie de la catégorie. S'il y a une *, la catégorie n'est pas dans la hiérarchie.</p>";
		#}

		my $tagstable_search = lang_in_other_lc($request_lc, "tagstable_search");
		my $tagstable_filtered = lang_in_other_lc($request_lc, "tagstable_filtered");

		my $extra_column_searchable = "";
		if (defined $taxonomy_fields{$tagtype}) {
			$extra_column_searchable .= ', {"searchable": false}';
		}

		$initjs .= <<JS
oTable = \$('#tagstable').DataTable({
	language: {
		search: "$tagstable_search",
		info: "_TOTAL_ $tagtype_p",
		infoFiltered: " - $tagstable_filtered",
	},
	paging: false,
	order: $sort_order,
	columns: [
		null,
		{"searchable": false} $extra_column_searchable
	]
});
JS
			;

		$scripts .= <<SCRIPTS
<script src="$static_subdomain/js/datatables.min.js"></script>
SCRIPTS
			;

		$header .= <<HEADER
<link rel="stylesheet" href="$static_subdomain/js/datatables.min.css">
HEADER
			;

	}

	$log->debug("end", {}) if $log->is_debug();

	return $html;
}

sub display_list_of_tags_translate ($request_ref, $query_ref) {

	my ($results, $sort_by) = query_list_of_tags($request_ref, $query_ref);
	my $request_lc = $request_ref->{lc};
	my $tagtype = $request_ref->{groupby_tagtype};
	my $tagtype_p = lang_in_other_lc($request_lc, $tagtype . "_p");

	my $html = '';
	my $html_pages = '';

	my $template_data_ref_tags_translate = {};

	$template_data_ref_tags_translate->{results} = $results;
	$template_data_ref_tags_translate->{ref_results} = ref($results);
	$template_data_ref_tags_translate->{results_zero} = $results->[0];

	if ((not defined $results) or (ref($results) ne "ARRAY") or (not defined $results->[0])) {

		$log->debug("results for aggregate MongoDB query key", {"results" => $results}) if $log->is_debug();
		$request_ref->{structured_response}{count} = 0;

	}
	else {

		my @tags = @{$results};

		$request_ref->{structured_response}{count} = ($#tags + 1);

		$request_ref->{title} = sprintf(lang("list_of_x"), $tagtype_p);

		# Display the message in English until we have translated the translate_taxonomy_to message in many languages,
		# to avoid mixing local words with English words

		$template_data_ref_tags_translate->{tagtype_s} = ucfirst(lang_in_other_lc($request_lc, $tagtype . "_s"));
		$template_data_ref_tags_translate->{translate_taxonomy} = sprintf(
			lang_in_other_lc("en", "translate_taxonomy_to"),
			lang_in_other_lc("en", $tagtype . "_p"),
			$Languages{$lc}{en}
		);

		#var availableTags = [
		#      "ActionScript",
		#      "Scala",
		#      "Scheme"
		#    ];

		my $main_link = '';
		my $nofollow = '';
		if (defined $request_ref->{tagid}) {
			local $log->context->{tagtype} = $request_ref->{tagtype};
			local $log->context->{tagid} = $request_ref->{tagid};

			$log->trace("determining main_link for the tag") if $log->is_trace();
			if (defined $taxonomy_fields{$request_ref->{tagtype}}) {
				$main_link = canonicalize_taxonomy_tag_link($lc, $request_ref->{tagtype}, $request_ref->{tagid});
				$log->debug("main_link determined from the taxonomy tag", {main_link => $main_link})
					if $log->is_debug();
			}
			else {
				$main_link = canonicalize_tag_link($request_ref->{tagtype}, $request_ref->{tagid});
				$log->debug("main_link determined from the canonical tag", {main_link => $main_link})
					if $log->is_debug();
			}
			$nofollow = ' rel="nofollow"';
		}

		my $users_translations_ref = {};

		load_users_translations_for_lc($users_translations_ref, $tagtype, $lc);

		my %products = ();    # number of products by tag, used for histogram of nutrition grades colors

		$log->debug("going through all tags") if $log->is_debug();

		my $i = 0;    # Number of tags
		my $j = 0;    # Number of tags displayed

		my $to_be_translated = 0;
		my $translated = 0;

		my $path = $tag_type_singular{$tagtype}{$lc};

		my @tagcounts;

		my $param_translate = single_param("translate");

		foreach my $tagcount_ref (@tags) {

			$i++;

			if (($i % 10000 == 0) and ($log->is_debug())) {
				$log->debug("going through all tags", {i => $i});
			}

			my $tagid = $tagcount_ref->{_id};
			my $count = $tagcount_ref->{count};

			$products{$tagid} = $count;

			my $link;
			my $products = $count;
			if ($products == 0) {
				$products = "";
			}

			my $info = '';
			my $css_class = '';

			my $tag_ref = get_taxonomy_tag_and_link_for_lang($lc, $tagtype, $tagid);

			$log->debug("display_list_of_tags_translate - tagf_ref", $tag_ref) if $log->is_debug();

			# Keep only known tags that do not have a translation in the current lc
			if (not $tag_ref->{known}) {
				$log->debug("display_list_of_tags_translate - entry $tagid is not known") if $log->is_debug();
				next;
			}

			if (
				(not($param_translate eq "all"))
				and (   (defined $tag_ref->{display_lc})
					and (($tag_ref->{display_lc} eq $lc) or ($tag_ref->{display_lc} ne "en")))
				)
			{

				$log->debug("display_list_of_tags_translate - entry $tagid already has a translation to $lc")
					if $log->is_debug();
				next;
			}

			my $new_translation = "";

			# Check to see if we already have a user translation
			if (defined $users_translations_ref->{$lc}{$tagid}) {

				$translated++;

				$log->debug("display_list_of_tags_translate - entry $tagid has existing user translation to $lc",
					$users_translations_ref->{$lc}{$tagid})
					if $log->is_debug();

				if ($param_translate eq "add") {
					# Add mode: show only entries without translations
					$log->debug("display_list_of_tags_translate - translate="
							. $param_translate
							. " - skip $tagid entry with existing user translation")
						if $log->is_debug();
					next;
				}
				# All, Edit or Review mode: show the new translation
				$new_translation
					= "<div>"
					. lang("current_translation") . " : "
					. $users_translations_ref->{$lc}{$tagid}{to} . " ("
					. $users_translations_ref->{$lc}{$tagid}{userid}
					. ")</div>";
			}
			else {
				$to_be_translated++;

				$log->debug("display_list_of_tags_translate - entry $tagid does not have user translation to $lc")
					if $log->is_debug();

				if ($param_translate eq "review") {
					# Review mode: show only entries with new translations
					$log->debug("display_list_of_tags_translate - translate="
							. $param_translate
							. " - skip $tagid entry without existing user translation")
						if $log->is_debug();
					next;
				}
			}

			$j++;

			$link = "/$path/" . $tag_ref->{tagurl};    # "en:yule-log"

			my $display = $tag_ref->{display};    # "en:Yule log"
			my $display_lc = $tag_ref->{display_lc};    # "en"

			# $synonyms_for keys don't have language codes, so we need to strip it off $display to get a valid lookup
			# E.g. 'yule-log' => ['Yule log','Christmas log cake']
			my $display_without_lc = $display =~ s/^..://r;    # strip lc off -> "Yule log"
			my $synonyms = "";
			my $lc_tagid = get_string_id_for_lang($display_lc, $display_without_lc);    # "yule-log"

			if (    (defined $synonyms_for{$tagtype}{$display_lc})
				and (defined $synonyms_for{$tagtype}{$display_lc}{$lc_tagid}))
			{
				$synonyms = join(", ", @{$synonyms_for{$tagtype}{$display_lc}{$lc_tagid}});
			}

			# Google Translate link

			# https://translate.google.com/#view=home&op=translate&sl=en&tl=de&text=
			my $escaped_synonyms = $synonyms;
			$escaped_synonyms =~ s/ /\%20/g;

			my $google_translate_link
				= "https://translate.google.com/#view=home&op=translate&sl=en&tl=$lc&text=$escaped_synonyms";

			push(
				@tagcounts,
				{
					link => $link,
					display => $display,
					nofollow => $nofollow,
					synonyms => $synonyms,
					j => $j,
					tagid => $tagid,
					google_translate_link => $google_translate_link,
					new_translation => $new_translation,
					products => $products
				}
			);

		}

		my $counts
			= ($#tags + 1) . " "
			. $tagtype_p . " ("
			. lang("translated")
			. " : $translated, "
			. lang("to_be_translated")
			. " : $to_be_translated)";

		$template_data_ref_tags_translate->{tagcounts} = \@tagcounts;
		$template_data_ref_tags_translate->{tagtype} = $tagtype;
		$template_data_ref_tags_translate->{counts} = $counts;

		$log->debug("going through all tags - done", {}) if $log->is_debug();

		my $tagstable_search = lang_in_other_lc($request_lc, "tagstable_search");
		my $tagstable_filtered = lang_in_other_lc($request_lc, "tagstable_filtered");

		$initjs .= <<JS
oTable = \$('#tagstable').DataTable({
	language: {
		search: "$tagstable_search",
		info: "_TOTAL_ $tagtype_p",
		infoFiltered: " - $tagstable_filtered",
	},
	paging: false,
	order: [[ 1, "desc" ]],
	columns: [
		null,
		{ "searchable": false },
		{ "searchable": false }
	]
});


var buttonId;

\$("button.save").click(function(event){

	event.stopPropagation();
	event.preventDefault();
	buttonId = this.id;
	console.log("buttonId " + buttonId);

	buttonIdArray = buttonId.split("_");
	console.log("Split in " + buttonIdArray[0] + " " + buttonIdArray[1])

	var tagtype = \$("#tagtype").val()
	var fromId = "from_" + buttonIdArray[1];
	var from = \$("#"+fromId).val();
	var toId = "to_" + buttonIdArray[1];
	var to = \$("#"+toId).val();
	var saveId = "save_" + buttonIdArray[1];
	console.log("tagtype = " + tagtype);
	console.log("from = " + from);
	console.log("to = " + to);

	\$("#"+saveId).hide();

var jqxhr = \$.post( "/cgi/translate_taxonomy.pl", { tagtype: tagtype, from: from, to: to },
	function(data) {
  \$("#"+toId+"_div").html(to);
  \$("#"+saveId+"_div").html("Saved");

})
  .fail(function() {
    \$("#"+saveId).show();
  });

});

JS
			;

		$scripts .= <<SCRIPTS
<script src="$static_subdomain/js/datatables.min.js"></script>
SCRIPTS
			;

		$header .= <<HEADER
<link rel="stylesheet" href="$static_subdomain/js/datatables.min.css">
HEADER
			;

	}

	$log->debug("end", {}) if $log->is_debug();

	process_template('web/common/includes/display_list_of_tags_translate.tt.html',
		$template_data_ref_tags_translate, \$html)
		|| return "template error: " . $tt->error();

	return $html;
}

sub display_points_ranking ($tagtype, $tagid) {

	local $log->context->{tagtype} = $tagtype;
	local $log->context->{tagid} = $tagid;

	$log->info("displaying points ranking") if $log->is_info();

	my $ranktype = "users";
	if ($tagtype eq "users") {
		$ranktype = "countries";
	}

	my $html = "";

	my $points_ref;
	my $ambassadors_points_ref;

	if ($tagtype eq 'users') {
		$points_ref = retrieve("$BASE_DIRS{PRIVATE_DATA}/index/users_points.sto");
		$ambassadors_points_ref = retrieve("$BASE_DIRS{PRIVATE_DATA}/index/ambassadors_users_points.sto");
	}
	else {
		$points_ref = retrieve("$BASE_DIRS{PRIVATE_DATA}/index/countries_points.sto");
		$ambassadors_points_ref = retrieve("$BASE_DIRS{PRIVATE_DATA}/index/ambassadors_countries_points.sto");
	}

	$html .= "\n\n<table id=\"${tagtype}table\">\n";

	$html
		.= "<tr><th>"
		. ucfirst(lang($ranktype . "_p"))
		. "</th><th>Explorer rank</th><th>Explorer points</th><th>Ambassador rank</th><th>Ambassador points</th></tr>\n";

	my %ambassadors_ranks = ();

	my $i = 1;
	my $j = 1;
	my $current = -1;
	foreach my $key (
		sort {$ambassadors_points_ref->{$tagid}{$b} <=> $ambassadors_points_ref->{$tagid}{$a}}
		keys %{$ambassadors_points_ref->{$tagid}}
		)
	{
		# ex-aequo: keep track of current high score
		if ($ambassadors_points_ref->{$tagid}{$key} != $current) {
			$j = $i;
			$current = $ambassadors_points_ref->{$tagid}{$key};
		}
		$ambassadors_ranks{$key} = $j;
		$i++;
	}

	my $n_ambassadors = --$i;

	$i = 1;
	$j = 1;
	$current = -1;

	foreach my $key (sort {$points_ref->{$tagid}{$b} <=> $points_ref->{$tagid}{$a}} keys %{$points_ref->{$tagid}}) {
		# ex-aequo: keep track of current high score
		if ($points_ref->{$tagid}{$key} != $current) {
			$j = $i;
			$current = $points_ref->{$tagid}{$key};
		}
		my $rank = $j;
		$i++;

		my $display_key = $key;
		my $link = canonicalize_taxonomy_tag_link($lc, $ranktype, $key) . "/points";

		if ($ranktype eq "countries") {
			$display_key = display_taxonomy_tag($lc, "countries", $key);
			$link = format_subdomain($country_codes_reverse{$key}) . "/points";
		}

		$html
			.= "<tr><td><a href=\"$link\">$display_key</a></td><td>$rank</td><td>"
			. $points_ref->{$tagid}{$key}
			. "</td><td>"
			. $ambassadors_ranks{$key}
			. "</td><td>"
			. $ambassadors_points_ref->{$tagid}{$key}
			. "</td></tr>\n";

	}

	my $n_explorers = --$i;

	$html .= "</table>\n";

	my $tagtype_p = lang_in_other_lc($lc, $ranktype . "_p");
	my $tagstable_search = lang_in_other_lc($lc, "tagstable_search");
	my $tagstable_filtered = lang_in_other_lc($lc, "tagstable_filtered");

	$initjs .= <<JS
${tagtype}Table = \$('#${tagtype}table').DataTable({
	language: {
		search: "$tagstable_search",
		info: "_TOTAL_ $tagtype_p",
		infoFiltered: " - $tagstable_filtered"
	},
	paging: false,
	order: [[ 1, "desc" ]]
});
JS
		;

	my $title;

	if ($tagtype eq 'users') {
		if ($tagid ne '_all_') {
			$title = sprintf(lang("points_user"), $tagid, $n_explorers, $n_ambassadors);
		}
		else {
			$title = sprintf(lang("points_all_users"), $n_explorers, $n_ambassadors);
		}
		$title =~ s/ (0|1) countries/ $1 country/g;
	}
	elsif ($tagtype eq 'countries') {
		if ($tagid ne '_all_') {
			$title = sprintf(
				lang("points_country"),
				display_taxonomy_tag($lc, $tagtype, $tagid),
				$n_explorers, $n_ambassadors
			);
		}
		else {
			$title = sprintf(lang("points_all_countries"), $n_explorers, $n_ambassadors);
		}
		$title =~ s/ (0|1) (explorer|ambassador|explorateur|ambassadeur)s/ $1 $2/g;
	}

	return "<p>$title</p>\n" . $html;
}

# explorers and ambassadors points
# can be called without a tagtype or a tagid, or with a user or a country tag

sub display_points ($request_ref) {

	my $html = "<p>" . lang("openfoodhunt_points") . "</p>\n";

	my $title;

	my $tagtype = $request_ref->{tagtype};
	my $tagid = $request_ref->{tagid};
	my $display_tag;
	my $new_tagid;
	my $new_tagid_path;
	my $canon_tagid = undef;

	local $log->context->{tagtype} = $tagtype;
	local $log->context->{tagid} = $tagid;

	$log->info("displaying points") if $log->is_info();

	if (defined $tagid) {
		if (defined $taxonomy_fields{$tagtype}) {
			$canon_tagid = canonicalize_taxonomy_tag($lc, $tagtype, $tagid);
			$display_tag = display_taxonomy_tag($lc, $tagtype, $canon_tagid);
			$title = $display_tag;
			$new_tagid = get_taxonomyid($lc, $display_tag);
			$log->debug("displaying points for a taxonomy tag",
				{canon_tagid => $canon_tagid, new_tagid => $new_tagid, title => $title})
				if $log->is_debug();
			if ($new_tagid !~ /^(\w\w):/) {
				$new_tagid = $lc . ':' . $new_tagid;
			}
			$new_tagid_path = canonicalize_taxonomy_tag_link($lc, $tagtype, $new_tagid);
			$request_ref->{current_link} = $new_tagid_path;
			$request_ref->{world_current_link} = canonicalize_taxonomy_tag_link($lc, $tagtype, $canon_tagid);
		}
		else {
			$display_tag = canonicalize_tag2($tagtype, $tagid);
			$new_tagid = get_string_id_for_lang($lc, $display_tag);
			$display_tag = display_tag_name($tagtype, $display_tag);
			if ($tagtype eq 'emb_codes') {
				$canon_tagid = $new_tagid;
				$canon_tagid =~ s/-($ec_code_regexp)$/-ec/ie;
			}
			$title = $display_tag;
			$new_tagid_path = canonicalize_tag_link($tagtype, $new_tagid);
			$request_ref->{current_link} = $new_tagid_path;
			my $current_lc = $lc;
			$lc = 'en';
			$request_ref->{world_current_link} = canonicalize_tag_link($tagtype, $new_tagid);
			$lc = $current_lc;
			$log->debug("displaying points for a normal tag",
				{canon_tagid => $canon_tagid, new_tagid => $new_tagid, title => $title})
				if $log->is_debug();
		}
	}

	$request_ref->{current_link} .= "/points";

	if ((defined $tagid) and ($new_tagid ne $tagid)) {
		$request_ref->{redirect} = $formatted_subdomain . $request_ref->{current_link};
		$log->info(
			"new_tagid does not equal the original tagid, redirecting",
			{new_tagid => $new_tagid, redirect => $request_ref->{redirect}}
		) if $log->is_info();
		redirect_to_url($request_ref, 302, $request_ref->{redirect});
	}

	my $description = '';

	if ($tagtype eq 'users') {
		my $user_ref = retrieve_user($tagid);
		if (defined $user_ref) {
			if ((defined $user_ref->{name}) and ($user_ref->{name} ne '')) {
				$title = $user_ref->{name} . " ($tagid)";
			}
		}
	}

	if ($cc ne 'world') {
		$tagtype = 'countries';
		$tagid = $country;
		$title = display_taxonomy_tag($lc, $tagtype, $tagid);
	}

	if (not defined $tagid) {
		$tagid = '_all_';
	}

	if (defined $tagtype) {
		$html .= display_points_ranking($tagtype, $tagid);
		$request_ref->{title}
			= "Open Food Hunt" . lang("title_separator") . lang("points_ranking") . lang("title_separator") . $title;
	}
	else {
		$html .= display_points_ranking("users", "_all_");
		$html .= display_points_ranking("countries", "_all_");
		$request_ref->{title} = "Open Food Hunt" . lang("title_separator") . lang("points_ranking_users_and_countries");
	}

	$request_ref->{content_ref} = \$html;

	$scripts .= <<SCRIPTS
<script src="$static_subdomain/js/datatables.min.js"></script>
SCRIPTS
		;

	$header .= <<HEADER
<link rel="stylesheet" href="$static_subdomain/js/datatables.min.css">
<meta property="og:image" content="https://world.openfoodfacts.org/images/misc/open-food-hunt-2015.1304x893.png">
HEADER
		;

	display_page($request_ref);

	return;
}

=head2 canonicalize_request_tags_and_redirect_to_canonical_url ($request_ref)

This function goes through the tags filters from the request and canonicalizes them.
If the requested tags are not canonical, we will redirect to the canonical URL.

=cut

sub canonicalize_request_tags_and_redirect_to_canonical_url ($request_ref) {

	$request_ref->{current_link} = '';
	$request_ref->{world_current_link} = '';

	my $header_meta_noindex = 0;    # Will be set if one of the tags is related to a user
	my $redirect_to_canonical_url = 0;    # Will be set if one of the tags is not canonical

	# Go through the tags filters from the request

	foreach my $tag_ref (@{$request_ref->{tags}}) {

		# the tag name requested in url (in $lc language)
		my $tagid = $tag_ref->{tagid};
		my $tagtype = $tag_ref->{tagtype};
		# in URLs, tags can be prefixed with a - (e.g /label/-organic)
		# to indicate we want to match products without that tag
		my $tag_prefix = $tag_ref->{tag_prefix};
		# The tag name displayed in the page (in $lc language)
		my $display_tag;
		# canonical tag corresponding to tagid
		my $canon_tagid;
		# normalized tagid, in the $lc language
		my $new_tagid;
		my $new_tagid_path;

		if (defined $taxonomy_fields{$tagtype}) {
			$canon_tagid = canonicalize_taxonomy_tag($lc, $tagtype, $tagid);
			$display_tag = display_taxonomy_tag($lc, $tagtype, $canon_tagid);
			$new_tagid = get_taxonomyid($lc, $display_tag);
			$log->info("displaying taxonomy tag", {canon_tagid => $canon_tagid, new_tagid => $new_tagid})
				if $log->is_info();
			if ($new_tagid !~ /^(\w\w):/) {
				$new_tagid = $lc . ':' . $new_tagid;
			}
			$new_tagid_path = canonicalize_taxonomy_tag_link($lc, $tagtype, $new_tagid, $tag_prefix);
			$request_ref->{current_link} .= $new_tagid_path;
			$request_ref->{world_current_link}
				.= canonicalize_taxonomy_tag_link($lc, $tagtype, $canon_tagid, $tag_prefix);
		}
		else {
			$display_tag = canonicalize_tag2($tagtype, $tagid);
			# Use "no_language" normalization for tags types without a taxonomy
			$new_tagid = get_string_id_for_lang("no_language", $display_tag);
			$display_tag = display_tag_name($tagtype, $display_tag);
			if ($tagtype eq 'emb_codes') {
				$canon_tagid = $new_tagid;
				$canon_tagid =~ s/-($ec_code_regexp)$/-ec/ie;
			}
			$new_tagid_path = canonicalize_tag_link($tagtype, $new_tagid, $tag_prefix);
			$request_ref->{current_link} .= $new_tagid_path;
			my $current_lc = $lc;
			$lc = 'en';
			$request_ref->{world_current_link} .= canonicalize_tag_link($tagtype, $new_tagid, $tag_prefix);
			$lc = $current_lc;
			$log->info("displaying normal tag", {canon_tagid => $canon_tagid, new_tagid => $new_tagid})
				if $log->is_info();
		}

		$tag_ref->{canon_tagid} = $canon_tagid;
		$tag_ref->{new_tagid} = $new_tagid;
		$tag_ref->{new_tagid_path} = $new_tagid_path;
		$tag_ref->{display_tag} = $display_tag;
		$tag_ref->{tagtype_path} = '/' . $tag_type_plural{$tagtype}{$lc};
		$tag_ref->{tagtype_name} = lang_in_other_lc($lc, $tagtype . '_s');

		# We will redirect if the tag is not canonical
		if ($new_tagid ne $tagid) {
			$redirect_to_canonical_url = 1;
		}
	}

	if (defined $request_ref->{groupby_tagtype}) {
		$request_ref->{current_link} .= "/" . $tag_type_plural{$request_ref->{groupby_tagtype}}{$lc};
		$request_ref->{world_current_link} .= "/" . $tag_type_plural{$request_ref->{groupby_tagtype}}{$lc};
	}

	# If the query contained tags in non-canonical form, redirect to the form with the canonical tags
	# The redirect is temporary (302), as the canonicalization could change if the corresponding taxonomies change
	if ($redirect_to_canonical_url) {
		$request_ref->{redirect} = $formatted_subdomain . $request_ref->{current_link};
		# Re-add file suffix, so that the correct response format is kept. https://github.com/openfoodfacts/openfoodfacts-server/issues/894
		$request_ref->{redirect} .= '.json' if single_param("json");
		$request_ref->{redirect} .= '.jsonp' if single_param("jsonp");
		$request_ref->{redirect} .= '.xml' if single_param("xml");
		$request_ref->{redirect} .= '.jqm' if single_param("jqm");
		$log->info("one or more tagids mismatch, redirecting to correct url", {redirect => $request_ref->{redirect}})
			if $log->is_info();
		redirect_to_url($request_ref, 302, $request_ref->{redirect});
	}

	# Ask search engines to not index the page if it is related to a user
	if ($header_meta_noindex) {
		$header .= '<meta name="robots" content="noindex">' . "\n";
	}

	return;
}

=head2 generate_title_from_request_tags ($tags_ref)

Generate a title from the tags in the request.

=head3 Parameters

=head4 $tags_ref Array of tag filter objects

=head3 Return value

Title string.

=cut

sub generate_title_from_request_tags ($tags_ref) {

	my $title = join(" / ", map {($_->{tag_prefix} // '') . $_->{display_tag}} @{$tags_ref});

	return $title;
}

=head2 generate_description_from_display_tag_options ($tagtype, $tagid, $display_tag, $canon_tagid)

Generate a description for some tag types, like additives, if there is a template set in the Config.pm file.

This feature was coded before the introduction of knowledge panels.
It is in maintenance mode, and should be reimplemented as facets knowledge panels
(server side, or with client side facets knowledge panels)

=cut

sub generate_description_from_display_tag_options ($tagtype, $tagid, $display_tag, $canon_tagid) {

	my $description = "";

	foreach my $field_orig (@{$options{"display_tag_" . $tagtype}}) {

		my $field = $field_orig;

		$log->debug("display_tag - field", {field => $field}) if $log->is_debug();

		my $array = 0;
		if ($field =~ /^\@/) {
			$field = $';
			$array = 1;
		}

		# Section title?

		if ($field =~ /^title:/) {
			$field = $';
			my $title = lang($tagtype . "_" . $field);
			($title eq "") and $title = lang($field);
			$description .= "<h3>" . $title . "</h3>\n";
			$log->debug("display_tag - section title", {field => $field}) if $log->is_debug();
			next;
		}

		# Special processing

		if ($field eq 'efsa_evaluation_exposure_table') {

			$log->debug(
				"display_tag - efsa_evaluation_exposure_table",
				{
					efsa_evaluation_overexposure_risk =>
						$properties{$tagtype}{$canon_tagid}{"efsa_evaluation_overexposure_risk:en:"}
				}
			) if $log->is_debug();

			if (    (defined $properties{$tagtype})
				and (defined $properties{$tagtype}{$canon_tagid})
				and (defined $properties{$tagtype}{$canon_tagid}{"efsa_evaluation_overexposure_risk:en"})
				and ($properties{$tagtype}{$canon_tagid}{"efsa_evaluation_overexposure_risk:en"} ne 'en:no'))
			{

				$log->debug("display_tag - efsa_evaluation_exposure_table - yes", {}) if $log->is_debug();

				my @groups = qw(infants toddlers children adolescents adults elderly);
				my @percentiles = qw(mean 95th);
				my @doses = qw(noael adi);
				my %doses = ();

				my %exposure = (mean => {}, '95th' => {});

				# in taxonomy:
				# efsa_evaluation_exposure_95th_greater_than_adi:en: en:adults, en:elderly, en:adolescents, en:children, en:toddlers, en:infants

				foreach my $dose (@doses) {
					foreach my $percentile (@percentiles) {
						my $exposure_property
							= "efsa_evaluation_exposure_" . $percentile . "_greater_than_" . $dose . ":en";
						if (!defined $properties{$tagtype}{$canon_tagid}{$exposure_property}) {
							next;
						}
						foreach my $groupid (split(/,/, $properties{$tagtype}{$canon_tagid}{$exposure_property})) {
							my $group = $groupid;
							$group =~ s/^\s*en://;
							$group =~ s/\s+$//;

							# NOAEL has priority over ADI
							if (exists $exposure{$percentile}{$group}) {
								next;
							}
							$exposure{$percentile}{$group} = $dose;
							$doses{$dose} = 1;    # to display legend for the dose
							$log->debug("display_tag - exposure_table ",
								{group => $group, percentile => $percentile, dose => $dose})
								if $log->is_debug();
						}
					}
				}

				$styles .= <<CSS
.exposure_table {

}

.exposure_table td,th {
	text-align: center;
	background-color:white;
	color:black;
}

CSS
					;

				my $table = <<HTML
<div style="overflow-x:auto;">
<table class="exposure_table">
<thead>
<tr>
<th>&nbsp;</th>
HTML
					;

				foreach my $group (@groups) {

					$table .= "<th>" . lang($group) . "</th>";
				}

				$table .= "</tr>\n</thead>\n<tbody>\n<tr>\n<td>&nbsp;</td>\n";

				foreach my $group (@groups) {

					$table .= '<td style="background-color:black;color:white;">' . lang($group . "_age") . "</td>";
				}

				$table .= "</tr>\n";

				my %icons = (
					adi => 'moderate',
					noael => 'high',
				);

				foreach my $percentile (@percentiles) {

					$table
						.= "<tr><th>"
						. lang("exposure_title_" . $percentile) . "<br>("
						. lang("exposure_description_" . $percentile)
						. ")</th>";

					foreach my $group (@groups) {

						$table .= "<td>";

						my $dose = $exposure{$percentile}{$group};

						if (not defined $dose) {
							$table .= "&nbsp;";
						}
						else {
							$table
								.= '<img src="/images/misc/'
								. $icons{$dose}
								. '.svg" alt="'
								. lang("additives_efsa_evaluation_exposure_" . $percentile . "_greater_than_" . $dose)
								. '">';
						}

						$table .= "</td>";
					}

					$table .= "</tr>\n";
				}

				$table .= "</tbody>\n</table>\n</div>";

				$description .= $table;

				foreach my $dose (@doses) {
					if (exists $doses{$dose}) {
						$description
							.= "<p>"
							. '<img src="/images/misc/'
							. $icons{$dose}
							. '.svg" width="30" height="30" style="vertical-align:middle" alt="'
							. lang("additives_efsa_evaluation_exposure_greater_than_" . $dose)
							. '"> <span>: '
							. lang("additives_efsa_evaluation_exposure_greater_than_" . $dose)
							. "</span></p>\n";
					}
				}
			}
			next;
		}

		my $fieldid = get_string_id_for_lang($lc, $field);
		$fieldid =~ s/-/_/g;

		my %propertyid = ();

		# Check if we have properties in the interface language, otherwise use English

		if ((defined $properties{$tagtype}) and (defined $properties{$tagtype}{$canon_tagid})) {

			$log->debug("display_tag - checking properties",
				{tagtype => $tagtype, canon_tagid => $canon_tagid, field => $field})
				if $log->is_debug();

			foreach my $key ('property', 'description', 'abstract', 'url', 'date') {

				my $suffix = "_" . $key;
				if ($key eq 'property') {
					$suffix = '';
				}

				if (defined $properties{$tagtype}{$canon_tagid}{$fieldid . $suffix . ":" . $lc}) {
					$propertyid{$key} = $fieldid . $suffix . ":" . $lc;
					$log->debug(
						"display_tag - property key is defined for lc $lc",
						{
							tagtype => $tagtype,
							canon_tagid => $canon_tagid,
							field => $field,
							key => $key,
							propertyid => $propertyid{$key}
						}
					) if $log->is_debug();
				}
				elsif (defined $properties{$tagtype}{$canon_tagid}{$fieldid . $suffix . ":" . "en"}) {
					$propertyid{$key} = $fieldid . $suffix . ":" . "en";
					$log->debug(
						"display_tag - property key is defined for en",
						{
							tagtype => $tagtype,
							canon_tagid => $canon_tagid,
							field => $field,
							key => $key,
							propertyid => $propertyid{$key}
						}
					) if $log->is_debug();
				}
				else {
					$log->debug(
						"display_tag - property key is not defined",
						{
							tagtype => $tagtype,
							canon_tagid => $canon_tagid,
							field => $field,
							key => $key,
							propertyid => $propertyid{$key}
						}
					) if $log->is_debug();
				}
			}
		}

		$log->debug(
			"display_tag",
			{
				tagtype => $tagtype,
				canon_tagid => $canon_tagid,
				field_orig => $field_orig,
				field => $field,
				propertyid => $propertyid{property},
				array => $array
			}
		) if $log->is_debug();

		if ((defined $propertyid{property}) or (defined $propertyid{abstract})) {

			# wikipedia abstract?

			if ((defined $propertyid{abstract}) and ($fieldid eq "wikipedia")) {

				my $site = $fieldid;

				$log->debug("display_tag - showing abstract", {site => $site}) if $log->is_debug();

				$description .= "<p>" . $properties{$tagtype}{$canon_tagid}{$propertyid{abstract}};

				if (defined $propertyid{url}) {

					my $lang_site = lang($site);
					if ((defined $lang_site) and ($lang_site ne "")) {
						$site = $lang_site;
					}
					$description
						.= ' - <a href="'
						. $properties{$tagtype}{$canon_tagid}{$propertyid{url}} . '">'
						. $site . '</a>';
				}

				$description .= "</p>";

				next;
			}

			my $title;
			my $tagtype_field = $tagtype . '_' . $fieldid;
			# $tagtype_field =~ s/_/-/g;
			if (exists $Lang{$tagtype_field}{$lc}) {
				$title = $Lang{$tagtype_field}{$lc};
			}
			elsif (exists $Lang{$fieldid}{$lc}) {
				$title = $Lang{$fieldid}{$lc};
			}

			$log->debug("display_tag - title", {tagtype => $tagtype, title => $title}) if $log->is_debug();

			$description .= "<p>";

			if (defined $title) {
				$description .= "<b>" . $title . "</b>" . separator_before_colon($lc) . ": ";
			}

			my @values = ($properties{$tagtype}{$canon_tagid}{$propertyid{property}});

			if ($array) {
				@values = split(/,/, $properties{$tagtype}{$canon_tagid}{$propertyid{property}});
			}

			my $values_display = "";

			foreach my $value_orig (@values) {

				my $value = $value_orig;    # make a copy so that we can modify it inside the foreach loop

				next if $value =~ /^\s*$/;

				$value =~ s/^\s+//;
				$value =~ s/\s+$//;

				my $property_tagtype = $fieldid;

				$property_tagtype =~ s/-/_/g;

				if (not exists $taxonomy_fields{$property_tagtype}) {
					# try with an additional s
					$property_tagtype .= "s";
				}

				$log->debug("display_tag", {property_tagtype => $property_tagtype, lc => $lc, value => $value})
					if $log->is_debug();

				my $display = $value;

				if (exists $taxonomy_fields{$property_tagtype}) {

					$display = display_taxonomy_tag($lc, $property_tagtype, $value);

					$log->debug("display_tag - $property_tagtype is a taxonomy", {display => $display})
						if $log->is_debug();

					if (    (defined $properties{$property_tagtype})
						and (defined $properties{$property_tagtype}{$value}))
					{

						# tooltip

						my $tooltip;

						if (defined $properties{$property_tagtype}{$value}{"description:$lc"}) {
							$tooltip = $properties{$property_tagtype}{$value}{"description:$lc"};
						}
						elsif (defined $properties{$property_tagtype}{$value}{"description:en"}) {
							$tooltip = $properties{$property_tagtype}{$value}{"description:en"};
						}

						if (defined $tooltip) {
							$display
								= '<span data-tooltip aria-haspopup="true" class="has-tip top" style="font-weight:normal" data-disable-hover="false" tabindex="2" title="'
								. $tooltip . '">'
								. $display
								. '</span>';
						}
						else {
							$log->debug("display_tag - no tooltip",
								{property_tagtype => $property_tagtype, value => $value})
								if $log->is_debug();
						}

					}
					else {
						$log->debug("display_tag - no property found",
							{property_tagtype => $property_tagtype, value => $value})
							if $log->is_debug();
					}
				}
				else {
					$log->debug("display_tag - not a taxonomy",
						{property_tagtype => $property_tagtype, value => $value})
						if $log->is_debug();

					# Do we have a translation for the field?

					my $valueid = $value;
					$valueid =~ s/^en://;

					# check if the value translate to a field specific value

					if (exists $Lang{$tagtype_field . "_" . $valueid}{$lc}) {
						$display = $Lang{$tagtype_field . "_" . $valueid}{$lc};
					}

					# check if we have an icon
					if (exists $Lang{$tagtype_field . "_icon_alt_" . $valueid}{$lc}) {
						my $alt = $Lang{$tagtype_field . "_icon_alt_" . $valueid}{$lc};
						my $iconid = $tagtype_field . "_icon_" . $valueid;
						$iconid =~ s/_/-/g;
						$display = <<HTML
<div class="row">
<div class="small-2 large-1 columns">
<img src="/images/misc/$iconid.svg" alt="$alt">
</div>
<div class="small-10 large-11 columns">
$display
</div>
</div>
HTML
							;
					}

					# otherwise check if we have a general value

					elsif (exists $Lang{$valueid}{$lc}) {
						$display = $Lang{$valueid}{$lc};
					}

					$log->debug("display_tag - display value", {display => $display}) if $log->is_debug();

					# tooltip

					if (exists $Lang{$valueid . "_description"}{$lc}) {

						my $tooltip = $Lang{$valueid . "_description"}{$lc};

						$display
							= '<span data-tooltip aria-haspopup="true" class="has-tip top" data-disable-hover="false" tabindex="2" title="'
							. $tooltip . '">'
							. $display
							. '</span>';

					}
					else {
						$log->debug("display_tag - no description", {valueid => $valueid}) if $log->is_debug();
					}

					# link

					if (exists $propertyid{url}) {
						$display
							= '<a href="'
							. $properties{$tagtype}{$canon_tagid}{$propertyid{url}} . '">'
							. $display . "</a>";
					}
					if (exists $Lang{$valueid . "_url"}{$lc}) {
						$display = '<a href="' . $Lang{$valueid . "_url"}{$lc} . '">' . $display . "</a>";
					}
					else {
						$log->debug("display_tag - no url", {valueid => $valueid}) if $log->is_debug();
					}

					# date

					if (exists $propertyid{date}) {
						$display .= " (" . $properties{$tagtype}{$canon_tagid}{$propertyid{date}} . ")";
					}
					if (exists $Lang{$valueid . "_date"}{$lc}) {
						$display .= " (" . $Lang{$valueid . "_date"}{$lc} . ")";
					}
					else {
						$log->debug("display_tag - no date", {valueid => $valueid}) if $log->is_debug();
					}

					# abstract
					if (exists $propertyid{abstract}) {
						$display
							.= "<blockquote>"
							. $properties{$tagtype}{$canon_tagid}{$propertyid{abstract}}
							. "</blockquote>";
					}

				}

				$values_display .= $display . ", ";
			}
			$values_display =~ s/, $//;

			$description .= $values_display . "</p>\n";

			# Display an optional description of the property

			if (exists $Lang{$tagtype_field . "_description"}{$lc}) {
				$description .= "<p>" . $Lang{$tagtype_field . "_description"}{$lc} . "</p>";
			}

		}
		else {
			$log->debug("display_tag - property not defined",
				{tagtype => $tagtype, property_id => $propertyid{property}, canon_tagid => $canon_tagid})
				if $log->is_debug();
		}
	}

	# Remove titles without content

	$description =~ s/<h3>([^<]+)<\/h3>\s*(<h3>)/<h3>/isg;
	$description =~ s/<h3>([^<]+)<\/h3>\s*$//isg;

	return $description;
}

=head2 display_tag ( $request_ref )

This function is called to display either:

1. Products that have a specific tag:  /category/cakes
  or that don't have a specific tag /category/-cakes
  or that have 2 specific tags /category/cake/brand/oreo
2. List of tags of a given type:  /labels
  possibly for products that have a specific tag: /category/cakes/labels
  or more specific tags:  /category/cakes/label/organic/additives

When displaying products for a tag, the function generates tag type specific HTML
that is displayed at the top of the page:
- tag parents and children
- maps for tag types that have a location (e.g. packaging codes)
- special properties for some tag types (e.g. additives)

The function then calls search_and_display_products() to display the paginated list of products.

When displaying a list of tags, the function calls display_list_of_tags().

=cut

sub display_tag ($request_ref) {

	local $log->context->{tags} = $request_ref->{tags};

	my $request_lc = $request_ref->{lc};

	init_tags_texts() unless %tags_texts;

	canonicalize_request_tags_and_redirect_to_canonical_url($request_ref);

	my $title = generate_title_from_request_tags($request_ref->{tags});

	# Refactoring in progress
	# TODO: some of the following variables may be removed, and instead we could use the $request_ref->{tags} array
	my $tagtype = deep_get($request_ref, qw(tags 0 tagtype));
	my $tagid = deep_get($request_ref, qw(tags 0 tagid));
	my $display_tag = deep_get($request_ref, qw(tags 0 display_tag));
	my $new_tagid = deep_get($request_ref, qw(tags 0 new_tagid));
	my $new_tagid_path = deep_get($request_ref, qw(tags 0 new_tagid_path));
	my $canon_tagid = deep_get($request_ref, qw(tags 0 canon_tagid));

	my $tagtype2 = deep_get($request_ref, qw(tags 1 tagtype));
	my $tagid2 = deep_get($request_ref, qw(tags 1 tagid));
	my $display_tag2 = deep_get($request_ref, qw(tags 1 display_tag));
	my $new_tagid2 = deep_get($request_ref, qw(tags 1 new_tagid));
	my $new_tagid2path = deep_get($request_ref, qw(tags 1 new_tagid_path));
	my $canon_tagid2 = deep_get($request_ref, qw(tags 1 canon_tagid));

	my $weblinks_html = '';
	my @wikidata_objects = ();
	if (    ($tagtype ne 'additives')
		and (not defined $request_ref->{groupby_tagtype}))
	{
		my @weblinks = ();
		if ((defined $properties{$tagtype}) and (defined $properties{$tagtype}{$canon_tagid})) {
			foreach my $key (keys %weblink_templates) {
				next if not defined $properties{$tagtype}{$canon_tagid}{$key};
				my $weblink = {
					text => $weblink_templates{$key}{text},
					href => sprintf($weblink_templates{$key}{href}, $properties{$tagtype}{$canon_tagid}{$key}),
					hreflang => $weblink_templates{$key}{hreflang},
				};
				$weblink->{title} = sprintf($weblink_templates{$key}{title}, $properties{$tagtype}{$canon_tagid}{$key})
					if defined $weblink_templates{$key}{title};
				push @weblinks, $weblink;
			}

			if ((defined $properties{$tagtype}) and (defined $properties{$tagtype}{$canon_tagid}{'wikidata:en'})) {
				push @wikidata_objects, $properties{$tagtype}{$canon_tagid}{'wikidata:en'};
			}
		}

		if (($#weblinks >= 0)) {
			$weblinks_html
				.= '<div class="weblinks" style="float:right;width:300px;margin-left:20px;margin-bottom:20px;padding:10px;border:1px solid #cbe7ff;background-color:#f0f8ff;"><h3>'
				. lang('tag_weblinks')
				. '</h3><ul>';
			foreach my $weblink (@weblinks) {
				$weblinks_html .= '<li><a href="' . encode_entities($weblink->{href}) . '" itemprop="sameAs"';
				$weblinks_html .= ' hreflang="' . encode_entities($weblink->{hreflang}) . '"'
					if defined $weblink->{hreflang};
				$weblinks_html .= ' title="' . encode_entities($weblink->{title}) . '"' if defined $weblink->{title};
				$weblinks_html .= '>' . encode_entities($weblink->{text}) . '</a></li>';
			}

			$weblinks_html .= '</ul></div>';
		}
	}

	my $description = '';

	my $icid = $tagid;
	(defined $icid) and $icid =~ s/^.*://;

	# Gather data that will be passed to the tag template
	my $tag_template_data_ref = {};

	$tag_template_data_ref->{groupby_tagtype} = $request_ref->{groupby_tagtype};

	if (defined $tagtype) {

		# check if there is a template to display additional fields from the taxonomy
		# the template is set in the Config.pm file
		# This feature was coded before the introduction of knowledge panels
		# It is in maintenance mode, and should be reimplemented as facets knowledge panels
		# (server side, or with client side facets knowledge panels)

		if (exists $options{"display_tag_" . $tagtype}) {

			$description = generate_description_from_display_tag_options($tagtype, $tagid, $display_tag, $canon_tagid);
		}
		else {
			# Do we have a description for the tag in the taxonomy?
			if (    (defined $properties{$tagtype})
				and (defined $properties{$tagtype}{$canon_tagid})
				and (defined $properties{$tagtype}{$canon_tagid}{"description:$lc"}))
			{

				$description .= "<p>" . $properties{$tagtype}{$canon_tagid}{"description:$lc"} . "</p>";
			}
		}

		$description =~ s/<tag>/$title/g;

<<<<<<< HEAD
		if (defined $ingredients_classes{$tagtype}) {
			my $class = $tagtype;

			if ($class eq 'additives') {
				$icid =~ s/-.*//;
			}
			if ($ingredients_classes{$class}{$icid}{other_names} =~ /,/) {
				$description
					.= "<p>"
					. lang("names")
					. separator_before_colon($lc) . ": "
					. $ingredients_classes{$class}{$icid}{other_names} . "</p>";
			}

			if ($ingredients_classes{$class}{$icid}{description} ne '') {
				$description .= "<p>" . $ingredients_classes{$class}{$icid}{description} . "</p>";
			}

			if ($ingredients_classes{$class}{$icid}{level} > 0) {

				my $warning = $ingredients_classes{$class}{$icid}{warning};
				$warning =~ s/(<br>|<br\/>|<br \/>|\n)/<\li>\n<li>/g;
				$warning = "<li>" . $warning . "</li>";

				if (defined $Lang{$class . '_' . $ingredients_classes{$class}{$icid}{level}}{$request_lc}) {
					$description
						.= "<p class=\""
						. $class . '_'
						. $ingredients_classes{$class}{$icid}{level} . "\">"
						. $Lang{$class . '_' . $ingredients_classes{$class}{$icid}{level}}{$request_lc}
						. "</p>\n";
				}

				$description .= "<ul>" . $warning . '</ul>';
			}
		}
		if ((defined $tagtype2) and (defined $ingredients_classes{$tagtype2})) {
			my $class = $tagtype2;
			if ($class eq 'additives') {
				$tagid2 =~ s/-.*//;
			}
		}

=======
>>>>>>> 43638aa4
		# We may have a text corresponding to the tag

		if (defined $tags_texts{$lc}{$tagtype}{$icid}) {
			my $tag_text = $tags_texts{$lc}{$tagtype}{$icid};
			if ($tag_text =~ /<h1>(.*?)<\/h1>/) {
				$title = $1;
				$tag_text =~ s/<h1>(.*?)<\/h1>//;
			}
			if ($request_ref->{page} <= 1) {
				$description .= $tag_text;
			}
		}

		my @markers = ();
		if ($tagtype eq 'emb_codes') {

			my $city_code = get_city_code($tagid);

			local $log->context->{city_code} = $city_code;
			$log->debug("city code for tag with emb_code type") if $log->debug();

			init_emb_codes() unless %emb_codes_cities;
			if (defined $emb_codes_cities{$city_code}) {
				$description
					.= "<p>"
					. lang("cities_s")
					. separator_before_colon($lc) . ": "
					. display_tag_link('cities', $emb_codes_cities{$city_code}) . "</p>";
			}

			$log->debug("checking if the canon_tagid is a packager code") if $log->is_debug();
			if (exists $packager_codes{$canon_tagid}) {
				$log->debug("packager code found for the canon_tagid", {cc => $packager_codes{$canon_tagid}{cc}})
					if $log->is_debug();

				# Generate a map if we have coordinates
				my ($lat, $lng) = get_packager_code_coordinates($canon_tagid);
				if ((defined $lat) and (defined $lng)) {
					my @geo = ($lat + 0.0, $lng + 0.0);
					push @markers, \@geo;
				}

				if ($packager_codes{$canon_tagid}{cc} eq 'ch') {
					$description .= <<HTML
<p>$packager_codes{$canon_tagid}{full_address}</p>
HTML
						;
				}

				if ($packager_codes{$canon_tagid}{cc} eq 'es') {
					# Razón Social;Provincia/Localidad
					$description .= <<HTML
<p>$packager_codes{$canon_tagid}{razon_social}<br>
$packager_codes{$canon_tagid}{provincia_localidad}
</p>
HTML
						;
				}

				if ($packager_codes{$canon_tagid}{cc} eq 'fr') {
					$description .= <<HTML
<p>$packager_codes{$canon_tagid}{raison_sociale_enseigne_commerciale}<br>
$packager_codes{$canon_tagid}{adresse} $packager_codes{$canon_tagid}{code_postal} $packager_codes{$canon_tagid}{commune}<br>
SIRET : $packager_codes{$canon_tagid}{siret} - <a href="$packager_codes{$canon_tagid}{section}">Source</a>
</p>
HTML
						;
				}

				if ($packager_codes{$canon_tagid}{cc} eq 'hr') {
					$description .= <<HTML
<p>$packager_codes{$canon_tagid}{approved_establishment}<br>
$packager_codes{$canon_tagid}{street_address} $packager_codes{$canon_tagid}{town_and_postal_code} ($packager_codes{$canon_tagid}{county})
</p>
HTML
						;
				}

				if ($packager_codes{$canon_tagid}{cc} eq 'uk') {

					my $district = '';
					my $local_authority = '';
					if ($packager_codes{$canon_tagid}{district} =~ /\w/) {
						$district = "District: $packager_codes{$canon_tagid}{district}<br>";
					}
					if ($packager_codes{$canon_tagid}{local_authority} =~ /\w/) {
						$local_authority = "Local authority: $packager_codes{$canon_tagid}{local_authority}<br>";
					}
					$description .= <<HTML
<p>$packager_codes{$canon_tagid}{name}<br>
$district
$local_authority
</p>
HTML
						;
					# FSA ratings
					if (exists $packager_codes{$canon_tagid}{fsa_rating_business_name}) {
						my $logo = '';
						my $img = "images/countries/uk/ratings/large/72ppi/"
							. lc($packager_codes{$canon_tagid}{fsa_rating_key}) . ".jpg";
						if (-e "$www_root/$img") {
							$logo = <<HTML
<img src="/$img" alt="Rating">
HTML
								;
						}
						$description .= <<HTML
<div>
<a href="https://ratings.food.gov.uk/">Food Hygiene Rating</a> from the Food Standards Agency (FSA):
<p>
Business name: $packager_codes{$canon_tagid}{fsa_rating_business_name}<br>
Business type: $packager_codes{$canon_tagid}{fsa_rating_business_type}<br>
Address: $packager_codes{$canon_tagid}{fsa_rating_address}<br>
Local authority: $packager_codes{$canon_tagid}{fsa_rating_local_authority}<br>
Rating: $packager_codes{$canon_tagid}{fsa_rating_value}<br>
Rating date: $packager_codes{$canon_tagid}{fsa_rating_date}<br>
</p>
$logo
</div>
HTML
							;
					}
				}
			}
		}

		my $map_html;
		if (((scalar @wikidata_objects) > 0) or ((scalar @markers) > 0)) {
			my $json = JSON::PP->new->utf8(0);
			my $map_template_data_ref = {
				lang => \&lang,
				encode_json => sub ($obj_ref) {
					return $json->encode($obj_ref);
				},
				wikidata => \@wikidata_objects,
				pointers => \@markers
			};
			process_template('web/pages/tags_map/map_of_tags.tt.html', $map_template_data_ref, \$map_html)
				|| ($map_html .= 'template error: ' . $tt->error());
		}

		if ($map_html) {
			$description = <<HTML
<div class="row">

	<div id="tag_description" class="large-12 columns">
		$description
	</div>
	<div id="tag_map" class="large-9 columns" style="display: none;">
		<div id="container" style="height: 300px"></div>
	</div>

</div>
$map_html
HTML
				;
		}

		if ($tagtype =~ /^(users|correctors|editors|informers|correctors|photographers|checkers)$/) {

			# Users starting with org- are organizations, not actual users

			my $user_or_org_ref;
			my $orgid;

			if ($tagid =~ /^org-/) {

				# Organization

				$orgid = $';
				$user_or_org_ref = retrieve_org($orgid);

				if (not defined $user_or_org_ref) {
					display_error_and_exit(lang("error_unknown_org"), 404);
				}
			}
			elsif ($tagid =~ /\./) {
				# App user (format "[app id].[app uuid]")

				my $appid = $`;
				my $uuid = $';

				my $app_name = deep_get(\%options, "apps_names", $appid) || $appid;
				my $app_user = f_lang("f_app_user", {app_name => $app_name});

				$title = $app_user;
				$display_tag = $app_user;
			}
			else {

				# User

				$user_or_org_ref = retrieve_user($tagid);

				if (not defined $user_or_org_ref) {
					display_error_and_exit(lang("error_unknown_user"), 404);
				}
			}

			if (defined $user_or_org_ref) {

				if ($user_or_org_ref->{name} ne '') {
					$title = $user_or_org_ref->{name};
					$display_tag = $user_or_org_ref->{name};
				}

				# Display the user or organization profile

				my $user_template_data_ref = dclone($user_or_org_ref);

				my $profile_html = "";

				if ($tagid =~ /^org-/) {

					# Display the organization profile

					if (is_user_in_org_group($user_or_org_ref, $User_id, "admins") or $admin) {
						$user_template_data_ref->{edit_profile} = 1;
						$user_template_data_ref->{orgid} = $orgid;
					}

					process_template('web/pages/org_profile/org_profile.tt.html',
						$user_template_data_ref, \$profile_html)
						or $profile_html
						= "<p>web/pages/org_profile/org_profile.tt.html template error: " . $tt->error() . "</p>";
				}
				else {

					# Display the user profile

					if (($tagid eq $User_id) or $admin) {
						$user_template_data_ref->{edit_profile} = 1;
						$user_template_data_ref->{userid} = $tagid;
					}

					$user_template_data_ref->{links} = [
						{
							text => sprintf(lang('contributors_products'), $user_or_org_ref->{name}),
							url => canonicalize_tag_link("users", get_string_id_for_lang("no_language", $tagid)),
						},
						{
							text => sprintf(lang('editors_products'), $user_or_org_ref->{name}),
							url => canonicalize_tag_link("editors", get_string_id_for_lang("no_language", $tagid)),
						},
						{
							text => sprintf(lang('photographers_products'), $user_or_org_ref->{name}),
							url =>
								canonicalize_tag_link("photographers", get_string_id_for_lang("no_language", $tagid)),
						},
					];

					if (defined $user_or_org_ref->{registered_t}) {
						$user_template_data_ref->{registered_t} = $user_or_org_ref->{registered_t};
					}

					process_template('web/pages/user_profile/user_profile.tt.html',
						$user_template_data_ref, \$profile_html)
						or $profile_html = "<p>user_profile.tt.html template error: " . $tt->error() . "</p>";
				}

				$description .= $profile_html;
			}
		}

		if (    (defined $options{product_type})
			and ($options{product_type} eq "food")
			and ($tagtype eq 'categories'))
		{

			my $categories_nutriments_ref = $categories_nutriments_per_country{$cc};

			$log->debug("checking if this category has stored statistics",
				{cc => $cc, tagtype => $tagtype, tagid => $tagid})
				if $log->is_debug();
			if (    (defined $categories_nutriments_ref)
				and (defined $categories_nutriments_ref->{$canon_tagid})
				and (defined $categories_nutriments_ref->{$canon_tagid}{stats}))
			{
				$log->debug(
					"statistics found for the tag, addind stats to description",
					{cc => $cc, tagtype => $tagtype, tagid => $tagid}
				) if $log->is_debug();

				$description
					.= "<h2>"
					. lang("nutrition_data") . "</h2>" . "<p>"
					. sprintf(
					lang("nutrition_data_average"),
					$categories_nutriments_ref->{$canon_tagid}{n},
					$display_tag, $categories_nutriments_ref->{$canon_tagid}{count}
					)
					. "</p>"
					. display_nutrition_table($categories_nutriments_ref->{$canon_tagid}, undef);
			}
		}

		# Pass template data to generate navigation links
		# These are variables that ae used to inject data
		# Used in tag.tt.html

		$tag_template_data_ref->{tags} = $request_ref->{tags};

		if (not defined $request_ref->{groupby_tagtype}) {

			if (not defined $tagid2) {

				# We are on the main page of the tag (not a sub-page with another tag)
				# so we display more information related to the tag

				my $tag_logo_html;

				if (defined $taxonomy_fields{$tagtype}) {
					$tag_logo_html = display_tags_hierarchy_taxonomy($lc, $tagtype, [$canon_tagid]);
				}
				else {
					$tag_logo_html = display_tags_hierarchy($tagtype, [$canon_tagid]);
				}

				$tag_logo_html =~ s/.*<\/a>(<br \/>)?//;    # remove link, keep only tag logo

				$tag_template_data_ref->{tag_logo} = $tag_logo_html;

				$tag_template_data_ref->{canon_url} = $request_ref->{canon_url};
				$tag_template_data_ref->{title} = $title;

				$tag_template_data_ref->{parents_and_children}
					= display_parents_and_children($lc, $tagtype, $canon_tagid);

				if ($weblinks_html ne "") {
					$tag_template_data_ref->{weblinks} = $weblinks_html;
				}

				if ($description ne "") {
					$tag_template_data_ref->{description} = $description;
				}

				# Display knowledge panels for the tag, if any

				initialize_knowledge_panels_options($knowledge_panels_options_ref, $request_ref);
				my $tag_ref = {};    # Object to store the knowledge panels
				my $panels_created
					= create_tag_knowledge_panels($tag_ref, $lc, $cc, $knowledge_panels_options_ref, $tagtype,
					$canon_tagid);
				if ($panels_created) {
					$tag_template_data_ref->{tag_panels}
						= display_knowledge_panel($tag_ref, $tag_ref->{"knowledge_panels_" . $lc}, "root");
				}
			}
		}
	}    # end of if (defined $tagtype)

	$tag_template_data_ref->{country} = $country;
	$tag_template_data_ref->{country_code} = $cc;
	$tag_template_data_ref->{facets_kp_url} = $facets_kp_url;

	if ($country ne 'en:world') {

		my $world_link = "";
		if (defined $request_ref->{groupby_tagtype}) {
			$world_link = lang('view_list_for_products_from_the_entire_world');
		}
		else {
			$world_link = lang('view_products_from_the_entire_world');
		}

		$tag_template_data_ref->{world_link} = $world_link;
		$tag_template_data_ref->{world_link_url} = get_world_subdomain() . $request_ref->{world_current_link};

	}

	# Add parameters corresponding to the tag filters so that they can be added to the query by add_params_to_query()

	foreach my $tag_ref (@{$request_ref->{tags}}) {
		if ($tag_ref->{tagtype} eq 'users') {
			deep_set($request_ref, "body_json", "creator", $tag_ref->{tagid});
		}
		else {
			my $field_name = $tag_ref->{tagtype} . "_tags";
			my $current_value = deep_get($request_ref, "body_json", $field_name);
			my $new_value = ($tag_ref->{tag_prefix} // '') . ($tag_ref->{canon_tagid} // $tag_ref->{tagid});
			if ($current_value) {
				$new_value = $current_value . ',' . $new_value;
			}
			deep_set($request_ref, "body_json", $field_name, $new_value);
		}
	}

	my $query_ref = {};
	my $sort_by;

	# Rendering Page tags
	my $tag_html;
	# TODO: is_crawl_bot should be added directly by process_template(),
	# but we would need to add a new $request_ref parameter to process_template(), will do later
	$tag_template_data_ref->{is_crawl_bot} = $request_ref->{is_crawl_bot};

	process_template('web/pages/tag/tag.tt.html', $tag_template_data_ref, \$tag_html)
		or $tag_html = "<p>tag.tt.html template error: " . $tt->error() . "</p>";

	if (defined $request_ref->{groupby_tagtype}) {
		if (defined single_param("translate")) {
			${$request_ref->{content_ref}} .= $tag_html . display_list_of_tags_translate($request_ref, $query_ref);
		}
		else {
			${$request_ref->{content_ref}} .= $tag_html . display_list_of_tags($request_ref, $query_ref);
		}
		$request_ref->{title} .= lang("title_separator") . display_taxonomy_tag($lc, "countries", $country);
		$request_ref->{page_type} = "list_of_tags";
	}
	else {
		if ((defined $request_ref->{page}) and ($request_ref->{page} > 1)) {
			$request_ref->{title} = $title . lang("title_separator") . sprintf(lang("page_x"), $request_ref->{page});
		}
		else {
			$request_ref->{title} = $title;
		}

		if ($tagtype eq "brands") {
			$request_ref->{schema_org_itemtype} = "https://schema.org/Brand";
		}
		else {
			$request_ref->{schema_org_itemtype} = "https://schema.org/Thing";
		}

		# TODO: Producer

		my $search_results_html = search_and_display_products($request_ref, $query_ref, $sort_by, undef, undef);

		${$request_ref->{content_ref}} .= $tag_html . $search_results_html;
	}

	# If we have no resultings products or aggregated tags, and the tag value does not exist in the taxonomy,
	# we do not output the tag value in the page title and content
	if (
		($request_ref->{structured_response}{count} == 0)
		and (
			(
				(
					(defined $tagid)
					and (
						not(    (defined $taxonomy_fields{$tagtype})
							and (exists_taxonomy_tag($tagtype, $canon_tagid)))
					)
				)
			)
			or (
				(defined $tagid2)
				and (
					not(    (defined $taxonomy_fields{$tagtype2})
						and (exists_taxonomy_tag($tagtype2, $canon_tagid2)))
				)
			)
		)
		)
	{
		display_error_and_exit(lang("no_products"), 404);
	}
	else {
		display_page($request_ref);
	}

	return;
}

=head2 list_all_request_params ( $request_ref, $query_ref )

Return an array of names of all request parameters.

=cut

sub list_all_request_params ($request_ref) {

	# CGI params (query string and POST body)
	my @params = multi_param();

	# Add params from the JSON body if any
	if (defined $request_ref->{body_json}) {
		push @params, keys %{$request_ref->{body_json}};
	}

	return @params;
}

=head2 display_search_results ( $request_ref )

This function builds the HTML returned by the /search endpoint.

The results can be displayed in different ways:

1. a paginated list of products (default)
The function calls search_and_display_products() to display the paginated list of products.

2. results filtered and ranked on the client-side
2.1. according to user preferences that are locally saved on the client: &user_preferences=1
2.2. according to preferences passed in the url: &preferences=..

3. on a graph (histogram or scatter plot): &graph=1 -- TODO: not supported yet

4. on a map &map=1 -- TODO: not supported yet

=cut

sub display_search_results ($request_ref) {

	my $html = '';

	$request_ref->{title} = lang("search_results") . " - " . display_taxonomy_tag($lc, "countries", $country);

	my $current_link = '';

	foreach my $field (list_all_request_params($request_ref)) {
		if (
			   ($field eq "page")
			or ($field eq "fields")
			or ($field eq "keywords")    # returned by CGI.pm when there are not params: keywords=search
			)
		{
			next;
		}

		$current_link .= "\&$field=" . URI::Escape::XS::encodeURIComponent(decode utf8 => single_param($field));
	}

	$current_link =~ s/^\&/\?/;
	$current_link = "/search" . $current_link;

	if ((defined single_param("user_preferences")) and (single_param("user_preferences")) and not($request_ref->{api}))
	{

		# The results will be filtered and ranked on the client side

		my $search_api_url = $formatted_subdomain . "/api/v0" . $current_link;
		$search_api_url =~ s/(\&|\?)(page|page_size|limit)=(\d+)//;
		$search_api_url .= "&fields=code,product_display_name,url,image_front_small_url,attribute_groups";
		$search_api_url .= "&page_size=100";
		if ($search_api_url !~ /\?/) {
			$search_api_url =~ s/\&/\?/;
		}

		my $contributor_prefs_json = decode_utf8(
			encode_json(
				{
					display_barcode => $User{display_barcode},
					edit_link => $User{edit_link},
				}
			)
		);

		my $preferences_text = lang("classify_products_according_to_your_preferences");

		$scripts .= <<JS
<script type="text/javascript">
var page_type = "products";
var preferences_text = "$preferences_text";
var contributor_prefs = $contributor_prefs_json;
var products = [];
</script>
JS
			;

		$scripts .= <<JS
<script src="$static_subdomain/js/product-preferences.js"></script>
<script src="$static_subdomain/js/product-search.js"></script>
JS
			;

		$initjs .= <<JS
display_user_product_preferences("#preferences_selected", "#preferences_selection_form", function () {
	rank_and_display_products("#search_results", products, contributor_prefs);
});
search_products("#search_results", products, "$search_api_url");
JS
			;

		my $template_data_ref = {
			lang => \&lang,
			display_pagination => \&display_pagination,
		};

		if (not process_template('web/pages/search_results/search_results.tt.html', $template_data_ref, \$html)) {
			$html = $tt->error();
		}
	}
	else {

		# The server generates the search results

		my $query_ref = {};

		if (defined single_param('parent_ingredients')) {
			$html .= search_and_analyze_recipes($request_ref, $query_ref);
		}
		else {
			$html .= search_and_display_products($request_ref, $query_ref, undef, undef, undef);
		}
	}

	$request_ref->{content_ref} = \$html;
	$request_ref->{page_type} = "products";

	display_page($request_ref);

	return;
}

sub add_country_and_owner_filters_to_query ($request_ref, $query_ref) {

	delete $query_ref->{lc};

	# Country filter

	if (defined $country) {

		# Do not add a country restriction if the query specifies a list of codes

		if (($country ne 'en:world') and (not defined $query_ref->{code})) {
			# we may already have a condition on countries (e.g. from the URL /country/germany )
			if (not defined $query_ref->{countries_tags}) {
				$query_ref->{countries_tags} = $country;
			}
			else {
				my $field = "countries_tags";
				my $value = $country;
				my $and;
				# we may also have a $and list of conditions (on countries_tags or other fields)
				if (defined $query_ref->{"\$and"}) {
					$and = $query_ref->{"\$and"};
				}
				else {
					$and = [];
				}
				push @{$and}, {$field => $query_ref->{$field}};
				push @{$and}, {$field => $value};
				delete $query_ref->{$field};
				$query_ref->{"\$and"} = $and;
			}
		}

	}

	# Owner filter

	# Restrict the products to the owner on databases with private products
	if (    (defined $server_options{private_products})
		and ($server_options{private_products}))
	{
		if ($Owner_id ne 'all') {    # Administrator mode to see all products
			$query_ref->{owner} = $Owner_id;
		}
	}

	$log->debug("result of add_country_and_owner_filters_to_query", {request => $request_ref, query => $query_ref})
		if $log->is_debug();

	return;
}

sub count_products ($request_ref, $query_ref, $obsolete = 0) {

	add_country_and_owner_filters_to_query($request_ref, $query_ref);

	my $count;

	eval {
		$log->debug("Counting MongoDB documents for query", {query => $query_ref}) if $log->is_debug();
		$count = execute_query(
			sub {
				return get_products_collection({obsolete => $obsolete})->count_documents($query_ref);
			}
		);
	};

	return $count;
}

=head2 get_products_collection_request_parameters ($request_ref, $additional_parameters_ref = {} )

This function looks at the request object to set parameters to pass to the get_products_collection() function.

=head3 Arguments

=head4 $request_ref request object

=head4 $additional_parameters_ref

An optional reference to a hash of parameters that should be added to the parameters extracted from the request object.

=head3 Return value

A reference to a parameters object that can be passed to get_products_collection()

=cut

sub get_products_collection_request_parameters ($request_ref, $additional_parameters_ref = {}) {

	my $parameters_ref = {};

	# If the request is for obsolete products, we will select a specific products collection
	# for obsolete products
	$parameters_ref->{obsolete} = request_param($request_ref, "obsolete");

	# Admin users can request a specific query_timeout for MongoDB queries
	if ($request_ref->{admin}) {
		$parameters_ref->{timeout} = request_param($request_ref, "timeout");
	}

	# Add / overwrite request parameters with additional parameters passed as arguments
	foreach my $parameter (keys %$additional_parameters_ref) {
		$parameters_ref->{$parameter} = $additional_parameters_ref->{$parameter};
	}

	return $parameters_ref;
}

=head2 add_params_to_query ( $request_ref, $query_ref )

This function is used to parse search query parameters that are passed
to the API (/api/v?/search endpoint) or to the web site search (/search endpoint)
either as query string parameters (e.g. ?labels_tags=en:organic) or
POST parameters.

The function adds the corresponding query filters in the MongoDB query.

=head3 Parameters

=head4 $request_ref (output)

Reference to the internal request object.

=head4 $query_ref (output)

Reference to the MongoDB query object.

=cut

# Parameters that are not query filters

my %ignore_params = (
	fields => 1,
	format => 1,
	json => 1,
	jsonp => 1,
	xml => 1,
	keywords => 1,    # added by CGI.pm
	api_version => 1,
	api_action => 1,
	api_method => 1,
	search_simple => 1,
	search_terms => 1,
	userid => 1,
	password => 1,
	action => 1,
	type => 1,
	nocache => 1,
	no_cache => 1,
	no_count => 1,
);

# Parameters that can be query filters passed as parameters
# (GET query parameters, POST JSON body or from url facets),
# in addition to tags fields.
# It is safer to use a positive list, instead of just the %ignore_params list

my %valid_params = (code => 1, creator => 1);

sub add_params_to_query ($request_ref, $query_ref) {

	$log->debug("add_params_to_query", {params => {CGI::Vars()}}) if $log->is_debug();

	# nocache was renamed to no_cache
	if (defined single_param('nocache')) {
		param('no_cache', single_param('nocache'));
	}

	my $and = $query_ref->{"\$and"};

	foreach my $field (list_all_request_params($request_ref)) {

		$log->debug("add_params_to_query - field", {field => $field}) if $log->is_debug();

		# skip params that are not query filters
		next if (defined $ignore_params{$field});

		if (($field eq "page") or ($field eq "page_size")) {
			$request_ref->{$field} = single_param($field) + 0;    # Make sure we have a number
		}

		elsif ($field eq "sort_by") {
			$request_ref->{$field} = single_param($field);
		}

		# Tags fields can be passed with taxonomy ids as values (e.g labels_tags=en:organic)
		# or with values in a given language (e.g. labels_tags_fr=bio)

		elsif ($field =~ /^(.*)_tags(_(\w\w))?/) {
			my $tagtype = $1;
			my $tag_lc = $lc;
			if (defined $3) {
				$tag_lc = $3;
			}

			# Possible values:
			# xyz_tags=a
			# xyz_tags=a,b	products with tag a and b
			# xyz_tags=a|b	products with either tag a or tag b
			# xyz_tags=-c	products without the c tag
			# xyz_tags=a,b,-c,-d

			my $values = remove_tags_and_quote(request_param($request_ref, $field));

			$log->debug("add_params_to_query - tags param",
				{field => $field, lc => $lc, tag_lc => $tag_lc, values => $values})
				if $log->is_debug();

			foreach my $tag (split(/,/, $values)) {

				my $suffix = "_tags";

				# If there is more than one criteria on the same field, we need to use a $and query
				my $remove = 0;
				if (defined $query_ref->{$tagtype . $suffix}) {
					$remove = 1;
					if (not defined $and) {
						$and = [];
					}
					push @$and, {$tagtype . $suffix => $query_ref->{$tagtype . $suffix}};
				}

				my $not;
				if ($tag =~ /^-/) {
					$not = 1;
					$tag = $';
				}

				# Multiple values separated by |
				if ($tag =~ /\|/) {
					my @tagids = ();
					foreach my $tag2 (split(/\|/, $tag)) {
						my $tagid2;
						if (defined $taxonomy_fields{$tagtype}) {
							$tagid2 = get_taxonomyid($tag_lc, canonicalize_taxonomy_tag($tag_lc, $tagtype, $tag2));
							if ($tagtype eq 'additives') {
								$tagid2 =~ s/-.*//;
							}
						}
						else {
							$tagid2 = get_string_id_for_lang("no_language", canonicalize_tag2($tagtype, $tag2));
							# EU packager codes are normalized to have -ec at the end
							if ($tagtype eq 'emb_codes') {
								$tagid2 =~ s/-($ec_code_regexp)$/-ec/ie;
							}
						}
						push @tagids, $tagid2;
					}

					$log->debug(
						"add_params_to_query - tags param - multiple values (OR) separated by | ",
						{field => $field, lc => $lc, tag_lc => $tag_lc, tag => $tag, tagids => \@tagids}
					) if $log->is_debug();

					if ($not) {
						$query_ref->{$tagtype . $suffix} = {'$nin' => \@tagids};
					}
					else {
						$query_ref->{$tagtype . $suffix} = {'$in' => \@tagids};
					}
				}
				# Single value
				else {
					my $tagid;
					if (defined $taxonomy_fields{$tagtype}) {
						$tagid = get_taxonomyid($tag_lc, canonicalize_taxonomy_tag($tag_lc, $tagtype, $tag));
						if ($tagtype eq 'additives') {
							$tagid =~ s/-.*//;
						}
					}
					else {
						$tagid = get_string_id_for_lang("no_language", canonicalize_tag2($tagtype, $tag));
						# EU packager codes are normalized to have -ec at the end
						if ($tagtype eq 'emb_codes') {
							$tagid =~ s/-($ec_code_regexp)$/-ec/ie;
						}
					}
					$log->debug("add_params_to_query - tags param - single value",
						{field => $field, lc => $lc, tag_lc => $tag_lc, tag => $tag, tagid => $tagid})
						if $log->is_debug();

					# if the value is "unknown", we need to add a condition on the field being empty
					# warning: unknown is a value for pnns_groups_1 and 2
					if (
						(
							($tagid eq get_string_id_for_lang($tag_lc, lang("unknown")))
							or (
								$tagid eq (
									$tag_lc . ":"
										. get_string_id_for_lang($tag_lc, lang_in_other_lc($tag_lc, "unknown"))
								)
							)
						)
						and ($tagtype !~ /^pnns_groups_/)
						and ($tagtype ne "creator")
						)
					{
						if ($not) {
							$query_ref->{$tagtype . $suffix} = {'$nin' => [undef, []]};
						}
						else {
							$query_ref->{$tagtype . $suffix} = {'$in' => [undef, []]};
						}

					}
					# Normal single value (not unknown)
					else {
						if ($not) {
							$query_ref->{$tagtype . $suffix} = {'$ne' => $tagid};
						}
						else {
							$query_ref->{$tagtype . $suffix} = $tagid;
						}
					}
				}

				if ($remove) {
					push @$and, {$tagtype . $suffix => $query_ref->{$tagtype . $suffix}};
					delete $query_ref->{$tagtype . $suffix};
					$query_ref->{"\$and"} = $and;
				}
			}
		}

		# Conditions on nutrients

		# e.g. saturated-fat_prepared_serving=<3=0
		# the parameter name is exactly the same as the key in the nutriments hash of the product

		elsif ($field =~ /^(.*?)_(100g|serving)$/) {

			# We can have multiple conditions, separated with a comma
			# e.g. sugars_100g=>10,<=20

			my $conditions = request_param($request_ref, $field);

			$log->debug("add_params_to_query - nutrient conditions", {field => $field, conditions => $conditions})
				if $log->is_debug();

			foreach my $condition (split(/,/, $conditions)) {

				# the field value is a number, possibly preceded by <, >, <= or >=

				my $operator;
				my $value;

				if ($condition =~ /^(<|>|<=|>=)(\d.*)$/) {
					$operator = $1;
					$value = $2;
				}
				else {
					$operator = '=';
					$value = request_param($request_ref, $field);
				}

				$log->debug("add_params_to_query - nutrient condition",
					{field => $field, condition => $condition, operator => $operator, value => $value})
					if $log->is_debug();

				my %mongo_operators = (
					'<' => 'lt',
					'<=' => 'lte',
					'>' => 'gt',
					'>=' => 'gte',
				);

				if ($operator eq '=') {
					$query_ref->{"nutriments." . $field}
						= $value + 0.0;    # + 0.0 to force scalar to be treated as a number
				}
				else {
					if (not defined $query_ref->{$field}) {
						$query_ref->{"nutriments." . $field} = {};
					}
					$query_ref->{"nutriments." . $field}{'$' . $mongo_operators{$operator}} = $value + 0.0;
				}
			}
		}

		# Exact match on a specific field (e.g. "code")
		elsif (defined $valid_params{$field}) {

			my $values = remove_tags_and_quote(request_param($request_ref, $field));

			# Possible values:
			# xyz=a
			# xyz=a|b xyz=a,b xyz=a+b	products with either xyz a or xyz b

			if ($values =~ /\||\+|,/) {
				# Multiple values: construct a MongoDB $in query
				my @values = split(/\||\+|,/, $values);
				if ($field eq "code") {
					# normalize barcodes: add missing leading 0s
					$query_ref->{$field} = {'$in' => [map {normalize_code($_)} @values]};
				}
				else {
					$query_ref->{$field} = {'$in' => \@values};
				}
			}
			else {
				# Single value
				if ($field eq "code") {
					$query_ref->{$field} = normalize_code($values);
				}
				else {
					$query_ref->{$field} = $values;
				}
			}
		}
	}
	return;
}

=head2 search_and_display_products ($request_ref, $query_ref, $sort_by, $limit, $page)

Search products and return an HTML snippet that should be included in the webpage.

=head3 Parameters

=head4 $request_ref

Reference to the internal request object.

=head4 $query_ref

Reference to the MongoDB query object.

=head4 $sort_by

A string indicating how to sort results (created_t, popularity,...), or a sorting subroutine.

=head4 $limit

Limit of the number of products to return.

=head4 $page

Requested page (first page starts at 1).

=cut

sub search_and_display_products ($request_ref, $query_ref, $sort_by, $limit, $page) {

	$request_ref->{page_type} = "products";

	# Flag that indicates whether we cache MongoDB results in Memcached
	# Caching is disabled for crawling bots, as they tend to explore
	# all pages (and make caching inefficient)
	my $cache_results_flag = scalar(not $request_ref->{is_crawl_bot});
	my $template_data_ref = {};

	add_params_to_query($request_ref, $query_ref);

	$log->debug("search_and_display_products",
		{request_ref => $request_ref, query_ref => $query_ref, sort_by => $sort_by})
		if $log->is_debug();

	add_country_and_owner_filters_to_query($request_ref, $query_ref);

	if (defined $limit) {
	}
	elsif (defined $request_ref->{page_size}) {
		$limit = $request_ref->{page_size};
	}
	# If user preferences are turned on, return 100 products per page
	elsif ((not defined $request_ref->{api}) and ($request_ref->{user_preferences})) {
		$limit = 100;
	}
	else {
		$limit = $page_size;
	}

	my $skip = 0;
	if (defined $page) {
		$skip = ($page - 1) * $limit;
	}
	elsif (defined $request_ref->{page}) {
		$page = $request_ref->{page};
		$skip = ($page - 1) * $limit;
	}
	else {
		$page = 1;
	}

	# support for returning structured results in json / xml etc.

	my $sort_ref = Tie::IxHash->new();

	# Use the sort order provided by the query if it is defined (overrides default sort order)
	# e.g. ?sort_by=popularity
	if (defined $request_ref->{sort_by}) {
		$sort_by = $request_ref->{sort_by};
		$log->debug("sort_by was passed through request_ref", {sort_by => $sort_by}) if $log->is_debug();
	}
	# otherwise use the sort order from the last_sort_by cookie
	elsif (defined cookie('last_sort_by')) {
		$sort_by = cookie('last_sort_by');
		$log->debug("sort_by was passed through last_sort_by cookie", {sort_by => $sort_by}) if $log->is_debug();
	}
	elsif (defined $sort_by) {
		$log->debug("sort_by was passed as a function parameter", {sort_by => $sort_by}) if $log->is_debug();
	}

	if (
		(not defined $sort_by)
		or (    ($sort_by ne 'created_t')
			and ($sort_by ne 'last_modified_t')
			and ($sort_by ne 'last_modified_t_complete_first')
			and ($sort_by ne 'scans_n')
			and ($sort_by ne 'unique_scans_n')
			and ($sort_by ne 'product_name')
			and ($sort_by ne 'completeness')
			and ($sort_by ne 'popularity_key')
			and ($sort_by ne 'popularity')
			and ($sort_by ne 'nutriscore_score')
			and ($sort_by ne 'nova_score')
			and ($sort_by ne 'ecoscore_score')
			and ($sort_by ne 'nothing'))
		)
	{

		if ((defined $options{product_type}) and ($options{product_type} eq "food")) {
			$sort_by = 'popularity_key';
		}
		else {
			$sort_by = 'last_modified_t';
		}
	}

	if ((defined $sort_by) and ($sort_by ne "nothing")) {
		my $order = 1;
		my $sort_by_key = $sort_by;

		if ($sort_by eq 'last_modified_t_complete_first') {
			# replace last_modified_t_complete_first (used on front page of a country) by popularity
			$sort_by = 'popularity';
			$sort_by_key = "popularity_key";
			$order = -1;
		}
		elsif ($sort_by eq "popularity") {
			$sort_by_key = "popularity_key";
			$order = -1;
		}
		elsif ($sort_by eq "popularity_key") {
			$order = -1;
		}
		elsif ($sort_by eq "ecoscore_score") {
			$order = -1;
		}
		elsif ($sort_by eq "nutriscore_score") {
			$sort_by_key = "nutriscore_score_opposite";
			$order = -1;
		}
		elsif ($sort_by eq "nova_score") {
			$sort_by_key = "nova_score_opposite";
			$order = -1;
		}
		elsif ($sort_by =~ /^((.*)_t)_complete_first/) {
			$order = -1;
		}
		elsif ($sort_by =~ /_t/) {
			$order = -1;
		}
		elsif ($sort_by =~ /scans_n/) {
			$order = -1;
		}

		$sort_ref->Push($sort_by_key => $order);
	}

	# Sort options

	$template_data_ref->{sort_options} = [];

	# Nutri-Score and Eco-Score are only for food products
	# and currently scan data is only loaded for Open Food Facts
	if ((defined $options{product_type}) and ($options{product_type} eq "food")) {

		push @{$template_data_ref->{sort_options}},
			{
			value => "popularity",
			link => $request_ref->{current_link} . "?sort_by=popularity",
			name => lang("sort_by_popularity")
			};
		push @{$template_data_ref->{sort_options}},
			{
			value => "nutriscore_score",
			link => $request_ref->{current_link} . "?sort_by=nutriscore_score",
			name => lang("sort_by_nutriscore_score")
			};

		# Show Eco-score sort only for some countries, or for moderators
		if ($show_ecoscore) {
			push @{$template_data_ref->{sort_options}},
				{
				value => "ecoscore_score",
				link => $request_ref->{current_link} . "?sort_by=ecoscore_score",
				name => lang("sort_by_ecoscore_score")
				};
		}
	}

	push @{$template_data_ref->{sort_options}},
		{
		value => "created_t",
		link => $request_ref->{current_link} . "?sort_by=created_t",
		name => lang("sort_by_created_t")
		};
	push @{$template_data_ref->{sort_options}},
		{
		value => "last_modified_t",
		link => $request_ref->{current_link} . "?sort_by=last_modified_t",
		name => lang("sort_by_last_modified_t")
		};

	my $count;
	my $page_count = 0;

	my $fields_ref;

	# - for API (json, xml, rss,...), display all fields
	if (   single_param("json")
		or single_param("jsonp")
		or single_param("xml")
		or single_param("jqm")
		or $request_ref->{rss})
	{
		$fields_ref = {};
	}
	# - if we use user preferences, we need a lot of fields to compute product attributes: load them all
	elsif ($request_ref->{user_preferences}) {
		# we restrict the fields that are queried to MongoDB, and use the basic ones and those necessary
		# by Attributes.pm to compute attributes.
		# This list should be updated if new attributes are added.
		$fields_ref = {
			# generic fields
			"owner" => 1,    # needed on pro platform to generate the images urls
			"lc" => 1,
			"code" => 1,
			"product_name" => 1,
			"product_name_$lc" => 1,
			"generic_name" => 1,
			"generic_name_$lc" => 1,
			"abbreviated_product_name" => 1,
			"abbreviated_product_name_$lc" => 1,
			"brands" => 1,
			"images" => 1,
			"quantity" => 1,
			# fields necessary for personal search
			"additives_n" => 1,
			"allergens_tags" => 1,
			"categories_tags" => 1,
			"ecoscore_data" => 1,
			"ecoscore_grade" => 1,
			"ecoscore_score" => 1,
			"forest_footprint_data" => 1,
			"ingredients_analysis_tags" => 1,
			"ingredients_n" => 1,
			"labels_tags" => 1,
			"nova_group" => 1,
			"nutrient_levels" => 1,
			"nutriments" => 1,
			"nutriscore_data" => 1,
			"nutriscore_grade" => 1,
			"nutrition_grades" => 1,
			"traces_tags" => 1,
			"unknown_ingredients_n" => 1
		};
	}
	else {
		#for HTML, limit the fields we retrieve from MongoDB
		$fields_ref = {
			"lc" => 1,
			"code" => 1,
			"product_name" => 1,
			"product_name_$lc" => 1,
			"generic_name" => 1,
			"generic_name_$lc" => 1,
			"abbreviated_product_name" => 1,
			"abbreviated_product_name_$lc" => 1,
			"brands" => 1,
			"images" => 1,
			"quantity" => 1
		};

		# For the producer platform, we also need the owner
		if ((defined $server_options{private_products}) and ($server_options{private_products})) {
			$fields_ref->{owner} = 1;
		}
	}

	# tied hashes can't be encoded directly by JSON::PP, freeze the sort tied hash
	my $mongodb_query_ref = [
		lc => $lc,
		query => $query_ref,
		fields => $fields_ref,
		sort => freeze($sort_ref),
		limit => $limit,
		skip => $skip
	];

	my $key = generate_query_cache_key("search_products", $mongodb_query_ref, $request_ref);

	$log->debug("MongoDB query key - search_products", {key => $key}) if $log->is_debug();

	$request_ref->{structured_response} = get_cache_results($key, $request_ref);

	if (not defined $request_ref->{structured_response}) {

		$request_ref->{structured_response} = {
			page => $page,
			page_size => 0 + $limit,
			skip => $skip,
			products => [],
		};

		my $cursor;
		eval {
			$count = estimate_result_count($request_ref, $query_ref, $cache_results_flag);

			$log->debug("Executing MongoDB query",
				{query => $query_ref, fields => $fields_ref, sort => $sort_ref, limit => $limit, skip => $skip})
				if $log->is_debug();
			$cursor = execute_query(
				sub {
					return get_products_collection(get_products_collection_request_parameters($request_ref))
						->query($query_ref)->fields($fields_ref)->sort($sort_ref)->limit($limit)->skip($skip);
				}
			);
			$log->info("MongoDB query ok", {error => $@}) if $log->is_info();
		};
		if ($@) {
			$log->warn("MongoDB error", {error => $@}) if $log->is_warn();
		}
		else {
			$log->info("MongoDB query ok", {error => $@}) if $log->is_info();

			while (my $product_ref = $cursor->next) {
				push @{$request_ref->{structured_response}{products}}, $product_ref;
				$page_count++;
			}

			$request_ref->{structured_response}{page_count} = $page_count;

			# The page count may be higher than the count from the query service which is updated every night
			# in that case, set $count to $page_count
			# It's also possible that the count query had a timeout and that $count is 0 even though we have results
			if ($page_count > $count) {
				$count = $page_count;
			}

			$request_ref->{structured_response}{count} = $count;

			# Don't set the cache if no_count was set
			if (not single_param('no_count') and $cache_results_flag) {
				set_cache_results($key, $request_ref->{structured_response});
			}
		}
	}

	$count = $request_ref->{structured_response}{count};
	$page_count = $request_ref->{structured_response}{page_count};

	if (defined $request_ref->{description}) {
		$request_ref->{description} =~ s/<nb_products>/$count/g;
	}

	my $html = '';
	my $html_count = '';
	my $error = '';

	my $decf = get_decimal_formatter($lc);

	if (not defined $request_ref->{jqm_loadmore}) {
		if ($count < 0) {
			$error = lang("error_database");
		}
		elsif ($count == 0) {
			$error = lang("no_products");
		}
		elsif ($count == 1) {
			$html_count .= lang("1_product");
		}
		elsif ($count > 1) {
			$html_count .= sprintf(lang("n_products"), $decf->format($count));
		}
		$template_data_ref->{error} = $error;
		$template_data_ref->{html_count} = $html_count;
	}

	$template_data_ref->{jqm} = single_param("jqm");
	$template_data_ref->{country} = $country;
	$template_data_ref->{world_subdomain} = get_world_subdomain();
	$template_data_ref->{current_link} = $request_ref->{current_link};
	$template_data_ref->{sort_by} = $sort_by;

	# Query from search form: display a link back to the search form
	if (defined($request_ref->{current_link}) && $request_ref->{current_link} =~ /action=process/) {
		$template_data_ref->{current_link_query_edit} = $request_ref->{current_link};
		$template_data_ref->{current_link_query_edit} =~ s/action=process/action=display/;
	}

	$template_data_ref->{count} = $count;

	if ($count > 0) {

		# Show a download link only for search queries (and not for the home page of facets)

		if ($request_ref->{search}) {
			$request_ref->{current_link_query_download} = $request_ref->{current_link};
			if ($request_ref->{current_link} =~ /\?/) {
				$request_ref->{current_link_query_download} .= "&download=on";
			}
			else {
				$request_ref->{current_link_query_download} .= "?download=on";
			}
		}

		$template_data_ref->{current_link_query_download} = $request_ref->{current_link_query_download};
		$template_data_ref->{export_limit} = $export_limit;

		if ($log->is_debug()) {
			my $debug_log = "search - count: $count";
			defined $request_ref->{search} and $debug_log .= " - request_ref->{search}: " . $request_ref->{search};
			defined $request_ref->{tagid2} and $debug_log .= " - tagid2 " . $request_ref->{tagid2};
			$log->debug($debug_log);
		}

		if (    (not defined $request_ref->{search})
			and ($count >= 5)
			and (not defined $request_ref->{tagid2})
			and (not defined $request_ref->{product_changes_saved}))
		{
			$template_data_ref->{explore_products} = 'true';
			my $nofollow = '';
			if (defined $request_ref->{tagid}) {
				# Prevent crawlers from going too deep in facets #938:
				# Make the 2nd facet level "nofollow"
				$nofollow = ' rel="nofollow"';
			}

			my @current_drilldown_fields = @ProductOpener::Config::drilldown_fields;
			if ($country eq 'en:world') {
				unshift(@current_drilldown_fields, "countries");
			}

			foreach my $newtagtype (@current_drilldown_fields) {

				# Eco-score: currently only for moderators

				if ($newtagtype eq 'ecoscore') {
					next if not($show_ecoscore);
				}

				push @{$template_data_ref->{current_drilldown_fields}},
					{
					current_link => $request_ref->{current_link},
					tag_type_plural => $tag_type_plural{$newtagtype}{$lc},
					nofollow => $nofollow,
					tagtype => $newtagtype,
					};
			}
		}

		$template_data_ref->{separator_before_colon} = separator_before_colon($lc);
		$template_data_ref->{jqm_loadmore} = $request_ref->{jqm_loadmore};

		for my $product_ref (@{$request_ref->{structured_response}{products}}) {
			my $img_url;

			my $code = $product_ref->{code};
			my $img = display_image_thumb($product_ref, 'front');

			my $product_name = remove_tags_and_quote(product_name_brand_quantity($product_ref));

			# Prevent the quantity "750 g" to be split on two lines
			$product_name =~ s/(.*) (.*?)/$1\&nbsp;$2/;

			my $url = product_url($product_ref);
			$product_ref->{url} = $formatted_subdomain . $url;

			add_images_urls_to_product($product_ref, $lc);

			my $jqm = single_param("jqm");    # Assigning to a scalar to make sure we get a scalar

			push @{$template_data_ref->{structured_response_products}},
				{
				code => $code,
				product_name => $product_name,
				img => $img,
				jqm => $jqm,
				url => $url,
				};

			# remove some debug info
			delete $product_ref->{additives};
			delete $product_ref->{additives_prev};
			delete $product_ref->{additives_next};
		}

		# For API queries, if the request specified a value for the fields parameter, return only the fields listed
		# For non API queries with user preferences, we need to add attributes
		# For non API queries, we need to compute attributes for personal search
		my $fields;
		if ((not defined $request_ref->{api}) and ($request_ref->{user_preferences})) {
			$fields = "code,product_display_name,url,image_front_small_url,attribute_groups";
		}
		else {
			$fields = single_param('fields') || 'all';
		}

		my $customized_products_ref = [];

		for my $product_ref (@{$request_ref->{structured_response}{products}}) {

			my $customized_product_ref = customize_response_for_product($request_ref, $product_ref, $fields);

			push @{$customized_products_ref}, $customized_product_ref;
		}

		$request_ref->{structured_response}{products} = $customized_products_ref;

		# Disable nested ingredients in ingredients field (bug #2883)

		# 2021-02-25: we now store only nested ingredients, flatten them if the API is <= 1

		if ($request_ref->{api_version} <= 1) {

			for my $product_ref (@{$request_ref->{structured_response}{products}}) {
				if (defined $product_ref->{ingredients}) {

					flatten_sub_ingredients($product_ref);

					foreach my $ingredient_ref (@{$product_ref->{ingredients}}) {
						# Delete sub-ingredients, keep only flattened ingredients
						exists $ingredient_ref->{ingredients} and delete $ingredient_ref->{ingredients};
					}
				}
			}
		}

		$template_data_ref->{request} = $request_ref;
		$template_data_ref->{page_count} = $page_count;
		$template_data_ref->{page_limit} = $limit;
		$template_data_ref->{page} = $page;
		$template_data_ref->{current_link} = $request_ref->{current_link};
		$template_data_ref->{pagination} = display_pagination($request_ref, $count, $limit, $page);
	}

	# if cc and/or lc have been overridden, change the relative paths to absolute paths using the new subdomain

	if ($subdomain ne $original_subdomain) {
		$log->debug("subdomain not equal to original_subdomain, converting relative paths to absolute paths",
			{subdomain => $subdomain, original_subdomain => $original_subdomain})
			if $log->is_debug();
		$html =~ s/(href|src)=("\/)/$1="$formatted_subdomain\//g;
	}

	if ($request_ref->{user_preferences}) {

		my $preferences_text
			= sprintf(lang("classify_the_d_products_below_according_to_your_preferences"), $page_count);

		my $products_json = '[]';

		if (defined $request_ref->{structured_response}{products}) {
			$products_json = decode_utf8(encode_json($request_ref->{structured_response}{products}));
		}

		my $contributor_prefs_json = decode_utf8(
			encode_json(
				{
					display_barcode => $User{display_barcode},
					edit_link => $User{edit_link},
				}
			)
		);

		$scripts .= <<JS
<script type="text/javascript">
var page_type = "products";
var preferences_text = "$preferences_text";
var contributor_prefs = $contributor_prefs_json;
var products = $products_json;
</script>
JS
			;

		$scripts .= <<JS
<script src="$static_subdomain/js/product-preferences.js"></script>
<script src="$static_subdomain/js/product-search.js"></script>
JS
			;

		$initjs .= <<JS
display_user_product_preferences("#preferences_selected", "#preferences_selection_form", function () {
	rank_and_display_products("#search_results", products, contributor_prefs);
});
rank_and_display_products("#search_results", products, contributor_prefs);
JS
			;

	}

	process_template('web/common/includes/list_of_products.tt.html', $template_data_ref, \$html)
		|| return "template error: " . $tt->error();
	return $html;
}

sub estimate_result_count ($request_ref, $query_ref, $cache_results_flag) {
	my $count;
	my $err;

	$log->debug("Counting MongoDB documents for query", {query => $query_ref}) if $log->is_debug();
	# test if query_ref is empty
	if (single_param('no_count')) {
		# Skip the count if it is not needed
		# e.g. for some API queries
		$log->debug("no_count is set, skipping count") if $log->is_debug();
	}
	elsif (keys %{$query_ref} > 0) {
		#check if count results is in cache
		my $key_count = generate_query_cache_key("search_products_count", $query_ref, $request_ref);
		$log->debug("MongoDB query key - search_products_count", {key => $key_count}) if $log->is_debug();
		$count = get_cache_results($key_count, $request_ref);
		if (not defined $count) {

			$log->debug("count not in cache for query", {key => $key_count}) if $log->is_debug();

			# Count queries are very expensive, if possible, execute them on the postgres cache
			if (can_use_query_cache()) {
				$count = execute_count_tags_query($query_ref);
			}

			if (not defined $count) {
				$count = execute_query(
					sub {
						$log->debug("count_documents on complete products collection", {key => $key_count})
							if $log->is_debug();
						return get_products_collection(get_products_collection_request_parameters($request_ref))
							->count_documents($query_ref);
					}
				);
				$err = $@;
				if ($err) {
					$log->warn("MongoDB error during count", {error => $err}) if $log->is_warn();
				}
			}

			if ((defined $count) and $cache_results_flag) {
				$log->debug("count query complete, setting cache", {key => $key_count, count => $count})
					if $log->is_debug();
				set_cache_results($key_count, $count);
			}
		}
		else {
			# Cached result
			$log->debug("count in cache for query", {key => $key_count, count => $count})
				if $log->is_debug();
		}
	}
	else {
		# if query_ref is empty (root URL world.openfoodfacts.org) use estimated_document_count for better performance
		$count = execute_query(
			sub {
				$log->debug("empty query_ref, use estimated_document_count fot better performance", {})
					if $log->is_debug();
				return get_products_collection(get_products_collection_request_parameters($request_ref))
					->estimated_document_count();
			}
		);
		$err = $@;
	}
	$log->info("Count query done", {error => $err, count => $count}) if $log->is_info();

	return $count;
}

=head2 display_pagination( $request_ref , $count , $limit , $page )

This function is used for page navigation and gets called when there is more
than one page of products.  The URL can be different, either page=<number> , or
/<number> . page=<number> is used for search queries. /<number> is used for
facets.

=cut

sub display_pagination ($request_ref, $count, $limit, $page) {

	my $html = '';
	my $html_pages = '';

	my $nb_pages = int(($count - 1) / $limit) + 1;

	my $current_link = $request_ref->{current_link};
	if (not defined $current_link) {
		$current_link = $request_ref->{world_current_link};
	}
	$log->info("PAGINATION: READY\n");
	my $canon_rel_url = $request_ref->{canon_rel_url} // "UNDEF";
	$log->info("PAGINATION: current_link: $current_link - canon_rel_url: $canon_rel_url\n");

	$log->info("current link", {current_link => $current_link}) if $log->is_info();

	if (single_param("jqm")) {
		$current_link .= "&jqm=1";
	}

	my $next_page_url;

	# To avoid robots to query and index too many pages,
	# make links to subsequent pages nofollow for list of tags (not lists of products)
	my $nofollow = '';
	if (defined $request_ref->{groupby_tagtype}) {
		$nofollow = ' nofollow';
	}

	if ((($nb_pages > 1) and (defined $current_link)) and (not defined $request_ref->{product_changes_saved})) {

		my $prev = '';
		my $next = '';
		my $skip = 0;

		for (my $i = 1; $i <= $nb_pages; $i++) {
			if ($i == $page) {
				$html_pages .= '<li class="current"><a href="">' . $i . '</a></li>';
				$skip = 0;
			}
			else {

				# do not show 5425423 pages...

				if (($i > 3) and ($i <= $nb_pages - 3) and (($i > $page + 3) or ($i < $page - 3))) {
					$html_pages .= "<unavailable>";
				}
				else {

					my $link;

					if ($current_link !~ /\?/) {
						$link = $current_link;
						# check if groupby_tag is used
						if ($i > 1) {
							$link .= "/$i";
						}
						if ($link eq '') {
							$link = "/";
						}
						if (defined $request_ref->{sort_by}) {
							$link .= "?sort_by=" . $request_ref->{sort_by};
						}
					}
					else {
						$link = $current_link . "&page=$i";

						# issue 2010: the limit, aka page_size is not persisted through the navigation links from some workflows,
						# so it is lost on subsequent pages
						if (defined $limit && $link !~ /page_size/) {
							$log->info("Using limit " . $limit) if $log->is_info();
							$link .= "&page_size=" . $limit;
						}
						if (defined $request_ref->{sort_by}) {
							$link .= "&sort_by=" . $request_ref->{sort_by};
						}
					}

					$html_pages .= '<li><a href="' . $link . '">' . $i . '</a></li>';

					if ($i == $page - 1) {
						$prev = '<li><a href="' . $link . '" rel="prev$nofollow">' . lang("previous") . '</a></li>';
					}
					elsif ($i == $page + 1) {
						$next = '<li><a href="' . $link . '" rel="next$nofollow">' . lang("next") . '</a></li>';
						$next_page_url = $link;
					}
				}
			}
		}

		$html_pages =~ s/(<unavailable>)+/<li class="unavailable">&hellip;<\/li>/g;

		$html_pages
			= '<ul id="pages" class="pagination">'
			. "<li class=\"unavailable\">"
			. lang("pages") . "</li>"
			. $prev
			. $html_pages
			. $next
			. "<li class=\"unavailable\">("
			. sprintf(lang("d_products_per_page"), $limit)
			. ")</li>"
			. "</ul>\n";
	}

	# Close the list

	if (defined single_param("jqm")) {
		if (defined $next_page_url) {
			my $loadmore = lang("loadmore");
			$html .= <<HTML
<li id="loadmore" style="text-align:center"><a href="${formatted_subdomain}/${next_page_url}&jqm_loadmore=1" id="loadmorelink">$loadmore</a></li>
HTML
				;
		}
		else {
			$html .= '<br><br>';
		}
	}

	if (not defined $request_ref->{jqm_loadmore}) {
		$html .= "</ul>\n";
	}

	if (not defined single_param("jqm")) {
		$html .= $html_pages;
	}
	return $html;
}

sub search_and_export_products ($request_ref, $query_ref, $sort_by) {

	my $format = "csv";
	if ((defined $request_ref->{format}) and ($request_ref->{format} eq "xlsx")) {
		$format = $request_ref->{format};
	}

	add_params_to_query($request_ref, $query_ref);

	add_country_and_owner_filters_to_query($request_ref, $query_ref);

	$log->debug("search_and_export_products - MongoDB query", {format => $format, query => $query_ref})
		if $log->is_debug();

	my $max_count = $export_limit;

	# Allow admins to change the export limit
	if (($admin) and (defined single_param("export_limit"))) {
		$max_count = single_param("export_limit");
	}

	my $args_ref = {
		cc => $cc,    # used to localize Eco-Score fields
		format => $format,
		filehandle => \*STDOUT,
		filename => "openfoodfacts_export." . $format,
		send_http_headers => 1,
		query => $query_ref,
		max_count => $max_count,
		export_computed_fields => 1,
		export_canonicalized_tags_fields => 1,
	};

	# Extra parameters
	foreach my $parameter (qw(fields extra_fields separator)) {
		if (defined $request_ref->{$parameter}) {
			$args_ref->{$parameter} = $request_ref->{$parameter};
		}
	}

	my $count = export_csv($args_ref);

	my $html = '';

	if ((not defined $count) or ($count < 0)) {
		$html .= "<p>" . lang("error_database") . "</p>";
	}
	elsif ($count == 0) {
		$html .= "<p>" . lang("no_products") . "</p>";
	}
	elsif ($count > $max_count) {
		$html .= "<p>" . sprintf(lang("error_too_many_products_to_export"), $count, $export_limit) . "</p>";
	}
	else {
		# export_csv has already output HTTP headers and the export file, we can return
		return;
	}

	# Display an error message

	$html .= search_permalink($request_ref);

	$request_ref->{title} = lang("search_results");
	$request_ref->{content_ref} = \$html;
	display_page($request_ref);
	return;
}

@search_series = (qw/organic fairtrade with_sweeteners default/);

my %search_series_colors = (
	default => {r => 0, g => 0, b => 255},
	organic => {r => 0, g => 212, b => 0},
	fairtrade => {r => 255, g => 102, b => 0},
	with_sweeteners => {r => 0, g => 204, b => 255},
);

my %nutrition_grades_colors = (
	a => {r => 0, g => 255, b => 0},
	b => {r => 255, g => 255, b => 0},
	c => {r => 255, g => 102, b => 0},
	d => {r => 255, g => 1, b => 128},
	e => {r => 255, g => 0, b => 0},
	unknown => {r => 128, g => 128, b => 128},
);

# Return the path (list of nodes) to the search field

# field name from the search form
# it can be:
# - a nutrient id like "saturated-fat"
# - a direct field like ingredients_n
# - an indirect field like packagings_materials.all.weight_100g

sub get_search_field_path_components ($field) {
	my @fields;
	# direct fields
	if (($field =~ /_n$/) or ($field eq "product_quantity") or ($field eq "nova_group") or ($field eq "ecoscore_score"))
	{
		@fields = ($field);
	}
	# indirect fields separated with the . character
	elsif ($field =~ /\./) {
		@fields = split(/\./, $field);
	}
	# forest footprint
	elsif ($field eq "forest_footprint") {
		@fields = ('forest_footprint_data', 'footprint_per_kg');
	}
	# we assume other fields are nutrients ids
	else {
		@fields = ("nutriments", $field . "_100g");
	}
	return @fields;
}

sub get_search_field_title_and_details ($field) {

	my ($title, $unit, $unit2, $allow_decimals) = ('', '', '', '');

	if ($field eq 'additives_n') {
		$allow_decimals = "allowDecimals:false,\n";
		$title = escape_single_quote_and_newlines(lang("number_of_additives"));
	}
	elsif ($field eq "forest_footprint") {
		$allow_decimals = "allowDecimals:true,\n";
		$title = escape_single_quote_and_newlines(lang($field));
	}
	elsif ($field =~ /_n$/) {
		$allow_decimals = "allowDecimals:false,\n";
		$title = escape_single_quote_and_newlines(lang($field . "_s"));
	}
	elsif ($field eq "product_quantity") {
		$allow_decimals = "allowDecimals:false,\n";
		$title = escape_single_quote_and_newlines(lang("quantity"));
		$unit = ' (g)';
		$unit2 = 'g';
	}
	elsif ($field eq "nova_group") {
		$allow_decimals = "allowDecimals:false,\n";
		$title = escape_single_quote_and_newlines(lang("nova_groups_s"));
	}
	elsif ($field eq "ecoscore_score") {
		$allow_decimals = "allowDecimals:false,\n";
		$title = escape_single_quote_and_newlines(lang("ecoscore_score"));
	}
	elsif ($field =~ /^packagings_materials\.([^.]+)\.([^.]+)$/) {
		my $material = $1;
		my $subfield = $2;
		$title = lang("packaging") . " - ";
		if ($material eq "all") {
			$title .= lang("packagings_materials_all");
		}
		else {
			$title .= display_taxonomy_tag($lc, "packaging_materials", $material);
		}
		$title .= ' - ' . lang($subfield);
		if ($subfield =~ /_percent$/) {
			$unit = ' %';
			$unit2 = '%';
		}
		elsif ($subfield =~ /_100g$/) {
			$unit = ' (g/100g)';
			$unit2 = 'g/100g';
		}
		else {
			$unit = ' (g)';
			$unit2 = 'g';
		}
	}
	else {
		$title = display_taxonomy_tag($lc, "nutrients", "zz:" . $field);
		$unit2 = $title;    # displayed in the tooltip
		$unit
			= " ("
			. (get_property("nutrients", "zz:" . $field, "unit:en") // 'g') . " "
			. lang("nutrition_data_per_100g") . ")";
		$unit =~ s/\&nbsp;/ /g;
	}

	return ($title, $unit, $unit2, $allow_decimals);
}

=head2 display_scatter_plot ($graph_ref, $products_ref)

Called by search_and_graph_products() to display a scatter plot of products on 2 axis

=head3 Arguments

=head4 $graph_ref

Options for the graph, set by /cgi/search.pl

=head4 $products_ref

List of search results from search_and_graph_products()

=cut

sub display_scatter_plot ($graph_ref, $products_ref) {

	my @products = @{$products_ref};
	my $count = scalar @products;

	my $html = '';

	my %axis_details = ();
	my %min = ();    # Minimum for the axis, 0 except -15 for Nutri-Score score
	my %fields = ();    # fields path components for each axis, to use with deep_get()

	foreach my $axis ("x", "y") {
		# Set the titles and details of each axis
		my $field = $graph_ref->{"axis_" . $axis};
		my ($title, $unit, $unit2, $allow_decimals) = get_search_field_title_and_details($field);
		$axis_details{$axis} = {
			title => $title,
			unit => $unit,
			unit2 => $unit2,
			allow_decimals => $allow_decimals,
		};

		# Set the minimum value for the axis (0 in most cases, except for Nutri-Score)
		$min{$axis} = 0;

		if ($field =~ /^nutrition-score/) {
			$min{$axis} = -15;
		}

		# Store the field path components
		$fields{$field} = [get_search_field_path_components($field)];
	}

	my %nutriments = ();

	my $i = 0;

	my %series = ();
	my %series_n = ();

	foreach my $product_ref (@products) {

		# Gather the data for the 2 axis

		my %data;

		foreach my $axis ('x', 'y') {

			my $field = $graph_ref->{"axis_" . $axis};
			my $value = deep_get($product_ref, @{$fields{$field}});

			# For nutrients except energy-kcal, convert to the default nutrient unit
			if ((defined $value) and ($fields{$field}[0] eq "nutriments") and ($field !~ /energy-kcal/)) {
				$value = g_to_unit($value, (get_property("nutrients", "zz:$field", "unit:en") // 'g'));
			}

			if (defined $value) {
				$value = $value + 0;    # Make sure the value is a number
			}

			$data{$axis} = $value;
		}

		# Keep only products that have known values for both x and y
		if ((not defined $data{x}) or (not defined $data{y})) {
			$log->debug("Skipping product with unknown values ", {data => \%data}) if $log->is_debug();
			next;
		}

		# Add values to stats, and set min axis
		foreach my $axis ('x', 'y') {
			my $field = $graph_ref->{"axis_" . $axis};
			add_product_nutriment_to_stats(\%nutriments, $field, $data{$axis});
		}

		# Identify the series id
		my $seriesid = 0;
		# series value, we start high for first series
		# and second series value will have s / 10, etc.
		my $s = 1000000;

		# default, organic, fairtrade, with_sweeteners
		# order: organic, organic+fairtrade, organic+fairtrade+sweeteners, organic+sweeteners, fairtrade, fairtrade + sweeteners
		#

		# Colors for nutrition grades
		if ($graph_ref->{"series_nutrition_grades"}) {
			if (defined $product_ref->{"nutrition_grade_fr"}) {
				$seriesid = $product_ref->{"nutrition_grade_fr"};
			}
			else {
				$seriesid = 'unknown';
			}
		}
		else {
			# Colors for labels and labels combinations
			foreach my $series (@search_series) {
				# Label?
				if ($graph_ref->{"series_$series"}) {
					if (defined lang("search_series_${series}_label")) {
						if (has_tag($product_ref, "labels", 'en:' . lc($Lang{"search_series_${series}_label"}{en}))) {
							$seriesid += $s;
						}
						else {
						}
					}

					if ($product_ref->{$series}) {
						$seriesid += $s;
					}
				}

				if (($series eq 'default') and ($seriesid == 0)) {
					$seriesid += $s;
				}
				$s = $s / 10;
			}
		}

		$series{$seriesid} = $series{$seriesid} // '';

		$data{product_name} = $product_ref->{product_name};
		$data{url} = $formatted_subdomain . product_url($product_ref->{code});
		$data{img} = display_image_thumb($product_ref, 'front');

		# create data entry for series
		defined $series{$seriesid} or $series{$seriesid} = '';
		$series{$seriesid} .= JSON::PP->new->encode(\%data) . ',';
		# count entries / series
		defined $series_n{$seriesid} or $series_n{$seriesid} = 0;
		$series_n{$seriesid}++;
		$i++;

	}

	my $series_data = '';
	my $legend_title = '';

	# Colors for nutrition grades
	if ($graph_ref->{"series_nutrition_grades"}) {

		my $title_text = lang("nutrition_grades_p");
		$legend_title = <<JS
title: {
style: {"text-align" : "center"},
text: "$title_text"
},
JS
			;

		foreach my $nutrition_grade ('a', 'b', 'c', 'd', 'e', 'unknown') {
			my $title = uc($nutrition_grade);
			if ($nutrition_grade eq 'unknown') {
				$title = ucfirst(lang("unknown"));
			}
			my $r = $nutrition_grades_colors{$nutrition_grade}{r};
			my $g = $nutrition_grades_colors{$nutrition_grade}{g};
			my $b = $nutrition_grades_colors{$nutrition_grade}{b};
			my $seriesid = $nutrition_grade;
			$series_n{$seriesid} //= 0;
			$series_data .= <<JS
{
	name: '$title : $series_n{$seriesid} $Lang{products}{$lc}',
	color: 'rgba($r, $g, $b, .9)',
	turboThreshold : 0,
	data: [ $series{$seriesid} ]
},
JS
				;
		}

	}
	else {
		# Colors for labels and labels combinations
		foreach my $seriesid (sort {$b <=> $a} keys %series) {
			$series{$seriesid} =~ s/,\n$//;

			# Compute the name and color

			my $remainingseriesid = $seriesid;
			my $matching_series = 0;
			my ($r, $g, $b) = (0, 0, 0);
			my $title = '';
			my $s = 1000000;
			foreach my $series (@search_series) {

				if ($remainingseriesid >= $s) {
					$title ne '' and $title .= ', ';
					$title .= lang("search_series_${series}");
					$r += $search_series_colors{$series}{r};
					$g += $search_series_colors{$series}{g};
					$b += $search_series_colors{$series}{b};
					$matching_series++;
					$remainingseriesid -= $s;
				}

				$s = $s / 10;
			}

			$log->debug(
				"rendering series colour as JavaScript",
				{
					seriesid => $seriesid,
					matching_series => $matching_series,
					s => $s,
					remainingseriesid => $remainingseriesid,
					title => $title
				}
			) if $log->is_debug();

			$r = int($r / $matching_series);
			$g = int($g / $matching_series);
			$b = int($b / $matching_series);    ## no critic (RequireLocalizedPunctuationVars)

			$series_data .= <<JS
{
	name: '$title : $series_n{$seriesid} $Lang{products}{$lc}',
	color: 'rgba($r, $g, $b, .9)',
	turboThreshold : 0,
	data: [ $series{$seriesid} ]
},
JS
				;
		}
	}
	$series_data =~ s/,\n$//;

	my $legend_enabled = 'false';
	if (scalar keys %series > 1) {
		$legend_enabled = 'true';
	}

	my $sep = separator_before_colon($lc);

	my $js = <<JS
        chart = new Highcharts.Chart({
            chart: {
                renderTo: 'container',
                type: 'scatter',
                zoomType: 'xy'
            },
			legend: {
				$legend_title
				enabled: $legend_enabled
			},
            title: {
                text: '$graph_ref->{graph_title}'
            },
            subtitle: {
                text: '$Lang{data_source}{$lc}$sep: $formatted_subdomain'
            },
            xAxis: {
				$axis_details{x}{allow_decimals}
				min:$min{x},
                title: {
                    enabled: true,
                    text: '$axis_details{x}{title}$axis_details{x}{unit}'
                },
                startOnTick: true,
                endOnTick: true,
                showLastLabel: true
            },
            yAxis: {
				$axis_details{y}{allow_decimals}
				min:$min{y},
                title: {
                    text: '$axis_details{y}{title}$axis_details{y}{unit}'
                }
            },
            tooltip: {
				useHTML: true,
				followPointer : false,
				stickOnContact: true,
				formatter: function() {
                    return '<a href="' + this.point.url + '">' + this.point.product_name + '<br>'
						+ this.point.img + '</a><br>'
						+ '$Lang{nutrition_data_per_100g}{$lc} :'
						+ '<br>$axis_details{x}{title}$sep: '+ this.x + ' $axis_details{x}{unit2}'
						+ '<br>$axis_details{y}{title}$sep: ' + this.y + ' $axis_details{y}{unit2}';
                }
			},

            plotOptions: {
                scatter: {
                    marker: {
                        radius: 5,
						symbol: 'circle',
                        states: {
                            hover: {
                                enabled: true,
                                lineColor: 'rgb(100,100,100)'
                            }
                        }
                    },
					tooltip : { followPointer : false, stickOnContact: true },
                    states: {
                        hover: {
                            marker: {
                                enabled: false
                            }
                        }
                    }
                }
            },
			series: [
				$series_data
			]
        });
JS
		;
	$initjs .= $js;

	my $count_string = sprintf(lang("graph_count"), $count, $i);

	$scripts .= <<SCRIPTS
<script src="$static_subdomain/js/dist/highcharts.js"></script>
SCRIPTS
		;

	$html .= <<HTML
<p>$count_string</p>
<div id="container" style="height: 400px"></div>

HTML
		;

	# Display stats

	my $stats_ref = {};

	compute_stats_for_products($stats_ref, \%nutriments, $count, $i, 5, 'search');

	$html .= display_nutrition_table($stats_ref, undef);

	$html .= "<p>&nbsp;</p>";

	return $html;

}

=head2 display_histogram ($graph_ref, $products_ref)

Called by search_and_graph_products() to display an histogram of products on 1 axis

=head3 Arguments

=head4 $graph_ref

Options for the graph, set by /cgi/search.pl

=head4 $products_ref

List of search results from search_and_graph_products()

=cut

sub display_histogram ($graph_ref, $products_ref) {

	my @products = @{$products_ref};
	my $count = @products;

	my $html = '';

	my %axis_details = ();
	my %min = ();    # Minimum for the axis, 0 except -15 for Nutri-Score score

	foreach my $axis ("x") {
		# Set the titles and details of each axis
		my $field = $graph_ref->{"axis_" . $axis};
		my ($title, $unit, $unit2, $allow_decimals) = get_search_field_title_and_details($field);
		$axis_details{$axis} = {
			title => $title,
			unit => $unit,
			unit2 => $unit2,
			allow_decimals => $allow_decimals,
		};

		# Set the minimum value for the axis (0 in most cases, except for Nutri-Score)
		$min{$axis} = 0;

		if ($field =~ /^nutrition-score/) {
			$min{$axis} = -15;
		}
	}

	$axis_details{"y"} = {
		title => escape_single_quote_and_newlines(lang("number_of_products")),
		allow_decimals => "allowDecimals:false,\n",
		unit => '',
		unit2 => '',
	};

	my $i = 0;

	my %series = ();
	my %series_n = ();
	my @all_values = ();

	my $min = 10000000000000;
	my $max = -10000000000000;

	my $field = $graph_ref->{"axis_x"};
	my @fields = get_search_field_path_components($field);

	foreach my $product_ref (@products) {

		my $value = deep_get($product_ref, @fields);

		# For nutrients except energy-kcal, convert to the default nutrient unit
		if ((defined $value) and ($fields[0] eq "nutriments") and ($field !~ /energy-kcal/)) {
			$value = g_to_unit($value, (get_property("nutrients", "zz:$field", "unit:en") // 'g'));
		}

		# Keep only products that have known values for both x and y
		if (not defined $value) {
			next;
		}

		$value = $value + 0;    # Make sure the value is a number

		if ($value < $min) {
			$min = $value;
		}
		if ($value > $max) {
			$max = $value;
		}

		# Identify the series id
		my $seriesid = 0;
		my $s = 1000000;

		# default, organic, fairtrade, with_sweeteners
		# order: organic, organic+fairtrade, organic+fairtrade+sweeteners, organic+sweeteners, fairtrade, fairtrade + sweeteners
		#

		foreach my $series (@search_series) {
			# Label?
			if ($graph_ref->{"series_$series"}) {
				if (defined lang("search_series_${series}_label")) {
					if (has_tag($product_ref, "labels", 'en:' . lc($Lang{"search_series_${series}_label"}{en}))) {
						$seriesid += $s;
					}
					else {
					}
				}

				if ($product_ref->{$series}) {
					$seriesid += $s;
				}
			}

			if (($series eq 'default') and ($seriesid == 0)) {
				$seriesid += $s;
			}
			$s = $s / 10;
		}

		push @all_values, $value;

		defined $series{$seriesid} or $series{$seriesid} = [];
		push @{$series{$seriesid}}, $value;

		defined $series_n{$seriesid} or $series_n{$seriesid} = 0;
		$series_n{$seriesid}++;
		$i++;

	}

	# define intervals

	$max += 0.0000000001;

	my @intervals = ();
	my $intervals = 10;
	my $interval = 1;
	if (defined single_param('intervals')) {
		$intervals = single_param('intervals');
		$intervals > 0 or $intervals = 10;
	}

	if ($i == 0) {
		return "";
	}
	elsif ($i == 1) {
		push @intervals, [$min, $max, "$min"];
	}
	else {
		if (($field =~ /_n$/) or ($field =~ /^nutrition-score/)) {
			$interval = 1;
			$intervals = 0;
			for (my $j = $min; $j <= $max; $j++) {
				push @intervals, [$j, $j, $j + 0.0];
				$intervals++;
			}
		}
		else {
			$interval = ($max - $min) / 10;
			for (my $k = 0; $k < $intervals; $k++) {
				my $mink = $min + $k * $interval;
				my $maxk = $mink + $interval;
				push @intervals,
					[$mink, $maxk, '>' . (sprintf("%.2e", $mink) + 0.0) . ' <' . (sprintf("%.2e", $maxk) + 0.0)];
			}
		}
	}

	$log->debug("hisogram for all 'i' values", {i => $i, min => $min, max => $max}) if $log->is_debug();

	my %series_intervals = ();
	my $categories = '';

	for (my $k = 0; $k < $intervals; $k++) {
		$categories .= '"' . $intervals[$k][2] . '", ';
	}
	$categories =~ s/,\s*$//;

	foreach my $seriesid (keys %series) {
		$series_intervals{$seriesid} = [];
		for (my $k = 0; $k < $intervals; $k++) {
			$series_intervals{$seriesid}[$k] = 0;
			$log->debug("computing histogram", {k => $k, min => $intervals[$k][0], max => $intervals[$k][1]})
				if $log->is_debug();
		}
		foreach my $value (@{$series{$seriesid}}) {
			for (my $k = 0; $k < $intervals; $k++) {
				if (   ($value >= $intervals[$k][0]) and (($value < $intervals[$k][1]))
					or (($intervals[$k][1] == $intervals[$k][0])) and ($value == $intervals[$k][1]))
				{
					$series_intervals{$seriesid}[$k]++;
				}
			}
		}
	}

	my $series_data = '';

	foreach my $seriesid (sort {$b <=> $a} keys %series) {
		$series{$seriesid} =~ s/,\n$//;

		# Compute the name and color

		my $remainingseriesid = $seriesid;
		my $matching_series = 0;
		my ($r, $g, $b) = (0, 0, 0);
		my $title = '';
		my $s = 1000000;
		foreach my $series (@search_series) {

			if ($remainingseriesid >= $s) {
				$title ne '' and $title .= ', ';
				$title .= lang("search_series_${series}");
				$r += $search_series_colors{$series}{r};
				$g += $search_series_colors{$series}{g};
				$b += $search_series_colors{$series}{b};
				$matching_series++;
				$remainingseriesid -= $s;
			}

			$s = $s / 10;
		}

		$log->debug(
			"rendering series as JavaScript",
			{
				seriesid => $seriesid,
				matching_series => $matching_series,
				s => $s,
				remainingseriesid => $remainingseriesid,
				title => $title
			}
		) if $log->is_debug();

		$r = int($r / $matching_series);
		$g = int($g / $matching_series);
		$b = int($b / $matching_series);    ## no critic (RequireLocalizedPunctuationVars)

		$series_data .= <<JS
			{
                name: '$title',
				total: $series_n{$seriesid},
				shortname: '$title',
                color: 'rgba($r, $g, $b, .9)',
				turboThreshold : 0,
                data: [
JS
			;
		$series_data .= join(',', @{$series_intervals{$seriesid}});

		$series_data .= <<JS
				]
            },
JS
			;
	}
	$series_data =~ s/,\n$//;

	my $legend_enabled = 'false';
	if (scalar keys %series > 1) {
		$legend_enabled = 'true';
	}

	my $sep = separator_before_colon($lc);

	my $js = <<JS
        chart = new Highcharts.Chart({
            chart: {
                renderTo: 'container',
                type: 'column',
            },
			legend: {
				enabled: $legend_enabled,
				labelFormatter: function() {
              return this.name + ': ' + this.options.total;
			}
			},
            title: {
                text: '$graph_ref->{graph_title}'
            },
            subtitle: {
                text: '$Lang{data_source}{$lc}$sep: $formatted_subdomain'
            },
            xAxis: {
                title: {
                    enabled: true,
                    text: '$axis_details{x}{title}$axis_details{x}{unit}'
                },
				categories: [
					$categories
				]
            },
            yAxis: {

				$axis_details{y}{allow_decimals}
				min:0,
                title: {
                    text: '$axis_details{y}{title}'
                },
				stackLabels: {
                enabled: true,
                style: {
                    fontWeight: 'bold',
                    color: (Highcharts.theme && Highcharts.theme.textColor) || 'gray'
                }
            }
            },
        tooltip: {
            headerFormat: '<b>$axis_details{x}{title} {point.key}</b><br>$axis_details{x}{unit}<table>',
            pointFormat: '<tr><td style="color:{series.color};padding:0">{series.name}: </td>' +
                '<td style="padding:0"><b>{point.y}</b></td></tr>',
            footerFormat: '</table>Total: <b>{point.total}</b>',
            shared: true,
            useHTML: true,
			formatter: function() {
            var points='<table class="tip"><caption>$axis_details{x}{title} ' + this.x + '</b><br>$axis_details{x}{unit}</caption><tbody>';
            //loop each point in this.points
            \$.each(this.points,function(i,point){
                points+='<tr><th style="color: '+point.series.color+'">'+point.series.name+': </th>'
                      + '<td style="text-align: right">'+point.y+'</td></tr>'
            });
            points+='<tr><th>Total: </th>'
            +'<td style="text-align:right"><b>'+this.points[0].total+'</b></td></tr>'
            +'</tbody></table>';
            return points;
			}

        },



            plotOptions: {
    column: {
        //pointPadding: 0,
        //borderWidth: 0,
        groupPadding: 0,
        shadow: false,
                stacking: 'normal',
                dataLabels: {
                    enabled: false,
                    color: (Highcharts.theme && Highcharts.theme.dataLabelsColor) || 'white',
                    style: {
                        textShadow: '0 0 3px black, 0 0 3px black'
                    }
                }
    }
            },
			series: [
				$series_data
			]
        });
JS
		;
	$initjs .= $js;

	my $count_string = sprintf(lang("graph_count"), $count, $i);

	$scripts .= <<SCRIPTS
<script src="$static_subdomain/js/dist/highcharts.js"></script>
SCRIPTS
		;

	$html .= <<HTML
<p>$count_string</p>
<div id="container" style="height: 400px"></div>
<p>&nbsp;</p>
HTML
		;

	return $html;

}

sub search_and_graph_products ($request_ref, $query_ref, $graph_ref) {

	add_params_to_query($request_ref, $query_ref);

	add_country_and_owner_filters_to_query($request_ref, $query_ref);

	my $cursor;

	$log->info("retrieving products from MongoDB to display them in a graph") if $log->is_info();

	if ($admin) {
		$log->debug("Executing MongoDB query", {query => $query_ref}) if $log->is_debug();
	}

	# Limit the fields we retrieve from MongoDB
	my $fields_ref;

	if ($graph_ref->{axis_y} ne 'products_n') {

		$fields_ref = {
			lc => 1,
			code => 1,
			product_name => 1,
			"product_name_$lc" => 1,
			labels_tags => 1,
			images => 1,
		};

		# For the producer platform, we also need the owner
		if ((defined $server_options{private_products}) and ($server_options{private_products})) {
			$fields_ref->{owner} = 1;
		}
	}

	# Add fields for the axis
	foreach my $axis ('x', 'y') {
		my $field = $graph_ref->{"axis_$axis"};
		# Get the field path components
		my @fields = get_search_field_path_components($field);
		# Convert to dot notation to get the MongoDB field
		$fields_ref->{join(".", @fields)} = 1;
	}

	if ($graph_ref->{"series_nutrition_grades"}) {
		$fields_ref->{"nutrition_grade_fr"} = 1;
	}
	elsif ((scalar keys %{$graph_ref}) > 0) {
		$fields_ref->{"labels_tags"} = 1;
	}

	eval {
		$cursor = execute_query(
			sub {
				return get_products_collection(get_products_collection_request_parameters($request_ref))
					->query($query_ref)->fields($fields_ref);
			}
		);
	};
	if ($@) {
		$log->warn("MongoDB error", {error => $@}) if $log->is_warn();
	}
	else {
		$log->info("MongoDB query ok", {error => $@}) if $log->is_info();
	}

	$log->info("retrieved products from MongoDB to display them in a graph") if $log->is_info();

	my @products = $cursor->all;
	my $count = @products;

	my $html = '';

	if ($count < 0) {
		$html .= "<p>" . lang("error_database") . "</p>";
	}
	elsif ($count == 0) {
		$html .= "<p>" . lang("no_products") . "</p>";
	}

	$html .= search_permalink($request_ref);

	if ($count <= 0) {
		# $request_ref->{content_html} = $html;
		$log->warn("could not retrieve enough products for a graph", {count => $count}) if $log->is_warn();
		return $html;
	}

	if ($count > 0) {

		$graph_ref->{graph_title} = escape_single_quote_and_newlines($graph_ref->{graph_title});

		# 1 axis: histogram / bar chart -> axis_y == "product_n" or is empty
		# 2 axis: scatter plot

		if (   (not defined $graph_ref->{axis_y})
			or ($graph_ref->{axis_y} eq "")
			or ($graph_ref->{axis_y} eq 'products_n'))
		{
			$html .= display_histogram($graph_ref, \@products);
		}
		else {
			$html .= display_scatter_plot($graph_ref, \@products);
		}

		if (defined $request_ref->{current_link}) {
			$request_ref->{current_link_query_display} = $request_ref->{current_link};
			$request_ref->{current_link_query_display} =~ s/\?action=process/\?action=display/;
			$html .= "&rarr; <a href=\"$request_ref->{current_link}\">" . lang("search_graph_link") . "</a><br>";
		}

		$html .= "<p>" . lang("search_graph_warning") . "</p>";

		$html .= lang("search_graph_blog");
	}

	return $html;
}

=head2  get_packager_code_coordinates ($emb_code)

Transform a traceability code (emb code) into a latitude / longitude pair.

We try using packagers_codes taxonomy, or fsa_rating or geocode for uk,
or city.

=head3 parameters

=head4 $emb_code - string

The traceability code

=head3 returns - list of 2 elements
(latitude, longitude) if found, or (undef, undef) otherwise

=cut

sub get_packager_code_coordinates ($emb_code) {

	my $lat;
	my $lng;

	if (exists $packager_codes{$emb_code}) {
		my %emb_code_data = %{$packager_codes{$emb_code}};
		if (exists $emb_code_data{lat}) {
			# some lat/lng have , for floating point numbers
			$lat = $emb_code_data{lat};
			$lng = $emb_code_data{lng};
			$lat =~ s/,/\./g;
			$lng =~ s/,/\./g;
		}
		elsif (exists $emb_code_data{fsa_rating_business_geo_lat}) {
			$lat = $emb_code_data{fsa_rating_business_geo_lat};
			$lng = $emb_code_data{fsa_rating_business_geo_lng};
		}
		elsif ($emb_code_data{cc} eq 'uk') {
			#my $address = 'uk' . '.' . $emb_code_data{local_authority};
			my $address = 'uk' . '.' . ($emb_code_data{canon_local_authority} // '');
			if (exists $geocode_addresses{$address}) {
				$lat = $geocode_addresses{$address}[0];
				$lng = $geocode_addresses{$address}[1];
			}
		}
	}

	my $city_code = get_city_code($emb_code);

	init_emb_codes() unless %emb_codes_geo;
	if (((not defined $lat) or (not defined $lng)) and (defined $emb_codes_geo{$city_code})) {

		# some lat/lng have , for floating point numbers
		$lat = $emb_codes_geo{$city_code}[0];
		$lng = $emb_codes_geo{$city_code}[1];
		$lat =~ s/,/\./g;
		$lng =~ s/,/\./g;
	}

	# filter out empty coordinates
	if ((not defined $lat) or (not defined $lng)) {
		return (undef, undef);
	}

	return ($lat, $lng);

}

# an iterator over a cursor to unify cases between mongodb and external data (like filtered jsonl)
sub cursor_iter ($cursor) {
	return sub {
		return $cursor->next();
	};
}

=head2 map_of_products($products_iter, $request_ref, $graph_ref)

Build the HTML to display a map of products

=head3 parameters

=head4 $products_iter - iterator

Must return a reference to a function that on each call return a product, or undef to end iteration


=head4 $request_ref - hashmap ref

=head4 $graph_ref - hashmap ref

Specifications for the graph

=cut

sub map_of_products ($products_iter, $request_ref, $graph_ref) {

	my $html = '';

	# be sure to have packager codes loaded
	init_emb_codes();
	init_packager_codes();
	init_geocode_addresses();

	$graph_ref->{graph_title} = escape_single_quote_and_newlines($graph_ref->{graph_title});

	my $matching_products = 0;
	my $places = 0;
	my $emb_codes = 0;
	my $seen_products = 0;

	my %seen = ();
	my @pointers = ();

	while (my $product_ref = $products_iter->()) {
		my $url = $formatted_subdomain . product_url($product_ref->{code});

		my $manufacturing_places = escape_single_quote_and_newlines($product_ref->{"manufacturing_places"});
		$manufacturing_places =~ s/,( )?/, /g;
		if ($manufacturing_places ne '') {
			$manufacturing_places
				= ucfirst(lang("manufacturing_places_p"))
				. separator_before_colon($lc) . ": "
				. $manufacturing_places . "<br>";
		}

		my $origins = escape_single_quote_and_newlines($product_ref->{origins});
		$origins =~ s/,( )?/, /g;
		if ($origins ne '') {
			$origins = ucfirst(lang("origins_p")) . separator_before_colon($lc) . ": " . $origins . "<br>";
		}

		$origins = $manufacturing_places . $origins;

		my $pointer = {
			product_name => $product_ref->{product_name},
			brands => $product_ref->{brands},
			url => $url,
			origins => $origins,
			img => display_image_thumb($product_ref, 'front')
		};

		# Loop on cities: multiple emb codes can be on one product

		my $field = 'emb_codes';
		if (defined $product_ref->{"emb_codes_tags"}) {

			my %current_seen = ();    # only one product when there are multiple city codes for the same city

			foreach my $emb_code (@{$product_ref->{"emb_codes_tags"}}) {

				my ($lat, $lng) = get_packager_code_coordinates($emb_code);

				if ((defined $lat) and ($lat ne '') and (defined $lng) and ($lng ne '')) {
					my $geo = "$lat,$lng";
					if (not defined $current_seen{$geo}) {

						$current_seen{$geo} = 1;
						my @geo = ($lat + 0.0, $lng + 0.0);
						$pointer->{geo} = \@geo;
						push @pointers, $pointer;
						$emb_codes++;
						if (not defined $seen{$geo}) {
							$seen{$geo} = 1;
							$places++;
						}
					}
				}
			}

			if (scalar keys %current_seen > 0) {
				$seen_products++;
			}
		}

		$matching_products++;
	}

	# no products --> no map
	if ($matching_products <= 0) {
		if ($matching_products == 0) {
			$html .= "<p>" . lang("no_products") . "</p>";
		}
		$log->warn("could not retrieve enough products for a map", {count => $matching_products}) if $log->is_warn();
		return $html;
	}

	$log->info(
		"rendering map for matching products",
		{
			count => $matching_products,
			matching_products => $matching_products,
			products => $seen_products,
			emb_codes => $emb_codes
		}
	) if $log->is_debug();

	# Points to display?
	my $count_string = q{};
	if ($emb_codes > 0) {
		$count_string = sprintf(lang("map_count"), $matching_products, $seen_products);
	}

	if (defined $request_ref->{current_link}) {
		$request_ref->{current_link_query_display} = $request_ref->{current_link};
		$request_ref->{current_link_query_display} =~ s/\?action=process/\?action=display/;
	}

	my $json = JSON::PP->new->utf8(0);
	my $map_template_data_ref = {
		lang => \&lang,
		encode_json => sub ($obj_ref) {
			return $json->encode($obj_ref);
		},
		title => $count_string,
		pointers => \@pointers,
		current_link => $request_ref->{current_link},
	};
	process_template('web/pages/products_map/map_of_products.tt.html', $map_template_data_ref, \$html)
		|| ($html .= 'template error: ' . $tt->error());

	return $html;
}

=head2 search_products_for_map($request_ref, $query_ref)

Build the MongoDB query corresponding to a search to display a map

=head3 parameters

=head4 $request_ref - hashmap

=head4 $query_ref - hashmap

Base query that will be modified to be able to build the map

=head3 returns - MongoDB::Cursor instance

=cut

sub search_products_for_map ($request_ref, $query_ref) {

	add_params_to_query($request_ref, $query_ref);

	add_country_and_owner_filters_to_query($request_ref, $query_ref);

	my $cursor;

	$log->info("retrieving products from MongoDB to display them in a map") if $log->is_info();

	eval {
		$cursor = execute_query(
			sub {
				return get_products_collection(get_products_collection_request_parameters($request_ref))
					->query($query_ref)->fields(
					{
						code => 1,
						lc => 1,
						product_name => 1,
						"product_name_$lc" => 1,
						brands => 1,
						images => 1,
						manufacturing_places => 1,
						origins => 1,
						emb_codes_tags => 1,
					}
					);
			}
		);
	};
	if ($@) {
		$log->warn("MongoDB error", {error => $@}) if $log->is_warn();
	}
	else {
		$log->info("MongoDB query ok", {error => $@}) if $log->is_info();
	}

	$log->info("retrieved products from MongoDB to display them in a map") if $log->is_info();
	$cursor->immortal(1);
	return $cursor;
}

=head2 search_and_map_products ($request_ref, $query_ref, $graph_ref)

Trigger a search and build a map

=head3 parameters

=head4 $request_ref - hashmap ref

=head4 $query_ref - hashmap ref

Base query for this search

=head4 $graph_ref

Specification of the graph

=cut

sub search_and_map_products ($request_ref, $query_ref, $graph_ref) {

	my $cursor = search_products_for_map($request_ref, $query_ref);

	# add search link
	my $html = '';

	$html .= search_permalink($request_ref);

	eval {$html .= map_of_products(cursor_iter($cursor), $request_ref, $graph_ref);} or do {
		$html .= "<p>" . lang("error_database") . "</p>";
	};
	return $html;
}

=head2 search_permalink($request_ref)

add a permalink to a search result page

=head3 return - string - generated HTML
=cut

sub search_permalink ($request_ref) {
	my $html = '';
	if (defined $request_ref->{current_link}) {
		$request_ref->{current_link_query_display} = $request_ref->{current_link};
		$request_ref->{current_link_query_display} =~ s/\?action=process/\?action=display/;
		$html
			.= "&rarr; <a href=\"$request_ref->{current_link_query_display}&action=display\">"
			. lang("search_edit")
			. "</a><br>";
	}
	return $html;
}

sub display_page ($request_ref) {

	$log->trace("Start of display_page") if $log->is_trace();

	my $request_lc = $request_ref->{lc};

	my $template_data_ref = {};

	# If the client is requesting json, jsonp, xml or jqm,
	# and if we have a response in structure format,
	# do not generate an HTML response and serve the structured data

	if (
		(
			   single_param("json")
			or single_param("jsonp")
			or single_param("xml")
			or single_param("jqm")
			or $request_ref->{rss}
		)
		and (exists $request_ref->{structured_response})
		)
	{

		display_structured_response($request_ref);
		return;
	}

	my $title = $request_ref->{title};
	my $description = $request_ref->{description};
	my $content_ref = $request_ref->{content_ref};

	my $meta_description = '';

	my $content_header = '';

	$log->debug("displaying page", {title => $title}) if $log->is_debug();

	my $type;
	my $id;

	my $site = "<a href=\"/\">" . lang("site_name") . "</a>";

	${$content_ref} =~ s/<SITE>/$site/g;

	my $textid = undef;
	if ((defined $description) and ($description =~ /^textid:/)) {
		$textid = $';
		$description = undef;
	}
	if (${$content_ref} =~ /\<p id="description"\>(.*?)\<\/p\>/s) {
		$description = $1;
	}

	if (defined $description) {
		$description =~ s/<([^>]*)>//g;
		$description =~ s/"/'/g;
		$meta_description = "<meta name=\"description\" content=\"$description\">";
	}

	my $canon_title = '';
	if (defined $title) {
		$title =~ s/<SITE>/$site/g;

		$title =~ s/<([^>]*)>//g;

		$title = remove_tags_and_quote($title);
	}
	my $canon_description = '';
	if (defined $description) {
		$description = remove_tags_and_quote($description);
	}
	if ($canon_description eq '') {
		$canon_description = lang("site_description");
	}
	my $canon_image_url = "";
	my $canon_url = $formatted_subdomain;

	if (defined $request_ref->{canon_url}) {
		if ($request_ref->{canon_url} =~ /^(http|https):/) {
			$canon_url = $request_ref->{canon_url};
		}
		else {
			$canon_url .= $request_ref->{canon_url};
		}
	}
	elsif (defined $request_ref->{canon_rel_url}) {
		$canon_url .= $request_ref->{canon_rel_url};
	}
	elsif (defined $request_ref->{current_link}) {
		$canon_url .= $request_ref->{current_link};
	}
	elsif (defined $request_ref->{url}) {
		$canon_url = $request_ref->{url};
	}

	# More images?

	my $og_images = '';
	my $og_images2 = '<meta property="og:image" content="' . lang("og_image_url") . '">';
	my $more_images = 0;

	# <img id="og_image" src="https://recettes.de/images/misc/recettes-de-cuisine-logo.gif" width="150" height="200">
	if (${$content_ref} =~ /<img id="og_image" src="([^"]+)"/) {
		my $img_url = $1;
		$img_url =~ s/\.200\.jpg/\.400\.jpg/;
		if ($img_url !~ /^(http|https):/) {
			$img_url = $static_subdomain . $img_url;
		}
		$og_images .= '<meta property="og:image" content="' . $img_url . '">' . "\n";
		if ($img_url !~ /misc/) {
			$og_images2 = '';
		}
	}

	my $og_type = 'food';
	if (defined $request_ref->{og_type}) {
		$og_type = $request_ref->{og_type};
	}

	$template_data_ref->{server_domain} = $server_domain;
	$template_data_ref->{language} = $request_lc;
	$template_data_ref->{title} = $title;
	$template_data_ref->{og_type} = $og_type;
	$template_data_ref->{fb_config} = 219331381518041;
	$template_data_ref->{canon_url} = $canon_url;
	$template_data_ref->{meta_description} = $meta_description;
	$template_data_ref->{canon_title} = $canon_title;
	$template_data_ref->{og_images} = $og_images;
	$template_data_ref->{og_images2} = $og_images2;
	$template_data_ref->{options_favicons} = $options{favicons};
	$template_data_ref->{static_subdomain} = $static_subdomain;
	$template_data_ref->{images_subdomain} = $images_subdomain;
	$template_data_ref->{formatted_subdomain} = $formatted_subdomain;
	$template_data_ref->{css_timestamp}
		= $file_timestamps{'css/dist/app-' . lang_in_other_lc($request_lc, 'text_direction') . '.css'};
	$template_data_ref->{header} = $header;
	$template_data_ref->{page_type} = $request_ref->{page_type} // "other";
	$template_data_ref->{page_format} = $request_ref->{page_format} // "normal";

	if ($request_ref->{schema_org_itemtype}) {
		$template_data_ref->{schema_org_itemtype} = $request_ref->{schema_org_itemtype};
	}

	my $site_name = lang_in_other_lc($request_lc, "site_name");
	if ($server_options{producers_platform}) {
		$site_name = lang_in_other_lc($request_lc, "producers_platform");
	}

	# Override Google Analytics from Config.pm with server_options
	# defined in Config2.pm if it exists

	if (exists $server_options{google_analytics}) {
		$google_analytics = $server_options{google_analytics};
	}

	$template_data_ref->{styles} = $styles;
	$template_data_ref->{google_analytics} = $google_analytics;
	$template_data_ref->{bodyabout} = $bodyabout;
	$template_data_ref->{site_name} = $site_name;

	my $en = 0;
	my $langs = '';
	my $selected_lang = '';

	foreach my $olc (@{$country_languages{$cc}}, 'en') {
		if ($olc eq 'en') {
			if ($en) {
				next;
			}
			else {
				$en = 1;
			}
		}
		if (exists $Langs{$olc}) {
			my $osubdomain = "$cc-$olc";
			if ($olc eq $country_languages{$cc}[0]) {
				$osubdomain = $cc;
			}
			if (($olc eq $lc)) {
				$selected_lang = "<a href=\"" . format_subdomain($osubdomain) . "/\">$Langs{$olc}</a>\n";
			}
			else {
				$langs .= "<li><a href=\"" . format_subdomain($osubdomain) . "/\">$Langs{$olc}</a></li>";
			}
		}
	}

	$template_data_ref->{langs} = $langs;
	$template_data_ref->{selected_lang} = $selected_lang;

	# Join us on Slack <a href="http://slack.openfoodfacts.org">Slack</a>:
	my $join_us_on_slack
		= sprintf($Lang{footer_join_us_on}{$lc}, '<a href="https://slack.openfoodfacts.org">Slack</a>');

	my $twitter_account = lang("twitter_account");
	if (defined $Lang{twitter_account_by_country}{$cc}) {
		$twitter_account = $Lang{twitter_account_by_country}{$cc};
	}
	$template_data_ref->{twitter_account} = $twitter_account;
	# my $facebook_page = lang("facebook_page");

	my $torso_class = "anonymous";
	if (defined $User_id) {
		$torso_class = "loggedin";
	}

	my $search_terms = '';
	if (defined single_param('search_terms')) {
		$search_terms = remove_tags_and_quote(decode utf8 => single_param('search_terms'));
	}

	my $image_banner = "";
	my $link = lang("donate_link");
	my $image;
	my @banners = qw(independent personal research);
	my $banner = $banners[time() % @banners];
	$image = "/images/banners/donate/donate-banner.$banner.$lc.800x150.svg";
	my $image_en = "/images/banners/donate/donate-banner.$banner.en.800x150.svg";

	$template_data_ref->{lc} = $lc;
	$template_data_ref->{image} = $image;
	$template_data_ref->{image_en} = $image_en;
	$template_data_ref->{link} = $link;
	$template_data_ref->{lc} = $lc;

	my $tagline = lang("tagline");

	if ($server_options{producers_platform}) {
		$tagline = "";
	}

	# Display a banner from users on Android or iOS

	my $user_agent = $ENV{HTTP_USER_AGENT};

	# add a user_agent parameter so that we can test from desktop easily
	if (defined single_param('user_agent')) {
		$user_agent = single_param('user_agent');
	}

	my $device;
	my $system;

	# windows phone must be first as its user agent includes the string android
	if ($user_agent =~ /windows phone/i) {

		$device = "windows";
	}
	elsif ($user_agent =~ /android/i) {

		$device = "android";
		$system = "android";
	}
	elsif ($user_agent =~ /iphone/i) {

		$device = "iphone";
		$system = "ios";
	}
	elsif ($user_agent =~ /ipad/i) {

		$device = "ipad";
		$system = "ios";
	}

	if ((defined $device) and (defined $Lang{"get_the_app_$device"}) and (not $server_options{producers_platform})) {

		$template_data_ref->{mobile} = {
			device => $device,
			system => $system,
			link => lang($system . "_app_link"),
			text => lang("app_banner_text"),
		};
	}

	# Extract initjs code from content

	while ($$content_ref =~ /<initjs>(.*?)<\/initjs>/s) {
		$$content_ref = $` . $';
		$initjs .= $1;
	}
	while ($$content_ref =~ /<scripts>(.*?)<\/scripts>/s) {
		$$content_ref = $` . $';
		$scripts .= $1;
	}

	$template_data_ref->{search_terms} = ${search_terms};
	$template_data_ref->{torso_class} = $torso_class;
	$template_data_ref->{tagline} = $tagline;
	$template_data_ref->{title} = $title;
	$template_data_ref->{content} = $$content_ref;
	$template_data_ref->{join_us_on_slack} = $join_us_on_slack;

	# init javascript code

	$template_data_ref->{scripts} = $scripts;
	$template_data_ref->{initjs} = $initjs;
	$template_data_ref->{request} = $request_ref;

	my $html;
	process_template('web/common/site_layout.tt.html', $template_data_ref, \$html)
		|| ($html = "template error: " . $tt->error());

	# disable equalizer
	# e.g. for product edit form, pages that load iframes (twitter embeds etc.)
	if ($html =~ /<!-- disable_equalizer -->/) {

		$html =~ s/data-equalizer(-watch)?//g;
	}

	# Twitter account
	$html =~ s/<twitter_account>/$twitter_account/g;

	# Replace urls for texts in links like <a href="/ecoscore"> with a localized name
	$html =~ s/(href=")(\/[^"]+)/$1 . url_for_text($2)/eg;

	my $status_code = $request_ref->{status_code} // 200;

	my $http_headers_ref = {
		'-status' => $status_code,
		'-expires' => '-1d',
		'-charset' => 'UTF-8',
	};

	# init_user() may set or unset the session cookie
	if (defined $request_ref->{cookie}) {
		$http_headers_ref->{'-cookie'} = [$request_ref->{cookie}];
	}

	# Horrible hack to remove everything but the graph from the page
	# need to build a temporary report (2023/12) (Stéphane)
	# TODO: remove when not needed
	if (request_param($request_ref, 'graph_only')) {
		$html
			=~ s/(<body[^>]*>).*?(<script src="http(s?):\/\/static.openfoodfacts.(localhost|org)\/js\/dist\/modernizr.js")/$1\n\n<div id="container" style="height: 400px"><\/div>\n\n$2/s;
	}

	print header(%$http_headers_ref);

	my $r = Apache2::RequestUtil->request();
	$r->rflush;
	# Setting the status makes mod_perl append a default error to the body
	# Send 200 instead.
	$r->status(200);

	binmode(STDOUT, ":encoding(UTF-8)");

	$log->debug("display done", {lc => $lc, mongodb => $mongodb, data_root => $data_root})
		if $log->is_debug();

	print $html;
	return;
}

sub display_image_box ($product_ref, $id, $minheight_ref) {

	my $img = display_image($product_ref, $id, $small_size);
	if ($img ne '') {
		my $code = $product_ref->{code};
		my $linkid = $id;
		if ($img =~ /<meta itemprop="imgid" content="([^"]+)"/) {
			$linkid = $1;
		}

		if ($id eq 'front') {

			$img =~ s/<img/<img id="og_image"/;

		}

		my $alt = lang('image_attribution_link_title');
		$img = <<"HTML"
<figure id="image_box_$id" class="image_box" itemprop="image" itemscope itemtype="https://schema.org/ImageObject">
$img
<figcaption><a href="/cgi/product_image.pl?code=$code&amp;id=$linkid" title="$alt">@{[ display_icon('cc') ]}</a></figcaption>
</figure>
HTML
			;

		if ($img =~ /height="(\d+)"/) {
			${$minheight_ref} = $1 + 22;
		}

		# Unselect button for moderators
		if ($User{moderator}) {

			my $idlc = $id;

			# <img src="$static/images/products/$path/$id.$rev.$thumb_size.jpg"
			if ($img =~ /src="([^"]*)\/([^\.]+)\./) {
				$idlc = $2;
			}

			my $unselect_image = lang('unselect_image');

			my $html = <<HTML
<div class="button_div unselectbuttondiv_$idlc"><button class="unselectbutton_$idlc tiny button" type="button">$unselect_image</button></div>
HTML
				;

			my $filename = '';
			my $size = 'full';
			if (    (defined $product_ref->{images})
				and (defined $product_ref->{images}{$idlc})
				and (defined $product_ref->{images}{$idlc}{sizes})
				and (defined $product_ref->{images}{$idlc}{sizes}{$size}))
			{
				$filename = $idlc . '.' . $product_ref->{images}{$idlc}{rev};
			}

			my $path = product_path($product_ref);

			if (-e "$BASE_DIRS{PRODUCTS_IMAGES}/$path/$filename.full.json") {
				$html .= <<HTML
<a href="$images_subdomain/images/products/$path/$filename.full.json">OCR result</a>
HTML
					;
			}

			$img .= $html;

			$initjs .= <<JS
	\$(".unselectbutton_$idlc").click({imagefield:"$idlc"},function(event) {
		event.stopPropagation();
		event.preventDefault();
		// alert(event.data.imagefield);
		\$('div.unselectbuttondiv_$idlc').html('<img src="/images/misc/loading2.gif"> Unselecting image');
		\$.post('/cgi/product_image_unselect.pl',
				{code: "$code", id: "$idlc" }, function(data) {

			if (data.status_code === 0) {
				\$('div.unselectbuttondiv_$idlc').html("Unselected image");
				\$('div[id="image_box_$id"]').html("");
			}
			else {
				\$('div.unselectbuttondiv_$idlc').html("Could not unselect image");
			}
			\$(document).foundation('equalizer', 'reflow');
		}, 'json');

		\$(document).foundation('equalizer', 'reflow');

	});
JS
				;

		}

	}
	return $img;
}

=head2 display_possible_improvement_description( PRODUCT_REF, TAGID )

Display an explanation of the possible improvement, using the improvement
data stored in $product_ref->{improvements_data}

=cut

sub display_possible_improvement_description ($product_ref, $tagid) {

	my $html = "";

	if ((defined $product_ref->{improvements_data}) and (defined $product_ref->{improvements_data}{$tagid})) {

		my $template_data_ref_improvement = {};

		$template_data_ref_improvement->{tagid} = $tagid;

		# Comparison of product nutrition facts to other products of the same category

		if ($tagid =~ /^en:nutrition-(very-)?high/) {
			$template_data_ref_improvement->{product_ref_improvements_data} = $product_ref->{improvements_data};
			$template_data_ref_improvement->{product_ref_improvements_data_tagid}
				= $product_ref->{improvements_data}{$tagid};
			$template_data_ref_improvement->{product_ref_improvements_data_tagid_product_100g}
				= $product_ref->{improvements_data}{$tagid}{product_100g};
			$template_data_ref_improvement->{product_ref_improvements_data_tagid_category_100g}
				= $product_ref->{improvements_data}{$tagid}{category_100g};
			$template_data_ref_improvement->{display_taxonomy_tag_improvements_data_category} = sprintf(
				lang("value_for_the_category"),
				display_taxonomy_tag($lc, "categories", $product_ref->{improvements_data}{$tagid}{category})
			);
		}

		# Opportunities to improve the Nutri-Score by slightly changing the nutrients

		if ($tagid =~ /^en:better-nutri-score/) {
			# msgid "The Nutri-Score can be changed from %s to %s by changing the %s value from %s to %s (%s percent difference)."
			$template_data_ref_improvement->{nutriscore_sprintf_data} = sprintf(
				lang("better_nutriscore"),
				uc($product_ref->{improvements_data}{$tagid}{current_nutriscore_grade}),
				uc($product_ref->{improvements_data}{$tagid}{new_nutriscore_grade}),
				lc(lang("nutriscore_points_for_" . $product_ref->{improvements_data}{$tagid}{nutrient})),
				$product_ref->{improvements_data}{$tagid}{current_value},
				$product_ref->{improvements_data}{$tagid}{new_value},
				sprintf("%d", $product_ref->{improvements_data}{$tagid}{difference_percent})
			);
		}

		process_template('web/common/includes/display_possible_improvement_description.tt.html',
			$template_data_ref_improvement, \$html)
			|| return "template error: " . $tt->error();

	}

	return $html;
}

sub display_product ($request_ref) {

	my $request_lc = $request_ref->{lc};
	my $request_code = $request_ref->{code};
	my $code = normalize_code($request_code);
	local $log->context->{code} = $code;

	if (not is_valid_code($code)) {
		display_error_and_exit(lang_in_other_lc($request_lc, "invalid_barcode"), 403);
	}

	my $product_id = product_id_for_owner($Owner_id, $code);

	my $html = '';
	my $title = undef;
	my $description = "";

	my $template_data_ref = {request_ref => $request_ref,};

	$scripts .= <<SCRIPTS
<script src="$static_subdomain/js/dist/webcomponentsjs/webcomponents-loader.js"></script>
<script src="$static_subdomain/js/dist/display-product.js"></script>
<script src="$static_subdomain/js/dist/product-history.js"></script>
SCRIPTS
		;

	# call equalizer when dropdown content is shown
	$initjs .= <<JS
\$('.f-dropdown').on('opened.fndtn.dropdown', function() {
   \$(document).foundation('equalizer', 'reflow');
});
\$('.f-dropdown').on('closed.fndtn.dropdown', function() {
   \$(document).foundation('equalizer', 'reflow');
});
JS
		;

	# Check that the product exist, is published, is not deleted, and has not moved to a new url

	$log->info("displaying product", {request_code => $request_code, product_id => $product_id}) if $log->is_info();

	$title = $code;

	my $product_ref;

	my $rev = single_param("rev");
	local $log->context->{rev} = $rev;
	if (defined $rev) {
		$log->info("displaying product revision") if $log->is_info();
		$product_ref = retrieve_product_rev($product_id, $rev);
		$header .= '<meta name="robots" content="noindex,follow">';
	}
	else {
		$product_ref = retrieve_product($product_id);
	}

	if (not defined $product_ref) {
		display_error_and_exit(sprintf(lang("no_product_for_barcode"), $code), 404);
	}

	$title = product_name_brand_quantity($product_ref);
	my $titleid = get_string_id_for_lang($lc, product_name_brand($product_ref));

	if (not $title) {
		$title = $code;
	}

	if (defined $rev) {
		$title .= " version $rev";
	}

	$description = sprintf(lang("product_description"), $title);

	$request_ref->{canon_url} = product_url($product_ref);

	if ($lc eq 'en') {
		$request_ref->{canon_url} = get_world_subdomain() . product_url($product_ref);
	}

	# Old UPC-12 in url? Redirect to EAN-13 url
	if ($request_code ne $code) {
		$request_ref->{redirect} = $request_ref->{canon_url};
		$log->info(
			"302 redirecting user because request_code does not match code",
			{redirect => $request_ref->{redirect}, lc => $lc, request_code => $code}
		) if $log->is_info();
		redirect_to_url($request_ref, 302, $request_ref->{redirect});
	}

	# Check that the titleid is the right one

	if (
		(not defined $rev)
		and (  (($titleid ne '') and ((not defined $request_ref->{titleid}) or ($request_ref->{titleid} ne $titleid)))
			or (($titleid eq '') and ((defined $request_ref->{titleid}) and ($request_ref->{titleid} ne ''))))
		)
	{
		$request_ref->{redirect} = $request_ref->{canon_url};
		$log->info(
			"302 redirecting user because titleid is incorrect",
			{
				redirect => $request_ref->{redirect},
				lc => $lc,
				product_lc => $product_ref->{lc},
				titleid => $titleid,
				request_titleid => $request_ref->{titleid}
			}
		) if $log->is_info();
		redirect_to_url($request_ref, 302, $request_ref->{redirect});
	}

	# Note: the product_url function is automatically added to all templates
	# so we need to use a different field name for the displayed product url

	my $product_url = product_url($product_ref);
	$template_data_ref->{this_product_url} = $product_url;

	# Environmental impact and Eco-Score
	# Limit to the countries for which we have computed the Eco-Score
	# for alpha test to moderators, display eco-score for all countries

	# Note: the Eco-Score data needs to be localized before we create the knowledge panels.

	if (($show_ecoscore) and (defined $product_ref->{ecoscore_data})) {

		localize_ecoscore($cc, $product_ref);

		$template_data_ref->{ecoscore_grade} = uc($product_ref->{ecoscore_data}{"grade"});
		$template_data_ref->{ecoscore_grade_lc} = $product_ref->{ecoscore_data}{"grade"};
		$template_data_ref->{ecoscore_score} = $product_ref->{ecoscore_data}{"score"};
		$template_data_ref->{ecoscore_data} = $product_ref->{ecoscore_data};
		$template_data_ref->{ecoscore_calculation_details}
			= display_ecoscore_calculation_details($cc, $product_ref->{ecoscore_data});
	}

	# Activate knowledge panels for all users

	initialize_knowledge_panels_options($knowledge_panels_options_ref, $request_ref);
	create_knowledge_panels($product_ref, $lc, $cc, $knowledge_panels_options_ref);
	$template_data_ref->{environment_card_panel}
		= display_knowledge_panel($product_ref, $product_ref->{"knowledge_panels_" . $lc}, "environment_card");
	$template_data_ref->{health_card_panel}
		= display_knowledge_panel($product_ref, $product_ref->{"knowledge_panels_" . $lc}, "health_card");
	if ($product_ref->{"knowledge_panels_" . $lc}{"contribution_card"}) {
		$template_data_ref->{contribution_card_panel}
			= display_knowledge_panel($product_ref, $product_ref->{"knowledge_panels_" . $lc}, "contribution_card");
	}

	# The front product image is rendered with the same template as the ingredients, nutrition and packaging images
	# that are displayed directly through the knowledge panels
	$template_data_ref->{front_image} = data_to_display_image($product_ref, "front", $lc);

	# On the producers platform, show a link to the public platform

	if ($server_options{producers_platform}) {
		my $public_product_url = $formatted_subdomain . $product_url;
		$public_product_url =~ s/\.pro\./\./;
		$template_data_ref->{public_product_url} = $public_product_url;
	}

	$template_data_ref->{product_changes_saved} = $request_ref->{product_changes_saved};
	$template_data_ref->{structured_response_count} = $request_ref->{structured_response}{count};

	if ($request_ref->{product_changes_saved}) {
		my $query_ref = {};
		$query_ref->{("states_tags")} = "en:to-be-completed";

		my $search_result = search_and_display_products($request_ref, $query_ref, undef, undef, undef);
		$template_data_ref->{search_result} = $search_result;
	}

	$template_data_ref->{title} = $title;
	$template_data_ref->{code} = $code;
	$template_data_ref->{user_moderator} = $User{moderator};

	# my @fields = qw(generic_name quantity packaging br brands br categories br labels origins br manufacturing_places br emb_codes link purchase_places stores countries);
	my @fields = @ProductOpener::Config::display_fields;

	$bodyabout = " about=\"" . product_url($product_ref) . "\" typeof=\"food:foodProduct\"";

	$template_data_ref->{user_id} = $User_id;
	$template_data_ref->{robotoff_url} = $robotoff_url;
	$template_data_ref->{lc} = $lc;

	my $itemtype = 'https://schema.org/Product';
	if (has_tag($product_ref, 'categories', 'en:dietary-supplements')) {
		$itemtype = 'https://schema.org/DietarySupplement';
	}

	$template_data_ref->{itemtype} = $itemtype;

	if ($code =~ /^2000/) {    # internal code
	}
	else {
		$template_data_ref->{upc_code} = 'defined';
		# Also display UPC code if the EAN starts with 0
		my $upc = "";
		if (length($code) == 13) {
			$upc .= "(EAN / EAN-13)";
			if ($code =~ /^0/) {
				$upc .= " " . $' . " (UPC / UPC-A)";
			}
		}
		$template_data_ref->{upc} = $upc;
	}

	# obsolete product

	if ((defined $product_ref->{obsolete}) and ($product_ref->{obsolete})) {
		$template_data_ref->{product_is_obsolete} = $product_ref->{obsolete};
		my $warning = $Lang{obsolete_warning}{$lc};
		if ((defined $product_ref->{obsolete_since_date}) and ($product_ref->{obsolete_since_date} ne '')) {
			$warning
				.= " ("
				. $Lang{obsolete_since_date}{$lc}
				. $Lang{sep}{$lc} . ": "
				. $product_ref->{obsolete_since_date} . ")";
		}
		$template_data_ref->{warning} = $warning;
	}

	# GS1-Prefixes for restricted circulation numbers within a company - warn for possible conflicts
	if ($code =~ /^(?:(?:0{7}[0-9]{5,6})|(?:04[0-9]{10,11})|(?:[02][0-9]{2}[0-9]{5}))$/) {
		$template_data_ref->{gs1_prefixes} = 'defined';
	}

	$template_data_ref->{rev} = $rev;
	if (defined $rev) {
		$template_data_ref->{display_rev_info} = display_rev_info($product_ref, $rev);
	}
	elsif (not has_tag($product_ref, "states", "en:complete")) {
		$template_data_ref->{not_has_tag} = "states-en:complete";
	}

	# photos and data sources

	if (defined $product_ref->{sources}) {

		$template_data_ref->{unique_sources} = [];

		my %unique_sources = ();

		foreach my $source_ref (@{$product_ref->{sources}}) {
			$unique_sources{$source_ref->{id}} = $source_ref;
		}
		foreach my $source_id (sort keys %unique_sources) {
			my $source_ref = $unique_sources{$source_id};

			if (not defined $source_ref->{name}) {
				$source_ref->{name} = $source_id;
			}

			push @{$template_data_ref->{unique_sources}}, $source_ref;
		}
	}

	# If the product has an owner, identify it as the source
	if (    (not $server_options{producers_platform})
		and (defined $product_ref->{owner})
		and ($product_ref->{owner} =~ /^org-/))
	{

		# Organization
		my $orgid = $';
		my $org_ref = retrieve_org($orgid);
		if (defined $org_ref) {
			$template_data_ref->{owner} = $product_ref->{owner};
			$template_data_ref->{owner_org} = $org_ref;
		}

		# Indicate data sources

		if (defined $product_ref->{data_sources_tags}) {
			foreach my $data_source_tagid (@{$product_ref->{data_sources_tags}}) {
				if ($data_source_tagid =~ /^database-/) {
					my $database_id = $';
					my $database_name = deep_get(\%options, "import_sources", $database_id);

					# Data sources like Agena3000, CodeOnline, Equadis
					if (defined $database_name) {
						$template_data_ref->{"data_source_database_provider"} = f_lang(
							"f_data_source_database_provider",
							{
								manufacturer => '<a href="/editor/'
									. $product_ref->{owner} . '">'
									. $org_ref->{name} . '</a>',
								provider => '<a href="/data-source/'
									. $data_source_tagid . '">'
									. $database_name . '</a>',
							}
						);
					}

					# For CodeOnline, display an extra note about the producers platform
					if ($database_id eq "codeonline") {
						$template_data_ref->{"data_source_database_note_about_the_producers_platform"}
							= lang("data_source_database_note_about_the_producers_platform");
						$template_data_ref->{"data_source_database_note_about_the_producers_platform"}
							=~ s/<producers_platform_url>/$producers_platform_url/g;
					}
				}
			}
		}
	}

	my $minheight = 0;
	my $front_image = display_image_box($product_ref, 'front', \$minheight);
	$front_image =~ s/ width="/ itemprop="image" width="/;

	# Take the last (biggest) image
	my $product_image_url;
	if ($front_image =~ /.*src="([^"]*\/products\/[^"]+)"/is) {
		$product_image_url = $1;
	}

	my $product_fields = '';
	foreach my $field (@fields) {
		# print STDERR "display_product() - field: $field - value: $product_ref->{$field}\n";
		$product_fields .= display_field($product_ref, $field);
	}

	$template_data_ref->{front_image_html} = $front_image;
	$template_data_ref->{product_fields} = $product_fields;

	# try to display ingredients in the local language if available

	my $ingredients_text = $product_ref->{ingredients_text};
	my $ingredients_text_lang = $product_ref->{ingredients_lc};

	if (defined $product_ref->{ingredients_text_with_allergens}) {
		$ingredients_text = $product_ref->{ingredients_text_with_allergens};
	}

	if (    (defined $product_ref->{"ingredients_text" . "_" . $lc})
		and ($product_ref->{"ingredients_text" . "_" . $lc} ne ''))
	{
		$ingredients_text = $product_ref->{"ingredients_text" . "_" . $lc};
		$ingredients_text_lang = $lc;
	}

	if (    (defined $product_ref->{"ingredients_text_with_allergens" . "_" . $lc})
		and ($product_ref->{"ingredients_text_with_allergens" . "_" . $lc} ne ''))
	{
		$ingredients_text = $product_ref->{"ingredients_text_with_allergens" . "_" . $lc};
		$ingredients_text_lang = $lc;
	}

	if (not defined $ingredients_text) {
		$ingredients_text = "";
	}

	$ingredients_text =~ s/\n/<br>/g;

	# Indicate if we are displaying ingredients in another language than the language of the interface

	my $ingredients_text_lang_html = "";

	if (($ingredients_text ne "") and ($ingredients_text_lang ne $lc)) {
		$ingredients_text_lang_html
			= " (" . display_taxonomy_tag($lc, 'languages', $language_codes{$ingredients_text_lang}) . ")";
	}

	$template_data_ref->{ingredients_image} = display_image_box($product_ref, 'ingredients', \$minheight);
	$template_data_ref->{ingredients_text_lang} = $ingredients_text_lang;
	$template_data_ref->{ingredients_text} = $ingredients_text;

	if ($User{moderator} and ($ingredients_text !~ /^\s*$/)) {
		$template_data_ref->{User_moderator} = 'defined';

		my $ilc = $ingredients_text_lang;
		$template_data_ref->{ilc} = $ingredients_text_lang;

		$initjs .= <<JS

	var editableText;

	\$("#editingredients").click({},function(event) {
		event.stopPropagation();
		event.preventDefault();

		var divHtml = \$("#ingredients_list").html();
		var allergens = /(<span class="allergen">|<\\/span>)/g;
		divHtml = divHtml.replace(allergens, '_');

		var editableText = \$('<textarea id="ingredients_list" style="height:8rem" lang="$ilc" />');
		editableText.val(divHtml);
		\$("#ingredients_list").replaceWith(editableText);
		editableText.focus();

		\$("#editingredientsbuttondiv").hide();
		\$("#saveingredientsbuttondiv").show();

		\$(document).foundation('equalizer', 'reflow');

	});


	\$("#saveingredients").click({},function(event) {
		event.stopPropagation();
		event.preventDefault();

		\$('div[id="saveingredientsbuttondiv"]').hide();
		\$('div[id="saveingredientsbuttondiv_status"]').html('<img src="/images/misc/loading2.gif"> Saving ingredients_texts_$ilc');
		\$('div[id="saveingredientsbuttondiv_status"]').show();

		\$.post('/cgi/product_jqm_multilingual.pl',
			{code: "$code", ingredients_text_$ilc :  \$("#ingredients_list").val(), comment: "Updated ingredients_texts_$ilc" },
			function(data) {

				\$('div[id="saveingredientsbuttondiv_status"]').html('Saved ingredients_texts_$ilc');
				\$('div[id="saveingredientsbuttondiv"]').show();

				\$(document).foundation('equalizer', 'reflow');
			},
			'json'
		);

		\$(document).foundation('equalizer', 'reflow');

	});



	\$("#wipeingredients").click({},function(event) {
		event.stopPropagation();
		event.preventDefault();
		// alert(event.data.imagefield);
		\$('div[id="wipeingredientsbuttondiv"]').html('<img src="/images/misc/loading2.gif"> Erasing ingredients_texts_$ilc');
		\$.post('/cgi/product_jqm_multilingual.pl',
			{code: "$code", ingredients_text_$ilc : "", comment: "Erased ingredients_texts_$ilc: too much bad data" },
			function(data) {

				\$('div[id="wipeingredientsbuttondiv"]').html("Erased ingredients_texts_$ilc");
				\$('div[id="ingredients_list"]').html("");

				\$(document).foundation('equalizer', 'reflow');
			},
			'json'
		);

		\$(document).foundation('equalizer', 'reflow');

	});
JS
			;

	}

	$template_data_ref->{display_ingredients_in_lang} = sprintf(
		lang("add_ingredients_in_language"),
		display_taxonomy_tag($lc, 'languages', $language_codes{$request_lc})
	);

	$template_data_ref->{display_field_allergens} = display_field($product_ref, 'allergens');

	$template_data_ref->{display_field_traces} = display_field($product_ref, 'traces');

	$template_data_ref->{display_ingredients_analysis} = display_ingredients_analysis($product_ref);

	$template_data_ref->{display_ingredients_analysis_details} = display_ingredients_analysis_details($product_ref);

	# special ingredients tags

	if ((defined $ingredients_text) and ($ingredients_text !~ /^\s*$/s) and (defined $special_tags{ingredients})) {
		$template_data_ref->{special_ingredients_tags} = 'defined';

		my $special_html = "";

		foreach my $special_tag_ref (@{$special_tags{ingredients}}) {

			my $tagid = $special_tag_ref->{tagid};
			my $type = $special_tag_ref->{type};

			if (   (($type eq 'without') and (not has_tag($product_ref, "ingredients", $tagid)))
				or (($type eq 'with') and (has_tag($product_ref, "ingredients", $tagid))))
			{

				$special_html
					.= "<li class=\"${type}_${tagid}_$lc\">"
					. lang("search_" . $type) . " "
					. display_taxonomy_tag_link($lc, "ingredients", $tagid)
					. "</li>\n";
			}

		}

		$template_data_ref->{special_html} = $special_html;
	}

	# NOVA groups

	if (    (defined $options{product_type})
		and ($options{product_type} eq "food")
		and (exists $product_ref->{nova_group}))
	{
		$template_data_ref->{product_nova_group} = 'exists';
		my $group = $product_ref->{nova_group};

		my $display = display_taxonomy_tag($lc, "nova_groups", $product_ref->{nova_groups_tags}[0]);
		my $a_title = lang('nova_groups_info');

		$template_data_ref->{a_title} = $a_title;
		$template_data_ref->{group} = $group;
		$template_data_ref->{display} = $display;
	}

	# Do not display nutrition table for Open Beauty Facts

	if (not((defined $options{no_nutrition_table}) and ($options{no_nutrition_table}))) {

		$template_data_ref->{nutrition_table} = 'defined';

		# Display Nutri-Score and nutrient levels

		my $template_data_nutriscore_ref = data_to_display_nutriscore($product_ref);
		my $template_data_nutrient_levels_ref = data_to_display_nutrient_levels($product_ref);

		my $nutriscore_html = '';
		my $nutrient_levels_html = '';

		if (not $template_data_nutrient_levels_ref->{do_not_display}) {

			process_template('web/pages/product/includes/nutriscore.tt.html',
				$template_data_nutriscore_ref, \$nutriscore_html)
				|| return "template error: " . $tt->error();
			process_template(
				'web/pages/product/includes/nutrient_levels.tt.html',
				$template_data_nutrient_levels_ref,
				\$nutrient_levels_html
			) || return "template error: " . $tt->error();
		}

		$template_data_ref->{display_nutriscore} = $nutriscore_html;
		$template_data_ref->{display_nutrient_levels} = $nutrient_levels_html;

		$template_data_ref->{display_serving_size}
			= display_field($product_ref, "serving_size") . display_field($product_ref, "br");

		# Compare nutrition data with stats of the categories and display the nutrition table

		if ((defined $product_ref->{no_nutrition_data}) and ($product_ref->{no_nutrition_data} eq 'on')) {
			$template_data_ref->{no_nutrition_data} = 'on';
		}

		my $comparisons_ref = compare_product_nutrition_facts_to_categories($product_ref, $cc, undef);

		$template_data_ref->{display_nutrition_table} = display_nutrition_table($product_ref, $comparisons_ref);
		$template_data_ref->{nutrition_image} = display_image_box($product_ref, 'nutrition', \$minheight);

		if (has_tag($product_ref, "categories", "en:alcoholic-beverages")) {
			$template_data_ref->{has_tag} = 'categories-en:alcoholic-beverages';
		}
	}

	# Packaging

	$template_data_ref->{packaging_image} = display_image_box($product_ref, 'packaging', \$minheight);

	# try to display packaging in the local language if available

	my $packaging_text = $product_ref->{packaging_text};

	my $packaging_text_lang = $product_ref->{lc};

	if ((defined $product_ref->{"packaging_text" . "_" . $lc}) and ($product_ref->{"packaging_text" . "_" . $lc} ne ''))
	{
		$packaging_text = $product_ref->{"packaging_text" . "_" . $lc};
		$packaging_text_lang = $lc;
	}

	if (not defined $packaging_text) {
		$packaging_text = "";
	}

	$packaging_text =~ s/\n/<br>/g;

	$template_data_ref->{packaging_text} = $packaging_text;
	$template_data_ref->{packaging_text_lang} = $packaging_text_lang;

	# packagings data structure
	$template_data_ref->{packagings} = $product_ref->{packagings};

	# Forest footprint
	# 2020-12-07 - We currently display the forest footprint in France
	# and for moderators so that we can extend it to other countries
	if (($cc eq "fr") or ($User{moderator})) {
		# Forest footprint data structure
		$template_data_ref->{forest_footprint_data} = $product_ref->{forest_footprint_data};
	}

	# other fields

	my $other_fields = "";
	foreach my $field (@ProductOpener::Config::display_other_fields) {
		# print STDERR "display_product() - field: $field - value: $product_ref->{$field}\n";
		$other_fields .= display_field($product_ref, $field);
	}

	if ($other_fields ne "") {
		$template_data_ref->{other_fields} = $other_fields;
	}

	$template_data_ref->{admin} = $admin;

	# Platform for producers: data quality issues and improvements opportunities

	if ($server_options{producers_platform}) {

		$template_data_ref->{display_data_quality_issues_and_improvement_opportunities}
			= display_data_quality_issues_and_improvement_opportunities($product_ref);

	}

	# photos and data sources

	my @other_editors = ();

	foreach my $editor (@{$product_ref->{editors_tags}}) {
		next if ((defined $product_ref->{creator}) and ($editor eq $product_ref->{creator}));
		next if ((defined $product_ref->{last_editor}) and ($editor eq $product_ref->{last_editor}));
		push @other_editors, $editor;
	}

	my $other_editors = "";

	foreach my $editor (sort @other_editors) {
		$other_editors
			.= "<a href=\""
			. canonicalize_tag_link("editors", get_string_id_for_lang("no_language", $editor)) . "\">"
			. $editor
			. "</a>, ";
	}
	$other_editors =~ s/, $//;

	my $creator
		= "<a href=\""
		. canonicalize_tag_link("editors", get_string_id_for_lang("no_language", $product_ref->{creator})) . "\">"
		. $product_ref->{creator} . "</a>";
	my $last_editor
		= "<a href=\""
		. canonicalize_tag_link("editors", get_string_id_for_lang("no_language", $product_ref->{last_editor})) . "\">"
		. $product_ref->{last_editor} . "</a>";

	if ($other_editors ne "") {
		$other_editors = "<br>\n" . lang_in_other_lc($request_lc, "also_edited_by") . " ${other_editors}.";
	}

	my $checked = "";
	if ((defined $product_ref->{checked}) and ($product_ref->{checked} eq 'on')) {
		my $last_checked_date = display_date_tag($product_ref->{last_checked_t});
		my $last_checker
			= "<a href=\""
			. canonicalize_tag_link("editors", get_string_id_for_lang("no_language", $product_ref->{last_checker}))
			. "\">"
			. $product_ref->{last_checker} . "</a>";
		$checked
			= "<br/>\n"
			. lang_in_other_lc($request_lc, "product_last_checked")
			. " $last_checked_date "
			. lang_in_other_lc($request_lc, "by")
			. " $last_checker.";
	}

	$template_data_ref->{created_date} = display_date_tag($product_ref->{created_t});
	$template_data_ref->{creator} = $creator;
	$template_data_ref->{last_modified_date} = display_date_tag($product_ref->{last_modified_t});
	$template_data_ref->{last_editor} = $last_editor;
	$template_data_ref->{other_editors} = $other_editors;
	$template_data_ref->{checked} = $checked;

	if (defined $User_id) {
		$template_data_ref->{display_field_states} = display_field($product_ref, 'states');
	}

	$template_data_ref->{display_product_history} = display_product_history($request_ref, $code, $product_ref)
		if $User{moderator};

	# Twitter card

	# example:

	#<meta name="twitter:card" content="product">
	#<meta name="twitter:site" content="@iHeartRadio">
	#<meta name="twitter:creator" content="@iHeartRadio">
	#<meta name="twitter:title" content="24/7 Beatles — Celebrating 50 years of Beatlemania">
	#<meta name="twitter:image" content="http://radioedit.iheart.com/service/img/nop()/assets/images/05fbb21d-e5c6-4dfc-af2b-b1056e82a745.png">
	#<meta name="twitter:label1" content="Genre">
	#<meta name="twitter:data1" content="Classic Rock">
	#<meta name="twitter:label2" content="Location">
	#<meta name="twitter:data2" content="National">

	my $meta_product_image_url = "";
	if (defined $product_image_url) {
		$meta_product_image_url = <<HTML
<meta name="twitter:image" content="$product_image_url">
<meta property="og:image" content="$product_image_url">
HTML
			;
	}

	$header .= <<HTML
<meta name="twitter:card" content="product">
<meta name="twitter:site" content="@<twitter_account>">
<meta name="twitter:creator" content="@<twitter_account>">
<meta name="twitter:title" content="$title">
<meta name="twitter:description" content="$description">
HTML
		;

	if (defined $product_ref->{brands}) {
		# print only first brand if multiple exist.
		my @brands = split(',', $product_ref->{brands});
		$header .= <<HTML
<meta name="twitter:label1" content="$Lang{brands_s}{$lc}">
<meta name="twitter:data1" content="$brands[0]">
HTML
			;
	}

	# get most specific category (the last one)
	my $data2 = display_taxonomy_tag($lc, "categories", $product_ref->{categories_tags}[-1]);
	if ($data2) {
		$header .= <<HTML
<meta name="twitter:label2" content="$Lang{categories_s}{$lc}">
<meta name="twitter:data2" content="$data2">
HTML
			;
	}

	$header .= <<HTML
$meta_product_image_url

HTML
		;

	# Compute attributes and embed them as JSON
	# enable feature for moderators

	if ($request_ref->{user_preferences}) {

		# A result summary will be computed according to user preferences on the client side

		compute_attributes($product_ref, $lc, $cc, $attributes_options_ref);

		my $product_attribute_groups_json
			= decode_utf8(encode_json({"attribute_groups" => $product_ref->{"attribute_groups_" . $lc}}));
		my $preferences_text = lang("classify_products_according_to_your_preferences");

		$scripts .= <<JS
<script type="text/javascript">
var page_type = "product";
var preferences_text = "$preferences_text";
var product = $product_attribute_groups_json;
</script>

<script src="$static_subdomain/js/product-preferences.js"></script>
<script src="$static_subdomain/js/product-search.js"></script>
JS
			;

		$initjs .= <<JS
display_user_product_preferences("#preferences_selected", "#preferences_selection_form", function () { display_product_summary("#product_summary", product); });
display_product_summary("#product_summary", product);
JS
			;
	}

	my $html_display_product;
	process_template('web/pages/product/product_page.tt.html', $template_data_ref, \$html_display_product)
		|| ($html_display_product = "template error: " . $tt->error());
	$html .= $html_display_product;

	$request_ref->{content_ref} = \$html;
	$request_ref->{title} = $title;
	$request_ref->{description} = $description;
	$request_ref->{page_type} = "product";
	$request_ref->{page_format} = "banner";

	$log->trace("displayed product") if $log->is_trace();

	display_page($request_ref);

	return;
}

# Note: this function is needed for the API called by the old PhoneGap / Cordova app
# This app has been replaced for the last 5 years by the new iOS + Android apps and
# now by the Flutter app. But the current OBF app still uses it (as of 2024/04/24).

sub display_product_jqm ($request_ref) {    # jquerymobile

	my $request_lc = $request_ref->{lc};
	my $code = normalize_code($request_ref->{code});
	my $product_id = product_id_for_owner($Owner_id, $code);
	local $log->context->{code} = $code;
	local $log->context->{product_id} = $product_id;

	my $html = '';
	my $title = undef;
	my $description = undef;

	# Check that the product exist, is published, is not deleted, and has not moved to a new url

	$log->info("displaying product jquery mobile") if $log->is_info();

	$title = $code;

	my $product_ref;

	my $rev = single_param("rev");
	local $log->context->{rev} = $rev;
	if (defined $rev) {
		$log->info("displaying product revision on jquery mobile") if $log->is_info();
		$product_ref = retrieve_product_rev($product_id, $rev);
	}
	else {
		$product_ref = retrieve_product($product_id);
	}

	if (not defined $product_ref) {
		return;
	}

	$title = $product_ref->{product_name};

	if (not $title) {
		$title = $code;
	}

	if (defined $rev) {
		$title .= " version $rev";
	}

	$description = $title . ' - ' . $product_ref->{brands} . ' - ' . $product_ref->{generic_name};
	$description =~ s/ - $//;
	$request_ref->{canon_url} = product_url($product_ref);

	my @fields
		= qw(generic_name quantity packaging br brands br categories br labels br origins br manufacturing_places br emb_codes purchase_places stores);

	if ($code =~ /^2000/) {    # internal code
	}
	else {
		$html .= "<p>" . lang("barcode") . separator_before_colon($lc) . ": $code</p>\n";
	}

	# Generate HTML for Nutri-Score and nutrient levels
	my $template_data_nutriscore_and_nutrient_levels_ref = data_to_display_nutriscore_and_nutrient_levels($product_ref);

	my $nutriscore_html = '';
	my $nutrient_levels_html = '';

	if (not $template_data_nutriscore_and_nutrient_levels_ref->{do_not_display}) {

		process_template(
			'web/pages/product/includes/nutriscore.tt.html',
			$template_data_nutriscore_and_nutrient_levels_ref,
			\$nutriscore_html
		) || return "template error: " . $tt->error();
		process_template(
			'web/pages/product/includes/nutrient_levels.tt.html',
			$template_data_nutriscore_and_nutrient_levels_ref,
			\$nutrient_levels_html
		) || return "template error: " . $tt->error();
	}

	if (
			($lc eq 'fr')
		and
		(has_tag($product_ref, "labels", "fr:produits-retires-du-marche-lors-du-scandale-lactalis-de-decembre-2017"))
		)
	{

		$html .= <<HTML
<div id="warning_lactalis_201712" style="display: block; background:#ffaa33;color:black;padding:1em;text-decoration:none;">
Ce produit fait partie d'une liste de produits retirés du marché, et a été étiqueté comme tel par un bénévole d'Open Food Facts.
<br><br>
&rarr; <a href="http://www.lactalis.fr/wp-content/uploads/2017/12/ici-1.pdf">Liste des lots concernés</a> sur le site de <a href="http://www.lactalis.fr/information-consommateur/">Lactalis</a>.
</div>
HTML
			;

	}
	elsif (
			($lc eq 'fr')
		and (has_tag($product_ref, "categories", "en:baby-milks"))
		and (
			has_one_of_the_tags_from_the_list(
				$product_ref,
				"brands",
				[
					"amilk", "babycare", "celia-ad", "celia-develop",
					"celia-expert", "celia-nutrition", "enfastar", "fbb",
					"fl", "frezylac", "gromore", "malyatko",
					"mamy", "milumel", "milumel", "neoangelac",
					"nophenyl", "novil", "ostricare", "pc",
					"picot", "sanutri"
				]
			)
		)
		)
	{

		$html .= <<HTML
<div id="warning_lactalis_201712" style="display: block; background:#ffcc33;color:black;padding:1em;text-decoration:none;">
Certains produits de cette marque font partie d'une liste de produits retirés du marché.
<br><br>
&rarr; <a href="http://www.lactalis.fr/wp-content/uploads/2017/12/ici-1.pdf">Liste des produits et lots concernés</a> sur le site de <a href="http://www.lactalis.fr/information-consommateur/">Lactalis</a>.
</div>
HTML
			;

	}

	# Nutri-Score and nutrient levels

	$html .= $nutriscore_html;

	$html .= $nutrient_levels_html;

	# NOVA groups

	if ((exists $product_ref->{nova_group})) {
		my $group = $product_ref->{nova_group};

		my $display = display_taxonomy_tag($lc, "nova_groups", $product_ref->{nova_groups_tags}[0]);
		my $a_title = lang('nova_groups_info');

		$html .= <<HTML
<h4>$Lang{nova_groups_s}{$lc}
<a href="https://world.openfoodfacts.org/nova" title="${$a_title}">
@{[ display_icon('info') ]}</a>
</h4>


<a href="https://world.openfoodfacts.org/nova" title="${$a_title}"><img src="/images/misc/nova-group-$group.svg" alt="$display" style="margin-bottom:1rem;max-width:100%"></a><br>
$display
HTML
			;
	}

	my $minheight = 0;
	$product_ref->{jqm} = 1;
	my $html_image = display_image_box($product_ref, 'front', \$minheight);
	$html .= <<HTML
        <div data-role="deactivated-collapsible-set" data-theme="" data-content-theme="">
            <div data-role="deactivated-collapsible">
HTML
		;
	$html .= "<h2>" . lang("product_characteristics") . "</h2>
	<div style=\"min-height:${minheight}px;\">"
		. $html_image;

	foreach my $field (@fields) {
		# print STDERR "display_product() - field: $field - value: $product_ref->{$field}\n";
		$html .= display_field($product_ref, $field);
	}

	$html_image = display_image_box($product_ref, 'ingredients', \$minheight);

	# try to display ingredients in the local language

	my $ingredients_text = $product_ref->{ingredients_text};

	if (defined $product_ref->{ingredients_text_with_allergens}) {
		$ingredients_text = $product_ref->{ingredients_text_with_allergens};
	}

	if (    (defined $product_ref->{"ingredients_text" . "_" . $lc})
		and ($product_ref->{"ingredients_text" . "_" . $lc} ne ''))
	{
		$ingredients_text = $product_ref->{"ingredients_text" . "_" . $lc};
	}

	if (    (defined $product_ref->{"ingredients_text_with_allergens" . "_" . $lc})
		and ($product_ref->{"ingredients_text_with_allergens" . "_" . $lc} ne ''))
	{
		$ingredients_text = $product_ref->{"ingredients_text_with_allergens" . "_" . $lc};
	}

	$ingredients_text =~ s/<span class="allergen">(.*?)<\/span>/<b>$1<\/b>/isg;

	$html .= "</div>";

	$html .= <<HTML
			</div>
		</div>
        <div data-role="deactivated-collapsible-set" data-theme="" data-content-theme="">
            <div data-role="deactivated-collapsible" data-collapsed="true">
HTML
		;

	$html .= "<h2>" . lang("ingredients") . "</h2>
	<div style=\"min-height:${minheight}px\">"
		. $html_image;

	$html .= "<p class=\"note\">&rarr; " . lang("ingredients_text_display_note") . "</p>";
	$html
		.= "<div id=\"ingredients_list\" ><span class=\"field\">"
		. lang("ingredients_text")
		. separator_before_colon($lc)
		. ":</span> $ingredients_text</div>";

	$html .= display_field($product_ref, 'allergens');

	$html .= display_field($product_ref, 'traces');

	my $class = 'additives';

	if ((defined $product_ref->{$class . '_tags'}) and (scalar @{$product_ref->{$class . '_tags'}} > 0)) {

		$html
			.= "<br><hr class=\"floatleft\"><div><b>" . lang("additives_p") . separator_before_colon($lc) . ":</b><br>";

		$html .= "<ul>";
		foreach my $tagid (@{$product_ref->{$class . '_tags'}}) {

			my $tag;
			my $link;

			# taxonomy field?
			if (defined $taxonomy_fields{$class}) {
				$tag = display_taxonomy_tag($lc, $class, $tagid);
				$link = canonicalize_taxonomy_tag_link($lc, $class, $tagid);
			}
			else {
				$tag = canonicalize_tag2($class, $tagid);
				$link = canonicalize_tag_link($class, $tagid);
			}

			my $info = '';

			$html .= "<li><a href=\"" . $link . "\"$info>" . $tag . "</a></li>\n";
		}
		$html .= "</ul></div>";

	}

	# special ingredients tags

	if ((defined $ingredients_text) and ($ingredients_text !~ /^\s*$/s) and (defined $special_tags{ingredients})) {

		my $special_html = "";

		foreach my $special_tag_ref (@{$special_tags{ingredients}}) {

			my $tagid = $special_tag_ref->{tagid};
			my $type = $special_tag_ref->{type};

			if (   (($type eq 'without') and (not has_tag($product_ref, "ingredients", $tagid)))
				or (($type eq 'with') and (has_tag($product_ref, "ingredients", $tagid))))
			{

				$special_html
					.= "<li class=\"${type}_${tagid}_$lc\">"
					. lang("search_" . $type) . " "
					. display_taxonomy_tag_link($lc, "ingredients", $tagid)
					. "</li>\n";
			}

		}

		if ($special_html ne "") {

			$html
				.= "<br><hr class=\"floatleft\"><div><b>"
				. ucfirst(lang("ingredients_analysis") . separator_before_colon($lc))
				. ":</b><br>"
				. "<ul id=\"special_ingredients\">\n"
				. $special_html
				. "</ul>\n" . "<p>"
				. lang("ingredients_analysis_note")
				. "</p></div>\n";
		}

	}

	$html_image = display_image_box($product_ref, 'nutrition', \$minheight);

	$html .= "</div>";

	$html .= <<HTML
			</div>
		</div>
HTML
		;

	if (not((defined $options{no_nutrition_table}) and ($options{no_nutrition_table}))) {

		$html .= <<HTML
        <div data-role="deactivated-collapsible-set" data-theme="" data-content-theme="">
            <div data-role="deactivated-collapsible" data-collapsed="true">
HTML
			;

		$html .= "<h2>" . lang("nutrition_data") . "</h2>";

		# Nutri-Score and nutrient levels

		$html .= $nutriscore_html;

		$html .= $nutrient_levels_html;

		$html .= "<div style=\"min-height:${minheight}px\">" . $html_image;

		$html .= display_field($product_ref, "serving_size") . display_field($product_ref, "br");

		# Compare nutrition data with categories

		my @comparisons = ();

		if ($product_ref->{no_nutrition_data} eq 'on') {
			$html .= "<div class='panel callout'>" . lang_in_other_lc($request_lc, "no_nutrition_data") . "</div>";
		}

		$html .= display_nutrition_table($product_ref, \@comparisons);

		$html .= <<HTML
			</div>
		</div>
HTML
			;
	}

	my $created_date = display_date_tag($product_ref->{created_t});

	# Ask for photos if we do not have any, or if they are too old

	my $last_image = "";
	my $image_warning = "";

	if ((not defined($product_ref->{images})) or ((scalar keys %{$product_ref->{images}}) < 1)) {

		$image_warning = lang_in_other_lc($request_lc, "product_has_no_photos");

	}
	elsif ((defined $product_ref->{last_image_t}) and ($product_ref->{last_image_t} > 0)) {

		my $last_image_date = display_date($product_ref->{last_image_t});
		my $last_image_date_without_time = display_date_without_time($product_ref->{last_image_t});

		$last_image = "<br>" . lang_in_other_lc($request_lc, "last_image_added") . " $last_image_date";

		# Was the last photo uploaded more than 6 months ago?

		if (($product_ref->{last_image_t} + 86400 * 30 * 6) < time()) {

			$image_warning
				= sprintf(lang_in_other_lc($request_lc, "product_has_old_photos"), $last_image_date_without_time);
		}
	}

	if ($image_warning ne "") {

		$image_warning = <<HTML
<div id="image_warning" style="display: block; background:#ffcc33;color:black;padding:1em;text-decoration:none;">
$image_warning
</div>
HTML
			;

	}

	my $creator = $product_ref->{creator};

	# Remove links for iOS (issues with twitter / facebook badges loading in separate windows..)
	$html =~ s/<a ([^>]*)href="([^"]+)"([^>]*)>/<span $1$3>/g
		;    # replace with a span to keep class for color of additives etc.
	$html =~ s/<\/a>/<\/span>/g;
	$html =~ s/<span >/<span>/g;
	$html =~ s/<span  /<span /g;

	$html .= <<HTML

<p>
$Lang{product_added}{$lc} $created_date $Lang{by}{$lc} $creator
$last_image
</p>


<div style="margin-bottom:20px;">

<p>$Lang{fixme_product}{$request_lc}</p>

$image_warning

<p>$Lang{app_you_can_add_pictures}{$request_lc}</p>

<button onclick="captureImage();" data-icon="off-camera">$Lang{image_front}{$request_lc}</button>
<div id="upload_image_result_front"></div>
<button onclick="captureImage();" data-icon="off-camera">$Lang{image_ingredients}{$request_lc}</button>
<div id="upload_image_result_ingredients"></div>
<button onclick="captureImage();" data-icon="off-camera">$Lang{image_nutrition}{$request_lc}</button>
<div id="upload_image_result_nutrition"></div>
<button onclick="captureImage();" data-icon="off-camera">$Lang{app_take_a_picture}{$request_lc}</button>
<div id="upload_image_result"></div>
<p>$Lang{app_take_a_picture_note}{$request_lc}</p>

</div>
HTML
		;

	$request_ref->{jqm_content} = $html;
	$request_ref->{title} = $title;
	$request_ref->{description} = $description;

	$log->trace("displayed product on jquery mobile") if $log->is_trace();

	return;
}

=head2 display_nutriscore_calculation_details( $nutriscore_data_ref, $version = "2021" )

Generates HTML code with information on how the Nutri-Score was computed for a particular product.

For each component of the Nutri-Score (energy, sugars etc.) it shows the input value,
the rounded value according to the Nutri-Score rules, and the corresponding points.

=cut

sub display_nutriscore_calculation_details ($nutriscore_data_ref, $version = "2021") {

	my $beverage_view;

	if ($nutriscore_data_ref->{is_beverage}) {
		$beverage_view = lang("nutriscore_is_beverage");
	}
	else {
		$beverage_view = lang("nutriscore_is_not_beverage");
	}

	# Select message that explains the reason why the proteins points have been counted or not

	my $nutriscore_protein_info;
	if ($nutriscore_data_ref->{negative_points} < 11) {
		$nutriscore_protein_info = lang("nutriscore_proteins_negative_points_less_than_11");
	}
	elsif ((defined $nutriscore_data_ref->{is_cheese}) and ($nutriscore_data_ref->{is_cheese})) {
		$nutriscore_protein_info = lang("nutriscore_proteins_is_cheese");
	}
	elsif (
		(
				((defined $nutriscore_data_ref->{is_beverage}) and ($nutriscore_data_ref->{is_beverage}))
			and ($nutriscore_data_ref->{fruits_vegetables_nuts_colza_walnut_olive_oils_points} == 10)
		)
		or (    ((not defined $nutriscore_data_ref->{is_beverage}) or (not $nutriscore_data_ref->{is_beverage}))
			and ($nutriscore_data_ref->{fruits_vegetables_nuts_colza_walnut_olive_oils_points} == 5))
		)
	{

		$nutriscore_protein_info = lang("nutriscore_proteins_maximum_fruits_points");
	}
	else {
		$nutriscore_protein_info = lang("nutriscore_proteins_negative_points_greater_or_equal_to_11");
	}

	# Generate a data structure that we will pass to the template engine

	my $template_data_ref = {

		beverage_view => $beverage_view,
		is_fat => $nutriscore_data_ref->{is_fat},

		nutriscore_protein_info => $nutriscore_protein_info,

		score => $nutriscore_data_ref->{score},
		grade => uc($nutriscore_data_ref->{grade}),
		positive_points => $nutriscore_data_ref->{positive_points},
		negative_points => $nutriscore_data_ref->{negative_points},

		# Details of positive and negative points, filled dynamically below
		# as the nutrients and thresholds are different for some products (beverages and fats)
		points_groups => []
	};

	my %points_groups = (
		"positive" => ["proteins", "fiber", "fruits_vegetables_nuts_colza_walnut_olive_oils"],
		"negative" => ["energy", "sugars", "saturated_fat", "sodium"],
	);

	foreach my $type ("positive", "negative") {

		# Initiate a data structure for the points of the group

		my $points_group_ref = {
			type => $type,
			points => $nutriscore_data_ref->{$type . "_points"},
			nutrients => [],
		};

		# Add the nutrients for the group
		foreach my $nutrient (@{$points_groups{$type}}) {

			my $nutrient_threshold_id = $nutrient;

			if (    (defined $nutriscore_data_ref->{is_beverage})
				and ($nutriscore_data_ref->{is_beverage})
				and (defined $points_thresholds{$nutrient_threshold_id . "_beverages"}))
			{
				$nutrient_threshold_id .= "_beverages";
			}
			if (($nutriscore_data_ref->{is_fat}) and ($nutrient eq "saturated_fat")) {
				$nutrient = "saturated_fat_ratio";
				$nutrient_threshold_id = "saturated_fat_ratio";
			}
			push @{$points_group_ref->{nutrients}},
				{
				id => $nutrient,
				points => $nutriscore_data_ref->{$nutrient . "_points"},
				maximum => scalar(@{$points_thresholds{$nutrient_threshold_id}}),
				value => $nutriscore_data_ref->{$nutrient},
				rounded => $nutriscore_data_ref->{$nutrient . "_value"},
				};
		}

		push @{$template_data_ref->{points_groups}}, $points_group_ref;
	}

	# Nutrition Score Calculation Template

	my $html;
	process_template('web/pages/product/includes/nutriscore_details.tt.html', $template_data_ref, \$html)
		|| return "template error: " . $tt->error();

	return $html;
}

=head2 data_to_display_nutrient_levels ( $product_ref )

Generates a data structure to display the nutrient levels (food traffic lights).

The resulting data structure can be passed to a template to generate HTML or the JSON data for a knowledge panel.

=head3 Arguments

=head4 Product reference $product_ref

=head3 Return values

Reference to a data structure with needed data to display.

=cut

sub data_to_display_nutrient_levels ($product_ref) {

	my $result_data_ref = {};

	# Do not display traffic lights for baby foods
	if (has_tag($product_ref, "categories", "en:baby-foods")) {

		$result_data_ref->{do_not_display} = 1;
	}

	# do not compute a score for dehydrated products to be rehydrated (e.g. dried soups, coffee, tea)
	# unless we have nutrition data for the prepared product

	my $prepared = "";

	foreach my $category_tag ("en:dried-products-to-be-rehydrated",
		"en:chocolate-powders", "en:dessert-mixes", "en:flavoured-syrups")
	{

		if (has_tag($product_ref, "categories", $category_tag)) {

			if ((defined $product_ref->{nutriments}{"energy_prepared_100g"})) {
				$prepared = '_prepared';
				last;
			}
			else {
				$result_data_ref->{do_not_display} = 1;
			}
		}
	}

	if (not $result_data_ref->{do_not_display}) {

		$result_data_ref->{nutrient_levels} = [];

		foreach my $nutrient_level_ref (@nutrient_levels) {
			my ($nid, $low, $high) = @{$nutrient_level_ref};

			if ((defined $product_ref->{nutrient_levels}) and (defined $product_ref->{nutrient_levels}{$nid})) {

				push @{$result_data_ref->{nutrient_levels}}, {
					nid => $nid,
					nutrient_level => $product_ref->{nutrient_levels}{$nid},
					nutrient_quantity_in_grams =>
						sprintf("%.2e", $product_ref->{nutriments}{$nid . $prepared . "_100g"}) + 0.0,
					nutrient_in_quantity => sprintf(
						lang("nutrient_in_quantity"),
						display_taxonomy_tag($lc, "nutrients", "zz:$nid"),
						lang($product_ref->{nutrient_levels}{$nid} . "_quantity")
					),
					# Needed for the current display on product page, can be removed once transitioned fully to knowledge panels
					nutrient_bold_in_quantity => sprintf(
						lang("nutrient_in_quantity"),
						"<b>" . display_taxonomy_tag($lc, "nutrients", "zz:$nid") . "</b>",
						lang($product_ref->{nutrient_levels}{$nid} . "_quantity")
					),
				};
			}
		}
	}

	return $result_data_ref;
}

=head2 data_to_display_nutriscore ($nutriscore_data_ref, $version = "2021" )

Generates a data structure to display the Nutri-Score.

The resulting data structure can be passed to a template to generate HTML or the JSON data for a knowledge panel.

=head3 Arguments

=head4 Product reference $product_ref

=head3 Return values

Reference to a data structure with needed data to display.

=cut

sub data_to_display_nutriscore ($product_ref, $version = "2021") {

	my $result_data_ref = {};

	# Nutri-Score data

	my @nutriscore_warnings = ();

	my $nutriscore_grade = deep_get($product_ref, "nutriscore", $version, "grade");
	my $nutriscore_data_ref = deep_get($product_ref, "nutriscore", $version, "data");
	# On old product revisions, nutriscore grade was in nutrition_grade_fr
	if ((not defined $nutriscore_grade) and ($version eq "2021")) {
		$nutriscore_grade = $product_ref->{"nutrition_grade_fr"};
		$nutriscore_data_ref = $product_ref->{nutriscore_data};
	}

	if ((defined $nutriscore_grade) and ($nutriscore_grade =~ /^[abcde]$/)) {

		$result_data_ref->{nutriscore_grade} = $nutriscore_grade;

		# Do not display a warning for water
		if (not(has_tag($product_ref, "categories", "en:spring-waters"))) {

			# Warning for nutrients estimated from ingredients
			if ($product_ref->{nutrition_score_warning_nutriments_estimated}) {
				push @nutriscore_warnings, lang("nutrition_grade_fr_nutriments_estimated_warning");
			}

			# Warning for tea and herbal tea in bags: state that the Nutri-Score applies
			# only when reconstituted with water only (no milk, no sugar)
			if (
				   (has_tag($product_ref, "categories", "en:tea-bags"))
				or (has_tag($product_ref, "categories", "en:herbal-teas-in-tea-bags"))
				# many tea bags are only under "en:teas", but there are also many tea beverages under "en:teas"
				or ((has_tag($product_ref, "categories", "en:teas"))
					and not(has_tag($product_ref, "categories", "en:tea-based-beverages")))
				)
			{
				push @nutriscore_warnings, lang("nutrition_grade_fr_tea_bags_note");
			}

			# Combined message when we miss both fruits and fiber
			if (    ($product_ref->{nutrition_score_warning_no_fiber})
				and (defined $product_ref->{nutrition_score_warning_no_fruits_vegetables_nuts})
				and ($product_ref->{nutrition_score_warning_no_fruits_vegetables_nuts} == 1))
			{
				push @nutriscore_warnings, lang("nutrition_grade_fr_fiber_and_fruits_vegetables_nuts_warning");
			}
			elsif ($product_ref->{nutrition_score_warning_no_fiber}) {
				push @nutriscore_warnings, lang("nutrition_grade_fr_fiber_warning");
			}
			elsif ($product_ref->{nutrition_score_warning_no_fruits_vegetables_nuts}) {
				push @nutriscore_warnings, lang("nutrition_grade_fr_no_fruits_vegetables_nuts_warning");
			}

			if ($product_ref->{nutrition_score_warning_fruits_vegetables_nuts_estimate}) {
				push @nutriscore_warnings,
					sprintf(
					lang("nutrition_grade_fr_fruits_vegetables_nuts_estimate_warning"),
					$product_ref->{nutriments}{"fruits-vegetables-nuts-estimate_100g"}
					);
			}
			if ($product_ref->{nutrition_score_warning_fruits_vegetables_nuts_from_category}) {
				push @nutriscore_warnings,
					sprintf(
					lang("nutrition_grade_fr_fruits_vegetables_nuts_from_category_warning"),
					display_taxonomy_tag(
						$lc, 'categories', $product_ref->{nutrition_score_warning_fruits_vegetables_nuts_from_category}
					),
					$product_ref->{nutrition_score_warning_fruits_vegetables_nuts_from_category_value}
					);
			}
			if ($product_ref->{nutrition_score_warning_fruits_vegetables_nuts_estimate_from_ingredients}) {
				push @nutriscore_warnings,
					sprintf(
					lang("nutrition_grade_fr_fruits_vegetables_nuts_estimate_from_ingredients_warning"),
					$product_ref->{nutrition_score_warning_fruits_vegetables_nuts_estimate_from_ingredients_value}
					);
			}
		}
	}
	# The Nutri-Score is unknown
	else {

		# Category without Nutri-Score: baby food, alcoholic beverages etc.
		if (has_tag($product_ref, "misc", "en:nutriscore-not-applicable")) {
			push @nutriscore_warnings, lang("nutriscore_not_applicable");
			$result_data_ref->{nutriscore_grade} = "not-applicable";
			$result_data_ref->{nutriscore_unknown_reason} = "not_applicable";
			$result_data_ref->{nutriscore_unknown_reason_short} = f_lang(
				"f_attribute_nutriscore_not_applicable_description",
				{
					category => display_taxonomy_tag_name(
						$lc, "categories",
						deep_get($product_ref, qw/nutriscore_data nutriscore_not_applicable_for_category/)
					)
				}
			);
		}
		else {

			$result_data_ref->{nutriscore_grade} = "unknown";

			# Missing category?
			if (has_tag($product_ref, "misc", "en:nutriscore-missing-category")) {
				push @nutriscore_warnings, lang("nutriscore_missing_category");
				$result_data_ref->{nutriscore_unknown_reason} = "missing_category";
				$result_data_ref->{nutriscore_unknown_reason_short} = lang("nutriscore_missing_category_short");
			}

			# Missing nutrition facts?
			if (has_tag($product_ref, "misc", "en:nutriscore-missing-nutrition-data")) {
				push @nutriscore_warnings, lang("nutriscore_missing_nutrition_data");
				if (not has_tag($product_ref, "misc", "en:nutriscore-missing-category")) {
					$result_data_ref->{nutriscore_unknown_reason} = "missing_nutrition_data";
					$result_data_ref->{nutriscore_unknown_reason_short}
						= lang("nutriscore_missing_nutrition_data_short");
				}
				else {
					$result_data_ref->{nutriscore_unknown_reason} = "missing_category_and_nutrition_data";
					$result_data_ref->{nutriscore_unknown_reason_short}
						= lang("nutriscore_missing_category_and_nutrition_data_short");
				}
			}
		}
	}

	if (@nutriscore_warnings > 0) {
		$result_data_ref->{nutriscore_warnings} = \@nutriscore_warnings;
	}

	# Display the details of the computation of the Nutri-Score if we computed one
	if ((defined $product_ref->{nutriscore_grade}) and ($product_ref->{nutriscore_grade} =~ /^[a-e]$/)) {
		$result_data_ref->{nutriscore_details} = display_nutriscore_calculation_details($nutriscore_data_ref, $version);
	}

	return $result_data_ref;
}

sub add_product_nutriment_to_stats ($nutriments_ref, $nid, $value) {

	if ((defined $value) and ($value ne '')) {

		if (not defined $nutriments_ref->{"${nid}_n"}) {
			$nutriments_ref->{"${nid}_n"} = 0;
			$nutriments_ref->{"${nid}_s"} = 0;
			$nutriments_ref->{"${nid}_array"} = [];
		}

		$nutriments_ref->{"${nid}_n"}++;
		$nutriments_ref->{"${nid}_s"} += $value + 0.0;
		push @{$nutriments_ref->{"${nid}_array"}}, $value + 0.0;

	}
	return 1;
}

sub compute_stats_for_products ($stats_ref, $nutriments_ref, $count, $n, $min_products, $id) {

	#my $stats_ref        ->    where we will store the stats
	#my $nutriments_ref   ->    values for some nutriments
	#my $count            ->    total number of products (including products that have no values for the nutriments we are interested in)
	#my $n                ->    number of products with defined values for specified nutriments
	#my $min_products     ->    min number of products needed to compute stats
	#my $id               ->    id (e.g. category id)

	$stats_ref->{stats} = 1;
	$stats_ref->{nutriments} = {};
	$stats_ref->{id} = $id;
	$stats_ref->{count} = $count;
	$stats_ref->{n} = $n;

	foreach my $nid (keys %{$nutriments_ref}) {
		next if $nid !~ /_n$/;
		$nid = $`;

		next if ($nutriments_ref->{"${nid}_n"} < $min_products);

		# Compute the mean and standard deviation, without the bottom and top 5% (so that huge outliers
		# that are likely to be errors in the data do not completely overweight the mean and std)

		my @values = sort {$a <=> $b} @{$nutriments_ref->{"${nid}_array"}};
		my $nb_values = $#values + 1;
		my $kept_values = 0;
		my $sum_of_kept_values = 0;

		my $i = 0;
		foreach my $value (@values) {
			$i++;
			next if ($i <= $nb_values * 0.05);
			next if ($i >= $nb_values * 0.95);
			$kept_values++;
			$sum_of_kept_values += $value;
		}

		my $mean_for_kept_values = $sum_of_kept_values / $kept_values;

		$nutriments_ref->{"${nid}_mean"} = $mean_for_kept_values;

		my $sum_of_square_differences_for_kept_values = 0;
		$i = 0;
		foreach my $value (@values) {
			$i++;
			next if ($i <= $nb_values * 0.05);
			next if ($i >= $nb_values * 0.95);
			$sum_of_square_differences_for_kept_values
				+= ($value - $mean_for_kept_values) * ($value - $mean_for_kept_values);
		}
		my $std_for_kept_values = sqrt($sum_of_square_differences_for_kept_values / $kept_values);

		$nutriments_ref->{"${nid}_std"} = $std_for_kept_values;

		$stats_ref->{nutriments}{"${nid}_n"} = $nutriments_ref->{"${nid}_n"};
		$stats_ref->{nutriments}{"$nid"} = $nutriments_ref->{"${nid}_mean"};
		$stats_ref->{nutriments}{"${nid}_100g"} = sprintf("%.2e", $nutriments_ref->{"${nid}_mean"}) + 0.0;
		$stats_ref->{nutriments}{"${nid}_std"} = sprintf("%.2e", $nutriments_ref->{"${nid}_std"}) + 0.0;

		if ($nid =~ /^energy/) {
			$stats_ref->{nutriments}{"${nid}_100g"} = int($stats_ref->{nutriments}{"${nid}_100g"} + 0.5);
			$stats_ref->{nutriments}{"${nid}_std"} = int($stats_ref->{nutriments}{"${nid}_std"} + 0.5);
		}

		$stats_ref->{nutriments}{"${nid}_min"} = sprintf("%.2e", $values[0]) + 0.0;
		$stats_ref->{nutriments}{"${nid}_max"} = sprintf("%.2e", $values[$nutriments_ref->{"${nid}_n"} - 1]) + 0.0;
		#$stats_ref->{nutriments}{"${nid}_5"} = $nutriments_ref->{"${nid}_array"}[int ( ($nutriments_ref->{"${nid}_n"} - 1) * 0.05) ];
		#$stats_ref->{nutriments}{"${nid}_95"} = $nutriments_ref->{"${nid}_array"}[int ( ($nutriments_ref->{"${nid}_n"}) * 0.95) ];
		$stats_ref->{nutriments}{"${nid}_10"}
			= sprintf("%.2e", $values[int(($nutriments_ref->{"${nid}_n"} - 1) * 0.10)]) + 0.0;
		$stats_ref->{nutriments}{"${nid}_90"}
			= sprintf("%.2e", $values[int(($nutriments_ref->{"${nid}_n"}) * 0.90)]) + 0.0;
		$stats_ref->{nutriments}{"${nid}_50"}
			= sprintf("%.2e", $values[int(($nutriments_ref->{"${nid}_n"}) * 0.50)]) + 0.0;

		#print STDERR "-> lc: lc -category $tagid - count: $count - n: nutriments: " . $nn . "$n \n";
		#print "categories stats - cc: $cc - n: $n- values for category $id: " . join(", ", @values) . "\n";
		#print "tagid: $id - nid: $nid - 100g: " .  $stats_ref->{nutriments}{"${nid}_100g"}  . " min: " . $stats_ref->{nutriments}{"${nid}_min"} . " - max: " . $stats_ref->{nutriments}{"${nid}_max"} .
		#	"mean: " . $stats_ref->{nutriments}{"${nid}_mean"} . " - median: " . $stats_ref->{nutriments}{"${nid}_50"} . "\n";

	}

	return;
}

=head2 compare_product_nutrition_facts_to_categories ($product_ref, $target_cc, $max_number_of_categories)

Compares a product nutrition facts to average nutrition facts of each of its categories.

=head3 Arguments

=head4 Product reference $product_ref

=head4 Target country code $target_cc

=head4 Max number of categories $max_number_of_categories

If defined, we will limit the number of categories returned, and keep the most specific categories.

=head3 Return values

Reference to a comparisons data structure that can be passed to the data_to_display_nutrition_table() function.

=cut

sub compare_product_nutrition_facts_to_categories ($product_ref, $target_cc, $max_number_of_categories) {

	my @comparisons = ();

	if (
		(
			not(    (defined $product_ref->{not_comparable_nutrition_data})
				and ($product_ref->{not_comparable_nutrition_data}))
		)
		and (defined $product_ref->{categories_tags})
		and (scalar @{$product_ref->{categories_tags}} > 0)
		)
	{

		my $categories_nutriments_ref = $categories_nutriments_per_country{$target_cc};

		if (defined $categories_nutriments_ref) {

			foreach my $cid (@{$product_ref->{categories_tags}}) {

				if (    (defined $categories_nutriments_ref->{$cid})
					and (defined $categories_nutriments_ref->{$cid}{stats}))
				{

					push @comparisons,
						{
						id => $cid,
						name => display_taxonomy_tag($lc, 'categories', $cid),
						link => canonicalize_taxonomy_tag_link($lc, 'categories', $cid),
						nutriments => compare_nutriments($product_ref, $categories_nutriments_ref->{$cid}),
						count => $categories_nutriments_ref->{$cid}{count},
						n => $categories_nutriments_ref->{$cid}{n},
						};
				}
			}

			if ($#comparisons > -1) {
				@comparisons = sort {$a->{count} <=> $b->{count}} @comparisons;
				$comparisons[0]{show} = 1;
			}

			# Limit the number of categories returned
			if (defined $max_number_of_categories) {
				while (@comparisons > $max_number_of_categories) {
					pop @comparisons;
				}
			}
		}
	}

	return \@comparisons;
}

=head2 data_to_display_nutrition_table ( $product_ref, $comparisons_ref )

Generates a data structure to display a nutrition table.

The nutrition table can be the nutrition table of a product, or of a category (stats for the categories).

In the case of a product, extra columns can be added to compare the product nutrition facts to the average for its categories.

The resulting data structure can be passed to a template to generate HTML or the JSON data for a knowledge panel.

=head3 Arguments

=head4 Product reference $product_ref

=head4 Comparisons reference $product_ref

Reference to an array with nutrition facts for 1 or more categories.

=head3 Return values

Reference to a data structure with needed data to display.

=cut

sub data_to_display_nutrition_table ($product_ref, $comparisons_ref) {

	# This function populates a data structure that is used by the template to display the nutrition facts table
	my $template_data_ref = {

		nutrition_table => {
			id => "nutrition",
			header => {
				name => lang('nutrition_data_table'),
				columns => [],
			},
			rows => [],
		},
	};

	# List of columns
	my @cols = ();

	# Data for each column
	my %columns = ();

	# We can have data for the product as sold, and/or prepared
	my @displayed_product_types = ();
	my %displayed_product_types = ();

	if ((not defined $product_ref->{nutrition_data}) or ($product_ref->{nutrition_data})) {
		# by default, old products did not have a checkbox, display the nutrition data entry column for the product as sold
		push @displayed_product_types, "";
		$displayed_product_types{as_sold} = 1;
	}
	if ((defined $product_ref->{nutrition_data_prepared}) and ($product_ref->{nutrition_data_prepared} eq 'on')) {
		push @displayed_product_types, "prepared_";
		$displayed_product_types{prepared} = 1;
	}

	foreach my $product_type (@displayed_product_types) {

		my $nutrition_data_per = "nutrition_data" . "_" . $product_type . "per";

		my $col_name = lang("product_as_sold");
		if ($product_type eq 'prepared_') {
			$col_name = lang("prepared_product");
		}

		$columns{$product_type . "100g"} = {
			scope => "product",
			product_type => $product_type,
			per => "100g",
			name => $col_name . "<br>" . lang("nutrition_data_per_100g"),
			short_name => "100g",
		};
		$columns{$product_type . "serving"} = {
			scope => "product",
			product_type => $product_type,
			per => "serving",
			name => $col_name . "<br>" . lang("nutrition_data_per_serving"),
			short_name => lang("nutrition_data_per_serving"),
		};

		if ((defined $product_ref->{serving_size}) and ($product_ref->{serving_size} ne '')) {
			$columns{$product_type . "serving"}{name} .= ' (' . $product_ref->{serving_size} . ')';
		}

		if (not defined $product_ref->{$nutrition_data_per}) {
			$product_ref->{$nutrition_data_per} = '100g';
		}

		if ($product_ref->{$nutrition_data_per} eq 'serving') {

			if ((defined $product_ref->{serving_quantity}) and ($product_ref->{serving_quantity} > 0)) {
				if (($product_type eq "") and ($displayed_product_types{prepared})) {
					# do not display non prepared by portion if we have data for the prepared product
					# -> the portion size is for the prepared product
					push @cols, $product_type . '100g';
				}
				else {
					push @cols, ($product_type . '100g', $product_type . 'serving');
				}
			}
			else {
				push @cols, $product_type . 'serving';
			}
		}
		else {
			if ((defined $product_ref->{serving_quantity}) and ($product_ref->{serving_quantity} > 0)) {
				if (($product_type eq "") and ($displayed_product_types{prepared})) {
					# do not display non prepared by portion if we have data for the prepared product
					# -> the portion size is for the prepared product
					push @cols, $product_type . '100g';
				}
				else {
					push @cols, ($product_type . '100g', $product_type . 'serving');
				}
			}
			else {
				push @cols, $product_type . '100g';
			}
		}
	}

	# Comparisons with other products, categories, recommended daily values etc.

	if ((defined $comparisons_ref) and (scalar @{$comparisons_ref} > 0)) {

		# Add a comparisons array to the template data structure

		$template_data_ref->{comparisons} = [];

		my $i = 0;

		foreach my $comparison_ref (@{$comparisons_ref}) {

			my $col_id = "compare_" . $i;

			push @cols, $col_id;

			$columns{$col_id} = {
				"scope" => "comparisons",
				"name" => lang("compared_to") . lang("sep") . ": " . $comparison_ref->{name},
				"class" => $col_id,
			};

			$log->debug("displaying nutrition table comparison column",
				{colid => $col_id, id => $comparison_ref->{id}, name => $comparison_ref->{name}})
				if $log->is_debug();

			my $checked = 0;
			if (defined $comparison_ref->{show}) {
				$checked = 1;
			}
			else {
				$styles .= <<CSS
.$col_id { display:none }
CSS
					;
			}

			my $checked_html = "";
			if ($checked) {
				$checked_html = ' checked="checked"';
			}

			push @{$template_data_ref->{comparisons}},
				{
				col_id => $col_id,
				checked => $checked,
				name => $comparison_ref->{name},
				link => $comparison_ref->{link},
				count => $comparison_ref->{count},
				};

			$i++;
		}
	}

	# Stats for categories

	if (defined $product_ref->{stats}) {

		foreach my $col_id ('std', 'min', '10', '50', '90', 'max') {
			push @cols, $col_id;
			$columns{$col_id} = {
				"scope" => "categories",
				"name" => lang("nutrition_data_per_" . $col_id),
				"class" => "stats",
			};
		}

		if ($product_ref->{id} ne 'search') {

			# Show checkbox to display/hide stats for the category

			$template_data_ref->{category_stats} = 1;
		}
	}

	# Data for the nutrition table header

	foreach my $col_id (@cols) {

		$columns{$col_id}{col_id} = $col_id;
		push(@{$template_data_ref->{nutrition_table}{header}{columns}}, $columns{$col_id});

	}

	# Data for the nutrition table body

	defined $product_ref->{nutriments} or $product_ref->{nutriments} = {};

	my @unknown_nutriments = ();
	my %seen_unknown_nutriments = ();
	foreach my $nid (keys %{$product_ref->{nutriments}}) {

		next if (($nid =~ /_/) and ($nid !~ /_prepared$/));

		$nid =~ s/_prepared$//;

		if (    (not exists_taxonomy_tag("nutrients", "zz:$nid"))
			and (defined $product_ref->{nutriments}{$nid . "_label"})
			and (not defined $seen_unknown_nutriments{$nid}))
		{
			push @unknown_nutriments, $nid;
			$seen_unknown_nutriments{$nid} = 1;
		}
	}

	# Display estimate of fruits, vegetables, nuts from the analysis of the ingredients list
	my @nutriments = ();
	foreach my $nutriment (@{$nutriments_tables{$nutriment_table}}, @unknown_nutriments) {
		push @nutriments, $nutriment;
		if (($nutriment eq "fruits-vegetables-nuts-estimate-")) {
			push @nutriments, "fruits-vegetables-nuts-estimate-from-ingredients-";
		}
	}

	my $decf = get_decimal_formatter($lc);
	my $perf = get_percent_formatter($lc, 0);

	foreach my $nutriment (@nutriments) {

		next if $nutriment =~ /^\#/;
		my $nid = $nutriment;
		$nid =~ s/^(-|!)+//g;
		$nid =~ s/-$//g;

		next if $nid eq 'sodium';

		# Skip "energy-kcal" and "energy-kj" as we will display "energy" which has both
		next if (($nid eq "energy-kcal") or ($nid eq "energy-kj"));

		# Determine if the nutrient should be shown
		my $shown = 0;

		# Check if we have a value for the nutrient
		my $is_nutrient_with_value = (
			((defined $product_ref->{nutriments}{$nid}) and ($product_ref->{nutriments}{$nid} ne ''))
				or ((defined $product_ref->{nutriments}{$nid . "_100g"})
				and ($product_ref->{nutriments}{$nid . "_100g"} ne ''))
				or ((defined $product_ref->{nutriments}{$nid . "_prepared"})
				and ($product_ref->{nutriments}{$nid . "_prepared"} ne ''))
				or ((defined $product_ref->{nutriments}{$nid . "_modifier"})
				and ($product_ref->{nutriments}{$nid . "_modifier"} eq '-'))
				or ((defined $product_ref->{nutriments}{$nid . "_prepared_modifier"})
				and ($product_ref->{nutriments}{$nid . "_prepared_modifier"} eq '-'))
		);

		# Show rows that are not optional (id with a trailing -), or for which we have a value
		if (($nutriment !~ /-$/) or $is_nutrient_with_value) {
			$shown = 1;
		}

		# Hide rows that are not important when we don't have a value
		if ((($nutriment !~ /^!/) or ($product_ref->{id} eq 'search'))
			and not($is_nutrient_with_value))
		{
			$shown = 0;
		}

		# Show the UK nutrition score only if the country is matching
		# Always show the FR nutrition score (Nutri-Score)

		if ($nid =~ /^nutrition-score-(.*)$/) {
			# Always show the FR score and Nutri-Score
			if (($cc ne $1) and (not($1 eq 'fr'))) {
				$shown = 0;
			}

			# 2021-12: now not displaying the Nutrition scores and Nutri-Score in nutrition facts table (experimental)
			$shown = 0;
		}

		if ($shown) {

			# Level of the nutrient: 0 for main nutrients, 1 for sub-nutrients, 2 for sub-sub-nutrients
			my $level = 0;

			if ($nutriment =~ /^!?-/) {
				$level = 1;
				if ($nutriment =~ /^!?--/) {
					$level = 2;
				}
			}

			# Name of the nutrient

			my $name;
			my $unit = "g";

			if (exists_taxonomy_tag("nutrients", "zz:$nid")) {
				$name = display_taxonomy_tag($lc, "nutrients", "zz:$nid");
				$unit = get_property("nutrients", "zz:$nid", "unit:en") // 'g';
			}
			else {
				if (defined $product_ref->{nutriments}{$nid . "_label"}) {
					$name = $product_ref->{nutriments}{$nid . "_label"};
				}
				if (defined $product_ref->{nutriments}{$nid . "_unit"}) {
					$unit = $product_ref->{nutriments}{$nid . "_unit"};
				}
			}
			my @columns;
			my @extra_row_columns;

			my $extra_row = 0;    # Some rows will trigger an extra row (e.g. Salt adds Sodium)

			foreach my $col_id (@cols) {

				my $values;    # Value for row
				my $values2;    # Value for extra row (e.g. after the row for salt, we add an extra row for sodium)
				my $col_class = $columns{$col_id}{class};
				my $percent;
				my $percent_numeric_value;

				my $rdfa = '';    # RDFA property for row
				my $rdfa2 = '';    # RDFA property for extra row

				my $col_type;

				if ($col_id =~ /compare_(.*)/) {    #comparisons

					$col_type = "comparison";

					my $comparison_ref = $comparisons_ref->[$1];

					my $value = "";
					if (defined $comparison_ref->{nutriments}{$nid . "_100g"}) {
						# energy-kcal is already in kcal
						if ($nid eq 'energy-kcal') {
							$value = $comparison_ref->{nutriments}{$nid . "_100g"};
						}
						else {
							$value = $decf->format(g_to_unit($comparison_ref->{nutriments}{$nid . "_100g"}, $unit));
						}
					}
					# too small values are converted to e notation: 7.18e-05
					if (($value . ' ') =~ /e/) {
						# use %f (outputs extras 0 in the general case)
						$value = sprintf("%f", g_to_unit($comparison_ref->{nutriments}{$nid . "_100g"}, $unit));
					}

					# 0.045 g	0.0449 g

					$values = "$value $unit";
					if (   (not defined $comparison_ref->{nutriments}{$nid . "_100g"})
						or ($comparison_ref->{nutriments}{$nid . "_100g"} eq ''))
					{
						$values = '?';
					}
					elsif (($nid eq "energy") or ($nid eq "energy-from-fat")) {
						# Use the actual value in kcal if we have it
						my $value_in_kcal;
						if (defined $comparison_ref->{nutriments}{$nid . "-kcal" . "_100g"}) {
							$value_in_kcal = $comparison_ref->{nutriments}{$nid . "-kcal" . "_100g"};
						}
						# Otherwise convert the value in kj
						else {
							$value_in_kcal = g_to_unit($comparison_ref->{nutriments}{$nid . "_100g"}, 'kcal');
						}
						$values .= "<br>(" . sprintf("%d", $value_in_kcal) . ' kcal)';
					}

					$percent = $comparison_ref->{nutriments}{"${nid}_100g_%"};
					if ((defined $percent) and ($percent ne '')) {

						$percent_numeric_value = $percent;
						$percent = $perf->format($percent / 100.0);
						# issue 2273 -  minus signs are rendered with different characters in different locales, e.g. Finnish
						# so just test positivity of numeric value
						if ($percent_numeric_value > 0) {
							$percent = "+" . $percent;
						}
						# If percent is close to 0, just put "-"
						if (sprintf("%.0f", $percent_numeric_value) eq "0") {
							$percent = "-";
						}
					}
					else {
						$percent = undef;
					}

					if ($nid eq 'sodium') {
						if (   (not defined $comparison_ref->{nutriments}{$nid . "_100g"})
							or ($comparison_ref->{nutriments}{$nid . "_100g"} eq ''))
						{
							$values2 = '?';
						}
						else {
							$values2
								= ($decf->format(g_to_unit($comparison_ref->{nutriments}{$nid . "_100g"} * 2.5, $unit)))
								. " "
								. $unit;
						}
					}
					elsif ($nid eq 'salt') {
						if (   (not defined $comparison_ref->{nutriments}{$nid . "_100g"})
							or ($comparison_ref->{nutriments}{$nid . "_100g"} eq ''))
						{
							$values2 = '?';
						}
						else {
							$values2
								= ($decf->format(g_to_unit($comparison_ref->{nutriments}{$nid . "_100g"} / 2.5, $unit)))
								. " "
								. $unit;
						}
					}
					elsif ($nid eq 'nutrition-score-fr') {
						# We need to know the category in order to select the right thresholds for the nutrition grades
						# as it depends on whether it is food or drink

						# if it is a category stats, the category id is the id field
						if (    (not defined $product_ref->{categories_tags})
							and (defined $product_ref->{id})
							and ($product_ref->{id} =~ /^en:/))
						{
							$product_ref->{categories} = $product_ref->{id};
							compute_field_tags($product_ref, "en", "categories");
						}

						if (defined $product_ref->{categories_tags}) {

							my $nutriscore_grade = compute_nutriscore_grade(
								$product_ref->{nutriments}{$nid . "_100g"},
								is_beverage_for_nutrition_score($product_ref),
								is_water_for_nutrition_score($product_ref)
							);

							$values2 = uc($nutriscore_grade);
						}
					}
				}
				else {
					$col_type = "normal";
					my $value_unit = "";

					# Nutriscore: per serving = per 100g
					if (($nid =~ /(nutrition-score(-\w\w)?)/)) {
						# same Nutri-Score for 100g / serving and prepared / as sold
						$product_ref->{nutriments}{$nid . "_" . $col_id} = $product_ref->{nutriments}{$1 . "_100g"};
					}

					# We need to know if the column corresponds to a prepared value, in order to be able to retrieve the right modifier
					my $prepared = '';
					if ($col_id =~ /prepared/) {
						$prepared = "_prepared";
					}

					if (   (not defined $product_ref->{nutriments}{$nid . "_" . $col_id})
						or ($product_ref->{nutriments}{$nid . "_" . $col_id} eq ''))
					{
						if (    (defined $product_ref->{nutriments}{$nid . $prepared . "_modifier"})
							and ($product_ref->{nutriments}{$nid . $prepared . "_modifier"} eq '-'))
						{
							# The nutrient is not indicated on the package, display a minus sign
							$value_unit = '-';
						}
						else {
							$value_unit = '?';
						}
					}
					else {

						# this is the actual value on the package, not a computed average. do not try to round to 2 decimals.
						my $value;

						# energy-kcal is already in kcal
						if ($nid eq 'energy-kcal') {
							$value = $product_ref->{nutriments}{$nid . "_" . $col_id};
						}
						else {
							$value = $decf->format(g_to_unit($product_ref->{nutriments}{$nid . "_" . $col_id}, $unit));
						}

						# too small values are converted to e notation: 7.18e-05
						if (($value . ' ') =~ /e/) {
							# use %f (outputs extras 0 in the general case)
							$value = sprintf("%f", g_to_unit($product_ref->{nutriments}{$nid . "_" . $col_id}, $unit));
						}

						$value_unit = "$value $unit";

						if (defined $product_ref->{nutriments}{$nid . $prepared . "_modifier"}) {
							$value_unit
								= $product_ref->{nutriments}{$nid . $prepared . "_modifier"} . " " . $value_unit;
						}

						if (($nid eq "energy") or ($nid eq "energy-from-fat")) {
							# Use the actual value in kcal if we have it
							my $value_in_kcal;
							if (defined $product_ref->{nutriments}{$nid . "-kcal" . "_" . $col_id}) {
								$value_in_kcal = $product_ref->{nutriments}{$nid . "-kcal" . "_" . $col_id};
							}
							# Otherwise convert the value in kj
							else {
								$value_in_kcal = g_to_unit($product_ref->{nutriments}{$nid . "_" . $col_id}, 'kcal');
							}
							$value_unit .= "<br>(" . sprintf("%d", $value_in_kcal) . ' kcal)';
						}
					}

					if ($nid eq 'sodium') {
						my $salt;
						if (defined $product_ref->{nutriments}{$nid . "_" . $col_id}) {
							$salt = $product_ref->{nutriments}{$nid . "_" . $col_id} * 2.5;
						}
						if (exists $product_ref->{nutriments}{"salt" . "_" . $col_id}) {
							$salt = $product_ref->{nutriments}{"salt" . "_" . $col_id};
						}
						if (defined $salt) {
							$salt = $decf->format(g_to_unit($salt, $unit));
							if ($col_id eq '100g') {
								$rdfa2 = "property=\"food:saltEquivalentPer100g\" content=\"$salt\"";
							}
							$salt .= " " . $unit;
						}
						else {
							$salt = "?";
						}
						$values2 = $salt;
					}
					elsif ($nid eq 'salt') {
						my $sodium;
						if (defined $product_ref->{nutriments}{$nid . "_" . $col_id}) {
							$sodium = $product_ref->{nutriments}{$nid . "_" . $col_id} / 2.5;
						}
						if (exists $product_ref->{nutriments}{"sodium" . "_" . $col_id}) {
							$sodium = $product_ref->{nutriments}{"sodium" . "_" . $col_id};
						}
						if (defined $sodium) {
							$sodium = $decf->format(g_to_unit($sodium, $unit));
							if ($col_id eq '100g') {
								$rdfa2 = "property=\"food:sodiumEquivalentPer100g\" content=\"$sodium\"";
							}
							$sodium .= " " . $unit;
						}
						else {
							$sodium = "?";
						}
						$values2 = $sodium;
					}
					elsif ($nid eq 'nutrition-score-fr') {
						# We need to know the category in order to select the right thresholds for the nutrition grades
						# as it depends on whether it is food or drink

						# if it is a category stats, the category id is the id field
						if (    (not defined $product_ref->{categories_tags})
							and (defined $product_ref->{id})
							and ($product_ref->{id} =~ /^en:/))
						{
							$product_ref->{categories} = $product_ref->{id};
							compute_field_tags($product_ref, "en", "categories");
						}

						if (defined $product_ref->{categories_tags}) {

							if ($col_id ne "std") {

								my $nutriscore_grade = compute_nutriscore_grade(
									$product_ref->{nutriments}{$nid . "_" . $col_id},
									is_beverage_for_nutrition_score($product_ref),
									is_water_for_nutrition_score($product_ref)
								);

								$values2 = uc($nutriscore_grade);
							}
						}
					}
					elsif ($col_id eq $product_ref->{nutrition_data_per}) {
						# % DV ?
						if (    (defined $product_ref->{nutriments}{$nid . "_value"})
							and (defined $product_ref->{nutriments}{$nid . "_unit"})
							and ($product_ref->{nutriments}{$nid . "_unit"} eq '% DV'))
						{
							$value_unit
								.= ' ('
								. $product_ref->{nutriments}{$nid . "_value"} . ' '
								. $product_ref->{nutriments}{$nid . "_unit"} . ')';
						}
					}

					if (($col_id eq '100g') and (defined $product_ref->{nutriments}{$nid . "_" . $col_id})) {
						my $property = $nid;
						$property =~ s/-([a-z])/ucfirst($1)/eg;
						$property .= "Per100g";
						$rdfa = " property=\"food:$property\" content=\""
							. $product_ref->{nutriments}{$nid . "_" . $col_id} . "\"";
					}

					$values = $value_unit;
				}

				my $cell_data_ref = {
					value => $values,
					rdfa => $rdfa,
					class => $col_class,
					percent => $percent,
					type => $col_type,
				};

				# Add evaluation
				if (defined $percent_numeric_value) {

					my $nutrient_evaluation = get_property("nutrients", "zz:$nid", "evaluation:en")
						;    # Whether the nutrient is considered good or not

					# Determine if the value of this nutrient compared to other products is good or not

					if (defined $nutrient_evaluation) {

						if (   (($nutrient_evaluation eq "good") and ($percent_numeric_value >= 10))
							or (($nutrient_evaluation eq "bad") and ($percent_numeric_value <= -10)))
						{
							$cell_data_ref->{evaluation} = "good";
						}
						elsif ((($nutrient_evaluation eq "bad") and ($percent_numeric_value >= 10))
							or (($nutrient_evaluation eq "good") and ($percent_numeric_value <= -10)))
						{
							$cell_data_ref->{evaluation} = "bad";
						}
					}
				}

				push(@columns, $cell_data_ref);

				push(
					@extra_row_columns,
					{
						value => $values2,
						rdfa => $rdfa2,
						class => $col_class,
						percent => $percent,
						type => $col_type,
					}
				);

				if (defined $values2) {
					$extra_row = 1;
				}
			}

			# Add the row data to the template
			push @{$template_data_ref->{nutrition_table}{rows}},
				{
				nid => $nid,
				level => $level,
				name => $name,
				columns => \@columns,
				};

			# Add an extra row for specific nutrients
			# 2021-12: There may not be a lot of value to display an extra sodium or salt row,
			# tentatively disabling it. Keeping code in place in case we want to re-enable it under some conditions.
			if (0 and (defined $extra_row)) {
				if ($nid eq 'sodium') {

					push @{$template_data_ref->{nutrition_table}{rows}},
						{
						name => lang("salt_equivalent"),
						nid => "salt_equivalent",
						level => 1,
						columns => \@extra_row_columns,
						};
				}
				elsif ($nid eq 'salt') {

					push @{$template_data_ref->{nutrition_table}{rows}},
						{
						name => display_taxonomy_tag($lc, "nutrients", "zz:sodium"),
						nid => "sodium",
						level => 1,
						columns => \@extra_row_columns,
						};
				}
				elsif ($nid eq 'nutrition-score-fr') {

					push @{$template_data_ref->{nutrition_table}{rows}},
						{
						name => "Nutri-Score",
						nid => "nutriscore",
						level => 1,
						columns => \@extra_row_columns,
						};
				}
			}
		}
	}

	return $template_data_ref;
}

=head2 display_nutrition_table ( $product_ref, $comparisons_ref )

Generates HTML to display a nutrition table.

Use  data produced by data_to_display_nutrition_table

=head3 Arguments

=head4 Product reference $product_ref

=head4 Comparisons reference $product_ref

Reference to an array with nutrition facts for 1 or more categories.

=head3 Return values

HTML for the nutrition table.

=cut

sub display_nutrition_table ($product_ref, $comparisons_ref) {

	my $html = '';

	my $template_data_ref = data_to_display_nutrition_table($product_ref, $comparisons_ref);

	process_template('web/pages/product/includes/nutrition_facts_table.tt.html', $template_data_ref, \$html)
		|| return "template error: " . $tt->error();

	return $html;
}

=head2 display_preferences_api ( $target_lc )

Return a JSON structure with all available preference values for attributes.

This is used by clients that ask for user preferences to personalize
filtering and ranking based on product attributes.

=head3 Arguments

=head4 request object reference $request_ref

=head4 language code $target_lc

Sets the desired language for the user facing strings.

=cut

sub display_preferences_api ($request_ref, $target_lc) {

	if (not defined $target_lc) {
		$target_lc = $lc;
	}

	$request_ref->{structured_response} = [];

	foreach my $preference ("not_important", "important", "very_important", "mandatory") {

		my $preference_ref = {
			id => $preference,
			name => lang("preference_" . $preference),
		};

		if ($preference eq "important") {
			$preference_ref->{factor} = 1;
		}
		elsif ($preference eq "very_important") {
			$preference_ref->{factor} = 2;
		}
		elsif ($preference eq "mandatory") {
			$preference_ref->{factor} = 4;
			$preference_ref->{minimum_match} = 20;
		}

		push @{$request_ref->{structured_response}}, $preference_ref;
	}

	display_structured_response($request_ref);

	return;
}

=head2 display_attribute_groups_api ( $request_ref, $target_lc )

Return a JSON structure with all available attribute groups and attributes,
with strings (names, descriptions etc.) in a specific language,
and return them in an array of attribute groups.

This is used in particular for clients of the API to know which
preferences they can ask users for, and then use for personalized
filtering and ranking.

=head3 Arguments

=head4 request object reference $request_ref

=head4 language code $target_lc

Returned attributes contain both data and strings intended to be displayed to users.
This parameter sets the desired language for the user facing strings.

=cut

sub display_attribute_groups_api ($request_ref, $target_lc) {

	if (not defined $target_lc) {
		$target_lc = $lc;
	}

	my $attribute_groups_ref = list_attributes($target_lc);

	# Add default preferences
	if (defined $options{attribute_default_preferences}) {
		foreach my $attribute_group_ref (@$attribute_groups_ref) {
			foreach my $attribute_ref (@{$attribute_group_ref->{attributes}}) {
				if (defined $options{attribute_default_preferences}{$attribute_ref->{id}}) {
					$attribute_ref->{default} = $options{attribute_default_preferences}{$attribute_ref->{id}};
				}
			}
		}
	}

	$request_ref->{structured_response} = $attribute_groups_ref;

	display_structured_response($request_ref);

	return;
}

=head2 display_taxonomy_api ( $request_ref )

Generate an extract of a taxonomy for specific tags, fields and languages,
and return it as a JSON object.

Accessed through the /api/v2/taxonomy API

e.g. https://world.openfoodfacts.org/api/v2/taxonomy?type=labels&tags=en:organic,en:fair-trade&fields=name,description,children&include_children=1&lc=en,fr

=head3 Arguments

=head4 request object reference $request_ref

=cut

sub display_taxonomy_api ($request_ref) {

	my $tagtype = single_param('tagtype');
	my $tags = single_param('tags');
	my @tags = split(/,/, $tags);

	my $options_ref = {};

	foreach my $field (qw(fields include_children include_parents include_root_entries)) {
		if (defined single_param($field)) {
			$options_ref->{$field} = single_param($field);
		}
	}

	my $taxonomy_ref = generate_tags_taxonomy_extract($tagtype, \@tags, $options_ref, \@lcs);

	$request_ref->{structured_response} = $taxonomy_ref;

	display_structured_response($request_ref);

	return;
}

sub display_product_api ($request_ref) {

	# Is a sample product requested?
	if ((defined $request_ref->{code}) and ($request_ref->{code} eq "example")) {

		$request_ref->{code}
			= $options{"sample_product_code_country_${cc}_language_${lc}"}
			|| $options{"sample_product_code_country_${cc}"}
			|| $options{"sample_product_code_language_${lc}"}
			|| $options{"sample_product_code"}
			|| "";
	}

	my $code = normalize_code($request_ref->{code});
	my $product_id = product_id_for_owner($Owner_id, $code);

	# Check that the product exist, is published, is not deleted, and has not moved to a new url

	$log->debug("display_product_api", {code => $code, params => {CGI::Vars()}}) if $log->is_debug();

	my %response = ();

	$response{code} = $code;

	my $product_ref;

	my $request_lc = $request_ref->{lc};
	my $rev = single_param("rev");
	local $log->context->{rev} = $rev;
	if (defined $rev) {
		$log->info("displaying product revision") if $log->is_info();
		$product_ref = retrieve_product_rev($product_id, $rev);
	}
	else {
		$product_ref = retrieve_product($product_id);
	}

	if (not is_valid_code($code)) {

		$log->info("invalid code", {code => $code, original_code => $request_ref->{code}}) if $log->is_info();
		$response{status} = 0;
		$response{status_verbose} = 'no code or invalid code';
	}
	elsif ((not defined $product_ref) or (not defined $product_ref->{code})) {
		if ($request_ref->{api_version} >= 1) {
			$request_ref->{status_code} = 404;
		}
		$response{status} = 0;
		$response{status_verbose} = 'product not found';
		if (single_param("jqm")) {
			$response{jqm} = <<HTML
$Lang{app_please_take_pictures}{$request_lc}
<button onclick="captureImage();" data-icon="off-camera">$Lang{app_take_a_picture}{$request_lc}</button>
<div id="upload_image_result"></div>
<p>$Lang{app_take_a_picture_note}{$request_lc}</p>
HTML
				;
			if ($request_ref->{api_version} >= 0.1) {

				my @app_fields = qw(product_name brands quantity);

				my $html = <<HTML
<form id="product_fields" action="javascript:void(0);">
<div data-role="fieldcontain" class="ui-hide-label" style="border-bottom-width: 0;">
HTML
					;
				foreach my $field (@app_fields) {

					# placeholder in value
					my $value = $Lang{$field}{$request_lc};

					$html .= <<HTML
<label for="$field">$Lang{$field}{$request_lc}</label>
<input type="text" name="$field" id="$field" value="" placeholder="$value">
HTML
						;
				}

				$html .= <<HTML
</div>
<div id="save_button">
<input type="submit" id="save" name="save" value="$Lang{save}{$request_lc}">
</div>
<div id="saving" style="display:none">
<img src="loading2.gif" style="margin-right:10px"> $Lang{saving}{$request_lc}
</div>
<div id="saved" style="display:none">
$Lang{saved}{$request_lc}
</div>
<div id="not_saved" style="display:none">
$Lang{not_saved}{$request_lc}
</div>
</form>
HTML
					;
				$response{jqm} .= $html;

			}
		}
	}
	else {
		$response{status} = 1;
		$response{status_verbose} = 'product found';

		add_images_urls_to_product($product_ref, $lc);

		$response{product} = $product_ref;

		# If the request specified a value for the fields parameter, return only the fields listed

		my $customized_product_ref
			= customize_response_for_product($request_ref, $product_ref, single_param('fields') || 'all');

		# 2019-05-10: the OFF Android app expects the _serving fields to always be present, even with a "" value
		# the "" values have been removed
		# -> temporarily add back the _serving "" values
		if ((user_agent =~ /Official Android App/) or (user_agent =~ /okhttp/)) {
			if (defined $customized_product_ref->{nutriments}) {
				foreach my $nid (keys %{$customized_product_ref->{nutriments}}) {
					next if ($nid =~ /_/);
					if (    (defined $customized_product_ref->{nutriments}{$nid . "_100g"})
						and (not defined $customized_product_ref->{nutriments}{$nid . "_serving"}))
					{
						$customized_product_ref->{nutriments}{$nid . "_serving"} = "";
					}
					if (    (defined $customized_product_ref->{nutriments}{$nid . "_serving"})
						and (not defined $customized_product_ref->{nutriments}{$nid . "_100g"}))
					{
						$customized_product_ref->{nutriments}{$nid . "_100g"} = "";
					}
				}
			}
		}

		$response{product} = $customized_product_ref;

		# Disable nested ingredients in ingredients field (bug #2883)

		# 2021-02-25: we now store only nested ingredients, flatten them if the API is <= 1

		if ($request_ref->{api_version} <= 1) {

			if (defined $product_ref->{ingredients}) {

				flatten_sub_ingredients($product_ref);

				foreach my $ingredient_ref (@{$product_ref->{ingredients}}) {
					# Delete sub-ingredients, keep only flattened ingredients
					exists $ingredient_ref->{ingredients} and delete $ingredient_ref->{ingredients};
				}
			}
		}

		# Return blame information
		if (single_param("blame")) {
			my $path = product_path_from_id($product_id);
			my $changes_ref = retrieve("$BASE_DIRS{PRODUCTS}/$path/changes.sto");
			if (not defined $changes_ref) {
				$changes_ref = [];
			}
			$response{blame} = {};
			compute_product_history_and_completeness($data_root, $product_ref, $changes_ref, $response{blame});
		}

		if (single_param("jqm")) {
			# return a jquerymobile page for the product

			display_product_jqm($request_ref);
			$response{jqm} = $request_ref->{jqm_content};
			$response{jqm} =~ s/(href|src)=("\/)/$1="https:\/\/$cc.${server_domain}\//g;
			$response{title} = $request_ref->{title};
		}
	}

	$request_ref->{structured_response} = \%response;

	display_structured_response($request_ref);

	return;
}

sub display_rev_info ($product_ref, $rev) {

	my $code = $product_ref->{code};

	my $path = product_path($product_ref);
	my $changes_ref = retrieve("$BASE_DIRS{PRODUCTS}/$path/changes.sto");
	if (not defined $changes_ref) {
		return '';
	}

	my $change_ref = $changes_ref->[$rev - 1];

	my $date = display_date_tag($change_ref->{t});
	my $userid = get_change_userid_or_uuid($change_ref);
	my $user = display_tag_link('editors', $userid);
	my $previous_link = qw{};
	my $product_url = product_url($product_ref);
	if ($rev > 1) {
		$previous_link = $product_url . '?rev=' . ($rev - 1);
	}

	my $next_link = qw{};
	if ($rev < scalar @{$changes_ref}) {
		$next_link = $product_url . '?rev=' . ($rev + 1);
	}

	my $comment = _format_comment($change_ref->{comment});

	my $template_data_ref = {
		lang => \&lang,
		rev_number => $rev,
		date => $date,
		user => $user,
		comment => $comment,
		previous_link => $previous_link,
		current_link => $product_url,
		next_link => $next_link,
	};

	my $html;
	process_template('web/pages/product/includes/display_rev_info.tt.html', $template_data_ref, \$html)
		|| return 'template error: ' . $tt->error();
	return $html;

}

sub display_product_history ($request_ref, $code, $product_ref) {

	if ($product_ref->{rev} <= 0) {
		return;
	}

	my $path = product_path($product_ref);
	my $changes_ref = retrieve("$BASE_DIRS{PRODUCTS}/$path/changes.sto");
	if (not defined $changes_ref) {
		$changes_ref = [];
	}

	my $current_rev = $product_ref->{rev};
	my @revisions = ();

	foreach my $change_ref (reverse @{$changes_ref}) {

		my $userid = get_change_userid_or_uuid($change_ref);
		my $comment = _format_comment($change_ref->{comment});

		my $change_rev = $change_ref->{rev};

		if (not defined $change_rev) {
			$change_rev = $current_rev;
		}

		$current_rev--;

		push @revisions,
			{
			number => $change_rev,
			date => display_date_tag($change_ref->{t}),
			userid => $userid,
			diffs => compute_changes_diff_text($change_ref),
			comment => $comment
			};

	}

	my $template_data_ref = {
		lang => \&lang,
		display_editor_link => sub ($uid) {
			return display_tag_link('editors', $uid);
		},
		this_product_url => product_url($product_ref),
		revisions => \@revisions,
		product => $product_ref,
	};

	my $html;
	process_template('web/pages/product/includes/edit_history.tt.html', $template_data_ref, \$html)
		|| return 'template error: ' . $tt->error();
	return $html;

}

sub display_structured_response ($request_ref) {
	# directly serve structured data from $request_ref->{structured_response}

	$log->debug(
		"Displaying structured response",
		{
			json => single_param("json"),
			jsonp => single_param("jsonp"),
			xml => single_param("xml"),
			jqm => single_param("jqm"),
			rss => scalar $request_ref->{rss}
		}
	) if $log->is_debug();

	if (single_param("xml")) {

		# my $xs = XML::Simple->new(NoAttr => 1, NumericEscape => 2);
		my $xs = XML::Simple->new(NumericEscape => 2);

		# without NumericEscape => 2, the output should be UTF-8, but is in fact completely garbled
		# e.g. <categories>Frais,Produits laitiers,Desserts,Yaourts,Yaourts aux fruits,Yaourts sucrurl>http://static.openfoodfacts.net/images/products/317/657/216/8015/front.15.400.jpg</image_url>

		# https://github.com/openfoodfacts/openfoodfacts-server/issues/463
		# remove the languages field which has keys like "en:english"
		# keys with the : character break the XML export

		# Remove some select fields from products before rendering them.
		# Note: use "state" to avoid re-initializing the array. This can be seen as a premature optimisation
		# here but this new perl feature can be used at other places to encapsulate large lists while avoiding
		# inefficiencies from reinitialization.
		my @product_fields_to_delete = ("languages", "category_properties", "categories_properties");

		remove_fields($request_ref->{structured_response}{product}, \@product_fields_to_delete);

		if (defined $request_ref->{structured_response}{products}) {
			foreach my $product_ref (@{$request_ref->{structured_response}{products}}) {
				remove_fields($product_ref, \@product_fields_to_delete);
			}
		}

		my $xml
			= "<?xml version=\"1.0\" encoding=\"UTF-8\" standalone=\"yes\"?>\n"
			. $xs->XMLout($request_ref->{structured_response});  # noattr -> force nested elements instead of attributes

		my $status_code = $request_ref->{status_code} // "200";
		write_cors_headers();
		print header(
			-status => $status_code,
			-type => 'text/xml',
			-charset => 'utf-8',
		) . $xml;

	}
	elsif ($request_ref->{rss}) {
		display_structured_response_opensearch_rss($request_ref);
	}
	else {
		# my $data =  encode_json($request_ref->{structured_response});
		# Sort keys of the JSON output
		my $json = JSON::PP->new->allow_nonref->canonical;
		my $data = $json->utf8->encode($request_ref->{structured_response});

		my $jsonp = undef;

		if (defined single_param('jsonp')) {
			$jsonp = single_param('jsonp');
		}
		elsif (defined single_param('callback')) {
			$jsonp = single_param('callback');
		}

		my $status_code = $request_ref->{status_code} // 200;

		if (defined $jsonp) {
			$jsonp =~ s/[^a-zA-Z0-9_]//g;
			write_cors_headers();
			print header(
				-status => $status_code,
				-type => 'text/javascript',
				-charset => 'utf-8',
				)
				. $jsonp . "("
				. $data . ");";
		}
		else {
			$log->warning("XXXXXXXXXXXXXXXXXXXXXX");
			write_cors_headers();
			$log->warning("YYYYYYYYYYYYYYYY");
			print header(
				-status => $status_code,
				-type => 'application/json',
				-charset => 'utf-8',
			) . $data;
		}
	}

	my $r = Apache2::RequestUtil->request();
	$r->rflush;
	$r->status(200);

	exit();
}

sub display_structured_response_opensearch_rss ($request_ref) {

	my $xs = XML::Simple->new(NumericEscape => 2);

	my $short_name = lang("site_name");
	my $long_name = $short_name;
	if ($cc eq 'world') {
		$long_name .= " " . uc($lc);
	}
	else {
		$long_name .= " " . uc($cc) . "/" . uc($lc);
	}

	$long_name = $xs->escape_value(encode_utf8($long_name));
	$short_name = $xs->escape_value(encode_utf8($short_name));
	my $query_link = $xs->escape_value(encode_utf8($formatted_subdomain . $request_ref->{current_link} . "&rss=1"));
	my $description = $xs->escape_value(encode_utf8(lang("search_description_opensearch")));

	my $search_terms = $xs->escape_value(encode_utf8(decode utf8 => single_param('search_terms')));
	my $count = $xs->escape_value($request_ref->{structured_response}{count});
	my $skip = $xs->escape_value($request_ref->{structured_response}{skip});
	my $page_size = $xs->escape_value($request_ref->{structured_response}{page_size});
	my $page = $xs->escape_value($request_ref->{structured_response}{page});

	my $xml = <<XML
<?xml version="1.0" encoding="UTF-8"?>
 <rss version="2.0"
      xmlns:opensearch="https://a9.com/-/spec/opensearch/1.1/"
      xmlns:atom="https://www.w3.org/2005/Atom">
   <channel>
     <title>$long_name</title>
     <link>$query_link</link>
     <description>$description</description>
     <opensearch:totalResults>$count</opensearch:totalResults>
     <opensearch:startIndex>$skip</opensearch:startIndex>
     <opensearch:itemsPerPage>${page_size}</opensearch:itemsPerPage>
     <atom:link rel="search" type="application/opensearchdescription+xml" href="$formatted_subdomain/cgi/opensearch.pl"/>
     <opensearch:Query role="request" searchTerms="${search_terms}" startPage="$page" />
XML
		;

	if (defined $request_ref->{structured_response}{products}) {
		foreach my $product_ref (@{$request_ref->{structured_response}{products}}) {
			my $item_title = product_name_brand_quantity($product_ref);
			$item_title = $product_ref->{code} unless $item_title;
			my $item_description = $xs->escape_value(encode_utf8(sprintf(lang("product_description"), $item_title)));
			$item_title = $xs->escape_value(encode_utf8($item_title));
			my $item_link = $xs->escape_value(encode_utf8($formatted_subdomain . product_url($product_ref)));

			$xml .= <<XML
     <item>
       <title>$item_title</title>
       <link>$item_link</link>
       <description>$item_description</description>
     </item>
XML
				;
		}
	}

	$xml .= <<XML
   </channel>
 </rss>
XML
		;

	write_cors_headers();
	print header(-type => 'application/rss+xml', -charset => 'utf-8') . $xml;

	return;
}

sub display_recent_changes ($request_ref, $query_ref, $limit, $page) {

	add_params_to_query($request_ref, $query_ref);

	add_country_and_owner_filters_to_query($request_ref, $query_ref);

	if (defined $limit) {
	}
	elsif (defined $request_ref->{page_size}) {
		$limit = $request_ref->{page_size};
	}
	else {
		$limit = $page_size;
	}

	my $skip = 0;
	if (defined $page) {
		$skip = ($page - 1) * $limit;
	}
	elsif (defined $request_ref->{page}) {
		$page = $request_ref->{page};
		$skip = ($page - 1) * $limit;
	}
	else {
		$page = 1;
	}

	# support for returning structured results in json / xml etc.

	$request_ref->{structured_response} = {
		page => $page,
		page_size => $limit,
		skip => $skip,
		changes => [],
	};

	my $sort_ref = Tie::IxHash->new();
	$sort_ref->Push('$natural' => -1);

	$log->debug("Counting MongoDB documents for query", {query => $query_ref}) if $log->is_debug();
	my $count = execute_query(
		sub {
			return get_recent_changes_collection()->count_documents($query_ref);
		}
	);
	$log->info("MongoDB count query ok", {error => $@, count => $count}) if $log->is_info();

	$log->debug("Executing MongoDB query", {query => $query_ref}) if $log->is_debug();
	my $cursor = execute_query(
		sub {
			return get_recent_changes_collection()->query($query_ref)->sort($sort_ref)->limit($limit)->skip($skip);
		}
	);
	$log->info("MongoDB query ok", {error => $@}) if $log->is_info();

	my $html = '';
	my $last_change_ref = undef;
	my @cumulate_changes = ();
	my $template_data_ref_changes = {};
	my @changes;

	while (my $change_ref = $cursor->next) {
		# Conversion for JSON, because the $change_ref cannot be passed to encode_json.
		my $change_hash = {
			code => $change_ref->{code},
			countries_tags => $change_ref->{countries_tags},
			userid => $change_ref->{userid},
			ip => $change_ref->{ip},
			t => $change_ref->{t},
			comment => $change_ref->{comment},
			rev => $change_ref->{rev},
			diffs => $change_ref->{diffs}
		};

		my $changes_ref = {};

		# security: Do not expose IP addresses to non-admin or anonymous users.
		delete $change_hash->{ip} unless $admin;

		push @{$request_ref->{structured_response}{changes}}, $change_hash;
		my $diffs = compute_changes_diff_text($change_ref);
		$change_hash->{diffs_text} = $diffs;

		$changes_ref->{cumulate_changes} = @cumulate_changes;
		if (    defined $last_change_ref
			and $last_change_ref->{code} == $change_ref->{code}
			and $change_ref->{userid} == $last_change_ref->{userid}
			and $change_ref->{userid} ne 'kiliweb')
		{

			push @cumulate_changes, $change_ref;
			next;

		}
		elsif (@cumulate_changes > 0) {

			my @cumulate_changes_display;

			foreach (@cumulate_changes) {
				push(
					@cumulate_changes_display,
					{
						display_change => display_change($_, compute_changes_diff_text($_)),
					}
				);
			}

			$changes_ref->{cumulate_changes_display} = \@cumulate_changes_display;
			@cumulate_changes = ();

		}

		$changes_ref->{display_change} = display_change($change_ref, $diffs);
		push(@changes, $changes_ref);

		$last_change_ref = $change_ref;
	}

	$template_data_ref_changes->{changes} = \@changes;
	$template_data_ref_changes->{display_pagination} = display_pagination($request_ref, $count, $limit, $page);
	process_template('web/common/includes/display_recent_changes.tt.html', $template_data_ref_changes, \$html)
		|| ($html .= 'template error: ' . $tt->error());

	${$request_ref->{content_ref}} .= $html;
	$request_ref->{title} = lang("recent_changes");
	$request_ref->{page_type} = "recent_changes";
	display_page($request_ref);

	return;
}

sub display_change ($change_ref, $diffs) {

	my $date = display_date_tag($change_ref->{t});
	my $user = "";
	if (defined $change_ref->{userid}) {
		$user
			= "<a href=\""
			. canonicalize_tag_link("users", get_string_id_for_lang("no_language", $change_ref->{userid})) . "\">"
			. $change_ref->{userid} . "</a>";
	}

	my $comment = _format_comment($change_ref->{comment});

	my $change_rev = $change_ref->{rev};

	# Display diffs
	# [Image upload - add: 1, 2 - delete 2], [Image selection - add: front], [Nutriments... ]

	my $product_url = product_url($change_ref->{code});

	return
		  "<li><a href=\"$product_url\">"
		. $change_ref->{code}
		. "</a>; $date - $user ($comment) [$diffs] - <a href=\""
		. $product_url
		. "?rev=$change_rev\">"
		. lang("view")
		. "</a></li>\n";
}

=head2 display_icon ( $icon )

Displays icons (e.g., the camera icon "Picture with barcode", the graph and maps button, etc)

=cut

our %icons_cache = ();

sub display_icon ($icon) {

	my $svg = $icons_cache{$icon};

	if (not(defined $svg)) {
		my $file = "$www_root/images/icons/dist/$icon.svg";
		$svg = do {
			local $/ = undef;
			open my $fh, "<", $file
				or die "could not open $file: $!";
			<$fh>;
		};

		$icons_cache{$icon} = $svg;
	}

	return $svg;

}

=head2 display_nested_list_of_ingredients ( $ingredients_ref, $ingredients_text_ref, $ingredients_list_ref )

Recursive function to display how the ingredients were analyzed.
This function calls itself to display sub-ingredients of ingredients.

=head3 Parameters

=head4 $ingredients_ref (input)

Reference to the product's ingredients array or the ingredients array of an ingredient.

=head4 $ingredients_text_ref (output)

Reference to a list of ingredients in text format that we will reconstruct from the ingredients array.

=head4 $ingredients_list_ref (output)

Reference to an HTML list of ingredients in ordered nested list format that corresponds to the ingredients array.

=cut

sub display_nested_list_of_ingredients ($ingredients_ref, $ingredients_text_ref, $ingredients_list_ref) {

	${$ingredients_list_ref} .= "<ol id=\"ordered_ingredients_list\">\n";

	my $i = 0;

	foreach my $ingredient_ref (@{$ingredients_ref}) {

		$i++;

		($i > 1) and ${$ingredients_text_ref} .= ", ";

		my $ingredients_exists = exists_taxonomy_tag("ingredients", $ingredient_ref->{id});
		my $class = '';
		if (not $ingredients_exists) {
			$class = ' class="text_info unknown_ingredient"';
		}

		${$ingredients_text_ref} .= "<span$class>" . $ingredient_ref->{text} . "</span>";

		if (defined $ingredient_ref->{percent}) {
			${$ingredients_text_ref} .= " " . $ingredient_ref->{percent} . "%";
		}

		${$ingredients_list_ref}
			.= "<li>" . "<span$class>" . $ingredient_ref->{text} . "</span>" . " -> " . $ingredient_ref->{id};

		foreach my $property (qw(origin labels vegan vegetarian from_palm_oil percent_min percent percent_max)) {
			if (defined $ingredient_ref->{$property}) {
				${$ingredients_list_ref} .= " - " . $property . ":&nbsp;" . $ingredient_ref->{$property};
			}
		}

		if (defined $ingredient_ref->{ingredients}) {
			${$ingredients_text_ref} .= " (";
			display_nested_list_of_ingredients($ingredient_ref->{ingredients},
				$ingredients_text_ref, $ingredients_list_ref);
			${$ingredients_text_ref} .= ")";
		}

		${$ingredients_list_ref} .= "</li>\n";
	}

	${$ingredients_list_ref} .= "</ol>\n";

	return;
}

=head2 display_list_of_specific_ingredients ( $product_ref )

Generate HTML to display how the specific ingredients (e.g. mentions like "Total milk content: 90%")
were analyzed.

=head3 Parameters

=head4 $product_ref

=head3 Return value

Empty string if no specific ingredients were detected, or HTML describing the specific ingredients.

=cut

sub display_list_of_specific_ingredients ($product_ref) {

	if (not defined $product_ref->{specific_ingredients}) {
		return "";
	}

	my $html = "<ul id=\"specific_ingredients_list\">\n";

	foreach my $ingredient_ref (@{$product_ref->{specific_ingredients}}) {

		my $ingredients_exists = exists_taxonomy_tag("ingredients", $ingredient_ref->{id});
		my $class = '';
		if (not $ingredients_exists) {
			$class = ' class="unknown_ingredient"';
		}

		$html
			.= "<li>"
			. $ingredient_ref->{text} . "<br>"
			. "<span$class>"
			. $ingredient_ref->{ingredient}
			. "</span>" . " -> "
			. $ingredient_ref->{id};

		foreach my $property (qw(origin labels vegan vegetarian from_palm_oil percent_min percent percent_max)) {
			if (defined $ingredient_ref->{$property}) {
				$html .= " - " . $property . ":&nbsp;" . $ingredient_ref->{$property};
			}
		}

		$html .= "</li>\n";
	}

	$html .= "</ul>\n";

	return $html;
}

=head2 data_to_display_ingredients_analysis_details ( $product_ref )

Generates a data structure to display the details of ingredients analysis.

The resulting data structure can be passed to a template to generate HTML or the JSON data for a knowledge panel.

=head3 Arguments

=head4 Product reference $product_ref

=head3 Return values

Reference to a data structure with needed data to display.

=cut

sub data_to_display_ingredients_analysis_details ($product_ref) {

	# Do not display ingredients analysis details when we don't have ingredients

	if (   (not defined $product_ref->{ingredients})
		or (scalar @{$product_ref->{ingredients}} == 0))
	{
		return;
	}

	my $result_data_ref = {};

	my $ingredients_text_lc = $product_ref->{ingredients_lc};
	my $ingredients_text = "$ingredients_text_lc: ";
	my $ingredients_list = "";

	display_nested_list_of_ingredients($product_ref->{ingredients}, \$ingredients_text, \$ingredients_list);

	my $specific_ingredients = display_list_of_specific_ingredients($product_ref);

	if (($ingredients_text . $specific_ingredients) =~ /unknown_ingredient/) {
		$result_data_ref->{unknown_ingredients} = 1;
	}

	$result_data_ref->{ingredients_text} = $ingredients_text;
	$result_data_ref->{ingredients_list} = $ingredients_list;
	$result_data_ref->{specific_ingredients} = $specific_ingredients;

	return $result_data_ref;
}

=head2 display_ingredients_analysis_details ( $product_ref )

Generates HTML code with information on how the ingredient list was parsed and mapped to the ingredients taxonomy.

=cut

sub display_ingredients_analysis_details ($product_ref) {

	my $html = "";

	my $template_data_ref = data_to_display_ingredients_analysis_details($product_ref);

	if (defined $template_data_ref) {
		process_template('web/pages/product/includes/ingredients_analysis_details.tt.html', $template_data_ref, \$html)
			|| return "template error: " . $tt->error();
	}

	return $html;
}

=head2 data_to_display_ingredients_analysis ( $product_ref )

Generates a data structure to display the results of ingredients analysis.

The resulting data structure can be passed to a template to generate HTML or the JSON data for a knowledge panel.

=head3 Arguments

=head4 Product reference $product_ref

=head3 Return values

Reference to a data structure with needed data to display.

=cut

sub data_to_display_ingredients_analysis ($product_ref) {

	my $result_data_ref;

	# Populate the data templates needed to display the Nutri-Score and nutrient levels

	if (defined $product_ref->{ingredients_analysis_tags}) {

		$result_data_ref = {ingredients_analysis_tags => [],};

		foreach my $ingredients_analysis_tag (@{$product_ref->{ingredients_analysis_tags}}) {

			my $evaluation;
			my $icon = "";
			# $ingredients_analysis_tag is a tag like "en:palm-oil-free", "en:vegan-status-unknown", or "en:non-vegetarian"
			# we will derive from it the associated property e.g. "palm_oil", "vegan", "vegetarian"
			# and the tag corresponding to unknown status for the property e.g. "en:palm-oil-content-unknown", "en:vegan-status-unknown"
			# so that we can display unknown ingredients for the property even if the status is different than unknown
			my $property;
			my $property_unknown_tag;

			if ($ingredients_analysis_tag =~ /palm/) {

				# Set property and icon
				$property = "palm_oil_free";
				$property_unknown_tag = "en:palm-oil-content-unknown";
				$icon = "palm-oil";

				# Evaluation
				if ($ingredients_analysis_tag =~ /-free$/) {
					$evaluation = 'good';
				}
				elsif ($ingredients_analysis_tag =~ /unknown/) {
					$evaluation = 'unknown';
				}
				elsif ($ingredients_analysis_tag =~ /^en:may-/) {
					$evaluation = 'average';
				}
				else {
					$evaluation = 'bad';
				}
			}
			else {

				# Set property (e.g. vegan for the tag vegan or non-vegan) and icon
				if ($ingredients_analysis_tag =~ /vegan/) {
					$property = "vegan";
					$icon = "leaf";
				}
				elsif ($ingredients_analysis_tag =~ /vegetarian/) {
					$property = "vegetarian";
					$icon = "vegetarian";
				}
				$property_unknown_tag = "en:" . $property . "-status-unknown";

				# Evaluation
				if ($ingredients_analysis_tag =~ /^en:non-/) {
					$evaluation = 'bad';
				}
				elsif ($ingredients_analysis_tag =~ /^en:maybe-/) {
					$evaluation = 'average';
				}
				elsif ($ingredients_analysis_tag =~ /unknown/) {
					$evaluation = 'unknown';
				}
				else {
					$evaluation = 'good';
				}
			}

			# Generate the translation string id for the list of ingredients we will display
			my $ingredients_title_id;
			if ($evaluation eq "unknown") {
				$ingredients_title_id = "unrecognized_ingredients";
			}
			else {
				# convert analysis tag to a translation string id
				# eg. en:non-vegetarian property to non_vegetarian_ingredients translation string id
				$ingredients_title_id = lc($ingredients_analysis_tag) . "_ingredients";
				$ingredients_title_id =~ s/^en://;
				$ingredients_title_id =~ s/-/_/g;
			}

			push @{$result_data_ref->{ingredients_analysis_tags}},
				{
				tag => $ingredients_analysis_tag,
				property => $property,
				property_unknown_tag => $property_unknown_tag,
				evaluation => $evaluation,
				icon => $icon,
				title => display_taxonomy_tag($lc, "ingredients_analysis", $ingredients_analysis_tag),
				ingredients_title_id => $ingredients_title_id,
				};
		}
	}

	return $result_data_ref;
}

=head2 display_ingredients_analysis ( $product_ref )

Generates HTML code with icons that show if the product is vegetarian, vegan and without palm oil.

=cut

sub display_ingredients_analysis ($product_ref) {

	# Ingredient analysis

	my $html = "";

	my $template_data_ref = data_to_display_ingredients_analysis($product_ref);

	if (defined $template_data_ref) {
		process_template('web/pages/product/includes/ingredients_analysis.tt.html', $template_data_ref, \$html)
			|| return "template error: " . $tt->error();
	}

	return $html;
}

sub _format_comment ($comment) {

	$comment = lang($comment) if $comment eq 'product_created';

	$comment =~ s/^Modification :\s+//;
	if ($comment eq 'Modification :') {
		$comment = q{};
	}

	$comment =~ s/new image \d+( -)?//;

	return $comment;
}

=head2 display_ecoscore_calculation_details( $cc, $ecoscore_data_ref )

Generates HTML code with information on how the Eco-score was computed for a particular product.

=head3 Parameters

=head4 country code $cc

=head4 ecoscore data $ecoscore_data_ref

=cut

sub display_ecoscore_calculation_details ($ecoscore_cc, $ecoscore_data_ref) {

	# Generate a data structure that we will pass to the template engine

	my $template_data_ref = dclone($ecoscore_data_ref);

	# Eco-score Calculation Template

	my $html;
	process_template('web/pages/product/includes/ecoscore_details.tt.html', $template_data_ref, \$html)
		|| return "template error: " . $tt->error();

	return $html;
}

=head2 display_ecoscore_calculation_details_simple_html( $ecoscore_cc, $ecoscore_data_ref )

Generates simple HTML code (to display in a mobile app) with information on how the Eco-score was computed for a particular product.

=cut

sub display_ecoscore_calculation_details_simple_html ($ecoscore_cc, $ecoscore_data_ref) {

	# Generate a data structure that we will pass to the template engine

	my $template_data_ref = dclone($ecoscore_data_ref);

	# Eco-score Calculation Template

	my $html;
	process_template('web/pages/product/includes/ecoscore_details_simple_html.tt.html', $template_data_ref, \$html)
		|| return "template error: " . $tt->error();

	return $html;
}

=head2 search_and_analyze_recipes ($request_ref, $query_ref)

Analyze the distribution of selected parent ingredients in the searched products

=cut

sub search_and_analyze_recipes ($request_ref, $query_ref) {

	add_params_to_query($request_ref, $query_ref);

	add_country_and_owner_filters_to_query($request_ref, $query_ref);

	my $cursor;

	$log->info("retrieving products from MongoDB to analyze their recipes") if $log->is_info();

	if ($admin) {
		$log->debug("Executing MongoDB query", {query => $query_ref}) if $log->is_debug();
	}

	# Limit the fields we retrieve from MongoDB
	my $fields_ref = {
		lc => 1,
		code => 1,
		product_name => 1,
		brands => 1,
		quantity => 1,
		"product_name_$lc" => 1,
		ingredients => 1,
		ingredients_percent_analysis => 1,
		ingredients_text => 1,
	};

	# For the producer platform, we also need the owner
	if ((defined $server_options{private_products}) and ($server_options{private_products})) {
		$fields_ref->{owner} = 1;
	}

	eval {
		$cursor = execute_query(
			sub {
				return get_products_collection(get_products_collection_request_parameters($request_ref))
					->query($query_ref)->fields($fields_ref);
			}
		);
	};
	if ($@) {
		$log->warn("MongoDB error", {error => $@}) if $log->is_warn();
	}
	else {
		$log->info("MongoDB query ok", {error => $@}) if $log->is_info();
	}

	$log->info("retrieved products from MongoDB to analyze their recipes") if $log->is_info();

	my @products = $cursor->all;
	my $count = @products;

	my $html = '';

	if ($count < 0) {
		$html .= "<p>" . lang("error_database") . "</p>";
	}
	elsif ($count == 0) {
		$html .= "<p>" . lang("no_products") . "</p>";
	}

	$html .= search_permalink($request_ref);

	if ($count <= 0) {
		return $html;
	}

	if ($count > 0) {

		my $uncanonicalized_parent_ingredients = single_param('parent_ingredients');

		# Canonicalize the parent ingredients
		my $parent_ingredients_ref = [];
		foreach my $parent (split(/,/, $uncanonicalized_parent_ingredients)) {
			push @{$parent_ingredients_ref}, canonicalize_taxonomy_tag($lc, "ingredients", $parent);
		}

		my $recipes_ref = [];

		my $debug = "";

		foreach my $product_ref (@products) {
			my $recipe_ref = compute_product_recipe($product_ref, $parent_ingredients_ref);

			add_product_recipe_to_set($recipes_ref, $product_ref, $recipe_ref);

			if (single_param("debug")) {
				$debug
					.= "product: "
					. JSON::PP->new->utf8->canonical->encode($product_ref)
					. "<br><br>\n\n"
					. "recipe: "
					. JSON::PP->new->utf8->canonical->encode($recipe_ref)
					. "<br><br><br>\n\n\n";
			}
		}

		my $analysis_ref = analyze_recipes($recipes_ref, $parent_ingredients_ref);

		my $template_data_ref = {
			analysis => $analysis_ref,
			recipes => $recipes_ref,
			debug => $debug,
		};

		process_template('web/pages/recipes/recipes.tt.html', $template_data_ref, \$html)
			or $html = "template error: " . $tt->error();

	}

	return $html;
}

=head2 display_properties( $cc, $ecoscore_data_ref )

Load the Folksonomy Engine properties script

=cut

sub display_properties ($request_ref) {

	my $html;
	process_template('web/common/includes/folksonomy_script.tt.html', {}, \$html)
		|| return "template error: " . $tt->error();

	$request_ref->{content_ref} = \$html;
	$request_ref->{page_type} = "properties";

	display_page($request_ref);
	return;
}

=head2 data_to_display_image ( $product_ref, $imagetype, $target_lc )

Generates a data structure to display a product image.

The resulting data structure can be passed to a template to generate HTML or the JSON data for a knowledge panel.

=head3 Arguments

=head4 Product reference $product_ref

=head4 Image type $image_type: one of [front|ingredients|nutrition|packaging]

=head4 Language code $target_lc

=head3 Return values

- Reference to a data structure with needed data to display.
- undef if no image is available for the requested image type

=cut

sub data_to_display_image ($product_ref, $imagetype, $target_lc) {

	my $image_ref;

	# first try the requested language
	my @img_lcs = ($target_lc);

	# next try the main language of the product
	if ($product_ref->{lc} ne $target_lc) {
		push @img_lcs, $product_ref->{lc};
	}

	foreach my $img_lc (@img_lcs) {

		my $id = $imagetype . "_" . $img_lc;

		if ((defined $product_ref->{images}) and (defined $product_ref->{images}{$id})) {

			my $path = product_path($product_ref);
			my $rev = $product_ref->{images}{$id}{rev};
			my $alt = remove_tags_and_quote($product_ref->{product_name}) . ' - '
				. lang_in_other_lc($target_lc, $imagetype . '_alt');
			if ($img_lc ne $target_lc) {
				$alt .= ' - ' . $img_lc;
			}

			$image_ref = {
				type => $imagetype,
				lc => $img_lc,
				alt => $alt,
				sizes => {},
				id => $id,
			};

			foreach my $size ($thumb_size, $small_size, $display_size, "full") {
				if (defined $product_ref->{images}{$id}{sizes}{$size}) {
					$image_ref->{sizes}{$size} = {
						url => "$images_subdomain/images/products/$path/$id.$rev.$size.jpg",
						width => $product_ref->{images}{$id}{sizes}{$size}{w},
						height => $product_ref->{images}{$id}{sizes}{$size}{h},
					};
				}
			}

			last;
		}
	}

	return $image_ref;
}

=head2 generate_select2_options_for_taxonomy ($target_lc, $tagtype)

Generates an array of taxonomy entries in a specific language, to be used as options
in a select2 input.

See https://select2.org/data-sources/arrays

=head3 Arguments

=head4 Language code $target_lc

=head4 Taxonomy $tagtype

=head3 Return values

- Reference to an array of options

=cut

sub generate_select2_options_for_taxonomy ($target_lc, $tagtype) {

	my @entries = ();

	# all tags can be retrieved from the $translations_to hash
	foreach my $canon_tagid (keys %{$translations_to{$tagtype}}) {
		# just_synonyms are not real entries
		next if defined $just_synonyms{$tagtype}{$canon_tagid};

		push @entries, display_taxonomy_tag($target_lc, $tagtype, $canon_tagid);
	}

	my @options = ();

	foreach my $entry (sort @entries) {
		push @options,
			{
			id => $entry,
			text => $entry,
			};
	}

	return \@options;
}

sub generate_select2_options_for_taxonomy_to_json ($target_lc, $tagtype) {

	return decode_utf8(
		JSON::PP->new->utf8->canonical->encode(generate_select2_options_for_taxonomy($target_lc, $tagtype)));
}

1;<|MERGE_RESOLUTION|>--- conflicted
+++ resolved
@@ -3815,52 +3815,6 @@
 
 		$description =~ s/<tag>/$title/g;
 
-<<<<<<< HEAD
-		if (defined $ingredients_classes{$tagtype}) {
-			my $class = $tagtype;
-
-			if ($class eq 'additives') {
-				$icid =~ s/-.*//;
-			}
-			if ($ingredients_classes{$class}{$icid}{other_names} =~ /,/) {
-				$description
-					.= "<p>"
-					. lang("names")
-					. separator_before_colon($lc) . ": "
-					. $ingredients_classes{$class}{$icid}{other_names} . "</p>";
-			}
-
-			if ($ingredients_classes{$class}{$icid}{description} ne '') {
-				$description .= "<p>" . $ingredients_classes{$class}{$icid}{description} . "</p>";
-			}
-
-			if ($ingredients_classes{$class}{$icid}{level} > 0) {
-
-				my $warning = $ingredients_classes{$class}{$icid}{warning};
-				$warning =~ s/(<br>|<br\/>|<br \/>|\n)/<\li>\n<li>/g;
-				$warning = "<li>" . $warning . "</li>";
-
-				if (defined $Lang{$class . '_' . $ingredients_classes{$class}{$icid}{level}}{$request_lc}) {
-					$description
-						.= "<p class=\""
-						. $class . '_'
-						. $ingredients_classes{$class}{$icid}{level} . "\">"
-						. $Lang{$class . '_' . $ingredients_classes{$class}{$icid}{level}}{$request_lc}
-						. "</p>\n";
-				}
-
-				$description .= "<ul>" . $warning . '</ul>';
-			}
-		}
-		if ((defined $tagtype2) and (defined $ingredients_classes{$tagtype2})) {
-			my $class = $tagtype2;
-			if ($class eq 'additives') {
-				$tagid2 =~ s/-.*//;
-			}
-		}
-
-=======
->>>>>>> 43638aa4
 		# We may have a text corresponding to the tag
 
 		if (defined $tags_texts{$lc}{$tagtype}{$icid}) {
