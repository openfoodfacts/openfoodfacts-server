--- conflicted
+++ resolved
@@ -9535,13 +9535,6 @@
 		my $shown = 0;
 
 		# Check if we have a value for the nutrient
-<<<<<<< HEAD
-		my $is_nutrient_with_value = (((defined $product_ref->{nutriments}{$nid}) and ($product_ref->{nutriments}{$nid} ne ''))
-			or ((defined $product_ref->{nutriments}{$nid . "_100g"}) and ($product_ref->{nutriments}{$nid . "_100g"} ne ''))
-			or ((defined $product_ref->{nutriments}{$nid . "_prepared"}) and ($product_ref->{nutriments}{$nid . "_prepared"} ne ''))
-			or ((defined $product_ref->{nutriments}{$nid . "_modifier"}) and ($product_ref->{nutriments}{$nid . "_modifier"} eq '-'))
-			or ((defined $product_ref->{nutriments}{$nid . "_prepared_modifier"}) and ($product_ref->{nutriments}{$nid . "_prepared_modifier"} eq '-')));
-=======
 		my $is_nutrient_with_value = (
 			((defined $product_ref->{nutriments}{$nid}) and ($product_ref->{nutriments}{$nid} ne ''))
 			or ((defined $product_ref->{nutriments}{$nid . "_100g"}) and ($product_ref->{nutriments}{$nid . "_100g"} ne ''))
@@ -9549,7 +9542,6 @@
 			or ((defined $product_ref->{nutriments}{$nid . "_modifier"}) and ($product_ref->{nutriments}{$nid . "_modifier"} eq '-'))
 			or ((defined $product_ref->{nutriments}{$nid . "_prepared_modifier"}) and ($product_ref->{nutriments}{$nid . "_prepared_modifier"} eq '-'))
 		);
->>>>>>> 4d80a62f
 
 		# Show rows that are not optional (id with a trailing -), or for which we have a value
 		if  (($nutriment !~ /-$/) or $is_nutrient_with_value) {
