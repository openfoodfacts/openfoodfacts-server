--- conflicted
+++ resolved
@@ -2122,11 +2122,7 @@
 	console.log("buttonId " + buttonId);
 
 	buttonIdArray = buttonId.split("_");
-<<<<<<< HEAD
-	console.log("Splitted in " + buttonIdArray[0] + " " + buttonIdArray[1])
-=======
 	console.log("Split in " + buttonIdArray[0] + " " + buttonIdArray[1])
->>>>>>> 61819fe2
 
 	var tagtype = \$("#tagtype").val()
 	var fromId = "from_" + buttonIdArray[1];
