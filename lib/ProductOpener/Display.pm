# This file is part of Product Opener.
#
# Product Opener
# Copyright (C) 2011-2020 Association Open Food Facts
# Contact: contact@openfoodfacts.org
# Address: 21 rue des Iles, 94100 Saint-Maur des Fossés, France
#
# Product Opener is free software: you can redistribute it and/or modify
# it under the terms of the GNU Affero General Public License as
# published by the Free Software Foundation, either version 3 of the
# License, or (at your option) any later version.
#
# This program is distributed in the hope that it will be useful,
# but WITHOUT ANY WARRANTY; without even the implied warranty of
# MERCHANTABILITY or FITNESS FOR A PARTICULAR PURPOSE.  See the
# GNU Affero General Public License for more details.
#
# You should have received a copy of the GNU Affero General Public License
# along with this program.  If not, see <http://www.gnu.org/licenses/>.

=head1 NAME

ProductOpener::Display - list, create and save products

=head1 SYNOPSIS

C<ProductOpener::Display> generates the HTML code for the web site
and the JSON responses for the API.

=head1 DESCRIPTION



=cut

package ProductOpener::Display;

use ProductOpener::PerlStandards;
use Exporter qw(import);

BEGIN {
	use vars qw(@ISA @EXPORT_OK %EXPORT_TAGS);
	@EXPORT_OK = qw(
		&startup
		&init_request
		&analyze_request
		&redirect_to_url
		&single_param

		&display_date
		&display_date_tag
		&display_date_iso
		&display_pagination
		&get_packager_code_coordinates
		&display_icon

		&display_structured_response
		&display_page
		&display_text
		&display_points
		&display_mission
		&display_tag
		&display_search_results
		&display_error
		&display_error_and_exit

		&add_product_nutriment_to_stats
		&compute_stats_for_products
		&compare_product_nutrition_facts_to_categories
		&data_to_display_nutrition_table
		&display_nutrition_table
		&display_product
		&display_product_api
		&display_product_history
		&display_preferences_api
		&display_attribute_groups_api
		&search_and_display_products
		&search_and_export_products
		&search_and_graph_products
		&search_and_map_products
		&display_recent_changes
		&add_tag_prefix_to_link
		&display_taxonomy_api

		&display_nested_list_of_ingredients
		&display_ingredients_analysis_details
		&display_ingredients_analysis
		&display_possible_improvement_description
		&display_properties

		&get_world_subdomain

		&data_to_display_nutriscore
		&data_to_display_nutrient_levels
		&data_to_display_ingredients_analysis
		&data_to_display_ingredients_analysis_details
		&data_to_display_image

		&count_products
		&add_params_to_query

		&url_for_text
		&process_template

		@search_series

		$admin
		$memd
		$default_request_ref

		$scripts
		$initjs
		$styles
		$header
		$bodyabout

		$original_subdomain
		$subdomain
		$formatted_subdomain
		$images_subdomain
		$static_subdomain
		$producers_platform_url
		$test
		@lcs
		$cc
		$country
		$tt

		$nutriment_table

		%file_timestamps

		$show_ecoscore
		$attributes_options_ref
		$knowledge_panels_options_ref

		&display_nutriscore_calculation_details
	);    # symbols to export on request
	%EXPORT_TAGS = (all => [@EXPORT_OK]);
}

use vars @EXPORT_OK;

use ProductOpener::Store qw(:all);
use ProductOpener::Config qw(:all);
use ProductOpener::Tags qw(:all);
use ProductOpener::TagsEntries qw(:all);
use ProductOpener::Users qw(:all);
use ProductOpener::Index qw(:all);
use ProductOpener::Lang qw(:all);
use ProductOpener::Images qw(:all);
use ProductOpener::Food qw(:all);
use ProductOpener::Ingredients qw(:all);
use ProductOpener::Products qw(:all);
use ProductOpener::Missions qw(:all);
use ProductOpener::MissionsConfig qw(:all);
use ProductOpener::URL qw(:all);
use ProductOpener::Data qw(:all);
use ProductOpener::Text qw(:all);
use ProductOpener::Nutriscore qw(:all);
use ProductOpener::Ecoscore qw(:all);
use ProductOpener::Attributes qw(:all);
use ProductOpener::KnowledgePanels qw(:all);
use ProductOpener::Orgs qw(:all);
use ProductOpener::Web qw(:all);
use ProductOpener::Recipes qw(:all);
use ProductOpener::PackagerCodes qw(:all);
use ProductOpener::Export qw(:all);

use Cache::Memcached::Fast;
use Encode;
use URI::Escape::XS;
use CGI qw(:cgi :cgi-lib :form escapeHTML');
use HTML::Entities;
use DateTime;
use DateTime::Locale;
use experimental 'smartmatch';
use MongoDB;
use Tie::IxHash;
use JSON::PP;
use Text::CSV;
use XML::Simple;
use CLDR::Number;
use CLDR::Number::Format::Decimal;
use CLDR::Number::Format::Percent;
use Storable qw(dclone freeze);
use Digest::MD5 qw(md5_hex);
use boolean;
use Excel::Writer::XLSX;
use Template;
use Data::Dumper;
use Devel::Size qw(size total_size);
use Data::DeepAccess qw(deep_get);
use Log::Log4perl;

use Log::Any '$log', default_adapter => 'Stderr';

# special logger to make it easy to measure memcached hit and miss rates
our $mongodb_log = Log::Log4perl->get_logger('mongodb');
$mongodb_log->info("start") if $mongodb_log->is_info();

use Apache2::RequestRec ();
use Apache2::Const qw(:http :common);

use URI::Find;

my $uri_finder = URI::Find->new(
	sub ($uri, $orig_uri) {
		if ($uri =~ /\http/) {
			return qq|<a href="$uri">$orig_uri</a>|;
		}
		else {
			return $orig_uri;
		}
	}
);

=head1 VARIABLES

Exported variables that are available for other modules.

=head2 %file_timestamps

When the module is loaded (at the start of Apache with mod_perl), we record the modification date
of static files like CSS styles an JS code so that we can add a version parameter to the request
in order to make sure the browser will not serve an old cached version.

=head3 Synopsis

    $scripts .= <<HTML
        <script type="text/javascript" src="/js/dist/product-multilingual.js?v=$file_timestamps{"js/dist/product-multilingual.js"}"></script>
    HTML
    ;

=head3 Configuration

The files that need to be checked need to be specified in the code of Display.pm.

	e.g.

    %file_timestamps = (
    	"css/dist/app.css" => "CSS file generated by the 'npm run build' command",
    	"css/dist/product-multilingual.css" => "CSS file generated by the 'npm run build' command",
    	"js/dist/product-multilingual.js" => "JS file generated by the 'npm run build' command",
    );

=cut

%file_timestamps = (
	"css/dist/app-ltr.css" => "CSS file generated by the 'npm run build' command",
	"css/dist/app-rtl.css" => "CSS file generated by the 'npm run build' command",
	"css/dist/product-multilingual.css" => "CSS file generated by the 'npm run build' command",
	"js/dist/product-multilingual.js" => "JS file generated by the 'npm run build' command",
);

my $start_time = time();
foreach my $file (sort keys %file_timestamps) {

	if (-e "$www_root/$file") {
		$file_timestamps{$file} = (stat "$www_root/$file")[9];
	}
	else {
		#$log->trace("A timestamped file does not exist. Falling back to process start time, in case we are running in different Docker containers.", { path => "$www_root/$file", source => $file_timestamps{$file}, fallback => $start_time }) if $log->is_trace();
		$file_timestamps{$file} = $start_time;
	}
}

# On demand exports can be very big, limit the number of products
my $export_limit = 10000;

my $tags_page_size = 10000;

if (defined $options{export_limit}) {
	$export_limit = $options{export_limit};
}

# Initialize the Template module
$tt = Template->new(
	{
		INCLUDE_PATH => $data_root . '/templates',
		INTERPOLATE => 1,
		EVAL_PERL => 1,
		STAT_TTL => 60,    # cache templates in memory for 1 min before checking if the source changed
		COMPILE_EXT => '.ttc',    # compile templates to Perl code for much faster reload
		COMPILE_DIR => $data_root . "/tmp/templates",
		ENCODING => 'UTF-8',
		RECURSION => 1,    # Needed for the knowledge panels that contain subpanels
	}
);

# Initialize exported variables
$memd = Cache::Memcached::Fast->new(
	{
		'servers' => $memd_servers,
		'utf8' => 1,
		compress_threshold => 10000,
	}
);

$default_request_ref = {page => 1,};

# Initialize internal variables
# - using my $variable; is causing problems with mod_perl, it looks
# like inside subroutines below, they retain the first value they were
# called with. (but no "$variable will not stay shared" warning).
# Converting them to global variables.
# - better solution: create a class?

use vars qw();

sub get_world_subdomain() {
	my $prefix = ($lc eq "en") ? "world" : "world-$lc";
	return format_subdomain($prefix);
}

$static_subdomain = format_subdomain('static');
$images_subdomain = format_subdomain('images');

my $user_preferences;    # enables using user preferences to show a product summary and to rank and filter results

=head1 FUNCTIONS


=head2 url_for_text ( $textid )

Return the localized URL for a text. (e.g. "data" points to /data in English and /donnees in French)
Note: This currently only has ecoscore

=cut

# Note: the following urls are currently hardcoded, but the idea is to build the mapping table
# at startup from the available translated texts in the repository. (TODO)
my %urls_for_texts = (
	"ecoscore" => {
		en => "eco-score-the-environmental-impact-of-food-products",
		de => "eco-score-die-umweltauswirkungen-von-lebensmitteln",
		es => "eco-score-el-impacto-medioambiental-de-los-productos-alimenticios",
		fr => "eco-score-l-impact-environnemental-des-produits-alimentaires",
		it => "eco-score-impatto-ambientale-dei-prodotti-alimentari",
		nl => "eco-score-de-milieu-impact-van-voedingsproducten",
		pt => "eco-score-o-impacto-ambiental-dos-produtos-alimentares",
	},
);

sub url_for_text ($textid) {

	# remove starting / if passed
	$textid =~ s/^\///;

	if (not defined $urls_for_texts{$textid}) {
		return "/" . $textid;
	}
	elsif (defined $urls_for_texts{$textid}{$lc}) {
		return "/" . $urls_for_texts{$textid}{$lc};
	}
	elsif ($urls_for_texts{$textid}{en}) {
		return "/" . $urls_for_texts{$textid}{en};
	}
	else {
		return "/" . $textid;
	}
}

=head2 process_template ( $template_filename , $template_data_ref , $result_content_ref )

Add some functions and variables needed by many templates and process the template with template toolkit.

=cut

sub process_template ($template_filename, $template_data_ref, $result_content_ref) {

	# Add functions and values that are passed to all templates

	$template_data_ref->{producers_platform_url} = $producers_platform_url;
	$template_data_ref->{server_domain} = $server_domain;
	$template_data_ref->{static_subdomain} = $static_subdomain;
	$template_data_ref->{images_subdomain} = $images_subdomain;
	$template_data_ref->{formatted_subdomain} = $formatted_subdomain;
	(not defined $template_data_ref->{user_id}) and $template_data_ref->{user_id} = $User_id;
	(not defined $template_data_ref->{user}) and $template_data_ref->{user} = \%User;
	(not defined $template_data_ref->{org_id}) and $template_data_ref->{org_id} = $Org_id;

	$template_data_ref->{product_type} = $options{product_type};
	$template_data_ref->{admin} = $admin;
	$template_data_ref->{moderator} = $User{moderator};
	$template_data_ref->{pro_moderator} = $User{pro_moderator};
	$template_data_ref->{sep} = separator_before_colon($lc);
	$template_data_ref->{lang} = \&lang;
	$template_data_ref->{f_lang} = \&f_lang;
	$template_data_ref->{lang_sprintf} = \&lang_sprintf;
	$template_data_ref->{lc} = $lc;
	$template_data_ref->{cc} = $cc;
	$template_data_ref->{display_icon} = \&display_icon;
	$template_data_ref->{time_t} = time();
	$template_data_ref->{display_date_without_time} = \&display_date_without_time;
	$template_data_ref->{display_date_ymd} = \&display_date_ymd;
	$template_data_ref->{display_date_tag} = \&display_date_tag;
	$template_data_ref->{url_for_text} = \&url_for_text;
	$template_data_ref->{product_url} = \&product_url;
	$template_data_ref->{product_action_url} = \&product_action_url;
	$template_data_ref->{product_name_brand_quantity} = \&product_name_brand_quantity;

	# Return a link to one taxonomy entry in the target language
	$template_data_ref->{canonicalize_taxonomy_tag_link} = sub ($tagtype, $tag) {
		return canonicalize_taxonomy_tag_link($lc, $tagtype, $tag);
	};

	# Display one taxonomy entry in the target language
	$template_data_ref->{display_taxonomy_tag} = sub ($tagtype, $tag) {
		return display_taxonomy_tag($lc, $tagtype, $tag);
	};

	# Display one taxonomy entry in the target language, without language prefix
	$template_data_ref->{display_taxonomy_tag_name} = sub ($tagtype, $tag) {
		return display_taxonomy_tag_name($lc, $tagtype, $tag);
	};

	# Display a list of taxonomy entries in the target language
	$template_data_ref->{display_taxonomy_tags_list} = sub ($tagtype, $tags_ref) {
		if (defined $tags_ref) {
			return join(", ", map {display_taxonomy_tag($lc, $tagtype, $_)} @$tags_ref);
		}
		else {
			return "";
		}
	};

	$template_data_ref->{round} = sub ($var) {
		return sprintf("%.0f", $var);
	};
	$template_data_ref->{sprintf} = sub ($var1, $var2) {
		return sprintf($var1, $var2);
	};

	$template_data_ref->{encode_json} = sub ($var) {
		return decode_utf8(JSON::PP->new->utf8->canonical->encode($var));
	};

	return ($tt->process($template_filename, $template_data_ref, $result_content_ref));
}

=head2 redirect_to_url($request_ref, $status_code, $redirect_url)

This function instructs mod_perl to print redirect HTTP header (Location) and to terminate the request immediately.
The mod_perl process is not terminated and will continue to serve future requests.

=head3 Arguments

=head4 Request object $request_ref

The request object may contain a cookie.

=head4 Status code $status_code

e.g. 302 for a temporary redirect

=head4 Redirect url $redirect_url

=cut

sub redirect_to_url ($request_ref, $status_code, $redirect_url) {

	my $r = Apache2::RequestUtil->request();

	$r->headers_out->set(Location => $redirect_url);

	if (defined $request_ref->{cookie}) {
		# Note: mod_perl will not output the Set-Cookie header on a 302 response
		# unless it is set with err_headers_out instead of headers_out
		# https://perl.apache.org/docs/2.0/api/Apache2/RequestRec.html#C_err_headers_out_
		$r->err_headers_out->set("Set-Cookie" => $request_ref->{cookie});
	}

	$r->status($status_code);
	# note: under mod_perl, exit() will end the request without terminating the Apache mod_perl process
	exit();
}

=head2 single_param ($param_name)

CGI.pm param() function returns a list when called in a list context
(e.g. when param() is an argument of a function, or the value of a field in a hash).
This causes issues for function signatures that expect a scalar, and that may get passed an empty list
if the parameter is not set.

So instead of calling CGI.pm param() directly, we call single_param() to prefix it with scalar.

=head3 Arguments

=head4 CGI parameter name $param_name

=head3 Return value

A scalar value for the parameter, or undef if the parameter is not defined.

=cut

sub single_param ($param_name) {
	return scalar param($param_name);
}

=head2 init_request ()

C<init_request()> is called at the start of each new request (web page or API).
It initializes a number of variables, in particular:

$cc : country code
$lc : language code

It also initializes a request object that is returned.

=head3 Return value

Reference to request object.

=cut

sub init_request() {

	# Clear the context
	delete $log->context->{user_id};
	delete $log->context->{user_session};
	$log->context->{request} = generate_token(16);

	# Create and initialize a request object
	my $request_ref = {
		'original_query_string' => $ENV{QUERY_STRING},
		'referer' => referer()
	};

	# Depending on web server configuration, we may get or not get a / at the start of the QUERY_STRING environment variable
	# remove the / to normalize the query string, as we use it to build some redirect urls
	$request_ref->{original_query_string} =~ s/^\///;

	# TODO: global variables should be moved to $request_ref
	$styles = '';
	$scripts = '';
	$initjs = '';
	$header = '';
	$bodyabout = '';
	$admin = 0;

	my $r = Apache2::RequestUtil->request();

	$cc = 'world';
	$lc = 'en';
	@lcs = ();
	$country = 'en:world';

	$r->headers_out->set(Server => "Product Opener");
	$r->headers_out->set("X-Frame-Options" => "DENY");
	$r->headers_out->set("X-Content-Type-Options" => "nosniff");
	$r->headers_out->set("X-Download-Options" => "noopen");
	$r->headers_out->set("X-XSS-Protection" => "1; mode=block");
	$r->headers_out->set("X-Request-ID" => $log->context->{request});

	# sub-domain format:
	#
	# [2 letters country code or "world"] -> set cc + default language for the country
	# [2 letters country code or "world"]-[2 letters language code] -> set cc + lc
	#
	# Note: cc and lc can be overridden by query parameters
	# (especially for the API so that we can use only one subdomain : api.openfoodfacts.org)

	my $hostname = $r->hostname;
	$subdomain = lc($hostname);

	local $log->context->{hostname} = $hostname;
	local $log->context->{ip} = remote_addr();
	local $log->context->{query_string} = $request_ref->{original_query_string};

	$subdomain =~ s/\..*//;

	$original_subdomain = $subdomain;    # $subdomain can be changed if there are cc and/or lc overrides

	$log->debug("initializing request", {subdomain => $subdomain}) if $log->is_debug();

	if ($subdomain eq 'world') {
		($cc, $country, $lc) = ('world', 'en:world', 'en');
	}
	elsif (defined $country_codes{$subdomain}) {
		local $log->context->{subdomain_format} = 1;

		$cc = $subdomain;
		$country = $country_codes{$cc};
		$lc = $country_languages{$cc}[0];    # first official language

		$log->debug("subdomain matches known country code",
			{subdomain => $subdomain, lc => $lc, cc => $cc, country => $country})
			if $log->is_debug();

		if (not exists $Langs{$lc}) {
			$log->debug("current lc does not exist, falling back to lc = en",
				{subdomain => $subdomain, lc => $lc, cc => $cc, country => $country})
				if $log->is_debug();
			$lc = 'en';
		}

	}
	elsif ($subdomain =~ /(.*?)-(.*)/) {
		local $log->context->{subdomain_format} = 2;
		$log->debug("subdomain in cc-lc format - checking values",
			{subdomain => $subdomain, lc => $lc, cc => $cc, country => $country})
			if $log->is_debug();

		if (defined $country_codes{$1}) {
			$cc = $1;
			$country = $country_codes{$cc};
			$lc = $country_languages{$cc}[0];    # first official language
			if (defined $language_codes{$2}) {
				$lc = $2;
				$lc =~ s/-/_/;    # pt-pt -> pt_pt
			}

			$log->debug("subdomain matches known country code",
				{subdomain => $subdomain, lc => $lc, cc => $cc, country => $country})
				if $log->is_debug();
		}
	}
	elsif (defined $country_names{$subdomain}) {
		local $log->context->{subdomain_format} = 3;
		($cc, $country, $lc) = @{$country_names{$subdomain}};

		$log->debug("subdomain matches known country name",
			{subdomain => $subdomain, lc => $lc, cc => $cc, country => $country})
			if $log->is_debug();
	}
	elsif ($request_ref->{original_query_string} !~ /^(cgi|api)\//) {
		# redirect
		my $redirect_url = get_world_subdomain() . '/' . $request_ref->{original_query_string};
		$log->info("request could not be matched to a known format, redirecting",
			{subdomain => $subdomain, lc => $lc, cc => $cc, country => $country, redirect => $redirect_url})
			if $log->is_info();
		redirect_to_url($request_ref, 302, $redirect_url);
	}

	$lc =~ s/_.*//;    # PT_PT doest not work yet: categories

	if ((not defined $lc) or (($lc !~ /^\w\w(_|-)\w\w$/) and (length($lc) != 2))) {
		$log->debug("replacing unknown lc with en", {lc => $lc}) if $log->debug();
		$lc = 'en';
	}

	$lang = $lc;

	# If the language is equal to the first language of the country, but we are on a different subdomain, redirect to the main country subdomain. (fr-fr => fr)
	if (    (defined $lc)
		and (defined $cc)
		and (defined $country_languages{$cc}[0])
		and ($country_languages{$cc}[0] eq $lc)
		and ($subdomain ne $cc)
		and ($subdomain !~ /^(ssl-)?api/)
		and ($r->method() eq 'GET')
		and ($request_ref->{original_query_string} !~ /^(cgi|api)\//))
	{
		# redirect
		my $ccdom = format_subdomain($cc);
		my $redirect_url = $ccdom . '/' . $request_ref->{original_query_string};
		$log->info(
			"lc is equal to first lc of the country, redirecting to countries main domain",
			{subdomain => $subdomain, lc => $lc, cc => $cc, country => $country, redirect => $redirect_url}
		) if $log->is_info();
		redirect_to_url($request_ref, 302, $redirect_url);
	}

	# Allow cc and lc overrides as query parameters
	# do not redirect to the corresponding subdomain
	my $cc_lc_overrides = 0;
	my $param_cc = single_param('cc');
	if ((defined $param_cc) and ((defined $country_codes{lc($param_cc)}) or (lc($param_cc) eq 'world'))) {
		$cc = lc($param_cc);
		$country = $country_codes{$cc};
		$cc_lc_overrides = 1;
		$log->debug("cc override from request parameter", {cc => $cc}) if $log->is_debug();
	}
	my $param_lc = single_param('lc');
	if (defined $param_lc) {
		# allow multiple languages in an ordered list
		@lcs = split(/,/, lc($param_lc));
		if (defined $language_codes{$lcs[0]}) {
			$lc = $lcs[0];
			$lang = $lc;
			$cc_lc_overrides = 1;
			$log->debug("lc override from request parameter", {lc => $lc, lcs => \@lcs}) if $log->is_debug();
		}
		else {
			@lcs = ($lc);
		}
	}
	else {
		@lcs = ($lc);
	}
	# change the subdomain if we have overrides so that links to product pages are properly constructed
	if ($cc_lc_overrides) {
		$subdomain = $cc;
		if (not((defined $country_languages{$cc}[0]) and ($lc eq $country_languages{$cc}[0]))) {
			$subdomain .= "-" . $lc;
		}
	}

	# select the nutriment table format according to the country
	$nutriment_table = $cc_nutriment_table{default};
	if (exists $cc_nutriment_table{$cc}) {
		$nutriment_table = $cc_nutriment_table{$cc};
	}

	if ($test) {
		$subdomain =~ s/\.openfoodfacts/.test.openfoodfacts/;
	}

	$log->debug(
		"URI parsed for additional information",
		{
			subdomain => $subdomain,
			original_subdomain => $original_subdomain,
			lc => $lc,
			lang => $lang,
			cc => $cc,
			country => $country
		}
	) if $log->is_debug();

	my $error = ProductOpener::Users::init_user($request_ref);
	if ($error) {
		# TODO: currently we always display an HTML message if we were passed a bad user_id and password combination
		# even if the request is an API request

		# for requests to /cgi/auth.pl, we will now return a JSON body, set in /cgi/auth.pl
		# but it would be good to later have a more consistent behaviour for all API requests
		if ($r->uri() !~ /\/cgi\/auth\.pl/) {
			print $r->uri();
			display_error_and_exit($error, 403);
		}
	}

	# %admin is defined in Config.pm
	# admins can change permissions for all users
	if (is_admin_user($User_id)) {
		$admin = 1;
	}

	# Producers platform: not logged in users, or users with no permission to add products

	if (($server_options{producers_platform})
		and not((defined $Owner_id) and (($Owner_id =~ /^org-/) or ($User{moderator}) or $User{pro_moderator})))
	{
		$styles .= <<CSS
.hide-when-no-access-to-producers-platform {display:none}
CSS
			;
	}
	else {
		$styles .= <<CSS
.show-when-no-access-to-producers-platform {display:none}
CSS
			;
	}

	# Not logged in users

	if (defined $User_id) {
		$styles .= <<CSS
.hide-when-logged-in {display:none}
CSS
			;
	}
	else {
		$styles .= <<CSS
.show-when-logged-in {display:none}
CSS
			;
	}

	# call format_subdomain($subdomain) only once
	$formatted_subdomain = format_subdomain($subdomain);

	# Change the color of the top nav bar for the platform for producers
	if ($server_options{producers_platform}) {
		$styles .= <<CSS
.top-bar {
    background: #a9e7ff;
}

.top-bar-section li:not(.has-form) a:not(.button) {
    background: #a9e7ff;
}

.top-bar-section .has-form {
    background: #a9e7ff;
}
CSS
			;
	}

	# Enable or disable user preferences
	if (    ((defined $options{product_type}) and ($options{product_type} eq "food"))
		and (not $server_options{producers_platform}))
	{
		$user_preferences = 1;
	}
	else {
		$user_preferences = 0;
	}

	if (    ((defined $options{product_type}) and ($options{product_type} eq "food"))
		and ((defined $ecoscore_countries_enabled{$cc}) or ($User{moderator})))
	{
		$show_ecoscore = 1;
		$attributes_options_ref = {};
		$knowledge_panels_options_ref = {};
	}
	else {
		$show_ecoscore = 0;
		$attributes_options_ref = {
			skip_ecoscore => 1,
			skip_forest_footprint => 1,
		};
		$knowledge_panels_options_ref = {
			skip_ecoscore => 1,
			skip_forest_footprint => 1,
		};
	}

	# Producers platform url

	$producers_platform_url = $formatted_subdomain . '/';
	$producers_platform_url =~ s/\.open/\.pro\.open/;

	$log->debug(
		"owner, org and user",
		{
			private_products => $server_options{private_products},
			owner_id => $Owner_id,
			user_id => $User_id,
			org_id => $Org_id
		}
	) if $log->is_debug();

	return $request_ref;
}

# component was specified as en:product, fr:produit etc.
sub _component_is_singular_tag_in_specific_lc ($component, $tag) {

	my $component_lc;
	if ($component =~ /^(\w\w):/) {
		$component_lc = $1;
		$component = $';
	}
	else {
		return 0;
	}

	my $match = $tag_type_singular{$tag}{$component_lc};
	if ((defined $match) and ($match eq $component)) {
		return 1;
	}
	else {
		return 0;
	}
}

=head2 analyze_request ( $request_ref )

Analyze request parameters and decide which method to call.

=head3 Parameters

=head4 $request_ref reference to a hash that will contain analyzed parameters

=head3 Details

It will analyze path and parameters.

Some information is set in request_ref, notably
- polished query_string
- page number (page)
- api version and api_method
- requested page (text)
- some boolean for routing : search / taxonomy / mission / product / tag / points
- parameters for products, mission, tags, etc.

It handles redirect for renamed texts or products, .well-known/change-password

Sometimes we modify request parameters (param) to correspond to request_ref:
- parameters for response format : json, jsonp, xml, ...
- code parameter

=cut

sub analyze_request ($request_ref) {

	$request_ref->{query_string} = $request_ref->{original_query_string};

	$log->debug("analyzing query_string, step 0 - unmodified", {query_string => $request_ref->{query_string}})
		if $log->is_debug();

	# Remove ref and utm_* parameters
	# Examples:
	# https://world.openfoodfacts.org/?utm_content=bufferbd4aa&utm_medium=social&utm_source=twitter.com&utm_campaign=buffer
	# https://world.openfoodfacts.org/?ref=producthunt

	if ($request_ref->{query_string} =~ /(\&|\?)(utm_|ref=)/) {
		$request_ref->{query_string} = $`;
	}

	# cc and lc query overrides have already been consumed by init_request(), remove them
	# so that they do not interfere with the query string analysis after
	$request_ref->{query_string} =~ s/(\&|\?)(cc|lc)=([^&]*)//g;

	$log->debug("analyzing query_string, step 1 - utm, cc, and lc removed",
		{query_string => $request_ref->{query_string}})
		if $log->is_debug();

	# Process API parameters: fields, formats, revision

	# API calls may request JSON, JSONP or XML by appending .json, .jsonp or .xml at the end of the query string
	# .jqm returns results in HTML specifically formatted for the OFF mobile app (which uses jquerymobile)
	# for calls to /cgi/ actions (e.g. search.pl), the format can also be indicated with a parameter &json=1 &jsonp=1 &xml=1 &jqm=1
	# (or ?json=1 if it's the first parameter)

	# check suffixes .json etc. and set the corresponding CGI parameter so that we can retrieve it with param() later

	foreach my $parameter ('json', 'jsonp', 'jqm', 'xml') {

		if ($request_ref->{query_string} =~ /\.$parameter(\b|$)/) {

			param($parameter, 1);
			$request_ref->{query_string} =~ s/\.$parameter(\b|$)//;

			$log->debug("parameter was set from extension in URL path",
				{parameter => $parameter, value => $request_ref->{$parameter}})
				if $log->is_debug();
		}
	}

	$log->debug("analyzing query_string, step 2 - fields, rev, json, jsonp, jqm, and xml removed",
		{query_string => $request_ref->{query_string}})
		if $log->is_debug();

	# Decode the escaped characters in the query string
	$request_ref->{query_string} = decode("utf8", URI::Escape::XS::decodeURIComponent($request_ref->{query_string}));

	$log->debug("analyzing query_string, step 3 - components UTF8 decoded",
		{query_string => $request_ref->{query_string}})
		if $log->is_debug();

	$request_ref->{page} = 1;

	# some sites like FB can add query parameters, remove all of them
	# make sure that all query parameters of interest have already been consumed above

	$request_ref->{query_string} =~ s/(\&|\?).*//;

	$log->debug("analyzing query_string, step 4 - removed all query parameters",
		{query_string => $request_ref->{query_string}})
		if $log->is_debug();

	# if the query request json or xml, either through the json=1 parameter or a .json extension
	# set the $request_ref->{api} field
	if ((defined single_param('json')) or (defined single_param('jsonp')) or (defined single_param('xml'))) {
		$request_ref->{api} = 'v0';
	}

	# Split query string by "/" to know where it points
	my @components = split(/\//, $request_ref->{query_string});

	# Root, ex: https://world.openfoodfacts.org/
	if ($#components < 0) {
		$request_ref->{text} = 'index';
		$request_ref->{current_link} = '';
	}
	# Root + page number, ex: https://world.openfoodfacts.org/2
	elsif (($#components == 0) and ($components[-1] =~ /^\d+$/)) {
		$request_ref->{page} = pop @components;
		$request_ref->{current_link} = '';
		$request_ref->{text} = 'index';
	}

	# Api access
	# /api/v0/product/[code]
	# /api/v0/search
	elsif ($components[0] eq 'api') {

		# Set version, method and code
		$request_ref->{api} = $components[1];
		if ($request_ref->{api} =~ /v(.*)/) {
			param("api_version", $1);
			$request_ref->{api_version} = $1;
		}
		param("api_method", $components[2]);
		$request_ref->{api_method} = $components[2];
		if (defined $components[3]) {
			param("code", $components[3]);
			$request_ref->{code} = $components[3];
		}

		# If return format is not xml or jqm or jsonp, default to json
		if (    (not defined single_param("xml"))
			and (not defined single_param("jqm"))
			and (not defined single_param("jsonp")))
		{
			param("json", 1);
		}

		$log->debug(
			"got API request",
			{
				api => $request_ref->{api},
				api_version => single_param("api_version"),
				api_method => single_param("api_method"),
				code => $request_ref->{code},
				jqm => single_param("jqm"),
				json => single_param("json"),
				xml => single_param("xml")
			}
		) if $log->is_debug();
	}

	# /search search endpoint, parameters will be parser by CGI.pm param()
	elsif ($components[0] eq "search") {
		$request_ref->{search} = 1;
	}

	# /taxonomy API endpoint
	# e.g. /api/v2/taxonomy?type=categories&tags=en:fruits,en:vegetables&fields=name,description,parents,children,vegan:en,inherited:vegetarian:en&lc=en,fr&include_children=1
	elsif ($components[0] eq "taxonomy") {
		$request_ref->{taxonomy} = 1;
	}

	# Folksonomy engine properties endpoint
	elsif (($components[0] eq "properties") or ($components[0] eq "property")) {
		$request_ref->{properties} = 1;
	}

	# /products endpoint (e.g. /products/8024884500403+3263855093192 )
	# assign the codes to the code parameter
	elsif ($components[0] eq "products") {
		$request_ref->{search} = 1;
		param("code", $components[1]);
	}

	# Renamed text?
	elsif ((defined $options{redirect_texts}) and (defined $options{redirect_texts}{$lang . "/" . $components[0]})) {
		$request_ref->{redirect} = $formatted_subdomain . "/" . $options{redirect_texts}{$lang . "/" . $components[0]};
		$log->info("renamed text, redirecting", {textid => $components[0], redirect => $request_ref->{redirect}})
			if $log->is_info();
		redirect_to_url($request_ref, 302, $request_ref->{redirect});
	}

	# First check if the request is for a text
	elsif ( (defined $texts{$components[0]})
		and ((defined $texts{$components[0]}{$lang}) or (defined $texts{$components[0]}{en}))
		and (not defined $components[1]))
	{
		$request_ref->{text} = $components[0];
		$request_ref->{canon_rel_url} = "/" . $components[0];
	}

	# Product specified as en:product?
	elsif (_component_is_singular_tag_in_specific_lc($components[0], 'products')) {
		# check the product code looks like a number
		if ($components[1] =~ /^\d/) {
			$request_ref->{redirect}
				= $formatted_subdomain . '/' . $tag_type_singular{products}{$lc} . '/' . $components[1];
		}
		else {
			$request_ref->{error_status} = 404;
			$request_ref->{error_message} = lang("error_invalid_address");
		}
	}

	# Product?
	# try language from $lc, and English, so that /product/ always work
	elsif (($components[0] eq $tag_type_singular{products}{$lc})
		or ($components[0] eq $tag_type_singular{products}{en}))
	{

		# Check if the product code is a number, else show 404
		if ($components[1] =~ /^\d/) {
			$request_ref->{product} = 1;
			$request_ref->{code} = $components[1];
			if (defined $components[2]) {
				$request_ref->{titleid} = $components[2];
			}
			else {
				$request_ref->{titleid} = '';
			}
		}
		else {
			$request_ref->{error_status} = 404;
			$request_ref->{error_message} = lang("error_invalid_address");
		}
	}

	# Graph of the products?
	# $data_root/lang/$lang/texts/products_stats_$cc.html
	#elsif (($components[0] eq $tag_type_plural{products}{$lc}) and (not defined $components[1])) {
	#	$request_ref->{text} = "products_stats_$cc";
	#	$request_ref->{canon_rel_url} = "/" . $components[0];
	#}
	# -> done through a text transclusion in /lang/fr/produits.html etc.

	# Mission?
	elsif ($components[0] eq $tag_type_singular{missions}{$lc}) {
		$request_ref->{mission} = 1;
		$request_ref->{missionid} = $components[1];
	}

	# https://github.com/openfoodfacts/openfoodfacts-server/issues/4140
	elsif ((scalar(@components) == 2) and ($components[0] eq '.well-known') and ($components[1] eq 'change-password')) {
		$request_ref->{redirect} = $formatted_subdomain . '/cgi/change_password.pl';
		$log->info('well-known password change page - redirecting', {redirect => $request_ref->{redirect}})
			if $log->is_info();
		redirect_to_url($request_ref, 307, $request_ref->{redirect});
	}

	elsif ($#components == -1) {
		# Main site
	}

	# Known tag type?
	else {

		$request_ref->{canon_rel_url} = '';
		my $canon_rel_url_suffix = '';

		#check if last field is number
		if (($#components >= 1) and ($components[-1] =~ /^\d+$/)) {
			#if first field or third field is tags (plural) then last field is page number
			if (   defined $tag_type_from_plural{$lc}{$components[0]}
				or defined $tag_type_from_plural{"en"}{$components[0]}
				or defined $tag_type_from_plural{$lc}{$components[2]}
				or defined $tag_type_from_plural{"en"}{$components[2]})
			{
				$request_ref->{page} = pop @components;
				$log->debug("get page number", {$request_ref->{page}}) if $log->is_debug();
			}
		}
		# list of tags? (plural of tagtype must be the last field)

		$log->debug("checking last component",
			{last_component => $components[-1], is_plural => $tag_type_from_plural{$lc}{$components[-1]}})
			if $log->is_debug();

		# list of (categories) tags with stats for a nutriment
		if (    ($#components == 1)
			and (defined $tag_type_from_plural{$lc}{$components[0]})
			and ($tag_type_from_plural{$lc}{$components[0]} eq "categories")
			and (defined $nutriments_labels{$lc}{$components[1]}))
		{

			$request_ref->{groupby_tagtype} = $tag_type_from_plural{$lc}{$components[0]};
			$request_ref->{stats_nid} = $nutriments_labels{$lc}{$components[1]};
			$canon_rel_url_suffix .= "/" . $tag_type_plural{$request_ref->{groupby_tagtype}}{$lc};
			$canon_rel_url_suffix .= "/" . $components[1];
			pop @components;
			pop @components;
			$log->debug("request looks like a list of tags - categories with nutrients",
				{groupby => $request_ref->{groupby_tagtype}, stats_nid => $request_ref->{stats_nid}})
				if $log->is_debug();
		}

		if (defined $tag_type_from_plural{$lc}{$components[-1]}) {

			$request_ref->{groupby_tagtype} = $tag_type_from_plural{$lc}{pop @components};
			$canon_rel_url_suffix .= "/" . $tag_type_plural{$request_ref->{groupby_tagtype}}{$lc};
			$log->debug("request looks like a list of tags", {groupby => $request_ref->{groupby_tagtype}, lc => $lc})
				if $log->is_debug();
		}
		# also try English tagtype
		elsif (defined $tag_type_from_plural{"en"}{$components[-1]}) {

			$request_ref->{groupby_tagtype} = $tag_type_from_plural{"en"}{pop @components};
			# use $lc for canon url
			$canon_rel_url_suffix .= "/" . $tag_type_plural{$request_ref->{groupby_tagtype}}{$lc};
			$log->debug("request looks like a list of tags", {groupby => $request_ref->{groupby_tagtype}, lc => "en"})
				if $log->is_debug();
		}

		if (
			($#components >= 0)
			and (  (defined $tag_type_from_singular{$lc}{$components[0]})
				or (defined $tag_type_from_singular{"en"}{$components[0]}))
			)
		{

			$log->debug("request looks like a singular tag", {lc => $lc, tagid => $components[0]}) if $log->is_debug();

			if (defined $tag_type_from_singular{$lc}{$components[0]}) {
				$request_ref->{tagtype} = $tag_type_from_singular{$lc}{shift @components};
			}
			else {
				$request_ref->{tagtype} = $tag_type_from_singular{"en"}{shift @components};
			}

			my $tagtype = $request_ref->{tagtype};

			if (($#components >= 0)) {
				$request_ref->{tag} = shift @components;

				# if there is a leading dash - before the tag, it indicates we want products without it
				if ($request_ref->{tag} =~ /^-/) {
					$request_ref->{tag_prefix} = "-";
					$request_ref->{tag} = $';
				}
				else {
					$request_ref->{tag_prefix} = "";
				}

				if (defined $taxonomy_fields{$tagtype}) {
					my $parsed_tag = canonicalize_taxonomy_tag_linkeddata($tagtype, $request_ref->{tag});
					if (not $parsed_tag) {
						$parsed_tag = canonicalize_taxonomy_tag_weblink($tagtype, $request_ref->{tag});
					}

					if ($parsed_tag) {
						$request_ref->{tagid} = $parsed_tag;
					}
					else {
						if ($request_ref->{tag} !~ /^(\w\w):/) {
							$request_ref->{tag} = $lc . ":" . $request_ref->{tag};
						}

						$request_ref->{tagid} = get_taxonomyid($lc, $request_ref->{tag});
					}
				}
				else {
					# Use "no_language" normalization
					$request_ref->{tagid} = get_string_id_for_lang("no_language", $request_ref->{tag});
				}
			}

			$request_ref->{canon_rel_url}
				.= "/" . $tag_type_singular{$tagtype}{$lc} . "/" . $request_ref->{tag_prefix} . $request_ref->{tagid};

			# 2nd tag?

			if (
				($#components >= 0)
				and (  (defined $tag_type_from_singular{$lc}{$components[0]})
					or (defined $tag_type_from_singular{"en"}{$components[0]}))
				)
			{

				if (defined $tag_type_from_singular{$lc}{$components[0]}) {
					$request_ref->{tagtype2} = $tag_type_from_singular{$lc}{shift @components};
				}
				else {
					$request_ref->{tagtype2} = $tag_type_from_singular{"en"}{shift @components};
				}
				my $tagtype = $request_ref->{tagtype2};

				if (($#components >= 0)) {
					$request_ref->{tag2} = shift @components;

					# if there is a leading dash - before the tag, it indicates we want products without it
					if ($request_ref->{tag2} =~ /^-/) {
						$request_ref->{tag2_prefix} = "-";
						$request_ref->{tag2} = $';
					}
					else {
						$request_ref->{tag2_prefix} = "";
					}

					if (defined $taxonomy_fields{$tagtype}) {
						my $parsed_tag2 = canonicalize_taxonomy_tag_linkeddata($tagtype, $request_ref->{tag2});
						if (not $parsed_tag2) {
							$parsed_tag2 = canonicalize_taxonomy_tag_weblink($tagtype, $request_ref->{tag2});
						}

						if ($parsed_tag2) {
							$request_ref->{tagid2} = $parsed_tag2;
						}
						else {
							if ($request_ref->{tag2} !~ /^(\w\w):/) {
								$request_ref->{tag2} = $lc . ":" . $request_ref->{tag2};
							}

							$request_ref->{tagid2} = get_taxonomyid($lc, $request_ref->{tag2});
						}
					}
					else {
						# Use "no_language" normalization
						$request_ref->{tagid2} = get_string_id_for_lang("no_language", $request_ref->{tag2});
					}
				}

				$request_ref->{canon_rel_url}
					.= "/"
					. $tag_type_singular{$tagtype}{$lc} . "/"
					. $request_ref->{tag2_prefix}
					. $request_ref->{tagid2};
			}

			if ((defined $components[0]) and ($components[0] eq 'points')) {
				$request_ref->{points} = 1;
				$request_ref->{canon_rel_url} .= "/points";
			}

		}
		elsif ((defined $components[0]) and ($components[0] eq 'points')) {
			$request_ref->{points} = 1;
			$request_ref->{canon_rel_url} .= "/points";
		}
		elsif (not defined $request_ref->{groupby_tagtype}) {
			$log->warn("invalid address, confused by number of components left", {left_components => $#components})
				if $log->is_warn();
			$request_ref->{error_status} = 404;
			$request_ref->{error_message} = lang("error_invalid_address");
		}

		if (($#components >= 0) and ($components[-1] =~ /^\d+$/)) {
			$request_ref->{page} = pop @components;
		}

		$request_ref->{canon_rel_url} .= $canon_rel_url_suffix;
	}

	# Index page on producers platform
	if (    (defined $request_ref->{text})
		and ($request_ref->{text} eq "index")
		and (defined $server_options{private_products})
		and ($server_options{private_products}))
	{
		$request_ref->{text} = 'index-pro';
	}

	$log->debug("request analyzed", {lc => $lc, lang => $lang, request_ref => $request_ref}) if $log->is_debug();

	return 1;
}

sub _get_date ($t) {

	if (defined $t) {
		my @codes = DateTime::Locale->codes;
		my $locale;
		if (grep {$_ eq $lc} @codes) {
			$locale = DateTime::Locale->load($lc);
		}
		else {
			$locale = DateTime::Locale->load('en');
		}

		my $dt = DateTime->from_epoch(
			locale => $locale,
			time_zone => $reference_timezone,
			epoch => $t
		);
		return $dt;
	}
	else {
		return;
	}

}

sub display_date ($t) {

	my $dt = _get_date($t);

	if (defined $dt) {
		return $dt->format_cldr($dt->locale()->datetime_format_long);
	}
	else {
		return;
	}

}

sub display_date_without_time ($t) {

	my $dt = _get_date($t);

	if (defined $dt) {
		return $dt->format_cldr($dt->locale()->date_format_long);
	}
	else {
		return;
	}

}

sub display_date_ymd ($t) {

	my $dt = _get_date($t);
	if (defined $dt) {
		return $dt->ymd;
	}
	else {
		return;
	}
}

sub display_date_tag ($t) {

	my $dt = _get_date($t);
	if (defined $dt) {
		my $iso = $dt->iso8601;
		my $dts = $dt->format_cldr($dt->locale()->datetime_format_long);
		return "<time datetime=\"$iso\">$dts</time>";
	}
	else {
		return;
	}
}

sub display_date_iso ($t) {

	my $dt = _get_date($t);
	if (defined $dt) {
		my $iso = $dt->iso8601;
		return $iso;
	}
	else {
		return;
	}
}

=head2 display_error ( $error_message, $status )

Display an error message using the site template.

The request is not terminated by this function, it will continue to run.

=cut

sub display_error ($error_message, $status) {

	my $html = "<p>$error_message</p>";
	display_page(
		{
			title => lang('error'),
			content_ref => \$html,
			status => $status,
			page_type => "error",
		}
	);
	return;
}

=head2 display_error_and_exit ( $error_message, $status )

Display an error message using the site template, and terminate the request immediately.

Any code after the call to display_error_and_exit() will not be executed.

=cut

sub display_error_and_exit ($error_message, $status) {

	display_error($error_message, $status);
	exit();
}

# Specific index for producer on the platform for producers
sub display_index_for_producer ($request_ref) {

	my $html = "";

	# Check if there are data quality issues or improvement opportunities

	foreach my $tagtype ("data_quality_errors_producers", "data_quality_warnings_producers", "improvements") {

		my $count = count_products($request_ref, {$tagtype . "_tags" => {'$exists' => true, '$ne' => []}});

		if ($count > 0) {
			$html
				.= "<p>&rarr; <a href=\"/"
				. $tag_type_plural{$tagtype}{$lc} . "\">"
				. lang("number_of_products_with_" . $tagtype)
				. separator_before_colon($lc) . ": "
				. $count
				. "</a></p>";
		}
	}

	$html .= "<h2>" . lang("your_products") . separator_before_colon($lc) . ":" . "</h2>";
	$html .= '<p>&rarr; <a href="/cgi/import_file_upload.pl">' . lang("add_or_update_products") . '</a></p>';

	# Display a message if some product updates have not been published yet

	my $count = count_products($request_ref, {states_tags => "en:to-be-exported"});

	my $message = "";

	if ($count == 0) {
		$message = lang("no_products_to_export");
	}
	elsif ($count == 1) {
		$message = lang("one_product_will_be_exported");
	}
	else {
		$message = sprintf(lang("n_products_will_be_exported"), $count);
	}

	if ($count > 0) {
		$html
			.= "<p>"
			. lang("some_product_updates_have_not_been_published_on_the_public_database") . "</p>" . "<p>"
			. $message . "</p>"
			. "&rarr; <a href=\"/cgi/export_products.pl\">$Lang{export_product_data_photos}{$lc}</a><br>";
	}

	return $html;
}

sub display_text ($request_ref) {

	my $textid = $request_ref->{text};

	$request_ref->{page_type} = "text";

	my $text_lang = $lang;

	# if a page does not exist in the local language, use the English version
	# e.g. Index, Discover, Contribute pages.
	if ((not defined $texts{$textid}{$text_lang}) and (defined $texts{$textid}{en})) {
		$text_lang = 'en';
	}

	my $file = "$data_root/lang/$text_lang/texts/" . $texts{$textid}{$text_lang};

	open(my $IN, "<:encoding(UTF-8)", $file);
	my $html = join('', (<$IN>));
	close($IN);

	my $country_name = display_taxonomy_tag($lc, "countries", $country);

	$html =~ s/<cc>/$cc/g;
	$html =~ s/<country_name>/$country_name/g;

	my $title = undef;

	if ($textid eq 'index') {
		$html =~ s/<\/h1>/ - $country_name<\/h1>/;
	}

	# Add org name to index title on producers platform

	if (($textid eq 'index-pro') and (defined $Owner_id)) {
		my $owner_user_or_org = $Owner_id;
		if (defined $Org_id) {
			$owner_user_or_org = $Org{name};
		}
		$html =~ s/<\/h1>/ - $owner_user_or_org<\/h1>/;
	}

	$log->info("displaying text from file",
		{cc => $cc, lc => $lc, lang => $lang, textid => $textid, textlang => $text_lang, file => $file})
		if $log->is_info();

	# if page number is higher than 1, then keep only the h1 header
	# e.g. index page
	if ((defined $request_ref->{page}) and ($request_ref->{page} > 1)) {
		$html =~ s/<\/h1>.*//is;
		$html .= '</h1>';
	}

	my $replace_file = sub ($fileid) {
		($fileid =~ /\.\./) and return '';
		$fileid =~ s/^texts\///;
		my $file = "$data_root/lang/$lc/texts/$fileid";
		my $html = '';
		if (-e $file) {
			open(my $IN, "<:encoding(UTF-8)", "$file");
			$html .= join('', (<$IN>));
			close($IN);
		}
		else {
			$html .= "<!-- file $file not found -->";
		}
		return $html;
	};

	my $replace_query = sub ($query) {

		my $query_ref = decode_json($query);
		my $sort_by = undef;
		if (defined $query_ref->{sort_by}) {
			$sort_by = $query_ref->{sort_by};
			delete $query_ref->{sort_by};
		}
		return search_and_display_products({}, $query_ref, $sort_by, undef, undef);
	};

	if ($file =~ /\/index-pro/) {
		# On the producers platform, display products only if the owner is logged in
		# and has an associated org or is a moderator
		if ((defined $Owner_id) and (($Owner_id =~ /^org-/) or ($User{moderator}) or $User{pro_moderator})) {
			$html .= display_index_for_producer($request_ref);
			$html .= search_and_display_products($request_ref, {}, "last_modified_t", undef, undef);
		}
	}
	elsif ($file =~ /\/index/) {
		# Display all products
		$html .= search_and_display_products($request_ref, {}, "last_modified_t_complete_first", undef, undef);
	}

	$html =~ s/\[\[query:(.*?)\]\]/$replace_query->($1)/eg;

	# Replace included texts
	$html =~ s/\[\[(.*?)\]\]/$replace_file->($1)/eg;

	while ($html =~ /<scripts>(.*?)<\/scripts>/s) {
		$html = $` . $';
		$scripts .= $1;
	}

	while ($html =~ /<initjs>(.*?)<\/initjs>/s) {
		$html = $` . $';
		$initjs .= $1;
	}

	# wikipedia style links [url text]
	$html =~ s/\[(http\S*?) ([^\]]+)\]/<a href="$1">$2<\/a>/g;

	# Remove the title from the content to put it in the title field
	if ($html =~ /<h1>(.*?)<\/h1>/) {
		$title = $1;
		$html = $` . $';
	}

	# Generate a table of content

	if ($html =~ /<toc>/) {

		my $toc = '';
		my $text = $html;
		my $new_text = '';

		my $current_root_level = -1;
		my $current_level = -1;
		my $nb_headers = 0;

		while ($text =~ /<h(\d)([^<]*)>(.*?)<\/h(\d)>/si) {
			my $level = $1;
			my $h_attributes = $2;
			my $header = $3;

			$text = $';
			$new_text .= $`;
			my $match = $&;

			# Skip h1
			if ($level == 1) {
				$new_text .= $match;
				next;
			}

			$nb_headers++;

			my $header_id = $header;
			# Remove tags
			$header_id =~ s/<(([^>]|\n)*)>//g;
			$header_id = get_string_id_for_lang("no_language", $header_id);
			$header_id =~ s/-/_/g;

			my $header_id_html = " id=\"$header_id\"";

			if ($h_attributes =~ /id="([^<]+)"/) {
				$header_id = $1;
				$header_id_html = '';
			}

			$new_text .= "<h$level${header_id_html}${h_attributes}>$header</h$level>";

			if ($current_root_level == -1) {
				$current_root_level = $level;
				$current_level = $level;
			}

			for (my $i = $current_level; $i < $level; $i++) {
				$toc .= "<ul>\n";
			}

			for (my $i = $level; $i < $current_level; $i++) {
				$toc .= "</ul>\n";
			}

			for (; $current_level < $current_root_level; $current_root_level--) {
				$toc = "<ul>\n" . $toc;
			}

			$current_level = $level;

			$header =~ s/<br>//sig;

			$toc .= "<li><a href=\"#$header_id\">$header</a></li>\n";
		}

		for (my $i = $current_root_level; $i < $current_level; $i++) {
			$toc .= "</ul>\n";
		}

		$new_text .= $text;

		$new_text =~ s/<toc>/<ul>$toc<\/ul>/;

		$html = $new_text;

	}

	if ($html =~ /<styles>(.*)<\/styles>/s) {
		$html = $` . $';
		$styles .= $1;
	}

	if ($html =~ /<header>(.*)<\/header>/s) {
		$html = $` . $';
		$header .= $1;
	}

	if ((defined $request_ref->{page}) and ($request_ref->{page} > 1)) {
		$request_ref->{title} = $title . lang("title_separator") . sprintf(lang("page_x"), $request_ref->{page});
	}
	else {
		$request_ref->{title} = $title;
	}

	$request_ref->{content_ref} = \$html;
	if ($textid ne 'index') {
		$request_ref->{canon_url} = "/$textid";
	}

	if ($textid ne 'index') {
		$request_ref->{full_width} = 1;
	}

	display_page($request_ref);
	exit();
}

sub display_mission ($request_ref) {

	my $missionid = $request_ref->{missionid};

	open(my $IN, "<:encoding(UTF-8)", "$data_root/lang/$lang/missions/$missionid.html");
	my $html = join('', (<$IN>));

	$request_ref->{content_ref} = \$html;
	$request_ref->{canon_url} = canonicalize_tag_link("missions", $missionid);

	display_page($request_ref);
	exit();
}

sub get_cache_results ($key, $request_ref) {

	my $results;

	$log->debug("MongoDB hashed query key", {key => $key}) if $log->is_debug();

	# disable caching if ?no_cache=1
	# or if the user is logged in and no_cache is different from 0
	my $param_no_cache = single_param("no_cache");
	if (   ($param_no_cache)
		or ((defined $User_id) and not((defined $param_no_cache) and ($param_no_cache == 0))))
	{

		$log->debug("MongoDB no_cache parameter, skip caching", {key => $key}) if $log->is_debug();
		$mongodb_log->info("get_cache_results - skip - key: $key") if $mongodb_log->is_info();

	}
	else {

		$log->debug("Retrieving value for MongoDB query key", {key => $key}) if $log->is_debug();
		$results = $memd->get($key);
		if (not defined $results) {
			$log->debug("Did not find a value for MongoDB query key", {key => $key}) if $log->is_debug();
			$mongodb_log->info("get_cache_results - miss - key: $key") if $mongodb_log->is_info();
		}
		else {
			$log->debug("Found a value for MongoDB query key", {key => $key}) if $log->is_debug();
			$mongodb_log->info("get_cache_results - hit - key: $key") if $mongodb_log->is_info();
		}
	}
	return $results;
}

sub set_cache_results ($key, $results) {

	$log->debug("Setting value for MongoDB query key", {key => $key}) if $log->is_debug();

	if ($mongodb_log->is_debug()) {
		$mongodb_log->debug("set_cache_results - setting value - key: $key - total_size: " . total_size($results));
	}

	if ($memd->set($key, $results, 3600)) {
		$mongodb_log->info("set_cache_results - updated - key: $key") if $mongodb_log->is_info();
	}
	else {
		$log->debug("Could not set value for MongoDB query key", {key => $key});
		$mongodb_log->info("set_cache_results - error - key: $key") if $mongodb_log->is_info();
	}

	return;
}

sub query_list_of_tags ($request_ref, $query_ref) {

	add_country_and_owner_filters_to_query($request_ref, $query_ref);

	my $groupby_tagtype = $request_ref->{groupby_tagtype};
	my $page = $request_ref->{page};

	# Add a meta robot noindex for pages related to users
	if (    (defined $groupby_tagtype)
		and ($groupby_tagtype =~ /^(users|correctors|editors|informers|correctors|photographers|checkers)$/))
	{

		$header .= '<meta name="robots" content="noindex">' . "\n";
	}

	# support for returning json / xml results

	$request_ref->{structured_response} = {tags => [],};

	$log->debug("MongoDB query built", {query => $query_ref}) if $log->is_debug();

	# define limit and skip values
	my $limit;

	#If ?stats=1 or ?filter=  then do not limit results size
	if (   (defined single_param("stats"))
		or (defined single_param("filter"))
		or (defined single_param("status"))
		or (defined single_param("translate")))
	{
		$limit = 999999999999;
	}
	elsif (defined $request_ref->{tags_page_size}) {
		$limit = $request_ref->{tags_page_size};
	}
	else {
		$limit = $tags_page_size;
	}

	my $skip = 0;
	if (defined $page) {
		$skip = ($page - 1) * $limit;
	}
	elsif (defined $request_ref->{page}) {
		$page = $request_ref->{page};
		$skip = ($page - 1) * $limit;
	}
	else {
		$page = 1;
	}

	# groupby_tagtype

	my $aggregate_count_parameters = [
		{"\$match" => $query_ref},
		{"\$unwind" => ("\$" . $groupby_tagtype . "_tags")},
		{"\$group" => {"_id" => ("\$" . $groupby_tagtype . "_tags")}},
		{"\$count" => ($groupby_tagtype . "_tags")}
	];

	my $aggregate_parameters = [
		{"\$match" => $query_ref},
		{"\$unwind" => ("\$" . $groupby_tagtype . "_tags")},
		{"\$group" => {"_id" => ("\$" . $groupby_tagtype . "_tags"), "count" => {"\$sum" => 1}}},
		{"\$sort" => {"count" => -1}},
		{"\$skip" => $skip},
		{"\$limit" => $limit}
	];

	if ($groupby_tagtype eq 'users') {
		$aggregate_parameters = [
			{"\$match" => $query_ref},
			{"\$group" => {"_id" => ("\$creator"), "count" => {"\$sum" => 1}}},
			{"\$sort" => {"count" => -1}}
		];
	}

	if (($groupby_tagtype eq 'nutrition_grades') or ($groupby_tagtype eq 'nova_groups')) {
		$aggregate_parameters = [
			{"\$match" => $query_ref},
			{"\$unwind" => ("\$" . $groupby_tagtype . "_tags")},
			{"\$group" => {"_id" => ("\$" . $groupby_tagtype . "_tags"), "count" => {"\$sum" => 1}}},
			{"\$sort" => {"_id" => 1}}
		];
	}

	#get cache results for aggregate query
	my $key = $server_domain . "/" . freeze($aggregate_parameters);
	$log->debug("MongoDB query key", {key => $key}) if $log->is_debug();
	$key = md5_hex($key);
	my $results = get_cache_results($key, $request_ref);

	if ((not defined $results) or (ref($results) ne "ARRAY") or (not defined $results->[0])) {

		# do not use the smaller cached products_tags collection if ?no_cache=1
		# or if we are on the producers platform
		if (   ((defined single_param("no_cache")) and (single_param("no_cache")))
			or ($server_options{producers_platform}))
		{

			eval {
				$log->debug("Executing MongoDB aggregate query on products collection",
					{query => $aggregate_parameters})
					if $log->is_debug();
				$results = execute_query(
					sub {
						return get_products_collection()->aggregate($aggregate_parameters, {allowDiskUse => 1});
					}
				);
			};
		}
		else {

			eval {
				$log->debug("Executing MongoDB aggregate query on products_tags collection",
					{query => $aggregate_parameters})
					if $log->is_debug();
				$results = execute_query(
					sub {
						return get_products_tags_collection()->aggregate($aggregate_parameters, {allowDiskUse => 1});
					}
				);
			};
		}
		if ($@) {
			$log->warn("MongoDB error", {error => $@}) if $log->is_warn();
		}
		else {
			$log->info("MongoDB query ok", {error => $@}) if $log->is_info();
		}

		$log->debug("MongoDB query done", {error => $@}) if $log->is_debug();

		$log->trace("aggregate query done") if $log->is_trace();

		# the return value of aggregate has changed from version 0.702
		# and v1.4.5 of the perl MongoDB module
		if (defined $results) {
			$results = [$results->all];

			if (defined $results->[0]) {
				set_cache_results($key, $results);
			}
		}
		else {
			$log->debug("No results for aggregate MongoDB query key", {key => $key}) if $log->is_debug();
		}
	}

	# If it is the first page and the number of results we got is inferior to the limit
	# we do not need to count the results

	my $number_of_results;

	if (defined $results) {
		$number_of_results = scalar @{$results};
		$log->debug("MongoDB query results count", {number_of_results => $number_of_results}) if $log->is_debug();
	}

	if (($skip == 0) and (defined $number_of_results) and ($number_of_results < $limit)) {
		$request_ref->{structured_response}{count} = $number_of_results;
		$log->debug("Directly setting structured_response count", {number_of_results => $number_of_results})
			if $log->is_debug();
	}
	else {

		#get total count for aggregate (without limit) and put result in cache
		my $key_count = $server_domain . "/" . freeze($aggregate_count_parameters);
		$log->debug("MongoDB aggregate count query key", {key => $key_count}) if $log->is_debug();
		$key_count = md5_hex($key_count);
		my $results_count = get_cache_results($key_count, $request_ref);

		if (not defined $results_count) {

			my $count_results;

			# do not use the smaller cached products_tags collection if ?no_cache=1
			# or if we are on the producers platform
			if (   ((defined single_param("no_cache")) and (single_param("no_cache")))
				or ($server_options{producers_platform}))
			{
				eval {
					$log->debug("Executing MongoDB aggregate count query on products collection",
						{query => $aggregate_count_parameters})
						if $log->is_debug();
					$count_results = execute_query(
						sub {
							return get_products_collection()
								->aggregate($aggregate_count_parameters, {allowDiskUse => 1});
						}
					);
				}
			}
			else {
				eval {
					$log->debug("Executing MongoDB aggregate count query on products_tags collection",
						{query => $aggregate_count_parameters})
						if $log->is_debug();
					$count_results = execute_query(
						sub {
							return get_products_tags_collection()
								->aggregate($aggregate_count_parameters, {allowDiskUse => 1});
						}
					);
				}
			}
			if ((not $@) and (defined $count_results)) {

				$count_results = [$count_results->all]->[0];
				$request_ref->{structured_response}{count} = $count_results->{$groupby_tagtype . "_tags"};
				set_cache_results($key_count, $request_ref->{structured_response}{count});
				$log->debug(
					"Set cached aggregate count for query key",
					{
						key => $key_count,
						results_count => $request_ref->{structured_response}{count},
						count_results => $count_results
					}
				) if $log->is_debug();
			}
		}
		else {
			$request_ref->{structured_response}{count} = $results_count;
			$log->debug("Got cached aggregate count for query key",
				{key => $key_count, results_count => $results_count})
				if $log->is_debug();
		}
	}

	return $results;
}

sub display_list_of_tags ($request_ref, $query_ref) {

	my $results = query_list_of_tags($request_ref, $query_ref);

	my $html = '';
	my $html_pages = '';

	my $countries_map_links = {};
	my $countries_map_names = {};
	my $countries_map_data = {};

	if ((not defined $results) or (ref($results) ne "ARRAY") or (not defined $results->[0])) {

		$log->debug("results for aggregate MongoDB query key", {"results" => $results}) if $log->is_debug();
		$html .= "<p>" . lang("no_products") . "</p>";
		$request_ref->{structured_response}{count} = 0;

	}
	else {

		my @tags = @{$results};
		my $tagtype = $request_ref->{groupby_tagtype};

		if (not defined $request_ref->{structured_response}{count}) {
			$request_ref->{structured_response}{count} = ($#tags + 1);
		}

		$request_ref->{title} = sprintf(lang("list_of_x"), $Lang{$tagtype . "_p"}{$lang});

		if (  -e "$data_root/lang/$lc/texts/"
			. get_string_id_for_lang("no_language", $Lang{$tagtype . "_p"}{$lang})
			. ".list.html")
		{
			open(
				my $IN,
				q{<},
				"$data_root/lang/$lc/texts/"
					. get_string_id_for_lang("no_language", $Lang{$tagtype . "_p"}{$lang})
					. ".list.html"
			);
			$html .= join("\n", (<$IN>));
			close $IN;
		}

		foreach (my $line = 1; (defined $Lang{$tagtype . "_facet_description_" . $line}); $line++) {
			$html .= "<p>" . $Lang{$tagtype . "_facet_description_" . $line}{$lc} . "</p>";
		}

		$html
			.= "<p>"
			. $request_ref->{structured_response}{count} . " "
			. $Lang{$tagtype . "_p"}{$lang}
			. separator_before_colon($lc) . ":</p>";

		my $th_nutriments = '';

		#if ($tagtype eq 'categories') {
		#	$th_nutriments = "<th>" . ucfirst($Lang{"products_with_nutriments"}{$lang}) . "</th>";
		#}

		my $categories_nutriments_ref = $categories_nutriments_per_country{$cc};
		my @cols = ();

		if ($tagtype eq 'categories') {
			if (defined $request_ref->{stats_nid}) {
				push @cols, '100g', 'std', 'min', '10', '50', '90', 'max';
				foreach my $col (@cols) {
					$th_nutriments .= "<th>" . lang("nutrition_data_per_$col") . "</th>";
				}
			}
			else {
				$th_nutriments .= "<th>*</th>";
			}
		}
		elsif (defined $taxonomy_fields{$tagtype}) {
			$th_nutriments .= "<th>*</th>";
		}

		if ($tagtype eq 'additives') {
			$th_nutriments .= "<th>" . lang("risk_level") . "</th>";
		}

		$html
			.= "<div style=\"max-width:600px;\"><table id=\"tagstable\">\n<thead><tr><th>"
			. ucfirst($Lang{$tagtype . "_s"}{$lang})
			. "</th><th>"
			. ucfirst($Lang{"products"}{$lang}) . "</th>"
			. $th_nutriments
			. "</tr></thead>\n<tbody>\n";

		my $main_link = '';
		my $nofollow = '';
		if (defined $request_ref->{tagid}) {
			local $log->context->{tagtype} = $request_ref->{tagtype};
			local $log->context->{tagid} = $request_ref->{tagid};

			$log->trace("determining main_link for the tag") if $log->is_trace();
			if (defined $taxonomy_fields{$request_ref->{tagtype}}) {
				$main_link = canonicalize_taxonomy_tag_link($lc, $request_ref->{tagtype}, $request_ref->{tagid});
				$log->debug("main_link determined from the taxonomy tag", {main_link => $main_link})
					if $log->is_debug();
			}
			else {
				$main_link = canonicalize_tag_link($request_ref->{tagtype}, $request_ref->{tagid});
				$log->debug("main_link determined from the canonical tag", {main_link => $main_link})
					if $log->is_debug();
			}
			$nofollow = ' rel="nofollow"';
		}

		# add back leading dash when a tag is excluded
		if ((defined $request_ref->{tag_prefix}) and ($request_ref->{tag_prefix} ne '')) {
			my $prefix = $request_ref->{tag_prefix};
			$main_link = add_tag_prefix_to_link($main_link, $prefix);
			$log->debug("Found tag prefix for main_link " . Dumper($request_ref)) if $log->is_debug();
		}

		my %products = ();    # number of products by tag, used for histogram of nutrition grades colors

		$log->debug("going through all tags", {}) if $log->is_debug();

		my $i = 0;
		my $j = 0;

		my $path = $tag_type_singular{$tagtype}{$lc};

		if (not defined $tag_type_singular{$tagtype}{$lc}) {
			$log->error("no path defined for tagtype", {tagtype => $tagtype, lc => $lc}) if $log->is_error();
			die();
		}

		my %stats = (
			all_tags => 0,
			all_tags_products => 0,
			known_tags => 0,
			known_tags_products => 0,
			unknown_tags => 0,
			unknown_tags_products => 0,
		);

		my $missing_property = single_param("missing_property");
		if ((defined $missing_property) and ($missing_property !~ /:/)) {
			$missing_property .= ":en";
			$log->debug("missing_property defined", {missing_property => $missing_property});
		}

		foreach my $tagcount_ref (@tags) {

			$i++;

			if (($i % 10000 == 0) and ($log->is_debug())) {
				$log->debug("going through all tags", {i => $i});
			}

			my $tagid = $tagcount_ref->{_id};
			my $count = $tagcount_ref->{count};

			# allow filtering tags with a search pattern
			if (defined single_param("filter")) {
				my $tag_ref = get_taxonomy_tag_and_link_for_lang($lc, $tagtype, $tagid);
				my $display = $tag_ref->{display};
				my $regexp = quotemeta(decode("utf8", URI::Escape::XS::decodeURIComponent(single_param("filter"))));
				next if ($display !~ /$regexp/i);
			}

			$products{$tagid} = $count;

			$stats{all_tags}++;
			$stats{all_tags_products} += $count;

			my $link;
			my $products = $count;
			if ($products == 0) {
				$products = "";
			}

			my $td_nutriments = '';
			#if ($tagtype eq 'categories') {
			#	$td_nutriments .= "<td style=\"text-align:right\">" . $countries_tags{$country}{$tagtype . "_nutriments"}{$tagid} . "</td>";
			#}

			# known tag?

			my $known = 0;

			if ($tagtype eq 'categories') {

				if (defined $request_ref->{stats_nid}) {

					foreach my $col (@cols) {
						if ((defined $categories_nutriments_ref->{$tagid})) {
							$td_nutriments
								.= "<td>"
								. $categories_nutriments_ref->{$tagid}{nutriments}
								{$request_ref->{stats_nid} . '_' . $col} . "</td>";
						}
						else {
							$td_nutriments .= "<td></td>";
							# next;	 # datatables sorting does not work with empty values
						}
					}
				}
				else {
					if (exists_taxonomy_tag('categories', $tagid)) {
						$td_nutriments .= "<td></td>";
						$stats{known_tags}++;
						$stats{known_tags_products} += $count;
						$known = 1;
					}
					else {
						$td_nutriments .= "<td style=\"text-align:center\">*</td>";
						$stats{unknown_tags}++;
						$stats{unknown_tags_products} += $count;
					}
				}
			}
			# show a * next to fields that do not exist in the taxonomy
			elsif (defined $taxonomy_fields{$tagtype}) {
				if (exists_taxonomy_tag($tagtype, $tagid)) {
					$td_nutriments .= "<td></td>";
					$stats{known_tags}++;
					$stats{known_tags_products} += $count;
					$known = 1;
					# ?missing_property=vegan
					# keep only known tags without a defined value for the property
					if ($missing_property) {
						next if (defined get_inherited_property($tagtype, $tagid, $missing_property));
					}
					if ((defined single_param("status")) and (single_param("status") eq "unknown")) {
						next;
					}
				}
				else {
					$td_nutriments .= "<td style=\"text-align:center\">*</td>";
					$stats{unknown_tags}++;
					$stats{unknown_tags_products} += $count;

					# ?missing_property=vegan
					# keep only known tags
					next if ($missing_property);
					if ((defined single_param("status")) and (single_param("status") eq "known")) {
						next;
					}
				}
			}

			$j++;

			# allow limiting the number of results returned
			if ((defined single_param("limit")) and ($j >= single_param("limit"))) {
				last;
			}

			# do not compute the tag display if we just need stats
			next if ((defined single_param("stats")) and (single_param("stats")));

			my $info = '';
			my $css_class = '';

			# For taxonomy tags
			my $tag_ref;

			if (defined $taxonomy_fields{$tagtype}) {
				$tag_ref = get_taxonomy_tag_and_link_for_lang($lc, $tagtype, $tagid);
				$link = "/$path/" . $tag_ref->{tagurl};
				$css_class = $tag_ref->{css_class};
			}
			else {
				$link = canonicalize_tag_link($tagtype, $tagid);

				if (
					not(   ($tagtype eq 'photographers')
						or ($tagtype eq 'editors')
						or ($tagtype eq 'informers')
						or ($tagtype eq 'correctors')
						or ($tagtype eq 'checkers'))
					)
				{
					$css_class = "tag";    # not sure if it's needed
				}
			}

			my $extra_td = '';

			my $icid = $tagid;
			my $canon_tagid = $tagid;
			$icid =~ s/^(.*)://;    # additives

			if ($tagtype eq 'additives') {

				if (    (defined $properties{$tagtype})
					and (defined $properties{$tagtype}{$canon_tagid})
					and (defined $properties{$tagtype}{$canon_tagid}{"efsa_evaluation_overexposure_risk:en"}))
				{

					my $tagtype_field = "additives_efsa_evaluation_overexposure_risk";
					my $valueid = $properties{$tagtype}{$canon_tagid}{"efsa_evaluation_overexposure_risk:en"};
					$valueid =~ s/^en://;
					my $alt = $Lang{$tagtype_field . "_icon_alt_" . $valueid}{$lc};
					$extra_td
						= '<td class="additives_efsa_evaluation_overexposure_risk_' . $valueid . '">' . $alt . '</td>';
				}
				else {
					$extra_td = '<td></td>';
				}
			}

			my $product_link = $main_link . $link;

			$html .= "<tr><td>";

			my $display = '';
			my @sameAs = ();
			if ($tagtype eq 'nutrition_grades') {
				my $grade;
				if ($tagid =~ /^[abcde]$/) {
					$grade = uc($tagid);
				}
				elsif ($tagid eq "not-applicable") {
					$grade = lang("not_applicable");
				}
				else {
					$grade = lang("unknown");
				}
				$display
					= "<img src=\"/images/attributes/nutriscore-$tagid.svg\" alt=\"$Lang{nutrition_grade_fr_alt}{$lc} "
					. $grade
					. "\" title=\"$Lang{nutrition_grade_fr_alt}{$lc} "
					. $grade
					. "\" style=\"max-height:80px;\">";
			}
			elsif ($tagtype eq 'ecoscore') {
				my $grade;

				if ($tagid =~ /^[abcde]$/) {
					$grade = uc($tagid);
				}
				elsif ($tagid eq "not-applicable") {
					$grade = lang("not_applicable");
				}
				else {
					$grade = lang("unknown");
				}
				$display
					= "<img src=\"/images/attributes/ecoscore-$tagid.svg\" alt=\"$Lang{ecoscore}{$lc} "
					. $grade
					. "\" title=\"$Lang{ecoscore}{$lc} "
					. $grade
					. "\" style=\"max-height:80px;\">";
			}
			elsif ($tagtype eq 'nova_groups') {
				if ($tagid =~ /^en:(1|2|3|4)/) {
					my $group = $1;
					$display = display_taxonomy_tag($lc, $tagtype, $tagid);
				}
				else {
					$display = lang("unknown");
				}
			}
			elsif (defined $taxonomy_fields{$tagtype}) {
				$display = $tag_ref->{display};
				if ((defined $properties{$tagtype}) and (defined $properties{$tagtype}{$tagid})) {
					foreach my $key (keys %weblink_templates) {
						next if not defined $properties{$tagtype}{$tagid}{$key};
						push @sameAs, sprintf($weblink_templates{$key}{href}, $properties{$tagtype}{$tagid}{$key});
					}
				}
			}
			else {
				$display = canonicalize_tag2($tagtype, $tagid);
				$display = display_tag_name($tagtype, $display);
			}

			$css_class =~ s/^\s+|\s+$//g;
			$info .= ' class="' . $css_class . '"';
			$html .= "<a href=\"$product_link\"$info$nofollow>" . $display . "</a>";
			$html .= "</td>\n<td style=\"text-align:right\">$products</td>" . $td_nutriments . $extra_td . "</tr>\n";

			my $tagentry = {
				id => $tagid,
				name => $display,
				url => $formatted_subdomain . $product_link,
				products => $products + 0,    # + 0 to make the value numeric
				known => $known,    # 1 if the ingredient exists in the taxonomy, 0 if not
			};

			if (($#sameAs >= 0)) {
				$tagentry->{sameAs} = \@sameAs;
			}

			if (defined $tags_images{$lc}{$tagtype}{get_string_id_for_lang("no_language", $icid)}) {
				my $img = $tags_images{$lc}{$tagtype}{get_string_id_for_lang("no_language", $icid)};
				$tagentry->{image} = $static_subdomain . "/images/lang/$lc/$tagtype/$img";
			}

			push @{$request_ref->{structured_response}{tags}}, $tagentry;

			# Maps for countries (and origins)

			if (($tagtype eq 'countries') or ($tagtype eq 'origins') or ($tagtype eq 'manufacturing_places')) {
				my $region = $tagid;

				if (($tagtype eq 'origins') or ($tagtype eq 'manufacturing_places')) {
					# try to find a matching country
					$region =~ s/.*://;
					$region = canonicalize_taxonomy_tag($lc, 'countries', $region);
					$display = display_taxonomy_tag($lc, $tagtype, $tagid);

				}

				if (exists($country_codes_reverse{$region})) {
					$region = uc($country_codes_reverse{$region});
					if ($region eq 'UK') {
						$region = 'GB';
					}

					# In case there are multiple country names and thus links that map to the region
					# only keep the first one, which has the biggest count (and is likely to be the correct name)
					if (not defined $countries_map_links->{$region}) {
						$countries_map_links->{$region} = $product_link;
						my $name = $display;
						$name =~ s/<(.*?)>//g;
						$countries_map_names->{$region} = $name;
					}

					if (not defined $countries_map_data->{$region}) {
						$countries_map_data->{$region} = $products;
					}
					else {
						$countries_map_data->{$region} = $countries_map_data->{$region} + $products;
					}
				}
			}
		}

		$html .= "</tbody></table></div>";

		# if there are more than $tags_page_size lines, add pagination. Except for ?stats=1 and ?filter display
		if (    $request_ref->{structured_response}{count} >= $tags_page_size
			and not(defined single_param("stats"))
			and not(defined single_param("filter")))
		{
			$html .= "\n<hr>"
				. display_pagination($request_ref, $request_ref->{structured_response}{count},
				$tags_page_size, $request_ref->{page});
		}

		if ((defined single_param("stats")) and (single_param("stats"))) {
			#TODO: HERE WE ARE DOING A LOT OF EXTRA WORK BY FIRST CREATING THE TABLE AND THEN DESTROYING IT
			$html =~ s/<table(.*)<\/table>//is;

			if ($stats{all_tags} > 0) {

				$html .= <<"HTML"
<table>
<tr>
<th>Type</th>
<th>Unique tags</th>
<th>Occurrences</th>
</tr>
HTML
					;
				foreach my $type ("known", "unknown", "all") {
					$html
						.= "<tr><td><a href=\"?status=$type\">"
						. $type
						. "</a></td>" . "<td>"
						. $stats{$type . "_tags"} . " ("
						. sprintf("%2.2f", $stats{$type . "_tags"} / $stats{"all_tags"} * 100)
						. "%)</td>" . "<td>"
						. $stats{$type . "_tags_products"} . " ("
						. sprintf("%2.2f", $stats{$type . "_tags_products"} / $stats{"all_tags_products"} * 100)
						. "%)</td>";

				}
				$html =~ s/\?status=all//;

				$html .= <<"HTML"
</table>
HTML
					;
			}

			foreach my $tagid (sort keys %stats) {
				my $tagentry = {
					id => $tagid,
					name => $tagid,
					url => "",
					products => $stats{$tagid} + 0,    # + 0 to make the value numeric
				};

				if ($tagid =~ /_tags_products$/) {
					$tagentry->{percent} = $stats{$tagid} / $stats{"all_tags_products"} * 100;
				}
				else {
					$tagentry->{percent} = $stats{$tagid} / $stats{"all_tags"} * 100;
				}

				push @{$request_ref->{structured_response}{tags}}, $tagentry;
			}
		}

		$log->debug("going through all tags - done", {}) if $log->is_debug();

		# Nutri-Score nutrition grades colors histogram / Eco-Score / NOVA groups histogram

		if (   ($request_ref->{groupby_tagtype} eq 'nutrition_grades')
			or ($request_ref->{groupby_tagtype} eq 'ecoscore')
			or ($request_ref->{groupby_tagtype} eq 'nova_groups'))
		{

			my $categories;
			my $series_data;
			my $colors;

			my $y_title = lang("number_of_products");
			my $x_title = lang($request_ref->{groupby_tagtype} . "_p");

			if ($request_ref->{groupby_tagtype} eq 'nutrition_grades') {
				$categories = "'A','B','C','D','E','" . lang("not_applicable") . "','" . lang("unknown") . "'";
				$colors = "'#1E8F4E','#60AC0E','#EEAE0E','#FF6F1E','#DF1F1F','#a0a0a0','#a0a0a0'";
				$series_data = '';
				foreach my $nutrition_grade ('a', 'b', 'c', 'd', 'e', 'not-applicable', 'unknown') {
					$series_data .= ($products{$nutrition_grade} + 0) . ',';
				}
			}
			elsif ($request_ref->{groupby_tagtype} eq 'ecoscore') {
				$categories = "'A','B','C','D','E','" . lang("not_applicable") . "','" . lang("unknown") . "'";
				$colors = "'#1E8F4E','#60AC0E','#EEAE0E','#FF6F1E','#DF1F1F','#a0a0a0','#a0a0a0'";
				$series_data = '';
				foreach my $ecoscore_grade ('a', 'b', 'c', 'd', 'e', 'not-applicable', 'unknown') {
					$series_data .= ($products{$ecoscore_grade} + 0) . ',';
				}
			}
			elsif ($request_ref->{groupby_tagtype} eq 'nova_groups') {
				$categories = "'NOVA 1','NOVA 2','NOVA 3','NOVA 4','" . lang("unknown") . "'";
				$colors = "'#00ff00','#ffff00','#ff6600','#ff0000','#a0a0a0'";
				$series_data = '';
				foreach my $nova_group (
					"en:1-unprocessed-or-minimally-processed-foods", "en:2-processed-culinary-ingredients",
					"en:3-processed-foods", "en:4-ultra-processed-food-and-drink-products",
					)
				{
					$series_data .= ($products{$nova_group} + 0) . ',';
				}
			}

			$series_data =~ s/,$//;

			my $sep = separator_before_colon($lc);

			my $js = <<JS
			chart = new Highcharts.Chart({
				chart: {
					renderTo: 'container',
					type: 'column',
				},
				legend: {
					enabled: false
				},
				title: {
					text: '$request_ref->{title}'
				},
				subtitle: {
					text: '$Lang{data_source}{$lc}$sep: $formatted_subdomain'
				},
				xAxis: {
					title: {
						enabled: true,
						text: '${x_title}'
					},
					categories: [
						$categories
					]
				},
				colors: [
					$colors
				],
				yAxis: {

					min:0,
					title: {
						text: '${y_title}'
					}
				},

				plotOptions: {
		column: {
		   colorByPoint: true,
			groupPadding: 0,
			shadow: false,
					stacking: 'normal',
					dataLabels: {
						enabled: false,
						color: (Highcharts.theme && Highcharts.theme.dataLabelsColor) || 'white',
						style: {
							textShadow: '0 0 3px black, 0 0 3px black'
						}
					}
		}
				},
				series: [
					{
						name: "${y_title}",
						data: [$series_data]
					}
				]
			});
JS
				;
			$initjs .= $js;

			$scripts .= <<SCRIPTS
<script src="$static_subdomain/js/dist/highcharts.js"></script>
SCRIPTS
				;

			$html = <<HTML
<div id="container" style="height: 400px"></div>
<p>&nbsp;</p>
HTML
				. $html;

		}

		# countries map?
		if (keys %{$countries_map_data} > 0) {
			my $json = JSON::PP->new->utf8(0);
			$initjs .= 'var countries_map_data=JSON.parse(' . $json->encode($json->encode($countries_map_data)) . ');'
				.= 'var countries_map_links=JSON.parse(' . $json->encode($json->encode($countries_map_links)) . ');'
				.= 'var countries_map_names=JSON.parse(' . $json->encode($json->encode($countries_map_names)) . ');'
				.= <<"JS";
\$('#world-map').vectorMap({
  map: 'world_mill',
  series: {
    regions: [{
      values: countries_map_data,
      scale: ['#C8EEFF', '#0071A4'],
      normalizeFunction: 'polynomial'
    }]
  },
  onRegionLabelShow: function(e, el, code){
	var label = el.html();
	label = countries_map_names[code];
	if (countries_map_data[code] > 0) {
		label = label + ' (' + countries_map_data[code] + ' $Lang{products}{$lc})';
	}
	el.html(label);
  },
  onRegionClick: function(e, code, region){
	if (countries_map_links[code]) {
		window.location.href = "$formatted_subdomain" + countries_map_links[code];
	}
  },
});

JS
			$scripts .= <<SCRIPTS
<script src="$static_subdomain/js/dist/jquery-jvectormap.js"></script>
<script src="$static_subdomain/js/dist/world-mill.js"></script>
SCRIPTS
				;

			$header .= <<HEADER
<link rel="stylesheet" media="all" href="/css/dist/jquery-jvectormap.css">
HEADER
				;
			my $map_html = <<HTML
  <div id="world-map" style="width: 600px; height: 400px"></div>

HTML
				;
			$html = $map_html . $html;

		}

		#if ($tagtype eq 'categories') {
		#	$html .= "<p>La colonne * indique que la catégorie ne fait pas partie de la hiérarchie de la catégorie. S'il y a une *, la catégorie n'est pas dans la hiérarchie.</p>";
		#}

		my $tagtype_p = $Lang{$tagtype . "_p"}{$lang};

		my $extra_column_searchable = "";
		if (defined $taxonomy_fields{$tagtype}) {
			$extra_column_searchable .= ', {"searchable": false}';
		}

		$initjs .= <<JS
oTable = \$('#tagstable').DataTable({
	language: {
		search: "$Lang{tagstable_search}{$lang}",
		info: "_TOTAL_ $tagtype_p",
		infoFiltered: " - $Lang{tagstable_filtered}{$lang}"
	},
	paging: false,
	order: [[ 1, "desc" ]],
	columns: [
		null,
		{"searchable": false} $extra_column_searchable
	]
});
JS
			;

		$scripts .= <<SCRIPTS
<script src="$static_subdomain/js/datatables.min.js"></script>
SCRIPTS
			;

		$header .= <<HEADER
<link rel="stylesheet" href="$static_subdomain/js/datatables.min.css">
HEADER
			;

	}

	# datatables clears both
	$request_ref->{full_width} = 1;

	$log->debug("end", {}) if $log->is_debug();

	return $html;
}

sub display_list_of_tags_translate ($request_ref, $query_ref) {

	my $results = query_list_of_tags($request_ref, $query_ref);

	my $html = '';
	my $html_pages = '';

	my $template_data_ref_tags_translate = {};

	$template_data_ref_tags_translate->{results} = $results;
	$template_data_ref_tags_translate->{ref_results} = ref($results);
	$template_data_ref_tags_translate->{results_zero} = $results->[0];

	if ((not defined $results) or (ref($results) ne "ARRAY") or (not defined $results->[0])) {

		$log->debug("results for aggregate MongoDB query key", {"results" => $results}) if $log->is_debug();
		$request_ref->{structured_response}{count} = 0;

	}
	else {

		my @tags = @{$results};
		my $tagtype = $request_ref->{groupby_tagtype};

		$request_ref->{structured_response}{count} = ($#tags + 1);

		$request_ref->{title} = sprintf(lang("list_of_x"), $Lang{$tagtype . "_p"}{$lang});

		# $html .= "<h3>" . sprintf(lang("translate_taxonomy_to"), $Lang{$tagtype . "_p"}{$lang}, $Languages{$lc}{$lc}) . "</h3>";
		# Display the message in English until we have translated the translate_taxonomy_to message in many languages,
		# to avoid mixing local words with English words

		$template_data_ref_tags_translate->{tagtype_s} = ucfirst($Lang{$tagtype . "_s"}{$lang});
		$template_data_ref_tags_translate->{translate_taxonomy}
			= sprintf($Lang{"translate_taxonomy_to"}{en}, $Lang{$tagtype . "_p"}{en}, $Languages{$lc}{en});

		#var availableTags = [
		#      "ActionScript",
		#      "Scala",
		#      "Scheme"
		#    ];

		my $main_link = '';
		my $nofollow = '';
		if (defined $request_ref->{tagid}) {
			local $log->context->{tagtype} = $request_ref->{tagtype};
			local $log->context->{tagid} = $request_ref->{tagid};

			$log->trace("determining main_link for the tag") if $log->is_trace();
			if (defined $taxonomy_fields{$request_ref->{tagtype}}) {
				$main_link = canonicalize_taxonomy_tag_link($lc, $request_ref->{tagtype}, $request_ref->{tagid});
				$log->debug("main_link determined from the taxonomy tag", {main_link => $main_link})
					if $log->is_debug();
			}
			else {
				$main_link = canonicalize_tag_link($request_ref->{tagtype}, $request_ref->{tagid});
				$log->debug("main_link determined from the canonical tag", {main_link => $main_link})
					if $log->is_debug();
			}
			$nofollow = ' rel="nofollow"';
		}

		my $users_translations_ref = {};

		load_users_translations_for_lc($users_translations_ref, $tagtype, $lc);

		print STDERR Dumper($users_translations_ref);

		my %products = ();    # number of products by tag, used for histogram of nutrition grades colors

		$log->debug("going through all tags") if $log->is_debug();

		my $i = 0;    # Number of tags
		my $j = 0;    # Number of tags displayed

		my $to_be_translated = 0;
		my $translated = 0;

		my $path = $tag_type_singular{$tagtype}{$lc};

		my @tagcounts;

		my $param_translate = single_param("translate");

		foreach my $tagcount_ref (@tags) {

			$i++;

			if (($i % 10000 == 0) and ($log->is_debug())) {
				$log->debug("going through all tags", {i => $i});
			}

			my $tagid = $tagcount_ref->{_id};
			my $count = $tagcount_ref->{count};

			$products{$tagid} = $count;

			my $link;
			my $products = $count;
			if ($products == 0) {
				$products = "";
			}

			my $info = '';
			my $css_class = '';

			my $tag_ref = get_taxonomy_tag_and_link_for_lang($lc, $tagtype, $tagid);

			$log->debug("display_list_of_tags_translate - tagf_ref", $tag_ref) if $log->is_debug();

			# Keep only known tags that do not have a translation in the current lc
			if (not $tag_ref->{known}) {
				$log->debug("display_list_of_tags_translate - entry $tagid is not known") if $log->is_debug();
				next;
			}

			if (
				(not($param_translate eq "all"))
				and (   (defined $tag_ref->{display_lc})
					and (($tag_ref->{display_lc} eq $lc) or ($tag_ref->{display_lc} ne "en")))
				)
			{

				$log->debug("display_list_of_tags_translate - entry $tagid already has a translation to $lc")
					if $log->is_debug();
				next;
			}

			my $new_translation = "";

			# Check to see if we already have a user translation
			if (defined $users_translations_ref->{$lc}{$tagid}) {

				$translated++;

				$log->debug("display_list_of_tags_translate - entry $tagid has existing user translation to $lc",
					$users_translations_ref->{$lc}{$tagid})
					if $log->is_debug();

				if ($param_translate eq "add") {
					# Add mode: show only entries without translations
					$log->debug("display_list_of_tags_translate - translate="
							. $param_translate
							. " - skip $tagid entry with existing user translation")
						if $log->is_debug();
					next;
				}
				# All, Edit or Review mode: show the new translation
				$new_translation
					= "<div>"
					. lang("current_translation") . " : "
					. $users_translations_ref->{$lc}{$tagid}{to} . " ("
					. $users_translations_ref->{$lc}{$tagid}{userid}
					. ")</div>";
			}
			else {
				$to_be_translated++;

				$log->debug("display_list_of_tags_translate - entry $tagid does not have user translation to $lc")
					if $log->is_debug();

				if ($param_translate eq "review") {
					# Review mode: show only entries with new translations
					$log->debug("display_list_of_tags_translate - translate="
							. $param_translate
							. " - skip $tagid entry without existing user translation")
						if $log->is_debug();
					next;
				}
			}

			$j++;

			$link = "/$path/" . $tag_ref->{tagurl};    # "en:yule-log"

			my $display = $tag_ref->{display};    # "en:Yule log"
			my $display_lc = $tag_ref->{display_lc};    # "en"

			# $synonyms_for keys don't have language codes, so we need to strip it off $display to get a valid lookup
			# E.g. 'yule-log' => ['Yule log','Christmas log cake']
			my $display_without_lc = $display =~ s/^..://r;    # strip lc off -> "Yule log"
			my $synonyms = "";
			my $lc_tagid = get_string_id_for_lang($display_lc, $display_without_lc);    # "yule-log"

			if (    (defined $synonyms_for{$tagtype}{$display_lc})
				and (defined $synonyms_for{$tagtype}{$display_lc}{$lc_tagid}))
			{
				$synonyms = join(", ", @{$synonyms_for{$tagtype}{$display_lc}{$lc_tagid}});
			}

			# Google Translate link

			# https://translate.google.com/#view=home&op=translate&sl=en&tl=de&text=
			my $escaped_synonyms = $synonyms;
			$escaped_synonyms =~ s/ /\%20/g;

			my $google_translate_link
				= "https://translate.google.com/#view=home&op=translate&sl=en&tl=$lc&text=$escaped_synonyms";

			push(
				@tagcounts,
				{
					link => $link,
					display => $display,
					nofollow => $nofollow,
					synonyms => $synonyms,
					j => $j,
					tagid => $tagid,
					google_translate_link => $google_translate_link,
					new_translation => $new_translation,
					products => $products
				}
			);

		}

		my $counts
			= ($#tags + 1) . " "
			. $Lang{$tagtype . "_p"}{$lang} . " ("
			. lang("translated")
			. " : $translated, "
			. lang("to_be_translated")
			. " : $to_be_translated)";

		$template_data_ref_tags_translate->{tagcounts} = \@tagcounts;
		$template_data_ref_tags_translate->{tagtype} = $tagtype;
		$template_data_ref_tags_translate->{counts} = $counts;

		$log->debug("going through all tags - done", {}) if $log->is_debug();

		my $tagtype_p = $Lang{$tagtype . "_p"}{$lang};

		$initjs .= <<JS
oTable = \$('#tagstable').DataTable({
	language: {
		search: "$Lang{tagstable_search}{$lang}",
		info: "_TOTAL_ $tagtype_p",
		infoFiltered: " - $Lang{tagstable_filtered}{$lang}"
	},
	paging: false,
	order: [[ 1, "desc" ]],
	columns: [
		null,
		{ "searchable": false },
		{ "searchable": false }
	]
});


var buttonId;

\$("button.save").click(function(event){

	event.stopPropagation();
	event.preventDefault();
	buttonId = this.id;
	console.log("buttonId " + buttonId);

	buttonIdArray = buttonId.split("_");
	console.log("Split in " + buttonIdArray[0] + " " + buttonIdArray[1])

	var tagtype = \$("#tagtype").val()
	var fromId = "from_" + buttonIdArray[1];
	var from = \$("#"+fromId).val();
	var toId = "to_" + buttonIdArray[1];
	var to = \$("#"+toId).val();
	var saveId = "save_" + buttonIdArray[1];
	console.log("tagtype = " + tagtype);
	console.log("from = " + from);
	console.log("to = " + to);

	\$("#"+saveId).hide();

var jqxhr = \$.post( "/cgi/translate_taxonomy.pl", { tagtype: tagtype, from: from, to: to },
	function(data) {
  \$("#"+toId+"_div").html(to);
  \$("#"+saveId+"_div").html("Saved");

})
  .fail(function() {
    \$("#"+saveId).show();
  });

});

JS
			;

		$scripts .= <<SCRIPTS
<script src="$static_subdomain/js/datatables.min.js"></script>
SCRIPTS
			;

		$header .= <<HEADER
<link rel="stylesheet" href="$static_subdomain/js/datatables.min.css">
HEADER
			;

	}

	# datatables clears both
	$request_ref->{full_width} = 1;

	$log->debug("end", {}) if $log->is_debug();

	process_template('web/common/includes/display_list_of_tags_translate.tt.html',
		$template_data_ref_tags_translate, \$html)
		|| return "template error: " . $tt->error();

	return $html;
}

sub display_points_ranking ($tagtype, $tagid) {

	local $log->context->{tagtype} = $tagtype;
	local $log->context->{tagid} = $tagid;

	$log->info("displaying points ranking") if $log->is_info();

	my $ranktype = "users";
	if ($tagtype eq "users") {
		$ranktype = "countries";
	}

	my $html = "";

	my $points_ref;
	my $ambassadors_points_ref;

	if ($tagtype eq 'users') {
		$points_ref = retrieve("$data_root/data/index/users_points.sto");
		$ambassadors_points_ref = retrieve("$data_root/data/index/ambassadors_users_points.sto");
	}
	else {
		$points_ref = retrieve("$data_root/data/index/countries_points.sto");
		$ambassadors_points_ref = retrieve("$data_root/data/index/ambassadors_countries_points.sto");
	}

	$html .= "\n\n<table id=\"${tagtype}table\">\n";

	$html
		.= "<tr><th>"
		. ucfirst(lang($ranktype . "_p"))
		. "</th><th>Explorer rank</th><th>Explorer points</th><th>Ambassador rank</th><th>Ambassador points</th></tr>\n";

	my %ambassadors_ranks = ();

	my $i = 1;
	my $j = 1;
	my $current = -1;
	foreach my $key (
		sort {$ambassadors_points_ref->{$tagid}{$b} <=> $ambassadors_points_ref->{$tagid}{$a}}
		keys %{$ambassadors_points_ref->{$tagid}}
		)
	{
		# ex-aequo: keep track of current high score
		if ($ambassadors_points_ref->{$tagid}{$key} != $current) {
			$j = $i;
			$current = $ambassadors_points_ref->{$tagid}{$key};
		}
		$ambassadors_ranks{$key} = $j;
		$i++;
	}

	my $n_ambassadors = --$i;

	$i = 1;
	$j = 1;
	$current = -1;

	foreach my $key (sort {$points_ref->{$tagid}{$b} <=> $points_ref->{$tagid}{$a}} keys %{$points_ref->{$tagid}}) {
		# ex-aequo: keep track of current high score
		if ($points_ref->{$tagid}{$key} != $current) {
			$j = $i;
			$current = $points_ref->{$tagid}{$key};
		}
		my $rank = $j;
		$i++;

		my $display_key = $key;
		my $link = canonicalize_taxonomy_tag_link($lc, $ranktype, $key) . "/points";

		if ($ranktype eq "countries") {
			$display_key = display_taxonomy_tag($lc, "countries", $key);
			$link = format_subdomain($country_codes_reverse{$key}) . "/points";
		}

		$html
			.= "<tr><td><a href=\"$link\">$display_key</a></td><td>$rank</td><td>"
			. $points_ref->{$tagid}{$key}
			. "</td><td>"
			. $ambassadors_ranks{$key}
			. "</td><td>"
			. $ambassadors_points_ref->{$tagid}{$key}
			. "</td></tr>\n";

	}

	my $n_explorers = --$i;

	$html .= "</table>\n";

	my $tagtype_p = $Lang{$ranktype . "_p"}{$lang};

	$initjs .= <<JS
${tagtype}Table = \$('#${tagtype}table').DataTable({
	language: {
		search: "$Lang{tagstable_search}{$lang}",
		info: "_TOTAL_ $tagtype_p",
		infoFiltered: " - $Lang{tagstable_filtered}{$lang}"
	},
	paging: false,
	order: [[ 1, "desc" ]]
});
JS
		;

	my $title;

	if ($tagtype eq 'users') {
		if ($tagid ne '_all_') {
			$title = sprintf(lang("points_user"), $tagid, $n_explorers, $n_ambassadors);
		}
		else {
			$title = sprintf(lang("points_all_users"), $n_explorers, $n_ambassadors);
		}
		$title =~ s/ (0|1) countries/ $1 country/g;
	}
	elsif ($tagtype eq 'countries') {
		if ($tagid ne '_all_') {
			$title = sprintf(
				lang("points_country"),
				display_taxonomy_tag($lc, $tagtype, $tagid),
				$n_explorers, $n_ambassadors
			);
		}
		else {
			$title = sprintf(lang("points_all_countries"), $n_explorers, $n_ambassadors);
		}
		$title =~ s/ (0|1) (explorer|ambassador|explorateur|ambassadeur)s/ $1 $2/g;
	}

	return "<p>$title</p>\n" . $html;
}

# explorers and ambassadors points
# can be called without a tagtype or a tagid, or with a user or a country tag

sub display_points ($request_ref) {

	my $html = "<p>" . lang("openfoodhunt_points") . "</p>\n";

	my $title;

	my $tagtype = $request_ref->{tagtype};
	my $tagid = $request_ref->{tagid};
	my $display_tag;
	my $newtagid;
	my $newtagidpath;
	my $canon_tagid = undef;

	local $log->context->{tagtype} = $tagtype;
	local $log->context->{tagid} = $tagid;

	$log->info("displaying points") if $log->is_info();

	if (defined $tagid) {
		if (defined $taxonomy_fields{$tagtype}) {
			$canon_tagid = canonicalize_taxonomy_tag($lc, $tagtype, $tagid);
			$display_tag = display_taxonomy_tag($lc, $tagtype, $canon_tagid);
			$title = $display_tag;
			$newtagid = get_taxonomyid($lc, $display_tag);
			$log->debug("displaying points for a taxonomy tag",
				{canon_tagid => $canon_tagid, newtagid => $newtagid, title => $title})
				if $log->is_debug();
			if ($newtagid !~ /^(\w\w):/) {
				$newtagid = $lc . ':' . $newtagid;
			}
			$newtagidpath = canonicalize_taxonomy_tag_link($lc, $tagtype, $newtagid);
			$request_ref->{current_link} = $newtagidpath;
			$request_ref->{world_current_link} = canonicalize_taxonomy_tag_link($lc, $tagtype, $canon_tagid);
		}
		else {
			$display_tag = canonicalize_tag2($tagtype, $tagid);
			$newtagid = get_string_id_for_lang($lc, $display_tag);
			$display_tag = display_tag_name($tagtype, $display_tag);
			if ($tagtype eq 'emb_codes') {
				$canon_tagid = $newtagid;
				$canon_tagid =~ s/-($ec_code_regexp)$/-ec/ie;
			}
			$title = $display_tag;
			$newtagidpath = canonicalize_tag_link($tagtype, $newtagid);
			$request_ref->{current_link} = $newtagidpath;
			my $current_lang = $lang;
			my $current_lc = $lc;
			$lang = 'en';
			$lc = 'en';
			$request_ref->{world_current_link} = canonicalize_tag_link($tagtype, $newtagid);
			$lang = $current_lang;
			$lc = $current_lc;
			$log->debug("displaying points for a normal tag",
				{canon_tagid => $canon_tagid, newtagid => $newtagid, title => $title})
				if $log->is_debug();
		}
	}

	$request_ref->{current_link} .= "/points";

	if ((defined $tagid) and ($newtagid ne $tagid)) {
		$request_ref->{redirect} = $formatted_subdomain . $request_ref->{current_link};
		$log->info(
			"newtagid does not equal the original tagid, redirecting",
			{newtagid => $newtagid, redirect => $request_ref->{redirect}}
		) if $log->is_info();
		redirect_to_url($request_ref, 302, $request_ref->{redirect});
	}

	my $description = '';

	my $products_title = $display_tag;

	if ($tagtype eq 'users') {
		my $user_ref = retrieve("$data_root/users/$tagid.sto");
		if (defined $user_ref) {
			if ((defined $user_ref->{name}) and ($user_ref->{name} ne '')) {
				$title = $user_ref->{name} . " ($tagid)";
				$products_title = $user_ref->{name};
			}
		}
	}

	if ($cc ne 'world') {
		$tagtype = 'countries';
		$tagid = $country;
		$title = display_taxonomy_tag($lc, $tagtype, $tagid);
	}

	if (not defined $tagid) {
		$tagid = '_all_';
	}

	if (defined $tagtype) {
		$html .= display_points_ranking($tagtype, $tagid);
		$request_ref->{title}
			= "Open Food Hunt" . lang("title_separator") . lang("points_ranking") . lang("title_separator") . $title;
	}
	else {
		$html .= display_points_ranking("users", "_all_");
		$html .= display_points_ranking("countries", "_all_");
		$request_ref->{title} = "Open Food Hunt" . lang("title_separator") . lang("points_ranking_users_and_countries");
	}

	$request_ref->{content_ref} = \$html;

	$scripts .= <<SCRIPTS
<script src="$static_subdomain/js/datatables.min.js"></script>
SCRIPTS
		;

	$header .= <<HEADER
<link rel="stylesheet" href="$static_subdomain/js/datatables.min.css">
<meta property="og:image" content="https://world.openfoodfacts.org/images/misc/open-food-hunt-2015.1304x893.png">
HEADER
		;

	display_page($request_ref);

	return;
}

# See issue 1960
# a tag prefix, such as a minus sign, can indicate that a tag value should be excluded from a query
# during processing this prefix may be removed from the current url link
# this will add the prefix back
# it will put the prefix before the string following the last forward slash in the link
sub add_tag_prefix_to_link ($link, $tag_prefix) {
	$link =~ s/^(.*)\/(.*)$/$1\/$tag_prefix$2/;
	return $link;
}

=head2 display_tag ( $request_ref )

This function is called to display either:

1. Products that have a specific tag:  /category/cakes
  or that don't have a specific tag /category/-cakes
  or that have 2 specific tags /category/cake/brand/oreo
2. List of tags of a given type:  /labels
  possibly for products that have a specific tag: /category/cakes/labels
  or 2 specific tags:  /category/cakes/label/organic/additives

When displaying products for a tag, the function generates tag type specific HTML
that is displayed at the top of the page:
- tag parents and children
- maps for tag types that have a location (e.g. packaging codes)
- special properties for some tag types (e.g. additives)

The function then calls search_and_display_products() to display the paginated list of products.

When displaying a list of tags, the function calls display_list_of_tags().

=cut

sub display_tag ($request_ref) {

	my $title;

	my $tagtype = $request_ref->{tagtype};
	my $tagid = $request_ref->{tagid};
	my $display_tag;
	my $newtagid;
	my $newtagidpath;
	my $canon_tagid = undef;

	local $log->context->{tagtype} = $tagtype;
	local $log->context->{tagid} = $tagid;

	my $tagtype2 = $request_ref->{tagtype2};
	my $tagid2 = $request_ref->{tagid2};
	my $display_tag2;
	my $newtagid2;
	my $newtagid2path;
	my $canon_tagid2 = undef;

	local $log->context->{tagtype2} = $tagtype2;
	local $log->context->{tagid2} = $tagid2;

	init_tags_texts() unless %tags_texts;

	# Add a meta robot noindex for pages related to users
	if (
		(
				(defined $tagtype)
			and ($tagtype =~ /^(users|correctors|editors|informers|correctors|photographers|checkers)$/)
		)
		or (    (defined $tagtype2)
			and ($tagtype2 =~ /^(users|correctors|editors|informers|correctors|photographers|checkers)$/))
		)
	{

		$header .= '<meta name="robots" content="noindex">' . "\n";

	}

	if (defined $tagid) {
		if (defined $taxonomy_fields{$tagtype}) {
			$canon_tagid = canonicalize_taxonomy_tag($lc, $tagtype, $tagid);
			$display_tag = display_taxonomy_tag($lc, $tagtype, $canon_tagid);
			$title = $display_tag;
			$newtagid = get_taxonomyid($lc, $display_tag);
			$log->info("displaying taxonomy tag", {canon_tagid => $canon_tagid, newtagid => $newtagid, title => $title})
				if $log->is_info();
			if ($newtagid !~ /^(\w\w):/) {
				$newtagid = $lc . ':' . $newtagid;
			}
			$newtagidpath = canonicalize_taxonomy_tag_link($lc, $tagtype, $newtagid);
			$request_ref->{current_link} = $newtagidpath;
			$request_ref->{world_current_link} = canonicalize_taxonomy_tag_link($lc, $tagtype, $canon_tagid);
		}
		else {
			$display_tag = canonicalize_tag2($tagtype, $tagid);
			# Use "no_language" normalization for tags types without a taxonomy
			$newtagid = get_string_id_for_lang("no_language", $display_tag);
			$display_tag = display_tag_name($tagtype2, $display_tag);
			if ($tagtype eq 'emb_codes') {
				$canon_tagid = $newtagid;
				$canon_tagid =~ s/-($ec_code_regexp)$/-ec/ie;
			}
			$title = $display_tag;
			$newtagidpath = canonicalize_tag_link($tagtype, $newtagid);
			$request_ref->{current_link} = $newtagidpath;
			my $current_lang = $lang;
			my $current_lc = $lc;
			$lang = 'en';
			$lc = 'en';
			$request_ref->{world_current_link} = canonicalize_tag_link($tagtype, $newtagid);
			$lang = $current_lang;
			$lc = $current_lc;
			$log->info("displaying normal tag", {canon_tagid => $canon_tagid, newtagid => $newtagid, title => $title})
				if $log->is_info();
		}

		# add back leading dash when a tag is excluded
		if ((defined $request_ref->{tag_prefix}) and ($request_ref->{tag_prefix} ne '')) {
			my $prefix = $request_ref->{tag_prefix};
			$request_ref->{current_link} = add_tag_prefix_to_link($request_ref->{current_link}, $prefix);
			$request_ref->{world_current_link} = add_tag_prefix_to_link($request_ref->{world_current_link}, $prefix);
			$log->debug("Found tag prefix " . Dumper($request_ref)) if $log->is_debug();
		}
	}
	else {
		$log->warn("no tagid found") if $log->is_warn();
	}

	# 2nd tag?
	if (defined $tagid2) {
		if (defined $taxonomy_fields{$tagtype2}) {
			$canon_tagid2 = canonicalize_taxonomy_tag($lc, $tagtype2, $tagid2);
			$display_tag2 = display_taxonomy_tag($lc, $tagtype2, $canon_tagid2);
			$title .= " / " . $display_tag2;
			$newtagid2 = get_taxonomyid($lc, $display_tag2);
			$log->info(
				"2nd level tag is a taxonomy tag",
				{
					tagtype2 => $tagtype2,
					tagid2 => $tagid2,
					canon_tagid2 => $canon_tagid2,
					newtagid2 => $newtagid2,
					title => $title
				}
			) if $log->is_info();
			if ($newtagid2 !~ /^(\w\w):/) {
				$newtagid2 = $lc . ':' . $newtagid2;
			}
			$newtagid2path = canonicalize_taxonomy_tag_link($lc, $tagtype2, $newtagid2);
			$request_ref->{current_link} .= $newtagid2path;
			$request_ref->{world_current_link} .= canonicalize_taxonomy_tag_link($lc, $tagtype2, $canon_tagid2);
		}
		else {
			$display_tag2 = canonicalize_tag2($tagtype2, $tagid2);
			$newtagid2 = get_string_id_for_lang("no_language", $display_tag2);
			$display_tag2 = display_tag_name($tagtype2, $display_tag2);
			$title .= " / " . $display_tag2;

			if ($tagtype2 eq 'emb_codes') {
				$canon_tagid2 = $newtagid2;
				$canon_tagid2 =~ s/-($ec_code_regexp)$/-ec/ie;
			}
			$newtagid2path = canonicalize_tag_link($tagtype2, $newtagid2);
			$request_ref->{current_link} .= $newtagid2path;
			my $current_lang = $lang;
			my $current_lc = $lc;
			$lang = 'en';
			$lc = 'en';
			$request_ref->{world_current_link} .= canonicalize_tag_link($tagtype2, $newtagid2);
			$lang = $current_lang;
			$log->info(
				"2nd level tag is a normal tag",
				{
					tagtype2 => $tagtype2,
					tagid2 => $tagid2,
					canon_tagid2 => $canon_tagid2,
					newtagid2 => $newtagid2,
					title => $title
				}
			) if $log->is_info();
			$lc = $current_lc;
		}

		# add back leading dash when a tag is excluded
		if ((defined $request_ref->{tag2_prefix}) and ($request_ref->{tag2_prefix} ne '')) {
			my $prefix = $request_ref->{tag2_prefix};
			$request_ref->{current_link} = add_tag_prefix_to_link($request_ref->{current_link}, $prefix);
			$request_ref->{world_current_link} = add_tag_prefix_to_link($request_ref->{world_current_link}, $prefix);
			$log->debug("Found tag prefix 2 " . Dumper($request_ref)) if $log->is_debug();
		}
	}

	if (defined $request_ref->{groupby_tagtype}) {
		$request_ref->{world_current_link} .= "/" . $tag_type_plural{$request_ref->{groupby_tagtype}}{$lc};
	}

	# If the query contained tags in non-canonical form, redirect to the form with the canonical tags
	# The redirect is temporary (302), as the canonicalization could change if the corresponding taxonomies change
	if (((defined $newtagid) and ($newtagid ne $tagid)) or ((defined $newtagid2) and ($newtagid2 ne $tagid2))) {
		$request_ref->{redirect} = $formatted_subdomain . $request_ref->{current_link};
		# Re-add file suffix, so that the correct response format is kept. https://github.com/openfoodfacts/openfoodfacts-server/issues/894
		$request_ref->{redirect} .= '.json' if single_param("json");
		$request_ref->{redirect} .= '.jsonp' if single_param("jsonp");
		$request_ref->{redirect} .= '.xml' if single_param("xml");
		$request_ref->{redirect} .= '.jqm' if single_param("jqm");
		$log->info("one or more tagids mismatch, redirecting to correct url", {redirect => $request_ref->{redirect}})
			if $log->is_info();
		redirect_to_url($request_ref, 302, $request_ref->{redirect});
	}

	my $weblinks_html = '';
	my @wikidata_objects = ();
	if (    ($tagtype ne 'additives')
		and (not defined $request_ref->{groupby_tagtype}))
	{
		my @weblinks = ();
		if ((defined $properties{$tagtype}) and (defined $properties{$tagtype}{$canon_tagid})) {
			foreach my $key (keys %weblink_templates) {
				next if not defined $properties{$tagtype}{$canon_tagid}{$key};
				my $weblink = {
					text => $weblink_templates{$key}{text},
					href => sprintf($weblink_templates{$key}{href}, $properties{$tagtype}{$canon_tagid}{$key}),
					hreflang => $weblink_templates{$key}{hreflang},
				};
				$weblink->{title} = sprintf($weblink_templates{$key}{title}, $properties{$tagtype}{$canon_tagid}{$key})
					if defined $weblink_templates{$key}{title};
				push @weblinks, $weblink;
			}

			if ((defined $properties{$tagtype}) and (defined $properties{$tagtype}{$canon_tagid}{'wikidata:en'})) {
				push @wikidata_objects, $properties{$tagtype}{$canon_tagid}{'wikidata:en'};
			}
		}

		if (($#weblinks >= 0)) {
			$weblinks_html
				.= '<div class="weblinks" style="float:right;width:300px;margin-left:20px;margin-bottom:20px;padding:10px;border:1px solid #cbe7ff;background-color:#f0f8ff;"><h3>'
				. lang('tag_weblinks')
				. '</h3><ul>';
			foreach my $weblink (@weblinks) {
				$weblinks_html .= '<li><a href="' . encode_entities($weblink->{href}) . '" itemprop="sameAs"';
				$weblinks_html .= ' hreflang="' . encode_entities($weblink->{hreflang}) . '"'
					if defined $weblink->{hreflang};
				$weblinks_html .= ' title="' . encode_entities($weblink->{title}) . '"' if defined $weblink->{title};
				$weblinks_html .= '>' . encode_entities($weblink->{text}) . '</a></li>';
			}

			$weblinks_html .= '</ul></div>';
		}
	}

	my $description = '';

	my $products_title = $display_tag;

	my $icid = $tagid;
	(defined $icid) and $icid =~ s/^.*://;

	# Gather data that will be passed to the tag template
	my $tag_template_data_ref = {};

	$tag_template_data_ref->{groupby_tagtype} = $request_ref->{groupby_tagtype};

	if (defined $tagtype) {

		# check if there is a template to display additional fields from the taxonomy

		if (exists $options{"display_tag_" . $tagtype}) {

			print STDERR "option display_tag_$tagtype\n";

			foreach my $field_orig (@{$options{"display_tag_" . $tagtype}}) {

				my $field = $field_orig;

				$log->debug("display_tag - field", {field => $field}) if $log->is_debug();

				my $array = 0;
				if ($field =~ /^\@/) {
					$field = $';
					$array = 1;
				}

				# Section title?

				if ($field =~ /^title:/) {
					$field = $';
					my $title = lang($tagtype . "_" . $field);
					($title eq "") and $title = lang($field);
					$description .= "<h3>" . $title . "</h3>\n";
					$log->debug("display_tag - section title", {field => $field}) if $log->is_debug();
					next;
				}

				# Special processing

				if ($field eq 'efsa_evaluation_exposure_table') {

					$log->debug(
						"display_tag - efsa_evaluation_exposure_table",
						{
							efsa_evaluation_overexposure_risk =>
								$properties{$tagtype}{$canon_tagid}{"efsa_evaluation_overexposure_risk:en:"}
						}
					) if $log->is_debug();

					if (    (defined $properties{$tagtype})
						and (defined $properties{$tagtype}{$canon_tagid})
						and (defined $properties{$tagtype}{$canon_tagid}{"efsa_evaluation_overexposure_risk:en"})
						and ($properties{$tagtype}{$canon_tagid}{"efsa_evaluation_overexposure_risk:en"} ne 'en:no'))
					{

						$log->debug("display_tag - efsa_evaluation_exposure_table - yes", {}) if $log->is_debug();

						my @groups = qw(infants toddlers children adolescents adults elderly);
						my @percentiles = qw(mean 95th);
						my @doses = qw(noael adi);
						my %doses = ();

						my %exposure = (mean => {}, '95th' => {});

						# in taxonomy:
						# efsa_evaluation_exposure_95th_greater_than_adi:en: en:adults, en:elderly, en:adolescents, en:children, en:toddlers, en:infants

						foreach my $dose (@doses) {
							foreach my $percentile (@percentiles) {
								my $exposure_property
									= "efsa_evaluation_exposure_" . $percentile . "_greater_than_" . $dose . ":en";
								if (!defined $properties{$tagtype}{$canon_tagid}{$exposure_property}) {
									next;
								}
								foreach
									my $groupid (split(/,/, $properties{$tagtype}{$canon_tagid}{$exposure_property}))
								{
									my $group = $groupid;
									$group =~ s/^\s*en://;
									$group =~ s/\s+$//;

									# NOAEL has priority over ADI
									if (exists $exposure{$percentile}{$group}) {
										next;
									}
									$exposure{$percentile}{$group} = $dose;
									$doses{$dose} = 1;    # to display legend for the dose
									$log->debug("display_tag - exposure_table ",
										{group => $group, percentile => $percentile, dose => $dose})
										if $log->is_debug();
								}
							}
						}

						$styles .= <<CSS
.exposure_table {

}

.exposure_table td,th {
	text-align: center;
	background-color:white;
	color:black;
}

CSS
							;

						my $table = <<HTML
<div style="overflow-x:auto;">
<table class="exposure_table">
<thead>
<tr>
<th>&nbsp;</th>
HTML
							;

						foreach my $group (@groups) {

							$table .= "<th>" . lang($group) . "</th>";
						}

						$table .= "</tr>\n</thead>\n<tbody>\n<tr>\n<td>&nbsp;</td>\n";

						foreach my $group (@groups) {

							$table
								.= '<td style="background-color:black;color:white;">' . lang($group . "_age") . "</td>";
						}

						$table .= "</tr>\n";

						my %icons = (
							adi => 'moderate',
							noael => 'high',
						);

						foreach my $percentile (@percentiles) {

							$table
								.= "<tr><th>"
								. lang("exposure_title_" . $percentile) . "<br>("
								. lang("exposure_description_" . $percentile)
								. ")</th>";

							foreach my $group (@groups) {

								$table .= "<td>";

								my $dose = $exposure{$percentile}{$group};

								if (not defined $dose) {
									$table .= "&nbsp;";
								}
								else {
									$table
										.= '<img src="/images/misc/'
										. $icons{$dose}
										. '.svg" alt="'
										. lang(
										"additives_efsa_evaluation_exposure_" . $percentile . "_greater_than_" . $dose)
										. '">';
								}

								$table .= "</td>";
							}

							$table .= "</tr>\n";
						}

						$table .= "</tbody>\n</table>\n</div>";

						$description .= $table;

						foreach my $dose (@doses) {
							if (exists $doses{$dose}) {
								$description
									.= "<p>"
									. '<img src="/images/misc/'
									. $icons{$dose}
									. '.svg" width="30" height="30" style="vertical-align:middle" alt="'
									. lang("additives_efsa_evaluation_exposure_greater_than_" . $dose)
									. '"> <span>: '
									. lang("additives_efsa_evaluation_exposure_greater_than_" . $dose)
									. "</span></p>\n";
							}
						}
					}
					next;
				}

				my $fieldid = get_string_id_for_lang($lc, $field);
				$fieldid =~ s/-/_/g;

				my %propertyid = ();

				# Check if we have properties in the interface language, otherwise use English

				if ((defined $properties{$tagtype}) and (defined $properties{$tagtype}{$canon_tagid})) {

					$log->debug("display_tag - checking properties",
						{tagtype => $tagtype, canon_tagid => $canon_tagid, field => $field})
						if $log->is_debug();

					foreach my $key ('property', 'description', 'abstract', 'url', 'date') {

						my $suffix = "_" . $key;
						if ($key eq 'property') {
							$suffix = '';
						}

						if (defined $properties{$tagtype}{$canon_tagid}{$fieldid . $suffix . ":" . $lc}) {
							$propertyid{$key} = $fieldid . $suffix . ":" . $lc;
							$log->debug(
								"display_tag - property key is defined for lc $lc",
								{
									tagtype => $tagtype,
									canon_tagid => $canon_tagid,
									field => $field,
									key => $key,
									propertyid => $propertyid{$key}
								}
							) if $log->is_debug();
						}
						elsif (defined $properties{$tagtype}{$canon_tagid}{$fieldid . $suffix . ":" . "en"}) {
							$propertyid{$key} = $fieldid . $suffix . ":" . "en";
							$log->debug(
								"display_tag - property key is defined for en",
								{
									tagtype => $tagtype,
									canon_tagid => $canon_tagid,
									field => $field,
									key => $key,
									propertyid => $propertyid{$key}
								}
							) if $log->is_debug();
						}
						else {
							$log->debug(
								"display_tag - property key is not defined",
								{
									tagtype => $tagtype,
									canon_tagid => $canon_tagid,
									field => $field,
									key => $key,
									propertyid => $propertyid{$key}
								}
							) if $log->is_debug();
						}
					}
				}

				$log->debug(
					"display_tag",
					{
						tagtype => $tagtype,
						canon_tagid => $canon_tagid,
						field_orig => $field_orig,
						field => $field,
						propertyid => $propertyid{property},
						array => $array
					}
				) if $log->is_debug();

				if ((defined $propertyid{property}) or (defined $propertyid{abstract})) {

					# abstract?

					if (defined $propertyid{abstract}) {

						my $site = $fieldid;

						$log->debug("display_tag - showing abstract", {site => $site}) if $log->is_debug();

						$description .= "<p>" . $properties{$tagtype}{$canon_tagid}{$propertyid{abstract}};

						if (defined $propertyid{url}) {

							my $lang_site = lang($site);
							if ((defined $lang_site) and ($lang_site ne "")) {
								$site = $lang_site;
							}
							$description
								.= ' - <a href="'
								. $properties{$tagtype}{$canon_tagid}{$propertyid{url}} . '">'
								. $site . '</a>';
						}

						$description .= "</p>";

						next;
					}

					my $title;
					my $tagtype_field = $tagtype . '_' . $fieldid;
					# $tagtype_field =~ s/_/-/g;
					if (exists $Lang{$tagtype_field}{$lc}) {
						$title = $Lang{$tagtype_field}{$lc};
					}
					elsif (exists $Lang{$fieldid}{$lc}) {
						$title = $Lang{$fieldid}{$lc};
					}

					$log->debug("display_tag - title", {tagtype => $tagtype, title => $title}) if $log->is_debug();

					$description .= "<p>";

					if (defined $title) {
						$description .= "<b>" . $title . "</b>" . separator_before_colon($lc) . ": ";
					}

					my @values = ($properties{$tagtype}{$canon_tagid}{$propertyid{property}});

					if ($array) {
						@values = split(/,/, $properties{$tagtype}{$canon_tagid}{$propertyid{property}});
					}

					my $values_display = "";

					foreach my $value_orig (@values) {

						my $value = $value_orig;    # make a copy so that we can modify it inside the foreach loop

						next if $value =~ /^\s*$/;

						$value =~ s/^\s+//;
						$value =~ s/\s+$//;

						my $property_tagtype = $fieldid;

						$property_tagtype =~ s/-/_/g;

						if (not exists $taxonomy_fields{$property_tagtype}) {
							# try with an additional s
							$property_tagtype .= "s";
						}

						$log->debug("display_tag", {property_tagtype => $property_tagtype, lc => $lc, value => $value})
							if $log->is_debug();

						my $display = $value;

						if (exists $taxonomy_fields{$property_tagtype}) {

							$display = display_taxonomy_tag($lc, $property_tagtype, $value);

							$log->debug("display_tag - $property_tagtype is a taxonomy", {display => $display})
								if $log->is_debug();

							if (    (defined $properties{$property_tagtype})
								and (defined $properties{$property_tagtype}{$value}))
							{

								# tooltip

								my $tooltip;

								if (defined $properties{$property_tagtype}{$value}{"description:$lc"}) {
									$tooltip = $properties{$property_tagtype}{$value}{"description:$lc"};
								}
								elsif (defined $properties{$property_tagtype}{$value}{"description:en"}) {
									$tooltip = $properties{$property_tagtype}{$value}{"description:en"};
								}

								if (defined $tooltip) {
									$display
										= '<span data-tooltip aria-haspopup="true" class="has-tip top" style="font-weight:normal" data-disable-hover="false" tabindex="2" title="'
										. $tooltip . '">'
										. $display
										. '</span>';
								}
								else {
									$log->debug("display_tag - no tooltip",
										{property_tagtype => $property_tagtype, value => $value})
										if $log->is_debug();
								}

							}
							else {
								$log->debug("display_tag - no property found",
									{property_tagtype => $property_tagtype, value => $value})
									if $log->is_debug();
							}
						}
						else {
							$log->debug("display_tag - not a taxonomy",
								{property_tagtype => $property_tagtype, value => $value})
								if $log->is_debug();

							# Do we have a translation for the field?

							my $valueid = $value;
							$valueid =~ s/^en://;

							# check if the value translate to a field specific value

							if (exists $Lang{$tagtype_field . "_" . $valueid}{$lc}) {
								$display = $Lang{$tagtype_field . "_" . $valueid}{$lc};
							}

							# check if we have an icon
							if (exists $Lang{$tagtype_field . "_icon_alt_" . $valueid}{$lc}) {
								my $alt = $Lang{$tagtype_field . "_icon_alt_" . $valueid}{$lc};
								my $iconid = $tagtype_field . "_icon_" . $valueid;
								$iconid =~ s/_/-/g;
								$display = <<HTML
<div class="row">
<div class="small-2 large-1 columns">
<img src="/images/misc/$iconid.svg" alt="$alt">
</div>
<div class="small-10 large-11 columns">
$display
</div>
</div>
HTML
									;
							}

							# otherwise check if we have a general value

							elsif (exists $Lang{$valueid}{$lc}) {
								$display = $Lang{$valueid}{$lc};
							}

							$log->debug("display_tag - display value", {display => $display}) if $log->is_debug();

							# tooltip

							if (exists $Lang{$valueid . "_description"}{$lc}) {

								my $tooltip = $Lang{$valueid . "_description"}{$lc};

								$display
									= '<span data-tooltip aria-haspopup="true" class="has-tip top" data-disable-hover="false" tabindex="2" title="'
									. $tooltip . '">'
									. $display
									. '</span>';

							}
							else {
								$log->debug("display_tag - no description", {valueid => $valueid}) if $log->is_debug();
							}

							# link

							if (exists $propertyid{url}) {
								$display
									= '<a href="'
									. $properties{$tagtype}{$canon_tagid}{$propertyid{url}} . '">'
									. $display . "</a>";
							}
							if (exists $Lang{$valueid . "_url"}{$lc}) {
								$display = '<a href="' . $Lang{$valueid . "_url"}{$lc} . '">' . $display . "</a>";
							}
							else {
								$log->debug("display_tag - no url", {valueid => $valueid}) if $log->is_debug();
							}

							# date

							if (exists $propertyid{date}) {
								$display .= " (" . $properties{$tagtype}{$canon_tagid}{$propertyid{date}} . ")";
							}
							if (exists $Lang{$valueid . "_date"}{$lc}) {
								$display .= " (" . $Lang{$valueid . "_date"}{$lc} . ")";
							}
							else {
								$log->debug("display_tag - no date", {valueid => $valueid}) if $log->is_debug();
							}

						}

						$values_display .= $display . ", ";
					}
					$values_display =~ s/, $//;

					$description .= $values_display . "</p>\n";

					# Display an optional description of the property

					if (exists $Lang{$tagtype_field . "_description"}{$lc}) {
						$description .= "<p>" . $Lang{$tagtype_field . "_description"}{$lc} . "</p>";
					}

				}
				else {
					$log->debug("display_tag - property not defined",
						{tagtype => $tagtype, property_id => $propertyid{property}, canon_tagid => $canon_tagid})
						if $log->is_debug();
				}
			}

			# Remove titles without content

			$description =~ s/<h3>([^<]+)<\/h3>\s*(<h3>)/<h3>/isg;
			$description =~ s/<h3>([^<]+)<\/h3>\s*$//isg;
		}
		else {
			# Do we have a description for the tag in the taxonomy?
			if (    (defined $properties{$tagtype})
				and (defined $properties{$tagtype}{$canon_tagid})
				and (defined $properties{$tagtype}{$canon_tagid}{"description:$lc"}))
			{

				$description .= "<p>" . $properties{$tagtype}{$canon_tagid}{"description:$lc"} . "</p>";
			}
		}

		$description =~ s/<tag>/$title/g;

		if (defined $ingredients_classes{$tagtype}) {
			my $class = $tagtype;

			if ($class eq 'additives') {
				$icid =~ s/-.*//;
			}
			if ($ingredients_classes{$class}{$icid}{other_names} =~ /,/) {
				$description
					.= "<p>"
					. lang("names")
					. separator_before_colon($lc) . ": "
					. $ingredients_classes{$class}{$icid}{other_names} . "</p>";
			}

			if ($ingredients_classes{$class}{$icid}{description} ne '') {
				$description .= "<p>" . $ingredients_classes{$class}{$icid}{description} . "</p>";
			}

			if ($ingredients_classes{$class}{$icid}{level} > 0) {

				my $warning = $ingredients_classes{$class}{$icid}{warning};
				$warning =~ s/(<br>|<br\/>|<br \/>|\n)/<\li>\n<li>/g;
				$warning = "<li>" . $warning . "</li>";

				if (defined $Lang{$class . '_' . $ingredients_classes{$class}{$icid}{level}}{$lang}) {
					$description
						.= "<p class=\""
						. $class . '_'
						. $ingredients_classes{$class}{$icid}{level} . "\">"
						. $Lang{$class . '_' . $ingredients_classes{$class}{$icid}{level}}{$lang}
						. "</p>\n";
				}

				$description .= "<ul>" . $warning . '</ul>';
			}
		}
		if ((defined $tagtype2) and (defined $ingredients_classes{$tagtype2})) {
			my $class = $tagtype2;
			if ($class eq 'additives') {
				$tagid2 =~ s/-.*//;
			}
		}

		# We may have a text corresponding to the tag

		if (defined $tags_texts{$lc}{$tagtype}{$icid}) {
			my $tag_text = $tags_texts{$lc}{$tagtype}{$icid};
			if ($tag_text =~ /<h1>(.*?)<\/h1>/) {
				$title = $1;
				$tag_text =~ s/<h1>(.*?)<\/h1>//;
			}
			if ($request_ref->{page} <= 1) {
				$description .= $tag_text;
			}
		}

		my @markers = ();
		if ($tagtype eq 'emb_codes') {

			my $city_code = get_city_code($tagid);

			local $log->context->{city_code} = $city_code;
			$log->debug("city code for tag with emb_code type") if $log->debug();

			init_emb_codes() unless %emb_codes_cities;
			if (defined $emb_codes_cities{$city_code}) {
				$description
					.= "<p>"
					. lang("cities_s")
					. separator_before_colon($lc) . ": "
					. display_tag_link('cities', $emb_codes_cities{$city_code}) . "</p>";
			}

			$log->debug("checking if the canon_tagid is a packager code") if $log->is_debug();
			if (exists $packager_codes{$canon_tagid}) {
				$log->debug("packager code found for the canon_tagid", {cc => $packager_codes{$canon_tagid}{cc}})
					if $log->is_debug();

				# Generate a map if we have coordinates
				my ($lat, $lng) = get_packager_code_coordinates($canon_tagid);
				if ((defined $lat) and (defined $lng)) {
					my @geo = ($lat + 0.0, $lng + 0.0);
					push @markers, \@geo;
				}

				if ($packager_codes{$canon_tagid}{cc} eq 'fr') {
					$description .= <<HTML
<p>$packager_codes{$canon_tagid}{raison_sociale_enseigne_commerciale}<br>
$packager_codes{$canon_tagid}{adresse} $packager_codes{$canon_tagid}{code_postal} $packager_codes{$canon_tagid}{commune}<br>
SIRET : $packager_codes{$canon_tagid}{siret} - <a href="$packager_codes{$canon_tagid}{section}">Source</a>
</p>
HTML
						;
				}

				if ($packager_codes{$canon_tagid}{cc} eq 'ch') {
					$description .= <<HTML
<p>$packager_codes{$canon_tagid}{full_address}</p>
HTML
						;
				}

				if ($packager_codes{$canon_tagid}{cc} eq 'es') {
					# Razón Social;Provincia/Localidad
					$description .= <<HTML
<p>$packager_codes{$canon_tagid}{razon_social}<br>
$packager_codes{$canon_tagid}{provincia_localidad}
</p>
HTML
						;
				}

				if ($packager_codes{$canon_tagid}{cc} eq 'uk') {

					my $district = '';
					my $local_authority = '';
					if ($packager_codes{$canon_tagid}{district} =~ /\w/) {
						$district = "District: $packager_codes{$canon_tagid}{district}<br>";
					}
					if ($packager_codes{$canon_tagid}{local_authority} =~ /\w/) {
						$local_authority = "Local authority: $packager_codes{$canon_tagid}{local_authority}<br>";
					}
					$description .= <<HTML
<p>$packager_codes{$canon_tagid}{name}<br>
$district
$local_authority
</p>
HTML
						;
					# FSA ratings
					if (exists $packager_codes{$canon_tagid}{fsa_rating_business_name}) {
						my $logo = '';
						my $img = "images/countries/uk/ratings/large/72ppi/"
							. lc($packager_codes{$canon_tagid}{fsa_rating_key}) . ".jpg";
						if (-e "$www_root/$img") {
							$logo = <<HTML
<img src="/$img" alt="Rating">
HTML
								;
						}
						$description .= <<HTML
<div>
<a href="https://ratings.food.gov.uk/">Food Hygiene Rating</a> from the Food Standards Agency (FSA):
<p>
Business name: $packager_codes{$canon_tagid}{fsa_rating_business_name}<br>
Business type: $packager_codes{$canon_tagid}{fsa_rating_business_type}<br>
Address: $packager_codes{$canon_tagid}{fsa_rating_address}<br>
Local authority: $packager_codes{$canon_tagid}{fsa_rating_local_authority}<br>
Rating: $packager_codes{$canon_tagid}{fsa_rating_value}<br>
Rating date: $packager_codes{$canon_tagid}{fsa_rating_date}<br>
</p>
$logo
</div>
HTML
							;
					}
				}
			}
		}

		my $map_html;
		if (((scalar @wikidata_objects) > 0) or ((scalar @markers) > 0)) {
			my $json = JSON::PP->new->utf8(0);
			my $map_template_data_ref = {
				lang => \&lang,
				encode_json => sub ($obj_ref) {
					return $json->encode($obj_ref);
				},
				wikidata => \@wikidata_objects,
				pointers => \@markers
			};
			process_template('web/pages/tags_map/map_of_tags.tt.html', $map_template_data_ref, \$map_html)
				|| ($map_html .= 'template error: ' . $tt->error());
		}

		if ($map_html) {
			$description = <<HTML
<div class="row">

	<div id="tag_description" class="large-12 columns">
		$description
	</div>
	<div id="tag_map" class="large-9 columns" style="display: none;">
		<div id="container" style="height: 300px"></div>
	</div>

</div>
$map_html
HTML
				;
		}

		if ($tagtype =~ /^(users|correctors|editors|informers|correctors|photographers|checkers)$/) {

			# Users starting with org- are organizations, not actual users

			my $user_or_org_ref;
			my $orgid;

			if ($tagid =~ /^org-/) {

				# Organization

				$orgid = $';
				$user_or_org_ref = retrieve_org($orgid);

				if (not defined $user_or_org_ref) {
					display_error_and_exit(lang("error_unknown_org"), 404);
				}
			}
			elsif ($tagid =~ /\./) {
				# App user (format "[app id].[app uuid]")

				my $appid = $`;
				my $uuid = $';

				my $app_name = deep_get(\%options, "apps_names", $appid) || $appid;
				my $app_user = f_lang("f_app_user", {app_name => $app_name});

				$title = $app_user;
				$products_title = $app_user;
				$display_tag = $app_user;
			}
			else {

				# User

				$user_or_org_ref = retrieve("$data_root/users/$tagid.sto");

				if (not defined $user_or_org_ref) {
					display_error_and_exit(lang("error_unknown_user"), 404);
				}
			}

			if (defined $user_or_org_ref) {

				if ($user_or_org_ref->{name} ne '') {
					$title = $user_or_org_ref->{name} || $tagid;
					$products_title = $user_or_org_ref->{name};
					$display_tag = $user_or_org_ref->{name};
				}

				# Display the user or organization profile

				my $user_template_data_ref = dclone($user_or_org_ref);

				my $profile_html = "";

				if ($tagid =~ /^org-/) {

					# Display the organization profile

					if (is_user_in_org_group($user_or_org_ref, $User_id, "admins") or $admin) {
						$user_template_data_ref->{edit_profile} = 1;
						$user_template_data_ref->{orgid} = $orgid;
					}

					process_template('web/pages/org_profile/org_profile.tt.html',
						$user_template_data_ref, \$profile_html)
						or $profile_html
						= "<p>web/pages/org_profile/org_profile.tt.html template error: " . $tt->error() . "</p>";
				}
				else {

					# Display the user profile

					if (($tagid eq $User_id) or $admin) {
						$user_template_data_ref->{edit_profile} = 1;
						$user_template_data_ref->{userid} = $tagid;
					}

					$user_template_data_ref->{links} = [
						{
							text => sprintf(lang('editors_products'), $products_title),
							url => canonicalize_tag_link("editors", get_string_id_for_lang("no_language", $tagid)),
						},
						{
							text => sprintf(lang('photographers_products'), $products_title),
							url =>
								canonicalize_tag_link("photographers", get_string_id_for_lang("no_language", $tagid)),
						},
					];

					if (defined $user_or_org_ref->{registered_t}) {
						$user_template_data_ref->{registered_t} = $user_or_org_ref->{registered_t};
					}

					process_template('web/pages/user_profile/user_profile.tt.html',
						$user_template_data_ref, \$profile_html)
						or $profile_html = "<p>user_profile.tt.html template error: " . $tt->error() . "</p>";
				}

				$description .= $profile_html;
			}
		}

		if (    (defined $options{product_type})
			and ($options{product_type} eq "food")
			and ($tagtype eq 'categories'))
		{

			my $categories_nutriments_ref = $categories_nutriments_per_country{$cc};

			$log->debug("checking if this category has stored statistics",
				{cc => $cc, tagtype => $tagtype, tagid => $tagid})
				if $log->is_debug();
			if (    (defined $categories_nutriments_ref)
				and (defined $categories_nutriments_ref->{$canon_tagid})
				and (defined $categories_nutriments_ref->{$canon_tagid}{stats}))
			{
				$log->debug(
					"statistics found for the tag, addind stats to description",
					{cc => $cc, tagtype => $tagtype, tagid => $tagid}
				) if $log->is_debug();

				$description
					.= "<h2>"
					. lang("nutrition_data") . "</h2>" . "<p>"
					. sprintf(
					lang("nutrition_data_average"),
					$categories_nutriments_ref->{$canon_tagid}{n},
					$display_tag, $categories_nutriments_ref->{$canon_tagid}{count}
					)
					. "</p>"
					. display_nutrition_table($categories_nutriments_ref->{$canon_tagid}, undef);
			}
		}

		if ((defined $request_ref->{tag_prefix}) and ($request_ref->{tag_prefix} eq '-')) {
			$products_title = sprintf(lang($tagtype . '_without_products'), $products_title);
		}
		else {
			$products_title = sprintf(lang($tagtype . '_products'), $products_title);
		}

		if (defined $tagid2) {
			$products_title .= lang("title_separator");
			if ((defined $request_ref->{tag2_prefix}) and ($request_ref->{tag2_prefix} eq '-')) {
				$products_title .= sprintf(lang($tagtype2 . '_without_products'), $display_tag2);
			}
			else {
				$products_title .= sprintf(lang($tagtype2 . '_products'), $display_tag2);
			}
		}

		if (not defined $request_ref->{groupby_tagtype}) {

			# Pass template data to generate navigation links
			$tag_template_data_ref->{tagtype} = $tagtype;
			$tag_template_data_ref->{tagtype_path} = '/' . $tag_type_plural{$tagtype}{$lc};
			$tag_template_data_ref->{tagtype_name} = lang($tagtype . '_s');
			$tag_template_data_ref->{tagid} = $tagid;
			$tag_template_data_ref->{tagid_path} = $newtagidpath;
			$tag_template_data_ref->{tag_name} = $display_tag;

			if (defined $tagid2) {
				$tag_template_data_ref->{tagtype2} = $tagtype2;
				$tag_template_data_ref->{tagtype2_path} = '/' . $tag_type_plural{$tagtype2}{$lc};
				$tag_template_data_ref->{tagtype2_name} = lang($tagtype2 . '_s');
				$tag_template_data_ref->{tagid2} = $tagid2;
				$tag_template_data_ref->{tagid2_path} = $newtagid2path;
				$tag_template_data_ref->{tag2_name} = $display_tag2;
			}
			else {

				# We are on the main page of the tag (not a sub-page with another tag)
				# so we display more information related to the tag

				my $tag_logo_html = display_tags_hierarchy_taxonomy($lc, $tagtype, [$canon_tagid]);

				$tag_logo_html =~ s/.*<\/a>(<br \/>)?//;    # remove link, keep only tag logo

				$tag_template_data_ref->{tag_logo} = $tag_logo_html;

				$tag_template_data_ref->{canon_url} = $request_ref->{canon_url};
				$tag_template_data_ref->{title} = $title;

				$tag_template_data_ref->{parents_and_children}
					= display_parents_and_children($lc, $tagtype, $canon_tagid);

				if ($weblinks_html ne "") {
					$tag_template_data_ref->{weblinks} = $weblinks_html;
				}

				if ($description ne "") {
					$tag_template_data_ref->{description} = $description;
				}
			}

			$tag_template_data_ref->{products_title} = $products_title;
		}

	}    # end of if (defined $tagtype)

	$tag_template_data_ref->{country} = $country;

	if ($country ne 'en:world') {

		my $world_link = "";
		if (defined $request_ref->{groupby_tagtype}) {
			$world_link = lang('view_list_for_products_from_the_entire_world');
		}
		else {
			$world_link = lang('view_products_from_the_entire_world');
		}

		$tag_template_data_ref->{world_link} = $world_link;
		$tag_template_data_ref->{world_link_url} = get_world_subdomain() . $request_ref->{world_current_link};

	}

	my $query_ref = {};
	my $sort_by;
	if ($tagtype eq 'users') {
		$query_ref->{creator} = $tagid;
		$sort_by = 'last_modified_t';
	}
	elsif (defined $canon_tagid) {
		if ((defined $request_ref->{tag_prefix}) and ($request_ref->{tag_prefix} ne '')) {
			$query_ref->{($tagtype . "_tags")} = {"\$ne" => $canon_tagid};
		}
		else {
			$query_ref->{($tagtype . "_tags")} = $canon_tagid;
		}
		$sort_by = 'last_modified_t';
	}
	elsif (defined $tagid) {
		if ((defined $request_ref->{tag_prefix}) and ($request_ref->{tag_prefix} ne '')) {
			$query_ref->{($tagtype . "_tags")} = {"\$ne" => $tagid};
		}
		else {
			$query_ref->{($tagtype . "_tags")} = $tagid;
		}
		$sort_by = 'last_modified_t';
	}

	# db.myCol.find({ mylist: { $ne: 'orange' } })

	# unknown / empty value
	# warning: unknown is a value for pnns_groups_1 and 2
	if (
		(
			   ($tagid eq get_string_id_for_lang($lc, lang("unknown")))
			or ($tagid eq ($lc . ":" . get_string_id_for_lang($lc, lang("unknown"))))
		)
		and ($tagtype !~ /^pnns_groups_/)
		)
	{
		#$query_ref = { ($tagtype . "_tags") => "[]"};
		$query_ref = {"\$or" => [{($tagtype) => undef}, {$tagtype => ""}]};
	}

	if (defined $tagid2) {

		my $field = $tagtype2 . "_tags";
		my $value = $tagid2;
		$sort_by = 'last_modified_t';

		if ($tagtype2 eq 'users') {
			$field = "creator";
		}

		if (defined $canon_tagid2) {
			$value = $canon_tagid2;
		}

		my $tag2_is_negative = (defined $request_ref->{tag2_prefix} and $request_ref->{tag2_prefix} eq '-') ? 1 : 0;

		$log->debug("tag2_is_negative " . $tag2_is_negative) if $log->is_debug();
		# 2 criteria on the same field?
		# we need to use the $and MongoDB syntax

		if (defined $query_ref->{$field}) {
			my $and = [{$field => $query_ref->{$field}}];
			# fix for issue #2657: negative query on tag2 was not being honored if both tag types are the same
			if ($tag2_is_negative) {
				push @{$and}, {$field => {"\$ne" => $value}};
			}
			else {
				push @{$and}, {$field => $value};
			}
			delete $query_ref->{$field};
			$query_ref->{"\$and"} = $and;
		}
		# unknown / empty value
		elsif (
			(
				   ($tagid2 eq get_string_id_for_lang($lc, lang("unknown")))
				or ($tagid2 eq ($lc . ":" . get_string_id_for_lang($lc, lang("unknown"))))
			)
			and ($tagtype2 !~ /^pnns_groups_/)
			)
		{
			$query_ref->{"\$or"} = [{($tagtype2) => undef}, {$tagtype2 => ""}];
		}
		else {
			# issue 2285: second tag was not supporting the 'minus' query
			$query_ref->{$field} = $tag2_is_negative ? {"\$ne" => $value} : $value;
		}
	}

	my $tag_html;
	process_template('web/pages/tag/tag.tt.html', $tag_template_data_ref, \$tag_html)
		or $tag_html = "<p>tag.tt.html template error: " . $tt->error() . "</p>";

	if (defined $request_ref->{groupby_tagtype}) {
		if (defined single_param("translate")) {
			${$request_ref->{content_ref}} .= $tag_html . display_list_of_tags_translate($request_ref, $query_ref);
		}
		else {
			${$request_ref->{content_ref}} .= $tag_html . display_list_of_tags($request_ref, $query_ref);
		}
		if ($products_title ne '') {
			$request_ref->{title} .= " " . lang("for") . " " . lcfirst($products_title);
		}
		$request_ref->{title} .= lang("title_separator") . display_taxonomy_tag($lc, "countries", $country);
		$request_ref->{page_type} = "list_of_tags";
	}
	else {
		if ((defined $request_ref->{page}) and ($request_ref->{page} > 1)) {
			$request_ref->{title} = $title . lang("title_separator") . sprintf(lang("page_x"), $request_ref->{page});
		}
		else {
			$request_ref->{title} = $title;
		}

		if ($tagtype eq "brands") {
			$request_ref->{schema_org_itemtype} = "https://schema.org/Brand";
		}
		else {
			$request_ref->{schema_org_itemtype} = "https://schema.org/Thing";
		}

		# TODO: Producer

		${$request_ref->{content_ref}}
			.= $tag_html . search_and_display_products($request_ref, $query_ref, $sort_by, undef, undef);
	}

	display_page($request_ref);

	return;
}

=head2 display_search_results ( $request_ref )

This function builds the HTML returned by the /search endpoint.

The results can be displayed in different ways:

1. a paginated list of products (default)
The function calls search_and_display_products() to display the paginated list of products.

2. results filtered and ranked on the client-side
2.1. according to user preferences that are locally saved on the client: &user_preferences=1
2.2. according to preferences passed in the url: &preferences=..

3. on a graph (histogram or scatter plot): &graph=1 -- TODO: not supported yet

4. on a map &map=1 -- TODO: not supported yet

=cut

sub display_search_results ($request_ref) {

	my $html = '';

	$request_ref->{title} = lang("search_results") . " - " . display_taxonomy_tag($lc, "countries", $country);

	my $current_link = '';

	foreach my $field (multi_param()) {
		if (
			   ($field eq "page")
			or ($field eq "fields")
			or ($field eq "keywords")    # returned by CGI.pm when there are not params: keywords=search
			)
		{
			next;
		}

		$current_link .= "\&$field=" . URI::Escape::XS::encodeURIComponent(decode utf8 => single_param($field));
	}

	$current_link =~ s/^\&/\?/;
	$current_link = "/search" . $current_link;

	if ((defined single_param("user_preferences")) and (single_param("user_preferences")) and not($request_ref->{api}))
	{

		# The results will be filtered and ranked on the client side

		my $search_api_url = $formatted_subdomain . "/api/v0" . $current_link;
		$search_api_url =~ s/(\&|\?)(page|page_size|limit)=(\d+)//;
		$search_api_url .= "&fields=code,product_display_name,url,image_front_small_url,attribute_groups";
		$search_api_url .= "&page_size=100";
		if ($search_api_url !~ /\?/) {
			$search_api_url =~ s/\&/\?/;
		}

		my $contributor_prefs_json = decode_utf8(
			encode_json(
				{
					display_barcode => $User{display_barcode},
					edit_link => $User{edit_link},
				}
			)
		);

		my $preferences_text = lang("classify_products_according_to_your_preferences");

		$scripts .= <<JS
<script type="text/javascript">
var page_type = "products";
var preferences_text = "$preferences_text";
var contributor_prefs = $contributor_prefs_json;
var products = [];
</script>
JS
			;

		$scripts .= <<JS
<script src="/js/product-preferences.js"></script>
<script src="/js/product-search.js"></script>
JS
			;

		$initjs .= <<JS
display_user_product_preferences("#preferences_selected", "#preferences_selection_form", function () {
	rank_and_display_products("#search_results", products, contributor_prefs);
});
search_products("#search_results", products, "$search_api_url");
JS
			;

		my $template_data_ref = {
			lang => \&lang,
			display_pagination => \&display_pagination,
		};

		if (not process_template('web/pages/search_results/search_results.tt.html', $template_data_ref, \$html)) {
			$html = $tt->error();
		}
	}
	else {

		# The server generates the search results

		my $query_ref = {};

		if (defined single_param('parent_ingredients')) {
			$html .= search_and_analyze_recipes($request_ref, $query_ref);
		}
		else {
			$html .= search_and_display_products($request_ref, $query_ref, undef, undef, undef);
		}
	}

	$request_ref->{content_ref} = \$html;
	$request_ref->{page_type} = "products";
	$request_ref->{page_type} = "full_width";

	display_page($request_ref);

	return;
}

sub add_country_and_owner_filters_to_query ($request_ref, $query_ref) {

	delete $query_ref->{lc};

	# Country filter

	if (defined $country) {

		# Do not add a country restriction if the query specifies a list of codes

		if (($country ne 'en:world') and (not defined $query_ref->{code})) {
			# we may already have a condition on countries (e.g. from the URL /country/germany )
			if (not defined $query_ref->{countries_tags}) {
				$query_ref->{countries_tags} = $country;
			}
			else {
				my $field = "countries_tags";
				my $value = $country;
				my $and;
				# we may also have a $and list of conditions (on countries_tags or other fields)
				if (defined $query_ref->{"\$and"}) {
					$and = $query_ref->{"\$and"};
				}
				else {
					$and = [];
				}
				push @{$and}, {$field => $query_ref->{$field}};
				push @{$and}, {$field => $value};
				delete $query_ref->{$field};
				$query_ref->{"\$and"} = $and;
			}
		}

	}

	# Owner filter

	# Restrict the products to the owner on databases with private products
	if (    (defined $server_options{private_products})
		and ($server_options{private_products}))
	{
		if ($Owner_id ne 'all') {    # Administrator mode to see all products
			$query_ref->{owner} = $Owner_id;
		}
	}

	$log->debug("request_ref: " . Dumper($request_ref) . "query_ref: " . Dumper($query_ref)) if $log->is_debug();

	return;
}

sub count_products ($request_ref, $query_ref) {

	add_country_and_owner_filters_to_query($request_ref, $query_ref);

	my $count;

	eval {
		$log->debug("Counting MongoDB documents for query", {query => $query_ref}) if $log->is_debug();
		$count = execute_query(
			sub {
				return get_products_collection()->count_documents($query_ref);
			}
		);
	};

	return $count;
}

=head2 add_params_to_query ( $request_ref, $query_ref )

This function is used to parse search query parameters that are passed
to the API (/api/v?/search endpoint) or to the web site search (/search endpoint)
either as query string parameters (e.g. ?labels_tags=en:organic) or
POST parameters.

The function adds the corresponding query filters in the MongoDB query.

=head3 Parameters

=head4 $request_ref (output)

Reference to the internal request object.

=head4 $query_ref (output)

Reference to the MongoDB query object.

=cut

# Parameters that are not query filters

my %ignore_params = (
	fields => 1,
	format => 1,
	json => 1,
	jsonp => 1,
	xml => 1,
	keywords => 1,    # added by CGI.pm
	api_version => 1,
	api_method => 1,
	search_simple => 1,
	search_terms => 1,
	userid => 1,
	password => 1,
	action => 1,
	type => 1,
	nocache => 1,
	no_cache => 1,
	no_count => 1,
);

# Parameters that can be query filters
# It is safer to use a positive list, instead of just the %ignore_params list

my %valid_params = (code => 1,);

sub add_params_to_query ($request_ref, $query_ref) {

	$log->debug("add_params_to_query", {params => {CGI::Vars()}}) if $log->is_debug();

	# nocache was renamed to no_cache
	if (defined single_param('nocache')) {
		param('no_cache', single_param('nocache'));
	}

	my $and = $query_ref->{"\$and"};

	foreach my $field (multi_param()) {

		$log->debug("add_params_to_query - field", {field => $field}) if $log->is_debug();

		# skip params that are not query filters
		next if (defined $ignore_params{$field});

		if (($field eq "page") or ($field eq "page_size")) {
			$request_ref->{$field} = single_param($field) + 0;    # Make sure we have a number
		}

		elsif ($field eq "sort_by") {
			$request_ref->{$field} = single_param($field);
		}

		# Tags fields can be passed with taxonomy ids as values (e.g labels_tags=en:organic)
		# or with values in a given language (e.g. labels_tags_fr=bio)

		elsif ($field =~ /^(.*)_tags(_(\w\w))?/) {
			my $tagtype = $1;
			my $tag_lc = $lc;
			if (defined $3) {
				$tag_lc = $3;
			}

			# Possible values:
			# xyz_tags=a
			# xyz_tags=a,b	products with tag a and b
			# xyz_tags=a|b	products with either tag a or tag b
			# xyz_tags=-c	products without the c tag
			# xyz_tags=a,b,-c,-d

			my $values = remove_tags_and_quote(decode utf8 => single_param($field));

			$log->debug("add_params_to_query - tags param",
				{field => $field, lc => $lc, tag_lc => $tag_lc, values => $values})
				if $log->is_debug();

			foreach my $tag (split(/,/, $values)) {

				my $suffix = "_tags";

				# If there is more than one criteria on the same field, we need to use a $and query
				my $remove = 0;
				if (defined $query_ref->{$tagtype . $suffix}) {
					$remove = 1;
					if (not defined $and) {
						$and = [];
					}
					push @$and, {$tagtype . $suffix => $query_ref->{$tagtype . $suffix}};
				}

				my $not;
				if ($tag =~ /^-/) {
					$not = 1;
					$tag = $';
				}

				# Multiple values separated by |
				if ($tag =~ /\|/) {
					my @tagids = ();
					foreach my $tag2 (split(/\|/, $tag)) {
						my $tagid2;
						if (defined $taxonomy_fields{$tagtype}) {
							$tagid2 = get_taxonomyid($tag_lc, canonicalize_taxonomy_tag($tag_lc, $tagtype, $tag2));
							if ($tagtype eq 'additives') {
								$tagid2 =~ s/-.*//;
							}
						}
						else {
							$tagid2 = get_string_id_for_lang("no_language", canonicalize_tag2($tagtype, $tag2));
						}
						push @tagids, $tagid2;
					}

					$log->debug(
						"add_params_to_query - tags param - multiple values (OR) separated by | ",
						{field => $field, lc => $lc, tag_lc => $tag_lc, tag => $tag, tagids => \@tagids}
					) if $log->is_debug();

					if ($not) {
						$query_ref->{$tagtype . $suffix} = {'$nin' => \@tagids};
					}
					else {
						$query_ref->{$tagtype . $suffix} = {'$in' => \@tagids};
					}
				}
				# Single value
				else {
					my $tagid;
					if (defined $taxonomy_fields{$tagtype}) {
						$tagid = get_taxonomyid($tag_lc, canonicalize_taxonomy_tag($tag_lc, $tagtype, $tag));
						if ($tagtype eq 'additives') {
							$tagid =~ s/-.*//;
						}
					}
					else {
						$tagid = get_string_id_for_lang("no_language", canonicalize_tag2($tagtype, $tag));
					}
					$log->debug("add_params_to_query - tags param - single value",
						{field => $field, lc => $lc, tag_lc => $tag_lc, tag => $tag, tagid => $tagid})
						if $log->is_debug();

					if ($not) {
						$query_ref->{$tagtype . $suffix} = {'$ne' => $tagid};
					}
					else {
						$query_ref->{$tagtype . $suffix} = $tagid;
					}
				}

				if ($remove) {
					push @$and, {$tagtype . $suffix => $query_ref->{$tagtype . $suffix}};
					delete $query_ref->{$tagtype . $suffix};
					$query_ref->{"\$and"} = $and;
				}
			}
		}

		# Conditions on nutrients

		# e.g. saturated-fat_prepared_serving=<3=0
		# the parameter name is exactly the same as the key in the nutriments hash of the product

		elsif ($field =~ /^(.*?)_(100g|serving)$/) {

			# We can have multiple conditions, separated with a comma
			# e.g. sugars_100g=>10,<=20

			my $conditions = single_param($field);

			$log->debug("add_params_to_query - nutrient conditions", {field => $field, conditions => $conditions})
				if $log->is_debug();

			foreach my $condition (split(/,/, $conditions)) {

				# the field value is a number, possibly preceded by <, >, <= or >=

				my $operator;
				my $value;

				if ($condition =~ /^(<|>|<=|>=)(\d.*)$/) {
					$operator = $1;
					$value = $2;
				}
				else {
					$operator = '=';
					$value = single_param($field);
				}

				$log->debug("add_params_to_query - nutrient condition",
					{field => $field, condition => $condition, operator => $operator, value => $value})
					if $log->is_debug();

				my %mongo_operators = (
					'<' => 'lt',
					'<=' => 'lte',
					'>' => 'gt',
					'>=' => 'gte',
				);

				if ($operator eq '=') {
					$query_ref->{"nutriments." . $field}
						= $value + 0.0;    # + 0.0 to force scalar to be treated as a number
				}
				else {
					if (not defined $query_ref->{$field}) {
						$query_ref->{"nutriments." . $field} = {};
					}
					$query_ref->{"nutriments." . $field}{'$' . $mongo_operators{$operator}} = $value + 0.0;
				}
			}
		}

		# Exact match on a specific field (e.g. "code")
		elsif (defined $valid_params{$field}) {

			my $values = remove_tags_and_quote(decode utf8 => single_param($field));

			# Possible values:
			# xyz=a
			# xyz=a|b xyz=a,b xyz=a+b	products with either xyz a or xyz b

			if ($values =~ /\||\+|,/) {
				# Multiple values: construct a MongoDB $in query
				my @values = split(/\||\+|,/, $values);
				if ($field eq "code") {
					# normalize barcodes: add missing leading 0s
					$query_ref->{$field} = {'$in' => [map {normalize_code($_)} @values]};
				}
				else {
					$query_ref->{$field} = {'$in' => \@values};
				}
			}
			else {
				# Single value
				if ($field eq "code") {
					$query_ref->{$field} = normalize_code($values);
				}
				else {
					$query_ref->{$field} = $values;
				}
			}
		}
	}
	return;
}

=head2 initialize_knowledge_panels_options( $knowledge_panels_options_ref, $request_ref )

Initialize the options for knowledge panels from parameters.

=cut

sub initialize_knowledge_panels_options ($knowledge_panels_options_ref, $request_ref) {

	# Activate physical activity knowledge panel only when specified
	if (single_param("activate_knowledge_panel_physical_activities")) {
		$knowledge_panels_options_ref->{activate_knowledge_panel_physical_activities} = 1;
	}

	# Specify if we knowledge panels are requested from the app or the website
	# in order to allow different behaviours (e.g. showing ingredients before nutrition on the web)
	# possible values: "web", "app"
	my $knowledge_panels_client = single_param("knowledge_panels_client");
	# set a default value if client is not defined to app or web
	if (   (not defined $knowledge_panels_client)
		or (($knowledge_panels_client ne "web") and ($knowledge_panels_client ne "app")))
	{
		# Default to app mode
		$knowledge_panels_client = 'app';
		# but if it's not an api request, we consider it should be web
		if (not defined $request_ref->{api}) {
			$knowledge_panels_client = "web";
		}
	}
	$knowledge_panels_options_ref->{knowledge_panels_client} = $knowledge_panels_client;

	return;
}

=head2 customize_response_for_product ( $request_ref, $product_ref )

Using the fields parameter, API product or search queries can request
a specific set of fields to be returned.

This function filters the field to return only the requested fields,
and computes requested fields that are not stored in the database but
created on demand.

=head3 Parameters

=head4 $request_ref (input)

Reference to the request object.

=head4 $product_ref (input)

Reference to the product object (retrieved from disk or from a MongoDB query)

=head3 Return value

Reference to the customized product object.

=cut

sub customize_response_for_product ($request_ref, $product_ref) {

	my $customized_product_ref = {};

	my $carbon_footprint_computed = 0;

	my $fields = single_param('fields');

	# For non API queries, we need to compute attributes for personal search
	if (((not defined $fields) or ($fields eq "")) and ($user_preferences) and (not $request_ref->{api})) {
		$fields = "code,product_display_name,url,image_front_small_url,attribute_groups";
	}

	# Localize the Eco-Score fields that depend on the country of the request
	localize_ecoscore($cc, $product_ref);

	foreach my $field (split(/,/, $fields)) {

<<<<<<< HEAD
=======
		# On demand carbon footprint tags -- deactivated: the environmental footprint infocard is now replaced by the Eco-Score details
		if (0 and (not $carbon_footprint_computed) and ($field =~ /^environment_infocard/)
			or ($field =~ /^environment_impact_level/))
		{
			compute_carbon_footprint_infocard($product_ref);
			$carbon_footprint_computed = 1;
		}

>>>>>>> 0e4b5a42
		if ($field eq "product_display_name") {
			$customized_product_ref->{$field} = remove_tags_and_quote(product_name_brand_quantity($product_ref));
		}

		# Allow apps to request a HTML nutrition table by passing &fields=nutrition_table_html
		elsif ($field eq "nutrition_table_html") {
			$customized_product_ref->{$field} = display_nutrition_table($product_ref, undef);
		}

<<<<<<< HEAD
		# Eco-Score details in simple HTML
		elsif ($field eq "ecoscore_details_simple_html") {
			if ((1 or $show_ecoscore) and (defined $product_ref->{ecoscore_data})) {
					$customized_product_ref->{$field} = display_ecoscore_calculation_details_simple_html($cc, $product_ref->{ecoscore_data});
=======
		# The environment infocard now displays the Eco-Score details
		elsif (($field =~ /^environment_infocard/) or ($field eq "ecoscore_details_simple_html")) {
			if ((1 or $show_ecoscore) and (defined $product_ref->{ecoscore_data})) {
				$customized_product_ref->{$field}
					= display_ecoscore_calculation_details_simple_html($cc, $product_ref->{ecoscore_data});
>>>>>>> 0e4b5a42
			}
		}

		# fields in %language_fields can have different values by language
		# by priority, return the first existing value in the language requested,
		# possibly multiple languages if sent ?lc=fr,nl for instance,
		# and otherwise fallback on the main language of the product
		elsif (defined $language_fields{$field}) {
			foreach my $preferred_lc (@lcs, $product_ref->{lc}) {
				if (    (defined $product_ref->{$field . "_" . $preferred_lc})
					and ($product_ref->{$field . "_" . $preferred_lc} ne ''))
				{
					$customized_product_ref->{$field} = $product_ref->{$field . "_" . $preferred_lc};
					last;
				}
			}
		}

		# [language_field]_languages : return a value with all existing values for a specific language field
		elsif ($field =~ /^(.*)_languages$/) {

			my $language_field = $1;
			$customized_product_ref->{$field} = {};
			if (defined $product_ref->{languages_codes}) {
				foreach my $language_code (sort keys %{$product_ref->{languages_codes}}) {
					if (defined $product_ref->{$language_field . "_" . $language_code}) {
						$customized_product_ref->{$field}{$language_code}
							= $product_ref->{$language_field . "_" . $language_code};
					}
				}
			}
		}

		# Taxonomy fields requested in a specific language
		elsif ($field =~ /^(.*)_tags_([a-z]{2})$/) {
			my $tagtype = $1;
			my $target_lc = $2;
			if (defined $product_ref->{$tagtype . "_tags"}) {
				$customized_product_ref->{$field} = [];
				foreach my $tagid (@{$product_ref->{$tagtype . "_tags"}}) {
					push @{$customized_product_ref->{$field}}, display_taxonomy_tag($target_lc, $tagtype, $tagid);
				}
			}
		}

		# Apps can request the full nutriments hash
		# or specific nutrients:
		# - saturated-fat_prepared_100g : return field at top level
		# - nutrients|nutriments.sugars_serving : return field in nutrients / nutriments hash
		elsif ($field =~ /^((nutrients|nutriments)\.)?((.*)_(100g|serving))$/) {
			my $return_hash = $2;
			my $nutrient = $3;
			if ((defined $product_ref->{nutriments}) and (defined $product_ref->{nutriments}{$nutrient})) {
				if (defined $return_hash) {
					if (not defined $customized_product_ref->{$return_hash}) {
						$customized_product_ref->{$return_hash} = {};
					}
					$customized_product_ref->{$return_hash}{$nutrient} = $product_ref->{nutriments}{$nutrient};
				}
				else {
					$customized_product_ref->{$nutrient} = $product_ref->{nutriments}{$nutrient};
				}
			}
		}
		# Eco-Score
		elsif ($field =~ /^ecoscore/) {

			if (defined $product_ref->{$field}) {
				$customized_product_ref->{$field} = $product_ref->{$field};
			}
		}
		# Product attributes requested in a specific language (or data only)
		elsif ($field =~ /^attribute_groups_([a-z]{2}|data)$/) {
			my $target_lc = $1;
			compute_attributes($product_ref, $target_lc, $cc, $attributes_options_ref);
			$customized_product_ref->{$field} = $product_ref->{$field};
		}
		# Product attributes in the $lc language
		elsif ($field eq "attribute_groups") {
			compute_attributes($product_ref, $lc, $cc, $attributes_options_ref);
			$customized_product_ref->{$field} = $product_ref->{"attribute_groups_" . $lc};
		}
		# Knowledge panels in the $lc language
		elsif ($field eq "knowledge_panels") {
			initialize_knowledge_panels_options($knowledge_panels_options_ref, $request_ref);
			create_knowledge_panels($product_ref, $lc, $cc, $knowledge_panels_options_ref);
			$customized_product_ref->{$field} = $product_ref->{"knowledge_panels_" . $lc};
		}

		# Images to update in a specific language
		elsif ($field =~ /^images_to_update_([a-z]{2})$/) {
			my $target_lc = $1;
			$customized_product_ref->{$field} = {};

			foreach my $imagetype ("front", "ingredients", "nutrition", "packaging") {

				my $imagetype_lc = $imagetype . "_" . $target_lc;

				# Ask for images in a specific language if we already have an old image for that language
				if ((defined $product_ref->{images}) and (defined $product_ref->{images}{$imagetype_lc})) {

					my $imgid = $product_ref->{images}{$imagetype . "_" . $target_lc}{imgid};
					my $age = time() - $product_ref->{images}{$imgid}{uploaded_t};

					if ($age > 365 * 86400) {    # 1 year
						$customized_product_ref->{$field}{$imagetype_lc} = $age;
					}
				}
				# or if the language is the main language of the product
				# or if we have a text value for ingredients / packagings
				elsif (
					($product_ref->{lc} eq $target_lc)
					or (    (defined $product_ref->{$imagetype . "_text_" . $target_lc})
						and ($product_ref->{$imagetype . "_text_" . $target_lc} ne ""))
					)
				{
					$customized_product_ref->{$field}{$imagetype_lc} = 0;
				}
			}
		}

		elsif ((not defined $customized_product_ref->{$field}) and (defined $product_ref->{$field})) {
			$customized_product_ref->{$field} = $product_ref->{$field};
		}
	}

	return $customized_product_ref;
}

sub search_and_display_products ($request_ref, $query_ref, $sort_by, $limit, $page) {

	$request_ref->{page_type} = "products";
	$request_ref->{page_format} = "full_width";

	my $template_data_ref = {};

	add_params_to_query($request_ref, $query_ref);

	$log->debug("search_and_display_products",
		{request_ref => $request_ref, query_ref => $query_ref, sort_by => $sort_by})
		if $log->is_debug();

	add_country_and_owner_filters_to_query($request_ref, $query_ref);

	if (defined $limit) {
	}
	elsif (defined $request_ref->{page_size}) {
		$limit = $request_ref->{page_size};
	}
	# If user preferences are turned on, return 100 products per page
	elsif ((not defined $request_ref->{api}) and ($user_preferences)) {
		$limit = 100;
	}
	else {
		$limit = $page_size;
	}

	my $skip = 0;
	if (defined $page) {
		$skip = ($page - 1) * $limit;
	}
	elsif (defined $request_ref->{page}) {
		$page = $request_ref->{page};
		$skip = ($page - 1) * $limit;
	}
	else {
		$page = 1;
	}

	# support for returning structured results in json / xml etc.

	my $sort_ref = Tie::IxHash->new();

	# Use the sort order provided by the query if it is defined (overrides default sort order)
	# e.g. ?sort_by=popularity
	if (defined $request_ref->{sort_by}) {
		$sort_by = $request_ref->{sort_by};
		$log->debug("sort_by was passed through request_ref", {sort_by => $sort_by}) if $log->is_debug();
	}
	# otherwise use the sort order from the last_sort_by cookie
	elsif (defined cookie('last_sort_by')) {
		$sort_by = cookie('last_sort_by');
		$log->debug("sort_by was passed through last_sort_by cookie", {sort_by => $sort_by}) if $log->is_debug();
	}
	elsif (defined $sort_by) {
		$log->debug("sort_by was passed as a function parameter", {sort_by => $sort_by}) if $log->is_debug();
	}

	if (
		(not defined $sort_by)
		or (    ($sort_by ne 'created_t')
			and ($sort_by ne 'last_modified_t')
			and ($sort_by ne 'last_modified_t_complete_first')
			and ($sort_by ne 'scans_n')
			and ($sort_by ne 'unique_scans_n')
			and ($sort_by ne 'product_name')
			and ($sort_by ne 'completeness')
			and ($sort_by ne 'popularity_key')
			and ($sort_by ne 'popularity')
			and ($sort_by ne 'nutriscore_score')
			and ($sort_by ne 'nova_score')
			and ($sort_by ne 'ecoscore_score')
			and ($sort_by ne 'nothing'))
		)
	{

		if ((defined $options{product_type}) and ($options{product_type} eq "food")) {
			$sort_by = 'popularity_key';
		}
		else {
			$sort_by = 'last_modified_t';
		}
	}

	if ((defined $sort_by) and ($sort_by ne "nothing")) {
		my $order = 1;
		my $sort_by_key = $sort_by;

		if ($sort_by eq 'last_modified_t_complete_first') {
			# replace last_modified_t_complete_first (used on front page of a country) by popularity
			$sort_by = 'popularity';
			$sort_by_key = "popularity_key";
			$order = -1;
		}
		elsif ($sort_by eq "popularity") {
			$sort_by_key = "popularity_key";
			$order = -1;
		}
		elsif ($sort_by eq "popularity_key") {
			$order = -1;
		}
		elsif ($sort_by eq "ecoscore_score") {
			$order = -1;
		}
		elsif ($sort_by eq "nutriscore_score") {
			$sort_by_key = "nutriscore_score_opposite";
			$order = -1;
		}
		elsif ($sort_by eq "nova_score") {
			$sort_by_key = "nova_score_opposite";
			$order = -1;
		}
		elsif ($sort_by =~ /^((.*)_t)_complete_first/) {
			$order = -1;
		}
		elsif ($sort_by =~ /_t/) {
			$order = -1;
		}
		elsif ($sort_by =~ /scans_n/) {
			$order = -1;
		}

		$sort_ref->Push($sort_by_key => $order);
	}

	# Sort options

	$template_data_ref->{sort_options} = [];

	# Nutri-Score and Eco-Score are only for food products
	# and currently scan data is only loaded for Open Food Facts
	if ((defined $options{product_type}) and ($options{product_type} eq "food")) {

		push @{$template_data_ref->{sort_options}},
			{
			value => "popularity",
			link => $request_ref->{current_link} . "?sort_by=popularity",
			name => lang("sort_by_popularity")
			};
		push @{$template_data_ref->{sort_options}},
			{
			value => "nutriscore_score",
			link => $request_ref->{current_link} . "?sort_by=nutriscore_score",
			name => lang("sort_by_nutriscore_score")
			};

		# Show Eco-score sort only for some countries, or for moderators
		if ($show_ecoscore) {
			push @{$template_data_ref->{sort_options}},
				{
				value => "ecoscore_score",
				link => $request_ref->{current_link} . "?sort_by=ecoscore_score",
				name => lang("sort_by_ecoscore_score")
				};
		}
	}

	push @{$template_data_ref->{sort_options}},
		{
		value => "created_t",
		link => $request_ref->{current_link} . "?sort_by=created_t",
		name => lang("sort_by_created_t")
		};
	push @{$template_data_ref->{sort_options}},
		{
		value => "last_modified_t",
		link => $request_ref->{current_link} . "?sort_by=last_modified_t",
		name => lang("sort_by_last_modified_t")
		};

	my $count;
	my $page_count = 0;

	my $fields_ref;

	# - for API (json, xml, rss,...), display all fields
	if (   single_param("json")
		or single_param("jsonp")
		or single_param("xml")
		or single_param("jqm")
		or $request_ref->{rss})
	{
		$fields_ref = {};
	}
	# - if we use user preferences, we need a lot of fields to compute product attributes: load them all
	elsif ($user_preferences) {
		# when product attributes become more stable, we could try to restrict the fields
		$fields_ref = {};
	}
	else {
		#for HTML, limit the fields we retrieve from MongoDB
		$fields_ref = {
			"lc" => 1,
			"code" => 1,
			"product_name" => 1,
			"product_name_$lc" => 1,
			"generic_name" => 1,
			"generic_name_$lc" => 1,
			"abbreviated_product_name" => 1,
			"abbreviated_product_name_$lc" => 1,
			"brands" => 1,
			"images" => 1,
			"quantity" => 1
		};

		# For the producer platform, we also need the owner
		if ((defined $server_options{private_products}) and ($server_options{private_products})) {
			$fields_ref->{owner} = 1;
		}
	}

	# tied hashes can't be encoded directly by JSON::PP, freeze the sort tied hash
	my $mongodb_query_ref = [
		lc => $lc,
		query => $query_ref,
		fields => $fields_ref,
		sort => freeze($sort_ref),
		limit => $limit,
		skip => $skip
	];

	# Sort the keys of hashes
	my $json = JSON::PP->new->utf8->canonical->encode($mongodb_query_ref);

	my $key = $server_domain . "/" . $json;

	$log->debug("MongoDB query key - search-products", {key => $key}) if $log->is_debug();

	$key = "search-products-" . md5_hex($key);

	$request_ref->{structured_response} = get_cache_results($key, $request_ref);

	if (not defined $request_ref->{structured_response}) {

		$request_ref->{structured_response} = {
			page => $page,
			page_size => $limit,
			skip => $skip,
			products => [],
		};

		my $cursor;
		eval {
			if (($options{mongodb_supports_sample}) and (defined $request_ref->{sample_size})) {
				$log->debug("Counting MongoDB documents for query", {query => $query_ref}) if $log->is_debug();
				$count = execute_query(
					sub {
						return get_products_tags_collection()->count_documents($query_ref);
					}
				);
				$log->info("MongoDB count query ok", {error => $@, count => $count}) if $log->is_info();

				my $aggregate_parameters
					= [{"\$match" => $query_ref}, {"\$sample" => {"size" => $request_ref->{sample_size}}}];
				$log->debug("Executing MongoDB query", {query => $aggregate_parameters}) if $log->is_debug();
				$cursor = execute_query(
					sub {
						return get_products_tags_collection()->aggregate($aggregate_parameters, {allowDiskUse => 1});
					}
				);
			}
			else {
				$log->debug("Counting MongoDB documents for query", {query => $query_ref}) if $log->is_debug();
				# test if query_ref is empty
				if (single_param('no_count')) {
					# Skip the count if it is not needed
					# e.g. for some API queries
					$log->debug("no_count is set, skipping count") if $log->is_debug();
				}
				elsif (keys %{$query_ref} > 0) {
					#check if count results is in cache
					my $key_count = $server_domain . "/" . freeze($query_ref);
					$log->debug("MongoDB query key - search-count", {key => $key_count}) if $log->is_debug();
					$key_count = "search-count-" . md5_hex($key_count);
					my $results_count = get_cache_results($key_count, $request_ref);
					if (not defined $results_count) {

						$log->debug("count not in cache for query", {key => $key_count}) if $log->is_debug();

						# Count queries are very expensive, if possible, execute them on the smaller products_tags collection
						my $only_tags_filters = 1;

						if ($server_options{producers_platform}) {
							$only_tags_filters = 0;
						}
						else {

							foreach my $field (keys %$query_ref) {
								if ($field !~ /_tags$/) {
									$log->debug(
										"non tags field in query filters, cannot use smaller products_tags collection",
										{field => $field, value => $query_ref->{field}}
									) if $log->is_debug();
									$only_tags_filters = 0;
									last;
								}
							}
						}

						if (    ($only_tags_filters)
							and ((not defined single_param("no_cache")) or (single_param("no_cache") == 0)))
						{

							$count = execute_query(
								sub {
									$log->debug("count_documents on smaller products_tags collection",
										{key => $key_count})
										if $log->is_debug();
									return get_products_tags_collection()->count_documents($query_ref);
								}
							);

						}
						else {

							$count = execute_query(
								sub {
									$log->debug("count_documents on complete products collection", {key => $key_count})
										if $log->is_debug();
									return get_products_collection()->count_documents($query_ref);
								}
							);
						}
						if ($@) {
							$log->warn("MongoDB error during count", {error => $@}) if $log->is_warn();
						}
						else {
							$log->debug("count query complete, setting cache", {key => $key_count, count => $count})
								if $log->is_debug();
							set_cache_results($key_count, $count);
						}
					}
					else {
						# Cached result
						$count = $results_count;
						$log->debug("count in cache for query", {key => $key_count, count => $count})
							if $log->is_debug();
					}
				}
				else {
					# if query_ref is empty (root URL world.openfoodfacts.org) use estimated_document_count for better performance
					$count = execute_query(
						sub {
							$log->debug("empty query_ref, use estimated_document_count fot better performance", {})
								if $log->is_debug();
							return get_products_collection()->estimated_document_count();
						}
					);
				}
				$log->info("MongoDB count query done", {error => $@, count => $count}) if $log->is_info();

				$log->debug("Executing MongoDB query",
					{query => $query_ref, fields => $fields_ref, sort => $sort_ref, limit => $limit, skip => $skip})
					if $log->is_debug();
				$cursor = execute_query(
					sub {
						return get_products_collection()->query($query_ref)->fields($fields_ref)->sort($sort_ref)
							->limit($limit)->skip($skip);
					}
				);
				$log->info("MongoDB query ok", {error => $@}) if $log->is_info();
			}
		};
		if ($@) {
			$log->warn("MongoDB error", {error => $@}) if $log->is_warn();
		}
		else {
			$log->info("MongoDB query ok", {error => $@}) if $log->is_info();

			while (my $product_ref = $cursor->next) {
				push @{$request_ref->{structured_response}{products}}, $product_ref;
				$page_count++;
			}

			$request_ref->{structured_response}{page_count} = $page_count;

			# The page count may be higher than the count from the products_tags collection which is updated every night
			# in that case, set $count to $page_count
			# It's also possible that the count query had a timeout and that $count is 0 even though we have results
			if ($page_count > $count) {
				$count = $page_count;
			}

			$request_ref->{structured_response}{count} = $count;

			# Don't set the cache if no_count was set
			if (not single_param('no_count')) {
				set_cache_results($key, $request_ref->{structured_response});
			}
		}
	}

	$count = $request_ref->{structured_response}{count};
	$page_count = $request_ref->{structured_response}{page_count};

	if (defined $request_ref->{description}) {
		$request_ref->{description} =~ s/<nb_products>/$count/g;
	}

	my $html = '';
	my $html_count = '';
	my $error = '';

	my $decf = get_decimal_formatter($lc);

	if (not defined $request_ref->{jqm_loadmore}) {
		if ($count < 0) {
			$error = lang("error_database");
		}
		elsif ($count == 0) {
			$error = lang("no_products");
		}
		elsif ($count == 1) {
			$html_count .= lang("1_product");
		}
		elsif ($count > 1) {
			$html_count .= sprintf(lang("n_products"), $decf->format($count));
		}
		$template_data_ref->{error} = $error;
		$template_data_ref->{html_count} = $html_count;
	}

	$template_data_ref->{jqm} = single_param("jqm");
	$template_data_ref->{country} = $country;
	$template_data_ref->{world_subdomain} = get_world_subdomain();
	$template_data_ref->{current_link} = $request_ref->{current_link};
	$template_data_ref->{sort_by} = $sort_by;

	# Query from search form: display a link back to the search form
	if (defined($request_ref->{current_link}) && $request_ref->{current_link} =~ /action=process/) {
		$template_data_ref->{current_link_query_edit} = $request_ref->{current_link};
		$template_data_ref->{current_link_query_edit} =~ s/action=process/action=display/;
	}

	$template_data_ref->{count} = $count;

	if ($count > 0) {

		# Show a download link only for search queries (and not for the home page of facets)

		if ($request_ref->{search}) {
			$request_ref->{current_link_query_download} = $request_ref->{current_link};
			if ($request_ref->{current_link} =~ /\?/) {
				$request_ref->{current_link_query_download} .= "&download=on";
			}
			else {
				$request_ref->{current_link_query_download} .= "?download=on";
			}
		}

		$template_data_ref->{current_link_query_download} = $request_ref->{current_link_query_download};
		$template_data_ref->{export_limit} = $export_limit;

		if ($log->is_debug()) {
			my $debug_log = "search - count: $count";
			defined $request_ref->{search} and $debug_log .= " - request_ref->{search}: " . $request_ref->{search};
			defined $request_ref->{tagid2} and $debug_log .= " - tagid2 " . $request_ref->{tagid2};
			$log->debug($debug_log);
		}

		if (    (not defined $request_ref->{search})
			and ($count >= 5)
			and (not defined $request_ref->{tagid2})
			and (not defined $request_ref->{product_changes_saved}))
		{
			$template_data_ref->{explore_products} = 'true';
			my $nofollow = '';
			if (defined $request_ref->{tagid}) {
				# Prevent crawlers from going too deep in facets #938:
				# Make the 2nd facet level "nofollow"
				$nofollow = ' rel="nofollow"';
			}

			my @current_drilldown_fields = @ProductOpener::Config::drilldown_fields;
			if ($country eq 'en:world') {
				unshift(@current_drilldown_fields, "countries");
			}

			foreach my $newtagtype (@current_drilldown_fields) {

				# Eco-score: currently only for moderators

				if ($newtagtype eq 'ecoscore') {
					next if not($show_ecoscore);
				}

				push @{$template_data_ref->{current_drilldown_fields}},
					{
					current_link => $request_ref->{current_link},
					tag_type_plural => $tag_type_plural{$newtagtype}{$lc},
					nofollow => $nofollow,
					tagtype => $newtagtype,
					};
			}
		}

		$template_data_ref->{separator_before_colon} = separator_before_colon($lc);
		$template_data_ref->{jqm_loadmore} = $request_ref->{jqm_loadmore};

		for my $product_ref (@{$request_ref->{structured_response}{products}}) {
			my $img_url;

			my $code = $product_ref->{code};
			my $img = display_image_thumb($product_ref, 'front');

			my $product_name = remove_tags_and_quote(product_name_brand_quantity($product_ref));

			# Prevent the quantity "750 g" to be split on two lines
			$product_name =~ s/(.*) (.*?)/$1\&nbsp;$2/;

			my $url = product_url($product_ref);
			$product_ref->{url} = $formatted_subdomain . $url;

			add_images_urls_to_product($product_ref);

			my $jqm = single_param("jqm");    # Assigning to a scalar to make sure we get a scalar

			push @{$template_data_ref->{structured_response_products}},
				{
				code => $code,
				product_name => $product_name,
				img => $img,
				jqm => $jqm,
				url => $url,
				};

			# remove some debug info
			delete $product_ref->{additives};
			delete $product_ref->{additives_prev};
			delete $product_ref->{additives_next};
		}

		# For API queries, if the request specified a value for the fields parameter, return only the fields listed
		# For non API queries with user preferences, we need to add attributes
		if (   ((not defined $request_ref->{api}) and ($user_preferences))
			or ((defined $request_ref->{api}) and (defined single_param('fields'))))
		{

			my $customized_products = [];

			for my $product_ref (@{$request_ref->{structured_response}{products}}) {

				my $customized_product_ref = customize_response_for_product($request_ref, $product_ref);

				push @{$customized_products}, $customized_product_ref;
			}

			$request_ref->{structured_response}{products} = $customized_products;
		}

		# Disable nested ingredients in ingredients field (bug #2883)

		# 2021-02-25: we now store only nested ingredients, flatten them if the API is <= 1

		if ((defined single_param("api_version")) and (single_param("api_version") <= 1)) {

			for my $product_ref (@{$request_ref->{structured_response}{products}}) {
				if (defined $product_ref->{ingredients}) {

					flatten_sub_ingredients($product_ref);

					foreach my $ingredient_ref (@{$product_ref->{ingredients}}) {
						# Delete sub-ingredients, keep only flattened ingredients
						exists $ingredient_ref->{ingredients} and delete $ingredient_ref->{ingredients};
					}
				}
			}
		}

		$template_data_ref->{request} = $request_ref;
		$template_data_ref->{page_count} = $page_count;
		$template_data_ref->{page_limit} = $limit;
		$template_data_ref->{page} = $page;
		$template_data_ref->{current_link} = $request_ref->{current_link};
		$template_data_ref->{pagination} = display_pagination($request_ref, $count, $limit, $page);
	}

	# if cc and/or lc have been overridden, change the relative paths to absolute paths using the new subdomain

	if ($subdomain ne $original_subdomain) {
		$log->debug("subdomain not equal to original_subdomain, converting relative paths to absolute paths",
			{subdomain => $subdomain, original_subdomain => $original_subdomain})
			if $log->is_debug();
		$html =~ s/(href|src)=("\/)/$1="$formatted_subdomain\//g;
	}

	if ($user_preferences) {

		my $preferences_text
			= sprintf(lang("classify_the_d_products_below_according_to_your_preferences"), $page_count);

		my $products_json = '[]';

		if (defined $request_ref->{structured_response}{products}) {
			$products_json = decode_utf8(encode_json($request_ref->{structured_response}{products}));
		}

		my $contributor_prefs_json = decode_utf8(
			encode_json(
				{
					display_barcode => $User{display_barcode},
					edit_link => $User{edit_link},
				}
			)
		);

		$scripts .= <<JS
<script type="text/javascript">
var page_type = "products";
var preferences_text = "$preferences_text";
var contributor_prefs = $contributor_prefs_json;
var products = $products_json;
</script>
JS
			;

		$scripts .= <<JS
<script src="/js/product-preferences.js"></script>
<script src="/js/product-search.js"></script>
JS
			;

		$initjs .= <<JS
display_user_product_preferences("#preferences_selected", "#preferences_selection_form", function () {
	rank_and_display_products("#search_results", products, contributor_prefs);
});
rank_and_display_products("#search_results", products, contributor_prefs);
JS
			;

	}

	process_template('web/common/includes/list_of_products.tt.html', $template_data_ref, \$html)
		|| return "template error: " . $tt->error();
	return $html;
}

=head2 display_pagination( $request_ref , $count , $limit , $page )

This function is used for page navigation and gets called when there is more
than one page of products.  The URL can be different, either page=<number> , or
/<number> . page=<number> is used for search queries. /<number> is used for
facets.

=cut

sub display_pagination ($request_ref, $count, $limit, $page) {

	my $html = '';
	my $html_pages = '';

	my $nb_pages = int(($count - 1) / $limit) + 1;

	my $current_link = $request_ref->{current_link};
	if (not defined $current_link) {
		$current_link = $request_ref->{world_current_link};
	}

	$log->info("current link", {current_link => $current_link}) if $log->is_info();

	if (single_param("jqm")) {
		$current_link .= "&jqm=1";
	}

	my $next_page_url;

	# To avoid robots to query and index too many pages,
	# make links to subsequent pages nofollow for list of tags (not lists of products)
	my $nofollow = '';
	if (defined $request_ref->{groupby_tagtype}) {
		$nofollow = ' nofollow';
	}

	if ((($nb_pages > 1) and (defined $current_link)) and (not defined $request_ref->{product_changes_saved})) {

		my $prev = '';
		my $next = '';
		my $skip = 0;

		for (my $i = 1; $i <= $nb_pages; $i++) {
			if ($i == $page) {
				$html_pages .= '<li class="current"><a href="">' . $i . '</a></li>';
				$skip = 0;
			}
			else {

				# do not show 5425423 pages...

				if (($i > 3) and ($i <= $nb_pages - 3) and (($i > $page + 3) or ($i < $page - 3))) {
					$html_pages .= "<unavailable>";
				}
				else {

					my $link;

					if ($current_link !~ /\?/) {
						$link = $current_link;
						#check if groupby_tag is used
						if (defined $request_ref->{groupby_tagtype}) {
							if (("/" . $request_ref->{groupby_tagtype}) ne $current_link) {
								$link = $current_link . "/" . $request_ref->{groupby_tagtype};
							}
						}
						if ($i > 1) {
							$link .= "/$i";
						}
						if ($link eq '') {
							$link = "/";
						}
						if (defined $request_ref->{sort_by}) {
							$link .= "?sort_by=" . $request_ref->{sort_by};
						}
					}
					else {
						$link = $current_link . "&page=$i";

						# issue 2010: the limit, aka page_size is not persisted through the navigation links from some workflows,
						# so it is lost on subsequent pages
						if (defined $limit && $link !~ /page_size/) {
							$log->info("Using limit " . $limit) if $log->is_info();
							$link .= "&page_size=" . $limit;
						}
						if (defined $request_ref->{sort_by}) {
							$link .= "&sort_by=" . $request_ref->{sort_by};
						}
					}

					$html_pages .= '<li><a href="' . $link . '">' . $i . '</a></li>';

					if ($i == $page - 1) {
						$prev = '<li><a href="' . $link . '" rel="prev$nofollow">' . lang("previous") . '</a></li>';
					}
					elsif ($i == $page + 1) {
						$next = '<li><a href="' . $link . '" rel="next$nofollow">' . lang("next") . '</a></li>';
						$next_page_url = $link;
					}
				}
			}
		}

		$html_pages =~ s/(<unavailable>)+/<li class="unavailable">&hellip;<\/li>/g;

		$html_pages
			= '<ul id="pages" class="pagination">'
			. "<li class=\"unavailable\">"
			. lang("pages") . "</li>"
			. $prev
			. $html_pages
			. $next
			. "<li class=\"unavailable\">("
			. sprintf(lang("d_products_per_page"), $limit)
			. ")</li>"
			. "</ul>\n";
	}

	# Close the list

	if (defined single_param("jqm")) {
		if (defined $next_page_url) {
			my $loadmore = lang("loadmore");
			$html .= <<HTML
<li id="loadmore" style="text-align:center"><a href="${formatted_subdomain}/${next_page_url}&jqm_loadmore=1" id="loadmorelink">$loadmore</a></li>
HTML
				;
		}
		else {
			$html .= '<br><br>';
		}
	}

	if (not defined $request_ref->{jqm_loadmore}) {
		$html .= "</ul>\n";
	}

	if (not defined single_param("jqm")) {
		$html .= $html_pages;
	}
	return $html;
}

sub search_and_export_products ($request_ref, $query_ref, $sort_by) {

	my $format = "csv";
	if ((defined $request_ref->{format}) and ($request_ref->{format} eq "xlsx")) {
		$format = $request_ref->{format};
	}

	add_params_to_query($request_ref, $query_ref);

	add_country_and_owner_filters_to_query($request_ref, $query_ref);

	$log->debug("search_and_export_products - MongoDB query", {format => $format, query => $query_ref})
		if $log->is_debug();

	my $max_count = $export_limit;

	# Allow admins to change the export limit
	if (($admin) and (defined single_param("export_limit"))) {
		$max_count = single_param("export_limit");
	}

	my $args_ref = {
		cc => $cc,    # used to localize Eco-Score fields
		format => $format,
		filehandle => \*STDOUT,
		filename => "openfoodfacts_export." . $format,
		send_http_headers => 1,
		query => $query_ref,
		max_count => $max_count,
		export_computed_fields => 1,
		export_canonicalized_tags_fields => 1,
	};

	# Extra parameters
	foreach my $parameter (qw(fields extra_fields separator)) {
		if (defined $request_ref->{$parameter}) {
			$args_ref->{$parameter} = $request_ref->{$parameter};
		}
	}

	my $count = export_csv($args_ref);

	my $html = '';

	if ((not defined $count) or ($count < 0)) {
		$html .= "<p>" . lang("error_database") . "</p>";
	}
	elsif ($count == 0) {
		$html .= "<p>" . lang("no_products") . "</p>";
	}
	elsif ($count > $max_count) {
		$html .= "<p>" . sprintf(lang("error_too_many_products_to_export"), $count, $export_limit) . "</p>";
	}
	else {
		# export_csv has already output HTTP headers and the export file, we can return
		return;
	}

	# Display an error message

	if (defined $request_ref->{current_link}) {
		$request_ref->{current_link_query_display} = $request_ref->{current_link};
		$request_ref->{current_link_query_display} =~ s/\?action=process/\?action=display/;
		$html
			.= "&rarr; <a href=\"$request_ref->{current_link_query_display}&action=display\">"
			. lang("search_edit")
			. "</a><br>";
	}

	$request_ref->{title} = lang("search_results");
	$request_ref->{content_ref} = \$html;
	display_page($request_ref);
	return;
}

sub escape_single_quote ($s) {

	# some app escape single quotes already, so we have \' already
	if (not defined $s) {
		return '';
	}
	$s =~ s/\\'/'/g;
	$s =~ s/'/\\'/g;
	$s =~ s/\n/ /g;
	return $s;
}

@search_series = (qw/organic fairtrade with_sweeteners default/);

my %search_series_colors = (
	default => {r => 0, g => 0, b => 255},
	organic => {r => 0, g => 212, b => 0},
	fairtrade => {r => 255, g => 102, b => 0},
	with_sweeteners => {r => 0, g => 204, b => 255},
);

my %nutrition_grades_colors = (
	a => {r => 0, g => 255, b => 0},
	b => {r => 255, g => 255, b => 0},
	c => {r => 255, g => 102, b => 0},
	d => {r => 255, g => 1, b => 128},
	e => {r => 255, g => 0, b => 0},
	unknown => {r => 128, g => 128, b => 128},
);

sub display_scatter_plot ($graph_ref, $products_ref) {

	my @products = @{$products_ref};
	my $count = @products;

	my $html = '';

	my $x_allowDecimals = '';
	my $y_allowDecimals = '';
	my $x_title;
	my $y_title;
	my $x_unit = '';
	my $y_unit = '';
	my $x_unit2 = '';
	my $y_unit2 = '';

	if ($graph_ref->{axis_x} eq 'additives_n') {
		$x_allowDecimals = "allowDecimals:false,\n";
		$x_title = escape_single_quote(lang("number_of_additives"));
	}
	elsif ($graph_ref->{axis_x} eq "forest_footprint") {
		$x_allowDecimals = "allowDecimals:true,\n";
		$x_title = escape_single_quote(lang($graph_ref->{axis_x}));
	}
	elsif ($graph_ref->{axis_x} =~ /ingredients_n/) {
		$x_allowDecimals = "allowDecimals:false,\n";
		$x_title = escape_single_quote(lang($graph_ref->{axis_x} . "_s"));
	}
	else {
		$x_title = display_taxonomy_tag($lc, "nutrients", "zz:" . $graph_ref->{axis_x});
		$x_unit
			= " ("
			. (get_property("nutrients", "zz:" . $graph_ref->{axis_x}, "unit:en") // 'g') . " "
			. lang("nutrition_data_per_100g") . ")";
		$x_unit =~ s/\&nbsp;/ /g;
		$x_unit2 = display_taxonomy_tag($lc, "nutrients", "zz:" . $graph_ref->{axis_x});
	}
	if ($graph_ref->{axis_y} eq 'additives_n') {
		$y_allowDecimals = "allowDecimals:false,\n";
		$y_title = escape_single_quote(lang("number_of_additives"));
	}
	elsif ($graph_ref->{axis_y} eq "forest_footprint") {
		$y_allowDecimals = "allowDecimals:true,\n";
		$y_title = escape_single_quote(lang($graph_ref->{axis_y}));
	}
	elsif ($graph_ref->{axis_y} =~ /ingredients_n/) {
		$y_allowDecimals = "allowDecimals:false,\n";
		$y_title = escape_single_quote(lang($graph_ref->{axis_y} . "_s"));
	}
	else {
		$y_title = display_taxonomy_tag($lc, "nutrients", "zz:" . $graph_ref->{axis_y});
		$y_unit
			= " ("
			. (get_property("nutrients", "zz:" . $graph_ref->{axis_y}, "unit:en") // 'g') . " "
			. lang("nutrition_data_per_100g") . ")";
		$y_unit =~ s/\&nbsp;/ /g;
		$y_unit2 = display_taxonomy_tag($lc, "nutrients", "zz:" . $graph_ref->{axis_y});
	}

	my %nutriments = ();

	my $i = 0;

	my %series = ();
	my %series_n = ();
	my %min = ();    # Minimum for the axis, 0 except -15 for Nutri-Score score

	foreach my $product_ref (@products) {

		# Keep only products that have known values for both x and y

		if (
			(
				(
						(($graph_ref->{axis_x} eq 'additives_n') or ($graph_ref->{axis_x} =~ /ingredients_n$/))
					and (defined $product_ref->{$graph_ref->{axis_x}})
				)
				or (($graph_ref->{axis_x} eq 'forest_footprint') and (defined $product_ref->{forest_footprint_data}))
				or (defined $product_ref->{nutriments}{$graph_ref->{axis_x} . "_100g"})
				and ($product_ref->{nutriments}{$graph_ref->{axis_x} . "_100g"} ne '')
			)
			and (
				(
						(($graph_ref->{axis_y} eq 'additives_n') or ($graph_ref->{axis_y} =~ /ingredients_n$/))
					and (defined $product_ref->{$graph_ref->{axis_y}})
				)
				or (($graph_ref->{axis_y} eq 'forest_footprint') and (defined $product_ref->{forest_footprint_data}))
				or (defined $product_ref->{nutriments}{$graph_ref->{axis_y} . "_100g"})
				and ($product_ref->{nutriments}{$graph_ref->{axis_y} . "_100g"} ne '')
			)
			)
		{

			my $url = $formatted_subdomain . product_url($product_ref->{code});

			# Identify the series id
			my $seriesid = 0;
			my $s = 1000000;

			# default, organic, fairtrade, with_sweeteners
			# order: organic, organic+fairtrade, organic+fairtrade+sweeteners, organic+sweeteners, fairtrade, fairtrade + sweeteners
			#

			# Colors for nutrition grades
			if ($graph_ref->{"series_nutrition_grades"}) {
				if (defined $product_ref->{"nutrition_grade_fr"}) {
					$seriesid = $product_ref->{"nutrition_grade_fr"};
				}
				else {
					$seriesid = 'unknown';
				}
			}
			else {
				# Colors for labels and labels combinations
				foreach my $series (@search_series) {
					# Label?
					if ($graph_ref->{"series_$series"}) {
						if (defined lang("search_series_${series}_label")) {
							if (has_tag($product_ref, "labels", 'en:' . lc($Lang{"search_series_${series}_label"}{en})))
							{
								$seriesid += $s;
							}
							else {
							}
						}

						if ($product_ref->{$series}) {
							$seriesid += $s;
						}
					}

					if (($series eq 'default') and ($seriesid == 0)) {
						$seriesid += $s;
					}
					$s = $s / 10;
				}
			}

			defined $series{$seriesid} or $series{$seriesid} = '';

			# print STDERR "Display::search_and_graph_products: i: $i - axis_x: $graph_ref->{axis_x} - axis_y: $graph_ref->{axis_y}\n";

			my %data;

			foreach my $axis ('x', 'y') {
				my $nid = $graph_ref->{"axis_" . $axis};

				$min{$axis} = 0;

				# number of ingredients, additives etc. (ingredients_n)
				if ($nid =~ /_n$/) {
					$data{$axis} = $product_ref->{$nid};
				}
				elsif ($nid eq "forest_footprint") {
					$data{$axis} = $product_ref->{forest_footprint_data}{footprint_per_kg};
				}
				# energy-kcal is already in kcal
				elsif ($nid eq 'energy-kcal') {
					$data{$axis} = $product_ref->{nutriments}{"${nid}_100g"};
				}
				elsif ($nid =~ /^nutrition-score/) {
					$data{$axis} = $product_ref->{nutriments}{"${nid}_100g"};
					$min{$axis} = -15;
				}
				else {
					$data{$axis} = g_to_unit($product_ref->{nutriments}{"${nid}_100g"},
						(get_property("nutrients", "zz:$nid", "unit:en") // 'g'));
				}

				add_product_nutriment_to_stats(\%nutriments, $nid, $product_ref->{nutriments}{"${nid}_100g"});
			}
			$data{product_name} = $product_ref->{product_name};
			$data{url} = $url;
			$data{img} = display_image_thumb($product_ref, 'front');

			defined $series{$seriesid} or $series{$seriesid} = '';
			$series{$seriesid} .= JSON::PP->new->encode(\%data) . ',';
			defined $series_n{$seriesid} or $series_n{$seriesid} = 0;
			$series_n{$seriesid}++;
			$i++;
		}
	}

	my $series_data = '';
	my $legend_title = '';

	# Colors for nutrition grades
	if ($graph_ref->{"series_nutrition_grades"}) {

		my $title_text = lang("nutrition_grades_p");
		$legend_title = <<JS
title: {
style: {"text-align" : "center"},
text: "$title_text"
},
JS
			;

		foreach my $nutrition_grade ('a', 'b', 'c', 'd', 'e', 'unknown') {
			my $title = uc($nutrition_grade);
			if ($nutrition_grade eq 'unknown') {
				$title = ucfirst(lang("unknown"));
			}
			my $r = $nutrition_grades_colors{$nutrition_grade}{r};
			my $g = $nutrition_grades_colors{$nutrition_grade}{g};
			my $b = $nutrition_grades_colors{$nutrition_grade}{b};
			my $seriesid = $nutrition_grade;
			$series_n{$seriesid} //= 0;
			$series_data .= <<JS
{
	name: '$title : $series_n{$seriesid} $Lang{products}{$lc}',
	color: 'rgba($r, $g, $b, .9)',
	turboThreshold : 0,
	data: [ $series{$seriesid} ]
},
JS
				;
		}

	}
	else {
		# Colors for labels and labels combinations
		foreach my $seriesid (sort {$b <=> $a} keys %series) {
			$series{$seriesid} =~ s/,\n$//;

			# Compute the name and color

			my $remainingseriesid = $seriesid;
			my $matching_series = 0;
			my ($r, $g, $b) = (0, 0, 0);
			my $title = '';
			my $s = 1000000;
			foreach my $series (@search_series) {

				if ($remainingseriesid >= $s) {
					$title ne '' and $title .= ', ';
					$title .= lang("search_series_${series}");
					$r += $search_series_colors{$series}{r};
					$g += $search_series_colors{$series}{g};
					$b += $search_series_colors{$series}{b};
					$matching_series++;
					$remainingseriesid -= $s;
				}

				$s = $s / 10;
			}

			$log->debug(
				"rendering series colour as JavaScript",
				{
					seriesid => $seriesid,
					matching_series => $matching_series,
					s => $s,
					remainingseriesid => $remainingseriesid,
					title => $title
				}
			) if $log->is_debug();

			$r = int($r / $matching_series);
			$g = int($g / $matching_series);
			$b = int($b / $matching_series);    ## no critic (RequireLocalizedPunctuationVars)

			$series_data .= <<JS
{
	name: '$title : $series_n{$seriesid} $Lang{products}{$lc}',
	color: 'rgba($r, $g, $b, .9)',
	turboThreshold : 0,
	data: [ $series{$seriesid} ]
},
JS
				;
		}
	}
	$series_data =~ s/,\n$//;

	my $legend_enabled = 'false';
	if (scalar keys %series > 1) {
		$legend_enabled = 'true';
	}

	my $sep = separator_before_colon($lc);

	my $js = <<JS
        chart = new Highcharts.Chart({
            chart: {
                renderTo: 'container',
                type: 'scatter',
                zoomType: 'xy'
            },
			legend: {
				$legend_title
				enabled: $legend_enabled
			},
            title: {
                text: '$graph_ref->{graph_title}'
            },
            subtitle: {
                text: '$Lang{data_source}{$lc}$sep: $formatted_subdomain'
            },
            xAxis: {
				$x_allowDecimals
				min:$min{x},
                title: {
                    enabled: true,
                    text: '${x_title}${x_unit}'
                },
                startOnTick: true,
                endOnTick: true,
                showLastLabel: true
            },
            yAxis: {
				$y_allowDecimals
				min:$min{y},
                title: {
                    text: '${y_title}${y_unit}'
                }
            },
            tooltip: {
				useHTML: true,
				followPointer : false,
				stickOnContact: true,
				formatter: function() {
                    return '<a href="' + this.point.url + '">' + this.point.product_name + '<br>'
						+ this.point.img + '</a><br>'
						+ '$Lang{nutrition_data_per_100g}{$lc} :'
						+ '<br>$x_title$sep: '+ this.x + ' $x_unit2'
						+ '<br>$y_title$sep: ' + this.y + ' $y_unit2';
                }
			},

            plotOptions: {
                scatter: {
                    marker: {
                        radius: 5,
						symbol: 'circle',
                        states: {
                            hover: {
                                enabled: true,
                                lineColor: 'rgb(100,100,100)'
                            }
                        }
                    },
					tooltip : { followPointer : false, stickOnContact: true },
                    states: {
                        hover: {
                            marker: {
                                enabled: false
                            }
                        }
                    }
                }
            },
			series: [
				$series_data
			]
        });
JS
		;
	$initjs .= $js;

	my $count_string = sprintf(lang("graph_count"), $count, $i);

	$scripts .= <<SCRIPTS
<script src="$static_subdomain/js/dist/highcharts.js"></script>
SCRIPTS
		;

	$html .= <<HTML
<p>$count_string</p>
<div id="container" style="height: 400px"></div>

HTML
		;

	# Display stats

	my $stats_ref = {};

	compute_stats_for_products($stats_ref, \%nutriments, $count, $i, 5, 'search');

	$html .= display_nutrition_table($stats_ref, undef);

	$html .= "<p>&nbsp;</p>";

	return $html;

}

sub display_histogram ($graph_ref, $products_ref) {

	my @products = @{$products_ref};
	my $count = @products;

	my $html = '';

	my $x_allowDecimals = '';
	my $y_allowDecimals = '';
	my $x_title;
	my $y_title;
	my $x_unit = '';
	my $y_unit = '';
	my $x_unit2 = '';
	my $y_unit2 = '';

	if ($graph_ref->{axis_x} eq 'additives_n') {
		$x_allowDecimals = "allowDecimals:false,\n";
		$x_title = escape_single_quote(lang("number_of_additives"));
	}
	elsif ($graph_ref->{axis_x} eq "forest_footprint") {
		$x_allowDecimals = "allowDecimals:true,\n";
		$x_title = escape_single_quote(lang($graph_ref->{axis_x}));
	}
	elsif ($graph_ref->{axis_x} =~ /ingredients_n$/) {
		$x_allowDecimals = "allowDecimals:false,\n";
		$x_title = escape_single_quote(lang($graph_ref->{axis_x} . "_s"));
	}
	else {
		$x_title = display_taxonomy_tag($lc, "nutrients", "zz:" . $graph_ref->{axis_x});
		$x_unit
			= " ("
			. (get_property("nutrients", "zz:" . $graph_ref->{axis_x}, "unit:en") // 'g') . " "
			. lang("nutrition_data_per_100g") . ")";
		$x_unit =~ s/\&nbsp;/ /g;
		$x_unit2 = (get_property("nutrients", "zz:" . $graph_ref->{axis_x}, "unit:en") // 'g');
	}

	$y_allowDecimals = "allowDecimals:false,\n";
	$y_title = escape_single_quote(lang("number_of_products"));

	my $nid = $graph_ref->{"axis_x"};

	my $i = 0;

	my %series = ();
	my %series_n = ();
	my @all_values = ();

	my $min = 10000000000000;
	my $max = -10000000000000;

	foreach my $product_ref (@products) {

		# Keep only products that have known values for x

		if (
			(
				(
						(($graph_ref->{axis_x} eq 'additives_n') or ($graph_ref->{axis_x} =~ /ingredients_n$/))
					and (defined $product_ref->{$graph_ref->{axis_x}})
				)
				or (($graph_ref->{axis_x} eq 'forest_footprint') and (defined $product_ref->{forest_footprint_data}))
				or (defined $product_ref->{nutriments}{$graph_ref->{axis_x} . "_100g"})
				and ($product_ref->{nutriments}{$graph_ref->{axis_x} . "_100g"} ne '')
			)
			)
		{

			# Identify the series id
			my $seriesid = 0;
			my $s = 1000000;

			# default, organic, fairtrade, with_sweeteners
			# order: organic, organic+fairtrade, organic+fairtrade+sweeteners, organic+sweeteners, fairtrade, fairtrade + sweeteners
			#

			foreach my $series (@search_series) {
				# Label?
				if ($graph_ref->{"series_$series"}) {
					if (defined lang("search_series_${series}_label")) {
						if (has_tag($product_ref, "labels", 'en:' . lc($Lang{"search_series_${series}_label"}{en}))) {
							$seriesid += $s;
						}
						else {
						}
					}

					if ($product_ref->{$series}) {
						$seriesid += $s;
					}
				}

				if (($series eq 'default') and ($seriesid == 0)) {
					$seriesid += $s;
				}
				$s = $s / 10;
			}

			# print STDERR "Display::search_and_graph_products: i: $i - axis_x: $graph_ref->{axis_x} - axis_y: $graph_ref->{axis_y}\n";

			my $value = 0;

			# number of ingredients, additives etc. (ingredients_n)
			if ($nid =~ /_n$/) {
				$value = $product_ref->{$nid};
			}
			elsif ($nid eq "forest_footprint") {
				$value = $product_ref->{forest_footprint_data}{footprint_per_kg};
			}
			# energy-kcal is already in kcal
			elsif ($nid eq 'energy-kcal') {
				$value = $product_ref->{nutriments}{"${nid}_100g"};
			}
			elsif ($nid =~ /^nutrition-score/) {
				$value = $product_ref->{nutriments}{"${nid}_100g"};
			}
			else {
				$value = g_to_unit($product_ref->{nutriments}{"${nid}_100g"},
					(get_property("nutrients", "zz:$nid", "unit:en") // 'g'));
			}

			if ($value < $min) {
				$min = $value;
			}
			if ($value > $max) {
				$max = $value;
			}

			push @all_values, $value;

			defined $series{$seriesid} or $series{$seriesid} = [];
			push @{$series{$seriesid}}, $value;

			defined $series_n{$seriesid} or $series_n{$seriesid} = 0;
			$series_n{$seriesid}++;
			$i++;
		}
	}

	# define intervals

	$max += 0.0000000001;

	my @intervals = ();
	my $intervals = 10;
	my $interval = 1;
	if (defined single_param('intervals')) {
		$intervals = single_param('intervals');
		$intervals > 0 or $intervals = 10;
	}

	if ($i == 0) {
		return "";
	}
	elsif ($i == 1) {
		push @intervals, [$min, $max, "$min"];
	}
	else {
		if (($nid =~ /_n$/) or ($nid =~ /^nutrition-score/)) {
			$interval = 1;
			$intervals = 0;
			for (my $j = $min; $j <= $max; $j++) {
				push @intervals, [$j, $j, $j + 0.0];
				$intervals++;
			}
		}
		else {
			$interval = ($max - $min) / 10;
			for (my $k = 0; $k < $intervals; $k++) {
				my $mink = $min + $k * $interval;
				my $maxk = $mink + $interval;
				push @intervals,
					[$mink, $maxk, '>' . (sprintf("%.2e", $mink) + 0.0) . ' <' . (sprintf("%.2e", $maxk) + 0.0)];
			}
		}
	}

	$log->debug("hisogram for all 'i' values", {i => $i, min => $min, max => $max}) if $log->is_debug();

	my %series_intervals = ();
	my $categories = '';

	for (my $k = 0; $k < $intervals; $k++) {
		$categories .= '"' . $intervals[$k][2] . '", ';
	}
	$categories =~ s/,\s*$//;

	foreach my $seriesid (keys %series) {
		$series_intervals{$seriesid} = [];
		for (my $k = 0; $k < $intervals; $k++) {
			$series_intervals{$seriesid}[$k] = 0;
			$log->debug("computing histogram", {k => $k, min => $intervals[$k][0], max => $intervals[$k][1]})
				if $log->is_debug();
		}
		foreach my $value (@{$series{$seriesid}}) {
			for (my $k = 0; $k < $intervals; $k++) {
				if (   ($value >= $intervals[$k][0]) and (($value < $intervals[$k][1]))
					or (($intervals[$k][1] == $intervals[$k][0])) and ($value == $intervals[$k][1]))
				{
					$series_intervals{$seriesid}[$k]++;
				}
			}
		}
	}

	my $series_data = '';

	foreach my $seriesid (sort {$b <=> $a} keys %series) {
		$series{$seriesid} =~ s/,\n$//;

		# Compute the name and color

		my $remainingseriesid = $seriesid;
		my $matching_series = 0;
		my ($r, $g, $b) = (0, 0, 0);
		my $title = '';
		my $s = 1000000;
		foreach my $series (@search_series) {

			if ($remainingseriesid >= $s) {
				$title ne '' and $title .= ', ';
				$title .= lang("search_series_${series}");
				$r += $search_series_colors{$series}{r};
				$g += $search_series_colors{$series}{g};
				$b += $search_series_colors{$series}{b};
				$matching_series++;
				$remainingseriesid -= $s;
			}

			$s = $s / 10;
		}

		$log->debug(
			"rendering series as JavaScript",
			{
				seriesid => $seriesid,
				matching_series => $matching_series,
				s => $s,
				remainingseriesid => $remainingseriesid,
				title => $title
			}
		) if $log->is_debug();

		$r = int($r / $matching_series);
		$g = int($g / $matching_series);
		$b = int($b / $matching_series);    ## no critic (RequireLocalizedPunctuationVars)

		$series_data .= <<JS
			{
                name: '$title',
				total: $series_n{$seriesid},
				shortname: '$title',
                color: 'rgba($r, $g, $b, .9)',
				turboThreshold : 0,
                data: [
JS
			;
		$series_data .= join(',', @{$series_intervals{$seriesid}});

		$series_data .= <<JS
				]
            },
JS
			;
	}
	$series_data =~ s/,\n$//;

	my $legend_enabled = 'false';
	if (scalar keys %series > 1) {
		$legend_enabled = 'true';
	}

	my $sep = separator_before_colon($lc);

	my $js = <<JS
        chart = new Highcharts.Chart({
            chart: {
                renderTo: 'container',
                type: 'column',
            },
			legend: {
				enabled: $legend_enabled,
				labelFormatter: function() {
              return this.name + ': ' + this.options.total;
			}
			},
            title: {
                text: '$graph_ref->{graph_title}'
            },
            subtitle: {
                text: '$Lang{data_source}{$lc}$sep: $formatted_subdomain'
            },
            xAxis: {
                title: {
                    enabled: true,
                    text: '${x_title}${x_unit}'
                },
				categories: [
					$categories
				]
            },
            yAxis: {

				$y_allowDecimals
				min:0,
                title: {
                    text: '${y_title}${y_unit}'
                },
				stackLabels: {
                enabled: true,
                style: {
                    fontWeight: 'bold',
                    color: (Highcharts.theme && Highcharts.theme.textColor) || 'gray'
                }
            }
            },
        tooltip: {
            headerFormat: '<b>${x_title} {point.key}</b><br>${x_unit}<table>',
            pointFormat: '<tr><td style="color:{series.color};padding:0">{series.name}: </td>' +
                '<td style="padding:0"><b>{point.y}</b></td></tr>',
            footerFormat: '</table>Total: <b>{point.total}</b>',
            shared: true,
            useHTML: true,
			formatter: function() {
            var points='<table class="tip"><caption>${x_title} ' + this.x + '</b><br>${x_unit}</caption><tbody>';
            //loop each point in this.points
            \$.each(this.points,function(i,point){
                points+='<tr><th style="color: '+point.series.color+'">'+point.series.name+': </th>'
                      + '<td style="text-align: right">'+point.y+'</td></tr>'
            });
            points+='<tr><th>Total: </th>'
            +'<td style="text-align:right"><b>'+this.points[0].total+'</b></td></tr>'
            +'</tbody></table>';
            return points;
			}

        },



            plotOptions: {
    column: {
        //pointPadding: 0,
        //borderWidth: 0,
        groupPadding: 0,
        shadow: false,
                stacking: 'normal',
                dataLabels: {
                    enabled: false,
                    color: (Highcharts.theme && Highcharts.theme.dataLabelsColor) || 'white',
                    style: {
                        textShadow: '0 0 3px black, 0 0 3px black'
                    }
                }
    }
            },
			series: [
				$series_data
			]
        });
JS
		;
	$initjs .= $js;

	my $count_string = sprintf(lang("graph_count"), $count, $i);

	$scripts .= <<SCRIPTS
<script src="$static_subdomain/js/dist/highcharts.js"></script>
SCRIPTS
		;

	$html .= <<HTML
<p>$count_string</p>
<div id="container" style="height: 400px"></div>
<p>&nbsp;</p>
HTML
		;

	return $html;

}

sub search_and_graph_products ($request_ref, $query_ref, $graph_ref) {

	add_params_to_query($request_ref, $query_ref);

	add_country_and_owner_filters_to_query($request_ref, $query_ref);

	my $cursor;

	$log->info("retrieving products from MongoDB to display them in a graph") if $log->is_info();

	if ($admin) {
		$log->debug("Executing MongoDB query", {query => $query_ref}) if $log->is_debug();
	}

	# Limit the fields we retrieve from MongoDB
	my $fields_ref;

	if ($graph_ref->{axis_y} ne 'products_n') {

		$fields_ref = {
			lc => 1,
			code => 1,
			product_name => 1,
			"product_name_$lc" => 1,
			labels_tags => 1,
			images => 1,
		};

		# For the producer platform, we also need the owner
		if ((defined $server_options{private_products}) and ($server_options{private_products})) {
			$fields_ref->{owner} = 1;
		}
	}

	foreach my $axis ('x', 'y') {
		if ($graph_ref->{"axis_$axis"} ne "products_n") {
			if ($graph_ref->{"axis_$axis"} eq "forest_footprint") {
				$fields_ref->{"forest_footprint_data.footprint_per_kg"} = 1;
			}
			elsif ($graph_ref->{"axis_$axis"} =~ /_n$/) {
				$fields_ref->{$graph_ref->{"axis_$axis"}} = 1;
			}
			else {
				$fields_ref->{"nutriments." . $graph_ref->{"axis_$axis"} . "_100g"} = 1;
			}
		}
	}

	if ($graph_ref->{"series_nutrition_grades"}) {
		$fields_ref->{"nutrition_grade_fr"} = 1;
	}
	elsif ((scalar keys %{$graph_ref}) > 0) {
		$fields_ref->{"labels_tags"} = 1;
	}

	eval {
		$cursor = execute_query(
			sub {
				return get_products_collection()->query($query_ref)->fields($fields_ref);
			}
		);
	};
	if ($@) {
		$log->warn("MongoDB error", {error => $@}) if $log->is_warn();
	}
	else {
		$log->info("MongoDB query ok", {error => $@}) if $log->is_info();
	}

	$log->info("retrieved products from MongoDB to display them in a graph") if $log->is_info();

	my @products = $cursor->all;
	my $count = @products;

	my $html = '';

	if ($count < 0) {
		$html .= "<p>" . lang("error_database") . "</p>";
	}
	elsif ($count == 0) {
		$html .= "<p>" . lang("no_products") . "</p>";
	}

	if (defined $request_ref->{current_link}) {
		$request_ref->{current_link_query_display} = $request_ref->{current_link};
		$request_ref->{current_link_query_display} =~ s/\?action=process/\?action=display/;
		$html
			.= "&rarr; <a href=\"$request_ref->{current_link_query_display}&action=display\">"
			. lang("search_edit")
			. "</a><br>";
	}

	if ($count <= 0) {
		# $request_ref->{content_html} = $html;
		$log->warn("could not retrieve enough products for a graph", {count => $count}) if $log->is_warn();
		return $html;
	}

	if ($count > 0) {

		$graph_ref->{graph_title} = escape_single_quote($graph_ref->{graph_title});

		# 1 axis: histogram / bar chart -> axis_y == "product_n" or is empty
		# 2 axis: scatter plot

		if (   (not defined $graph_ref->{axis_y})
			or ($graph_ref->{axis_y} eq "")
			or ($graph_ref->{axis_y} eq 'products_n'))
		{
			$html .= display_histogram($graph_ref, \@products);
		}
		else {
			$html .= display_scatter_plot($graph_ref, \@products);
		}

		if (defined $request_ref->{current_link}) {
			$request_ref->{current_link_query_display} = $request_ref->{current_link};
			$request_ref->{current_link_query_display} =~ s/\?action=process/\?action=display/;
			$html .= "&rarr; <a href=\"$request_ref->{current_link}\">" . lang("search_graph_link") . "</a><br>";
		}

		$html .= "<p>" . lang("search_graph_warning") . "</p>";

		$html .= lang("search_graph_blog");
	}

	return $html;
}

sub get_packager_code_coordinates ($emb_code) {

	my $lat;
	my $lng;

	if (exists $packager_codes{$emb_code}) {
		if (exists $packager_codes{$emb_code}{lat}) {
			# some lat/lng have , for floating point numbers
			$lat = $packager_codes{$emb_code}{lat};
			$lng = $packager_codes{$emb_code}{lng};
			$lat =~ s/,/\./g;
			$lng =~ s/,/\./g;
		}
		elsif (exists $packager_codes{$emb_code}{fsa_rating_business_geo_lat}) {
			$lat = $packager_codes{$emb_code}{fsa_rating_business_geo_lat};
			$lng = $packager_codes{$emb_code}{fsa_rating_business_geo_lng};
		}
		elsif ($packager_codes{$emb_code}{cc} eq 'uk') {
			#my $address = 'uk' . '.' . $packager_codes{$emb_code}{local_authority};
			my $address = 'uk' . '.' . $packager_codes{$emb_code}{canon_local_authority};
			if (exists $geocode_addresses{$address}) {
				$lat = $geocode_addresses{$address}[0];
				$lng = $geocode_addresses{$address}[1];
			}
		}
	}

	my $city_code = get_city_code($emb_code);

	init_emb_codes() unless %emb_codes_geo;
	if (((not defined $lat) or (not defined $lng)) and (defined $emb_codes_geo{$city_code})) {

		# some lat/lng have , for floating point numbers
		$lat = $emb_codes_geo{$city_code}[0];
		$lng = $emb_codes_geo{$city_code}[1];
		$lat =~ s/,/\./g;
		$lng =~ s/,/\./g;
	}

	# filter out empty coordinates
	if ((not defined $lat) or (not defined $lng)) {
		return (undef, undef);
	}

	return ($lat, $lng);

}

sub search_and_map_products ($request_ref, $query_ref, $graph_ref) {

	add_params_to_query($request_ref, $query_ref);

	add_country_and_owner_filters_to_query($request_ref, $query_ref);

	my $cursor;

	$log->info("retrieving products from MongoDB to display them in a map") if $log->is_info();

	eval {
		$cursor = execute_query(
			sub {
				return get_products_collection()->query($query_ref)->fields(
					{
						code => 1,
						lc => 1,
						product_name => 1,
						"product_name_$lc" => 1,
						brands => 1,
						images => 1,
						manufacturing_places => 1,
						origins => 1,
						emb_codes_tags => 1,
					}
				);
			}
		);
	};
	if ($@) {
		$log->warn("MongoDB error", {error => $@}) if $log->is_warn();
	}
	else {
		$log->info("MongoDB query ok", {error => $@}) if $log->is_info();
	}

	$log->info("retrieved products from MongoDB to display them in a map") if $log->is_info();

	my @products = $cursor->all;
	my $count = @products;

	my $html = '';

	if ($count < 0) {
		$html .= "<p>" . lang("error_database") . "</p>";
	}
	elsif ($count == 0) {
		$html .= "<p>" . lang("no_products") . "</p>";
	}

	if (defined $request_ref->{current_link}) {
		$request_ref->{current_link_query_display} = $request_ref->{current_link};
		$request_ref->{current_link_query_display} =~ s/\?action=process/\?action=display/;
		$html
			.= "&rarr; <a href=\"$request_ref->{current_link_query_display}&action=display\">"
			. lang("search_edit")
			. "</a><br>";
	}

	if ($count <= 0) {
		$log->warn("could not retrieve enough products for a map", {count => $count}) if $log->is_warn();
		return $html;
	}

	$graph_ref->{graph_title} = escape_single_quote($graph_ref->{graph_title});

	my $matching_products = 0;
	my $places = 0;
	my $emb_codes = 0;
	my $seen_products = 0;

	my %seen = ();
	my @pointers = ();

	foreach my $product_ref (@products) {
		my $url = $formatted_subdomain . product_url($product_ref->{code});

		my $manufacturing_places = escape_single_quote($product_ref->{"manufacturing_places"});
		$manufacturing_places =~ s/,( )?/, /g;
		if ($manufacturing_places ne '') {
			$manufacturing_places
				= ucfirst(lang("manufacturing_places_p"))
				. separator_before_colon($lc) . ": "
				. $manufacturing_places . "<br>";
		}

		my $origins = escape_single_quote($product_ref->{origins});
		$origins =~ s/,( )?/, /g;
		if ($origins ne '') {
			$origins = ucfirst(lang("origins_p")) . separator_before_colon($lc) . ": " . $origins . "<br>";
		}

		$origins = $manufacturing_places . $origins;

		my $pointer = {
			product_name => $product_ref->{product_name},
			brands => $product_ref->{brands},
			url => $url,
			origins => $origins,
			img => display_image_thumb($product_ref, 'front')
		};

		# Loop on cities: multiple emb codes can be on one product

		my $field = 'emb_codes';
		if (defined $product_ref->{"emb_codes_tags"}) {

			my %current_seen = ();    # only one product when there are multiple city codes for the same city

			foreach my $emb_code (@{$product_ref->{"emb_codes_tags"}}) {

				my ($lat, $lng) = get_packager_code_coordinates($emb_code);

				if ((defined $lat) and ($lat ne '') and (defined $lng) and ($lng ne '')) {
					my $geo = "$lat,$lng";
					if (not defined $current_seen{$geo}) {

						$current_seen{$geo} = 1;
						my @geo = ($lat + 0.0, $lng + 0.0);
						$pointer->{geo} = \@geo;
						push @pointers, $pointer;
						$emb_codes++;
						if (not defined $seen{$geo}) {
							$seen{$geo} = 1;
							$places++;
						}
					}
				}
			}

			if (scalar keys %current_seen > 0) {
				$seen_products++;
			}
		}

		$matching_products++;
	}

	$log->info(
		"rendering map for matching products",
		{count => $count, matching_products => $matching_products, products => $seen_products, emb_codes => $emb_codes}
	) if $log->is_debug();

	# Points to display?
	my $count_string = q{};
	if ($emb_codes > 0) {
		$count_string = sprintf(lang("map_count"), $count, $seen_products);
	}

	if (defined $request_ref->{current_link}) {
		$request_ref->{current_link_query_display} = $request_ref->{current_link};
		$request_ref->{current_link_query_display} =~ s/\?action=process/\?action=display/;
	}

	my $json = JSON::PP->new->utf8(0);
	my $map_template_data_ref = {
		lang => \&lang,
		encode_json => sub ($obj_ref) {
			return $json->encode($obj_ref);
		},
		title => $count_string,
		pointers => \@pointers,
		current_link => $request_ref->{current_link},
	};
	process_template('web/pages/products_map/map_of_products.tt.html', $map_template_data_ref, \$html)
		|| ($html .= 'template error: ' . $tt->error());

	return $html;
}

sub display_on_the_blog ($blocks_ref) {

	if (open(my $IN, "<:encoding(UTF-8)", "$data_root/lang/$lang/texts/blog-foundation.html")) {

		my $html = join('', (<$IN>));
		push @{$blocks_ref},
			{
			'title' => lang("on_the_blog_title"),
			'content' => lang("on_the_blog_content") . '<ul class="side-nav">' . $html . '</ul>',
			'id' => 'on_the_blog',
			};
		close $IN;
	}

	return;
}

sub display_bottom_block ($blocks_ref) {

	if (defined $Lang{bottom_content}{$lang}) {

		my $html = lang("bottom_content");

		push @{$blocks_ref},
			{
			'title' => lang("bottom_title"),
			'content' => $html,
			};
	}

	return;
}

sub display_page ($request_ref) {

	#$log->trace("Start of display_page " . Dumper($request_ref)) if $log->is_trace();
	$log->trace("Start of display_page") if $log->is_trace();

	my $template_data_ref = {};

	# If the client is requesting json, jsonp, xml or jqm,
	# and if we have a response in structure format,
	# do not generate an HTML response and serve the structured data

	if (
		(
			   single_param("json")
			or single_param("jsonp")
			or single_param("xml")
			or single_param("jqm")
			or $request_ref->{rss}
		)
		and (exists $request_ref->{structured_response})
		)
	{

		display_structured_response($request_ref);
		return;
	}

	if ($server_options{producers_platform}) {

		$template_data_ref->{server_options_producers_platform} = $server_options{producers_platform};
	}

	not $request_ref->{blocks_ref} and $request_ref->{blocks_ref} = [];

	my $title = $request_ref->{title};
	my $description = $request_ref->{description};
	my $content_ref = $request_ref->{content_ref};
	my $blocks_ref = $request_ref->{blocks_ref};

	my $meta_description = '';

	my $content_header = '';

	$log->debug("displaying page", {title => $title}) if $log->is_debug();

	my $type;
	my $id;

	# TODO: 2022/10/12 - in the new website design, we removed the side column where we displayed blocks
	# Those blocks need to be migrated to the new design (if we want to keep them)
	# and the corresponding code needs to be removed

	$log->debug("displaying blocks") if $log->is_debug();

	display_login_register($blocks_ref);

	display_my_block($blocks_ref);

	display_on_the_blog($blocks_ref);

	#display_top_block($blocks_ref);

	# Bottom block is used for donations, do not display it on the producers platform
	if (not $server_options{producers_platform}) {
		display_bottom_block($blocks_ref);
	}

	my $site = "<a href=\"/\">" . lang("site_name") . "</a>";

	${$content_ref} =~ s/<SITE>/$site/g;

	my $textid = undef;
	if ((defined $description) and ($description =~ /^textid:/)) {
		$textid = $';
		$description = undef;
	}
	if (${$content_ref} =~ /\<p id="description"\>(.*?)\<\/p\>/s) {
		$description = $1;
	}

	if (defined $description) {
		$description =~ s/<([^>]*)>//g;
		$description =~ s/"/'/g;
		$meta_description = "<meta name=\"description\" content=\"$description\">";
	}

	my $canon_title = '';
	if (defined $title) {
		$title =~ s/<SITE>/$site/g;

		$title =~ s/<([^>]*)>//g;

		$title = remove_tags_and_quote($title);
	}
	my $canon_description = '';
	if (defined $description) {
		$description = remove_tags_and_quote($description);
	}
	if ($canon_description eq '') {
		$canon_description = lang("site_description");
	}
	my $canon_image_url = "";
	my $canon_url = $formatted_subdomain;

	if (defined $request_ref->{canon_url}) {
		if ($request_ref->{canon_url} =~ /^(http|https):/) {
			$canon_url = $request_ref->{canon_url};
		}
		else {
			$canon_url .= $request_ref->{canon_url};
		}
	}
	elsif (defined $request_ref->{canon_rel_url}) {
		$canon_url .= $request_ref->{canon_rel_url};
	}
	elsif (defined $request_ref->{current_link}) {
		$canon_url .= $request_ref->{current_link};
	}
	elsif (defined $request_ref->{url}) {
		$canon_url = $request_ref->{url};
	}

	# More images?

	my $og_images = '';
	my $og_images2 = '<meta property="og:image" content="' . lang("og_image_url") . '">';
	my $more_images = 0;

	# <img id="og_image" src="https://recettes.de/images/misc/recettes-de-cuisine-logo.gif" width="150" height="200">
	if (${$content_ref} =~ /<img id="og_image" src="([^"]+)"/) {
		my $img_url = $1;
		$img_url =~ s/\.200\.jpg/\.400\.jpg/;
		if ($img_url !~ /^(http|https):/) {
			$img_url = $static_subdomain . $img_url;
		}
		$og_images .= '<meta property="og:image" content="' . $img_url . '">' . "\n";
		if ($img_url !~ /misc/) {
			$og_images2 = '';
		}
	}

	my $main_margin_right = "margin-right:301px;";
	if ((defined $request_ref->{full_width}) and ($request_ref->{full_width} == 1)) {
		$main_margin_right = '';
	}

	my $og_type = 'food';
	if (defined $request_ref->{og_type}) {
		$og_type = $request_ref->{og_type};
	}

	$template_data_ref->{server_domain} = $server_domain;
	$template_data_ref->{language} = $lang;
	$template_data_ref->{title} = $title;
	$template_data_ref->{og_type} = $og_type;
	$template_data_ref->{fb_config} = 219331381518041;
	$template_data_ref->{canon_url} = $canon_url;
	$template_data_ref->{meta_description} = $meta_description;
	$template_data_ref->{canon_title} = $canon_title;
	$template_data_ref->{og_images} = $og_images;
	$template_data_ref->{og_images2} = $og_images2;
	$template_data_ref->{options_favicons} = $options{favicons};
	$template_data_ref->{static_subdomain} = $static_subdomain;
	$template_data_ref->{images_subdomain} = $images_subdomain;
	$template_data_ref->{formatted_subdomain} = $formatted_subdomain;
	$template_data_ref->{css_timestamp} = $file_timestamps{'css/dist/app-' . lang('text_direction') . '.css'};
	$template_data_ref->{header} = $header;
	$template_data_ref->{page_type} = $request_ref->{page_type} || "other";
	$template_data_ref->{page_format} = $request_ref->{page_format} || "normal";

	if ($request_ref->{schema_org_itemtype}) {
		$template_data_ref->{schema_org_itemtype} = $request_ref->{schema_org_itemtype};
	}

	my $site_name = $Lang{site_name}{$lang};
	if ($server_options{producers_platform}) {
		$site_name = $Lang{producers_platform}{$lc};
	}

	# Override Google Analytics from Config.pm with server_options
	# defined in Config2.pm if it exists

	if (exists $server_options{google_analytics}) {
		$google_analytics = $server_options{google_analytics};
	}

	$template_data_ref->{styles} = $styles;
	$template_data_ref->{google_analytics} = $google_analytics;
	$template_data_ref->{bodyabout} = $bodyabout;
	$template_data_ref->{site_name} = $site_name;

	my $en = 0;
	my $langs = '';
	my $selected_lang = '';

	foreach my $olc (@{$country_languages{$cc}}, 'en') {
		if ($olc eq 'en') {
			if ($en) {
				next;
			}
			else {
				$en = 1;
			}
		}
		if (exists $Langs{$olc}) {
			my $osubdomain = "$cc-$olc";
			if ($olc eq $country_languages{$cc}[0]) {
				$osubdomain = $cc;
			}
			if (($olc eq $lc)) {
				$selected_lang = "<a href=\"" . format_subdomain($osubdomain) . "/\">$Langs{$olc}</a>\n";
			}
			else {
				$langs .= "<li><a href=\"" . format_subdomain($osubdomain) . "/\">$Langs{$olc}</a></li>";
			}
		}
	}

	$template_data_ref->{langs} = $langs;
	$template_data_ref->{selected_lang} = $selected_lang;

	my $blocks = display_blocks($request_ref);
	my $aside_blocks = $blocks;

	# keep only the login block for off canvas
	$aside_blocks =~ s/<!-- end off canvas blocks for small screens -->(.*)//s;

	# change ids of the add product image upload form
	$aside_blocks =~ s/block_side/block_aside/g;

	# Join us on Slack <a href="http://slack.openfoodfacts.org">Slack</a>:
	my $join_us_on_slack
		= sprintf($Lang{footer_join_us_on}{$lc}, '<a href="https://slack.openfoodfacts.org">Slack</a>');

	my $twitter_account = lang("twitter_account");
	if (defined $Lang{twitter_account_by_country}{$cc}) {
		$twitter_account = $Lang{twitter_account_by_country}{$cc};
	}
	$template_data_ref->{twitter_account} = $twitter_account;
	# my $facebook_page = lang("facebook_page");

	my $torso_class = "anonymous";
	if (defined $User_id) {
		$torso_class = "loggedin";
	}

	my $search_terms = '';
	if (defined single_param('search_terms')) {
		$search_terms = remove_tags_and_quote(decode utf8 => single_param('search_terms'));
	}

	my $image_banner = "";
	my $link = lang("donate_link");
	my $image;
	my @banners = qw(independent personal research);
	my $banner = $banners[time() % @banners];
	$image = "/images/banners/donate/donate-banner.$banner.$lc.800x150.svg";
	my $image_en = "/images/banners/donate/donate-banner.$banner.en.800x150.svg";

	$template_data_ref->{lc} = $lc;
	$template_data_ref->{image} = $image;
	$template_data_ref->{image_en} = $image_en;
	$template_data_ref->{link} = $link;
	$template_data_ref->{lc} = $lc;

	if (
		not($server_options{producers_platform})
		and (  (not(defined cookie('hide_image_banner_2021')))
			or (not(cookie('hide_image_banner_2021') eq '1')))
		)
	{
		$template_data_ref->{banner} = $banner;

		$initjs .= <<'JS';
if ($.cookie('hide_image_banner_2021') == '1') {
	$('#hide_image_banner').prop('checked', true);
	$('#donate_banner').remove();
}
else {
	$('#hide_image_banner').prop('checked', false);
	$('#donate_banner').show();
	$('#hide_image_banner').change(function () {
		if ($('#hide_image_banner').prop('checked')) {
			$.cookie('hide_image_banner_2021', '1', { expires: 90, path: '/' });
			$('#donate_banner').remove();
		}
	});
}
JS
	}

	my $tagline = lang("tagline");

	if ($server_options{producers_platform}) {

		$tagline = "";
	}

	# Display a banner from users on Android or iOS

	my $user_agent = $ENV{HTTP_USER_AGENT};

	# add a user_agent parameter so that we can test from desktop easily
	if (defined single_param('user_agent')) {
		$user_agent = single_param('user_agent');
	}

	my $device;
	my $system;

	# windows phone must be first as its user agent includes the string android
	if ($user_agent =~ /windows phone/i) {

		$device = "windows";
	}
	elsif ($user_agent =~ /android/i) {

		$device = "android";
		$system = "android";
	}
	elsif ($user_agent =~ /iphone/i) {

		$device = "iphone";
		$system = "ios";
	}
	elsif ($user_agent =~ /ipad/i) {

		$device = "ipad";
		$system = "ios";
	}

	if ((defined $device) and (defined $Lang{"get_the_app_$device"}) and (not $server_options{producers_platform})) {

		$template_data_ref->{mobile} = {
			device => $device,
			system => $system,
			link => lang($system . "_app_link"),
			text => lang("app_banner_text"),
		};
	}

	# Extract initjs code from content

	while ($$content_ref =~ /<initjs>(.*?)<\/initjs>/s) {
		$$content_ref = $` . $';
		$initjs .= $1;
	}
	while ($$content_ref =~ /<scripts>(.*?)<\/scripts>/s) {
		$$content_ref = $` . $';
		$scripts .= $1;
	}

	$template_data_ref->{search_terms} = ${search_terms};
	$template_data_ref->{torso_class} = $torso_class;
	$template_data_ref->{aside_blocks} = $aside_blocks;
	$template_data_ref->{tagline} = $tagline;
	$template_data_ref->{blocks} = $blocks;
	$template_data_ref->{title} = $title;
	$template_data_ref->{content} = $$content_ref;
	$template_data_ref->{join_us_on_slack} = $join_us_on_slack;

	# init javascript code

	$template_data_ref->{scripts} = $scripts;
	$template_data_ref->{initjs} = $initjs;

	my $html;
	process_template('web/common/site_layout.tt.html', $template_data_ref, \$html)
		|| ($html = "template error: " . $tt->error());

	# disable equalizer
	# e.g. for product edit form, pages that load iframes (twitter embeds etc.)
	if ($html =~ /<!-- disable_equalizer -->/) {

		$html =~ s/data-equalizer(-watch)?//g;
	}

	# Twitter account
	$html =~ s/<twitter_account>/$twitter_account/g;

	# Replace urls for texts in links like <a href="/ecoscore"> with a localized name
	$html =~ s/(href=")(\/[^"]+)/$1 . url_for_text($2)/eg;

	my $status = $request_ref->{status} || $request_ref->{error_status} || 200;

	my $http_headers_ref = {
		'-status' => $status,
		'-expires' => '-1d',
		'-charset' => 'UTF-8',
	};

	# init_user() may set or unset the session cookie
	if (defined $request_ref->{cookie}) {
		$http_headers_ref->{'-cookie'} = [$request_ref->{cookie}];
	}

	print header(%$http_headers_ref);

	my $r = Apache2::RequestUtil->request();
	$r->rflush;
	# Setting the status makes mod_perl append a default error to the body
	# $r->status($status);
	# Send 200 instead.
	$r->status(200);

	binmode(STDOUT, ":encoding(UTF-8)");

	$log->debug("display done", {lc => $lc, lang => $lang, mongodb => $mongodb, data_root => $data_root})
		if $log->is_debug();

	print $html;
	return;
}

sub display_image_box ($product_ref, $id, $minheight_ref) {

	# print STDERR "display_image_box : $id\n";

	my $img = display_image($product_ref, $id, $small_size);
	if ($img ne '') {
		my $code = $product_ref->{code};
		my $linkid = $id;
		if ($img =~ /<meta itemprop="imgid" content="([^"]+)"/) {
			$linkid = $1;
		}

		if ($id eq 'front') {

			$img =~ s/<img/<img id="og_image"/;

		}

		my $alt = lang('image_attribution_link_title');
		$img = <<"HTML"
<figure id="image_box_$id" class="image_box" itemprop="image" itemscope itemtype="https://schema.org/ImageObject">
$img
<figcaption><a href="/cgi/product_image.pl?code=$code&amp;id=$linkid" title="$alt">@{[ display_icon('cc') ]}</a></figcaption>
</figure>
HTML
			;

		if ($img =~ /height="(\d+)"/) {
			${$minheight_ref} = $1 + 22;
		}

		# Unselect button for moderators
		if ($User{moderator}) {

			my $idlc = $id;

			# <img src="$static/images/products/$path/$id.$rev.$thumb_size.jpg"
			if ($img =~ /src="([^"]*)\/([^\.]+)\./) {
				$idlc = $2;
			}

			my $unselect_image = lang('unselect_image');

			my $html = <<HTML
<div class="button_div unselectbuttondiv_$idlc"><button class="unselectbutton_$idlc tiny button" type="button">$unselect_image</button></div>
HTML
				;

			my $filename = '';
			my $size = 'full';
			if (    (defined $product_ref->{images})
				and (defined $product_ref->{images}{$idlc})
				and (defined $product_ref->{images}{$idlc}{sizes})
				and (defined $product_ref->{images}{$idlc}{sizes}{$size}))
			{
				$filename = $idlc . '.' . $product_ref->{images}{$idlc}{rev};
			}

			my $path = product_path($product_ref);

			if (-e "$www_root/images/products/$path/$filename.full.json") {
				$html .= <<HTML
<a href="/images/products/$path/$filename.full.json">OCR result</a>
HTML
					;
			}

			$img .= $html;

			$initjs .= <<JS
	\$(".unselectbutton_$idlc").click({imagefield:"$idlc"},function(event) {
		event.stopPropagation();
		event.preventDefault();
		// alert(event.data.imagefield);
		\$('div.unselectbuttondiv_$idlc').html('<img src="/images/misc/loading2.gif"> Unselecting image');
		\$.post('/cgi/product_image_unselect.pl',
				{code: "$code", id: "$idlc" }, function(data) {

			if (data.status_code === 0) {
				\$('div.unselectbuttondiv_$idlc').html("Unselected image");
				\$('div[id="image_box_$id"]').html("");
			}
			else {
				\$('div.unselectbuttondiv_$idlc').html("Could not unselect image");
			}
			\$(document).foundation('equalizer', 'reflow');
		}, 'json');

		\$(document).foundation('equalizer', 'reflow');

	});
JS
				;

		}

	}
	return $img;
}

=head2 display_possible_improvement_description( PRODUCT_REF, TAGID )

Display an explanation of the possible improvement, using the improvement
data stored in $product_ref->{improvements_data}

=cut

sub display_possible_improvement_description ($product_ref, $tagid) {

	my $html = "";

	if ((defined $product_ref->{improvements_data}) and (defined $product_ref->{improvements_data}{$tagid})) {

		my $template_data_ref_improvement = {};

		$template_data_ref_improvement->{tagid} = $tagid;

		# Comparison of product nutrition facts to other products of the same category

		if ($tagid =~ /^en:nutrition-(very-)?high/) {
			$template_data_ref_improvement->{product_ref_improvements_data} = $product_ref->{improvements_data};
			$template_data_ref_improvement->{product_ref_improvements_data_tagid}
				= $product_ref->{improvements_data}{$tagid};
			$template_data_ref_improvement->{product_ref_improvements_data_tagid_product_100g}
				= $product_ref->{improvements_data}{$tagid}{product_100g};
			$template_data_ref_improvement->{product_ref_improvements_data_tagid_category_100g}
				= $product_ref->{improvements_data}{$tagid}{category_100g};
			$template_data_ref_improvement->{display_taxonomy_tag_improvements_data_category} = sprintf(
				lang("value_for_the_category"),
				display_taxonomy_tag($lc, "categories", $product_ref->{improvements_data}{$tagid}{category})
			);
		}

		# Opportunities to improve the Nutri-Score by slightly changing the nutrients

		if ($tagid =~ /^en:better-nutri-score/) {
			# msgid "The Nutri-Score can be changed from %s to %s by changing the %s value from %s to %s (%s percent difference)."
			$template_data_ref_improvement->{nutriscore_sprintf_data} = sprintf(
				lang("better_nutriscore"),
				uc($product_ref->{improvements_data}{$tagid}{current_nutriscore_grade}),
				uc($product_ref->{improvements_data}{$tagid}{new_nutriscore_grade}),
				lc(lang("nutriscore_points_for_" . $product_ref->{improvements_data}{$tagid}{nutrient})),
				$product_ref->{improvements_data}{$tagid}{current_value},
				$product_ref->{improvements_data}{$tagid}{new_value},
				sprintf("%d", $product_ref->{improvements_data}{$tagid}{difference_percent})
			);
		}

		process_template('web/common/includes/display_possible_improvement_description.tt.html',
			$template_data_ref_improvement, \$html)
			|| return "template error: " . $tt->error();

	}

	return $html;
}

sub display_product ($request_ref) {

	my $request_code = $request_ref->{code};
	my $code = normalize_code($request_code);
	local $log->context->{code} = $code;

	if ($code !~ /^\d{4,24}$/) {
		display_error_and_exit($Lang{invalid_barcode}{$lang}, 403);
	}

	my $product_id = product_id_for_owner($Owner_id, $code);

	my $html = '';
	my $blocks_ref = [];
	my $title = undef;
	my $description = "";

	my $template_data_ref = {request_ref => $request_ref,};

	$scripts .= <<SCRIPTS
<script src="/js/dist/webcomponentsjs/webcomponents-loader.js"></script>
<script src="$static_subdomain/js/dist/display-product.js"></script>
SCRIPTS
		;
	# call equalizer when dropdown content is shown
	$initjs .= <<JS
\$('.f-dropdown').on('opened.fndtn.dropdown', function() {
   \$(document).foundation('equalizer', 'reflow');
});
\$('.f-dropdown').on('closed.fndtn.dropdown', function() {
   \$(document).foundation('equalizer', 'reflow');
});
JS
		;

	# Check that the product exist, is published, is not deleted, and has not moved to a new url

	$log->info("displaying product", {request_code => $request_code, product_id => $product_id}) if $log->is_info();

	$title = $code;

	my $product_ref;

	my $rev = single_param("rev");
	local $log->context->{rev} = $rev;
	if (defined $rev) {
		$log->info("displaying product revision") if $log->is_info();
		$product_ref = retrieve_product_rev($product_id, $rev);
		$header .= '<meta name="robots" content="noindex,follow">';
	}
	else {
		$product_ref = retrieve_product($product_id);
	}

	if (not defined $product_ref) {
		display_error_and_exit(sprintf(lang("no_product_for_barcode"), $code), 404);
	}

	$title = product_name_brand_quantity($product_ref);
	my $titleid = get_string_id_for_lang($lc, product_name_brand($product_ref));

	if (not $title) {
		$title = $code;
	}

	if (defined $rev) {
		$title .= " version $rev";
	}

	$description = sprintf(lang("product_description"), $title);

	$request_ref->{canon_url} = product_url($product_ref);

	if ($lc eq 'en') {
		$request_ref->{canon_url} = get_world_subdomain() . product_url($product_ref);
	}

	# Old UPC-12 in url? Redirect to EAN-13 url
	if ($request_code ne $code) {
		$request_ref->{redirect} = $request_ref->{canon_url};
		$log->info(
			"302 redirecting user because request_code does not match code",
			{redirect => $request_ref->{redirect}, lc => $lc, request_code => $code}
		) if $log->is_info();
		redirect_to_url($request_ref, 302, $request_ref->{redirect});
	}

	# Check that the titleid is the right one

	if (
		(not defined $rev)
		and (  (($titleid ne '') and ((not defined $request_ref->{titleid}) or ($request_ref->{titleid} ne $titleid)))
			or (($titleid eq '') and ((defined $request_ref->{titleid}) and ($request_ref->{titleid} ne ''))))
		)
	{
		$request_ref->{redirect} = $request_ref->{canon_url};
		$log->info(
			"302 redirecting user because titleid is incorrect",
			{
				redirect => $request_ref->{redirect},
				lc => $lc,
				product_lc => $product_ref->{lc},
				titleid => $titleid,
				request_titleid => $request_ref->{titleid}
			}
		) if $log->is_info();
		redirect_to_url($request_ref, 302, $request_ref->{redirect});
	}

	# Note: the product_url function is automatically added to all templates
	# so we need to use a different field name for the displayed product url

	my $product_url = product_url($product_ref);
	$template_data_ref->{this_product_url} = $product_url;

	# Environmental impact and Eco-Score
	# Limit to the countries for which we have computed the Eco-Score
	# for alpha test to moderators, display eco-score for all countries

	# Note: the Eco-Score data needs to be localized before we create the knowledge panels.

	if (($show_ecoscore) and (defined $product_ref->{ecoscore_data})) {

		localize_ecoscore($cc, $product_ref);

		$template_data_ref->{ecoscore_grade} = uc($product_ref->{ecoscore_data}{"grade"});
		$template_data_ref->{ecoscore_grade_lc} = $product_ref->{ecoscore_data}{"grade"};
		$template_data_ref->{ecoscore_score} = $product_ref->{ecoscore_data}{"score"};
		$template_data_ref->{ecoscore_data} = $product_ref->{ecoscore_data};
		$template_data_ref->{ecoscore_calculation_details}
			= display_ecoscore_calculation_details($cc, $product_ref->{ecoscore_data});
	}

	# Activate knowledge panels for all users

	initialize_knowledge_panels_options($knowledge_panels_options_ref, $request_ref);
	create_knowledge_panels($product_ref, $lc, $cc, $knowledge_panels_options_ref);
	$template_data_ref->{environment_card_panel}
		= display_knowledge_panel($product_ref, $product_ref->{"knowledge_panels_" . $lc}, "environment_card");
	$template_data_ref->{health_card_panel}
		= display_knowledge_panel($product_ref, $product_ref->{"knowledge_panels_" . $lc}, "health_card");

	# The front product image is rendered with the same template as the ingredients, nutrition and packaging images
	# that are displayed directly through the knowledge panels
	$template_data_ref->{front_image} = data_to_display_image($product_ref, "front", $lc);

	# On the producers platform, show a link to the public platform

	if ($server_options{producers_platform}) {
		my $public_product_url = $formatted_subdomain . $product_url;
		$public_product_url =~ s/\.pro\./\./;
		$template_data_ref->{public_product_url} = $public_product_url;
	}

	$template_data_ref->{product_changes_saved} = $request_ref->{product_changes_saved};
	$template_data_ref->{structured_response_count} = $request_ref->{structured_response}{count};

	if ($request_ref->{product_changes_saved}) {
		my $query_ref = {};
		$query_ref->{("states_tags")} = "en:to-be-completed";

		my $search_result = search_and_display_products($request_ref, $query_ref, undef, undef, undef);
		$template_data_ref->{search_result} = $search_result;
	}

	$template_data_ref->{title} = $title;
	$template_data_ref->{code} = $code;
	$template_data_ref->{user_moderator} = $User{moderator};

	# my @fields = qw(generic_name quantity packaging br brands br categories br labels origins br manufacturing_places br emb_codes link purchase_places stores countries);
	my @fields = @ProductOpener::Config::display_fields;

	$bodyabout = " about=\"" . product_url($product_ref) . "\" typeof=\"food:foodProduct\"";

	$template_data_ref->{user_id} = $User_id;
	$template_data_ref->{robotoff_url} = $robotoff_url;
	$template_data_ref->{lc} = $lc;

	my $itemtype = 'https://schema.org/Product';
	if (has_tag($product_ref, 'categories', 'en:dietary-supplements')) {
		$itemtype = 'https://schema.org/DietarySupplement';
	}

	$template_data_ref->{itemtype} = $itemtype;

	if ($code =~ /^2000/) {    # internal code
	}
	else {
		$template_data_ref->{upc_code} = 'defined';
		# Also display UPC code if the EAN starts with 0
		my $upc = "";
		if (length($code) == 13) {
			$upc .= "(EAN / EAN-13)";
			if ($code =~ /^0/) {
				$upc .= " " . $' . " (UPC / UPC-A)";
			}
		}
		$template_data_ref->{upc} = $upc;
	}

	# obsolete product

	if ((defined $product_ref->{obsolete}) and ($product_ref->{obsolete})) {
		$template_data_ref->{product_is_obsolete} = $product_ref->{obsolete};
		my $warning = $Lang{obsolete_warning}{$lc};
		if ((defined $product_ref->{obsolete_since_date}) and ($product_ref->{obsolete_since_date} ne '')) {
			$warning
				.= " ("
				. $Lang{obsolete_since_date}{$lc}
				. $Lang{sep}{$lc} . ": "
				. $product_ref->{obsolete_since_date} . ")";
		}
		$template_data_ref->{warning} = $warning;
	}

	# GS1-Prefixes for restricted circulation numbers within a company - warn for possible conflicts
	if ($code =~ /^(?:(?:0{7}[0-9]{5,6})|(?:04[0-9]{10,11})|(?:[02][0-9]{2}[0-9]{5}))$/) {
		$template_data_ref->{gs1_prefixes} = 'defined';
	}

	$template_data_ref->{rev} = $rev;
	if (defined $rev) {
		$template_data_ref->{display_rev_info} = display_rev_info($product_ref, $rev);
	}
	elsif (not has_tag($product_ref, "states", "en:complete")) {
		$template_data_ref->{not_has_tag} = "states-en:complete";
	}

	# photos and data sources

	if (defined $product_ref->{sources}) {

		$template_data_ref->{unique_sources} = [];

		my %unique_sources = ();

		foreach my $source_ref (@{$product_ref->{sources}}) {
			$unique_sources{$source_ref->{id}} = $source_ref;
		}
		foreach my $source_id (sort keys %unique_sources) {
			my $source_ref = $unique_sources{$source_id};

			if (not defined $source_ref->{name}) {
				$source_ref->{name} = $source_id;
			}

			push @{$template_data_ref->{unique_sources}}, $source_ref;
		}
	}

	# If the product has an owner, identify it as the source
	if (    (not $server_options{producers_platform})
		and (defined $product_ref->{owner})
		and ($product_ref->{owner} =~ /^org-/))
	{

		# Organization
		my $orgid = $';
		my $org_ref = retrieve_org($orgid);
		if (defined $org_ref) {
			$template_data_ref->{owner} = $product_ref->{owner};
			$template_data_ref->{owner_org} = $org_ref;
		}

		# Indicate data sources

		if (defined $product_ref->{data_sources_tags}) {
			foreach my $data_source_tagid (@{$product_ref->{data_sources_tags}}) {
				if ($data_source_tagid =~ /^database-/) {
					my $database_id = $';
					my $database_name = deep_get(\%options, "import_sources", $database_id);

					# Data sources like Agena3000, CodeOnline, Equadis
					if (defined $database_name) {
						$template_data_ref->{"data_source_database_provider"} = f_lang(
							"f_data_source_database_provider",
							{
								manufacturer => '<a href="/editor/'
									. $product_ref->{owner} . '">'
									. $org_ref->{name} . '</a>',
								provider => '<a href="/data-source/'
									. $data_source_tagid . '">'
									. $database_name . '</a>',
							}
						);
					}

					# For CodeOnline, display an extra note about the producers platform
					if ($database_id eq "codeonline") {
						$template_data_ref->{"data_source_database_note_about_the_producers_platform"}
							= lang("data_source_database_note_about_the_producers_platform");
						$template_data_ref->{"data_source_database_note_about_the_producers_platform"}
							=~ s/<producers_platform_url>/$producers_platform_url/g;
					}
				}
			}
		}
	}

	my $minheight = 0;
	my $front_image = display_image_box($product_ref, 'front', \$minheight);
	$front_image =~ s/ width="/ itemprop="image" width="/;

	# Take the last (biggest) image
	my $product_image_url;
	if ($front_image =~ /.*src="([^"]*\/products\/[^"]+)"/is) {
		$product_image_url = $1;
	}

	my $product_fields = '';
	foreach my $field (@fields) {
		# print STDERR "display_product() - field: $field - value: $product_ref->{$field}\n";
		$product_fields .= display_field($product_ref, $field);
	}

	$template_data_ref->{front_image_html} = $front_image;
	$template_data_ref->{product_fields} = $product_fields;

	# try to display ingredients in the local language if available

	my $ingredients_text = $product_ref->{ingredients_text};
	my $ingredients_text_lang = $product_ref->{lc};

	if (defined $product_ref->{ingredients_text_with_allergens}) {
		$ingredients_text = $product_ref->{ingredients_text_with_allergens};
	}

	if (    (defined $product_ref->{"ingredients_text" . "_" . $lc})
		and ($product_ref->{"ingredients_text" . "_" . $lc} ne ''))
	{
		$ingredients_text = $product_ref->{"ingredients_text" . "_" . $lc};
		$ingredients_text_lang = $lc;
	}

	if (    (defined $product_ref->{"ingredients_text_with_allergens" . "_" . $lc})
		and ($product_ref->{"ingredients_text_with_allergens" . "_" . $lc} ne ''))
	{
		$ingredients_text = $product_ref->{"ingredients_text_with_allergens" . "_" . $lc};
		$ingredients_text_lang = $lc;
	}

	if (not defined $ingredients_text) {
		$ingredients_text = "";
	}

	$ingredients_text =~ s/\n/<br>/g;

	# Indicate if we are displaying ingredients in another language than the language of the interface

	my $ingredients_text_lang_html = "";

	if (($ingredients_text ne "") and ($ingredients_text_lang ne $lc)) {
		$ingredients_text_lang_html
			= " (" . display_taxonomy_tag($lc, 'languages', $language_codes{$ingredients_text_lang}) . ")";
	}

	$template_data_ref->{ingredients_image} = display_image_box($product_ref, 'ingredients', \$minheight);
	$template_data_ref->{ingredients_text_lang} = $ingredients_text_lang;
	$template_data_ref->{ingredients_text} = $ingredients_text;

	if ($User{moderator} and ($ingredients_text !~ /^\s*$/)) {
		$template_data_ref->{User_moderator} = 'defined';

		my $ilc = $ingredients_text_lang;
		$template_data_ref->{ilc} = $ingredients_text_lang;

		$initjs .= <<JS

	var editableText;

	\$("#editingredients").click({},function(event) {
		event.stopPropagation();
		event.preventDefault();

		var divHtml = \$("#ingredients_list").html();
		var allergens = /(<span class="allergen">|<\\/span>)/g;
		divHtml = divHtml.replace(allergens, '_');

		var editableText = \$('<textarea id="ingredients_list" style="height:8rem" lang="$ilc" />');
		editableText.val(divHtml);
		\$("#ingredients_list").replaceWith(editableText);
		editableText.focus();

		\$("#editingredientsbuttondiv").hide();
		\$("#saveingredientsbuttondiv").show();

		\$(document).foundation('equalizer', 'reflow');

	});


	\$("#saveingredients").click({},function(event) {
		event.stopPropagation();
		event.preventDefault();

		\$('div[id="saveingredientsbuttondiv"]').hide();
		\$('div[id="saveingredientsbuttondiv_status"]').html('<img src="/images/misc/loading2.gif"> Saving ingredients_texts_$ilc');
		\$('div[id="saveingredientsbuttondiv_status"]').show();

		\$.post('/cgi/product_jqm_multilingual.pl',
			{code: "$code", ingredients_text_$ilc :  \$("#ingredients_list").val(), comment: "Updated ingredients_texts_$ilc" },
			function(data) {

				\$('div[id="saveingredientsbuttondiv_status"]').html('Saved ingredients_texts_$ilc');
				\$('div[id="saveingredientsbuttondiv"]').show();

				\$(document).foundation('equalizer', 'reflow');
			},
			'json'
		);

		\$(document).foundation('equalizer', 'reflow');

	});



	\$("#wipeingredients").click({},function(event) {
		event.stopPropagation();
		event.preventDefault();
		// alert(event.data.imagefield);
		\$('div[id="wipeingredientsbuttondiv"]').html('<img src="/images/misc/loading2.gif"> Erasing ingredients_texts_$ilc');
		\$.post('/cgi/product_jqm_multilingual.pl',
			{code: "$code", ingredients_text_$ilc : "", comment: "Erased ingredients_texts_$ilc: too much bad data" },
			function(data) {

				\$('div[id="wipeingredientsbuttondiv"]').html("Erased ingredients_texts_$ilc");
				\$('div[id="ingredients_list"]').html("");

				\$(document).foundation('equalizer', 'reflow');
			},
			'json'
		);

		\$(document).foundation('equalizer', 'reflow');

	});
JS
			;

	}

	$template_data_ref->{display_ingredients_in_lang}
		= sprintf(lang("add_ingredients_in_language"), display_taxonomy_tag($lc, 'languages', $language_codes{$lc}));

	$template_data_ref->{display_field_allergens} = display_field($product_ref, 'allergens');

	$template_data_ref->{display_field_traces} = display_field($product_ref, 'traces');

	$template_data_ref->{display_ingredients_analysis} = display_ingredients_analysis($product_ref);

	$template_data_ref->{display_ingredients_analysis_details} = display_ingredients_analysis_details($product_ref);

	my $html_ingredients_classes = "";

	# to compute the number of columns displayed
	my $ingredients_classes_n = 0;

	foreach my $class (
		'additives', 'vitamins',
		'minerals', 'amino_acids',
		'nucleotides', 'other_nutritional_substances',
		'ingredients_from_palm_oil', 'ingredients_that_may_be_from_palm_oil'
		)
	{

		my $tagtype = $class;
		my $tagtype_field = $tagtype;
		# display the list of additives variants in the order that they were found, without the parents (no E450 for E450i)
		if (($class eq 'additives') and (exists $product_ref->{'additives_original_tags'})) {
			$tagtype_field = 'additives_original';
		}

		if (    (defined $product_ref->{$tagtype_field . '_tags'})
			and (scalar @{$product_ref->{$tagtype_field . '_tags'}} > 0))
		{

			$ingredients_classes_n++;

			$html_ingredients_classes
				.= "<div class=\"column_class\"><b>"
				. ucfirst(lang($class . "_p") . separator_before_colon($lc))
				. ":</b><br>";

			if (defined $tags_images{$lc}{$tagtype}{get_string_id_for_lang("no_language", $tagtype)}) {
				my $img = $tags_images{$lc}{$tagtype}{get_string_id_for_lang("no_language", $tagtype)};
				my $size = '';
				if ($img =~ /\.(\d+)x(\d+)/) {
					$size = " width=\"$1\" height=\"$2\"";
				}
				$html_ingredients_classes .= <<HTML
<img src="/images/lang/$lc/$tagtype/$img"$size/ style="display:inline">
HTML
					;
			}

			$html_ingredients_classes .= "<ul style=\"display:block;float:left;\">";
			foreach my $tagid (@{$product_ref->{$tagtype_field . '_tags'}}) {

				my $tag;
				my $link;

				# taxonomy field?
				if (defined $taxonomy_fields{$class}) {
					$tag = display_taxonomy_tag($lc, $class, $tagid);
					$link = canonicalize_taxonomy_tag_link($lc, $class, $tagid);
				}
				else {
					$tag = canonicalize_tag2($class, $tagid);
					$link = canonicalize_tag_link($class, $tagid);
				}

				my $info = '';
				my $more_info = '';

				if ($class eq 'additives') {

					my $canon_tagid = $tagid;
					$tagid =~ s/.*://;    # levels are defined only in old French list

					if (    (defined $properties{$tagtype})
						and (defined $properties{$tagtype}{$canon_tagid})
						and (defined $properties{$tagtype}{$canon_tagid}{"efsa_evaluation_overexposure_risk:en"})
						and ($properties{$tagtype}{$canon_tagid}{"efsa_evaluation_overexposure_risk:en"} ne 'en:no'))
					{

						my $tagtype_field = "additives_efsa_evaluation_overexposure_risk";
						my $valueid = $properties{$tagtype}{$canon_tagid}{"efsa_evaluation_overexposure_risk:en"};
						$valueid =~ s/^en://;

						# check if we have an icon
						if (exists $Lang{$tagtype_field . "_icon_alt_" . $valueid}{$lc}) {
							my $alt = $Lang{$tagtype_field . "_icon_alt_" . $valueid}{$lc};
							my $iconid = $tagtype_field . "_icon_" . $valueid;
							$iconid =~ s/_/-/g;
							$more_info = <<HTML
<a href="$link">
<img src="/images/misc/$iconid.svg" alt="$alt" width="45" height="45">
</a>
<a href="$link" class="additives_efsa_evaluation_overexposure_risk_$valueid">
$alt
</a>
HTML
								;
						}

					}
				}

				$html_ingredients_classes .= "<li><a href=\"" . $link . "\"$info>" . $tag . "</a>$more_info</li>\n";
			}
			$html_ingredients_classes .= "</ul></div>";
		}

	}

	$template_data_ref->{ingredients_classes_n} = $ingredients_classes_n;

	if ($ingredients_classes_n > 0) {

		my $column_class = "small-12 columns";

		if ($ingredients_classes_n == 2) {
			$column_class = "medium-6 columns";
		}
		elsif ($ingredients_classes_n == 3) {
			$column_class = "medium-6 large-4 columns";
		}
		elsif ($ingredients_classes_n == 4) {
			$column_class = "medium-6 large-3 columns";
		}
		elsif ($ingredients_classes_n >= 5) {
			$column_class = "medium-6 large-3 xlarge-2 columns";
		}

		$html_ingredients_classes =~ s/column_class/$column_class/g;
		$template_data_ref->{html_ingredients_classes} = $html_ingredients_classes;

	}

	# special ingredients tags

	if ((defined $ingredients_text) and ($ingredients_text !~ /^\s*$/s) and (defined $special_tags{ingredients})) {
		$template_data_ref->{special_ingredients_tags} = 'defined';

		my $special_html = "";

		foreach my $special_tag_ref (@{$special_tags{ingredients}}) {

			my $tagid = $special_tag_ref->{tagid};
			my $type = $special_tag_ref->{type};

			if (   (($type eq 'without') and (not has_tag($product_ref, "ingredients", $tagid)))
				or (($type eq 'with') and (has_tag($product_ref, "ingredients", $tagid))))
			{

				$special_html
					.= "<li class=\"${type}_${tagid}_$lc\">"
					. lang("search_" . $type) . " "
					. display_taxonomy_tag_link($lc, "ingredients", $tagid)
					. "</li>\n";
			}

		}

		$template_data_ref->{special_html} = $special_html;
	}

	# NOVA groups

	if (    (defined $options{product_type})
		and ($options{product_type} eq "food")
		and (exists $product_ref->{nova_group}))
	{
		$template_data_ref->{product_nova_group} = 'exists';
		my $group = $product_ref->{nova_group};

		my $display = display_taxonomy_tag($lc, "nova_groups", $product_ref->{nova_groups_tags}[0]);
		my $a_title = lang('nova_groups_info');

		$template_data_ref->{a_title} = $a_title;
		$template_data_ref->{group} = $group;
		$template_data_ref->{display} = $display;
	}

	# Do not display nutrition table for Open Beauty Facts

	if (not((defined $options{no_nutrition_table}) and ($options{no_nutrition_table}))) {

		$template_data_ref->{nutrition_table} = 'defined';

		# Display Nutri-Score and nutrient levels

		my $template_data_nutriscore_ref = data_to_display_nutriscore($product_ref);
		my $template_data_nutrient_levels_ref = data_to_display_nutrient_levels($product_ref);

		my $nutriscore_html = '';
		my $nutrient_levels_html = '';

		if (not $template_data_nutrient_levels_ref->{do_not_display}) {

			process_template('web/pages/product/includes/nutriscore.tt.html',
				$template_data_nutriscore_ref, \$nutriscore_html)
				|| return "template error: " . $tt->error();
			process_template(
				'web/pages/product/includes/nutrient_levels.tt.html',
				$template_data_nutrient_levels_ref,
				\$nutrient_levels_html
			) || return "template error: " . $tt->error();
		}

		$template_data_ref->{display_nutriscore} = $nutriscore_html;
		$template_data_ref->{display_nutrient_levels} = $nutrient_levels_html;

		$template_data_ref->{display_serving_size}
			= display_field($product_ref, "serving_size") . display_field($product_ref, "br");

		# Compare nutrition data with stats of the categories and display the nutrition table

		if ((defined $product_ref->{no_nutrition_data}) and ($product_ref->{no_nutrition_data} eq 'on')) {
			$template_data_ref->{no_nutrition_data} = 'on';
		}

		my $comparisons_ref = compare_product_nutrition_facts_to_categories($product_ref, $cc, undef);

		$template_data_ref->{display_nutrition_table} = display_nutrition_table($product_ref, $comparisons_ref);
		$template_data_ref->{nutrition_image} = display_image_box($product_ref, 'nutrition', \$minheight);

		if (has_tag($product_ref, "categories", "en:alcoholic-beverages")) {
			$template_data_ref->{has_tag} = 'categories-en:alcoholic-beverages';
		}
	}

	# Packaging

	$template_data_ref->{packaging_image} = display_image_box($product_ref, 'packaging', \$minheight);

	# try to display packaging in the local language if available

	my $packaging_text = $product_ref->{packaging_text};

	my $packaging_text_lang = $product_ref->{lc};

	if ((defined $product_ref->{"packaging_text" . "_" . $lc}) and ($product_ref->{"packaging_text" . "_" . $lc} ne ''))
	{
		$packaging_text = $product_ref->{"packaging_text" . "_" . $lc};
		$packaging_text_lang = $lc;
	}

	if (not defined $packaging_text) {
		$packaging_text = "";
	}

	$packaging_text =~ s/\n/<br>/g;

	$template_data_ref->{packaging_text} = $packaging_text;
	$template_data_ref->{packaging_text_lang} = $packaging_text_lang;

	# packagings data structure
	$template_data_ref->{packagings} = $product_ref->{packagings};

	# Forest footprint
	# 2020-12-07 - We currently display the forest footprint in France
	# and for moderators so that we can extend it to other countries
	if (($cc eq "fr") or ($User{moderator})) {
		# Forest footprint data structure
		$template_data_ref->{forest_footprint_data} = $product_ref->{forest_footprint_data};
	}

	# other fields

	my $other_fields = "";
	foreach my $field (@ProductOpener::Config::display_other_fields) {
		# print STDERR "display_product() - field: $field - value: $product_ref->{$field}\n";
		$other_fields .= display_field($product_ref, $field);
	}

	if ($other_fields ne "") {
		$template_data_ref->{other_fields} = $other_fields;
	}

	$template_data_ref->{admin} = $admin;

<<<<<<< HEAD
=======
	# the carbon footprint infocard has been replaced by the Eco-Score details
	if (0 and $admin) {
		compute_carbon_footprint_infocard($product_ref);
		$template_data_ref->{display_field_environment_infocard} = display_field($product_ref, 'environment_infocard');
		$template_data_ref->{carbon_footprint_from_meat_or_fish_debug}
			= $product_ref->{"carbon_footprint_from_meat_or_fish_debug"};
	}

>>>>>>> 0e4b5a42
	# Platform for producers: data quality issues and improvements opportunities

	if ($server_options{producers_platform}) {

		$template_data_ref->{server_options_producers_platform} = $server_options{producers_platform};

		$template_data_ref->{display_data_quality_issues_and_improvement_opportunities}
			= display_data_quality_issues_and_improvement_opportunities($product_ref);

	}

	# photos and data sources

	my @other_editors = ();

	foreach my $editor (@{$product_ref->{editors_tags}}) {
		next if ((defined $product_ref->{creator}) and ($editor eq $product_ref->{creator}));
		next if ((defined $product_ref->{last_editor}) and ($editor eq $product_ref->{last_editor}));
		push @other_editors, $editor;
	}

	my $other_editors = "";

	foreach my $editor (sort @other_editors) {
		$other_editors
			.= "<a href=\""
			. canonicalize_tag_link("editors", get_string_id_for_lang("no_language", $editor)) . "\">"
			. $editor
			. "</a>, ";
	}
	$other_editors =~ s/, $//;

	my $creator
		= "<a href=\""
		. canonicalize_tag_link("editors", get_string_id_for_lang("no_language", $product_ref->{creator})) . "\">"
		. $product_ref->{creator} . "</a>";
	my $last_editor
		= "<a href=\""
		. canonicalize_tag_link("editors", get_string_id_for_lang("no_language", $product_ref->{last_editor})) . "\">"
		. $product_ref->{last_editor} . "</a>";

	if ($other_editors ne "") {
		$other_editors = "<br>\n$Lang{also_edited_by}{$lang} ${other_editors}.";
	}

	my $checked = "";
	if ((defined $product_ref->{checked}) and ($product_ref->{checked} eq 'on')) {
		my $last_checked_date = display_date_tag($product_ref->{last_checked_t});
		my $last_checker
			= "<a href=\""
			. canonicalize_tag_link("editors", get_string_id_for_lang("no_language", $product_ref->{last_checker}))
			. "\">"
			. $product_ref->{last_checker} . "</a>";
		$checked = "<br/>\n$Lang{product_last_checked}{$lang} $last_checked_date $Lang{by}{$lang} $last_checker.";
	}

	$template_data_ref->{created_date} = display_date_tag($product_ref->{created_t});
	$template_data_ref->{creator} = $creator;
	$template_data_ref->{last_modified_date} = display_date_tag($product_ref->{last_modified_t});
	$template_data_ref->{last_editor} = $last_editor;
	$template_data_ref->{other_editors} = $other_editors;
	$template_data_ref->{checked} = $checked;

	if (defined $User_id) {
		$template_data_ref->{display_field_states} = display_field($product_ref, 'states');
	}

	$template_data_ref->{display_product_history} = display_product_history($code, $product_ref) if $User{moderator};

	# Twitter card

	# example:

	#<meta name="twitter:card" content="product">
	#<meta name="twitter:site" content="@iHeartRadio">
	#<meta name="twitter:creator" content="@iHeartRadio">
	#<meta name="twitter:title" content="24/7 Beatles — Celebrating 50 years of Beatlemania">
	#<meta name="twitter:image" content="http://radioedit.iheart.com/service/img/nop()/assets/images/05fbb21d-e5c6-4dfc-af2b-b1056e82a745.png">
	#<meta name="twitter:label1" content="Genre">
	#<meta name="twitter:data1" content="Classic Rock">
	#<meta name="twitter:label2" content="Location">
	#<meta name="twitter:data2" content="National">

	my $meta_product_image_url = "";
	if (defined $product_image_url) {
		$meta_product_image_url = <<HTML
<meta name="twitter:image" content="$product_image_url">
<meta property="og:image" content="$product_image_url">
HTML
			;
	}

	$header .= <<HTML
<meta name="twitter:card" content="product">
<meta name="twitter:site" content="@<twitter_account>">
<meta name="twitter:creator" content="@<twitter_account>">
<meta name="twitter:title" content="$title">
<meta name="twitter:description" content="$description">
HTML
		;

	if (defined $product_ref->{brands}) {
		# print only first brand if multiple exist.
		my @brands = split(',', $product_ref->{brands});
		$header .= <<HTML
<meta name="twitter:label1" content="$Lang{brands_s}{$lc}">
<meta name="twitter:data1" content="$brands[0]">
HTML
			;
	}

	# get most specific category (the last one)
	my $data2 = display_taxonomy_tag($lc, "categories", $product_ref->{categories_tags}[-1]);
	if ($data2) {
		$header .= <<HTML
<meta name="twitter:label2" content="$Lang{categories_s}{$lc}">
<meta name="twitter:data2" content="$data2">
HTML
			;
	}

	$header .= <<HTML
$meta_product_image_url

HTML
		;

	# Compute attributes and embed them as JSON
	# enable feature for moderators

	if ($user_preferences) {

		# A result summary will be computed according to user preferences on the client side

		compute_attributes($product_ref, $lc, $cc, $attributes_options_ref);

		my $product_attribute_groups_json
			= decode_utf8(encode_json({"attribute_groups" => $product_ref->{"attribute_groups_" . $lc}}));
		my $preferences_text = lang("classify_products_according_to_your_preferences");

		$scripts .= <<JS
<script type="text/javascript">
var page_type = "product";
var preferences_text = "$preferences_text";
var product = $product_attribute_groups_json;
</script>

<script src="/js/product-preferences.js"></script>
<script src="/js/product-search.js"></script>
JS
			;

		$initjs .= <<JS
display_user_product_preferences("#preferences_selected", "#preferences_selection_form", function () { display_product_summary("#product_summary", product); });
display_product_summary("#product_summary", product);
JS
			;
	}

	my $html_display_product;
	process_template('web/pages/product/product_page.tt.html', $template_data_ref, \$html_display_product)
		|| ($html_display_product = "template error: " . $tt->error());
	$html .= $html_display_product;

	$request_ref->{content_ref} = \$html;
	$request_ref->{title} = $title;
	$request_ref->{description} = $description;
	$request_ref->{blocks_ref} = $blocks_ref;
	$request_ref->{page_type} = "product";
	$request_ref->{page_format} = "banner";

	$log->trace("displayed product") if $log->is_trace();

	display_page($request_ref);

	return;
}

sub display_product_jqm ($request_ref) {    # jquerymobile

	my $code = normalize_code($request_ref->{code});
	my $product_id = product_id_for_owner($Owner_id, $code);
	local $log->context->{code} = $code;
	local $log->context->{product_id} = $product_id;

	my $html = '';
	my $title = undef;
	my $description = undef;

	# Check that the product exist, is published, is not deleted, and has not moved to a new url

	$log->info("displaying product jquery mobile") if $log->is_info();

	$title = $code;

	my $product_ref;

	my $rev = single_param("rev");
	local $log->context->{rev} = $rev;
	if (defined $rev) {
		$log->info("displaying product revision on jquery mobile") if $log->is_info();
		$product_ref = retrieve_product_rev($product_id, $rev);
	}
	else {
		$product_ref = retrieve_product($product_id);
	}

	if (not defined $product_ref) {
		return;
	}

	$title = $product_ref->{product_name};

	if (not $title) {
		$title = $code;
	}

	if (defined $rev) {
		$title .= " version $rev";
	}

	$description = $title . ' - ' . $product_ref->{brands} . ' - ' . $product_ref->{generic_name};
	$description =~ s/ - $//;
	$request_ref->{canon_url} = product_url($product_ref);

	my @fields
		= qw(generic_name quantity packaging br brands br categories br labels br origins br manufacturing_places br emb_codes purchase_places stores);

	if ($code =~ /^2000/) {    # internal code
	}
	else {
		$html .= "<p>" . lang("barcode") . separator_before_colon($lc) . ": $code</p>\n";
	}

	# Generate HTML for Nutri-Score and nutrient levels
	my $template_data_nutriscore_and_nutrient_levels_ref = data_to_display_nutriscore_and_nutrient_levels($product_ref);

	my $nutriscore_html = '';
	my $nutrient_levels_html = '';

	if (not $template_data_nutriscore_and_nutrient_levels_ref->{do_not_display}) {

		process_template(
			'web/pages/product/includes/nutriscore.tt.html',
			$template_data_nutriscore_and_nutrient_levels_ref,
			\$nutriscore_html
		) || return "template error: " . $tt->error();
		process_template(
			'web/pages/product/includes/nutrient_levels.tt.html',
			$template_data_nutriscore_and_nutrient_levels_ref,
			\$nutrient_levels_html
		) || return "template error: " . $tt->error();
	}

	if (
			($lc eq 'fr')
		and
		(has_tag($product_ref, "labels", "fr:produits-retires-du-marche-lors-du-scandale-lactalis-de-decembre-2017"))
		)
	{

		$html .= <<HTML
<div id="warning_lactalis_201712" style="display: block; background:#ffaa33;color:black;padding:1em;text-decoration:none;">
Ce produit fait partie d'une liste de produits retirés du marché, et a été étiqueté comme tel par un bénévole d'Open Food Facts.
<br><br>
&rarr; <a href="http://www.lactalis.fr/wp-content/uploads/2017/12/ici-1.pdf">Liste des lots concernés</a> sur le site de <a href="http://www.lactalis.fr/information-consommateur/">Lactalis</a>.
</div>
HTML
			;

	}
	elsif (
			($lc eq 'fr')
		and (has_tag($product_ref, "categories", "en:baby-milks"))
		and (
			has_one_of_the_tags_from_the_list(
				$product_ref,
				"brands",
				[
					"amilk", "babycare", "celia-ad", "celia-develop",
					"celia-expert", "celia-nutrition", "enfastar", "fbb",
					"fl", "frezylac", "gromore", "malyatko",
					"mamy", "milumel", "milumel", "neoangelac",
					"nophenyl", "novil", "ostricare", "pc",
					"picot", "sanutri"
				]
			)
		)
		)
	{

		$html .= <<HTML
<div id="warning_lactalis_201712" style="display: block; background:#ffcc33;color:black;padding:1em;text-decoration:none;">
Certains produits de cette marque font partie d'une liste de produits retirés du marché.
<br><br>
&rarr; <a href="http://www.lactalis.fr/wp-content/uploads/2017/12/ici-1.pdf">Liste des produits et lots concernés</a> sur le site de <a href="http://www.lactalis.fr/information-consommateur/">Lactalis</a>.
</div>
HTML
			;

	}

	# Nutri-Score and nutrient levels

	$html .= $nutriscore_html;

	$html .= $nutrient_levels_html;

	# NOVA groups

	if ((exists $product_ref->{nova_group})) {
		my $group = $product_ref->{nova_group};

		my $display = display_taxonomy_tag($lc, "nova_groups", $product_ref->{nova_groups_tags}[0]);
		my $a_title = lang('nova_groups_info');

		$html .= <<HTML
<h4>$Lang{nova_groups_s}{$lc}
<a href="https://world.openfoodfacts.org/nova" title="${$a_title}">
@{[ display_icon('info') ]}</a>
</h4>


<a href="https://world.openfoodfacts.org/nova" title="${$a_title}"><img src="/images/misc/nova-group-$group.svg" alt="$display" style="margin-bottom:1rem;max-width:100%"></a><br>
$display
HTML
			;
	}

	my $minheight = 0;
	$product_ref->{jqm} = 1;
	my $html_image = display_image_box($product_ref, 'front', \$minheight);
	$html .= <<HTML
        <div data-role="deactivated-collapsible-set" data-theme="" data-content-theme="">
            <div data-role="deactivated-collapsible">
HTML
		;
	$html .= "<h2>" . lang("product_characteristics") . "</h2>
	<div style=\"min-height:${minheight}px;\">"
		. $html_image;

	foreach my $field (@fields) {
		# print STDERR "display_product() - field: $field - value: $product_ref->{$field}\n";
		$html .= display_field($product_ref, $field);
	}

	$html_image = display_image_box($product_ref, 'ingredients', \$minheight);

	# try to display ingredients in the local language

	my $ingredients_text = $product_ref->{ingredients_text};

	if (defined $product_ref->{ingredients_text_with_allergens}) {
		$ingredients_text = $product_ref->{ingredients_text_with_allergens};
	}

	if (    (defined $product_ref->{"ingredients_text" . "_" . $lc})
		and ($product_ref->{"ingredients_text" . "_" . $lc} ne ''))
	{
		$ingredients_text = $product_ref->{"ingredients_text" . "_" . $lc};
	}

	if (    (defined $product_ref->{"ingredients_text_with_allergens" . "_" . $lc})
		and ($product_ref->{"ingredients_text_with_allergens" . "_" . $lc} ne ''))
	{
		$ingredients_text = $product_ref->{"ingredients_text_with_allergens" . "_" . $lc};
	}

	$ingredients_text =~ s/<span class="allergen">(.*?)<\/span>/<b>$1<\/b>/isg;

	$html .= "</div>";

	$html .= <<HTML
			</div>
		</div>
        <div data-role="deactivated-collapsible-set" data-theme="" data-content-theme="">
            <div data-role="deactivated-collapsible" data-collapsed="true">
HTML
		;

	$html .= "<h2>" . lang("ingredients") . "</h2>
	<div style=\"min-height:${minheight}px\">"
		. $html_image;

	$html .= "<p class=\"note\">&rarr; " . lang("ingredients_text_display_note") . "</p>";
	$html
		.= "<div id=\"ingredients_list\" ><span class=\"field\">"
		. lang("ingredients_text")
		. separator_before_colon($lc)
		. ":</span> $ingredients_text</div>";

	$html .= display_field($product_ref, 'allergens');

	$html .= display_field($product_ref, 'traces');

	my $class = 'additives';

	if ((defined $product_ref->{$class . '_tags'}) and (scalar @{$product_ref->{$class . '_tags'}} > 0)) {

		$html
			.= "<br><hr class=\"floatleft\"><div><b>" . lang("additives_p") . separator_before_colon($lc) . ":</b><br>";

		$html .= "<ul>";
		foreach my $tagid (@{$product_ref->{$class . '_tags'}}) {

			my $tag;
			my $link;

			# taxonomy field?
			if ($tagid =~ /:/) {
				$tag = display_taxonomy_tag($lc, $class, $tagid);
				$link = canonicalize_taxonomy_tag_link($lc, $class, $tagid);
			}
			else {
				$tag = canonicalize_tag2($class, $tagid);
				$link = canonicalize_tag_link($class, $tagid);
			}

			my $info = '';

			if ($class eq 'additives') {
				$tagid =~ s/.*://;    # levels are defined only in old French list

				if ($ingredients_classes{$class}{$tagid}{level} > 0) {
					$info
						= ' class="additives_'
						. $ingredients_classes{$class}{$tagid}{level}
						. '" title="'
						. $ingredients_classes{$class}{$tagid}{warning} . '" ';
				}
			}

			$html .= "<li><a href=\"" . $link . "\"$info>" . $tag . "</a></li>\n";
		}
		$html .= "</ul></div>";

	}

	# special ingredients tags

	if ((defined $ingredients_text) and ($ingredients_text !~ /^\s*$/s) and (defined $special_tags{ingredients})) {

		my $special_html = "";

		foreach my $special_tag_ref (@{$special_tags{ingredients}}) {

			my $tagid = $special_tag_ref->{tagid};
			my $type = $special_tag_ref->{type};

			if (   (($type eq 'without') and (not has_tag($product_ref, "ingredients", $tagid)))
				or (($type eq 'with') and (has_tag($product_ref, "ingredients", $tagid))))
			{

				$special_html
					.= "<li class=\"${type}_${tagid}_$lc\">"
					. lang("search_" . $type) . " "
					. display_taxonomy_tag_link($lc, "ingredients", $tagid)
					. "</li>\n";
			}

		}

		if ($special_html ne "") {

			$html
				.= "<br><hr class=\"floatleft\"><div><b>"
				. ucfirst(lang("ingredients_analysis") . separator_before_colon($lc))
				. ":</b><br>"
				. "<ul id=\"special_ingredients\">\n"
				. $special_html
				. "</ul>\n" . "<p>"
				. lang("ingredients_analysis_note")
				. "</p></div>\n";
		}

	}

	$html_image = display_image_box($product_ref, 'nutrition', \$minheight);

	$html .= "</div>";

	$html .= <<HTML
			</div>
		</div>
HTML
		;

	if (not((defined $options{no_nutrition_table}) and ($options{no_nutrition_table}))) {

		$html .= <<HTML
        <div data-role="deactivated-collapsible-set" data-theme="" data-content-theme="">
            <div data-role="deactivated-collapsible" data-collapsed="true">
HTML
			;

		$html .= "<h2>" . lang("nutrition_data") . "</h2>";

		# Nutri-Score and nutrient levels

		$html .= $nutriscore_html;

		$html .= $nutrient_levels_html;

		$html .= "<div style=\"min-height:${minheight}px\">" . $html_image;

		$html .= display_field($product_ref, "serving_size") . display_field($product_ref, "br");

		# Compare nutrition data with categories

		my @comparisons = ();

		if ($product_ref->{no_nutrition_data} eq 'on') {
			$html .= "<div class='panel callout'>$Lang{no_nutrition_data}{$lang}</div>";
		}

		$html .= display_nutrition_table($product_ref, \@comparisons);

		$html .= <<HTML
			</div>
		</div>
HTML
			;
	}

	my $created_date = display_date_tag($product_ref->{created_t});

	# Ask for photos if we do not have any, or if they are too old

	my $last_image = "";
	my $image_warning = "";

	if ((not defined($product_ref->{images})) or ((scalar keys %{$product_ref->{images}}) < 1)) {

		$image_warning = $Lang{product_has_no_photos}{$lang};

	}
	elsif ((defined $product_ref->{last_image_t}) and ($product_ref->{last_image_t} > 0)) {

		my $last_image_date = display_date($product_ref->{last_image_t});
		my $last_image_date_without_time = display_date_without_time($product_ref->{last_image_t});

		$last_image = "<br>" . "$Lang{last_image_added}{$lang} $last_image_date";

		# Was the last photo uploaded more than 6 months ago?

		if (($product_ref->{last_image_t} + 86400 * 30 * 6) < time()) {

			$image_warning = sprintf($Lang{product_has_old_photos}{$lang}, $last_image_date_without_time);

		}

	}

	if ($image_warning ne "") {

		$image_warning = <<HTML
<div id="image_warning" style="display: block; background:#ffcc33;color:black;padding:1em;text-decoration:none;">
$image_warning
</div>
HTML
			;

	}

	my $creator = $product_ref->{creator};

	# Remove links for iOS (issues with twitter / facebook badges loading in separate windows..)
	$html =~ s/<a ([^>]*)href="([^"]+)"([^>]*)>/<span $1$3>/g
		;    # replace with a span to keep class for color of additives etc.
	$html =~ s/<\/a>/<\/span>/g;
	$html =~ s/<span >/<span>/g;
	$html =~ s/<span  /<span /g;

	$html .= <<HTML

<p>
$Lang{product_added}{$lang} $created_date $Lang{by}{$lang} $creator
$last_image
</p>


<div style="margin-bottom:20px;">

<p>$Lang{fixme_product}{$lang}</p>

$image_warning

<p>$Lang{app_you_can_add_pictures}{$lang}</p>

<button onclick="captureImage();" data-icon="off-camera">$Lang{image_front}{$lang}</button>
<div id="upload_image_result_front"></div>
<button onclick="captureImage();" data-icon="off-camera">$Lang{image_ingredients}{$lang}</button>
<div id="upload_image_result_ingredients"></div>
<button onclick="captureImage();" data-icon="off-camera">$Lang{image_nutrition}{$lang}</button>
<div id="upload_image_result_nutrition"></div>
<button onclick="captureImage();" data-icon="off-camera">$Lang{app_take_a_picture}{$lang}</button>
<div id="upload_image_result"></div>
<p>$Lang{app_take_a_picture_note}{$lang}</p>

</div>
HTML
		;

	$request_ref->{jqm_content} = $html;
	$request_ref->{title} = $title;
	$request_ref->{description} = $description;

	$log->trace("displayed product on jquery mobile") if $log->is_trace();

	return;
}

=head2 display_nutriscore_calculation_details( $nutriscore_data_ref )

Generates HTML code with information on how the Nutri-Score was computed for a particular product.

For each component of the Nutri-Score (energy, sugars etc.) it shows the input value,
the rounded value according to the Nutri-Score rules, and the corresponding points.

=cut

sub display_nutriscore_calculation_details ($nutriscore_data_ref) {

	my $beverage_view;

	if ($nutriscore_data_ref->{is_beverage}) {
		$beverage_view = lang("nutriscore_is_beverage");
	}
	else {
		$beverage_view = lang("nutriscore_is_not_beverage");
	}

	# Select message that explains the reason why the proteins points have been counted or not

	my $nutriscore_protein_info;
	if ($nutriscore_data_ref->{negative_points} < 11) {
		$nutriscore_protein_info = lang("nutriscore_proteins_negative_points_less_than_11");
	}
	elsif ((defined $nutriscore_data_ref->{is_cheese}) and ($nutriscore_data_ref->{is_cheese})) {
		$nutriscore_protein_info = lang("nutriscore_proteins_is_cheese");
	}
	elsif (
		(
				((defined $nutriscore_data_ref->{is_beverage}) and ($nutriscore_data_ref->{is_beverage}))
			and ($nutriscore_data_ref->{fruits_vegetables_nuts_colza_walnut_olive_oils_points} == 10)
		)
		or (    ((not defined $nutriscore_data_ref->{is_beverage}) or (not $nutriscore_data_ref->{is_beverage}))
			and ($nutriscore_data_ref->{fruits_vegetables_nuts_colza_walnut_olive_oils_points} == 5))
		)
	{

		$nutriscore_protein_info = lang("nutriscore_proteins_maximum_fruits_points");
	}
	else {
		$nutriscore_protein_info = lang("nutriscore_proteins_negative_points_greater_or_equal_to_11");
	}

	# Generate a data structure that we will pass to the template engine

	my $template_data_ref = {

		beverage_view => $beverage_view,
		is_fat => $nutriscore_data_ref->{is_fat},

		nutriscore_protein_info => $nutriscore_protein_info,

		score => $nutriscore_data_ref->{score},
		grade => uc($nutriscore_data_ref->{grade}),
		positive_points => $nutriscore_data_ref->{positive_points},
		negative_points => $nutriscore_data_ref->{negative_points},

		# Details of positive and negative points, filled dynamically below
		# as the nutrients and thresholds are different for some products (beverages and fats)
		points_groups => []
	};

	my %points_groups = (
		"positive" => ["proteins", "fiber", "fruits_vegetables_nuts_colza_walnut_olive_oils"],
		"negative" => ["energy", "sugars", "saturated_fat", "sodium"],
	);

	foreach my $type ("positive", "negative") {

		# Initiate a data structure for the points of the group

		my $points_group_ref = {
			type => $type,
			points => $nutriscore_data_ref->{$type . "_points"},
			nutrients => [],
		};

		# Add the nutrients for the group
		foreach my $nutrient (@{$points_groups{$type}}) {

			my $nutrient_threshold_id = $nutrient;

			if (    (defined $nutriscore_data_ref->{is_beverage})
				and ($nutriscore_data_ref->{is_beverage})
				and (defined $points_thresholds{$nutrient_threshold_id . "_beverages"}))
			{
				$nutrient_threshold_id .= "_beverages";
			}
			if (($nutriscore_data_ref->{is_fat}) and ($nutrient eq "saturated_fat")) {
				$nutrient = "saturated_fat_ratio";
				$nutrient_threshold_id = "saturated_fat_ratio";
			}
			push @{$points_group_ref->{nutrients}},
				{
				id => $nutrient,
				points => $nutriscore_data_ref->{$nutrient . "_points"},
				maximum => scalar(@{$points_thresholds{$nutrient_threshold_id}}),
				value => $nutriscore_data_ref->{$nutrient},
				rounded => $nutriscore_data_ref->{$nutrient . "_value"},
				};
		}

		push @{$template_data_ref->{points_groups}}, $points_group_ref;
	}

	# Nutrition Score Calculation Template

	my $html;
	process_template('web/pages/product/includes/nutriscore_details.tt.html', $template_data_ref, \$html)
		|| return "template error: " . $tt->error();

	return $html;
}

=head2 data_to_display_nutrient_levels ( $product_ref )

Generates a data structure to display the nutrient levels (food traffic lights).

The resulting data structure can be passed to a template to generate HTML or the JSON data for a knowledge panel.

=head3 Arguments

=head4 Product reference $product_ref

=head3 Return values

Reference to a data structure with needed data to display.

=cut

sub data_to_display_nutrient_levels ($product_ref) {

	my $result_data_ref = {};

	# Do not display traffic lights for baby foods
	if (has_tag($product_ref, "categories", "en:baby-foods")) {

		$result_data_ref->{do_not_display} = 1;
	}

	# do not compute a score for dehydrated products to be rehydrated (e.g. dried soups, coffee, tea)
	# unless we have nutrition data for the prepared product

	my $prepared = "";

	foreach my $category_tag ("en:dried-products-to-be-rehydrated",
		"en:chocolate-powders", "en:dessert-mixes", "en:flavoured-syrups")
	{

		if (has_tag($product_ref, "categories", $category_tag)) {

			if ((defined $product_ref->{nutriments}{"energy_prepared_100g"})) {
				$prepared = '_prepared';
				last;
			}
			else {
				$result_data_ref->{do_not_display} = 1;
			}
		}
	}

	if (not $result_data_ref->{do_not_display}) {

		$result_data_ref->{nutrient_levels} = [];

		foreach my $nutrient_level_ref (@nutrient_levels) {
			my ($nid, $low, $high) = @{$nutrient_level_ref};

			if ((defined $product_ref->{nutrient_levels}) and (defined $product_ref->{nutrient_levels}{$nid})) {

				push @{$result_data_ref->{nutrient_levels}}, {
					nid => $nid,
					nutrient_level => $product_ref->{nutrient_levels}{$nid},
					nutrient_quantity_in_grams =>
						sprintf("%.2e", $product_ref->{nutriments}{$nid . $prepared . "_100g"}) + 0.0,
					nutrient_in_quantity => sprintf(
						lang("nutrient_in_quantity"),
						display_taxonomy_tag($lc, "nutrients", "zz:$nid"),
						lang($product_ref->{nutrient_levels}{$nid} . "_quantity")
					),
					# Needed for the current display on product page, can be removed once transitioned fully to knowledge panels
					nutrient_bold_in_quantity => sprintf(
						lang("nutrient_in_quantity"),
						"<b>" . display_taxonomy_tag($lc, "nutrients", "zz:$nid") . "</b>",
						lang($product_ref->{nutrient_levels}{$nid} . "_quantity")
					),
				};
			}
		}
	}

	return $result_data_ref;
}

=head2 data_to_display_nutriscore ( $product_ref )

Generates a data structure to display the Nutri-Score.

The resulting data structure can be passed to a template to generate HTML or the JSON data for a knowledge panel.

=head3 Arguments

=head4 Product reference $product_ref

=head3 Return values

Reference to a data structure with needed data to display.

=cut

sub data_to_display_nutriscore($) {

	my $product_ref = shift;

	my $result_data_ref = {};

	# Nutri-Score data

	my @nutriscore_warnings = ();

	if ((defined $product_ref->{nutrition_grade_fr}) and ($product_ref->{nutrition_grade_fr} =~ /^[abcde]$/)) {

		$result_data_ref->{nutriscore_grade} = $product_ref->{"nutrition_grade_fr"};

		# Do not display a warning for water
		if (not(has_tag($product_ref, "categories", "en:spring-waters"))) {

			# Warning for tea and herbal tea in bags: state that the Nutri-Score applies
			# only when reconstituted with water only (no milk, no sugar)
			if (
				   (has_tag($product_ref, "categories", "en:tea-bags"))
				or (has_tag($product_ref, "categories", "en:herbal-teas-in-tea-bags"))
				# many tea bags are only under "en:teas", but there are also many tea beverages under "en:teas"
				or ((has_tag($product_ref, "categories", "en:teas"))
					and not(has_tag($product_ref, "categories", "en:tea-based-beverages")))
				)
			{
				push @nutriscore_warnings, lang("nutrition_grade_fr_tea_bags_note");
			}

			# Combined message when we miss both fruits and fiber
			if (    (defined $product_ref->{nutrition_score_warning_no_fiber})
				and ($product_ref->{nutrition_score_warning_no_fiber} == 1)
				and (defined $product_ref->{nutrition_score_warning_no_fruits_vegetables_nuts})
				and ($product_ref->{nutrition_score_warning_no_fruits_vegetables_nuts} == 1))
			{
				push @nutriscore_warnings, lang("nutrition_grade_fr_fiber_and_fruits_vegetables_nuts_warning");
			}
			elsif ( (defined $product_ref->{nutrition_score_warning_no_fiber})
				and ($product_ref->{nutrition_score_warning_no_fiber} == 1))
			{
				push @nutriscore_warnings, lang("nutrition_grade_fr_fiber_warning");
			}
			elsif ( (defined $product_ref->{nutrition_score_warning_no_fruits_vegetables_nuts})
				and ($product_ref->{nutrition_score_warning_no_fruits_vegetables_nuts} == 1))
			{
				push @nutriscore_warnings, lang("nutrition_grade_fr_no_fruits_vegetables_nuts_warning");
			}

			if (    (defined $product_ref->{nutrition_score_warning_fruits_vegetables_nuts_estimate})
				and ($product_ref->{nutrition_score_warning_fruits_vegetables_nuts_estimate} == 1))
			{
				push @nutriscore_warnings,
					sprintf(
					lang("nutrition_grade_fr_fruits_vegetables_nuts_estimate_warning"),
					$product_ref->{nutriments}{"fruits-vegetables-nuts-estimate_100g"}
					);
			}
			if (    (defined $product_ref->{nutrition_score_warning_fruits_vegetables_nuts_from_category})
				and ($product_ref->{nutrition_score_warning_fruits_vegetables_nuts_from_category} ne ''))
			{
				push @nutriscore_warnings,
					sprintf(
					lang("nutrition_grade_fr_fruits_vegetables_nuts_from_category_warning"),
					display_taxonomy_tag(
						$lc, 'categories', $product_ref->{nutrition_score_warning_fruits_vegetables_nuts_from_category}
					),
					$product_ref->{nutrition_score_warning_fruits_vegetables_nuts_from_category_value}
					);
			}
			if (    (defined $product_ref->{nutrition_score_warning_fruits_vegetables_nuts_estimate_from_ingredients})
				and ($product_ref->{nutrition_score_warning_fruits_vegetables_nuts_estimate_from_ingredients} ne ''))
			{
				push @nutriscore_warnings,
					sprintf(
					lang("nutrition_grade_fr_fruits_vegetables_nuts_estimate_from_ingredients_warning"),
					$product_ref->{nutrition_score_warning_fruits_vegetables_nuts_estimate_from_ingredients_value}
					);
			}
		}
	}
	# The Nutri-Score is unknown
	else {

		# Category without Nutri-Score: baby food, alcoholic beverages etc.
		if (has_tag($product_ref, "misc", "en:nutriscore-not-applicable")) {
			push @nutriscore_warnings, lang("nutriscore_not_applicable");
			$result_data_ref->{nutriscore_grade} = "not-applicable";
			$result_data_ref->{nutriscore_unknown_reason} = "not_applicable";
			$result_data_ref->{nutriscore_unknown_reason_short} = f_lang(
				"f_attribute_nutriscore_not_applicable_description",
				{
					category => display_taxonomy_tag_name(
						$lc, "categories",
						deep_get($product_ref, qw/nutriscore_data nutriscore_not_applicable_for_category/)
					)
				}
			);
		}
		else {

			$result_data_ref->{nutriscore_grade} = "unknown";

			# Missing category?
			if (has_tag($product_ref, "misc", "en:nutriscore-missing-category")) {
				push @nutriscore_warnings, lang("nutriscore_missing_category");
				$result_data_ref->{nutriscore_unknown_reason} = "missing_category";
				$result_data_ref->{nutriscore_unknown_reason_short} = lang("nutriscore_missing_category_short");
			}

			# Missing nutrition facts?
			if (has_tag($product_ref, "misc", "en:nutriscore-missing-nutrition-data")) {
				push @nutriscore_warnings, lang("nutriscore_missing_nutrition_data");
				if (not has_tag($product_ref, "misc", "en:nutriscore-missing-category")) {
					$result_data_ref->{nutriscore_unknown_reason} = "missing_nutrition_data";
					$result_data_ref->{nutriscore_unknown_reason_short}
						= lang("nutriscore_missing_nutrition_data_short");
				}
				else {
					$result_data_ref->{nutriscore_unknown_reason} = "missing_category_and_nutrition_data";
					$result_data_ref->{nutriscore_unknown_reason_short}
						= lang("nutriscore_missing_category_and_nutrition_data_short");
				}
			}
		}
	}

	if (@nutriscore_warnings > 0) {
		$result_data_ref->{nutriscore_warnings} = \@nutriscore_warnings;
	}

	# Display the details of the computation of the Nutri-Score if we computed one
	if ((defined $product_ref->{nutriscore_grade}) and ($product_ref->{nutriscore_grade} =~ /^[a-e]$/)) {
		$result_data_ref->{nutriscore_details}
			= display_nutriscore_calculation_details($product_ref->{nutriscore_data});
	}

	return $result_data_ref;
}

sub add_product_nutriment_to_stats ($nutriments_ref, $nid, $value) {

	if ((defined $value) and ($value ne '')) {

		if (not defined $nutriments_ref->{"${nid}_n"}) {
			$nutriments_ref->{"${nid}_n"} = 0;
			$nutriments_ref->{"${nid}_s"} = 0;
			$nutriments_ref->{"${nid}_array"} = [];
		}

		$nutriments_ref->{"${nid}_n"}++;
		$nutriments_ref->{"${nid}_s"} += $value + 0.0;
		push @{$nutriments_ref->{"${nid}_array"}}, $value + 0.0;

	}
	return 1;
}

sub compute_stats_for_products ($stats_ref, $nutriments_ref, $count, $n, $min_products, $id) {

	#my $stats_ref        ->    where we will store the stats
	#my $nutriments_ref   ->    values for some nutriments
	#my $count            ->    total number of products (including products that have no values for the nutriments we are interested in)
	#my $n                ->    number of products with defined values for specified nutriments
	#my $min_products     ->    min number of products needed to compute stats
	#my $id               ->    id (e.g. category id)

	$stats_ref->{stats} = 1;
	$stats_ref->{nutriments} = {};
	$stats_ref->{id} = $id;
	$stats_ref->{count} = $count;
	$stats_ref->{n} = $n;

	foreach my $nid (keys %{$nutriments_ref}) {
		next if $nid !~ /_n$/;
		$nid = $`;

		next if ($nutriments_ref->{"${nid}_n"} < $min_products);

		# Compute the mean and standard deviation, without the bottom and top 5% (so that huge outliers
		# that are likely to be errors in the data do not completely overweight the mean and std)

		my @values = sort {$a <=> $b} @{$nutriments_ref->{"${nid}_array"}};
		my $nb_values = $#values + 1;
		my $kept_values = 0;
		my $sum_of_kept_values = 0;

		my $i = 0;
		foreach my $value (@values) {
			$i++;
			next if ($i <= $nb_values * 0.05);
			next if ($i >= $nb_values * 0.95);
			$kept_values++;
			$sum_of_kept_values += $value;
		}

		my $mean_for_kept_values = $sum_of_kept_values / $kept_values;

		$nutriments_ref->{"${nid}_mean"} = $mean_for_kept_values;

		my $sum_of_square_differences_for_kept_values = 0;
		$i = 0;
		foreach my $value (@values) {
			$i++;
			next if ($i <= $nb_values * 0.05);
			next if ($i >= $nb_values * 0.95);
			$sum_of_square_differences_for_kept_values
				+= ($value - $mean_for_kept_values) * ($value - $mean_for_kept_values);
		}
		my $std_for_kept_values = sqrt($sum_of_square_differences_for_kept_values / $kept_values);

		$nutriments_ref->{"${nid}_std"} = $std_for_kept_values;

		$stats_ref->{nutriments}{"${nid}_n"} = $nutriments_ref->{"${nid}_n"};
		$stats_ref->{nutriments}{"$nid"} = $nutriments_ref->{"${nid}_mean"};
		$stats_ref->{nutriments}{"${nid}_100g"} = sprintf("%.2e", $nutriments_ref->{"${nid}_mean"}) + 0.0;
		$stats_ref->{nutriments}{"${nid}_std"} = sprintf("%.2e", $nutriments_ref->{"${nid}_std"}) + 0.0;

		if ($nid =~ /^energy/) {
			$stats_ref->{nutriments}{"${nid}_100g"} = int($stats_ref->{nutriments}{"${nid}_100g"} + 0.5);
			$stats_ref->{nutriments}{"${nid}_std"} = int($stats_ref->{nutriments}{"${nid}_std"} + 0.5);
		}

		$stats_ref->{nutriments}{"${nid}_min"} = sprintf("%.2e", $values[0]) + 0.0;
		$stats_ref->{nutriments}{"${nid}_max"} = sprintf("%.2e", $values[$nutriments_ref->{"${nid}_n"} - 1]) + 0.0;
		#$stats_ref->{nutriments}{"${nid}_5"} = $nutriments_ref->{"${nid}_array"}[int ( ($nutriments_ref->{"${nid}_n"} - 1) * 0.05) ];
		#$stats_ref->{nutriments}{"${nid}_95"} = $nutriments_ref->{"${nid}_array"}[int ( ($nutriments_ref->{"${nid}_n"}) * 0.95) ];
		$stats_ref->{nutriments}{"${nid}_10"}
			= sprintf("%.2e", $values[int(($nutriments_ref->{"${nid}_n"} - 1) * 0.10)]) + 0.0;
		$stats_ref->{nutriments}{"${nid}_90"}
			= sprintf("%.2e", $values[int(($nutriments_ref->{"${nid}_n"}) * 0.90)]) + 0.0;
		$stats_ref->{nutriments}{"${nid}_50"}
			= sprintf("%.2e", $values[int(($nutriments_ref->{"${nid}_n"}) * 0.50)]) + 0.0;

		#print STDERR "-> lc: lc -category $tagid - count: $count - n: nutriments: " . $nn . "$n \n";
		#print "categories stats - cc: $cc - n: $n- values for category $id: " . join(", ", @values) . "\n";
		#print "tagid: $id - nid: $nid - 100g: " .  $stats_ref->{nutriments}{"${nid}_100g"}  . " min: " . $stats_ref->{nutriments}{"${nid}_min"} . " - max: " . $stats_ref->{nutriments}{"${nid}_max"} .
		#	"mean: " . $stats_ref->{nutriments}{"${nid}_mean"} . " - median: " . $stats_ref->{nutriments}{"${nid}_50"} . "\n";

	}

	return;
}

=head2 compare_product_nutrition_facts_to_categories ($product_ref, $target_cc, $max_number_of_categories)

Compares a product nutrition facts to average nutrition facts of each of its categories.

=head3 Arguments

=head4 Product reference $product_ref

=head4 Target country code $target_cc

=head4 Max number of categories $max_number_of_categories

If defined, we will limit the number of categories returned, and keep the most specific categories.

=head3 Return values

Reference to a comparisons data structure that can be passed to the data_to_display_nutrition_table() function.

=cut

sub compare_product_nutrition_facts_to_categories ($product_ref, $target_cc, $max_number_of_categories) {

	my @comparisons = ();

	if (
		(
			not(    (defined $product_ref->{not_comparable_nutrition_data})
				and ($product_ref->{not_comparable_nutrition_data}))
		)
		and (defined $product_ref->{categories_tags})
		and (scalar @{$product_ref->{categories_tags}} > 0)
		)
	{

		my $categories_nutriments_ref = $categories_nutriments_per_country{$target_cc};

		if (defined $categories_nutriments_ref) {

			foreach my $cid (@{$product_ref->{categories_tags}}) {

				if (    (defined $categories_nutriments_ref->{$cid})
					and (defined $categories_nutriments_ref->{$cid}{stats}))
				{

					push @comparisons,
						{
						id => $cid,
						name => display_taxonomy_tag($lc, 'categories', $cid),
						link => canonicalize_taxonomy_tag_link($lc, 'categories', $cid),
						nutriments => compare_nutriments($product_ref, $categories_nutriments_ref->{$cid}),
						count => $categories_nutriments_ref->{$cid}{count},
						n => $categories_nutriments_ref->{$cid}{n},
						};
				}
			}

			if ($#comparisons > -1) {
				@comparisons = sort {$a->{count} <=> $b->{count}} @comparisons;
				$comparisons[0]{show} = 1;
			}

			# Limit the number of categories returned
			if (defined $max_number_of_categories) {
				while (@comparisons > $max_number_of_categories) {
					pop @comparisons;
				}
			}
		}
	}

	return \@comparisons;
}

=head2 data_to_display_nutrition_table ( $product_ref, $comparisons_ref )

Generates a data structure to display a nutrition table.

The nutrition table can be the nutrition table of a product, or of a category (stats for the categories).

In the case of a product, extra columns can be added to compare the product nutrition facts to the average for its categories.

The resulting data structure can be passed to a template to generate HTML or the JSON data for a knowledge panel.

=head3 Arguments

=head4 Product reference $product_ref

=head4 Comparisons reference $product_ref

Reference to an array with nutrition facts for 1 or more categories.

=head3 Return values

Reference to a data structure with needed data to display.

=cut

sub data_to_display_nutrition_table ($product_ref, $comparisons_ref) {

	# This function populates a data structure that is used by the template to display the nutrition facts table
	my $template_data_ref = {

		nutrition_table => {
			id => "nutrition",
			header => {
				name => lang('nutrition_data_table'),
				columns => [],
			},
			rows => [],
		},
	};

	# List of columns
	my @cols = ();

	# Data for each column
	my %columns = ();

	# We can have data for the product as sold, and/or prepared
	my @displayed_product_types = ();
	my %displayed_product_types = ();

	if ((not defined $product_ref->{nutrition_data}) or ($product_ref->{nutrition_data})) {
		# by default, old products did not have a checkbox, display the nutrition data entry column for the product as sold
		push @displayed_product_types, "";
		$displayed_product_types{as_sold} = 1;
	}
	if ((defined $product_ref->{nutrition_data_prepared}) and ($product_ref->{nutrition_data_prepared} eq 'on')) {
		push @displayed_product_types, "prepared_";
		$displayed_product_types{prepared} = 1;
	}

	foreach my $product_type (@displayed_product_types) {

		my $nutrition_data_per = "nutrition_data" . "_" . $product_type . "per";

		my $col_name = lang("product_as_sold");
		if ($product_type eq 'prepared_') {
			$col_name = lang("prepared_product");
		}

		$columns{$product_type . "100g"} = {
			scope => "product",
			product_type => $product_type,
			per => "100g",
			name => $col_name . "<br>" . lang("nutrition_data_per_100g"),
			short_name => "100g",
		};
		$columns{$product_type . "serving"} = {
			scope => "product",
			product_type => $product_type,
			per => "serving",
			name => $col_name . "<br>" . lang("nutrition_data_per_serving"),
			short_name => lang("nutrition_data_per_serving"),
		};

		if ((defined $product_ref->{serving_size}) and ($product_ref->{serving_size} ne '')) {
			$columns{$product_type . "serving"}{name} .= ' (' . $product_ref->{serving_size} . ')';
		}

		if (not defined $product_ref->{$nutrition_data_per}) {
			$product_ref->{$nutrition_data_per} = '100g';
		}

		if ($product_ref->{$nutrition_data_per} eq 'serving') {

			if ((defined $product_ref->{serving_quantity}) and ($product_ref->{serving_quantity} > 0)) {
				if (($product_type eq "") and ($displayed_product_types{prepared})) {
					# do not display non prepared by portion if we have data for the prepared product
					# -> the portion size is for the prepared product
					push @cols, $product_type . '100g';
				}
				else {
					push @cols, ($product_type . '100g', $product_type . 'serving');
				}
			}
			else {
				push @cols, $product_type . 'serving';
			}
		}
		else {
			if ((defined $product_ref->{serving_quantity}) and ($product_ref->{serving_quantity} > 0)) {
				if (($product_type eq "") and ($displayed_product_types{prepared})) {
					# do not display non prepared by portion if we have data for the prepared product
					# -> the portion size is for the prepared product
					push @cols, $product_type . '100g';
				}
				else {
					push @cols, ($product_type . '100g', $product_type . 'serving');
				}
			}
			else {
				push @cols, $product_type . '100g';
			}
		}
	}

	# Comparisons with other products, categories, recommended daily values etc.

	if ((defined $comparisons_ref) and (scalar @{$comparisons_ref} > 0)) {

		# Add a comparisons array to the template data structure

		$template_data_ref->{comparisons} = [];

		my $i = 0;

		foreach my $comparison_ref (@{$comparisons_ref}) {

			my $col_id = "compare_" . $i;

			push @cols, $col_id;

			$columns{$col_id} = {
				"scope" => "comparisons",
				"name" => lang("compared_to") . lang("sep") . ": " . $comparison_ref->{name},
				"class" => $col_id,
			};

			$log->debug("displaying nutrition table comparison column",
				{colid => $col_id, id => $comparison_ref->{id}, name => $comparison_ref->{name}})
				if $log->is_debug();

			my $checked = 0;
			if (defined $comparison_ref->{show}) {
				$checked = 1;
			}
			else {
				$styles .= <<CSS
.$col_id { display:none }
CSS
					;
			}

			my $checked_html = "";
			if ($checked) {
				$checked_html = ' checked="checked"';
			}

			push @{$template_data_ref->{comparisons}},
				{
				col_id => $col_id,
				checked => $checked,
				name => $comparison_ref->{name},
				link => $comparison_ref->{link},
				count => $comparison_ref->{count},
				};

			$i++;
		}
	}

	# Stats for categories

	if (defined $product_ref->{stats}) {

		foreach my $col_id ('std', 'min', '10', '50', '90', 'max') {
			push @cols, $col_id;
			$columns{$col_id} = {
				"scope" => "categories",
				"name" => lang("nutrition_data_per_" . $col_id),
				"class" => "stats",
			};
		}

		if ($product_ref->{id} ne 'search') {

			# Show checkbox to display/hide stats for the category

			$template_data_ref->{category_stats} = 1;
		}
	}

	# Data for the nutrition table header

	foreach my $col_id (@cols) {

		$columns{$col_id}{col_id} = $col_id;
		push(@{$template_data_ref->{nutrition_table}{header}{columns}}, $columns{$col_id});

	}

	# Data for the nutrition table body

	defined $product_ref->{nutriments} or $product_ref->{nutriments} = {};

	my @unknown_nutriments = ();
	my %seen_unknown_nutriments = ();
	foreach my $nid (keys %{$product_ref->{nutriments}}) {

		next if (($nid =~ /_/) and ($nid !~ /_prepared$/));

		$nid =~ s/_prepared$//;

		if (    (not exists_taxonomy_tag("nutrients", "zz:$nid"))
			and (defined $product_ref->{nutriments}{$nid . "_label"})
			and (not defined $seen_unknown_nutriments{$nid}))
		{
			push @unknown_nutriments, $nid;
			$seen_unknown_nutriments{$nid} = 1;
		}
	}

	# Display estimate of fruits, vegetables, nuts from the analysis of the ingredients list
	my @nutriments = ();
	foreach my $nutriment (@{$nutriments_tables{$nutriment_table}}, @unknown_nutriments) {
		push @nutriments, $nutriment;
		if (($nutriment eq "fruits-vegetables-nuts-estimate-")) {
			push @nutriments, "fruits-vegetables-nuts-estimate-from-ingredients-";
		}
	}

	my $decf = get_decimal_formatter($lc);
	my $perf = get_percent_formatter($lc, 0);

	foreach my $nutriment (@nutriments) {

		next if $nutriment =~ /^\#/;
		my $nid = $nutriment;
		$nid =~ s/^(-|!)+//g;
		$nid =~ s/-$//g;

		next if $nid eq 'sodium';

		# Skip "energy-kcal" and "energy-kj" as we will display "energy" which has both
		next if (($nid eq "energy-kcal") or ($nid eq "energy-kj"));

		# Determine if the nutrient should be shown
		my $shown = 0;

		# Check if we have a value for the nutrient
		my $is_nutrient_with_value = (
			((defined $product_ref->{nutriments}{$nid}) and ($product_ref->{nutriments}{$nid} ne ''))
				or ((defined $product_ref->{nutriments}{$nid . "_100g"})
				and ($product_ref->{nutriments}{$nid . "_100g"} ne ''))
				or ((defined $product_ref->{nutriments}{$nid . "_prepared"})
				and ($product_ref->{nutriments}{$nid . "_prepared"} ne ''))
				or ((defined $product_ref->{nutriments}{$nid . "_modifier"})
				and ($product_ref->{nutriments}{$nid . "_modifier"} eq '-'))
				or ((defined $product_ref->{nutriments}{$nid . "_prepared_modifier"})
				and ($product_ref->{nutriments}{$nid . "_prepared_modifier"} eq '-'))
		);

		# Show rows that are not optional (id with a trailing -), or for which we have a value
		if (($nutriment !~ /-$/) or $is_nutrient_with_value) {
			$shown = 1;
		}

		# Hide rows that are not important when we don't have a value
		if ((($nutriment !~ /^!/) or ($product_ref->{id} eq 'search'))
			and not($is_nutrient_with_value))
		{
			$shown = 0;
		}

		# Show the UK nutrition score only if the country is matching
		# Always show the FR nutrition score (Nutri-Score)

		if ($nid =~ /^nutrition-score-(.*)$/) {
			# Always show the FR score and Nutri-Score
			if (($cc ne $1) and (not($1 eq 'fr'))) {
				$shown = 0;
			}

			# 2021-12: now not displaying the Nutrition scores and Nutri-Score in nutrition facts table (experimental)
			$shown = 0;
		}

		if ($shown) {

			# Level of the nutrient: 0 for main nutrients, 1 for sub-nutrients, 2 for sub-sub-nutrients
			my $level = 0;

			if ($nutriment =~ /^!?-/) {
				$level = 1;
				if ($nutriment =~ /^!?--/) {
					$level = 2;
				}
			}

			# Name of the nutrient

			my $name;
			my $unit = "g";

			if (exists_taxonomy_tag("nutrients", "zz:$nid")) {
				$name = display_taxonomy_tag($lc, "nutrients", "zz:$nid");
				$unit = get_property("nutrients", "zz:$nid", "unit:en") // 'g';
			}
			else {
				if (defined $product_ref->{nutriments}{$nid . "_label"}) {
					$name = $product_ref->{nutriments}{$nid . "_label"};
				}
				if (defined $product_ref->{nutriments}{$nid . "_unit"}) {
					$unit = $product_ref->{nutriments}{$nid . "_unit"};
				}
			}
			my @columns;
			my @extra_row_columns;

			my $extra_row = 0;    # Some rows will trigger an extra row (e.g. Salt adds Sodium)

			foreach my $col_id (@cols) {

				my $values;    # Value for row
				my $values2;    # Value for extra row (e.g. after the row for salt, we add an extra row for sodium)
				my $col_class = $columns{$col_id}{class};
				my $percent;
				my $percent_numeric_value;

				my $rdfa = '';    # RDFA property for row
				my $rdfa2 = '';    # RDFA property for extra row

				my $col_type;

				if ($col_id =~ /compare_(.*)/) {    #comparisons

					$col_type = "comparison";

					my $comparison_ref = $comparisons_ref->[$1];

					my $value = "";
					if (defined $comparison_ref->{nutriments}{$nid . "_100g"}) {
						# energy-kcal is already in kcal
						if ($nid eq 'energy-kcal') {
							$value = $comparison_ref->{nutriments}{$nid . "_100g"};
						}
						else {
							$value = $decf->format(g_to_unit($comparison_ref->{nutriments}{$nid . "_100g"}, $unit));
						}
					}
					# too small values are converted to e notation: 7.18e-05
					if (($value . ' ') =~ /e/) {
						# use %f (outputs extras 0 in the general case)
						$value = sprintf("%f", g_to_unit($comparison_ref->{nutriments}{$nid . "_100g"}, $unit));
					}

					# 0.045 g	0.0449 g

					$values = "$value $unit";
					if (   (not defined $comparison_ref->{nutriments}{$nid . "_100g"})
						or ($comparison_ref->{nutriments}{$nid . "_100g"} eq ''))
					{
						$values = '?';
					}
					elsif (($nid eq "energy") or ($nid eq "energy-from-fat")) {
						# Use the actual value in kcal if we have it
						my $value_in_kcal;
						if (defined $comparison_ref->{nutriments}{$nid . "-kcal" . "_100g"}) {
							$value_in_kcal = $comparison_ref->{nutriments}{$nid . "-kcal" . "_100g"};
						}
						# Otherwise convert the value in kj
						else {
							$value_in_kcal = g_to_unit($comparison_ref->{nutriments}{$nid . "_100g"}, 'kcal');
						}
						$values .= "<br>(" . sprintf("%d", $value_in_kcal) . ' kcal)';
					}

					$percent = $comparison_ref->{nutriments}{"${nid}_100g_%"};
					if ((defined $percent) and ($percent ne '')) {

						$percent_numeric_value = $percent;
						$percent = $perf->format($percent / 100.0);
						# issue 2273 -  minus signs are rendered with different characters in different locales, e.g. Finnish
						# so just test positivity of numeric value
						if ($percent_numeric_value > 0) {
							$percent = "+" . $percent;
						}
						# If percent is close to 0, just put "-"
						if (sprintf("%.0f", $percent_numeric_value) eq "0") {
							$percent = "-";
						}
					}
					else {
						$percent = undef;
					}

					if ($nid eq 'sodium') {
						if (   (not defined $comparison_ref->{nutriments}{$nid . "_100g"})
							or ($comparison_ref->{nutriments}{$nid . "_100g"} eq ''))
						{
							$values2 = '?';
						}
						else {
							$values2
								= ($decf->format(g_to_unit($comparison_ref->{nutriments}{$nid . "_100g"} * 2.5, $unit)))
								. " "
								. $unit;
						}
					}
					elsif ($nid eq 'salt') {
						if (   (not defined $comparison_ref->{nutriments}{$nid . "_100g"})
							or ($comparison_ref->{nutriments}{$nid . "_100g"} eq ''))
						{
							$values2 = '?';
						}
						else {
							$values2
								= ($decf->format(g_to_unit($comparison_ref->{nutriments}{$nid . "_100g"} / 2.5, $unit)))
								. " "
								. $unit;
						}
					}
					elsif ($nid eq 'nutrition-score-fr') {
						# We need to know the category in order to select the right thresholds for the nutrition grades
						# as it depends on whether it is food or drink

						# if it is a category stats, the category id is the id field
						if (    (not defined $product_ref->{categories_tags})
							and (defined $product_ref->{id})
							and ($product_ref->{id} =~ /^en:/))
						{
							$product_ref->{categories} = $product_ref->{id};
							compute_field_tags($product_ref, "en", "categories");
						}

						if (defined $product_ref->{categories_tags}) {

							my $nutriscore_grade = compute_nutriscore_grade(
								$product_ref->{nutriments}{$nid . "_100g"},
								is_beverage_for_nutrition_score($product_ref),
								is_water_for_nutrition_score($product_ref)
							);

							$values2 = uc($nutriscore_grade);
						}
					}
				}
				else {
					$col_type = "normal";
					my $value_unit = "";

					# Nutriscore: per serving = per 100g
					if (($nid =~ /(nutrition-score(-\w\w)?)/)) {
						# same Nutri-Score for 100g / serving and prepared / as sold
						$product_ref->{nutriments}{$nid . "_" . $col_id} = $product_ref->{nutriments}{$1 . "_100g"};
					}

					# We need to know if the column corresponds to a prepared value, in order to be able to retrieve the right modifier
					my $prepared = '';
					if ($col_id =~ /prepared/) {
						$prepared = "_prepared";
					}

					if (   (not defined $product_ref->{nutriments}{$nid . "_" . $col_id})
						or ($product_ref->{nutriments}{$nid . "_" . $col_id} eq ''))
					{
						if (    (defined $product_ref->{nutriments}{$nid . $prepared . "_modifier"})
							and ($product_ref->{nutriments}{$nid . $prepared . "_modifier"} eq '-'))
						{
							# The nutrient is not indicated on the package, display a minus sign
							$value_unit = '-';
						}
						else {
							$value_unit = '?';
						}
					}
					else {

						# this is the actual value on the package, not a computed average. do not try to round to 2 decimals.
						my $value;

						# energy-kcal is already in kcal
						if ($nid eq 'energy-kcal') {
							$value = $product_ref->{nutriments}{$nid . "_" . $col_id};
						}
						else {
							$value = $decf->format(g_to_unit($product_ref->{nutriments}{$nid . "_" . $col_id}, $unit));
						}

						# too small values are converted to e notation: 7.18e-05
						if (($value . ' ') =~ /e/) {
							# use %f (outputs extras 0 in the general case)
							$value = sprintf("%f", g_to_unit($product_ref->{nutriments}{$nid . "_" . $col_id}, $unit));
						}

						$value_unit = "$value $unit";

						if (defined $product_ref->{nutriments}{$nid . $prepared . "_modifier"}) {
							$value_unit
								= $product_ref->{nutriments}{$nid . $prepared . "_modifier"} . " " . $value_unit;
						}

						if (($nid eq "energy") or ($nid eq "energy-from-fat")) {
							# Use the actual value in kcal if we have it
							my $value_in_kcal;
							if (defined $product_ref->{nutriments}{$nid . "-kcal" . "_" . $col_id}) {
								$value_in_kcal = $product_ref->{nutriments}{$nid . "-kcal" . "_" . $col_id};
							}
							# Otherwise convert the value in kj
							else {
								$value_in_kcal = g_to_unit($product_ref->{nutriments}{$nid . "_" . $col_id}, 'kcal');
							}
							$value_unit .= "<br>(" . sprintf("%d", $value_in_kcal) . ' kcal)';
						}
					}

					if ($nid eq 'sodium') {
						my $salt;
						if (defined $product_ref->{nutriments}{$nid . "_" . $col_id}) {
							$salt = $product_ref->{nutriments}{$nid . "_" . $col_id} * 2.5;
						}
						if (exists $product_ref->{nutriments}{"salt" . "_" . $col_id}) {
							$salt = $product_ref->{nutriments}{"salt" . "_" . $col_id};
						}
						if (defined $salt) {
							$salt = $decf->format(g_to_unit($salt, $unit));
							if ($col_id eq '100g') {
								$rdfa2 = "property=\"food:saltEquivalentPer100g\" content=\"$salt\"";
							}
							$salt .= " " . $unit;
						}
						else {
							$salt = "?";
						}
						$values2 = $salt;
					}
					elsif ($nid eq 'salt') {
						my $sodium;
						if (defined $product_ref->{nutriments}{$nid . "_" . $col_id}) {
							$sodium = $product_ref->{nutriments}{$nid . "_" . $col_id} / 2.5;
						}
						if (exists $product_ref->{nutriments}{"sodium" . "_" . $col_id}) {
							$sodium = $product_ref->{nutriments}{"sodium" . "_" . $col_id};
						}
						if (defined $sodium) {
							$sodium = $decf->format(g_to_unit($sodium, $unit));
							if ($col_id eq '100g') {
								$rdfa2 = "property=\"food:sodiumEquivalentPer100g\" content=\"$sodium\"";
							}
							$sodium .= " " . $unit;
						}
						else {
							$sodium = "?";
						}
						$values2 = $sodium;
					}
					elsif ($nid eq 'nutrition-score-fr') {
						# We need to know the category in order to select the right thresholds for the nutrition grades
						# as it depends on whether it is food or drink

						# if it is a category stats, the category id is the id field
						if (    (not defined $product_ref->{categories_tags})
							and (defined $product_ref->{id})
							and ($product_ref->{id} =~ /^en:/))
						{
							$product_ref->{categories} = $product_ref->{id};
							compute_field_tags($product_ref, "en", "categories");
						}

						if (defined $product_ref->{categories_tags}) {

							if ($col_id ne "std") {

								my $nutriscore_grade = compute_nutriscore_grade(
									$product_ref->{nutriments}{$nid . "_" . $col_id},
									is_beverage_for_nutrition_score($product_ref),
									is_water_for_nutrition_score($product_ref)
								);

								$values2 = uc($nutriscore_grade);
							}
						}
					}
					elsif ($col_id eq $product_ref->{nutrition_data_per}) {
						# % DV ?
						if (    (defined $product_ref->{nutriments}{$nid . "_value"})
							and (defined $product_ref->{nutriments}{$nid . "_unit"})
							and ($product_ref->{nutriments}{$nid . "_unit"} eq '% DV'))
						{
							$value_unit
								.= ' ('
								. $product_ref->{nutriments}{$nid . "_value"} . ' '
								. $product_ref->{nutriments}{$nid . "_unit"} . ')';
						}
					}

					if (($col_id eq '100g') and (defined $product_ref->{nutriments}{$nid . "_" . $col_id})) {
						my $property = $nid;
						$property =~ s/-([a-z])/ucfirst($1)/eg;
						$property .= "Per100g";
						$rdfa = " property=\"food:$property\" content=\""
							. $product_ref->{nutriments}{$nid . "_" . $col_id} . "\"";
					}

					$values = $value_unit;
				}

				my $cell_data_ref = {
					value => $values,
					rdfa => $rdfa,
					class => $col_class,
					percent => $percent,
					type => $col_type,
				};

				# Add evaluation
				if (defined $percent_numeric_value) {

					my $nutrient_evaluation = get_property("nutrients", "zz:$nid", "evaluation:en")
						;    # Whether the nutrient is considered good or not

					# Determine if the value of this nutrient compared to other products is good or not

					if (defined $nutrient_evaluation) {

						if (   (($nutrient_evaluation eq "good") and ($percent_numeric_value >= 10))
							or (($nutrient_evaluation eq "bad") and ($percent_numeric_value <= -10)))
						{
							$cell_data_ref->{evaluation} = "good";
						}
						elsif ((($nutrient_evaluation eq "bad") and ($percent_numeric_value >= 10))
							or (($nutrient_evaluation eq "good") and ($percent_numeric_value <= -10)))
						{
							$cell_data_ref->{evaluation} = "bad";
						}
					}
				}

				push(@columns, $cell_data_ref);

				push(
					@extra_row_columns,
					{
						value => $values2,
						rdfa => $rdfa2,
						class => $col_class,
						percent => $percent,
						type => $col_type,
					}
				);

				if (defined $values2) {
					$extra_row = 1;
				}
			}

			# Add the row data to the template
			push @{$template_data_ref->{nutrition_table}{rows}},
				{
				nid => $nid,
				level => $level,
				name => $name,
				columns => \@columns,
				};

			# Add an extra row for specific nutrients
			# 2021-12: There may not be a lot of value to display an extra sodium or salt row,
			# tentatively disabling it. Keeping code in place in case we want to re-enable it under some conditions.
			if (0 and (defined $extra_row)) {
				if ($nid eq 'sodium') {

					push @{$template_data_ref->{nutrition_table}{rows}},
						{
						name => lang("salt_equivalent"),
						nid => "salt_equivalent",
						level => 1,
						columns => \@extra_row_columns,
						};
				}
				elsif ($nid eq 'salt') {

					push @{$template_data_ref->{nutrition_table}{rows}},
						{
						name => display_taxonomy_tag($lc, "nutrients", "zz:sodium"),
						nid => "sodium",
						level => 1,
						columns => \@extra_row_columns,
						};
				}
				elsif ($nid eq 'nutrition-score-fr') {

					push @{$template_data_ref->{nutrition_table}{rows}},
						{
						name => "Nutri-Score",
						nid => "nutriscore",
						level => 1,
						columns => \@extra_row_columns,
						};
				}
			}
		}
	}

	return $template_data_ref;
}

=head2 display_nutrition_table ( $product_ref, $comparisons_ref )

Generates HTML to display a nutrition table.

Use  data produced by data_to_display_nutrition_table

=head3 Arguments

=head4 Product reference $product_ref

=head4 Comparisons reference $product_ref

Reference to an array with nutrition facts for 1 or more categories.

=head3 Return values

HTML for the nutrition table.

=cut

sub display_nutrition_table ($product_ref, $comparisons_ref) {

	my $html = '';

	my $template_data_ref = data_to_display_nutrition_table($product_ref, $comparisons_ref);

	process_template('web/pages/product/includes/nutrition_facts_table.tt.html', $template_data_ref, \$html)
		|| return "template error: " . $tt->error();

	return $html;
}

=head2 display_preferences_api ( $target_lc )

Return a JSON structure with all available preference values for attributes.

This is used by clients that ask for user preferences to personalize
filtering and ranking based on product attributes.

=head3 Arguments

=head4 request object reference $request_ref

=head4 language code $target_lc

Sets the desired language for the user facing strings.

=cut

sub display_preferences_api ($request_ref, $target_lc) {

	if (not defined $target_lc) {
		$target_lc = $lc;
	}

	$request_ref->{structured_response} = [];

	foreach my $preference ("not_important", "important", "very_important", "mandatory") {

		my $preference_ref = {
			id => $preference,
			name => lang("preference_" . $preference),
		};

		if ($preference eq "important") {
			$preference_ref->{factor} = 1;
		}
		elsif ($preference eq "very_important") {
			$preference_ref->{factor} = 2;
		}
		elsif ($preference eq "mandatory") {
			$preference_ref->{factor} = 4;
			$preference_ref->{minimum_match} = 20;
		}

		push @{$request_ref->{structured_response}}, $preference_ref;
	}

	display_structured_response($request_ref);

	return;
}

=head2 display_attribute_groups_api ( $request_ref, $target_lc )

Return a JSON structure with all available attribute groups and attributes,
with strings (names, descriptions etc.) in a specific language,
and return them in an array of attribute groups.

This is used in particular for clients of the API to know which
preferences they can ask users for, and then use for personalized
filtering and ranking.

=head3 Arguments

=head4 request object reference $request_ref

=head4 language code $target_lc

Returned attributes contain both data and strings intended to be displayed to users.
This parameter sets the desired language for the user facing strings.

=cut

sub display_attribute_groups_api ($request_ref, $target_lc) {

	if (not defined $target_lc) {
		$target_lc = $lc;
	}

	my $attribute_groups_ref = list_attributes($target_lc);

	# Add default preferences
	if (defined $options{attribute_default_preferences}) {
		foreach my $attribute_group_ref (@$attribute_groups_ref) {
			foreach my $attribute_ref (@{$attribute_group_ref->{attributes}}) {
				if (defined $options{attribute_default_preferences}{$attribute_ref->{id}}) {
					$attribute_ref->{default} = $options{attribute_default_preferences}{$attribute_ref->{id}};
				}
			}
		}
	}

	$request_ref->{structured_response} = $attribute_groups_ref;

	display_structured_response($request_ref);

	return;
}

=head2 display_taxonomy_api ( $request_ref )

Generate an extract of a taxonomy for specific tags, fields and languages,
and return it as a JSON object.

Accessed through the /api/v2/taxonomy API

e.g. https://world.openfoodfacts.org/api/v2/taxonomy?type=labels&tags=en:organic,en:fair-trade&fields=name,description,children&include_children=1&lc=en,fr

=head3 Arguments

=head4 request object reference $request_ref

=cut

sub display_taxonomy_api ($request_ref) {

	my $tagtype = single_param('tagtype');
	my $tags = single_param('tags');
	my @tags = split(/,/, $tags);

	my $options_ref = {};

	foreach my $field (qw(fields include_children include_parents include_root_entries)) {
		if (defined single_param($field)) {
			$options_ref->{$field} = single_param($field);
		}
	}

	my $taxonomy_ref = generate_tags_taxonomy_extract($tagtype, \@tags, $options_ref, \@lcs);

	$request_ref->{structured_response} = $taxonomy_ref;

	display_structured_response($request_ref);

	return;
}

sub display_product_api ($request_ref) {

	# Is a sample product requested?
	if ((defined $request_ref->{code}) and ($request_ref->{code} eq "example")) {

		$request_ref->{code}
			= $options{"sample_product_code_country_${cc}_language_${lc}"}
			|| $options{"sample_product_code_country_${cc}"}
			|| $options{"sample_product_code_language_${lc}"}
			|| $options{"sample_product_code"}
			|| "";
	}

	my $code = normalize_code($request_ref->{code});
	my $product_id = product_id_for_owner($Owner_id, $code);

	# Check that the product exist, is published, is not deleted, and has not moved to a new url

	$log->debug("display_product_api", {code => $code, params => {CGI::Vars()}}) if $log->is_debug();

	my %response = ();

	$response{code} = $code;

	my $product_ref;

	my $rev = single_param("rev");
	local $log->context->{rev} = $rev;
	if (defined $rev) {
		$log->info("displaying product revision") if $log->is_info();
		$product_ref = retrieve_product_rev($product_id, $rev);
	}
	else {
		$product_ref = retrieve_product($product_id);
	}

	if ($code !~ /^\d{4,24}$/) {

		$log->info("invalid code", {code => $code, original_code => $request_ref->{code}}) if $log->is_info();
		$response{status} = 0;
		$response{status_verbose} = 'no code or invalid code';
	}
	elsif ((not defined $product_ref) or (not defined $product_ref->{code})) {
		if (single_param("api_version") >= 1) {
			$request_ref->{status} = 404;
		}
		$response{status} = 0;
		$response{status_verbose} = 'product not found';
		if (single_param("jqm")) {
			$response{jqm} = <<HTML
$Lang{app_please_take_pictures}{$lang}
<button onclick="captureImage();" data-icon="off-camera">$Lang{app_take_a_picture}{$lang}</button>
<div id="upload_image_result"></div>
<p>$Lang{app_take_a_picture_note}{$lang}</p>
HTML
				;
			if (single_param("api_version") >= 0.1) {

				my @app_fields = qw(product_name brands quantity);

				my $html = <<HTML
<form id="product_fields" action="javascript:void(0);">
<div data-role="fieldcontain" class="ui-hide-label" style="border-bottom-width: 0;">
HTML
					;
				foreach my $field (@app_fields) {

					# placeholder in value
					my $value = $Lang{$field}{$lang};

					$html .= <<HTML
<label for="$field">$Lang{$field}{$lang}</label>
<input type="text" name="$field" id="$field" value="" placeholder="$value">
HTML
						;
				}

				$html .= <<HTML
</div>
<div id="save_button">
<input type="submit" id="save" name="save" value="$Lang{save}{$lang}">
</div>
<div id="saving" style="display:none">
<img src="loading2.gif" style="margin-right:10px"> $Lang{saving}{$lang}
</div>
<div id="saved" style="display:none">
$Lang{saved}{$lang}
</div>
<div id="not_saved" style="display:none">
$Lang{not_saved}{$lang}
</div>
</form>
HTML
					;
				$response{jqm} .= $html;

			}
		}
	}
	else {
		$response{status} = 1;
		$response{status_verbose} = 'product found';

		add_images_urls_to_product($product_ref);

		$response{product} = $product_ref;

		# If the request specified a value for the fields parameter, return only the fields listed
		if (defined single_param('fields')) {

			$log->debug("display_product_api - fields parameter is set", {fields => single_param('fields')})
				if $log->is_debug();

			my $customized_product_ref = customize_response_for_product($request_ref, $product_ref);

			# 2019-05-10: the OFF Android app expects the _serving fields to always be present, even with a "" value
			# the "" values have been removed
			# -> temporarily add back the _serving "" values
			if ((user_agent =~ /Official Android App/) or (user_agent =~ /okhttp/)) {
				if (defined $customized_product_ref->{nutriments}) {
					foreach my $nid (keys %{$customized_product_ref->{nutriments}}) {
						next if ($nid =~ /_/);
						if (    (defined $customized_product_ref->{nutriments}{$nid . "_100g"})
							and (not defined $customized_product_ref->{nutriments}{$nid . "_serving"}))
						{
							$customized_product_ref->{nutriments}{$nid . "_serving"} = "";
						}
						if (    (defined $customized_product_ref->{nutriments}{$nid . "_serving"})
							and (not defined $customized_product_ref->{nutriments}{$nid . "_100g"}))
						{
							$customized_product_ref->{nutriments}{$nid . "_100g"} = "";
						}
					}
				}
			}

			$response{product} = $customized_product_ref;
		}

		# Disable nested ingredients in ingredients field (bug #2883)

		# 2021-02-25: we now store only nested ingredients, flatten them if the API is <= 1

		if ((defined single_param("api_version")) and (scalar single_param("api_version") <= 1)) {

			if (defined $product_ref->{ingredients}) {

				flatten_sub_ingredients($product_ref);

				foreach my $ingredient_ref (@{$product_ref->{ingredients}}) {
					# Delete sub-ingredients, keep only flattened ingredients
					exists $ingredient_ref->{ingredients} and delete $ingredient_ref->{ingredients};
				}
			}
		}

		# Return blame information
		if (single_param("blame")) {
			my $path = product_path_from_id($product_id);
			my $changes_ref = retrieve("$data_root/products/$path/changes.sto");
			if (not defined $changes_ref) {
				$changes_ref = [];
			}
			$response{blame} = {};
			compute_product_history_and_completeness($data_root, $product_ref, $changes_ref, $response{blame});
		}

		if (single_param("jqm")) {
			# return a jquerymobile page for the product

			display_product_jqm($request_ref);
			$response{jqm} = $request_ref->{jqm_content};
			$response{jqm} =~ s/(href|src)=("\/)/$1="https:\/\/$cc.${server_domain}\//g;
			$response{title} = $request_ref->{title};
		}
	}

	$request_ref->{structured_response} = \%response;

	display_structured_response($request_ref);

	return;
}

sub display_rev_info ($product_ref, $rev) {

	my $code = $product_ref->{code};

	my $path = product_path($product_ref);
	my $changes_ref = retrieve("$data_root/products/$path/changes.sto");
	if (not defined $changes_ref) {
		return '';
	}

	my $change_ref = $changes_ref->[$rev - 1];

	my $date = display_date_tag($change_ref->{t});
	my $userid = get_change_userid_or_uuid($change_ref);
	my $user = display_tag_link('editors', $userid);
	my $previous_link = qw{};
	my $product_url = product_url($product_ref);
	if ($rev > 1) {
		$previous_link = $product_url . '?rev=' . ($rev - 1);
	}

	my $next_link = qw{};
	if ($rev < scalar @{$changes_ref}) {
		$next_link = $product_url . '?rev=' . ($rev + 1);
	}

	my $comment = _format_comment($change_ref->{comment});

	my $template_data_ref = {
		lang => \&lang,
		rev_number => $rev,
		date => $date,
		user => $user,
		comment => $comment,
		previous_link => $previous_link,
		current_link => $product_url,
		next_link => $next_link,
	};

	my $html;
	process_template('web/pages/product/includes/display_rev_info.tt.html', $template_data_ref, \$html)
		|| return 'template error: ' . $tt->error();
	return $html;

}

sub display_product_history ($code, $product_ref) {

	if ($product_ref->{rev} <= 0) {
		return;
	}

	my $path = product_path($product_ref);
	my $changes_ref = retrieve("$data_root/products/$path/changes.sto");
	if (not defined $changes_ref) {
		$changes_ref = [];
	}

	my $current_rev = $product_ref->{rev};
	my @revisions = ();

	foreach my $change_ref (reverse @{$changes_ref}) {

		my $userid = get_change_userid_or_uuid($change_ref);
		my $comment = _format_comment($change_ref->{comment});

		my $change_rev = $change_ref->{rev};

		if (not defined $change_rev) {
			$change_rev = $current_rev;
		}

		$current_rev--;

		push @revisions,
			{
			number => $change_rev,
			date => display_date_tag($change_ref->{t}),
			userid => $userid,
			diffs => compute_changes_diff_text($change_ref),
			comment => $comment
			};

	}

	my $template_data_ref = {
		lang => \&lang,
		display_editor_link => sub ($uid) {
			return display_tag_link('editors', $uid);
		},
		this_product_url => product_url($product_ref),
		revisions => \@revisions
	};

	my $html;
	process_template('web/pages/product/includes/edit_history.tt.html', $template_data_ref, \$html)
		|| return 'template error: ' . $tt->error();
	return $html;

}

sub add_images_urls_to_product ($product_ref) {

	my $path = product_path($product_ref);

	foreach my $imagetype ('front', 'ingredients', 'nutrition', 'packaging') {

		my $size = $display_size;

		my $display_lc = $lc;

		# first try the requested language
		my @display_ids = ($imagetype . "_" . $display_lc);

		# next try the main language of the product
		if (defined($product_ref->{lc}) && $product_ref->{lc} ne $display_lc) {
			push @display_ids, $imagetype . "_" . $product_ref->{lc};
		}

		# last try the field without a language (for old products without updated images)
		push @display_ids, $imagetype;

		foreach my $id (@display_ids) {

			if (    (defined $product_ref->{images})
				and (defined $product_ref->{images}{$id})
				and (defined $product_ref->{images}{$id}{sizes})
				and (defined $product_ref->{images}{$id}{sizes}{$size}))
			{

				$product_ref->{"image_" . $imagetype . "_url"}
					= "$images_subdomain/images/products/$path/$id."
					. $product_ref->{images}{$id}{rev} . '.'
					. $display_size . '.jpg';
				$product_ref->{"image_" . $imagetype . "_small_url"}
					= "$images_subdomain/images/products/$path/$id."
					. $product_ref->{images}{$id}{rev} . '.'
					. $small_size . '.jpg';
				$product_ref->{"image_" . $imagetype . "_thumb_url"}
					= "$images_subdomain/images/products/$path/$id."
					. $product_ref->{images}{$id}{rev} . '.'
					. $thumb_size . '.jpg';

				if ($imagetype eq 'front') {
					$product_ref->{image_url} = $product_ref->{"image_" . $imagetype . "_url"};
					$product_ref->{image_small_url} = $product_ref->{"image_" . $imagetype . "_small_url"};
					$product_ref->{image_thumb_url} = $product_ref->{"image_" . $imagetype . "_thumb_url"};
				}

				last;
			}
		}

		if (defined $product_ref->{languages_codes}) {
			foreach my $key (keys %{$product_ref->{languages_codes}}) {
				my $id = $imagetype . '_' . $key;
				if (    (defined $product_ref->{images})
					and (defined $product_ref->{images}{$id})
					and (defined $product_ref->{images}{$id}{sizes})
					and (defined $product_ref->{images}{$id}{sizes}{$size}))
				{

					$product_ref->{selected_images}{$imagetype}{display}{$key}
						= "$images_subdomain/images/products/$path/$id."
						. $product_ref->{images}{$id}{rev} . '.'
						. $display_size . '.jpg';
					$product_ref->{selected_images}{$imagetype}{small}{$key}
						= "$images_subdomain/images/products/$path/$id."
						. $product_ref->{images}{$id}{rev} . '.'
						. $small_size . '.jpg';
					$product_ref->{selected_images}{$imagetype}{thumb}{$key}
						= "$images_subdomain/images/products/$path/$id."
						. $product_ref->{images}{$id}{rev} . '.'
						. $thumb_size . '.jpg';
				}
			}
		}
	}

	return;
}

sub display_structured_response ($request_ref) {
	# directly serve structured data from $request_ref->{structured_response}

	$log->debug(
		"Displaying structured response",
		{
			json => single_param("json"),
			jsonp => single_param("jsonp"),
			xml => single_param("xml"),
			jqm => single_param("jqm"),
			rss => scalar $request_ref->{rss}
		}
	) if $log->is_debug();
	if (single_param("xml")) {

		# my $xs = XML::Simple->new(NoAttr => 1, NumericEscape => 2);
		my $xs = XML::Simple->new(NumericEscape => 2);

		# without NumericEscape => 2, the output should be UTF-8, but is in fact completely garbled
		# e.g. <categories>Frais,Produits laitiers,Desserts,Yaourts,Yaourts aux fruits,Yaourts sucrurl>http://static.openfoodfacts.net/images/products/317/657/216/8015/front.15.400.jpg</image_url>

		# https://github.com/openfoodfacts/openfoodfacts-server/issues/463
		# remove the languages field which has keys like "en:english"
		# keys with the : character break the XML export

		# Remove some select fields from products before rendering them.
		# Note: use "state" to avoid re-initializing the array. This can be seen as a premature optimisation
		# here but this new perl feature can be used at other places to encapsulate large lists while avoiding
		# inefficiencies from reinitialization.
		my @product_fields_to_delete = ("languages", "category_properties", "categories_properties");

		remove_fields($request_ref->{structured_response}{product}, \@product_fields_to_delete);

		if (defined $request_ref->{structured_response}{products}) {
			foreach my $product_ref (@{$request_ref->{structured_response}{products}}) {
				remove_fields($product_ref, \@product_fields_to_delete);
			}
		}

		my $xml
			= "<?xml version=\"1.0\" encoding=\"UTF-8\" standalone=\"yes\"?>\n"
			. $xs->XMLout($request_ref->{structured_response});  # noattr -> force nested elements instead of attributes

		my $status = $request_ref->{status};
		if (defined $status) {
			print header (-status => $status);
		}

		print header(-type => 'text/xml', -charset => 'utf-8', -access_control_allow_origin => '*') . $xml;

	}
	elsif ($request_ref->{rss}) {
		display_structured_response_opensearch_rss($request_ref);
	}
	else {
		# my $data =  encode_json($request_ref->{structured_response});
		# Sort keys of the JSON output
		my $json = JSON::PP->new->allow_nonref->canonical;
		my $data = $json->utf8->encode($request_ref->{structured_response});

		my $jsonp = undef;

		if (defined single_param('jsonp')) {
			$jsonp = single_param('jsonp');
		}
		elsif (defined single_param('callback')) {
			$jsonp = single_param('callback');
		}

		my $status = $request_ref->{status};
		if (defined $status) {
			print header (-status => $status);
		}

		if (defined $jsonp) {
			$jsonp =~ s/[^a-zA-Z0-9_]//g;
			print header(-type => 'text/javascript', -charset => 'utf-8', -access_control_allow_origin => '*')
				. $jsonp . "("
				. $data . ");";
		}
		else {
			print header(-type => 'application/json', -charset => 'utf-8', -access_control_allow_origin => '*') . $data;
		}
	}

	my $r = Apache2::RequestUtil->request();
	$r->rflush;
	$r->status(200);

	exit();
}

sub display_structured_response_opensearch_rss ($request_ref) {

	my $xs = XML::Simple->new(NumericEscape => 2);

	my $short_name = lang("site_name");
	my $long_name = $short_name;
	if ($cc eq 'world') {
		$long_name .= " " . uc($lc);
	}
	else {
		$long_name .= " " . uc($cc) . "/" . uc($lc);
	}

	$long_name = $xs->escape_value(encode_utf8($long_name));
	$short_name = $xs->escape_value(encode_utf8($short_name));
	my $query_link = $xs->escape_value(encode_utf8($formatted_subdomain . $request_ref->{current_link} . "&rss=1"));
	my $description = $xs->escape_value(encode_utf8(lang("search_description_opensearch")));

	my $search_terms = $xs->escape_value(encode_utf8(decode utf8 => single_param('search_terms')));
	my $count = $xs->escape_value($request_ref->{structured_response}{count});
	my $skip = $xs->escape_value($request_ref->{structured_response}{skip});
	my $page_size = $xs->escape_value($request_ref->{structured_response}{page_size});
	my $page = $xs->escape_value($request_ref->{structured_response}{page});

	my $xml = <<XML
<?xml version="1.0" encoding="UTF-8"?>
 <rss version="2.0"
      xmlns:opensearch="https://a9.com/-/spec/opensearch/1.1/"
      xmlns:atom="https://www.w3.org/2005/Atom">
   <channel>
     <title>$long_name</title>
     <link>$query_link</link>
     <description>$description</description>
     <opensearch:totalResults>$count</opensearch:totalResults>
     <opensearch:startIndex>$skip</opensearch:startIndex>
     <opensearch:itemsPerPage>${page_size}</opensearch:itemsPerPage>
     <atom:link rel="search" type="application/opensearchdescription+xml" href="$formatted_subdomain/cgi/opensearch.pl"/>
     <opensearch:Query role="request" searchTerms="${search_terms}" startPage="$page" />
XML
		;

	if (defined $request_ref->{structured_response}{products}) {
		foreach my $product_ref (@{$request_ref->{structured_response}{products}}) {
			my $item_title = product_name_brand_quantity($product_ref);
			$item_title = $product_ref->{code} unless $item_title;
			my $item_description = $xs->escape_value(encode_utf8(sprintf(lang("product_description"), $item_title)));
			$item_title = $xs->escape_value(encode_utf8($item_title));
			my $item_link = $xs->escape_value(encode_utf8($formatted_subdomain . product_url($product_ref)));

			$xml .= <<XML
     <item>
       <title>$item_title</title>
       <link>$item_link</link>
       <description>$item_description</description>
     </item>
XML
				;
		}
	}

	$xml .= <<XML
   </channel>
 </rss>
XML
		;

	print header(-type => 'application/rss+xml', -charset => 'utf-8', -access_control_allow_origin => '*') . $xml;

	return;
}

sub display_recent_changes ($request_ref, $query_ref, $limit, $page) {

	add_params_to_query($request_ref, $query_ref);

	add_country_and_owner_filters_to_query($request_ref, $query_ref);

	if (defined $limit) {
	}
	elsif (defined $request_ref->{page_size}) {
		$limit = $request_ref->{page_size};
	}
	else {
		$limit = $page_size;
	}

	my $skip = 0;
	if (defined $page) {
		$skip = ($page - 1) * $limit;
	}
	elsif (defined $request_ref->{page}) {
		$page = $request_ref->{page};
		$skip = ($page - 1) * $limit;
	}
	else {
		$page = 1;
	}

	# support for returning structured results in json / xml etc.

	$request_ref->{structured_response} = {
		page => $page,
		page_size => $limit,
		skip => $skip,
		changes => [],
	};

	my $sort_ref = Tie::IxHash->new();
	$sort_ref->Push('$natural' => -1);

	$log->debug("Counting MongoDB documents for query", {query => $query_ref}) if $log->is_debug();
	my $count = execute_query(
		sub {
			return get_recent_changes_collection()->count_documents($query_ref);
		}
	);
	$log->info("MongoDB count query ok", {error => $@, count => $count}) if $log->is_info();

	$log->debug("Executing MongoDB query", {query => $query_ref}) if $log->is_debug();
	my $cursor = execute_query(
		sub {
			return get_recent_changes_collection()->query($query_ref)->sort($sort_ref)->limit($limit)->skip($skip);
		}
	);
	$log->info("MongoDB query ok", {error => $@}) if $log->is_info();

	my $html = '';
	my $last_change_ref = undef;
	my @cumulate_changes = ();
	my $template_data_ref_changes = {};
	my @changes;

	while (my $change_ref = $cursor->next) {
		# Conversion for JSON, because the $change_ref cannot be passed to encode_json.
		my $change_hash = {
			code => $change_ref->{code},
			countries_tags => $change_ref->{countries_tags},
			userid => $change_ref->{userid},
			ip => $change_ref->{ip},
			t => $change_ref->{t},
			comment => $change_ref->{comment},
			rev => $change_ref->{rev},
			diffs => $change_ref->{diffs}
		};

		my $changes_ref = {};

		# security: Do not expose IP addresses to non-admin or anonymous users.
		delete $change_hash->{ip} unless $admin;

		push @{$request_ref->{structured_response}{changes}}, $change_hash;
		my $diffs = compute_changes_diff_text($change_ref);
		$change_hash->{diffs_text} = $diffs;

		$changes_ref->{cumulate_changes} = @cumulate_changes;
		if (    defined $last_change_ref
			and $last_change_ref->{code} == $change_ref->{code}
			and $change_ref->{userid} == $last_change_ref->{userid}
			and $change_ref->{userid} ne 'kiliweb')
		{

			push @cumulate_changes, $change_ref;
			next;

		}
		elsif (@cumulate_changes > 0) {

			my @cumulate_changes_display;

			foreach (@cumulate_changes) {
				push(
					@cumulate_changes_display,
					{
						display_change => display_change($_, compute_changes_diff_text($_)),
					}
				);
			}

			$changes_ref->{cumulate_changes_display} = \@cumulate_changes_display;
			@cumulate_changes = ();

		}

		$changes_ref->{display_change} = display_change($change_ref, $diffs);
		push(@changes, $changes_ref);

		$last_change_ref = $change_ref;
	}

	$template_data_ref_changes->{changes} = \@changes;
	$template_data_ref_changes->{display_pagination} = display_pagination($request_ref, $count, $limit, $page);
	process_template('web/common/includes/display_recent_changes.tt.html', $template_data_ref_changes, \$html)
		|| ($html .= 'template error: ' . $tt->error());

	${$request_ref->{content_ref}} .= $html;
	$request_ref->{title} = lang("recent_changes");
	$request_ref->{page_type} = "recent_changes";
	display_page($request_ref);

	return;
}

sub display_change ($change_ref, $diffs) {

	my $date = display_date_tag($change_ref->{t});
	my $user = "";
	if (defined $change_ref->{userid}) {
		$user
			= "<a href=\""
			. canonicalize_tag_link("users", get_string_id_for_lang("no_language", $change_ref->{userid})) . "\">"
			. $change_ref->{userid} . "</a>";
	}

	my $comment = _format_comment($change_ref->{comment});

	my $change_rev = $change_ref->{rev};

	# Display diffs
	# [Image upload - add: 1, 2 - delete 2], [Image selection - add: front], [Nutriments... ]

	my $product_url = product_url($change_ref->{code});

	return
		  "<li><a href=\"$product_url\">"
		. $change_ref->{code}
		. "</a>; $date - $user ($comment) [$diffs] - <a href=\""
		. $product_url
		. "?rev=$change_rev\">"
		. lang("view")
		. "</a></li>\n";
}

=head2 display_icon ( $icon )

Displays icons (e.g., the camera icon "Picture with barcode", the graph and maps button, etc)

=cut

our %icons_cache = ();

sub display_icon ($icon) {

	my $svg = $icons_cache{$icon};

	if (not(defined $svg)) {
		my $file = "$www_root/images/icons/dist/$icon.svg";
		$svg = do {
			local $/ = undef;
			open my $fh, "<", $file
				or die "could not open $file: $!";
			<$fh>;
		};

		$icons_cache{$icon} = $svg;
	}

	return $svg;

}

=head2 display_nested_list_of_ingredients ( $ingredients_ref, $ingredients_text_ref, $ingredients_list_ref )

Recursive function to display how the ingredients were analyzed.
This function calls itself to display sub-ingredients of ingredients.

=head3 Parameters

=head4 $ingredients_ref (input)

Reference to the product's ingredients array or the ingredients array of an ingredient.

=head4 $ingredients_text_ref (output)

Reference to a list of ingredients in text format that we will reconstruct from the ingredients array.

=head4 $ingredients_list_ref (output)

Reference to an HTML list of ingredients in ordered nested list format that corresponds to the ingredients array.

=cut

sub display_nested_list_of_ingredients ($ingredients_ref, $ingredients_text_ref, $ingredients_list_ref) {

	${$ingredients_list_ref} .= "<ol id=\"ordered_ingredients_list\">\n";

	my $i = 0;

	foreach my $ingredient_ref (@{$ingredients_ref}) {

		$i++;

		($i > 1) and ${$ingredients_text_ref} .= ", ";

		my $ingredients_exists = exists_taxonomy_tag("ingredients", $ingredient_ref->{id});
		my $class = '';
		if (not $ingredients_exists) {
			$class = ' class="text_info unknown_ingredient"';
		}

		${$ingredients_text_ref} .= "<span$class>" . $ingredient_ref->{text} . "</span>";

		if (defined $ingredient_ref->{percent}) {
			${$ingredients_text_ref} .= " " . $ingredient_ref->{percent} . "%";
		}

		${$ingredients_list_ref}
			.= "<li>" . "<span$class>" . $ingredient_ref->{text} . "</span>" . " -> " . $ingredient_ref->{id};

		foreach my $property (qw(origin labels vegan vegetarian from_palm_oil percent_min percent percent_max)) {
			if (defined $ingredient_ref->{$property}) {
				${$ingredients_list_ref} .= " - " . $property . ":&nbsp;" . $ingredient_ref->{$property};
			}
		}

		if (defined $ingredient_ref->{ingredients}) {
			${$ingredients_text_ref} .= " (";
			display_nested_list_of_ingredients($ingredient_ref->{ingredients},
				$ingredients_text_ref, $ingredients_list_ref);
			${$ingredients_text_ref} .= ")";
		}

		${$ingredients_list_ref} .= "</li>\n";
	}

	${$ingredients_list_ref} .= "</ol>\n";

	return;
}

=head2 display_list_of_specific_ingredients ( $product_ref )

Generate HTML to display how the specific ingredients (e.g. mentions like "Total milk content: 90%")
were analyzed.

=head3 Parameters

=head4 $product_ref

=head3 Return value

Empty string if no specific ingredients were detected, or HTML describing the specific ingredients.

=cut

sub display_list_of_specific_ingredients ($product_ref) {

	if (not defined $product_ref->{specific_ingredients}) {
		return "";
	}

	my $html = "<ul id=\"specific_ingredients_list\">\n";

	foreach my $ingredient_ref (@{$product_ref->{specific_ingredients}}) {

		my $ingredients_exists = exists_taxonomy_tag("ingredients", $ingredient_ref->{id});
		my $class = '';
		if (not $ingredients_exists) {
			$class = ' class="unknown_ingredient"';
		}

		$html
			.= "<li>"
			. $ingredient_ref->{text} . "<br>"
			. "<span$class>"
			. $ingredient_ref->{ingredient}
			. "</span>" . " -> "
			. $ingredient_ref->{id};

		foreach my $property (qw(origin labels vegan vegetarian from_palm_oil percent_min percent percent_max)) {
			if (defined $ingredient_ref->{$property}) {
				$html .= " - " . $property . ":&nbsp;" . $ingredient_ref->{$property};
			}
		}

		$html .= "</li>\n";
	}

	$html .= "</ul>\n";

	return $html;
}

=head2 data_to_display_ingredients_analysis_details ( $product_ref )

Generates a data structure to display the details of ingredients analysis.

The resulting data structure can be passed to a template to generate HTML or the JSON data for a knowledge panel.

=head3 Arguments

=head4 Product reference $product_ref

=head3 Return values

Reference to a data structure with needed data to display.

=cut

sub data_to_display_ingredients_analysis_details ($product_ref) {

	# Do not display ingredients analysis details when we don't have ingredients

	if (   (not defined $product_ref->{ingredients})
		or (scalar @{$product_ref->{ingredients}} == 0))
	{
		return;
	}

	my $result_data_ref = {};

	my $ingredients_text = "";
	my $ingredients_list = "";

	display_nested_list_of_ingredients($product_ref->{ingredients}, \$ingredients_text, \$ingredients_list);

	my $specific_ingredients = display_list_of_specific_ingredients($product_ref);

	if (($ingredients_text . $specific_ingredients) =~ /unknown_ingredient/) {
		$result_data_ref->{unknown_ingredients} = 1;
	}

	$result_data_ref->{ingredients_text} = $ingredients_text;
	$result_data_ref->{ingredients_list} = $ingredients_list;
	$result_data_ref->{specific_ingredients} = $specific_ingredients;

	return $result_data_ref;
}

=head2 display_ingredients_analysis_details ( $product_ref )

Generates HTML code with information on how the ingredient list was parsed and mapped to the ingredients taxonomy.

=cut

sub display_ingredients_analysis_details ($product_ref) {

	my $html = "";

	my $template_data_ref = data_to_display_ingredients_analysis_details($product_ref);

	if (defined $template_data_ref) {
		process_template('web/pages/product/includes/ingredients_analysis_details.tt.html', $template_data_ref, \$html)
			|| return "template error: " . $tt->error();
	}

	return $html;
}

=head2 data_to_display_ingredients_analysis ( $product_ref )

Generates a data structure to display the results of ingredients analysis.

The resulting data structure can be passed to a template to generate HTML or the JSON data for a knowledge panel.

=head3 Arguments

=head4 Product reference $product_ref

=head3 Return values

Reference to a data structure with needed data to display.

=cut

sub data_to_display_ingredients_analysis ($product_ref) {

	my $result_data_ref;

	# Populate the data templates needed to display the Nutri-Score and nutrient levels

	if (defined $product_ref->{ingredients_analysis_tags}) {

		$result_data_ref = {ingredients_analysis_tags => [],};

		foreach my $ingredients_analysis_tag (@{$product_ref->{ingredients_analysis_tags}}) {

			my $evaluation;
			my $icon = "";
			# $ingredients_analysis_tag is a tag like "en:palm-oil-free", "en:vegan-status-unknown", or "en:non-vegetarian"
			# we will derive from it the associated property e.g. "palm_oil", "vegan", "vegetarian"
			# and the tag corresponding to unknown status for the property e.g. "en:palm-oil-content-unknown", "en:vegan-status-unknown"
			# so that we can display unknown ingredients for the property even if the status is different than unknown
			my $property;
			my $property_unknown_tag;

			if ($ingredients_analysis_tag =~ /palm/) {

				# Set property and icon
				$property = "palm_oil_free";
				$property_unknown_tag = "en:palm-oil-content-unknown";
				$icon = "palm-oil";

				# Evaluation
				if ($ingredients_analysis_tag =~ /-free$/) {
					$evaluation = 'good';
				}
				elsif ($ingredients_analysis_tag =~ /unknown/) {
					$evaluation = 'unknown';
				}
				elsif ($ingredients_analysis_tag =~ /^en:may-/) {
					$evaluation = 'average';
				}
				else {
					$evaluation = 'bad';
				}
			}
			else {

				# Set property (e.g. vegan for the tag vegan or non-vegan) and icon
				if ($ingredients_analysis_tag =~ /vegan/) {
					$property = "vegan";
					$icon = "leaf";
				}
				elsif ($ingredients_analysis_tag =~ /vegetarian/) {
					$property = "vegetarian";
					$icon = "vegetarian";
				}
				$property_unknown_tag = "en:" . $property . "-status-unknown";

				# Evaluation
				if ($ingredients_analysis_tag =~ /^en:non-/) {
					$evaluation = 'bad';
				}
				elsif ($ingredients_analysis_tag =~ /^en:maybe-/) {
					$evaluation = 'average';
				}
				elsif ($ingredients_analysis_tag =~ /unknown/) {
					$evaluation = 'unknown';
				}
				else {
					$evaluation = 'good';
				}
			}

			# Generate the translation string id for the list of ingredients we will display
			my $ingredients_title_id;
			if ($evaluation eq "unknown") {
				$ingredients_title_id = "unrecognized_ingredients";
			}
			else {
				# convert analysis tag to a translation string id
				# eg. en:non-vegetarian property to non_vegetarian_ingredients translation string id
				$ingredients_title_id = lc($ingredients_analysis_tag) . "_ingredients";
				$ingredients_title_id =~ s/^en://;
				$ingredients_title_id =~ s/-/_/g;
			}

			push @{$result_data_ref->{ingredients_analysis_tags}},
				{
				tag => $ingredients_analysis_tag,
				property => $property,
				property_unknown_tag => $property_unknown_tag,
				evaluation => $evaluation,
				icon => $icon,
				title => display_taxonomy_tag($lc, "ingredients_analysis", $ingredients_analysis_tag),
				ingredients_title_id => $ingredients_title_id,
				};
		}
	}

	return $result_data_ref;
}

=head2 display_ingredients_analysis ( $product_ref )

Generates HTML code with icons that show if the product is vegetarian, vegan and without palm oil.

=cut

sub display_ingredients_analysis ($product_ref) {

	# Ingredient analysis

	my $html = "";

	my $template_data_ref = data_to_display_ingredients_analysis($product_ref);

	if (defined $template_data_ref) {
		process_template('web/pages/product/includes/ingredients_analysis.tt.html', $template_data_ref, \$html)
			|| return "template error: " . $tt->error();
	}

	return $html;
}

sub _format_comment ($comment) {

	$comment = lang($comment) if $comment eq 'product_created';

	$comment =~ s/^Modification :\s+//;
	if ($comment eq 'Modification :') {
		$comment = q{};
	}

	$comment =~ s/new image \d+( -)?//;

	return $comment;
}

=head2 display_ecoscore_calculation_details( $cc, $ecoscore_data_ref )

Generates HTML code with information on how the Eco-score was computed for a particular product.

=head3 Parameters

=head4 country code $cc

=head4 ecoscore data $ecoscore_data_ref

=cut

sub display_ecoscore_calculation_details ($ecoscore_cc, $ecoscore_data_ref) {

	# Generate a data structure that we will pass to the template engine

	my $template_data_ref = dclone($ecoscore_data_ref);

	# Eco-score Calculation Template

	my $html;
	process_template('web/pages/product/includes/ecoscore_details.tt.html', $template_data_ref, \$html)
		|| return "template error: " . $tt->error();

	return $html;
}

=head2 display_ecoscore_calculation_details_simple_html( $ecoscore_cc, $ecoscore_data_ref )

Generates simple HTML code (to display in a mobile app) with information on how the Eco-score was computed for a particular product.

=cut

sub display_ecoscore_calculation_details_simple_html ($ecoscore_cc, $ecoscore_data_ref) {

	# Generate a data structure that we will pass to the template engine

	my $template_data_ref = dclone($ecoscore_data_ref);

	# Eco-score Calculation Template

	my $html;
	process_template('web/pages/product/includes/ecoscore_details_simple_html.tt.html', $template_data_ref, \$html)
		|| return "template error: " . $tt->error();

	return $html;
}

=head2 search_and_analyze_recipes ($request_ref, $query_ref)

Analyze the distribution of selected parent ingredients in the searched products

=cut

sub search_and_analyze_recipes ($request_ref, $query_ref) {

	add_params_to_query($request_ref, $query_ref);

	add_country_and_owner_filters_to_query($request_ref, $query_ref);

	my $cursor;

	$log->info("retrieving products from MongoDB to analyze their recipes") if $log->is_info();

	if ($admin) {
		$log->debug("Executing MongoDB query", {query => $query_ref}) if $log->is_debug();
	}

	# Limit the fields we retrieve from MongoDB
	my $fields_ref = {
		lc => 1,
		code => 1,
		product_name => 1,
		brands => 1,
		quantity => 1,
		"product_name_$lc" => 1,
		ingredients => 1,
		ingredients_percent_analysis => 1,
		ingredients_text => 1,
	};

	# For the producer platform, we also need the owner
	if ((defined $server_options{private_products}) and ($server_options{private_products})) {
		$fields_ref->{owner} = 1;
	}

	eval {
		$cursor = execute_query(
			sub {
				return get_products_collection()->query($query_ref)->fields($fields_ref);
			}
		);
	};
	if ($@) {
		$log->warn("MongoDB error", {error => $@}) if $log->is_warn();
	}
	else {
		$log->info("MongoDB query ok", {error => $@}) if $log->is_info();
	}

	$log->info("retrieved products from MongoDB to analyze their recipes") if $log->is_info();

	my @products = $cursor->all;
	my $count = @products;

	my $html = '';

	if ($count < 0) {
		$html .= "<p>" . lang("error_database") . "</p>";
	}
	elsif ($count == 0) {
		$html .= "<p>" . lang("no_products") . "</p>";
	}

	if (defined $request_ref->{current_link}) {
		$request_ref->{current_link_query_display} = $request_ref->{current_link};
		$request_ref->{current_link_query_display} =~ s/\?action=process/\?action=display/;
		$html
			.= "&rarr; <a href=\"$request_ref->{current_link_query_display}&action=display\">"
			. lang("search_edit")
			. "</a><br>";
	}

	if ($count <= 0) {
		return $html;
	}

	if ($count > 0) {

		my $uncanonicalized_parent_ingredients = single_param('parent_ingredients');

		# Canonicalize the parent ingredients
		my $parent_ingredients_ref = [];
		foreach my $parent (split(/,/, $uncanonicalized_parent_ingredients)) {
			push @{$parent_ingredients_ref}, canonicalize_taxonomy_tag($lc, "ingredients", $parent);
		}

		my $recipes_ref = [];

		my $debug = "";

		foreach my $product_ref (@products) {
			my $recipe_ref = compute_product_recipe($product_ref, $parent_ingredients_ref);

			add_product_recipe_to_set($recipes_ref, $product_ref, $recipe_ref);

			if (single_param("debug")) {
				$debug
					.= "product: "
					. JSON::PP->new->utf8->canonical->encode($product_ref)
					. "<br><br>\n\n"
					. "recipe: "
					. JSON::PP->new->utf8->canonical->encode($recipe_ref)
					. "<br><br><br>\n\n\n";
			}
		}

		my $analysis_ref = analyze_recipes($recipes_ref, $parent_ingredients_ref);

		my $template_data_ref = {
			analysis => $analysis_ref,
			recipes => $recipes_ref,
			debug => $debug,
		};

		process_template('web/pages/recipes/recipes.tt.html', $template_data_ref, \$html)
			or $html = "template error: " . $tt->error();

	}

	return $html;
}

=head2 display_properties( $cc, $ecoscore_data_ref )

Load the Folksonomy Engine properties script

=cut

sub display_properties ($request_ref) {

	my $html;
	process_template('web/common/includes/folksonomy_script.tt.html', {}, \$html)
		|| return "template error: " . $tt->error();

	$request_ref->{content_ref} = \$html;
	$request_ref->{page_type} = "properties";

	display_page($request_ref);
	return;
}

=head2 data_to_display_image ( $product_ref, $imagetype, $target_lc )

Generates a data structure to display a product image.

The resulting data structure can be passed to a template to generate HTML or the JSON data for a knowledge panel.

=head3 Arguments

=head4 Product reference $product_ref

=head4 Image type $image_type: one of [front|ingredients|nutrition|packaging]

=head4 Language code $target_lc

=head3 Return values

- Reference to a data structure with needed data to display.
- undef if no image is available for the requested image type

=cut

sub data_to_display_image ($product_ref, $imagetype, $target_lc) {

	my $image_ref;

	# first try the requested language
	my @img_lcs = ($target_lc);

	# next try the main language of the product
	if ($product_ref->{lc} ne $target_lc) {
		push @img_lcs, $product_ref->{lc};
	}

	foreach my $img_lc (@img_lcs) {

		my $id = $imagetype . "_" . $img_lc;

		if ((defined $product_ref->{images}) and (defined $product_ref->{images}{$id})) {

			my $path = product_path($product_ref);
			my $rev = $product_ref->{images}{$id}{rev};
			my $alt = remove_tags_and_quote($product_ref->{product_name}) . ' - ' . $Lang{$imagetype . '_alt'}{$lang};
			if ($img_lc ne $target_lc) {
				$alt .= ' - ' . $img_lc;
			}

			$image_ref = {
				type => $imagetype,
				lc => $img_lc,
				alt => $alt,
				sizes => {},
				id => $id,
			};

			foreach my $size ($thumb_size, $small_size, $display_size, "full") {
				if (defined $product_ref->{images}{$id}{sizes}{$size}) {
					$image_ref->{sizes}{$size} = {
						url => "$images_subdomain/images/products/$path/$id.$rev.$size.jpg",
						width => $product_ref->{images}{$id}{sizes}{$size}{w},
						height => $product_ref->{images}{$id}{sizes}{$size}{h},
					};
				}
			}

			last;
		}
	}

	return $image_ref;
}

1;<|MERGE_RESOLUTION|>--- conflicted
+++ resolved
@@ -5165,18 +5165,6 @@
 	localize_ecoscore($cc, $product_ref);
 
 	foreach my $field (split(/,/, $fields)) {
-
-<<<<<<< HEAD
-=======
-		# On demand carbon footprint tags -- deactivated: the environmental footprint infocard is now replaced by the Eco-Score details
-		if (0 and (not $carbon_footprint_computed) and ($field =~ /^environment_infocard/)
-			or ($field =~ /^environment_impact_level/))
-		{
-			compute_carbon_footprint_infocard($product_ref);
-			$carbon_footprint_computed = 1;
-		}
-
->>>>>>> 0e4b5a42
 		if ($field eq "product_display_name") {
 			$customized_product_ref->{$field} = remove_tags_and_quote(product_name_brand_quantity($product_ref));
 		}
@@ -5186,18 +5174,11 @@
 			$customized_product_ref->{$field} = display_nutrition_table($product_ref, undef);
 		}
 
-<<<<<<< HEAD
 		# Eco-Score details in simple HTML
 		elsif ($field eq "ecoscore_details_simple_html") {
 			if ((1 or $show_ecoscore) and (defined $product_ref->{ecoscore_data})) {
-					$customized_product_ref->{$field} = display_ecoscore_calculation_details_simple_html($cc, $product_ref->{ecoscore_data});
-=======
-		# The environment infocard now displays the Eco-Score details
-		elsif (($field =~ /^environment_infocard/) or ($field eq "ecoscore_details_simple_html")) {
-			if ((1 or $show_ecoscore) and (defined $product_ref->{ecoscore_data})) {
 				$customized_product_ref->{$field}
 					= display_ecoscore_calculation_details_simple_html($cc, $product_ref->{ecoscore_data});
->>>>>>> 0e4b5a42
 			}
 		}
 
@@ -8658,17 +8639,6 @@
 
 	$template_data_ref->{admin} = $admin;
 
-<<<<<<< HEAD
-=======
-	# the carbon footprint infocard has been replaced by the Eco-Score details
-	if (0 and $admin) {
-		compute_carbon_footprint_infocard($product_ref);
-		$template_data_ref->{display_field_environment_infocard} = display_field($product_ref, 'environment_infocard');
-		$template_data_ref->{carbon_footprint_from_meat_or_fish_debug}
-			= $product_ref->{"carbon_footprint_from_meat_or_fish_debug"};
-	}
-
->>>>>>> 0e4b5a42
 	# Platform for producers: data quality issues and improvements opportunities
 
 	if ($server_options{producers_platform}) {
