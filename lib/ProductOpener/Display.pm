# This file is part of Product Opener.
#
# Product Opener
# Copyright (C) 2011-2023 Association Open Food Facts
# Contact: contact@openfoodfacts.org
# Address: 21 rue des Iles, 94100 Saint-Maur des Fossés, France
#
# Product Opener is free software: you can redistribute it and/or modify
# it under the terms of the GNU Affero General Public License as
# published by the Free Software Foundation, either version 3 of the
# License, or (at your option) any later version.
#
# This program is distributed in the hope that it will be useful,
# but WITHOUT ANY WARRANTY; without even the implied warranty of
# MERCHANTABILITY or FITNESS FOR A PARTICULAR PURPOSE.  See the
# GNU Affero General Public License for more details.
#
# You should have received a copy of the GNU Affero General Public License
# along with this program.  If not, see <http://www.gnu.org/licenses/>.

=head1 NAME

ProductOpener::Display - list, create and save products

=head1 SYNOPSIS

C<ProductOpener::Display> generates the HTML code for the web site
and the JSON responses for the API.

=head1 DESCRIPTION



=cut

package ProductOpener::Display;

use ProductOpener::PerlStandards;
use Exporter qw(import);

BEGIN {
	use vars qw(@ISA @EXPORT_OK %EXPORT_TAGS);
	@EXPORT_OK = qw(
		&startup
		&init_request
		&redirect_to_url
		&single_param
		&request_param

		&display_date
		&display_date_tag
		&display_date_iso
		&display_pagination
		&get_packager_code_coordinates
		&display_icon

		&display_structured_response
		&display_no_index_page_and_exit
		&display_robots_txt_and_exit
		&display_page
		&display_text
		&display_stats
		&display_points
		&display_mission
		&display_tag
		&display_search_results
		&display_error
		&display_error_and_exit

		&add_product_nutriment_to_stats
		&compute_stats_for_products
		&compare_product_nutrition_facts_to_categories
		&data_to_display_nutrition_table
		&display_nutrition_table
		&display_product
		&display_product_api
		&display_product_history
		&display_preferences_api
		&display_attribute_groups_api
		&get_search_field_path_components
		&get_search_field_title_and_details
		&search_and_display_products
		&search_and_export_products
		&search_and_graph_products
		&search_and_map_products
		&display_recent_changes
		&display_taxonomy_api
		&map_of_products

		&display_nested_list_of_ingredients
		&display_ingredients_analysis_details
		&display_ingredients_analysis
		&display_possible_improvement_description
		&display_properties

		&get_world_subdomain

		&data_to_display_nutriscore
		&data_to_display_nutrient_levels
		&data_to_display_ingredients_analysis
		&data_to_display_ingredients_analysis_details
		&data_to_display_image

		&count_products
		&add_params_to_query

		&url_for_text
		&process_template

		@search_series

		%index_tag_types_set

		$admin
		$memd
		$default_request_ref

		$scripts
		$initjs
		$styles
		$header
		$bodyabout

		$original_subdomain
		$subdomain
		$formatted_subdomain
		$images_subdomain
		$static_subdomain
		$producers_platform_url
		$test
		@lcs
		$cc
		$country
		$tt

		$nutriment_table

		%file_timestamps

		$show_ecoscore
		$attributes_options_ref
		$knowledge_panels_options_ref

		&display_nutriscore_calculation_details
	);    # symbols to export on request
	%EXPORT_TAGS = (all => [@EXPORT_OK]);
}

use vars @EXPORT_OK;

use ProductOpener::HTTP qw(:all);
use ProductOpener::Store qw(:all);
use ProductOpener::Config qw(:all);
use ProductOpener::Paths qw/:all/;
use ProductOpener::Tags qw(:all);
use ProductOpener::TagsEntries qw(:all);
use ProductOpener::Users qw(:all);
use ProductOpener::Index qw(:all);
use ProductOpener::Lang qw(:all);
use ProductOpener::Images qw(:all);
use ProductOpener::Food qw(:all);
use ProductOpener::Ingredients qw(:all);
use ProductOpener::Products qw(:all);
use ProductOpener::Missions qw(:all);
use ProductOpener::MissionsConfig qw(:all);
use ProductOpener::URL qw(:all);
use ProductOpener::Data qw(:all);
use ProductOpener::Text qw(:all);
use ProductOpener::Nutriscore qw(:all);
use ProductOpener::Ecoscore qw(:all);
use ProductOpener::Attributes qw(:all);
use ProductOpener::KnowledgePanels qw(:all);
use ProductOpener::KnowledgePanelsTags qw(:all);
use ProductOpener::Orgs qw(:all);
use ProductOpener::Web qw(:all);
use ProductOpener::Recipes qw(:all);
use ProductOpener::PackagerCodes qw(:all);
use ProductOpener::Export qw(:all);
use ProductOpener::API qw(:all);
use ProductOpener::Units qw/:all/;
use ProductOpener::Cache qw/:all/;

use Encode;
use URI::Escape::XS;
use CGI qw(:cgi :cgi-lib :form escapeHTML');
use HTML::Entities;
use DateTime;
use DateTime::Locale;
use experimental 'smartmatch';
use MongoDB;
use Tie::IxHash;
use JSON::PP;
use Text::CSV;
use XML::Simple;
use CLDR::Number;
use CLDR::Number::Format::Decimal;
use CLDR::Number::Format::Percent;
use Storable qw(dclone freeze);
use boolean;
use Excel::Writer::XLSX;
use Template;
use Devel::Size qw(size total_size);
use Data::DeepAccess qw(deep_get);
use Log::Log4perl;
use LWP::UserAgent;

use Log::Any '$log', default_adapter => 'Stderr';

# special logger to make it easy to measure memcached hit and miss rates
our $mongodb_log = Log::Log4perl->get_logger('mongodb');
$mongodb_log->info("start") if $mongodb_log->is_info();

use Apache2::RequestRec ();
use Apache2::Const qw(:http :common);

use URI::Find;

my $uri_finder = URI::Find->new(
	sub ($uri, $orig_uri) {
		if ($uri =~ /\http/) {
			return qq|<a href="$uri">$orig_uri</a>|;
		}
		else {
			return $orig_uri;
		}
	}
);

=head1 VARIABLES

Exported variables that are available for other modules.

=head2 %file_timestamps

When the module is loaded (at the start of Apache with mod_perl), we record the modification date
of static files like CSS styles an JS code so that we can add a version parameter to the request
in order to make sure the browser will not serve an old cached version.

=head3 Synopsis

    $scripts .= <<HTML
        <script type="text/javascript" src="/js/dist/product-multilingual.js?v=$file_timestamps{"js/dist/product-multilingual.js"}"></script>
    HTML
    ;

=head3 Configuration

The files that need to be checked need to be specified in the code of Display.pm.

	e.g.

    %file_timestamps = (
    	"css/dist/app.css" => "CSS file generated by the 'npm run build' command",
    	"css/dist/product-multilingual.css" => "CSS file generated by the 'npm run build' command",
    	"js/dist/product-multilingual.js" => "JS file generated by the 'npm run build' command",
    );

=cut

%file_timestamps = (
	"css/dist/app-ltr.css" => "CSS file generated by the 'npm run build' command",
	"css/dist/app-rtl.css" => "CSS file generated by the 'npm run build' command",
	"css/dist/product-multilingual.css" => "CSS file generated by the 'npm run build' command",
	"js/dist/product-multilingual.js" => "JS file generated by the 'npm run build' command",
);

my $start_time = time();
foreach my $file (sort keys %file_timestamps) {

	if (-e "$www_root/$file") {
		$file_timestamps{$file} = (stat "$www_root/$file")[9];
	}
	else {
		#$log->trace("A timestamped file does not exist. Falling back to process start time, in case we are running in different Docker containers.", { path => "$www_root/$file", source => $file_timestamps{$file}, fallback => $start_time }) if $log->is_trace();
		$file_timestamps{$file} = $start_time;
	}
}

# On demand exports can be very big, limit the number of products
my $export_limit = 10000;

# TODO: explain why such a high number
my $tags_page_size = 10000;

if (defined $options{export_limit}) {
	$export_limit = $options{export_limit};
}

# Save all tag types to index in a set to make checks easier
%index_tag_types_set = ();
@index_tag_types_set{@ProductOpener::Config::index_tag_types} = ();

# Initialize the Template module
$tt = Template->new(
	{
		INCLUDE_PATH => $data_root . '/templates',
		INTERPOLATE => 1,
		EVAL_PERL => 1,
		STAT_TTL => 60,    # cache templates in memory for 1 min before checking if the source changed
		COMPILE_EXT => '.ttc',    # compile templates to Perl code for much faster reload
		COMPILE_DIR => $data_root . "/tmp/templates",
		ENCODING => 'UTF-8',
		RECURSION => 1,    # Needed for the knowledge panels that contain subpanels
	}
);

# Initialize exported variables

$default_request_ref = {page => 1,};

# Initialize internal variables
# - using my $variable; is causing problems with mod_perl, it looks
# like inside subroutines below, they retain the first value they were
# called with. (but no "$variable will not stay shared" warning).
# Converting them to global variables.
# - better solution: create a class?

use vars qw();

sub get_world_subdomain() {
	my $prefix = ($lc eq "en") ? "world" : "world-$lc";
	return format_subdomain($prefix);
}

$static_subdomain = format_subdomain('static');
$images_subdomain = format_subdomain('images');

=head1 FUNCTIONS


=head2 url_for_text ( $textid )

Return the localized URL for a text. (e.g. "data" points to /data in English and /donnees in French)
Note: This currently only has ecoscore

=cut

# Note: the following urls are currently hardcoded, but the idea is to build the mapping table
# at startup from the available translated texts in the repository. (TODO)
my %urls_for_texts = (
	"ecoscore" => {
		en => "eco-score-the-environmental-impact-of-food-products",
		de => "eco-score-die-umweltauswirkungen-von-lebensmitteln",
		es => "eco-score-el-impacto-medioambiental-de-los-productos-alimenticios",
		fr => "eco-score-l-impact-environnemental-des-produits-alimentaires",
		it => "eco-score-impatto-ambientale-dei-prodotti-alimentari",
		nl => "eco-score-de-milieu-impact-van-voedingsproducten",
		pt => "eco-score-o-impacto-ambiental-dos-produtos-alimentares",
	},
);

sub url_for_text ($textid) {

	# remove starting / if passed
	$textid =~ s/^\///;

	if (not defined $urls_for_texts{$textid}) {
		return "/" . $textid;
	}
	elsif (defined $urls_for_texts{$textid}{$lc}) {
		return "/" . $urls_for_texts{$textid}{$lc};
	}
	elsif ($urls_for_texts{$textid}{en}) {
		return "/" . $urls_for_texts{$textid}{en};
	}
	else {
		return "/" . $textid;
	}
}

=head2 process_template ( $template_filename , $template_data_ref , $result_content_ref )

Add some functions and variables needed by many templates and process the template with template toolkit.

=cut

sub process_template ($template_filename, $template_data_ref, $result_content_ref) {

	# Add functions and values that are passed to all templates

	$template_data_ref->{server_options_private_products} = $server_options{private_products};
	$template_data_ref->{server_options_producers_platform} = $server_options{producers_platform};
	$template_data_ref->{producers_platform_url} = $producers_platform_url;
	$template_data_ref->{server_domain} = $server_domain;
	$template_data_ref->{static_subdomain} = $static_subdomain;
	$template_data_ref->{images_subdomain} = $images_subdomain;
	$template_data_ref->{formatted_subdomain} = $formatted_subdomain;
	(not defined $template_data_ref->{user_id}) and $template_data_ref->{user_id} = $User_id;
	(not defined $template_data_ref->{user}) and $template_data_ref->{user} = \%User;
	(not defined $template_data_ref->{org_id}) and $template_data_ref->{org_id} = $Org_id;

	$template_data_ref->{product_type} = $options{product_type};
	$template_data_ref->{admin} = $admin;
	$template_data_ref->{moderator} = $User{moderator};
	$template_data_ref->{pro_moderator} = $User{pro_moderator};
	$template_data_ref->{sep} = separator_before_colon($lc);
	$template_data_ref->{lang} = \&lang;
	$template_data_ref->{f_lang} = \&f_lang;
	$template_data_ref->{lang_sprintf} = \&lang_sprintf;
	$template_data_ref->{lc} = $lc;
	$template_data_ref->{cc} = $cc;
	$template_data_ref->{display_icon} = \&display_icon;
	$template_data_ref->{time_t} = time();
	$template_data_ref->{display_date_without_time} = \&display_date_without_time;
	$template_data_ref->{display_date_ymd} = \&display_date_ymd;
	$template_data_ref->{display_date_tag} = \&display_date_tag;
	$template_data_ref->{url_for_text} = \&url_for_text;
	$template_data_ref->{product_url} = \&product_url;
	$template_data_ref->{product_action_url} = \&product_action_url;
	$template_data_ref->{product_name_brand_quantity} = \&product_name_brand_quantity;

	# select2 options generator for all entries in a taxonomy
	$template_data_ref->{generate_select2_options_for_taxonomy_to_json} = sub ($tagtype) {
		return generate_select2_options_for_taxonomy_to_json($lc, $tagtype);
	};

	# Return a link to one taxonomy entry in the target language
	$template_data_ref->{canonicalize_taxonomy_tag_link} = sub ($tagtype, $tag) {
		return canonicalize_taxonomy_tag_link($lc, $tagtype, $tag);
	};

	# Display one taxonomy entry in the target language
	$template_data_ref->{display_taxonomy_tag} = sub ($tagtype, $tag) {
		return display_taxonomy_tag($lc, $tagtype, $tag);
	};

	# Display one taxonomy entry in the target language, without language prefix
	$template_data_ref->{display_taxonomy_tag_name} = sub ($tagtype, $tag) {
		return display_taxonomy_tag_name($lc, $tagtype, $tag);
	};

	# Display a list of taxonomy entries in the target language
	$template_data_ref->{display_taxonomy_tags_list} = sub ($tagtype, $tags_ref) {
		if (defined $tags_ref) {
			return join(", ", map {display_taxonomy_tag($lc, $tagtype, $_)} @$tags_ref);
		}
		else {
			return "";
		}
	};

	$template_data_ref->{round} = sub ($var) {
		return sprintf("%.0f", $var);
	};
	$template_data_ref->{sprintf} = sub ($var1, $var2) {
		return sprintf($var1, $var2);
	};

	$template_data_ref->{encode_json} = sub ($var) {
		return decode_utf8(JSON::PP->new->utf8->canonical->encode($var));
	};

	return ($tt->process($template_filename, $template_data_ref, $result_content_ref));
}

=head2 redirect_to_url($request_ref, $status_code, $redirect_url)

This function instructs mod_perl to print redirect HTTP header (Location) and to terminate the request immediately.
The mod_perl process is not terminated and will continue to serve future requests.

=head3 Arguments

=head4 Request object $request_ref

The request object may contain a cookie.

=head4 Status code $status_code

e.g. 302 for a temporary redirect

=head4 Redirect url $redirect_url

=cut

sub redirect_to_url ($request_ref, $status_code, $redirect_url) {

	my $r = Apache2::RequestUtil->request();

	$r->headers_out->set(Location => $redirect_url);

	if (defined $request_ref->{cookie}) {
		# Note: mod_perl will not output the Set-Cookie header on a 302 response
		# unless it is set with err_headers_out instead of headers_out
		# https://perl.apache.org/docs/2.0/api/Apache2/RequestRec.html#C_err_headers_out_
		$r->err_headers_out->set("Set-Cookie" => $request_ref->{cookie});
	}

	$r->status($status_code);
	# note: under mod_perl, exit() will end the request without terminating the Apache mod_perl process
	exit();
}

=head2 single_param ($param_name)

CGI.pm param() function returns a list when called in a list context
(e.g. when param() is an argument of a function, or the value of a field in a hash).
This causes issues for function signatures that expect a scalar, and that may get passed an empty list
if the parameter is not set.

So instead of calling CGI.pm param() directly, we call single_param() to prefix it with scalar.

=head3 Arguments

=head4 CGI parameter name $param_name

=head3 Return value

A scalar value for the parameter, or undef if the parameter is not defined.

=cut

sub single_param ($param_name) {
	return scalar param($param_name);
}

=head2 request_param ($request_ref, $param_name)

Return a request parameter. The parameter can be passed in the query string,
as a POST multipart form data parameter, or in a POST JSON body

=head3 Arguments

=head4 Parameter name $param_name

=head3 Return value

A scalar value for the parameter, or undef if the parameter is not defined.

=cut

sub request_param ($request_ref, $param_name) {
	return (scalar param($param_name)) || deep_get($request_ref, "body_json", $param_name);
}

=head2 init_request ()

C<init_request()> is called at the start of each new request (web page or API).
It initializes a number of variables, in particular:

$cc : country code

$lc : language code

$knowledge_panels_options_ref: Reference to a hashmap that collect options to display knowledge panels for current request
See also L<ProductOpener::KnowledgePanels/knowledge_panels_options_ref>
It also initializes a request object that is returned.

=head3 Parameters

=head4 (optional) Request object reference $request_ref

This function may be passed an existing request object reference
(e.g. pre-containing some fields of the request, like a JSON body).

If not passed, a new request object will be created.


=head3 Return value

Reference to request object.

=cut

sub init_request ($request_ref = {}) {

	$log->debug("init_request - start", {request_ref => $request_ref}) if $log->is_debug();

	# Clear the context
	delete $log->context->{user_id};
	delete $log->context->{user_session};
	$log->context->{request} = generate_token(16);

	# Initialize the request object
	$request_ref->{referer} = referer();
	$request_ref->{original_query_string} = $ENV{QUERY_STRING};
	# Get the cgi script path if the URL was to a /cgi/ script
	# unset it if it is /cgi/display.pl (default route for non /cgi/ scripts)
	$request_ref->{script_name} = $ENV{SCRIPT_NAME};
	if ($request_ref->{script_name} eq "/cgi/display.pl") {
		delete $request_ref->{script_name};
	}

	# Depending on web server configuration, we may get or not get a / at the start of the QUERY_STRING environment variable
	# remove the / to normalize the query string, as we use it to build some redirect urls
	$request_ref->{original_query_string} =~ s/^\///;

	# Set $request_ref->{is_crawl_bot}
	set_user_agent_request_ref_attributes($request_ref);

	# `no_index` specifies whether we send an empty HTML page with a <meta name="robots" content="noindex">
	# in the HTML headers. This is only done for known web crawlers (Google, Bing, Yandex,...) on webpages that
	# trigger heavy DB aggregation queries and overload our server.
	$request_ref->{no_index} = 0;
	# If deny_all_robots_txt=1, serve a version of robots.txt where all agents are denied access (Disallow: /)
	$request_ref->{deny_all_robots_txt} = 0;

	# TODO: global variables should be moved to $request_ref
	$styles = '';
	$scripts = '';
	$initjs = '';
	$header = '';
	$bodyabout = '';
	$admin = 0;

	my $r = Apache2::RequestUtil->request();
	$request_ref->{method} = $r->method();

	$cc = 'world';
	$lc = 'en';
	@lcs = ();
	$country = 'en:world';

	$r->headers_out->set(Server => "Product Opener");
	# temporarily remove X-Frame-Options: DENY, needed for graphs - 2023/11/23
	#$r->headers_out->set("X-Frame-Options" => "DENY");
	$r->headers_out->set("X-Content-Type-Options" => "nosniff");
	$r->headers_out->set("X-Download-Options" => "noopen");
	$r->headers_out->set("X-XSS-Protection" => "1; mode=block");
	$r->headers_out->set("X-Request-ID" => $log->context->{request});

	# sub-domain format:
	#
	# [2 letters country code or "world"] -> set cc + default language for the country
	# [2 letters country code or "world"]-[2 letters language code] -> set cc + lc
	#
	# Note: cc and lc can be overridden by query parameters
	# (especially for the API so that we can use only one subdomain : api.openfoodfacts.org)

	my $hostname = $r->hostname;
	$subdomain = lc($hostname);

	local $log->context->{hostname} = $hostname;
	local $log->context->{ip} = remote_addr();
	local $log->context->{query_string} = $request_ref->{original_query_string};

	$subdomain =~ s/\..*//;

	$original_subdomain = $subdomain;    # $subdomain can be changed if there are cc and/or lc overrides

	$log->debug("initializing request", {subdomain => $subdomain}) if $log->is_debug();

	if ($subdomain eq 'world') {
		($cc, $country, $lc) = ('world', 'en:world', 'en');
	}
	elsif (defined $country_codes{$subdomain}) {
		# subdomain is the country code: fr.openfoodfacts.org, uk.openfoodfacts.org,...
		local $log->context->{subdomain_format} = 1;

		$cc = $subdomain;
		$country = $country_codes{$cc};
		$lc = $country_languages{$cc}[0];    # first official language

		$log->debug("subdomain matches known country code",
			{subdomain => $subdomain, lc => $lc, cc => $cc, country => $country})
			if $log->is_debug();

		if (not exists $Langs{$lc}) {
			$log->debug("current lc does not exist, falling back to lc = en",
				{subdomain => $subdomain, lc => $lc, cc => $cc, country => $country})
				if $log->is_debug();
			$lc = 'en';
		}

	}
	elsif ($subdomain =~ /(.*?)-(.*)/) {
		# subdomain contains the country code and the language code: world-fr.openfoodfacts.org, ch-it.openfoodfacts.org,...
		local $log->context->{subdomain_format} = 2;
		$log->debug("subdomain in cc-lc format - checking values",
			{subdomain => $subdomain, lc => $lc, cc => $cc, country => $country})
			if $log->is_debug();

		if (defined $country_codes{$1}) {
			$cc = $1;
			$country = $country_codes{$cc};
			$lc = $country_languages{$cc}[0];    # first official language
			if (defined $language_codes{$2}) {
				$lc = $2;
				$lc =~ s/-/_/;    # pt-pt -> pt_pt
			}

			$log->debug("subdomain matches known country code",
				{subdomain => $subdomain, lc => $lc, cc => $cc, country => $country})
				if $log->is_debug();
		}
	}
	elsif (defined $country_names{$subdomain}) {
		local $log->context->{subdomain_format} = 3;
		($cc, $country, $lc) = @{$country_names{$subdomain}};

		$log->debug("subdomain matches known country name",
			{subdomain => $subdomain, lc => $lc, cc => $cc, country => $country})
			if $log->is_debug();
	}
	elsif ($request_ref->{original_query_string} !~ /^api\//) {
		# redirect
		my $redirect_url
			= get_world_subdomain()
			. ($request_ref->{script_name} ? $request_ref->{script_name} . "?" : '/')
			. $request_ref->{original_query_string};
		$log->info("request could not be matched to a known country, redirecting to world",
			{subdomain => $subdomain, lc => $lc, cc => $cc, country => $country, redirect => $redirect_url})
			if $log->is_info();
		redirect_to_url($request_ref, 302, $redirect_url);
	}

	$lc =~ s/_.*//;    # PT_PT doest not work yet: categories

	if ((not defined $lc) or (($lc !~ /^\w\w(_|-)\w\w$/) and (length($lc) != 2))) {
		$log->debug("replacing unknown lc with en", {lc => $lc}) if $log->debug();
		$lc = 'en';
	}

	$lang = $lc;

	# If the language is equal to the first language of the country, but we are on a different subdomain, redirect to the main country subdomain. (fr-fr => fr)
	if (    (defined $lc)
		and (defined $cc)
		and (defined $country_languages{$cc}[0])
		and ($country_languages{$cc}[0] eq $lc)
		and ($subdomain ne $cc)
		and ($subdomain !~ /^(ssl-)?api/)
		and ($r->method() eq 'GET')
		and ($request_ref->{original_query_string} !~ /^api\//))
	{
		# redirect
		my $ccdom = format_subdomain($cc);
		my $redirect_url
			= $ccdom
			. ($request_ref->{script_name} ? $request_ref->{script_name} . "?" : '/')
			. $request_ref->{original_query_string};
		$log->info(
			"lc is equal to first lc of the country, redirecting to countries main domain",
			{subdomain => $subdomain, lc => $lc, cc => $cc, country => $country, redirect => $redirect_url}
		) if $log->is_info();
		redirect_to_url($request_ref, 302, $redirect_url);
	}

	# Allow cc and lc overrides as query parameters
	# do not redirect to the corresponding subdomain
	my $cc_lc_overrides = 0;
	my $param_cc = single_param('cc');
	if ((defined $param_cc) and ((defined $country_codes{lc($param_cc)}) or (lc($param_cc) eq 'world'))) {
		$cc = lc($param_cc);
		$country = $country_codes{$cc};
		$cc_lc_overrides = 1;
		$log->debug("cc override from request parameter", {cc => $cc}) if $log->is_debug();
	}
	my $param_lc = single_param('lc');
	if (defined $param_lc) {
		# allow multiple languages in an ordered list
		@lcs = split(/,/, lc($param_lc));
		if (defined $language_codes{$lcs[0]}) {
			$lc = $lcs[0];
			$lang = $lc;
			$cc_lc_overrides = 1;
			$log->debug("lc override from request parameter", {lc => $lc, lcs => \@lcs}) if $log->is_debug();
		}
		else {
			@lcs = ($lc);
		}
	}
	else {
		@lcs = ($lc);
	}
	# change the subdomain if we have overrides so that links to product pages are properly constructed
	if ($cc_lc_overrides) {
		$subdomain = $cc;
		if (not((defined $country_languages{$cc}[0]) and ($lc eq $country_languages{$cc}[0]))) {
			$subdomain .= "-" . $lc;
		}
	}

	# If lc is not one of the official languages of the country and if the request comes from
	# a bot crawler, don't index the webpage (return an empty noindex HTML page)
	# We also disable indexing for all subdomains that don't have the format world, cc or cc-lc
	if ((!($lc ~~ $country_languages{$cc})) or $subdomain =~ /^(ssl-)?api/) {
		# Use robots.txt with disallow: / for all agents
		$request_ref->{deny_all_robots_txt} = 1;

		if ($request_ref->{is_crawl_bot} eq 1) {
			$request_ref->{no_index} = 1;
		}
	}

	# select the nutriment table format according to the country
	$nutriment_table = $cc_nutriment_table{default};
	if (exists $cc_nutriment_table{$cc}) {
		$nutriment_table = $cc_nutriment_table{$cc};
	}

	if ($test) {
		$subdomain =~ s/\.openfoodfacts/.test.openfoodfacts/;
	}

	$log->debug(
		"URI parsed for additional information",
		{
			subdomain => $subdomain,
			original_subdomain => $original_subdomain,
			lc => $lc,
			lang => $lang,
			cc => $cc,
			country => $country
		}
	) if $log->is_debug();

	my $error = ProductOpener::Users::init_user($request_ref);
	if ($error) {
		# We were sent bad user_id / password credentials

		# If it is an API v3 query, the error will be handled by API::process_api_request()
		if ((defined $request_ref->{api_version}) and ($request_ref->{api_version} >= 3)) {
			$log->debug(
				"init_request - init_user error - API v3: continue",
				{init_user_error => $request_ref->{init_user_error}}
			) if $log->is_debug();
			add_error(
				$request_ref->{api_response},
				{
					message => {id => "invalid_user_id_and_password"},
					impact => {id => "failure"},
				}
			);
		}
		# /cgi/auth.pl returns a JSON body
		# for requests to /cgi/auth.pl, we will now return a JSON body, set in /cgi/auth.pl
		elsif ($r->uri() =~ /\/cgi\/auth\.pl/) {
			$log->debug(
				"init_request - init_user error - /cgi/auth.pl: continue",
				{init_user_error => $request_ref->{init_user_error}}
			) if $log->is_debug();
		}
		# Otherwise we return an error page in HTML (including for v0 / v1 / v2 API queries)
		else {
			$log->debug(
				"init_request - init_user error - display error page",
				{init_user_error => $request_ref->{init_user_error}}
			) if $log->is_debug();
			display_error_and_exit($error, 403);
		}
	}

	# %admin is defined in Config.pm
	# admins can change permissions for all users
	if (is_admin_user($User_id)) {
		$admin = 1;
	}
	$request_ref->{admin} = $admin;
	# TODO: remove the $admin global variable, and use $request_ref->{admin} instead.

	# Producers platform: not logged in users, or users with no permission to add products

	if (($server_options{producers_platform})
		and not((defined $Owner_id) and (($Owner_id =~ /^org-/) or ($User{moderator}) or $User{pro_moderator})))
	{
		$styles .= <<CSS
.hide-when-no-access-to-producers-platform {display:none}
CSS
			;
	}
	else {
		$styles .= <<CSS
.show-when-no-access-to-producers-platform {display:none}
CSS
			;
	}

	# Not logged in users

	if (defined $User_id) {
		$styles .= <<CSS
.hide-when-logged-in {display:none}
CSS
			;
	}
	else {
		$styles .= <<CSS
.show-when-logged-in {display:none}
CSS
			;
	}

	# call format_subdomain($subdomain) only once
	$formatted_subdomain = format_subdomain($subdomain);
	$producers_platform_url = $formatted_subdomain . '/';

	# If we are not already on the producers platform: add .pro
	if ($producers_platform_url !~ /\.pro\.open/) {
		$producers_platform_url =~ s/\.open/\.pro\.open/;
	}

	# Enable or disable user food preferences: used to compute attributes and to display
	# personalized product scores and search results
	if (((defined $options{product_type}) and ($options{product_type} eq "food"))) {
		$request_ref->{user_preferences} = 1;
	}
	else {
		$request_ref->{user_preferences} = 0;
	}

	if ((defined $options{product_type}) and ($options{product_type} eq "food")) {
		$show_ecoscore = 1;
		$attributes_options_ref = {};
		$knowledge_panels_options_ref = {};
	}
	else {
		$show_ecoscore = 0;
		$attributes_options_ref = {
			skip_ecoscore => 1,
			skip_forest_footprint => 1,
		};
		$knowledge_panels_options_ref = {
			skip_ecoscore => 1,
			skip_forest_footprint => 1,
		};
	}

	$log->debug(
		"owner, org and user",
		{
			private_products => $server_options{private_products},
			owner_id => $Owner_id,
			user_id => $User_id,
			org_id => $Org_id
		}
	) if $log->is_debug();

	# Set cc, lc and lcs in the request object
	# Ideally, we should rely on those fields in the request object
	# and remove the $lc, $cc and @lcs global variables
	$request_ref->{lc} = $lc;
	$request_ref->{cc} = $cc;
	$request_ref->{country} = $country;
	$request_ref->{lcs} = \@lcs;

	return $request_ref;
}

=head2 set_user_agent_request_ref_attributes ($request_ref)

Set two attributes to `request_ref`:

- `user_agent`: the request User-Agent
- `is_crawl_bot`: a flag (0 or 1) that indicates whether the request comes
  from a known web crawler (Google, Bing,...). We only use User-Agent value
  to set this flag.
- `is_denied_crawl_bot`: a flag (0 or 1) that indicates whether the request
  comes from a web crawler we want to deny access to.

=cut

sub set_user_agent_request_ref_attributes ($request_ref) {
	my $user_agent_str = user_agent();
	$request_ref->{user_agent} = $user_agent_str;

	my $is_crawl_bot = 0;
	my $is_denied_crawl_bot = 0;
	if ($user_agent_str
		=~ /\b(Googlebot|Googlebot-Image|Google-InspectionTool|bingbot|Applebot|Yandex|DuckDuck|DotBot|Seekport|Ahrefs|DataForSeo|Seznam|ZoomBot|Mojeek|QRbot|Qwant|facebookexternalhit|Bytespider|GPTBot|SEOkicks|Searchmetrics|MJ12|SurveyBot|SEOdiver|wotbox|Cliqz|Paracrawl|Scrapy|VelenPublicWebCrawler|Semrush|MegaIndex\.ru|Amazon|aiohttp|python-request)/i
		)
	{
		$is_crawl_bot = 1;
		if ($user_agent_str
			=~ /\b(bingbot|Seekport|Ahrefs|DataForSeo|Seznam|ZoomBot|Mojeek|QRbot|Bytespider|SEOkicks|Searchmetrics|MJ12|SurveyBot|SEOdiver|wotbox|Cliqz|Paracrawl|Scrapy|VelenPublicWebCrawler|Semrush|MegaIndex\.ru|YandexMarket|Amazon)/
			)
		{
			$is_denied_crawl_bot = 1;
		}
	}
	$request_ref->{is_crawl_bot} = $is_crawl_bot;
	$request_ref->{is_denied_crawl_bot} = $is_denied_crawl_bot;
	return;
}

sub _get_date ($t) {

	if (defined $t) {
		my @codes = DateTime::Locale->codes;
		my $locale;
		if (grep {$_ eq $lc} @codes) {
			$locale = DateTime::Locale->load($lc);
		}
		else {
			$locale = DateTime::Locale->load('en');
		}

		my $dt = DateTime->from_epoch(
			locale => $locale,
			time_zone => $reference_timezone,
			epoch => $t
		);
		return $dt;
	}
	else {
		return;
	}

}

sub display_date ($t) {

	my $dt = _get_date($t);

	if (defined $dt) {
		return $dt->format_cldr($dt->locale()->datetime_format_long);
	}
	else {
		return;
	}

}

sub display_date_without_time ($t) {

	my $dt = _get_date($t);

	if (defined $dt) {
		return $dt->format_cldr($dt->locale()->date_format_long);
	}
	else {
		return;
	}

}

sub display_date_ymd ($t) {

	my $dt = _get_date($t);
	if (defined $dt) {
		return $dt->ymd;
	}
	else {
		return;
	}
}

sub display_date_tag ($t) {

	my $dt = _get_date($t);
	if (defined $dt) {
		my $iso = $dt->iso8601;
		my $dts = $dt->format_cldr($dt->locale()->datetime_format_long);
		return "<time datetime=\"$iso\">$dts</time>";
	}
	else {
		return;
	}
}

sub display_date_iso ($t) {

	my $dt = _get_date($t);
	if (defined $dt) {
		my $iso = $dt->iso8601;
		return $iso;
	}
	else {
		return;
	}
}

=head2 display_error ( $error_message, $status_code )

Display an error message using the site template.

The request is not terminated by this function, it will continue to run.

=cut

sub display_error ($error_message, $status_code) {

	my $html = "<p>$error_message</p>";
	display_page(
		{
			title => lang('error'),
			content_ref => \$html,
			status_code => $status_code,
			page_type => "error",
		}
	);
	return;
}

=head2 display_error_and_exit ( $error_message, $status_code )

Display an error message using the site template, and terminate the request immediately.

Any code after the call to display_error_and_exit() will not be executed.

=cut

sub display_error_and_exit ($error_message, $status_code) {

	display_error($error_message, $status_code);
	exit();
}

=head2 display_no_index_page_and_exit ()

Return an empty HTML page with a '<meta name="robots" content="noindex">' directive
in the HTML header.

This is useful to prevent web crawlers to overload our servers by querying webpages
that require a lot of resources (especially aggregation queries).

=cut

sub display_no_index_page_and_exit () {
	my $html
		= '<!DOCTYPE html><html><head><meta name="robots" content="noindex"></head><body><h1>NOINDEX</h1><p>We detected that your browser is a web crawling bot, and this page should not be indexed by web crawlers. If this is unexpected, contact us on Slack or write us an email at <a href="mailto:contact@openfoodfacts.org">contact@openfoodfacts.org</a>.</p></body></html>';
	my $http_headers_ref = {
		'-status' => 200,
		'-expires' => '-1d',
		'-charset' => 'UTF-8',
	};

	print header(%$http_headers_ref);

	my $r = Apache2::RequestUtil->request();
	$r->rflush;
	# Setting the status makes mod_perl append a default error to the body
	# Send 200 instead.
	$r->status(200);
	binmode(STDOUT, ":encoding(UTF-8)");
	print $html;
	exit();
}

=head2 display_robots_txt_and_exit ($request_ref)

Return robots.txt page and exit.

robots.txt is dynamically generated based on lc, it's content depends on $request_ref:
- if $request_ref->{deny_all_robots_txt} is 1: a robots.txt where we deny all traffic
  combinations.
- otherwise: the standard robots.txt. We disallow indexing of most facet pages, the
  exceptions can be found in ProductOpener::Config::index_tag_types

=cut

sub display_robots_txt_and_exit ($request_ref) {
	my $template_data_ref = {facets => []};
	my $vars = {deny_access => $request_ref->{deny_all_robots_txt}, disallow_paths_localized => []};
	my %disallow_paths_localized_set = ();

	foreach my $type (sort keys %tag_type_singular) {
		# Get facet name for both english and the request language
		foreach my $lang ('en', $request_ref->{lc}) {
			my $tag_value_singular = $tag_type_singular{$type}{$lang};
			my $tag_value_plural = $tag_type_plural{$type}{$lang};
			if (
					defined $tag_value_singular
				and length($tag_value_singular) != 0
				and not(exists($disallow_paths_localized_set{$tag_value_singular}))
				# check that it's not one of the exception
				# we don't perform this check below for list of tags pages as all list of
				# tags pages are not indexable
				and not(exists($index_tag_types_set{$type}))
				)
			{
				$disallow_paths_localized_set{$tag_value_singular} = undef;
				push(@{$vars->{disallow_paths_localized}}, $tag_value_singular);
			}
			if (
				defined $tag_value_plural
				and length($tag_value_plural)
				!= 0
				# ecoscore has the same value for singular and plural, and products should not be disabled
				and ($type !~ /^ecoscore|products$/) and not(exists($disallow_paths_localized_set{$tag_value_plural}))
				)
			{
				$disallow_paths_localized_set{$tag_value_plural} = undef;
				push(@{$vars->{disallow_paths_localized}}, $tag_value_plural);
			}
		}
	}

	my $text;
	$tt->process("web/pages/robots/robots.tt.txt", $vars, \$text);
	my $r = Apache2::RequestUtil->request();
	$r->content_type("text/plain");
	print $text;
	exit();
}

# Specific index for producer on the platform for producers
sub display_index_for_producer ($request_ref) {

	# Check if there are data quality issues or improvement opportunities

	my $template_data_ref = {facets => []};

	foreach my $tagtype ("data_quality_errors_producers", "data_quality_warnings_producers", "improvements") {

		my $count = count_products($request_ref, {$tagtype . "_tags" => {'$exists' => true, '$ne' => []}});

		if ($count > 0) {
			push @{$template_data_ref->{facets}},
				{
				url => "/" . $tag_type_plural{$tagtype}{$lc},
				number_of_products => lang("number_of_products_with_" . $tagtype),
				count => $count,
				};
		}
	}

	# Display a message if some product updates have not been published yet
	# Updates can also be on obsolete products

	$template_data_ref->{count_to_be_exported} = count_products({}, {states_tags => "en:to-be-exported"});
	$template_data_ref->{count_obsolete_to_be_exported} = count_products({}, {states_tags => "en:to-be-exported"}, 1);

	my $html;

	process_template('web/common/includes/producers_platform_front_page.tt.html', $template_data_ref, \$html)
		|| return "template error: " . $tt->error();

	return $html;
}

sub display_text ($request_ref) {

	my $textid = $request_ref->{text};

	if ($textid =~ /open-food-facts-mobile-app|application-mobile-open-food-facts/) {
		# we want the mobile app landing page to be included in a <div class="row">
		# so we display it under the `banner` page format, which is the page format
		# used on product pages, with a colored banner on top
		$request_ref->{page_format} = "banner";
	}

	my $text_lang = $lang;

	# if a page does not exist in the local language, use the English version
	# e.g. Index, Discover, Contribute pages.
	if ((not defined $texts{$textid}{$text_lang}) and (defined $texts{$textid}{en})) {
		$text_lang = 'en';
	}

	my $file = "$BASE_DIRS{LANG}/$text_lang/texts/" . $texts{$textid}{$text_lang};

	display_text_content($request_ref, $textid, $text_lang, $file);
	return;
}

sub display_stats ($request_ref) {
	my $textid = $request_ref->{text};
	my $stats_dir = "$BASE_DIRS{PUBLIC_DATA}/products_stats/$lang";
	my $file = "$stats_dir/products_stats_$cc.html";
	display_text_content($request_ref, $textid, $lang, $file);
	return;
}

sub display_text_content ($request_ref, $textid, $text_lang, $file) {

	$request_ref->{page_type} = "text";

	open(my $IN, "<:encoding(UTF-8)", $file);
	my $html = join('', (<$IN>));
	close($IN);

	my $country_name = display_taxonomy_tag($lc, "countries", $country);

	$html =~ s/<cc>/$cc/g;
	$html =~ s/<country_name>/$country_name/g;

	my $title = undef;

	if ($textid eq 'index') {
		$html =~ s/<\/h1>/ - $country_name<\/h1>/;
	}

	# Add org name to index title on producers platform

	if (($textid eq 'index-pro') and (defined $Owner_id)) {
		my $owner_user_or_org = $Owner_id;
		if (defined $Org_id) {
			if ((defined $Org{name}) and ($Org{name} ne "")) {
				$owner_user_or_org = $Org{name};
			}
			else {
				$owner_user_or_org = $Org_id;
			}
		}
		$html =~ s/<\/h1>/ - $owner_user_or_org<\/h1>/;
	}

	$log->info("displaying text from file",
		{cc => $cc, lc => $lc, lang => $lang, textid => $textid, textlang => $text_lang, file => $file})
		if $log->is_info();

	# if page number is higher than 1, then keep only the h1 header
	# e.g. index page
	if ((defined $request_ref->{page}) and ($request_ref->{page} > 1)) {
		$html =~ s/<\/h1>.*//is;
		$html .= '</h1>';
	}

	my $replace_file = sub ($fileid) {
		($fileid =~ /\.\./) and return '';
		$fileid =~ s/^texts\///;
		my $text_dir = "$BASE_DIRS{LANG}/$lc/texts/";
		if ($fileid =~ /products_stats_/) {
			# special location as this is generated
			$text_dir = "$BASE_DIRS{PUBLIC_DATA}/products_stats/$lc/";
		}
		my $file = "$text_dir/$fileid";
		my $html = '';
		if (-e $file) {
			open(my $IN, "<:encoding(UTF-8)", "$file");
			$html .= join('', (<$IN>));
			close($IN);
		}
		else {
			$html .= "<!-- file $file not found -->";
		}
		return $html;
	};

	if ($file =~ /\/index-pro/) {
		# On the producers platform, display products only if the owner is logged in
		# and has an associated org or is a moderator
		if ((defined $Owner_id) and (($Owner_id =~ /^org-/) or ($User{moderator}) or $User{pro_moderator})) {
			$html .= display_index_for_producer($request_ref);
			$html .= search_and_display_products($request_ref, {}, "last_modified_t", undef, undef);
		}
	}
	elsif ($file =~ /\/index/) {
		# Display all products
		$html .= search_and_display_products($request_ref, {}, "last_modified_t_complete_first", undef, undef);
	}

	# Replace included texts
	$html =~ s/\[\[(.*?)\]\]/$replace_file->($1)/eg;

	while ($html =~ /<scripts>(.*?)<\/scripts>/s) {
		$html = $` . $';
		$scripts .= $1;
	}

	while ($html =~ /<initjs>(.*?)<\/initjs>/s) {
		$html = $` . $';
		$initjs .= $1;
	}

	# wikipedia style links [url text]
	$html =~ s/\[(http\S*?) ([^\]]+)\]/<a href="$1">$2<\/a>/g;

	# Remove the title from the content to put it in the title field
	if ($html =~ /<h1>(.*?)<\/h1>/) {
		$title = $1;
		$html = $` . $';
	}

	# Generate a table of content

	if ($html =~ /<toc>/) {

		my $toc = '';
		my $text = $html;
		my $new_text = '';

		my $current_root_level = -1;
		my $current_level = -1;
		my $nb_headers = 0;

		while ($text =~ /<h(\d)([^<]*)>(.*?)<\/h(\d)>/si) {
			my $level = $1;
			my $h_attributes = $2;
			my $header = $3;

			$text = $';
			$new_text .= $`;
			my $match = $&;

			# Skip h1
			if ($level == 1) {
				$new_text .= $match;
				next;
			}

			$nb_headers++;

			my $header_id = $header;
			# Remove tags
			$header_id =~ s/<(([^>]|\n)*)>//g;
			$header_id = get_string_id_for_lang("no_language", $header_id);
			$header_id =~ s/-/_/g;

			my $header_id_html = " id=\"$header_id\"";

			if ($h_attributes =~ /id="([^<]+)"/) {
				$header_id = $1;
				$header_id_html = '';
			}

			$new_text .= "<h$level${header_id_html}${h_attributes}>$header</h$level>";

			if ($current_root_level == -1) {
				$current_root_level = $level;
				$current_level = $level;
			}

			for (my $i = $current_level; $i < $level; $i++) {
				$toc .= "<ul>\n";
			}

			for (my $i = $level; $i < $current_level; $i++) {
				$toc .= "</ul>\n";
			}

			for (; $current_level < $current_root_level; $current_root_level--) {
				$toc = "<ul>\n" . $toc;
			}

			$current_level = $level;

			$header =~ s/<br>//sig;

			$toc .= "<li><a href=\"#$header_id\">$header</a></li>\n";
		}

		for (my $i = $current_root_level; $i < $current_level; $i++) {
			$toc .= "</ul>\n";
		}

		$new_text .= $text;

		$new_text =~ s/<toc>/<ul>$toc<\/ul>/;

		$html = $new_text;

	}

	if ($html =~ /<styles>(.*)<\/styles>/s) {
		$html = $` . $';
		$styles .= $1;
	}

	if ($html =~ /<header>(.*)<\/header>/s) {
		$html = $` . $';
		$header .= $1;
	}

	if ((defined $request_ref->{page}) and ($request_ref->{page} > 1)) {
		$request_ref->{title} = $title . lang("title_separator") . sprintf(lang("page_x"), $request_ref->{page});
	}
	else {
		$request_ref->{title} = $title;
	}

	$request_ref->{content_ref} = \$html;
	if ($textid ne 'index') {
		$request_ref->{canon_url} = "/$textid";
	}

	display_page($request_ref);
	exit();
}

sub display_mission ($request_ref) {

	my $missionid = $request_ref->{missionid};

	open(my $IN, "<:encoding(UTF-8)", "$BASE_DIRS{PUBLIC_DATA}/missions/$lang/$missionid.html");
	my $html = join('', (<$IN>));

	$request_ref->{content_ref} = \$html;
	$request_ref->{canon_url} = canonicalize_tag_link("missions", $missionid);

	display_page($request_ref);
	exit();
}

sub get_cache_results ($key, $request_ref) {

	my $results;

	$log->debug("MongoDB hashed query key", {key => $key}) if $log->is_debug();

	# disable caching if ?no_cache=1
	# or if the user is logged in and no_cache is different from 0
	my $param_no_cache = single_param("no_cache");
	if (   ($param_no_cache)
		or ((defined $User_id) and not((defined $param_no_cache) and ($param_no_cache == 0))))
	{

		$log->debug("MongoDB no_cache parameter, skip caching", {key => $key}) if $log->is_debug();
		$mongodb_log->info("get_cache_results - skip - key: $key") if $mongodb_log->is_info();

	}
	else {

		$log->debug("Retrieving value for MongoDB query key", {key => $key}) if $log->is_debug();
		$results = $memd->get($key);
		if (not defined $results) {
			$log->debug("Did not find a value for MongoDB query key", {key => $key}) if $log->is_debug();
			$mongodb_log->info("get_cache_results - miss - key: $key") if $mongodb_log->is_info();
		}
		else {
			$log->debug("Found a value for MongoDB query key", {key => $key}) if $log->is_debug();
			$mongodb_log->info("get_cache_results - hit - key: $key") if $mongodb_log->is_info();
		}
	}
	return $results;
}

sub set_cache_results ($key, $results) {

	$log->debug("Setting value for MongoDB query key", {key => $key}) if $log->is_debug();
	my $result_size = total_size($results);

	# $max_memcached_object_size is defined is Cache.pm
	if ($result_size >= $max_memcached_object_size) {
		$mongodb_log->info(
			"set_cache_results - skipping - setting value - key: $key (total_size: $result_size > max size)");
		return;
	}

	if ($mongodb_log->is_debug()) {
		$mongodb_log->debug("set_cache_results - setting value - key: $key - total_size: $result_size");
	}

	if ($memd->set($key, $results, 3600)) {
		$mongodb_log->info("set_cache_results - updated - key: $key") if $mongodb_log->is_info();
	}
	else {
		$log->debug("Could not set value for MongoDB query key", {key => $key});
		$mongodb_log->info("set_cache_results - error - key: $key") if $mongodb_log->is_info();
	}

	return;
}

sub can_use_query_cache() {
	return (    ((not defined single_param("no_cache")) or (not single_param("no_cache")))
			and (not $server_options{producers_platform}));
}

sub generate_query_cache_key ($name, $context_ref, $request_ref) {
	# Generates a cache key taking the obsolete parameter into account
	if (scalar request_param($request_ref, "obsolete")) {
		$name .= '_obsolete';
	}
	return generate_cache_key($name, $context_ref);
}

sub query_list_of_tags ($request_ref, $query_ref) {

	add_params_to_query($request_ref, $query_ref);

	add_country_and_owner_filters_to_query($request_ref, $query_ref);

	my $groupby_tagtype = $request_ref->{groupby_tagtype};

	my $page = $request_ref->{page};
	# Flag that indicates whether we cache MongoDB results in Memcached
	# Caching is disabled for crawling bots, as they tend to explore
	# all pages (and make caching inefficient)
	my $cache_results_flag = scalar(not $request_ref->{is_crawl_bot});

	# Add a meta robot noindex for pages related to users
	if (    (defined $groupby_tagtype)
		and ($groupby_tagtype =~ /^(users|correctors|editors|informers|correctors|photographers|checkers)$/))
	{

		$header .= '<meta name="robots" content="noindex">' . "\n";
	}

	# support for returning json / xml results

	$request_ref->{structured_response} = {tags => [],};

	$log->debug("MongoDB query built", {query => $query_ref}) if $log->is_debug();

	# define limit and skip values
	my $limit;

	#If ?stats=1 or ?filter=  then do not limit results size
	if (   (defined single_param("stats"))
		or (defined single_param("filter"))
		or (defined single_param("status"))
		or (defined single_param("translate")))
	{
		$limit = 999999999999;
	}
	elsif (defined $request_ref->{tags_page_size}) {
		$limit = $request_ref->{tags_page_size};
	}
	else {
		$limit = $tags_page_size;
	}

	my $skip = 0;
	if (defined $page) {
		$skip = ($page - 1) * $limit;
	}
	elsif (defined $request_ref->{page}) {
		$page = $request_ref->{page};
		$skip = ($page - 1) * $limit;
	}
	else {
		$page = 1;
	}

	# by default sort tags by descending product count
	my $default_sort_by = "count";

	# except for scores where we sort alphabetically (A to E, and 1 to 4)
	if (($groupby_tagtype =~ /^nutriscore|nutrition_grades|ecoscore|nova_groups/)) {
		$default_sort_by = "tag";
	}

	# allow sorting by tagname
	my $sort_by = request_param($request_ref, "sort_by") // $default_sort_by;
	my $sort_ref;

	if ($sort_by eq "tag") {
		$sort_ref = {"_id" => 1};
	}
	else {
		$sort_ref = {"count" => -1};
		$sort_by = "count";
	}

	# groupby_tagtype
	my $group_field_name = $groupby_tagtype . "_tags";

	my $aggregate_count_parameters = [
		{"\$match" => $query_ref},
		{"\$unwind" => ("\$" . $groupby_tagtype . "_tags")},
		{"\$group" => {"_id" => ("\$" . $groupby_tagtype . "_tags")}},
		{"\$count" => ($groupby_tagtype . "_tags")}
	];

	my $aggregate_parameters = [
		{"\$match" => $query_ref},
		{"\$unwind" => ("\$" . $groupby_tagtype . "_tags")},
		{"\$group" => {"_id" => ("\$" . $groupby_tagtype . "_tags"), "count" => {"\$sum" => 1}}},
		{"\$sort" => $sort_ref},
		{"\$skip" => $skip},
		{"\$limit" => $limit}
	];

	if ($groupby_tagtype eq 'users') {
		# we have to change request, it's a match on a single field
		$aggregate_parameters = [
			{"\$match" => $query_ref},
			{"\$group" => {"_id" => ("\$creator"), "count" => {"\$sum" => 1}}},
<<<<<<< HEAD
			{"\$sort" => {"count" => -1}},
			{"\$skip" => $skip},
			{"\$limit" => $limit},
		];
		$aggregate_count_parameters = [
			{"\$match" => $query_ref},
			{"\$group" => {"_id" => ("\$creator")}},
			{"\$count" => ("creator")}
		];
		$group_field_name = 'creator';
	}

	if (($groupby_tagtype eq 'nutrition_grades') or ($groupby_tagtype eq 'nova_groups')) {
		# change sorting parameter
		$aggregate_parameters = [
			{"\$match" => $query_ref},
			{"\$unwind" => ("\$" . $groupby_tagtype . "_tags")},
			{"\$group" => {"_id" => ("\$" . $groupby_tagtype . "_tags"), "count" => {"\$sum" => 1}}},
			{"\$sort" => {"_id" => 1}}
=======
			{"\$sort" => $sort_ref}
>>>>>>> df1e4e15
		];
	}

	#get cache results for aggregate query
	my $key = generate_query_cache_key("aggregate", $aggregate_parameters, $request_ref);
	$log->debug("MongoDB query key", {key => $key}) if $log->is_debug();
	my $results = get_cache_results($key, $request_ref);

	if ((not defined $results) or (ref($results) ne "ARRAY") or (not defined $results->[0])) {
		$results = undef;
		# do not use the postgres cache if ?no_cache=1
		# or if we are on the producers platform
		if (can_use_query_cache()) {
			$results = execute_aggregate_tags_query($aggregate_parameters);
		}

		if (not defined $results) {
			eval {
				$log->debug("Executing MongoDB aggregate query on products collection",
					{query => $aggregate_parameters})
					if $log->is_debug();
				$results = execute_query(
					sub {
						return get_products_collection(get_products_collection_request_parameters($request_ref))
							->aggregate($aggregate_parameters, {allowDiskUse => 1});
					}
				);
				# the return value of aggregate has changed from version 0.702
				# and v1.4.5 of the perl MongoDB module
				$results = [$results->all] if defined $results;
			};
			my $err = $@;
			if ($err) {
				$log->warn("MongoDB error", {error => $err}) if $log->is_warn();
			}
			else {
				$log->info("MongoDB query ok", {error => $err}) if $log->is_info();
			}

			$log->debug("MongoDB query done", {error => $err}) if $log->is_debug();
		}

		$log->trace("aggregate query done") if $log->is_trace();

		if (defined $results) {
			if (defined $results->[0] and $cache_results_flag) {
				set_cache_results($key, $results);
			}
		}
		else {
			$log->debug("No results for aggregate MongoDB query key", {key => $key}) if $log->is_debug();
		}
	}

	# If it is the first page and the number of results we got is inferior to the limit
	# we do not need to count the results

	my $number_of_results;

	if (defined $results) {
		$number_of_results = scalar @{$results};
		$log->debug("MongoDB query results count", {number_of_results => $number_of_results}) if $log->is_debug();
	}

	if (($skip == 0) and (defined $number_of_results) and ($number_of_results < $limit)) {
		$request_ref->{structured_response}{count} = $number_of_results;
		$log->debug("Directly setting structured_response count", {number_of_results => $number_of_results})
			if $log->is_debug();
	}
	else {

		#get total count for aggregate (without limit) and put result in cache
		my $key_count = generate_query_cache_key("aggregate_count", $aggregate_count_parameters, $request_ref);
		$log->debug("MongoDB aggregate count query key", {key => $key_count}) if $log->is_debug();
		my $results_count = get_cache_results($key_count, $request_ref);

		if (not defined $results_count) {

			my $count_results;
			# do not use the smaller postgres cache if ?no_cache=1
			# or if we are on the producers platform
			if (can_use_query_cache()) {
				$count_results = execute_aggregate_tags_query($aggregate_count_parameters);
			}

			if (not defined $count_results) {
				eval {
					$log->debug("Executing MongoDB aggregate count query on products collection",
						{query => $aggregate_count_parameters})
						if $log->is_debug();
					$count_results = execute_query(
						sub {
							return get_products_collection(get_products_collection_request_parameters($request_ref))
								->aggregate($aggregate_count_parameters, {allowDiskUse => 1});
						}
					);
					$count_results = [$count_results->all]->[0] if defined $count_results;
				}
			}

			if (defined $count_results) {
				$request_ref->{structured_response}{count} = $count_results->{$group_field_name};

				if ($cache_results_flag) {
					set_cache_results($key_count, $request_ref->{structured_response}{count});
					$log->debug(
						"Set cached aggregate count for query key",
						{
							key => $key_count,
							results_count => $request_ref->{structured_response}{count},
							count_results => $count_results
						}
					) if $log->is_debug();
				}
			}
		}
		else {
			$request_ref->{structured_response}{count} = $results_count;
			$log->debug("Got cached aggregate count for query key",
				{key => $key_count, results_count => $results_count})
				if $log->is_debug();
		}
	}

	return ($results, $sort_by);
}

sub display_list_of_tags ($request_ref, $query_ref) {

	my ($results, $sort_by) = query_list_of_tags($request_ref, $query_ref);

	# Column that will be sorted by using JS
	my $sort_order = '[[ 1, "desc" ]]';
	if ($sort_by eq "tag") {
		$sort_order = '[[ 0, "asc" ]]';
	}

	my $html = '';
	my $html_pages = '';

	my $countries_map_links = {};
	my $countries_map_names = {};
	my $countries_map_data = {};

	if ((not defined $results) or (ref($results) ne "ARRAY") or (not defined $results->[0])) {

		$log->debug("results for aggregate MongoDB query key", {"results" => $results}) if $log->is_debug();
		$html .= "<p>" . lang("no_products") . "</p>";
		$request_ref->{structured_response}{count} = 0;
	}
	else {

		my @tags = @{$results};
		my $tagtype = $request_ref->{groupby_tagtype};

		if (not defined $request_ref->{structured_response}{count}) {
			$request_ref->{structured_response}{count} = ($#tags + 1);
		}

		$request_ref->{title} = sprintf(lang("list_of_x"), $Lang{$tagtype . "_p"}{$lang});

		if (  -e "$BASE_DIRS{LANG}/$lc/texts/"
			. get_string_id_for_lang("no_language", $Lang{$tagtype . "_p"}{$lang})
			. ".list.html")
		{
			open(
				my $IN,
				q{<},
				"$BASE_DIRS{LANG}/$lc/texts/"
					. get_string_id_for_lang("no_language", $Lang{$tagtype . "_p"}{$lang})
					. ".list.html"
			);
			$html .= join("\n", (<$IN>));
			close $IN;
		}

		foreach (my $line = 1; (defined $Lang{$tagtype . "_facet_description_" . $line}); $line++) {
			$html .= "<p>" . $Lang{$tagtype . "_facet_description_" . $line}{$lc} . "</p>";
		}

		$html
			.= "<p>"
			. $request_ref->{structured_response}{count} . " "
			. $Lang{$tagtype . "_p"}{$lang}
			. separator_before_colon($lc) . ":</p>";

		my $th_nutriments = '';

		#if ($tagtype eq 'categories') {
		#	$th_nutriments = "<th>" . ucfirst($Lang{"products_with_nutriments"}{$lang}) . "</th>";
		#}

		my $categories_nutriments_ref = $categories_nutriments_per_country{$cc};
		my @cols = ();

		if ($tagtype eq 'categories') {
			if (defined $request_ref->{stats_nid}) {
				push @cols, '100g', 'std', 'min', '10', '50', '90', 'max';
				foreach my $col (@cols) {
					$th_nutriments .= "<th>" . lang("nutrition_data_per_$col") . "</th>";
				}
			}
			else {
				$th_nutriments .= "<th>*</th>";
			}
		}
		elsif (defined $taxonomy_fields{$tagtype}) {
			$th_nutriments .= "<th>*</th>";
		}

		if ($tagtype eq 'additives') {
			$th_nutriments .= "<th>" . lang("risk_level") . "</th>";
		}

		$html
			.= "<div style=\"max-width:600px;\"><table id=\"tagstable\">\n<thead><tr><th>"
			. ucfirst($Lang{$tagtype . "_s"}{$lang})
			. "</th><th>"
			. ucfirst($Lang{"products"}{$lang}) . "</th>"
			. $th_nutriments
			. "</tr></thead>\n<tbody>\n";

		# To get the root link, we remove the facet name from the current link
		my $main_link = $request_ref->{current_link};
		$main_link =~ s/\/[^\/]+$//;    # Remove the last / and everything after ir
		my $nofollow = '';
		if (defined $request_ref->{tagid}) {
			$nofollow = ' rel="nofollow"';
		}

		my %products = ();    # number of products by tag, used for histogram of nutrition grades colors

		$log->debug("going through all tags", {}) if $log->is_debug();

		my $i = 0;
		my $j = 0;

		my $path = $tag_type_singular{$tagtype}{$lc};

		if (not defined $tag_type_singular{$tagtype}{$lc}) {
			$log->error("no path defined for tagtype", {tagtype => $tagtype, lc => $lc}) if $log->is_error();
			die();
		}

		my %stats = (
			all_tags => 0,
			all_tags_products => 0,
			known_tags => 0,
			known_tags_products => 0,
			unknown_tags => 0,
			unknown_tags_products => 0,
		);

		my $missing_property = single_param("missing_property");
		if ((defined $missing_property) and ($missing_property !~ /:/)) {
			$missing_property .= ":en";
			$log->debug("missing_property defined", {missing_property => $missing_property});
		}

		# display_percent parameter: display the percentage of products for each tag
		# This is useful only for tags that have unique values like Nutri-Score and Eco-Score
		my $display_percent = single_param("display_percent");
		foreach my $tagcount_ref (@tags) {
			my $count = $tagcount_ref->{count};
			$stats{all_tags}++;
			$stats{all_tags_products} += $count;
		}

		foreach my $tagcount_ref (@tags) {

			$i++;

			if (($i % 10000 == 0) and ($log->is_debug())) {
				$log->debug("going through all tags", {i => $i});
			}

			my $tagid = $tagcount_ref->{_id};
			my $count = $tagcount_ref->{count};

			# allow filtering tags with a search pattern
			if (defined single_param("filter")) {
				my $tag_ref = get_taxonomy_tag_and_link_for_lang($lc, $tagtype, $tagid);
				my $display = $tag_ref->{display};
				my $regexp = quotemeta(decode("utf8", URI::Escape::XS::decodeURIComponent(single_param("filter"))));
				next if ($display !~ /$regexp/i);
			}

			$products{$tagid} = $count;

			my $link;
			my $products = $count;
			if ($products == 0) {
				$products = "";
			}

			my $td_nutriments = '';
			#if ($tagtype eq 'categories') {
			#	$td_nutriments .= "<td style=\"text-align:right\">" . $countries_tags{$country}{$tagtype . "_nutriments"}{$tagid} . "</td>";
			#}

			# known tag?

			my $known = 0;

			if ($tagtype eq 'categories') {

				if (defined $request_ref->{stats_nid}) {

					foreach my $col (@cols) {
						if ((defined $categories_nutriments_ref->{$tagid})) {
							$td_nutriments
								.= "<td>"
								. $categories_nutriments_ref->{$tagid}{nutriments}
								{$request_ref->{stats_nid} . '_' . $col} . "</td>";
						}
						else {
							$td_nutriments .= "<td></td>";
							# next;	 # datatables sorting does not work with empty values
						}
					}
				}
				else {
					if (exists_taxonomy_tag('categories', $tagid)) {
						$td_nutriments .= "<td></td>";
						$stats{known_tags}++;
						$stats{known_tags_products} += $count;
						$known = 1;
					}
					else {
						$td_nutriments .= "<td style=\"text-align:center\">*</td>";
						$stats{unknown_tags}++;
						$stats{unknown_tags_products} += $count;
					}
				}
			}
			# show a * next to fields that do not exist in the taxonomy
			elsif (defined $taxonomy_fields{$tagtype}) {
				if (exists_taxonomy_tag($tagtype, $tagid)) {
					$td_nutriments .= "<td></td>";
					$stats{known_tags}++;
					$stats{known_tags_products} += $count;
					$known = 1;
					# ?missing_property=vegan
					# keep only known tags without a defined value for the property
					if ($missing_property) {
						next if (defined get_inherited_property($tagtype, $tagid, $missing_property));
					}
					if ((defined single_param("status")) and (single_param("status") eq "unknown")) {
						next;
					}
				}
				else {
					$td_nutriments .= "<td style=\"text-align:center\">*</td>";
					$stats{unknown_tags}++;
					$stats{unknown_tags_products} += $count;

					# ?missing_property=vegan
					# keep only known tags
					next if ($missing_property);
					if ((defined single_param("status")) and (single_param("status") eq "known")) {
						next;
					}
				}
			}

			$j++;

			# allow limiting the number of results returned
			if ((defined single_param("limit")) and ($j >= single_param("limit"))) {
				last;
			}

			# do not compute the tag display if we just need stats
			next if ((defined single_param("stats")) and (single_param("stats")));

			my $info = '';
			my $css_class = '';

			# For taxonomy tags
			my $tag_ref;

			if (defined $taxonomy_fields{$tagtype}) {
				$tag_ref = get_taxonomy_tag_and_link_for_lang($lc, $tagtype, $tagid);
				$link = "/$path/" . $tag_ref->{tagurl};
				$css_class = $tag_ref->{css_class};
			}
			else {
				$link = canonicalize_tag_link($tagtype, $tagid);

				if (
					not(   ($tagtype eq 'photographers')
						or ($tagtype eq 'editors')
						or ($tagtype eq 'informers')
						or ($tagtype eq 'correctors')
						or ($tagtype eq 'checkers'))
					)
				{
					$css_class = "tag";    # not sure if it's needed
				}
			}

			my $extra_td = '';

			my $icid = $tagid;
			my $canon_tagid = $tagid;
			$icid =~ s/^(.*)://;    # additives

			if ($tagtype eq 'additives') {

				if (    (defined $properties{$tagtype})
					and (defined $properties{$tagtype}{$canon_tagid})
					and (defined $properties{$tagtype}{$canon_tagid}{"efsa_evaluation_overexposure_risk:en"}))
				{

					my $tagtype_field = "additives_efsa_evaluation_overexposure_risk";
					my $valueid = $properties{$tagtype}{$canon_tagid}{"efsa_evaluation_overexposure_risk:en"};
					$valueid =~ s/^en://;
					my $alt = $Lang{$tagtype_field . "_icon_alt_" . $valueid}{$lc};
					$extra_td
						= '<td class="additives_efsa_evaluation_overexposure_risk_' . $valueid . '">' . $alt . '</td>';
				}
				else {
					$extra_td = '<td></td>';
				}
			}

			my $tag_link = $main_link . $link;

			$html .= "<tr><td>";

			my $display = '';
			my @sameAs = ();
			if ($tagtype eq 'nutrition_grades') {
				my $grade;
				if ($tagid =~ /^[abcde]$/) {
					$grade = uc($tagid);
				}
				elsif ($tagid eq "not-applicable") {
					$grade = lang("not_applicable");
				}
				else {
					$grade = lang("unknown");
				}
				$display
					= "<img src=\"/images/attributes/dist/nutriscore-$tagid.svg\" alt=\"$Lang{nutrition_grade_fr_alt}{$lc} "
					. $grade
					. "\" title=\"$Lang{nutrition_grade_fr_alt}{$lc} "
					. $grade
					. "\" style=\"max-height:80px;\"> "
					. $grade;
			}
			elsif ($tagtype eq 'ecoscore') {
				my $grade;

				if ($tagid =~ /^[abcde]$/) {
					$grade = uc($tagid);
				}
				elsif ($tagid eq "not-applicable") {
					$grade = lang("not_applicable");
				}
				else {
					$grade = lang("unknown");
				}
				$display
					= "<img src=\"/images/attributes/dist/ecoscore-$tagid.svg\" alt=\"$Lang{ecoscore}{$lc} "
					. $grade
					. "\" title=\"$Lang{ecoscore}{$lc} "
					. $grade
					. "\" style=\"max-height:80px;\"> "
					. $grade;
			}
			elsif ($tagtype eq 'nova_groups') {
				if ($tagid =~ /^en:(1|2|3|4)/) {
					my $group = $1;
					$display = display_taxonomy_tag($lc, $tagtype, $tagid);
				}
				else {
					$display = lang("unknown");
				}
			}
			elsif (defined $taxonomy_fields{$tagtype}) {
				$display = $tag_ref->{display};
				if ((defined $properties{$tagtype}) and (defined $properties{$tagtype}{$tagid})) {
					foreach my $key (keys %weblink_templates) {
						next if not defined $properties{$tagtype}{$tagid}{$key};
						push @sameAs, sprintf($weblink_templates{$key}{href}, $properties{$tagtype}{$tagid}{$key});
					}
				}
			}
			else {
				$display = canonicalize_tag2($tagtype, $tagid);
				$display = display_tag_name($tagtype, $display);
			}

			# Display the percent of products for each tag
			my $percent = '';
			if (($display_percent) and ($stats{all_tags})) {
				$percent = ' (' . sprintf("%2.2f", $products / $stats{all_tags_products} * 100) . '%)';
			}

			$css_class =~ s/^\s+|\s+$//g;
			$info .= ' class="' . $css_class . '"';
			$html .= "<a href=\"$tag_link\"$info$nofollow>" . $display . "</a>";
			$html
				.= "</td>\n<td style=\"text-align:right\"><a href=\"$tag_link\"$info$nofollow>${products}${percent}</a></td>"
				. $td_nutriments
				. $extra_td
				. "</tr>\n";

			my $tagentry = {
				id => $tagid,
				name => $display,
				url => $formatted_subdomain . $tag_link,
				products => $products + 0,    # + 0 to make the value numeric
				known => $known,    # 1 if the ingredient exists in the taxonomy, 0 if not
			};

			if (($#sameAs >= 0)) {
				$tagentry->{sameAs} = \@sameAs;
			}

			if (defined $tags_images{$lc}{$tagtype}{get_string_id_for_lang("no_language", $icid)}) {
				my $img = $tags_images{$lc}{$tagtype}{get_string_id_for_lang("no_language", $icid)};
				$tagentry->{image} = $static_subdomain . "/images/lang/$lc/$tagtype/$img";
			}

			push @{$request_ref->{structured_response}{tags}}, $tagentry;

			# Maps for countries (and origins)

			if (($tagtype eq 'countries') or ($tagtype eq 'origins') or ($tagtype eq 'manufacturing_places')) {
				my $region = $tagid;

				if (($tagtype eq 'origins') or ($tagtype eq 'manufacturing_places')) {
					# try to find a matching country
					$region =~ s/.*://;
					$region = canonicalize_taxonomy_tag($lc, 'countries', $region);
					$display = display_taxonomy_tag($lc, $tagtype, $tagid);

				}

				if (exists($country_codes_reverse{$region})) {
					$region = uc($country_codes_reverse{$region});
					if ($region eq 'UK') {
						$region = 'GB';
					}

					# In case there are multiple country names and thus links that map to the region
					# only keep the first one, which has the biggest count (and is likely to be the correct name)
					if (not defined $countries_map_links->{$region}) {
						$countries_map_links->{$region} = $tag_link;
						my $name = $display;
						$name =~ s/<(.*?)>//g;
						$countries_map_names->{$region} = $name;
					}

					if (not defined $countries_map_data->{$region}) {
						$countries_map_data->{$region} = $products;
					}
					else {
						$countries_map_data->{$region} = $countries_map_data->{$region} + $products;
					}
				}
			}
		}

		$html .= "</tbody></table></div>";
		# if there are more than $tags_page_size lines, add pagination. Except for ?stats=1 and ?filter display
		$log->info("PAGINATION: BEFORE\n");
		if (    $request_ref->{structured_response}{count} >= $tags_page_size
			and not(defined single_param("stats"))
			and not(defined single_param("filter")))
		{
			$log->info("PAGINATION: CALLING\n");
			$html .= "\n<hr>"
				. display_pagination($request_ref, $request_ref->{structured_response}{count},
				$tags_page_size, $request_ref->{page});
		}

		if ((defined single_param("stats")) and (single_param("stats"))) {
			#TODO: HERE WE ARE DOING A LOT OF EXTRA WORK BY FIRST CREATING THE TABLE AND THEN DESTROYING IT
			$html =~ s/<table(.*)<\/table>//is;

			if ($stats{all_tags} > 0) {

				$html .= <<"HTML"
<table>
<tr>
<th>Type</th>
<th>Unique tags</th>
<th>Occurrences</th>
</tr>
HTML
					;
				foreach my $type ("known", "unknown", "all") {
					$html
						.= "<tr><td><a href=\"?status=$type\">"
						. $type
						. "</a></td>" . "<td>"
						. $stats{$type . "_tags"} . " ("
						. sprintf("%2.2f", $stats{$type . "_tags"} / $stats{"all_tags"} * 100)
						. "%)</td>" . "<td>"
						. $stats{$type . "_tags_products"} . " ("
						. sprintf("%2.2f", $stats{$type . "_tags_products"} / $stats{"all_tags_products"} * 100)
						. "%)</td>";

				}
				$html =~ s/\?status=all//;

				$html .= <<"HTML"
</table>
HTML
					;
			}

			foreach my $tagid (sort keys %stats) {
				my $tagentry = {
					id => $tagid,
					name => $tagid,
					url => "",
					products => $stats{$tagid} + 0,    # + 0 to make the value numeric
				};

				if ($tagid =~ /_tags_products$/) {
					$tagentry->{percent} = $stats{$tagid} / $stats{"all_tags_products"} * 100;
				}
				else {
					$tagentry->{percent} = $stats{$tagid} / $stats{"all_tags"} * 100;
				}

				push @{$request_ref->{structured_response}{tags}}, $tagentry;
			}
		}

		$log->debug("going through all tags - done", {}) if $log->is_debug();

		# Nutri-Score nutrition grades colors histogram / Eco-Score / NOVA groups histogram

		if (   ($request_ref->{groupby_tagtype} eq 'nutrition_grades')
			or ($request_ref->{groupby_tagtype} eq 'ecoscore')
			or ($request_ref->{groupby_tagtype} eq 'nova_groups'))
		{

			my $categories;
			my $series_data;
			my $colors;

			my $y_title = lang("number_of_products");
			my $x_title = lang($request_ref->{groupby_tagtype} . "_p");

			if ($request_ref->{groupby_tagtype} eq 'nutrition_grades') {
				$categories = "'A','B','C','D','E','" . lang("not_applicable") . "','" . lang("unknown") . "'";
				$colors = "'#1E8F4E','#60AC0E','#EEAE0E','#FF6F1E','#DF1F1F','#a0a0a0','#a0a0a0'";
				$series_data = '';
				foreach my $nutrition_grade ('a', 'b', 'c', 'd', 'e', 'not-applicable', 'unknown') {
					$series_data .= ($products{$nutrition_grade} + 0) . ',';
				}
			}
			elsif ($request_ref->{groupby_tagtype} eq 'ecoscore') {
				$categories = "'A','B','C','D','E','" . lang("not_applicable") . "','" . lang("unknown") . "'";
				$colors = "'#1E8F4E','#60AC0E','#EEAE0E','#FF6F1E','#DF1F1F','#a0a0a0','#a0a0a0'";
				$series_data = '';
				foreach my $ecoscore_grade ('a', 'b', 'c', 'd', 'e', 'not-applicable', 'unknown') {
					$series_data .= ($products{$ecoscore_grade} + 0) . ',';
				}
			}
			elsif ($request_ref->{groupby_tagtype} eq 'nova_groups') {
				$categories = "'NOVA 1','NOVA 2','NOVA 3','NOVA 4','" . lang("unknown") . "'";
				$colors = "'#00ff00','#ffff00','#ff6600','#ff0000','#a0a0a0'";
				$series_data = '';
				foreach my $nova_group (
					"en:1-unprocessed-or-minimally-processed-foods", "en:2-processed-culinary-ingredients",
					"en:3-processed-foods", "en:4-ultra-processed-food-and-drink-products",
					)
				{
					$series_data .= ($products{$nova_group} + 0) . ',';
				}
			}

			$series_data =~ s/,$//;

			my $sep = separator_before_colon($lc);

			my $js = <<JS
			chart = new Highcharts.Chart({
				chart: {
					renderTo: 'container',
					type: 'column',
				},
				legend: {
					enabled: false
				},
				title: {
					text: '$request_ref->{title}'
				},
				subtitle: {
					text: '$Lang{data_source}{$lc}$sep: $formatted_subdomain'
				},
				xAxis: {
					title: {
						enabled: true,
						text: '${x_title}'
					},
					categories: [
						$categories
					]
				},
				colors: [
					$colors
				],
				yAxis: {

					min:0,
					title: {
						text: '${y_title}'
					}
				},

				plotOptions: {
		column: {
		   colorByPoint: true,
			groupPadding: 0,
			shadow: false,
					stacking: 'normal',
					dataLabels: {
						enabled: false,
						color: (Highcharts.theme && Highcharts.theme.dataLabelsColor) || 'white',
						style: {
							textShadow: '0 0 3px black, 0 0 3px black'
						}
					}
		}
				},
				series: [
					{
						name: "${y_title}",
						data: [$series_data]
					}
				]
			});
JS
				;
			$initjs .= $js;

			$scripts .= <<SCRIPTS
<script src="$static_subdomain/js/dist/highcharts.js"></script>
SCRIPTS
				;

			$html = <<HTML
<div id="container" style="height: 400px"></div>
<p>&nbsp;</p>
HTML
				. $html;

		}

		# countries map?
		if (keys %{$countries_map_data} > 0) {
			my $json = JSON::PP->new->utf8(0);
			$initjs .= 'var countries_map_data=JSON.parse(' . $json->encode($json->encode($countries_map_data)) . ');'
				.= 'var countries_map_links=JSON.parse(' . $json->encode($json->encode($countries_map_links)) . ');'
				.= 'var countries_map_names=JSON.parse(' . $json->encode($json->encode($countries_map_names)) . ');'
				.= <<"JS";
displayWorldMap('#world-map', { 'data': countries_map_data, 'links': countries_map_links, 'names': countries_map_names });
JS
			$scripts .= <<SCRIPTS
<script src="$static_subdomain/js/dist/jsvectormap.js"></script>
<script src="$static_subdomain/js/dist/world-merc.js"></script>
<script src="$static_subdomain/js/dist/display-list-of-tags.js"></script>
SCRIPTS
				;
			my $map_html = <<HTML
  <div id="world-map" style="min-width: 250px; max-width: 600px; min-height: 250px; max-height: 400px;"></div>

HTML
				;
			$html = $map_html . $html;

		}

		#if ($tagtype eq 'categories') {
		#	$html .= "<p>La colonne * indique que la catégorie ne fait pas partie de la hiérarchie de la catégorie. S'il y a une *, la catégorie n'est pas dans la hiérarchie.</p>";
		#}

		my $tagtype_p = $Lang{$tagtype . "_p"}{$lang};

		my $extra_column_searchable = "";
		if (defined $taxonomy_fields{$tagtype}) {
			$extra_column_searchable .= ', {"searchable": false}';
		}

		$initjs .= <<JS
oTable = \$('#tagstable').DataTable({
	language: {
		search: "$Lang{tagstable_search}{$lang}",
		info: "_TOTAL_ $tagtype_p",
		infoFiltered: " - $Lang{tagstable_filtered}{$lang}"
	},
	paging: false,
	order: $sort_order,
	columns: [
		null,
		{"searchable": false} $extra_column_searchable
	]
});
JS
			;

		$scripts .= <<SCRIPTS
<script src="$static_subdomain/js/datatables.min.js"></script>
SCRIPTS
			;

		$header .= <<HEADER
<link rel="stylesheet" href="$static_subdomain/js/datatables.min.css">
HEADER
			;

	}

	$log->debug("end", {}) if $log->is_debug();

	return $html;
}

sub display_list_of_tags_translate ($request_ref, $query_ref) {

	my ($results, $sort_by) = query_list_of_tags($request_ref, $query_ref);

	my $html = '';
	my $html_pages = '';

	my $template_data_ref_tags_translate = {};

	$template_data_ref_tags_translate->{results} = $results;
	$template_data_ref_tags_translate->{ref_results} = ref($results);
	$template_data_ref_tags_translate->{results_zero} = $results->[0];

	if ((not defined $results) or (ref($results) ne "ARRAY") or (not defined $results->[0])) {

		$log->debug("results for aggregate MongoDB query key", {"results" => $results}) if $log->is_debug();
		$request_ref->{structured_response}{count} = 0;

	}
	else {

		my @tags = @{$results};
		my $tagtype = $request_ref->{groupby_tagtype};

		$request_ref->{structured_response}{count} = ($#tags + 1);

		$request_ref->{title} = sprintf(lang("list_of_x"), $Lang{$tagtype . "_p"}{$lang});

		# $html .= "<h3>" . sprintf(lang("translate_taxonomy_to"), $Lang{$tagtype . "_p"}{$lang}, $Languages{$lc}{$lc}) . "</h3>";
		# Display the message in English until we have translated the translate_taxonomy_to message in many languages,
		# to avoid mixing local words with English words

		$template_data_ref_tags_translate->{tagtype_s} = ucfirst($Lang{$tagtype . "_s"}{$lang});
		$template_data_ref_tags_translate->{translate_taxonomy}
			= sprintf($Lang{"translate_taxonomy_to"}{en}, $Lang{$tagtype . "_p"}{en}, $Languages{$lc}{en});

		#var availableTags = [
		#      "ActionScript",
		#      "Scala",
		#      "Scheme"
		#    ];

		my $main_link = '';
		my $nofollow = '';
		if (defined $request_ref->{tagid}) {
			local $log->context->{tagtype} = $request_ref->{tagtype};
			local $log->context->{tagid} = $request_ref->{tagid};

			$log->trace("determining main_link for the tag") if $log->is_trace();
			if (defined $taxonomy_fields{$request_ref->{tagtype}}) {
				$main_link = canonicalize_taxonomy_tag_link($lc, $request_ref->{tagtype}, $request_ref->{tagid});
				$log->debug("main_link determined from the taxonomy tag", {main_link => $main_link})
					if $log->is_debug();
			}
			else {
				$main_link = canonicalize_tag_link($request_ref->{tagtype}, $request_ref->{tagid});
				$log->debug("main_link determined from the canonical tag", {main_link => $main_link})
					if $log->is_debug();
			}
			$nofollow = ' rel="nofollow"';
		}

		my $users_translations_ref = {};

		load_users_translations_for_lc($users_translations_ref, $tagtype, $lc);

		my %products = ();    # number of products by tag, used for histogram of nutrition grades colors

		$log->debug("going through all tags") if $log->is_debug();

		my $i = 0;    # Number of tags
		my $j = 0;    # Number of tags displayed

		my $to_be_translated = 0;
		my $translated = 0;

		my $path = $tag_type_singular{$tagtype}{$lc};

		my @tagcounts;

		my $param_translate = single_param("translate");

		foreach my $tagcount_ref (@tags) {

			$i++;

			if (($i % 10000 == 0) and ($log->is_debug())) {
				$log->debug("going through all tags", {i => $i});
			}

			my $tagid = $tagcount_ref->{_id};
			my $count = $tagcount_ref->{count};

			$products{$tagid} = $count;

			my $link;
			my $products = $count;
			if ($products == 0) {
				$products = "";
			}

			my $info = '';
			my $css_class = '';

			my $tag_ref = get_taxonomy_tag_and_link_for_lang($lc, $tagtype, $tagid);

			$log->debug("display_list_of_tags_translate - tagf_ref", $tag_ref) if $log->is_debug();

			# Keep only known tags that do not have a translation in the current lc
			if (not $tag_ref->{known}) {
				$log->debug("display_list_of_tags_translate - entry $tagid is not known") if $log->is_debug();
				next;
			}

			if (
				(not($param_translate eq "all"))
				and (   (defined $tag_ref->{display_lc})
					and (($tag_ref->{display_lc} eq $lc) or ($tag_ref->{display_lc} ne "en")))
				)
			{

				$log->debug("display_list_of_tags_translate - entry $tagid already has a translation to $lc")
					if $log->is_debug();
				next;
			}

			my $new_translation = "";

			# Check to see if we already have a user translation
			if (defined $users_translations_ref->{$lc}{$tagid}) {

				$translated++;

				$log->debug("display_list_of_tags_translate - entry $tagid has existing user translation to $lc",
					$users_translations_ref->{$lc}{$tagid})
					if $log->is_debug();

				if ($param_translate eq "add") {
					# Add mode: show only entries without translations
					$log->debug("display_list_of_tags_translate - translate="
							. $param_translate
							. " - skip $tagid entry with existing user translation")
						if $log->is_debug();
					next;
				}
				# All, Edit or Review mode: show the new translation
				$new_translation
					= "<div>"
					. lang("current_translation") . " : "
					. $users_translations_ref->{$lc}{$tagid}{to} . " ("
					. $users_translations_ref->{$lc}{$tagid}{userid}
					. ")</div>";
			}
			else {
				$to_be_translated++;

				$log->debug("display_list_of_tags_translate - entry $tagid does not have user translation to $lc")
					if $log->is_debug();

				if ($param_translate eq "review") {
					# Review mode: show only entries with new translations
					$log->debug("display_list_of_tags_translate - translate="
							. $param_translate
							. " - skip $tagid entry without existing user translation")
						if $log->is_debug();
					next;
				}
			}

			$j++;

			$link = "/$path/" . $tag_ref->{tagurl};    # "en:yule-log"

			my $display = $tag_ref->{display};    # "en:Yule log"
			my $display_lc = $tag_ref->{display_lc};    # "en"

			# $synonyms_for keys don't have language codes, so we need to strip it off $display to get a valid lookup
			# E.g. 'yule-log' => ['Yule log','Christmas log cake']
			my $display_without_lc = $display =~ s/^..://r;    # strip lc off -> "Yule log"
			my $synonyms = "";
			my $lc_tagid = get_string_id_for_lang($display_lc, $display_without_lc);    # "yule-log"

			if (    (defined $synonyms_for{$tagtype}{$display_lc})
				and (defined $synonyms_for{$tagtype}{$display_lc}{$lc_tagid}))
			{
				$synonyms = join(", ", @{$synonyms_for{$tagtype}{$display_lc}{$lc_tagid}});
			}

			# Google Translate link

			# https://translate.google.com/#view=home&op=translate&sl=en&tl=de&text=
			my $escaped_synonyms = $synonyms;
			$escaped_synonyms =~ s/ /\%20/g;

			my $google_translate_link
				= "https://translate.google.com/#view=home&op=translate&sl=en&tl=$lc&text=$escaped_synonyms";

			push(
				@tagcounts,
				{
					link => $link,
					display => $display,
					nofollow => $nofollow,
					synonyms => $synonyms,
					j => $j,
					tagid => $tagid,
					google_translate_link => $google_translate_link,
					new_translation => $new_translation,
					products => $products
				}
			);

		}

		my $counts
			= ($#tags + 1) . " "
			. $Lang{$tagtype . "_p"}{$lang} . " ("
			. lang("translated")
			. " : $translated, "
			. lang("to_be_translated")
			. " : $to_be_translated)";

		$template_data_ref_tags_translate->{tagcounts} = \@tagcounts;
		$template_data_ref_tags_translate->{tagtype} = $tagtype;
		$template_data_ref_tags_translate->{counts} = $counts;

		$log->debug("going through all tags - done", {}) if $log->is_debug();

		my $tagtype_p = $Lang{$tagtype . "_p"}{$lang};

		$initjs .= <<JS
oTable = \$('#tagstable').DataTable({
	language: {
		search: "$Lang{tagstable_search}{$lang}",
		info: "_TOTAL_ $tagtype_p",
		infoFiltered: " - $Lang{tagstable_filtered}{$lang}"
	},
	paging: false,
	order: [[ 1, "desc" ]],
	columns: [
		null,
		{ "searchable": false },
		{ "searchable": false }
	]
});


var buttonId;

\$("button.save").click(function(event){

	event.stopPropagation();
	event.preventDefault();
	buttonId = this.id;
	console.log("buttonId " + buttonId);

	buttonIdArray = buttonId.split("_");
	console.log("Split in " + buttonIdArray[0] + " " + buttonIdArray[1])

	var tagtype = \$("#tagtype").val()
	var fromId = "from_" + buttonIdArray[1];
	var from = \$("#"+fromId).val();
	var toId = "to_" + buttonIdArray[1];
	var to = \$("#"+toId).val();
	var saveId = "save_" + buttonIdArray[1];
	console.log("tagtype = " + tagtype);
	console.log("from = " + from);
	console.log("to = " + to);

	\$("#"+saveId).hide();

var jqxhr = \$.post( "/cgi/translate_taxonomy.pl", { tagtype: tagtype, from: from, to: to },
	function(data) {
  \$("#"+toId+"_div").html(to);
  \$("#"+saveId+"_div").html("Saved");

})
  .fail(function() {
    \$("#"+saveId).show();
  });

});

JS
			;

		$scripts .= <<SCRIPTS
<script src="$static_subdomain/js/datatables.min.js"></script>
SCRIPTS
			;

		$header .= <<HEADER
<link rel="stylesheet" href="$static_subdomain/js/datatables.min.css">
HEADER
			;

	}

	$log->debug("end", {}) if $log->is_debug();

	process_template('web/common/includes/display_list_of_tags_translate.tt.html',
		$template_data_ref_tags_translate, \$html)
		|| return "template error: " . $tt->error();

	return $html;
}

sub display_points_ranking ($tagtype, $tagid) {

	local $log->context->{tagtype} = $tagtype;
	local $log->context->{tagid} = $tagid;

	$log->info("displaying points ranking") if $log->is_info();

	my $ranktype = "users";
	if ($tagtype eq "users") {
		$ranktype = "countries";
	}

	my $html = "";

	my $points_ref;
	my $ambassadors_points_ref;

	if ($tagtype eq 'users') {
		$points_ref = retrieve("$BASE_DIRS{PRIVATE_DATA}/index/users_points.sto");
		$ambassadors_points_ref = retrieve("$BASE_DIRS{PRIVATE_DATA}/index/ambassadors_users_points.sto");
	}
	else {
		$points_ref = retrieve("$BASE_DIRS{PRIVATE_DATA}/index/countries_points.sto");
		$ambassadors_points_ref = retrieve("$BASE_DIRS{PRIVATE_DATA}/index/ambassadors_countries_points.sto");
	}

	$html .= "\n\n<table id=\"${tagtype}table\">\n";

	$html
		.= "<tr><th>"
		. ucfirst(lang($ranktype . "_p"))
		. "</th><th>Explorer rank</th><th>Explorer points</th><th>Ambassador rank</th><th>Ambassador points</th></tr>\n";

	my %ambassadors_ranks = ();

	my $i = 1;
	my $j = 1;
	my $current = -1;
	foreach my $key (
		sort {$ambassadors_points_ref->{$tagid}{$b} <=> $ambassadors_points_ref->{$tagid}{$a}}
		keys %{$ambassadors_points_ref->{$tagid}}
		)
	{
		# ex-aequo: keep track of current high score
		if ($ambassadors_points_ref->{$tagid}{$key} != $current) {
			$j = $i;
			$current = $ambassadors_points_ref->{$tagid}{$key};
		}
		$ambassadors_ranks{$key} = $j;
		$i++;
	}

	my $n_ambassadors = --$i;

	$i = 1;
	$j = 1;
	$current = -1;

	foreach my $key (sort {$points_ref->{$tagid}{$b} <=> $points_ref->{$tagid}{$a}} keys %{$points_ref->{$tagid}}) {
		# ex-aequo: keep track of current high score
		if ($points_ref->{$tagid}{$key} != $current) {
			$j = $i;
			$current = $points_ref->{$tagid}{$key};
		}
		my $rank = $j;
		$i++;

		my $display_key = $key;
		my $link = canonicalize_taxonomy_tag_link($lc, $ranktype, $key) . "/points";

		if ($ranktype eq "countries") {
			$display_key = display_taxonomy_tag($lc, "countries", $key);
			$link = format_subdomain($country_codes_reverse{$key}) . "/points";
		}

		$html
			.= "<tr><td><a href=\"$link\">$display_key</a></td><td>$rank</td><td>"
			. $points_ref->{$tagid}{$key}
			. "</td><td>"
			. $ambassadors_ranks{$key}
			. "</td><td>"
			. $ambassadors_points_ref->{$tagid}{$key}
			. "</td></tr>\n";

	}

	my $n_explorers = --$i;

	$html .= "</table>\n";

	my $tagtype_p = $Lang{$ranktype . "_p"}{$lang};

	$initjs .= <<JS
${tagtype}Table = \$('#${tagtype}table').DataTable({
	language: {
		search: "$Lang{tagstable_search}{$lang}",
		info: "_TOTAL_ $tagtype_p",
		infoFiltered: " - $Lang{tagstable_filtered}{$lang}"
	},
	paging: false,
	order: [[ 1, "desc" ]]
});
JS
		;

	my $title;

	if ($tagtype eq 'users') {
		if ($tagid ne '_all_') {
			$title = sprintf(lang("points_user"), $tagid, $n_explorers, $n_ambassadors);
		}
		else {
			$title = sprintf(lang("points_all_users"), $n_explorers, $n_ambassadors);
		}
		$title =~ s/ (0|1) countries/ $1 country/g;
	}
	elsif ($tagtype eq 'countries') {
		if ($tagid ne '_all_') {
			$title = sprintf(
				lang("points_country"),
				display_taxonomy_tag($lc, $tagtype, $tagid),
				$n_explorers, $n_ambassadors
			);
		}
		else {
			$title = sprintf(lang("points_all_countries"), $n_explorers, $n_ambassadors);
		}
		$title =~ s/ (0|1) (explorer|ambassador|explorateur|ambassadeur)s/ $1 $2/g;
	}

	return "<p>$title</p>\n" . $html;
}

# explorers and ambassadors points
# can be called without a tagtype or a tagid, or with a user or a country tag

sub display_points ($request_ref) {

	my $html = "<p>" . lang("openfoodhunt_points") . "</p>\n";

	my $title;

	my $tagtype = $request_ref->{tagtype};
	my $tagid = $request_ref->{tagid};
	my $display_tag;
	my $new_tagid;
	my $new_tagid_path;
	my $canon_tagid = undef;

	local $log->context->{tagtype} = $tagtype;
	local $log->context->{tagid} = $tagid;

	$log->info("displaying points") if $log->is_info();

	if (defined $tagid) {
		if (defined $taxonomy_fields{$tagtype}) {
			$canon_tagid = canonicalize_taxonomy_tag($lc, $tagtype, $tagid);
			$display_tag = display_taxonomy_tag($lc, $tagtype, $canon_tagid);
			$title = $display_tag;
			$new_tagid = get_taxonomyid($lc, $display_tag);
			$log->debug("displaying points for a taxonomy tag",
				{canon_tagid => $canon_tagid, new_tagid => $new_tagid, title => $title})
				if $log->is_debug();
			if ($new_tagid !~ /^(\w\w):/) {
				$new_tagid = $lc . ':' . $new_tagid;
			}
			$new_tagid_path = canonicalize_taxonomy_tag_link($lc, $tagtype, $new_tagid);
			$request_ref->{current_link} = $new_tagid_path;
			$request_ref->{world_current_link} = canonicalize_taxonomy_tag_link($lc, $tagtype, $canon_tagid);
		}
		else {
			$display_tag = canonicalize_tag2($tagtype, $tagid);
			$new_tagid = get_string_id_for_lang($lc, $display_tag);
			$display_tag = display_tag_name($tagtype, $display_tag);
			if ($tagtype eq 'emb_codes') {
				$canon_tagid = $new_tagid;
				$canon_tagid =~ s/-($ec_code_regexp)$/-ec/ie;
			}
			$title = $display_tag;
			$new_tagid_path = canonicalize_tag_link($tagtype, $new_tagid);
			$request_ref->{current_link} = $new_tagid_path;
			my $current_lang = $lang;
			my $current_lc = $lc;
			$lang = 'en';
			$lc = 'en';
			$request_ref->{world_current_link} = canonicalize_tag_link($tagtype, $new_tagid);
			$lang = $current_lang;
			$lc = $current_lc;
			$log->debug("displaying points for a normal tag",
				{canon_tagid => $canon_tagid, new_tagid => $new_tagid, title => $title})
				if $log->is_debug();
		}
	}

	$request_ref->{current_link} .= "/points";

	if ((defined $tagid) and ($new_tagid ne $tagid)) {
		$request_ref->{redirect} = $formatted_subdomain . $request_ref->{current_link};
		$log->info(
			"new_tagid does not equal the original tagid, redirecting",
			{new_tagid => $new_tagid, redirect => $request_ref->{redirect}}
		) if $log->is_info();
		redirect_to_url($request_ref, 302, $request_ref->{redirect});
	}

	my $description = '';

	if ($tagtype eq 'users') {
		my $user_ref = retrieve("$BASE_DIRS{USERS}/$tagid.sto");
		if (defined $user_ref) {
			if ((defined $user_ref->{name}) and ($user_ref->{name} ne '')) {
				$title = $user_ref->{name} . " ($tagid)";
			}
		}
	}

	if ($cc ne 'world') {
		$tagtype = 'countries';
		$tagid = $country;
		$title = display_taxonomy_tag($lc, $tagtype, $tagid);
	}

	if (not defined $tagid) {
		$tagid = '_all_';
	}

	if (defined $tagtype) {
		$html .= display_points_ranking($tagtype, $tagid);
		$request_ref->{title}
			= "Open Food Hunt" . lang("title_separator") . lang("points_ranking") . lang("title_separator") . $title;
	}
	else {
		$html .= display_points_ranking("users", "_all_");
		$html .= display_points_ranking("countries", "_all_");
		$request_ref->{title} = "Open Food Hunt" . lang("title_separator") . lang("points_ranking_users_and_countries");
	}

	$request_ref->{content_ref} = \$html;

	$scripts .= <<SCRIPTS
<script src="$static_subdomain/js/datatables.min.js"></script>
SCRIPTS
		;

	$header .= <<HEADER
<link rel="stylesheet" href="$static_subdomain/js/datatables.min.css">
<meta property="og:image" content="https://world.openfoodfacts.org/images/misc/open-food-hunt-2015.1304x893.png">
HEADER
		;

	display_page($request_ref);

	return;
}

=head2 canonicalize_request_tags_and_redirect_to_canonical_url ($request_ref)

This function goes through the tags filters from the request and canonicalizes them.
If the requested tags are not canonical, we will redirect to the canonical URL.

=cut

sub canonicalize_request_tags_and_redirect_to_canonical_url ($request_ref) {

	$request_ref->{current_link} = '';
	$request_ref->{world_current_link} = '';

	my $header_meta_noindex = 0;    # Will be set if one of the tags is related to a user
	my $redirect_to_canonical_url = 0;    # Will be set if one of the tags is not canonical

	# Go through the tags filters from the request

	foreach my $tag_ref (@{$request_ref->{tags}}) {

		# the tag name requested in url (in $lc language)
		my $tagid = $tag_ref->{tagid};
		my $tagtype = $tag_ref->{tagtype};
		# in URLs, tags can be prefixed with a - (e.g /label/-organic)
		# to indicate we want to match products without that tag
		my $tag_prefix = $tag_ref->{tag_prefix};
		# The tag name displayed in the page (in $lc language)
		my $display_tag;
		# canonical tag corresponding to tagid
		my $canon_tagid;
		# normalized tagid, in the $lc language
		my $new_tagid;
		my $new_tagid_path;

		if (defined $taxonomy_fields{$tagtype}) {
			$canon_tagid = canonicalize_taxonomy_tag($lc, $tagtype, $tagid);
			$display_tag = display_taxonomy_tag($lc, $tagtype, $canon_tagid);
			$new_tagid = get_taxonomyid($lc, $display_tag);
			$log->info("displaying taxonomy tag", {canon_tagid => $canon_tagid, new_tagid => $new_tagid})
				if $log->is_info();
			if ($new_tagid !~ /^(\w\w):/) {
				$new_tagid = $lc . ':' . $new_tagid;
			}
			$new_tagid_path = canonicalize_taxonomy_tag_link($lc, $tagtype, $new_tagid, $tag_prefix);
			$request_ref->{current_link} .= $new_tagid_path;
			$request_ref->{world_current_link}
				.= canonicalize_taxonomy_tag_link($lc, $tagtype, $canon_tagid, $tag_prefix);
		}
		else {
			$display_tag = canonicalize_tag2($tagtype, $tagid);
			# Use "no_language" normalization for tags types without a taxonomy
			$new_tagid = get_string_id_for_lang("no_language", $display_tag);
			$display_tag = display_tag_name($tagtype, $display_tag);
			if ($tagtype eq 'emb_codes') {
				$canon_tagid = $new_tagid;
				$canon_tagid =~ s/-($ec_code_regexp)$/-ec/ie;
			}
			$new_tagid_path = canonicalize_tag_link($tagtype, $new_tagid, $tag_prefix);
			$request_ref->{current_link} .= $new_tagid_path;
			my $current_lang = $lang;
			my $current_lc = $lc;
			$lang = 'en';
			$lc = 'en';
			$request_ref->{world_current_link} .= canonicalize_tag_link($tagtype, $new_tagid, $tag_prefix);
			$lang = $current_lang;
			$lc = $current_lc;
			$log->info("displaying normal tag", {canon_tagid => $canon_tagid, new_tagid => $new_tagid})
				if $log->is_info();
		}

		$tag_ref->{canon_tagid} = $canon_tagid;
		$tag_ref->{new_tagid} = $new_tagid;
		$tag_ref->{new_tagid_path} = $new_tagid_path;
		$tag_ref->{display_tag} = $display_tag;
		$tag_ref->{tagtype_path} = '/' . $tag_type_plural{$tagtype}{$lc};
		$tag_ref->{tagtype_name} = lang_in_other_lc($lc, $tagtype . '_s');

		# We will redirect if the tag is not canonical
		if ($new_tagid ne $tagid) {
			$redirect_to_canonical_url = 1;
		}
	}

	if (defined $request_ref->{groupby_tagtype}) {
		$request_ref->{current_link} .= "/" . $tag_type_plural{$request_ref->{groupby_tagtype}}{$lc};
		$request_ref->{world_current_link} .= "/" . $tag_type_plural{$request_ref->{groupby_tagtype}}{$lc};
	}

	# If the query contained tags in non-canonical form, redirect to the form with the canonical tags
	# The redirect is temporary (302), as the canonicalization could change if the corresponding taxonomies change
	if ($redirect_to_canonical_url) {
		$request_ref->{redirect} = $formatted_subdomain . $request_ref->{current_link};
		# Re-add file suffix, so that the correct response format is kept. https://github.com/openfoodfacts/openfoodfacts-server/issues/894
		$request_ref->{redirect} .= '.json' if single_param("json");
		$request_ref->{redirect} .= '.jsonp' if single_param("jsonp");
		$request_ref->{redirect} .= '.xml' if single_param("xml");
		$request_ref->{redirect} .= '.jqm' if single_param("jqm");
		$log->info("one or more tagids mismatch, redirecting to correct url", {redirect => $request_ref->{redirect}})
			if $log->is_info();
		redirect_to_url($request_ref, 302, $request_ref->{redirect});
	}

	# Ask search engines to not index the page if it is related to a user
	if ($header_meta_noindex) {
		$header .= '<meta name="robots" content="noindex">' . "\n";
	}

	return;
}

=head2 generate_title_from_request_tags ($tags_ref)

Generate a title from the tags in the request.

=head3 Parameters

=head4 $tags_ref Array of tag filter objects

=head3 Return value

Title string.

=cut

sub generate_title_from_request_tags ($tags_ref) {

	my $title = join(" / ", map {($_->{tag_prefix} // '') . $_->{display_tag}} @{$tags_ref});

	return $title;
}

=head2 generate_description_from_display_tag_options ($tagtype, $tagid, $display_tag, $canon_tagid)

Generate a description for some tag types, like additives, if there is a template set in the Config.pm file.

This feature was coded before the introduction of knowledge panels.
It is in maintenance mode, and should be reimplemented as facets knowledge panels
(server side, or with client side facets knowledge panels)

=cut

sub generate_description_from_display_tag_options ($tagtype, $tagid, $display_tag, $canon_tagid) {

	my $description = "";

	foreach my $field_orig (@{$options{"display_tag_" . $tagtype}}) {

		my $field = $field_orig;

		$log->debug("display_tag - field", {field => $field}) if $log->is_debug();

		my $array = 0;
		if ($field =~ /^\@/) {
			$field = $';
			$array = 1;
		}

		# Section title?

		if ($field =~ /^title:/) {
			$field = $';
			my $title = lang($tagtype . "_" . $field);
			($title eq "") and $title = lang($field);
			$description .= "<h3>" . $title . "</h3>\n";
			$log->debug("display_tag - section title", {field => $field}) if $log->is_debug();
			next;
		}

		# Special processing

		if ($field eq 'efsa_evaluation_exposure_table') {

			$log->debug(
				"display_tag - efsa_evaluation_exposure_table",
				{
					efsa_evaluation_overexposure_risk =>
						$properties{$tagtype}{$canon_tagid}{"efsa_evaluation_overexposure_risk:en:"}
				}
			) if $log->is_debug();

			if (    (defined $properties{$tagtype})
				and (defined $properties{$tagtype}{$canon_tagid})
				and (defined $properties{$tagtype}{$canon_tagid}{"efsa_evaluation_overexposure_risk:en"})
				and ($properties{$tagtype}{$canon_tagid}{"efsa_evaluation_overexposure_risk:en"} ne 'en:no'))
			{

				$log->debug("display_tag - efsa_evaluation_exposure_table - yes", {}) if $log->is_debug();

				my @groups = qw(infants toddlers children adolescents adults elderly);
				my @percentiles = qw(mean 95th);
				my @doses = qw(noael adi);
				my %doses = ();

				my %exposure = (mean => {}, '95th' => {});

				# in taxonomy:
				# efsa_evaluation_exposure_95th_greater_than_adi:en: en:adults, en:elderly, en:adolescents, en:children, en:toddlers, en:infants

				foreach my $dose (@doses) {
					foreach my $percentile (@percentiles) {
						my $exposure_property
							= "efsa_evaluation_exposure_" . $percentile . "_greater_than_" . $dose . ":en";
						if (!defined $properties{$tagtype}{$canon_tagid}{$exposure_property}) {
							next;
						}
						foreach my $groupid (split(/,/, $properties{$tagtype}{$canon_tagid}{$exposure_property})) {
							my $group = $groupid;
							$group =~ s/^\s*en://;
							$group =~ s/\s+$//;

							# NOAEL has priority over ADI
							if (exists $exposure{$percentile}{$group}) {
								next;
							}
							$exposure{$percentile}{$group} = $dose;
							$doses{$dose} = 1;    # to display legend for the dose
							$log->debug("display_tag - exposure_table ",
								{group => $group, percentile => $percentile, dose => $dose})
								if $log->is_debug();
						}
					}
				}

				$styles .= <<CSS
.exposure_table {

}

.exposure_table td,th {
	text-align: center;
	background-color:white;
	color:black;
}

CSS
					;

				my $table = <<HTML
<div style="overflow-x:auto;">
<table class="exposure_table">
<thead>
<tr>
<th>&nbsp;</th>
HTML
					;

				foreach my $group (@groups) {

					$table .= "<th>" . lang($group) . "</th>";
				}

				$table .= "</tr>\n</thead>\n<tbody>\n<tr>\n<td>&nbsp;</td>\n";

				foreach my $group (@groups) {

					$table .= '<td style="background-color:black;color:white;">' . lang($group . "_age") . "</td>";
				}

				$table .= "</tr>\n";

				my %icons = (
					adi => 'moderate',
					noael => 'high',
				);

				foreach my $percentile (@percentiles) {

					$table
						.= "<tr><th>"
						. lang("exposure_title_" . $percentile) . "<br>("
						. lang("exposure_description_" . $percentile)
						. ")</th>";

					foreach my $group (@groups) {

						$table .= "<td>";

						my $dose = $exposure{$percentile}{$group};

						if (not defined $dose) {
							$table .= "&nbsp;";
						}
						else {
							$table
								.= '<img src="/images/misc/'
								. $icons{$dose}
								. '.svg" alt="'
								. lang("additives_efsa_evaluation_exposure_" . $percentile . "_greater_than_" . $dose)
								. '">';
						}

						$table .= "</td>";
					}

					$table .= "</tr>\n";
				}

				$table .= "</tbody>\n</table>\n</div>";

				$description .= $table;

				foreach my $dose (@doses) {
					if (exists $doses{$dose}) {
						$description
							.= "<p>"
							. '<img src="/images/misc/'
							. $icons{$dose}
							. '.svg" width="30" height="30" style="vertical-align:middle" alt="'
							. lang("additives_efsa_evaluation_exposure_greater_than_" . $dose)
							. '"> <span>: '
							. lang("additives_efsa_evaluation_exposure_greater_than_" . $dose)
							. "</span></p>\n";
					}
				}
			}
			next;
		}

		my $fieldid = get_string_id_for_lang($lc, $field);
		$fieldid =~ s/-/_/g;

		my %propertyid = ();

		# Check if we have properties in the interface language, otherwise use English

		if ((defined $properties{$tagtype}) and (defined $properties{$tagtype}{$canon_tagid})) {

			$log->debug("display_tag - checking properties",
				{tagtype => $tagtype, canon_tagid => $canon_tagid, field => $field})
				if $log->is_debug();

			foreach my $key ('property', 'description', 'abstract', 'url', 'date') {

				my $suffix = "_" . $key;
				if ($key eq 'property') {
					$suffix = '';
				}

				if (defined $properties{$tagtype}{$canon_tagid}{$fieldid . $suffix . ":" . $lc}) {
					$propertyid{$key} = $fieldid . $suffix . ":" . $lc;
					$log->debug(
						"display_tag - property key is defined for lc $lc",
						{
							tagtype => $tagtype,
							canon_tagid => $canon_tagid,
							field => $field,
							key => $key,
							propertyid => $propertyid{$key}
						}
					) if $log->is_debug();
				}
				elsif (defined $properties{$tagtype}{$canon_tagid}{$fieldid . $suffix . ":" . "en"}) {
					$propertyid{$key} = $fieldid . $suffix . ":" . "en";
					$log->debug(
						"display_tag - property key is defined for en",
						{
							tagtype => $tagtype,
							canon_tagid => $canon_tagid,
							field => $field,
							key => $key,
							propertyid => $propertyid{$key}
						}
					) if $log->is_debug();
				}
				else {
					$log->debug(
						"display_tag - property key is not defined",
						{
							tagtype => $tagtype,
							canon_tagid => $canon_tagid,
							field => $field,
							key => $key,
							propertyid => $propertyid{$key}
						}
					) if $log->is_debug();
				}
			}
		}

		$log->debug(
			"display_tag",
			{
				tagtype => $tagtype,
				canon_tagid => $canon_tagid,
				field_orig => $field_orig,
				field => $field,
				propertyid => $propertyid{property},
				array => $array
			}
		) if $log->is_debug();

		if ((defined $propertyid{property}) or (defined $propertyid{abstract})) {

			# wikipedia abstract?

			if ((defined $propertyid{abstract}) and ($fieldid eq "wikipedia")) {

				my $site = $fieldid;

				$log->debug("display_tag - showing abstract", {site => $site}) if $log->is_debug();

				$description .= "<p>" . $properties{$tagtype}{$canon_tagid}{$propertyid{abstract}};

				if (defined $propertyid{url}) {

					my $lang_site = lang($site);
					if ((defined $lang_site) and ($lang_site ne "")) {
						$site = $lang_site;
					}
					$description
						.= ' - <a href="'
						. $properties{$tagtype}{$canon_tagid}{$propertyid{url}} . '">'
						. $site . '</a>';
				}

				$description .= "</p>";

				next;
			}

			my $title;
			my $tagtype_field = $tagtype . '_' . $fieldid;
			# $tagtype_field =~ s/_/-/g;
			if (exists $Lang{$tagtype_field}{$lc}) {
				$title = $Lang{$tagtype_field}{$lc};
			}
			elsif (exists $Lang{$fieldid}{$lc}) {
				$title = $Lang{$fieldid}{$lc};
			}

			$log->debug("display_tag - title", {tagtype => $tagtype, title => $title}) if $log->is_debug();

			$description .= "<p>";

			if (defined $title) {
				$description .= "<b>" . $title . "</b>" . separator_before_colon($lc) . ": ";
			}

			my @values = ($properties{$tagtype}{$canon_tagid}{$propertyid{property}});

			if ($array) {
				@values = split(/,/, $properties{$tagtype}{$canon_tagid}{$propertyid{property}});
			}

			my $values_display = "";

			foreach my $value_orig (@values) {

				my $value = $value_orig;    # make a copy so that we can modify it inside the foreach loop

				next if $value =~ /^\s*$/;

				$value =~ s/^\s+//;
				$value =~ s/\s+$//;

				my $property_tagtype = $fieldid;

				$property_tagtype =~ s/-/_/g;

				if (not exists $taxonomy_fields{$property_tagtype}) {
					# try with an additional s
					$property_tagtype .= "s";
				}

				$log->debug("display_tag", {property_tagtype => $property_tagtype, lc => $lc, value => $value})
					if $log->is_debug();

				my $display = $value;

				if (exists $taxonomy_fields{$property_tagtype}) {

					$display = display_taxonomy_tag($lc, $property_tagtype, $value);

					$log->debug("display_tag - $property_tagtype is a taxonomy", {display => $display})
						if $log->is_debug();

					if (    (defined $properties{$property_tagtype})
						and (defined $properties{$property_tagtype}{$value}))
					{

						# tooltip

						my $tooltip;

						if (defined $properties{$property_tagtype}{$value}{"description:$lc"}) {
							$tooltip = $properties{$property_tagtype}{$value}{"description:$lc"};
						}
						elsif (defined $properties{$property_tagtype}{$value}{"description:en"}) {
							$tooltip = $properties{$property_tagtype}{$value}{"description:en"};
						}

						if (defined $tooltip) {
							$display
								= '<span data-tooltip aria-haspopup="true" class="has-tip top" style="font-weight:normal" data-disable-hover="false" tabindex="2" title="'
								. $tooltip . '">'
								. $display
								. '</span>';
						}
						else {
							$log->debug("display_tag - no tooltip",
								{property_tagtype => $property_tagtype, value => $value})
								if $log->is_debug();
						}

					}
					else {
						$log->debug("display_tag - no property found",
							{property_tagtype => $property_tagtype, value => $value})
							if $log->is_debug();
					}
				}
				else {
					$log->debug("display_tag - not a taxonomy",
						{property_tagtype => $property_tagtype, value => $value})
						if $log->is_debug();

					# Do we have a translation for the field?

					my $valueid = $value;
					$valueid =~ s/^en://;

					# check if the value translate to a field specific value

					if (exists $Lang{$tagtype_field . "_" . $valueid}{$lc}) {
						$display = $Lang{$tagtype_field . "_" . $valueid}{$lc};
					}

					# check if we have an icon
					if (exists $Lang{$tagtype_field . "_icon_alt_" . $valueid}{$lc}) {
						my $alt = $Lang{$tagtype_field . "_icon_alt_" . $valueid}{$lc};
						my $iconid = $tagtype_field . "_icon_" . $valueid;
						$iconid =~ s/_/-/g;
						$display = <<HTML
<div class="row">
<div class="small-2 large-1 columns">
<img src="/images/misc/$iconid.svg" alt="$alt">
</div>
<div class="small-10 large-11 columns">
$display
</div>
</div>
HTML
							;
					}

					# otherwise check if we have a general value

					elsif (exists $Lang{$valueid}{$lc}) {
						$display = $Lang{$valueid}{$lc};
					}

					$log->debug("display_tag - display value", {display => $display}) if $log->is_debug();

					# tooltip

					if (exists $Lang{$valueid . "_description"}{$lc}) {

						my $tooltip = $Lang{$valueid . "_description"}{$lc};

						$display
							= '<span data-tooltip aria-haspopup="true" class="has-tip top" data-disable-hover="false" tabindex="2" title="'
							. $tooltip . '">'
							. $display
							. '</span>';

					}
					else {
						$log->debug("display_tag - no description", {valueid => $valueid}) if $log->is_debug();
					}

					# link

					if (exists $propertyid{url}) {
						$display
							= '<a href="'
							. $properties{$tagtype}{$canon_tagid}{$propertyid{url}} . '">'
							. $display . "</a>";
					}
					if (exists $Lang{$valueid . "_url"}{$lc}) {
						$display = '<a href="' . $Lang{$valueid . "_url"}{$lc} . '">' . $display . "</a>";
					}
					else {
						$log->debug("display_tag - no url", {valueid => $valueid}) if $log->is_debug();
					}

					# date

					if (exists $propertyid{date}) {
						$display .= " (" . $properties{$tagtype}{$canon_tagid}{$propertyid{date}} . ")";
					}
					if (exists $Lang{$valueid . "_date"}{$lc}) {
						$display .= " (" . $Lang{$valueid . "_date"}{$lc} . ")";
					}
					else {
						$log->debug("display_tag - no date", {valueid => $valueid}) if $log->is_debug();
					}

					# abstract
					if (exists $propertyid{abstract}) {
						$display
							.= "<blockquote>"
							. $properties{$tagtype}{$canon_tagid}{$propertyid{abstract}}
							. "</blockquote>";
					}

				}

				$values_display .= $display . ", ";
			}
			$values_display =~ s/, $//;

			$description .= $values_display . "</p>\n";

			# Display an optional description of the property

			if (exists $Lang{$tagtype_field . "_description"}{$lc}) {
				$description .= "<p>" . $Lang{$tagtype_field . "_description"}{$lc} . "</p>";
			}

		}
		else {
			$log->debug("display_tag - property not defined",
				{tagtype => $tagtype, property_id => $propertyid{property}, canon_tagid => $canon_tagid})
				if $log->is_debug();
		}
	}

	# Remove titles without content

	$description =~ s/<h3>([^<]+)<\/h3>\s*(<h3>)/<h3>/isg;
	$description =~ s/<h3>([^<]+)<\/h3>\s*$//isg;

	return $description;
}

=head2 display_tag ( $request_ref )

This function is called to display either:

1. Products that have a specific tag:  /category/cakes
  or that don't have a specific tag /category/-cakes
  or that have 2 specific tags /category/cake/brand/oreo
2. List of tags of a given type:  /labels
  possibly for products that have a specific tag: /category/cakes/labels
  or more specific tags:  /category/cakes/label/organic/additives

When displaying products for a tag, the function generates tag type specific HTML
that is displayed at the top of the page:
- tag parents and children
- maps for tag types that have a location (e.g. packaging codes)
- special properties for some tag types (e.g. additives)

The function then calls search_and_display_products() to display the paginated list of products.

When displaying a list of tags, the function calls display_list_of_tags().

=cut

sub display_tag ($request_ref) {

	local $log->context->{tags} = $request_ref->{tags};

	init_tags_texts() unless %tags_texts;

	canonicalize_request_tags_and_redirect_to_canonical_url($request_ref);

	my $title = generate_title_from_request_tags($request_ref->{tags});

	# Refactoring in progress
	# TODO: some of the following variables may be removed, and instead we could use the $request_ref->{tags} array
	my $tagtype = deep_get($request_ref, qw(tags 0 tagtype));
	my $tagid = deep_get($request_ref, qw(tags 0 tagid));
	my $display_tag = deep_get($request_ref, qw(tags 0 display_tag));
	my $new_tagid = deep_get($request_ref, qw(tags 0 new_tagid));
	my $new_tagid_path = deep_get($request_ref, qw(tags 0 new_tagid_path));
	my $canon_tagid = deep_get($request_ref, qw(tags 0 canon_tagid));

	my $tagtype2 = deep_get($request_ref, qw(tags 1 tagtype));
	my $tagid2 = deep_get($request_ref, qw(tags 1 tagid));
	my $display_tag2 = deep_get($request_ref, qw(tags 1 display_tag));
	my $new_tagid2 = deep_get($request_ref, qw(tags 1 new_tagid));
	my $new_tagid2path = deep_get($request_ref, qw(tags 1 new_tagid_path));
	my $canon_tagid2 = deep_get($request_ref, qw(tags 1 canon_tagid));

	my $weblinks_html = '';
	my @wikidata_objects = ();
	if (    ($tagtype ne 'additives')
		and (not defined $request_ref->{groupby_tagtype}))
	{
		my @weblinks = ();
		if ((defined $properties{$tagtype}) and (defined $properties{$tagtype}{$canon_tagid})) {
			foreach my $key (keys %weblink_templates) {
				next if not defined $properties{$tagtype}{$canon_tagid}{$key};
				my $weblink = {
					text => $weblink_templates{$key}{text},
					href => sprintf($weblink_templates{$key}{href}, $properties{$tagtype}{$canon_tagid}{$key}),
					hreflang => $weblink_templates{$key}{hreflang},
				};
				$weblink->{title} = sprintf($weblink_templates{$key}{title}, $properties{$tagtype}{$canon_tagid}{$key})
					if defined $weblink_templates{$key}{title};
				push @weblinks, $weblink;
			}

			if ((defined $properties{$tagtype}) and (defined $properties{$tagtype}{$canon_tagid}{'wikidata:en'})) {
				push @wikidata_objects, $properties{$tagtype}{$canon_tagid}{'wikidata:en'};
			}
		}

		if (($#weblinks >= 0)) {
			$weblinks_html
				.= '<div class="weblinks" style="float:right;width:300px;margin-left:20px;margin-bottom:20px;padding:10px;border:1px solid #cbe7ff;background-color:#f0f8ff;"><h3>'
				. lang('tag_weblinks')
				. '</h3><ul>';
			foreach my $weblink (@weblinks) {
				$weblinks_html .= '<li><a href="' . encode_entities($weblink->{href}) . '" itemprop="sameAs"';
				$weblinks_html .= ' hreflang="' . encode_entities($weblink->{hreflang}) . '"'
					if defined $weblink->{hreflang};
				$weblinks_html .= ' title="' . encode_entities($weblink->{title}) . '"' if defined $weblink->{title};
				$weblinks_html .= '>' . encode_entities($weblink->{text}) . '</a></li>';
			}

			$weblinks_html .= '</ul></div>';
		}
	}

	my $description = '';

	my $icid = $tagid;
	(defined $icid) and $icid =~ s/^.*://;

	# Gather data that will be passed to the tag template
	my $tag_template_data_ref = {};

	$tag_template_data_ref->{groupby_tagtype} = $request_ref->{groupby_tagtype};

	if (defined $tagtype) {

		# check if there is a template to display additional fields from the taxonomy
		# the template is set in the Config.pm file
		# This feature was coded before the introduction of knowledge panels
		# It is in maintenance mode, and should be reimplemented as facets knowledge panels
		# (server side, or with client side facets knowledge panels)

		if (exists $options{"display_tag_" . $tagtype}) {

			$description = generate_description_from_display_tag_options($tagtype, $tagid, $display_tag, $canon_tagid);
		}
		else {
			# Do we have a description for the tag in the taxonomy?
			if (    (defined $properties{$tagtype})
				and (defined $properties{$tagtype}{$canon_tagid})
				and (defined $properties{$tagtype}{$canon_tagid}{"description:$lc"}))
			{

				$description .= "<p>" . $properties{$tagtype}{$canon_tagid}{"description:$lc"} . "</p>";
			}
		}

		$description =~ s/<tag>/$title/g;

		if (defined $ingredients_classes{$tagtype}) {
			my $class = $tagtype;

			if ($class eq 'additives') {
				$icid =~ s/-.*//;
			}
			if ($ingredients_classes{$class}{$icid}{other_names} =~ /,/) {
				$description
					.= "<p>"
					. lang("names")
					. separator_before_colon($lc) . ": "
					. $ingredients_classes{$class}{$icid}{other_names} . "</p>";
			}

			if ($ingredients_classes{$class}{$icid}{description} ne '') {
				$description .= "<p>" . $ingredients_classes{$class}{$icid}{description} . "</p>";
			}

			if ($ingredients_classes{$class}{$icid}{level} > 0) {

				my $warning = $ingredients_classes{$class}{$icid}{warning};
				$warning =~ s/(<br>|<br\/>|<br \/>|\n)/<\li>\n<li>/g;
				$warning = "<li>" . $warning . "</li>";

				if (defined $Lang{$class . '_' . $ingredients_classes{$class}{$icid}{level}}{$lang}) {
					$description
						.= "<p class=\""
						. $class . '_'
						. $ingredients_classes{$class}{$icid}{level} . "\">"
						. $Lang{$class . '_' . $ingredients_classes{$class}{$icid}{level}}{$lang}
						. "</p>\n";
				}

				$description .= "<ul>" . $warning . '</ul>';
			}
		}
		if ((defined $tagtype2) and (defined $ingredients_classes{$tagtype2})) {
			my $class = $tagtype2;
			if ($class eq 'additives') {
				$tagid2 =~ s/-.*//;
			}
		}

		# We may have a text corresponding to the tag

		if (defined $tags_texts{$lc}{$tagtype}{$icid}) {
			my $tag_text = $tags_texts{$lc}{$tagtype}{$icid};
			if ($tag_text =~ /<h1>(.*?)<\/h1>/) {
				$title = $1;
				$tag_text =~ s/<h1>(.*?)<\/h1>//;
			}
			if ($request_ref->{page} <= 1) {
				$description .= $tag_text;
			}
		}

		my @markers = ();
		if ($tagtype eq 'emb_codes') {

			my $city_code = get_city_code($tagid);

			local $log->context->{city_code} = $city_code;
			$log->debug("city code for tag with emb_code type") if $log->debug();

			init_emb_codes() unless %emb_codes_cities;
			if (defined $emb_codes_cities{$city_code}) {
				$description
					.= "<p>"
					. lang("cities_s")
					. separator_before_colon($lc) . ": "
					. display_tag_link('cities', $emb_codes_cities{$city_code}) . "</p>";
			}

			$log->debug("checking if the canon_tagid is a packager code") if $log->is_debug();
			if (exists $packager_codes{$canon_tagid}) {
				$log->debug("packager code found for the canon_tagid", {cc => $packager_codes{$canon_tagid}{cc}})
					if $log->is_debug();

				# Generate a map if we have coordinates
				my ($lat, $lng) = get_packager_code_coordinates($canon_tagid);
				if ((defined $lat) and (defined $lng)) {
					my @geo = ($lat + 0.0, $lng + 0.0);
					push @markers, \@geo;
				}

				if ($packager_codes{$canon_tagid}{cc} eq 'ch') {
					$description .= <<HTML
<p>$packager_codes{$canon_tagid}{full_address}</p>
HTML
						;
				}

				if ($packager_codes{$canon_tagid}{cc} eq 'es') {
					# Razón Social;Provincia/Localidad
					$description .= <<HTML
<p>$packager_codes{$canon_tagid}{razon_social}<br>
$packager_codes{$canon_tagid}{provincia_localidad}
</p>
HTML
						;
				}

				if ($packager_codes{$canon_tagid}{cc} eq 'fr') {
					$description .= <<HTML
<p>$packager_codes{$canon_tagid}{raison_sociale_enseigne_commerciale}<br>
$packager_codes{$canon_tagid}{adresse} $packager_codes{$canon_tagid}{code_postal} $packager_codes{$canon_tagid}{commune}<br>
SIRET : $packager_codes{$canon_tagid}{siret} - <a href="$packager_codes{$canon_tagid}{section}">Source</a>
</p>
HTML
						;
				}

				if ($packager_codes{$canon_tagid}{cc} eq 'hr') {
					$description .= <<HTML
<p>$packager_codes{$canon_tagid}{approved_establishment}<br>
$packager_codes{$canon_tagid}{street_address} $packager_codes{$canon_tagid}{town_and_postal_code} ($packager_codes{$canon_tagid}{county})
</p>
HTML
						;
				}

				if ($packager_codes{$canon_tagid}{cc} eq 'uk') {

					my $district = '';
					my $local_authority = '';
					if ($packager_codes{$canon_tagid}{district} =~ /\w/) {
						$district = "District: $packager_codes{$canon_tagid}{district}<br>";
					}
					if ($packager_codes{$canon_tagid}{local_authority} =~ /\w/) {
						$local_authority = "Local authority: $packager_codes{$canon_tagid}{local_authority}<br>";
					}
					$description .= <<HTML
<p>$packager_codes{$canon_tagid}{name}<br>
$district
$local_authority
</p>
HTML
						;
					# FSA ratings
					if (exists $packager_codes{$canon_tagid}{fsa_rating_business_name}) {
						my $logo = '';
						my $img = "images/countries/uk/ratings/large/72ppi/"
							. lc($packager_codes{$canon_tagid}{fsa_rating_key}) . ".jpg";
						if (-e "$www_root/$img") {
							$logo = <<HTML
<img src="/$img" alt="Rating">
HTML
								;
						}
						$description .= <<HTML
<div>
<a href="https://ratings.food.gov.uk/">Food Hygiene Rating</a> from the Food Standards Agency (FSA):
<p>
Business name: $packager_codes{$canon_tagid}{fsa_rating_business_name}<br>
Business type: $packager_codes{$canon_tagid}{fsa_rating_business_type}<br>
Address: $packager_codes{$canon_tagid}{fsa_rating_address}<br>
Local authority: $packager_codes{$canon_tagid}{fsa_rating_local_authority}<br>
Rating: $packager_codes{$canon_tagid}{fsa_rating_value}<br>
Rating date: $packager_codes{$canon_tagid}{fsa_rating_date}<br>
</p>
$logo
</div>
HTML
							;
					}
				}
			}
		}

		my $map_html;
		if (((scalar @wikidata_objects) > 0) or ((scalar @markers) > 0)) {
			my $json = JSON::PP->new->utf8(0);
			my $map_template_data_ref = {
				lang => \&lang,
				encode_json => sub ($obj_ref) {
					return $json->encode($obj_ref);
				},
				wikidata => \@wikidata_objects,
				pointers => \@markers
			};
			process_template('web/pages/tags_map/map_of_tags.tt.html', $map_template_data_ref, \$map_html)
				|| ($map_html .= 'template error: ' . $tt->error());
		}

		if ($map_html) {
			$description = <<HTML
<div class="row">

	<div id="tag_description" class="large-12 columns">
		$description
	</div>
	<div id="tag_map" class="large-9 columns" style="display: none;">
		<div id="container" style="height: 300px"></div>
	</div>

</div>
$map_html
HTML
				;
		}

		if ($tagtype =~ /^(users|correctors|editors|informers|correctors|photographers|checkers)$/) {

			# Users starting with org- are organizations, not actual users

			my $user_or_org_ref;
			my $orgid;

			if ($tagid =~ /^org-/) {

				# Organization

				$orgid = $';
				$user_or_org_ref = retrieve_org($orgid);

				if (not defined $user_or_org_ref) {
					display_error_and_exit(lang("error_unknown_org"), 404);
				}
			}
			elsif ($tagid =~ /\./) {
				# App user (format "[app id].[app uuid]")

				my $appid = $`;
				my $uuid = $';

				my $app_name = deep_get(\%options, "apps_names", $appid) || $appid;
				my $app_user = f_lang("f_app_user", {app_name => $app_name});

				$title = $app_user;
				$display_tag = $app_user;
			}
			else {

				# User

				$user_or_org_ref = retrieve("$BASE_DIRS{USERS}/$tagid.sto");

				if (not defined $user_or_org_ref) {
					display_error_and_exit(lang("error_unknown_user"), 404);
				}
			}

			if (defined $user_or_org_ref) {

				if ($user_or_org_ref->{name} ne '') {
					$title = $user_or_org_ref->{name};
					$display_tag = $user_or_org_ref->{name};
				}

				# Display the user or organization profile

				my $user_template_data_ref = dclone($user_or_org_ref);

				my $profile_html = "";

				if ($tagid =~ /^org-/) {

					# Display the organization profile

					if (is_user_in_org_group($user_or_org_ref, $User_id, "admins") or $admin) {
						$user_template_data_ref->{edit_profile} = 1;
						$user_template_data_ref->{orgid} = $orgid;
					}

					process_template('web/pages/org_profile/org_profile.tt.html',
						$user_template_data_ref, \$profile_html)
						or $profile_html
						= "<p>web/pages/org_profile/org_profile.tt.html template error: " . $tt->error() . "</p>";
				}
				else {

					# Display the user profile

					if (($tagid eq $User_id) or $admin) {
						$user_template_data_ref->{edit_profile} = 1;
						$user_template_data_ref->{userid} = $tagid;
					}

					$user_template_data_ref->{links} = [
						{
							text => sprintf(lang('contributors_products'), $user_or_org_ref->{name}),
							url => canonicalize_tag_link("users", get_string_id_for_lang("no_language", $tagid)),
						},
						{
							text => sprintf(lang('editors_products'), $user_or_org_ref->{name}),
							url => canonicalize_tag_link("editors", get_string_id_for_lang("no_language", $tagid)),
						},
						{
							text => sprintf(lang('photographers_products'), $user_or_org_ref->{name}),
							url =>
								canonicalize_tag_link("photographers", get_string_id_for_lang("no_language", $tagid)),
						},
					];

					if (defined $user_or_org_ref->{registered_t}) {
						$user_template_data_ref->{registered_t} = $user_or_org_ref->{registered_t};
					}

					process_template('web/pages/user_profile/user_profile.tt.html',
						$user_template_data_ref, \$profile_html)
						or $profile_html = "<p>user_profile.tt.html template error: " . $tt->error() . "</p>";
				}

				$description .= $profile_html;
			}
		}

		if (    (defined $options{product_type})
			and ($options{product_type} eq "food")
			and ($tagtype eq 'categories'))
		{

			my $categories_nutriments_ref = $categories_nutriments_per_country{$cc};

			$log->debug("checking if this category has stored statistics",
				{cc => $cc, tagtype => $tagtype, tagid => $tagid})
				if $log->is_debug();
			if (    (defined $categories_nutriments_ref)
				and (defined $categories_nutriments_ref->{$canon_tagid})
				and (defined $categories_nutriments_ref->{$canon_tagid}{stats}))
			{
				$log->debug(
					"statistics found for the tag, addind stats to description",
					{cc => $cc, tagtype => $tagtype, tagid => $tagid}
				) if $log->is_debug();

				$description
					.= "<h2>"
					. lang("nutrition_data") . "</h2>" . "<p>"
					. sprintf(
					lang("nutrition_data_average"),
					$categories_nutriments_ref->{$canon_tagid}{n},
					$display_tag, $categories_nutriments_ref->{$canon_tagid}{count}
					)
					. "</p>"
					. display_nutrition_table($categories_nutriments_ref->{$canon_tagid}, undef);
			}
		}

		# Pass template data to generate navigation links
		# These are variables that ae used to inject data
		# Used in tag.tt.html

		$tag_template_data_ref->{tags} = $request_ref->{tags};

		if (not defined $request_ref->{groupby_tagtype}) {

			if (not defined $tagid2) {

				# We are on the main page of the tag (not a sub-page with another tag)
				# so we display more information related to the tag

				my $tag_logo_html = display_tags_hierarchy_taxonomy($lc, $tagtype, [$canon_tagid]);

				$tag_logo_html =~ s/.*<\/a>(<br \/>)?//;    # remove link, keep only tag logo

				$tag_template_data_ref->{tag_logo} = $tag_logo_html;

				$tag_template_data_ref->{canon_url} = $request_ref->{canon_url};
				$tag_template_data_ref->{title} = $title;

				$tag_template_data_ref->{parents_and_children}
					= display_parents_and_children($lc, $tagtype, $canon_tagid);

				if ($weblinks_html ne "") {
					$tag_template_data_ref->{weblinks} = $weblinks_html;
				}

				if ($description ne "") {
					$tag_template_data_ref->{description} = $description;
				}

				# Display knowledge panels for the tag, if any

				initialize_knowledge_panels_options($knowledge_panels_options_ref, $request_ref);
				my $tag_ref = {};    # Object to store the knowledge panels
				my $panels_created
					= create_tag_knowledge_panels($tag_ref, $lc, $cc, $knowledge_panels_options_ref, $tagtype,
					$canon_tagid);
				if ($panels_created) {
					$tag_template_data_ref->{tag_panels}
						= display_knowledge_panel($tag_ref, $tag_ref->{"knowledge_panels_" . $lc}, "root");
				}
			}
		}
	}    # end of if (defined $tagtype)

	$tag_template_data_ref->{country} = $country;
	$tag_template_data_ref->{country_code} = $cc;
	$tag_template_data_ref->{facets_kp_url} = $facets_kp_url;

	if ($country ne 'en:world') {

		my $world_link = "";
		if (defined $request_ref->{groupby_tagtype}) {
			$world_link = lang('view_list_for_products_from_the_entire_world');
		}
		else {
			$world_link = lang('view_products_from_the_entire_world');
		}

		$tag_template_data_ref->{world_link} = $world_link;
		$tag_template_data_ref->{world_link_url} = get_world_subdomain() . $request_ref->{world_current_link};

	}

	# Add parameters corresponding to the tag filters so that they can be added to the query by add_params_to_query()

	foreach my $tag_ref (@{$request_ref->{tags}}) {
		if ($tagtype eq 'users') {
			param('creator', $tagid);
		}
		else {
			my $field_name = $tag_ref->{tagtype} . "_tags";
			my $current_value = param($field_name);
			my $new_value = ($tag_ref->{tag_prefix} // '') . ($tag_ref->{canon_tagid} // $tag_ref->{tagid});
			if ($current_value) {
				$new_value = $current_value . ',' . $new_value;
			}
			param($field_name, $new_value);
		}
	}

	my $query_ref = {};
	my $sort_by;

	# Rendering Page tags
	my $tag_html;
	# TODO: is_crawl_bot should be added directly by process_template(),
	# but we would need to add a new $request_ref parameter to process_template(), will do later
	$tag_template_data_ref->{is_crawl_bot} = $request_ref->{is_crawl_bot};
	process_template('web/pages/tag/tag.tt.html', $tag_template_data_ref, \$tag_html)
		or $tag_html = "<p>tag.tt.html template error: " . $tt->error() . "</p>";

	if (defined $request_ref->{groupby_tagtype}) {
		if (defined single_param("translate")) {
			${$request_ref->{content_ref}} .= $tag_html . display_list_of_tags_translate($request_ref, $query_ref);
		}
		else {
			${$request_ref->{content_ref}} .= $tag_html . display_list_of_tags($request_ref, $query_ref);
		}
		$request_ref->{title} .= lang("title_separator") . display_taxonomy_tag($lc, "countries", $country);
		$request_ref->{page_type} = "list_of_tags";
	}
	else {
		if ((defined $request_ref->{page}) and ($request_ref->{page} > 1)) {
			$request_ref->{title} = $title . lang("title_separator") . sprintf(lang("page_x"), $request_ref->{page});
		}
		else {
			$request_ref->{title} = $title;
		}

		if ($tagtype eq "brands") {
			$request_ref->{schema_org_itemtype} = "https://schema.org/Brand";
		}
		else {
			$request_ref->{schema_org_itemtype} = "https://schema.org/Thing";
		}

		# TODO: Producer

		my $search_results_html = search_and_display_products($request_ref, $query_ref, $sort_by, undef, undef);

		${$request_ref->{content_ref}} .= $tag_html . $search_results_html;
	}

	# If we have no resultings products or aggregated tags, and the tag value does not exist in the taxonomy,
	# we do not output the tag value in the page title and content
	if (
		($request_ref->{structured_response}{count} == 0)
		and (
			(
				(
					(defined $tagid)
					and (
						not(    (defined $taxonomy_fields{$tagtype})
							and (exists_taxonomy_tag($tagtype, $canon_tagid)))
					)
				)
			)
			or (
				(defined $tagid2)
				and (
					not(    (defined $taxonomy_fields{$tagtype2})
						and (exists_taxonomy_tag($tagtype2, $canon_tagid2)))
				)
			)
		)
		)
	{
		display_error_and_exit(lang("no_products"), 404);
	}
	else {
		display_page($request_ref);
	}

	return;
}

=head2 display_search_results ( $request_ref )

This function builds the HTML returned by the /search endpoint.

The results can be displayed in different ways:

1. a paginated list of products (default)
The function calls search_and_display_products() to display the paginated list of products.

2. results filtered and ranked on the client-side
2.1. according to user preferences that are locally saved on the client: &user_preferences=1
2.2. according to preferences passed in the url: &preferences=..

3. on a graph (histogram or scatter plot): &graph=1 -- TODO: not supported yet

4. on a map &map=1 -- TODO: not supported yet

=cut

sub display_search_results ($request_ref) {

	my $html = '';

	$request_ref->{title} = lang("search_results") . " - " . display_taxonomy_tag($lc, "countries", $country);

	my $current_link = '';

	foreach my $field (multi_param()) {
		if (
			   ($field eq "page")
			or ($field eq "fields")
			or ($field eq "keywords")    # returned by CGI.pm when there are not params: keywords=search
			)
		{
			next;
		}

		$current_link .= "\&$field=" . URI::Escape::XS::encodeURIComponent(decode utf8 => single_param($field));
	}

	$current_link =~ s/^\&/\?/;
	$current_link = "/search" . $current_link;

	if ((defined single_param("user_preferences")) and (single_param("user_preferences")) and not($request_ref->{api}))
	{

		# The results will be filtered and ranked on the client side

		my $search_api_url = $formatted_subdomain . "/api/v0" . $current_link;
		$search_api_url =~ s/(\&|\?)(page|page_size|limit)=(\d+)//;
		$search_api_url .= "&fields=code,product_display_name,url,image_front_small_url,attribute_groups";
		$search_api_url .= "&page_size=100";
		if ($search_api_url !~ /\?/) {
			$search_api_url =~ s/\&/\?/;
		}

		my $contributor_prefs_json = decode_utf8(
			encode_json(
				{
					display_barcode => $User{display_barcode},
					edit_link => $User{edit_link},
				}
			)
		);

		my $preferences_text = lang("classify_products_according_to_your_preferences");

		$scripts .= <<JS
<script type="text/javascript">
var page_type = "products";
var preferences_text = "$preferences_text";
var contributor_prefs = $contributor_prefs_json;
var products = [];
</script>
JS
			;

		$scripts .= <<JS
<script src="/js/product-preferences.js"></script>
<script src="/js/product-search.js"></script>
JS
			;

		$initjs .= <<JS
display_user_product_preferences("#preferences_selected", "#preferences_selection_form", function () {
	rank_and_display_products("#search_results", products, contributor_prefs);
});
search_products("#search_results", products, "$search_api_url");
JS
			;

		my $template_data_ref = {
			lang => \&lang,
			display_pagination => \&display_pagination,
		};

		if (not process_template('web/pages/search_results/search_results.tt.html', $template_data_ref, \$html)) {
			$html = $tt->error();
		}
	}
	else {

		# The server generates the search results

		my $query_ref = {};

		if (defined single_param('parent_ingredients')) {
			$html .= search_and_analyze_recipes($request_ref, $query_ref);
		}
		else {
			$html .= search_and_display_products($request_ref, $query_ref, undef, undef, undef);
		}
	}

	$request_ref->{content_ref} = \$html;
	$request_ref->{page_type} = "products";

	display_page($request_ref);

	return;
}

sub add_country_and_owner_filters_to_query ($request_ref, $query_ref) {

	delete $query_ref->{lc};

	# Country filter

	if (defined $country) {

		# Do not add a country restriction if the query specifies a list of codes

		if (($country ne 'en:world') and (not defined $query_ref->{code})) {
			# we may already have a condition on countries (e.g. from the URL /country/germany )
			if (not defined $query_ref->{countries_tags}) {
				$query_ref->{countries_tags} = $country;
			}
			else {
				my $field = "countries_tags";
				my $value = $country;
				my $and;
				# we may also have a $and list of conditions (on countries_tags or other fields)
				if (defined $query_ref->{"\$and"}) {
					$and = $query_ref->{"\$and"};
				}
				else {
					$and = [];
				}
				push @{$and}, {$field => $query_ref->{$field}};
				push @{$and}, {$field => $value};
				delete $query_ref->{$field};
				$query_ref->{"\$and"} = $and;
			}
		}

	}

	# Owner filter

	# Restrict the products to the owner on databases with private products
	if (    (defined $server_options{private_products})
		and ($server_options{private_products}))
	{
		if ($Owner_id ne 'all') {    # Administrator mode to see all products
			$query_ref->{owner} = $Owner_id;
		}
	}

	$log->debug("result of add_country_and_owner_filters_to_query", {request => $request_ref, query => $query_ref})
		if $log->is_debug();

	return;
}

sub count_products ($request_ref, $query_ref, $obsolete = 0) {

	add_country_and_owner_filters_to_query($request_ref, $query_ref);

	my $count;

	eval {
		$log->debug("Counting MongoDB documents for query", {query => $query_ref}) if $log->is_debug();
		$count = execute_query(
			sub {
				return get_products_collection({obsolete => $obsolete})->count_documents($query_ref);
			}
		);
	};

	return $count;
}

=head2 get_products_collection_request_parameters ($request_ref, $additional_parameters_ref = {} )

This function looks at the request object to set parameters to pass to the get_products_collection() function.

=head3 Arguments

=head4 $request_ref request object

=head4 $additional_parameters_ref

An optional reference to a hash of parameters that should be added to the parameters extracted from the request object.

=head3 Return value

A reference to a parameters object that can be passed to get_products_collection()

=cut

sub get_products_collection_request_parameters ($request_ref, $additional_parameters_ref = {}) {

	my $parameters_ref = {};

	# If the request is for obsolete products, we will select a specific products collection
	# for obsolete products
	$parameters_ref->{obsolete} = request_param($request_ref, "obsolete");

	# Admin users can request a specific query_timeout for MongoDB queries
	if ($request_ref->{admin}) {
		$parameters_ref->{timeout} = request_param($request_ref, "timeout");
	}

	# Add / overwrite request parameters with additional parameters passed as arguments
	foreach my $parameter (keys %$additional_parameters_ref) {
		$parameters_ref->{$parameter} = $additional_parameters_ref->{$parameter};
	}

	return $parameters_ref;
}

=head2 add_params_to_query ( $request_ref, $query_ref )

This function is used to parse search query parameters that are passed
to the API (/api/v?/search endpoint) or to the web site search (/search endpoint)
either as query string parameters (e.g. ?labels_tags=en:organic) or
POST parameters.

The function adds the corresponding query filters in the MongoDB query.

=head3 Parameters

=head4 $request_ref (output)

Reference to the internal request object.

=head4 $query_ref (output)

Reference to the MongoDB query object.

=cut

# Parameters that are not query filters

my %ignore_params = (
	fields => 1,
	format => 1,
	json => 1,
	jsonp => 1,
	xml => 1,
	keywords => 1,    # added by CGI.pm
	api_version => 1,
	api_action => 1,
	api_method => 1,
	search_simple => 1,
	search_terms => 1,
	userid => 1,
	password => 1,
	action => 1,
	type => 1,
	nocache => 1,
	no_cache => 1,
	no_count => 1,
);

# Parameters that can be query filters passed as parameters
# (GET query parameters, POST JSON body or from url facets),
# in addition to tags fields.
# It is safer to use a positive list, instead of just the %ignore_params list

my %valid_params = (code => 1, creator => 1);

sub add_params_to_query ($request_ref, $query_ref) {

	$log->debug("add_params_to_query", {params => {CGI::Vars()}}) if $log->is_debug();

	# nocache was renamed to no_cache
	if (defined single_param('nocache')) {
		param('no_cache', single_param('nocache'));
	}

	my $and = $query_ref->{"\$and"};

	foreach my $field (multi_param()) {

		$log->debug("add_params_to_query - field", {field => $field}) if $log->is_debug();

		# skip params that are not query filters
		next if (defined $ignore_params{$field});

		if (($field eq "page") or ($field eq "page_size")) {
			$request_ref->{$field} = single_param($field) + 0;    # Make sure we have a number
		}

		elsif ($field eq "sort_by") {
			$request_ref->{$field} = single_param($field);
		}

		# Tags fields can be passed with taxonomy ids as values (e.g labels_tags=en:organic)
		# or with values in a given language (e.g. labels_tags_fr=bio)

		elsif ($field =~ /^(.*)_tags(_(\w\w))?/) {
			my $tagtype = $1;
			my $tag_lc = $lc;
			if (defined $3) {
				$tag_lc = $3;
			}

			# Possible values:
			# xyz_tags=a
			# xyz_tags=a,b	products with tag a and b
			# xyz_tags=a|b	products with either tag a or tag b
			# xyz_tags=-c	products without the c tag
			# xyz_tags=a,b,-c,-d

			my $values = remove_tags_and_quote(decode utf8 => single_param($field));

			$log->debug("add_params_to_query - tags param",
				{field => $field, lc => $lc, tag_lc => $tag_lc, values => $values})
				if $log->is_debug();

			foreach my $tag (split(/,/, $values)) {

				my $suffix = "_tags";

				# If there is more than one criteria on the same field, we need to use a $and query
				my $remove = 0;
				if (defined $query_ref->{$tagtype . $suffix}) {
					$remove = 1;
					if (not defined $and) {
						$and = [];
					}
					push @$and, {$tagtype . $suffix => $query_ref->{$tagtype . $suffix}};
				}

				my $not;
				if ($tag =~ /^-/) {
					$not = 1;
					$tag = $';
				}

				# Multiple values separated by |
				if ($tag =~ /\|/) {
					my @tagids = ();
					foreach my $tag2 (split(/\|/, $tag)) {
						my $tagid2;
						if (defined $taxonomy_fields{$tagtype}) {
							$tagid2 = get_taxonomyid($tag_lc, canonicalize_taxonomy_tag($tag_lc, $tagtype, $tag2));
							if ($tagtype eq 'additives') {
								$tagid2 =~ s/-.*//;
							}
						}
						else {
							$tagid2 = get_string_id_for_lang("no_language", canonicalize_tag2($tagtype, $tag2));
							# EU packager codes are normalized to have -ec at the end
							if ($tagtype eq 'emb_codes') {
								$tagid2 =~ s/-($ec_code_regexp)$/-ec/ie;
							}
						}
						push @tagids, $tagid2;
					}

					$log->debug(
						"add_params_to_query - tags param - multiple values (OR) separated by | ",
						{field => $field, lc => $lc, tag_lc => $tag_lc, tag => $tag, tagids => \@tagids}
					) if $log->is_debug();

					if ($not) {
						$query_ref->{$tagtype . $suffix} = {'$nin' => \@tagids};
					}
					else {
						$query_ref->{$tagtype . $suffix} = {'$in' => \@tagids};
					}
				}
				# Single value
				else {
					my $tagid;
					if (defined $taxonomy_fields{$tagtype}) {
						$tagid = get_taxonomyid($tag_lc, canonicalize_taxonomy_tag($tag_lc, $tagtype, $tag));
						if ($tagtype eq 'additives') {
							$tagid =~ s/-.*//;
						}
					}
					else {
						$tagid = get_string_id_for_lang("no_language", canonicalize_tag2($tagtype, $tag));
						# EU packager codes are normalized to have -ec at the end
						if ($tagtype eq 'emb_codes') {
							$tagid =~ s/-($ec_code_regexp)$/-ec/ie;
						}
					}
					$log->debug("add_params_to_query - tags param - single value",
						{field => $field, lc => $lc, tag_lc => $tag_lc, tag => $tag, tagid => $tagid})
						if $log->is_debug();

					# if the value is "unknown", we need to add a condition on the field being empty
					# warning: unknown is a value for pnns_groups_1 and 2
					if (
						(
							($tagid eq get_string_id_for_lang($tag_lc, lang("unknown")))
							or (
								$tagid eq (
									$tag_lc . ":"
										. get_string_id_for_lang($tag_lc, lang_in_other_lc($tag_lc, "unknown"))
								)
							)
						)
						and ($tagtype !~ /^pnns_groups_/)
						and ($tagtype ne "creator")
						)
					{
						if ($not) {
							$query_ref->{$tagtype . $suffix} = {'$nin' => [undef, []]};
						}
						else {
							$query_ref->{$tagtype . $suffix} = {'$in' => [undef, []]};
						}

					}
					# Normal single value (not unknown)
					else {
						if ($not) {
							$query_ref->{$tagtype . $suffix} = {'$ne' => $tagid};
						}
						else {
							$query_ref->{$tagtype . $suffix} = $tagid;
						}
					}
				}

				if ($remove) {
					push @$and, {$tagtype . $suffix => $query_ref->{$tagtype . $suffix}};
					delete $query_ref->{$tagtype . $suffix};
					$query_ref->{"\$and"} = $and;
				}
			}
		}

		# Conditions on nutrients

		# e.g. saturated-fat_prepared_serving=<3=0
		# the parameter name is exactly the same as the key in the nutriments hash of the product

		elsif ($field =~ /^(.*?)_(100g|serving)$/) {

			# We can have multiple conditions, separated with a comma
			# e.g. sugars_100g=>10,<=20

			my $conditions = single_param($field);

			$log->debug("add_params_to_query - nutrient conditions", {field => $field, conditions => $conditions})
				if $log->is_debug();

			foreach my $condition (split(/,/, $conditions)) {

				# the field value is a number, possibly preceded by <, >, <= or >=

				my $operator;
				my $value;

				if ($condition =~ /^(<|>|<=|>=)(\d.*)$/) {
					$operator = $1;
					$value = $2;
				}
				else {
					$operator = '=';
					$value = single_param($field);
				}

				$log->debug("add_params_to_query - nutrient condition",
					{field => $field, condition => $condition, operator => $operator, value => $value})
					if $log->is_debug();

				my %mongo_operators = (
					'<' => 'lt',
					'<=' => 'lte',
					'>' => 'gt',
					'>=' => 'gte',
				);

				if ($operator eq '=') {
					$query_ref->{"nutriments." . $field}
						= $value + 0.0;    # + 0.0 to force scalar to be treated as a number
				}
				else {
					if (not defined $query_ref->{$field}) {
						$query_ref->{"nutriments." . $field} = {};
					}
					$query_ref->{"nutriments." . $field}{'$' . $mongo_operators{$operator}} = $value + 0.0;
				}
			}
		}

		# Exact match on a specific field (e.g. "code")
		elsif (defined $valid_params{$field}) {

			my $values = remove_tags_and_quote(decode utf8 => single_param($field));

			# Possible values:
			# xyz=a
			# xyz=a|b xyz=a,b xyz=a+b	products with either xyz a or xyz b

			if ($values =~ /\||\+|,/) {
				# Multiple values: construct a MongoDB $in query
				my @values = split(/\||\+|,/, $values);
				if ($field eq "code") {
					# normalize barcodes: add missing leading 0s
					$query_ref->{$field} = {'$in' => [map {normalize_code($_)} @values]};
				}
				else {
					$query_ref->{$field} = {'$in' => \@values};
				}
			}
			else {
				# Single value
				if ($field eq "code") {
					$query_ref->{$field} = normalize_code($values);
				}
				else {
					$query_ref->{$field} = $values;
				}
			}
		}
	}
	return;
}

=head2 search_and_display_products ($request_ref, $query_ref, $sort_by, $limit, $page)

Search products and return an HTML snippet that should be included in the webpage.

=head3 Parameters

=head4 $request_ref

Reference to the internal request object.

=head4 $query_ref

Reference to the MongoDB query object.

=head4 $sort_by

A string indicating how to sort results (created_t, popularity,...), or a sorting subroutine.

=head4 $limit

Limit of the number of products to return.

=head4 $page

Requested page (first page starts at 1).

=cut

sub search_and_display_products ($request_ref, $query_ref, $sort_by, $limit, $page) {

	$request_ref->{page_type} = "products";

	# Flag that indicates whether we cache MongoDB results in Memcached
	# Caching is disabled for crawling bots, as they tend to explore
	# all pages (and make caching inefficient)
	my $cache_results_flag = scalar(not $request_ref->{is_crawl_bot});
	my $template_data_ref = {};

	add_params_to_query($request_ref, $query_ref);

	$log->debug("search_and_display_products",
		{request_ref => $request_ref, query_ref => $query_ref, sort_by => $sort_by})
		if $log->is_debug();

	add_country_and_owner_filters_to_query($request_ref, $query_ref);

	if (defined $limit) {
	}
	elsif (defined $request_ref->{page_size}) {
		$limit = $request_ref->{page_size};
	}
	# If user preferences are turned on, return 100 products per page
	elsif ((not defined $request_ref->{api}) and ($request_ref->{user_preferences})) {
		$limit = 100;
	}
	else {
		$limit = $page_size;
	}

	my $skip = 0;
	if (defined $page) {
		$skip = ($page - 1) * $limit;
	}
	elsif (defined $request_ref->{page}) {
		$page = $request_ref->{page};
		$skip = ($page - 1) * $limit;
	}
	else {
		$page = 1;
	}

	# support for returning structured results in json / xml etc.

	my $sort_ref = Tie::IxHash->new();

	# Use the sort order provided by the query if it is defined (overrides default sort order)
	# e.g. ?sort_by=popularity
	if (defined $request_ref->{sort_by}) {
		$sort_by = $request_ref->{sort_by};
		$log->debug("sort_by was passed through request_ref", {sort_by => $sort_by}) if $log->is_debug();
	}
	# otherwise use the sort order from the last_sort_by cookie
	elsif (defined cookie('last_sort_by')) {
		$sort_by = cookie('last_sort_by');
		$log->debug("sort_by was passed through last_sort_by cookie", {sort_by => $sort_by}) if $log->is_debug();
	}
	elsif (defined $sort_by) {
		$log->debug("sort_by was passed as a function parameter", {sort_by => $sort_by}) if $log->is_debug();
	}

	if (
		(not defined $sort_by)
		or (    ($sort_by ne 'created_t')
			and ($sort_by ne 'last_modified_t')
			and ($sort_by ne 'last_modified_t_complete_first')
			and ($sort_by ne 'scans_n')
			and ($sort_by ne 'unique_scans_n')
			and ($sort_by ne 'product_name')
			and ($sort_by ne 'completeness')
			and ($sort_by ne 'popularity_key')
			and ($sort_by ne 'popularity')
			and ($sort_by ne 'nutriscore_score')
			and ($sort_by ne 'nova_score')
			and ($sort_by ne 'ecoscore_score')
			and ($sort_by ne 'nothing'))
		)
	{

		if ((defined $options{product_type}) and ($options{product_type} eq "food")) {
			$sort_by = 'popularity_key';
		}
		else {
			$sort_by = 'last_modified_t';
		}
	}

	if ((defined $sort_by) and ($sort_by ne "nothing")) {
		my $order = 1;
		my $sort_by_key = $sort_by;

		if ($sort_by eq 'last_modified_t_complete_first') {
			# replace last_modified_t_complete_first (used on front page of a country) by popularity
			$sort_by = 'popularity';
			$sort_by_key = "popularity_key";
			$order = -1;
		}
		elsif ($sort_by eq "popularity") {
			$sort_by_key = "popularity_key";
			$order = -1;
		}
		elsif ($sort_by eq "popularity_key") {
			$order = -1;
		}
		elsif ($sort_by eq "ecoscore_score") {
			$order = -1;
		}
		elsif ($sort_by eq "nutriscore_score") {
			$sort_by_key = "nutriscore_score_opposite";
			$order = -1;
		}
		elsif ($sort_by eq "nova_score") {
			$sort_by_key = "nova_score_opposite";
			$order = -1;
		}
		elsif ($sort_by =~ /^((.*)_t)_complete_first/) {
			$order = -1;
		}
		elsif ($sort_by =~ /_t/) {
			$order = -1;
		}
		elsif ($sort_by =~ /scans_n/) {
			$order = -1;
		}

		$sort_ref->Push($sort_by_key => $order);
	}

	# Sort options

	$template_data_ref->{sort_options} = [];

	# Nutri-Score and Eco-Score are only for food products
	# and currently scan data is only loaded for Open Food Facts
	if ((defined $options{product_type}) and ($options{product_type} eq "food")) {

		push @{$template_data_ref->{sort_options}},
			{
			value => "popularity",
			link => $request_ref->{current_link} . "?sort_by=popularity",
			name => lang("sort_by_popularity")
			};
		push @{$template_data_ref->{sort_options}},
			{
			value => "nutriscore_score",
			link => $request_ref->{current_link} . "?sort_by=nutriscore_score",
			name => lang("sort_by_nutriscore_score")
			};

		# Show Eco-score sort only for some countries, or for moderators
		if ($show_ecoscore) {
			push @{$template_data_ref->{sort_options}},
				{
				value => "ecoscore_score",
				link => $request_ref->{current_link} . "?sort_by=ecoscore_score",
				name => lang("sort_by_ecoscore_score")
				};
		}
	}

	push @{$template_data_ref->{sort_options}},
		{
		value => "created_t",
		link => $request_ref->{current_link} . "?sort_by=created_t",
		name => lang("sort_by_created_t")
		};
	push @{$template_data_ref->{sort_options}},
		{
		value => "last_modified_t",
		link => $request_ref->{current_link} . "?sort_by=last_modified_t",
		name => lang("sort_by_last_modified_t")
		};

	my $count;
	my $page_count = 0;

	my $fields_ref;

	# - for API (json, xml, rss,...), display all fields
	if (   single_param("json")
		or single_param("jsonp")
		or single_param("xml")
		or single_param("jqm")
		or $request_ref->{rss})
	{
		$fields_ref = {};
	}
	# - if we use user preferences, we need a lot of fields to compute product attributes: load them all
	elsif ($request_ref->{user_preferences}) {
		# we restrict the fields that are queried to MongoDB, and use the basic ones and those necessary
		# by Attributes.pm to compute attributes.
		# This list should be updated if new attributes are added.
		$fields_ref = {
			# generic fields
			"owner" => 1,    # needed on pro platform to generate the images urls
			"lc" => 1,
			"code" => 1,
			"product_name" => 1,
			"product_name_$lc" => 1,
			"generic_name" => 1,
			"generic_name_$lc" => 1,
			"abbreviated_product_name" => 1,
			"abbreviated_product_name_$lc" => 1,
			"brands" => 1,
			"images" => 1,
			"quantity" => 1,
			# fields necessary for personal search
			"additives_n" => 1,
			"allergens_tags" => 1,
			"categories_tags" => 1,
			"ecoscore_data" => 1,
			"ecoscore_grade" => 1,
			"ecoscore_score" => 1,
			"forest_footprint_data" => 1,
			"ingredients_analysis_tags" => 1,
			"ingredients_n" => 1,
			"labels_tags" => 1,
			"nova_group" => 1,
			"nutrient_levels" => 1,
			"nutriments" => 1,
			"nutriscore_data" => 1,
			"nutriscore_grade" => 1,
			"nutrition_grades" => 1,
			"traces_tags" => 1,
			"unknown_ingredients_n" => 1
		};
	}
	else {
		#for HTML, limit the fields we retrieve from MongoDB
		$fields_ref = {
			"lc" => 1,
			"code" => 1,
			"product_name" => 1,
			"product_name_$lc" => 1,
			"generic_name" => 1,
			"generic_name_$lc" => 1,
			"abbreviated_product_name" => 1,
			"abbreviated_product_name_$lc" => 1,
			"brands" => 1,
			"images" => 1,
			"quantity" => 1
		};

		# For the producer platform, we also need the owner
		if ((defined $server_options{private_products}) and ($server_options{private_products})) {
			$fields_ref->{owner} = 1;
		}
	}

	# tied hashes can't be encoded directly by JSON::PP, freeze the sort tied hash
	my $mongodb_query_ref = [
		lc => $lc,
		query => $query_ref,
		fields => $fields_ref,
		sort => freeze($sort_ref),
		limit => $limit,
		skip => $skip
	];

	my $key = generate_query_cache_key("search_products", $mongodb_query_ref, $request_ref);

	$log->debug("MongoDB query key - search_products", {key => $key}) if $log->is_debug();

	$request_ref->{structured_response} = get_cache_results($key, $request_ref);

	if (not defined $request_ref->{structured_response}) {

		$request_ref->{structured_response} = {
			page => $page,
			page_size => 0 + $limit,
			skip => $skip,
			products => [],
		};

		my $cursor;
		eval {
			$count = estimate_result_count($request_ref, $query_ref, $cache_results_flag);

			$log->debug("Executing MongoDB query",
				{query => $query_ref, fields => $fields_ref, sort => $sort_ref, limit => $limit, skip => $skip})
				if $log->is_debug();
			$cursor = execute_query(
				sub {
					return get_products_collection(get_products_collection_request_parameters($request_ref))
						->query($query_ref)->fields($fields_ref)->sort($sort_ref)->limit($limit)->skip($skip);
				}
			);
			$log->info("MongoDB query ok", {error => $@}) if $log->is_info();
		};
		if ($@) {
			$log->warn("MongoDB error", {error => $@}) if $log->is_warn();
		}
		else {
			$log->info("MongoDB query ok", {error => $@}) if $log->is_info();

			while (my $product_ref = $cursor->next) {
				push @{$request_ref->{structured_response}{products}}, $product_ref;
				$page_count++;
			}

			$request_ref->{structured_response}{page_count} = $page_count;

			# The page count may be higher than the count from the query service which is updated every night
			# in that case, set $count to $page_count
			# It's also possible that the count query had a timeout and that $count is 0 even though we have results
			if ($page_count > $count) {
				$count = $page_count;
			}

			$request_ref->{structured_response}{count} = $count;

			# Don't set the cache if no_count was set
			if (not single_param('no_count') and $cache_results_flag) {
				set_cache_results($key, $request_ref->{structured_response});
			}
		}
	}

	$count = $request_ref->{structured_response}{count};
	$page_count = $request_ref->{structured_response}{page_count};

	if (defined $request_ref->{description}) {
		$request_ref->{description} =~ s/<nb_products>/$count/g;
	}

	my $html = '';
	my $html_count = '';
	my $error = '';

	my $decf = get_decimal_formatter($lc);

	if (not defined $request_ref->{jqm_loadmore}) {
		if ($count < 0) {
			$error = lang("error_database");
		}
		elsif ($count == 0) {
			$error = lang("no_products");
		}
		elsif ($count == 1) {
			$html_count .= lang("1_product");
		}
		elsif ($count > 1) {
			$html_count .= sprintf(lang("n_products"), $decf->format($count));
		}
		$template_data_ref->{error} = $error;
		$template_data_ref->{html_count} = $html_count;
	}

	$template_data_ref->{jqm} = single_param("jqm");
	$template_data_ref->{country} = $country;
	$template_data_ref->{world_subdomain} = get_world_subdomain();
	$template_data_ref->{current_link} = $request_ref->{current_link};
	$template_data_ref->{sort_by} = $sort_by;

	# Query from search form: display a link back to the search form
	if (defined($request_ref->{current_link}) && $request_ref->{current_link} =~ /action=process/) {
		$template_data_ref->{current_link_query_edit} = $request_ref->{current_link};
		$template_data_ref->{current_link_query_edit} =~ s/action=process/action=display/;
	}

	$template_data_ref->{count} = $count;

	if ($count > 0) {

		# Show a download link only for search queries (and not for the home page of facets)

		if ($request_ref->{search}) {
			$request_ref->{current_link_query_download} = $request_ref->{current_link};
			if ($request_ref->{current_link} =~ /\?/) {
				$request_ref->{current_link_query_download} .= "&download=on";
			}
			else {
				$request_ref->{current_link_query_download} .= "?download=on";
			}
		}

		$template_data_ref->{current_link_query_download} = $request_ref->{current_link_query_download};
		$template_data_ref->{export_limit} = $export_limit;

		if ($log->is_debug()) {
			my $debug_log = "search - count: $count";
			defined $request_ref->{search} and $debug_log .= " - request_ref->{search}: " . $request_ref->{search};
			defined $request_ref->{tagid2} and $debug_log .= " - tagid2 " . $request_ref->{tagid2};
			$log->debug($debug_log);
		}

		if (    (not defined $request_ref->{search})
			and ($count >= 5)
			and (not defined $request_ref->{tagid2})
			and (not defined $request_ref->{product_changes_saved}))
		{
			$template_data_ref->{explore_products} = 'true';
			my $nofollow = '';
			if (defined $request_ref->{tagid}) {
				# Prevent crawlers from going too deep in facets #938:
				# Make the 2nd facet level "nofollow"
				$nofollow = ' rel="nofollow"';
			}

			my @current_drilldown_fields = @ProductOpener::Config::drilldown_fields;
			if ($country eq 'en:world') {
				unshift(@current_drilldown_fields, "countries");
			}

			foreach my $newtagtype (@current_drilldown_fields) {

				# Eco-score: currently only for moderators

				if ($newtagtype eq 'ecoscore') {
					next if not($show_ecoscore);
				}

				push @{$template_data_ref->{current_drilldown_fields}},
					{
					current_link => $request_ref->{current_link},
					tag_type_plural => $tag_type_plural{$newtagtype}{$lc},
					nofollow => $nofollow,
					tagtype => $newtagtype,
					};
			}
		}

		$template_data_ref->{separator_before_colon} = separator_before_colon($lc);
		$template_data_ref->{jqm_loadmore} = $request_ref->{jqm_loadmore};

		for my $product_ref (@{$request_ref->{structured_response}{products}}) {
			my $img_url;

			my $code = $product_ref->{code};
			my $img = display_image_thumb($product_ref, 'front');

			my $product_name = remove_tags_and_quote(product_name_brand_quantity($product_ref));

			# Prevent the quantity "750 g" to be split on two lines
			$product_name =~ s/(.*) (.*?)/$1\&nbsp;$2/;

			my $url = product_url($product_ref);
			$product_ref->{url} = $formatted_subdomain . $url;

			add_images_urls_to_product($product_ref, $lc);

			my $jqm = single_param("jqm");    # Assigning to a scalar to make sure we get a scalar

			push @{$template_data_ref->{structured_response_products}},
				{
				code => $code,
				product_name => $product_name,
				img => $img,
				jqm => $jqm,
				url => $url,
				};

			# remove some debug info
			delete $product_ref->{additives};
			delete $product_ref->{additives_prev};
			delete $product_ref->{additives_next};
		}

		# For API queries, if the request specified a value for the fields parameter, return only the fields listed
		# For non API queries with user preferences, we need to add attributes
		# For non API queries, we need to compute attributes for personal search
		my $fields;
		if ((not defined $request_ref->{api}) and ($request_ref->{user_preferences})) {
			$fields = "code,product_display_name,url,image_front_small_url,attribute_groups";
		}
		else {
			$fields = single_param('fields') || 'all';
		}

		my $customized_products_ref = [];

		for my $product_ref (@{$request_ref->{structured_response}{products}}) {

			my $customized_product_ref = customize_response_for_product($request_ref, $product_ref, $fields);

			push @{$customized_products_ref}, $customized_product_ref;
		}

		$request_ref->{structured_response}{products} = $customized_products_ref;

		# Disable nested ingredients in ingredients field (bug #2883)

		# 2021-02-25: we now store only nested ingredients, flatten them if the API is <= 1

		if ($request_ref->{api_version} <= 1) {

			for my $product_ref (@{$request_ref->{structured_response}{products}}) {
				if (defined $product_ref->{ingredients}) {

					flatten_sub_ingredients($product_ref);

					foreach my $ingredient_ref (@{$product_ref->{ingredients}}) {
						# Delete sub-ingredients, keep only flattened ingredients
						exists $ingredient_ref->{ingredients} and delete $ingredient_ref->{ingredients};
					}
				}
			}
		}

		$template_data_ref->{request} = $request_ref;
		$template_data_ref->{page_count} = $page_count;
		$template_data_ref->{page_limit} = $limit;
		$template_data_ref->{page} = $page;
		$template_data_ref->{current_link} = $request_ref->{current_link};
		$template_data_ref->{pagination} = display_pagination($request_ref, $count, $limit, $page);
	}

	# if cc and/or lc have been overridden, change the relative paths to absolute paths using the new subdomain

	if ($subdomain ne $original_subdomain) {
		$log->debug("subdomain not equal to original_subdomain, converting relative paths to absolute paths",
			{subdomain => $subdomain, original_subdomain => $original_subdomain})
			if $log->is_debug();
		$html =~ s/(href|src)=("\/)/$1="$formatted_subdomain\//g;
	}

	if ($request_ref->{user_preferences}) {

		my $preferences_text
			= sprintf(lang("classify_the_d_products_below_according_to_your_preferences"), $page_count);

		my $products_json = '[]';

		if (defined $request_ref->{structured_response}{products}) {
			$products_json = decode_utf8(encode_json($request_ref->{structured_response}{products}));
		}

		my $contributor_prefs_json = decode_utf8(
			encode_json(
				{
					display_barcode => $User{display_barcode},
					edit_link => $User{edit_link},
				}
			)
		);

		$scripts .= <<JS
<script type="text/javascript">
var page_type = "products";
var preferences_text = "$preferences_text";
var contributor_prefs = $contributor_prefs_json;
var products = $products_json;
</script>
JS
			;

		$scripts .= <<JS
<script src="/js/product-preferences.js"></script>
<script src="/js/product-search.js"></script>
JS
			;

		$initjs .= <<JS
display_user_product_preferences("#preferences_selected", "#preferences_selection_form", function () {
	rank_and_display_products("#search_results", products, contributor_prefs);
});
rank_and_display_products("#search_results", products, contributor_prefs);
JS
			;

	}

	process_template('web/common/includes/list_of_products.tt.html', $template_data_ref, \$html)
		|| return "template error: " . $tt->error();
	return $html;
}

sub estimate_result_count ($request_ref, $query_ref, $cache_results_flag) {
	my $count;
	my $err;

	$log->debug("Counting MongoDB documents for query", {query => $query_ref}) if $log->is_debug();
	# test if query_ref is empty
	if (single_param('no_count')) {
		# Skip the count if it is not needed
		# e.g. for some API queries
		$log->debug("no_count is set, skipping count") if $log->is_debug();
	}
	elsif (keys %{$query_ref} > 0) {
		#check if count results is in cache
		my $key_count = generate_query_cache_key("search_products_count", $query_ref, $request_ref);
		$log->debug("MongoDB query key - search_products_count", {key => $key_count}) if $log->is_debug();
		$count = get_cache_results($key_count, $request_ref);
		if (not defined $count) {

			$log->debug("count not in cache for query", {key => $key_count}) if $log->is_debug();

			# Count queries are very expensive, if possible, execute them on the postgres cache
			if (can_use_query_cache()) {
				$count = execute_count_tags_query($query_ref);
			}

			if (not defined $count) {
				$count = execute_query(
					sub {
						$log->debug("count_documents on complete products collection", {key => $key_count})
							if $log->is_debug();
						return get_products_collection(get_products_collection_request_parameters($request_ref))
							->count_documents($query_ref);
					}
				);
				$err = $@;
				if ($err) {
					$log->warn("MongoDB error during count", {error => $err}) if $log->is_warn();
				}
			}

			if ((defined $count) and $cache_results_flag) {
				$log->debug("count query complete, setting cache", {key => $key_count, count => $count})
					if $log->is_debug();
				set_cache_results($key_count, $count);
			}
		}
		else {
			# Cached result
			$log->debug("count in cache for query", {key => $key_count, count => $count})
				if $log->is_debug();
		}
	}
	else {
		# if query_ref is empty (root URL world.openfoodfacts.org) use estimated_document_count for better performance
		$count = execute_query(
			sub {
				$log->debug("empty query_ref, use estimated_document_count fot better performance", {})
					if $log->is_debug();
				return get_products_collection(get_products_collection_request_parameters($request_ref))
					->estimated_document_count();
			}
		);
		$err = $@;
	}
	$log->info("Count query done", {error => $err, count => $count}) if $log->is_info();

	return $count;
}

=head2 display_pagination( $request_ref , $count , $limit , $page )

This function is used for page navigation and gets called when there is more
than one page of products.  The URL can be different, either page=<number> , or
/<number> . page=<number> is used for search queries. /<number> is used for
facets.

=cut

sub display_pagination ($request_ref, $count, $limit, $page) {

	my $html = '';
	my $html_pages = '';

	my $nb_pages = int(($count - 1) / $limit) + 1;

	my $current_link = $request_ref->{current_link};
	if (not defined $current_link) {
		$current_link = $request_ref->{world_current_link};
	}
	$log->info("PAGINATION: READY\n");
	my $canon_rel_url = $request_ref->{canon_rel_url} // "UNDEF";
	$log->info("PAGINATION: current_link: $current_link - canon_rel_url: $canon_rel_url\n");

	$log->info("current link", {current_link => $current_link}) if $log->is_info();

	if (single_param("jqm")) {
		$current_link .= "&jqm=1";
	}

	my $next_page_url;

	# To avoid robots to query and index too many pages,
	# make links to subsequent pages nofollow for list of tags (not lists of products)
	my $nofollow = '';
	if (defined $request_ref->{groupby_tagtype}) {
		$nofollow = ' nofollow';
	}

	if ((($nb_pages > 1) and (defined $current_link)) and (not defined $request_ref->{product_changes_saved})) {

		my $prev = '';
		my $next = '';
		my $skip = 0;

		for (my $i = 1; $i <= $nb_pages; $i++) {
			if ($i == $page) {
				$html_pages .= '<li class="current"><a href="">' . $i . '</a></li>';
				$skip = 0;
			}
			else {

				# do not show 5425423 pages...

				if (($i > 3) and ($i <= $nb_pages - 3) and (($i > $page + 3) or ($i < $page - 3))) {
					$html_pages .= "<unavailable>";
				}
				else {

					my $link;

					if ($current_link !~ /\?/) {
						$link = $current_link;
						# check if groupby_tag is used
						if ($i > 1) {
							$link .= "/$i";
						}
						if ($link eq '') {
							$link = "/";
						}
						if (defined $request_ref->{sort_by}) {
							$link .= "?sort_by=" . $request_ref->{sort_by};
						}
					}
					else {
						$link = $current_link . "&page=$i";

						# issue 2010: the limit, aka page_size is not persisted through the navigation links from some workflows,
						# so it is lost on subsequent pages
						if (defined $limit && $link !~ /page_size/) {
							$log->info("Using limit " . $limit) if $log->is_info();
							$link .= "&page_size=" . $limit;
						}
						if (defined $request_ref->{sort_by}) {
							$link .= "&sort_by=" . $request_ref->{sort_by};
						}
					}

					$html_pages .= '<li><a href="' . $link . '">' . $i . '</a></li>';

					if ($i == $page - 1) {
						$prev = '<li><a href="' . $link . '" rel="prev$nofollow">' . lang("previous") . '</a></li>';
					}
					elsif ($i == $page + 1) {
						$next = '<li><a href="' . $link . '" rel="next$nofollow">' . lang("next") . '</a></li>';
						$next_page_url = $link;
					}
				}
			}
		}

		$html_pages =~ s/(<unavailable>)+/<li class="unavailable">&hellip;<\/li>/g;

		$html_pages
			= '<ul id="pages" class="pagination">'
			. "<li class=\"unavailable\">"
			. lang("pages") . "</li>"
			. $prev
			. $html_pages
			. $next
			. "<li class=\"unavailable\">("
			. sprintf(lang("d_products_per_page"), $limit)
			. ")</li>"
			. "</ul>\n";
	}

	# Close the list

	if (defined single_param("jqm")) {
		if (defined $next_page_url) {
			my $loadmore = lang("loadmore");
			$html .= <<HTML
<li id="loadmore" style="text-align:center"><a href="${formatted_subdomain}/${next_page_url}&jqm_loadmore=1" id="loadmorelink">$loadmore</a></li>
HTML
				;
		}
		else {
			$html .= '<br><br>';
		}
	}

	if (not defined $request_ref->{jqm_loadmore}) {
		$html .= "</ul>\n";
	}

	if (not defined single_param("jqm")) {
		$html .= $html_pages;
	}
	return $html;
}

sub search_and_export_products ($request_ref, $query_ref, $sort_by) {

	my $format = "csv";
	if ((defined $request_ref->{format}) and ($request_ref->{format} eq "xlsx")) {
		$format = $request_ref->{format};
	}

	add_params_to_query($request_ref, $query_ref);

	add_country_and_owner_filters_to_query($request_ref, $query_ref);

	$log->debug("search_and_export_products - MongoDB query", {format => $format, query => $query_ref})
		if $log->is_debug();

	my $max_count = $export_limit;

	# Allow admins to change the export limit
	if (($admin) and (defined single_param("export_limit"))) {
		$max_count = single_param("export_limit");
	}

	my $args_ref = {
		cc => $cc,    # used to localize Eco-Score fields
		format => $format,
		filehandle => \*STDOUT,
		filename => "openfoodfacts_export." . $format,
		send_http_headers => 1,
		query => $query_ref,
		max_count => $max_count,
		export_computed_fields => 1,
		export_canonicalized_tags_fields => 1,
	};

	# Extra parameters
	foreach my $parameter (qw(fields extra_fields separator)) {
		if (defined $request_ref->{$parameter}) {
			$args_ref->{$parameter} = $request_ref->{$parameter};
		}
	}

	my $count = export_csv($args_ref);

	my $html = '';

	if ((not defined $count) or ($count < 0)) {
		$html .= "<p>" . lang("error_database") . "</p>";
	}
	elsif ($count == 0) {
		$html .= "<p>" . lang("no_products") . "</p>";
	}
	elsif ($count > $max_count) {
		$html .= "<p>" . sprintf(lang("error_too_many_products_to_export"), $count, $export_limit) . "</p>";
	}
	else {
		# export_csv has already output HTTP headers and the export file, we can return
		return;
	}

	# Display an error message

	$html .= search_permalink($request_ref);

	$request_ref->{title} = lang("search_results");
	$request_ref->{content_ref} = \$html;
	display_page($request_ref);
	return;
}

sub escape_single_quote ($s) {

	# some app escape single quotes already, so we have \' already
	if (not defined $s) {
		return '';
	}
	$s =~ s/\\'/'/g;
	$s =~ s/'/\\'/g;
	$s =~ s/\n/ /g;
	return $s;
}

@search_series = (qw/organic fairtrade with_sweeteners default/);

my %search_series_colors = (
	default => {r => 0, g => 0, b => 255},
	organic => {r => 0, g => 212, b => 0},
	fairtrade => {r => 255, g => 102, b => 0},
	with_sweeteners => {r => 0, g => 204, b => 255},
);

my %nutrition_grades_colors = (
	a => {r => 0, g => 255, b => 0},
	b => {r => 255, g => 255, b => 0},
	c => {r => 255, g => 102, b => 0},
	d => {r => 255, g => 1, b => 128},
	e => {r => 255, g => 0, b => 0},
	unknown => {r => 128, g => 128, b => 128},
);

# Return the path (list of nodes) to the search field

# field name from the search form
# it can be:
# - a nutrient id like "saturated-fat"
# - a direct field like ingredients_n
# - an indirect field like packagings_materials.all.weight_100g

sub get_search_field_path_components ($field) {
	my @fields;
	# direct fields
	if (($field =~ /_n$/) or ($field eq "product_quantity") or ($field eq "nova_group") or ($field eq "ecoscore_score"))
	{
		@fields = ($field);
	}
	# indirect fields separated with the . character
	elsif ($field =~ /\./) {
		@fields = split(/\./, $field);
	}
	# forest footprint
	elsif ($field eq "forest_footprint") {
		@fields = ('forest_footprint_data', 'footprint_per_kg');
	}
	# we assume other fields are nutrients ids
	else {
		@fields = ("nutriments", $field . "_100g");
	}
	return @fields;
}

sub get_search_field_title_and_details ($field) {

	my ($title, $unit, $unit2, $allow_decimals) = ('', '', '', '');

	if ($field eq 'additives_n') {
		$allow_decimals = "allowDecimals:false,\n";
		$title = escape_single_quote(lang("number_of_additives"));
	}
	elsif ($field eq "forest_footprint") {
		$allow_decimals = "allowDecimals:true,\n";
		$title = escape_single_quote(lang($field));
	}
	elsif ($field =~ /_n$/) {
		$allow_decimals = "allowDecimals:false,\n";
		$title = escape_single_quote(lang($field . "_s"));
	}
	elsif ($field eq "product_quantity") {
		$allow_decimals = "allowDecimals:false,\n";
		$title = escape_single_quote(lang("quantity"));
		$unit = ' (g)';
		$unit2 = 'g';
	}
	elsif ($field eq "nova_group") {
		$allow_decimals = "allowDecimals:false,\n";
		$title = escape_single_quote(lang("nova_groups_s"));
	}
	elsif ($field eq "ecoscore_score") {
		$allow_decimals = "allowDecimals:false,\n";
		$title = escape_single_quote(lang("ecoscore_score"));
	}
	elsif ($field =~ /^packagings_materials\.([^.]+)\.([^.]+)$/) {
		my $material = $1;
		my $subfield = $2;
		$title = lang("packaging") . " - ";
		if ($material eq "all") {
			$title .= lang("packagings_materials_all");
		}
		else {
			$title .= display_taxonomy_tag($lc, "packaging_materials", $material);
		}
		$title .= ' - ' . lang($subfield);
		if ($subfield =~ /_percent$/) {
			$unit = ' %';
			$unit2 = '%';
		}
		elsif ($subfield =~ /_100g$/) {
			$unit = ' (g/100g)';
			$unit2 = 'g/100g';
		}
		else {
			$unit = ' (g)';
			$unit2 = 'g';
		}
	}
	else {
		$title = display_taxonomy_tag($lc, "nutrients", "zz:" . $field);
		$unit2 = $title;    # displayed in the tooltip
		$unit
			= " ("
			. (get_property("nutrients", "zz:" . $field, "unit:en") // 'g') . " "
			. lang("nutrition_data_per_100g") . ")";
		$unit =~ s/\&nbsp;/ /g;
	}

	return ($title, $unit, $unit2, $allow_decimals);
}

=head2 display_scatter_plot ($graph_ref, $products_ref)

Called by search_and_graph_products() to display a scatter plot of products on 2 axis

=head3 Arguments

=head4 $graph_ref

Options for the graph, set by /cgi/search.pl

=head4 $products_ref

List of search results from search_and_graph_products()

=cut

sub display_scatter_plot ($graph_ref, $products_ref) {

	my @products = @{$products_ref};
	my $count = scalar @products;

	my $html = '';

	my %axis_details = ();
	my %min = ();    # Minimum for the axis, 0 except -15 for Nutri-Score score
	my %fields = ();    # fields path components for each axis, to use with deep_get()

	foreach my $axis ("x", "y") {
		# Set the titles and details of each axis
		my $field = $graph_ref->{"axis_" . $axis};
		my ($title, $unit, $unit2, $allow_decimals) = get_search_field_title_and_details($field);
		$axis_details{$axis} = {
			title => $title,
			unit => $unit,
			unit2 => $unit2,
			allow_decimals => $allow_decimals,
		};

		# Set the minimum value for the axis (0 in most cases, except for Nutri-Score)
		$min{$axis} = 0;

		if ($field =~ /^nutrition-score/) {
			$min{$axis} = -15;
		}

		# Store the field path components
		$fields{$field} = [get_search_field_path_components($field)];
	}

	my %nutriments = ();

	my $i = 0;

	my %series = ();
	my %series_n = ();

	foreach my $product_ref (@products) {

		# Gather the data for the 2 axis

		my %data;

		foreach my $axis ('x', 'y') {

			my $field = $graph_ref->{"axis_" . $axis};
			my $value = deep_get($product_ref, @{$fields{$field}});

			# For nutrients except energy-kcal, convert to the default nutrient unit
			if ((defined $value) and ($fields{$field}[0] eq "nutriments") and ($field !~ /energy-kcal/)) {
				$value = g_to_unit($value, (get_property("nutrients", "zz:$field", "unit:en") // 'g'));
			}

			if (defined $value) {
				$value = $value + 0;    # Make sure the value is a number
			}

			$data{$axis} = $value;
		}

		# Keep only products that have known values for both x and y
		if ((not defined $data{x}) or (not defined $data{y})) {
			$log->debug("Skipping product with unknown values ", {data => \%data}) if $log->is_debug();
			next;
		}

		# Add values to stats, and set min axis
		foreach my $axis ('x', 'y') {
			my $field = $graph_ref->{"axis_" . $axis};
			add_product_nutriment_to_stats(\%nutriments, $field, $data{$axis});
		}

		# Identify the series id
		my $seriesid = 0;
		# series value, we start high for first series
		# and second series value will have s / 10, etc.
		my $s = 1000000;

		# default, organic, fairtrade, with_sweeteners
		# order: organic, organic+fairtrade, organic+fairtrade+sweeteners, organic+sweeteners, fairtrade, fairtrade + sweeteners
		#

		# Colors for nutrition grades
		if ($graph_ref->{"series_nutrition_grades"}) {
			if (defined $product_ref->{"nutrition_grade_fr"}) {
				$seriesid = $product_ref->{"nutrition_grade_fr"};
			}
			else {
				$seriesid = 'unknown';
			}
		}
		else {
			# Colors for labels and labels combinations
			foreach my $series (@search_series) {
				# Label?
				if ($graph_ref->{"series_$series"}) {
					if (defined lang("search_series_${series}_label")) {
						if (has_tag($product_ref, "labels", 'en:' . lc($Lang{"search_series_${series}_label"}{en}))) {
							$seriesid += $s;
						}
						else {
						}
					}

					if ($product_ref->{$series}) {
						$seriesid += $s;
					}
				}

				if (($series eq 'default') and ($seriesid == 0)) {
					$seriesid += $s;
				}
				$s = $s / 10;
			}
		}

		$series{$seriesid} = $series{$seriesid} // '';

		$data{product_name} = $product_ref->{product_name};
		$data{url} = $formatted_subdomain . product_url($product_ref->{code});
		$data{img} = display_image_thumb($product_ref, 'front');

		# create data entry for series
		defined $series{$seriesid} or $series{$seriesid} = '';
		$series{$seriesid} .= JSON::PP->new->encode(\%data) . ',';
		# count entries / series
		defined $series_n{$seriesid} or $series_n{$seriesid} = 0;
		$series_n{$seriesid}++;
		$i++;

	}

	my $series_data = '';
	my $legend_title = '';

	# Colors for nutrition grades
	if ($graph_ref->{"series_nutrition_grades"}) {

		my $title_text = lang("nutrition_grades_p");
		$legend_title = <<JS
title: {
style: {"text-align" : "center"},
text: "$title_text"
},
JS
			;

		foreach my $nutrition_grade ('a', 'b', 'c', 'd', 'e', 'unknown') {
			my $title = uc($nutrition_grade);
			if ($nutrition_grade eq 'unknown') {
				$title = ucfirst(lang("unknown"));
			}
			my $r = $nutrition_grades_colors{$nutrition_grade}{r};
			my $g = $nutrition_grades_colors{$nutrition_grade}{g};
			my $b = $nutrition_grades_colors{$nutrition_grade}{b};
			my $seriesid = $nutrition_grade;
			$series_n{$seriesid} //= 0;
			$series_data .= <<JS
{
	name: '$title : $series_n{$seriesid} $Lang{products}{$lc}',
	color: 'rgba($r, $g, $b, .9)',
	turboThreshold : 0,
	data: [ $series{$seriesid} ]
},
JS
				;
		}

	}
	else {
		# Colors for labels and labels combinations
		foreach my $seriesid (sort {$b <=> $a} keys %series) {
			$series{$seriesid} =~ s/,\n$//;

			# Compute the name and color

			my $remainingseriesid = $seriesid;
			my $matching_series = 0;
			my ($r, $g, $b) = (0, 0, 0);
			my $title = '';
			my $s = 1000000;
			foreach my $series (@search_series) {

				if ($remainingseriesid >= $s) {
					$title ne '' and $title .= ', ';
					$title .= lang("search_series_${series}");
					$r += $search_series_colors{$series}{r};
					$g += $search_series_colors{$series}{g};
					$b += $search_series_colors{$series}{b};
					$matching_series++;
					$remainingseriesid -= $s;
				}

				$s = $s / 10;
			}

			$log->debug(
				"rendering series colour as JavaScript",
				{
					seriesid => $seriesid,
					matching_series => $matching_series,
					s => $s,
					remainingseriesid => $remainingseriesid,
					title => $title
				}
			) if $log->is_debug();

			$r = int($r / $matching_series);
			$g = int($g / $matching_series);
			$b = int($b / $matching_series);    ## no critic (RequireLocalizedPunctuationVars)

			$series_data .= <<JS
{
	name: '$title : $series_n{$seriesid} $Lang{products}{$lc}',
	color: 'rgba($r, $g, $b, .9)',
	turboThreshold : 0,
	data: [ $series{$seriesid} ]
},
JS
				;
		}
	}
	$series_data =~ s/,\n$//;

	my $legend_enabled = 'false';
	if (scalar keys %series > 1) {
		$legend_enabled = 'true';
	}

	my $sep = separator_before_colon($lc);

	my $js = <<JS
        chart = new Highcharts.Chart({
            chart: {
                renderTo: 'container',
                type: 'scatter',
                zoomType: 'xy'
            },
			legend: {
				$legend_title
				enabled: $legend_enabled
			},
            title: {
                text: '$graph_ref->{graph_title}'
            },
            subtitle: {
                text: '$Lang{data_source}{$lc}$sep: $formatted_subdomain'
            },
            xAxis: {
				$axis_details{x}{allow_decimals}
				min:$min{x},
                title: {
                    enabled: true,
                    text: '$axis_details{x}{title}$axis_details{x}{unit}'
                },
                startOnTick: true,
                endOnTick: true,
                showLastLabel: true
            },
            yAxis: {
				$axis_details{y}{allow_decimals}
				min:$min{y},
                title: {
                    text: '$axis_details{y}{title}$axis_details{y}{unit}'
                }
            },
            tooltip: {
				useHTML: true,
				followPointer : false,
				stickOnContact: true,
				formatter: function() {
                    return '<a href="' + this.point.url + '">' + this.point.product_name + '<br>'
						+ this.point.img + '</a><br>'
						+ '$Lang{nutrition_data_per_100g}{$lc} :'
						+ '<br>$axis_details{x}{title}$sep: '+ this.x + ' $axis_details{x}{unit2}'
						+ '<br>$axis_details{y}{title}$sep: ' + this.y + ' $axis_details{y}{unit2}';
                }
			},

            plotOptions: {
                scatter: {
                    marker: {
                        radius: 5,
						symbol: 'circle',
                        states: {
                            hover: {
                                enabled: true,
                                lineColor: 'rgb(100,100,100)'
                            }
                        }
                    },
					tooltip : { followPointer : false, stickOnContact: true },
                    states: {
                        hover: {
                            marker: {
                                enabled: false
                            }
                        }
                    }
                }
            },
			series: [
				$series_data
			]
        });
JS
		;
	$initjs .= $js;

	my $count_string = sprintf(lang("graph_count"), $count, $i);

	$scripts .= <<SCRIPTS
<script src="$static_subdomain/js/dist/highcharts.js"></script>
SCRIPTS
		;

	$html .= <<HTML
<p>$count_string</p>
<div id="container" style="height: 400px"></div>

HTML
		;

	# Display stats

	my $stats_ref = {};

	compute_stats_for_products($stats_ref, \%nutriments, $count, $i, 5, 'search');

	$html .= display_nutrition_table($stats_ref, undef);

	$html .= "<p>&nbsp;</p>";

	return $html;

}

=head2 display_histogram ($graph_ref, $products_ref)

Called by search_and_graph_products() to display an histogram of products on 1 axis

=head3 Arguments

=head4 $graph_ref

Options for the graph, set by /cgi/search.pl

=head4 $products_ref

List of search results from search_and_graph_products()

=cut

sub display_histogram ($graph_ref, $products_ref) {

	my @products = @{$products_ref};
	my $count = @products;

	my $html = '';

	my %axis_details = ();
	my %min = ();    # Minimum for the axis, 0 except -15 for Nutri-Score score

	foreach my $axis ("x") {
		# Set the titles and details of each axis
		my $field = $graph_ref->{"axis_" . $axis};
		my ($title, $unit, $unit2, $allow_decimals) = get_search_field_title_and_details($field);
		$axis_details{$axis} = {
			title => $title,
			unit => $unit,
			unit2 => $unit2,
			allow_decimals => $allow_decimals,
		};

		# Set the minimum value for the axis (0 in most cases, except for Nutri-Score)
		$min{$axis} = 0;

		if ($field =~ /^nutrition-score/) {
			$min{$axis} = -15;
		}
	}

	$axis_details{"y"} = {
		title => escape_single_quote(lang("number_of_products")),
		allow_decimals => "allowDecimals:false,\n",
		unit => '',
		unit2 => '',
	};

	my $i = 0;

	my %series = ();
	my %series_n = ();
	my @all_values = ();

	my $min = 10000000000000;
	my $max = -10000000000000;

	my $field = $graph_ref->{"axis_x"};
	my @fields = get_search_field_path_components($field);

	foreach my $product_ref (@products) {

		my $value = deep_get($product_ref, @fields);

		# For nutrients except energy-kcal, convert to the default nutrient unit
		if ((defined $value) and ($fields[0] eq "nutriments") and ($field !~ /energy-kcal/)) {
			$value = g_to_unit($value, (get_property("nutrients", "zz:$field", "unit:en") // 'g'));
		}

		# Keep only products that have known values for both x and y
		if (not defined $value) {
			next;
		}

		$value = $value + 0;    # Make sure the value is a number

		if ($value < $min) {
			$min = $value;
		}
		if ($value > $max) {
			$max = $value;
		}

		# Identify the series id
		my $seriesid = 0;
		my $s = 1000000;

		# default, organic, fairtrade, with_sweeteners
		# order: organic, organic+fairtrade, organic+fairtrade+sweeteners, organic+sweeteners, fairtrade, fairtrade + sweeteners
		#

		foreach my $series (@search_series) {
			# Label?
			if ($graph_ref->{"series_$series"}) {
				if (defined lang("search_series_${series}_label")) {
					if (has_tag($product_ref, "labels", 'en:' . lc($Lang{"search_series_${series}_label"}{en}))) {
						$seriesid += $s;
					}
					else {
					}
				}

				if ($product_ref->{$series}) {
					$seriesid += $s;
				}
			}

			if (($series eq 'default') and ($seriesid == 0)) {
				$seriesid += $s;
			}
			$s = $s / 10;
		}

		push @all_values, $value;

		defined $series{$seriesid} or $series{$seriesid} = [];
		push @{$series{$seriesid}}, $value;

		defined $series_n{$seriesid} or $series_n{$seriesid} = 0;
		$series_n{$seriesid}++;
		$i++;

	}

	# define intervals

	$max += 0.0000000001;

	my @intervals = ();
	my $intervals = 10;
	my $interval = 1;
	if (defined single_param('intervals')) {
		$intervals = single_param('intervals');
		$intervals > 0 or $intervals = 10;
	}

	if ($i == 0) {
		return "";
	}
	elsif ($i == 1) {
		push @intervals, [$min, $max, "$min"];
	}
	else {
		if (($field =~ /_n$/) or ($field =~ /^nutrition-score/)) {
			$interval = 1;
			$intervals = 0;
			for (my $j = $min; $j <= $max; $j++) {
				push @intervals, [$j, $j, $j + 0.0];
				$intervals++;
			}
		}
		else {
			$interval = ($max - $min) / 10;
			for (my $k = 0; $k < $intervals; $k++) {
				my $mink = $min + $k * $interval;
				my $maxk = $mink + $interval;
				push @intervals,
					[$mink, $maxk, '>' . (sprintf("%.2e", $mink) + 0.0) . ' <' . (sprintf("%.2e", $maxk) + 0.0)];
			}
		}
	}

	$log->debug("hisogram for all 'i' values", {i => $i, min => $min, max => $max}) if $log->is_debug();

	my %series_intervals = ();
	my $categories = '';

	for (my $k = 0; $k < $intervals; $k++) {
		$categories .= '"' . $intervals[$k][2] . '", ';
	}
	$categories =~ s/,\s*$//;

	foreach my $seriesid (keys %series) {
		$series_intervals{$seriesid} = [];
		for (my $k = 0; $k < $intervals; $k++) {
			$series_intervals{$seriesid}[$k] = 0;
			$log->debug("computing histogram", {k => $k, min => $intervals[$k][0], max => $intervals[$k][1]})
				if $log->is_debug();
		}
		foreach my $value (@{$series{$seriesid}}) {
			for (my $k = 0; $k < $intervals; $k++) {
				if (   ($value >= $intervals[$k][0]) and (($value < $intervals[$k][1]))
					or (($intervals[$k][1] == $intervals[$k][0])) and ($value == $intervals[$k][1]))
				{
					$series_intervals{$seriesid}[$k]++;
				}
			}
		}
	}

	my $series_data = '';

	foreach my $seriesid (sort {$b <=> $a} keys %series) {
		$series{$seriesid} =~ s/,\n$//;

		# Compute the name and color

		my $remainingseriesid = $seriesid;
		my $matching_series = 0;
		my ($r, $g, $b) = (0, 0, 0);
		my $title = '';
		my $s = 1000000;
		foreach my $series (@search_series) {

			if ($remainingseriesid >= $s) {
				$title ne '' and $title .= ', ';
				$title .= lang("search_series_${series}");
				$r += $search_series_colors{$series}{r};
				$g += $search_series_colors{$series}{g};
				$b += $search_series_colors{$series}{b};
				$matching_series++;
				$remainingseriesid -= $s;
			}

			$s = $s / 10;
		}

		$log->debug(
			"rendering series as JavaScript",
			{
				seriesid => $seriesid,
				matching_series => $matching_series,
				s => $s,
				remainingseriesid => $remainingseriesid,
				title => $title
			}
		) if $log->is_debug();

		$r = int($r / $matching_series);
		$g = int($g / $matching_series);
		$b = int($b / $matching_series);    ## no critic (RequireLocalizedPunctuationVars)

		$series_data .= <<JS
			{
                name: '$title',
				total: $series_n{$seriesid},
				shortname: '$title',
                color: 'rgba($r, $g, $b, .9)',
				turboThreshold : 0,
                data: [
JS
			;
		$series_data .= join(',', @{$series_intervals{$seriesid}});

		$series_data .= <<JS
				]
            },
JS
			;
	}
	$series_data =~ s/,\n$//;

	my $legend_enabled = 'false';
	if (scalar keys %series > 1) {
		$legend_enabled = 'true';
	}

	my $sep = separator_before_colon($lc);

	my $js = <<JS
        chart = new Highcharts.Chart({
            chart: {
                renderTo: 'container',
                type: 'column',
            },
			legend: {
				enabled: $legend_enabled,
				labelFormatter: function() {
              return this.name + ': ' + this.options.total;
			}
			},
            title: {
                text: '$graph_ref->{graph_title}'
            },
            subtitle: {
                text: '$Lang{data_source}{$lc}$sep: $formatted_subdomain'
            },
            xAxis: {
                title: {
                    enabled: true,
                    text: '$axis_details{x}{title}$axis_details{x}{unit}'
                },
				categories: [
					$categories
				]
            },
            yAxis: {

				$axis_details{y}{allow_decimals}
				min:0,
                title: {
                    text: '$axis_details{y}{title}'
                },
				stackLabels: {
                enabled: true,
                style: {
                    fontWeight: 'bold',
                    color: (Highcharts.theme && Highcharts.theme.textColor) || 'gray'
                }
            }
            },
        tooltip: {
            headerFormat: '<b>$axis_details{x}{title} {point.key}</b><br>$axis_details{x}{unit}<table>',
            pointFormat: '<tr><td style="color:{series.color};padding:0">{series.name}: </td>' +
                '<td style="padding:0"><b>{point.y}</b></td></tr>',
            footerFormat: '</table>Total: <b>{point.total}</b>',
            shared: true,
            useHTML: true,
			formatter: function() {
            var points='<table class="tip"><caption>$axis_details{x}{title} ' + this.x + '</b><br>$axis_details{x}{unit}</caption><tbody>';
            //loop each point in this.points
            \$.each(this.points,function(i,point){
                points+='<tr><th style="color: '+point.series.color+'">'+point.series.name+': </th>'
                      + '<td style="text-align: right">'+point.y+'</td></tr>'
            });
            points+='<tr><th>Total: </th>'
            +'<td style="text-align:right"><b>'+this.points[0].total+'</b></td></tr>'
            +'</tbody></table>';
            return points;
			}

        },



            plotOptions: {
    column: {
        //pointPadding: 0,
        //borderWidth: 0,
        groupPadding: 0,
        shadow: false,
                stacking: 'normal',
                dataLabels: {
                    enabled: false,
                    color: (Highcharts.theme && Highcharts.theme.dataLabelsColor) || 'white',
                    style: {
                        textShadow: '0 0 3px black, 0 0 3px black'
                    }
                }
    }
            },
			series: [
				$series_data
			]
        });
JS
		;
	$initjs .= $js;

	my $count_string = sprintf(lang("graph_count"), $count, $i);

	$scripts .= <<SCRIPTS
<script src="$static_subdomain/js/dist/highcharts.js"></script>
SCRIPTS
		;

	$html .= <<HTML
<p>$count_string</p>
<div id="container" style="height: 400px"></div>
<p>&nbsp;</p>
HTML
		;

	return $html;

}

sub search_and_graph_products ($request_ref, $query_ref, $graph_ref) {

	add_params_to_query($request_ref, $query_ref);

	add_country_and_owner_filters_to_query($request_ref, $query_ref);

	my $cursor;

	$log->info("retrieving products from MongoDB to display them in a graph") if $log->is_info();

	if ($admin) {
		$log->debug("Executing MongoDB query", {query => $query_ref}) if $log->is_debug();
	}

	# Limit the fields we retrieve from MongoDB
	my $fields_ref;

	if ($graph_ref->{axis_y} ne 'products_n') {

		$fields_ref = {
			lc => 1,
			code => 1,
			product_name => 1,
			"product_name_$lc" => 1,
			labels_tags => 1,
			images => 1,
		};

		# For the producer platform, we also need the owner
		if ((defined $server_options{private_products}) and ($server_options{private_products})) {
			$fields_ref->{owner} = 1;
		}
	}

	# Add fields for the axis
	foreach my $axis ('x', 'y') {
		my $field = $graph_ref->{"axis_$axis"};
		# Get the field path components
		my @fields = get_search_field_path_components($field);
		# Convert to dot notation to get the MongoDB field
		$fields_ref->{join(".", @fields)} = 1;
	}

	if ($graph_ref->{"series_nutrition_grades"}) {
		$fields_ref->{"nutrition_grade_fr"} = 1;
	}
	elsif ((scalar keys %{$graph_ref}) > 0) {
		$fields_ref->{"labels_tags"} = 1;
	}

	eval {
		$cursor = execute_query(
			sub {
				return get_products_collection(get_products_collection_request_parameters($request_ref))
					->query($query_ref)->fields($fields_ref);
			}
		);
	};
	if ($@) {
		$log->warn("MongoDB error", {error => $@}) if $log->is_warn();
	}
	else {
		$log->info("MongoDB query ok", {error => $@}) if $log->is_info();
	}

	$log->info("retrieved products from MongoDB to display them in a graph") if $log->is_info();

	my @products = $cursor->all;
	my $count = @products;

	my $html = '';

	if ($count < 0) {
		$html .= "<p>" . lang("error_database") . "</p>";
	}
	elsif ($count == 0) {
		$html .= "<p>" . lang("no_products") . "</p>";
	}

	$html .= search_permalink($request_ref);

	if ($count <= 0) {
		# $request_ref->{content_html} = $html;
		$log->warn("could not retrieve enough products for a graph", {count => $count}) if $log->is_warn();
		return $html;
	}

	if ($count > 0) {

		$graph_ref->{graph_title} = escape_single_quote($graph_ref->{graph_title});

		# 1 axis: histogram / bar chart -> axis_y == "product_n" or is empty
		# 2 axis: scatter plot

		if (   (not defined $graph_ref->{axis_y})
			or ($graph_ref->{axis_y} eq "")
			or ($graph_ref->{axis_y} eq 'products_n'))
		{
			$html .= display_histogram($graph_ref, \@products);
		}
		else {
			$html .= display_scatter_plot($graph_ref, \@products);
		}

		if (defined $request_ref->{current_link}) {
			$request_ref->{current_link_query_display} = $request_ref->{current_link};
			$request_ref->{current_link_query_display} =~ s/\?action=process/\?action=display/;
			$html .= "&rarr; <a href=\"$request_ref->{current_link}\">" . lang("search_graph_link") . "</a><br>";
		}

		$html .= "<p>" . lang("search_graph_warning") . "</p>";

		$html .= lang("search_graph_blog");
	}

	return $html;
}

=head2  get_packager_code_coordinates ($emb_code)

Transform a traceability code (emb code) into a latitude / longitude pair.

We try using packagers_codes taxonomy, or fsa_rating or geocode for uk,
or city.

=head3 parameters

=head4 $emb_code - string

The traceability code

=head3 returns - list of 2 elements
(latitude, longitude) if found, or (undef, undef) otherwise

=cut

sub get_packager_code_coordinates ($emb_code) {

	my $lat;
	my $lng;

	if (exists $packager_codes{$emb_code}) {
		if (exists $packager_codes{$emb_code}{lat}) {
			# some lat/lng have , for floating point numbers
			$lat = $packager_codes{$emb_code}{lat};
			$lng = $packager_codes{$emb_code}{lng};
			$lat =~ s/,/\./g;
			$lng =~ s/,/\./g;
		}
		elsif (exists $packager_codes{$emb_code}{fsa_rating_business_geo_lat}) {
			$lat = $packager_codes{$emb_code}{fsa_rating_business_geo_lat};
			$lng = $packager_codes{$emb_code}{fsa_rating_business_geo_lng};
		}
		elsif ($packager_codes{$emb_code}{cc} eq 'uk') {
			#my $address = 'uk' . '.' . $packager_codes{$emb_code}{local_authority};
			my $address = 'uk' . '.' . $packager_codes{$emb_code}{canon_local_authority};
			if (exists $geocode_addresses{$address}) {
				$lat = $geocode_addresses{$address}[0];
				$lng = $geocode_addresses{$address}[1];
			}
		}
	}

	my $city_code = get_city_code($emb_code);

	init_emb_codes() unless %emb_codes_geo;
	if (((not defined $lat) or (not defined $lng)) and (defined $emb_codes_geo{$city_code})) {

		# some lat/lng have , for floating point numbers
		$lat = $emb_codes_geo{$city_code}[0];
		$lng = $emb_codes_geo{$city_code}[1];
		$lat =~ s/,/\./g;
		$lng =~ s/,/\./g;
	}

	# filter out empty coordinates
	if ((not defined $lat) or (not defined $lng)) {
		return (undef, undef);
	}

	return ($lat, $lng);

}

# an iterator over a cursor to unify cases between mongodb and external data (like filtered jsonl)
sub cursor_iter ($cursor) {
	return sub {
		return $cursor->next();
	};
}

=head2 map_of_products($products_iter, $request_ref, $graph_ref)

Build the HTML to display a map of products

=head3 parameters

=head4 $products_iter - iterator

Must return a reference to a function that on each call return a product, or undef to end iteration


=head4 $request_ref - hashmap ref

=head4 $graph_ref - hashmap ref

Specifications for the graph

=cut

sub map_of_products ($products_iter, $request_ref, $graph_ref) {

	my $html = '';

	# be sure to have packager codes loaded
	init_emb_codes();
	init_packager_codes();
	init_geocode_addresses();

	$graph_ref->{graph_title} = escape_single_quote($graph_ref->{graph_title});

	my $matching_products = 0;
	my $places = 0;
	my $emb_codes = 0;
	my $seen_products = 0;

	my %seen = ();
	my @pointers = ();

	while (my $product_ref = $products_iter->()) {
		my $url = $formatted_subdomain . product_url($product_ref->{code});

		my $manufacturing_places = escape_single_quote($product_ref->{"manufacturing_places"});
		$manufacturing_places =~ s/,( )?/, /g;
		if ($manufacturing_places ne '') {
			$manufacturing_places
				= ucfirst(lang("manufacturing_places_p"))
				. separator_before_colon($lc) . ": "
				. $manufacturing_places . "<br>";
		}

		my $origins = escape_single_quote($product_ref->{origins});
		$origins =~ s/,( )?/, /g;
		if ($origins ne '') {
			$origins = ucfirst(lang("origins_p")) . separator_before_colon($lc) . ": " . $origins . "<br>";
		}

		$origins = $manufacturing_places . $origins;

		my $pointer = {
			product_name => $product_ref->{product_name},
			brands => $product_ref->{brands},
			url => $url,
			origins => $origins,
			img => display_image_thumb($product_ref, 'front')
		};

		# Loop on cities: multiple emb codes can be on one product

		my $field = 'emb_codes';
		if (defined $product_ref->{"emb_codes_tags"}) {

			my %current_seen = ();    # only one product when there are multiple city codes for the same city

			foreach my $emb_code (@{$product_ref->{"emb_codes_tags"}}) {

				my ($lat, $lng) = get_packager_code_coordinates($emb_code);

				if ((defined $lat) and ($lat ne '') and (defined $lng) and ($lng ne '')) {
					my $geo = "$lat,$lng";
					if (not defined $current_seen{$geo}) {

						$current_seen{$geo} = 1;
						my @geo = ($lat + 0.0, $lng + 0.0);
						$pointer->{geo} = \@geo;
						push @pointers, $pointer;
						$emb_codes++;
						if (not defined $seen{$geo}) {
							$seen{$geo} = 1;
							$places++;
						}
					}
				}
			}

			if (scalar keys %current_seen > 0) {
				$seen_products++;
			}
		}

		$matching_products++;
	}

	# no products --> no map
	if ($matching_products <= 0) {
		if ($matching_products == 0) {
			$html .= "<p>" . lang("no_products") . "</p>";
		}
		$log->warn("could not retrieve enough products for a map", {count => $matching_products}) if $log->is_warn();
		return $html;
	}

	$log->info(
		"rendering map for matching products",
		{
			count => $matching_products,
			matching_products => $matching_products,
			products => $seen_products,
			emb_codes => $emb_codes
		}
	) if $log->is_debug();

	# Points to display?
	my $count_string = q{};
	if ($emb_codes > 0) {
		$count_string = sprintf(lang("map_count"), $matching_products, $seen_products);
	}

	if (defined $request_ref->{current_link}) {
		$request_ref->{current_link_query_display} = $request_ref->{current_link};
		$request_ref->{current_link_query_display} =~ s/\?action=process/\?action=display/;
	}

	my $json = JSON::PP->new->utf8(0);
	my $map_template_data_ref = {
		lang => \&lang,
		encode_json => sub ($obj_ref) {
			return $json->encode($obj_ref);
		},
		title => $count_string,
		pointers => \@pointers,
		current_link => $request_ref->{current_link},
	};
	process_template('web/pages/products_map/map_of_products.tt.html', $map_template_data_ref, \$html)
		|| ($html .= 'template error: ' . $tt->error());

	return $html;
}

=head2 search_products_for_map($request_ref, $query_ref)

Build the MongoDB query corresponding to a search to display a map

=head3 parameters

=head4 $request_ref - hashmap

=head4 $query_ref - hashmap

Base query that will be modified to be able to build the map

=head3 returns - MongoDB::Cursor instance

=cut

sub search_products_for_map ($request_ref, $query_ref) {

	add_params_to_query($request_ref, $query_ref);

	add_country_and_owner_filters_to_query($request_ref, $query_ref);

	my $cursor;

	$log->info("retrieving products from MongoDB to display them in a map") if $log->is_info();

	eval {
		$cursor = execute_query(
			sub {
				return get_products_collection(get_products_collection_request_parameters($request_ref))
					->query($query_ref)->fields(
					{
						code => 1,
						lc => 1,
						product_name => 1,
						"product_name_$lc" => 1,
						brands => 1,
						images => 1,
						manufacturing_places => 1,
						origins => 1,
						emb_codes_tags => 1,
					}
					);
			}
		);
	};
	if ($@) {
		$log->warn("MongoDB error", {error => $@}) if $log->is_warn();
	}
	else {
		$log->info("MongoDB query ok", {error => $@}) if $log->is_info();
	}

	$log->info("retrieved products from MongoDB to display them in a map") if $log->is_info();
	$cursor->immortal(1);
	return $cursor;
}

=head2 search_and_map_products ($request_ref, $query_ref, $graph_ref)

Trigger a search and build a map

=head3 parameters

=head4 $request_ref - hashmap ref

=head4 $query_ref - hashmap ref

Base query for this search

=head4 $graph_ref

Specification of the graph

=cut

sub search_and_map_products ($request_ref, $query_ref, $graph_ref) {

	my $cursor = search_products_for_map($request_ref, $query_ref);

	# add search link
	my $html = '';

	$html .= search_permalink($request_ref);

	eval {$html .= map_of_products(cursor_iter($cursor), $request_ref, $graph_ref);} or do {
		$html .= "<p>" . lang("error_database") . "</p>";
	};
	return $html;
}

=head2 search_permalink($request_ref)

add a permalink to a search result page

=head3 return - string - generated HTML
=cut

sub search_permalink ($request_ref) {
	my $html = '';
	if (defined $request_ref->{current_link}) {
		$request_ref->{current_link_query_display} = $request_ref->{current_link};
		$request_ref->{current_link_query_display} =~ s/\?action=process/\?action=display/;
		$html
			.= "&rarr; <a href=\"$request_ref->{current_link_query_display}&action=display\">"
			. lang("search_edit")
			. "</a><br>";
	}
	return $html;
}

sub display_page ($request_ref) {

	$log->trace("Start of display_page") if $log->is_trace();

	my $template_data_ref = {};

	# If the client is requesting json, jsonp, xml or jqm,
	# and if we have a response in structure format,
	# do not generate an HTML response and serve the structured data

	if (
		(
			   single_param("json")
			or single_param("jsonp")
			or single_param("xml")
			or single_param("jqm")
			or $request_ref->{rss}
		)
		and (exists $request_ref->{structured_response})
		)
	{

		display_structured_response($request_ref);
		return;
	}

	my $title = $request_ref->{title};
	my $description = $request_ref->{description};
	my $content_ref = $request_ref->{content_ref};

	my $meta_description = '';

	my $content_header = '';

	$log->debug("displaying page", {title => $title}) if $log->is_debug();

	my $type;
	my $id;

	my $site = "<a href=\"/\">" . lang("site_name") . "</a>";

	${$content_ref} =~ s/<SITE>/$site/g;

	my $textid = undef;
	if ((defined $description) and ($description =~ /^textid:/)) {
		$textid = $';
		$description = undef;
	}
	if (${$content_ref} =~ /\<p id="description"\>(.*?)\<\/p\>/s) {
		$description = $1;
	}

	if (defined $description) {
		$description =~ s/<([^>]*)>//g;
		$description =~ s/"/'/g;
		$meta_description = "<meta name=\"description\" content=\"$description\">";
	}

	my $canon_title = '';
	if (defined $title) {
		$title =~ s/<SITE>/$site/g;

		$title =~ s/<([^>]*)>//g;

		$title = remove_tags_and_quote($title);
	}
	my $canon_description = '';
	if (defined $description) {
		$description = remove_tags_and_quote($description);
	}
	if ($canon_description eq '') {
		$canon_description = lang("site_description");
	}
	my $canon_image_url = "";
	my $canon_url = $formatted_subdomain;

	if (defined $request_ref->{canon_url}) {
		if ($request_ref->{canon_url} =~ /^(http|https):/) {
			$canon_url = $request_ref->{canon_url};
		}
		else {
			$canon_url .= $request_ref->{canon_url};
		}
	}
	elsif (defined $request_ref->{canon_rel_url}) {
		$canon_url .= $request_ref->{canon_rel_url};
	}
	elsif (defined $request_ref->{current_link}) {
		$canon_url .= $request_ref->{current_link};
	}
	elsif (defined $request_ref->{url}) {
		$canon_url = $request_ref->{url};
	}

	# More images?

	my $og_images = '';
	my $og_images2 = '<meta property="og:image" content="' . lang("og_image_url") . '">';
	my $more_images = 0;

	# <img id="og_image" src="https://recettes.de/images/misc/recettes-de-cuisine-logo.gif" width="150" height="200">
	if (${$content_ref} =~ /<img id="og_image" src="([^"]+)"/) {
		my $img_url = $1;
		$img_url =~ s/\.200\.jpg/\.400\.jpg/;
		if ($img_url !~ /^(http|https):/) {
			$img_url = $static_subdomain . $img_url;
		}
		$og_images .= '<meta property="og:image" content="' . $img_url . '">' . "\n";
		if ($img_url !~ /misc/) {
			$og_images2 = '';
		}
	}

	my $og_type = 'food';
	if (defined $request_ref->{og_type}) {
		$og_type = $request_ref->{og_type};
	}

	$template_data_ref->{server_domain} = $server_domain;
	$template_data_ref->{language} = $lang;
	$template_data_ref->{title} = $title;
	$template_data_ref->{og_type} = $og_type;
	$template_data_ref->{fb_config} = 219331381518041;
	$template_data_ref->{canon_url} = $canon_url;
	$template_data_ref->{meta_description} = $meta_description;
	$template_data_ref->{canon_title} = $canon_title;
	$template_data_ref->{og_images} = $og_images;
	$template_data_ref->{og_images2} = $og_images2;
	$template_data_ref->{options_favicons} = $options{favicons};
	$template_data_ref->{static_subdomain} = $static_subdomain;
	$template_data_ref->{images_subdomain} = $images_subdomain;
	$template_data_ref->{formatted_subdomain} = $formatted_subdomain;
	$template_data_ref->{css_timestamp} = $file_timestamps{'css/dist/app-' . lang('text_direction') . '.css'};
	$template_data_ref->{header} = $header;
	$template_data_ref->{page_type} = $request_ref->{page_type} // "other";
	$template_data_ref->{page_format} = $request_ref->{page_format} // "normal";

	if ($request_ref->{schema_org_itemtype}) {
		$template_data_ref->{schema_org_itemtype} = $request_ref->{schema_org_itemtype};
	}

	my $site_name = $Lang{site_name}{$lang};
	if ($server_options{producers_platform}) {
		$site_name = $Lang{producers_platform}{$lc};
	}

	# Override Google Analytics from Config.pm with server_options
	# defined in Config2.pm if it exists

	if (exists $server_options{google_analytics}) {
		$google_analytics = $server_options{google_analytics};
	}

	$template_data_ref->{styles} = $styles;
	$template_data_ref->{google_analytics} = $google_analytics;
	$template_data_ref->{bodyabout} = $bodyabout;
	$template_data_ref->{site_name} = $site_name;

	my $en = 0;
	my $langs = '';
	my $selected_lang = '';

	foreach my $olc (@{$country_languages{$cc}}, 'en') {
		if ($olc eq 'en') {
			if ($en) {
				next;
			}
			else {
				$en = 1;
			}
		}
		if (exists $Langs{$olc}) {
			my $osubdomain = "$cc-$olc";
			if ($olc eq $country_languages{$cc}[0]) {
				$osubdomain = $cc;
			}
			if (($olc eq $lc)) {
				$selected_lang = "<a href=\"" . format_subdomain($osubdomain) . "/\">$Langs{$olc}</a>\n";
			}
			else {
				$langs .= "<li><a href=\"" . format_subdomain($osubdomain) . "/\">$Langs{$olc}</a></li>";
			}
		}
	}

	$template_data_ref->{langs} = $langs;
	$template_data_ref->{selected_lang} = $selected_lang;

	# Join us on Slack <a href="http://slack.openfoodfacts.org">Slack</a>:
	my $join_us_on_slack
		= sprintf($Lang{footer_join_us_on}{$lc}, '<a href="https://slack.openfoodfacts.org">Slack</a>');

	my $twitter_account = lang("twitter_account");
	if (defined $Lang{twitter_account_by_country}{$cc}) {
		$twitter_account = $Lang{twitter_account_by_country}{$cc};
	}
	$template_data_ref->{twitter_account} = $twitter_account;
	# my $facebook_page = lang("facebook_page");

	my $torso_class = "anonymous";
	if (defined $User_id) {
		$torso_class = "loggedin";
	}

	my $search_terms = '';
	if (defined single_param('search_terms')) {
		$search_terms = remove_tags_and_quote(decode utf8 => single_param('search_terms'));
	}

	my $image_banner = "";
	my $link = lang("donate_link");
	my $image;
	my @banners = qw(independent personal research);
	my $banner = $banners[time() % @banners];
	$image = "/images/banners/donate/donate-banner.$banner.$lc.800x150.svg";
	my $image_en = "/images/banners/donate/donate-banner.$banner.en.800x150.svg";

	$template_data_ref->{lc} = $lc;
	$template_data_ref->{image} = $image;
	$template_data_ref->{image_en} = $image_en;
	$template_data_ref->{link} = $link;
	$template_data_ref->{lc} = $lc;

	my $tagline = lang("tagline");

	if ($server_options{producers_platform}) {
		$tagline = "";
	}

	# Display a banner from users on Android or iOS

	my $user_agent = $ENV{HTTP_USER_AGENT};

	# add a user_agent parameter so that we can test from desktop easily
	if (defined single_param('user_agent')) {
		$user_agent = single_param('user_agent');
	}

	my $device;
	my $system;

	# windows phone must be first as its user agent includes the string android
	if ($user_agent =~ /windows phone/i) {

		$device = "windows";
	}
	elsif ($user_agent =~ /android/i) {

		$device = "android";
		$system = "android";
	}
	elsif ($user_agent =~ /iphone/i) {

		$device = "iphone";
		$system = "ios";
	}
	elsif ($user_agent =~ /ipad/i) {

		$device = "ipad";
		$system = "ios";
	}

	if ((defined $device) and (defined $Lang{"get_the_app_$device"}) and (not $server_options{producers_platform})) {

		$template_data_ref->{mobile} = {
			device => $device,
			system => $system,
			link => lang($system . "_app_link"),
			text => lang("app_banner_text"),
		};
	}

	# Extract initjs code from content

	while ($$content_ref =~ /<initjs>(.*?)<\/initjs>/s) {
		$$content_ref = $` . $';
		$initjs .= $1;
	}
	while ($$content_ref =~ /<scripts>(.*?)<\/scripts>/s) {
		$$content_ref = $` . $';
		$scripts .= $1;
	}

	$template_data_ref->{search_terms} = ${search_terms};
	$template_data_ref->{torso_class} = $torso_class;
	$template_data_ref->{tagline} = $tagline;
	$template_data_ref->{title} = $title;
	$template_data_ref->{content} = $$content_ref;
	$template_data_ref->{join_us_on_slack} = $join_us_on_slack;

	# init javascript code

	$template_data_ref->{scripts} = $scripts;
	$template_data_ref->{initjs} = $initjs;
	$template_data_ref->{request} = $request_ref;

	my $html;
	process_template('web/common/site_layout.tt.html', $template_data_ref, \$html)
		|| ($html = "template error: " . $tt->error());

	# disable equalizer
	# e.g. for product edit form, pages that load iframes (twitter embeds etc.)
	if ($html =~ /<!-- disable_equalizer -->/) {

		$html =~ s/data-equalizer(-watch)?//g;
	}

	# Twitter account
	$html =~ s/<twitter_account>/$twitter_account/g;

	# Replace urls for texts in links like <a href="/ecoscore"> with a localized name
	$html =~ s/(href=")(\/[^"]+)/$1 . url_for_text($2)/eg;

	my $status_code = $request_ref->{status_code} // 200;

	my $http_headers_ref = {
		'-status' => $status_code,
		'-expires' => '-1d',
		'-charset' => 'UTF-8',
	};

	# init_user() may set or unset the session cookie
	if (defined $request_ref->{cookie}) {
		$http_headers_ref->{'-cookie'} = [$request_ref->{cookie}];
	}

	# Horrible hack to remove everything but the graph from the page
	# need to build a temporary report (2023/12) (Stéphane)
	# TODO: remove when not needed
	if (request_param($request_ref, 'graph_only')) {
		$html
			=~ s/(<body[^>]*>).*?(<script src="http(s?):\/\/static.openfoodfacts.(localhost|org)\/js\/dist\/modernizr.js")/$1\n\n<div id="container" style="height: 400px"><\/div>\n\n$2/s;
	}

	print header(%$http_headers_ref);

	my $r = Apache2::RequestUtil->request();
	$r->rflush;
	# Setting the status makes mod_perl append a default error to the body
	# Send 200 instead.
	$r->status(200);

	binmode(STDOUT, ":encoding(UTF-8)");

	$log->debug("display done", {lc => $lc, lang => $lang, mongodb => $mongodb, data_root => $data_root})
		if $log->is_debug();

	print $html;
	return;
}

sub display_image_box ($product_ref, $id, $minheight_ref) {

	# print STDERR "display_image_box : $id\n";

	my $img = display_image($product_ref, $id, $small_size);
	if ($img ne '') {
		my $code = $product_ref->{code};
		my $linkid = $id;
		if ($img =~ /<meta itemprop="imgid" content="([^"]+)"/) {
			$linkid = $1;
		}

		if ($id eq 'front') {

			$img =~ s/<img/<img id="og_image"/;

		}

		my $alt = lang('image_attribution_link_title');
		$img = <<"HTML"
<figure id="image_box_$id" class="image_box" itemprop="image" itemscope itemtype="https://schema.org/ImageObject">
$img
<figcaption><a href="/cgi/product_image.pl?code=$code&amp;id=$linkid" title="$alt">@{[ display_icon('cc') ]}</a></figcaption>
</figure>
HTML
			;

		if ($img =~ /height="(\d+)"/) {
			${$minheight_ref} = $1 + 22;
		}

		# Unselect button for moderators
		if ($User{moderator}) {

			my $idlc = $id;

			# <img src="$static/images/products/$path/$id.$rev.$thumb_size.jpg"
			if ($img =~ /src="([^"]*)\/([^\.]+)\./) {
				$idlc = $2;
			}

			my $unselect_image = lang('unselect_image');

			my $html = <<HTML
<div class="button_div unselectbuttondiv_$idlc"><button class="unselectbutton_$idlc tiny button" type="button">$unselect_image</button></div>
HTML
				;

			my $filename = '';
			my $size = 'full';
			if (    (defined $product_ref->{images})
				and (defined $product_ref->{images}{$idlc})
				and (defined $product_ref->{images}{$idlc}{sizes})
				and (defined $product_ref->{images}{$idlc}{sizes}{$size}))
			{
				$filename = $idlc . '.' . $product_ref->{images}{$idlc}{rev};
			}

			my $path = product_path($product_ref);

			if (-e "$BASE_DIRS{PRODUCTS_IMAGES}/$path/$filename.full.json") {
				$html .= <<HTML
<a href="$images_subdomain/images/products/$path/$filename.full.json">OCR result</a>
HTML
					;
			}

			$img .= $html;

			$initjs .= <<JS
	\$(".unselectbutton_$idlc").click({imagefield:"$idlc"},function(event) {
		event.stopPropagation();
		event.preventDefault();
		// alert(event.data.imagefield);
		\$('div.unselectbuttondiv_$idlc').html('<img src="/images/misc/loading2.gif"> Unselecting image');
		\$.post('/cgi/product_image_unselect.pl',
				{code: "$code", id: "$idlc" }, function(data) {

			if (data.status_code === 0) {
				\$('div.unselectbuttondiv_$idlc').html("Unselected image");
				\$('div[id="image_box_$id"]').html("");
			}
			else {
				\$('div.unselectbuttondiv_$idlc').html("Could not unselect image");
			}
			\$(document).foundation('equalizer', 'reflow');
		}, 'json');

		\$(document).foundation('equalizer', 'reflow');

	});
JS
				;

		}

	}
	return $img;
}

=head2 display_possible_improvement_description( PRODUCT_REF, TAGID )

Display an explanation of the possible improvement, using the improvement
data stored in $product_ref->{improvements_data}

=cut

sub display_possible_improvement_description ($product_ref, $tagid) {

	my $html = "";

	if ((defined $product_ref->{improvements_data}) and (defined $product_ref->{improvements_data}{$tagid})) {

		my $template_data_ref_improvement = {};

		$template_data_ref_improvement->{tagid} = $tagid;

		# Comparison of product nutrition facts to other products of the same category

		if ($tagid =~ /^en:nutrition-(very-)?high/) {
			$template_data_ref_improvement->{product_ref_improvements_data} = $product_ref->{improvements_data};
			$template_data_ref_improvement->{product_ref_improvements_data_tagid}
				= $product_ref->{improvements_data}{$tagid};
			$template_data_ref_improvement->{product_ref_improvements_data_tagid_product_100g}
				= $product_ref->{improvements_data}{$tagid}{product_100g};
			$template_data_ref_improvement->{product_ref_improvements_data_tagid_category_100g}
				= $product_ref->{improvements_data}{$tagid}{category_100g};
			$template_data_ref_improvement->{display_taxonomy_tag_improvements_data_category} = sprintf(
				lang("value_for_the_category"),
				display_taxonomy_tag($lc, "categories", $product_ref->{improvements_data}{$tagid}{category})
			);
		}

		# Opportunities to improve the Nutri-Score by slightly changing the nutrients

		if ($tagid =~ /^en:better-nutri-score/) {
			# msgid "The Nutri-Score can be changed from %s to %s by changing the %s value from %s to %s (%s percent difference)."
			$template_data_ref_improvement->{nutriscore_sprintf_data} = sprintf(
				lang("better_nutriscore"),
				uc($product_ref->{improvements_data}{$tagid}{current_nutriscore_grade}),
				uc($product_ref->{improvements_data}{$tagid}{new_nutriscore_grade}),
				lc(lang("nutriscore_points_for_" . $product_ref->{improvements_data}{$tagid}{nutrient})),
				$product_ref->{improvements_data}{$tagid}{current_value},
				$product_ref->{improvements_data}{$tagid}{new_value},
				sprintf("%d", $product_ref->{improvements_data}{$tagid}{difference_percent})
			);
		}

		process_template('web/common/includes/display_possible_improvement_description.tt.html',
			$template_data_ref_improvement, \$html)
			|| return "template error: " . $tt->error();

	}

	return $html;
}

sub display_product ($request_ref) {

	my $request_code = $request_ref->{code};
	my $code = normalize_code($request_code);
	local $log->context->{code} = $code;

	if ($code !~ /^\d{4,24}$/) {
		display_error_and_exit($Lang{invalid_barcode}{$lang}, 403);
	}

	my $product_id = product_id_for_owner($Owner_id, $code);

	my $html = '';
	my $title = undef;
	my $description = "";

	my $template_data_ref = {request_ref => $request_ref,};

	$scripts .= <<SCRIPTS
<script src="/js/dist/webcomponentsjs/webcomponents-loader.js"></script>
<script src="$static_subdomain/js/dist/display-product.js"></script>
SCRIPTS
		;
	# call equalizer when dropdown content is shown
	$initjs .= <<JS
\$('.f-dropdown').on('opened.fndtn.dropdown', function() {
   \$(document).foundation('equalizer', 'reflow');
});
\$('.f-dropdown').on('closed.fndtn.dropdown', function() {
   \$(document).foundation('equalizer', 'reflow');
});
JS
		;

	# Check that the product exist, is published, is not deleted, and has not moved to a new url

	$log->info("displaying product", {request_code => $request_code, product_id => $product_id}) if $log->is_info();

	$title = $code;

	my $product_ref;

	my $rev = single_param("rev");
	local $log->context->{rev} = $rev;
	if (defined $rev) {
		$log->info("displaying product revision") if $log->is_info();
		$product_ref = retrieve_product_rev($product_id, $rev);
		$header .= '<meta name="robots" content="noindex,follow">';
	}
	else {
		$product_ref = retrieve_product($product_id);
	}

	if (not defined $product_ref) {
		display_error_and_exit(sprintf(lang("no_product_for_barcode"), $code), 404);
	}

	$title = product_name_brand_quantity($product_ref);
	my $titleid = get_string_id_for_lang($lc, product_name_brand($product_ref));

	if (not $title) {
		$title = $code;
	}

	if (defined $rev) {
		$title .= " version $rev";
	}

	$description = sprintf(lang("product_description"), $title);

	$request_ref->{canon_url} = product_url($product_ref);

	if ($lc eq 'en') {
		$request_ref->{canon_url} = get_world_subdomain() . product_url($product_ref);
	}

	# Old UPC-12 in url? Redirect to EAN-13 url
	if ($request_code ne $code) {
		$request_ref->{redirect} = $request_ref->{canon_url};
		$log->info(
			"302 redirecting user because request_code does not match code",
			{redirect => $request_ref->{redirect}, lc => $lc, request_code => $code}
		) if $log->is_info();
		redirect_to_url($request_ref, 302, $request_ref->{redirect});
	}

	# Check that the titleid is the right one

	if (
		(not defined $rev)
		and (  (($titleid ne '') and ((not defined $request_ref->{titleid}) or ($request_ref->{titleid} ne $titleid)))
			or (($titleid eq '') and ((defined $request_ref->{titleid}) and ($request_ref->{titleid} ne ''))))
		)
	{
		$request_ref->{redirect} = $request_ref->{canon_url};
		$log->info(
			"302 redirecting user because titleid is incorrect",
			{
				redirect => $request_ref->{redirect},
				lc => $lc,
				product_lc => $product_ref->{lc},
				titleid => $titleid,
				request_titleid => $request_ref->{titleid}
			}
		) if $log->is_info();
		redirect_to_url($request_ref, 302, $request_ref->{redirect});
	}

	# Note: the product_url function is automatically added to all templates
	# so we need to use a different field name for the displayed product url

	my $product_url = product_url($product_ref);
	$template_data_ref->{this_product_url} = $product_url;

	# Environmental impact and Eco-Score
	# Limit to the countries for which we have computed the Eco-Score
	# for alpha test to moderators, display eco-score for all countries

	# Note: the Eco-Score data needs to be localized before we create the knowledge panels.

	if (($show_ecoscore) and (defined $product_ref->{ecoscore_data})) {

		localize_ecoscore($cc, $product_ref);

		$template_data_ref->{ecoscore_grade} = uc($product_ref->{ecoscore_data}{"grade"});
		$template_data_ref->{ecoscore_grade_lc} = $product_ref->{ecoscore_data}{"grade"};
		$template_data_ref->{ecoscore_score} = $product_ref->{ecoscore_data}{"score"};
		$template_data_ref->{ecoscore_data} = $product_ref->{ecoscore_data};
		$template_data_ref->{ecoscore_calculation_details}
			= display_ecoscore_calculation_details($cc, $product_ref->{ecoscore_data});
	}

	# Activate knowledge panels for all users

	initialize_knowledge_panels_options($knowledge_panels_options_ref, $request_ref);
	create_knowledge_panels($product_ref, $lc, $cc, $knowledge_panels_options_ref);
	$template_data_ref->{environment_card_panel}
		= display_knowledge_panel($product_ref, $product_ref->{"knowledge_panels_" . $lc}, "environment_card");
	$template_data_ref->{health_card_panel}
		= display_knowledge_panel($product_ref, $product_ref->{"knowledge_panels_" . $lc}, "health_card");
	if ($product_ref->{"knowledge_panels_" . $lc}{"contribution_card"}) {
		$template_data_ref->{contribution_card_panel}
			= display_knowledge_panel($product_ref, $product_ref->{"knowledge_panels_" . $lc}, "contribution_card");
	}

	# The front product image is rendered with the same template as the ingredients, nutrition and packaging images
	# that are displayed directly through the knowledge panels
	$template_data_ref->{front_image} = data_to_display_image($product_ref, "front", $lc);

	# On the producers platform, show a link to the public platform

	if ($server_options{producers_platform}) {
		my $public_product_url = $formatted_subdomain . $product_url;
		$public_product_url =~ s/\.pro\./\./;
		$template_data_ref->{public_product_url} = $public_product_url;
	}

	$template_data_ref->{product_changes_saved} = $request_ref->{product_changes_saved};
	$template_data_ref->{structured_response_count} = $request_ref->{structured_response}{count};

	if ($request_ref->{product_changes_saved}) {
		my $query_ref = {};
		$query_ref->{("states_tags")} = "en:to-be-completed";

		my $search_result = search_and_display_products($request_ref, $query_ref, undef, undef, undef);
		$template_data_ref->{search_result} = $search_result;
	}

	$template_data_ref->{title} = $title;
	$template_data_ref->{code} = $code;
	$template_data_ref->{user_moderator} = $User{moderator};

	# my @fields = qw(generic_name quantity packaging br brands br categories br labels origins br manufacturing_places br emb_codes link purchase_places stores countries);
	my @fields = @ProductOpener::Config::display_fields;

	$bodyabout = " about=\"" . product_url($product_ref) . "\" typeof=\"food:foodProduct\"";

	$template_data_ref->{user_id} = $User_id;
	$template_data_ref->{robotoff_url} = $robotoff_url;
	$template_data_ref->{lc} = $lc;

	my $itemtype = 'https://schema.org/Product';
	if (has_tag($product_ref, 'categories', 'en:dietary-supplements')) {
		$itemtype = 'https://schema.org/DietarySupplement';
	}

	$template_data_ref->{itemtype} = $itemtype;

	if ($code =~ /^2000/) {    # internal code
	}
	else {
		$template_data_ref->{upc_code} = 'defined';
		# Also display UPC code if the EAN starts with 0
		my $upc = "";
		if (length($code) == 13) {
			$upc .= "(EAN / EAN-13)";
			if ($code =~ /^0/) {
				$upc .= " " . $' . " (UPC / UPC-A)";
			}
		}
		$template_data_ref->{upc} = $upc;
	}

	# obsolete product

	if ((defined $product_ref->{obsolete}) and ($product_ref->{obsolete})) {
		$template_data_ref->{product_is_obsolete} = $product_ref->{obsolete};
		my $warning = $Lang{obsolete_warning}{$lc};
		if ((defined $product_ref->{obsolete_since_date}) and ($product_ref->{obsolete_since_date} ne '')) {
			$warning
				.= " ("
				. $Lang{obsolete_since_date}{$lc}
				. $Lang{sep}{$lc} . ": "
				. $product_ref->{obsolete_since_date} . ")";
		}
		$template_data_ref->{warning} = $warning;
	}

	# GS1-Prefixes for restricted circulation numbers within a company - warn for possible conflicts
	if ($code =~ /^(?:(?:0{7}[0-9]{5,6})|(?:04[0-9]{10,11})|(?:[02][0-9]{2}[0-9]{5}))$/) {
		$template_data_ref->{gs1_prefixes} = 'defined';
	}

	$template_data_ref->{rev} = $rev;
	if (defined $rev) {
		$template_data_ref->{display_rev_info} = display_rev_info($product_ref, $rev);
	}
	elsif (not has_tag($product_ref, "states", "en:complete")) {
		$template_data_ref->{not_has_tag} = "states-en:complete";
	}

	# photos and data sources

	if (defined $product_ref->{sources}) {

		$template_data_ref->{unique_sources} = [];

		my %unique_sources = ();

		foreach my $source_ref (@{$product_ref->{sources}}) {
			$unique_sources{$source_ref->{id}} = $source_ref;
		}
		foreach my $source_id (sort keys %unique_sources) {
			my $source_ref = $unique_sources{$source_id};

			if (not defined $source_ref->{name}) {
				$source_ref->{name} = $source_id;
			}

			push @{$template_data_ref->{unique_sources}}, $source_ref;
		}
	}

	# If the product has an owner, identify it as the source
	if (    (not $server_options{producers_platform})
		and (defined $product_ref->{owner})
		and ($product_ref->{owner} =~ /^org-/))
	{

		# Organization
		my $orgid = $';
		my $org_ref = retrieve_org($orgid);
		if (defined $org_ref) {
			$template_data_ref->{owner} = $product_ref->{owner};
			$template_data_ref->{owner_org} = $org_ref;
		}

		# Indicate data sources

		if (defined $product_ref->{data_sources_tags}) {
			foreach my $data_source_tagid (@{$product_ref->{data_sources_tags}}) {
				if ($data_source_tagid =~ /^database-/) {
					my $database_id = $';
					my $database_name = deep_get(\%options, "import_sources", $database_id);

					# Data sources like Agena3000, CodeOnline, Equadis
					if (defined $database_name) {
						$template_data_ref->{"data_source_database_provider"} = f_lang(
							"f_data_source_database_provider",
							{
								manufacturer => '<a href="/editor/'
									. $product_ref->{owner} . '">'
									. $org_ref->{name} . '</a>',
								provider => '<a href="/data-source/'
									. $data_source_tagid . '">'
									. $database_name . '</a>',
							}
						);
					}

					# For CodeOnline, display an extra note about the producers platform
					if ($database_id eq "codeonline") {
						$template_data_ref->{"data_source_database_note_about_the_producers_platform"}
							= lang("data_source_database_note_about_the_producers_platform");
						$template_data_ref->{"data_source_database_note_about_the_producers_platform"}
							=~ s/<producers_platform_url>/$producers_platform_url/g;
					}
				}
			}
		}
	}

	my $minheight = 0;
	my $front_image = display_image_box($product_ref, 'front', \$minheight);
	$front_image =~ s/ width="/ itemprop="image" width="/;

	# Take the last (biggest) image
	my $product_image_url;
	if ($front_image =~ /.*src="([^"]*\/products\/[^"]+)"/is) {
		$product_image_url = $1;
	}

	my $product_fields = '';
	foreach my $field (@fields) {
		# print STDERR "display_product() - field: $field - value: $product_ref->{$field}\n";
		$product_fields .= display_field($product_ref, $field);
	}

	$template_data_ref->{front_image_html} = $front_image;
	$template_data_ref->{product_fields} = $product_fields;

	# try to display ingredients in the local language if available

	my $ingredients_text = $product_ref->{ingredients_text};
	my $ingredients_text_lang = $product_ref->{ingredients_lc};

	if (defined $product_ref->{ingredients_text_with_allergens}) {
		$ingredients_text = $product_ref->{ingredients_text_with_allergens};
	}

	if (    (defined $product_ref->{"ingredients_text" . "_" . $lc})
		and ($product_ref->{"ingredients_text" . "_" . $lc} ne ''))
	{
		$ingredients_text = $product_ref->{"ingredients_text" . "_" . $lc};
		$ingredients_text_lang = $lc;
	}

	if (    (defined $product_ref->{"ingredients_text_with_allergens" . "_" . $lc})
		and ($product_ref->{"ingredients_text_with_allergens" . "_" . $lc} ne ''))
	{
		$ingredients_text = $product_ref->{"ingredients_text_with_allergens" . "_" . $lc};
		$ingredients_text_lang = $lc;
	}

	if (not defined $ingredients_text) {
		$ingredients_text = "";
	}

	$ingredients_text =~ s/\n/<br>/g;

	# Indicate if we are displaying ingredients in another language than the language of the interface

	my $ingredients_text_lang_html = "";

	if (($ingredients_text ne "") and ($ingredients_text_lang ne $lc)) {
		$ingredients_text_lang_html
			= " (" . display_taxonomy_tag($lc, 'languages', $language_codes{$ingredients_text_lang}) . ")";
	}

	$template_data_ref->{ingredients_image} = display_image_box($product_ref, 'ingredients', \$minheight);
	$template_data_ref->{ingredients_text_lang} = $ingredients_text_lang;
	$template_data_ref->{ingredients_text} = $ingredients_text;

	if ($User{moderator} and ($ingredients_text !~ /^\s*$/)) {
		$template_data_ref->{User_moderator} = 'defined';

		my $ilc = $ingredients_text_lang;
		$template_data_ref->{ilc} = $ingredients_text_lang;

		$initjs .= <<JS

	var editableText;

	\$("#editingredients").click({},function(event) {
		event.stopPropagation();
		event.preventDefault();

		var divHtml = \$("#ingredients_list").html();
		var allergens = /(<span class="allergen">|<\\/span>)/g;
		divHtml = divHtml.replace(allergens, '_');

		var editableText = \$('<textarea id="ingredients_list" style="height:8rem" lang="$ilc" />');
		editableText.val(divHtml);
		\$("#ingredients_list").replaceWith(editableText);
		editableText.focus();

		\$("#editingredientsbuttondiv").hide();
		\$("#saveingredientsbuttondiv").show();

		\$(document).foundation('equalizer', 'reflow');

	});


	\$("#saveingredients").click({},function(event) {
		event.stopPropagation();
		event.preventDefault();

		\$('div[id="saveingredientsbuttondiv"]').hide();
		\$('div[id="saveingredientsbuttondiv_status"]').html('<img src="/images/misc/loading2.gif"> Saving ingredients_texts_$ilc');
		\$('div[id="saveingredientsbuttondiv_status"]').show();

		\$.post('/cgi/product_jqm_multilingual.pl',
			{code: "$code", ingredients_text_$ilc :  \$("#ingredients_list").val(), comment: "Updated ingredients_texts_$ilc" },
			function(data) {

				\$('div[id="saveingredientsbuttondiv_status"]').html('Saved ingredients_texts_$ilc');
				\$('div[id="saveingredientsbuttondiv"]').show();

				\$(document).foundation('equalizer', 'reflow');
			},
			'json'
		);

		\$(document).foundation('equalizer', 'reflow');

	});



	\$("#wipeingredients").click({},function(event) {
		event.stopPropagation();
		event.preventDefault();
		// alert(event.data.imagefield);
		\$('div[id="wipeingredientsbuttondiv"]').html('<img src="/images/misc/loading2.gif"> Erasing ingredients_texts_$ilc');
		\$.post('/cgi/product_jqm_multilingual.pl',
			{code: "$code", ingredients_text_$ilc : "", comment: "Erased ingredients_texts_$ilc: too much bad data" },
			function(data) {

				\$('div[id="wipeingredientsbuttondiv"]').html("Erased ingredients_texts_$ilc");
				\$('div[id="ingredients_list"]').html("");

				\$(document).foundation('equalizer', 'reflow');
			},
			'json'
		);

		\$(document).foundation('equalizer', 'reflow');

	});
JS
			;

	}

	$template_data_ref->{display_ingredients_in_lang}
		= sprintf(lang("add_ingredients_in_language"), display_taxonomy_tag($lc, 'languages', $language_codes{$lc}));

	$template_data_ref->{display_field_allergens} = display_field($product_ref, 'allergens');

	$template_data_ref->{display_field_traces} = display_field($product_ref, 'traces');

	$template_data_ref->{display_ingredients_analysis} = display_ingredients_analysis($product_ref);

	$template_data_ref->{display_ingredients_analysis_details} = display_ingredients_analysis_details($product_ref);

	my $html_ingredients_classes = "";

	# to compute the number of columns displayed
	my $ingredients_classes_n = 0;

	foreach my $class (
		'additives', 'vitamins',
		'minerals', 'amino_acids',
		'nucleotides', 'other_nutritional_substances',
		'ingredients_from_palm_oil', 'ingredients_that_may_be_from_palm_oil'
		)
	{

		my $tagtype = $class;
		my $tagtype_field = $tagtype;
		# display the list of additives variants in the order that they were found, without the parents (no E450 for E450i)
		if (($class eq 'additives') and (exists $product_ref->{'additives_original_tags'})) {
			$tagtype_field = 'additives_original';
		}

		if (    (defined $product_ref->{$tagtype_field . '_tags'})
			and (scalar @{$product_ref->{$tagtype_field . '_tags'}} > 0))
		{

			$ingredients_classes_n++;

			$html_ingredients_classes
				.= "<div class=\"column_class\"><b>"
				. ucfirst(lang($class . "_p") . separator_before_colon($lc))
				. ":</b><br>";

			if (defined $tags_images{$lc}{$tagtype}{get_string_id_for_lang("no_language", $tagtype)}) {
				my $img = $tags_images{$lc}{$tagtype}{get_string_id_for_lang("no_language", $tagtype)};
				my $size = '';
				if ($img =~ /\.(\d+)x(\d+)/) {
					$size = " width=\"$1\" height=\"$2\"";
				}
				$html_ingredients_classes .= <<HTML
<img src="/images/lang/$lc/$tagtype/$img"$size/ style="display:inline">
HTML
					;
			}

			$html_ingredients_classes .= "<ul style=\"display:block;float:left;\">";
			foreach my $tagid (@{$product_ref->{$tagtype_field . '_tags'}}) {

				my $tag;
				my $link;

				# taxonomy field?
				if (defined $taxonomy_fields{$class}) {
					$tag = display_taxonomy_tag($lc, $class, $tagid);
					$link = canonicalize_taxonomy_tag_link($lc, $class, $tagid);
				}
				else {
					$tag = canonicalize_tag2($class, $tagid);
					$link = canonicalize_tag_link($class, $tagid);
				}

				my $info = '';
				my $more_info = '';

				if ($class eq 'additives') {

					my $canon_tagid = $tagid;
					$tagid =~ s/.*://;    # levels are defined only in old French list

					if (    (defined $properties{$tagtype})
						and (defined $properties{$tagtype}{$canon_tagid})
						and (defined $properties{$tagtype}{$canon_tagid}{"efsa_evaluation_overexposure_risk:en"})
						and ($properties{$tagtype}{$canon_tagid}{"efsa_evaluation_overexposure_risk:en"} ne 'en:no'))
					{

						my $tagtype_field = "additives_efsa_evaluation_overexposure_risk";
						my $valueid = $properties{$tagtype}{$canon_tagid}{"efsa_evaluation_overexposure_risk:en"};
						$valueid =~ s/^en://;

						# check if we have an icon
						if (exists $Lang{$tagtype_field . "_icon_alt_" . $valueid}{$lc}) {
							my $alt = $Lang{$tagtype_field . "_icon_alt_" . $valueid}{$lc};
							my $iconid = $tagtype_field . "_icon_" . $valueid;
							$iconid =~ s/_/-/g;
							$more_info = <<HTML
<a href="$link">
<img src="/images/misc/$iconid.svg" alt="$alt" width="45" height="45">
</a>
<a href="$link" class="additives_efsa_evaluation_overexposure_risk_$valueid">
$alt
</a>
HTML
								;
						}

					}
				}

				$html_ingredients_classes .= "<li><a href=\"" . $link . "\"$info>" . $tag . "</a>$more_info</li>\n";
			}
			$html_ingredients_classes .= "</ul></div>";
		}

	}

	$template_data_ref->{ingredients_classes_n} = $ingredients_classes_n;

	if ($ingredients_classes_n > 0) {

		my $column_class = "small-12 columns";

		if ($ingredients_classes_n == 2) {
			$column_class = "medium-6 columns";
		}
		elsif ($ingredients_classes_n == 3) {
			$column_class = "medium-6 large-4 columns";
		}
		elsif ($ingredients_classes_n == 4) {
			$column_class = "medium-6 large-3 columns";
		}
		elsif ($ingredients_classes_n >= 5) {
			$column_class = "medium-6 large-3 xlarge-2 columns";
		}

		$html_ingredients_classes =~ s/column_class/$column_class/g;
		$template_data_ref->{html_ingredients_classes} = $html_ingredients_classes;

	}

	# special ingredients tags

	if ((defined $ingredients_text) and ($ingredients_text !~ /^\s*$/s) and (defined $special_tags{ingredients})) {
		$template_data_ref->{special_ingredients_tags} = 'defined';

		my $special_html = "";

		foreach my $special_tag_ref (@{$special_tags{ingredients}}) {

			my $tagid = $special_tag_ref->{tagid};
			my $type = $special_tag_ref->{type};

			if (   (($type eq 'without') and (not has_tag($product_ref, "ingredients", $tagid)))
				or (($type eq 'with') and (has_tag($product_ref, "ingredients", $tagid))))
			{

				$special_html
					.= "<li class=\"${type}_${tagid}_$lc\">"
					. lang("search_" . $type) . " "
					. display_taxonomy_tag_link($lc, "ingredients", $tagid)
					. "</li>\n";
			}

		}

		$template_data_ref->{special_html} = $special_html;
	}

	# NOVA groups

	if (    (defined $options{product_type})
		and ($options{product_type} eq "food")
		and (exists $product_ref->{nova_group}))
	{
		$template_data_ref->{product_nova_group} = 'exists';
		my $group = $product_ref->{nova_group};

		my $display = display_taxonomy_tag($lc, "nova_groups", $product_ref->{nova_groups_tags}[0]);
		my $a_title = lang('nova_groups_info');

		$template_data_ref->{a_title} = $a_title;
		$template_data_ref->{group} = $group;
		$template_data_ref->{display} = $display;
	}

	# Do not display nutrition table for Open Beauty Facts

	if (not((defined $options{no_nutrition_table}) and ($options{no_nutrition_table}))) {

		$template_data_ref->{nutrition_table} = 'defined';

		# Display Nutri-Score and nutrient levels

		my $template_data_nutriscore_ref = data_to_display_nutriscore($product_ref);
		my $template_data_nutrient_levels_ref = data_to_display_nutrient_levels($product_ref);

		my $nutriscore_html = '';
		my $nutrient_levels_html = '';

		if (not $template_data_nutrient_levels_ref->{do_not_display}) {

			process_template('web/pages/product/includes/nutriscore.tt.html',
				$template_data_nutriscore_ref, \$nutriscore_html)
				|| return "template error: " . $tt->error();
			process_template(
				'web/pages/product/includes/nutrient_levels.tt.html',
				$template_data_nutrient_levels_ref,
				\$nutrient_levels_html
			) || return "template error: " . $tt->error();
		}

		$template_data_ref->{display_nutriscore} = $nutriscore_html;
		$template_data_ref->{display_nutrient_levels} = $nutrient_levels_html;

		$template_data_ref->{display_serving_size}
			= display_field($product_ref, "serving_size") . display_field($product_ref, "br");

		# Compare nutrition data with stats of the categories and display the nutrition table

		if ((defined $product_ref->{no_nutrition_data}) and ($product_ref->{no_nutrition_data} eq 'on')) {
			$template_data_ref->{no_nutrition_data} = 'on';
		}

		my $comparisons_ref = compare_product_nutrition_facts_to_categories($product_ref, $cc, undef);

		$template_data_ref->{display_nutrition_table} = display_nutrition_table($product_ref, $comparisons_ref);
		$template_data_ref->{nutrition_image} = display_image_box($product_ref, 'nutrition', \$minheight);

		if (has_tag($product_ref, "categories", "en:alcoholic-beverages")) {
			$template_data_ref->{has_tag} = 'categories-en:alcoholic-beverages';
		}
	}

	# Packaging

	$template_data_ref->{packaging_image} = display_image_box($product_ref, 'packaging', \$minheight);

	# try to display packaging in the local language if available

	my $packaging_text = $product_ref->{packaging_text};

	my $packaging_text_lang = $product_ref->{lc};

	if ((defined $product_ref->{"packaging_text" . "_" . $lc}) and ($product_ref->{"packaging_text" . "_" . $lc} ne ''))
	{
		$packaging_text = $product_ref->{"packaging_text" . "_" . $lc};
		$packaging_text_lang = $lc;
	}

	if (not defined $packaging_text) {
		$packaging_text = "";
	}

	$packaging_text =~ s/\n/<br>/g;

	$template_data_ref->{packaging_text} = $packaging_text;
	$template_data_ref->{packaging_text_lang} = $packaging_text_lang;

	# packagings data structure
	$template_data_ref->{packagings} = $product_ref->{packagings};

	# Forest footprint
	# 2020-12-07 - We currently display the forest footprint in France
	# and for moderators so that we can extend it to other countries
	if (($cc eq "fr") or ($User{moderator})) {
		# Forest footprint data structure
		$template_data_ref->{forest_footprint_data} = $product_ref->{forest_footprint_data};
	}

	# other fields

	my $other_fields = "";
	foreach my $field (@ProductOpener::Config::display_other_fields) {
		# print STDERR "display_product() - field: $field - value: $product_ref->{$field}\n";
		$other_fields .= display_field($product_ref, $field);
	}

	if ($other_fields ne "") {
		$template_data_ref->{other_fields} = $other_fields;
	}

	$template_data_ref->{admin} = $admin;

	# Platform for producers: data quality issues and improvements opportunities

	if ($server_options{producers_platform}) {

		$template_data_ref->{display_data_quality_issues_and_improvement_opportunities}
			= display_data_quality_issues_and_improvement_opportunities($product_ref);

	}

	# photos and data sources

	my @other_editors = ();

	foreach my $editor (@{$product_ref->{editors_tags}}) {
		next if ((defined $product_ref->{creator}) and ($editor eq $product_ref->{creator}));
		next if ((defined $product_ref->{last_editor}) and ($editor eq $product_ref->{last_editor}));
		push @other_editors, $editor;
	}

	my $other_editors = "";

	foreach my $editor (sort @other_editors) {
		$other_editors
			.= "<a href=\""
			. canonicalize_tag_link("editors", get_string_id_for_lang("no_language", $editor)) . "\">"
			. $editor
			. "</a>, ";
	}
	$other_editors =~ s/, $//;

	my $creator
		= "<a href=\""
		. canonicalize_tag_link("editors", get_string_id_for_lang("no_language", $product_ref->{creator})) . "\">"
		. $product_ref->{creator} . "</a>";
	my $last_editor
		= "<a href=\""
		. canonicalize_tag_link("editors", get_string_id_for_lang("no_language", $product_ref->{last_editor})) . "\">"
		. $product_ref->{last_editor} . "</a>";

	if ($other_editors ne "") {
		$other_editors = "<br>\n$Lang{also_edited_by}{$lang} ${other_editors}.";
	}

	my $checked = "";
	if ((defined $product_ref->{checked}) and ($product_ref->{checked} eq 'on')) {
		my $last_checked_date = display_date_tag($product_ref->{last_checked_t});
		my $last_checker
			= "<a href=\""
			. canonicalize_tag_link("editors", get_string_id_for_lang("no_language", $product_ref->{last_checker}))
			. "\">"
			. $product_ref->{last_checker} . "</a>";
		$checked = "<br/>\n$Lang{product_last_checked}{$lang} $last_checked_date $Lang{by}{$lang} $last_checker.";
	}

	$template_data_ref->{created_date} = display_date_tag($product_ref->{created_t});
	$template_data_ref->{creator} = $creator;
	$template_data_ref->{last_modified_date} = display_date_tag($product_ref->{last_modified_t});
	$template_data_ref->{last_editor} = $last_editor;
	$template_data_ref->{other_editors} = $other_editors;
	$template_data_ref->{checked} = $checked;

	if (defined $User_id) {
		$template_data_ref->{display_field_states} = display_field($product_ref, 'states');
	}

	$template_data_ref->{display_product_history} = display_product_history($code, $product_ref) if $User{moderator};

	# Twitter card

	# example:

	#<meta name="twitter:card" content="product">
	#<meta name="twitter:site" content="@iHeartRadio">
	#<meta name="twitter:creator" content="@iHeartRadio">
	#<meta name="twitter:title" content="24/7 Beatles — Celebrating 50 years of Beatlemania">
	#<meta name="twitter:image" content="http://radioedit.iheart.com/service/img/nop()/assets/images/05fbb21d-e5c6-4dfc-af2b-b1056e82a745.png">
	#<meta name="twitter:label1" content="Genre">
	#<meta name="twitter:data1" content="Classic Rock">
	#<meta name="twitter:label2" content="Location">
	#<meta name="twitter:data2" content="National">

	my $meta_product_image_url = "";
	if (defined $product_image_url) {
		$meta_product_image_url = <<HTML
<meta name="twitter:image" content="$product_image_url">
<meta property="og:image" content="$product_image_url">
HTML
			;
	}

	$header .= <<HTML
<meta name="twitter:card" content="product">
<meta name="twitter:site" content="@<twitter_account>">
<meta name="twitter:creator" content="@<twitter_account>">
<meta name="twitter:title" content="$title">
<meta name="twitter:description" content="$description">
HTML
		;

	if (defined $product_ref->{brands}) {
		# print only first brand if multiple exist.
		my @brands = split(',', $product_ref->{brands});
		$header .= <<HTML
<meta name="twitter:label1" content="$Lang{brands_s}{$lc}">
<meta name="twitter:data1" content="$brands[0]">
HTML
			;
	}

	# get most specific category (the last one)
	my $data2 = display_taxonomy_tag($lc, "categories", $product_ref->{categories_tags}[-1]);
	if ($data2) {
		$header .= <<HTML
<meta name="twitter:label2" content="$Lang{categories_s}{$lc}">
<meta name="twitter:data2" content="$data2">
HTML
			;
	}

	$header .= <<HTML
$meta_product_image_url

HTML
		;

	# Compute attributes and embed them as JSON
	# enable feature for moderators

	if ($request_ref->{user_preferences}) {

		# A result summary will be computed according to user preferences on the client side

		compute_attributes($product_ref, $lc, $cc, $attributes_options_ref);

		my $product_attribute_groups_json
			= decode_utf8(encode_json({"attribute_groups" => $product_ref->{"attribute_groups_" . $lc}}));
		my $preferences_text = lang("classify_products_according_to_your_preferences");

		$scripts .= <<JS
<script type="text/javascript">
var page_type = "product";
var preferences_text = "$preferences_text";
var product = $product_attribute_groups_json;
</script>

<script src="/js/product-preferences.js"></script>
<script src="/js/product-search.js"></script>
JS
			;

		$initjs .= <<JS
display_user_product_preferences("#preferences_selected", "#preferences_selection_form", function () { display_product_summary("#product_summary", product); });
display_product_summary("#product_summary", product);
JS
			;
	}

	my $html_display_product;
	process_template('web/pages/product/product_page.tt.html', $template_data_ref, \$html_display_product)
		|| ($html_display_product = "template error: " . $tt->error());
	$html .= $html_display_product;

	$request_ref->{content_ref} = \$html;
	$request_ref->{title} = $title;
	$request_ref->{description} = $description;
	$request_ref->{page_type} = "product";
	$request_ref->{page_format} = "banner";

	$log->trace("displayed product") if $log->is_trace();

	display_page($request_ref);

	return;
}

sub display_product_jqm ($request_ref) {    # jquerymobile

	my $code = normalize_code($request_ref->{code});
	my $product_id = product_id_for_owner($Owner_id, $code);
	local $log->context->{code} = $code;
	local $log->context->{product_id} = $product_id;

	my $html = '';
	my $title = undef;
	my $description = undef;

	# Check that the product exist, is published, is not deleted, and has not moved to a new url

	$log->info("displaying product jquery mobile") if $log->is_info();

	$title = $code;

	my $product_ref;

	my $rev = single_param("rev");
	local $log->context->{rev} = $rev;
	if (defined $rev) {
		$log->info("displaying product revision on jquery mobile") if $log->is_info();
		$product_ref = retrieve_product_rev($product_id, $rev);
	}
	else {
		$product_ref = retrieve_product($product_id);
	}

	if (not defined $product_ref) {
		return;
	}

	$title = $product_ref->{product_name};

	if (not $title) {
		$title = $code;
	}

	if (defined $rev) {
		$title .= " version $rev";
	}

	$description = $title . ' - ' . $product_ref->{brands} . ' - ' . $product_ref->{generic_name};
	$description =~ s/ - $//;
	$request_ref->{canon_url} = product_url($product_ref);

	my @fields
		= qw(generic_name quantity packaging br brands br categories br labels br origins br manufacturing_places br emb_codes purchase_places stores);

	if ($code =~ /^2000/) {    # internal code
	}
	else {
		$html .= "<p>" . lang("barcode") . separator_before_colon($lc) . ": $code</p>\n";
	}

	# Generate HTML for Nutri-Score and nutrient levels
	my $template_data_nutriscore_and_nutrient_levels_ref = data_to_display_nutriscore_and_nutrient_levels($product_ref);

	my $nutriscore_html = '';
	my $nutrient_levels_html = '';

	if (not $template_data_nutriscore_and_nutrient_levels_ref->{do_not_display}) {

		process_template(
			'web/pages/product/includes/nutriscore.tt.html',
			$template_data_nutriscore_and_nutrient_levels_ref,
			\$nutriscore_html
		) || return "template error: " . $tt->error();
		process_template(
			'web/pages/product/includes/nutrient_levels.tt.html',
			$template_data_nutriscore_and_nutrient_levels_ref,
			\$nutrient_levels_html
		) || return "template error: " . $tt->error();
	}

	if (
			($lc eq 'fr')
		and
		(has_tag($product_ref, "labels", "fr:produits-retires-du-marche-lors-du-scandale-lactalis-de-decembre-2017"))
		)
	{

		$html .= <<HTML
<div id="warning_lactalis_201712" style="display: block; background:#ffaa33;color:black;padding:1em;text-decoration:none;">
Ce produit fait partie d'une liste de produits retirés du marché, et a été étiqueté comme tel par un bénévole d'Open Food Facts.
<br><br>
&rarr; <a href="http://www.lactalis.fr/wp-content/uploads/2017/12/ici-1.pdf">Liste des lots concernés</a> sur le site de <a href="http://www.lactalis.fr/information-consommateur/">Lactalis</a>.
</div>
HTML
			;

	}
	elsif (
			($lc eq 'fr')
		and (has_tag($product_ref, "categories", "en:baby-milks"))
		and (
			has_one_of_the_tags_from_the_list(
				$product_ref,
				"brands",
				[
					"amilk", "babycare", "celia-ad", "celia-develop",
					"celia-expert", "celia-nutrition", "enfastar", "fbb",
					"fl", "frezylac", "gromore", "malyatko",
					"mamy", "milumel", "milumel", "neoangelac",
					"nophenyl", "novil", "ostricare", "pc",
					"picot", "sanutri"
				]
			)
		)
		)
	{

		$html .= <<HTML
<div id="warning_lactalis_201712" style="display: block; background:#ffcc33;color:black;padding:1em;text-decoration:none;">
Certains produits de cette marque font partie d'une liste de produits retirés du marché.
<br><br>
&rarr; <a href="http://www.lactalis.fr/wp-content/uploads/2017/12/ici-1.pdf">Liste des produits et lots concernés</a> sur le site de <a href="http://www.lactalis.fr/information-consommateur/">Lactalis</a>.
</div>
HTML
			;

	}

	# Nutri-Score and nutrient levels

	$html .= $nutriscore_html;

	$html .= $nutrient_levels_html;

	# NOVA groups

	if ((exists $product_ref->{nova_group})) {
		my $group = $product_ref->{nova_group};

		my $display = display_taxonomy_tag($lc, "nova_groups", $product_ref->{nova_groups_tags}[0]);
		my $a_title = lang('nova_groups_info');

		$html .= <<HTML
<h4>$Lang{nova_groups_s}{$lc}
<a href="https://world.openfoodfacts.org/nova" title="${$a_title}">
@{[ display_icon('info') ]}</a>
</h4>


<a href="https://world.openfoodfacts.org/nova" title="${$a_title}"><img src="/images/misc/nova-group-$group.svg" alt="$display" style="margin-bottom:1rem;max-width:100%"></a><br>
$display
HTML
			;
	}

	my $minheight = 0;
	$product_ref->{jqm} = 1;
	my $html_image = display_image_box($product_ref, 'front', \$minheight);
	$html .= <<HTML
        <div data-role="deactivated-collapsible-set" data-theme="" data-content-theme="">
            <div data-role="deactivated-collapsible">
HTML
		;
	$html .= "<h2>" . lang("product_characteristics") . "</h2>
	<div style=\"min-height:${minheight}px;\">"
		. $html_image;

	foreach my $field (@fields) {
		# print STDERR "display_product() - field: $field - value: $product_ref->{$field}\n";
		$html .= display_field($product_ref, $field);
	}

	$html_image = display_image_box($product_ref, 'ingredients', \$minheight);

	# try to display ingredients in the local language

	my $ingredients_text = $product_ref->{ingredients_text};

	if (defined $product_ref->{ingredients_text_with_allergens}) {
		$ingredients_text = $product_ref->{ingredients_text_with_allergens};
	}

	if (    (defined $product_ref->{"ingredients_text" . "_" . $lc})
		and ($product_ref->{"ingredients_text" . "_" . $lc} ne ''))
	{
		$ingredients_text = $product_ref->{"ingredients_text" . "_" . $lc};
	}

	if (    (defined $product_ref->{"ingredients_text_with_allergens" . "_" . $lc})
		and ($product_ref->{"ingredients_text_with_allergens" . "_" . $lc} ne ''))
	{
		$ingredients_text = $product_ref->{"ingredients_text_with_allergens" . "_" . $lc};
	}

	$ingredients_text =~ s/<span class="allergen">(.*?)<\/span>/<b>$1<\/b>/isg;

	$html .= "</div>";

	$html .= <<HTML
			</div>
		</div>
        <div data-role="deactivated-collapsible-set" data-theme="" data-content-theme="">
            <div data-role="deactivated-collapsible" data-collapsed="true">
HTML
		;

	$html .= "<h2>" . lang("ingredients") . "</h2>
	<div style=\"min-height:${minheight}px\">"
		. $html_image;

	$html .= "<p class=\"note\">&rarr; " . lang("ingredients_text_display_note") . "</p>";
	$html
		.= "<div id=\"ingredients_list\" ><span class=\"field\">"
		. lang("ingredients_text")
		. separator_before_colon($lc)
		. ":</span> $ingredients_text</div>";

	$html .= display_field($product_ref, 'allergens');

	$html .= display_field($product_ref, 'traces');

	my $class = 'additives';

	if ((defined $product_ref->{$class . '_tags'}) and (scalar @{$product_ref->{$class . '_tags'}} > 0)) {

		$html
			.= "<br><hr class=\"floatleft\"><div><b>" . lang("additives_p") . separator_before_colon($lc) . ":</b><br>";

		$html .= "<ul>";
		foreach my $tagid (@{$product_ref->{$class . '_tags'}}) {

			my $tag;
			my $link;

			# taxonomy field?
			if ($tagid =~ /:/) {
				$tag = display_taxonomy_tag($lc, $class, $tagid);
				$link = canonicalize_taxonomy_tag_link($lc, $class, $tagid);
			}
			else {
				$tag = canonicalize_tag2($class, $tagid);
				$link = canonicalize_tag_link($class, $tagid);
			}

			my $info = '';

			if ($class eq 'additives') {
				$tagid =~ s/.*://;    # levels are defined only in old French list

				if ($ingredients_classes{$class}{$tagid}{level} > 0) {
					$info
						= ' class="additives_'
						. $ingredients_classes{$class}{$tagid}{level}
						. '" title="'
						. $ingredients_classes{$class}{$tagid}{warning} . '" ';
				}
			}

			$html .= "<li><a href=\"" . $link . "\"$info>" . $tag . "</a></li>\n";
		}
		$html .= "</ul></div>";

	}

	# special ingredients tags

	if ((defined $ingredients_text) and ($ingredients_text !~ /^\s*$/s) and (defined $special_tags{ingredients})) {

		my $special_html = "";

		foreach my $special_tag_ref (@{$special_tags{ingredients}}) {

			my $tagid = $special_tag_ref->{tagid};
			my $type = $special_tag_ref->{type};

			if (   (($type eq 'without') and (not has_tag($product_ref, "ingredients", $tagid)))
				or (($type eq 'with') and (has_tag($product_ref, "ingredients", $tagid))))
			{

				$special_html
					.= "<li class=\"${type}_${tagid}_$lc\">"
					. lang("search_" . $type) . " "
					. display_taxonomy_tag_link($lc, "ingredients", $tagid)
					. "</li>\n";
			}

		}

		if ($special_html ne "") {

			$html
				.= "<br><hr class=\"floatleft\"><div><b>"
				. ucfirst(lang("ingredients_analysis") . separator_before_colon($lc))
				. ":</b><br>"
				. "<ul id=\"special_ingredients\">\n"
				. $special_html
				. "</ul>\n" . "<p>"
				. lang("ingredients_analysis_note")
				. "</p></div>\n";
		}

	}

	$html_image = display_image_box($product_ref, 'nutrition', \$minheight);

	$html .= "</div>";

	$html .= <<HTML
			</div>
		</div>
HTML
		;

	if (not((defined $options{no_nutrition_table}) and ($options{no_nutrition_table}))) {

		$html .= <<HTML
        <div data-role="deactivated-collapsible-set" data-theme="" data-content-theme="">
            <div data-role="deactivated-collapsible" data-collapsed="true">
HTML
			;

		$html .= "<h2>" . lang("nutrition_data") . "</h2>";

		# Nutri-Score and nutrient levels

		$html .= $nutriscore_html;

		$html .= $nutrient_levels_html;

		$html .= "<div style=\"min-height:${minheight}px\">" . $html_image;

		$html .= display_field($product_ref, "serving_size") . display_field($product_ref, "br");

		# Compare nutrition data with categories

		my @comparisons = ();

		if ($product_ref->{no_nutrition_data} eq 'on') {
			$html .= "<div class='panel callout'>$Lang{no_nutrition_data}{$lang}</div>";
		}

		$html .= display_nutrition_table($product_ref, \@comparisons);

		$html .= <<HTML
			</div>
		</div>
HTML
			;
	}

	my $created_date = display_date_tag($product_ref->{created_t});

	# Ask for photos if we do not have any, or if they are too old

	my $last_image = "";
	my $image_warning = "";

	if ((not defined($product_ref->{images})) or ((scalar keys %{$product_ref->{images}}) < 1)) {

		$image_warning = $Lang{product_has_no_photos}{$lang};

	}
	elsif ((defined $product_ref->{last_image_t}) and ($product_ref->{last_image_t} > 0)) {

		my $last_image_date = display_date($product_ref->{last_image_t});
		my $last_image_date_without_time = display_date_without_time($product_ref->{last_image_t});

		$last_image = "<br>" . "$Lang{last_image_added}{$lang} $last_image_date";

		# Was the last photo uploaded more than 6 months ago?

		if (($product_ref->{last_image_t} + 86400 * 30 * 6) < time()) {

			$image_warning = sprintf($Lang{product_has_old_photos}{$lang}, $last_image_date_without_time);

		}

	}

	if ($image_warning ne "") {

		$image_warning = <<HTML
<div id="image_warning" style="display: block; background:#ffcc33;color:black;padding:1em;text-decoration:none;">
$image_warning
</div>
HTML
			;

	}

	my $creator = $product_ref->{creator};

	# Remove links for iOS (issues with twitter / facebook badges loading in separate windows..)
	$html =~ s/<a ([^>]*)href="([^"]+)"([^>]*)>/<span $1$3>/g
		;    # replace with a span to keep class for color of additives etc.
	$html =~ s/<\/a>/<\/span>/g;
	$html =~ s/<span >/<span>/g;
	$html =~ s/<span  /<span /g;

	$html .= <<HTML

<p>
$Lang{product_added}{$lang} $created_date $Lang{by}{$lang} $creator
$last_image
</p>


<div style="margin-bottom:20px;">

<p>$Lang{fixme_product}{$lang}</p>

$image_warning

<p>$Lang{app_you_can_add_pictures}{$lang}</p>

<button onclick="captureImage();" data-icon="off-camera">$Lang{image_front}{$lang}</button>
<div id="upload_image_result_front"></div>
<button onclick="captureImage();" data-icon="off-camera">$Lang{image_ingredients}{$lang}</button>
<div id="upload_image_result_ingredients"></div>
<button onclick="captureImage();" data-icon="off-camera">$Lang{image_nutrition}{$lang}</button>
<div id="upload_image_result_nutrition"></div>
<button onclick="captureImage();" data-icon="off-camera">$Lang{app_take_a_picture}{$lang}</button>
<div id="upload_image_result"></div>
<p>$Lang{app_take_a_picture_note}{$lang}</p>

</div>
HTML
		;

	$request_ref->{jqm_content} = $html;
	$request_ref->{title} = $title;
	$request_ref->{description} = $description;

	$log->trace("displayed product on jquery mobile") if $log->is_trace();

	return;
}

=head2 display_nutriscore_calculation_details( $nutriscore_data_ref )

Generates HTML code with information on how the Nutri-Score was computed for a particular product.

For each component of the Nutri-Score (energy, sugars etc.) it shows the input value,
the rounded value according to the Nutri-Score rules, and the corresponding points.

=cut

sub display_nutriscore_calculation_details ($nutriscore_data_ref) {

	my $beverage_view;

	if ($nutriscore_data_ref->{is_beverage}) {
		$beverage_view = lang("nutriscore_is_beverage");
	}
	else {
		$beverage_view = lang("nutriscore_is_not_beverage");
	}

	# Select message that explains the reason why the proteins points have been counted or not

	my $nutriscore_protein_info;
	if ($nutriscore_data_ref->{negative_points} < 11) {
		$nutriscore_protein_info = lang("nutriscore_proteins_negative_points_less_than_11");
	}
	elsif ((defined $nutriscore_data_ref->{is_cheese}) and ($nutriscore_data_ref->{is_cheese})) {
		$nutriscore_protein_info = lang("nutriscore_proteins_is_cheese");
	}
	elsif (
		(
				((defined $nutriscore_data_ref->{is_beverage}) and ($nutriscore_data_ref->{is_beverage}))
			and ($nutriscore_data_ref->{fruits_vegetables_nuts_colza_walnut_olive_oils_points} == 10)
		)
		or (    ((not defined $nutriscore_data_ref->{is_beverage}) or (not $nutriscore_data_ref->{is_beverage}))
			and ($nutriscore_data_ref->{fruits_vegetables_nuts_colza_walnut_olive_oils_points} == 5))
		)
	{

		$nutriscore_protein_info = lang("nutriscore_proteins_maximum_fruits_points");
	}
	else {
		$nutriscore_protein_info = lang("nutriscore_proteins_negative_points_greater_or_equal_to_11");
	}

	# Generate a data structure that we will pass to the template engine

	my $template_data_ref = {

		beverage_view => $beverage_view,
		is_fat => $nutriscore_data_ref->{is_fat},

		nutriscore_protein_info => $nutriscore_protein_info,

		score => $nutriscore_data_ref->{score},
		grade => uc($nutriscore_data_ref->{grade}),
		positive_points => $nutriscore_data_ref->{positive_points},
		negative_points => $nutriscore_data_ref->{negative_points},

		# Details of positive and negative points, filled dynamically below
		# as the nutrients and thresholds are different for some products (beverages and fats)
		points_groups => []
	};

	my %points_groups = (
		"positive" => ["proteins", "fiber", "fruits_vegetables_nuts_colza_walnut_olive_oils"],
		"negative" => ["energy", "sugars", "saturated_fat", "sodium"],
	);

	foreach my $type ("positive", "negative") {

		# Initiate a data structure for the points of the group

		my $points_group_ref = {
			type => $type,
			points => $nutriscore_data_ref->{$type . "_points"},
			nutrients => [],
		};

		# Add the nutrients for the group
		foreach my $nutrient (@{$points_groups{$type}}) {

			my $nutrient_threshold_id = $nutrient;

			if (    (defined $nutriscore_data_ref->{is_beverage})
				and ($nutriscore_data_ref->{is_beverage})
				and (defined $points_thresholds{$nutrient_threshold_id . "_beverages"}))
			{
				$nutrient_threshold_id .= "_beverages";
			}
			if (($nutriscore_data_ref->{is_fat}) and ($nutrient eq "saturated_fat")) {
				$nutrient = "saturated_fat_ratio";
				$nutrient_threshold_id = "saturated_fat_ratio";
			}
			push @{$points_group_ref->{nutrients}},
				{
				id => $nutrient,
				points => $nutriscore_data_ref->{$nutrient . "_points"},
				maximum => scalar(@{$points_thresholds{$nutrient_threshold_id}}),
				value => $nutriscore_data_ref->{$nutrient},
				rounded => $nutriscore_data_ref->{$nutrient . "_value"},
				};
		}

		push @{$template_data_ref->{points_groups}}, $points_group_ref;
	}

	# Nutrition Score Calculation Template

	my $html;
	process_template('web/pages/product/includes/nutriscore_details.tt.html', $template_data_ref, \$html)
		|| return "template error: " . $tt->error();

	return $html;
}

=head2 data_to_display_nutrient_levels ( $product_ref )

Generates a data structure to display the nutrient levels (food traffic lights).

The resulting data structure can be passed to a template to generate HTML or the JSON data for a knowledge panel.

=head3 Arguments

=head4 Product reference $product_ref

=head3 Return values

Reference to a data structure with needed data to display.

=cut

sub data_to_display_nutrient_levels ($product_ref) {

	my $result_data_ref = {};

	# Do not display traffic lights for baby foods
	if (has_tag($product_ref, "categories", "en:baby-foods")) {

		$result_data_ref->{do_not_display} = 1;
	}

	# do not compute a score for dehydrated products to be rehydrated (e.g. dried soups, coffee, tea)
	# unless we have nutrition data for the prepared product

	my $prepared = "";

	foreach my $category_tag ("en:dried-products-to-be-rehydrated",
		"en:chocolate-powders", "en:dessert-mixes", "en:flavoured-syrups")
	{

		if (has_tag($product_ref, "categories", $category_tag)) {

			if ((defined $product_ref->{nutriments}{"energy_prepared_100g"})) {
				$prepared = '_prepared';
				last;
			}
			else {
				$result_data_ref->{do_not_display} = 1;
			}
		}
	}

	if (not $result_data_ref->{do_not_display}) {

		$result_data_ref->{nutrient_levels} = [];

		foreach my $nutrient_level_ref (@nutrient_levels) {
			my ($nid, $low, $high) = @{$nutrient_level_ref};

			if ((defined $product_ref->{nutrient_levels}) and (defined $product_ref->{nutrient_levels}{$nid})) {

				push @{$result_data_ref->{nutrient_levels}}, {
					nid => $nid,
					nutrient_level => $product_ref->{nutrient_levels}{$nid},
					nutrient_quantity_in_grams =>
						sprintf("%.2e", $product_ref->{nutriments}{$nid . $prepared . "_100g"}) + 0.0,
					nutrient_in_quantity => sprintf(
						lang("nutrient_in_quantity"),
						display_taxonomy_tag($lc, "nutrients", "zz:$nid"),
						lang($product_ref->{nutrient_levels}{$nid} . "_quantity")
					),
					# Needed for the current display on product page, can be removed once transitioned fully to knowledge panels
					nutrient_bold_in_quantity => sprintf(
						lang("nutrient_in_quantity"),
						"<b>" . display_taxonomy_tag($lc, "nutrients", "zz:$nid") . "</b>",
						lang($product_ref->{nutrient_levels}{$nid} . "_quantity")
					),
				};
			}
		}
	}

	return $result_data_ref;
}

=head2 data_to_display_nutriscore ( $product_ref )

Generates a data structure to display the Nutri-Score.

The resulting data structure can be passed to a template to generate HTML or the JSON data for a knowledge panel.

=head3 Arguments

=head4 Product reference $product_ref

=head3 Return values

Reference to a data structure with needed data to display.

=cut

sub data_to_display_nutriscore($) {

	my $product_ref = shift;

	my $result_data_ref = {};

	# Nutri-Score data

	my @nutriscore_warnings = ();

	if ((defined $product_ref->{nutrition_grade_fr}) and ($product_ref->{nutrition_grade_fr} =~ /^[abcde]$/)) {

		$result_data_ref->{nutriscore_grade} = $product_ref->{"nutrition_grade_fr"};

		# Do not display a warning for water
		if (not(has_tag($product_ref, "categories", "en:spring-waters"))) {

			# Warning for nutrients estimated from ingredients
			if ($product_ref->{nutrition_score_warning_nutriments_estimated}) {
				push @nutriscore_warnings, lang("nutrition_grade_fr_nutriments_estimated_warning");
			}

			# Warning for tea and herbal tea in bags: state that the Nutri-Score applies
			# only when reconstituted with water only (no milk, no sugar)
			if (
				   (has_tag($product_ref, "categories", "en:tea-bags"))
				or (has_tag($product_ref, "categories", "en:herbal-teas-in-tea-bags"))
				# many tea bags are only under "en:teas", but there are also many tea beverages under "en:teas"
				or ((has_tag($product_ref, "categories", "en:teas"))
					and not(has_tag($product_ref, "categories", "en:tea-based-beverages")))
				)
			{
				push @nutriscore_warnings, lang("nutrition_grade_fr_tea_bags_note");
			}

			# Combined message when we miss both fruits and fiber
			if (    ($product_ref->{nutrition_score_warning_no_fiber})
				and (defined $product_ref->{nutrition_score_warning_no_fruits_vegetables_nuts})
				and ($product_ref->{nutrition_score_warning_no_fruits_vegetables_nuts} == 1))
			{
				push @nutriscore_warnings, lang("nutrition_grade_fr_fiber_and_fruits_vegetables_nuts_warning");
			}
			elsif ($product_ref->{nutrition_score_warning_no_fiber}) {
				push @nutriscore_warnings, lang("nutrition_grade_fr_fiber_warning");
			}
			elsif ($product_ref->{nutrition_score_warning_no_fruits_vegetables_nuts}) {
				push @nutriscore_warnings, lang("nutrition_grade_fr_no_fruits_vegetables_nuts_warning");
			}

			if ($product_ref->{nutrition_score_warning_fruits_vegetables_nuts_estimate}) {
				push @nutriscore_warnings,
					sprintf(
					lang("nutrition_grade_fr_fruits_vegetables_nuts_estimate_warning"),
					$product_ref->{nutriments}{"fruits-vegetables-nuts-estimate_100g"}
					);
			}
			if ($product_ref->{nutrition_score_warning_fruits_vegetables_nuts_from_category}) {
				push @nutriscore_warnings,
					sprintf(
					lang("nutrition_grade_fr_fruits_vegetables_nuts_from_category_warning"),
					display_taxonomy_tag(
						$lc, 'categories', $product_ref->{nutrition_score_warning_fruits_vegetables_nuts_from_category}
					),
					$product_ref->{nutrition_score_warning_fruits_vegetables_nuts_from_category_value}
					);
			}
			if ($product_ref->{nutrition_score_warning_fruits_vegetables_nuts_estimate_from_ingredients}) {
				push @nutriscore_warnings,
					sprintf(
					lang("nutrition_grade_fr_fruits_vegetables_nuts_estimate_from_ingredients_warning"),
					$product_ref->{nutrition_score_warning_fruits_vegetables_nuts_estimate_from_ingredients_value}
					);
			}
		}
	}
	# The Nutri-Score is unknown
	else {

		# Category without Nutri-Score: baby food, alcoholic beverages etc.
		if (has_tag($product_ref, "misc", "en:nutriscore-not-applicable")) {
			push @nutriscore_warnings, lang("nutriscore_not_applicable");
			$result_data_ref->{nutriscore_grade} = "not-applicable";
			$result_data_ref->{nutriscore_unknown_reason} = "not_applicable";
			$result_data_ref->{nutriscore_unknown_reason_short} = f_lang(
				"f_attribute_nutriscore_not_applicable_description",
				{
					category => display_taxonomy_tag_name(
						$lc, "categories",
						deep_get($product_ref, qw/nutriscore_data nutriscore_not_applicable_for_category/)
					)
				}
			);
		}
		else {

			$result_data_ref->{nutriscore_grade} = "unknown";

			# Missing category?
			if (has_tag($product_ref, "misc", "en:nutriscore-missing-category")) {
				push @nutriscore_warnings, lang("nutriscore_missing_category");
				$result_data_ref->{nutriscore_unknown_reason} = "missing_category";
				$result_data_ref->{nutriscore_unknown_reason_short} = lang("nutriscore_missing_category_short");
			}

			# Missing nutrition facts?
			if (has_tag($product_ref, "misc", "en:nutriscore-missing-nutrition-data")) {
				push @nutriscore_warnings, lang("nutriscore_missing_nutrition_data");
				if (not has_tag($product_ref, "misc", "en:nutriscore-missing-category")) {
					$result_data_ref->{nutriscore_unknown_reason} = "missing_nutrition_data";
					$result_data_ref->{nutriscore_unknown_reason_short}
						= lang("nutriscore_missing_nutrition_data_short");
				}
				else {
					$result_data_ref->{nutriscore_unknown_reason} = "missing_category_and_nutrition_data";
					$result_data_ref->{nutriscore_unknown_reason_short}
						= lang("nutriscore_missing_category_and_nutrition_data_short");
				}
			}
		}
	}

	if (@nutriscore_warnings > 0) {
		$result_data_ref->{nutriscore_warnings} = \@nutriscore_warnings;
	}

	# Display the details of the computation of the Nutri-Score if we computed one
	if ((defined $product_ref->{nutriscore_grade}) and ($product_ref->{nutriscore_grade} =~ /^[a-e]$/)) {
		$result_data_ref->{nutriscore_details}
			= display_nutriscore_calculation_details($product_ref->{nutriscore_data});
	}

	return $result_data_ref;
}

sub add_product_nutriment_to_stats ($nutriments_ref, $nid, $value) {

	if ((defined $value) and ($value ne '')) {

		if (not defined $nutriments_ref->{"${nid}_n"}) {
			$nutriments_ref->{"${nid}_n"} = 0;
			$nutriments_ref->{"${nid}_s"} = 0;
			$nutriments_ref->{"${nid}_array"} = [];
		}

		$nutriments_ref->{"${nid}_n"}++;
		$nutriments_ref->{"${nid}_s"} += $value + 0.0;
		push @{$nutriments_ref->{"${nid}_array"}}, $value + 0.0;

	}
	return 1;
}

sub compute_stats_for_products ($stats_ref, $nutriments_ref, $count, $n, $min_products, $id) {

	#my $stats_ref        ->    where we will store the stats
	#my $nutriments_ref   ->    values for some nutriments
	#my $count            ->    total number of products (including products that have no values for the nutriments we are interested in)
	#my $n                ->    number of products with defined values for specified nutriments
	#my $min_products     ->    min number of products needed to compute stats
	#my $id               ->    id (e.g. category id)

	$stats_ref->{stats} = 1;
	$stats_ref->{nutriments} = {};
	$stats_ref->{id} = $id;
	$stats_ref->{count} = $count;
	$stats_ref->{n} = $n;

	foreach my $nid (keys %{$nutriments_ref}) {
		next if $nid !~ /_n$/;
		$nid = $`;

		next if ($nutriments_ref->{"${nid}_n"} < $min_products);

		# Compute the mean and standard deviation, without the bottom and top 5% (so that huge outliers
		# that are likely to be errors in the data do not completely overweight the mean and std)

		my @values = sort {$a <=> $b} @{$nutriments_ref->{"${nid}_array"}};
		my $nb_values = $#values + 1;
		my $kept_values = 0;
		my $sum_of_kept_values = 0;

		my $i = 0;
		foreach my $value (@values) {
			$i++;
			next if ($i <= $nb_values * 0.05);
			next if ($i >= $nb_values * 0.95);
			$kept_values++;
			$sum_of_kept_values += $value;
		}

		my $mean_for_kept_values = $sum_of_kept_values / $kept_values;

		$nutriments_ref->{"${nid}_mean"} = $mean_for_kept_values;

		my $sum_of_square_differences_for_kept_values = 0;
		$i = 0;
		foreach my $value (@values) {
			$i++;
			next if ($i <= $nb_values * 0.05);
			next if ($i >= $nb_values * 0.95);
			$sum_of_square_differences_for_kept_values
				+= ($value - $mean_for_kept_values) * ($value - $mean_for_kept_values);
		}
		my $std_for_kept_values = sqrt($sum_of_square_differences_for_kept_values / $kept_values);

		$nutriments_ref->{"${nid}_std"} = $std_for_kept_values;

		$stats_ref->{nutriments}{"${nid}_n"} = $nutriments_ref->{"${nid}_n"};
		$stats_ref->{nutriments}{"$nid"} = $nutriments_ref->{"${nid}_mean"};
		$stats_ref->{nutriments}{"${nid}_100g"} = sprintf("%.2e", $nutriments_ref->{"${nid}_mean"}) + 0.0;
		$stats_ref->{nutriments}{"${nid}_std"} = sprintf("%.2e", $nutriments_ref->{"${nid}_std"}) + 0.0;

		if ($nid =~ /^energy/) {
			$stats_ref->{nutriments}{"${nid}_100g"} = int($stats_ref->{nutriments}{"${nid}_100g"} + 0.5);
			$stats_ref->{nutriments}{"${nid}_std"} = int($stats_ref->{nutriments}{"${nid}_std"} + 0.5);
		}

		$stats_ref->{nutriments}{"${nid}_min"} = sprintf("%.2e", $values[0]) + 0.0;
		$stats_ref->{nutriments}{"${nid}_max"} = sprintf("%.2e", $values[$nutriments_ref->{"${nid}_n"} - 1]) + 0.0;
		#$stats_ref->{nutriments}{"${nid}_5"} = $nutriments_ref->{"${nid}_array"}[int ( ($nutriments_ref->{"${nid}_n"} - 1) * 0.05) ];
		#$stats_ref->{nutriments}{"${nid}_95"} = $nutriments_ref->{"${nid}_array"}[int ( ($nutriments_ref->{"${nid}_n"}) * 0.95) ];
		$stats_ref->{nutriments}{"${nid}_10"}
			= sprintf("%.2e", $values[int(($nutriments_ref->{"${nid}_n"} - 1) * 0.10)]) + 0.0;
		$stats_ref->{nutriments}{"${nid}_90"}
			= sprintf("%.2e", $values[int(($nutriments_ref->{"${nid}_n"}) * 0.90)]) + 0.0;
		$stats_ref->{nutriments}{"${nid}_50"}
			= sprintf("%.2e", $values[int(($nutriments_ref->{"${nid}_n"}) * 0.50)]) + 0.0;

		#print STDERR "-> lc: lc -category $tagid - count: $count - n: nutriments: " . $nn . "$n \n";
		#print "categories stats - cc: $cc - n: $n- values for category $id: " . join(", ", @values) . "\n";
		#print "tagid: $id - nid: $nid - 100g: " .  $stats_ref->{nutriments}{"${nid}_100g"}  . " min: " . $stats_ref->{nutriments}{"${nid}_min"} . " - max: " . $stats_ref->{nutriments}{"${nid}_max"} .
		#	"mean: " . $stats_ref->{nutriments}{"${nid}_mean"} . " - median: " . $stats_ref->{nutriments}{"${nid}_50"} . "\n";

	}

	return;
}

=head2 compare_product_nutrition_facts_to_categories ($product_ref, $target_cc, $max_number_of_categories)

Compares a product nutrition facts to average nutrition facts of each of its categories.

=head3 Arguments

=head4 Product reference $product_ref

=head4 Target country code $target_cc

=head4 Max number of categories $max_number_of_categories

If defined, we will limit the number of categories returned, and keep the most specific categories.

=head3 Return values

Reference to a comparisons data structure that can be passed to the data_to_display_nutrition_table() function.

=cut

sub compare_product_nutrition_facts_to_categories ($product_ref, $target_cc, $max_number_of_categories) {

	my @comparisons = ();

	if (
		(
			not(    (defined $product_ref->{not_comparable_nutrition_data})
				and ($product_ref->{not_comparable_nutrition_data}))
		)
		and (defined $product_ref->{categories_tags})
		and (scalar @{$product_ref->{categories_tags}} > 0)
		)
	{

		my $categories_nutriments_ref = $categories_nutriments_per_country{$target_cc};

		if (defined $categories_nutriments_ref) {

			foreach my $cid (@{$product_ref->{categories_tags}}) {

				if (    (defined $categories_nutriments_ref->{$cid})
					and (defined $categories_nutriments_ref->{$cid}{stats}))
				{

					push @comparisons,
						{
						id => $cid,
						name => display_taxonomy_tag($lc, 'categories', $cid),
						link => canonicalize_taxonomy_tag_link($lc, 'categories', $cid),
						nutriments => compare_nutriments($product_ref, $categories_nutriments_ref->{$cid}),
						count => $categories_nutriments_ref->{$cid}{count},
						n => $categories_nutriments_ref->{$cid}{n},
						};
				}
			}

			if ($#comparisons > -1) {
				@comparisons = sort {$a->{count} <=> $b->{count}} @comparisons;
				$comparisons[0]{show} = 1;
			}

			# Limit the number of categories returned
			if (defined $max_number_of_categories) {
				while (@comparisons > $max_number_of_categories) {
					pop @comparisons;
				}
			}
		}
	}

	return \@comparisons;
}

=head2 data_to_display_nutrition_table ( $product_ref, $comparisons_ref )

Generates a data structure to display a nutrition table.

The nutrition table can be the nutrition table of a product, or of a category (stats for the categories).

In the case of a product, extra columns can be added to compare the product nutrition facts to the average for its categories.

The resulting data structure can be passed to a template to generate HTML or the JSON data for a knowledge panel.

=head3 Arguments

=head4 Product reference $product_ref

=head4 Comparisons reference $product_ref

Reference to an array with nutrition facts for 1 or more categories.

=head3 Return values

Reference to a data structure with needed data to display.

=cut

sub data_to_display_nutrition_table ($product_ref, $comparisons_ref) {

	# This function populates a data structure that is used by the template to display the nutrition facts table
	my $template_data_ref = {

		nutrition_table => {
			id => "nutrition",
			header => {
				name => lang('nutrition_data_table'),
				columns => [],
			},
			rows => [],
		},
	};

	# List of columns
	my @cols = ();

	# Data for each column
	my %columns = ();

	# We can have data for the product as sold, and/or prepared
	my @displayed_product_types = ();
	my %displayed_product_types = ();

	if ((not defined $product_ref->{nutrition_data}) or ($product_ref->{nutrition_data})) {
		# by default, old products did not have a checkbox, display the nutrition data entry column for the product as sold
		push @displayed_product_types, "";
		$displayed_product_types{as_sold} = 1;
	}
	if ((defined $product_ref->{nutrition_data_prepared}) and ($product_ref->{nutrition_data_prepared} eq 'on')) {
		push @displayed_product_types, "prepared_";
		$displayed_product_types{prepared} = 1;
	}

	foreach my $product_type (@displayed_product_types) {

		my $nutrition_data_per = "nutrition_data" . "_" . $product_type . "per";

		my $col_name = lang("product_as_sold");
		if ($product_type eq 'prepared_') {
			$col_name = lang("prepared_product");
		}

		$columns{$product_type . "100g"} = {
			scope => "product",
			product_type => $product_type,
			per => "100g",
			name => $col_name . "<br>" . lang("nutrition_data_per_100g"),
			short_name => "100g",
		};
		$columns{$product_type . "serving"} = {
			scope => "product",
			product_type => $product_type,
			per => "serving",
			name => $col_name . "<br>" . lang("nutrition_data_per_serving"),
			short_name => lang("nutrition_data_per_serving"),
		};

		if ((defined $product_ref->{serving_size}) and ($product_ref->{serving_size} ne '')) {
			$columns{$product_type . "serving"}{name} .= ' (' . $product_ref->{serving_size} . ')';
		}

		if (not defined $product_ref->{$nutrition_data_per}) {
			$product_ref->{$nutrition_data_per} = '100g';
		}

		if ($product_ref->{$nutrition_data_per} eq 'serving') {

			if ((defined $product_ref->{serving_quantity}) and ($product_ref->{serving_quantity} > 0)) {
				if (($product_type eq "") and ($displayed_product_types{prepared})) {
					# do not display non prepared by portion if we have data for the prepared product
					# -> the portion size is for the prepared product
					push @cols, $product_type . '100g';
				}
				else {
					push @cols, ($product_type . '100g', $product_type . 'serving');
				}
			}
			else {
				push @cols, $product_type . 'serving';
			}
		}
		else {
			if ((defined $product_ref->{serving_quantity}) and ($product_ref->{serving_quantity} > 0)) {
				if (($product_type eq "") and ($displayed_product_types{prepared})) {
					# do not display non prepared by portion if we have data for the prepared product
					# -> the portion size is for the prepared product
					push @cols, $product_type . '100g';
				}
				else {
					push @cols, ($product_type . '100g', $product_type . 'serving');
				}
			}
			else {
				push @cols, $product_type . '100g';
			}
		}
	}

	# Comparisons with other products, categories, recommended daily values etc.

	if ((defined $comparisons_ref) and (scalar @{$comparisons_ref} > 0)) {

		# Add a comparisons array to the template data structure

		$template_data_ref->{comparisons} = [];

		my $i = 0;

		foreach my $comparison_ref (@{$comparisons_ref}) {

			my $col_id = "compare_" . $i;

			push @cols, $col_id;

			$columns{$col_id} = {
				"scope" => "comparisons",
				"name" => lang("compared_to") . lang("sep") . ": " . $comparison_ref->{name},
				"class" => $col_id,
			};

			$log->debug("displaying nutrition table comparison column",
				{colid => $col_id, id => $comparison_ref->{id}, name => $comparison_ref->{name}})
				if $log->is_debug();

			my $checked = 0;
			if (defined $comparison_ref->{show}) {
				$checked = 1;
			}
			else {
				$styles .= <<CSS
.$col_id { display:none }
CSS
					;
			}

			my $checked_html = "";
			if ($checked) {
				$checked_html = ' checked="checked"';
			}

			push @{$template_data_ref->{comparisons}},
				{
				col_id => $col_id,
				checked => $checked,
				name => $comparison_ref->{name},
				link => $comparison_ref->{link},
				count => $comparison_ref->{count},
				};

			$i++;
		}
	}

	# Stats for categories

	if (defined $product_ref->{stats}) {

		foreach my $col_id ('std', 'min', '10', '50', '90', 'max') {
			push @cols, $col_id;
			$columns{$col_id} = {
				"scope" => "categories",
				"name" => lang("nutrition_data_per_" . $col_id),
				"class" => "stats",
			};
		}

		if ($product_ref->{id} ne 'search') {

			# Show checkbox to display/hide stats for the category

			$template_data_ref->{category_stats} = 1;
		}
	}

	# Data for the nutrition table header

	foreach my $col_id (@cols) {

		$columns{$col_id}{col_id} = $col_id;
		push(@{$template_data_ref->{nutrition_table}{header}{columns}}, $columns{$col_id});

	}

	# Data for the nutrition table body

	defined $product_ref->{nutriments} or $product_ref->{nutriments} = {};

	my @unknown_nutriments = ();
	my %seen_unknown_nutriments = ();
	foreach my $nid (keys %{$product_ref->{nutriments}}) {

		next if (($nid =~ /_/) and ($nid !~ /_prepared$/));

		$nid =~ s/_prepared$//;

		if (    (not exists_taxonomy_tag("nutrients", "zz:$nid"))
			and (defined $product_ref->{nutriments}{$nid . "_label"})
			and (not defined $seen_unknown_nutriments{$nid}))
		{
			push @unknown_nutriments, $nid;
			$seen_unknown_nutriments{$nid} = 1;
		}
	}

	# Display estimate of fruits, vegetables, nuts from the analysis of the ingredients list
	my @nutriments = ();
	foreach my $nutriment (@{$nutriments_tables{$nutriment_table}}, @unknown_nutriments) {
		push @nutriments, $nutriment;
		if (($nutriment eq "fruits-vegetables-nuts-estimate-")) {
			push @nutriments, "fruits-vegetables-nuts-estimate-from-ingredients-";
		}
	}

	my $decf = get_decimal_formatter($lc);
	my $perf = get_percent_formatter($lc, 0);

	foreach my $nutriment (@nutriments) {

		next if $nutriment =~ /^\#/;
		my $nid = $nutriment;
		$nid =~ s/^(-|!)+//g;
		$nid =~ s/-$//g;

		next if $nid eq 'sodium';

		# Skip "energy-kcal" and "energy-kj" as we will display "energy" which has both
		next if (($nid eq "energy-kcal") or ($nid eq "energy-kj"));

		# Determine if the nutrient should be shown
		my $shown = 0;

		# Check if we have a value for the nutrient
		my $is_nutrient_with_value = (
			((defined $product_ref->{nutriments}{$nid}) and ($product_ref->{nutriments}{$nid} ne ''))
				or ((defined $product_ref->{nutriments}{$nid . "_100g"})
				and ($product_ref->{nutriments}{$nid . "_100g"} ne ''))
				or ((defined $product_ref->{nutriments}{$nid . "_prepared"})
				and ($product_ref->{nutriments}{$nid . "_prepared"} ne ''))
				or ((defined $product_ref->{nutriments}{$nid . "_modifier"})
				and ($product_ref->{nutriments}{$nid . "_modifier"} eq '-'))
				or ((defined $product_ref->{nutriments}{$nid . "_prepared_modifier"})
				and ($product_ref->{nutriments}{$nid . "_prepared_modifier"} eq '-'))
		);

		# Show rows that are not optional (id with a trailing -), or for which we have a value
		if (($nutriment !~ /-$/) or $is_nutrient_with_value) {
			$shown = 1;
		}

		# Hide rows that are not important when we don't have a value
		if ((($nutriment !~ /^!/) or ($product_ref->{id} eq 'search'))
			and not($is_nutrient_with_value))
		{
			$shown = 0;
		}

		# Show the UK nutrition score only if the country is matching
		# Always show the FR nutrition score (Nutri-Score)

		if ($nid =~ /^nutrition-score-(.*)$/) {
			# Always show the FR score and Nutri-Score
			if (($cc ne $1) and (not($1 eq 'fr'))) {
				$shown = 0;
			}

			# 2021-12: now not displaying the Nutrition scores and Nutri-Score in nutrition facts table (experimental)
			$shown = 0;
		}

		if ($shown) {

			# Level of the nutrient: 0 for main nutrients, 1 for sub-nutrients, 2 for sub-sub-nutrients
			my $level = 0;

			if ($nutriment =~ /^!?-/) {
				$level = 1;
				if ($nutriment =~ /^!?--/) {
					$level = 2;
				}
			}

			# Name of the nutrient

			my $name;
			my $unit = "g";

			if (exists_taxonomy_tag("nutrients", "zz:$nid")) {
				$name = display_taxonomy_tag($lc, "nutrients", "zz:$nid");
				$unit = get_property("nutrients", "zz:$nid", "unit:en") // 'g';
			}
			else {
				if (defined $product_ref->{nutriments}{$nid . "_label"}) {
					$name = $product_ref->{nutriments}{$nid . "_label"};
				}
				if (defined $product_ref->{nutriments}{$nid . "_unit"}) {
					$unit = $product_ref->{nutriments}{$nid . "_unit"};
				}
			}
			my @columns;
			my @extra_row_columns;

			my $extra_row = 0;    # Some rows will trigger an extra row (e.g. Salt adds Sodium)

			foreach my $col_id (@cols) {

				my $values;    # Value for row
				my $values2;    # Value for extra row (e.g. after the row for salt, we add an extra row for sodium)
				my $col_class = $columns{$col_id}{class};
				my $percent;
				my $percent_numeric_value;

				my $rdfa = '';    # RDFA property for row
				my $rdfa2 = '';    # RDFA property for extra row

				my $col_type;

				if ($col_id =~ /compare_(.*)/) {    #comparisons

					$col_type = "comparison";

					my $comparison_ref = $comparisons_ref->[$1];

					my $value = "";
					if (defined $comparison_ref->{nutriments}{$nid . "_100g"}) {
						# energy-kcal is already in kcal
						if ($nid eq 'energy-kcal') {
							$value = $comparison_ref->{nutriments}{$nid . "_100g"};
						}
						else {
							$value = $decf->format(g_to_unit($comparison_ref->{nutriments}{$nid . "_100g"}, $unit));
						}
					}
					# too small values are converted to e notation: 7.18e-05
					if (($value . ' ') =~ /e/) {
						# use %f (outputs extras 0 in the general case)
						$value = sprintf("%f", g_to_unit($comparison_ref->{nutriments}{$nid . "_100g"}, $unit));
					}

					# 0.045 g	0.0449 g

					$values = "$value $unit";
					if (   (not defined $comparison_ref->{nutriments}{$nid . "_100g"})
						or ($comparison_ref->{nutriments}{$nid . "_100g"} eq ''))
					{
						$values = '?';
					}
					elsif (($nid eq "energy") or ($nid eq "energy-from-fat")) {
						# Use the actual value in kcal if we have it
						my $value_in_kcal;
						if (defined $comparison_ref->{nutriments}{$nid . "-kcal" . "_100g"}) {
							$value_in_kcal = $comparison_ref->{nutriments}{$nid . "-kcal" . "_100g"};
						}
						# Otherwise convert the value in kj
						else {
							$value_in_kcal = g_to_unit($comparison_ref->{nutriments}{$nid . "_100g"}, 'kcal');
						}
						$values .= "<br>(" . sprintf("%d", $value_in_kcal) . ' kcal)';
					}

					$percent = $comparison_ref->{nutriments}{"${nid}_100g_%"};
					if ((defined $percent) and ($percent ne '')) {

						$percent_numeric_value = $percent;
						$percent = $perf->format($percent / 100.0);
						# issue 2273 -  minus signs are rendered with different characters in different locales, e.g. Finnish
						# so just test positivity of numeric value
						if ($percent_numeric_value > 0) {
							$percent = "+" . $percent;
						}
						# If percent is close to 0, just put "-"
						if (sprintf("%.0f", $percent_numeric_value) eq "0") {
							$percent = "-";
						}
					}
					else {
						$percent = undef;
					}

					if ($nid eq 'sodium') {
						if (   (not defined $comparison_ref->{nutriments}{$nid . "_100g"})
							or ($comparison_ref->{nutriments}{$nid . "_100g"} eq ''))
						{
							$values2 = '?';
						}
						else {
							$values2
								= ($decf->format(g_to_unit($comparison_ref->{nutriments}{$nid . "_100g"} * 2.5, $unit)))
								. " "
								. $unit;
						}
					}
					elsif ($nid eq 'salt') {
						if (   (not defined $comparison_ref->{nutriments}{$nid . "_100g"})
							or ($comparison_ref->{nutriments}{$nid . "_100g"} eq ''))
						{
							$values2 = '?';
						}
						else {
							$values2
								= ($decf->format(g_to_unit($comparison_ref->{nutriments}{$nid . "_100g"} / 2.5, $unit)))
								. " "
								. $unit;
						}
					}
					elsif ($nid eq 'nutrition-score-fr') {
						# We need to know the category in order to select the right thresholds for the nutrition grades
						# as it depends on whether it is food or drink

						# if it is a category stats, the category id is the id field
						if (    (not defined $product_ref->{categories_tags})
							and (defined $product_ref->{id})
							and ($product_ref->{id} =~ /^en:/))
						{
							$product_ref->{categories} = $product_ref->{id};
							compute_field_tags($product_ref, "en", "categories");
						}

						if (defined $product_ref->{categories_tags}) {

							my $nutriscore_grade = compute_nutriscore_grade(
								$product_ref->{nutriments}{$nid . "_100g"},
								is_beverage_for_nutrition_score($product_ref),
								is_water_for_nutrition_score($product_ref)
							);

							$values2 = uc($nutriscore_grade);
						}
					}
				}
				else {
					$col_type = "normal";
					my $value_unit = "";

					# Nutriscore: per serving = per 100g
					if (($nid =~ /(nutrition-score(-\w\w)?)/)) {
						# same Nutri-Score for 100g / serving and prepared / as sold
						$product_ref->{nutriments}{$nid . "_" . $col_id} = $product_ref->{nutriments}{$1 . "_100g"};
					}

					# We need to know if the column corresponds to a prepared value, in order to be able to retrieve the right modifier
					my $prepared = '';
					if ($col_id =~ /prepared/) {
						$prepared = "_prepared";
					}

					if (   (not defined $product_ref->{nutriments}{$nid . "_" . $col_id})
						or ($product_ref->{nutriments}{$nid . "_" . $col_id} eq ''))
					{
						if (    (defined $product_ref->{nutriments}{$nid . $prepared . "_modifier"})
							and ($product_ref->{nutriments}{$nid . $prepared . "_modifier"} eq '-'))
						{
							# The nutrient is not indicated on the package, display a minus sign
							$value_unit = '-';
						}
						else {
							$value_unit = '?';
						}
					}
					else {

						# this is the actual value on the package, not a computed average. do not try to round to 2 decimals.
						my $value;

						# energy-kcal is already in kcal
						if ($nid eq 'energy-kcal') {
							$value = $product_ref->{nutriments}{$nid . "_" . $col_id};
						}
						else {
							$value = $decf->format(g_to_unit($product_ref->{nutriments}{$nid . "_" . $col_id}, $unit));
						}

						# too small values are converted to e notation: 7.18e-05
						if (($value . ' ') =~ /e/) {
							# use %f (outputs extras 0 in the general case)
							$value = sprintf("%f", g_to_unit($product_ref->{nutriments}{$nid . "_" . $col_id}, $unit));
						}

						$value_unit = "$value $unit";

						if (defined $product_ref->{nutriments}{$nid . $prepared . "_modifier"}) {
							$value_unit
								= $product_ref->{nutriments}{$nid . $prepared . "_modifier"} . " " . $value_unit;
						}

						if (($nid eq "energy") or ($nid eq "energy-from-fat")) {
							# Use the actual value in kcal if we have it
							my $value_in_kcal;
							if (defined $product_ref->{nutriments}{$nid . "-kcal" . "_" . $col_id}) {
								$value_in_kcal = $product_ref->{nutriments}{$nid . "-kcal" . "_" . $col_id};
							}
							# Otherwise convert the value in kj
							else {
								$value_in_kcal = g_to_unit($product_ref->{nutriments}{$nid . "_" . $col_id}, 'kcal');
							}
							$value_unit .= "<br>(" . sprintf("%d", $value_in_kcal) . ' kcal)';
						}
					}

					if ($nid eq 'sodium') {
						my $salt;
						if (defined $product_ref->{nutriments}{$nid . "_" . $col_id}) {
							$salt = $product_ref->{nutriments}{$nid . "_" . $col_id} * 2.5;
						}
						if (exists $product_ref->{nutriments}{"salt" . "_" . $col_id}) {
							$salt = $product_ref->{nutriments}{"salt" . "_" . $col_id};
						}
						if (defined $salt) {
							$salt = $decf->format(g_to_unit($salt, $unit));
							if ($col_id eq '100g') {
								$rdfa2 = "property=\"food:saltEquivalentPer100g\" content=\"$salt\"";
							}
							$salt .= " " . $unit;
						}
						else {
							$salt = "?";
						}
						$values2 = $salt;
					}
					elsif ($nid eq 'salt') {
						my $sodium;
						if (defined $product_ref->{nutriments}{$nid . "_" . $col_id}) {
							$sodium = $product_ref->{nutriments}{$nid . "_" . $col_id} / 2.5;
						}
						if (exists $product_ref->{nutriments}{"sodium" . "_" . $col_id}) {
							$sodium = $product_ref->{nutriments}{"sodium" . "_" . $col_id};
						}
						if (defined $sodium) {
							$sodium = $decf->format(g_to_unit($sodium, $unit));
							if ($col_id eq '100g') {
								$rdfa2 = "property=\"food:sodiumEquivalentPer100g\" content=\"$sodium\"";
							}
							$sodium .= " " . $unit;
						}
						else {
							$sodium = "?";
						}
						$values2 = $sodium;
					}
					elsif ($nid eq 'nutrition-score-fr') {
						# We need to know the category in order to select the right thresholds for the nutrition grades
						# as it depends on whether it is food or drink

						# if it is a category stats, the category id is the id field
						if (    (not defined $product_ref->{categories_tags})
							and (defined $product_ref->{id})
							and ($product_ref->{id} =~ /^en:/))
						{
							$product_ref->{categories} = $product_ref->{id};
							compute_field_tags($product_ref, "en", "categories");
						}

						if (defined $product_ref->{categories_tags}) {

							if ($col_id ne "std") {

								my $nutriscore_grade = compute_nutriscore_grade(
									$product_ref->{nutriments}{$nid . "_" . $col_id},
									is_beverage_for_nutrition_score($product_ref),
									is_water_for_nutrition_score($product_ref)
								);

								$values2 = uc($nutriscore_grade);
							}
						}
					}
					elsif ($col_id eq $product_ref->{nutrition_data_per}) {
						# % DV ?
						if (    (defined $product_ref->{nutriments}{$nid . "_value"})
							and (defined $product_ref->{nutriments}{$nid . "_unit"})
							and ($product_ref->{nutriments}{$nid . "_unit"} eq '% DV'))
						{
							$value_unit
								.= ' ('
								. $product_ref->{nutriments}{$nid . "_value"} . ' '
								. $product_ref->{nutriments}{$nid . "_unit"} . ')';
						}
					}

					if (($col_id eq '100g') and (defined $product_ref->{nutriments}{$nid . "_" . $col_id})) {
						my $property = $nid;
						$property =~ s/-([a-z])/ucfirst($1)/eg;
						$property .= "Per100g";
						$rdfa = " property=\"food:$property\" content=\""
							. $product_ref->{nutriments}{$nid . "_" . $col_id} . "\"";
					}

					$values = $value_unit;
				}

				my $cell_data_ref = {
					value => $values,
					rdfa => $rdfa,
					class => $col_class,
					percent => $percent,
					type => $col_type,
				};

				# Add evaluation
				if (defined $percent_numeric_value) {

					my $nutrient_evaluation = get_property("nutrients", "zz:$nid", "evaluation:en")
						;    # Whether the nutrient is considered good or not

					# Determine if the value of this nutrient compared to other products is good or not

					if (defined $nutrient_evaluation) {

						if (   (($nutrient_evaluation eq "good") and ($percent_numeric_value >= 10))
							or (($nutrient_evaluation eq "bad") and ($percent_numeric_value <= -10)))
						{
							$cell_data_ref->{evaluation} = "good";
						}
						elsif ((($nutrient_evaluation eq "bad") and ($percent_numeric_value >= 10))
							or (($nutrient_evaluation eq "good") and ($percent_numeric_value <= -10)))
						{
							$cell_data_ref->{evaluation} = "bad";
						}
					}
				}

				push(@columns, $cell_data_ref);

				push(
					@extra_row_columns,
					{
						value => $values2,
						rdfa => $rdfa2,
						class => $col_class,
						percent => $percent,
						type => $col_type,
					}
				);

				if (defined $values2) {
					$extra_row = 1;
				}
			}

			# Add the row data to the template
			push @{$template_data_ref->{nutrition_table}{rows}},
				{
				nid => $nid,
				level => $level,
				name => $name,
				columns => \@columns,
				};

			# Add an extra row for specific nutrients
			# 2021-12: There may not be a lot of value to display an extra sodium or salt row,
			# tentatively disabling it. Keeping code in place in case we want to re-enable it under some conditions.
			if (0 and (defined $extra_row)) {
				if ($nid eq 'sodium') {

					push @{$template_data_ref->{nutrition_table}{rows}},
						{
						name => lang("salt_equivalent"),
						nid => "salt_equivalent",
						level => 1,
						columns => \@extra_row_columns,
						};
				}
				elsif ($nid eq 'salt') {

					push @{$template_data_ref->{nutrition_table}{rows}},
						{
						name => display_taxonomy_tag($lc, "nutrients", "zz:sodium"),
						nid => "sodium",
						level => 1,
						columns => \@extra_row_columns,
						};
				}
				elsif ($nid eq 'nutrition-score-fr') {

					push @{$template_data_ref->{nutrition_table}{rows}},
						{
						name => "Nutri-Score",
						nid => "nutriscore",
						level => 1,
						columns => \@extra_row_columns,
						};
				}
			}
		}
	}

	return $template_data_ref;
}

=head2 display_nutrition_table ( $product_ref, $comparisons_ref )

Generates HTML to display a nutrition table.

Use  data produced by data_to_display_nutrition_table

=head3 Arguments

=head4 Product reference $product_ref

=head4 Comparisons reference $product_ref

Reference to an array with nutrition facts for 1 or more categories.

=head3 Return values

HTML for the nutrition table.

=cut

sub display_nutrition_table ($product_ref, $comparisons_ref) {

	my $html = '';

	my $template_data_ref = data_to_display_nutrition_table($product_ref, $comparisons_ref);

	process_template('web/pages/product/includes/nutrition_facts_table.tt.html', $template_data_ref, \$html)
		|| return "template error: " . $tt->error();

	return $html;
}

=head2 display_preferences_api ( $target_lc )

Return a JSON structure with all available preference values for attributes.

This is used by clients that ask for user preferences to personalize
filtering and ranking based on product attributes.

=head3 Arguments

=head4 request object reference $request_ref

=head4 language code $target_lc

Sets the desired language for the user facing strings.

=cut

sub display_preferences_api ($request_ref, $target_lc) {

	if (not defined $target_lc) {
		$target_lc = $lc;
	}

	$request_ref->{structured_response} = [];

	foreach my $preference ("not_important", "important", "very_important", "mandatory") {

		my $preference_ref = {
			id => $preference,
			name => lang("preference_" . $preference),
		};

		if ($preference eq "important") {
			$preference_ref->{factor} = 1;
		}
		elsif ($preference eq "very_important") {
			$preference_ref->{factor} = 2;
		}
		elsif ($preference eq "mandatory") {
			$preference_ref->{factor} = 4;
			$preference_ref->{minimum_match} = 20;
		}

		push @{$request_ref->{structured_response}}, $preference_ref;
	}

	display_structured_response($request_ref);

	return;
}

=head2 display_attribute_groups_api ( $request_ref, $target_lc )

Return a JSON structure with all available attribute groups and attributes,
with strings (names, descriptions etc.) in a specific language,
and return them in an array of attribute groups.

This is used in particular for clients of the API to know which
preferences they can ask users for, and then use for personalized
filtering and ranking.

=head3 Arguments

=head4 request object reference $request_ref

=head4 language code $target_lc

Returned attributes contain both data and strings intended to be displayed to users.
This parameter sets the desired language for the user facing strings.

=cut

sub display_attribute_groups_api ($request_ref, $target_lc) {

	if (not defined $target_lc) {
		$target_lc = $lc;
	}

	my $attribute_groups_ref = list_attributes($target_lc);

	# Add default preferences
	if (defined $options{attribute_default_preferences}) {
		foreach my $attribute_group_ref (@$attribute_groups_ref) {
			foreach my $attribute_ref (@{$attribute_group_ref->{attributes}}) {
				if (defined $options{attribute_default_preferences}{$attribute_ref->{id}}) {
					$attribute_ref->{default} = $options{attribute_default_preferences}{$attribute_ref->{id}};
				}
			}
		}
	}

	$request_ref->{structured_response} = $attribute_groups_ref;

	display_structured_response($request_ref);

	return;
}

=head2 display_taxonomy_api ( $request_ref )

Generate an extract of a taxonomy for specific tags, fields and languages,
and return it as a JSON object.

Accessed through the /api/v2/taxonomy API

e.g. https://world.openfoodfacts.org/api/v2/taxonomy?type=labels&tags=en:organic,en:fair-trade&fields=name,description,children&include_children=1&lc=en,fr

=head3 Arguments

=head4 request object reference $request_ref

=cut

sub display_taxonomy_api ($request_ref) {

	my $tagtype = single_param('tagtype');
	my $tags = single_param('tags');
	my @tags = split(/,/, $tags);

	my $options_ref = {};

	foreach my $field (qw(fields include_children include_parents include_root_entries)) {
		if (defined single_param($field)) {
			$options_ref->{$field} = single_param($field);
		}
	}

	my $taxonomy_ref = generate_tags_taxonomy_extract($tagtype, \@tags, $options_ref, \@lcs);

	$request_ref->{structured_response} = $taxonomy_ref;

	display_structured_response($request_ref);

	return;
}

sub display_product_api ($request_ref) {

	# Is a sample product requested?
	if ((defined $request_ref->{code}) and ($request_ref->{code} eq "example")) {

		$request_ref->{code}
			= $options{"sample_product_code_country_${cc}_language_${lc}"}
			|| $options{"sample_product_code_country_${cc}"}
			|| $options{"sample_product_code_language_${lc}"}
			|| $options{"sample_product_code"}
			|| "";
	}

	my $code = normalize_code($request_ref->{code});
	my $product_id = product_id_for_owner($Owner_id, $code);

	# Check that the product exist, is published, is not deleted, and has not moved to a new url

	$log->debug("display_product_api", {code => $code, params => {CGI::Vars()}}) if $log->is_debug();

	my %response = ();

	$response{code} = $code;

	my $product_ref;

	my $rev = single_param("rev");
	local $log->context->{rev} = $rev;
	if (defined $rev) {
		$log->info("displaying product revision") if $log->is_info();
		$product_ref = retrieve_product_rev($product_id, $rev);
	}
	else {
		$product_ref = retrieve_product($product_id);
	}

	if ($code !~ /^\d{4,24}$/) {

		$log->info("invalid code", {code => $code, original_code => $request_ref->{code}}) if $log->is_info();
		$response{status} = 0;
		$response{status_verbose} = 'no code or invalid code';
	}
	elsif ((not defined $product_ref) or (not defined $product_ref->{code})) {
		if ($request_ref->{api_version} >= 1) {
			$request_ref->{status_code} = 404;
		}
		$response{status} = 0;
		$response{status_verbose} = 'product not found';
		if (single_param("jqm")) {
			$response{jqm} = <<HTML
$Lang{app_please_take_pictures}{$lang}
<button onclick="captureImage();" data-icon="off-camera">$Lang{app_take_a_picture}{$lang}</button>
<div id="upload_image_result"></div>
<p>$Lang{app_take_a_picture_note}{$lang}</p>
HTML
				;
			if ($request_ref->{api_version} >= 0.1) {

				my @app_fields = qw(product_name brands quantity);

				my $html = <<HTML
<form id="product_fields" action="javascript:void(0);">
<div data-role="fieldcontain" class="ui-hide-label" style="border-bottom-width: 0;">
HTML
					;
				foreach my $field (@app_fields) {

					# placeholder in value
					my $value = $Lang{$field}{$lang};

					$html .= <<HTML
<label for="$field">$Lang{$field}{$lang}</label>
<input type="text" name="$field" id="$field" value="" placeholder="$value">
HTML
						;
				}

				$html .= <<HTML
</div>
<div id="save_button">
<input type="submit" id="save" name="save" value="$Lang{save}{$lang}">
</div>
<div id="saving" style="display:none">
<img src="loading2.gif" style="margin-right:10px"> $Lang{saving}{$lang}
</div>
<div id="saved" style="display:none">
$Lang{saved}{$lang}
</div>
<div id="not_saved" style="display:none">
$Lang{not_saved}{$lang}
</div>
</form>
HTML
					;
				$response{jqm} .= $html;

			}
		}
	}
	else {
		$response{status} = 1;
		$response{status_verbose} = 'product found';

		add_images_urls_to_product($product_ref, $lc);

		$response{product} = $product_ref;

		# If the request specified a value for the fields parameter, return only the fields listed

		my $customized_product_ref
			= customize_response_for_product($request_ref, $product_ref, single_param('fields') || 'all');

		# 2019-05-10: the OFF Android app expects the _serving fields to always be present, even with a "" value
		# the "" values have been removed
		# -> temporarily add back the _serving "" values
		if ((user_agent =~ /Official Android App/) or (user_agent =~ /okhttp/)) {
			if (defined $customized_product_ref->{nutriments}) {
				foreach my $nid (keys %{$customized_product_ref->{nutriments}}) {
					next if ($nid =~ /_/);
					if (    (defined $customized_product_ref->{nutriments}{$nid . "_100g"})
						and (not defined $customized_product_ref->{nutriments}{$nid . "_serving"}))
					{
						$customized_product_ref->{nutriments}{$nid . "_serving"} = "";
					}
					if (    (defined $customized_product_ref->{nutriments}{$nid . "_serving"})
						and (not defined $customized_product_ref->{nutriments}{$nid . "_100g"}))
					{
						$customized_product_ref->{nutriments}{$nid . "_100g"} = "";
					}
				}
			}
		}

		$response{product} = $customized_product_ref;

		# Disable nested ingredients in ingredients field (bug #2883)

		# 2021-02-25: we now store only nested ingredients, flatten them if the API is <= 1

		if ($request_ref->{api_version} <= 1) {

			if (defined $product_ref->{ingredients}) {

				flatten_sub_ingredients($product_ref);

				foreach my $ingredient_ref (@{$product_ref->{ingredients}}) {
					# Delete sub-ingredients, keep only flattened ingredients
					exists $ingredient_ref->{ingredients} and delete $ingredient_ref->{ingredients};
				}
			}
		}

		# Return blame information
		if (single_param("blame")) {
			my $path = product_path_from_id($product_id);
			my $changes_ref = retrieve("$BASE_DIRS{PRODUCTS}/$path/changes.sto");
			if (not defined $changes_ref) {
				$changes_ref = [];
			}
			$response{blame} = {};
			compute_product_history_and_completeness($data_root, $product_ref, $changes_ref, $response{blame});
		}

		if (single_param("jqm")) {
			# return a jquerymobile page for the product

			display_product_jqm($request_ref);
			$response{jqm} = $request_ref->{jqm_content};
			$response{jqm} =~ s/(href|src)=("\/)/$1="https:\/\/$cc.${server_domain}\//g;
			$response{title} = $request_ref->{title};
		}
	}

	$request_ref->{structured_response} = \%response;

	display_structured_response($request_ref);

	return;
}

sub display_rev_info ($product_ref, $rev) {

	my $code = $product_ref->{code};

	my $path = product_path($product_ref);
	my $changes_ref = retrieve("$BASE_DIRS{PRODUCTS}/$path/changes.sto");
	if (not defined $changes_ref) {
		return '';
	}

	my $change_ref = $changes_ref->[$rev - 1];

	my $date = display_date_tag($change_ref->{t});
	my $userid = get_change_userid_or_uuid($change_ref);
	my $user = display_tag_link('editors', $userid);
	my $previous_link = qw{};
	my $product_url = product_url($product_ref);
	if ($rev > 1) {
		$previous_link = $product_url . '?rev=' . ($rev - 1);
	}

	my $next_link = qw{};
	if ($rev < scalar @{$changes_ref}) {
		$next_link = $product_url . '?rev=' . ($rev + 1);
	}

	my $comment = _format_comment($change_ref->{comment});

	my $template_data_ref = {
		lang => \&lang,
		rev_number => $rev,
		date => $date,
		user => $user,
		comment => $comment,
		previous_link => $previous_link,
		current_link => $product_url,
		next_link => $next_link,
	};

	my $html;
	process_template('web/pages/product/includes/display_rev_info.tt.html', $template_data_ref, \$html)
		|| return 'template error: ' . $tt->error();
	return $html;

}

sub display_product_history ($code, $product_ref) {

	if ($product_ref->{rev} <= 0) {
		return;
	}

	my $path = product_path($product_ref);
	my $changes_ref = retrieve("$BASE_DIRS{PRODUCTS}/$path/changes.sto");
	if (not defined $changes_ref) {
		$changes_ref = [];
	}

	my $current_rev = $product_ref->{rev};
	my @revisions = ();

	foreach my $change_ref (reverse @{$changes_ref}) {

		my $userid = get_change_userid_or_uuid($change_ref);
		my $comment = _format_comment($change_ref->{comment});

		my $change_rev = $change_ref->{rev};

		if (not defined $change_rev) {
			$change_rev = $current_rev;
		}

		$current_rev--;

		push @revisions,
			{
			number => $change_rev,
			date => display_date_tag($change_ref->{t}),
			userid => $userid,
			diffs => compute_changes_diff_text($change_ref),
			comment => $comment
			};

	}

	my $template_data_ref = {
		lang => \&lang,
		display_editor_link => sub ($uid) {
			return display_tag_link('editors', $uid);
		},
		this_product_url => product_url($product_ref),
		revisions => \@revisions
	};

	my $html;
	process_template('web/pages/product/includes/edit_history.tt.html', $template_data_ref, \$html)
		|| return 'template error: ' . $tt->error();
	return $html;

}

sub display_structured_response ($request_ref) {
	# directly serve structured data from $request_ref->{structured_response}

	$log->debug(
		"Displaying structured response",
		{
			json => single_param("json"),
			jsonp => single_param("jsonp"),
			xml => single_param("xml"),
			jqm => single_param("jqm"),
			rss => scalar $request_ref->{rss}
		}
	) if $log->is_debug();

	if (single_param("xml")) {

		# my $xs = XML::Simple->new(NoAttr => 1, NumericEscape => 2);
		my $xs = XML::Simple->new(NumericEscape => 2);

		# without NumericEscape => 2, the output should be UTF-8, but is in fact completely garbled
		# e.g. <categories>Frais,Produits laitiers,Desserts,Yaourts,Yaourts aux fruits,Yaourts sucrurl>http://static.openfoodfacts.net/images/products/317/657/216/8015/front.15.400.jpg</image_url>

		# https://github.com/openfoodfacts/openfoodfacts-server/issues/463
		# remove the languages field which has keys like "en:english"
		# keys with the : character break the XML export

		# Remove some select fields from products before rendering them.
		# Note: use "state" to avoid re-initializing the array. This can be seen as a premature optimisation
		# here but this new perl feature can be used at other places to encapsulate large lists while avoiding
		# inefficiencies from reinitialization.
		my @product_fields_to_delete = ("languages", "category_properties", "categories_properties");

		remove_fields($request_ref->{structured_response}{product}, \@product_fields_to_delete);

		if (defined $request_ref->{structured_response}{products}) {
			foreach my $product_ref (@{$request_ref->{structured_response}{products}}) {
				remove_fields($product_ref, \@product_fields_to_delete);
			}
		}

		my $xml
			= "<?xml version=\"1.0\" encoding=\"UTF-8\" standalone=\"yes\"?>\n"
			. $xs->XMLout($request_ref->{structured_response});  # noattr -> force nested elements instead of attributes

		my $status_code = $request_ref->{status_code} // "200";
		write_cors_headers();
		print header(
			-status => $status_code,
			-type => 'text/xml',
			-charset => 'utf-8',
		) . $xml;

	}
	elsif ($request_ref->{rss}) {
		display_structured_response_opensearch_rss($request_ref);
	}
	else {
		# my $data =  encode_json($request_ref->{structured_response});
		# Sort keys of the JSON output
		my $json = JSON::PP->new->allow_nonref->canonical;
		my $data = $json->utf8->encode($request_ref->{structured_response});

		my $jsonp = undef;

		if (defined single_param('jsonp')) {
			$jsonp = single_param('jsonp');
		}
		elsif (defined single_param('callback')) {
			$jsonp = single_param('callback');
		}

		my $status_code = $request_ref->{status_code} // 200;

		if (defined $jsonp) {
			$jsonp =~ s/[^a-zA-Z0-9_]//g;
			write_cors_headers();
			print header(
				-status => $status_code,
				-type => 'text/javascript',
				-charset => 'utf-8',
				)
				. $jsonp . "("
				. $data . ");";
		}
		else {
			$log->warning("XXXXXXXXXXXXXXXXXXXXXX");
			write_cors_headers();
			$log->warning("YYYYYYYYYYYYYYYY");
			print header(
				-status => $status_code,
				-type => 'application/json',
				-charset => 'utf-8',
			) . $data;
		}
	}

	my $r = Apache2::RequestUtil->request();
	$r->rflush;
	$r->status(200);

	exit();
}

sub display_structured_response_opensearch_rss ($request_ref) {

	my $xs = XML::Simple->new(NumericEscape => 2);

	my $short_name = lang("site_name");
	my $long_name = $short_name;
	if ($cc eq 'world') {
		$long_name .= " " . uc($lc);
	}
	else {
		$long_name .= " " . uc($cc) . "/" . uc($lc);
	}

	$long_name = $xs->escape_value(encode_utf8($long_name));
	$short_name = $xs->escape_value(encode_utf8($short_name));
	my $query_link = $xs->escape_value(encode_utf8($formatted_subdomain . $request_ref->{current_link} . "&rss=1"));
	my $description = $xs->escape_value(encode_utf8(lang("search_description_opensearch")));

	my $search_terms = $xs->escape_value(encode_utf8(decode utf8 => single_param('search_terms')));
	my $count = $xs->escape_value($request_ref->{structured_response}{count});
	my $skip = $xs->escape_value($request_ref->{structured_response}{skip});
	my $page_size = $xs->escape_value($request_ref->{structured_response}{page_size});
	my $page = $xs->escape_value($request_ref->{structured_response}{page});

	my $xml = <<XML
<?xml version="1.0" encoding="UTF-8"?>
 <rss version="2.0"
      xmlns:opensearch="https://a9.com/-/spec/opensearch/1.1/"
      xmlns:atom="https://www.w3.org/2005/Atom">
   <channel>
     <title>$long_name</title>
     <link>$query_link</link>
     <description>$description</description>
     <opensearch:totalResults>$count</opensearch:totalResults>
     <opensearch:startIndex>$skip</opensearch:startIndex>
     <opensearch:itemsPerPage>${page_size}</opensearch:itemsPerPage>
     <atom:link rel="search" type="application/opensearchdescription+xml" href="$formatted_subdomain/cgi/opensearch.pl"/>
     <opensearch:Query role="request" searchTerms="${search_terms}" startPage="$page" />
XML
		;

	if (defined $request_ref->{structured_response}{products}) {
		foreach my $product_ref (@{$request_ref->{structured_response}{products}}) {
			my $item_title = product_name_brand_quantity($product_ref);
			$item_title = $product_ref->{code} unless $item_title;
			my $item_description = $xs->escape_value(encode_utf8(sprintf(lang("product_description"), $item_title)));
			$item_title = $xs->escape_value(encode_utf8($item_title));
			my $item_link = $xs->escape_value(encode_utf8($formatted_subdomain . product_url($product_ref)));

			$xml .= <<XML
     <item>
       <title>$item_title</title>
       <link>$item_link</link>
       <description>$item_description</description>
     </item>
XML
				;
		}
	}

	$xml .= <<XML
   </channel>
 </rss>
XML
		;

	write_cors_headers();
	print header(-type => 'application/rss+xml', -charset => 'utf-8') . $xml;

	return;
}

sub display_recent_changes ($request_ref, $query_ref, $limit, $page) {

	add_params_to_query($request_ref, $query_ref);

	add_country_and_owner_filters_to_query($request_ref, $query_ref);

	if (defined $limit) {
	}
	elsif (defined $request_ref->{page_size}) {
		$limit = $request_ref->{page_size};
	}
	else {
		$limit = $page_size;
	}

	my $skip = 0;
	if (defined $page) {
		$skip = ($page - 1) * $limit;
	}
	elsif (defined $request_ref->{page}) {
		$page = $request_ref->{page};
		$skip = ($page - 1) * $limit;
	}
	else {
		$page = 1;
	}

	# support for returning structured results in json / xml etc.

	$request_ref->{structured_response} = {
		page => $page,
		page_size => $limit,
		skip => $skip,
		changes => [],
	};

	my $sort_ref = Tie::IxHash->new();
	$sort_ref->Push('$natural' => -1);

	$log->debug("Counting MongoDB documents for query", {query => $query_ref}) if $log->is_debug();
	my $count = execute_query(
		sub {
			return get_recent_changes_collection()->count_documents($query_ref);
		}
	);
	$log->info("MongoDB count query ok", {error => $@, count => $count}) if $log->is_info();

	$log->debug("Executing MongoDB query", {query => $query_ref}) if $log->is_debug();
	my $cursor = execute_query(
		sub {
			return get_recent_changes_collection()->query($query_ref)->sort($sort_ref)->limit($limit)->skip($skip);
		}
	);
	$log->info("MongoDB query ok", {error => $@}) if $log->is_info();

	my $html = '';
	my $last_change_ref = undef;
	my @cumulate_changes = ();
	my $template_data_ref_changes = {};
	my @changes;

	while (my $change_ref = $cursor->next) {
		# Conversion for JSON, because the $change_ref cannot be passed to encode_json.
		my $change_hash = {
			code => $change_ref->{code},
			countries_tags => $change_ref->{countries_tags},
			userid => $change_ref->{userid},
			ip => $change_ref->{ip},
			t => $change_ref->{t},
			comment => $change_ref->{comment},
			rev => $change_ref->{rev},
			diffs => $change_ref->{diffs}
		};

		my $changes_ref = {};

		# security: Do not expose IP addresses to non-admin or anonymous users.
		delete $change_hash->{ip} unless $admin;

		push @{$request_ref->{structured_response}{changes}}, $change_hash;
		my $diffs = compute_changes_diff_text($change_ref);
		$change_hash->{diffs_text} = $diffs;

		$changes_ref->{cumulate_changes} = @cumulate_changes;
		if (    defined $last_change_ref
			and $last_change_ref->{code} == $change_ref->{code}
			and $change_ref->{userid} == $last_change_ref->{userid}
			and $change_ref->{userid} ne 'kiliweb')
		{

			push @cumulate_changes, $change_ref;
			next;

		}
		elsif (@cumulate_changes > 0) {

			my @cumulate_changes_display;

			foreach (@cumulate_changes) {
				push(
					@cumulate_changes_display,
					{
						display_change => display_change($_, compute_changes_diff_text($_)),
					}
				);
			}

			$changes_ref->{cumulate_changes_display} = \@cumulate_changes_display;
			@cumulate_changes = ();

		}

		$changes_ref->{display_change} = display_change($change_ref, $diffs);
		push(@changes, $changes_ref);

		$last_change_ref = $change_ref;
	}

	$template_data_ref_changes->{changes} = \@changes;
	$template_data_ref_changes->{display_pagination} = display_pagination($request_ref, $count, $limit, $page);
	process_template('web/common/includes/display_recent_changes.tt.html', $template_data_ref_changes, \$html)
		|| ($html .= 'template error: ' . $tt->error());

	${$request_ref->{content_ref}} .= $html;
	$request_ref->{title} = lang("recent_changes");
	$request_ref->{page_type} = "recent_changes";
	display_page($request_ref);

	return;
}

sub display_change ($change_ref, $diffs) {

	my $date = display_date_tag($change_ref->{t});
	my $user = "";
	if (defined $change_ref->{userid}) {
		$user
			= "<a href=\""
			. canonicalize_tag_link("users", get_string_id_for_lang("no_language", $change_ref->{userid})) . "\">"
			. $change_ref->{userid} . "</a>";
	}

	my $comment = _format_comment($change_ref->{comment});

	my $change_rev = $change_ref->{rev};

	# Display diffs
	# [Image upload - add: 1, 2 - delete 2], [Image selection - add: front], [Nutriments... ]

	my $product_url = product_url($change_ref->{code});

	return
		  "<li><a href=\"$product_url\">"
		. $change_ref->{code}
		. "</a>; $date - $user ($comment) [$diffs] - <a href=\""
		. $product_url
		. "?rev=$change_rev\">"
		. lang("view")
		. "</a></li>\n";
}

=head2 display_icon ( $icon )

Displays icons (e.g., the camera icon "Picture with barcode", the graph and maps button, etc)

=cut

our %icons_cache = ();

sub display_icon ($icon) {

	my $svg = $icons_cache{$icon};

	if (not(defined $svg)) {
		my $file = "$www_root/images/icons/dist/$icon.svg";
		$svg = do {
			local $/ = undef;
			open my $fh, "<", $file
				or die "could not open $file: $!";
			<$fh>;
		};

		$icons_cache{$icon} = $svg;
	}

	return $svg;

}

=head2 display_nested_list_of_ingredients ( $ingredients_ref, $ingredients_text_ref, $ingredients_list_ref )

Recursive function to display how the ingredients were analyzed.
This function calls itself to display sub-ingredients of ingredients.

=head3 Parameters

=head4 $ingredients_ref (input)

Reference to the product's ingredients array or the ingredients array of an ingredient.

=head4 $ingredients_text_ref (output)

Reference to a list of ingredients in text format that we will reconstruct from the ingredients array.

=head4 $ingredients_list_ref (output)

Reference to an HTML list of ingredients in ordered nested list format that corresponds to the ingredients array.

=cut

sub display_nested_list_of_ingredients ($ingredients_ref, $ingredients_text_ref, $ingredients_list_ref) {

	${$ingredients_list_ref} .= "<ol id=\"ordered_ingredients_list\">\n";

	my $i = 0;

	foreach my $ingredient_ref (@{$ingredients_ref}) {

		$i++;

		($i > 1) and ${$ingredients_text_ref} .= ", ";

		my $ingredients_exists = exists_taxonomy_tag("ingredients", $ingredient_ref->{id});
		my $class = '';
		if (not $ingredients_exists) {
			$class = ' class="text_info unknown_ingredient"';
		}

		${$ingredients_text_ref} .= "<span$class>" . $ingredient_ref->{text} . "</span>";

		if (defined $ingredient_ref->{percent}) {
			${$ingredients_text_ref} .= " " . $ingredient_ref->{percent} . "%";
		}

		${$ingredients_list_ref}
			.= "<li>" . "<span$class>" . $ingredient_ref->{text} . "</span>" . " -> " . $ingredient_ref->{id};

		foreach my $property (qw(origin labels vegan vegetarian from_palm_oil percent_min percent percent_max)) {
			if (defined $ingredient_ref->{$property}) {
				${$ingredients_list_ref} .= " - " . $property . ":&nbsp;" . $ingredient_ref->{$property};
			}
		}

		if (defined $ingredient_ref->{ingredients}) {
			${$ingredients_text_ref} .= " (";
			display_nested_list_of_ingredients($ingredient_ref->{ingredients},
				$ingredients_text_ref, $ingredients_list_ref);
			${$ingredients_text_ref} .= ")";
		}

		${$ingredients_list_ref} .= "</li>\n";
	}

	${$ingredients_list_ref} .= "</ol>\n";

	return;
}

=head2 display_list_of_specific_ingredients ( $product_ref )

Generate HTML to display how the specific ingredients (e.g. mentions like "Total milk content: 90%")
were analyzed.

=head3 Parameters

=head4 $product_ref

=head3 Return value

Empty string if no specific ingredients were detected, or HTML describing the specific ingredients.

=cut

sub display_list_of_specific_ingredients ($product_ref) {

	if (not defined $product_ref->{specific_ingredients}) {
		return "";
	}

	my $html = "<ul id=\"specific_ingredients_list\">\n";

	foreach my $ingredient_ref (@{$product_ref->{specific_ingredients}}) {

		my $ingredients_exists = exists_taxonomy_tag("ingredients", $ingredient_ref->{id});
		my $class = '';
		if (not $ingredients_exists) {
			$class = ' class="unknown_ingredient"';
		}

		$html
			.= "<li>"
			. $ingredient_ref->{text} . "<br>"
			. "<span$class>"
			. $ingredient_ref->{ingredient}
			. "</span>" . " -> "
			. $ingredient_ref->{id};

		foreach my $property (qw(origin labels vegan vegetarian from_palm_oil percent_min percent percent_max)) {
			if (defined $ingredient_ref->{$property}) {
				$html .= " - " . $property . ":&nbsp;" . $ingredient_ref->{$property};
			}
		}

		$html .= "</li>\n";
	}

	$html .= "</ul>\n";

	return $html;
}

=head2 data_to_display_ingredients_analysis_details ( $product_ref )

Generates a data structure to display the details of ingredients analysis.

The resulting data structure can be passed to a template to generate HTML or the JSON data for a knowledge panel.

=head3 Arguments

=head4 Product reference $product_ref

=head3 Return values

Reference to a data structure with needed data to display.

=cut

sub data_to_display_ingredients_analysis_details ($product_ref) {

	# Do not display ingredients analysis details when we don't have ingredients

	if (   (not defined $product_ref->{ingredients})
		or (scalar @{$product_ref->{ingredients}} == 0))
	{
		return;
	}

	my $result_data_ref = {};

	my $ingredients_text_lc = $product_ref->{ingredients_lc};
	my $ingredients_text = "$ingredients_text_lc: ";
	my $ingredients_list = "";

	display_nested_list_of_ingredients($product_ref->{ingredients}, \$ingredients_text, \$ingredients_list);

	my $specific_ingredients = display_list_of_specific_ingredients($product_ref);

	if (($ingredients_text . $specific_ingredients) =~ /unknown_ingredient/) {
		$result_data_ref->{unknown_ingredients} = 1;
	}

	$result_data_ref->{ingredients_text} = $ingredients_text;
	$result_data_ref->{ingredients_list} = $ingredients_list;
	$result_data_ref->{specific_ingredients} = $specific_ingredients;

	return $result_data_ref;
}

=head2 display_ingredients_analysis_details ( $product_ref )

Generates HTML code with information on how the ingredient list was parsed and mapped to the ingredients taxonomy.

=cut

sub display_ingredients_analysis_details ($product_ref) {

	my $html = "";

	my $template_data_ref = data_to_display_ingredients_analysis_details($product_ref);

	if (defined $template_data_ref) {
		process_template('web/pages/product/includes/ingredients_analysis_details.tt.html', $template_data_ref, \$html)
			|| return "template error: " . $tt->error();
	}

	return $html;
}

=head2 data_to_display_ingredients_analysis ( $product_ref )

Generates a data structure to display the results of ingredients analysis.

The resulting data structure can be passed to a template to generate HTML or the JSON data for a knowledge panel.

=head3 Arguments

=head4 Product reference $product_ref

=head3 Return values

Reference to a data structure with needed data to display.

=cut

sub data_to_display_ingredients_analysis ($product_ref) {

	my $result_data_ref;

	# Populate the data templates needed to display the Nutri-Score and nutrient levels

	if (defined $product_ref->{ingredients_analysis_tags}) {

		$result_data_ref = {ingredients_analysis_tags => [],};

		foreach my $ingredients_analysis_tag (@{$product_ref->{ingredients_analysis_tags}}) {

			my $evaluation;
			my $icon = "";
			# $ingredients_analysis_tag is a tag like "en:palm-oil-free", "en:vegan-status-unknown", or "en:non-vegetarian"
			# we will derive from it the associated property e.g. "palm_oil", "vegan", "vegetarian"
			# and the tag corresponding to unknown status for the property e.g. "en:palm-oil-content-unknown", "en:vegan-status-unknown"
			# so that we can display unknown ingredients for the property even if the status is different than unknown
			my $property;
			my $property_unknown_tag;

			if ($ingredients_analysis_tag =~ /palm/) {

				# Set property and icon
				$property = "palm_oil_free";
				$property_unknown_tag = "en:palm-oil-content-unknown";
				$icon = "palm-oil";

				# Evaluation
				if ($ingredients_analysis_tag =~ /-free$/) {
					$evaluation = 'good';
				}
				elsif ($ingredients_analysis_tag =~ /unknown/) {
					$evaluation = 'unknown';
				}
				elsif ($ingredients_analysis_tag =~ /^en:may-/) {
					$evaluation = 'average';
				}
				else {
					$evaluation = 'bad';
				}
			}
			else {

				# Set property (e.g. vegan for the tag vegan or non-vegan) and icon
				if ($ingredients_analysis_tag =~ /vegan/) {
					$property = "vegan";
					$icon = "leaf";
				}
				elsif ($ingredients_analysis_tag =~ /vegetarian/) {
					$property = "vegetarian";
					$icon = "vegetarian";
				}
				$property_unknown_tag = "en:" . $property . "-status-unknown";

				# Evaluation
				if ($ingredients_analysis_tag =~ /^en:non-/) {
					$evaluation = 'bad';
				}
				elsif ($ingredients_analysis_tag =~ /^en:maybe-/) {
					$evaluation = 'average';
				}
				elsif ($ingredients_analysis_tag =~ /unknown/) {
					$evaluation = 'unknown';
				}
				else {
					$evaluation = 'good';
				}
			}

			# Generate the translation string id for the list of ingredients we will display
			my $ingredients_title_id;
			if ($evaluation eq "unknown") {
				$ingredients_title_id = "unrecognized_ingredients";
			}
			else {
				# convert analysis tag to a translation string id
				# eg. en:non-vegetarian property to non_vegetarian_ingredients translation string id
				$ingredients_title_id = lc($ingredients_analysis_tag) . "_ingredients";
				$ingredients_title_id =~ s/^en://;
				$ingredients_title_id =~ s/-/_/g;
			}

			push @{$result_data_ref->{ingredients_analysis_tags}},
				{
				tag => $ingredients_analysis_tag,
				property => $property,
				property_unknown_tag => $property_unknown_tag,
				evaluation => $evaluation,
				icon => $icon,
				title => display_taxonomy_tag($lc, "ingredients_analysis", $ingredients_analysis_tag),
				ingredients_title_id => $ingredients_title_id,
				};
		}
	}

	return $result_data_ref;
}

=head2 display_ingredients_analysis ( $product_ref )

Generates HTML code with icons that show if the product is vegetarian, vegan and without palm oil.

=cut

sub display_ingredients_analysis ($product_ref) {

	# Ingredient analysis

	my $html = "";

	my $template_data_ref = data_to_display_ingredients_analysis($product_ref);

	if (defined $template_data_ref) {
		process_template('web/pages/product/includes/ingredients_analysis.tt.html', $template_data_ref, \$html)
			|| return "template error: " . $tt->error();
	}

	return $html;
}

sub _format_comment ($comment) {

	$comment = lang($comment) if $comment eq 'product_created';

	$comment =~ s/^Modification :\s+//;
	if ($comment eq 'Modification :') {
		$comment = q{};
	}

	$comment =~ s/new image \d+( -)?//;

	return $comment;
}

=head2 display_ecoscore_calculation_details( $cc, $ecoscore_data_ref )

Generates HTML code with information on how the Eco-score was computed for a particular product.

=head3 Parameters

=head4 country code $cc

=head4 ecoscore data $ecoscore_data_ref

=cut

sub display_ecoscore_calculation_details ($ecoscore_cc, $ecoscore_data_ref) {

	# Generate a data structure that we will pass to the template engine

	my $template_data_ref = dclone($ecoscore_data_ref);

	# Eco-score Calculation Template

	my $html;
	process_template('web/pages/product/includes/ecoscore_details.tt.html', $template_data_ref, \$html)
		|| return "template error: " . $tt->error();

	return $html;
}

=head2 display_ecoscore_calculation_details_simple_html( $ecoscore_cc, $ecoscore_data_ref )

Generates simple HTML code (to display in a mobile app) with information on how the Eco-score was computed for a particular product.

=cut

sub display_ecoscore_calculation_details_simple_html ($ecoscore_cc, $ecoscore_data_ref) {

	# Generate a data structure that we will pass to the template engine

	my $template_data_ref = dclone($ecoscore_data_ref);

	# Eco-score Calculation Template

	my $html;
	process_template('web/pages/product/includes/ecoscore_details_simple_html.tt.html', $template_data_ref, \$html)
		|| return "template error: " . $tt->error();

	return $html;
}

=head2 search_and_analyze_recipes ($request_ref, $query_ref)

Analyze the distribution of selected parent ingredients in the searched products

=cut

sub search_and_analyze_recipes ($request_ref, $query_ref) {

	add_params_to_query($request_ref, $query_ref);

	add_country_and_owner_filters_to_query($request_ref, $query_ref);

	my $cursor;

	$log->info("retrieving products from MongoDB to analyze their recipes") if $log->is_info();

	if ($admin) {
		$log->debug("Executing MongoDB query", {query => $query_ref}) if $log->is_debug();
	}

	# Limit the fields we retrieve from MongoDB
	my $fields_ref = {
		lc => 1,
		code => 1,
		product_name => 1,
		brands => 1,
		quantity => 1,
		"product_name_$lc" => 1,
		ingredients => 1,
		ingredients_percent_analysis => 1,
		ingredients_text => 1,
	};

	# For the producer platform, we also need the owner
	if ((defined $server_options{private_products}) and ($server_options{private_products})) {
		$fields_ref->{owner} = 1;
	}

	eval {
		$cursor = execute_query(
			sub {
				return get_products_collection(get_products_collection_request_parameters($request_ref))
					->query($query_ref)->fields($fields_ref);
			}
		);
	};
	if ($@) {
		$log->warn("MongoDB error", {error => $@}) if $log->is_warn();
	}
	else {
		$log->info("MongoDB query ok", {error => $@}) if $log->is_info();
	}

	$log->info("retrieved products from MongoDB to analyze their recipes") if $log->is_info();

	my @products = $cursor->all;
	my $count = @products;

	my $html = '';

	if ($count < 0) {
		$html .= "<p>" . lang("error_database") . "</p>";
	}
	elsif ($count == 0) {
		$html .= "<p>" . lang("no_products") . "</p>";
	}

	$html .= search_permalink($request_ref);

	if ($count <= 0) {
		return $html;
	}

	if ($count > 0) {

		my $uncanonicalized_parent_ingredients = single_param('parent_ingredients');

		# Canonicalize the parent ingredients
		my $parent_ingredients_ref = [];
		foreach my $parent (split(/,/, $uncanonicalized_parent_ingredients)) {
			push @{$parent_ingredients_ref}, canonicalize_taxonomy_tag($lc, "ingredients", $parent);
		}

		my $recipes_ref = [];

		my $debug = "";

		foreach my $product_ref (@products) {
			my $recipe_ref = compute_product_recipe($product_ref, $parent_ingredients_ref);

			add_product_recipe_to_set($recipes_ref, $product_ref, $recipe_ref);

			if (single_param("debug")) {
				$debug
					.= "product: "
					. JSON::PP->new->utf8->canonical->encode($product_ref)
					. "<br><br>\n\n"
					. "recipe: "
					. JSON::PP->new->utf8->canonical->encode($recipe_ref)
					. "<br><br><br>\n\n\n";
			}
		}

		my $analysis_ref = analyze_recipes($recipes_ref, $parent_ingredients_ref);

		my $template_data_ref = {
			analysis => $analysis_ref,
			recipes => $recipes_ref,
			debug => $debug,
		};

		process_template('web/pages/recipes/recipes.tt.html', $template_data_ref, \$html)
			or $html = "template error: " . $tt->error();

	}

	return $html;
}

=head2 display_properties( $cc, $ecoscore_data_ref )

Load the Folksonomy Engine properties script

=cut

sub display_properties ($request_ref) {

	my $html;
	process_template('web/common/includes/folksonomy_script.tt.html', {}, \$html)
		|| return "template error: " . $tt->error();

	$request_ref->{content_ref} = \$html;
	$request_ref->{page_type} = "properties";

	display_page($request_ref);
	return;
}

=head2 data_to_display_image ( $product_ref, $imagetype, $target_lc )

Generates a data structure to display a product image.

The resulting data structure can be passed to a template to generate HTML or the JSON data for a knowledge panel.

=head3 Arguments

=head4 Product reference $product_ref

=head4 Image type $image_type: one of [front|ingredients|nutrition|packaging]

=head4 Language code $target_lc

=head3 Return values

- Reference to a data structure with needed data to display.
- undef if no image is available for the requested image type

=cut

sub data_to_display_image ($product_ref, $imagetype, $target_lc) {

	my $image_ref;

	# first try the requested language
	my @img_lcs = ($target_lc);

	# next try the main language of the product
	if ($product_ref->{lc} ne $target_lc) {
		push @img_lcs, $product_ref->{lc};
	}

	foreach my $img_lc (@img_lcs) {

		my $id = $imagetype . "_" . $img_lc;

		if ((defined $product_ref->{images}) and (defined $product_ref->{images}{$id})) {

			my $path = product_path($product_ref);
			my $rev = $product_ref->{images}{$id}{rev};
			my $alt = remove_tags_and_quote($product_ref->{product_name}) . ' - ' . $Lang{$imagetype . '_alt'}{$lang};
			if ($img_lc ne $target_lc) {
				$alt .= ' - ' . $img_lc;
			}

			$image_ref = {
				type => $imagetype,
				lc => $img_lc,
				alt => $alt,
				sizes => {},
				id => $id,
			};

			foreach my $size ($thumb_size, $small_size, $display_size, "full") {
				if (defined $product_ref->{images}{$id}{sizes}{$size}) {
					$image_ref->{sizes}{$size} = {
						url => "$images_subdomain/images/products/$path/$id.$rev.$size.jpg",
						width => $product_ref->{images}{$id}{sizes}{$size}{w},
						height => $product_ref->{images}{$id}{sizes}{$size}{h},
					};
				}
			}

			last;
		}
	}

	return $image_ref;
}

=head2 generate_select2_options_for_taxonomy ($target_lc, $tagtype)

Generates an array of taxonomy entries in a specific language, to be used as options
in a select2 input.

See https://select2.org/data-sources/arrays

=head3 Arguments

=head4 Language code $target_lc

=head4 Taxonomy $tagtype

=head3 Return values

- Reference to an array of options

=cut

sub generate_select2_options_for_taxonomy ($target_lc, $tagtype) {

	my @entries = ();

	# all tags can be retrieved from the $translations_to hash
	foreach my $canon_tagid (keys %{$translations_to{$tagtype}}) {
		# just_synonyms are not real entries
		next if defined $just_synonyms{$tagtype}{$canon_tagid};

		push @entries, display_taxonomy_tag($target_lc, $tagtype, $canon_tagid);
	}

	my @options = ();

	foreach my $entry (sort @entries) {
		push @options,
			{
			id => $entry,
			text => $entry,
			};
	}

	return \@options;
}

sub generate_select2_options_for_taxonomy_to_json ($target_lc, $tagtype) {

	return decode_utf8(
		JSON::PP->new->utf8->canonical->encode(generate_select2_options_for_taxonomy($target_lc, $tagtype)));
}

1;<|MERGE_RESOLUTION|>--- conflicted
+++ resolved
@@ -1625,53 +1625,28 @@
 
 	# groupby_tagtype
 	my $group_field_name = $groupby_tagtype . "_tags";
+	my @unwind_req = ({"\$unwind" => ("\$" . $group_field_name)},);
+	# specific case
+	if ($groupby_tagtype eq 'users') {
+		$group_field_name = "creator";
+		@unwind_req = ();
+	}
 
 	my $aggregate_count_parameters = [
 		{"\$match" => $query_ref},
-		{"\$unwind" => ("\$" . $groupby_tagtype . "_tags")},
-		{"\$group" => {"_id" => ("\$" . $groupby_tagtype . "_tags")}},
-		{"\$count" => ($groupby_tagtype . "_tags")}
+		@unwind_req,
+		{"\$group" => {"_id" => ("\$" . $group_field_name)}},
+		{"\$count" => ($group_field_name)}
 	];
 
 	my $aggregate_parameters = [
 		{"\$match" => $query_ref},
-		{"\$unwind" => ("\$" . $groupby_tagtype . "_tags")},
-		{"\$group" => {"_id" => ("\$" . $groupby_tagtype . "_tags"), "count" => {"\$sum" => 1}}},
+		@unwind_req,
+		{"\$group" => {"_id" => ("\$" . $group_field_name), "count" => {"\$sum" => 1}}},
 		{"\$sort" => $sort_ref},
 		{"\$skip" => $skip},
 		{"\$limit" => $limit}
 	];
-
-	if ($groupby_tagtype eq 'users') {
-		# we have to change request, it's a match on a single field
-		$aggregate_parameters = [
-			{"\$match" => $query_ref},
-			{"\$group" => {"_id" => ("\$creator"), "count" => {"\$sum" => 1}}},
-<<<<<<< HEAD
-			{"\$sort" => {"count" => -1}},
-			{"\$skip" => $skip},
-			{"\$limit" => $limit},
-		];
-		$aggregate_count_parameters = [
-			{"\$match" => $query_ref},
-			{"\$group" => {"_id" => ("\$creator")}},
-			{"\$count" => ("creator")}
-		];
-		$group_field_name = 'creator';
-	}
-
-	if (($groupby_tagtype eq 'nutrition_grades') or ($groupby_tagtype eq 'nova_groups')) {
-		# change sorting parameter
-		$aggregate_parameters = [
-			{"\$match" => $query_ref},
-			{"\$unwind" => ("\$" . $groupby_tagtype . "_tags")},
-			{"\$group" => {"_id" => ("\$" . $groupby_tagtype . "_tags"), "count" => {"\$sum" => 1}}},
-			{"\$sort" => {"_id" => 1}}
-=======
-			{"\$sort" => $sort_ref}
->>>>>>> df1e4e15
-		];
-	}
 
 	#get cache results for aggregate query
 	my $key = generate_query_cache_key("aggregate", $aggregate_parameters, $request_ref);
