--- conflicted
+++ resolved
@@ -1,11 +1,7 @@
 # This file is part of Product Opener.
 #
 # Product Opener
-<<<<<<< HEAD
 # Copyright (C) 2011-2025 Association Open Food Facts
-=======
-# Copyright (C) 2011-2024 Association Open Food Facts
->>>>>>> ca6b9aaf
 # Contact: contact@openfoodfacts.org
 # Address: 21 rue des Iles, 94100 Saint-Maur des Fossés, France
 #
