--- conflicted
+++ resolved
@@ -681,7 +681,6 @@
 ;
 	}
 
-<<<<<<< HEAD
 # Power User Script
 	if ($admin) {
 		$scripts .= <<HTML
@@ -690,8 +689,6 @@
 ;
 	}
 	
-=======
->>>>>>> 891638d8
 	# Enable or disable user preferences
 	if (((defined $options{product_type}) and ($options{product_type} eq "food"))
 		and (not $server_options{producers_platform})) {
