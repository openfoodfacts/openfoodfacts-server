--- conflicted
+++ resolved
@@ -184,13 +184,8 @@
 
 	$log->info("delete_user", {userid => $userid, new_userid => $new_userid}) if $log->is_info();
 
-<<<<<<< HEAD
-	# Remove the user file
-	unlink("$BASE_DIRS{USERS}/$userid.sto");
-=======
 	# Remove the user
 	remove_user($args_ref);
->>>>>>> c05bc769
 
 	#  re-assign product edits to anonymous-[random number]
 	find_and_replace_user_id_in_products($userid, $new_userid);
@@ -331,18 +326,11 @@
 	if ((defined $email) and ($email ne '') and ($user_ref->{email} ne $email)) {
 
 		# check that the email is not already used
-<<<<<<< HEAD
 		my $user_id_from_mail = is_email_has_off_account($email);
 		if ((defined $user_id_from_mail) and ($user_id_from_mail ne $user_ref->{userid})) {
 			# email is already associated with an OFF account
 			$log->debug("check_user_form - email already in use",
 				{type => $type, email => $email, existing_userid => $user_id_from_mail})
-=======
-		my $existing_user = retrieve_user_by_email($email);
-		if (defined $existing_user and $existing_user->{userid} ne $user_ref->{userid}) {
-			$log->debug("check_user_form - email already in use",
-				{type => $type, email => $email, existing_userid => $existing_user->{userid}})
->>>>>>> c05bc769
 				if $log->is_debug();
 			push @{$errors_ref}, $Lang{error_email_already_in_use}{$lang};
 		}
@@ -419,7 +407,6 @@
 	# Check input parameters, redisplay if necessary
 
 	if ($type eq 'add') {
-<<<<<<< HEAD
 		if (length($user_ref->{name}) < 2) {
 			push @{$errors_ref}, $Lang{error_no_name}{$lang};
 		}
@@ -427,10 +414,6 @@
 			push @{$errors_ref}, $Lang{error_name_too_long}{$lang};
 		}
 
-		my $userid = get_string_id_for_lang("no_language", $user_ref->{userid});
-
-=======
->>>>>>> c05bc769
 		if (length($user_ref->{userid}) < 2) {
 			push @{$errors_ref}, $Lang{error_no_username}{$lang};
 		}
@@ -594,11 +577,7 @@
 	process_user_requested_org($user_ref);
 
 	# save user
-<<<<<<< HEAD
-	store("$BASE_DIRS{USERS}/$userid.sto", $user_ref);
-=======
 	store_user($user_ref);
->>>>>>> c05bc769
 
 	if ($type eq 'add') {
 
@@ -882,7 +861,6 @@
 	return $user_ref;
 }
 
-<<<<<<< HEAD
 sub is_email_has_off_account ($email) {
 
 	my $keycloak = ProductOpener::Keycloak->new();
@@ -899,7 +877,8 @@
 	}
 
 	return $user_ref->{userid};
-=======
+}
+
 sub user_exists ($user_id) {
 	my $user_file = "$BASE_DIRS{USERS}/" . get_string_id_for_lang("no_language", $user_id) . ".sto";
 	return (-e $user_file);
@@ -986,14 +965,6 @@
 	}
 
 	return @userids;
-}
-
-sub is_email_has_off_account ($email) {
-	my $user_ref = retrieve_user_by_email($email);
-	return $user_ref->{userid} if defined $user_ref;
-
-	return;    # Email is not associated with an OFF account
->>>>>>> c05bc769
 }
 
 sub remove_user_by_org_admin ($orgid, $user_id) {
@@ -1074,11 +1045,9 @@
 
 		# If the user exists
 		if (defined $user_id) {
-
-			my $user_file = "$BASE_DIRS{USERS}/" . get_string_id_for_lang("no_language", $user_id) . ".sto";
-
-			if (-e $user_file) {
-				$user_ref = retrieve($user_file);
+			$user_ref = retrieve_user($user_id);
+
+			if (defined $user_ref) {
 				$user_id = $user_ref->{'userid'};
 				$log->context->{user_id} = $user_id;
 
@@ -1105,28 +1074,11 @@
 		$user_id = remove_tags_and_quote(request_param($request_ref, 'user_id'));
 
 		if ($user_id =~ /\@/) {
-<<<<<<< HEAD
 			$user_id = is_email_has_off_account($user_id);
 			# Trigger an error
 			unless (defined $user_id) {
 				return ($Lang{error_bad_login_password}{$lang});
 			}
-=======
-			$log->info("got email while initializing user", {email => $user_id}) if $log->is_info();
-			$user_ref = retrieve_user_by_email($user_id);
-
-			if (not defined $user_ref) {
-				$user_id = undef;
-				$log->info("Unknown user e-mail", {email => $user_id}) if $log->is_info();
-				# Trigger an error
-				return ($Lang{error_bad_login_password}{$lang});
-			}
-			else {
-				$user_id = $user_ref->{userid};
-			}
-
-			$log->info("corresponding user_id", {userid => $user_id}) if $log->is_info();
->>>>>>> c05bc769
 		}
 
 		$log->context->{user_id} = $user_id;
