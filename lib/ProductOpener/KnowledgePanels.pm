# This file is part of Product Opener.
#
# Product Opener
# Copyright (C) 2011-2020 Association Open Food Facts
# Contact: contact@openfoodfacts.org
# Address: 21 rue des Iles, 94100 Saint-Maur des Fossés, France
#
# Product Opener is free software: you can redistribute it and/or modify
# it under the terms of the GNU Affero General Public License as
# published by the Free Software Foundation, either version 3 of the
# License, or (at your option) any later version.
#
# This program is distributed in the hope that it will be useful,
# but WITHOUT ANY WARRANTY; without even the implied warranty of
# MERCHANTABILITY or FITNESS FOR A PARTICULAR PURPOSE.  See the
# GNU Affero General Public License for more details.
#
# You should have received a copy of the GNU Affero General Public License
# along with this program.  If not, see <http://www.gnu.org/licenses/>.


=head1 NAME

ProductOpener::KnowledgePanels - Generate product knowledge panels that can be requested through the API

=head1 SYNOPSIS

Apps can request through the API knowledge panels for one product.
They are returned in the same structured format for all panels.

=head1 DESCRIPTION

See https://docs.google.com/document/d/1vJ9gatmv8pCXxyOERmYD16jOKRWJpz1RaQQ5MEcTxms/edit

=cut


package ProductOpener::KnowledgePanels;

use utf8;
use Modern::Perl '2017';
use Exporter    qw< import >;

use Log::Any qw($log);


BEGIN
{
	use vars       qw(@ISA @EXPORT_OK %EXPORT_TAGS);
	@EXPORT_OK = qw(

		&create_knowledge_panels

		);    # symbols to export on request
	%EXPORT_TAGS = (all => [@EXPORT_OK]);
}

use vars @EXPORT_OK ;

use ProductOpener::Config qw/:all/;
use ProductOpener::Store qw/:all/;
use ProductOpener::Tags qw/:all/;
use ProductOpener::Products qw/:all/;
use ProductOpener::Food qw/:all/;
use ProductOpener::Ingredients qw/:all/;
use ProductOpener::Lang qw/:all/;
use ProductOpener::Display qw/:all/;
use ProductOpener::Ecoscore qw/:all/;
use ProductOpener::PackagerCodes qw/:all/;

use JSON::PP;
use Encode;

=head1 FUNCTIONS


=head2 create_knowledge_panels( $product_ref, $target_lc, $target_cc, $options_ref )

Create all knowledge panels for a product, with strings (descriptions, recommendations etc.)
in a specific language, and return them in an array of panels.

=head3 Arguments

=head4 product reference $product_ref

Loaded from the MongoDB database, Storable files, or the OFF API.

=head4 language code $target_lc (or "data")

Returned panels contain both data and strings intended to be displayed to users.
This parameter sets the desired language for the user facing strings.

If $target_lc is equal to "data", no strings are returned.

=head4 country code $target_cc

Needed for some country specific panels like the Eco-Score.

=head4 options $options_ref

Defines how some panels should be created (or not created)

- skip_[panel_id] : do not create a specific panel

=head3 Return values

Panels are returned in the "knowledge_panels_[$target_lc]" hash of the product reference
passed as input.

=cut

sub create_knowledge_panels($$$$) {

	my $product_ref = shift;
	my $target_lc = shift;
	my $target_cc = shift;
	my $options_ref = shift;	

	$log->debug("create knowledge panels for product", { code => $product_ref->{code}, target_lc => $target_lc }) if $log->is_debug();

	# Initialize panels
	
    $product_ref->{"knowledge_panels_" . $target_lc} = {};

    # Test panel to test the start of the API
    # Disabled, kept as reference when we create a "Do you know" panel
    if ($product_ref->{code} eq "3017620422003--disabled") {
	
        my $test_panel_ref = {
            parent_panel_id => "root",
            type => "doyouknow",
            level => "trivia",
            topics => [
                "ingredients"
            ],
            title_element => [
                title => "Do you know why Nutella contains hazelnuts?",
                subtitle => "It all started after the second world war...",
            ],
            elements => [
                {
                    element_type => "text",
                    element => {
                        text_type => "default",
                        html => "Cocoa beans were expensive and hard to come by after the second world war, so in Piedmont (Italy) where Pietro Ferrero created Nutella, they were replaced with hazelnuts to make <em>gianduja</em>, a mix of hazelnut paste and chocolate."
                    }
                },
                {
                    element_type => "image",
                    element => {
                        url => "https://static.openfoodfacts.org/images/attributes/contains-nuts.png",
                        width => 192,
                        height => 192
                    }
                }
            ]
        };

        $product_ref->{"knowledge_panels_" . $target_lc}{"tags_brands_nutella_doyouknow"} = $test_panel_ref;
    }

    # Add knowledge panels

    # Create recommendation panels first, as they will be included in cards such has the health card and environment card
    create_recommendation_panels($product_ref, $target_lc, $target_cc);

    create_health_card_panel($product_ref, $target_lc, $target_cc);
    create_environment_card_panel($product_ref, $target_lc, $target_cc);

    # Create the root panel that contains the panels we want to show directly on the product page
    create_panel_from_json_template("root", "api/knowledge-panels/root.tt.json",
        {}, $product_ref, $target_lc, $target_cc);    
}


=head2 convert_multiline_string_to_singleline($line)

Helper function to allow to enter multiline strings in JSON templates.
The function converts the multiline string into a single line string.

=cut

sub convert_multiline_string_to_singleline($) {
    my $line = shift;
    # \R will match all Unicode newline sequence
    $line =~ s/\R/\\n/sg;
    # Escape quotes unless they have been escaped already
    # negative look behind to not convert \" to \\"
    $line =~ s/(?<!\\)"/\\"/g;
    return '"' . $line . '"';
}


=head2 create_panel_from_json_template ( $panel_id, $panel_template, $panel_data_ref, $product_ref, $target_lc, $target_cc )

Creates a knowledge panel from a JSON template.
The template is passed both the full product data + optional panel specific data.
The template is thus responsible for all the display logic (what to display and how to display it).

Some special features that are not included in the JSON format are supported:

1. Multiline strings can be included using backticks ` at the start and end of the multinine strings.
- The multiline strings will be converted to a single string.
- Quotes " are automatically escaped unless they are already escaped

2. Comments can be included by starting a line with //
- Comments will be removed in the resulting JSON, they are only intended to make the source template easier to understand.

3. Trailing commas are removed
- For each loops in templates can result in trailing commas when separating items in a list with a comma
(e.g. if want to generate a list of labels)

=head3 Arguments

=head4 panel id $panel_id

=head4 panel template $panel_template

Relative path to the the template panel file, from the "/templates" directory.
e.g. "api/knowledge-panels/environment/ecoscore/agribalyse.tt.json"

=head4 panel data reference $panel_data_ref (optional, can be an empty hash)

Used to pass data that is necessary for the panel but is not contained in the product data.

=head4 product reference $product_ref

Loaded from the MongoDB database, Storable files, or the OFF API.

=head4 language code $target_lc

Returned attributes contain both data and strings intended to be displayed to users.
This parameter sets the desired language for the user facing strings.

=head4 country code $target_cc

The Eco-Score depends on the country of the consumer (as the transport bonus/malus depends on it)

=cut

sub create_panel_from_json_template ($$$$$$) {

    my $panel_id = shift;
    my $panel_template = shift;
    my $panel_data_ref = shift;
    my $product_ref = shift;
    my $target_lc = shift;
    my $target_cc = shift;

    my $panel_json;

    # We pass several structures to the template:
    # - panel: this panel data
    # - panels: the hash of all panels created so far (useful for panels that include previously created panels
    # only if they have indeed been created)
    # - product: the product data

    if (not process_template($panel_template, {
            panel => $panel_data_ref,
            panels => $product_ref->{"knowledge_panels_" . $target_lc},
            product => $product_ref,
        }, 
        \$panel_json)) {
        # The template is invalid
        $product_ref->{"knowledge_panels_" . $target_lc}{$panel_id} = {
            "template" => $panel_template, 
            "template_error" => $tt->error() . "",
        };
    }
    else {

        # Turn the JSON to valid JSON

        # Remove comment lines starting with //
        # comments are not allowed in JSON, but they can be useful to have in the templates source
        # /m modifier: ^ and $ match the start and end of each line
        $panel_json =~ s/^(\s*)\/\/(.*)$//mg;

        # Convert multilines strings between backticks `` into single line strings
        # In the template, we use multiline strings for readability
        # e.g. when we want to generate HTML

        # Also escape quotes " to \"

        $panel_json =~ s/\`([^\`]*)\`/convert_multiline_string_to_singleline($1)/seg;

        # Remove trailing commas at the end of a string delimited by quotes
        # Useful when using a foreach loop to generate a list of comma separated elements
        # The negative look-behind is used in order not to remove commas after quotes, ] and } and digits
        # (e.g. we want to keep the comma in "field1": "value1", "field2": "value2", and in "percent: 8, ")
        # Note: this will fail if the string ends with a digit.
        # As it is a trailing comma inside a string, it's not a terrible issue, the string will be valid,
        # but it will have an unneeded trailing comma.
        # The group (\W) at the end is to avoid removing commas before an opening quote (e.g. for "field": true, "other_field": ..)
        $panel_json =~ s/(?<!("|'|\]|\}|\d))\s*,\s*"(\W)/"$2/g;

        # Remove trailing commas after the last element of a array or hash, as they will make the JSON invalid
        # It makes things much simpler in templates if they can output a trailing comma though
        # e.g. in FOREACH loops.
        # So we remove them here.

        $panel_json =~ s/,(\s*)(\]|\})/$2/sg;
        $panel_json =  encode('UTF-8', $panel_json);

        eval {
            $product_ref->{"knowledge_panels_" . $target_lc}{$panel_id} = decode_json($panel_json);
            1;
        }
        or do {
            # The JSON generated by the template is invalid
            my $json_decode_error = $@;

            # Save the JSON file so that it can be more easily debugged, and that we can monitor issues
            my $target_file = "/files/debug/knowledge_panels/$panel_id." . $product_ref->{code} . ".json";
            (-e "$www_root/files") or mkdir("$www_root/files", 0755);
            (-e "$www_root/files/debug") or mkdir("$www_root/files/debug", 0755);
            (-e "$www_root/files/debug/knowledge_panels") or mkdir("$www_root/files/debug/knowledge_panels", 0755);
            open(my $out, ">:encoding(UTF-8)", $www_root . $target_file) or die "cannot open $www_root/$target_file";
            print $out $panel_json;
            close($out);

            $product_ref->{"knowledge_panels_" . $target_lc}{$panel_id} = {
                "template" => $panel_template, 
                "json_error" => $json_decode_error,
                "json" => $panel_json,
                "json_debug_url" => $static_subdomain . $target_file
            };            
        }
    }
}


=head2 create_ecoscore_panel ( $product_ref, $target_lc, $target_cc )

Creates a knowledge panel to describe the Eco-Score, including sub-panels
for the different components of the Eco-Score.

=head3 Arguments

=head4 product reference $product_ref

Loaded from the MongoDB database, Storable files, or the OFF API.

=head4 language code $target_lc

Returned attributes contain both data and strings intended to be displayed to users.
This parameter sets the desired language for the user facing strings.

=head4 country code $target_cc

The Eco-Score depends on the country of the consumer (as the transport bonus/malus depends on it)

=cut

sub create_ecoscore_panel($$$) {

	my $product_ref = shift;
	my $target_lc = shift;
	my $target_cc = shift;

	$log->debug("create ecoscore panel", { code => $product_ref->{code}, ecoscore_data => $product_ref->{ecoscore_data} }) if $log->is_debug();
		
	if ((defined $product_ref->{ecoscore_data}) and ($product_ref->{ecoscore_data}{status} eq "known")) {
		
		my $score = $product_ref->{ecoscore_data}{score};
		my $grade = $product_ref->{ecoscore_data}{grade};
		
		if (defined $product_ref->{ecoscore_data}{"score_" . $cc}) {
			$score = $product_ref->{ecoscore_data}{"score_" . $cc};
			$grade = $product_ref->{ecoscore_data}{"grade_" . $cc};			
		}
		
		$log->debug("create ecoscore panel - known", { code => $product_ref->{code}, score => $score, grade => $grade }) if $log->is_debug();

        # Agribalyse part of the Eco-Score

        my $agribalyse_category_name = $product_ref->{ecoscore_data}{agribalyse}{name_en};
        if (defined $product_ref->{ecoscore_data}{agribalyse}{"name_" . $target_lc}) {
            $agribalyse_category_name = $product_ref->{ecoscore_data}{agribalyse}{"name_" . $target_lc};
        }

        # Agribalyse grade
        my $agribalyse_score = $product_ref->{ecoscore_data}{agribalyse}{score};
        my $agribalyse_grade;

        if ($agribalyse_score >= 80) {
            $agribalyse_grade = "a";
        }
        elsif ($agribalyse_score >= 60) {
            $agribalyse_grade = "b";
        }
        elsif ($agribalyse_score >= 40) {
            $agribalyse_grade = "c";
        }
        elsif ($agribalyse_score >= 20) {
            $agribalyse_grade = "d";
        }
        else {
            $agribalyse_grade = "e";
        }

        # We can reuse some strings from the Eco-Score attribute
        my $title = sprintf(lang_in_other_lc($target_lc, "attribute_ecoscore_grade_title"), uc($grade))
            . ' - ' . lang_in_other_lc($target_lc, "attribute_ecoscore_" . $grade . "_description_short");

        my $panel_data_ref = {
            "agribalyse_category_name" => $agribalyse_category_name,
            "agribalyse_score" => $agribalyse_score,
            "agribalyse_grade" => $agribalyse_grade,
            "score" => $score,
            "grade" => $grade,
            "title" => $title,
        };

        create_panel_from_json_template("ecoscore", "api/knowledge-panels/environment/ecoscore/ecoscore.tt.json",
            $panel_data_ref, $product_ref, $target_lc, $target_cc);

        # Add an Agribalyse panel to show the impact of the different steps for the category on average

        create_panel_from_json_template("ecoscore_agribalyse", "api/knowledge-panels/environment/ecoscore/agribalyse.tt.json",
            $panel_data_ref, $product_ref, $target_lc, $target_cc);

        create_panel_from_json_template("carbon_footprint", "api/knowledge-panels/environment/carbon_footprint.tt.json",
            $panel_data_ref, $product_ref, $target_lc, $target_cc);            

        # Add panels for the different bonuses and maluses

        foreach my $adjustment ("production_system", "origins_of_ingredients", "threatened_species", "packaging") {

            my $adjustment_panel_data_ref = {
            };            

            create_panel_from_json_template("ecoscore_" . $adjustment, "api/knowledge-panels/environment/ecoscore/" . $adjustment . ".tt.json",
                $adjustment_panel_data_ref, $product_ref, $target_lc, $target_cc);
        }

        # Add panel for the final Eco-Score of the product
        create_panel_from_json_template("ecoscore_total", "api/knowledge-panels/environment/ecoscore/total.tt.json",
            $panel_data_ref, $product_ref, $target_lc, $target_cc);
	}
	else {
        my $panel_data_ref = {};
        create_panel_from_json_template("ecoscore", "api/knowledge-panels/environment/ecoscore/ecoscore_unknown.tt.json",
            $panel_data_ref, $product_ref, $target_lc, $target_cc);
	}

    # Add panels for environmental Eco-Score labels
    if ((defined $product_ref->{ecoscore_data}) and (defined $product_ref->{ecoscore_data}{adjustments})
        and (defined $product_ref->{ecoscore_data}{adjustments}{production_system})
        and (defined $product_ref->{ecoscore_data}{adjustments}{production_system}{labels})) {

        foreach my $labelid (@{$product_ref->{ecoscore_data}{adjustments}{production_system}{labels}}) {
            my $label_panel_data_ref = {
                label => $labelid,
                evaluation => "good",
            };

            # Add label icon
            my $icon_url = get_tag_image($target_lc, "labels", $labelid);
            if (defined $icon_url) {
                $label_panel_data_ref->{icon_url} = $static_subdomain . $icon_url;
            }

            # Add properties of interest
            foreach my $property (qw(environmental_benefits description)) {
                my $property_value = get_inherited_property("labels", $labelid, $property . ":" . $target_lc);
                if (defined $property_value) {
                    $label_panel_data_ref->{$property} = $property_value;
                }
            }

            create_panel_from_json_template("environment_label_" . $labelid, "api/knowledge-panels/environment/label.tt.json",
                $label_panel_data_ref, $product_ref, $target_lc, $target_cc);
        }
    }    
}


=head2 create_environment_card_panel ( $product_ref, $target_lc, $target_cc )

Creates a knowledge panel card that contains all knowledge panels related to the environment.

=head3 Arguments

=head4 product reference $product_ref

Loaded from the MongoDB database, Storable files, or the OFF API.

=head4 language code $target_lc

Returned attributes contain both data and strings intended to be displayed to users.
This parameter sets the desired language for the user facing strings.

=head4 country code $target_cc

The Eco-Score depends on the country of the consumer (as the transport bonus/malus depends on it)

=cut

sub create_environment_card_panel($$$) {

	my $product_ref = shift;
	my $target_lc = shift;
	my $target_cc = shift;

	$log->debug("create environment card panel", { code => $product_ref->{code} }) if $log->is_debug();

    my $panel_data_ref = {};

    # Create Eco-Score related panels
    create_ecoscore_panel($product_ref, $target_lc, $target_cc);

    # Create panel for palm oil
    if ((defined $product_ref->{ecoscore_data}) and (defined $product_ref->{ecoscore_data}{adjustments})
        and (defined $product_ref->{ecoscore_data}{adjustments}{threatened_species})
        and ($product_ref->{ecoscore_data}{adjustments}{threatened_species}{value} != 0)) {

        create_panel_from_json_template("palm_oil", "api/knowledge-panels/environment/palm_oil.tt.json",
            $panel_data_ref, $product_ref, $target_lc, $target_cc);
    }

    # Create panel for packaging recycling
    create_panel_from_json_template("packaging_recycling", "api/knowledge-panels/environment/packaging_recycling.tt.json",
        $panel_data_ref, $product_ref, $target_lc, $target_cc);

    # Create panel for manufacturing place
    create_manufacturing_place_panel($product_ref, $target_lc, $target_cc);

    # Origins of ingredients for the environment card
    create_panel_from_json_template("origins_of_ingredients", "api/knowledge-panels/environment/origins_of_ingredients.tt.json",
        $panel_data_ref, $product_ref, $target_lc, $target_cc);

    # Create the environment_card panel
    create_panel_from_json_template("environment_card", "api/knowledge-panels/environment/environment_card.tt.json",
        $panel_data_ref, $product_ref, $target_lc, $target_cc);    
}


=head2 create_manufacturing_place_panel ( $product_ref, $target_lc, $target_cc )

Creates a knowledge panel when we know the location of the manufacturing place,
usually through a packaging code.

=head3 Arguments

=head4 product reference $product_ref

Loaded from the MongoDB database, Storable files, or the OFF API.

=head4 language code $target_lc

Returned attributes contain both data and strings intended to be displayed to users.
This parameter sets the desired language for the user facing strings.

=head4 country code $target_cc

The Eco-Score depends on the country of the consumer (as the transport bonus/malus depends on it)

=cut

sub create_manufacturing_place_panel($$$) {

	my $product_ref = shift;
	my $target_lc = shift;
	my $target_cc = shift;

	$log->debug("create_manufacturing_place_panel", { code => $product_ref->{code} }) if $log->is_debug();

    # Go through the product packaging codes, keep the first one with associated geo coordinates
    if (defined $product_ref->{emb_codes_tags}) {
        foreach my $packager_code_tagid (@{$product_ref->{emb_codes_tags}}) {
            # we will create a panel for the first known location
            if (exists $packager_codes{$packager_code_tagid}) {
                $log->debug("packager code found for the canon_tagid", { cc => $packager_codes{$packager_code_tagid}{cc} }) if $log->is_debug();
                my ($lat, $lng) = get_packager_code_coordinates($packager_code_tagid);
                if ((defined $lat) and (defined $lng)) {

                    my $panel_data_ref = {
                        packager_code_data => $packager_codes{$packager_code_tagid},
                        lat => $lat + 0.0,
                        lng => $lng + 0.0,
                    };

                    create_panel_from_json_template("manufacturing_place", "api/knowledge-panels/environment/manufacturing_place.tt.json",
                        $panel_data_ref, $product_ref, $target_lc, $target_cc);
                }
            }
        }
    }
}


=head2 create_health_card_panel ( $product_ref, $target_lc, $target_cc )

Creates a knowledge panel card that contains all knowledge panels related to health.

=head3 Arguments

=head4 product reference $product_ref

Loaded from the MongoDB database, Storable files, or the OFF API.

=head4 language code $target_lc

Returned attributes contain both data and strings intended to be displayed to users.
This parameter sets the desired language for the user facing strings.

=head4 country code $target_cc

We may display country specific recommendations from health authorities, or country specific scores.

=cut

sub create_health_card_panel($$$) {

	my $product_ref = shift;
	my $target_lc = shift;
	my $target_cc = shift;

	$log->debug("create health card panel", { code => $product_ref->{code} }) if $log->is_debug();

    my $panel_data_ref = {};

    # Create Nutri-Score panel
    create_nutriscore_panel($product_ref, $target_lc, $target_cc);

    # Create the nutrition facts table panel
    create_nutrition_facts_table_panel($product_ref, $target_lc, $target_cc);

    # Create the physical activities panel
    create_physical_activities_panel($product_ref, $target_lc, $target_cc);

    # Create the ingredients panel
    create_ingredients_panel($product_ref, $target_lc, $target_cc);

    # Create the additives panel
    create_additives_panel($product_ref, $target_lc, $target_cc);

    # Create the health_card panel
    create_panel_from_json_template("health_card", "api/knowledge-panels/health/health_card.tt.json",
        $panel_data_ref, $product_ref, $target_lc, $target_cc);    
}


=head2 create_nutriscore_panel ( $product_ref, $target_lc, $target_cc )

Creates knowledge panels to describe the Nutri-Score.

=head3 Arguments

=head4 product reference $product_ref

Loaded from the MongoDB database, Storable files, or the OFF API.

=head4 language code $target_lc

Returned attributes contain both data and strings intended to be displayed to users.
This parameter sets the desired language for the user facing strings.

=head4 country code $target_cc

=cut

sub create_nutriscore_panel($$$) {

	my $product_ref = shift;
	my $target_lc = shift;
	my $target_cc = shift;

	$log->debug("create nutriscore panel", { code => $product_ref->{code}, nutriscore_data => $product_ref->{nutriscore_data} }) if $log->is_debug();
	
    my $panel_data_ref = data_to_display_nutriscore_and_nutrient_levels($product_ref);

    if ((not $panel_data_ref->{do_not_display})
        and (not $panel_data_ref->{nutriscore_grade} eq "not-applicable")) {

        $panel_data_ref->{title} = lang_in_other_lc($target_lc, "attribute_nutriscore_" . $panel_data_ref->{nutriscore_grade} . "_description_short");

        # Nutri-Score panel: score + details
        create_panel_from_json_template("nutriscore", "api/knowledge-panels/health/nutriscore/nutriscore.tt.json",
            $panel_data_ref, $product_ref, $target_lc, $target_cc);

    }
}


=head2 create_nutrition_facts_table_panel ( $product_ref, $target_lc, $target_cc )

Creates a knowledge panel with the nutrition facts table.

=head3 Arguments

=head4 product reference $product_ref

Loaded from the MongoDB database, Storable files, or the OFF API.

=head4 language code $target_lc

Returned attributes contain both data and strings intended to be displayed to users.
This parameter sets the desired language for the user facing strings.

=head4 country code $target_cc

=cut

sub create_nutrition_facts_table_panel($$$) {

	my $product_ref = shift;
	my $target_lc = shift;
	my $target_cc = shift;

	$log->debug("create nutrition facts panel", { code => $product_ref->{code}, nutriscore_data => $product_ref->{nutriscore_data} }) if $log->is_debug();

    # Generate a panel only for food products that have a nutrition table
    if ((not ((defined $options{no_nutrition_table}) and ($options{no_nutrition_table})))
        and (not ((defined $product_ref->{no_nutrition_data}) and ($product_ref->{no_nutrition_data} eq 'on'))) ) {
	
        # Compare the product nutrition facts to the most specific category
        my $comparisons_ref = compare_product_nutrition_facts_to_categories($product_ref, $target_cc, 1);
        my $panel_data_ref = data_to_display_nutrition_table($product_ref, $comparisons_ref);

        create_panel_from_json_template("nutrition_facts_table", "api/knowledge-panels/health/nutrition/nutrition_facts_table.tt.json",
            $panel_data_ref, $product_ref, $target_lc, $target_cc);
    }
}


=head2 create_physical_activities_panel ( $product_ref, $target_lc, $target_cc )

Creates a knowledge panel to indicate how much time is needed to burn the calories of a product
for various activities.

Description: https://en.wikipedia.org/wiki/Metabolic_equivalent_of_task

1 MET = (kJ / 4.2) / (kg * hour)

Data: https://sites.google.com/site/compendiumofphysicalactivities/


=head3 Arguments

=head4 product reference $product_ref

Loaded from the MongoDB database, Storable files, or the OFF API.

=head4 language code $target_lc

Returned attributes contain both data and strings intended to be displayed to users.
This parameter sets the desired language for the user facing strings.

=head4 country code $target_cc

=head3 Data

=head4 Activity energy equivalent of task

Data: https://sites.google.com/site/compendiumofphysicalactivities/

=cut

my %activities_met = (
    'walking' => 3.5,   # walking, 2.8 to 3.2 mph, level, moderate pace, firm surface
    'swimming' => 5.8,  # swimming laps, freestyle, front crawl, slow, light or moderate effort
    'bicycling' => 7.5, # bicycling, general
    'running' => 10,    # running, 6 mph (10 min/mile)
);

my @sorted_activities = sort ({ $activities_met{$a} <=> $activities_met{$b} } keys %activities_met);

sub create_physical_activities_panel($$$) {

	my $product_ref = shift;
	my $target_lc = shift;
	my $target_cc = shift;

	$log->debug("create physical_activities panel", { code => $product_ref->{code}, nutriscore_data => $product_ref->{nutriscore_data} }) if $log->is_debug();

    # Generate a panel only for food products that have an energy per 100g value
    if ((defined $product_ref->{nutriments}) and (defined $product_ref->{nutriments}{energy_100g}) and ($product_ref->{nutriments}{energy_100g} > 0)) {

        my $energy = $product_ref->{nutriments}{energy_100g};

        # Compute energy density: low, moderate, high
        # We might want to move it to the nutrients level at some point

        my $energy_density = "low";
        my $evaluation = "good";

        # Values correspond to the 3 points and 6 point thresholds of the Nutri-Score for energy
        if (has_tag($product_ref, "categories", "en:beverages")) {
            if ($energy > 180) {
                $energy_density = "high";
                $evaluation = "bad";
            }
            elsif ($energy > 90) {
                $energy_density = "moderate";
                $evaluation = "average";
            }
        }
        else {
            if ($energy > 2010) {
                $energy_density = "high";
                $evaluation = "bad";
            }
            elsif ($energy > 1005) {
                $energy_density = "moderate";
                $evaluation = "average";
            }
        }

        my $weight = 70;
	
        my $panel_data_ref = {
            energy => $energy,
            energy_density => $energy_density,
            evaluation => $evaluation,
            weight => $weight,
            activities => [],
        };

        foreach my $activity (@sorted_activities) {
            my $minutes = 60 * ($energy / 4.2) / ($activities_met{$activity} * $weight);
            my $activity_ref = {
                id => $activity,
                activity => $activity,
                name => lang("activity_" . $activity),
                minutes => $minutes,
            };
            if ($activity eq "walking") {
                $activity_ref->{steps} = $minutes * 100;
                $panel_data_ref->{walking_steps} = $activity_ref->{steps};
                $panel_data_ref->{walking_minutes} = $activity_ref->{minutes};
            }
            push @{$panel_data_ref->{activities}}, $activity_ref;
        }

        create_panel_from_json_template("physical_activities", "api/knowledge-panels/health/nutrition/physical_activities.tt.json",
            $panel_data_ref, $product_ref, $target_lc, $target_cc);
    }
}


=head2 create_ingredients_panel ( $product_ref, $target_lc, $target_cc )

Creates a knowledge panel with the list of ingredients.

=head3 Arguments

=head4 product reference $product_ref

Loaded from the MongoDB database, Storable files, or the OFF API.

=head4 language code $target_lc

Returned attributes contain both data and strings intended to be displayed to users.
This parameter sets the desired language for the user facing strings.

=head4 country code $target_cc

=cut

sub create_ingredients_panel($$$) {

	my $product_ref = shift;
	my $target_lc = shift;
	my $target_cc = shift;

	$log->debug("create ingredients panel", { code => $product_ref->{code} }) if $log->is_debug();

	# try to display ingredients in the requested language if available

	my $ingredients_text = $product_ref->{ingredients_text};
    my $ingredients_text_with_allergens = $product_ref->{ingredients_text_with_allergens};
	my $ingredients_text_lc = $product_ref->{lc};

	if ((defined $product_ref->{"ingredients_text" . "_" . $target_lc}) and ($product_ref->{"ingredients_text" . "_" . $target_lc} ne '')) {
		$ingredients_text = $product_ref->{"ingredients_text" . "_" . $target_lc};
		$ingredients_text_with_allergens = $product_ref->{"ingredients_text_with_allergens" . "_" . $target_lc};
		$ingredients_text_lc = $target_lc;
	}

    my $panel_data_ref = {
        ingredients_text => $ingredients_text,
        ingredients_text_with_allergens => $ingredients_text_with_allergens,
        ingredients_text_lc => $ingredients_text_lc,
        ingredients_text_language => display_taxonomy_tag($target_lc,'languages',$language_codes{$ingredients_text_lc}),
    };

    create_panel_from_json_template("ingredients", "api/knowledge-panels/health/ingredients/ingredients.tt.json",
        $panel_data_ref, $product_ref, $target_lc, $target_cc);
}


<<<<<<< HEAD

=head2 create_recommendation_panels ( $product_ref, $target_lc, $target_cc )

Creates knowledge panels with recommendations (e.g. related to health or the environment).
Recommendations can depend on product properties (e.g. categories or ingredients)
and user properties (e.g. country and language to get country specific recommendations,
but possibly also user preferences regarding trusted sources of information).
=======
=head2 create_additives_panel ( $product_ref, $target_lc, $target_cc )

Creates knowledge panels for additives.
>>>>>>> 7f9ac03c

=head3 Arguments

=head4 product reference $product_ref

<<<<<<< HEAD
Loaded from the MongoDB database, Storable files, or the OFF API.

=head4 language code $target_lc

Returned attributes contain both data and strings intended to be displayed to users.
This parameter sets the desired language for the user facing strings.

=======
=head4 language code $target_lc

>>>>>>> 7f9ac03c
=head4 country code $target_cc

=cut

<<<<<<< HEAD
sub create_recommendation_panels($$$) {
=======
sub create_additives_panel($$$) {
>>>>>>> 7f9ac03c

	my $product_ref = shift;
	my $target_lc = shift;
	my $target_cc = shift;

<<<<<<< HEAD
	$log->debug("create health recommendation panels", { code => $product_ref->{code}, }) if $log->is_debug();

    # The code below defines the conditions to show recommendations (which recommendation for which product and which user)
    # Those conditions could be implemented at some point in a configuration file, once we have a better idea of usage and the types of conditions.

    # Note: in order to simplify the display logic, we can use the same panel id (e.g. "recommendation_health") for different panels.
    # If there are multiple panels matching with the same id, only the last one will be kept.
    # This can be used for instance if we want to have a default worldwide recommendation, and the more precise or relevant recommendations
    # at the country level.

    # Health

    # Alcohol
    if (has_tag($product_ref, "categories", "en:alcoholic-beverages")) {

        create_panel_from_json_template("recommendation_health", "api/knowledge-panels/recommendations/health/world/who_alcohol.tt.json",
            {}, $product_ref, $target_lc, $target_cc);
    }

    # France - Santé publique France

    if (($target_cc eq 'fr') and ($target_lc eq 'fr')) {

        # Alcohol

        if (has_tag($product_ref, "categories", "en:alcoholic-beverages")) {

            create_panel_from_json_template("recommendation_health", "api/knowledge-panels/recommendations/health/fr/spf_alcohol.tt.json",
                {}, $product_ref, $target_lc, $target_cc);
        }

        # Pulses (légumes secs)

         if (has_tag($product_ref, "categories", "en:pulses")) {

            create_panel_from_json_template("recommendation_health", "api/knowledge-panels/recommendations/health/fr/spf_pulses.tt.json",
                {}, $product_ref, $target_lc, $target_cc);
        }       

=======
	$log->debug("create additives panel", { code => $product_ref->{code} }) if $log->is_debug();

    # Create a panel only if the product has additives

    if ((defined $product_ref->{additives_tags}) and (scalar @{$product_ref->{additives_tags}} > 0 )) {

        my $additives_panel_data_ref = {
        };

        foreach my $additive (@{$product_ref->{additives_tags}}) {

            my $additive_panel_id = "additive_" . $additive;

            my $additive_panel_data_ref = {
                additive => $additive,
            };

            # Wikipedia abstracts, in target language or English

            my $target_lcs_ref = [$target_lc];
            if ($target_lc ne "en") {
                push @$target_lcs_ref, "en";
            }

            add_taxonomy_properties_in_target_languages_to_object($additive_panel_data_ref, "additives", $additive,
                ["wikipedia_url", "wikipedia_title", "wikipedia_abstract"], $target_lcs_ref);

            create_panel_from_json_template("additive_" . $additive, "api/knowledge-panels/health/ingredients/additive.tt.json",
                $additive_panel_data_ref, $product_ref, $target_lc, $target_cc);
        }

        create_panel_from_json_template("additives", "api/knowledge-panels/health/ingredients/additives.tt.json",
            $additives_panel_data_ref, $product_ref, $target_lc, $target_cc);

    }
}


=head2 add_taxonomy_properties_in_target_languages_to_object ( $object_ref, $tagtype, $tagid, $properties_ref, $target_lcs_ref )

This function adds to the hash ref $object_ref (for instance a data structure passed to a template) the values
of selected properties, if they exist in one of the target languages.

For instance for the panel for an additive, we can include a Wikipedia abstract in the requested language if available,
or in English if not.

=head3 Arguments

=head4 object reference $object_ref

=head4 taxonomy $tagtype

=head4 tag id $tagoid

=head4 list of properties $properties_ref

Properties to add to the resulting object.

=head4 language codes $target_lcs

Reference to an array of preferred languages, with the preferred language first.

=cut

sub add_taxonomy_properties_in_target_languages_to_object ($$$$$) {

    my $object_ref = shift;
    my $tagtype = shift;
    my $tagid = shift;

    my $properties_ref = shift;
    my $target_lcs_ref = shift;

    foreach my $property (@$properties_ref) {
        my $property_value;
        my $property_lc;
        # get property value for first language for which it is defined
        foreach my $target_lc (@$target_lcs_ref) {
            $property_value = get_property($tagtype, $tagid, $property . ":" . $target_lc);
            if (defined $property_value) {
                $property_lc = $target_lc;
                last;
            }
        }
        if (defined $property_value) {
            $object_ref->{$property} = $property_value;
            $object_ref->{$property . "_lc"} = $property_lc;
            $object_ref->{$property . "_language"} = display_taxonomy_tag($target_lcs_ref->[0], "languages", $language_codes{$property_lc});
        }
>>>>>>> 7f9ac03c
    }
}

1;<|MERGE_RESOLUTION|>--- conflicted
+++ resolved
@@ -891,91 +891,26 @@
 }
 
 
-<<<<<<< HEAD
-
-=head2 create_recommendation_panels ( $product_ref, $target_lc, $target_cc )
-
-Creates knowledge panels with recommendations (e.g. related to health or the environment).
-Recommendations can depend on product properties (e.g. categories or ingredients)
-and user properties (e.g. country and language to get country specific recommendations,
-but possibly also user preferences regarding trusted sources of information).
-=======
 =head2 create_additives_panel ( $product_ref, $target_lc, $target_cc )
 
 Creates knowledge panels for additives.
->>>>>>> 7f9ac03c
-
-=head3 Arguments
-
-=head4 product reference $product_ref
-
-<<<<<<< HEAD
-Loaded from the MongoDB database, Storable files, or the OFF API.
+
+=head3 Arguments
+
+=head4 product reference $product_ref
 
 =head4 language code $target_lc
 
-Returned attributes contain both data and strings intended to be displayed to users.
-This parameter sets the desired language for the user facing strings.
-
-=======
-=head4 language code $target_lc
-
->>>>>>> 7f9ac03c
-=head4 country code $target_cc
-
-=cut
-
-<<<<<<< HEAD
-sub create_recommendation_panels($$$) {
-=======
+=head4 country code $target_cc
+
+=cut
+
 sub create_additives_panel($$$) {
->>>>>>> 7f9ac03c
 
 	my $product_ref = shift;
 	my $target_lc = shift;
 	my $target_cc = shift;
 
-<<<<<<< HEAD
-	$log->debug("create health recommendation panels", { code => $product_ref->{code}, }) if $log->is_debug();
-
-    # The code below defines the conditions to show recommendations (which recommendation for which product and which user)
-    # Those conditions could be implemented at some point in a configuration file, once we have a better idea of usage and the types of conditions.
-
-    # Note: in order to simplify the display logic, we can use the same panel id (e.g. "recommendation_health") for different panels.
-    # If there are multiple panels matching with the same id, only the last one will be kept.
-    # This can be used for instance if we want to have a default worldwide recommendation, and the more precise or relevant recommendations
-    # at the country level.
-
-    # Health
-
-    # Alcohol
-    if (has_tag($product_ref, "categories", "en:alcoholic-beverages")) {
-
-        create_panel_from_json_template("recommendation_health", "api/knowledge-panels/recommendations/health/world/who_alcohol.tt.json",
-            {}, $product_ref, $target_lc, $target_cc);
-    }
-
-    # France - Santé publique France
-
-    if (($target_cc eq 'fr') and ($target_lc eq 'fr')) {
-
-        # Alcohol
-
-        if (has_tag($product_ref, "categories", "en:alcoholic-beverages")) {
-
-            create_panel_from_json_template("recommendation_health", "api/knowledge-panels/recommendations/health/fr/spf_alcohol.tt.json",
-                {}, $product_ref, $target_lc, $target_cc);
-        }
-
-        # Pulses (légumes secs)
-
-         if (has_tag($product_ref, "categories", "en:pulses")) {
-
-            create_panel_from_json_template("recommendation_health", "api/knowledge-panels/recommendations/health/fr/spf_pulses.tt.json",
-                {}, $product_ref, $target_lc, $target_cc);
-        }       
-
-=======
 	$log->debug("create additives panel", { code => $product_ref->{code} }) if $log->is_debug();
 
     # Create a panel only if the product has additives
@@ -1065,7 +1000,77 @@
             $object_ref->{$property . "_lc"} = $property_lc;
             $object_ref->{$property . "_language"} = display_taxonomy_tag($target_lcs_ref->[0], "languages", $language_codes{$property_lc});
         }
->>>>>>> 7f9ac03c
+    }
+}
+
+
+=head2 create_recommendation_panels ( $product_ref, $target_lc, $target_cc )
+
+Creates knowledge panels with recommendations (e.g. related to health or the environment).
+Recommendations can depend on product properties (e.g. categories or ingredients)
+and user properties (e.g. country and language to get country specific recommendations,
+but possibly also user preferences regarding trusted sources of information).
+
+=head3 Arguments
+
+=head4 product reference $product_ref
+
+Loaded from the MongoDB database, Storable files, or the OFF API.
+
+=head4 language code $target_lc
+
+Returned attributes contain both data and strings intended to be displayed to users.
+This parameter sets the desired language for the user facing strings.
+
+=head4 country code $target_cc
+
+=cut
+
+sub create_recommendation_panels($$$) {
+
+	my $product_ref = shift;
+	my $target_lc = shift;
+	my $target_cc = shift;
+
+	$log->debug("create health recommendation panels", { code => $product_ref->{code}, }) if $log->is_debug();
+
+    # The code below defines the conditions to show recommendations (which recommendation for which product and which user)
+    # Those conditions could be implemented at some point in a configuration file, once we have a better idea of usage and the types of conditions.
+
+    # Note: in order to simplify the display logic, we can use the same panel id (e.g. "recommendation_health") for different panels.
+    # If there are multiple panels matching with the same id, only the last one will be kept.
+    # This can be used for instance if we want to have a default worldwide recommendation, and the more precise or relevant recommendations
+    # at the country level.
+
+    # Health
+
+    # Alcohol
+    if (has_tag($product_ref, "categories", "en:alcoholic-beverages")) {
+
+        create_panel_from_json_template("recommendation_health", "api/knowledge-panels/recommendations/health/world/who_alcohol.tt.json",
+            {}, $product_ref, $target_lc, $target_cc);
+    }
+
+    # France - Santé publique France
+
+    if (($target_cc eq 'fr') and ($target_lc eq 'fr')) {
+
+        # Alcohol
+
+        if (has_tag($product_ref, "categories", "en:alcoholic-beverages")) {
+
+            create_panel_from_json_template("recommendation_health", "api/knowledge-panels/recommendations/health/fr/spf_alcohol.tt.json",
+                {}, $product_ref, $target_lc, $target_cc);
+        }
+
+        # Pulses (légumes secs)
+
+         if (has_tag($product_ref, "categories", "en:pulses")) {
+
+            create_panel_from_json_template("recommendation_health", "api/knowledge-panels/recommendations/health/fr/spf_pulses.tt.json",
+                {}, $product_ref, $target_lc, $target_cc);
+        }       
+
     }
 }
 
