--- conflicted
+++ resolved
@@ -843,23 +843,8 @@
 
 	$log->debug("create health card panel", {code => $product_ref->{code}}) if $log->is_debug();
 
-<<<<<<< HEAD
 	# All food, pet food and beauty products have ingredients
 	create_ingredients_panel($product_ref, $target_lc, $target_cc, $options_ref);
-=======
-	if ($target_cc eq "fr" || $options_ref->{admin} || $options_ref->{moderator} || $options_ref->{producers_platform})
-	{
-		create_nutriscore_panel($product_ref, $target_lc, $target_cc, $options_ref);
-	}
-	if ($target_cc ne "fr" || $options_ref->{admin} || $options_ref->{moderator} || $options_ref->{producers_platform})
-	{
-		create_nutriscore_2023_panel($product_ref, $target_lc, $target_cc, $options_ref);
-	}
-
-	create_nutrient_levels_panels($product_ref, $target_lc, $target_cc, $options_ref);
-
-	create_nutrition_facts_table_panel($product_ref, $target_lc, $target_cc, $options_ref);
->>>>>>> bb8882fc
 
 	# Show additives only for food and pet food
 	if (($options{product_type} eq "food") or ($options{product_type} eq "pet_food")) {
@@ -871,8 +856,19 @@
 	# Scores for food products
 	if ($options{product_type} eq "food") {
 		create_nova_panel($product_ref, $target_lc, $target_cc, $options_ref);
-		create_nutriscore_panel($product_ref, $target_lc, $target_cc, $options_ref);
-		if ($options_ref->{admin} || $options_ref->{moderator} || $options_ref->{producers_platform}) {
+
+		if (   $target_cc eq "fr"
+			|| $options_ref->{admin}
+			|| $options_ref->{moderator}
+			|| $options_ref->{producers_platform})
+		{
+			create_nutriscore_panel($product_ref, $target_lc, $target_cc, $options_ref);
+		}
+		if (   $target_cc ne "fr"
+			|| $options_ref->{admin}
+			|| $options_ref->{moderator}
+			|| $options_ref->{producers_platform})
+		{
 			create_nutriscore_2023_panel($product_ref, $target_lc, $target_cc, $options_ref);
 		}
 
