--- conflicted
+++ resolved
@@ -78,15 +78,8 @@
 
 use Log::Any qw($log);
 
-<<<<<<< HEAD
-# Default values for $lang and $lc
-# TODO: there should not be any difference between $lc and $lang, so we should be able to remove $lang
-$lc = "en";
-$lang = "en";
-=======
 # Default values for $lc
 $lc = "en";
->>>>>>> 493c5c8c
 
 =head1 FUNCTIONS
 
