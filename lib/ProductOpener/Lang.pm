--- conflicted
+++ resolved
@@ -1,4 +1,4 @@
-﻿# This file is part of Product Opener.
+# This file is part of Product Opener.
 #
 # Product Opener
 # Copyright (C) 2011-2020 Association Open Food Facts
@@ -26,12 +26,7 @@
 
 BEGIN
 {
-<<<<<<< HEAD
-	use vars       qw(@ISA @EXPORT @EXPORT_OK %EXPORT_TAGS);
-	@EXPORT = qw();    # symbols to export by default
-=======
 	use vars       qw(@ISA @EXPORT_OK %EXPORT_TAGS);
->>>>>>> d6f96c22
 	@EXPORT_OK = qw(
 		$lang
 		$lc
