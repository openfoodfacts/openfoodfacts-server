--- conflicted
+++ resolved
@@ -300,23 +300,15 @@
 		my $analysis_tag = $attribute_id;
 		$analysis_tag =~ s/_/-/g;
 		$attribute_ref->{icon_url} = "$static_subdomain/images/attributes/$analysis_tag.svg";
-<<<<<<< HEAD
 		$attribute_ref->{panel_id} = "ingredients_analysis_en-" . $analysis_tag;
 		# does not seem to be working
-=======
->>>>>>> fcde6daf
 	}
 	elsif ($attribute_id =~ /^(labels)_(.*)$/) {
 		my $tagtype = $1;
 		my $tag = $2;
 		$tag =~ s/_/-/g;
-<<<<<<< HEAD
 		$attribute_ref->{icon_url} = "$static_subdomain/images/attributes/${tag}.svg";
 		$attribute_ref->{panel_id} = "${tag}";
-=======
-
-		$attribute_ref->{icon_url} = "$static_subdomain/images/attributes/${tag}.svg";
->>>>>>> fcde6daf
 	}
 
 	# Initialize name and setting name if a language is requested
@@ -347,13 +339,7 @@
 			my $name = display_taxonomy_tag($target_lc, "ingredients_analysis", "en:$analysis_tag");
 			$attribute_ref->{name} = $name;
 			$attribute_ref->{setting_name} = $name;
-<<<<<<< HEAD
 			$attribute_ref->{panel_id} = "ingredients_analysis_en-" . $analysis_tag;
-			
-			
-=======
-
->>>>>>> fcde6daf
 		}
 
 		# Nutrient levels
