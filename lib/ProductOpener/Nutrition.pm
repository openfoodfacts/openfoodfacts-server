--- conflicted
+++ resolved
@@ -42,7 +42,6 @@
 	@EXPORT_OK = qw(
 		&generate_nutrient_aggregated_set
 		&generate_nutrient_aggregated_set_from_sets
-<<<<<<< HEAD
 		&get_specific_nutrition_input_set
 		&get_nutrition_input_sets_in_a_hash
 		&convert_nutrition_input_sets_hash_to_array
@@ -58,9 +57,7 @@
 		&assign_nutrition_values_from_imported_csv_product_old_fields
 		&assign_nutrition_values_from_request_object
 		&add_nutrition_fields_from_product_to_populated_fields
-=======
 		&filter_out_nutrients_not_in_taxonomy
->>>>>>> 4e3e543f
 	);    # symbols to export on request
 	%EXPORT_TAGS = (all => [@EXPORT_OK]);
 }
@@ -376,7 +373,6 @@
 	return;
 }
 
-<<<<<<< HEAD
 =head2 get_specific_nutrition_input_set ($product_ref, $source, $preparation, $per)
 
 Returns the input set matching the given source, preparation and per values.
@@ -428,15 +424,6 @@
 
 Returns the input sets of a product in a hash reference for easier access,
 so that we can use $input_sets_hash_ref->{$source}{$preparation}{$per} to get a specific input set.
-=======
-=head2 filter_out_nutrients_not_in_taxonomy ($product_ref)
-
-In the old nutrition facts schema (2025 and before), we authorized users to add any nutrient they wanted, even if they did not exist in the taxonomy.
-In the new nutrition facts schema, we only authorize nutrients that exist in the taxonomy.
-
-This function tries to map unknown nutrients to known nutrients in the taxonomy (as the taxonomy is evolving, some nutrients that were unknown before may now exist in the taxonomy).
-It then filters out nutrients that do not exist in the taxonomy and that could not be mapped to known nutrients.
->>>>>>> 4e3e543f
 
 =head3 Arguments
 
@@ -444,7 +431,6 @@
 
 Reference to the product hash
 
-<<<<<<< HEAD
 =head3 Return values
 
 The hash reference of input sets
@@ -1836,7 +1822,22 @@
 							}
 						}
 					}
-=======
+				}
+			}
+		}
+	}
+
+	return;
+}
+
+=head2 filter_out_nutrients_not_in_taxonomy ($product_ref)
+
+In the old nutrition facts schema (2025 and before), we authorized users to add any nutrient they wanted, even if they did not exist in the taxonomy.
+In the new nutrition facts schema, we only authorize nutrients that exist in the taxonomy.
+
+This function tries to map unknown nutrients to known nutrients in the taxonomy (as the taxonomy is evolving, some nutrients that were unknown before may now exist in the taxonomy).
+It then filters out nutrients that do not exist in the taxonomy and that could not be mapped to known nutrients.
+
 Removes nutrients from the product's C<nutriments> hash that are not present in the taxonomy.
 
 =head3 Example input data
@@ -1909,7 +1910,6 @@
 				my $old_field = $nid . $field_suffix;
 				if (exists $nutriments_ref->{$old_field}) {
 					delete $nutriments_ref->{$old_field};
->>>>>>> 4e3e543f
 				}
 			}
 		}
