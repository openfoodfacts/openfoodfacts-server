--- conflicted
+++ resolved
@@ -69,7 +69,6 @@
 
 =cut
 
-<<<<<<< HEAD
 sub generate_nutrient_set_preferred_from_sets ($nutrient_sets_ref) { #todo add the parameter to documentation
     if (!defined $nutrient_sets_ref) {
         return;
@@ -77,27 +76,6 @@
     my @nutrient_sets = @$nutrient_sets_ref;
     
     my $nutrient_set_preferred_ref = {};
-    
-    if (@nutrient_sets) {
-        @nutrient_sets = sort_sets_by_priority(@nutrient_sets);
-
-        if (%{$nutrient_sets[0]}) {
-            # set preparation, per, per_quantity and per_unit of preferred set as values of the nutrient_set with the highest priority
-            $nutrient_set_preferred_ref->{preparation} = $nutrient_sets[0]{preparation};
-            $nutrient_set_preferred_ref->{per} = $nutrient_sets[0]{per};
-            $nutrient_set_preferred_ref->{per_quantity} = $nutrient_sets[0]{per_quantity};
-            $nutrient_set_preferred_ref->{per_unit} = $nutrient_sets[0]{per_unit};
-        }
-        
-        set_nutrient_values($nutrient_set_preferred_ref, @nutrient_sets);
-    }
-    return $nutrient_set_preferred_ref;
-=======
-sub generate_nutrient_set_preferred_from_sets {
-	my ($nutrient_sets_ref) = @_;
-	my @nutrient_sets = @$nutrient_sets_ref;
-
-	my $nutrient_set_preferred_ref = {};
 
 	if (@nutrient_sets) {
 		@nutrient_sets = sort_sets_by_priority(@nutrient_sets);
@@ -113,7 +91,6 @@
 		set_nutrient_values($nutrient_set_preferred_ref, @nutrient_sets);
 	}
 	return $nutrient_set_preferred_ref;
->>>>>>> efae7509
 }
 
 =head2 sort_sets_by_priority
@@ -135,48 +112,6 @@
 =cut
 
 sub sort_sets_by_priority (@nutrient_sets) {
-<<<<<<< HEAD
-    my %source_priority = (
-        manufacturer => 0,
-        packaging => 1,
-        usda => 2,
-        estimate => 3,
-        _default => 4,
-    );
-
-    my %per_priority = (
-        "100g" => 0,
-        "100ml" => 1,
-        serving => 2,
-        _default => 3, #todo add test to check that 100ml is after 100g
-    );
-
-    my %preparation_priority = (
-        prepared => 0,
-        as_sold => 1,
-        _default => 2,
-    );
-
-    return sort {
-        my $source_key_a = defined $a->{source} ? $a->{source} : '_default';
-        my $source_key_b = defined $b->{source} ? $b->{source} : '_default';
-        my $source_a = $source_priority{$source_key_a};
-        my $source_b = $source_priority{$source_key_b};
-
-        my $per_key_a = defined $a->{per} ? $a->{per} : '_default';
-        my $per_key_b = defined $b->{per} ? $b->{per} : '_default';
-        my $per_a = $per_priority{$per_key_a};
-        my $per_b = $per_priority{$per_key_b};
-
-        my $preparation_key_a = defined $a->{preparation} ? $a->{preparation} : '_default';
-        my $preparation_key_b = defined $b->{preparation} ? $b->{preparation} : '_default';
-        my $preparation_a = $preparation_priority{$preparation_key_a};
-        my $preparation_b = $preparation_priority{$preparation_key_b};
-        
-        # sort priority : source then per then preparation
-        return $source_a <=> $source_b || $per_a <=> $per_b || $preparation_a <=> $preparation_b;
-    } @nutrient_sets;
-=======
 	my %source_priority = (
 		manufacturer => 0,
 		packaging => 1,
@@ -185,12 +120,12 @@
 		_default => 4,
 	);
 
-	my %per_priority = (
-		"100g" => 0,
-		"100ml" => 0,
-		serving => 1,
-		_default => 2,
-	);
+    my %per_priority = (
+        "100g" => 0,
+        "100ml" => 1,
+        serving => 2,
+        _default => 3, #todo add test to check that 100ml is after 100g
+    );
 
 	my %preparation_priority = (
 		prepared => 0,
@@ -217,7 +152,6 @@
 		# sort priority : source then per then preparation
 		return $source_a <=> $source_b || $per_a <=> $per_b || $preparation_a <=> $preparation_b;
 	} @nutrient_sets;
->>>>>>> efae7509
 }
 
 =head2 set_nutrient_values
@@ -243,7 +177,6 @@
 =cut
 
 sub set_nutrient_values ($nutrient_set_preferred_ref, @nutrient_sets) {
-<<<<<<< HEAD
     foreach my $nutrient_set_ref (@nutrient_sets) {
         # set nutrient values from set if preparation state is the same as in the preferred set and if set has nutrients
         if (    defined $nutrient_set_ref->{preparation}
@@ -271,35 +204,6 @@
         }
     } 
     return;
-=======
-	foreach my $nutrient_set_ref (@nutrient_sets) {
-		# set nutrient values from set if preparation state is the same as in the preferred set and if set has nutrients
-		if (    defined $nutrient_set_ref->{preparation}
-			and $nutrient_set_ref->{preparation} eq $nutrient_set_preferred_ref->{preparation}
-			and exists $nutrient_set_ref->{nutrients}
-			and ref $nutrient_set_ref->{nutrients} eq 'HASH')
-		{
-			foreach my $nutrient (keys %{$nutrient_set_ref->{nutrients}}) {
-				# for each nutrient, set its values if values are not already present in preferred set
-				# (ie if nutrient not present in other set with highest priority)
-				if (!exists $nutrient_set_preferred_ref->{nutrients}{$nutrient}) {
-					$nutrient_set_preferred_ref->{nutrients}{$nutrient} = $nutrient_set_ref->{nutrients}{$nutrient};
-					nutrient_in_standard_unit($nutrient_set_preferred_ref->{nutrients}{$nutrient}, $nutrient);
-					nutrient_in_wanted_per(
-						$nutrient_set_preferred_ref->{nutrients}{$nutrient},
-						$nutrient_set_ref->{per_quantity},
-						$nutrient_set_ref->{per_unit},
-						$nutrient_set_preferred_ref->{per_quantity},
-						$nutrient_set_preferred_ref->{per_unit}
-					);
-					$nutrient_set_preferred_ref->{nutrients}{$nutrient}{source} = $nutrient_set_ref->{source};
-					$nutrient_set_preferred_ref->{nutrients}{$nutrient}{source_per} = $nutrient_set_ref->{per};
-				}
-			}
-		}
-	}
-	return;
->>>>>>> efae7509
 }
 
 =head2 nutrient_in_standard_unit
