--- conflicted
+++ resolved
@@ -80,11 +80,8 @@
 use File::Copy;
 use Path::Tiny qw/path/;
 use Scalar::Util qw(looks_like_number);
-<<<<<<< HEAD
 use URI::Escape::XS qw/uri_escape/;
-=======
 use Test::File::Contents qw/files_eq_or_diff/;
->>>>>>> 95daf632
 
 use Log::Any qw($log);
 
