--- conflicted
+++ resolved
@@ -3581,14 +3581,10 @@
 sub get_geographical_area ($originid) {
 	# Getting information about the country
 	my $ecobalyse_area = "";
-<<<<<<< HEAD
-	if (get_inherited_property("countries", $originid, "ecobalyse_is_part_of_eu") eq "yes") {
-=======
 	my $ecobalyse_is_part_of_eu_result = get_inherited_property("countries", $originid, "ecobalyse_is_part_of_eu");
 	if (defined $ecobalyse_is_part_of_eu_result
 		&& $ecobalyse_is_part_of_eu_result eq "yes")
 	{
->>>>>>> 5231ad9c
 		$ecobalyse_area = "eu";
 	}
 	if ($originid eq "en:france") {
@@ -3598,39 +3594,6 @@
 	return $ecobalyse_area;
 }
 
-<<<<<<< HEAD
-=head2 estimate_environmental_cost_ingredients_service ( $product_ref, $updated_product_fields_ref, $errors_ref )
-
-Compute the environmental cost for a given list of ingredients (see the french environemental labelling, Ecobalyse). 
-
-This function is a product service that can be run through ProductOpener::ApiProductServices
-
-=head3 Arguments
-
-=head4 $product_ref
-
-product object reference
-
-=head4 $updated_product_fields_ref
-
-reference to a hash of product fields that have been created or updated
-
-=head4 $errors_ref
-
-reference to an array of error messages
-
-=cut
-
-sub estimate_ingredients_percent_service ($product_ref, $updated_product_fields_ref, $errors_ref) {
-
-	# Do nothing and return if we don't have the ingredients structure
-	return if not defined $product_ref->{ingredients};
-
-	return;
-}
-
-=======
->>>>>>> 5231ad9c
 =head2 estimate_ingredients_percent_service ( $product_ref, $updated_product_fields_ref, $errors_ref )
 
 Compute minimum and maximum percent ranges and percent estimates for each ingredient and sub ingredient.
