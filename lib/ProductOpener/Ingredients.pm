--- conflicted
+++ resolved
@@ -750,26 +750,15 @@
 
 
 my %phrases_before_ingredients_list_uppercase = (
-<<<<<<< HEAD
 	fr => [
 		'INGR(E|É)DIENTS(\s*)(\s|-|:|\r|\n)+',	# need a colon or a line feed
 	],
 	it => [
 		'INGREDIENTI(\s*)(-|:|\r|\n)+',
-	]
-=======
-
-fr => [
-
-'INGR(E|É)DIENTS(\s*)(\s|-|:|\r|\n)+',	# need a colon or a line feed
-
-],
-
-es => [
-'ingredientes'
-],
-
->>>>>>> f16171fd
+	],
+	es => [
+		'ingredientes'
+	],
 );
 
 
@@ -779,7 +768,6 @@
 
 	fr => [
 
-<<<<<<< HEAD
 		'(valeurs|informations|d(e|é)claration|analyse|rep(e|è)res) (nutritionnel)',
 		'nutritionnelles moyennes', 	# in case of ocr issue on the first word "valeurs"
 		'valeur(s?) (e|é)nerg(e|é)tique',
@@ -793,21 +781,6 @@
 		'(a|à) conserver (dans|de|a|à)',
 		'apr(e|è)s ouverture',
 		'pr(e|é)paration au four',
-=======
-'(valeurs|informations|d(e|é)claration|analyse|rep(e|è)res) (nutritionnel)',
-'nutritionnelles moyennes', 	# in case of ocr issue on the first word "valeurs"
-'valeur(s?) (e|é)nerg(e|é)tique',
-'((\d+)(\s?)kJ\s+)?(\d+)(\s?)kcal',
-'(a|à) consommer de préférence',
-'conseils de pr(e|é)paration',
-'(a|à) protéger de ', # humidité, chaleur, lumière etc.
-'conditionn(e|é) sous atmosph(e|è)re protectrice',
-'la pr(e|é)sence de vide',	# La présence de vide au fond du pot est due au procédé de fabrication.
-'(a|à) consommer (cuit|rapidement|dans|jusqu)',
-'(a|à) conserver (dans|de|a|à)',
-'apr(e|è)s ouverture',
-'pr(e|é)paration au four',
->>>>>>> f16171fd
 
 	],
 
@@ -842,12 +815,6 @@
 	pt => [
 		'conservar em local fresco',
 	],
-
-pt => [
-'conservar em local fresco',
-],
-
-
 );
 
 
@@ -1789,11 +1756,7 @@
 	my $before = shift;
 
 	my $field = "allergens";
-<<<<<<< HEAD
 	if ($before =~ /\b(peut contenir|qui utilise aussi|traces|may contain|pu(o|ò) contenere|tracce)\b/i) {
-=======
-	if ($before =~ /\b(peut contenir|qui utilise aussi|traces|may contain|puo contenere|tracce)\b/i) {
->>>>>>> f16171fd
 		$field = "traces";
 	}
 
@@ -1816,11 +1779,7 @@
 	my $before = shift;
 
 	my $field = "allergens";
-<<<<<<< HEAD
 	if ($before =~ /\b(peut contenir|qui utilise aussi|traces|trace|may contain|pu(o|ò) contenere|tracce)\b/i) {
-=======
-	if ($before =~ /\b(peut contenir|qui utilise aussi|traces|trace|may contain|puo contenere|tracce)\b/i) {
->>>>>>> f16171fd
 		$field = "traces";
 	}
 
