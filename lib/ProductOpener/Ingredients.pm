--- conflicted
+++ resolved
@@ -1134,13 +1134,8 @@
 				text => $matched_text,
 			};
 
-<<<<<<< HEAD
 			defined $percent and $specific_ingredients_ref->{percent} = $percent + 0;
-			defined $origin and $specific_ingredients_ref->{origin} = join(",", map {canonicalize_taxonomy_tag($product_lc, "origins", $_)} split(/,/, $origin ));
-=======
-			defined $percent and $specific_ingredients_ref->{percent} = $percent;
 			defined $origins and $specific_ingredients_ref->{origins} = join(",", map {canonicalize_taxonomy_tag($product_lc, "origins", $_)} split(/,/, $origins ));
->>>>>>> 2d41d0f1
 			
 			push @{$product_ref->{specific_ingredients}}, $specific_ingredients_ref;
 		}
