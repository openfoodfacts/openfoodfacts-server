--- conflicted
+++ resolved
@@ -1819,12 +1819,8 @@
 	# Regular expression to find percent or quantities
 	# $percent_or_quantity_regexp has 2 capturing group: one for the number, and one for the % sign or the unit
 	my $percent_or_quantity_regexp = '(?:' . "(?:$prepared_with )" . ' )?'    # optional produced with
-<<<<<<< HEAD
-		. '(?:<|' . $min_regexp . '|\s|\.|:)*'    # optional minimum, and separators
+		. '(?:>|' . $max_regexp . '|<|' . $min_regexp . '|\s|\.|:)*'    # optional maximum, minimum, and separators
 		. '(?:\d+(?:[,.]\d+)?\s*-\s*?)?'    # number+hyphens, first part (10-) of "10-12%"
-=======
-		. '(?:>|' . $max_regexp . '|<|' . $min_regexp . '|\s|\.|:)*'    # optional maximum, minimum, and separators
->>>>>>> fdf9464f
 		. '(\d+(?:(?:\,|\.)\d+)?)\s*'    # number, possibly with a dot or comma
 		. '(\%|g|gr|mg|kg|ml|cl|dl|l)\s*'    # % or unit
 		. '(?:' . $min_regexp . '|' . $max_regexp . '|'    # optional minimum, optional maximum
