--- conflicted
+++ resolved
@@ -5262,86 +5262,60 @@
 
 	hr => [
 		# coffees
-		[
-			# categories
-			["kave",],
-			# types
-			["arabica", "robusta",]
-		],
+		{
+			categories => ["kave",],
+			types => ["arabica", "robusta",]
+		},
 		# concentrated (juice)
-		[
-			# categories
-			["koncentrat soka", "koncentrati", "koncentrirane kaše", "koncentrirani sok od", "ugośćeni sok",],
-			# types
-			[
+		{
+			categories =>
+				["koncentrat soka", "koncentrati", "koncentrirane kaše", "koncentrirani sok od", "ugośćeni sok",],
+			types => [
 				"banana", "biljni", "breskva", "cikle", "crne mrkve", "crnog korijena",
 				"guava", "hibiskusa", "jabuka", "limuna", "mango", "naranče",
 				"voćni",
 			]
-		],
+		},
 		# flours
-		[
-			# categories
-			["brašno",],
-			# types
-			["pšenično bijelo tip 550", "pšenično polubijelo tip 850", "pšenično",]
-		],
+		{
+			categories => ["brašno",],
+			types => ["pšenično bijelo tip 550", "pšenično polubijelo tip 850", "pšenično",]
+		},
 		# leaves
-		[
-			# categories
-			["list",],
-			# types
-			["gunpowder", "Camellia sinensis", "folium",]
-		],
+		{
+			categories => ["list",],
+			types => ["gunpowder", "Camellia sinensis", "folium",]
+		},
 		# malts
-<<<<<<< HEAD
-		[
-			# categories
-			["slad",],
-			# types
-			["ječmeni", "pšenični",]
-		],
-		# falvouring
-		[
-			# categories
-			["prirodna aroma", "prirodne arome",],
-			# types
-			["citrusa sa ostalim prirodnim aromama", "limuna", "mente", "mente s drugim prirodnim aromama",]
-		],
-		# meats
-		[
-			# categories
-			["meso",],
-			# types
-			["svinjsko", "goveđe",]
-		],
-		# oils and fats
-		[
-			# categories
-			["biljne masti", "ulja",],
-			# types
-			["koskos", "kukuruzno u različitim omjerima", "palma", "repičino", "sojino", "suncokretovo"]
-		],
-		# seeds
-		[
-			# categories
-			["sjemenke",],
-			# types
-			["lan", "suncokret",]
-		],
-		# starchs
-		[
-			# categories
-			["škrob",],
-			# types
-			["kukuruzni", "krumpirov",]
-		],
-=======
 		{
 			categories => ["slad",],
 			types => ["ječmeni", "pšenični",]
 		},
->>>>>>> 0c9912d9
+		# falvouring
+		{
+			categories => ["prirodna aroma", "prirodne arome",],
+			types => ["citrusa sa ostalim prirodnim aromama", "limuna", "mente", "mente s drugim prirodnim aromama",]
+		},
+		# meats
+		{
+			categories => ["meso",],
+			types => ["svinjsko", "goveđe",]
+		},
+		# oils and fats
+		{
+			categories => ["biljne masti", "ulja",],
+			types => ["koskos", "kukuruzno u različitim omjerima", "palma", "repičino", "sojino", "suncokretovo"]
+		},
+		# seeds
+		{
+			categories => ["sjemenke",],
+			types => ["lan", "suncokret",]
+		},
+		# starchs
+		{
+			categories => ["škrob",],
+			types => ["kukuruzni", "krumpirov",]
+		},
 	],
 
 	pl => [
