# This file is part of Product Opener.
#
# Product Opener
# Copyright (C) 2011-2023 Association Open Food Facts
# Contact: contact@openfoodfacts.org
# Address: 21 rue des Iles, 94100 Saint-Maur des Fossés, France
#
# Product Opener is free software: you can redistribute it and/or modify
# it under the terms of the GNU Affero General Public License as
# published by the Free Software Foundation, either version 3 of the
# License, or (at your option) any later version.
#
# This program is distributed in the hope that it will be useful,
# but WITHOUT ANY WARRANTY; without even the implied warranty of
# MERCHANTABILITY or FITNESS FOR A PARTICULAR PURPOSE.  See the
# GNU Affero General Public License for more details.
#
# You should have received a copy of the GNU Affero General Public License
# along with this program.  If not, see <http://www.gnu.org/licenses/>.

=encoding UTF-8

=head1 NAME

ProductOpener::Ingredients - process and analyze ingredients lists

=head1 SYNOPSIS

C<ProductOpener::Ingredients> processes, normalize, parses and analyze
ingredients lists to extract and recognize individual ingredients,
additives and allergens, and to compute product properties related to
ingredients (is the product vegetarian, vegan, does it contain palm oil etc.)

    use ProductOpener::Ingredients qw/:all/;

	[..]

	clean_ingredients_text($product_ref);

	extract_ingredients_from_text($product_ref);

	extract_additives_from_text($product_ref);

	detect_allergens_from_text($product_ref);

=head1 DESCRIPTION

[..]

=cut

package ProductOpener::Ingredients;

use ProductOpener::PerlStandards;
use Exporter qw< import >;

BEGIN {
	use vars qw(@ISA @EXPORT_OK %EXPORT_TAGS);
	@EXPORT_OK = qw(

		&parse_ingredients_text_service
		&extend_ingredients_service
		&estimate_ingredients_percent_service

		&extract_ingredients_from_image

		&separate_additive_class

		&split_generic_name_from_ingredients
		&clean_ingredients_text_for_lang
		&cut_ingredients_text_for_lang
		&clean_ingredients_text
		&select_ingredients_lc

		&detect_allergens_from_text
		&get_allergens_taxonomyid

		&normalize_a_of_b
		&normalize_enumeration

		&extract_additives_from_text
		&extract_ingredients_from_text
		&preparse_ingredients_text

		&flatten_sub_ingredients

		&compute_ingredients_percent_min_max_values
		&delete_ingredients_percent_values
		&compute_ingredients_percent_estimates

		&estimate_nutriscore_2021_milk_percent_from_ingredients
		&estimate_nutriscore_2023_red_meat_percent_from_ingredients

		&has_specific_ingredient_property

		&init_origins_regexps
		&match_ingredient_origin
		&parse_origins_from_text

		&assign_property_to_ingredients

		&get_ingredients_with_property_value
	);    # symbols to export on request
	%EXPORT_TAGS = (all => [@EXPORT_OK]);
}

use vars @EXPORT_OK;
use experimental 'smartmatch';

use ProductOpener::Store qw/get_string_id_for_lang unac_string_perl/;
use ProductOpener::Config qw/:all/;
use ProductOpener::Users qw/:all/;
use ProductOpener::Tags qw/:all/;
use ProductOpener::Products qw/remove_fields/;
use ProductOpener::URL qw/:all/;
use ProductOpener::Images qw/extract_text_from_image/;
use ProductOpener::Lang qw/$lc %Lang lang/;
use ProductOpener::Units qw/normalize_quantity/;
use ProductOpener::Food qw/is_fat_oil_nuts_seeds_for_nutrition_score/;

use Encode;
use Clone qw(clone);

use LWP::UserAgent;
use Encode;
use JSON::MaybeXS;
use Log::Any qw($log);
use List::MoreUtils qw(uniq);
use Data::DeepAccess qw(deep_get deep_exists);

# MIDDLE DOT with common substitutes (BULLET variants, BULLET OPERATOR and DOT OPERATOR (multiplication))
# U+00B7 "·" (Middle Dot). Is a common character in Catalan. To avoid to break ingredients,
#  spaces are added before and after the symbol hereafter.
# U+2022 "•" (Bullet)
# U+2023 "‣" (Triangular Bullet )
# U+25E6 "◦" (White Bullet)
# U+2043 "⁃" (Hyphen Bullet)
# U+204C "⁌" (Black Leftwards Bullet)
# U+204D "⁍" (Black Rightwards Bullet)
# U+2219 "∙" (Bullet Operator )
# U+22C5 "⋅" (Dot Operator)
# U+30FB "・" (Katakana Middle Dot)
my $middle_dot
	= qr/(?: \N{U+00B7} |\N{U+2022}|\N{U+2023}|\N{U+25E6}|\N{U+2043}|\N{U+204C}|\N{U+204D}|\N{U+2219}|\N{U+22C5}|\N{U+30FB})/i;

# Unicode category 'Punctuation, Dash', SWUNG DASH and MINUS SIGN
my $dashes = qr/(?:\p{Pd}|\N{U+2053}|\N{U+2212})/i;

# ',' and synonyms - COMMA, SMALL COMMA, FULLWIDTH COMMA, IDEOGRAPHIC COMMA, SMALL IDEOGRAPHIC COMMA, HALFWIDTH IDEOGRAPHIC COMMA, ARABIC COMMA
my $commas = qr/(?:\N{U+002C}|\N{U+FE50}|\N{U+FF0C}|\N{U+3001}|\N{U+FE51}|\N{U+FF64}|\N{U+060C})/i;

# '.' and synonyms - FULL STOP, SMALL FULL STOP, FULLWIDTH FULL STOP, IDEOGRAPHIC FULL STOP, HALFWIDTH IDEOGRAPHIC FULL STOP
my $stops = qr/(?:\N{U+002E}|\N{U+FE52}|\N{U+FF0E}|\N{U+3002}|\N{U+FE61})/i;

# '(' and other opening brackets ('Punctuation, Open' without QUOTEs)
# U+201A "‚" (Single Low-9 Quotation Mark)
# U+201E "„" (Double Low-9 Quotation Mark)
# U+276E "❮" (Heavy Left-Pointing Angle Quotation Mark Ornament)
# U+2E42 "⹂" (Double Low-Reversed-9 Quotation Mark)
# U+301D "〝" (Reversed Double Prime Quotation Mark)
# U+FF08 "（" (Fullwidth Left Parenthesis) used in some countries (Japan)
my $obrackets = qr/(?![\N{U+201A}|\N{U+201E}|\N{U+276E}|\N{U+2E42}|\N{U+301D}|\N{U+FF08}])[\p{Ps}]/i;

# ')' and other closing brackets ('Punctuation, Close' without QUOTEs)
# U+276F "❯" (Heavy Right-Pointing Angle Quotation Mark Ornament )
# U+301E "⹂" (Double Low-Reversed-9 Quotation Mark)
# U+301F "〟" (Low Double Prime Quotation Mark)
# U+FF09 "）" (Fullwidth Right Parenthesis) used in some countries (Japan)
my $cbrackets = qr/(?![\N{U+276F}|\N{U+301E}|\N{U+301F}|\N{U+FF09}])[\p{Pe}]/i;

# U+FF0F "／" (Fullwidth Solidus) used in some countries (Japan)
my $separators_except_comma = qr/(;|:|$middle_dot|\[|\{|\(|\N{U+FF08}|( $dashes ))|(\/|\N{U+FF0F})/i
	;    # separators include the dot . followed by a space, but we don't want to separate 1.4 etc.

my $separators = qr/($stops\s|$commas|$separators_except_comma)/i;

# do not add sub ( ) in the regexps below as it would change which parts gets matched in $1, $2 etc. in other regexps that use those regexps
# put the longest strings first, so that we can match "possible traces" before "traces"
my %may_contain_regexps = (

	en =>
		"it may contain traces of|possible traces|traces|may also contain|also may contain|may contain|may be present|Produced in a factory handling",
	bg => "продуктът може да съдържа следи от|може да съдържа следи от|може да съдържа",
	bs => "može da sadrži",
	ca => "pot contenir",
	cs => "může obsahovat|může obsahovat stopy",
	da => "produktet kan indeholde|kan indeholde spor af|kan indeholde spor|eventuelle spor|kan indeholde|mulige spor",
	de => "Kann enthalten|Kann Spuren|Spuren|Kann Anteile|Anteile|Kann auch|Kann|Enthält möglicherweise",
	es => "puede contener huellas de|puede contener trazas de|puede contener|trazas|traza",
	et => "võib sisaldada vähesel määral|võib sisaldada|võib sisalda",
	fi =>
		"saattaa sisältää pienehköjä määriä muita|saattaa sisältää pieniä määriä muita|saattaa sisältää pienehköjä määriä|saattaa sisältää pieniä määriä|voi sisältää vähäisiä määriä|saattaa sisältää hivenen|saattaa sisältää pieniä|saattaa sisältää jäämiä|sisältää pienen määrän|jossa käsitellään myös|saattaa sisältää myös|joka käsittelee myös|jossa käsitellään|saattaa sisältää",
	fr =>
		"peut également contenir|peut contenir|qui utilise|utilisant|qui utilise aussi|qui manipule|manipulisant|qui manipule aussi|traces possibles|traces d'allergènes potentielles|trace possible|traces potentielles|trace potentielle|traces éventuelles|traces eventuelles|trace éventuelle|trace eventuelle|traces|trace|Traces éventuelles de|Peut contenir des traces de",
	hr =>
		"mogući ostaci|mogući sadržaj|mogući tragovi|može sadržavati|može sadržavati alergene u tragovima|može sadržavati tragove|može sadržavati u tragovima|može sadržati|može sadržati tragove|proizvod može sadržavati|proizvod može sadržavati tragove",
	is => "getur innihaldið leifar|gæti innihaldið snefil|getur innihaldið",
	it =>
		"Pu[òo] contenere tracce di|pu[òo] contenere|che utilizza anche|possibili tracce|eventuali tracce|possibile traccia|eventuale traccia|tracce|traccia",
	lt => "sudėtyje gali būti|gali būti",
	lv => "var saturēt",
	mk => "Производот може да содржи",
	nl =>
		"Dit product kan sporen van|bevat mogelijk sporen van|Kan sporen bevatten van|Kan sporen van|bevat mogelijk|sporen van|Geproduceerd in ruimtes waar",
	nb =>
		"kan inneholde spor av|kan forekomme spor av|kan inneholde spor|kan forekomme spor|kan inneholde|kan forekomme",
	pl =>
		"może zawierać śladowe ilości|produkt może zawierać|może zawierać|możliwa obecność|może zawierać alergeny|możliwa obecność|w produkcie możliwa obecność|wyprodukowano w zakładzie przetwarzającym",
	pt => "pode conter vestígios de|pode conter",
	ro => "poate con[țţt]ine urme de|poate con[țţt]ine|poate con[țţt]in|produsul poate conţine urme de",
	rs => "može sadržati tragove",
	ru => "Могут содержаться следы",
	sk => "Môže obsahovať",
	sl => "lahko vsebuje sledi",
	sv => "kan innehålla små mängder|kan innehålla spår av|innehåller spår av|kan innehålla spår|kan innehålla",
);

my %contains_regexps = (

	en => "contains",
	bg => "съдържа",
	ca => "conté",
	da => "indeholder",
	es => "contiene",
	et => "sisaldab",
	fr => "contient",
	hr => "sadrže",
	it => "contengono",
	nl => "bevat",
	pl => "zawiera|zawierają",
	ro => "con[țţt]ine|con[țţt]in",
	sv => "innehåller",
);

my %contains_or_may_contain_regexps = (
	allergens => \%contains_regexps,
	traces => \%may_contain_regexps,
);

my %allergens_stopwords = ();

my %allergens_regexps = ();

# Needs to be called after Tags.pm has loaded taxonomies

=head1 FUNCTIONS

=head2 init_allergens_regexps () - initialize regular expressions needed for ingredients parsing

This function initializes regular expressions needed to parse traces and allergens in ingredients lists.

=cut

sub init_allergens_regexps() {

	# Allergens stopwords

	foreach my $key (sort keys %{$stopwords{"allergens"}}) {
		if ($key =~ /\.strings/) {
			my $allergens_lc = $`;
			$allergens_stopwords{$allergens_lc} = join('|', uniq(@{$stopwords{"allergens"}{$key}}));
			#print STDERR "allergens_regexp - $allergens_lc - " . $allergens_stopwords{$allergens_lc} . "\n";
		}
	}

	# Allergens

	foreach my $allergens_lc (uniq(keys %contains_regexps, keys %may_contain_regexps)) {

		my @allergenssuffixes = ();

		# Add synonyms in target language
		if (defined $translations_to{allergens}) {
			foreach my $allergen (keys %{$translations_to{allergens}}) {
				if (defined $translations_to{allergens}{$allergen}{$allergens_lc}) {
					# push @allergenssuffixes, $translations_to{allergens}{$allergen}{$allergens_lc};
					# the synonyms below also contain the main translation as the first entry

					my $allergens_lc_allergenid
						= get_string_id_for_lang($allergens_lc, $translations_to{allergens}{$allergen}{$allergens_lc});

					foreach my $synonym (@{$synonyms_for{allergens}{$allergens_lc}{$allergens_lc_allergenid}}) {
						# Change parenthesis to dots
						# e.g. chemical formula in Open Beauty Facts ingredients
						$synonym =~ s/\(/./g;
						$synonym =~ s/\)/./g;
						push @allergenssuffixes, $synonym;
					}
				}
			}
		}

		$allergens_regexps{$allergens_lc} = "";

		foreach my $suffix (sort {length($b) <=> length($a)} @allergenssuffixes) {
			# simple singulars and plurals
			my $singular = $suffix;
			$suffix =~ s/s$//;
			$allergens_regexps{$allergens_lc} .= '|' . $suffix . '|' . $suffix . 's';

			my $unaccented_suffix = unac_string_perl($suffix);
			if ($unaccented_suffix ne $suffix) {
				$allergens_regexps{$allergens_lc} .= '|' . $unaccented_suffix . '|' . $unaccented_suffix . 's';
			}

		}
		$allergens_regexps{$allergens_lc} =~ s/^\|//;
	}

	return;
}

# Abbreviations that contain dots.
# The dots interfere with the parsing: replace them with the full name.

my %abbreviations = (

	all => [
		["B. actiregularis", "bifidus actiregularis"],    # Danone trademark
		["B. lactis", "bifidobacterium lactis"],
		["L. acidophilus", "lactobacillus acidophilus"],
		["L. bulgaricus", "lactobacillus bulgaricus"],
		["L. delbrueckii subsp. bulgaricus", "lactobacillus bulgaricus"],
		["Lactobacillus delbrueckii subsp. bulgaricus", "lactobacillus bulgaricus"],
		["L. casei", "lactobacillus casei"],
		["L. lactis", "lactobacillus lactis"],
		["L. delbrueckii subsp. lactis", "lactobacillus lactis"],
		["Lactobacillus delbrueckii subsp. lactis", "lactobacillus lactis"],
		["L. plantarum", "lactobacillus plantarum"],
		["L. reuteri", "lactobacillus reuteri"],
		["L. rhamnosus", "lactobacillus rhamnosus"],
		["S. thermophilus", "streptococcus thermophilus"],
	],

	en => [
		["w/o", "without"],
		["w/", "with "],    # note trailing space
		["vit.", "vitamin"],
		["i.a.", "inter alia"],

	],

	ca => [["vit.", "vitamina"], ["m.g.", "matèria grassa"]],

	da => [
		["bl. a.", "blandt andet"],
		["inkl.", "inklusive"],
		["mod.", "modificeret"],
		["past.", "pasteuriserede"],
		["pr.", "per"],
	],

	de => [["vit.", "vitamin"],],

	es => [["vit.", "vitamina"], ["m.g.", "materia grasa"]],

	fi => [["mikro.", "mikrobiologinen"], ["mm.", "muun muassa"], ["sis.", "sisältää"], ["n.", "noin"],],

	fr => [["vit.", "Vitamine"], ["Mat. Gr.", "Matières Grasses"],],

	hr => [
		["temp.", "temperaturi"],
		["konc.", "koncentrirani"],
		["m.m.", "mliječne masti"],
		["regul. kisel.", "regulator kiselosti"],
		["reg. kis.", "regulator kiselosti"],
		["sv.", "svinjsko"],
		["zgrud.", "zgrudnjavanja"],
	],

	nb => [
		["bl. a.", "blant annet"],
		["inkl.", "inklusive"],
		["papr.", "paprika"],
		["fullherdet kokos - og rapsolje", "fullherdet kokosolje og fullherdet rapsolje"],
		["kons.middel", "konserveringsmiddel"],
		["surhetsreg.midde", "surhetsregulerende middel"],
		["mod.", "modifisert"],
		["fort.middel", "fortykningsmiddel"],
		["veg.", "vegetabilsk"],
	],

	ru => [
		["в/с", "высшего сорта"],    # or "высший сорт". = top grade, superfine. applied to flour.
		["х/п", "хлебопекарная"],    # bakery/baking, also for flour.
	],

	sv => [
		["bl. a.", "bland annat"],
		["förtjockn.medel", "förtjockningsmedel"],
		["inkl.", "inklusive"],
		["kons.medel", "konserveringsmedel"],
		["max.", "maximum"],
		["mikrob.", "mikrobiellt"],
		["min.", "minimum"],
		["mod.", "modifierad"],
		["past.", "pastöriserad"],
		["stabil.", "stabiliseringsämne"],
		["surhetsreg.", "surhetsreglerande"],
		["veg.", "vegetabilisk"],
		["ca.", "cirka"],
	],
);

my %of = (
	en => " of ",
	ca => " de ",
	da => " af ",
	de => " von ",
	es => " de ",
	fr => " de la | de | du | des | d'| de l'",
	is => " af ",
	it => " di | d'",
	nl => " van ",
	nb => " av ",
	sv => " av ",
);

my %from = (
	en => " from ",
	da => " fra ",
	de => " aus ",
	es => " de ",
	fr => " de la | de | du | des | d'| de l'",
	it => " dal | della | dalla | dagli | dall'",
	nl => " uit ",
	pl => " z | ze ",
	sv => " från ",
);

my %and = (
	en => " and ",
	br => " ha | hag ",
	ca => " i ",
	cs => " a ",
	da => " og ",
	de => " und ",
	el => " και ",
	es => " y ",    # Spanish "e" before "i" and "hi" is handled by preparse_text()
	et => " ja ",
	fi => " ja ",
	fr => " et ",
	gl => " e ",
	hr => " i ",
	hu => " és ",
	id => " dan ",
	is => " og ",
	it => " e ",
	lt => " ir ",
	lv => " un ",
	mg => " sy ",
	ms => " dan ",
	nl => " en ",
	nb => " og ",
	nn => " og ",
	oc => " e ",
	pl => " i ",
	pt => " e ",
	ro => " și ",
	ru => " и ",
	sk => " a ",
	sl => " in ",
	sq => " dhe ",
	sv => " och ",
	tl => " at ",
	tr => " ve ",
	uk => " i ",
	uz => " va ",
	vi => " và ",
	yo => " ati ",
);

my %and_of = (
	en => " and of ",
	ca => " i de ",
	da => " og af ",
	de => " und von ",
	es => " y de ",
	fr => " et de la | et de l'| et du | et des | et d'| et de ",
	is => " og af ",
	it => " e di | e d'",
	nb => " og av ",
	sv => " och av ",
);

my %and_or = (
	en => " and | or | and/or | and / or ",
	da => " og | eller | og/eller | og / eller ",
	de => " und | oder | und/oder | und / oder ",
	es => " y | e | o | y/o | y / o ",
	fi => " ja | tai | ja/tai | ja / tai ",
	fr => " et | ou | et/ou | et / ou ",
	hr => " i | ili | i/ili | i / ili ",
	is => " og | eða | og/eða | og / eða ",
	it => " e | o | e/o | e / o",
	ja => "又は",    # or
	nl => " en/of | en / of ",
	nb => " og | eller | og/eller | og / eller ",
	pl => " i | oraz | lub | albo ",
	ru => " и | или | и/или | и / или ",
	sv => " och | eller | och/eller | och / eller ",
);

my %the = (
	en => " the ",
	es => " el | la | los | las ",
	fr => " le | la | les | l'",
	it => " il | lo | la | i | gli | le | l'",
	nl => " de | het ",
);

# Strings to identify phrases like "75g per 100g of finished product"
my %per = (
	en => " per | for ",
	da => " per ",
	es => " por | por cada ",
	fr => " pour | par ",
	hr => " na ",
	it => " per ",
	nl => " per ",
	sv => "((?: bär)|(?:\, varav tillsatt socker \\d+\\s*g))? per ",
);

my $one_hundred_grams_or_ml = '100\s*(?:g|gr|ml)';

my %of_finished_product = (
	en => " of (?:finished )?product",
	es => " de producto(?: terminado| final)?",
	fr => " (?:de|sur) produit(?: fini)?",
	hr => " (?:gotovog )?proizvoda",
	it => " di prodotto(?: finito)?",
	nl => " van het volledige product",
	sv => " sylt",
);

# Labels that we want to recognize in the ingredients
# e.g. "fraises issues de l'agriculture biologique"

# Put composed labels like fair-trade-organic first
# There is no need to add labels in every language, synonyms are used automatically
my @labels = (
	"en:fair-trade-organic", "en:organic",
	"en:fair-trade", "en:pgi",
	"en:pdo", "fr:label-rouge",
	"en:sustainable-seafood-msc", "en:responsible-aquaculture-asc",
	"fr:aoc", "en:vegan",
	"en:vegetarian", "nl:beter-leven-1-ster",
	"nl:beter-leven-2-ster", "nl:beter-leven-3-ster",
	"en:halal", "en:kosher",
	"en:fed-without-gmos", "fr:crc",
	"en:without-gluten", "en:sustainable-farming",
	"en:krav",
);
my %labels_regexps = ();

# Needs to be called after Tags.pm has loaded taxonomies

=head1 FUNCTIONS

=head2 init_labels_regexps () - initialize regular expressions needed for ingredients parsing

This function creates regular expressions that match all variations of labels
that we want to recognize in ingredients lists, such as organic and fair trade.

=cut

sub init_labels_regexps() {

	foreach my $labelid (@labels) {

		# Canonicalize the label ids in case the normalized id changed
		$labelid = canonicalize_taxonomy_tag("en", "labels", $labelid);

		foreach my $label_lc (keys %{$translations_to{labels}{$labelid}}) {

			# the synonyms below also contain the main translation as the first entry

			my $label_lc_labelid = get_string_id_for_lang($label_lc, $translations_to{labels}{$labelid}{$label_lc});

			my @synonyms = ();

			foreach my $synonym (@{$synonyms_for{labels}{$label_lc}{$label_lc_labelid}}) {
				push @synonyms, $synonym;

				# In Spanish, when preparsing ingredients text, we will replace " e " by " y ".
				# also replace and / or by and to match labels

				my $synonym2 = $synonym;
				# replace "and / or" by "and"
				# except if followed by a separator, a digit, or "and", to avoid false positives
				my $and_or = ' - ';
				my $and = $and{$label_lc} || " and ";
				my $and_without_spaces = $and;
				$and_without_spaces =~ s/^ //;
				$and_without_spaces =~ s/ $//;
				if (defined $and_or{$label_lc}) {
					$and_or = $and_or{$label_lc};
					$synonym2 =~ s/($and_or)(?!($and_without_spaces |\d|$separators))/$and/ig;
					if ($synonym2 ne $synonym) {
						push @synonyms, $synonym2;
					}
				}
			}

			# also add the xx: entries and synonyms
			if (($label_lc ne "xx") and (defined $translations_to{labels}{$labelid}{"xx"})) {
				my $label_xx_labelid = get_string_id_for_lang("xx", $translations_to{labels}{$labelid}{"xx"});

				foreach my $synonym (@{$synonyms_for{labels}{"xx"}{$label_xx_labelid}}) {
					push @synonyms, $synonym;
				}
			}

			my $label_regexp = "";
			foreach my $synonym (sort {length($b) <=> length($a)} @synonyms) {

				# IGP - Indication Géographique Protégée -> IGP: Indication Géographique Protégée
				$synonym =~ s/ - /\( - |: | : \)/g;

				# simple singulars and plurals
				my $singular = $synonym;
				$synonym =~ s/s$//;
				$label_regexp .= '|' . $synonym . '|' . $synonym . 's';

				my $unaccented_synonym = unac_string_perl($synonym);
				if ($unaccented_synonym ne $synonym) {
					$label_regexp .= '|' . $unaccented_synonym . '|' . $unaccented_synonym . 's';
				}

			}
			$label_regexp =~ s/^\|//;
			defined $labels_regexps{$label_lc} or $labels_regexps{$label_lc} = {};
			$labels_regexps{$label_lc}{$labelid} = $label_regexp;
			#print STDERR "labels_regexps - label_lc: $label_lc - labelid: $labelid - regexp: $label_regexp\n";
		}
	}

	return;
}

# Ingredients processing regexps

my %ingredients_processing_regexps = ();

sub init_ingredients_processing_regexps() {

	# Create a list of regexps with each synonyms of all ingredients processes
	%ingredients_processing_regexps = %{
		generate_regexps_matching_taxonomy_entries(
			"ingredients_processing",
			"list_of_regexps",
			{
				#add_simple_plurals => 1,
				#add_simple_singulars => 1,
				match_space_with_dash => 1,
			}
		)
	};

	return;
}

# Origins processing regexps

my %origins_regexps = ();

sub init_origins_regexps() {

	# Create a list of regexps with each synonyms of all ingredients processes
	%origins_regexps = %{
		generate_regexps_matching_taxonomy_entries(
			"origins",
			"unique_regexp",
			{
				match_space_with_dash => 1,
			}
		)
	};

	return;
}

# Additives classes regexps

my %additives_classes_regexps = ();

sub init_additives_classes_regexps() {

	# Create a regexp with all synonyms of all additives classes
	%additives_classes_regexps = %{
		generate_regexps_matching_taxonomy_entries(
			"additives_classes",
			"unique_regexp",
			{
				add_simple_plurals => 1,
				add_simple_singulars => 1,
				# 2022-09-22: not sure if the following is still needed
				# before refactoring, we had a comment about not turning
				# "vitamin A" into "vitamin : A", but it does not happen
				# skip_entries_matching => '/^en:vitamins$/',
			}
		)
	};

	return;
}

if ((keys %labels_regexps) > 0) {exit;}

sub extract_ingredients_from_image ($product_ref, $id, $ocr_engine, $results_ref) {

	my $lc = $product_ref->{lc};

	if ($id =~ /_(\w\w)$/) {
		$lc = $1;
	}

	extract_text_from_image($product_ref, $id, "ingredients_text_from_image", $ocr_engine, $results_ref);

	# remove nutrition facts etc.
	if (($results_ref->{status} == 0) and (defined $results_ref->{ingredients_text_from_image})) {

		$results_ref->{ingredients_text_from_image_orig} = $product_ref->{ingredients_text_from_image};
		$results_ref->{ingredients_text_from_image}
			= cut_ingredients_text_for_lang($results_ref->{ingredients_text_from_image}, $lc);
	}

	return;
}

# prepared with
my %prepared_with = (
	en => "(?:made|prepared|produced) with",
	da => "fremstillet af",
	es => "elabora con",
	fr => "(?:(?:é|e)labor(?:é|e)|fabriqu(?:é|e)|pr(?:é|e)par(?:é|e)|produit)(?:e)?(?:s)? (?:avec|à partir)",
	hr => "(?:proizvedeno od|sadrži)",
	nl => "bereid met",
	sv => "är",
);

my %min_regexp = (
	en => "min|min\.|minimum",
	ca => "min|min\.|mín|mín\.|mínim|minim",
	es => "min|min\.|mín|mín\.|mínimo|minimo|minimum",
	fr => "min|min\.|mini|minimum",
	hr => "min|min\.|mini|minimum",
	pl => "min|min\.|minimum",
);

my %max_regexp = (
	en => "max|max\.|maximum",
	ca => "max|max\.|màxim",
	es => "max|max\.|máximo",
	fr => "max|max\.|maxi|maximum",
	hr => "max|max\.|maxi|maximum",
	pl => "max|max\.|maximum",
);

# Words that can be ignored after a percent
# e.g. 50% du poids total, 30% of the total weight
# groups need to be non-capturing: prefixed with (?:

my %ignore_strings_after_percent = (
	en => "of (?:the )?(?:total weight|grain is wholegrain rye)",
	es => "(?:en el chocolate(?: con leche)?)",
	fi => "jauhojen määrästä",
	fr => "(?:dans le chocolat(?: (?:blanc|noir|au lait))?)|(?:du poids total|du poids)",
	sv => "fetthalt",
);

=head2 has_specific_ingredient_property ( product_ref, searched_ingredient_id, property )

Check if the specific ingredients structure (extracted from the end of the ingredients list and product labels)
contains a property for an ingredient. (e.g. do we have an origin specified for a specific ingredient)

=head3 Arguments

=head4 product_ref

=head4 searched_ingredient_id

If the ingredient_id parameter is undef, then we return the value for any specific ingredient.
(useful for products for which we do not have ingredients, but for which we have a label like "French eggs":
we can still derive the origin of the ingredients, e.g. for the Eco-Score)

=head4 property

e.g. "origins"

=head3 Return values

=head4 value

- undef if we don't have a specific ingredient with the requested property matching the requested ingredient
- otherwise the value for the matching specific ingredient

=cut

sub has_specific_ingredient_property ($product_ref, $searched_ingredient_id, $property) {

	my $value;

	# If we have specific ingredients, check if we have a parent of searched ingredient
	if (defined $product_ref->{specific_ingredients}) {
		foreach my $specific_ingredient_ref (@{$product_ref->{specific_ingredients}}) {
			my $specific_ingredient_id = $specific_ingredient_ref->{id};
			if (
				(
					defined $specific_ingredient_ref->{$property}
				)    # we have a value for the property for the specific ingredient
					 # and we did not target a specific ingredient, or this is equivalent to the searched ingredient
				and (  (not defined $searched_ingredient_id)
					or (is_a("ingredients", $searched_ingredient_id, $specific_ingredient_id)))
				)
			{

				if (not defined $value) {
					$value = $specific_ingredient_ref->{$property};
				}
				elsif ($specific_ingredient_ref->{$property} ne $value) {
					$log->warn(
						"has_specific_ingredient_property: different values for property",
						{
							searched_ingredient_id => $searched_ingredient_id,
							property => $property,
							current_value => $value,
							specific_ingredient_id => $specific_ingredient_id,
							new_value => $specific_ingredient_ref->{$property}
						}
					) if $log->is_warn();
				}
			}
		}
	}

	return $value;
}

=head2 add_properties_from_specific_ingredients ( product_ref )

Go through the ingredients structure, and add properties to ingredients that match specific ingredients
for which we have extra information (e.g. origins from a label).

=cut

sub add_properties_from_specific_ingredients ($product_ref) {

	return if not defined $product_ref->{ingredients};

	# Traverse the ingredients tree, breadth first
	my @ingredients = @{$product_ref->{ingredients}};

	while (@ingredients) {

		# Remove and process the first ingredient
		my $ingredient_ref = shift @ingredients;
		my $ingredientid = $ingredient_ref->{id};

		# Add sub-ingredients at the beginning of the ingredients array
		if (defined $ingredient_ref->{ingredients}) {

			unshift @ingredients, @{$ingredient_ref->{ingredients}};
		}

		foreach my $property (qw(origins)) {
			my $property_value = has_specific_ingredient_property($product_ref, $ingredientid, $property);
			if ((defined $property_value) and (not defined $ingredient_ref->{$property})) {
				$ingredient_ref->{$property} = $property_value;
			}
		}
	}
	return;
}

=head2 add_percent_max_for_ingredients_from_nutrition_facts ( $product_ref )

Add a percent_max value for salt and sugar ingredients, based on the nutrition facts.

=cut

sub add_percent_max_for_ingredients_from_nutrition_facts ($product_ref) {

	# Check if we have values for salt and sugar in the nutrition facts
	my @ingredient_max_values = ();
	my $sugars_100g = deep_get($product_ref, qw(nutriments sugars_100g));
	if (defined $sugars_100g) {
		push @ingredient_max_values, {ingredientid => "en:sugar", value => $sugars_100g};
	}
	my $salt_100g = deep_get($product_ref, qw(nutriments salt_100g));
	if (defined $salt_100g) {
		push @ingredient_max_values, {ingredientid => "en:salt", value => $salt_100g};
	}

	if (scalar @ingredient_max_values) {

		# Traverse the ingredients tree, depth first

		my @ingredients = @{$product_ref->{ingredients}};

		while (@ingredients) {

			# Remove and process the first ingredient
			my $ingredient_ref = shift @ingredients;
			my $ingredientid = $ingredient_ref->{id};

			# Add sub-ingredients at the beginning of the ingredients array
			if (defined $ingredient_ref->{ingredients}) {

				unshift @ingredients, @{$ingredient_ref->{ingredients}};
			}

			foreach my $ingredient_max_value_ref (@ingredient_max_values) {
				my $value = $ingredient_max_value_ref->{value};
				if (is_a("ingredients", $ingredient_ref->{id}, $ingredient_max_value_ref->{ingredientid})) {
					if (not defined $ingredient_ref->{percent_max}) {
						$ingredient_ref->{percent_max} = $value;
					}
				}

			}
		}
	}
	return;
}

=head2 add_specific_ingredients_from_labels ( product_ref )

Check if the product has labels that indicate properties (e.g. origins) for specific ingredients.

e.g.

en:French pork
fr:Viande Porcine Française, VPF, viande de porc française, Le Porc Français, Porc Origine France, porc français, porc 100% France
origins:en: en:france
ingredients:en: en:pork

This function extracts those mentions and adds them to the specific_ingredients structure.

=head3 Return values

=head4 specific_ingredients structure

Array of specific ingredients.

=head4 

=cut

sub add_specific_ingredients_from_labels ($product_ref) {

	my $ingredients_lc = $product_ref->{ingredients_lc} || $product_ref->{lc};

	if (defined $product_ref->{labels_tags}) {
		foreach my $labelid (@{$product_ref->{labels_tags}}) {
			my $ingredients = get_property("labels", $labelid, "ingredients:en");
			if (defined $ingredients) {
				my $origins = get_property("labels", $labelid, "origins:en");

				if (defined $origins) {

					my $ingredient_id = canonicalize_taxonomy_tag("en", "ingredients", $ingredients);

					my $specific_ingredients_ref = {
						id => $ingredient_id,
						ingredient => $ingredients,
						label => $labelid,
						origins => join(",", map {canonicalize_taxonomy_tag("en", "origins", $_)} split(/,/, $origins))
					};

					push @{$product_ref->{specific_ingredients}}, $specific_ingredients_ref;
				}
			}
		}
	}
	return;
}

=head2 parse_specific_ingredients_from_text ( product_ref, $text, $percent_or_quantity_regexp, $per_100g_regexp )

Lists of ingredients sometime include extra mentions for specific ingredients
at the end of the ingredients list. e.g. "Prepared with 50g of fruits for 100g of finished product".

This function extracts those mentions and adds them to the specific_ingredients structure.

This function is also used to parse the origins of ingredients field.

=head3 Arguments

=head4 product_ref

=head4 text $text

=head4 percent regular expression $percent_or_quantity_regexp

Used to find % values, language specific.

Pass undef in order to skip % recognition. This is useful if we know the text is only for the origins of ingredients.

=head4 per_100g regular expression $per_100g_regexp

=head3 Return values

=head4 specific_ingredients structure

Array of specific ingredients.

=head4 

=cut

sub parse_specific_ingredients_from_text ($product_ref, $text, $percent_or_quantity_regexp, $per_100g_regexp) {

	my $ingredients_lc = $product_ref->{ingredients_lc} || $product_ref->{lc};

	# Go through the ingredient lists multiple times
	# as long as we have one match
	my $ingredient = "start";

	# total or minimum
	my %minimum_or_total = (
		en => "min|minimum|total",
		es => "total",
		fr => "min|minimum|minimal|minimale|total|totale",
		hr => "najmanje|najviše",
		sv => "total",
	);
	my $minimum_or_total = $minimum_or_total{$ingredients_lc} || '';

	# followed by an ingredient (e.g. "total content of fruit")
	my %content_of_ingredient = (
		en => "(?:(?:$minimum_or_total) )?content",
		es => "contenido(?: (?:$minimum_or_total))",
		fr => "(?:teneur|taux)(?: (?:$minimum_or_total))?(?: en)?",   # need to have " en" as it's not in the $of regexp
		hr => "ukupni(?: udio)?|udio",
		sv => "(?:(?:$minimum_or_total) )?mängd",
	);
	my $content_of_ingredient = $content_of_ingredient{$ingredients_lc};

	my $of = $of{$ingredients_lc} || ' ';    # default to space in order to not match an empty string

	# following an ingredient (e.g. "milk content")
	# include space if mandatory
	my %ingredient_content = (
		en => " content",
		sv => "mängd"
	);
	my $ingredient_content = $ingredient_content{$ingredients_lc};

	my $prepared_with = $prepared_with{$ingredients_lc} || '';

	while ($ingredient) {

		# Initialize values
		$ingredient = undef;
		my $matched_ingredient_ref = {};
		my $matched_text;
		my ($percent_or_quantity_value, $percent_or_quantity_unit);
		my $origins;

		# Note: in regular expressions below, use non-capturing groups (starting with (?: )
		# for all groups, except groups that capture actual data: ingredient name, percent, origins

		# Regexps should match until we reach a , . ; - or the end of the text

		$log->debug("parse_specific_ingredients_from_text - text: $text") if $log->is_debug();

		# text in this order: ingredient - quantity - percent
		# e.g.
		# - minimum content of fruit : 150g
		# - fruit content: minimum 80%
		# - total fruit content: 150g per 100g
		if (
			(defined $percent_or_quantity_regexp)
			and (
				(
					# fruit content: 50%, minimum fruit content 40g per 100g
					# sv: Fruktmängd: 50g per 100g (no space)

					(defined $ingredient_content)
					# optional minimum, followed by ingredient, content, : and/or spaces, percent or quantity, optional per 100g, separator
					and ($text
						=~ /((?:^|;|,|\.| - )\s*)(?:(?:$minimum_or_total) )?\s*([^,.;]+?)\s*(?:$ingredient_content)(?::|\s)+$percent_or_quantity_regexp\s*(?:$per_100g_regexp)?(?:;|,|\.| - |$)/i
					)

				)
				or (
					# minimum content of fruit: 150% / content of fruit: 150g per 100g of finished product
					# (fr) teneur en citron de 40%
					(defined $content_of_ingredient)
					and (
						# content, of or : or space, ingredient, percent or quantity, optional per 100g, separator
						$text
						=~ /((?:^|;|,|\.| - )\s*)(?:$content_of_ingredient)(?:$of|\s|:)+([^,.;]+?)(?:$of|\s)+$percent_or_quantity_regexp\s*(?:$per_100g_regexp)?(?:;|,|\.| - |$)/i
					)
				)

			)
			)
		{
			$log->debug("parse_specific_ingredients_from_text - text in this order: ingredient - quantity - percent")
				if $log->is_debug();

			my $before = $1;
			$ingredient = $2;
			# 2 groups captured by $percent_or_quantity_regexp:
			$percent_or_quantity_value = $3;
			$percent_or_quantity_unit = $4;
			$matched_text = $&;
			# Remove the matched text
			$text = $` . $1 . ' ' . $';

			$log->debug("parse_specific_ingredients_from_text - ingredient: $ingredient") if $log->is_debug();
			$log->debug("parse_specific_ingredients_from_text - percent_or_quantity_value: $percent_or_quantity_value")
				if $log->is_debug();
			$log->debug("parse_specific_ingredients_from_text - percent_or_quantity_unit: $percent_or_quantity_unit")
				if $log->is_debug();
		}
		# text in this order: quantity - ingredient - percent
		# e.g.
		# - 75g of tomatoes per 100g
		# - prepared with 60g of fruits
		# - prepared with 40g of fruits per 100g of finished product
		elsif (
			(
					(defined $percent_or_quantity_regexp)
				and (defined $of)
				and ($of ne "")
				and (defined $per_100g_regexp)
				and ($per_100g_regexp ne "")
			)
			and (
				# if the string does not start with "prepared with", it needs to finish with "per 100g",
				# otherwise we will match items that could be part of the ingredients list such as "75% of tomatoes

				# prepared with, percent, ingredient, optional per 100g, separator
				# $of needs to be first in (?:$of|\s|:) so that " of " is matched by it, instead of the ingredient capturing group
				(
						(defined $prepared_with)
					and ($prepared_with ne "")
					and ($text
						=~ /((?:^|;|,|\.| - )\s*)$prepared_with(?:$of|\s|:)+$percent_or_quantity_regexp(?:$of|\s|:)+\s*([^,.;]+?)\s*(?:$per_100g_regexp)?(?:;|,|\.| - |$)/i
					)
				)
				or
				# percent, ingredient, per 100g, separator
				(
					$text
					=~ /((?:^|;|,|\.| - )\s*)$percent_or_quantity_regexp(?:$of|\s|:)+\s*([^,.;]+?)\s*(?:$per_100g_regexp)(?:;|,|\.| - |$)/i
				)
			)
			)
		{
			$log->debug("parse_specific_ingredients_from_text - text in this order: quantity - ingredient - percent")
				if $log->is_debug();

			my $before = $1;
			# 2 groups captured by $percent_or_quantity_regexp:
			$percent_or_quantity_value = $2;
			$percent_or_quantity_unit = $3;
			$ingredient = $4;    # ([^,.;]+?)
			$matched_text = $&;
			# Remove the matched text
			$text = $` . $1 . ' ' . $';

			$log->debug("parse_specific_ingredients_from_text - ingredient: $ingredient") if $log->is_debug();
			$log->debug("parse_specific_ingredients_from_text - percent_or_quantity_value: $percent_or_quantity_value")
				if $log->is_debug();
			$log->debug("parse_specific_ingredients_from_text - percent_or_quantity_unit: $percent_or_quantity_unit")
				if $log->is_debug();
		}

		if (($ingredients_lc eq "en") || ($ingredients_lc eq "fr")) {
			# Origin of the milk: United Kingdom
			# Origine du Cacao: Pérou
			if (match_origin_of_the_ingredient_origin($ingredients_lc, \$text, $matched_ingredient_ref)) {
				$origins = $matched_ingredient_ref->{origins};
				$ingredient = $matched_ingredient_ref->{ingredient};
				$matched_text = $matched_ingredient_ref->{matched_text};
				# Remove extra spaces
				$ingredient =~ s/\s+$//;
			}
		}

		# If we found an ingredient, save it in specific_ingredients
		if (defined $ingredient) {
			my $ingredient_id
				= get_taxonomyid($ingredients_lc,
				canonicalize_taxonomy_tag($ingredients_lc, "ingredients", $ingredient));

			# remove starting or ending separators in matched text
			$matched_text =~ s/^(;|,|\.| - |\s)+//;
			$matched_text =~ s/(;|,|\.| - |\s)+$//;
			$matched_text =~ s/^\s+//;

			# remove ending separators for ingredient
			$ingredient =~ s/(:|\s)*$//;

			my $specific_ingredients_ref = {
				id => $ingredient_id,
				ingredient => $ingredient,
				text => $matched_text,
			};

			# Add percent and quantity fields

			if (defined $percent_or_quantity_value) {
				my ($percent, $quantity, $quantity_g)
					= get_percent_or_quantity_and_normalized_quantity($percent_or_quantity_value,
					$percent_or_quantity_unit);

				defined $percent and $specific_ingredients_ref->{percent} = $percent + 0;
				defined $quantity and $specific_ingredients_ref->{quantity} = $quantity;
				defined $quantity_g and $specific_ingredients_ref->{quantity_g} = $quantity_g + 0;

			}

			# Add origin field

			my $and_or = $and_or{$ingredients_lc};

			defined $origins
				and $specific_ingredients_ref->{origins}
				= join(",",
				map {canonicalize_taxonomy_tag($ingredients_lc, "origins", $_)} split(/,|$and_or/, $origins));

			push @{$product_ref->{specific_ingredients}}, $specific_ingredients_ref;
		}
	}

	return $text;
}

# Note: in regular expressions below, use non-capturing groups (starting with (?: )
# for all groups, except groups that capture actual data: ingredient name, percent, origins

# Regexps should match until we reach a . ; or the end of the text

sub match_ingredient_origin ($ingredients_lc, $text_ref, $matched_ingredient_ref) {

	my $origins_regexp = $origins_regexps{$ingredients_lc};
	my $and_or = $and_or{$ingredients_lc} || ',';
	my $from = $from{$ingredients_lc} || ':';

	# Strawberries: Spain, Italy and Portugal
	# Strawberries from Spain, Italy and Portugal
	if (defined $origins_regexp) {
		if ($$text_ref
			=~ /\s*([^,.;:]+)(?::|$from)\s*((?:$origins_regexp)(?:(?:,|$and_or)(?:\s?)(?:$origins_regexp))*)\s*(?:,|;|\.| - |$)/i
			)
		{
			# Note: the regexp above does not currently match multiple origins with commas (e.g. "Origins of milk: UK, UE")
			# in order to not overmatch something like "Origin of milk: UK, some other mention."
			# In the future, we could try to be smarter and match more if we can recognize the next words exist in the origins taxonomy.

			$matched_ingredient_ref->{ingredient} = $1;
			$matched_ingredient_ref->{origins} = $2;
			$matched_ingredient_ref->{matched_text} = $&;

			# Remove the matched text
			$$text_ref = $` . ' ' . $';

			return 1;
		}
		# Try to match without a "from" marker (e.g. "Strawberry France")
		elsif ($$text_ref
			=~ /\s*([^,.;:]+)\s+((?:$origins_regexp)(?:(?:,|$and_or)(?:\s?)(?:$origins_regexp))*)\s*(?:,|;|\.| - |$)/i)
		{
			# Note: the regexp above does not currently match multiple origins with commas (e.g. "Origins of milk: UK, UE")
			# in order to not overmatch something like "Origin of milk: UK, some other mention."
			# In the future, we could try to be smarter and match more if we can recognize the next words exist in the origins taxonomy.

			$matched_ingredient_ref->{ingredient} = $1;
			$matched_ingredient_ref->{origins} = $2;
			$matched_ingredient_ref->{matched_text} = $&;

			# keep the matched ingredient only if it is a known ingredient in the taxonomy, in order to avoid false positives
			# e.g. "something made in France" should not be turned into ingredient "something made in" + origin "France"
			if (
				not(
					exists_taxonomy_tag(
						"ingredients",
						canonicalize_taxonomy_tag(
							$ingredients_lc, "ingredients", $matched_ingredient_ref->{ingredient}
						)
					)
				)
				)
			{
				$matched_ingredient_ref = {};
			}
			else {
				# Remove the matched text
				$$text_ref = $` . ' ' . $';

				return 1;
			}
		}
	}
	return 0;
}

sub match_origin_of_the_ingredient_origin ($ingredients_lc, $text_ref, $matched_ingredient_ref) {

	my %origin_of_the_regexp_in_lc = (
		en => "(?:origin of (?:the )?)",
		ca => "(?:origen)",
		es => "(?:origen)",
		fr => "(?:origine (?:de |du |de la |des |de l'))",
	);

	my $origin_of_the_regexp = $origin_of_the_regexp_in_lc{$ingredients_lc} || $origin_of_the_regexp_in_lc{en};
	my $origins_regexp = $origins_regexps{$ingredients_lc};
	my $and_or = $and_or{$ingredients_lc} || ',';

	# Origin of the milk: United Kingdom.
	if (
		$origins_regexp
		and ($$text_ref
			=~ /\s*${origin_of_the_regexp}([^,.;:]+)(?::| )+((?:$origins_regexp)(?:(?:,|$and_or)(?:\s?)(?:$origins_regexp))*)\s*(?:,|;|\.| - |$)/i
		)
		)
	{

		$matched_ingredient_ref->{ingredient} = $1;
		$matched_ingredient_ref->{origins} = $2;
		$matched_ingredient_ref->{matched_text} = $&;

		# Remove the matched text
		$$text_ref = $` . ' ' . $';

		# replace and / or
		#$matched_ingredient_ref->{origins} =~ s/($origins_regexp)(?:$and_or)($origins_regexp)/$1,$2/g;

		return 1;
	}
	return 0;
}

=head2 parse_processing_from_ingredient ( $ingredients_lc, $ingredient )

This function extract processing method from one ingredient.
If processing methods are found and remaining ingredient text exists without the processing method,
then, it returns:
	- $processing (concatenate if more than one), 
	- $ingredient (without processing) and 
	- $ingredient_id (without processing)
If it does not result in known ingredient, then it returns the same but unchanged.

=head3 Arguments

=head4 ingredients_lc

language abbreviation (en for English, for example)

=head4 ingredient

string ("pear", for example)

=head3 Return values

=head4 processings_ref

reference to an array of processings

=head4 ingredient

updated ingredient without processing methods

=head4 ingredient_id

English first element for that ingredient (en:pear, for example)

=head4 ingredient_recognized

0 or 1

=cut

sub parse_processing_from_ingredient ($ingredients_lc, $ingredient) {
	my $ingredient_recognized = 0;
	my @processings = ();
	my $debug_parse_processing_from_ingredient = 0;

	# do not match anything if we don't have a translation for "and"
	my $and = $and{$ingredients_lc} || " will not match ";

	# canonicalize_taxonomy_tag also remove stopwords, etc.
	my $ingredient_id = canonicalize_taxonomy_tag($ingredients_lc, "ingredients", $ingredient);

	# return if ingredient exists as is
	if (exists_taxonomy_tag("ingredients", $ingredient_id)) {
		$ingredient_recognized = 1;
	}
	else {

		my $found_a_known_ingredient = 0;
		my $new_ingredient = $ingredient;
		my @new_processings = ();
		my $removed_a_processing = 1;    # remove prefixes / suffixes one by one
		while ($removed_a_processing) {
			$removed_a_processing = 0;

			# First pass: match all prefixes / suffixes at the start and at the end of the ingredient
			# Second pass: possibly match inside the ingredient (e.g. "soupe déshydratée de légumes" -> "soupe de légumes")
			# Don't mix the two passes in order to avoid removing processings that are part of actual ingredients
			# e.g. "pur jus de fruits" -> we don't want to remove "jus" before "pur", so that we can stop at "jus de fruits"

			foreach my $pass ("start_and_end", "inside") {

				# Skip the second pass if we already matched a processing ($removed_a_processing = 1) or if found a known ingredient ($found_a_known_ingredient = 1)
				if ((not $removed_a_processing) and (not $found_a_known_ingredient)) {

					foreach my $ingredient_processing_regexp_ref (@{$ingredients_processing_regexps{$ingredients_lc}}) {
						my $regexp = $ingredient_processing_regexp_ref->[1];

						$debug_parse_processing_from_ingredient
							and $log->trace("processing - checking processing regexps",
							{new_ingredient => $new_ingredient, regexp => $regexp})
							if $log->is_trace();

						if (
							(
								($pass eq "start_and_end") and (
									# match before or after the ingredient, require a space
									(
										#($ingredients_lc =~ /^(en|es|it|fr)$/)
										(
											   ($ingredients_lc eq 'ar')
											or ($ingredients_lc eq 'bg')
											or ($ingredients_lc eq 'bs')
											or ($ingredients_lc eq 'ca')
											or ($ingredients_lc eq 'cs')
											or ($ingredients_lc eq 'el')
											or ($ingredients_lc eq 'en')
											or ($ingredients_lc eq 'es')
											or ($ingredients_lc eq 'fr')
											or ($ingredients_lc eq 'hr')
											or ($ingredients_lc eq 'it')
											or ($ingredients_lc eq 'mk')
											or ($ingredients_lc eq 'pl')
											or ($ingredients_lc eq 'sl')
											or ($ingredients_lc eq 'sr')
										)
										and ($new_ingredient =~ /(^($regexp)\b|\b($regexp)$)/i)
									)

									#  match before or after the ingredient, does not require a space
									or (
										(
											   ($ingredients_lc eq 'de')
											or ($ingredients_lc eq 'hu')
											or ($ingredients_lc eq 'ja')
											or ($ingredients_lc eq 'nl')
										)
										and ($new_ingredient =~ /(^($regexp)|($regexp)$)/i)
									)

									# match after the ingredient, does not require a space
									# match before the ingredient, require a space
									or (
										(
											   ($ingredients_lc eq 'da')
											or ($ingredients_lc eq 'fi')
											or ($ingredients_lc eq 'nb')
											or ($ingredients_lc eq 'no')
											or ($ingredients_lc eq 'nn')
											or ($ingredients_lc eq 'sv')
										)
										and ($new_ingredient =~ /(^($regexp)\b|($regexp)$)/i)
									)
								)
							)
							or (($pass eq "inside") and ($new_ingredient =~ /\b$regexp\b/i))
							)
						{
							$new_ingredient = $` . $';

							$debug_parse_processing_from_ingredient and $log->debug(
								"processing - found processing",
								{
									ingredient => $ingredient,
									new_ingredient => $new_ingredient,
									processing => $ingredient_processing_regexp_ref->[0],
									regexp => $regexp
								}
							) if $log->is_debug();

							$removed_a_processing = 1;

							push @new_processings, $ingredient_processing_regexp_ref->[0];

							# remove starting or ending " and "
							# viande traitée en salaison et cuite -> viande et
							$new_ingredient =~ s/($and)+$//i;
							$new_ingredient =~ s/^($and)+//i;
							# trim leading and trailing whitespaces or hyphens
							$new_ingredient =~ s/(\s|-)+$//;
							$new_ingredient =~ s/^(\s|-)+//;
							# remove extra spaces
							$new_ingredient =~ s/\s+/ /g;

							# Stop if we now have a known ingredient.
							# e.g. "jambon cru en tranches" -> keep "jambon cru".
							my $new_ingredient_id
								= canonicalize_taxonomy_tag($ingredients_lc, "ingredients", $new_ingredient);

							if (exists_taxonomy_tag("ingredients", $new_ingredient_id)) {
								$debug_parse_processing_from_ingredient and $log->debug(
									"processing - found existing ingredient, stop matching",
									{
										ingredient => $ingredient,
										new_ingredient => $new_ingredient,
										new_ingredient_id => $new_ingredient_id
									}
								) if $log->is_debug();

								$found_a_known_ingredient = 1;
							}
							else {
								$debug_parse_processing_from_ingredient
									and $log->debug(
									"processing - NOT found existing ingredient >$new_ingredient_id<, stop matching")
									if $log->is_debug();
							}

							last;
						}
					}
				}
			}
		}
		if ($found_a_known_ingredient) {

			my $new_ingredient_id = canonicalize_taxonomy_tag($ingredients_lc, "ingredients", $new_ingredient);
			if (exists_taxonomy_tag("ingredients", $new_ingredient_id)) {
				$debug_parse_processing_from_ingredient and $log->debug(
					"processing - found existing ingredient after removing processing",
					{
						ingredient => $ingredient,
						new_ingredient => $new_ingredient,
						new_ingredient_id => $new_ingredient_id,
						new_processings => \@new_processings,
					}
				) if $log->is_debug();
				$ingredient = $new_ingredient;
				$ingredient_id = $new_ingredient_id;
				$ingredient_recognized = 1;
				@processings = @new_processings;
			}
			else {
				$debug_parse_processing_from_ingredient and $log->debug(
					"processing - did not find existing ingredient after removing processing",
					{
						ingredient => $ingredient,
						new_ingredient => $new_ingredient,
						new_ingredient_id => $new_ingredient_id,
						new_processinsg => \@new_processings,
					}
				) if $log->is_debug();
			}
		}
	}

	$debug_parse_processing_from_ingredient
		and $log->debug(
		"processing - return",
		{
			processings => \@processings,
			ingredient => $ingredient,
			ingredient_id => $ingredient_id,
			ingredient_recognized => $ingredient_recognized
		}
		) if $log->is_debug();

	return (\@processings, $ingredient, $ingredient_id, $ingredient_recognized);
}

=head2 parse_origins_from_text ( product_ref, $text)

This function parses the origins of ingredients field to extract the origins of specific ingredients.
The origins are stored in the specific_ingredients structure of the product.

Note: this function is similar to parse_specific_ingredients_from_text() that operates on ingredients lists.
The difference is that parse_specific_ingredients_from_text() only extracts and recognizes text that is
an extra mention at the end of an ingredient list (e.g. "Origin of strawberries: Spain"),
while parse_origins_from_text() will also recognize text like "Strawberries: Spain".

=head3 Arguments

=head4 product_ref

=head4 text $text

=head3 Return values

=head4 specific_ingredients structure

Array of specific ingredients.

=head4 

=cut

sub parse_origins_from_text ($product_ref, $text) {

	my $ingredients_lc = $product_ref->{ingredients_lc} || $product_ref->{lc};

	# Normalize single quotes
	$text =~ s/’/'/g;

	# Go through the ingredient lists multiple times
	# as long as we have one match
	my $matched_ingredient = "start";

	while ($matched_ingredient) {

		# Initialize values
		$matched_ingredient = undef;
		my $matched_ingredient_ref = {};
		my $origins;

		# Call match functions to look for different ways to specify origins etc.

		foreach my $match_function_ref (\&match_origin_of_the_ingredient_origin, \&match_ingredient_origin) {
			if ($match_function_ref->($ingredients_lc, \$text, $matched_ingredient_ref)) {

				my $matched_text = $matched_ingredient_ref->{matched_text};
				my $ingredient = $matched_ingredient_ref->{ingredient};
				my $ingredient_id
					= get_taxonomyid($ingredients_lc,
					canonicalize_taxonomy_tag($ingredients_lc, "ingredients", $ingredient));

				# Remove extra spaces
				$ingredient =~ s/\s+$//;
				$matched_text =~ s/^\s+//;

				my $specific_ingredients_ref = {
					id => $ingredient_id,
					ingredient => $ingredient,
					text => $matched_text,
				};

				if (defined $matched_ingredient_ref->{origins}) {
					my $and_or = $and_or{$ingredients_lc};
					$specific_ingredients_ref->{origins} = join(",",
						map {canonicalize_taxonomy_tag($ingredients_lc, "origins", $_)}
							split(/,|$and_or/, $matched_ingredient_ref->{origins}));
				}

				push @{$product_ref->{specific_ingredients}}, $specific_ingredients_ref;

				$matched_ingredient = $ingredient;
				last;
			}
		}
	}

	return $text;
}

=head2 select_ingredients_lc ($product_ref)

Return the `ingredients_lc` field to save in $product_ref.

This is the language that will be used to parse ingredients. We first check that ingredients_text_{lang}
exists and is non-empty for the product main language (`lc`), and return it if it does.
Otherwise we look at all languages defined in `languages_codes` for a non-empty `ingredients_text_lang`.

=head3 Arguments

=head4 $product_ref

=cut

sub select_ingredients_lc ($product_ref) {
	if (defined $product_ref->{languages_codes}) {
		# We sort the keys so that the order is deterministic
		foreach my $language ($product_ref->{lc}, sort keys %{$product_ref->{languages_codes}}) {
			if (    (defined $product_ref->{"ingredients_text_" . $language})
				and ($product_ref->{"ingredients_text_" . $language} ne ""))
			{
				return $language;
			}
		}
	}
	return $product_ref->{lc};
}

=head2 get_percent_or_quantity_and_normalized_quantity($percent_or_quantity_value, $percent_or_quantity_unit)

Used to assign percent or quantity for strings parsed with $percent_or_quantity_regexp.

=head3 Arguments

=head4 percent_or_quantity_value

=head4 percent_or_quantity_unit

=head3 Return values

If the percent_or_quantity_unit is %, we return a defined value for percent, otherwise we return quantity and quantity_g

=head4 percent

=head4 quantity

If the unit is not %, quantity is a concatenation of the quantity value and unit

=head4 quantity_g

Normalized quantity in grams.

=head3 Example

$ingredient = "100% cocoa";	# or "milk 10cl"

if ($ingredient =~ /\s$percent_or_quantity_regexp$/i) {
	$percent_or_quantity_value = $1;
	$percent_or_quantity_unit = $2;

	my ($percent, $quantity, $quantity_g)
		= get_percent_or_quantity_and_normalized_quantity($percent_or_quantity_value, $percent_or_quantity_unit);

=cut

sub get_percent_or_quantity_and_normalized_quantity ($percent_or_quantity_value, $percent_or_quantity_unit) {

	my ($percent, $quantity, $quantity_g);

	if ($percent_or_quantity_unit =~ /\%/) {
		$percent = $percent_or_quantity_value;
	}
	else {
		$quantity = $percent_or_quantity_value . " " . $percent_or_quantity_unit;
		$quantity_g = normalize_quantity($quantity);
	}

	return ($percent, $quantity, $quantity_g);
}

=head2 parse_ingredients_text_service ( $product_ref, $updated_product_fields_ref )

Parse the ingredients_text field to extract individual ingredients.

This function is a product service that can be run through ProductOpener::ApiProductServices

=head3 Arguments

=head4 $product_ref

product object reference

=head4 $updated_product_fields_ref

reference to a hash of product fields that have been created or updated

=cut

sub parse_ingredients_text_service ($product_ref, $updated_product_fields_ref) {

	my $debug_ingredients = 0;

	delete $product_ref->{ingredients};

	# and indicate that the service is creating the "ingredients" structure
	$updated_product_fields_ref->{ingredients} = 1;

	return if ((not defined $product_ref->{ingredients_text}) or ($product_ref->{ingredients_text} eq ""));

	my $text = $product_ref->{ingredients_text};

	$log->debug("extracting ingredients from text", {text => $text}) if $log->is_debug();

	# $product_ref->{ingredients_lc} is defined in extract_ingredients_from_text()
	my $ingredients_lc = $product_ref->{ingredients_lc} || $product_ref->{lc};

	$text = preparse_ingredients_text($ingredients_lc, $text);

	$log->debug("preparsed ingredients from text", {text => $text}) if $log->is_debug();

	# Remove allergens and traces that have been preparsed
	# jus de pomme, eau, sucre. Traces possibles de c\x{e9}leri, moutarde et gluten.",
	# -> jus de pomme, eau, sucre. Traces éventuelles : céleri, Traces éventuelles : moutarde, Traces éventuelles : gluten.

	my $traces = $Lang{traces}{$ingredients_lc};
	my $allergens = $Lang{allergens}{$ingredients_lc};
	$text =~ s/\b($traces|$allergens)\s?:\s?([^,\.]+)//ig;

	# unify newline feeds to \n
	$text =~ s/\r\n/\n/g;
	$text =~ s/\R/\n/g;

	# remove ending . and ending whitespaces
	$text =~ s/(\s|\.)+$//;

	# initialize the structure to store the parsed ingredients and specific ingredients
	$product_ref->{ingredients} = [];

	# farine (12%), chocolat (beurre de cacao (15%), sucre [10%], protéines de lait, oeuf 1%) - émulsifiants : E463, E432 et E472 - correcteurs d'acidité : E322/E333 E474-E475, acidifiant (acide citrique, acide phosphorique) - sel : 1% ...

	# assume commas between numbers are part of the name
	# e.g. en:2-Bromo-2-Nitropropane-1,3-Diol, Bronopol
	# replace by a lower comma ‚

	$text =~ s/(\d),(\d)/$1‚$2/g;

	my $and = $and{$ingredients_lc} || " and ";

	my $prepared_with = $prepared_with{$ingredients_lc} || '',

		my $min_regexp = $min_regexp{$ingredients_lc} || '';

	my $max_regexp = $max_regexp{$ingredients_lc} || '';

	my $ignore_strings_after_percent = $ignore_strings_after_percent{$ingredients_lc} || '';

	# Regular expression to find percent or quantities
	# $percent_or_quantity_regexp has 2 capturing group: one for the number, and one for the % sign or the unit
	my $percent_or_quantity_regexp = '(?:' . "(?:$prepared_with )" . ' )?'    # optional produced with
		. '(?:>|' . $max_regexp . '|<|' . $min_regexp . '|\s|\.|:)*'    # optional maximum, minimum, and separators
		. '(?:\d+(?:[,.]\d+)?\s*-\s*?)?'    # number+hyphens, first part (10-) of "10-12%"
		. '(\d+(?:(?:\,|\.)\d+)?)\s*'    # number, possibly with a dot or comma
		. '(\%|g|gr|mg|kg|ml|cl|dl|l)\s*'    # % or unit
		. '(?:' . $min_regexp . '|' . $max_regexp . '|'    # optional minimum, optional maximum
		. $ignore_strings_after_percent . '|\s|\)|\]|\}|\*)*';    # strings that can be ignored

	my $per = $per{$ingredients_lc} || ' per ';
	my $of_finished_product = $of_finished_product{$ingredients_lc} || '';
	my $per_100g_regexp = "(${per}|\/)${one_hundred_grams_or_ml}(?:$of_finished_product)?";

	# Extract phrases related to specific ingredients at the end of the ingredients list
	$text = parse_specific_ingredients_from_text($product_ref, $text, $percent_or_quantity_regexp, $per_100g_regexp);

	my $analyze_ingredients_function = sub ($analyze_ingredients_self, $ingredients_ref, $level, $s) {

		# print STDERR "analyze_ingredients level $level: $s\n";

		my $last_separator = undef;    # default separator to find the end of "acidifiants : E330 - E472"

		my $after = '';
		my $before = '';
		my $between = '';
		my $between_level = $level;
		my $percent_or_quantity_value = undef;
		my $percent_or_quantity_unit = undef;
		my $origin = undef;
		my $labels = undef;
		my $vegan = undef;
		my $vegetarian = undef;
		my @processings = ();

		$debug_ingredients and $log->debug("analyze_ingredients_function", {string => $s}) if $log->is_debug();
		# find the first separator or ( or [ or : etc.
		if ($s =~ $separators) {

			$before = $`;
			my $sep = $1;
			$after = $';

			$debug_ingredients
				and $log->debug("found the first separator",
				{string => $s, before => $before, sep => $sep, after => $after})
				if $log->is_debug();

			# If the first separator is a column : or a start of parenthesis etc. we may have sub ingredients

			if ($sep =~ /(:|\[|\{|\(|\N{U+FF08})/i) {

				# Single separators like commas and dashes
				my $match = '.*?';    # non greedy match
				my $ending = $last_separator;
				if (not defined $ending) {
					$ending = "$commas|;|:|( $dashes )";
				}
				$ending .= '|$';

				# For parenthesis etc. we will try to find the corresponding ending parenthesis
				if ($sep eq '(') {
					$ending = '\)';
					# Match can include groups with embedded parenthesis
					$match = '([^\(\)]|(\([^\(\)]+\)))*';
				}
				elsif ($sep eq '[') {
					$ending = '\]';
				}
				elsif ($sep eq '{') {
					$ending = '\}';
				}
				# brackets type used in some countries (Japan) "（" and "）"
				elsif ($sep =~ '\N{U+FF08}') {
					$ending = '\N{U+FF09}';
				}

				$ending = '(' . $ending . ')';

				$debug_ingredients and $log->debug("try to match until the ending separator",
					{sep => $sep, ending => $ending, after => $after})
					if $log->is_debug();

				# try to match until the ending separator
				if ($after =~ /^($match)$ending/i) {

					# We have found sub-ingredients
					$between = $1;
					$after = $';

					# Remove dot at the end
					# e.g. (Contains milk.) -> Contains milk.
					$between =~ s/(\s|\.)+$//;

					$debug_ingredients and $log->debug("parse_ingredients_text - sub-ingredients found: $between")
						if $log->is_debug();

					# percent followed by a separator, assume the percent applies to the parent (e.g. tomatoes)
					# tomatoes (64%, origin: Spain)
					# tomatoes (145g per 100g of finished product)
					if (($between =~ $separators) and ($` =~ /^$percent_or_quantity_regexp$/i)) {
						$percent_or_quantity_value = $1;
						$percent_or_quantity_unit = $2;
						# remove what is before the first separator
						$between =~ s/(.*?)$separators//;
						$debug_ingredients
							and $log->debug(
							"separator found after percent",
							{
								between => $between,
								percent_or_quantity_value => $percent_or_quantity_value,
								percent_or_quantity_unit => $percent_or_quantity_unit
							}
							) if $log->is_debug();
					}

					# sel marin (France, Italie)
					# -> if we have origins, put "origins:" before
					if (
						(
							($between =~ /$separators|$and/)
							and (
								exists_taxonomy_tag(
									"origins", canonicalize_taxonomy_tag($ingredients_lc, "origins", $`)
								)
							)
						)
						or ($between =~ /産|製造/)
						)
					{
						# prepend "origins:" in the beginning of the text, that will be reused below
						$between = "origins:" . $between;
					}

					# allergens or traces
					# single allergen in parenthesis, for example: Krupica od durum pšenice (gluten) -> durum wheat semolina (gluten)
					# more than a single allergen is handle just after
					# in Japanese, 豚肉を含む (contains (を含む) pork (豚肉))
					# 一部に卵・小麦・乳成分・大豆を含む (contains (を含む) parts of (一部に), eggs, wheat, milk, soybeans (卵・小麦・乳成分・大豆)
					# 香料(乳由来) (Spices (from milk origin))
					my $cano = canonicalize_taxonomy_tag($ingredients_lc, "allergens", $between);
					$log->debug("parse_ingredients_text - BEFORE $cano.")
						if $log->is_debug();
					$log->debug("parse_ingredients_text - BEFORE2 $ingredients_lc:$between.")
						if $log->is_debug();
					if (
						(
							# only one sub-ingredient
							($between !~ /$separators|$and/)
							and (
								(
									# The ingredient in parenthesis is in the allergens taxonomy
									exists_taxonomy_tag("allergens",
										canonicalize_taxonomy_tag($ingredients_lc, "allergens", $between))
									# The ingredient in parenthesis is the actual allergen, not an ingredient that contains the allergen
									# e.g. in the allergens taxonomy, "cheese" and "parmigiano" are synonyms of "en:milk"
									# because they contain the allergen milk
									# but we don't want to turn "cheese (parmigiano)" to "cheese".
									# The regexp below only contain the main allergen names, not ingredients that contain that allergen
									and (canonicalize_taxonomy_tag($ingredients_lc, "ingredients", $between)
										=~ /^en:(celery|crustacean|egg|fish|gluten|lactose|lupin-bean|lupin|milk|mollusc|mustard|nut|peanut|sesame|sesame-seeds|soy|soya|sulfite|e220)$/
									)
									# Also check that the parent ingredient is not just a label
									# so that we don't transform "MSC (fish)" to just "MSC" with a fish allergen.
									and (
										not exists_taxonomy_tag(
											"labels", canonicalize_taxonomy_tag($ingredients_lc, "labels", $before)
										)
									)
								)
							)
						)
						or ($between =~ /を含む|由来/)
						)
					{
						# prepend ">allergens<:" in the beginning of the text, that will be reused below
						# avoid "allergens:" to avoid false positive (for example, "salt, egg, spice.
						#   allergen advice: for allergens including cereals containing gluten, see ingredients
						#   in bold. May contain traces of nuts.")
						$between = ">allergens<:" . $between;

						$log->debug(
							"parse_ingredients_text - sub-ingredients: single allergen or keyword for allergen.")
							if $log->is_debug();
					}

					# # allergens or traces
					# # 香料(小麦, 大豆) -> Flavoring (wheat, soybean)
					# # 1- first occurence is allergen
					# if (
					# 	($between =~ /$separators|$and/)
					# 	and (
					# 		exists_taxonomy_tag(
					# 			"allergens", canonicalize_taxonomy_tag($ingredients_lc, "allergens", $`)
					# 		)
					# 	)
					# 	)
					# {
					# 	$log->debug("parse_ingredients_text - sub-ingredients: first word is an allergen.")
					# 		if $log->is_debug();

					# 	# 2- all elements should be allergens
					# 	# to avoid false positive. Because allergen can be ingredient (eggs, for example)
					# 	my @between_to_array = split /$separators|$and/, $between;
					# 	my $all_allergens = 1;
					# 	my $exist_allergen_bool;
					# 	foreach my $between_element (@between_to_array) {
					# 		$exist_allergen_bool = exists_taxonomy_tag("allergens",
					# 			canonicalize_taxonomy_tag($ingredients_lc, "allergens", $`));
					# 		if (defined $exist_allergen_bool && !$exist_allergen_bool) {
					# 			$all_allergens = 0;

					# 			$log->debug(
					# 				"parse_ingredients_text - sub-ingredients: further words are not all allergens or are not known."
					# 			) if $log->is_debug();
					# 		}
					# 	}
					# 	if ($all_allergens == 1) {
					# 		# prepend "allergens:" in the beginning of the text, that will be reused below
					# 		$between = "allergens:" . $between;

					# 		$log->debug(
					# 			"parse_ingredients_text - sub-ingredients: further words are allergens as well.")
					# 			if $log->is_debug();
					# 	}

					# }

					$debug_ingredients and $log->debug(
						"initial processing of percent and origins",
						{
							between => $between,
							after => $after,
							percent_or_quantity_value => $percent_or_quantity_value,
							percent_or_quantity_unit => $percent_or_quantity_unit
						}
					) if $log->is_debug();

					if (    ($between =~ $separators)
						and ($` !~ /\s*(origin|origins|origine|alkuperä|ursprung)\s*/i)
						and ($` !~ /\s*(allergens)\s*/i)
						and ($between !~ /^$percent_or_quantity_regexp$/i))
					{
						$between_level = $level + 1;
						$log->debug(
							"parse_ingredients_text - sub-ingredients: between contains a separator and is not origin nor allergen nor has percent",
							{between => $between}
						) if $log->is_debug();
					}
					else {
						# no separator found : 34% ? or single ingredient
						$log->debug(
							"parse_ingredients_text - sub-ingredients: between does not contain a separator or is origin or allergen or has percent",
							{between => $between}
						) if $log->is_debug();

						if ($between =~ /^$percent_or_quantity_regexp(?:$per_100g_regexp)?$/i) {

							$percent_or_quantity_value = $1;
							$percent_or_quantity_unit = $2;
							$log->debug(
								"parse_ingredients_text - sub-ingredients: between is a percent",
								{
									between => $between,
									percent_or_quantity_value => $percent_or_quantity_value,
									percent_or_quantity_unit => $percent_or_quantity_unit
								}
							) if $log->is_debug();
							$between = '';
						}
						else {
							# label? (organic)
							# origin? (origine : France)
							# allergens? (豚肉を含む) - (contains (を含む) pork (豚肉)) - in Japanese allergens are not separated from the ingredients list
							$log->debug("parse_ingredients_text - sub-ingredients: label? origin? allergen? ($between)")
								if $log->is_debug();

							# try to remove the origin and store it as property
							if ($between
								=~ /\s*(?:de origine|d'origine|origine|origin|origins|alkuperä|ursprung|oorsprong)\s?:?\s?\b(.*)$/i
								)
							{
								$log->debug("parse_ingredients_text - sub-ingredients: contains origin in $between")
									if $log->is_debug();

								$between = '';
								# rm first occurence (origin:)
								my $origin_string = $1;

								# rm additional parenthesis and its content that are sub-ingredient of origing (not parsed for now)
								# example: "トマト (輸入又は国産 (未満 5%))"" (i.e., "Tomatoes (imported or domestically produced (less than 5%)))"")
								$origin_string =~ s/\s*\([^)]*\)//g;

								if ($ingredients_lc eq 'ja') {
									# rm all occurences at the end of words (ブラジル産、エチオピア産)
									$origin_string =~ s/(産|製造)//g;
									# remove "and more" その他
									$origin_string =~ s/(?: and )?その他//g;
								}

								# d'origine végétale -> not a geographic origin, add en:vegan
								if ($origin_string =~ /vegetal|végétal/i) {
									$vegan = "en:yes";
									$vegetarian = "en:yes";
								}
								else {

									$origin = join(",",
										map {canonicalize_taxonomy_tag($ingredients_lc, "origins", $_)}
											split(/$commas|$and/, $origin_string));
								}
							}
							# try to remove the allergens and store them as allergens
							# in Japanese allergens are not separated from the ingredients list, instead they are in parenthesis.
							if ($between =~ /\s*(?:>allergens<:)(.*)$/i) {
								$log->debug("parse_ingredients_text - sub-ingredients: contains allergens in $between")
									if $log->is_debug();

								$between = '';
								# rm first occurence (allergens:)
								my $allergen_string = $1;

								if ($ingredients_lc eq 'ja') {
									# if allergens are listed at the end of ingredients list
									# it starts by 一部に
									# it ends by を含む
									$allergen_string =~ s/(一部に|を含む|由来)//g;
								}

								$allergens = join(",",
									map {canonicalize_taxonomy_tag($ingredients_lc, "allergens", $_)}
										split(/$commas|$and|\N{U+30FB}/, $allergen_string));

								if ((defined $product_ref->{"allergens"}) and ($product_ref->{"allergens"} ne "")) {
									$product_ref->{"allergens"} = $product_ref->{"allergens"} . ", " . $allergens;
								}
								else {
									$product_ref->{"allergens"} = $allergens;
								}

								$log->debug("parse_ingredients_text - sub-ingredients: allergens. $allergens")
									if $log->is_debug();

								$log->debug("parse_ingredients_text - sub-ingredients: allergens in product. ",
									$product_ref->{"allergens"})
									if $log->is_debug();

								$log->debug("parse_ingredients_text - sub-ingredients: traces in product. ",
									$product_ref->{"traces"})
									if $log->is_debug();

								$between = '';

							}

							else {
								$log->debug(
									"parse_ingredients_text - sub-ingredients: origin not explicitly written in: $between"
								) if $log->is_debug();

								# origins:   Fraise (France)
								my $originid = canonicalize_taxonomy_tag($ingredients_lc, "origins", $between);
								if (exists_taxonomy_tag("origins", $originid)) {
									$origin = $originid;
									$debug_ingredients
										and
										$log->debug("between is an origin", {between => $between, origin => $origin})
										if $log->is_debug();
									$between = '';
									$log->debug(
										"parse_ingredients_text - sub-ingredients: between is an origin: $between")
										if $log->is_debug();
								}
								# put origins first because the country can be associated with the label "Made in ..."
								# Skip too short entries (1 or 2 letters) to avoid false positives
								elsif (length($between) >= 3) {

									my $labelid = canonicalize_taxonomy_tag($ingredients_lc, "labels", $between);
									if (exists_taxonomy_tag("labels", $labelid)) {
										if (defined $labels) {
											$labels .= ", " . $labelid;
										}
										else {
											$labels = $labelid;
										}

										# some labels are in fact ingredients. e.g. "sustainable palm oil"
										# in that case, add the corresponding ingredient

										my $label_ingredient_id
											= get_inherited_property("labels", $labelid, "ingredients:en");

										$debug_ingredients and $log->debug(
											"between is a known label",
											{
												between => $between,
												label => $labelid,
												label_ingredient_id => $label_ingredient_id
											}
										) if $log->is_debug();

										if (defined $label_ingredient_id) {
											$between = $label_ingredient_id;
										}
										else {
											$between = '';
										}
									}
									else {

										# processing method?
										my $processingid
											= canonicalize_taxonomy_tag($ingredients_lc, "ingredients_processing",
											$between);
										if (exists_taxonomy_tag("ingredients_processing", $processingid)) {
											push @processings, $processingid;
											$debug_ingredients and $log->debug("between is a processing",
												{between => $between, processing => $processingid})
												if $log->is_debug();
											$between = '';
										}
									}

								}
							}

							# for a single ingredient, we used to stay at same level
							# now consider that it is a sub-ingredient anyway:
							$between_level = $level + 1;
						}
					}
				}
				else {
					# ! could not find the ending separator
					$debug_ingredients and $log->debug("could not find an ending separator") if $log->is_debug();
				}
			}
			else {
				# simple separator
				$last_separator = $sep;
			}

			if ($after =~ /^$percent_or_quantity_regexp($separators|$)/i) {
				$percent_or_quantity_value = $1;
				$percent_or_quantity_unit = $2;
				$after = $';
				$debug_ingredients
					and $log->debug(
					"after started with a percent",
					{
						after => $after,
						percent_or_quantity_value => $percent_or_quantity_value,
						percent_or_quantity_unit => $percent_or_quantity_unit
					}
					) if $log->is_debug();
			}
		}
		else {
			# no separator found: only one ingredient
			$debug_ingredients and $log->debug("no separator found, only one ingredient", {string => $s})
				if $log->is_debug();
			$before = $s;
		}

		# remove ending parenthesis
		$before =~ s/(\),\],\])*//;
		# trim leading and trailing whitespaces or hyphens
		$before =~ s/(\s|-)+$//;
		$before =~ s/^(\s|-)+//;

		$debug_ingredients and $log->debug("processed first separator",
			{string => $s, before => $before, between => $between, after => $after})
			if $log->is_debug();

		my @ingredients = ();

		# 2 known ingredients separated by "and" ? -> split them in 2 ingredients
		# We do not split if we found only 1 ingredient, as the "and" could be part of the processing
		# e.g. "cut and fried potatoes" should not be split to "cut" + "fried potatoes"
		if ($before =~ /$and/i) {

			my $ingredient = $before;
			my $ingredient1 = $`;
			my $ingredient2 = $';

			# check if the whole ingredient is an ingredient
			my $canon_ingredient = canonicalize_taxonomy_tag($ingredients_lc, "ingredients", $before);

			if (not exists_taxonomy_tag("ingredients", $canon_ingredient)) {

				$debug_ingredients
					and $log->debug(
					"parse_ingredient_text - and - whole ingredient >$before< containing 'and' is unknown ingredient")
					if $log->is_debug();

				# Create a copy of $ingredients1 and $ingredients2, as we will remove percents to $ingredientX,
				# but we will push $ingredientX_orig if it is a known ingredient after we remove the processing
				my $ingredient1_orig = $ingredient1;
				my $ingredient2_orig = $ingredient2;

				my $ingredients_recognized = 0;

				foreach ($ingredient1, $ingredient2) {
					# Remove percent
					$_ =~ s/\s$percent_or_quantity_regexp$//i;

					# Check if we recognize the ingredient
					(undef, undef, undef, my $is_recognized) = parse_processing_from_ingredient($ingredients_lc, $_);

					$ingredients_recognized += $is_recognized;
				}
				# Did we recognize the two ingredients?
				if ($ingredients_recognized == 2) {

					push @ingredients, ($ingredient1_orig, $ingredient2_orig);
				}
				else {
					$debug_ingredients
						and $log->debug("parse_ingredient_text - and - at least one ingredient of >$before< is unknown")
						if $log->is_debug();
				}
			}
		}

		if (scalar @ingredients == 0) {

			# if we have nothing before, then we can be in the case where between applies to the last ingredient
			# e.g. if we have "Vegetables (97%) (Potatoes, Tomatoes)"
			if (($before =~ /^\s*$/) and ($between !~ /^\s*$/) and ((scalar @{$ingredients_ref}) > 0)) {
				my $last_ingredient = (scalar @{$ingredients_ref}) - 1;
				$debug_ingredients and $log->debug("between applies to last ingredient",
					{between => $between, last_ingredient => $ingredients_ref->[$last_ingredient]{text}})
					if $log->is_debug();

				(defined $ingredients_ref->[$last_ingredient]{ingredients})
					or $ingredients_ref->[$last_ingredient]{ingredients} = [];
				$analyze_ingredients_self->(
					$analyze_ingredients_self, $ingredients_ref->[$last_ingredient]{ingredients},
					$between_level, $between
				);
			}

			if ($before !~ /^\s*$/) {
				push @ingredients, $before;
			}
		}

		my $i = 0;    # Counter for ingredients, used to know if it is the last ingredient

		# Note: we use a while loop instead of a foreach as we may modify the array @ingredients when we split ingredients
		$debug_ingredients
			and
			$log->debug("initial number of ingredients", {count => scalar @ingredients, ingredients => \@ingredients})
			if $log->is_debug();
		while (@ingredients) {

			my $ingredient = shift @ingredients;
			chomp($ingredient);

			$debug_ingredients and $log->debug("analyzing ingredient", {ingredient => $ingredient})
				if $log->is_debug();

			# Repeat the removal of parts of the ingredient (that corresponds to labels, origins, processing, % etc.)
			# as long as we have removed something and that we haven't recognized the ingredient

			my $current_ingredient = '';
			my $skip_ingredient = 0;
			my $ingredient_recognized = 0;
			my $ingredient_id;

			while (($ingredient ne $current_ingredient) and (not $ingredient_recognized) and (not $skip_ingredient)) {

				$current_ingredient = $ingredient;

				# Strawberry 10.3%
				if ($ingredient =~ /\s$percent_or_quantity_regexp$/i) {
					$percent_or_quantity_value = $1;
					$percent_or_quantity_unit = $2;
					$debug_ingredients and $log->debug(
						"percent found after",
						{
							ingredient => $ingredient,
							percent_or_quantity_value => $percent_or_quantity_value,
							percent_or_quantity_unit => $percent_or_quantity_unit,
							new_ingredient => $`
						}
					) if $log->is_debug();
					$ingredient = $`;
				}

				# 50% beef, 20g of oranges
				# 90% boeuf, 100% pur jus de fruit, 45% de matière grasses
				my $of = $of{$ingredients_lc} || ' ';    # default to space in order to not match an empty string
				if ($ingredient =~ /^\s*$percent_or_quantity_regexp(?:$of|\s)+/i) {
					$percent_or_quantity_value = $1;
					$percent_or_quantity_unit = $2;
					$debug_ingredients and $log->debug(
						"percent found before",
						{
							ingredient => $ingredient,
							percent_or_quantity_value => $percent_or_quantity_value,
							percent_or_quantity_unit => $percent_or_quantity_unit,
							new_ingredient => $'
						}
					) if $log->is_debug();
					$ingredient = $';
				}

				# remove * and other chars before and after the name of ingredients
				$ingredient =~ s/(\s|\*|\)|\]|\}|$stops|$dashes|')+$//;
				$ingredient =~ s/^(\s|\*|\)|\]|\}|$stops|$dashes|')+//;

				$ingredient =~ s/\s*(\d+((\,|\.)\d+)?)\s*\%\s*$//;

				# try to remove the origin and store it as property
				if ($ingredient =~ /\b(de origine|d'origine|origine|origin|alkuperä)\s?:?\s?\b/i) {
					$ingredient = $`;
					my $origin_string = $';
					# d'origine végétale -> not a geographic origin, add en:vegan
					if ($origin_string =~ /vegetal|végétal/i) {
						$vegan = "en:yes";
						$vegetarian = "en:yes";
					}
					else {
						$origin = join(",",
							map {canonicalize_taxonomy_tag($ingredients_lc, "origins", $_)}
								split(/,/, $origin_string));
					}
				}

				# Check if we have an ingredient + some specific labels like organic and fair-trade.
				# If we do, remove the label from the ingredient and add the label to labels
				if (defined $labels_regexps{$ingredients_lc}) {
					# start with uncomposed labels first, so that we decompose "fair-trade organic" into "fair-trade, organic"
					foreach my $labelid (reverse @labels) {
						my $regexp = $labels_regexps{$ingredients_lc}{$labelid};
						#$debug_ingredients and $log->trace("checking labels regexps",
						#	{ingredient => $ingredient, labelid => $labelid, regexp => $regexp})
						#	if $log->is_trace();
						if ((defined $regexp) and ($ingredient =~ /\b($regexp)\b/i)) {

							my $label = $1;

							if (defined $labels) {
								$labels .= ", " . $labelid;
							}
							else {
								$labels = $labelid;
							}

							# Remove stopwords after or before the label
							# e.g. "Abricots from sustainable farming" -> "Abricots" + "from" + "sustainable farming" -> "Abricots"
							my $before_the_label = $`;
							my $after_the_label = $';

							$before_the_label
								= remove_stopwords_from_start_or_end_of_string("labels", $ingredients_lc,
								$before_the_label);

							# Don't remove stopwords on $after_the_label, as it can remove words we want to keep
							# e.g. "Cacao issu de l'agriculture biologique de Madagascar": need to keep "de" in "Cacao de Madagascar"

							$ingredient = $before_the_label . ' ' . $after_the_label;
							$ingredient =~ s/\s+/ /g;

							# If we matched a label, but no ingredient
							if ($ingredient =~ /^\s*$/) {
								# If the ingredient is just the label + sub ingredients (e.g. "vegan (orange juice)")
								# then we replace the now empty ingredient by the sub ingredients
								if ((defined $between) and ($between !~ /^\s*$/)) {
									$ingredient = $between;
									$between = '';
								}
								else {
									# Otherwise we leave the label in place, so that it can be parsed as a non-ingredient specific label
									$ingredient = $label;
								}
							}
							$debug_ingredients
								and $log->debug("found label", {ingredient => $ingredient, labelid => $labelid})
								if $log->is_debug();
						}
					}
				}

				$ingredient =~ s/^\s+//;
				$ingredient =~ s/\s+$//;

				$ingredient_id = canonicalize_taxonomy_tag($ingredients_lc, "ingredients", $ingredient);

				if (exists_taxonomy_tag("ingredients", $ingredient_id)) {
					$ingredient_recognized = 1;
					$debug_ingredients and $log->trace("ingredient recognized", {ingredient_id => $ingredient_id})
						if $log->is_trace();
				}
				else {

					$debug_ingredients
						and $log->trace("ingredient not recognized", {ingredient_id => $ingredient_id})
						if $log->is_trace();

					# Try to see if we have an origin somewhere
					# Build an array of origins / ingredients possibilities

					my @maybe_origins_ingredients = ();

					# California almonds
					if (($ingredients_lc eq "en") and ($ingredient =~ /^(\S+) (.+)$/)) {
						push @maybe_origins_ingredients, [$1, $2];
					}
					# South Carolina black olives
					if (($ingredients_lc eq "en") and ($ingredient =~ /^(\S+ \S+) (.+)$/)) {
						push @maybe_origins_ingredients, [$1, $2];
					}
					if (($ingredients_lc eq "en") and ($ingredient =~ /^(\S+ \S+ \S+) (.+)$/)) {
						push @maybe_origins_ingredients, [$1, $2];
					}

					# Currently does not work: pitted California prunes

					# Oranges from Florida
					if (defined $from{$ingredients_lc}) {
						my $from = $from{$ingredients_lc};
						if ($ingredient =~ /^(.+)($from)(.+)$/i) {
							push @maybe_origins_ingredients, [$3, $1];
						}
					}

					foreach my $maybe_origin_ingredient_ref (@maybe_origins_ingredients) {

						my ($maybe_origin, $maybe_ingredient) = @{$maybe_origin_ingredient_ref};

						# skip origins that are too small (avoid false positives with country initials etc.)
						next if (length($maybe_origin) < 4);

						my $origin_id = canonicalize_taxonomy_tag($ingredients_lc, "origins", $maybe_origin);
						if ((exists_taxonomy_tag("origins", $origin_id)) and ($origin_id ne "en:unknown")) {

							$debug_ingredients and $log->debug(
								"ingredient includes known origin",
								{
									ingredient => $ingredient,
									new_ingredient => $maybe_ingredient,
									origin_id => $origin_id
								}
							) if $log->is_debug();

							$origin = $origin_id;
							$ingredient = $maybe_ingredient;
							$ingredient_id = canonicalize_taxonomy_tag($ingredients_lc, "ingredients", $ingredient);
							last;
						}
					}

					# Try to remove ingredients processing "cooked rice" -> "rice"
					if (defined $ingredients_processing_regexps{$ingredients_lc}) {
						(my $new_processings_ref, $ingredient, $ingredient_id, $ingredient_recognized)
							= parse_processing_from_ingredient($ingredients_lc, $ingredient);
						# Add the newly extracted processings to possibly already existing processings
						push @processings, @$new_processings_ref;
					}

					# Unknown ingredient, check if it is a label
					# -> treat as a label only if there are no sub-ingredients
					if ((not $ingredient_recognized) and ($between eq "") and (length($ingredient) > 5)) {
						# Avoid matching single letters or too short abbreviations, bug #3300

						# We need to be careful with stopwords, "produit" was a stopword,
						# and "France" matched "produit de France" / made in France (bug #2927)
						my $label_id = canonicalize_taxonomy_tag($ingredients_lc, "labels", $ingredient);
						if (exists_taxonomy_tag("labels", $label_id)) {

							# Add the label to the product
							add_tags_to_field($product_ref, $ingredients_lc, "labels", $label_id);

							$ingredient_recognized = 1;

							# some labels are in fact ingredients. e.g. "sustainable palm oil"
							# in that case, add the corresponding ingredient

							my $label_ingredient_id = get_inherited_property("labels", $label_id, "ingredients:en");

							$debug_ingredients and $log->debug(
								"between is a known label",
								{
									between => $between,
									label => $label_id,
									label_ingredient_id => $label_ingredient_id
								}
							) if $log->is_debug();

							if (defined $label_ingredient_id) {

								# The label is specific to an ingredient

								$ingredient_id = $label_ingredient_id;

								if (defined $labels) {
									$labels .= ", " . $label_id;
								}
								else {
									$labels = $label_id;
								}

								$debug_ingredients and $log->debug(
									"unknown ingredient is a label, add label and add corresponding ingredient",
									{
										ingredient => $ingredient,
										label_id => $label_id,
										ingredient_id => $ingredient_id
									}
								) if $log->is_debug();
							}
							else {
								# The label is not specific to an ingredient

								$skip_ingredient = 1;
								$debug_ingredients and $log->debug(
									"unknown ingredient is a label, add label and skip ingredient",
									{ingredient => $ingredient, label_id => $label_id}
								) if $log->is_debug();
							}
						}
					}

					if (not $ingredient_recognized) {
						# Check if it is a phrase we want to ignore
						# NB: If these match, the whole ingredient is ignored, so they're not suitable for ignoring *part* of an ingredient.

						# Remove some sentences
						my %ignore_regexps = (
							'bs' => [
								'u promjenljivom odnosu',    # in a variable ratio
							],

							'da' => [
								'^Mælkechokoladen indeholder (?:også andre vegetabilske fedtstoffer end kakaosmør og )?mindst',
							],

							'de' => [
								'^in ver[äa]nderlichen Gewichtsanteilen$',
								'^Unter Schutzatmosph.re verpackt$',
								'Fett gedruckte Zutaten enthalten allergene Inhaltsstoffe',    # allergens are in bold
							],

							'en' => [
								# breaking this regexp into the comma separated combinations (because each comma makes a new ingredient):
								# (allerg(en|y) advice[:!]? )?(for allergens[,]? )?(including cereals containing gluten, )?see ingredients (highlighted )?in bold
								# We can't just trim it from the end of the ingredients, because trace allergens can come after it.
								'^(!|! )?allerg(en|y) advice([:!]? for allergens)?( including cereals containing gluten)?( see ingredients (highlighted )?in bold)?$',
								'^for allergens( including cereals containing gluten)?( see ingredients (highlighted )?in bold)?$',
								'^including cereals containing gluten( see ingredients (highlighted )?in bold)?$',
								'^see ingredients in bold$',
								'^in var(iable|ying) proportions$',
								'^dietary advice[:]?$',
								'^in milk chocolate cocoa solids',
								'^the milk chocolate contains vegetable fats in addition to cocoa butter and cocoa solids',
								'^meat content',
								'^packaged in a protective atmosphere',
							],

							'fr' => [
								'(\%|pourcentage|pourcentages) (.*)(exprim)',
								'pour( | faire | fabriquer )100'
								,    # x g de XYZ ont été utilisés pour fabriquer 100 g de ABC
								'contenir|présence',    # présence exceptionnelle de ... peut contenir ... noyaux etc.
								'^soit ',    # soit 20g de beurre reconstitué
								'en proportions variables',
								'en proportion variable',
								'^équivalent ',    # équivalent à 20% de fruits rouges
								'^malgré ',    # malgré les soins apportés...
								'^il est possible',    # il est possible qu'il contienne...
								'^(facultatif|facultative)'
								,    # sometime indicated by producers when listing ingredients is not mandatory
								'^(éventuellement|eventuellement)$'
								,    # jus de citrons concentrés et, éventuellement, gélifiant : pectine de fruits.
								'^(les )?informations ((en (gras|majuscule|italique))|soulign)'
								,    # Informations en gras destinées aux personnes allergiques.
								'^(pour les )?allerg[èe]nes[:]?$',    # see english above.
								'^y compris les cereales contenant du gluten$',
								'^voir (les )?ingr[ée]dients (indiqu[ée]s )?en gras$',
								'^(les allerg[èe]nes )?sont indiques en gras$',
								'^Conditionné[es]* sous atmosphère',    # ... protectrice/contrôlée/modifiée/etc
							],

							'fi' => [
								'^(?:Täysjyvää|Kauraa) \d{1,3}\s*% leivän viljasta ja \d{1,3}\s*% leivän painosta$',
								'^jyviä ja siemeniä \d{1,3}\s*% leivontaan käytettyjen jauhojen määrästä$',
								'^(?:Täysjyvä(?:ruista|ä)|Kauraa) \d{1,3}\s*% viljaraaka-aineesta',
								'^Lihaa? ja lihaan verrattav(?:at|ia) valmistusaine(?:et|ita)',
								'^Maitosuklaa sisältää maidon kiinteitä aineita vähintään',
								'^Leivontaan käytetyistä viljasta \d{1,3}\s*% on ruista$',
								'^(?:Maito|Tummassa )?suklaassa(?: kaakaota)? vähintään',
								'^(?:Jauhelihapihvin )?(?:Suola|Liha|Rasva)pitoisuus',
								'^sisältää kaakaovoin lisäksi muita kasvirasvoja$',
								'^Vähintään \d{1,3}\s*% kaakaota maitosuklaassa$',
								'^(?:Täysmehu|hedelmä|ruis)(?:osuus|pitoisuus)',
								'(?:saattaa|voi) sisältää (?:ruotoja|luuta)$',
								'^Sisältää \d{1,3}\s*% (?:siemeniä|kauraa)$',
								'^Maitosuklaa sisältää kaakaota vähintään',
								'^vastaa \d{1,3}\s*% viljaraaka-aineista$',
								'^Kuorta ei ole tarkoitettu syötäväksi$',
								'^Kollageeni\/liha-proteiinisuhde alle',
								'^Valmistettu (?:myllyssä|tehtaassa)'
								,    # Valmistettu myllyssä, jossa käsitellään vehnää.
								'^Kuiva-aineiden täysjyväpitoisuus',
								'^Tuote on valmistettu linjalla'
								,    # Tuote on valmistettu linjalla, jossa käsitellään myös muita viljoja.
								'^jota käytetään leivonnassa'
								,    # Sisältää pienen määrän vehnää, jota käytetään leivonnassa alus- ja päällijauhona.
								'^Leivottu tuotantolinjalla'
								,    # Leivottu tuotantolinjalla, jossa käsitellään myös muita viljoja.
								'^vastaa 100 g porkkanaa$',
								'^Tuotteessa mustikkaa$',
								'vaihtelevina osuuksina',
								'^lakritsin osuudesta$',
								'^Kaakaota vähintään',
								'^(?:Maito)?rasvaa',
								'^täysjyväsisältö',
							],

							'hr' => [
								'^u tragovima$',    # in traces
								'čokolada sadrži biljne masnoće uz kakaov maslac'
								,    #  Chocolate contains vegetable fats along with cocoa butter
								'minimalno \d{1,3}\s*% mliječne masti i do \d{1,3}\s*% vode'
								,    # minimum 82% milk fat and up to 16% water
								'može imati štetno djelovanje na aktivnosti pažnju djece'
								,    # can have a detrimental effect on children's attention activities (E122)
								'označene podebljano',    # marked in bold
								'sastojci (su )otisnuti',    # ingredients written in bold are allergens
								'sastojci otisnuti'
								, # ingredients written in bold are allergens: Alergeni sastojci su otisnuti debljim slovima
								'savjet kod alergije',    # allergy advice
								'u čokoladi kakaovi dijelovi'
								, # Cocoa parts in chocolate 48%. Usually at the end of the ingredients list. Chocolate can contain many sub-ingredients (cacao, milk, sugar, etc.)
								'u promjenjivim omjerima|u promjenjivim udjelima|u promijenljivom udjelu'
								,    # in variable proportions
								'uključujući žitarice koje sadrže gluten',    # including grains containing gluten
								'za alergene',    # for allergens

							],

							'it' => ['^in proporzion[ei] variabil[ei]$',],

							'ja' => [
								'その他',    # etc.
							],

							'nb' => ['^Pakket i beskyttende atmosfære$', '^Minst \d+ ?% kakao',],

							'nl' => [
								'^allergie.informatie$', 'in wisselende verhoudingen',
								'harde fractie', 'o\.a\.',
								'en',
							],

							'pl' => [
								'^czekolada( deserowa)?: masa kakaowa min(imum)?$',
								'^masa kakaowa( w czekoladzie mlecznej)? min(imum)?$',
								'^masa mleczna min(imum)?$',
								'^zawartość tłuszczu$',
								'^(?>\d+\s+g\s+)?(?>\w+\s?)*?100\s?g(?> \w*)?$'
								,    # "pomidorów zużyto na 100 g produktu"
								'^\w*\s?z \d* g (?>\w+\s?)*?100\s?g\s(?>produktu)?$'
								,    # "Sporządzono z 40 g owoców na 100 g produktu"
								'^(?>\d+\s+g\s+)?(?>\w+\s?)*?ze\s+\d+\s?g(?>\s+\w*)*$' # "produktu wyprodukowano ze 133 g mięsa wieprzowego"
							],

							'ro' => [
								'in proporţie variabilă',
								'Informatiile scrise cu majuscule sunt destinate persoanelor cu intolerante sau alergice',
								'Ambalat in atmosfera protectoare',
							],

							'ru' => [
								'^россия$', '^состав( продукта)?$',
								'^энергетическая ценность$', '^калорийность$',
								'^углеводы$', '^не менее$',
								'^средние значения$', '^содержат$',
								'^идентичный натуральному$', '^(g|ж|ул)$'
							],

							'sl' => [
								'lahko vsebuje',
								'lahko vsebuje sledi',    # may contain traces
							],

							'sv' => [
								'^Minst \d{1,3}\s*% kakao I chokladen$',
								'^Mjölkchokladen innehåller minst',
								'^Kakaohalt i chokladen$',
								'varierande proportion',
								'kan innehålla ben$',
								'^Kakao minst',
								'^fetthalt',
							],

						);
						if (defined $ignore_regexps{$ingredients_lc}) {
							foreach my $regexp (@{$ignore_regexps{$ingredients_lc}}) {
								if ($ingredient =~ /$regexp/i) {

									$debug_ingredients and $log->debug(
										"unknown ingredient matches a phrase to ignore",
										{ingredient => $ingredient, regexp => $regexp}
									) if $log->is_debug();

									$skip_ingredient = 1;
									$ingredient_recognized = 1;
									last;
								}
							}
						}
					}

					if (not $ingredient_recognized) {
						# 2 ingredients separated by "and" ? -> split them in 2 ingredients
						# We split if we find at least 1 known ingredient
						# We might have some false positives as "and" could be part of processing
						if ($ingredient =~ /$and/i) {

							my $ingredient1 = $`;
							my $ingredient2 = $';

							$debug_ingredients
								and $log->debug(
								"parse_ingredient_text - and - whole ingredient >$ingredient< containing 'and' is still an unknown ingredient"
								) if $log->is_debug();

							# Create a copy of $ingredients1 and $ingredients2, as we will remove percents to $ingredientX,
							# but we will push $ingredientX_orig if it is a known ingredient after we remove the processing
							my $ingredient1_orig = $ingredient1;
							my $ingredient2_orig = $ingredient2;

							my $ingredients_recognized = 0;

							foreach ($ingredient1, $ingredient2) {
								# Remove percent
								$_ =~ s/\s$percent_or_quantity_regexp$//i;

								# Check if we recognize the ingredient
								(undef, undef, undef, my $is_recognized)
									= parse_processing_from_ingredient($ingredients_lc, $_);

								$ingredients_recognized += $is_recognized;
							}
							# Did we recognize one of the two ingredients?
							if ($ingredients_recognized >= 1) {
								$debug_ingredients
									and $log->debug("parse_ingredient_text - split $ingredient1 - $ingredient2")
									if $log->is_debug();
								$ingredient = $ingredient1_orig;
								$ingredient_id = canonicalize_taxonomy_tag($ingredients_lc, "ingredients", $ingredient);
								unshift @ingredients, "$ingredient2_orig";
							}
							else {
								$debug_ingredients
									and $log->debug(
									"parse_ingredient_text - and - both ingredients of >$before< are unknown")
									if $log->is_debug();

							}
						}
					}
				}
			}

			if (not $skip_ingredient) {

				my %ingredient = (
					id => get_taxonomyid($ingredients_lc, $ingredient_id),
					text => $ingredient
				);

				my $is_in_taxonomy = exists_taxonomy_tag("ingredients", $ingredient_id) ? 1 : 0;
				$ingredient{is_in_taxonomy} = $is_in_taxonomy;

				if (defined $percent_or_quantity_value) {
					my ($percent, $quantity, $quantity_g)
						= get_percent_or_quantity_and_normalized_quantity($percent_or_quantity_value,
						$percent_or_quantity_unit);
					if (defined $percent) {
						$ingredient{percent} = $percent + 0;
					}
					if (defined $quantity) {
						$ingredient{quantity} = $quantity;
					}
					if (defined $quantity_g) {
						$ingredient{quantity_g} = $quantity_g;
					}
				}
				if (defined $origin) {
					$ingredient{origins} = $origin;
				}

				if (defined $vegan) {
					$ingredient{vegan} = $vegan;
				}
				if (defined $vegetarian) {
					$ingredient{vegetarian} = $vegetarian;
				}

				if (defined $labels) {
					$ingredient{labels} = $labels;

					# If we have a label for the ingredient that indicates if it is vegan or not, override the value
					if ($labels =~ /\ben:vegan\b/) {
						$ingredient{vegan} = "en:yes";
						$ingredient{vegetarian} = "en:yes";
					}
					if ($labels =~ /\ben:vegetarian\b/) {
						$ingredient{vegetarian} = "en:yes";
					}
				}

				if (scalar @processings) {
					# TODO: we could keep the array of processings instead of creating a comma separated list
					# we should do it together with other fields like origins and labels, and provide backward compatibility
					# for API v3 and below
					$ingredient{processing} = join(',', @processings);
					# reset @processings because for "a and b" we don't want to reuse for b the same processing as a
					@processings = ();
				}

				if ($ingredient ne '') {

					# ingredients tags that are too long (greater than 1024, mongodb max index key size)
					# will cause issues for the mongodb ingredients_tags index, just drop them

					if (length($ingredient{id}) < 500) {
						push @{$ingredients_ref}, \%ingredient;

						if ($between ne '') {
							# Ingredient has sub-ingredients

							# we may have separated 2 ingredients:
							# e.g. "salt and acid (acid citric)" -> salt + acid
							# the sub ingredients only apply to the last ingredient

							if ((scalar @ingredients) == 0) {
								$ingredient{ingredients} = [];
								$analyze_ingredients_self->(
									$analyze_ingredients_self, $ingredient{ingredients},
									$between_level, $between
								);
							}
						}
					}
				}
			}

			$i++;
		}

		if ($after ne '') {
			$analyze_ingredients_self->($analyze_ingredients_self, $ingredients_ref, $level, $after);
		}

	};

	$analyze_ingredients_function->($analyze_ingredients_function, $product_ref->{ingredients}, 0, $text);

	$log->debug("ingredients: ", {ingredients => $product_ref->{ingredients}}) if $log->is_debug();

	return;
}

=head2 extend_ingredients_service ( $product_ref, $updated_product_fields_ref )

After the nested ingredients structure has been built with the parse_ingredients_text_service,
this service adds some properties to the ingredients:

- Origins, labels etc. that have been extracted from other fields
- Ciqual codes

=head3 Arguments

=head4 $product_ref

product object reference

=head4 $updated_product_fields_ref

reference to a hash of product fields that have been created or updated

=cut

sub extend_ingredients_service ($product_ref, $updated_product_fields_ref) {

	# and indicate that the service is creating the "ingredients" structure
	$updated_product_fields_ref->{ingredients} = 1;

	# Add properties like origins from specific ingredients extracted from labels or the end of the ingredients list
	add_properties_from_specific_ingredients($product_ref);

	# Add Ciqual codes
	# Used in particular for ingredients estimation from nutrients
	assign_property_to_ingredients($product_ref);

	return;
}

=head2 flatten_sub_ingredients ( product_ref )

Flatten the nested list of ingredients.

=cut

sub flatten_sub_ingredients ($product_ref) {

	my $rank = 1;

	# The existing first level ingredients will be ranked
	my $first_level_ingredients_n = scalar @{$product_ref->{ingredients}};

	for (my $i = 0; $i < @{$product_ref->{ingredients}}; $i++) {

		# We will copy the sub-ingredients of an ingredient at the end of the ingredients array
		# and if they contain sub-ingredients themselves, they will be also processed with
		# this for loop.

		if (defined $product_ref->{ingredients}[$i]{ingredients}) {
			$product_ref->{ingredients}[$i]{has_sub_ingredients} = "yes";
			push @{$product_ref->{ingredients}}, @{clone $product_ref->{ingredients}[$i]{ingredients}};
		}
		if ($i < $first_level_ingredients_n) {
			# Add a rank for all first level ingredients
			$product_ref->{ingredients}[$i]{rank} = $rank++;
		}

		# Delete the sub-ingredients, as they have been pushed at the end of the list
		delete $product_ref->{ingredients}[$i]{ingredients};
	}
	return;
}

=head2 compute_ingredients_tags ( product_ref )

Go through the nested ingredients and:

Compute ingredients_original_tags and ingredients_tags.

Compute the total % of "leaf" ingredients (without sub-ingredients) with a specified %, and unspecified %.

- ingredients_with_specified_percent_n : number of "leaf" ingredients with a specified %
- ingredients_with_specified_percent_sum : % sum of "leaf" ingredients with a specified %
- ingredients_with_unspecified_percent_n
- ingredients_with_unspecified_percent_sum	

=cut

sub compute_ingredients_tags ($product_ref) {

	# Delete ingredients related fields
	# They will be recreated, unless the ingredients list was deleted
	remove_fields(
		$product_ref,
		[
			"ingredients_hierarchy", "ingredients_tags",
			"ingredients_original_tags", "ingredients_n",
			"known_ingredients_n", "unknown_ingredients_n",
			"ingredients_n_tags", "ingredients_with_specified_percent_n",
			"ingredients_with_unspecified_percent_n", "ingredients_with_specified_percent_sum",
			"ingredients_with_unspecified_percent_sum"
		]
	);

	return if not defined $product_ref->{ingredients};

	$product_ref->{ingredients_tags} = [];
	$product_ref->{ingredients_original_tags} = [];

	$product_ref->{ingredients_with_specified_percent_n} = 0;
	$product_ref->{ingredients_with_unspecified_percent_n} = 0;
	$product_ref->{ingredients_with_specified_percent_sum} = 0;
	$product_ref->{ingredients_with_unspecified_percent_sum} = 0;

	# Traverse the ingredients tree, breadth first

	my @ingredients = @{$product_ref->{ingredients}};

	while (@ingredients) {

		my $ingredient_ref = shift @ingredients;

		push @{$product_ref->{ingredients_tags}}, $ingredient_ref->{id};

		if (defined $ingredient_ref->{ingredients}) {

			push @ingredients, @{$ingredient_ref->{ingredients}};
		}
		else {
			# Count specified percent only for ingredients that do not have sub ingredients
			if (defined $ingredient_ref->{percent}) {
				$product_ref->{ingredients_with_specified_percent_n} += 1;
				$product_ref->{ingredients_with_specified_percent_sum} += $ingredient_ref->{percent};
			}
			else {
				$product_ref->{ingredients_with_unspecified_percent_n} += 1;
				if (defined $ingredient_ref->{percent_estimate}) {
					$product_ref->{ingredients_with_unspecified_percent_sum} += $ingredient_ref->{percent_estimate};
				}
			}
		}
	}

	my $field = "ingredients";

	$product_ref->{ingredients_original_tags} = $product_ref->{ingredients_tags};
	my $ingredients_lc = $product_ref->{ingredients_lc} || $product_ref->{lc};

	if (defined $taxonomy_fields{$field}) {
		$product_ref->{$field . "_hierarchy"} = [
			gen_ingredients_tags_hierarchy_taxonomy(
				$ingredients_lc, join(", ", @{$product_ref->{ingredients_original_tags}})
			)
		];
		$product_ref->{$field . "_tags"} = [];
		my $unknown = 0;
		my $known = 0;
		foreach my $tag (@{$product_ref->{$field . "_hierarchy"}}) {
			my $tagid = get_taxonomyid($ingredients_lc, $tag);
			push @{$product_ref->{$field . "_tags"}}, $tagid;
			if (exists_taxonomy_tag("ingredients", $tagid)) {
				$known++;
			}
			else {
				$unknown++;
			}
		}
		$product_ref->{"known_ingredients_n"} = $known;
		$product_ref->{"unknown_ingredients_n"} = $unknown;
	}

	if ($product_ref->{ingredients_text} ne "") {

		$product_ref->{ingredients_n} = scalar @{$product_ref->{ingredients_original_tags}};

		my $d = int(($product_ref->{ingredients_n} - 1) / 10);
		my $start = $d * 10 + 1;
		my $end = $d * 10 + 10;

		$product_ref->{ingredients_n_tags} = [$product_ref->{ingredients_n} . "", "$start" . "-" . "$end"];
		# ensure $product_ref->{ingredients_n} is last used as an int so that it is not saved as a strings
		$product_ref->{ingredients_n} += 0;
	}
	return;
}

=head2 extract_ingredients_from_text ( product_ref )

This function calls:

- parse_ingredients_text_service() to parse the ingredients text in the main language of the product
to extract individual ingredients and sub-ingredients

- compute_ingredients_percent_min_max_values() to create the ingredients array with nested sub-ingredients arrays

- compute_ingredients_tags() to create a flat array ingredients_original_tags and ingredients_tags (with parents)

- analyze_ingredients_service() to analyze ingredients to see the ones that are vegan, vegetarian, from palm oil etc.
and to compute the resulting value for the complete product

=cut

sub extract_ingredients_from_text ($product_ref) {

	delete $product_ref->{ingredients_percent_analysis};

	# The specific ingredients array will contain indications regarding the percentage,
	# origins, labels etc. of specific ingredients. Those information may come from:
	# - the origin of ingredients field ("origin")
	# - labels (e.g. "British eggs")
	# - the end of the list of the ingredients. e.g. "Origin of the rice: Thailand"

	$product_ref->{specific_ingredients} = [];

	my $ingredients_lc = $product_ref->{ingredients_lc} || $product_ref->{lc};

	# Ingredients origins may be listed in the origin field
	# e.g. "Origin of the rice: Thailand."
	if (defined $product_ref->{"origin_" . $ingredients_lc}) {
		parse_origins_from_text($product_ref, $product_ref->{"origin_" . $ingredients_lc});
	}

	# Add specific ingredients from labels
	add_specific_ingredients_from_labels($product_ref);

	# Parse the ingredients list to extract individual ingredients and sub-ingredients
	# to create the ingredients array with nested sub-ingredients arrays

	parse_ingredients_text_service($product_ref, {});

	if (defined $product_ref->{ingredients}) {

		# - Add properties like origins from specific ingredients extracted from labels or the end of the ingredients list
		# - Obtain Ciqual codes ready for ingredients estimation from nutrients
		extend_ingredients_service($product_ref, {});

		# Compute minimum and maximum percent ranges and percent estimates for each ingredient and sub ingredient
		estimate_ingredients_percent_service($product_ref, {});

		estimate_nutriscore_2021_fruits_vegetables_nuts_percent_from_ingredients($product_ref);
		estimate_nutriscore_2023_fruits_vegetables_legumes_percent_from_ingredients($product_ref);
	}
	else {
		remove_fields(
			$product_ref,
			[
				# assign_property_to_ingredients - may have been introduced in previous version
				"ingredients_without_ciqual_codes",
				"ingredients_without_ciqual_codes_n",
			]
		);
		remove_fields(
			$product_ref->{nutriments},
			[
				# estimate_nutriscore_2021_fruits_vegetables_nuts_percent_from_ingredients - may have been introduced in previous version
				"fruits-vegetables-nuts-estimate-from-ingredients_100g",
				"fruits-vegetables-nuts-estimate-from-ingredients_serving",
				"fruits-vegetables-legumes-estimate-from-ingredients_100g",
				"fruits-vegetables-legumes-estimate-from-ingredients_serving",
				"fruits-vegetables-nuts-estimate-from-ingredients-prepared_100g",
				"fruits-vegetables-nuts-estimate-from-ingredients-prepared_serving",
				"fruits-vegetables-legumes-estimate-from-ingredients-prepared_100g",
				"fruits-vegetables-legumes-estimate-from-ingredients-prepared_serving",
			]
		);
	}

	# Keep the nested list of sub-ingredients, but also copy the sub-ingredients at the end for apps
	# that expect a flat list of ingredients

	compute_ingredients_tags($product_ref);

	# Analyze ingredients to see the ones that are vegan, vegetarian, from palm oil etc.
	# and compute the resulting value for the complete product

	analyze_ingredients_service($product_ref, {});

	# Delete specific ingredients if empty
	if ((exists $product_ref->{specific_ingredients}) and (scalar @{$product_ref->{specific_ingredients}} == 0)) {
		delete $product_ref->{specific_ingredients};
	}

	return;
}

sub assign_property_to_ingredients ($product_ref) {
	# If the ingredient list is not defined, the function immediately returns
	return if not defined $product_ref->{ingredients};

	# ------------------------------------ PART 1 : Getting CIQUAL codes ------------------------------------ #
	# Retrieves a unique and sorted list of ingredients missing Ciqual codes
	my @ingredients_without_ciqual_codes = uniq(sort(get_missing_ciqual_codes($product_ref->{ingredients})));

	# Stores this list in the product under the key 'ingredients_without_ciqual_codes'
	$product_ref->{ingredients_without_ciqual_codes} = \@ingredients_without_ciqual_codes;

	# Also stores the total number of ingredients without Ciqual codes
	$product_ref->{ingredients_without_ciqual_codes_n} = @ingredients_without_ciqual_codes + 0.0;

	# ------------------------------------ PART 2 : Getting Ecobalyse ids ------------------------------------ #
	# Retrieves a unique and sorted list of ingredients missing Ecobalyse ids
	my @ingredients_without_ecobalyse_ids = uniq(sort(get_missing_ecobalyse_ids($product_ref->{ingredients})));

	# Stores this list in the product under the key 'ingredients_without_ecobalyse_ids'
	$product_ref->{ingredients_without_ecobalyse_ids} = \@ingredients_without_ecobalyse_ids;

	# Also stores the total number of ingredients without Ecobalyse ids
	$product_ref->{ingredients_without_ecobalyse_ids_n} = @ingredients_without_ecobalyse_ids + 0.0;

	return;
}

=head2 get_missing_ciqual_codes ($ingredients_ref)

Assign a ciqual_food_code or a ciqual_proxy_food_code to ingredients and sub ingredients.

=head3 Arguments

=head4 $ingredients_ref

reference to an array of ingredients

=head3 Return values

=head4 @ingredients_without_ciqual_codes

=cut

sub get_missing_ciqual_codes ($ingredients_ref) {
	my @ingredients_without_ciqual_codes = ();
	foreach my $ingredient_ref (@{$ingredients_ref}) {

		# Also add sub-ingredients
		if (defined $ingredient_ref->{ingredients}) {
			push(@ingredients_without_ciqual_codes, get_missing_ciqual_codes($ingredient_ref->{ingredients}));
		}

		# Assign a ciqual_food_code or a ciqual_proxy_food_code to the ingredient
		delete $ingredient_ref->{ciqual_food_code};
		delete $ingredient_ref->{ciqual_proxy_food_code};

		my $ciqual_food_code = get_inherited_property("ingredients", $ingredient_ref->{id}, "ciqual_food_code:en");
		if (defined $ciqual_food_code) {
			$ingredient_ref->{ciqual_food_code} = $ciqual_food_code;
		}
		else {
			my $ciqual_proxy_food_code
				= get_inherited_property("ingredients", $ingredient_ref->{id}, "ciqual_proxy_food_code:en");
			if (defined $ciqual_proxy_food_code) {
				$ingredient_ref->{ciqual_proxy_food_code} = $ciqual_proxy_food_code;
			}
			else {
				push(@ingredients_without_ciqual_codes, $ingredient_ref->{id});
			}
		}
	}

	return @ingredients_without_ciqual_codes;
}

=head2 get_missing_ecobalyse_ids ($ingredients_ref)

Assign a ecobalyse_id or a ciqual_proxy_food_code to ingredients and sub ingredients. (NOTE : this is a first version that'll soon be improved)

=head3 Arguments

=head4 $ingredients_ref

reference to an array of ingredients

=head3 Return values

=head4 @ingredients_without_ecobalyse_ids

=cut

sub get_missing_ecobalyse_ids ($ingredients_ref) {
	my @ingredients_without_ecobalyse_ids = ();
	foreach my $ingredient_ref (@{$ingredients_ref}) {

		# Also add sub-ingredients
		if (defined $ingredient_ref->{ingredients}) {
			push(@ingredients_without_ecobalyse_ids, get_missing_ecobalyse_ids($ingredient_ref->{ingredients}));
		}

		# Assign a ecobalyse_code or a ecoalyse_proxy_code to the ingredient
		delete $ingredient_ref->{ecobalyse_code};
		delete $ingredient_ref->{ecobalyse_proxy_code};

		# Getting properties from product
		#my $product_origin = has_specific_ingredient_property()

<<<<<<< HEAD
		# If the ingredient is biological, the id 'ecobalyse_labels_en_organic:en' is taken
		if ("en:organic" in $ingredient_ref->{labels}) { 
	
			# Getting the correct ecobalyse comake devde
			my $ecobalyse_code = get_inherited_property("ingredients", $ingredient_ref->{id}, "ecobalyse_labels_en_organic:en");
			if (defined $ecobalyse_code) {
				$ingredient_ref->{ecobalyse_code} = $ecobalyse_code;
			}
			else {
				my $ecobalyse_proxy_code
					= get_inherited_property("ingredients", $ingredient_ref->{id}, "ecobalyse_proxy:en");
				if (defined $ecobalyse_proxy_code) {
					$ingredient_ref->{ecobalyse_proxy_code} = $ecobalyse_proxy_code;
				}
				else {
					push(@ingredients_without_ecobalyse_ids, $ingredient_ref->{id});
				}
			}

		} else {

			# Getting the correct ecobalyse comake devde
			my $ecobalyse_code = get_inherited_property("ingredients", $ingredient_ref->{id}, "ecobalyse:en");
			if (defined $ecobalyse_code) {
				$ingredient_ref->{ecobalyse_code} = $ecobalyse_code;
			}
			else {
				my $ecobalyse_proxy_code
					= get_inherited_property("ingredients", $ingredient_ref->{id}, "ecobalyse_proxy:en");
				if (defined $ecobalyse_proxy_code) {
					$ingredient_ref->{ecobalyse_proxy_code} = $ecobalyse_proxy_code;
				}
				else {
					push(@ingredients_without_ecobalyse_ids, $ingredient_ref->{id});
				}
			}

=======
		# Getting the correct ecobalyse comake devde
		my $ecobalyse_code = get_inherited_property("ingredients", $ingredient_ref->{id}, "ecobalyse:en");
		if (defined $ecobalyse_code) {
			$ingredient_ref->{ecobalyse_code} = $ecobalyse_code;
		}
		else {
			my $ecobalyse_proxy_code
				= get_inherited_property("ingredients", $ingredient_ref->{id}, "ecobalyse_proxy:en");
			if (defined $ecobalyse_proxy_code) {
				$ingredient_ref->{ecobalyse_proxy_code} = $ecobalyse_proxy_code;
			}
			else {
				push(@ingredients_without_ecobalyse_ids, $ingredient_ref->{id});
			}
>>>>>>> c23cc355
		}

		#ecobalyse:en
		#ecobalyse_labels_en_organic:en
		#ecobalyse_origins_en_france:en
		#ecobalyse_origins_en_european_union:en
		#ecobalyse_labels_en_organic_origins_en_france:en
	}
	return @ingredients_without_ecobalyse_ids;
}

=head2 estimate_ingredients_percent_service ( $product_ref, $updated_product_fields_ref )

Compute minimum and maximum percent ranges and percent estimates for each ingredient and sub ingredient.

This function is a product service that can be run through ProductOpener::ApiProductServices

=head3 Arguments

=head4 $product_ref

product object reference

=head4 $updated_product_fields_ref

reference to a hash of product fields that have been created or updated

=cut 

sub estimate_ingredients_percent_service ($product_ref, $updated_product_fields_ref) {

	# Add a percent_max value for salt and sugar ingredients, based on the nutrition facts.
	add_percent_max_for_ingredients_from_nutrition_facts($product_ref);

	# Compute the min and max range for each ingredient
	if (compute_ingredients_percent_min_max_values(100, 100, $product_ref->{ingredients}) < 0) {

		# The computation yielded seemingly impossible values, delete the values
		delete_ingredients_percent_values($product_ref->{ingredients});
		$product_ref->{ingredients_percent_analysis} = -1;
	}
	else {
		$product_ref->{ingredients_percent_analysis} = 1;
	}

	remove_tag($product_ref, "misc", "en:some-ingredients-with-specified-percent");
	remove_tag($product_ref, "misc", "en:all-ingredients-with-specified-percent");
	remove_tag($product_ref, "misc", "en:at-least-5-ingredients-with-specified-percent");
	remove_tag($product_ref, "misc", "en:at-least-10-ingredients-with-specified-percent");

	# Count ingredients with specified percent
	my ($ingredients_n, $ingredients_with_specified_percent_n, $total_specified_percent)
		= count_ingredients_with_specified_percent($product_ref->{ingredients});
	if ($ingredients_with_specified_percent_n > 0) {
		add_tag($product_ref, "misc", "en:some-ingredients-with-specified-percent");
		if ($ingredients_with_specified_percent_n == $ingredients_n) {
			add_tag($product_ref, "misc", "en:all-ingredients-with-specified-percent");
		}
		if ($ingredients_with_specified_percent_n >= 5) {
			add_tag($product_ref, "misc", "en:at-least-5-ingredients-with-specified-percent");
			if ($ingredients_with_specified_percent_n >= 10) {
				add_tag($product_ref, "misc", "en:at-least-10-ingredients-with-specified-percent");
			}
		}
	}

	# Estimate the percent values for each ingredient for which we don't have a specified percent
	compute_ingredients_percent_estimates(100, $product_ref->{ingredients});

	# Indicate which fields were created or updated
	$updated_product_fields_ref->{ingredients} = 1;
	$updated_product_fields_ref->{ingredients_percent_analysis} = 1;

	return;
}

=head2 count_ingredients_with_specified_percent($product_ref)

Count ingredients with specified percent, including sub-ingredients.

=head3 Return values

=head4 $ingredients_n

Number of ingredients.

=head4 $ingredients_with_specified_percent_n

Number of ingredients with a specified percent value.

=head4 $total_specified_percent

Sum of the specified percent values.

Note: this can be greater than 100 if percent values are specified for ingredients and their sub ingredients.

=cut

sub count_ingredients_with_specified_percent ($ingredients_ref) {

	my ($ingredients_n, $ingredients_with_specified_percent_n, $total_specified_percent) = (0, 0, 0);

	if (defined $ingredients_ref) {
		foreach my $ingredient_ref (@{$ingredients_ref}) {
			$ingredients_n++;
			if (defined $ingredient_ref->{percent}) {
				$ingredients_with_specified_percent_n++;
				$total_specified_percent += $ingredient_ref->{percent};
			}
			if (defined $ingredient_ref->{ingredients}) {
				my (
					$sub_ingredients_n,
					$sub_ingredients_with_specified_percent_n,
					$sub_ingredients_total_specified_percent
				) = count_ingredients_with_specified_percent($ingredient_ref->{ingredients});
				$ingredients_n += $sub_ingredients_n;
				$ingredients_with_specified_percent_n += $sub_ingredients_with_specified_percent_n;
				$total_specified_percent += $sub_ingredients_total_specified_percent;
			}
		}
	}

	return ($ingredients_n, $ingredients_with_specified_percent_n, $total_specified_percent);
}

=head2 delete_ingredients_percent_values ( ingredients_ref )

This function deletes the percent_min and percent_max values of all ingredients.

It is called if the compute_ingredients_percent_min_max_values() encountered impossible
values (e.g. "Water, Sugar 80%" -> Water % should be greater than 80%, but the
total would be more than 100%)

The function is recursive to also delete values for sub-ingredients.

=cut

sub delete_ingredients_percent_values ($ingredients_ref) {

	foreach my $ingredient_ref (@{$ingredients_ref}) {

		delete $ingredient_ref->{percent_min};
		delete $ingredient_ref->{percent_max};

		if (defined $ingredient_ref->{ingredients}) {
			delete_ingredients_percent_values($ingredient_ref->{ingredients});
		}
	}

	return;
}

=head2 compute_ingredients_percent_min_max_values ( total_min, total_max, ingredients_ref )

This function computes the possible minimum and maximum ranges for the percent
values of each ingredient and sub-ingredients.

Ingredients lists sometimes specify the percent value for some ingredients,
but usually not all. This functions computes minimum and maximum percent
values for all other ingredients.

Ingredients list are ordered by descending order of quantity.

This function is recursive and it calls itself for each ingredients with sub-ingredients.

=head3 Arguments

=head4 total_min - the minimum percent value of the total of all the ingredients in ingredients_ref

0 when the function is called on all ingredients of a product, but can be different than 0 if called on sub-ingredients of an ingredient that has a minimum value set.

=head4 total_max - the maximum percent value of all ingredients passed in ingredients_ref

100 when the function is called on all ingredients of a product, but can be different than 0 if called on sub-ingredients of an ingredient that has a maximum value set.

=head4 ingredient_ref : nested array of ingredients and sub-ingredients

=head3 Return values

=head4 Negative value - analysis error

The analysis encountered an impossible value.
e.g. "Flour, Sugar 80%": The % of Flour must be greated to the % of Sugar, but the sum would then be above 100%.

Or there were too many loops to analyze the values.

=head4 0 or positive value - analysis ok

The return value is the number of times we adjusted min and max values for ingredients and sub ingredients.

=cut

sub compute_ingredients_percent_min_max_values ($total_min, $total_max, $ingredients_ref) {

	init_percent_values($total_min, $total_max, $ingredients_ref);

	my $changed = 1;
	my $changed_total = 0;

	my $i = 0;

	while ($changed) {
		my $changed_max = set_percent_max_values($total_min, $total_max, $ingredients_ref);
		# bail out if there was an error / impossible values
		($changed_max < 0) and return -1;

		my $changed_min = set_percent_min_values($total_min, $total_max, $ingredients_ref);
		($changed_min < 0) and return -1;

		my $changed_sub_ingredients = set_percent_sub_ingredients($ingredients_ref);
		($changed_sub_ingredients < 0) and return -1;

		$changed = $changed_min + $changed_max + $changed_sub_ingredients;

		$changed_total += $changed;

		$i++;

		# bail out if we loop too much
		if ($i > 5) {

			$log->debug(
				"compute_ingredients_percent_min_max_values - too many loops, bail out",
				{
					ingredients_ref => $ingredients_ref,
					total_min => $total_min,
					total_max => $total_max,
					changed_total => $changed_total
				}
			) if $log->is_debug();
			return -1;
		}
	}

	$log->debug(
		"compute_ingredients_percent_min_max_values - done",
		{
			ingredients_ref => $ingredients_ref,
			total_min => $total_min,
			total_max => $total_max,
			changed_total => $changed_total
		}
	) if $log->is_debug();

	return $changed_total;
}

=head2 init_percent_values($total_min, $total_max, $ingredients_ref)

Initialize the percent, percent_min and percent_max value for each ingredient in list.

$ingredients_ref is the list of ingredients (as hash), where parsed percent are already set.

$total_min and $total_max might be set if we have a parent ingredient and are parsing a sub list.

When a percent is specifically set, use this value for percent_min and percent_max.

Warning: percent listed for sub-ingredients can be absolute (e.g. "Sugar, fruits 40% (pear 30%, apple 10%)")
or they can be relative to the parent ingredient (e.g. "Sugar, fruits 40% (pear 75%, apple 25%)".
We try to detect those cases and rescale the percent accordingly.

Otherwise use 0 for percent_min and total_max for percent_max.

=cut

sub init_percent_values ($total_min, $total_max, $ingredients_ref) {
	# Set maximum percentages if defined in the taxonomy (only do this for top-level ingredients)
	if ($total_max == 100) {
		set_percent_max_from_taxonomy($ingredients_ref);
	}

	# Determine if percent listed are absolute (default) or relative to a parent ingredient

	# Check if all ingredients have a set quantity
	# and compute the sum of all percents and quantities

	my $percent_sum = 0;
	my $all_ingredients_have_a_set_percent = 1;
	my $quantity_sum = 0;
	my $all_ingredients_have_a_set_quantity = 1;
	foreach my $ingredient_ref (@{$ingredients_ref}) {
		if (defined $ingredient_ref->{percent}) {
			$percent_sum += $ingredient_ref->{percent};
		}
		else {
			$all_ingredients_have_a_set_percent = 0;
		}

		if (defined $ingredient_ref->{quantity_g}) {
			$quantity_sum += $ingredient_ref->{quantity_g};
		}
		else {
			$all_ingredients_have_a_set_quantity = 0;
		}
	}

	my $percent_mode;

	# If the parent ingredient percent is known (total_min = total_max)
	# and we have set quantity for all ingredients,
	# we will need to scale the quantities to get actual percent values
	# This is the case in particular for recipes that can be specified in grams with a total greater than 100g
	# So we start supposing it's grams (as if it's percent it will also work).

	# In scale_percents or scale_grams mode, the percent/quantity sum must be greater than 0
	if (($total_min == $total_max) and ($all_ingredients_have_a_set_percent) and ($percent_sum > 0)) {
		$percent_mode = "scale_percents";
	}
	elsif (($total_min == $total_max) and ($all_ingredients_have_a_set_quantity) and ($quantity_sum > 0)) {
		$percent_mode = "scale_grams";
	}
	elsif ($percent_sum > $total_max) {
		$percent_mode = "relative";    # percents are relative to the parent ingredient
	}
	else {
		$percent_mode = "absolute";    # percents are absolute (relative to the whole product)
	}

	$log->debug(
		"init_percent_values - percent mode",
		{
			percent_mode => $percent_mode,
			ingredients_ref => $ingredients_ref,
			total_min => $total_min,
			total_max => $total_max,
			percent_sum => $percent_sum,
			all_ingredients_have_a_set_percent => $all_ingredients_have_a_set_percent,
			quantity_sum => $quantity_sum,
			all_ingredients_have_a_set_quantity => $all_ingredients_have_a_set_quantity,
		}
	) if $log->is_debug();

	# Go through each ingredient to set percent_min, percent_max, and if we can an absolute percent

	foreach my $ingredient_ref (@{$ingredients_ref}) {
		if (   ((defined $ingredient_ref->{percent}) and ($ingredient_ref->{percent} > 0))
			or ($percent_mode eq "scale_grams"))
		{
			# There is a specified percent for the ingredient (or we can derive it from grams)

			if ($percent_mode eq "scale_percents") {
				# The parent percent is known, and we have set values for the percent of all ingredients
				# We can scale the percent of the ingredients so that their sum matches the parent percent
				my $percent = $ingredient_ref->{percent} * $total_max / $percent_sum;
				$ingredient_ref->{percent} = $percent;
				$ingredient_ref->{percent_min} = $percent;
				$ingredient_ref->{percent_max} = $percent;
			}
			elsif ($percent_mode eq "scale_grams") {
				# Convert gram values to percent
				my $percent = $ingredient_ref->{quantity_g} * $total_max / $quantity_sum;
				$ingredient_ref->{percent} = $percent;
				$ingredient_ref->{percent_min} = $percent;
				$ingredient_ref->{percent_max} = $percent;
			}
			elsif (($percent_mode eq "absolute") or ($total_min == $total_max)) {
				# We can assign an absolute percent to the ingredient because
				# 1. the percent mode is absolute
				# or 2. we have a specific percent for the parent ingredient
				# so we can rescale the relative percent of the ingredient to make it absolute
				my $percent
					= ($percent_mode eq "absolute")
					? $ingredient_ref->{percent}
					: $ingredient_ref->{percent} * $total_max / 100;
				$ingredient_ref->{percent} = $percent;
				$ingredient_ref->{percent_min} = $percent;
				$ingredient_ref->{percent_max} = $percent;
			}
			else {
				# The percent mode is relative and we do not have a specific percent for the parent ingredient
				# We cannot compute an absolute percent for the ingredient, but we can apply the relative percent
				# to percent_min and percent_max
				$ingredient_ref->{percent_min} = $ingredient_ref->{percent} * $total_min / 100;
				$ingredient_ref->{percent_max} = $ingredient_ref->{percent} * $total_max / 100;
				# The absolute percent is unknown, delete it
				delete $ingredient_ref->{percent};
			}
		}
		else {
			if (not defined $ingredient_ref->{percent_min}) {
				$ingredient_ref->{percent_min} = 0;
			}
			if ((not defined $ingredient_ref->{percent_max}) or ($ingredient_ref->{percent_max} > $total_max)) {
				$ingredient_ref->{percent_max} = $total_max;
			}
		}
	}

	$log->debug("init_percent_values - result", {ingredients_ref => $ingredients_ref}) if $log->is_debug();

	return;
}

=head2 set_percent_max_from_taxonomy ( ingredients_ref )

Set the percentage maximum for ingredients like flavouring where this is defined
on the Ingredients taxonomy. The percent_max will not be applied in the following cases:

 - if applying the percent_max would mean that it is not possible for the ingredient
   total to add up to 100%
 - If a later ingredient has a higher percentage than the percent_max of the restricted ingredient

=cut

sub set_percent_max_from_taxonomy ($ingredients_ref) {
	# Exit if the first ingredient is constrained
	if (!@{$ingredients_ref}
		|| defined get_inherited_property("ingredients", $ingredients_ref->[0]{id}, "percent_max:en"))
	{
		return;
	}

	# Loop backwards through ingredients, checking that we don't set a percent_max that
	# would be lower than the defined percentage of any ingredient that comes afterwards
	my $highest_later_percent = 0;
	for (my $index = scalar @{$ingredients_ref} - 1; $index > 0; $index--) {
		my $ingredient = $ingredients_ref->[$index];
		my $current_percent = $ingredient->{percent};
		if (defined $current_percent) {
			if ($current_percent > $highest_later_percent) {
				$highest_later_percent = $current_percent;
			}
		}
		else {
			# See if taxonomy defines a maximum percent
			my $percent_max = get_inherited_property("ingredients", $ingredient->{id}, "percent_max:en");
			if (defined $percent_max and $percent_max >= $highest_later_percent) {
				# Maximum percantage for ingredients like flavourings
				$ingredient->{percent_max} = $percent_max;
			}
		}
	}

	# Loop forwards through the ingredients to make sure that the maximum
	# does not limit preceding ingredients where percent is specified
	my $remaining_percent = 100;
	for my $ingredient (@{$ingredients_ref}) {
		my $defined_percent = $ingredient->{percent};
		if (!defined $defined_percent) {
			my $percent_max = $ingredient->{percent_max};
			if (defined $percent_max && $percent_max < $remaining_percent) {
				delete $ingredient->{percent_max};
			}
			last;
		}
		else {
			$remaining_percent = $remaining_percent - $defined_percent;
		}
	}

	return;
}

sub set_percent_max_values ($total_min, $total_max, $ingredients_ref) {

	my $changed = 0;

	my $current_max = $total_max;
	my $sum_of_mins_before = 0;
	my $sum_of_maxs_before = 0;

	my $i = 0;
	my $n = scalar @{$ingredients_ref};

	foreach my $ingredient_ref (@{$ingredients_ref}) {

		$i++;

		# The max of an ingredient must be lower or equal to
		# the max of the ingredient that appear before.
		if ($ingredient_ref->{percent_max} > $current_max) {
			$ingredient_ref->{percent_max} = $current_max;
			$changed++;
		}
		else {
			$current_max = $ingredient_ref->{percent_max};
		}

		# The max of an ingredient must be lower or equal to
		# the total max minus the sum of the minimums of all
		# other ingredients

		my $sum_of_mins_after = 0;
		for (my $j = $i; $j < $n; $j++) {
			$sum_of_mins_after += $ingredients_ref->[$j]{percent_min};
		}
		my $max_percent_max = $total_max - $sum_of_mins_before - $sum_of_mins_after;

		if (($max_percent_max >= 0) and ($ingredient_ref->{percent_max} > $max_percent_max)) {
			$ingredient_ref->{percent_max} = $max_percent_max;
			$changed++;
		}

		# For lists like  "Beans (52%), Tomatoes (33%), Water, Sugar, Cornflour, Salt, Spirit Vinegar"
		# we can set a maximum on Sugar, Cornflour etc. that takes into account that all ingredients
		# that appear before will have an higher quantity.
		# e.g. the percent max of Water to be set to 100 - 52 -33 = 15%
		# the max of sugar to be set to 15 / 2 = 7.5 %
		# the max of cornflour to be set to 15 / 3 etc.

		if ($i > 2) {    # This rule applies to the third ingredient and ingredients after
						 # We check that the current ingredient + the ingredient before it have a max
						 # inferior to the ingredients before, divided by 2.
						 # Then we do the same with 3 ingredients instead of 2, then 4 etc.
			for (my $j = 2; $j + 1 < $i; $j++) {
				my $max = $total_max - $sum_of_mins_before;
				for (my $k = $j; $k + 1 < $i; $k++) {
					$max += $ingredients_ref->[$i - $k]{percent_min};
				}
				$max = $max / $j;
				if ($ingredient_ref->{percent_max} > $max + 0.1) {
					$ingredient_ref->{percent_max} = $max;
					$changed++;
				}
			}
		}

		# The min of an ingredient must be greater or equal to
		# the total min minus the sum of the maximums of all
		# ingredients that appear before, divided by the number of
		# ingredients that appear after + the current ingredient

		my $min_percent_min = ($total_min - $sum_of_maxs_before) / (1 + $n - $i);

		if ($ingredient_ref->{percent_min} < $min_percent_min - 0.1) {

			# Bail out if the values are not possible
			if (($min_percent_min > $total_min) or ($min_percent_min > $ingredient_ref->{percent_max})) {
				$log->debug(
					"set_percent_max_values - impossible value, bail out",
					{
						ingredients_ref => $ingredients_ref,
						total_min => $total_min,
						min_percent_min => $min_percent_min
					}
				) if $log->is_debug();
				return -1;
			}

			$ingredient_ref->{percent_min} = $min_percent_min;
			$changed++;
		}

		$sum_of_mins_before += $ingredient_ref->{percent_min};
		$sum_of_maxs_before += $ingredient_ref->{percent_max};
	}

	return $changed;
}

sub set_percent_min_values ($total_min, $total_max, $ingredients_ref) {

	my $changed = 0;

	my $current_min = 0;
	my $sum_of_mins_after = 0;
	my $sum_of_maxs_after = 0;

	my $i = 0;
	my $n = scalar @{$ingredients_ref};

	foreach my $ingredient_ref (reverse @{$ingredients_ref}) {

		$i++;

		# The min of an ingredient must be greater or equal to the mean of the
		# ingredient that appears after.
		if ($ingredient_ref->{percent_min} < $current_min) {
			$ingredient_ref->{percent_min} = $current_min;
			$changed++;
		}
		else {
			$current_min = $ingredient_ref->{percent_min};
		}

		# The max of an ingredient must be lower or equal to
		# the total max minus the sum of the minimums of all
		# the ingredients after, divided by the number of
		# ingredients that appear before + the current ingredient

		my $max_percent_max = ($total_max - $sum_of_mins_after) / (1 + $n - $i);

		if ($ingredient_ref->{percent_max} > $max_percent_max + 0.1) {

			# Bail out if the values are not possible
			if (($max_percent_max > $total_max) or ($max_percent_max < $ingredient_ref->{percent_min})) {
				$log->debug(
					"set_percent_max_values - impossible value, bail out",
					{
						ingredients_ref => $ingredients_ref,
						total_min => $total_min,
						max_percent_max => $max_percent_max
					}
				) if $log->is_debug();
				return -1;
			}

			$ingredient_ref->{percent_max} = $max_percent_max;
			$changed++;
		}

		# The min of the ingredient must be greater or equal
		# to the total min minus the sum of the maximums of all the other ingredients

		my $sum_of_maxs_before = 0;
		for (my $j = 0; $j < ($n - $i); $j++) {
			$sum_of_maxs_before += $ingredients_ref->[$j]{percent_max};
		}
		my $min_percent_min = $total_min - $sum_of_maxs_before - $sum_of_maxs_after;

		if (($min_percent_min > 0) and ($ingredient_ref->{percent_min} < $min_percent_min - 0.1)) {

			# Bail out if the values are not possible
			if (($min_percent_min > $total_min) or ($min_percent_min > $ingredient_ref->{percent_max})) {
				$log->debug(
					"set_percent_max_values - impossible value, bail out",
					{
						ingredients_ref => $ingredients_ref,
						total_min => $total_min,
						min_percent_min => $min_percent_min
					}
				) if $log->is_debug();
				return -1;
			}

			$ingredient_ref->{percent_min} = $min_percent_min;
			$changed++;
		}

		$sum_of_mins_after += $ingredient_ref->{percent_min};
		$sum_of_maxs_after += $ingredient_ref->{percent_max};
	}

	return $changed;
}

sub set_percent_sub_ingredients ($ingredients_ref) {

	my $changed = 0;

	my $i = 0;
	my $n = scalar @{$ingredients_ref};

	foreach my $ingredient_ref (@{$ingredients_ref}) {

		$i++;

		if (defined $ingredient_ref->{ingredients}) {

			# Set values for sub-ingredients from ingredient values

			$changed += compute_ingredients_percent_min_max_values(
				$ingredient_ref->{percent_min},
				$ingredient_ref->{percent_max},
				$ingredient_ref->{ingredients}
			);

			# Set values for ingredient from sub-ingredients values

			my $total_min = 0;
			my $total_max = 0;

			foreach my $sub_ingredient_ref (@{$ingredient_ref->{ingredients}}) {

				$total_min += $sub_ingredient_ref->{percent_min};
				$total_max += $sub_ingredient_ref->{percent_max};
			}

			if ($ingredient_ref->{percent_min} < $total_min - 0.1) {
				$ingredient_ref->{percent_min} = $total_min;
				$changed++;
			}
			if ($ingredient_ref->{percent_max} > $total_max + 0.1) {
				$ingredient_ref->{percent_max} = $total_max;
				$changed++;
			}

			$log->debug("set_percent_sub_ingredients", {ingredient_ref => $ingredient_ref, changed => $changed})
				if $log->is_debug();

		}
	}

	return $changed;
}

=head2 compute_ingredients_percent_estimates ( total, ingredients_ref )

This function computes a possible estimate for the percent values of each ingredient and sub-ingredients.

The sum of all estimates must be 100%, and the estimates try to match the min and max constraints computed previously with the compute_ingredients_percent_min_max_values() function.

=head3 Arguments

=head4 total - the total of all the ingredients in ingredients_ref

100 when the function is called on all ingredients of a product, but can be different than 100 if called on sub-ingredients of an ingredient.

=head4 ingredient_ref : nested array of ingredients and sub-ingredients

=head3 Return values

=cut

sub compute_ingredients_percent_estimates ($total, $ingredients_ref) {

	my $current_total = 0;
	my $i = 0;
	my $n = scalar(@{$ingredients_ref});

	foreach my $ingredient_ref (@{$ingredients_ref}) {

		$i++;

		# Last ingredient?
		if ($i == $n) {
			$ingredient_ref->{percent_estimate} = $total - $current_total;
		}
		# Specified percent
		elsif (defined $ingredient_ref->{percent}) {
			if ($ingredient_ref->{percent} <= $total - $current_total) {
				$ingredient_ref->{percent_estimate} = $ingredient_ref->{percent};
			}
			else {
				$ingredient_ref->{percent_estimate} = $total - $current_total;
			}
		}
		else {

			# Take the middle of the possible range

			my $max = $total - $current_total;
			my $min = 0;
			if ((defined $ingredient_ref->{percent_max}) and ($ingredient_ref->{percent_max} < $max)) {
				$max = $ingredient_ref->{percent_max};
			}
			if (defined $ingredient_ref->{percent_min}) {
				$min = $ingredient_ref->{percent_min};
			}
			$ingredient_ref->{percent_estimate} = ($max + $min) / 2;
		}

		$current_total += $ingredient_ref->{percent_estimate};

		if (defined $ingredient_ref->{ingredients}) {
			compute_ingredients_percent_estimates($ingredient_ref->{percent_estimate}, $ingredient_ref->{ingredients});
		}
	}

	$log->debug("compute_ingredients_percent_estimates - done", {ingredients_ref => $ingredients_ref})
		if $log->is_debug();
	return;
}

=head2 analyze_ingredients ( $product_ref, $updated_product_fields_ref )

Analyzes ingredients to see the ones that are vegan, vegetarian, from palm oil etc.
and computes the resulting value for the complete product.

The results are overridden by labels like "Vegan", "Vegetarian" or "Palm oil free"

Results are stored in the ingredients_analysis_tags array.

This function is a product service that can be run through ProductOpener::ApiProductServices

=head3 Arguments

=head4 $product_ref

product object reference

=head4 $updated_product_fields_ref

reference to a hash of product fields that have been created or updated

=cut

sub analyze_ingredients_service ($product_ref, $updated_product_fields_ref) {

	# Delete any existing values for the ingredients analysis fields
	delete $product_ref->{ingredients_analysis};
	delete $product_ref->{ingredients_analysis_tags};

	# and indicate that the service is creating or updatiing them
	$updated_product_fields_ref->{ingredients_analysis} = 1;
	$updated_product_fields_ref->{ingredients_analysis_tags} = 1;

	my @properties = ("from_palm_oil", "vegan", "vegetarian");
	my %properties_unknown_tags = (
		"from_palm_oil" => "en:palm-oil-content-unknown",
		"vegan" => "en:vegan-status-unknown",
		"vegetarian" => "en:vegetarian-status-unknown",
	);

	# Structure to store the result of the ingredient analysis for each property
	my $ingredients_analysis_properties_ref = {};

	# Store the lists of ingredients that resulted in a product being non vegetarian/vegan/palm oil free
	my $ingredients_analysis_ref = {};

	if ((defined $product_ref->{ingredients}) and ((scalar @{$product_ref->{ingredients}}) > 0)) {

		foreach my $property (@properties) {

			# Ingredient values for the property
			my %values = ();

			# Traverse the ingredients tree, breadth first

			my @ingredients = @{$product_ref->{ingredients}};

			while (@ingredients) {

				# Remove and process the first ingredient
				my $ingredient_ref = shift @ingredients;
				my $ingredientid = $ingredient_ref->{id};

				# Add sub-ingredients at the beginning of the ingredients array
				if (defined $ingredient_ref->{ingredients}) {

					unshift @ingredients, @{$ingredient_ref->{ingredients}};
				}

				# We may already have a value. e.g. for "matières grasses d'origine végétale" or "gélatine (origine végétale)"
				my $value = $ingredient_ref->{$property};

				if (not defined $value) {

					$value = get_inherited_property("ingredients", $ingredientid, $property . ":en");

					if (defined $value) {
						$ingredient_ref->{$property} = $value;
					}
					else {
						if (not(exists_taxonomy_tag("ingredients", $ingredientid))) {
							$values{unknown_ingredients} or $values{unknown_ingredients} = [];
							push @{$values{unknown_ingredients}}, $ingredientid;
						}

						# additives classes in ingredients are functions of a more specific ingredient
						# if we don't have a property value for the ingredient class
						# then ignore the additive class instead of considering the property undef
						elsif (exists_taxonomy_tag("additives_classes", $ingredientid)) {
							$value = "ignore";
							#$ingredient_ref->{$property} = $value;
						}
					}
				}

				# if the property value is "maybe" and the ingredient has sub-ingredients,
				# we ignore the ingredient and only look at its sub-ingredients (already added)
				# e.g. "Vegetable oil (rapeseed oil, ...)""
				if (    (defined $value)
					and ($value eq "maybe")
					and (defined $ingredient_ref->{ingredients}))
				{
					$value = "ignore";
				}

				not defined $value and $value = "undef";

				defined $values{$value} or $values{$value} = [];
				push @{$values{$value}}, $ingredientid;

				# print STDERR "ingredientid: $ingredientid - property: $property - value: $value\n";
			}

			# Compute the resulting property value for the product
			my $property_value;

			if ($property =~ /^from_/) {

				my $from_what = $';
				my $from_what_with_dashes = $from_what;
				$from_what_with_dashes =~ s/_/-/g;

				# For properties like from_palm, one positive ingredient triggers a positive result for the whole product
				# We assume that all the positive ingredients have been marked as yes or maybe in the taxonomy
				# So all known ingredients without a value for the property are assumed to be negative

				# value can can be "ignore"

				if (defined $values{yes}) {
					# One yes ingredient -> yes for the whole product
					$property_value = "en:" . $from_what_with_dashes;    # en:palm-oil
					$ingredients_analysis_ref->{$property_value} = $values{yes};
				}
				elsif (defined $values{maybe}) {
					# One maybe ingredient -> maybe for the whole product
					$property_value = "en:may-contain-" . $from_what_with_dashes;    # en:may-contain-palm-oil
					$ingredients_analysis_ref->{$property_value} = $values{maybe};
				}
				# If some ingredients are not recognized, there is a possibility that they could be palm oil or contain palm oil
				# As there are relatively few ingredients with palm oil, we assume we are able to recognize them with the taxonomy
				# and that unrecognized ingredients do not contain palm oil.
				# --> We mark the product as palm oil free
				# Exception: If there are lots of unrecognized ingredients though (e.g. more than 1 third), it may be that the ingredients list
				# is bogus (e.g. OCR errors) and the likelyhood of missing a palm oil ingredient increases.
				# --> In this case, we mark the product as palm oil content unknown
				elsif (defined $values{unknown_ingredients}) {
					# Some ingredients were not recognized
					$log->debug(
						"analyze_ingredients - unknown ingredients",
						{
							unknown_ingredients_n => (scalar @{$values{unknown_ingredients}}),
							ingredients_n => (scalar(@{$product_ref->{ingredients}}))
						}
					) if $log->is_debug();
					my $unknown_rate
						= (scalar @{$values{unknown_ingredients}}) / (scalar @{$product_ref->{ingredients}});
					# for palm-oil, as there are few products containing it, we consider status to be unknown only if there is more than 30% unknown ingredients (which may indicates bogus ingredient list, eg. OCR errors)
					if (($from_what_with_dashes eq "palm-oil") and ($unknown_rate <= 0.3)) {
						$property_value = "en:" . $from_what_with_dashes . "-free";    # en:palm-oil-free
					}
					else {
						$property_value = $properties_unknown_tags{$property};    # en:palm-oil-content-unknown
					}
					# In all cases, keep track of the unknown ingredients
					$ingredients_analysis_ref->{$properties_unknown_tags{$property}} = $values{unknown_ingredients};
				}
				else {
					# no yes, maybe or unknown ingredients
					$property_value = "en:" . $from_what_with_dashes . "-free";    # en:palm-oil-free
				}
			}
			else {

				# For properties like vegan or vegetarian, one negative ingredient triggers a negative result for the whole product
				# Known ingredients without a value for the property: we do not make any assumption
				# We assume that all the positive ingredients have been marked as yes or maybe in the taxonomy
				# So all known ingredients without a value for the property are assumed to be negative

				if (defined $values{no}) {
					# One no ingredient -> no for the whole product
					$property_value = "en:non-" . $property;    # en:non-vegetarian
					$ingredients_analysis_ref->{$property_value} = $values{no};
				}
				elsif (defined $values{"undef"}) {
					# Some ingredients were not recognized or we do not have a property value for them
					$property_value = $properties_unknown_tags{$property};    # en:vegetarian-status-unknown
					$ingredients_analysis_ref->{$property_value} = $values{"undef"};
				}
				elsif (defined $values{maybe}) {
					# One maybe ingredient -> maybe for the whole product
					$property_value = "en:maybe-" . $property;    # en:maybe-vegetarian
					$ingredients_analysis_ref->{$property_value} = $values{maybe};
				}
				else {
					# all ingredients known and with a value, no no or maybe value -> yes
					$property_value = "en:" . $property;    # en:vegetarian
				}

				# In all cases, keep track of unknown ingredients so that we can display unknown ingredients
				# even if some ingredients also triggered non-vegan or non-vegetarian
				if (defined $values{"undef"}) {
					$ingredients_analysis_ref->{$properties_unknown_tags{$property}} = $values{"undef"};
				}
			}

			$property_value =~ s/_/-/g;

			$ingredients_analysis_properties_ref->{$property} = $property_value;
		}
	}

	# Apply labels overrides
	# also apply labels overrides if we don't have ingredients at all
	if (has_tag($product_ref, "labels", "en:palm-oil-free")) {
		$ingredients_analysis_properties_ref->{from_palm_oil} = "en:palm-oil-free";
	}

	if (has_tag($product_ref, "labels", "en:vegan")) {
		$ingredients_analysis_properties_ref->{vegan} = "en:vegan";
		$ingredients_analysis_properties_ref->{vegetarian} = "en:vegetarian";
	}
	elsif (has_tag($product_ref, "labels", "en:non-vegan")) {
		$ingredients_analysis_properties_ref->{vegan} = "en:non-vegan";
	}

	if (has_tag($product_ref, "labels", "en:vegetarian")) {
		$ingredients_analysis_properties_ref->{vegetarian} = "en:vegetarian";
	}
	elsif (has_tag($product_ref, "labels", "en:non-vegetarian")) {
		$ingredients_analysis_properties_ref->{vegetarian} = "en:non-vegetarian";
		$ingredients_analysis_properties_ref->{vegan} = "en:non-vegan";
	}

	# Create ingredients_analysis_tags array

	if (scalar keys %$ingredients_analysis_properties_ref) {
		$product_ref->{ingredients_analysis_tags} = [];
		$product_ref->{ingredients_analysis} = {};

		foreach my $property (@properties) {
			my $property_value = $ingredients_analysis_properties_ref->{$property};
			if (defined $property_value) {
				# Store the property value in the ingredients_analysis_tags list
				push @{$product_ref->{ingredients_analysis_tags}}, $property_value;
				# Store the list of ingredients that caused a product to be non vegan/vegetarian/palm oil free
				if (defined $ingredients_analysis_ref->{$property_value}) {
					$product_ref->{ingredients_analysis}{$property_value}
						= $ingredients_analysis_ref->{$property_value};
				}

				# Also store the list of ingredients that are not recognized
				if (defined $ingredients_analysis_ref->{$properties_unknown_tags{$property}}) {
					$product_ref->{ingredients_analysis}{$properties_unknown_tags{$property}}
						= $ingredients_analysis_ref->{$properties_unknown_tags{$property}};
				}
			}
		}
	}

	# Uncomment the following line to add an extra field with more data for debugging purposes
	#$product_ref->{ingredients_analysis_debug} = $ingredients_analysis_ref;
	return;
}

# function to normalize strings like "Carbonate d'ammonium" in French
# x is the prefix
# y can contain de/d' (of in French)
sub normalize_fr_a_de_b ($a, $b) {

	$a =~ s/\s+$//;
	$b =~ s/^\s+//;

	$b =~ s/^(de |d')//;

	if ($b =~ /^(a|e|i|o|u|y|h)/i) {
		return $a . " d'" . $b;
	}
	else {
		return $a . " de " . $b;
	}
}

=head2 normalize_a_of_b ( $lc, $a, $b, $of_bool, $alternate_names_ref )

This function is called by normalize_enumeration()

Given a category ($a) and a type ($b), it will return the ingredient that result from the combination of these two.

English: oil, olive -> olive oil
Croatian: ječmeni, slad -> ječmeni slad
French: huile, olive -> huile d'olive
Russian: масло растительное, пальмовое -> масло растительное оливковое

=head3 Arguments

=head4 lc

language abbreviation (en for English, for example)

=head4 $a

string, category as defined in %ingredients_categories_and_types, example: 'oil' for 'oil (sunflower, olive and palm)'

=head4 $b

string, type as defined in %ingredients_categories_and_types, example: 'sunflower' or 'olive' or 'palm' for 'oil (sunflower, olive and palm)'

=head4 $of_bool - indicate if we want to construct entries like "<category> of <type>"

e.g. in French we combine "huile" and "olive" to "huile d'olive"
but we combine "poivron" and "rouge" to "poivron rouge".

=head4 $alternate_names_ref

Reference to an array of alternate names for the category

=head3 Return value

=head4 combined $a and $b (or $b and $a, depending of the language), that is expected to be an ingredient

string, comma-joined category and type, example: 'palm vegetal oil' or 'sunflower vegetal oil' or 'olive vegetal oil'

=cut

sub normalize_a_of_b ($lc, $a, $b, $of_bool, $alternate_names_ref = undef) {

	$a =~ s/\s+$//;
	$b =~ s/^\s+//;

	my $a_of_b;

	if (($lc eq "en") or ($lc eq "hr")) {
		# start by "with" (example: "mlijeko (s 1.0% mliječne masti)"), in which case it $b should be added after $a
		# start by "with etc." should be added at the end of the previous ingredient
		my %with = (hr => '(s | sa )',);
		my $with = $with{$lc} || " will not match ";
		if ($b =~ /^$with/i) {
			$a_of_b = $a . " " . $b;
		}
		else {
			$a_of_b = $b . " " . $a;
		}
	}
	elsif ($lc eq "es") {
		$a_of_b = $a . " de " . $b;
	}
	elsif ($lc eq "fr") {
		$b =~ s/^(de |d')//;

		if (($b =~ /^(a|e|i|o|u|y|h)/i) && ($of_bool == 1)) {
			$a_of_b = $a . " d'" . $b;
		}
		elsif ($of_bool == 1) {
			$a_of_b = $a . " de " . $b;
		}
		else {
			$a_of_b = $a . " " . $b;
		}
	}
	elsif (($lc eq "de") or ($lc eq "ru") or ($lc eq "pl")) {
		$a_of_b = $a . " " . $b;
	}
	else {
		die("unsupported language in normalize_a_of_b: $lc, $a, $b");
	}

	# If we have alternate categories, check if $a_of_b is an existing taxonomy entry,
	# otherwise check if we have entries with one of the alternate categories

	if (defined $alternate_names_ref) {

		my $name_exists;
		canonicalize_taxonomy_tag($lc, "ingredients", $a_of_b, \$name_exists);

		if (not $name_exists) {
			foreach my $alternate_name (@{$alternate_names_ref}) {
				my $alternate_name_copy
					= $alternate_name;    # make a copy so that we can modify it without changing the array entry
				$alternate_name_copy =~ s/<type>/$b/;
				my $alternate_name_exists;
				canonicalize_taxonomy_tag($lc, "ingredients", $alternate_name_copy, \$alternate_name_exists);
				if ($alternate_name_exists) {
					$a_of_b = $alternate_name_copy;
					last;
				}
			}
		}
	}

	return $a_of_b;
}

=head2 normalize_enumeration ($lc, $category, $types, $of_bool, $alternate_names_ref = undef)


This function is called by develop_ingredients_categories_and_types()

Some ingredients are specified by an ingredient "category" (e.g. "oil") and a "types" string (e.g. "sunflower, palm").

This function combines the category to all elements of the types string
$category = "Vegetal oil" and $types = "palm, sunflower and olive"
will return
"palm vegetal oil, sunflower vegetal oil, olive vegetal oil"

=head3 Arguments

=head4 lc

language abbreviation (en for English, for example)

=head4 category

string, as defined in %ingredients_categories_and_types, example: 'Vegetal oil' for 'Vegetal oil (sunflower, olive and palm)'

=head4 types

string, as defined in %ingredients_categories_and_types, example: 'sunflower, olive and palm' for 'Vegetal oil (sunflower, olive and palm)'

=head3 Return value

=head4 Transformed ingredients list text

string, comma-joined category with all elements of the types, example: 'sunflower vegetal oil, olive vegetal oil, palm vegetal oil'

=cut

sub normalize_enumeration ($lc, $category, $types, $of_bool, $alternate_names_ref = undef) {
	$log->debug("normalize_enumeration", {category => $category, types => $types}) if $log->is_debug();

	# If there is a trailing space, save it and output it
	my $trailing_space = "";
	if ($types =~ /\s+$/) {
		$trailing_space = " ";
	}

	# do not match anything if we don't have a translation for "and"
	my $and = $and{$lc} || " will not match ";

	my @list = split(/$obrackets|$cbrackets|\/| \/ | $dashes |$commas |$commas|$and/i, $types);

	return
		join(", ", map {normalize_a_of_b($lc, $category, $_, $of_bool, $alternate_names_ref)} @list) . $trailing_space;
}

# iodure et hydroxide de potassium
sub normalize_fr_a_et_b_de_c ($a, $b, $c) {

	return normalize_fr_a_de_b($a, $c) . ", " . normalize_fr_a_de_b($b, $c);
}

sub normalize_additives_enumeration ($lc, $enumeration) {

	$log->debug("normalize_additives_enumeration", {enumeration => $enumeration}) if $log->is_debug();

	# do not match anything if we don't have a translation for "and"
	my $and = $and{$lc} || " will not match ";

	my @list = split(/$obrackets|$cbrackets|\/| \/ | $dashes |$commas |$commas|$and/i, $enumeration);

	return join(", ", map {"E" . $_} @list);
}

sub normalize_vitamin ($lc, $a) {

	$log->debug("normalize vitamin", {vitamin => $a}) if $log->is_debug();
	$a =~ s/\s+$//;
	$a =~ s/^\s+//;

	# does it look like a vitamin code?
	if ($a =~ /^[a-z][a-z]?-? ?\d?\d?$/i) {
		($lc eq 'ca') and return "vitamina $a";
		($lc eq 'es') and return "vitamina $a";
		($lc eq 'fr') and return "vitamine $a";
		($lc eq 'fi') and return "$a-vitamiini";
		($lc eq 'it') and return "vitamina $a";
		($lc eq 'nl') and return "vitamine $a";
		($lc eq 'is') and return "$a-vítamín";
		($lc eq 'pl') and return "witamina $a";
		return "vitamin $a";
	}
	else {
		return $a;
	}
}

sub normalize_vitamins_enumeration ($lc, $vitamins_list) {

	# do not match anything if we don't have a translation for "and"
	my $and = $and{$lc} || " will not match ";

	# The ?: makes the group non-capturing, so that the split does not create an extra item for the group
	my @vitamins = split(/(?:\(|\)|\/| \/ | - |, |,|$and)+/i, $vitamins_list);

	$log->debug("splitting vitamins", {vitamins_list => $vitamins_list, vitamins => \@vitamins}) if $log->is_debug();

	# first output "vitamines," so that the current additive class is set to "vitamins"
	my $split_vitamins_list;

	if ($lc eq 'da' || $lc eq 'nb' || $lc eq 'sv') {$split_vitamins_list = "vitaminer"}
	elsif ($lc eq 'de' || $lc eq 'it') {$split_vitamins_list = "vitamine"}
	elsif ($lc eq 'ca') {$split_vitamins_list = "vitamines"}
	elsif ($lc eq 'es') {$split_vitamins_list = "vitaminas"}
	elsif ($lc eq 'fr') {$split_vitamins_list = "vitamines"}
	elsif ($lc eq 'fi') {$split_vitamins_list = "vitamiinit"}
	elsif ($lc eq 'nl') {$split_vitamins_list = "vitaminen"}
	elsif ($lc eq 'is') {$split_vitamins_list = "vítamín"}
	elsif ($lc eq 'pl') {$split_vitamins_list = "witaminy"}
	else {$split_vitamins_list = "vitamins"}

	$split_vitamins_list .= ", " . join(", ", map {normalize_vitamin($lc, $_)} @vitamins);

	$log->debug("vitamins split", {input => $vitamins_list, output => $split_vitamins_list}) if $log->is_debug();

	return $split_vitamins_list;
}

sub normalize_allergen ($type, $lc, $allergen) {

	# $type  ->  allergens or traces

	$log->debug("normalize allergen", {allergen => $allergen})
		if $log->is_debug();

	my $of = ' - ';
	if (defined $of{$lc}) {
		$of = $of{$lc};
	}
	my $and_of = ' - ';
	if (defined $and_of{$lc}) {
		$and_of = $and_of{$lc};
	}

	# "de moutarde" -> moutarde
	# "et de la moutarde" -> moutarde

	$allergen = " " . $allergen;
	$allergen =~ s/^($and_of|$of)\b//;
	$allergen =~ s/\s+$//;
	$allergen =~ s/^\s+//;

	return $Lang{$type}{$lc} . " : " . $allergen;
}

sub normalize_allergens_enumeration ($type, $lc, $before, $allergens_list, $after) {

	# $type    ->  allergens or traces
	# $before  ->  may contain an opening parenthesis

	$log->debug("splitting allergens", {input => $allergens_list, before => $before, after => $after})
		if $log->is_debug();

	# do not match anything if we don't have a translation for "and"
	my $and = $and{$lc} || " will not match ";

	$log->debug("splitting allergens", {input => $allergens_list}) if $log->is_debug();

	# remove stopwords at the end
	# e.g. Kann Spuren von Senf und Sellerie enthalten.
	if (defined $allergens_stopwords{$lc}) {
		my $stopwords = $allergens_stopwords{$lc};
		$allergens_list =~ s/( ($stopwords)\b)+(\.|$)/$3/ig;
	}

	$log->debug("splitting allergens after removing stopwords", {input => $allergens_list}) if $log->is_debug();

	my @allergens = split(/\(|\)|\/| \/ | - |, |,|$and/i, $allergens_list);

	my $split_allergens_list = " " . join(", ", map {normalize_allergen($type, $lc, $_)} @allergens) . ".";
	# added ending . to facilite matching and removing when parsing ingredients

	# if there was a closing parenthesis after, remove it only if there is an opening parenthesis before
	# e.g. contains (milk) -> contains milk
	# but: (contains milk) -> (contains milk)

	if ((defined $after) and ($after eq ')') and ($before !~ /\(/)) {
		$split_allergens_list .= $after;
	}

	$log->debug("allergens split", {input => $allergens_list, output => $split_allergens_list}) if $log->is_debug();

	return $split_allergens_list;
}

# Ingredients: list of ingredients -> phrases followed by a colon, dash, or line feed

my %phrases_before_ingredients_list = (

	ar => ['المكونات',],

	az => ['Tarkibi',],

	bg => ['Съставки', 'Състав',],

	bs => ['Sastoji',],

	ca => ['Ingredient(s)?', 'composició',],

	cs => ['složení',],

	da => ['ingredienser', 'indeholder',],

	de => ['Zusammensetzung', 'zutat(en)?',],

	el => ['Συστατικά',],

	en => ['composition', 'ingredient(s?)',],

	es => ['composición', 'ingredientes',],

	et => ['koostisosad',],

	fi => ['aine(?:kse|s?osa)t(?:\s*\/\s*ingredienser)?', 'ainesosia', 'valmistusaineet', 'koostumus',],

	fr => [
		'ingr(e|é)dient(s?)',
		'Quels Ingr(e|é)dients ?',    # In Casino packagings
		'composition',
	],

	hr =>
		['HR BiH', 'HR/BIH', 'naziv', 'naziv proizvoda', 'popis sastojaka', 'sastav', 'sastojci', 'sastojci/sestavine'],

	hu => ['(ö|ő|o)sszetev(ö|ő|o)k', 'összetétel',],

	id => ['komposisi',],

	is => ['innihald(?:slýsing|sefni)?', 'inneald',],

	it => ['ingredienti', 'composizione',],

	ja => ['原材料名',],

	kk => ['курамы',],

	ko => ['配料',],

	ky => ['курамы',],

	lt => ['Sudedamosios dalys', 'Sudėtis',],

	lv => ['sast[āäa]v(s|da[ļl]as)',],

	mk => ['Состојки',],

	md => ['(I|i)ngrediente',],

	nl => ['(I|i)ngredi(e|ë)nten', 'samenstelling', 'bestanddelen'],

	nb => ['Ingredienser',],

	pl => ['sk[łl]adniki', 'skład',],

	pt => ['ingredientes', 'composição',],

	ro => ['(I|i)ngrediente', 'compoziţie',],

	ru => ['состав', 'coctab', 'Ингредиенты',],

	sk => ['obsahuje', 'zloženie',],

	sl => ['(S|s)estavine',],

	sq => ['P[eë]rb[eë]r[eë]sit',],

	sr => ['Sastojci',],

	sv => ['ingredienser', 'innehåll(er)?',],

	tg => ['Таркиб',],

	th => ['ส่วนประกอบ', 'ส่วนประกอบที่สำคัญ',],

	tr => ['(İ|i)çindekiler', 'içeriği',],

	uz => ['tarkib', 'Mahsulot tarkibi',],

	zh => ['配料', '成份',],

);

# INGREDIENTS followed by lowercase list of ingredients

my %phrases_before_ingredients_list_uppercase = (

	en => ['INGREDIENT(S)?',],

	ca => ['INGREDIENT(S)?',],

	cs => ['SLOŽENÍ',],

	da => ['INGREDIENSER',],

	de => ['ZUTAT(EN)?',],

	el => ['ΣΥΣΤΑΤΙΚΑ'],

	es => ['INGREDIENTE(S)?',],

	fi => ['AINE(?:KSE|S?OSA)T(?:\s*\/\s*INGREDIENSER)?', 'VALMISTUSAINEET',],

	fr => ['INGR(E|É)(D|0|O)IENTS',],

	hu => ['(Ö|O|0)SSZETEVOK',],

	is => ['INNIHALD(?:SLÝSING|SEFNI)?', 'INNEALD',],

	it => ['INGREDIENTI(\s*)',],

	nb => ['INGREDIENSER',],

	nl => ['INGREDI(E|Ë)NTEN(\s*)',],

	nl => ['INGREDIENSER',],

	pl => ['SKŁADNIKI(\s*)',],

	pt => ['INGREDIENTES(\s*)',],

	ru => ['COCTАB',],

	sl => ['SESTAVINE',],

	sv => ['INGREDIENSER', 'INNEHÅLL(ER)?',],

	uz => ['ІHГРЕДІЄНТИ',],

	uz => ['TARKIB',],

	vi => ['TH(A|À)NH PH(A|Â)N',],

);

my %phrases_after_ingredients_list = (

	# TODO: Introduce a common list for kcal

	al => [
		'të ruhet në',    # store in
	],

	bg => [
		'да се съхранява (в закрити|на сухо)',    # store in ...
		'Неотворен',    # before opening ...
	],

	ca => ['envasat en atmosfera protectora', 'conserveu-los en un lloc fresc i sec',],

	cs => [
		'doporučeny způsob přípravy',
		'minimální trvanlivost do',    # Expiration date
		'po otevření',    # After opening
		'V(ý|y)(ž|z)ivov(e|é) (ú|u)daje ve 100 g',
	],

	da => [
		'(?:gennemsnitlig )?n(æ|ae)rings(?:indhold|værdi|deklaration)', 'beskyttes',
		'nettovægt', 'åbnet',
		'holdbarhed efter åbning', 'mindst holdbar til',
		'opbevar(?:ing|res)?', '(?:for )?allergener',
		'produceret af', 'tilberedning(?:svejledning)?',
	],

	de => [
		'Ern(â|a|ä)hrungswerte',
		'Mindestens altbar bis',
		'Mindestens haltbar bis',
		'davon ges(â|a|ä)tigte Fettsäuren',
		'davon Zuckerarten',
		'davon ges(â|a|ä)ttigte',
		'Durchschnittlich enthalten 100 (ml|g)',
		'Durchschnittliche N(â|a|ä)hrwerte',
		'DURCHSCHNITTLICHE NÄHRWERTE',
		'Durchschnittliche N(â|a|ä)hrwert(angaben|angabe)',
		# 'Kakao: \d\d\s?% mindestens.', # allergens can appear after.
		'N(â|a|ä)hrwert(angaben|angabe|information|tabelle)',    #Nährwertangaben pro 100g
		'N(â|a|ä)hrwerte je',
		'Nâhrwerte',
		'(Ungeöffnet )?mindestens',
		'(k[uü]hl|bei Zimmertemperatur) und trocken lagern',
		'Rinde nicht zum Verzehr geeignet.',
		'Vor W(â|a|ä)rme und Feuchtigkeit sch(u|ü)tzen',
		'Unge(ö|o)ffnet bei max.',
		'Unter Schutzatmosphäre verpackt',
		'verbrauchen bis',
		'Vor und nach dem Öffnen',    # keep in dried place
		'Vor Wärme geschützt (und trocken )?lagern',
		'Vorbereitung Tipps',
		'zu verbrauchen bis',
		'100 (ml|g) enthalten durchschnittlich',
		'\d\d\d\sg\s\w*\swerden aus\s\d\d\d\sg\s\w*\shergestellt'
		,    # 100 g Salami werden aus 120 g Schweinefleisch hergestellt.
	],

	el => [
		'ΔΙΑΘΡΕΠΤΙΚΗ ΕΠΙΣΗΜΑΝΣΗ',    #Nutritional labelling
		'ΔΙΤΡΟΦΙΚΕΣ ΠΗΡΟΦΟΡΙΕΣ',
	],

	en => [
		'adds a trivial amount',    # e.g. adds a trivial amount of added sugars per serving
		'after opening',
		#'Best before',
		'keep cool and dry',
		'Can be stored unopened at room temperature',
		'instruction',
		'nutrition(al)? (as sold|facts|information|typical|value[s]?)',
		# "nutrition advice" seems to appear before ingredients rather than after.
		# "nutritional" on its own would match the ingredient "nutritional yeast" etc.
		'of whlch saturates',
		'of which saturates',
		'of which saturated fat',
		'((\d+)(\s?)kJ\s+)?(\d+)(\s?)kcal',
		'once opened[,]? (consume|keep|refrigerate|store|use)',
		'packed in a modified atmosphere',
		'(Storage( instructions)?[: ]+)?Store in a cool[,]? dry place',
		'(dist(\.)?|distributed|sold)(\&|and|sold| )* (by|exclusively)',
		#'See bottom of tin',
	],

	es => [
		'valores nutricionales',
		'modo de preparacion',
		'informaci(o|ó)n nutricional',
		'valor energ(e|é)tico',
		'condiciones de conservaci(o|ó)n',
		#'pa(i|í)s de transformaci(o|ó)n',
		'cons[eé]rv(ar|ese) en( un)? lug[ae]r (fresco y seco|seco y fresco)',
		'contiene azúcares naturalmente presentes',
		'de los cuales az(u|ú)cares',
		'de las cuales saturadas',
		'envasado',    # Packaging in protective atmosphere.
		'Mantener en lugar fresco y seco',
		'obtenga más información',    # get more information
		'protegido de la luz',
		'conser(y|v)ar entre',
		'una vez abierto',
		'conservaci(o|ó)n:',
		'consumir? preferentemente antes del',
		#Envasado por:
	],

	et => [
		'parim enne',    # best before
	],

	fi => [
		'100 g:aan tuotetta käytetään',
		'Kypsennys',
		'Makeisten sekoitussuhde voi vaihdella',
		'Pakattu suojakaasuun',
		'Parasta ennen',
		'Viimeinen käyttöpäivä',
		'(?:Keskimääräinen )?Ravinto(?:arvo|sisältö)',
		'Sisältää aluspaperin',
		'Suositellaan säilytettäväksi',
		'Säily(?:tettävä|tetään|tys|y)',
		'Tämä tuote on tehty ihmisille',
		'Valmist(?:aja:|us)',
	],

	fr => [
		'valeur(s?) (e|é)nerg(e|é)tique',
		'valeur(s?) nutritives',
		'valeur nutritive',
		'valeurs mo(y|v)ennes',
		'valeurs nutritionelles moyennes',
		'valeur nutritionnelle mo(y|v)enne',
		'valeur nutritionnelle',
		'(va(l|t)eurs|informations|d(e|é)claration|analyse|rep(e|è)res) (nutritionnel)(s|le|les)?',
		'(a|à) consommer de pr[ée]f[ée]rence',
		'(a|à) consommer de',
		'(a|à) cons.de préférence avant',
		'(a|à) consommer (cuit|rapidement|dans|jusqu)',
		'(a|à)[ ]?conserver (entre|dans|de|au|a|à)',
		'Allergènes: voir les ingrédients en gras',
		'Attention: les enfants en bas âge risquent de',
		'apr(e|è)s (ouverture|achat)',
		'apport de r(e|é)ference pour un adulte type',
		'caractéristiques nu(t|f)ritionnelles',
		'Conditionné sous vide',
		'(conseil|conseils) de pr(e|é)paration',
		'(conditions|conseils) de conservation',
		'conseil d\'utilisation',
		'conservation[ ]?:',
		'Croûte en matière plastique non comestible',
		'dans le compartiment (a|à) gla(c|ç)ons',
		'de préférence avant le',
		'dont sucres',
		'dont acides (gras|ras) satur(e|é)s',
		'Fabriquee à partir de fruits entiers',
		'Fabriqué dans un atelier qui utilise',
		'information nutritionnelle',
		'((\d+)(\s?)kJ\s+)?(\d+)(\s?)kcal',
		'la pr(e|é)sence de vide',    # La présence de vide au fond du pot est due au procédé de fabrication.
		'Modes de pr(e|é)paration',
		'Mode de pr(e|é)paration',
		'moyennes pour 100(g|ml)',
		'Naturellement riche en fibres',
		'ne jamais recongeler un produit décongelé',
		'nutritionnelles mo(y|v)ennes'
		,    # in case of ocr issue on the first word "valeurs" v in case the y is cut halfway
		'nutritionnelles pour 100(g|ml)',    #Arôme Valeum nutritionnelles pour 100g: Energie
		'Nutrition pour 100 (g|ml)',
		'pensez au tri',
		'Peux contenir des morceaux de noyaux',
		'pr(e|é)paration au four',
		'Prépar(e|é)e? avec',
		'(produit )?(a|à) protéger de ',    # humidité, chaleur, lumière etc.
		'(produit )?conditionn(e|é) sous atmosph(e|è)re protectrice',
		'N(o|ò)us vous conseillons',
		'Non ouvert,',
		'Sans conservateur',
		'(Utilisation: |Préparation: )?Servir frais',
		'Temps de Cuisson',
		'tenir à l\'abri',
		'Teneur en matière grasse',
		'(Chocolat: )?teneur en cacao',
		'Teneur totale en sucres',
		# Belgian products often mix languages and thus can have ending phrases in dutch
		'Gemiddelde voedingswaarde',
		#'Pour votre santé',
		#'La certification Fairtrade assure',
		#Préparation:
		#'ne pas laisser les enfants' # Ne pas laisser les enfants de moins de 36 mols sans surveillance avec le bouchon dévissable. BT Daonan ar
		#`etten/Matières grasses`, # (Vetten mais j'avais Netten/Matières grasses)
		#'dont sucres',
		#'dontSUcres',
		#'waarvan suikers/
		#`verzadigde vetzuren/ acides gras saturés`,
		#`Conditionné par`,
	],

	hr => [
		'[prije otvaranja ](č|Č|c|C|ć|Ć)uvati|(č|Č|c|C|ć|Ć)uvajte',    # store in...
		'izvaditi',    # remove from the refrigerator half an hour before consumption
		'način pripreme',    # preparation
		'(najbolje )upotrijebiti',    # best before
		'nakon otvaranja',    # after opening
		'neotvoreno',    # not opened can be stored etc.
		'neto koli(č|Č|c|C|ć|Ć)ina',    # net weigth
		'nije potrebno kuhati',    # no need to keep
		'pakirano',    # packed in a ... atmosphere (Pakirano/Pakovano u)
		'pakiranje sadrži',    # pack contains x portions
		'prekomjerno konzumiranje',    # excessive consumption can have a laxative effect
		'preporučuje se',    # preparation
		'Prijedlog za serviranje',    # Proposal for serving
		'priprema obroka',    # meal preparation
		'proizvod je termički obrađen-pasteriziran',    # pasteurized
		'proizvod sadrži sumporni dioksid',    # The product contains sulfur dioxide
		'proizvođač',    # producer
		'prosječn(a|e) (hranjiva|hranjive|nutritivne) (vrijednost|vrijednosti)',    # Average nutritional value
		'(protresti )prije (i poslije )otvaranja',    # shake before opening
		'suha tvar min',    # dry matter min 9%
		'unato(č|Č|c|C|ć|Ć) vi(š|Š|s|S)estrukim kontrolama',    # despite numerous controls ...
		'upotreba u jelima',    # meal preparation
		'upozorenje',    # warning
		'uputa',    # instructions
		'upute za upotrebu',    # instructions
		'uvjeti čuvanja',    # storage conditions
		'uvoznik [i distributer ]za',    # importer
		'vakuumirana',    # Vacuumed
		'vrijeme kuhanja',    # Cooking time
		'zbog (mutan|prisutnosti)',    # Due to ...
		'zemlja (porijekla|podrijetla|porekla)',    # country of origin
	],

	hu => [
		'Atlagos tápérték 100g termékben',
		'((száraz|hűvös|(közvetlen )?napfénytől védett)[, ]*)+helyen tárolandó',    # store in cool/dry/etc
		'bontatlan csomagolásban',    # keep in a closed/dark place
		'tárolás',    # conservation
	],

	is => ['n(æ|ae)ringargildi', 'geymi(st|ð) á', 'eftir opnum', 'aðferð',],

	it => [
		'Confezionato in atmosfera protettiva',    # Packaged in a protective atmosphere
		'Conservare in luogo [fresco e ]asciutto',
		'consigli per la preparazione',
		'Da consumarsi',    # best before
		'di cui zuccheri',
		'MODALITA D\'USO',
		'MODALITA DI CONSERVAZIONE',
		'Preparazione:',
		'Una volta aperto',    # once opened...
		'Valori nutritivi',
		'valori nutrizionali',
	],

	ja => [
		'栄養価',    # nutritional value
		'内容量',    # weight
		'賞味期限',    # best before
	],

	lt => [
		'geriausias iki',    # best before
		'tinka vartoti iki',    # valid until
		'data ant pakuotės',    #date on package
		'laikyti sausoje vietoje',    #Keep in dry place
		'',
	],

	mk => [
		'Да се чува на темно место и на температура до',    # Store in a dark place at a temperature of up to
	],

	nb => ['netto(?:innhold|vekt)', 'oppbevar(?:ing|es)', 'næringsinnh[oa]ld', 'kjølevare',],

	nl => [
		'Beter Leven keurmerk 1 ster.',
		'Beter Leven keurmerk 3 sterren',
		'Bewaren bij kamertemperatuur',
		'Cacao: ten minste ',
		'Droog bewaren',
		'E = door EU goedgekeurde hulpstof',
		'E door EU goedgekeurde hulpstoffen',
		'"E"-nummers zijn door de EU goedgekeurde hulpstoffen',
		'gemiddelde voedingswaarden',
		'Gemiddeldevoedingswaardel',
		'gemiddelde voedingswaarde per 100 g',
		'Na openen beperkt houdbaar',
		'Ongeopend, ten minste houdbaar tot:',
		'o.a.',
		'ten minste',
		'ten minste houdbaar tot',
		'Van nature rijk aan vezels',
		'Verpakt onder beschermende atmosfeer',
		'voedingswaarden',
		'voedingswaarde',
		'Voor allergenen: zie ingrediëntenlijst, in vet gemarkeerd',
		'voorbereidingstips',
		#'waarvan suikers',
		'waarvan toegevoegde',
		'Witte chocolade: ten minste',
	],

	pl => [
		'przechowywać w chlodnym i ciemnym miejscu',    #keep in a dry and dark place
		'n(a|o)jlepiej spożyć przed',    #Best before
		'Przechowywanie',
		'pakowan(o|y|e) w atmosferze ochronnej',    # Packaged in protective environment
	],

	pt => [
		'conservar em local (seco e )?fresco',
		'conservar em lugar fresco',
		'dos quais a(ç|c)(u|ü)ares',
		'dos quais a(ç|c)(u|ü)cares',
		'embalado',    # Packaging in protective atmosphere.
		'informa(ç|c)(a|ã)o nutricional',
		'modo de prepara(ç|c)(a|ã)o',
		'a consumir de prefer(e|ê)ncia antes do',
		'consumir de prefer(e|ê)ncia antes do',
	],

	ro => [
		'declaratie nutritional(a|ă)',
		'a si pastra la frigider dup(a|ă) deschidere',
		'a se agita inainte de deschidere',
		'a se păstra la loc uscat şi răcoros',    # Store in a dry and cool place
		'a sè păstra la temperaturi până la',    # Store at temperatures up to
		'Valori nutritionale medii',
		'a se p[ăa]stra la',    # store in...
	],

	rs => [
		'(č|Č|c|C|ć|Ć)uvati na (hladnom i suvom mestu|temperaturi od)',    # Store in a cool and dry place
		'napomena za potrošače',    # note for consumers
		'pakovano',    # packed in a protective atmosphere
		'proizvodi i puni',    # Produced and filled
		'upotrebljivo',    # keep until
	],

	sk => [
		'skladovanie',    # store at
	],

	sl => [
		'hraniti',    # Store in a cool and dry place
		'pakirano v kontrolirani atmosferi',    # packed in a ... atmosphere
		'porabiti',    # keep until
		'predlog za serviranje ',    # serving suggestion
		'prosječne hranjive vrijednosti 100 g proizvoda',    # average nutritional value of 100 g of product
		'uvoznik',    # imported/distributed by
	],

	sv => [
		'närings(?:deklaration|innehåll|värde)', '(?:bör )?förvar(?:ing|as?)',
		'till(?:agning|redning)', 'produkten innehåller',
		'serveringsförslag', 'produkterna bör',
		'bruksanvisning', 'källsortering',
		'anvisningar', 'skyddas mot',
		'uppvärmning', 'återvinning',
		'hållbarhet', 'producerad',
		'upptining', 'o?öppnad',
		'bevaras', 'kylvara',
		'tappat',
	],

	vi => ['GI(Á|A) TR(Ị|I) DINH D(Ư|U)(Ỡ|O)NG (TRONG|TRÊN)',],
);

# turn demi - écrémé to demi-écrémé
my %prefixes_before_dash = (fr => ['demi', 'saint',],);

# phrases that can be removed
my %ignore_phrases = (
	de => [
		'\d\d?\s?%\sFett\si(\.|,)\s?Tr(\.|,)?',    # 45 % Fett i.Tr.
		'inklusive',
	],
	en => ['not applicable',],
	fr => ['non applicable|non concerné',],

);

=head2 split_generic_name_from_ingredients ( product_ref language_code )

Some producers send us an ingredients list that starts with the generic name followed by the actual ingredients list.

e.g. "Pâtes de fruits aromatisées à la fraise et à la canneberge, contenant de la maltodextrine et de l'acérola. Source de vitamines B1, B6, B12 et C.  Ingrédients : Pulpe de fruits 50% (poire William 25%, fraise 15%, canneberge 10%), sucre, sirop de glucose de blé, maltodextrine 5%, stabilisant : glycérol, gélifiant : pectine, acidifiant : acide citrique, arôme naturel de fraise, arôme naturel de canneberge, poudre d'acérola (acérola, maltodextrine) 0,4%, vitamines : B1, B6 et B12. Fabriqué dans un atelier utilisant: GLUTEN*, FRUITS A COQUE*. * Allergènes"

This function splits the list to put the generic name in the generic_name_[lc] field and the ingredients list
in the ingredients_text_[lc] field.

If there is already a generic name, it is not overridden.

WARNING: This function should be called only during the import of data from producers.
It should not be called on lists that can be the result of an OCR, as there is no guarantee that the text before the ingredients list is the generic name.
It should also not be called when we import product data from the producers platform to the public database.

=cut

sub split_generic_name_from_ingredients ($product_ref, $language) {

	if (    (defined $phrases_before_ingredients_list{$language})
		and (defined $product_ref->{"ingredients_text_$language"}))
	{

		$log->debug("split_generic_name_from_ingredients",
			{language => $language, "ingredients_text_$language" => $product_ref->{"ingredients_text_$language"}})
			if $log->is_debug();

		foreach my $regexp (@{$phrases_before_ingredients_list{$language}}) {
			if ($product_ref->{"ingredients_text_$language"} =~ /(\s*)\b($regexp(\s*)(-|:|\r|\n)+(\s*))/is) {

				my $generic_name = $`;
				$product_ref->{"ingredients_text_$language"} = ucfirst($');

				if (
					($generic_name ne '')
					and (  (not defined $product_ref->{"generic_name_$language"})
						or ($product_ref->{"generic_name_$language"} eq ""))
					)
				{
					$product_ref->{"generic_name_$language"} = $generic_name;
					$log->debug("split_generic_name_from_ingredients",
						{language => $language, generic_name => $generic_name})
						if $log->is_debug();
				}
				last;
			}
		}
	}

	return;
}

=head2 clean_ingredients_text_for_lang ( product_ref language_code )

Perform some cleaning of the ingredients list.

The operations included in the cleaning must be 100% safe.

The function can be applied multiple times on the ingredients list.

=cut

sub clean_ingredients_text_for_lang ($text, $language) {

	$log->debug("clean_ingredients_text_for_lang - start", {language => $language, text => $text}) if $log->is_debug();

	# Remove phrases before ingredients list, but only when they are at the very beginning of the text

	foreach my $regexp (@{$phrases_before_ingredients_list{$language}}) {
		if ($text =~ /^(\s*)\b($regexp(\s*)(-|:|\r|\n)+(\s*))/is) {

			$text = ucfirst($');
		}
	}

	# turn demi - écrémé to demi-écrémé

	if (defined $prefixes_before_dash{$language}) {

		foreach my $prefix (@{$prefixes_before_dash{$language}}) {
			$text =~ s/\b($prefix) - (\w)/$1-$2/is;
		}
	}

	# Non language specific cleaning
	# Try to add missing spaces around dashes - separating ingredients

	# jus d'orange à base de concentré 14%- sucre
	$text =~ s/(\%)- /$1 - /g;

	# persil- poivre blanc -ail
	$text =~ s/(\w|\*)- /$1 - /g;
	$text =~ s/ -(\w)/ - $1/g;

	$text =~ s/^\s*(:|-)\s*//;
	$text =~ s/\s+$//;

	$log->debug("clean_ingredients_text_for_lang - done", {language => $language, text => $text}) if $log->is_debug();

	return $text;
}

=head2 cut_ingredients_text_for_lang ( product_ref language_code )

This function should be called once when getting text data from the OCR that includes an ingredients list.

It tries to remove phrases before and after the list that are not ingredients list.

It MUST NOT be applied multiple times on the ingredients list, as it could otherwise
remove parts of the ingredients list. (e.g. it looks for "Ingredients: " and remove everything before it.
If there are multiple "Ingredients:" listed, it would keep only the last one if called multiple times.

=cut

sub cut_ingredients_text_for_lang ($text, $language) {

	$log->debug("cut_ingredients_text_for_lang - start", {language => $language, text => $text}) if $log->is_debug();

	# Remove phrases before ingredients list lowercase

	$log->debug("cut_ingredients_text_for_lang - 1", {language => $language, text => $text}) if $log->is_debug();

	my $cut = 0;

	if (defined $phrases_before_ingredients_list{$language}) {

		foreach my $regexp (@{$phrases_before_ingredients_list{$language}}) {
			# The match before the regexp must be not greedy so that we don't cut too much
			# if we have multiple times "Ingredients:" (e.g. for products with 2 sub-products)
			if ($text =~ /^(.*?)\b$regexp(\s*)(-|:|\r|\n)+(\s*)/is) {
				$text = ucfirst($');
				$log->debug("removed phrases_before_ingredients_list",
					{removed => $1, kept => $text, regexp => $regexp})
					if $log->is_debug();
				$cut = 1;
				last;
			}
		}
	}

	# Remove phrases before ingredients list UPPERCASE

	$log->debug("cut_ingredients_text_for_lang - 2", {language => $language, text => $text}) if $log->is_debug();

	if ((not $cut) and (defined $phrases_before_ingredients_list_uppercase{$language})) {

		foreach my $regexp (@{$phrases_before_ingredients_list_uppercase{$language}}) {
			# INGREDIENTS followed by lowercase

			if ($text =~ /^(.*?)\b$regexp(\s*)(\s|-|:|\r|\n)+(\s*)(?=(\w?)(\w?)[a-z])/s) {
				$text =~ s/^(.*?)\b$regexp(\s*)(\s|-|:|\r|\n)+(\s*)(?=(\w?)(\w?)[a-z])//s;
				$text = ucfirst($text);
				$log->debug("removed phrases_before_ingredients_list_uppercase", {kept => $text, regexp => $regexp})
					if $log->is_debug();
				$cut = 1;
				last;
			}
		}
	}

	# Remove phrases after ingredients list

	$log->debug("cut_ingredients_text_for_lang - 3", {language => $language, text => $text}) if $log->is_debug();

	if (defined $phrases_after_ingredients_list{$language}) {

		foreach my $regexp (@{$phrases_after_ingredients_list{$language}}) {
			if ($text =~ /\*?\s*\b$regexp\b(.*)$/is) {
				$text = $`;
				$log->debug("removed phrases_after_ingredients_list", {removed => $1, kept => $text, regexp => $regexp})
					if $log->is_debug();
			}
		}
	}

	# Remove phrases

	$log->debug("cut_ingredients_text_for_lang - 4", {language => $language, text => $text}) if $log->is_debug();

	if (defined $ignore_phrases{$language}) {

		foreach my $regexp (@{$ignore_phrases{$language}}) {
			# substract regexp
			$text =~ s/\s*\b(?:$regexp)\s*/ /gi;
			# rm opened-closed parenthesis
			$text =~ s/\(\s?\)//g;
			# rm double commas
			$text =~ s/\s?,\s?,/,/g;
			# rm double spaces
			$text =~ s/\s+/ /g;
			# rm space before comma
			$text =~ s/\s,\s?/, /g;
		}
	}

	$log->debug("cut_ingredients_text_for_lang - 5", {language => $language, text => $text}) if $log->is_debug();

	$text = clean_ingredients_text_for_lang($text, $language);

	$log->debug("cut_ingredients_text_for_lang - done", {language => $language, text => $text}) if $log->is_debug();

	return $text;
}

sub clean_ingredients_text ($product_ref) {
	if (defined $product_ref->{languages_codes}) {

		foreach my $language (keys %{$product_ref->{languages_codes}}) {

			if (defined $product_ref->{"ingredients_text_" . $language}) {

				my $text = $product_ref->{"ingredients_text_" . $language};

				$text = clean_ingredients_text_for_lang($text, $language);

				if ($text ne $product_ref->{"ingredients_text_" . $language}) {

					my $time = time();

					# Keep a copy of the original ingredients list just in case
					$product_ref->{"ingredients_text_" . $language . "_ocr_" . $time}
						= $product_ref->{"ingredients_text_" . $language};
					$product_ref->{"ingredients_text_" . $language . "_ocr_" . $time . "_result"} = $text;
					$product_ref->{"ingredients_text_" . $language} = $text;
				}

				if ($language eq ($product_ref->{ingredients_lc} || $product_ref->{lc})) {
					$product_ref->{"ingredients_text"} = $product_ref->{"ingredients_text_" . $language};
				}
			}
		}
	}

	return;
}

sub is_compound_word_with_dash ($word_lc, $compound_word) {

	if (exists_taxonomy_tag("ingredients", canonicalize_taxonomy_tag($word_lc, "ingredients", $compound_word))) {
		$compound_word =~ s/ - /-/;
		return $compound_word;
	}
	else {
		return $compound_word;
	}
}

# additive class + additive (e.g. "colour caramel" -> "colour : caramel"
# warning: the additive class may also be the start of the name of an additive.
# e.g. "regulatory kwasowości: kwas cytrynowy i cytryniany sodu." -> "kwas" means acid / acidifier.
sub separate_additive_class ($ingredients_lc, $additive_class, $spaces, $colon, $after) {

	my $and = $and{$ingredients_lc} || " and ";

	# check that we have an additive after the additive class
	# keep only what is before the first separator
	$after =~ s/^$separators+//;
	#print STDERR "separate_additive_class - after 1 : $after\n";
	$after =~ s/^(.*?)$separators(.*)$/$1/;
	#print STDERR "separate_additive_class - after 2 : $after\n";

	# also look if we have additive 1 and additive 2
	my $after2;
	if ($after =~ /$and/i) {
		$after2 = $`;
	}

	# also check that we are not separating an actual ingredient
	# e.g. acide acétique -> acide : acétique

	if (
		(
			not exists_taxonomy_tag(
				"additives", canonicalize_taxonomy_tag($ingredients_lc, "additives", $additive_class . " " . $after)
			)
		)
		and (
			exists_taxonomy_tag("additives", canonicalize_taxonomy_tag($ingredients_lc, "additives", $after))
			or ((defined $after2)
				and exists_taxonomy_tag("additives", canonicalize_taxonomy_tag($ingredients_lc, "additives", $after2)))
		)
		)
	{
		#print STDERR "separate_additive_class - after is an additive\n";
		return $additive_class . " : ";
	}
	else {
		#print STDERR "separate_additive_class - after is not an additive\n";
		return $additive_class . $spaces . $colon;
	}
}

=head2 replace_additive ($number, $letter, $variant) - normalize the additive

This function is used inside regular expressions to turn additives to a normalized form.

Using a function to concatenate the E-number, letter and variant makes it possible 
to deal with undefined $letter or $variant without triggering an undefined warning.

=head3 Synopsis

	$text =~ s/(\b)e( |-|\.)?$additivesregexp(\b|\s|,|\.|;|\/|-|\\|$)/replace_additive($3,$6,$9) . $12/ieg;

=cut

sub replace_additive ($number, $letter, $variant) {

	# $number  ->  e.g. 160
	# $letter  ->  e.g. a
	# $variant ->  e.g. ii

	my $additive = "e" . $number;
	if (defined $letter) {
		$additive .= $letter;
	}
	if (defined $variant) {
		$variant =~ s/^\(//;
		$variant =~ s/\)$//;
		$additive .= $variant;
	}
	return $additive;
}

=head2 develop_ingredients_categories_and_types ( $ingredients_lc, $text ) - turn "oil (sunflower, olive and palm)" into "sunflower oil, olive oil, palm oil"

Some ingredients are specified by an ingredient "category" (e.g. "oil", "flavouring") and a "type" (e.g. "sunflower", "palm" or "strawberry", "vanilla").

Sometimes, the category is mentioned only once for several types:
"strawberry and vanilla flavourings", "vegetable oil (palm, sunflower)".

This function lists each individual ingredient: 
"oil (sunflower, olive and palm)" becomes "sunflower oil, olive oil, palm oil"

=head3 Arguments

=head4 Language

=head4 Ingredients list text

=head3 Return value

=head4 Transformed ingredients list text

=cut

=head3 %ingredients_categories_and_types

For each language, we list the categories and types of ingredients that can be combined when the ingredient list
contains something like "<category> (<type1>, <type2> and <type3>)"

We can also provide a list of alternate_names, so that we can have a category like "oils and fats" and generate
entries like "sunflower oil", "cocoa fat" when the ingredients list contains "oils and fats (sunflower, cocoa)".

Alternate names need to contain "<type>" which will be replaced by the type.

This can be especially useful in languages like German where we can create compound words with the type and the category*
like "Kokosnussöl" or "Sonnenblumenfett":

	de => [
		{
			categories => ["pflanzliches Fett", "pflanzliche Öle", "pflanzliche Öle und Fette", "Fett", "Öle"],
			types => ["Avocado", "Baumwolle", "Distel", "Kokosnuss", "Palm", "Palmkern", "Raps", "Shea", "Sonnenblumen",],
			# Kokosnussöl, Sonnenblumenfett
			alternate_names => ["<type>fett", "<type>öl"],
		},
	],

Simple plural (just an additional "s" at the end) will be added in the regexp.

Note that a "<categories> ([list of types])" enumeration will be developed only if all the types can be matched
to the specified types in ingredients_categories_and_types.

=cut

my %ingredients_categories_and_types = (

	en => [
		# flavours
		{
			# categories
			categories => ["flavouring",],
			# types
			types => ["natural", "nature identical",],
		},
		# oils
		{
			# categories
			categories => ["oil", "vegetable oil", "vegetal oil",],
			# types
			types =>
				["avocado", "coconut", "colza", "cottonseed", "olive", "palm", "rapeseed", "safflower", "sunflower",],
		},
	],

	de => [
		# oil and fat
		{
			categories => ["pflanzliches Fett", "pflanzliche Öle", "pflanzliche Öle und Fette", "Fett", "Öle"],
			types =>
				["Avocado", "Baumwolle", "Distel", "Kokosnuss", "Palm", "Palmkern", "Raps", "Shea", "Sonnenblumen",],
			# Kokosnussöl, Sonnenblumenfett
			alternate_names => ["<type>fett", "<type>öl"],
		},
		# plant protein
		{
			categories => ["pflanzliche Proteine", "Pflanzliches Eiweiß", "Pflanzliches Eiweiss"],
			types => [
				"Ackerbohnen", "Erbsen", "Hafer", "Kartoffel", "Kichererbsen", "Pilz",
				"Reis", "Soja", "Sonnenblumen", "Weizen"
			],
			# haferprotein
			alternate_names => ["<type>protein", "<type>eiweiß"],
		},
	],

	fr => [
		# huiles
		{
			categories => [
				"huile",
				"huile végétale",
				"huiles végétales",
				"matière grasse",
				"matières grasses",
				"matière grasse végétale",
				"matières grasses végétales",
				"graisse",
				"graisse végétale",
				"graisses végétales",
			],
			types => [
				"arachide", "avocat", "carthame", "chanvre",
				"coco", "colza", "coton", "illipe",
				"karité", "lin", "mangue", "noisette",
				"noix", "noyaux de mangue", "olive", "olive extra",
				"olive vierge", "olive extra vierge", "olive vierge extra", "palme",
				"palmiste", "pépins de raisin", "sal", "sésame",
				"soja", "tournesol", "tournesol oléique",
			]
		},
		# (natural) extract
		{
			categories => ["extrait", "extrait naturel",],
			types => [
				"café", "chicorée", "curcuma", "houblon", "levure", "malt",
				"muscade", "poivre", "poivre noir", "romarin", "thé", "thé vert",
				"thym",
			]
		},
		# plant protein
		{
			categories => ["protéines végétales",],
			types => [
				"avoine", "blé", "champignon", "colza", "fève", "pois",
				"pois chiche", "pomme de terre", "riz", "soja", "tournesol",
			],
			alternate_names => ["protéine de <type>", "protéine d'<type>", "protéines de <type>", "protéines d'<type>"],
		},
		# lecithin
		{
			categories => ["lécithine",],
			types => ["colza", "soja", "soja sans ogm", "tournesol",]
		},
		# natural flavouring
		{
			categories => [
				"arôme naturel",
				"arômes naturels",
				"arôme artificiel",
				"arômes artificiels",
				"arômes naturels et artificiels", "arômes",
			],
			types => [
				"abricot", "ail", "amande", "amande amère",
				"agrumes", "aneth", "boeuf", "cacao",
				"cannelle", "caramel", "carotte", "carthame",
				"cassis", "céleri", "cerise", "curcuma",
				"cumin", "citron", "citron vert", "crustacés",
				"estragon", "fenouil", "figue", "fraise",
				"framboise", "fromage de chèvre", "fruit", "fruit de la passion",
				"fruits de la passion", "fruits de mer", "fumée", "gentiane",
				"herbes", "jasmin", "laurier", "lime",
				"limette", "mangue", "menthe", "menthe crêpue",
				"menthe poivrée", "muscade", "noix", "noix de coco",
				"oignon", "olive", "orange", "orange amère",
				"origan", "pamplemousse", "pamplemousse rose", "pêche",
				"piment", "pistache", "porc", "pomme",
				"poire", "poivre", "poisson", "poulet",
				"réglisse", "romarin", "rose", "rhum",
				"sauge", "saumon", "sureau", "thé",
				"thym", "vanille", "vanille de Madagascar", "autres agrumes",
			]
		},
		# chemical substances
		{
			categories => [
				"carbonate", "carbonates acides", "chlorure", "citrate",
				"iodure", "nitrate", "diphosphate", "diphosphate",
				"phosphate", "sélénite", "sulfate", "hydroxyde",
				"sulphate",
			],
			types => [
				"aluminium", "ammonium", "calcium", "cuivre", "fer", "magnésium",
				"manganèse", "potassium", "sodium", "zinc",
			]
		},
		# peppers
		{categories => ["piment", "poivron"], types => ["vert", "jaune", "rouge",], of_bool => 0,},
	],

	lt => [
		#oils
		{
			categories => ["aliejai", "augaliniai aliejai",],
			types => ["palmių", "rapsų", "saulėgrąžų",],
		},
	],

	hr => [
		# cheeses
		{
			categories => ["sirevi",],
			types => ["polutvrdi", "meki",]
		},
		# coffees
		{
			categories => ["kave",],
			types => ["arabica", "robusta",]
		},
		# concentrated (juice)
		{
			categories =>
				["koncentrat soka", "koncentrati", "koncentrirane kaše", "koncentrirani sok od", "ugośćeni sok",],
			types => [
				"banana", "biljni", "breskva", "cikle", "crne mrkve", "crnog korijena",
				"guava", "hibiskusa", "jabuka", "limuna", "mango", "naranče",
				"voćni",
			]
		},
		# falvouring
		{
			categories => ["prirodna aroma", "prirodne arome",],
			types => ["citrusa sa ostalim prirodnim aromama", "limuna", "mente", "mente s drugim prirodnim aromama",]
		},
		# flours
		{
			categories => ["brašno",],
			types => ["pšenično bijelo tip 550", "pšenično polubijelo tip 850", "pšenično",]
		},
		# leaves
		{
			categories => ["list",],
			types => ["gunpowder", "Camellia sinensis", "folium",]
		},
		# malts
		{
			categories => ["slad",],
			types => ["ječmeni", "pšenični",]
		},
		# meats
		{
			categories => ["meso",],
			types => ["svinjsko", "goveđe",]
		},
		# milk
		{
			categories => ["mlijeko",],
			types => ["s 1.0% mliječne masti",]
		},
		# oils and fats
		{
			categories => ["biljna mast", "biljna ulja", "biljne masti", "ulja",],
			types => [
				"koskos", "kukuruzno u različitim omjerima",
				"palma", "palmina", "palmine", "repičina", "repičino", "sojino", "suncokretovo",
			]
		},
		# seeds
		{
			categories => ["sjemenke",],
			types => ["lan", "suncokret",]
		},
		# starchs
		{
			categories => ["škrob",],
			types => ["kukuruzni", "krumpirov",]
		}
	],

	pl => [
		# oils and fats
		{
			categories => [
				"olej",
				"olej roślinny",
				"oleje",
				"oleje roślinne",
				"tłuszcze",
				"tłuszcze roślinne",
				"tłuszcz roślinny",
			],
			types => [
				"rzepakowy", "z oliwek", "palmowy", "słonecznikowy",
				"kokosowy", "sojowy", "shea", "palmowy utwardzony",
				"palmowy nieutwardzony",
			],
		},
		# concentrates
		{
			categories => [
				"koncentraty",
				"koncentraty roślinne",
				"soki z zagęszczonych soków z",
				"soki owocowe", "przeciery", "przeciery z", "soki owocowe z zagęszczonych soków owocowych",
			],
			types => [
				"jabłek", "pomarańczy", "marchwi", "bananów", "brzoskwiń", "gujawy",
				"papai", "ananasów", "mango", "marakui", "liczi", "kiwi",
				"limonek", "jabłkowy", "marchwiowy", "bananowy", "pomarańczowy"
			],
		},
		# flours
		{
			categories => ["mąki", "mąka"],
			types => [
				"pszenna", "kukurydziana", "ryżowa", "pszenna pełnoziarnista",
				"orkiszowa", "żytnia", "jęczmienna", "owsiana",
				"jaglana", "gryczana",
			],
		},
		#meat
		{
			categories => ["mięso", "mięsa"],
			types => ["wieprzowe", "wołowe", "drobiowe", "z kurczaka", "z indyka", "cielęce"],
		},
	],

	ru => [
		# oils
		{
			categories => ["масло", "масло растительное",],
			types => [
				"Подсолнечное", "Пальмовое", "Рапсовое", "Кокосовое", "горчицы", "Соевое",
				"Пальмоядровое", "Оливковое", "пальм",
			],
		},
	],

);

# Symbols to indicate labels like organic, fairtrade etc.
my @symbols = ('\*\*\*', '\*\*', '\*', '°°°', '°°', '°', '\(1\)', '\(2\)', '¹', '²');
my $symbols_regexp = join('|', @symbols);

sub develop_ingredients_categories_and_types ($ingredients_lc, $text) {
	$log->debug("develop_ingredients_categories_and_types: start with>$text<") if $log->is_debug();

	if (defined $ingredients_categories_and_types{$ingredients_lc}) {

		foreach my $categories_and_types_ref (@{$ingredients_categories_and_types{$ingredients_lc}}) {
			my $category_regexp = "";
			foreach my $category (@{$categories_and_types_ref->{categories}}) {
				$category_regexp .= '|' . $category . '|' . $category . 's';
				my $unaccented_category = unac_string_perl($category);
				if ($unaccented_category ne $category) {
					$category_regexp .= '|' . $unaccented_category . '|' . $unaccented_category . 's';
				}

			}
			$category_regexp =~ s/^\|//;

			if ($ingredients_lc eq "en") {
				$category_regexp = '(?:organic |fair trade )*(?:' . $category_regexp . ')(?:' . $symbols_regexp . ')*';
			}
			elsif ($ingredients_lc eq "fr") {
				$category_regexp
					= '(?:' . $category_regexp . ')(?: bio| biologique| équitable|s|\s|' . $symbols_regexp . ')*';
			}
			else {
				$category_regexp = '(?:' . $category_regexp . ')(?:' . $symbols_regexp . ')*';
			}

			my $type_regexp = "";
			foreach my $type (@{$categories_and_types_ref->{types}}) {
				$type_regexp .= '|' . $type . '|' . $type . 's';
				my $unaccented_type = unac_string_perl($type);
				if ($unaccented_type ne $type) {
					$type_regexp .= '|' . $unaccented_type . '|' . $unaccented_type . 's';
				}
			}
			$type_regexp =~ s/^\|//;

			my $of_bool = 1;
			if (defined $categories_and_types_ref->{of_bool}) {
				$of_bool = $categories_and_types_ref->{of_bool};
			}

			# arôme naturel de citron-citron vert et d'autres agrumes
			# -> separate types
			$text =~ s/($type_regexp)-($type_regexp)/$1, $2/ig;

			my $and = ' - ';
			if (defined $and{$ingredients_lc}) {
				$and = $and{$ingredients_lc};
			}
			my $of = ' - ';
			if (defined $of{$ingredients_lc}) {
				$of = $of{$ingredients_lc};
			}
			my $and_of = ' - ';
			if (defined $and_of{$ingredients_lc}) {
				$and_of = $and_of{$ingredients_lc};
			}
			my $and_or = ' - ';
			if (defined $and_or{$ingredients_lc}) {
				$and_or = $and_or{$ingredients_lc};
			}

			if (   ($ingredients_lc eq "en")
				or ($ingredients_lc eq "de")
				or ($ingredients_lc eq "hr")
				or ($ingredients_lc eq "ru")
				or ($ingredients_lc eq "pl"))
			{
				# vegetable oil (palm, sunflower and olive) -> palm vegetable oil, sunflower vegetable oil, olive vegetable oil
				$text
					=~ s/($category_regexp)(?::|\(|\[| | $of )+((($type_regexp)($symbols_regexp|\s)*( |\/| \/ | - |,|, |$and|$of|$and_of|$and_or)+)+($type_regexp)($symbols_regexp|\s)*)\b(\s?(\)|\]))?/normalize_enumeration($ingredients_lc,$1,$2,$of_bool, $categories_and_types_ref->{alternate_names})/ieg;

				# vegetable oil (palm) -> palm vegetable oil
				$text
					=~ s/($category_regexp)\s?(?:\(|\[)\s?($type_regexp)\b(\s?(\)|\]))/normalize_enumeration($ingredients_lc,$1,$2,$of_bool,$categories_and_types_ref->{alternate_names})/ieg;
				# vegetable oil: palm
				$text
					=~ s/($category_regexp)\s?(?::)\s?($type_regexp)(?=$separators|.|$)/normalize_enumeration($ingredients_lc,$1,$2,$of_bool,$categories_and_types_ref->{alternate_names})/ieg;

				# ječmeni i pšenični slad (barley and wheat malt) -> ječmeni slad, pšenični slad
				$text
					=~ s/((?:(?:$type_regexp)(?: |\/| \/ | - |,|, |$and|$of|$and_of|$and_or)+)+(?:$type_regexp))\s*($category_regexp)/normalize_enumeration($ingredients_lc,$2,$1,$of_bool,$categories_and_types_ref->{alternate_names})/ieg;
			}
			elsif ($ingredients_lc eq "fr") {
				# arôme naturel de pomme avec d'autres âromes
				$text =~ s/ (ou|et|avec) (d')?autres / et /g;

				$text
					=~ s/($category_regexp) et ($category_regexp)(?:$of)?($type_regexp)/normalize_fr_a_et_b_de_c($1, $2, $3)/ieg;

				# Carbonate de magnésium, fer élémentaire -> should not trigger carbonate de fer élémentaire. Bug #3838
				# TODO 18/07/2020 remove when we have a better solution
				$text =~ s/fer (é|e)l(é|e)mentaire/fer_élémentaire/ig;

				# $text =~ s/($category_regexp)(?::|\(|\[| | de | d')+((($type_regexp)($symbols_regexp|\s)*( |\/| \/ | - |,|, | et | de | et de | et d'| d')+)+($type_regexp)($symbols_regexp|\s)*)\b(\s?(\)|\]))?/normalize_enumeration($ingredients_lc,$1,$2,$of_bool, $categories_and_types_ref->{alternate_names})/ieg;
				# Huiles végétales de palme, de colza et de tournesol
				# warning: Nutella has "huile de palme, noisettes" -> we do not want "huiles de palme, huile de noisettes"
				# require a " et " and/or " de " at the end of the enumeration
				#
				$text
					=~ s/($category_regexp)(?::| | de | d')+((($type_regexp)($symbols_regexp|\s)*( |\/| \/ | - |,|, | et | de | et de | et d'| d')+)*($type_regexp)($symbols_regexp|\s)*( |\/| \/ | - |,|, )*( et | de | et de | et d'| d'| d'autres | et d'autres )( |\/| \/ | - |,|, )*($type_regexp)($symbols_regexp|\s)*)\b/normalize_enumeration($ingredients_lc,$1,$2,$of_bool, $categories_and_types_ref->{alternate_names})/ieg;

				# Huiles végétales (palme, colza et tournesol)
				$text
					=~ s/($category_regexp)(?:\(|\[)(?:de |d')?((($type_regexp)($symbols_regexp|\s)*( |\/| \/ | - |,|, | et | de | et de | et d'| d')+)+($type_regexp)($symbols_regexp|\s)*)\b(\s?(\)|\]))/normalize_enumeration($ingredients_lc,$1,$2,$of_bool, $categories_and_types_ref->{alternate_names})/ieg;

				$text =~ s/fer_élémentaire/fer élémentaire/ig;

				# huile végétale (colza)
				$text
					=~ s/($category_regexp)\s?(?:\(|\[)\s?($type_regexp)\b(\s?(\)|\]))/normalize_enumeration($ingredients_lc,$1,$2,$of_bool, $categories_and_types_ref->{alternate_names})/ieg;
				# huile végétale : colza,
				$text
					=~ s/($category_regexp)\s?(?::)\s?($type_regexp)(?=$separators|.|$)/normalize_enumeration($ingredients_lc,$1,$2,$of_bool, $categories_and_types_ref->{alternate_names})/ieg;
			}
		}

		# Some additives have "et" in their name: need to recombine them

		if ($ingredients_lc eq "fr") {

			# Sels de sodium et de potassium de complexes cupriques de chlorophyllines,

			my $info = <<INFO
Complexe cuivrique des chlorophyllines avec sels de sodium et de potassium,
oxyde et hydroxyde de fer rouge,
oxyde et hydroxyde de fer jaune et rouge,
Tartrate double de sodium et de potassium,
Éthylènediaminetétraacétate de calcium et de disodium,
Phosphate d'aluminium et de sodium,
Diphosphate de potassium et de sodium,
Tripoliphosphates de sodium et de potassium,
Sels de sodium de potassium et de calcium d'acides gras,
Mono- et diglycérides d'acides gras,
Esters acétiques des mono- et diglycérides,
Esters glycéroliques de l'acide acétique et d'acides gras,
Esters glycéroliques de l'acide citrique et d'acides gras,
Esters monoacétyltartriques et diacétyltartriques,
Esters mixtes acétiques et tartriques des mono- et diglycérides d'acides gras,
Esters lactyles d'acides gras du glycérol et du propane-1,
Silicate double d'aluminium et de calcium,
Silicate d'aluminium et calcium,
Silicate d'aluminium et de calcium,
Silicate double de calcium et d'aluminium,
Glycine et son sel de sodium,
Cire d'abeille blanche et jaune,
Acide cyclamique et ses sels,
Saccharine et ses sels,
Acide glycyrrhizique et sels,
Sels et esters de choline,
Octénylesuccinate d'amidon et d'aluminium,
INFO
				;

			# Phosphate d'aluminium et de sodium --> E541. Should not be split.

			$text
				=~ s/(di|tri|tripoli|)(phosphate|phosphates) d'aluminium,\s?(di|tri|tripoli)?(phosphate|phosphates) de sodium/$1phosphate d'aluminium et de sodium/ig;

			# Sels de sodium et de potassium de complexes cupriques de chlorophyllines -> should not be split...
			$text =~ s/(sel|sels) de sodium,\s?(sel|sels) de potassium/sels de sodium et de potassium/ig;
		}
	}

	return $text;
}

=head2 preparse_ingredients_text ($ingredients_lc, $text) - normalize the ingredient list to make parsing easier

This function transform the ingredients list in a more normalized list that is easier to parse.

It does the following:

- Normalize quote characters
- Replace abbreviations by their full name
- Remove extra spaces in compound words width dashes (e.g. céléri - rave -> céléri-rave)
- Split vitamins enumerations
- Normalize additives and split additives enumerations
- Split other enumerations (e.g. oils, some minerals)
- Split allergens and traces
- Deal with signs like * to indicate labels (e.g. *: Organic)

=head3 Arguments

=head4 Language

=head4 Ingredients list text

=head3 Return value

=head4 Transformed ingredients list text

=cut

sub preparse_ingredients_text ($ingredients_lc, $text) {

	not defined $text and return;

	$log->debug("preparse_ingredients_text", {text => $text}) if $log->is_debug();

	# if we're called twice with the same input in succession, such as in update_all_products.pl,
	# cache the result, so we can instantly return the 2nd time.
	state $prev_lc = '';
	state $prev_text = '';
	state $prev_return = '';

	if (($ingredients_lc eq $prev_lc) && ($text eq $prev_text)) {
		return $prev_return;
	}

	$prev_lc = $ingredients_lc;
	$prev_text = $text;

	if ((scalar keys %labels_regexps) == 0) {
		init_labels_regexps();
		init_ingredients_processing_regexps();
		init_additives_classes_regexps();
		init_allergens_regexps();
		init_origins_regexps();
	}

	my $and = $and{$ingredients_lc} || " and ";
	my $and_without_spaces = $and;
	$and_without_spaces =~ s/^ //;
	$and_without_spaces =~ s/ $//;

	my $of = ' - ';
	if (defined $of{$ingredients_lc}) {
		$of = $of{$ingredients_lc};
	}

	my $and_of = ' - ';
	if (defined $and_of{$ingredients_lc}) {
		$and_of = $and_of{$ingredients_lc};
	}

	# Spanish "and" is y or e when before "i" or "hi"
	# E can also be in a vitamin enumeration (vitamina B y E)
	# colores E (120, 124 y 125)
	# color E 120

	# replace "and / or" by "and"
	# except if followed by a separator, a digit, or "and", to avoid false positives
	my $and_or = ' - ';
	if (defined $and_or{$ingredients_lc}) {
		$and_or = $and_or{$ingredients_lc};
		$text =~ s/($and_or)(?!($and_without_spaces |\d|$separators))/$and/ig;
	}

	$text =~ s/\&quot;/"/g;
	$text =~ s/\&lt;/</g;
	$text =~ s/\&gt;/>/g;
	$text =~ s/\&apos;/'/g;
	$text =~ s/’/'/g;

	# turn special chars to spaces
	$text =~ s/[\000-\037]/ /g;

	# zero width space
	$text =~ s/\x{200B}/-/g;

	# vegetable oil (coconut & rapeseed)
	# turn & to and
	$text =~ s/ \& /$and/g;

	# number + gr / grams -> g
	$text =~ s/(\d\s*)(gr|gram|grams)\b/$1g/ig;
	if ($ingredients_lc eq 'fr') {
		$text =~ s/(\d\s*)(gramme|grammes)\b/$1g/ig;
	}

	# Farine de blé 56 g* ; beurre concentré 25 g* (soit 30 g* en beurre reconstitué); sucre 22 g* ; œufs frais 2 g
	# 56 g -> 56%
	$text =~ s/(\d| )g(\*)/$1g/ig;

	# transform 0,2% into 0.2%
	$text =~ s/(\d),(\d+)( )?(\%|g\b)/$1.$2\%/ig;
	$text =~ s/—/-/g;
	# transform 0,1-0.2% into 0.1-0.2%
	$text =~ s/(\d),(\d+( )?-( )?\d)/$1.$2/ig;

	# abbreviations, replace language specific abbreviations first
	foreach my $abbreviations_lc ($ingredients_lc, "all") {
		if (defined $abbreviations{$abbreviations_lc}) {
			foreach my $abbreviation_ref (@{$abbreviations{$abbreviations_lc}}) {
				my $source = $abbreviation_ref->[0];
				my $target = $abbreviation_ref->[1];
				$source =~ s/\. /(\\.| |\\. )/g;
				if ($source =~ /\.$/) {
					$source =~ s/\.$/(\\. | |\\.)/;
					$target .= " ";
				}
				$text =~ s/(\b|^)$source(?= |\b|$)/$target/ig;
			}
		}
	}

	# remove extra spaces in compound words width dashes
	# e.g. céleri - rave -> céleri-rave

	# céleri - rave 3.9% -> stop at numbers
	$text
		=~ s/((^|$separators)([^,;\-\/\.0-9]+?) - ([^,;\-\/\.0-9]+?)(?=[0-9]|$separators|$))/is_compound_word_with_dash($ingredients_lc,$1)/ieg;

	# vitamins...
	# vitamines A, B1, B2, B5, B6, B9, B12, C, D, H, PP et E (lactose, protéines de lait)

	my $split_vitamins = sub ($vitamin, $list) {

		my $return = '';
		foreach my $vitamin_code (split(/(\W|\s|-|n|;|et|and)+/, $list)) {
			next if $vitamin_code =~ /^(\W|\s|-|n|;|et|and)*$/;
			$return .= $vitamin . " " . $vitamin_code . " - ";
		}
		return $return;
	};

	# vitamin code: 1 or 2 letters followed by 1 or 2 numbers (e.g. PP, B6, B12)
	# $text =~ s/(vitamin|vitamine)(s?)(((\W+)((and|et) )?(\w(\w)?(\d+)?)\b)+)/$split_vitamins->($1,$3)/eig;

	# 2018-03-07 : commenting out the code above as we are now separating vitamins from additives,
	# and PP, B6, B12 etc. will be listed as synonyms for Vitamine PP, Vitamin B6, Vitamin B12 etc.
	# we will need to be careful that we don't match a single letter K, E etc. that is not a vitamin, and if it happens, check for a "vitamin" prefix

	# colorants alimentaires E (124,122,133,104,110)
	my $roman_numerals = "i|ii|iii|iv|v|vi|vii|viii|ix|x|xi|xii|xii|xiv|xv";
	my $additivesregexp;
	# special cases, when $and (" a ", " e " or " i ") conflict with variants (E470a, E472e or E451i or E451(i))
	# in these cases, we fetch variant only if there is no space before
	# E470a	 -> ok, E470 a -> not ok, E470 a, -> ok
	# E451i -> ok, E451 i -> not ok, E451 i, -> ok
	if ($and eq " a " || $and eq " e ") {
		# based on $additivesregexp below in the else, with following modifications
		# no space before abcdefgh
		$additivesregexp
			= '(\d{3}|\d{4})((-|\.)?([abcdefgh]))?(( |,|.)?((' . $roman_numerals . ')|\((' . $roman_numerals . ')\)))?';
	}
	elsif ($and eq " i ") {
		# based on $additivesregexp below in the else, with following modifications
		# no space before i
		$additivesregexp
			= '(\d{3}|\d{4})(( |-|\.)?([abcdefgh]))?((-|\.)?(('
			. $roman_numerals . ')|\(('
			. $roman_numerals
			. ')\)))?';
	}
	else {
		$additivesregexp
			= '(\d{3}|\d{4})(( |-|\.)?([abcdefgh]))?(( |-|\.)?(('
			. $roman_numerals . ')|\(('
			. $roman_numerals
			. ')\)))?';
	}

	$text
		=~ s/\b(e|ins|sin|i-n-s|s-i-n|i\.n\.s\.?|s\.i\.n\.?)(:|\(|\[| | n| nb|#|°)+((($additivesregexp)( |\/| \/ | - |,|, |$and))+($additivesregexp))\b(\s?(\)|\]))?/normalize_additives_enumeration($ingredients_lc,$3)/ieg;

	# in India: INS 240 instead of E 240, bug #1133)
	# also INS N°420, bug #3618
	# Russian е (!= e), https://github.com/openfoodfacts/openfoodfacts-server/issues/4931
	$text =~ s/\b(е|ins|sin|i-n-s|s-i-n|i\.n\.s\.?|s\.i\.n\.?)( |-| n| nb|#|°|'|"|\.|\W)*(\d{3}|\d{4})/E$3/ig;

	# E 240, E.240, E-240..
	# E250-E251-E260
	$text =~ s/-e( |-|\.)?($additivesregexp)/- E$2/ig;
	# do not turn E172-i into E172 - i
	$text =~ s/e( |-|\.)?($additivesregexp)-(e)/E$2 - E/ig;

	# Canonicalize additives to remove the dash that can make further parsing break
	# Match E + number + letter a to h + i to xv, followed by a space or separator
	# $3 would be either \d{3} or \d{4} in $additivesregexp
	# $6 would be ([abcdefgh]) in $additivesregexp
	# $9 would be (( |-|\.)?((' . $roman_numerals . ')|\((' . $roman_numerals . ')\))) in $additivesregexp
	# $12 would be (\b|\s|,|\.|;|\/|-|\\|\)|\]|$)
	$text =~ s/(\b)e( |-|\.)?$additivesregexp(\b|\s|,|\.|;|\/|-|\\|\)|\]|$)/replace_additive($3,$6,$9) . $12/ieg;

	# E100 et E120 -> E100, E120
	$text =~ s/\be($additivesregexp)$and/e$1, /ig;
	$text =~ s/${and}e($additivesregexp)/, e$1/ig;

	# E100 E122 -> E100, E122
	$text =~ s/\be($additivesregexp)\s+e(?=\d)/e$1, e/ig;

	# ! caramel E150d -> caramel - E150d -> e150a - e150d ...
	$text =~ s/(caramel|caramels)(\W*)e150/e150/ig;

	# stabilisant e420 (sans : ) -> stabilisant : e420
	# but not acidifier (pectin) : acidifier : (pectin)

	# additive class + additive (e.g. "colour caramel" -> "colour : caramel"
	# warning: the additive class may also be the start of the name of an additive.
	# e.g. "regulatory kwasowości: kwas cytrynowy i cytryniany sodu." -> "kwas" means acid / acidifier.
	if (defined $additives_classes_regexps{$ingredients_lc}) {
		my $regexp = $additives_classes_regexps{$ingredients_lc};
		# negative look ahead so that the additive class is not preceded by other words
		# e.g. "de l'acide" should not match "acide"
		$text =~ s/(?<!\w( |'))\b($regexp)(\s+)(:?)(?!\(| \()/separate_additive_class($ingredients_lc,$2,$3,$4,$')/ieg;
	}

	# dash with 1 missing space
	$text =~ s/(\w)- /$1 - /ig;
	$text =~ s/ -(\w)/ - $1/ig;

	# mono-glycéride -> monoglycérides
	$text =~ s/\b(mono|di)\s?-\s?([a-z])/$1$2/ig;
	$text =~ s/\bmono\s-\s/mono- /ig;
	$text =~ s/\bmono\s/mono- /ig;
	#  émulsifiant mono-et diglycérides d'acides gras
	$text =~ s/(mono$and_without_spaces )/mono- $and_without_spaces /ig;

	# acide gras -> acides gras
	$text =~ s/acide gras/acides gras/ig;
	$text =~ s/glycéride /glycérides /ig;

	# !! mono et diglycérides ne doit pas donner mono + diglycérides : keep the whole version too.
	# $text =~ s/(,|;|:|\)|\(|( - ))(.+?)( et )(.+?)(,|;|:|\)|\(|( - ))/$1$3_et_$5$6 , $1$3 et $5$6/ig;

	# e432 et lécithines -> e432 - et lécithines
	$text =~ s/ - et / - /ig;

	# print STDERR "additives: $text\n\n";

	#$product_ref->{ingredients_text_debug} = $text;

	# separator followed by and
	# aceite de girasol (70%) y aceite de oliva virgen (30%)
	$text =~ s/($cbrackets)$and/$1, /ig;

	$log->debug("preparse_ingredients_text - before language specific preparsing", {text => $text}) if $log->is_debug();

	if ($ingredients_lc eq 'de') {
		# deletes comma in "Bienenwachs, weiß und gelb" since it is just one ingredient
		$text =~ s/Bienenwachs, weiß und gelb/Bienenwachs weiß und gelb/ig;
		# deletes brackets in "Bienenwachs, weiß und gelb" since it is just one ingredient
		$text =~ s/Bienenwachs \(weiß und gelb\)/Bienenwachs weiß und gelb/ig;
	}
	elsif ($ingredients_lc eq 'es') {

		# Special handling for sal as it can mean salt or shorea robusta
		# aceites vegetales (palma, shea, sal (shorea robusta), hueso de mango)
		$text =~ s/\bsal \(shorea robusta\)/shorea robusta/ig;
		$text =~ s/\bshorea robusta \(sal\)/shorea robusta/ig;
	}
	elsif ($ingredients_lc eq 'fi') {

		# Organic label can appear as a part of a longer word.
		# Separate it so it can be detected
		$text =~ s/\b(luomu)\B/$1 /ig;
	}
	elsif ($ingredients_lc eq 'fr') {

		# huiles de palme et de

		# carbonates d'ammonium et de sodium

		# carotène et extraits de paprika et de curcuma

		# Minéraux (carbonate de calcium, chlorures de calcium, potassium et magnésium, citrates de potassium et de sodium, phosphate de calcium,
		# sulfates de fer, de zinc, de cuivre et de manganèse, iodure de potassium, sélénite de sodium).

		# graisses végétales de palme et de colza en proportion variable
		# remove stopwords
		$text =~ s/( en)? proportion(s)? variable(s)?//i;

		# Ingrédient(s) : lentilles vertes* - *issu(e)(s) de l'agriculture biologique.
		# -> remove the parenthesis

		$text =~ s/dient\(s\)/dients/ig;
		$text =~ s/\bissu(\(e\))?(\(s\))?/issu/ig;
	}
	elsif ($ingredients_lc eq 'pl') {

		# remove stopwords
		$text =~ s/w? (zmiennych|różnych)? proporcjach?//i;

	}

	$text = develop_ingredients_categories_and_types($ingredients_lc, $text);

	# vitamines A, B1, B2, B5, B6, B9, B12, C, D, H, PP et E
	# vitamines (A, B1, B2, B5, B6, B9, B12, C, D, H, PP et E)

	my @vitaminssuffixes = (
		"a", "rétinol", "b", "b1",
		"b2", "b3", "b4", "b5",
		"b6", "b7", "b8", "b9",
		"b10", "b11", "b12", "thiamine",
		"riboflavine", "niacine", "pyridoxine", "cobalamine",
		"biotine", "acide pantothénique", "acide folique", "c",
		"acide ascorbique", "d", "d2", "d3",
		"cholécalciférol", "e", "tocophérol", "alphatocophérol",
		"alpha-tocophérol", "f", "h", "k",
		"k1", "k2", "k3", "p",
		"pp",
	);
	my $vitaminsprefixregexp = "vit|vit\.|vitamine|vitamines";

	# Add synonyms in target language
	if (defined $translations_to{vitamins}) {
		foreach my $vitamin (keys %{$translations_to{vitamins}}) {
			if (defined $translations_to{vitamins}{$vitamin}{$ingredients_lc}) {
				push @vitaminssuffixes, $translations_to{vitamins}{$vitamin}{$ingredients_lc};
			}
		}
	}

	# Add synonyms in target language
	my $vitamin_in_lc
		= get_string_id_for_lang($ingredients_lc, display_taxonomy_tag($ingredients_lc, "ingredients", "en:vitamins"));
	$vitamin_in_lc =~ s/^\w\w://;

	if (    (defined $synonyms_for{ingredients})
		and (defined $synonyms_for{ingredients}{$ingredients_lc})
		and (defined $synonyms_for{ingredients}{$ingredients_lc}{$vitamin_in_lc}))
	{
		foreach my $synonym (@{$synonyms_for{ingredients}{$ingredients_lc}{$vitamin_in_lc}}) {
			$vitaminsprefixregexp .= '|' . $synonym;
		}
	}

	my $vitaminssuffixregexp = "";
	foreach my $suffix (@vitaminssuffixes) {
		$vitaminssuffixregexp .= '|' . $suffix;
		# vitamines [E, thiamine (B1), riboflavine (B2), B6, acide folique)].
		# -> also put (B1)
		$vitaminssuffixregexp .= '|\(' . $suffix . '\)';

		my $unaccented_suffix = unac_string_perl($suffix);
		if ($unaccented_suffix ne $suffix) {
			$vitaminssuffixregexp .= '|' . $unaccented_suffix;
		}
		if ($suffix =~ /[a-z]\d/) {

			$suffix =~ s/([a-z])(\d)/$1 $2/;
			$vitaminssuffixregexp .= '|' . $suffix;
			$suffix =~ s/ /-/;
			$vitaminssuffixregexp .= '|' . $suffix;

		}

	}
	$vitaminssuffixregexp =~ s/^\|//;

	#$log->debug("vitamins regexp", { regex => "s/($vitaminsprefixregexp)(:|\(|\[| )?(($vitaminssuffixregexp)(\/| \/ | - |,|, | et | and | y ))+/" }) if $log->is_debug();
	#$log->debug("vitamins text", { vitaminssuffixregexp => $vitaminssuffixregexp }) if $log->is_debug();

	# vitamines (B1, acide folique (B9)) <-- we need to match (B9) which is not followed by a \b boundary, hence the ((\s?((\)|\]))|\b)) in the regexp below

	$text
		=~ s/($vitaminsprefixregexp)(:|\(|\[| )+((($vitaminssuffixregexp)( |\/| \/ | - |,|, |$and)+)+($vitaminssuffixregexp))((\s?((\)|\]))|\b))/normalize_vitamins_enumeration($ingredients_lc,$3)/ieg;

	# Allergens and traces
	# Traces de lait, d'oeufs et de soja.
	# Contains: milk and soy.

	# TODO: we should use the allergens:en: property from the ingredients.txt taxonomy instead of relying
	# on having extensive "non synonyms" (like fish species) in allergens.txt

	foreach my $allergens_type ("allergens", "traces") {

		if (defined $contains_or_may_contain_regexps{$allergens_type}{$ingredients_lc}) {

			my $contains_or_may_contain_regexp = $contains_or_may_contain_regexps{$allergens_type}{$ingredients_lc};
			my $allergens_regexp = $allergens_regexps{$ingredients_lc};

			# stopwords
			# e.g. Kann Spuren von Senf und Sellerie enthalten.
			my $stopwords = "";
			if (defined $allergens_stopwords{$ingredients_lc}) {
				$stopwords = $allergens_stopwords{$ingredients_lc};
			}

			# $contains_or_may_contain_regexp may be the end of a sentence, remove the beginning
			# e.g. this product has been manufactured in a factory that also uses...
			# Some text with comma May contain ... -> Some text with comma, May contain
			# ! does not work in German and languages that have words with a capital letter
			if ($ingredients_lc ne "de") {
				my $ucfirst_contains_or_may_contain_regexp = $contains_or_may_contain_regexp;
				$ucfirst_contains_or_may_contain_regexp =~ s/(^|\|)(\w)/$1 . uc($2)/ieg;
				$text =~ s/([a-z]) ($ucfirst_contains_or_may_contain_regexp)/$1, $2/g;
			}

			#$log->debug("allergens regexp", { regex => "s/([^,-\.;\(\)\/]*)\b($contains_or_may_contain_regexp)\b(:|\(|\[| |$and|$of)+((($allergens_regexp)( |\/| \/ | - |,|, |$and|$of|$and_of)+)+($allergens_regexp))\b(s?(\)|\]))?" }) if $log->is_debug();
			#$log->debug("allergens", { lc => $ingredients_lc, may_contain_regexps => \%may_contain_regexps, contains_or_may_contain_regexp => $contains_or_may_contain_regexp, text => $text }) if $log->is_debug();

			# warning: we should remove a parenthesis at the end only if we remove one at the beginning
			# e.g. contains (milk, eggs) -> contains milk, eggs
			# chocolate (contains milk) -> chocolate (contains milk)
			$text
				=~ s/([^,-\.;\(\)\/]*)\b($contains_or_may_contain_regexp)\b((:|\(|\[| |$of)+)((_?($allergens_regexp)_?\b((\s)($stopwords)\b)*( |\/| \/ | - |,|, |$and|$of|$and_of)+)*_?($allergens_regexp)_?)\b((\s)($stopwords)\b)*(\s?(\)|\]))?/normalize_allergens_enumeration($allergens_type,$ingredients_lc,$3,$5,$17)/ieg;
			# we may have added an extra dot in order to make sure we have at least one
			$text =~ s/\.\./\./g;
		}
	}

	# Try to find the signification of symbols like *
	# Jus de pomme*** 68%, jus de poire***32% *** Ingrédients issus de l'agriculture biologique
	# Pâte de cacao°* du Pérou 65 %, sucre de canne°*, beurre de cacao°*. °Issus de l'agriculture biologique (100 %). *Issus du commerce équitable (100 % du poids total avec 93 % SPP).
	#  riz* de Camargue IGP(1) (16,5%) (riz complet*, riz rouge complet*, huiles* (tournesol*, olive* vierge extra), sel marin. *issus de l'agriculture biologique. (1) IGP : Indication Géographique Protégée.

	if (defined $labels_regexps{$ingredients_lc}) {

		foreach my $symbol (@symbols) {
			# Find the last occurence of the symbol or symbol in parenthesis:  * (*)
			# we need a negative look ahead (?!\)) to make sure we match (*) completely (otherwise we would match *)
			if ($text =~ /^(.*)(\($symbol\)|$symbol)(?!\))\s*(:|=)?\s*/i) {
				my $after = $';
				#print STDERR "symbol: $symbol - after: $after\n";
				foreach my $labelid (@labels) {
					my $regexp = $labels_regexps{$ingredients_lc}{$labelid};
					if (defined $regexp) {
						#print STDERR "-- label: $labelid - regexp: $regexp\n";
						# try to also match optional precisions like "Issus de l'agriculture biologique (100 % du poids total)"
						# *Issus du commerce équitable (100 % du poids total avec 93 % SPP).
						if ($after =~ /^($regexp)\b\s*(\([^\)]+\))?\s*\.?\s*/i) {
							my $label = $1;
							$text
								=~ s/^(.*)(\($symbol\)|$symbol)(?!\))\s?(:|=)?\s?$label\s*(\([^\)]+\))?\s*\.?\s*/$1 /i;
							my $ingredients_lc_label = display_taxonomy_tag($ingredients_lc, "labels", $labelid);
							$text =~ s/$symbol/ $ingredients_lc_label /g;
							last;
						}
					}
				}
			}
		}
	}

	# remove extra spaces
	$text =~ s/\s(\s)+/ /g;
	$text =~ s/ (\.|,|;)( |$)/$1$2/g;
	$text =~ s/^(\s|\.|,|;|-)+//;
	$text =~ s/(\s|,|;|-)+$//;

	$log->debug("preparse_ingredients_text result", {text => $text}) if $log->is_debug();

	$prev_return = $text;
	return $text;
}

=head2 extract_additives_from_text ($product_ref) - extract additives from the ingredients text

This function extracts additives from the ingredients text and adds them to the product_ref in the additives_tags array.

=head3 Arguments

=head4 Product reference

=cut

sub extract_additives_from_text ($product_ref) {

	# delete additive fields (including some old debug fields)

	foreach
		my $tagtype ('additives', 'additives_prev', 'additives_next', 'additives_old', 'old_additives', 'new_additives')
	{

		delete $product_ref->{$tagtype};
		delete $product_ref->{$tagtype . "_debug"};
		delete $product_ref->{$tagtype . "_n"};
		delete $product_ref->{$tagtype . "_tags"};
		delete $product_ref->{$tagtype . "_original_tags"};
		delete $product_ref->{$tagtype . "_debug_tags"};
	}

	# Delete old fields, can be removed once all products have been reprocessed
	delete $product_ref->{with_sweeteners};
	delete $product_ref->{without_non_nutritive_sweeteners};

	# Sweeteners fields will be added by count_sweeteners_and_non_nutritive_sweeteners() if we have an ingredient list
	delete $product_ref->{ingredients_sweeteners_n};
	delete $product_ref->{ingredients_non_nutritive_sweeteners_n};

	if (not defined $product_ref->{ingredients_text}) {
		return;
	}
	my $ingredients_lc = $product_ref->{ingredients_lc} || $product_ref->{lc};
	my $text = preparse_ingredients_text($ingredients_lc, $product_ref->{ingredients_text});
	# do not match anything if we don't have a translation for "and"
	my $and = $and{$ingredients_lc} || " will not match ";
	$and =~ s/ /-/g;

	#  remove % / percent (to avoid identifying 100% as E100 in some cases)
	$text =~ s/(\d+((\,|\.)\d+)?)\s*\%$//g;

	my @ingredients = split($separators, $text);

	my @ingredients_ids = ();
	foreach my $ingredient (@ingredients) {
		my $ingredientid = get_string_id_for_lang($ingredients_lc, $ingredient);
		if ((defined $ingredientid) and ($ingredientid ne '')) {

			# split additives
			# caramel ordinaire et curcumine
			if ($ingredientid =~ /$and/i) {

				my $ingredientid1 = $`;
				my $ingredientid2 = $';

				#print STDERR "ingredients_classes - ingredient1: $ingredientid1 - ingredient2: $ingredientid2\n";

				# check if the whole ingredient is an additive
				my $canon_ingredient_additive = canonicalize_taxonomy_tag($ingredients_lc, "additives", $ingredientid);

				if (not exists_taxonomy_tag("additives", $canon_ingredient_additive)) {

					# otherwise check the 2 sub ingredients
					my $canon_ingredient_additive1
						= canonicalize_taxonomy_tag($ingredients_lc, "additives", $ingredientid1);
					my $canon_ingredient_additive2
						= canonicalize_taxonomy_tag($ingredients_lc, "additives", $ingredientid2);

					if (    (exists_taxonomy_tag("additives", $canon_ingredient_additive1))
						and (exists_taxonomy_tag("additives", $canon_ingredient_additive2)))
					{
						push @ingredients_ids, $ingredientid1;
						$ingredientid = $ingredientid2;
						#print STDERR "ingredients_classes - ingredient1: $ingredientid1 exists - ingredient2: $ingredientid2 exists\n";
					}
				}

			}

			push @ingredients_ids, $ingredientid;
			$log->debug("ingredient 3", {ingredient => $ingredient}) if $log->is_debug();
		}
	}

	my %all_seen = ();    # used to not tag "huile végétale" if we have seen "huile de palme" already

	# Additives using new global taxonomy

	foreach my $tagtype ('additives', 'additives_prev', 'additives_next') {

		next if (not exists $loaded_taxonomies{$tagtype});

		$product_ref->{$tagtype . '_tags'} = [];

		my $tagtype_suffix = $tagtype;
		$tagtype_suffix =~ s/[^_]+//;

		my $vitamins_tagtype = "vitamins" . $tagtype_suffix;
		my $minerals_tagtype = "minerals" . $tagtype_suffix;
		my $amino_acids_tagtype = "amino_acids" . $tagtype_suffix;
		my $nucleotides_tagtype = "nucleotides" . $tagtype_suffix;
		my $other_nutritional_substances_tagtype = "other_nutritional_substances" . $tagtype_suffix;
		$product_ref->{$vitamins_tagtype . '_tags'} = [];
		$product_ref->{$minerals_tagtype . '_tags'} = [];
		$product_ref->{$amino_acids_tagtype . '_tags'} = [];
		$product_ref->{$nucleotides_tagtype . '_tags'} = [];
		$product_ref->{$other_nutritional_substances_tagtype . '_tags'} = [];

		my $class = $tagtype;

		my %seen = ();
		my %seen_tags = ();

		# Keep track of mentions of the additive class (e.g. "coloring: X, Y, Z") so that we can correctly identify additives after
		my $current_additive_class = "ingredient";

		foreach my $ingredient_id (@ingredients_ids) {

			my $ingredient_id_copy = $ingredient_id
				;    # can be modified later: soy-lecithin -> lecithin, but we don't change values of @ingredients_ids

			my $match = 0;
			my $match_without_mandatory_class = 0;

			while (not $match) {

				# additive class?
				my $canon_ingredient_additive_class
					= canonicalize_taxonomy_tag($ingredients_lc, "additives_classes", $ingredient_id_copy);

				if (exists_taxonomy_tag("additives_classes", $canon_ingredient_additive_class)) {
					$current_additive_class = $canon_ingredient_additive_class;
					$log->debug("current additive class", {current_additive_class => $canon_ingredient_additive_class})
						if $log->is_debug();
				}

				# additive?
				my $canon_ingredient = canonicalize_taxonomy_tag($ingredients_lc, $tagtype, $ingredient_id_copy);
				# in Hong Kong, the E- can be omitted in E-numbers
				my $canon_e_ingredient
					= canonicalize_taxonomy_tag($ingredients_lc, $tagtype, "e" . $ingredient_id_copy);
				my $canon_ingredient_vitamins
					= canonicalize_taxonomy_tag($ingredients_lc, "vitamins", $ingredient_id_copy);
				my $canon_ingredient_minerals
					= canonicalize_taxonomy_tag($ingredients_lc, "minerals", $ingredient_id_copy);
				my $canon_ingredient_amino_acids
					= canonicalize_taxonomy_tag($ingredients_lc, "amino_acids", $ingredient_id_copy);
				my $canon_ingredient_nucleotides
					= canonicalize_taxonomy_tag($ingredients_lc, "nucleotides", $ingredient_id_copy);
				my $canon_ingredient_other_nutritional_substances
					= canonicalize_taxonomy_tag($ingredients_lc, "other_nutritional_substances", $ingredient_id_copy);

				$product_ref->{$tagtype} .= " [ $ingredient_id_copy -> $canon_ingredient ";

				if (defined $seen{$canon_ingredient}) {
					$product_ref->{$tagtype} .= " -- already seen ";
					$match = 1;
				}

				# For additives, first check if the current class is vitamins or minerals and if the ingredient
				# exists in the vitamins and minerals taxonomy

				elsif (
					(
						   ($current_additive_class eq "en:vitamins")
						or ($current_additive_class eq "en:minerals")
						or ($current_additive_class eq "en:amino-acids")
						or ($current_additive_class eq "en:nucleotides")
						or ($current_additive_class eq "en:other-nutritional-substances")
					)

					and (exists_taxonomy_tag("vitamins", $canon_ingredient_vitamins))
					)
				{
					$match = 1;
					$seen{$canon_ingredient} = 1;
					$product_ref->{$tagtype}
						.= " -> exists as a vitamin $canon_ingredient_vitamins and current class is $current_additive_class ";
					if (not exists $seen_tags{$vitamins_tagtype . '_tags' . $canon_ingredient_vitamins}) {
						push @{$product_ref->{$vitamins_tagtype . '_tags'}}, $canon_ingredient_vitamins;
						$seen_tags{$vitamins_tagtype . '_tags' . $canon_ingredient_vitamins} = 1;
					}
				}

				elsif ( ($current_additive_class eq "en:minerals")
					and (exists_taxonomy_tag("minerals", $canon_ingredient_minerals))
					and not($just_synonyms{"minerals"}{$canon_ingredient_minerals}))
				{
					$match = 1;
					$seen{$canon_ingredient} = 1;
					$product_ref->{$tagtype}
						.= " -> exists as a mineral $canon_ingredient_minerals and current class is $current_additive_class ";
					if (not exists $seen_tags{$minerals_tagtype . '_tags' . $canon_ingredient_minerals}) {
						push @{$product_ref->{$minerals_tagtype . '_tags'}}, $canon_ingredient_minerals;
						$seen_tags{$minerals_tagtype . '_tags' . $canon_ingredient_minerals} = 1;
					}
				}

				elsif (
					(exists_taxonomy_tag($tagtype, $canon_ingredient))
					# do not match synonyms
					and ($canon_ingredient !~ /^en:(fd|no|colour)/)
					)
				{

					$seen{$canon_ingredient} = 1;
					$product_ref->{$tagtype} .= " -> exists ";

					if (    (defined $properties{$tagtype}{$canon_ingredient})
						and (defined $properties{$tagtype}{$canon_ingredient}{"mandatory_additive_class:en"}))
					{

						my $mandatory_additive_class
							= $properties{$tagtype}{$canon_ingredient}{"mandatory_additive_class:en"};
						# make the comma separated list a regexp
						$product_ref->{$tagtype}
							.= " -- mandatory_additive_class: $mandatory_additive_class (current: $current_additive_class) ";
						$mandatory_additive_class =~ s/,/\|/g;
						$mandatory_additive_class =~ s/\s//g;
						if ($current_additive_class =~ /^$mandatory_additive_class$/) {
							if (not exists $seen_tags{$tagtype . '_tags' . $canon_ingredient}) {
								push @{$product_ref->{$tagtype . '_tags'}}, $canon_ingredient;
								$seen_tags{$tagtype . '_tags' . $canon_ingredient} = 1;
							}
							# success!
							$match = 1;
							$product_ref->{$tagtype} .= " -- ok ";
						}
						elsif ($ingredient_id_copy =~ /^e( |-)?\d/) {
							# id the additive is mentioned with an E number, tag it even if we haven't detected a mandatory class
							if (not exists $seen_tags{$tagtype . '_tags' . $canon_ingredient}) {
								push @{$product_ref->{$tagtype . '_tags'}}, $canon_ingredient;
								$seen_tags{$tagtype . '_tags' . $canon_ingredient} = 1;
							}
							# success!
							$match = 1;
							$product_ref->{$tagtype} .= " -- e-number ";

						}
						else {
							$match_without_mandatory_class = 1;
						}
					}
					else {
						if (not exists $seen_tags{$tagtype . '_tags' . $canon_ingredient}) {
							push @{$product_ref->{$tagtype . '_tags'}}, $canon_ingredient;
							$seen_tags{$tagtype . '_tags' . $canon_ingredient} = 1;
						}
						# success!
						$match = 1;
						$product_ref->{$tagtype} .= " -- ok ";
					}
				}

				# continue to try to match a known additive, mineral or vitamin
				if (not $match) {

					# check if it is mineral or vitamin, even if we haven't seen "minerals" or "vitamins" before
					if ((exists_taxonomy_tag("vitamins", $canon_ingredient_vitamins))) {
						$match = 1;
						$seen{$canon_ingredient} = 1;
						$product_ref->{$tagtype} .= " -> exists as a vitamin $canon_ingredient_vitamins ";
						if (not exists $seen_tags{$vitamins_tagtype . '_tags' . $canon_ingredient_vitamins}) {
							push @{$product_ref->{$vitamins_tagtype . '_tags'}}, $canon_ingredient_vitamins;
							$seen_tags{$vitamins_tagtype . '_tags' . $canon_ingredient_vitamins} = 1;
						}
						# set current class to vitamins
						$current_additive_class = "en:vitamins";
					}

					elsif ((exists_taxonomy_tag("minerals", $canon_ingredient_minerals))
						and not($just_synonyms{"minerals"}{$canon_ingredient_minerals}))
					{
						$match = 1;
						$seen{$canon_ingredient} = 1;
						$product_ref->{$tagtype} .= " -> exists as a mineral $canon_ingredient_minerals ";
						if (not exists $seen_tags{$minerals_tagtype . '_tags' . $canon_ingredient_minerals}) {
							push @{$product_ref->{$minerals_tagtype . '_tags'}}, $canon_ingredient_minerals;
							$seen_tags{$minerals_tagtype . '_tags' . $canon_ingredient_minerals} = 1;
						}
						$current_additive_class = "en:minerals";
					}

					if ((exists_taxonomy_tag("amino_acids", $canon_ingredient_amino_acids))) {
						$match = 1;
						$seen{$canon_ingredient} = 1;
						$product_ref->{$tagtype} .= " -> exists as a amino_acid $canon_ingredient_amino_acids ";
						if (not exists $seen_tags{$amino_acids_tagtype . '_tags' . $canon_ingredient_amino_acids}) {
							push @{$product_ref->{$amino_acids_tagtype . '_tags'}}, $canon_ingredient_amino_acids;
							$seen_tags{$amino_acids_tagtype . '_tags' . $canon_ingredient_amino_acids} = 1;
						}
						$current_additive_class = "en:amino-acids";
					}

					elsif ((exists_taxonomy_tag("nucleotides", $canon_ingredient_nucleotides))) {
						$match = 1;
						$seen{$canon_ingredient} = 1;
						$product_ref->{$tagtype} .= " -> exists as a nucleotide $canon_ingredient_nucleotides ";
						if (not exists $seen_tags{$nucleotides_tagtype . '_tags' . $canon_ingredient_nucleotides}) {
							push @{$product_ref->{$nucleotides_tagtype . '_tags'}}, $canon_ingredient_nucleotides;
							$seen_tags{$nucleotides_tagtype . '_tags' . $canon_ingredient_nucleotides} = 1;
						}
						$current_additive_class = "en:nucleotides";
					}

					elsif (
						(
							exists_taxonomy_tag(
								"other_nutritional_substances",
								$canon_ingredient_other_nutritional_substances
							)
						)
						)
					{
						$match = 1;
						$seen{$canon_ingredient} = 1;
						$product_ref->{$tagtype}
							.= " -> exists as a other_nutritional_substance $canon_ingredient_other_nutritional_substances ";
						if (
							not exists $seen_tags{
									  $other_nutritional_substances_tagtype . '_tags'
									. $canon_ingredient_other_nutritional_substances
							}
							)
						{
							push @{$product_ref->{$other_nutritional_substances_tagtype . '_tags'}},
								$canon_ingredient_other_nutritional_substances;
							$seen_tags{$other_nutritional_substances_tagtype . '_tags'
									. $canon_ingredient_other_nutritional_substances} = 1;
						}
						$current_additive_class = "en:other-nutritional-substances";
					}

					# in Hong Kong, the E- can be omitted in E-numbers

					elsif (
						(
							$canon_ingredient
							=~ /^en:(\d+)( |-)?([a-z])??(i|ii|iii|iv|v|vi|vii|viii|ix|x|xi|xii|xii|xiv|xv)?$/i
						)
						and (exists_taxonomy_tag($tagtype, $canon_e_ingredient))
						and ($current_additive_class ne "ingredient")
						)
					{

						$seen{$canon_e_ingredient} = 1;
						$product_ref->{$tagtype} .= " -> e-ingredient exists  ";

						if (not exists $seen_tags{$tagtype . '_tags' . $canon_e_ingredient}) {
							push @{$product_ref->{$tagtype . '_tags'}}, $canon_e_ingredient;
							$seen_tags{$tagtype . '_tags' . $canon_e_ingredient} = 1;
						}
						# success!
						$match = 1;
						$product_ref->{$tagtype} .= " -- ok ";
					}
				}

				# spellcheck
				my $spellcheck = 0;
				# 2019/11/10 - disable spellcheck of additives, as it is much too slow and make way too many calls to functions
				if (
						0
					and (not $match)
					and ($tagtype eq 'additives')
					and not $match_without_mandatory_class
					# do not correct words that are existing ingredients in the taxonomy
					and (
						not exists_taxonomy_tag(
							"ingredients",
							canonicalize_taxonomy_tag($ingredients_lc, "ingredients", $ingredient_id_copy)
						)
					)
					)
				{

					my ($corrected_canon_tagid, $corrected_tagid, $corrected_tag)
						= spellcheck_taxonomy_tag($ingredients_lc, $tagtype, $ingredient_id_copy);
					if (
							(defined $corrected_canon_tagid)
						and ($corrected_tag ne $ingredient_id_copy)
						and (exists_taxonomy_tag($tagtype, $corrected_canon_tagid))

						# false positives
						# proteinas -> proteinase
						# vitamine z -> vitamine c
						# coloré -> chlore
						# chlorela -> chlore

						and (not $corrected_tag =~ /^proteinase/)
						and (not $corrected_tag =~ /^vitamin/)
						and (not $corrected_tag =~ /^argent/)
						and (not $corrected_tag =~ /^chlore/)

						)
					{

						$product_ref->{$tagtype}
							.= " -- spell correction (lc: "
							. $ingredients_lc
							. "): $ingredient_id_copy -> $corrected_tag";
						print STDERR "spell correction (lc: "
							. $ingredients_lc
							. "): $ingredient_id_copy -> $corrected_tag - code: $product_ref->{code}\n";

						$ingredient_id_copy = $corrected_tag;
						$spellcheck = 1;
					}
				}

				if (    (not $match)
					and (not $spellcheck))
				{

					# try to shorten the ingredient to make it less specific, to see if it matches then
					# in last resort, try with the first (in French, Spanish) or last (in English) word only

					if (($ingredients_lc eq 'en') and ($ingredient_id_copy =~ /^([^-]+)-/)) {
						# soy-lecithin -> lecithin
						$ingredient_id_copy = $';
					}
					elsif ( (($ingredients_lc eq 'es') or ($ingredients_lc eq 'fr'))
						and ($ingredient_id_copy =~ /-([^-]+)$/))
					{
						# lecitina-de-girasol -> lecitina-de -> lecitina
						# lecithine-de-soja -> lecithine-de -> lecithine
						$ingredient_id_copy = $`;
					}
					else {
						# give up
						$match = 1;
					}
				}

				$product_ref->{$tagtype} .= " ] ";
			}
		}

		# Also generate a list of additives with the parents (e.g. E500ii adds E500)
		$product_ref->{$tagtype . '_original_tags'} = $product_ref->{$tagtype . '_tags'};
		$product_ref->{$tagtype . '_tags'}
			= [
			sort(
				gen_tags_hierarchy_taxonomy("en", $tagtype, join(', ', @{$product_ref->{$tagtype . '_original_tags'}})))
			];

		# No ingredients?
		if ($product_ref->{ingredients_text} eq '') {
			delete $product_ref->{$tagtype . '_n'};
		}
		else {
			# count the original list of additives, don't count E500ii as both E500 and E500ii
			if (defined $product_ref->{$tagtype . '_original_tags'}) {
				$product_ref->{$tagtype . '_n'} = scalar @{$product_ref->{$tagtype . '_original_tags'}};
			}
			else {
				delete $product_ref->{$tagtype . '_n'};
			}
		}

		# Delete debug info
		if (not has_tag($product_ref, "categories", 'en:debug')) {
			delete $product_ref->{$tagtype};
		}

		# Delete empty arrays
		# -> not active
		# -> may be dangerous if some apps rely on them existing even if empty

		if (0) {
			foreach my $array (
				$tagtype . '_tags',
				$tagtype . '_original_tags',
				$vitamins_tagtype . '_tags',
				$minerals_tagtype . '_tags',
				$amino_acids_tagtype . '_tags',
				$nucleotides_tagtype . '_tags',
				$other_nutritional_substances_tagtype . '_tags'
				)
			{
				if ((defined $product_ref->{$array}) and ((scalar @{$product_ref->{$array}}) == 0)) {
					delete $product_ref->{$array};
				}
			}
		}
	}

	# compute minus and debug values

	my $field = 'additives';

	# check if we have a previous or a next version and compute differences

	# previous version

	if (exists $loaded_taxonomies{$field . "_prev"}) {

		(defined $product_ref->{$field . "_debug_tags"}) or $product_ref->{$field . "_debug_tags"} = [];

		# compute differences
		foreach my $tag (@{$product_ref->{$field . "_tags"}}) {
			if (not has_tag($product_ref, $field . "_prev", $tag)) {
				my $tagid = $tag;
				$tagid =~ s/:/-/;
				push @{$product_ref->{$field . "_debug_tags"}}, "$tagid-added";
			}
		}
		foreach my $tag (@{$product_ref->{$field . "_prev_tags"}}) {
			if (not has_tag($product_ref, $field, $tag)) {
				my $tagid = $tag;
				$tagid =~ s/:/-/;
				push @{$product_ref->{$field . "_debug_tags"}}, "$tagid-removed";
			}
		}
	}
	else {
		delete $product_ref->{$field . "_prev_hierarchy"};
		delete $product_ref->{$field . "_prev_tags"};
	}

	# next version

	if (exists $loaded_taxonomies{$field . "_next"}) {

		(defined $product_ref->{$field . "_debug_tags"}) or $product_ref->{$field . "_debug_tags"} = [];

		# compute differences
		foreach my $tag (@{$product_ref->{$field . "_tags"}}) {
			if (not has_tag($product_ref, $field . "_next", $tag)) {
				my $tagid = $tag;
				$tagid =~ s/:/-/;
				push @{$product_ref->{$field . "_debug_tags"}}, "$tagid-will-remove";
			}
		}
		foreach my $tag (@{$product_ref->{$field . "_next_tags"}}) {
			if (not has_tag($product_ref, $field, $tag)) {
				my $tagid = $tag;
				$tagid =~ s/:/-/;
				push @{$product_ref->{$field . "_debug_tags"}}, "$tagid-will-add";
			}
		}
	}
	else {
		delete $product_ref->{$field . "_next_hierarchy"};
		delete $product_ref->{$field . "_next_tags"};
	}

	if (   (defined $product_ref->{ingredients_that_may_be_from_palm_oil_n})
		or (defined $product_ref->{ingredients_from_palm_oil_n}))
	{
		$product_ref->{ingredients_from_or_that_may_be_from_palm_oil_n}
			= $product_ref->{ingredients_that_may_be_from_palm_oil_n} + $product_ref->{ingredients_from_palm_oil_n};
	}

	# Determine if the product has sweeteners, and non nutritive sweeteners
	count_sweeteners_and_non_nutritive_sweeteners($product_ref);

	return;
}

=head2 count_sweeteners_and_non_nutritive_sweeteners

Check if the product contains sweeteners and non nutritive sweeteners (used for the Nutri-Score for beverages)

The NNS / Non nutritive sweeteners listed in the Nutri-Score Update report beverages_31 01 2023-voted
have been added as a non_nutritive_sweetener:en:yes property in the additives taxonomy.

=head3 Return values

The function sets the following fields in the product_ref hash.

If there are no ingredients specified for the product, the fields are not set.

=head4 ingredients_sweeteners_n

=head4 ingredients_non_nutritive_sweeteners_n

=cut

sub count_sweeteners_and_non_nutritive_sweeteners ($product_ref) {

	# Delete old fields, can be removed once all products have been reprocessed
	delete $product_ref->{with_sweeteners};
	delete $product_ref->{without_non_nutritive_sweeteners};

	# Set the number of sweeteners only if the product has specified ingredients
	if (not $product_ref->{ingredients_n}) {
		delete $product_ref->{ingredients_sweeteners_n};
		delete $product_ref->{ingredients_non_nutritive_sweeteners_n};
	}
	else {

		$product_ref->{ingredients_sweeteners_n} = 0;
		$product_ref->{ingredients_non_nutritive_sweeteners_n} = 0;

		# Go through additives and check if the product contains sweeteners and non-nutritive sweeteners
		if (defined $product_ref->{additives_tags}) {
			foreach my $additive (@{$product_ref->{additives_tags}}) {
				my $sweetener_property = get_inherited_property("additives", $additive, "sweetener:en") // "";
				if ($sweetener_property eq "yes") {
					$product_ref->{ingredients_sweeteners_n}++;
				}
				my $non_nutritive_sweetener_property
					= get_inherited_property("additives", $additive, "non_nutritive_sweetener:en") // "";
				if ($non_nutritive_sweetener_property eq "yes") {
					$product_ref->{ingredients_non_nutritive_sweeteners_n}++;
				}
			}
		}
	}

	return;
}

sub replace_allergen ($language, $product_ref, $allergen, $before) {

	my $ingredients_lc = $product_ref->{ingredients_lc} || $product_ref->{lc};
	my $field = "allergens";

	my $traces_regexp = $may_contain_regexps{$language};

	if ((defined $traces_regexp) and ($before =~ /\b($traces_regexp)\b/i)) {
		$field = "traces";
	}

	# to build the product allergens list, just use the ingredients in the main language
	if ($language eq $ingredients_lc) {
		# skip allergens like "moutarde et céleri" (will be caught later by replace_allergen_between_separators)
		if (not(($language eq 'fr') and $allergen =~ / et /i)) {
			$product_ref->{$field . "_from_ingredients"} .= $allergen . ', ';
		}
	}

	return '<span class="allergen">' . $allergen . '</span>';
}

sub replace_allergen_in_caps ($language, $product_ref, $allergen, $before) {

	my $ingredients_lc = $product_ref->{ingredients_lc} || $product_ref->{lc};
	my $field = "allergens";

	my $traces_regexp = $may_contain_regexps{$language};

	if ((defined $traces_regexp) and ($before =~ /\b($traces_regexp)\b/i)) {
		$field = "traces";
	}

	my $tagid = canonicalize_taxonomy_tag($language, "allergens", $allergen);

	if (exists_taxonomy_tag("allergens", $tagid)) {
		#$allergen = display_taxonomy_tag($product_ref->{lang},"allergens", $tagid);
		# to build the product allergens list, just use the ingredients in the main language
		if ($language eq $ingredients_lc) {
			$product_ref->{$field . "_from_ingredients"} .= $allergen . ', ';
		}
		return '<span class="allergen">' . $allergen . '</span>';
	}
	else {
		return $allergen;
	}
}

sub replace_allergen_between_separators ($language, $product_ref, $start_separator, $allergen, $end_separator, $before)
{
	my $ingredients_lc = $product_ref->{ingredients_lc} || $product_ref->{lc};
	my $field = "allergens";

	#print STDERR "replace_allergen_between_separators - allergen: $allergen\n";

	my $stopwords = $allergens_stopwords{$language};

	#print STDERR "replace_allergen_between_separators - language: $language - allergen: $allergen\nstopwords: $stopwords\n";

	my $before_allergen = "";
	my $after_allergen = "";

	my $contains_regexp = $contains_regexps{$language} || "";
	my $may_contain_regexp = $may_contain_regexps{$language} || "";

	# allergen or trace?

	if ($allergen =~ /\b($contains_regexp|$may_contain_regexp)\b/i) {
		$before_allergen .= $` . $1;
		$allergen = $';
	}

	# Remove stopwords at the beginning or end
	if (defined $stopwords) {
		if ($allergen =~ /^((\s|\b($stopwords)\b)+)/i) {
			$before_allergen .= $1;
			$allergen =~ s/^(\s|\b($stopwords)\b)+//i;
		}
		if ($allergen =~ /((\s|\b($stopwords)\b)+)$/i) {
			$after_allergen .= $1;
			$allergen =~ s/(\s|\b($stopwords)\b)+$//i;
		}
	}

	if (($before . $before_allergen) =~ /\b($may_contain_regexp)\b/i) {
		$field = "traces";
		#print STDERR "traces (before_allergen: $before_allergen - before: $before)\n";
	}

	# Farine de blé 97%
	if ($allergen =~ /( \d)/) {
		$allergen = $`;
		$end_separator = $1 . $' . $end_separator;
	}

	#print STDERR "before_allergen: $before_allergen - allergen: $allergen\n";

	my $tagid = canonicalize_taxonomy_tag($language, "allergens", $allergen);

	#print STDERR "before_allergen: $before_allergen - allergen: $allergen - tagid: $tagid\n";

	if (($tagid ne "en:none") and (exists_taxonomy_tag("allergens", $tagid))) {
		#$allergen = display_taxonomy_tag($product_ref->{lang},"allergens", $tagid);
		# to build the product allergens list, just use the ingredients in the main language
		if ($language eq $ingredients_lc) {
			$product_ref->{$field . "_from_ingredients"} .= $allergen . ', ';
		}
		return
			  $start_separator
			. $before_allergen
			. '<span class="allergen">'
			. $allergen
			. '</span>'
			. $after_allergen
			. $end_separator;
	}
	else {
		return $start_separator . $before_allergen . $allergen . $after_allergen . $end_separator;
	}
}

=head2 detect_allergens_from_ingredients ( $product_ref )

Detects allergens from the ingredients extracted from the ingredients text,
using the "allergens:en" property associated to some ingredients in the
ingredients taxonomy.

This functions needs to be run after the $product_ref->{ingredients} array
is populated from the ingredients text.

It is called by detect_allergens_from_text().
Allergens are added to $product_ref->{"allergens_from_ingredients"} which
is then used by detect_allergens_from_text() to populate the allergens_tags field.

=cut

sub detect_allergens_from_ingredients ($product_ref) {

	# Check the allergens:en property of each ingredient

	$log->debug("detect_allergens_from_ingredients -- start", {ingredients => $product_ref->{ingredients}})
		if $log->is_debug();

	if (not defined $product_ref->{ingredients}) {
		return;
	}

	my @ingredients = (@{$product_ref->{ingredients}});

	while (@ingredients) {
		my $ingredient_ref = pop(@ingredients);
		if (defined $ingredient_ref->{ingredients}) {
			foreach my $sub_ingredient_ref (@{$ingredient_ref->{ingredients}}) {
				push @ingredients, $sub_ingredient_ref;
			}
		}
		my $allergens = get_inherited_property("ingredients", $ingredient_ref->{id}, "allergens:en");
		$log->debug(
			"detect_allergens_from_ingredients -- ingredient",
			{id => $ingredient_ref->{id}, allergens => $allergens}
		) if $log->is_debug();

		if (defined $allergens) {
			$product_ref->{"allergens_from_ingredients"} .= $allergens . ', ';
			$log->debug("detect_allergens_from_ingredients -- found allergen", {allergens => $allergens})
				if $log->is_debug();
		}
	}
	return;
}

=head2 get_allergens_taxonomyid ( $ingredients_lc, $ingredient_or_allergen )

In the allergens provided by users, we may get ingredients that are not in the allergens taxonomy,
but that are in the ingredients taxonomy and have an inherited allergens:en property.
(e.g. the allergens taxonomy has an en:fish entry, but users may indicate specific fish species)

This function tries to match the ingredient with an allergen in the allergens taxonomy,
and otherwise return the taxonomy id for the original ingredient.

=head3 Parameters

=head4 $ingredients_lc

The language code of $ingredient_or_allergen.

=head4 $ingredient_or_allergen

The ingredient or allergen to match. Can also be an ingredient id or allergens id prefixed with a language code.

=head3 Return value

The taxonomy id for the allergen, or the original ingredient if no allergen was found.

=cut

sub get_allergens_taxonomyid($ingredients_lc, $ingredient_or_allergen) {

	# Check if $ingredient_or_allergen is in the allergen taxonomy
	my $allergenid = canonicalize_taxonomy_tag($ingredients_lc, "allergens", $ingredient_or_allergen);
	if (exists_taxonomy_tag("allergens", $allergenid)) {
		return $allergenid;
	}
	else {
		# Check if $ingredient_or_allergen is in the ingredients taxonomy and has an inherited allergens:en: property
		my $ingredient_id = canonicalize_taxonomy_tag($ingredients_lc, "ingredients", $ingredient_or_allergen);
		my $allergens = get_inherited_property("ingredients", $ingredient_id, "allergens:en");
		if (defined $allergens) {
			if ($allergens =~ /,/) {
				# Currently we support only 1 allergen for a single ingredient
				$log->warn(
					"get_allergens_taxonomyid - multiple allergens for ingredient",
					{ingredient_or_allergen => $ingredient_or_allergen, allergens => $allergens}
				);
				$allergens = $`;
			}
			$allergenid = canonicalize_taxonomy_tag($ingredients_lc, "allergens", $allergens);
			if (exists_taxonomy_tag("allergens", $allergenid)) {
				return $allergenid;
			}
		}
	}

	# If we did not recognize the allergen, return the taxonomy id for the original tag
	return get_taxonomyid($ingredients_lc, $ingredient_or_allergen);
}

=head2 detect_allergens_from_text ( $product_ref )

This function:
- combines all the ways we have to detect allergens in order to populate
the allergens_tags and traces_tags fields.
- creates the ingredients_text_with_allergens_[lc] fields with added
HTML <span class="allergen"> tags

Allergens are recognized in the following ways:

1. using the list of ingredients that have been recognized through
ingredients analysis, by looking at the allergens:en property in the
ingredients taxonomy.
This is done with the function detect_allergens_from_ingredients()

2. when entered in ALL CAPS, or between underscores

3. when matching exact entries o synonyms of the allergens taxonomy

Allergens detected using 2. or 3. are marked with <span class="allergen">

=cut

sub detect_allergens_from_text ($product_ref) {

	$log->debug("detect_allergens_from_text - start", {}) if $log->is_debug();

	if ((scalar keys %allergens_stopwords) == 0) {
		init_allergens_regexps();
	}

	my $ingredients_lc = $product_ref->{ingredients_lc} || $product_ref->{lc};

	# Keep allergens entered by users in the allergens and traces field

	foreach my $field ("allergens", "traces") {

		# new fields for allergens detected from ingredient list

		$product_ref->{$field . "_from_ingredients"} = "";
	}

	# Add allergens from the ingredients analysis
	detect_allergens_from_ingredients($product_ref);

	# Remove ingredients_text_with_allergens_* fields
	# they will be recomputed for existing ingredients languages

	foreach my $field (keys %$product_ref) {
		if ($field =~ /^ingredients_text_with_allergens/) {
			delete $product_ref->{$field};
		}
	}

	if (defined $product_ref->{languages_codes}) {

		foreach my $language (keys %{$product_ref->{languages_codes}}) {

			my $text = $product_ref->{"ingredients_text_" . $language};
			next if not defined $text;

			# do not match anything if we don't have a translation for "and"
			my $and = $and{$language} || " will not match ";
			my $of = ' - ';
			if (defined $of{$language}) {
				$of = $of{$language};
			}
			my $the = ' - ';
			if (defined $the{$language}) {
				$the = $the{$language};
			}

			my $traces_regexp = "traces";
			if (defined $may_contain_regexps{$language}) {
				$traces_regexp = $may_contain_regexps{$language};
			}

			$text =~ s/\&quot;/"/g;

			# allergens between underscores
			# _allergen_ + __allergen__ + ___allergen___

			$text =~ s/\b___([^,;_\(\)\[\]]+?)___\b/replace_allergen($language,$product_ref,$1,$`)/iesg;
			$text =~ s/\b__([^,;_\(\)\[\]]+?)__\b/replace_allergen($language,$product_ref,$1,$`)/iesg;
			$text =~ s/\b_([^,;_\(\)\[\]]+?)_\b/replace_allergen($language,$product_ref,$1,$`)/iesg;
			# _Weizen_eiweiß is not caught in last regex because of \b (word boundary).
			if ($language eq 'de') {
				$text =~ s/\b_([^,;_\(\)\[\]]+?)_/replace_allergen($language,$product_ref,$1,$`)/iesg;
			}

			# allergens in all caps, with other ingredients not in all caps

			if ($text =~ /[a-z]/) {
				# match ALL CAPS including space (but stop at the dash in "FRUITS A COQUE - Something")
				$text
					=~ s/\b([A-ZÌÒÁÉÍÓÚÝÂÊÎÔÛÃÑÕÄËÏÖŸÇŒß][A-ZÌÒÁÉÍÓÚÝÂÊÎÔÛÃÑÕÄËÏÖŸÇŒß]([A-ZÌÒÁÉÍÓÚÝÂÊÎÔÛÃÑÕÄËÏÖŸÇŒß' ]+))\b/replace_allergen_in_caps($language,$product_ref,$1,$`)/esg;
				# match ALL-CAPS including space and - (for NOIX DE SAINT-JACQUES)
				$text
					=~ s/\b([A-ZÌÒÁÉÍÓÚÝÂÊÎÔÛÃÑÕÄËÏÖŸÇŒß][A-ZÌÒÁÉÍÓÚÝÂÊÎÔÛÃÑÕÄËÏÖŸÇŒß]([A-ZÌÒÁÉÍÓÚÝÂÊÎÔÛÃÑÕÄËÏÖŸÇŒß'\- ]+))\b/replace_allergen_in_caps($language,$product_ref,$1,$`)/esg;
			}

			# allergens between separators

			# positive look ahead for the separators so that we can properly match the next word
			# match at least 3 characters so that we don't match the separator
			# Farine de blé 97% -> make numbers be separators
			$text
				=~ s/(^| - |_|\(|\[|\)|\]|,|$the|$and|$of|;|\.|$)((\s*)\w.+?)(?=(\s*)(^| - |_|\(|\[|\)|\]|,|$and|;|\.|\b($traces_regexp)\b|$))/replace_allergen_between_separators($language,$product_ref,$1, $2, "",$`)/iesg;

			# some allergens can be recognized in multiple ways.
			# e.g. _CELERY_ -> <span class="allergen"><span class="allergen"><span class="allergen">CELERI</span></span></span>
			$text =~ s/(<span class="allergen">)+/<span class="allergen">/g;
			$text =~ s/(<\/span>)+/<\/span>/g;

			$product_ref->{"ingredients_text_with_allergens_" . $language} = $text;

			if ($language eq $ingredients_lc) {
				$product_ref->{"ingredients_text_with_allergens"} = $text;
			}

		}
	}

	# If traces were entered in the allergens field, split them
	# Use the language the tag have been entered in

	my $traces_regexp;
	if (defined $may_contain_regexps{$product_ref->{traces_lc} || $ingredients_lc}) {
		$traces_regexp = $may_contain_regexps{$product_ref->{traces_lc} || $ingredients_lc};
	}

	if (    (defined $traces_regexp)
		and (defined $product_ref->{allergens})
		and ($product_ref->{allergens} =~ /\b($traces_regexp)\b\s*:?\s*/i))
	{
		if (defined $product_ref->{traces}) {
			$product_ref->{traces} .= ", " . $';
		}
		else {
			$product_ref->{traces} = $';
		}
		$product_ref->{allergens} = $`;
		$product_ref->{allergens} =~ s/\s+$//;
	}

	foreach my $field ("allergens", "traces") {

		# regenerate allergens and traces from the allergens_tags field so that it is prefixed with the values in the
		# main language of the product (which may be different than the $tag_lc language of the interface)

		my $tag_lc = $product_ref->{$field . "_lc"} || $ingredients_lc || "?";
		$product_ref->{$field . "_from_user"} = "($tag_lc) " . ($product_ref->{$field} // "");
		$product_ref->{$field . "_hierarchy"} = [gen_tags_hierarchy_taxonomy($tag_lc, $field, $product_ref->{$field})];
		$product_ref->{$field} = join(',', @{$product_ref->{$field . "_hierarchy"}});

		# concatenate allergens and traces fields from ingredients and entered by users

		$product_ref->{$field . "_from_ingredients"} =~ s/, $//;

		my $allergens = $product_ref->{$field . "_from_ingredients"};

		if ((defined $product_ref->{$field}) and ($product_ref->{$field} ne "")) {

			$allergens .= ", " . $product_ref->{$field};
		}

		$product_ref->{$field . "_hierarchy"} = [gen_tags_hierarchy_taxonomy($ingredients_lc, $field, $allergens)];
		$product_ref->{$field . "_tags"} = [];
		# print STDERR "result for $field : ";
		foreach my $tag (@{$product_ref->{$field . "_hierarchy"}}) {
			push @{$product_ref->{$field . "_tags"}}, get_allergens_taxonomyid($ingredients_lc, $tag);
			# print STDERR " - $tag";
		}
		# print STDERR "\n";
	}

	$log->debug("detect_allergens_from_text - done", {}) if $log->is_debug();

	return;
}

=head2 add_ingredients_matching_function ( $ingredients_ref, $match_function_ref )

Recursive function to compute the percentage of ingredients that match a specific function.

The match function takes 2 arguments:
- ingredient id
- processing (comma separated list of ingredients_processing taxonomy entries)

Used to compute % of fruits and vegetables, % of milk etc. which is needed by some algorithm
like the Nutri-Score.

=head3 Return values

=head4 $percent

Sum of matching ingredients percent.

=head4 $water_percent

Percent of water (used to recompute the percentage for categories of products that are consumed after removing water)

=cut

sub add_ingredients_matching_function ($ingredients_ref, $match_function_ref) {

	my $percent = 0;
	my $water_percent = 0;

	foreach my $ingredient_ref (@{$ingredients_ref}) {

		my $sub_ingredients_percent = 0;
		my $sub_ingredients_water_percent = 0;

		my $ingredient_percent;
		if (defined $ingredient_ref->{percent}) {
			$ingredient_percent = $ingredient_ref->{percent};
		}
		elsif (defined $ingredient_ref->{percent_estimate}) {
			$ingredient_percent = $ingredient_ref->{percent_estimate};
		}

		my $match = $match_function_ref->($ingredient_ref->{id}, $ingredient_ref->{processing});

		# We have a match and a percent
		if (($match) and (defined $ingredient_percent)) {
			$percent += $ingredient_percent;
		}
		# The ingredient does not match,
		# or we don't have percent_estimate if the ingredient analysis failed because of seemingly impossible values
		# in that case, try to get the possible percent values in nested sub ingredients
		elsif (defined $ingredient_ref->{ingredients}) {
			($sub_ingredients_percent, $sub_ingredients_water_percent)
				= add_ingredients_matching_function($ingredient_ref->{ingredients}, $match_function_ref);
			$percent += $sub_ingredients_percent;
		}
		# Keep track of water
		if ((is_a("ingredients", $ingredient_ref->{id}, 'en:water')) and (defined $ingredient_percent)) {
			# Count water only in the ingredient if we have something like "flavored water 80% (water, flavour)"
			$water_percent += $ingredient_percent;
		}
		else {
			# We may have water in sub ingredients
			$water_percent += $sub_ingredients_water_percent;
		}

	}
	return ($percent, $water_percent);
}

=head2 estimate_ingredients_matching_function ( $product_ref, $match_function_ref, $nutrient_id = undef )

This function analyzes the ingredients to estimate the percentage of ingredients of a specific type
(e.g. fruits/vegetables/legumes for the Nutri-Score).

=head3 Parameters

=head4 $product_ref

=head4 $match_function_ref

Reference to a function that matches specific ingredients (e.g. fruits/vegetables/legumes)

=head4 $nutrient_id (optional)

If the $nutrient_id argument is defined, we also store the nutrient value in $product_ref->{nutriments}.

=head3 Return value

Estimated percentage of ingredients matching the function.

=cut

sub estimate_ingredients_matching_function ($product_ref, $match_function_ref, $nutrient_id = undef) {

	my ($percent, $water_percent);

	if ((defined $product_ref->{ingredients}) and ((scalar @{$product_ref->{ingredients}}) > 0)) {

		($percent, $water_percent)
			= add_ingredients_matching_function($product_ref->{ingredients}, $match_function_ref);

		$log->debug("estimate_ingredients_matching_function", {percent => $percent, water_percent => $water_percent})
			if $log->is_debug();

		# For product categories where water is not consumed (e.g canned vegetables),
		# we recompute the percent of matching ingredients in the product without water
		# en:canned-plant-based-foods may be a bit broad, as some canned vegetables are consumed with the sauce/water
		# en:canned-fruits are not included as those are often in syrup, which is consumed
		if (    (defined $water_percent)
			and ($water_percent > 0)
			and ($water_percent < 100)
			and (has_tag($product_ref, "categories", "en:canned-plant-based-foods"))
			and not(has_tag($product_ref, "categories", "en:canned-fruits")))
		{
			$percent = $percent * 100 / (100 - $water_percent);
		}
	}

	# If we have specific ingredients, check if we have a higher fruits / vegetables content
	if (defined $product_ref->{specific_ingredients}) {
		my $specific_ingredients_percent = 0;
		foreach my $ingredient_ref (@{$product_ref->{specific_ingredients}}) {
			my $ingredient_id = $ingredient_ref->{id};
			# We can have specific ingredients with % or grams
			my $percent_or_quantity_g = $ingredient_ref->{percent} || $ingredient_ref->{quantity_g};
			if (defined $percent_or_quantity_g) {

				if ($match_function_ref->($ingredient_id)) {
					$specific_ingredients_percent += $percent_or_quantity_g;
				}
			}
		}

		if (    ($specific_ingredients_percent > 0)
			and ((not defined $percent) or ($specific_ingredients_percent > $percent)))
		{
			$percent = $specific_ingredients_percent;
		}
	}

	if (defined $nutrient_id) {
		if (defined $percent) {
			$product_ref->{nutriments}{$nutrient_id . "_100g"} = $percent;
			$product_ref->{nutriments}{$nutrient_id . "_serving"} = $percent;
		}
		elsif (defined $product_ref->{nutriments}) {
			delete $product_ref->{nutriments}{$nutrient_id . "_100g"};
			delete $product_ref->{nutriments}{$nutrient_id . "_serving"};
		}
	}

	return $percent;
}

=head2 is_fruits_vegetables_nuts_olive_walnut_rapeseed_oils ( $ingredient_id, $processing = undef )

Determine if an ingredient should be counted as "fruits, vegetables, nuts, olive / walnut / rapeseed oils"
in Nutriscore 2021 algorithm.

- we use the nutriscore_fruits_vegetables_nuts:en property to identify qualifying ingredients
- we check that the parent of those ingredients is not a flour
- we check that the ingredient does not have a processing like en:powder

NUTRI-SCORE FREQUENTLY ASKED QUESTIONS - UPDATED 27/09/2022:

"However, fruits, vegetables and pulses that are subject to further processing (e.g. concentrated fruit juice
sugars, powders, freeze-drying, candied fruits, fruits in stick form, flours leading to loss of water) do not
count. As an example, corn in the form of popcorn or soy proteins cannot be considered as vegetables.
Regarding the frying process, fried vegetables which are thick and only partially dehydrated by the process
can be taken into account, whereas crisps which are thin and completely dehydrated are excluded."

=cut

my $further_processing_regexp = 'en:candied|en:flour|en:freeze-dried|en:powder';

sub is_fruits_vegetables_nuts_olive_walnut_rapeseed_oils ($ingredient_id, $processing = undef) {

	my $nutriscore_fruits_vegetables_nuts
		= get_inherited_property("ingredients", $ingredient_id, "nutriscore_fruits_vegetables_nuts:en");

	# Check that the ingredient is not further processed
	my $is_a_further_processed_ingredient = is_a("ingredients", $ingredient_id, "en:flour");

	my $further_processed = ((defined $processing) and ($processing =~ /\b($further_processing_regexp)\b/));

	return (
		(
					(defined $nutriscore_fruits_vegetables_nuts)
				and ($nutriscore_fruits_vegetables_nuts eq "yes")
				and (not $is_a_further_processed_ingredient)
				and (not $further_processed)
		)
			or 0
	);
}

=head2 estimate_nutriscore_2021_fruits_vegetables_nuts_percent_from_ingredients ( product_ref )

This function analyzes the ingredients to estimate the minimum percentage of
fruits, vegetables, nuts, olive / walnut / rapeseed oil, so that we can compute
the Nutri-Score fruit points if we don't have a value given by the manufacturer
or estimated by users.

Results are stored in $product_ref->{nutriments}{"fruits-vegetables-nuts-estimate-from-ingredients_100g"} (and _serving)

=cut

sub estimate_nutriscore_2021_fruits_vegetables_nuts_percent_from_ingredients ($product_ref) {

	return estimate_ingredients_matching_function(
		$product_ref,
		\&is_fruits_vegetables_nuts_olive_walnut_rapeseed_oils,
		"fruits-vegetables-nuts-estimate-from-ingredients"
	);

}

=head2 is_fruits_vegetables_legumes ( $ingredient_id, $processing = undef)

Determine if an ingredient should be counted as "fruits, vegetables, legumes"
in Nutriscore 2023 algorithm.

- we use the eurocode_2_group_1:en and eurocode_2_group_2:en  property to identify qualifying ingredients
- we check that the parent of those ingredients is not a flour
- we check that the ingredient does not have a processing like en:powder

1.2.2. Ingredients contributing to the "Fruit, vegetables and legumes" component

The list of ingredients qualifying for the "Fruit, vegetables and legumes" component has been revised
to include the following Eurocodes:
•
Vegetables groups
o 8.10 (Leaf vegetables);
o 8.15 (Brassicas);
o 8.20 (Stalk vegetables);
o 8.25 (Shoot vegetables);
o 8.30 (Onion-family vegetables);
o 8.38 (Root vegetables);
o 8.40 (Fruit vegetables);
o 8.42 (Flower-head vegetables);
o 8.45 (Seed vegetables and immature pulses);
o 8.50 (Edible fungi);
o 8.55 (Seaweeds and algae);
o 8.60 (Vegetable mixtures)
Fruits groups
o 9.10 (Malaceous fruit);
o 9.20 (Prunus species fruit);
o 9.25 (Other stone fruit);
o 9.30 (Berries);
o 9.40 (Citrus fruit);
o 9.50 (Miscellaneous fruit);
o 9.60 (Fruit mixtures).
Pulses groups
o 7.10 (Pulses).

Additionally, in the fats and oils category specifically, oils derived from ingredients in the list qualify
for the component (e.g. olive and avocado).

--

NUTRI-SCORE FREQUENTLY ASKED QUESTIONS - UPDATED 27/09/2022:

"However, fruits, vegetables and pulses that are subject to further processing (e.g. concentrated fruit juice
sugars, powders, freeze-drying, candied fruits, fruits in stick form, flours leading to loss of water) do not
count. As an example, corn in the form of popcorn or soy proteins cannot be considered as vegetables.
Regarding the frying process, fried vegetables which are thick and only partially dehydrated by the process
can be taken into account, whereas crisps which are thin and completely dehydrated are excluded."

=cut

my %fruits_vegetables_legumes_eurocodes = (
	"8.10" => 1,
	"8.15" => 1,
	"8.20" => 1,
	"8.25" => 1,
	"8.30" => 1,
	"8.38" => 1,
	"8.40" => 1,
	"8.42" => 1,
	"8.45" => 1,
	"8.50" => 1,
	"8.55" => 1,
	"8.60" => 1,
	"9.10" => 1,
	"9.20" => 1,
	"9.25" => 1,
	"9.30" => 1,
	"9.40" => 1,
	"9.50" => 1,
	"9.60" => 1,
	"7.10" => 1,
);

sub is_fruits_vegetables_legumes ($ingredient_id, $processing = undef) {

	my $eurocode_2_group_1 = get_inherited_property("ingredients", $ingredient_id, "eurocode_2_group_1:en");
	my $eurocode_2_group_2 = get_inherited_property("ingredients", $ingredient_id, "eurocode_2_group_2:en");

	# Check that the ingredient is not further processed
	my $is_a_further_processed_ingredient = is_a("ingredients", $ingredient_id, "en:flour");

	my $further_processed = ((defined $processing) and ($processing =~ /\b($further_processing_regexp)\b/));

	return (
		(
			(
				# All fruits groups
				# TODO: check that we don't have entries under en:fruits that are in fact not listed in Eurocode 9 "Fruits and fruit products"
				((defined $eurocode_2_group_1) and ($eurocode_2_group_1 eq "9"))
					# Vegetables and legumes
					or ((defined $eurocode_2_group_2)
					and (exists $fruits_vegetables_legumes_eurocodes{$eurocode_2_group_2}))
			)
				and (not $is_a_further_processed_ingredient)
				and (not $further_processed)
		)
			or 0
	);
}

sub is_fruits_vegetables_legumes_for_fat_oil_nuts_seed ($ingredient_id, $processing = undef) {

	# for fat/oil/nuts/seeds products, oils of fruits and vegetables count for fruits and vegetables
	return (
		is_fruits_vegetables_legumes($ingredient_id, $processing)
			or (
			(
				   ($ingredient_id eq "en:olive-oil")
				or ($ingredient_id eq "en:avocado-oil")
			)
			)
			or 0
	);
}

=head2 estimate_nutriscore_2023_fruits_vegetables_legumes_percent_from_ingredients ( product_ref )

This function analyzes the ingredients to estimate the minimum percentage of
fruits, vegetables, legumes, so that we can compute the Nutri-Score (2023) fruit points.

Results are stored in $product_ref->{nutriments}{"fruits-vegetables-legumes-estimate-from-ingredients_100g"} (and _serving)

=cut

sub estimate_nutriscore_2023_fruits_vegetables_legumes_percent_from_ingredients ($product_ref) {

	# For fat/oil/nuts/seeds products, oils of fruits and vegetables count for fruits and vegetables
	my $matching_function_ref;
	if (is_fat_oil_nuts_seeds_for_nutrition_score($product_ref)) {
		$matching_function_ref = \&is_fruits_vegetables_legumes_for_fat_oil_nuts_seed;
	}
	else {
		$matching_function_ref = \&is_fruits_vegetables_legumes;
	}

	return estimate_ingredients_matching_function($product_ref, $matching_function_ref,
		"fruits-vegetables-legumes-estimate-from-ingredients",
	);
}

=head2 is_milk ( $ingredient_id, $processing = undef )

Determine if an ingredient should be counted as milk in Nutriscore 2021 algorithm

=cut

sub is_milk ($ingredient_id, $processing = undef) {

	return is_a("ingredients", $ingredient_id, "en:milk");
}

=head2 estimate_nutriscore_2021_milk_percent_from_ingredients ( product_ref )

This function analyzes the ingredients to estimate the percentage of milk in a product,
in order to know if a dairy drink should be considered as a food (at least 80% of milk) or a beverage.

Return value: estimated % of milk.

=cut

sub estimate_nutriscore_2021_milk_percent_from_ingredients ($product_ref) {

	return estimate_ingredients_matching_function($product_ref, \&is_milk);
}

=head2 is_red_meat ( $ingredient_id )

Determine if an ingredient should be counted as red meat in Nutriscore 2023 algorithm

=cut

sub is_red_meat ($ingredient_id, $ingredient_processing = undef) {

	my $red_meat_property = get_inherited_property("ingredients", $ingredient_id, "nutriscore_red_meat:en");
	if ((defined $red_meat_property) and ($red_meat_property eq "yes")) {
		return 1;
	}
	return 0;
}

=head2 estimate_nutriscore_2023_red_meat_percent_from_ingredients ( product_ref )

This function analyzes the ingredients to estimate the percentage of red meat,
so that we can determine if the maximum limit of 2 points for proteins
should be applied in the Nutri-Score 2023 algorithm.

=cut

sub estimate_nutriscore_2023_red_meat_percent_from_ingredients ($product_ref) {

	return estimate_ingredients_matching_function($product_ref, \&is_red_meat);
}

=head2 sub get_ingredients_with_property_value ($ingredients_ref, $property, $value)

Returns a list of ingredients that have a specific property value.

=cut

sub get_ingredients_with_property_value ($ingredients_ref, $property, $value) {

	my @matching_ingredients = ();

	foreach my $ingredient_ref (@{$ingredients_ref}) {

		my ($property_value, $matching_ingredient_id)
			= get_inherited_property_and_matching_tag("ingredients", $ingredient_ref->{id}, $property);
		if ((defined $property_value) and ($property_value eq $value)) {
			push @matching_ingredients, $matching_ingredient_id;
		}

		if (defined $ingredient_ref->{ingredients}) {
			push @matching_ingredients,
				get_ingredients_with_property_value($ingredient_ref->{ingredients}, $property, $value);
		}
	}

	return @matching_ingredients;
}

1;<|MERGE_RESOLUTION|>--- conflicted
+++ resolved
@@ -3371,7 +3371,6 @@
 		# Getting properties from product
 		#my $product_origin = has_specific_ingredient_property()
 
-<<<<<<< HEAD
 		# If the ingredient is biological, the id 'ecobalyse_labels_en_organic:en' is taken
 		if ("en:organic" in $ingredient_ref->{labels}) { 
 	
@@ -3408,23 +3407,6 @@
 					push(@ingredients_without_ecobalyse_ids, $ingredient_ref->{id});
 				}
 			}
-
-=======
-		# Getting the correct ecobalyse comake devde
-		my $ecobalyse_code = get_inherited_property("ingredients", $ingredient_ref->{id}, "ecobalyse:en");
-		if (defined $ecobalyse_code) {
-			$ingredient_ref->{ecobalyse_code} = $ecobalyse_code;
-		}
-		else {
-			my $ecobalyse_proxy_code
-				= get_inherited_property("ingredients", $ingredient_ref->{id}, "ecobalyse_proxy:en");
-			if (defined $ecobalyse_proxy_code) {
-				$ingredient_ref->{ecobalyse_proxy_code} = $ecobalyse_proxy_code;
-			}
-			else {
-				push(@ingredients_without_ecobalyse_ids, $ingredient_ref->{id});
-			}
->>>>>>> c23cc355
 		}
 
 		#ecobalyse:en
