# This file is part of Product Opener.
#
# Product Opener
# Copyright (C) 2011-2020 Association Open Food Facts
# Contact: contact@openfoodfacts.org
# Address: 21 rue des Iles, 94100 Saint-Maur des Fossés, France
#
# Product Opener is free software: you can redistribute it and/or modify
# it under the terms of the GNU Affero General Public License as
# published by the Free Software Foundation, either version 3 of the
# License, or (at your option) any later version.
#
# This program is distributed in the hope that it will be useful,
# but WITHOUT ANY WARRANTY; without even the implied warranty of
# MERCHANTABILITY or FITNESS FOR A PARTICULAR PURPOSE.  See the
# GNU Affero General Public License for more details.
#
# You should have received a copy of the GNU Affero General Public License
# along with this program.  If not, see <http://www.gnu.org/licenses/>.

=head1 NAME

ProductOpener::Ingredients - process and analyze ingredients lists

=head1 SYNOPSIS

C<ProductOpener::Ingredients> processes, normalize, parses and analyze
ingredients lists to extract and recognize individual ingredients,
additives and allergens, and to compute product properties related to
ingredients (is the product vegetarian, vegan, does it contain palm oil etc.)

    use ProductOpener::Ingredients qw/:all/;

	[..]

	clean_ingredients_text($product_ref);

	extract_ingredients_from_text($product_ref);

	extract_ingredients_classes_from_text($product_ref);

	detect_allergens_from_text($product_ref);

=head1 DESCRIPTION

[..]

=cut

package ProductOpener::Ingredients;

use ProductOpener::PerlStandards;
use Exporter qw< import >;

BEGIN {
	use vars qw(@ISA @EXPORT_OK %EXPORT_TAGS);
	@EXPORT_OK = qw(
		&extract_ingredients_from_image

		&separate_additive_class

		&split_generic_name_from_ingredients
		&clean_ingredients_text_for_lang
		&cut_ingredients_text_for_lang
		&clean_ingredients_text

		&detect_allergens_from_text

		&normalize_a_of_b
		&normalize_enumeration

		&extract_ingredients_classes_from_text

		&extract_ingredients_from_text
		&preparse_ingredients_text
		&parse_ingredients_text
		&analyze_ingredients
		&flatten_sub_ingredients
		&compute_ingredients_tags

		&compute_ingredients_percent_values
		&init_percent_values
		&set_percent_min_values
		&set_percent_max_values
		&delete_ingredients_percent_values
		&compute_ingredients_percent_estimates

		&add_fruits
		&estimate_nutriscore_fruits_vegetables_nuts_value_from_ingredients

		&add_milk
		&estimate_milk_percent_from_ingredients

		&has_specific_ingredient_property

	);    # symbols to export on request
	%EXPORT_TAGS = (all => [@EXPORT_OK]);
}

use vars @EXPORT_OK;
use experimental 'smartmatch';

use ProductOpener::Store qw/:all/;
use ProductOpener::Config qw/:all/;
use ProductOpener::Users qw/:all/;
use ProductOpener::TagsEntries qw/:all/;
use ProductOpener::Tags qw/:all/;
use ProductOpener::Products qw/:all/;
use ProductOpener::URL qw/:all/;
use ProductOpener::Images qw/:all/;
use ProductOpener::Lang qw/:all/;

use Encode;
use Clone qw(clone);

use LWP::UserAgent;
use Encode;
use JSON::PP;
use Log::Any qw($log);
use List::MoreUtils qw(uniq);
use Test::More;

# MIDDLE DOT with common substitutes (BULLET variants, BULLET OPERATOR and DOT OPERATOR (multiplication))
my $middle_dot
	= qr/(?:\N{U+00B7}|\N{U+2022}|\N{U+2023}|\N{U+25E6}|\N{U+2043}|\N{U+204C}|\N{U+204D}|\N{U+2219}|\N{U+22C5})/i;

# Unicode category 'Punctuation, Dash', SWUNG DASH and MINUS SIGN
my $dashes = qr/(?:\p{Pd}|\N{U+2053}|\N{U+2212})/i;

# ',' and synonyms - COMMA, SMALL COMMA, FULLWIDTH COMMA, IDEOGRAPHIC COMMA, SMALL IDEOGRAPHIC COMMA, HALFWIDTH IDEOGRAPHIC COMMA, ARABIC COMMA
my $commas = qr/(?:\N{U+002C}|\N{U+FE50}|\N{U+FF0C}|\N{U+3001}|\N{U+FE51}|\N{U+FF64}|\N{U+060C})/i;

# '.' and synonyms - FULL STOP, SMALL FULL STOP, FULLWIDTH FULL STOP, IDEOGRAPHIC FULL STOP, HALFWIDTH IDEOGRAPHIC FULL STOP
my $stops = qr/(?:\N{U+002E}|\N{U+FE52}|\N{U+FF0E}|\N{U+3002}|\N{U+FE61})/i;

# '(' and other opening brackets ('Punctuation, Open' without QUOTEs)
my $obrackets = qr/(?![\N{U+201A}|\N{U+201E}|\N{U+276E}|\N{U+2E42}|\N{U+301D}|\N{U+FF08}])[\p{Ps}]/i;
# ')' and other closing brackets ('Punctuation, Close' without QUOTEs)
my $cbrackets = qr/(?![\N{U+276F}|\N{U+301E}|\N{U+301F}|\N{U+FF09}])[\p{Pe}]/i;

my $separators_except_comma = qr/(;|:|$middle_dot|\[|\{|\(|( $dashes ))|(\/)/i
	;    # separators include the dot . followed by a space, but we don't want to separate 1.4 etc.

my $separators = qr/($stops\s|$commas|$separators_except_comma)/i;

# do not add sub ( ) in the regexps below as it would change which parts gets matched in $1, $2 etc. in other regexps that use those regexps
# put the longest strings first, so that we can match "possible traces" before "traces"
my %may_contain_regexps = (

	en =>
		"it may contain traces of|possible traces|traces|may also contain|also may contain|may contain|may be present",
	bg => "продуктът може да съдържа следи от|може да съдържа следи от|може да съдържа",
	cs => "může obsahovat",
	da => "produktet kan indeholde|kan indeholde spor af|kan indeholde spor|eventuelle spor|kan indeholde|mulige spor",
	de => "Kann enthalten|Kann Spuren|Spuren",
	es => "puede contener huellas de|puede contener trazas de|puede contener|trazas|traza",
	et => "võib sisaldada vähesel määral|võib sisaldada|võib sisalda",
	fi =>
		"saattaa sisältää pienehköjä määriä muita|saattaa sisältää pieniä määriä muita|saattaa sisältää pienehköjä määriä|saattaa sisältää pieniä määriä|voi sisältää vähäisiä määriä|saattaa sisältää hivenen|saattaa sisältää pieniä|saattaa sisältää jäämiä|sisältää pienen määrän|jossa käsitellään myös|saattaa sisältää myös|joka käsittelee myös|jossa käsitellään|saattaa sisältää",
	fr =>
		"peut également contenir|peut contenir|qui utilise|utilisant|qui utilise aussi|qui manipule|manipulisant|qui manipule aussi|traces possibles|traces d'allergènes potentielles|trace possible|traces potentielles|trace potentielle|traces éventuelles|traces eventuelles|trace éventuelle|trace eventuelle|traces|trace",
	hr => "može sadržavati|može sadržati",
	is => "getur innihaldið leifar|gæti innihaldið snefil|getur innihaldið",
	it =>
		"Pu[òo] contenere tracce di|pu[òo] contenere|che utilizza anche|possibili tracce|eventuali tracce|possibile traccia|eventuale traccia|tracce|traccia",
	lt => "sudėtyje gali būti",
	lv => "var saturēt",
	nl =>
		"Dit product kan sporen van|bevat mogelijk sporen van|Kan sporen bevatten van|Kan sporen van|bevat mogelijk|sporen van",
	nb =>
		"kan inneholde spor av|kan forekomme spor av|kan inneholde spor|kan forekomme spor|kan inneholde|kan forekomme",
	pl => "może zawierać śladowe ilości|produkt może zawierać|może zawierać",
	pt => "pode conter vestígios de|pode conter",
	ro => "poate con[țţt]ine urme de|poate con[țţt]ine|poate con[țţt]in",
	ru => "Могут содержаться следы",
	sk => "Môže obsahovať",
	sv => "kan innehålla små mängder|kan innehålla spår av|innehåller spår av|kan innehålla spår|kan innehålla",
);

my %contains_regexps = (

	en => "contains",
	bg => "съдържа",
	da => "indeholder",
	es => "contiene",
	et => "sisaldab",
	fr => "contient",
	it => "contengono",
	nl => "bevat",
	ro => "con[țţt]ine|con[țţt]in",
	sv => "innehåller",
);

my %contains_or_may_contain_regexps = (
	allergens => \%contains_regexps,
	traces => \%may_contain_regexps,
);

my %allergens_stopwords = ();

my %allergens_regexps = ();

# Needs to be called after Tags.pm has loaded taxonomies

=head1 FUNCTIONS

=head2 init_allergens_regexps () - initialize regular expressions needed for ingredients parsing

This function initializes regular expressions needed to parse traces and allergens in ingredients lists.

=cut

sub init_allergens_regexps() {

	# Allergens stopwords

	foreach my $key (sort keys %{$stopwords{"allergens"}}) {
		if ($key =~ /\.strings/) {
			my $allergens_lc = $`;
			$allergens_stopwords{$allergens_lc} = join('|', uniq(@{$stopwords{"allergens"}{$key}}));
			#print STDERR "allergens_regexp - $allergens_lc - " . $allergens_stopwords{$allergens_lc} . "\n";
		}
	}

	# Allergens

	foreach my $allergens_lc (uniq(keys %contains_regexps, keys %may_contain_regexps)) {

		my @allergenssuffixes = ();

		# Add synonyms in target language
		if (defined $translations_to{allergens}) {
			foreach my $allergen (keys %{$translations_to{allergens}}) {
				if (defined $translations_to{allergens}{$allergen}{$allergens_lc}) {
					# push @allergenssuffixes, $translations_to{allergens}{$allergen}{$allergens_lc};
					# the synonyms below also contain the main translation as the first entry

					my $allergens_lc_allergenid
						= get_string_id_for_lang($allergens_lc, $translations_to{allergens}{$allergen}{$allergens_lc});

					foreach my $synonym (@{$synonyms_for{allergens}{$allergens_lc}{$allergens_lc_allergenid}}) {
						# Change parenthesis to dots
						# e.g. chemical formula in Open Beauty Facts ingredients
						$synonym =~ s/\(/./g;
						$synonym =~ s/\)/./g;
						push @allergenssuffixes, $synonym;
					}
				}
			}
		}

		$allergens_regexps{$allergens_lc} = "";

		foreach my $suffix (sort {length($b) <=> length($a)} @allergenssuffixes) {
			# simple singulars and plurals
			my $singular = $suffix;
			$suffix =~ s/s$//;
			$allergens_regexps{$allergens_lc} .= '|' . $suffix . '|' . $suffix . 's';

			my $unaccented_suffix = unac_string_perl($suffix);
			if ($unaccented_suffix ne $suffix) {
				$allergens_regexps{$allergens_lc} .= '|' . $unaccented_suffix . '|' . $unaccented_suffix . 's';
			}

		}
		$allergens_regexps{$allergens_lc} =~ s/^\|//;
	}

	return;
}

# Abbreviations that contain dots.
# The dots interfere with the parsing: replace them with the full name.

my %abbreviations = (

	all => [
		["B. actiregularis", "bifidus actiregularis"],    # Danone trademark
		["B. lactis", "bifidobacterium lactis"],
		["L. acidophilus", "lactobacillus acidophilus"],
		["L. bulgaricus", "lactobacillus bulgaricus"],
		["L. delbrueckii subsp. bulgaricus", "lactobacillus bulgaricus"],
		["Lactobacillus delbrueckii subsp. bulgaricus", "lactobacillus bulgaricus"],
		["L. casei", "lactobacillus casei"],
		["L. lactis", "lactobacillus lactis"],
		["L. delbrueckii subsp. lactis", "lactobacillus lactis"],
		["Lactobacillus delbrueckii subsp. lactis", "lactobacillus lactis"],
		["L. plantarum", "lactobacillus plantarum"],
		["L. reuteri", "lactobacillus reuteri"],
		["L. rhamnosus", "lactobacillus rhamnosus"],
		["S. thermophilus", "streptococcus thermophilus"],
	],

	da => [["bl. a.", "blandt andet"], ["inkl.", "inklusive"], ["mod.", "modificeret"], ["past.", "pasteuriserede"],],

	en => [
		["w/o", "without"],
		["w/", "with "],    # note trailing space
		["vit.", "vitamin"],
		["i.a.", "inter alia"],

	],

	es => [["vit.", "vitamina"],],

	fi => [["mikro.", "mikrobiologinen"], ["mm.", "muun muassa"], ["sis.", "sisältää"], ["n.", "noin"],],

	fr => [["vit.", "Vitamine"], ["Mat. Gr.", "Matières Grasses"],],

	nb => [["bl. a.", "blant annet"], ["inkl.", "inklusive"], ["papr.", "paprika"],],

	ru => [
		["в/с", "высшего сорта"],    # or "высший сорт". = top grade, superfine. applied to flour.
		["х/п", "хлебопекарная"],    # bakery/baking, also for flour.
	],

	sv => [
		["bl. a.", "bland annat"],
		["förtjockn.medel", "förtjockningsmedel"],
		["inkl.", "inklusive"],
		["kons.medel", "konserveringsmedel"],
		["max.", "maximum"],
		["mikrob.", "mikrobiellt"],
		["min.", "minimum"],
		["mod.", "modifierad"],
		["past.", "pastöriserad"],
		["stabil.", "stabiliseringsämne"],
		["surhetsreg.", "surhetsreglerande"],
		["veg.", "vegetabilisk"],
		["ca.", "cirka"],
	],
);

my %of = (
	en => " of ",
	ca => " de ",
	da => " af ",
	de => " von ",
	es => " de ",
	fr => " de la | de | du | des | d'",
	is => " af ",
	it => " di | d'",
	nl => " van ",
	nb => " av ",
	sv => " av ",
);

my %from = (
	en => " from ",
	fr => " de la | de | du | des | d'",
);

my %and = (
	en => " and ",
	ca => " i ",
	da => " og ",
	de => " und ",
	es => " y ",    # Spanish "e" before "i" and "hi" is handled by preparse_text()
	et => " ja ",
	fi => " ja ",
	fr => " et ",
	hr => " i ",
	is => " og ",
	it => " e ",
	lt => " ir ",
	lv => " un ",
	nl => " en ",
	nb => " og ",
	pl => " i ",
	pt => " e ",
	ro => " și ",
	ru => " и ",
	sv => " och ",
);

my %and_of = (
	en => " and of ",
	ca => " i de ",
	da => " og af ",
	de => " und von ",
	es => " y de ",
	fr => " et de la | et de l'| et du | et des | et d'| et de ",
	is => " og af ",
	it => " e di | e d'",
	nb => " og av ",
	sv => " och av ",
);

my %and_or = (
	en => " and | or | and/or | and / or ",
	da => " og | eller | og/eller | og / eller ",
	de => " und | oder | und/oder | und / oder ",
	es => " y | e | o | y/o | y / o ",
	fi => " ja | tai | ja/tai | ja / tai ",
	fr => " et | ou | et/ou | et / ou ",
	is => " og | eða | og/eða | og / eða ",
	it => " e | o | e/o | e / o",
	nl => " en/of | en / of ",
	nb => " og | eller | og/eller | og / eller ",
	ru => " и | или | и/или | и / или ",
	sv => " och | eller | och/eller | och / eller ",
);

my %the = (
	en => " the ",
	es => " el | la | los | las ",
	fr => " le | la | les | l'",
	it => " il | lo | la | i | gli | le | l'",
	nl => " de | het ",
);

# Labels that we want to recognize in the ingredients
# e.g. "fraises issues de l'agriculture biologique"

# Put composed labels like fair-trade-organic first
my @labels = (
	"en:fair-trade-organic", "en:organic", "en:fair-trade", "en:pgi", "en:pdo", "fr:label-rouge",
	"en:sustainable-seafood-msc", "en:responsible-aquaculture-asc",
	"fr:aoc", "en:vegan", "en:vegetarian"
);
my %labels_regexps = ();

# Needs to be called after Tags.pm has loaded taxonomies

=head1 FUNCTIONS

=head2 init_labels_regexps () - initialize regular expressions needed for ingredients parsing

This function creates regular expressions that match all variations of labels
that we want to recognize in ingredients lists, such as organic and fair trade.

=cut

sub init_labels_regexps() {

	foreach my $labelid (@labels) {

		foreach my $label_lc (keys %{$translations_to{labels}{$labelid}}) {

			# the synonyms below also contain the main translation as the first entry

			my $label_lc_labelid = get_string_id_for_lang($label_lc, $translations_to{labels}{$labelid}{$label_lc});

			my @synonyms = ();

			foreach my $synonym (@{$synonyms_for{labels}{$label_lc}{$label_lc_labelid}}) {
				push @synonyms, $synonym;

				# In Spanish, when preparsing ingredients text, we will replace " e " by " y ".
				# also replace and / or by and to match labels

				my $synonym2 = $synonym;
				# replace "and / or" by "and"
				# except if followed by a separator, a digit, or "and", to avoid false positives
				my $and_or = ' - ';
				my $and = $and{$label_lc} || " and ";
				my $and_without_spaces = $and;
				$and_without_spaces =~ s/^ //;
				$and_without_spaces =~ s/ $//;
				if (defined $and_or{$label_lc}) {
					$and_or = $and_or{$label_lc};
					$synonym2 =~ s/($and_or)(?!($and_without_spaces |\d|$separators))/$and/ig;
					if ($synonym2 ne $synonym) {
						push @synonyms, $synonym2;
					}
				}
			}

			# also add the xx: entries and synonyms
			if (($label_lc ne "xx") and (defined $translations_to{labels}{$labelid}{"xx"})) {
				my $label_xx_labelid = get_string_id_for_lang("xx", $translations_to{labels}{$labelid}{"xx"});

				foreach my $synonym (@{$synonyms_for{labels}{"xx"}{$label_xx_labelid}}) {
					push @synonyms, $synonym;
				}
			}

			my $label_regexp = "";
			foreach my $synonym (sort {length($b) <=> length($a)} @synonyms) {

				# IGP - Indication Géographique Protégée -> IGP: Indication Géographique Protégée
				$synonym =~ s/ - /\( - |: | : \)/g;

				# simple singulars and plurals
				my $singular = $synonym;
				$synonym =~ s/s$//;
				$label_regexp .= '|' . $synonym . '|' . $synonym . 's';

				my $unaccented_synonym = unac_string_perl($synonym);
				if ($unaccented_synonym ne $synonym) {
					$label_regexp .= '|' . $unaccented_synonym . '|' . $unaccented_synonym . 's';
				}

			}
			$label_regexp =~ s/^\|//;
			defined $labels_regexps{$label_lc} or $labels_regexps{$label_lc} = {};
			$labels_regexps{$label_lc}{$labelid} = $label_regexp;
			#print STDERR "labels_regexps - label_lc: $label_lc - labelid: $labelid - regexp: $label_regexp\n";
		}
	}

	return;
}

# Ingredients processing regexps

my %ingredients_processing_regexps = ();

sub init_ingredients_processing_regexps() {

	# Create a list of regexps with each synonyms of all ingredients processes
	%ingredients_processing_regexps = %{
		generate_regexps_matching_taxonomy_entries(
			"ingredients_processing",
			"list_of_regexps",
			{
				#add_simple_plurals => 1,
				#add_simple_singulars => 1,
				match_space_with_dash => 1,
			}
		)
	};

	return;
}

# Origins processing regexps

my %origins_regexps = ();

sub init_origins_regexps() {

	# Create a list of regexps with each synonyms of all ingredients processes
	%origins_regexps = %{
		generate_regexps_matching_taxonomy_entries(
			"origins",
			"unique_regexp",
			{
				match_space_with_dash => 1,
			}
		)
	};

	return;
}

# Additives classes regexps

my %additives_classes_regexps = ();

sub init_additives_classes_regexps() {

	# Create a regexp with all synonyms of all additives classes
	%additives_classes_regexps = %{
		generate_regexps_matching_taxonomy_entries(
			"additives_classes",
			"unique_regexp",
			{
				add_simple_plurals => 1,
				add_simple_singulars => 1,
				# 2022-09-22: not sure if the following is still needed
				# before refactoring, we had a comment about not turning
				# "vitamin A" into "vitamin : A", but it does not happen
				# skip_entries_matching => '/^en:vitamins$/',
			}
		)
	};

	return;
}

if ((keys %labels_regexps) > 0) {exit;}

# load ingredients classes
opendir(DH, "$data_root/ingredients")
	or $log->error("cannot open ingredients directory", {path => "$data_root/ingredients", error => $!});

foreach my $f (readdir(DH)) {
	# Skip entry if its not a valid file
	next if $f eq '.';
	next if $f eq '..';
	next if ($f !~ /\.txt$/);

	# Remove file extension
	my $class = $f;
	$class =~ s/\.txt$//;

	$ingredients_classes{$class} = {};

	open(my $IN, "<:encoding(UTF-8)", "$data_root/ingredients/$f");
	while (<$IN>) {
		# Skip EOF and lines prefixed with #
		chomp;
		next if /^\#/;

		my ($canon_name, $other_names, $misc, $desc, $level, $warning) = split("\t");
		my $id = get_string_id_for_lang("no_language", $canon_name);
		next if (not defined $id) or ($id eq '');
		(not defined $level) and $level = 0;

		# additives: always set level to 0 right now, until we have a better list
		$level = 0;

		if (not defined $ingredients_classes{$class}{$id}) {
			# E322 before E322(i) : E322 should be associated with "lecithine"
			$ingredients_classes{$class}{$id} = {
				name => $canon_name,
				id => $id,
				other_names => $other_names,
				level => $level,
				description => $desc,
				warning => $warning
			};
		}
		#print STDERR "name: $canon_name\nother_names: $other_names\n";
		if (defined $other_names) {
			foreach my $other_name (split(/,/, $other_names)) {
				$other_name =~ s/^\s+//;
				$other_name =~ s/\s+$//;
				my $other_id = get_string_id_for_lang("no_language", $other_name);
				next if $other_id eq '';
				next if $other_name eq '';
				if (not defined $ingredients_classes{$class}{$other_id}) {    # Take the first one
					$ingredients_classes{$class}{$other_id} = {name => $other_name, id => $id};
					#print STDERR "$id\t$other_id\n";
				}
			}
		}
	}
	close $IN;

	$ingredients_classes_sorted{$class} = [sort keys %{$ingredients_classes{$class}}];
}
closedir(DH);

sub extract_ingredients_from_image ($product_ref, $id, $ocr_engine, $results_ref) {

	my $lc = $product_ref->{lc};

	if ($id =~ /_(\w\w)$/) {
		$lc = $1;
	}

	extract_text_from_image($product_ref, $id, "ingredients_text_from_image", $ocr_engine, $results_ref);

	# remove nutrition facts etc.
	if (($results_ref->{status} == 0) and (defined $results_ref->{ingredients_text_from_image})) {

		$results_ref->{ingredients_text_from_image_orig} = $product_ref->{ingredients_text_from_image};
		$results_ref->{ingredients_text_from_image}
			= cut_ingredients_text_for_lang($results_ref->{ingredients_text_from_image}, $lc);
	}

	return;
}

my %min_regexp = (
	en => "min|min\.|minimum",
	es => "min|min\.|mín|mín\.|mínimo|minimo|minimum",
	fr => "min|min\.|mini|minimum",
);

# Words that can be ignored after a percent
# e.g. 50% du poids total, 30% of the total weight
# groups need to be non-capturing: prefixed with (?:

my %ignore_strings_after_percent = (
	en => "of (?:the )?(?:total weight|grain is wholegrain rye)",
	es => "(?:en el chocolate(?: con leche)?)",
	fi => "jauhojen määrästä",
	fr => "(?:dans le chocolat(?: (?:blanc|noir|au lait))?)|(?:du poids total|du poids)",
	sv => "fetthalt",
);

=head2 has_specific_ingredient_property ( product_ref, searched_ingredient_id, property )

Check if the specific ingredients structure (extracted from the end of the ingredients list and product labels)
contains a property for an ingredient. (e.g. do we have an origin specified for a specific ingredient)

=head3 Arguments

=head4 product_ref

=head4 searched_ingredient_id

If the ingredient_id parameter is undef, then we return the value for any specific ingredient.
(useful for products for which we do not have ingredients, but for which we have a label like "French eggs":
we can still derive the origin of the ingredients, e.g. for the Eco-Score)

=head4 property

e.g. "origins"

=head3 Return values

=head4 value

- undef if we don't have a specific ingredient with the requested property matching the requested ingredient
- otherwise the value for the matching specific ingredient

=cut

sub has_specific_ingredient_property ($product_ref, $searched_ingredient_id, $property) {

	my $value;

	# If we have specific ingredients, check if we have a parent of searched ingredient
	if (defined $product_ref->{specific_ingredients}) {
		foreach my $specific_ingredient_ref (@{$product_ref->{specific_ingredients}}) {
			my $specific_ingredient_id = $specific_ingredient_ref->{id};
			if (
				(
					defined $specific_ingredient_ref->{$property}
				)    # we have a value for the property for the specific ingredient
					 # and we did not target a specific ingredient, or this is equivalent to the searched ingredient
				and (  (not defined $searched_ingredient_id)
					or (is_a("ingredients", $searched_ingredient_id, $specific_ingredient_id)))
				)
			{

				if (not defined $value) {
					$value = $specific_ingredient_ref->{$property};
				}
				elsif ($specific_ingredient_ref->{$property} ne $value) {
					$log->warn(
						"has_specific_ingredient_property: different values for property",
						{
							searched_ingredient_id => $searched_ingredient_id,
							property => $property,
							current_value => $value,
							specific_ingredient_id => $specific_ingredient_id,
							new_value => $specific_ingredient_ref->{$property}
						}
					) if $log->is_warn();
				}
			}
		}
	}

	return $value;
}

=head2 add_properties_from_specific_ingredients ( product_ref )

Go through the ingredients structure, and ad properties to ingredients that match specific ingredients
for which we have extra information (e.g. origins from a label).

=cut

sub add_properties_from_specific_ingredients ($product_ref) {

	# Traverse the ingredients tree, breadth first

	my @ingredients = @{$product_ref->{ingredients}};

	while (@ingredients) {

		# Remove and process the first ingredient
		my $ingredient_ref = shift @ingredients;
		my $ingredientid = $ingredient_ref->{id};

		# Add sub-ingredients at the beginning of the ingredients array
		if (defined $ingredient_ref->{ingredients}) {

			unshift @ingredients, @{$ingredient_ref->{ingredients}};
		}

		foreach my $property (qw(origins)) {
			my $property_value = has_specific_ingredient_property($product_ref, $ingredientid, "origins");
			if ((defined $property_value) and (not defined $ingredient_ref->{$property})) {
				$ingredient_ref->{$property} = $property_value;
			}
		}
	}
	return;
}

=head2 add_specific_ingredients_from_labels ( product_ref )

Check if the product has labels that indicate properties (e.g. origins) for specific ingredients.

e.g.

en:French pork
fr:Viande Porcine Française, VPF, viande de porc française, Le Porc Français, Porc Origine France, porc français, porc 100% France
origins:en: en:france
ingredients:en: en:pork

This function extracts those mentions and adds them to the specific_ingredients structure.

=head3 Return values

=head4 specific_ingredients structure

Array of specific ingredients.

=head4 

=cut

sub add_specific_ingredients_from_labels ($product_ref) {

	my $product_lc = $product_ref->{lc};

	if (defined $product_ref->{labels_tags}) {
		foreach my $labelid (@{$product_ref->{labels_tags}}) {
			my $ingredients = get_property("labels", $labelid, "ingredients:en");
			if (defined $ingredients) {
				my $origins = get_property("labels", $labelid, "origins:en");

				if (defined $origins) {

					my $ingredient_id = canonicalize_taxonomy_tag("en", "ingredients", $ingredients);

					my $specific_ingredients_ref = {
						id => $ingredient_id,
						ingredient => $ingredients,
						label => $labelid,
						origins => join(",", map {canonicalize_taxonomy_tag("en", "origins", $_)} split(/,/, $origins))
					};

					push @{$product_ref->{specific_ingredients}}, $specific_ingredients_ref;
				}
			}
		}
	}
	return;
}

=head2 parse_specific_ingredients_from_text ( product_ref, $text, $percent_regexp )

Lists of ingredients sometime include extra mentions for specific ingredients
at the end of the ingredients list. e.g. "Prepared with 50g of fruits for 100g of finished product".

This function extracts those mentions and adds them to the specific_ingredients structure.

This function is also used to parse the origins of ingredients field.

=head3 Arguments

=head4 product_ref

=head4 text $text

=head4 percent regular expression $percent_regexp

Used to find % values, language specific.

Pass undef in order to skip % recognition. This is useful if we know the text is only for the origins of ingredients.

=head3 Return values

=head4 specific_ingredients structure

Array of specific ingredients.

=head4 

=cut

sub parse_specific_ingredients_from_text ($product_ref, $text, $percent_regexp) {

	my $product_lc = $product_ref->{lc};

	# Go through the ingredient lists multiple times
	# as long as we have one match
	my $ingredient = "start";

	while ($ingredient) {

		# Initialize values
		$ingredient = undef;
		my $matched_ingredient_ref = {};
		my $matched_text;
		my $percent;
		my $origins;

		# Note: in regular expressions below, use non-capturing groups (starting with (?: )
		# for all groups, except groups that capture actual data: ingredient name, percent, origins

		# Regexps should match until we reach a . ; or the end of the text

		if ($product_lc eq "en") {
			# examples:
			# Total Milk Content 73%.

			if (
				(defined $percent_regexp)
				and ($text
					=~ /\s*(?:total |min |minimum )?([^,.;]+?)\s+content(?::| )+$percent_regexp\s*(?:per 100\s*(?:g)(?:[^,.;-]*?))?(?:;|\.| - |$)/i
				)
				)
			{
				$percent = $2;    # $percent_regexp
				$ingredient = $1;
				$matched_text = $&;
				# Remove the matched text
				$text = $` . ' ' . $';
			}

			# Origin of the milk: United Kingdom
			elsif (match_origin_of_the_ingredient_origin($product_lc, \$text, $matched_ingredient_ref)) {
				$origins = $matched_ingredient_ref->{origins};
				$ingredient = $matched_ingredient_ref->{ingredient};
				$matched_text = $matched_ingredient_ref->{matched_text};
				# Remove extra spaces
				$ingredient =~ s/\s+$//;
			}
		}
		elsif ($product_lc eq "fr") {

			# examples:
			# Teneur en lait 25% minimum.
			# Teneur en lactose < 0,01 g/100 g.
			# Préparée avec 50 g de fruits pour 100 g de produit fini.

			if (
				(defined $percent_regexp)
				and ($text
					=~ /\s*(?:(?:préparé|prepare)(?:e|s|es)? avec)(?: au moins)?(?::| )+$percent_regexp (?:de |d')?([^,.;]+?)\s*(?:pour 100\s*(?:g)(?:[^,.;-]*?))?(?:;|\.| - |$)/i
				)
				)
			{
				$percent = $1;    # $percent_regexp
				$ingredient = $2;
				$matched_text = $&;
				# Remove the matched text
				$text = $` . ' ' . $';
			}

			# Teneur totale en sucres : 60 g pour 100 g de produit fini.
			# Teneur en citron de 100%
			elsif (
				(defined $percent_regexp)
				and ($text
					=~ /\s*teneur(?: min| minimum| minimale| totale)?(?: en | de | d'| du )([^,.;]+?)\s*(?:pour 100\s*(?:g)(?: de produit(?: fini)?)?)?(?: de)?(?::| )+$percent_regexp\s*(?:pour 100\s*(?:g)(?:[^,.;]*?))?(?:;|\.| - |$)/i
				)
				)
			{
				$percent = $2;    # $percent_regexp
				$ingredient = $1;
				$matched_text = $&;
				# Remove the matched text
				$text = $` . ' ' . $';
			}

			# Origine du Cacao: Pérou
			elsif (match_origin_of_the_ingredient_origin($product_lc, \$text, $matched_ingredient_ref)) {
				$origins = $matched_ingredient_ref->{origins};
				$ingredient = $matched_ingredient_ref->{ingredient};
				$matched_text = $matched_ingredient_ref->{matched_text};
				# Remove extra spaces
				$ingredient =~ s/\s+$//;
			}

		}

		# If we found an ingredient, save it in specific_ingredients
		if (defined $ingredient) {
			my $ingredient_id
				= get_taxonomyid($product_lc, canonicalize_taxonomy_tag($product_lc, "ingredients", $ingredient));

			$matched_text =~ s/^\s+//;

			my $specific_ingredients_ref = {
				id => $ingredient_id,
				ingredient => $ingredient,
				text => $matched_text,
			};

			my $and_or = $and_or{$product_lc};
			defined $percent and $specific_ingredients_ref->{percent} = $percent + 0;
			defined $origins
				and $specific_ingredients_ref->{origins}
				= join(",", map {canonicalize_taxonomy_tag($product_lc, "origins", $_)} split(/,|$and_or/, $origins));

			push @{$product_ref->{specific_ingredients}}, $specific_ingredients_ref;
		}
	}

	return $text;
}

# Note: in regular expressions below, use non-capturing groups (starting with (?: )
# for all groups, except groups that capture actual data: ingredient name, percent, origins

# Regexps should match until we reach a . ; or the end of the text

sub match_ingredient_origin ($product_lc, $text_ref, $matched_ingredient_ref) {

	my $origins_regexp = $origins_regexps{$product_lc};
	my $and_or = $and_or{$product_lc} || ',';
	my $from = $from{$product_lc} || ':';

	# Strawberries: Spain, Italy and Portugal
	# Strawberries from Spain, Italy and Portugal
	if ($$text_ref
		=~ /\s*([^,.;:]+)(?::|$from)\s*((?:$origins_regexp)(?:(?:,|$and_or)(?:\s?)(?:$origins_regexp))*)\s*(?:,|;|\.| - |$)/i
		)
	{
		# Note: the regexp above does not currently match multiple origins with commas (e.g. "Origins of milk: UK, UE")
		# in order to not overmatch something like "Origin of milk: UK, some other mention."
		# In the future, we could try to be smarter and match more if we can recognize the next words exist in the origins taxonomy.

		$matched_ingredient_ref->{ingredient} = $1;
		$matched_ingredient_ref->{origins} = $2;
		$matched_ingredient_ref->{matched_text} = $&;

		# Remove the matched text
		$$text_ref = $` . ' ' . $';

		return 1;
	}
	return 0;
}

sub match_origin_of_the_ingredient_origin ($product_lc, $text_ref, $matched_ingredient_ref) {

	my %origin_of_the_regexp_in_lc = (
		en => "(?:origin of (?:the )?)",
		fr => "(?:origine (?:de |du |de la |des |de l'))",
	);

	my $origin_of_the_regexp = $origin_of_the_regexp_in_lc{$product_lc} || $origin_of_the_regexp_in_lc{en};
	my $origins_regexp = $origins_regexps{$product_lc};
	my $and_or = $and_or{$product_lc} || ',';

	# Origin of the milk: United Kingdom.
	if (
		$origins_regexp
		and ($$text_ref
			=~ /\s*${origin_of_the_regexp}([^,.;:]+)(?::| )+((?:$origins_regexp)(?:(?:,|$and_or)(?:\s?)(?:$origins_regexp))*)\s*(?:,|;|\.| - |$)/i
		)
		)
	{

		$matched_ingredient_ref->{ingredient} = $1;
		$matched_ingredient_ref->{origins} = $2;
		$matched_ingredient_ref->{matched_text} = $&;

		# Remove the matched text
		$$text_ref = $` . ' ' . $';

		# replace and / or
		#$matched_ingredient_ref->{origins} =~ s/($origins_regexp)(?:$and_or)($origins_regexp)/$1,$2/g;

		return 1;
	}
	return 0;
}

=head2 parse_origins_from_text ( product_ref, $text)

This function parses the origins of ingredients field to extract the origins of specific ingredients.
The origins are stored in the specific_ingredients structure of the product.

Note: this function is similar to parse_specific_ingredients_from_text() that operates on ingredients lists.
The difference is that parse_specific_ingredients_from_text() only extracts and recognizes text that is
an extra mention at the end of an ingredient list (e.g. "Origin of strawberries: Spain"),
while parse_origins_from_text() will also recognize text like "Strawberries: Spain".

=head3 Arguments

=head4 product_ref

=head4 text $text

=head3 Return values

=head4 specific_ingredients structure

Array of specific ingredients.

=head4 

=cut

sub parse_origins_from_text ($product_ref, $text) {

	my $product_lc = $product_ref->{lc};

	# Go through the ingredient lists multiple times
	# as long as we have one match
	my $matched_ingredient = "start";

	while ($matched_ingredient) {

		# Initialize values
		$matched_ingredient = undef;
		my $matched_ingredient_ref = {};
		my $origins;

		# Call match functions to look for different ways to specify origins etc.

		foreach my $match_function_ref (\&match_origin_of_the_ingredient_origin, \&match_ingredient_origin) {
			if ($match_function_ref->($product_lc, \$text, $matched_ingredient_ref)) {

				my $matched_text = $matched_ingredient_ref->{matched_text};
				my $ingredient = $matched_ingredient_ref->{ingredient};
				my $ingredient_id
					= get_taxonomyid($product_lc, canonicalize_taxonomy_tag($product_lc, "ingredients", $ingredient));

				# Remove extra spaces
				$ingredient =~ s/\s+$//;
				$matched_text =~ s/^\s+//;

				my $specific_ingredients_ref = {
					id => $ingredient_id,
					ingredient => $ingredient,
					text => $matched_text,
				};

				if (defined $matched_ingredient_ref->{origins}) {
					my $and_or = $and_or{$product_lc};
					$specific_ingredients_ref->{origins} = join(",",
						map {canonicalize_taxonomy_tag($product_lc, "origins", $_)}
							split(/,|$and_or/, $matched_ingredient_ref->{origins}));
				}

				push @{$product_ref->{specific_ingredients}}, $specific_ingredients_ref;

				$matched_ingredient = $ingredient;
				last;
			}
		}
	}

	return $text;
}

=head2 parse_ingredients_text ( product_ref )

Parse the ingredients_text field to extract individual ingredients.

=head3 Return values

=head4 ingredients structure

Nested structure of ingredients and sub-ingredients

=head4 

=cut

sub parse_ingredients_text ($product_ref) {

	my $debug_ingredients = 0;

	delete $product_ref->{ingredients};

	return if ((not defined $product_ref->{ingredients_text}) or ($product_ref->{ingredients_text} eq ""));

	my $text = $product_ref->{ingredients_text};

	$log->debug("extracting ingredients from text", {text => $text}) if $log->is_debug();

	my $product_lc = $product_ref->{lc};

	$text = preparse_ingredients_text($product_lc, $text);

	$log->debug("preparsed ingredients from text", {text => $text}) if $log->is_debug();

	# Remove allergens and traces that have been preparsed
	# jus de pomme, eau, sucre. Traces possibles de c\x{e9}leri, moutarde et gluten.",
	# -> jus de pomme, eau, sucre. Traces éventuelles : céleri, Traces éventuelles : moutarde, Traces éventuelles : gluten.

	my $traces = $Lang{traces}{$product_lc};
	my $allergens = $Lang{allergens}{$product_lc};
	$text =~ s/\b($traces|$allergens)\s?:\s?([^,\.]+)//ig;

	# unify newline feeds to \n
	$text =~ s/\r\n/\n/g;
	$text =~ s/\R/\n/g;

	# remove ending . and ending whitespaces
	$text =~ s/(\s|\.)+$//;

	# initialize the structure to store the parsed ingredients and specific ingredients
	$product_ref->{ingredients} = [];

	# farine (12%), chocolat (beurre de cacao (15%), sucre [10%], protéines de lait, oeuf 1%) - émulsifiants : E463, E432 et E472 - correcteurs d'acidité : E322/E333 E474-E475, acidifiant (acide citrique, acide phosphorique) - sel : 1% ...

	# assume commas between numbers are part of the name
	# e.g. en:2-Bromo-2-Nitropropane-1,3-Diol, Bronopol
	# replace by a lower comma ‚

	$text =~ s/(\d),(\d)/$1‚$2/g;

	my $and = $and{$product_lc} || " and ";

	my $min_regexp = "";
	if (defined $min_regexp{$product_lc}) {
		$min_regexp = $min_regexp{$product_lc};
	}
	my $ignore_strings_after_percent = "";
	if (defined $ignore_strings_after_percent{$product_lc}) {
		$ignore_strings_after_percent = $ignore_strings_after_percent{$product_lc};
	}

	my $percent_regexp
		= '(?:<|'
		. $min_regexp
		. '|\s|\.|:)*(\d+(?:(?:\,|\.)\d+)?)\s*(?:\%|g)\s*(?:'
		. $min_regexp . '|'
		. $ignore_strings_after_percent
		. '|\s|\)|\]|\}|\*)*';

	# Extract phrases related to specific ingredients at the end of the ingredients list
	$text = parse_specific_ingredients_from_text($product_ref, $text, $percent_regexp);

	my $analyze_ingredients_function = sub ($analyze_ingredients_self, $ingredients_ref, $level, $s) {

		# print STDERR "analyze_ingredients level $level: $s\n";

		my $last_separator = undef;    # default separator to find the end of "acidifiants : E330 - E472"

		my $after = '';
		my $before = '';
		my $between = '';
		my $between_level = $level;
		my $percent = undef;
		my $origin = undef;
		my $labels = undef;
		my $vegan = undef;
		my $vegetarian = undef;
		my $processing = '';

		$debug_ingredients and $log->debug("analyze_ingredients_function", {string => $s}) if $log->is_debug();

		# find the first separator or ( or [ or :
		if ($s =~ $separators) {

			$before = $`;
			my $sep = $1;
			$after = $';

			$debug_ingredients
				and $log->debug("found the first separator",
				{string => $s, before => $before, sep => $sep, after => $after})
				if $log->is_debug();

			# If the first separator is a column : or a start of parenthesis etc. we may have sub ingredients

			if ($sep =~ /(:|\[|\{|\()/i) {

				# Single separators like commas and dashes
				my $match = '.*?';    # non greedy match
				my $ending = $last_separator;
				if (not defined $ending) {
					$ending = "$commas|;|:|( $dashes )";
				}
				$ending .= '|$';

				# For parenthesis etc. we will try to find the corresponding ending parenthesis
				if ($sep eq '(') {
					$ending = '\)';
					# Match can include groups with embedded parenthesis
					$match = '([^\(\)]|(\([^\(\)]+\)))*';
				}
				elsif ($sep eq '[') {
					$ending = '\]';
				}
				elsif ($sep eq '{') {
					$ending = '\}';
				}

				$ending = '(' . $ending . ')';

				$debug_ingredients and $log->debug("try to match until the ending separator",
					{sep => $sep, ending => $ending, after => $after})
					if $log->is_debug();

				# try to match until the ending separator
				if ($after =~ /^($match)$ending/i) {

					# We have found sub-ingredients
					$between = $1;
					$after = $';

					# Remove dot at the end
					# e.g. (Contains milk.) -> Contains milk.
					$between =~ s/(\s|\.)+$//;

					$debug_ingredients and $log->debug("found sub-ingredients", {between => $between, after => $after})
						if $log->is_debug();

					# percent followed by a separator, assume the percent applies to the parent (e.g. tomatoes)
					# tomatoes (64%, origin: Spain)

					if (($between =~ $separators) and ($` =~ /^$percent_regexp$/i)) {

						$percent = $1;
						# remove what is before the first separator
						$between =~ s/(.*?)$separators//;
						$debug_ingredients
							and $log->debug("separator found after percent", {between => $between, percent => $percent})
							if $log->is_debug();
					}

					# sel marin (France, Italie)
					# -> if we have origins, put "origins:" before
					if (    ($between =~ $separators)
						and (exists_taxonomy_tag("origins", canonicalize_taxonomy_tag($product_lc, "origins", $`))))
					{
						$between =~ s/^(.*?$separators)/origins:$1/;
					}

					$debug_ingredients and $log->debug("initial processing of percent and origins",
						{between => $between, after => $after, percent => $percent})
						if $log->is_debug();

					# : is in $separators but we want to keep "origine : France" or "min : 23%"
					if (    ($between =~ $separators)
						and ($` !~ /\s*(origin|origins|origine|alkuperä|ursprung)\s*/i)
						and ($between !~ /^$percent_regexp$/i))
					{
						$between_level = $level + 1;
						$debug_ingredients and $log->debug("between contains a separator", {between => $between})
							if $log->is_debug();
					}
					else {
						# no separator found : 34% ? or single ingredient
						$debug_ingredients
							and $log->debug("between does not contain a separator", {between => $between})
							if $log->is_debug();

						if ($between =~ /^$percent_regexp$/i) {

							$percent = $1;
							$debug_ingredients
								and $log->debug("between is a percent", {between => $between, percent => $percent})
								if $log->is_debug();
							$between = '';
						}
						else {
							# label? (organic)
							# origin? (origine : France)

							# try to remove the origin and store it as property
							if ($between
								=~ /\s*(de origine|d'origine|origine|origin|origins|alkuperä|ursprung|oorsprong)\s?:?\s?\b(.*)$/i
								)
							{
								$between = '';
								my $origin_string = $2;
								# d'origine végétale -> not a geographic origin, add en:vegan
								if ($origin_string =~ /vegetal|végétal/i) {
									$vegan = "en:yes";
									$vegetarian = "en:yes";
								}
								else {
									$origin = join(",",
										map {canonicalize_taxonomy_tag($product_lc, "origins", $_)}
											split(/,/, $origin_string));
								}
							}
							else {

								# origins:   Fraise (France)
								my $originid = canonicalize_taxonomy_tag($product_lc, "origins", $between);
								if (exists_taxonomy_tag("origins", $originid)) {
									$origin = $originid;
									$debug_ingredients
										and
										$log->debug("between is an origin", {between => $between, origin => $origin})
										if $log->is_debug();
									$between = '';
								}
								# put origins first because the country can be associated with the label "Made in ..."
								# Skip too short entries (1 or 2 letters) to avoid false positives
								elsif (length($between) >= 3) {

									my $labelid = canonicalize_taxonomy_tag($product_lc, "labels", $between);
									if (exists_taxonomy_tag("labels", $labelid)) {
										if (defined $labels) {
											$labels .= ", " . $labelid;
										}
										else {
											$labels = $labelid;
										}

										# some labels are in fact ingredients. e.g. "sustainable palm oil"
										# in that case, add the corresponding ingredient

										my $label_ingredient_id
											= get_inherited_property("labels", $labelid, "ingredients:en");

										$debug_ingredients and $log->debug(
											"between is a known label",
											{
												between => $between,
												label => $labelid,
												label_ingredient_id => $label_ingredient_id
											}
										) if $log->is_debug();

										if (defined $label_ingredient_id) {
											$between = $label_ingredient_id;
										}
										else {
											$between = '';
										}
									}
									else {

										# processing method?
										my $processingid
											= canonicalize_taxonomy_tag($product_lc, "ingredients_processing",
											$between);
										if (exists_taxonomy_tag("ingredients_processing", $processingid)) {
											if (defined $processing) {
												$processing .= ", " . $processingid;
											}
											else {
												$processing = ${$processingid};
											}
											$debug_ingredients and $log->debug("between is a processing",
												{between => $between, processing => $processingid})
												if $log->is_debug();
											$between = '';
										}
									}

								}
							}

							# for a single ingredient, we used to stay at same level
							# now consider that it is a sub-ingredient anyway:
							$between_level = $level + 1;
						}
					}
				}
				else {
					# ! could not find the ending separator
					$debug_ingredients and $log->debug("could not find an ending separator") if $log->is_debug();
				}

			}
			else {
				# simple separator
				$last_separator = $sep;
			}

			if ($after =~ /^$percent_regexp($separators|$)/i) {
				$percent = $1;
				$after = $';
				$debug_ingredients
					and $log->debug("after started with a percent", {after => $after, percent => $percent})
					if $log->is_debug();
			}
		}
		else {
			# no separator found: only one ingredient
			$debug_ingredients and $log->debug("no separator found, only one ingredient", {string => $s})
				if $log->is_debug();
			$before = $s;
		}

		# remove ending parenthesis
		$before =~ s/(\),\],\])*//;

		$debug_ingredients and $log->debug("processed first separator",
			{string => $s, before => $before, between => $between, after => $after})
			if $log->is_debug();

		my @ingredients = ();

		# 2 known ingredients separated by "and" ?
		if ($before =~ /$and/i) {

			my $ingredient = $before;
			my $ingredient1 = $`;
			my $ingredient2 = $';

			# Remove percent

			my $ingredient1_orig = $ingredient1;
			my $ingredient2_orig = $ingredient2;

			$ingredient =~ s/\s$percent_regexp$//i;
			$ingredient1 =~ s/\s$percent_regexp$//i;
			$ingredient2 =~ s/\s$percent_regexp$//i;

			# check if the whole ingredient is an ingredient
			my $canon_ingredient = canonicalize_taxonomy_tag($product_lc, "ingredients", $before);

			$debug_ingredients and $log->debug(
				"ingredient contains 'and', checking if it exists",
				{before => $before, canon_ingredient => $canon_ingredient}
			) if $log->is_debug();

			if (not exists_taxonomy_tag("ingredients", $canon_ingredient)) {

				# otherwise check the 2 sub ingredients
				my $canon_ingredient1 = canonicalize_taxonomy_tag($product_lc, "ingredients", $ingredient1);
				my $canon_ingredient2 = canonicalize_taxonomy_tag($product_lc, "ingredients", $ingredient2);

				$debug_ingredients and $log->debug(
					"ingredient containing 'and' did not exist. 2 known ingredients?",
					{
						before => $before,
						canon_ingredient => $canon_ingredient,
						canon_ingredient1 => $canon_ingredient1,
						canon_ingredient2 => $canon_ingredient2
					}
				) if $log->is_debug();

				if (    (exists_taxonomy_tag("ingredients", $canon_ingredient1))
					and (exists_taxonomy_tag("ingredients", $canon_ingredient2)))
				{
					push @ingredients, $ingredient1_orig;
					push @ingredients, $ingredient2_orig;
				}
			}
		}

		if (scalar @ingredients == 0) {

			# if we have nothing before, then we can be in the case where between applies to the last ingredient
			# e.g. if we have "Vegetables (97%) (Potatoes, Tomatoes)"
			if (($before =~ /^\s*$/) and ($between !~ /^\s*$/) and ((scalar @{$ingredients_ref}) > 0)) {
				my $last_ingredient = (scalar @{$ingredients_ref}) - 1;
				$debug_ingredients and $log->debug("between applies to last ingredient",
					{between => $between, last_ingredient => $ingredients_ref->[$last_ingredient]{text}})
					if $log->is_debug();

				(defined $ingredients_ref->[$last_ingredient]{ingredients})
					or $ingredients_ref->[$last_ingredient]{ingredients} = [];
				$analyze_ingredients_self->(
					$analyze_ingredients_self, $ingredients_ref->[$last_ingredient]{ingredients},
					$between_level, $between
				);
			}

			if ($before !~ /^\s*$/) {

				push @ingredients, $before;
			}
		}

		my $i = 0;    # Counter for ingredients, used to know if it is the last ingredient

		foreach my $ingredient (@ingredients) {

			chomp($ingredient);

			$debug_ingredients and $log->debug("analyzing ingredient", {ingredient => $ingredient}) if $log->is_debug();

			# Repeat the removal of parts of the ingredient (that corresponds to labels, origins, processing, % etc.)
			# as long as we have removed something and that we haven't recognized the ingredient

			my $current_ingredient = '';
			my $skip_ingredient = 0;
			my $ingredient_recognized = 0;
			my $ingredient_id;

			while (($ingredient ne $current_ingredient) and (not $ingredient_recognized) and (not $skip_ingredient)) {

				$current_ingredient = $ingredient;

				# Strawberry 10.3%
				if ($ingredient =~ /\s$percent_regexp$/i) {
					$percent = $1;
					$debug_ingredients and $log->debug("percent found after",
						{ingredient => $ingredient, percent => $percent, new_ingredient => $`})
						if $log->is_debug();
					$ingredient = $`;
				}

				# 90% boeuf, 100% pur jus de fruit, 45% de matière grasses
				if (
					$ingredient =~ m{^
									 \s*
									 ( \d+ ([,.] \d+)? )
									 \s*
									 (\%|g)
									 \s*

									 ( (?: pur | de ) \s | d' )?
									 \s*
									}sxmi
					)
				{
					$percent = $1;
					$debug_ingredients and $log->debug("percent found before",
						{ingredient => $ingredient, percent => $percent, new_ingredient => $'})
						if $log->is_debug();
					$ingredient = $';
				}

				# remove * and other chars before and after the name of ingredients
				$ingredient =~ s/(\s|\*|\)|\]|\}|$stops|$dashes|')+$//;
				$ingredient =~ s/^(\s|\*|\)|\]|\}|$stops|$dashes|')+//;

				$ingredient =~ s/\s*(\d+((\,|\.)\d+)?)\s*\%\s*$//;

				# try to remove the origin and store it as property
				if ($ingredient =~ /\b(de origine|d'origine|origine|origin|alkuperä)\s?:?\s?\b/i) {
					$ingredient = $`;
					my $origin_string = $';
					# d'origine végétale -> not a geographic origin, add en:vegan
					if ($origin_string =~ /vegetal|végétal/i) {
						$vegan = "en:yes";
						$vegetarian = "en:yes";
					}
					else {
						$origin = join(",",
							map {canonicalize_taxonomy_tag($product_lc, "origins", $_)} split(/,/, $origin_string));
					}
				}

				# Check if we have an ingredient + some specific labels like organic and fair-trade.
				# If we do, remove the label from the ingredient and add the label to labels
				if (defined $labels_regexps{$product_lc}) {
					# start with uncomposed labels first, so that we decompose "fair-trade organic" into "fair-trade, organic"
					foreach my $labelid (reverse @labels) {
						my $regexp = $labels_regexps{$product_lc}{$labelid};
						$debug_ingredients and $log->trace("checking labels regexps",
							{ingredient => $ingredient, labelid => $labelid, regexp => $regexp})
							if $log->is_trace();
						if ((defined $regexp) and ($ingredient =~ /\b($regexp)\b/i)) {
							if (defined $labels) {
								$labels .= ", " . $labelid;
							}
							else {
								$labels = $labelid;
							}
							$ingredient = $` . ' ' . $';
							$ingredient =~ s/\s+/ /g;

							# If the ingredient is just the label + sub ingredients (e.g. "vegan (orange juice)")
							# then we replace the now empty ingredient by the sub ingredients
							if (($ingredient =~ /^\s*$/) and (defined $between) and ($between ne "")) {
								$ingredient = $between;
								$between = '';
							}
							$debug_ingredients
								and $log->debug("found label", {ingredient => $ingredient, labelid => $labelid})
								if $log->is_debug();
						}
					}
				}

				$ingredient =~ s/^\s+//;
				$ingredient =~ s/\s+$//;

				$ingredient_id = canonicalize_taxonomy_tag($product_lc, "ingredients", $ingredient);

				if (exists_taxonomy_tag("ingredients", $ingredient_id)) {
					$ingredient_recognized = 1;
					$debug_ingredients and $log->trace("ingredient recognized", {ingredient_id => $ingredient_id})
						if $log->is_trace();
				}
				else {

					$debug_ingredients and $log->trace("ingredient not recognized", {ingredient_id => $ingredient_id})
						if $log->is_trace();

					# Try to see if we have an origin somewhere
					# Build an array of origins / ingredients possibilities

					my @maybe_origins_ingredients = ();

					# California almonds
					if (($product_lc eq "en") and ($ingredient =~ /^(\S+) (.+)$/)) {
						push @maybe_origins_ingredients, [$1, $2];
					}
					# South Carolina black olives
					if (($product_lc eq "en") and ($ingredient =~ /^(\S+ \S+) (.+)$/)) {
						push @maybe_origins_ingredients, [$1, $2];
					}
					if (($product_lc eq "en") and ($ingredient =~ /^(\S+ \S+ \S+) (.+)$/)) {
						push @maybe_origins_ingredients, [$1, $2];
					}

					# Currently does not work: pitted California prunes

					# Oranges from Florida
					if (defined $from{$product_lc}) {
						my $from = $from{$product_lc};
						if ($ingredient =~ /^(.+)($from)(.+)$/i) {
							push @maybe_origins_ingredients, [$3, $1];
						}
					}

					foreach my $maybe_origin_ingredient_ref (@maybe_origins_ingredients) {

						my ($maybe_origin, $maybe_ingredient) = @{$maybe_origin_ingredient_ref};

						# skip origins that are too small (avoid false positives with country initials etc.)
						next if (length($maybe_origin) < 4);

						my $origin_id = canonicalize_taxonomy_tag($product_lc, "origins", $maybe_origin);
						if ((exists_taxonomy_tag("origins", $origin_id)) and ($origin_id ne "en:unknown")) {

							$debug_ingredients and $log->debug(
								"ingredient includes known origin",
								{
									ingredient => $ingredient,
									new_ingredient => $maybe_ingredient,
									origin_id => $origin_id
								}
							) if $log->is_debug();

							$origin = $origin_id;
							$ingredient = $maybe_ingredient;
							$ingredient_id = canonicalize_taxonomy_tag($product_lc, "ingredients", $ingredient);
							last;
						}
					}

					# Try to remove ingredients processing "cooked rice" -> "rice"
					if (defined $ingredients_processing_regexps{$product_lc}) {
						my $matches = 0;
						my $new_ingredient = $ingredient;
						my $new_processing = '';
						my $matching = 1;    # remove prefixes / suffixes one by one
						while ($matching) {
							$matching = 0;
							foreach
								my $ingredient_processing_regexp_ref (@{$ingredients_processing_regexps{$product_lc}})
							{
								my $regexp = $ingredient_processing_regexp_ref->[1];
								$debug_ingredients and $log->trace("checking processing regexps",
									{new_ingredient => $new_ingredient, regexp => $regexp})
									if $log->is_trace();

								if (
									# English, French etc. match before or after the ingredient, require a space
									(
										#($product_lc =~ /^(en|es|it|fr)$/)
										(
											   ($product_lc eq 'en')
											or ($product_lc eq 'es')
											or ($product_lc eq 'fr')
											or ($product_lc eq 'it')
										)
										and ($new_ingredient =~ /(^($regexp)\b|\b($regexp)$)/i)
									)

									#  match after, do not require a space
									# currently no language
									#or ( ($product_lc eq 'xx') and ($new_ingredient =~ /($regexp)$/i) )

									#  Dutch: match before or after, do not require a space
									or (    (($product_lc eq 'de') or ($product_lc eq 'nl') or ($product_lc eq 'hu'))
										and ($new_ingredient =~ /(^($regexp)|($regexp)$)/i))
									)
<<<<<<< HEAD
									# Finnish: match after, no space
									or (
										( ($product_lc eq 'fi') )
										and ($new_ingredient =~ /(($regexp)$)/i)
									)
								) {
=======
								{
>>>>>>> 1d6f548c
									$new_ingredient = $` . $';

									$debug_ingredients and $log->debug(
										"found processing",
										{
											ingredient => $ingredient,
											new_ingredient => $new_ingredient,
											processing => $ingredient_processing_regexp_ref->[0],
											regexp => $regexp
										}
									) if $log->is_debug();

									$matching = 1;
									$matches++;
									$new_processing .= ", " . $ingredient_processing_regexp_ref->[0];

									# remove starting or ending " and "
									# viande traitée en salaison et cuite -> viande et
									$new_ingredient =~ s/($and)+$//i;
									$new_ingredient =~ s/^($and)+//i;
									$new_ingredient =~ s/(\s|-)+$//;
									$new_ingredient =~ s/^(\s|-)+//;

									# Stop if we now have a known ingredient.
									# e.g. "jambon cru en tranches" -> keep "jambon cru".
									my $new_ingredient_id
										= canonicalize_taxonomy_tag($product_lc, "ingredients", $new_ingredient);

									if (exists_taxonomy_tag("ingredients", $new_ingredient_id)) {
										$debug_ingredients and $log->debug(
											"found existing ingredient, stop matching",
											{
												ingredient => $ingredient,
												new_ingredient => $new_ingredient,
												new_ingredient_id => $new_ingredient_id
											}
										) if $log->is_debug();

										$matching = 0;
									}

									last;
								}
							}
						}
						if ($matches) {

							my $new_ingredient_id
								= canonicalize_taxonomy_tag($product_lc, "ingredients", $new_ingredient);
							if (exists_taxonomy_tag("ingredients", $new_ingredient_id)) {
								$debug_ingredients and $log->debug(
									"found existing ingredient after removing processing",
									{
										ingredient => $ingredient,
										new_ingredient => $new_ingredient,
										new_ingredient_id => $new_ingredient_id
									}
								) if $log->is_debug();
								$ingredient = $new_ingredient;
								$ingredient_id = $new_ingredient_id;
								$ingredient_recognized = 1;
								$processing .= $new_processing;
							}
							else {
								$debug_ingredients and $log->debug(
									"did not find existing ingredient after removing processing",
									{
										ingredient => $ingredient,
										new_ingredient => $new_ingredient,
										new_ingredient_id => $new_ingredient_id
									}
								) if $log->is_debug();
							}
						}
					}

					# Unknown ingredient, check if it is a label
					# -> treat as a label only if there are no sub-ingredients
					if ((not $ingredient_recognized) and ($between eq "") and (length($ingredient) > 5)) {
						# Avoid matching single letters or too short abbreviations, bug #3300

						# We need to be careful with stopwords, "produit" was a stopword,
						# and "France" matched "produit de France" / made in France (bug #2927)
						my $label_id = canonicalize_taxonomy_tag($product_lc, "labels", $ingredient);
						if (exists_taxonomy_tag("labels", $label_id)) {

							# Add the label to the product
							add_tags_to_field($product_ref, $product_lc, "labels", $label_id);

							$ingredient_recognized = 1;

							# some labels are in fact ingredients. e.g. "sustainable palm oil"
							# in that case, add the corresponding ingredient

							my $label_ingredient_id = get_inherited_property("labels", $label_id, "ingredients:en");

							$debug_ingredients and $log->debug(
								"between is a known label",
								{between => $between, label => $label_id, label_ingredient_id => $label_ingredient_id}
							) if $log->is_debug();

							if (defined $label_ingredient_id) {

								# The label is specific to an ingredient

								$ingredient_id = $label_ingredient_id;

								if (defined $labels) {
									$labels .= ", " . $label_id;
								}
								else {
									$labels = $label_id;
								}

								$debug_ingredients and $log->debug(
									"unknown ingredient is a label, add label and add corresponding ingredient",
									{ingredient => $ingredient, label_id => $label_id, ingredient_id => $ingredient_id}
								) if $log->is_debug();
							}
							else {
								# The label is not specific to an ingredient

								$skip_ingredient = 1;
								$debug_ingredients and $log->debug(
									"unknown ingredient is a label, add label and skip ingredient",
									{ingredient => $ingredient, label_id => $label_id}
								) if $log->is_debug();
							}
						}
					}

					if (not $ingredient_recognized) {
						# Check if it is a phrase we want to ignore
						# NB: If these match, the whole ingredient is ignored, so they're not suitable for ignoring *part* of an ingredient.

						# Remove some sentences
						my %ignore_regexps = (

							'da' => [
								'^Mælkechokoladen indeholder (?:også andre vegetabilske fedtstoffer end kakaosmør og )?mindst',
							],

							'de' => ['^in ver[äa]nderlichen Gewichtsanteilen$', '^Unter Schutzatmosph.re verpackt$',],

							'en' => [
								# breaking this regexp into the comma separated combinations (because each comma makes a new ingredient):
								# (allerg(en|y) advice[:!]? )?(for allergens[,]? )?(including cereals containing gluten, )?see ingredients (highlighted )?in bold
								# We can't just trim it from the end of the ingredients, because trace allergens can come after it.
								'^(!|! )?allerg(en|y) advice([:!]? for allergens)?( including cereals containing gluten)?( see ingredients (highlighted )?in bold)?$',
								'^for allergens( including cereals containing gluten)?( see ingredients (highlighted )?in bold)?$',
								'^including cereals containing gluten( see ingredients (highlighted )?in bold)?$',
								'^see ingredients in bold$',
								'^in var(iable|ying) proportions$',
								'^dietary advice[:]?$',
								'^in milk chocolate cocoa solids',
								'^the milk chocolate contains vegetable fats in addition to cocoa butter and cocoa solids',
								'^meat content',
								'^packaged in a protective atmosphere',
							],

							'fr' => [
								'(\%|pourcentage|pourcentages) (.*)(exprim)',
								'(sur|de) produit fini',    # préparé avec 50g de fruits pour 100g de produit fini
								'pour( | faire | fabriquer )100'
								,    # x g de XYZ ont été utilisés pour fabriquer 100 g de ABC
								'contenir|présence',    # présence exceptionnelle de ... peut contenir ... noyaux etc.
								'^soit ',    # soit 20g de beurre reconstitué
								'en proportions variables',
								'en proportion variable',
								'^équivalent ',    # équivalent à 20% de fruits rouges
								'^malgré ',    # malgré les soins apportés...
								'^il est possible',    # il est possible qu'il contienne...
								'^(facultatif|facultative)'
								,    # sometime indicated by producers when listing ingredients is not mandatory
								'^(éventuellement|eventuellement)$'
								,    # jus de citrons concentrés et, éventuellement, gélifiant : pectine de fruits.
								'^(les )?informations ((en (gras|majuscule|italique))|soulign)'
								,    # Informations en gras destinées aux personnes allergiques.
								'^(pour les )?allerg[èe]nes[:]?$',    # see english above.
								'^y compris les cereales contenant du gluten$',
								'^voir (les )?ingr[ée]dients (indiqu[ée]s )?en gras$',
								'^(les allerg[èe]nes )?sont indiques en gras$',
								'^Conditionné[es]* sous atmosphère',    # ... protectrice/contrôlée/modifiée/etc
							],

							'fi' => [
								'^(?:Täysjyvää|Kauraa) \d{1,3}\s*% leivän viljasta ja \d{1,3}\s*% leivän painosta$',
								'^jyviä ja siemeniä \d{1,3}\s*% leivontaan käytettyjen jauhojen määrästä$',
								'^(?:Täysjyvä(?:ruista|ä)|Kauraa) \d{1,3}\s*% viljaraaka-aineesta',
								'^Lihaa? ja lihaan verrattav(?:at|ia) valmistusaine(?:et|ita)',
								'^Maitosuklaa sisältää maidon kiinteitä aineita vähintään',
								'^Leivontaan käytetyistä viljasta \d{1,3}\s*% on ruista$',
								'^(?:Maito|Tummassa )?suklaassa(?: kaakaota)? vähintään',
								'^(?:Jauhelihapihvin )?(?:Suola|Liha|Rasva)pitoisuus',
								'^sisältää kaakaovoin lisäksi muita kasvirasvoja$',
								'^Vähintään \d{1,3}\s*% kaakaota maitosuklaassa$',
								'^(?:Täysmehu|hedelmä|ruis)(?:osuus|pitoisuus)',
								'(?:saattaa|voi) sisältää (?:ruotoja|luuta)$',
								'^Sisältää \d{1,3}\s*% (?:siemeniä|kauraa)$',
								'^Maitosuklaa sisältää kaakaota vähintään',
								'^vastaa \d{1,3}\s*% viljaraaka-aineista$',
								'^Kuorta ei ole tarkoitettu syötäväksi$',
								'^Kollageeni\/liha-proteiinisuhde alle',
								'^Valmistettu (?:myllyssä|tehtaassa)', # Valmistettu myllyssä, jossa käsitellään vehnää.
								'^Kuiva-aineiden täysjyväpitoisuus',
								'^Tuote on valmistettu linjalla'
								,    # Tuote on valmistettu linjalla, jossa käsitellään myös muita viljoja.
								'^jota käytetään leivonnassa'
								,    # Sisältää pienen määrän vehnää, jota käytetään leivonnassa alus- ja päällijauhona.
								'^Leivottu tuotantolinjalla'
								,    # Leivottu tuotantolinjalla, jossa käsitellään myös muita viljoja.
								'^vastaa 100 g porkkanaa$',
								'^Tuotteessa mustikkaa$',
								'vaihtelevina osuuksina',
								'^lakritsin osuudesta$',
								'^Kaakaota vähintään',
								'^(?:Maito)?rasvaa',
								'^täysjyväsisältö',
							],

							'it' => ['^in proporzion[ei] variabil[ei]$',],

							'nb' => ['^Pakket i beskyttende atmosfære$',],

							'nl' => [
								'^allergie.informatie$', 'in wisselende verhoudingen',
								'harde fractie', 'o\.a\.',
								'en',
							],

							'ru' => [
								'^россия$', '^состав( продукта)?$',
								'^энергетическая ценность$', '^калорийность$',
								'^углеводы$', '^не менее$',
								'^средние значения$', '^содержат$',
								'^идентичный натуральному$', '^(g|ж|ул)$'
							],

							'sv' => [
								'^Minst \d{1,3}\s*% kakao I chokladen$',
								'^Mjölkchokladen innehåller minst',
								'^Fruktmängd \d+\s*g per$',
								'^Kakaohalt i chokladen$',
								'varierande proportion',
								'^total mängd socker',
								'kan innehålla ben$',
								'^per 100 g sylt$',
								'^Kakao minst',
								'^fetthalt',
							],

						);
						if (defined $ignore_regexps{$product_lc}) {
							foreach my $regexp (@{$ignore_regexps{$product_lc}}) {
								if ($ingredient =~ /$regexp/i) {

									$debug_ingredients and $log->debug(
										"unknown ingredient matches a phrase to ignore",
										{ingredient => $ingredient, regexp => $regexp}
									) if $log->is_debug();

									$skip_ingredient = 1;
									$ingredient_recognized = 1;
									last;
								}
							}
						}
					}
				}
			}

			if (not $skip_ingredient) {

				my %ingredient = (
					id => get_taxonomyid($product_ref->{lc}, $ingredient_id),
					text => $ingredient
				);

				if (defined $percent) {
					$ingredient{percent} = $percent + 0;
				}
				if (defined $origin) {
					$ingredient{origins} = $origin;
				}

				if (defined $vegan) {
					$ingredient{vegan} = $vegan;
				}
				if (defined $vegetarian) {
					$ingredient{vegetarian} = $vegetarian;
				}

				if (defined $labels) {
					$ingredient{labels} = $labels;

					# If we have a label for the ingredient that indicates if it is vegan or not, override the value
					if ($labels =~ /\ben:vegan\b/) {
						$ingredient{vegan} = "en:yes";
						$ingredient{vegetarian} = "en:yes";
					}
					if ($labels =~ /\ben:vegetarian\b/) {
						$ingredient{vegetarian} = "en:yes";
					}
				}

				if ($processing ne "") {
					$processing =~ s/^,\s?//;
					$ingredient{processing} = $processing;
				}

				if ($ingredient ne '') {

					# ingredients tags that are too long (greater than 1024, mongodb max index key size)
					# will cause issues for the mongodb ingredients_tags index, just drop them

					if (length($ingredient{id}) < 500) {
						push @{$ingredients_ref}, \%ingredient;

						if ($between ne '') {
							# Ingredient has sub-ingredients

							# we may have separated 2 ingredients:
							# e.g. "salt and acid (acid citric)" -> salt + acid
							# the sub ingredients only apply to the last ingredient

							if ($i == $#ingredients) {
								$ingredient{ingredients} = [];
								$analyze_ingredients_self->(
									$analyze_ingredients_self, $ingredient{ingredients},
									$between_level, $between
								);
							}
						}
					}
				}
			}

			$i++;
		}

		if ($after ne '') {
			$analyze_ingredients_self->($analyze_ingredients_self, $ingredients_ref, $level, $after);
		}

	};

	$analyze_ingredients_function->($analyze_ingredients_function, $product_ref->{ingredients}, 0, $text);

	return;
}

=head2 flatten_sub_ingredients ( product_ref )

Flatten the nested list of ingredients.

=cut

sub flatten_sub_ingredients ($product_ref) {

	my $rank = 1;

	# The existing first level ingredients will be ranked
	my $first_level_ingredients_n = scalar @{$product_ref->{ingredients}};

	for (my $i = 0; $i < @{$product_ref->{ingredients}}; $i++) {

		# We will copy the sub-ingredients of an ingredient at the end of the ingredients array
		# and if they contain sub-ingredients themselves, they will be also processed with
		# this for loop.

		if (defined $product_ref->{ingredients}[$i]{ingredients}) {
			$product_ref->{ingredients}[$i]{has_sub_ingredients} = "yes";
			push @{$product_ref->{ingredients}}, @{clone $product_ref->{ingredients}[$i]{ingredients}};
		}
		if ($i < $first_level_ingredients_n) {
			# Add a rank for all first level ingredients
			$product_ref->{ingredients}[$i]{rank} = $rank++;
		}

		# Delete the sub-ingredients, as they have been pushed at the end of the list
		delete $product_ref->{ingredients}[$i]{ingredients};
	}
	return;
}

=head2 compute_ingredients_tags ( product_ref )

Go through the nested ingredients and:

Compute ingredients_original_tags and ingredients_tags.

Compute the total % of "leaf" ingredients (without sub-ingredients) with a specified %, and unspecified %.

- ingredients_with_specified_percent_n : number of "leaf" ingredients with a specified %
- ingredients_with_specified_percent_sum : % sum of "leaf" ingredients with a specified %
- ingredients_with_unspecified_percent_n
- ingredients_with_unspecified_percent_sum	

=cut

sub compute_ingredients_tags ($product_ref) {

	# Delete ingredients related fields
	# They will be recreated, unless the ingredients list was deleted
	remove_fields(
		$product_ref,
		[
			"ingredients_tags, ingredients_original_tags", "ingredients_n",
			"known_ingredients_n", "unknown_ingredients_n",
			"ingredients_n_tags", "ingredients_with_specified_percent_n",
			"ingredients_with_unspecified_percent_n", "ingredients_with_specified_percent_sum",
			"ingredients_with_unspecified_percent_sum"
		]
	);

	return if not defined $product_ref->{ingredients};

	$product_ref->{ingredients_tags} = [];
	$product_ref->{ingredients_original_tags} = [];

	$product_ref->{ingredients_with_specified_percent_n} = 0;
	$product_ref->{ingredients_with_unspecified_percent_n} = 0;
	$product_ref->{ingredients_with_specified_percent_sum} = 0;
	$product_ref->{ingredients_with_unspecified_percent_sum} = 0;

	# Traverse the ingredients tree, breadth first

	my @ingredients = @{$product_ref->{ingredients}};

	while (@ingredients) {

		my $ingredient_ref = shift @ingredients;

		push @{$product_ref->{ingredients_tags}}, $ingredient_ref->{id};

		if (defined $ingredient_ref->{ingredients}) {

			push @ingredients, @{$ingredient_ref->{ingredients}};
		}
		else {
			# Count specified percent only for ingredients that do not have sub ingredients
			if (defined $ingredient_ref->{percent}) {
				$product_ref->{ingredients_with_specified_percent_n} += 1;
				$product_ref->{ingredients_with_specified_percent_sum} += $ingredient_ref->{percent};
			}
			else {
				$product_ref->{ingredients_with_unspecified_percent_n} += 1;
				if (defined $ingredient_ref->{percent_estimate}) {
					$product_ref->{ingredients_with_unspecified_percent_sum} += $ingredient_ref->{percent_estimate};
				}
			}
		}
	}

	my $field = "ingredients";

	$product_ref->{ingredients_original_tags} = $product_ref->{ingredients_tags};

	if (defined $taxonomy_fields{$field}) {
		$product_ref->{$field . "_hierarchy"} = [
			gen_ingredients_tags_hierarchy_taxonomy(
				$product_ref->{lc}, join(", ", @{$product_ref->{ingredients_original_tags}})
			)
		];
		$product_ref->{$field . "_tags"} = [];
		my $unknown = 0;
		my $known = 0;
		foreach my $tag (@{$product_ref->{$field . "_hierarchy"}}) {
			my $tagid = get_taxonomyid($product_ref->{lc}, $tag);
			push @{$product_ref->{$field . "_tags"}}, $tagid;
			if (exists_taxonomy_tag("ingredients", $tagid)) {
				$known++;
			}
			else {
				$unknown++;
			}
		}
		$product_ref->{"known_ingredients_n"} = $known;
		$product_ref->{"unknown_ingredients_n"} = $unknown;
	}

	if ($product_ref->{ingredients_text} ne "") {

		$product_ref->{ingredients_n} = scalar @{$product_ref->{ingredients_original_tags}};

		my $d = int(($product_ref->{ingredients_n} - 1) / 10);
		my $start = $d * 10 + 1;
		my $end = $d * 10 + 10;

		$product_ref->{ingredients_n_tags} = [$product_ref->{ingredients_n} . "", "$start" . "-" . "$end"];
		# ensure $product_ref->{ingredients_n} is last used as an int so that it is not saved as a strings
		$product_ref->{ingredients_n} += 0;
	}
	return;
}

=head2 extract_ingredients_from_text ( product_ref )

This function calls:

- parse_ingredients_text() to parse the ingredients text in the main language of the product
to extract individual ingredients and sub-ingredients

- compute_ingredients_percent_values() to create the ingredients array with nested sub-ingredients arrays

- compute_ingredients_tags() to create a flat array ingredients_original_tags and ingredients_tags (with parents)

- analyze_ingredients() to analyze ingredients to see the ones that are vegan, vegetarian, from palm oil etc.
and to compute the resulting value for the complete product

=cut

sub extract_ingredients_from_text ($product_ref) {

	delete $product_ref->{ingredients_percent_analysis};

	# The specific ingredients array will contain indications regarding the percentage,
	# origins, labels etc. of specific ingredients. Those information may come from:
	# - the origin of ingredients field ("origin")
	# - labels (e.g. "British eggs")
	# - the end of the list of the ingredients. e.g. "Origin of the rice: Thailand"

	$product_ref->{specific_ingredients} = [];

	# Ingredients origins may be listed in the origin field
	# e.g. "Origin of the rice: Thailand."
	my $product_lc = $product_ref->{lc};
	if (defined $product_ref->{"origin_" . $product_lc}) {
		parse_origins_from_text($product_ref, $product_ref->{"origin_" . $product_lc});
	}

	# Add specific ingredients from labels
	add_specific_ingredients_from_labels($product_ref);

	# Parse the ingredients list to extract individual ingredients and sub-ingredients
	# to create the ingredients array with nested sub-ingredients arrays

	parse_ingredients_text($product_ref);

	if (defined $product_ref->{ingredients}) {

		# Add properties like origins from specific ingredients extracted from labels or the end of the ingredients list
		add_properties_from_specific_ingredients($product_ref);

		# Compute minimum and maximum percent ranges for each ingredient and sub ingredient

		if (compute_ingredients_percent_values(100, 100, $product_ref->{ingredients}) < 0) {

			# The computation yielded seemingly impossible values, delete the values
			delete_ingredients_percent_values($product_ref->{ingredients});
			$product_ref->{ingredients_percent_analysis} = -1;
		}
		else {
			$product_ref->{ingredients_percent_analysis} = 1;
		}

		compute_ingredients_percent_estimates(100, $product_ref->{ingredients});

		estimate_nutriscore_fruits_vegetables_nuts_value_from_ingredients($product_ref);

	}

	# Keep the nested list of sub-ingredients, but also copy the sub-ingredients at the end for apps
	# that expect a flat list of ingredients

	compute_ingredients_tags($product_ref);

	# Analyze ingredients to see the ones that are vegan, vegetarian, from palm oil etc.
	# and compute the resulting value for the complete product

	analyze_ingredients($product_ref);

	# Delete specific ingredients if empty
	if ((exists $product_ref->{specific_ingredients}) and (scalar @{$product_ref->{specific_ingredients}} == 0)) {
		delete $product_ref->{specific_ingredients};
	}

	return;
}

=head2 delete_ingredients_percent_values ( ingredients_ref )

This function deletes the percent_min and percent_max values of all ingredients.

It is called if the compute_ingredients_percent_values() encountered impossible
values (e.g. "Water, Sugar 80%" -> Water % should be greater than 80%, but the
total would be more than 100%)

The function is recursive to also delete values for sub-ingredients.

=cut

sub delete_ingredients_percent_values ($ingredients_ref) {

	foreach my $ingredient_ref (@{$ingredients_ref}) {

		delete $ingredient_ref->{percent_min};
		delete $ingredient_ref->{percent_max};

		if (defined $ingredient_ref->{ingredients}) {
			delete_ingredients_percent_values($ingredient_ref->{ingredients});
		}
	}

	return;
}

=head2 compute_ingredients_percent_values ( total_min, total_max, ingredients_ref )

This function computes the possible minimum and maximum ranges for the percent
values of each ingredient and sub-ingredients.

Ingredients lists sometimes specify the percent value for some ingredients,
but usually not all. This functions computes minimum and maximum percent
values for all other ingredients.

Ingredients list are ordered by descending order of quantity.

This function is recursive and it calls itself for each ingredients with sub-ingredients.

=head3 Arguments

=head4 total_min - the minimum percent value of the total of all the ingredients in ingredients_ref

0 when the function is called on all ingredients of a product, but can be different than 0 if called on sub-ingredients of an ingredient that has a minimum value set.

=head4 total_max - the maximum percent value of all ingredients passed in ingredients_ref

100 when the function is called on all ingredients of a product, but can be different than 0 if called on sub-ingredients of an ingredient that has a maximum value set.

=head4 ingredient_ref : nested array of ingredients and sub-ingredients

=head3 Return values

=head4 Negative value - analysis error

The analysis encountered an impossible value.
e.g. "Flour, Sugar 80%": The % of Flour must be greated to the % of Sugar, but the sum would then be above 100%.

Or there were too many loops to analyze the values.

=head4 0 or positive value - analysis ok

The return value is the number of times we adjusted min and max values for ingredients and sub ingredients.

=cut

sub compute_ingredients_percent_values ($total_min, $total_max, $ingredients_ref) {

	init_percent_values($total_min, $total_max, $ingredients_ref);

	my $changed = 1;
	my $changed_total = 0;

	my $i = 0;

	while ($changed) {
		my $changed_max = set_percent_max_values($total_min, $total_max, $ingredients_ref);
		# bail out if there was an error / impossible values
		($changed_max < 0) and return -1;

		my $changed_min = set_percent_min_values($total_min, $total_max, $ingredients_ref);
		($changed_min < 0) and return -1;

		my $changed_sub_ingredients = set_percent_sub_ingredients($ingredients_ref);
		($changed_sub_ingredients < 0) and return -1;

		$changed = $changed_min + $changed_max + $changed_sub_ingredients;

		$changed_total += $changed;

		$i++;

		# bail out if we loop too much
		if ($i > 5) {

			$log->debug(
				"compute_ingredients_percent_values - too many loops, bail out",
				{
					ingredients_ref => $ingredients_ref,
					total_min => $total_min,
					total_max => $total_max,
					changed_total => $changed_total
				}
			) if $log->is_debug();
			return -1;
		}
	}

	$log->debug(
		"compute_ingredients_percent_values - done",
		{
			ingredients_ref => $ingredients_ref,
			total_min => $total_min,
			total_max => $total_max,
			changed_total => $changed_total
		}
	) if $log->is_debug();

	return $changed_total;
}

=head2 init_percent_values($total_min, $total_max, $ingredients_ref)

Initialize the percent, percent_min and percent_max value for each ingredient in list.

$ingredients_ref is the list of ingredients (as hash), where parsed percent are already set.

$total_min and $total_max might be set if we have a parent ingredient and are parsing a sub list.

When a percent is specifically set, use this value for percent_min and percent_max.

Warning: percent listed for sub-ingredients can be absolute (e.g. "Sugar, fruits 40% (pear 30%, apple 10%)")
or they can be relative to the parent ingredient (e.g. "Sugar, fruits 40% (pear 75%, apple 25%)".
We try to detect those cases and rescale the percent accordingly.

Otherwise use 0 for percent_min and total_max for percent_max.

=cut

sub init_percent_values ($total_min, $total_max, $ingredients_ref) {
	# Set maximum percentages if defined in the taxonomy (only do this for top-level ingredients)
	if ($total_max == 100) {
		set_percent_max_from_taxonomy($ingredients_ref);
	}

	# Determine if percent listed are absolute (default) or relative to a parent ingredient

	my $percent_mode = "absolute";

	# Assume that percent listed is relative to the parent ingredient
	# if the sum of specified percents for the ingredients is greater than the percent max of the parent.

	my $percent_sum = 0;
	foreach my $ingredient_ref (@{$ingredients_ref}) {
		if (defined $ingredient_ref->{percent}) {
			$percent_sum += $ingredient_ref->{percent};
		}
	}

	if ($percent_sum > $total_max) {
		$percent_mode = "relative";
	}

	$log->debug(
		"init_percent_values - percent mode",
		{
			percent_mode => $percent_mode,
			ingredients_ref => $ingredients_ref,
			total_min => $total_min,
			total_max => $total_max,
			percent_sum => $percent_sum
		}
	) if $log->is_debug();

	# Go through each ingredient to set percent_min, percent_max, and if we can an absolute percent

	foreach my $ingredient_ref (@{$ingredients_ref}) {
		if (defined $ingredient_ref->{percent}) {
			# There is a specified percent for the ingredient.

			if (($percent_mode eq "absolute") or ($total_min == $total_max)) {
				# We can assign an absolute percent to the ingredient because
				# 1. the percent mode is absolute
				# or 2. we have a specific percent for the parent ingredient
				# so we can rescale the relative percent of the ingredient to make it absolute
				my $percent
					= ($percent_mode eq "absolute")
					? $ingredient_ref->{percent}
					: $ingredient_ref->{percent} * $total_max / 100;
				$ingredient_ref->{percent} = $percent;
				$ingredient_ref->{percent_min} = $percent;
				$ingredient_ref->{percent_max} = $percent;
			}
			else {
				# The percent mode is relative and we do not have a specific percent for the parent ingredient
				# We cannot compute an absolute percent for the ingredient, but we can apply the relative percent
				# to percent_min and percent_max
				$ingredient_ref->{percent_min} = $ingredient_ref->{percent} * $total_min / 100;
				$ingredient_ref->{percent_max} = $ingredient_ref->{percent} * $total_max / 100;
				# The absolute percent is unknown, delete it
				delete $ingredient_ref->{percent};
			}
		}
		else {
			if (not defined $ingredient_ref->{percent_min}) {
				$ingredient_ref->{percent_min} = 0;
			}
			if ((not defined $ingredient_ref->{percent_max}) or ($ingredient_ref->{percent_max} > $total_max)) {
				$ingredient_ref->{percent_max} = $total_max;
			}
		}
	}

	$log->debug("init_percent_values - result", {ingredients_ref => $ingredients_ref}) if $log->is_debug();

	return;
}

=head2 set_percent_max_from_taxonomy ( ingredients_ref )

Set the percentage maximum for ingredients like flavouring where this is defined
on the Ingredients taxonomy. The percent_max will not be applied in the following cases:

 - if applying the percent_max would mean that it is not possible for the ingredient
   total to add up to 100%
 - If a later ingredient has a higher percentage than the percent_max of the restricted ingredient

=cut

sub set_percent_max_from_taxonomy ($ingredients_ref) {
	# Exit if the first ingredient is constrained
	if (!@{$ingredients_ref}
		|| defined get_inherited_property("ingredients", $ingredients_ref->[0]{id}, "percent_max:en"))
	{
		return;
	}

	# Loop backwards through ingredients, checking that we don't set a percent_max that
	# would be lower than the defined percentage of any ingredient that comes afterwards
	my $highest_later_percent = 0;
	for (my $index = scalar @{$ingredients_ref} - 1; $index > 0; $index--) {
		my $ingredient = $ingredients_ref->[$index];
		my $current_percent = $ingredient->{percent};
		if (defined $current_percent) {
			if ($current_percent > $highest_later_percent) {
				$highest_later_percent = $current_percent;
			}
		}
		else {
			# See if taxonomy defines a maximum percent
			my $percent_max = get_inherited_property("ingredients", $ingredient->{id}, "percent_max:en");
			if (defined $percent_max and $percent_max >= $highest_later_percent) {
				# Maximum percantage for ingredients like flavourings
				$ingredient->{percent_max} = $percent_max;
			}
		}
	}

	# Loop forwards through the ingredients to make sure that the maximum
	# does not limit preceding ingredients where percent is specified
	my $remaining_percent = 100;
	for my $ingredient (@{$ingredients_ref}) {
		my $defined_percent = $ingredient->{percent};
		if (!defined $defined_percent) {
			my $percent_max = $ingredient->{percent_max};
			if (defined $percent_max && $percent_max < $remaining_percent) {
				delete $ingredient->{percent_max};
			}
			last;
		}
		else {
			$remaining_percent = $remaining_percent - $defined_percent;
		}
	}

	return;
}

sub set_percent_max_values ($total_min, $total_max, $ingredients_ref) {

	my $changed = 0;

	my $current_max = $total_max;
	my $sum_of_mins_before = 0;
	my $sum_of_maxs_before = 0;

	my $i = 0;
	my $n = scalar @{$ingredients_ref};

	foreach my $ingredient_ref (@{$ingredients_ref}) {

		$i++;

		# The max of an ingredient must be lower or equal to
		# the max of the ingredient that appear before.
		if ($ingredient_ref->{percent_max} > $current_max) {
			$ingredient_ref->{percent_max} = $current_max;
			$changed++;
		}
		else {
			$current_max = $ingredient_ref->{percent_max};
		}

		# The max of an ingredient must be lower or equal to
		# the total max minus the sum of the minimums of all
		# other ingredients

		my $sum_of_mins_after = 0;
		for (my $j = $i; $j < $n; $j++) {
			$sum_of_mins_after += $ingredients_ref->[$j]{percent_min};
		}
		my $max_percent_max = $total_max - $sum_of_mins_before - $sum_of_mins_after;

		if (($max_percent_max >= 0) and ($ingredient_ref->{percent_max} > $max_percent_max)) {
			$ingredient_ref->{percent_max} = $max_percent_max;
			$changed++;
		}

		# For lists like  "Beans (52%), Tomatoes (33%), Water, Sugar, Cornflour, Salt, Spirit Vinegar"
		# we can set a maximum on Sugar, Cornflour etc. that takes into account that all ingredients
		# that appear before will have an higher quantity.
		# e.g. the percent max of Water to be set to 100 - 52 -33 = 15%
		# the max of sugar to be set to 15 / 2 = 7.5 %
		# the max of cornflour to be set to 15 / 3 etc.

		if ($i > 2) {    # This rule applies to the third ingredient and ingredients after
						 # We check that the current ingredient + the ingredient before it have a max
						 # inferior to the ingredients before, divided by 2.
						 # Then we do the same with 3 ingredients instead of 2, then 4 etc.
			for (my $j = 2; $j + 1 < $i; $j++) {
				my $max = $total_max - $sum_of_mins_before;
				for (my $k = $j; $k + 1 < $i; $k++) {
					$max += $ingredients_ref->[$i - $k]{percent_min};
				}
				$max = $max / $j;
				if ($ingredient_ref->{percent_max} > $max + 0.1) {
					$ingredient_ref->{percent_max} = $max;
					$changed++;
				}
			}
		}

		# The min of an ingredient must be greater or equal to
		# the total min minus the sum of the maximums of all
		# ingredients that appear before, divided by the number of
		# ingredients that appear after + the current ingredient

		my $min_percent_min = ($total_min - $sum_of_maxs_before) / (1 + $n - $i);

		if ($ingredient_ref->{percent_min} < $min_percent_min - 0.1) {

			# Bail out if the values are not possible
			if (($min_percent_min > $total_min) or ($min_percent_min > $ingredient_ref->{percent_max})) {
				$log->debug(
					"set_percent_max_values - impossible value, bail out",
					{
						ingredients_ref => $ingredients_ref,
						total_min => $total_min,
						min_percent_min => $min_percent_min
					}
				) if $log->is_debug();
				return -1;
			}

			$ingredient_ref->{percent_min} = $min_percent_min;
			$changed++;
		}

		$sum_of_mins_before += $ingredient_ref->{percent_min};
		$sum_of_maxs_before += $ingredient_ref->{percent_max};
	}

	return $changed;
}

sub set_percent_min_values ($total_min, $total_max, $ingredients_ref) {

	my $changed = 0;

	my $current_min = 0;
	my $sum_of_mins_after = 0;
	my $sum_of_maxs_after = 0;

	my $i = 0;
	my $n = scalar @{$ingredients_ref};

	foreach my $ingredient_ref (reverse @{$ingredients_ref}) {

		$i++;

		# The min of an ingredient must be greater or equal to the mean of the
		# ingredient that appears after.
		if ($ingredient_ref->{percent_min} < $current_min) {
			$ingredient_ref->{percent_min} = $current_min;
			$changed++;
		}
		else {
			$current_min = $ingredient_ref->{percent_min};
		}

		# The max of an ingredient must be lower or equal to
		# the total max minus the sum of the minimums of all
		# the ingredients after, divided by the number of
		# ingredients that appear before + the current ingredient

		my $max_percent_max = ($total_max - $sum_of_mins_after) / (1 + $n - $i);

		if ($ingredient_ref->{percent_max} > $max_percent_max + 0.1) {

			# Bail out if the values are not possible
			if (($max_percent_max > $total_max) or ($max_percent_max < $ingredient_ref->{percent_min})) {
				$log->debug(
					"set_percent_max_values - impossible value, bail out",
					{
						ingredients_ref => $ingredients_ref,
						total_min => $total_min,
						max_percent_max => $max_percent_max
					}
				) if $log->is_debug();
				return -1;
			}

			$ingredient_ref->{percent_max} = $max_percent_max;
			$changed++;
		}

		# The min of the ingredient must be greater or equal
		# to the total min minus the sum of the maximums of all the other ingredients

		my $sum_of_maxs_before = 0;
		for (my $j = 0; $j < ($n - $i); $j++) {
			$sum_of_maxs_before += $ingredients_ref->[$j]{percent_max};
		}
		my $min_percent_min = $total_min - $sum_of_maxs_before - $sum_of_maxs_after;

		if (($min_percent_min > 0) and ($ingredient_ref->{percent_min} < $min_percent_min - 0.1)) {

			# Bail out if the values are not possible
			if (($min_percent_min > $total_min) or ($min_percent_min > $ingredient_ref->{percent_max})) {
				$log->debug(
					"set_percent_max_values - impossible value, bail out",
					{
						ingredients_ref => $ingredients_ref,
						total_min => $total_min,
						min_percent_min => $min_percent_min
					}
				) if $log->is_debug();
				return -1;
			}

			$ingredient_ref->{percent_min} = $min_percent_min;
			$changed++;
		}

		$sum_of_mins_after += $ingredient_ref->{percent_min};
		$sum_of_maxs_after += $ingredient_ref->{percent_max};
	}

	return $changed;
}

sub set_percent_sub_ingredients ($ingredients_ref) {

	my $changed = 0;

	my $i = 0;
	my $n = scalar @{$ingredients_ref};

	foreach my $ingredient_ref (@{$ingredients_ref}) {

		$i++;

		if (defined $ingredient_ref->{ingredients}) {

			# Set values for sub-ingredients from ingredient values

			$changed += compute_ingredients_percent_values(
				$ingredient_ref->{percent_min},
				$ingredient_ref->{percent_max},
				$ingredient_ref->{ingredients}
			);

			# Set values for ingredient from sub-ingredients values

			my $total_min = 0;
			my $total_max = 0;

			foreach my $sub_ingredient_ref (@{$ingredient_ref->{ingredients}}) {

				$total_min += $sub_ingredient_ref->{percent_min};
				$total_max += $sub_ingredient_ref->{percent_max};
			}

			if ($ingredient_ref->{percent_min} < $total_min - 0.1) {
				$ingredient_ref->{percent_min} = $total_min;
				$changed++;
			}
			if ($ingredient_ref->{percent_max} > $total_max + 0.1) {
				$ingredient_ref->{percent_max} = $total_max;
				$changed++;
			}

			$log->debug("set_percent_sub_ingredients", {ingredient_ref => $ingredient_ref, changed => $changed})
				if $log->is_debug();

		}
	}

	return $changed;
}

=head2 compute_ingredients_percent_estimates ( total, ingredients_ref )

This function computes a possible estimate for the percent values of each ingredient and sub-ingredients.

The sum of all estimates must be 100%, and the estimates try to match the min and max constraints computed previously with the compute_ingredients_percent_values() function.

=head3 Arguments

=head4 total - the total of all the ingredients in ingredients_ref

100 when the function is called on all ingredients of a product, but can be different than 100 if called on sub-ingredients of an ingredient.

=head4 ingredient_ref : nested array of ingredients and sub-ingredients

=head3 Return values

=cut

sub compute_ingredients_percent_estimates ($total, $ingredients_ref) {

	my $current_total = 0;
	my $i = 0;
	my $n = scalar(@{$ingredients_ref});

	foreach my $ingredient_ref (@{$ingredients_ref}) {

		$i++;

		# Last ingredient?
		if ($i == $n) {
			$ingredient_ref->{percent_estimate} = $total - $current_total;
		}
		# Specified percent
		elsif (defined $ingredient_ref->{percent}) {
			if ($ingredient_ref->{percent} <= $total - $current_total) {
				$ingredient_ref->{percent_estimate} = $ingredient_ref->{percent};
			}
			else {
				$ingredient_ref->{percent_estimate} = $total - $current_total;
			}
		}
		else {

			# Take the middle of the possible range

			my $max = $total - $current_total;
			my $min = 0;
			if ((defined $ingredient_ref->{percent_max}) and ($ingredient_ref->{percent_max} < $max)) {
				$max = $ingredient_ref->{percent_max};
			}
			if (defined $ingredient_ref->{percent_min}) {
				$min = $ingredient_ref->{percent_min};
			}
			$ingredient_ref->{percent_estimate} = ($max + $min) / 2;
		}

		$current_total += $ingredient_ref->{percent_estimate};

		if (defined $ingredient_ref->{ingredients}) {
			compute_ingredients_percent_estimates($ingredient_ref->{percent_estimate}, $ingredient_ref->{ingredients});
		}
	}

	$log->debug("compute_ingredients_percent_estimates - done", {ingredients_ref => $ingredients_ref})
		if $log->is_debug();
	return;
}

=head2 analyze_ingredients ( product_ref )

This function analyzes ingredients to see the ones that are vegan, vegetarian, from palm oil etc.
and computes the resulting value for the complete product.

The results are overrode by labels like "Vegan", "Vegetarian" or "Palm oil free"

Results are stored in the ingredients_analysis_tags array.

=cut

sub analyze_ingredients ($product_ref) {

	delete $product_ref->{ingredients_analysis};
	delete $product_ref->{ingredients_analysis_tags};

	my @properties = ("from_palm_oil", "vegan", "vegetarian");
	my %properties_unknown_tags = (
		"from_palm_oil" => "en:palm-oil-content-unknown",
		"vegan" => "en:vegan-status-unknown",
		"vegetarian" => "en:vegetarian-status-unknown",
	);

	# Structure to store the result of the ingredient analysis for each property
	my $ingredients_analysis_properties_ref = {};

	# Store the lists of ingredients that resulted in a product being non vegetarian/vegan/palm oil free
	my $ingredients_analysis_ref = {};

	if ((defined $product_ref->{ingredients}) and ((scalar @{$product_ref->{ingredients}}) > 0)) {

		foreach my $property (@properties) {

			# Ingredient values for the property
			my %values = ();

			# Traverse the ingredients tree, breadth first

			my @ingredients = @{$product_ref->{ingredients}};

			while (@ingredients) {

				# Remove and process the first ingredient
				my $ingredient_ref = shift @ingredients;
				my $ingredientid = $ingredient_ref->{id};

				# Add sub-ingredients at the beginning of the ingredients array
				if (defined $ingredient_ref->{ingredients}) {

					unshift @ingredients, @{$ingredient_ref->{ingredients}};
				}

				# We may already have a value. e.g. for "matières grasses d'origine végétale" or "gélatine (origine végétale)"
				my $value = $ingredient_ref->{$property};

				if (not defined $value) {

					$value = get_inherited_property("ingredients", $ingredientid, $property . ":en");

					if (defined $value) {
						$ingredient_ref->{$property} = $value;
					}
					else {
						if (not(exists_taxonomy_tag("ingredients", $ingredientid))) {
							$values{unknown_ingredients} or $values{unknown_ingredients} = [];
							push @{$values{unknown_ingredients}}, $ingredientid;
						}

						# additives classes in ingredients are functions of a more specific ingredient
						# if we don't have a property value for the ingredient class
						# then ignore the additive class instead of considering the property undef
						elsif (exists_taxonomy_tag("additives_classes", $ingredientid)) {
							$value = "ignore";
							#$ingredient_ref->{$property} = $value;
						}
					}
				}

				# Vegetable oil (rapeseed oil, ...) : ignore "from_palm_oil:en:maybe" if the ingredient has sub-ingredients
				if (    ($property eq "from_palm_oil")
					and (defined $value)
					and ($value eq "maybe")
					and (defined $ingredient_ref->{ingredients}))
				{
					$value = "ignore";
				}

				not defined $value and $value = "undef";

				defined $values{$value} or $values{$value} = [];
				push @{$values{$value}}, $ingredientid;

				# print STDERR "ingredientid: $ingredientid - property: $property - value: $value\n";
			}

			# Compute the resulting property value for the product
			my $property_value;

			if ($property =~ /^from_/) {

				my $from_what = $';
				my $from_what_with_dashes = $from_what;
				$from_what_with_dashes =~ s/_/-/g;

				# For properties like from_palm, one positive ingredient triggers a positive result for the whole product
				# We assume that all the positive ingredients have been marked as yes or maybe in the taxonomy
				# So all known ingredients without a value for the property are assumed to be negative

				# value can can be "ignore"

				if (defined $values{yes}) {
					# One yes ingredient -> yes for the whole product
					$property_value = "en:" . $from_what_with_dashes;    # en:palm-oil
					$ingredients_analysis_ref->{$property_value} = $values{yes};
				}
				elsif (defined $values{maybe}) {
					# One maybe ingredient -> maybe for the whole product
					$property_value = "en:may-contain-" . $from_what_with_dashes;    # en:may-contain-palm-oil
					$ingredients_analysis_ref->{$property_value} = $values{maybe};
				}
				# If some ingredients are not recognized, there is a possibility that they could be palm oil or contain palm oil
				# As there are relatively few ingredients with palm oil, we assume we are able to recognize them with the taxonomy
				# and that unrecognized ingredients do not contain palm oil.
				# --> We mark the product as palm oil free
				# Exception: If there are lots of unrecognized ingredients though (e.g. more than 1 third), it may be that the ingredients list
				# is bogus (e.g. OCR errors) and the likelyhood of missing a palm oil ingredient increases.
				# --> In this case, we mark the product as palm oil content unknown
				elsif (defined $values{unknown_ingredients}) {
					# Some ingredients were not recognized
					$log->debug(
						"analyze_ingredients - unknown ingredients",
						{
							unknown_ingredients_n => (scalar @{$values{unknown_ingredients}}),
							ingredients_n => (scalar(@{$product_ref->{ingredients}}))
						}
					) if $log->is_debug();
					my $unknown_rate
						= (scalar @{$values{unknown_ingredients}}) / (scalar @{$product_ref->{ingredients}});
					# for palm-oil, as there are few products containing it, we consider status to be unknown only if there is more than 30% unknown ingredients (which may indicates bogus ingredient list, eg. OCR errors)
					if (($from_what_with_dashes eq "palm-oil") and ($unknown_rate <= 0.3)) {
						$property_value = "en:" . $from_what_with_dashes . "-free";    # en:palm-oil-free
					}
					else {
						$property_value = $properties_unknown_tags{$property};    # en:palm-oil-content-unknown
					}
					# In all cases, keep track of the unknown ingredients
					$ingredients_analysis_ref->{$properties_unknown_tags{$property}} = $values{unknown_ingredients};
				}
				else {
					# no yes, maybe or unknown ingredients
					$property_value = "en:" . $from_what_with_dashes . "-free";    # en:palm-oil-free
				}
			}
			else {

				# For properties like vegan or vegetarian, one negative ingredient triggers a negative result for the whole product
				# Known ingredients without a value for the property: we do not make any assumption
				# We assume that all the positive ingredients have been marked as yes or maybe in the taxonomy
				# So all known ingredients without a value for the property are assumed to be negative

				if (defined $values{no}) {
					# One no ingredient -> no for the whole product
					$property_value = "en:non-" . $property;    # en:non-vegetarian
					$ingredients_analysis_ref->{$property_value} = $values{no};
				}
				elsif (defined $values{"undef"}) {
					# Some ingredients were not recognized or we do not have a property value for them
					$property_value = $properties_unknown_tags{$property};    # en:vegetarian-status-unknown
					$ingredients_analysis_ref->{$property_value} = $values{"undef"};
				}
				elsif (defined $values{maybe}) {
					# One maybe ingredient -> maybe for the whole product
					$property_value = "en:maybe-" . $property;    # en:maybe-vegetarian
					$ingredients_analysis_ref->{$property_value} = $values{maybe};
				}
				else {
					# all ingredients known and with a value, no no or maybe value -> yes
					$property_value = "en:" . $property;    # en:vegetarian
				}

				# In all cases, keep track of unknown ingredients so that we can display unknown ingredients
				# even if some ingredients also triggered non-vegan or non-vegetarian
				if (defined $values{"undef"}) {
					$ingredients_analysis_ref->{$properties_unknown_tags{$property}} = $values{"undef"};
				}
			}

			$property_value =~ s/_/-/g;

			$ingredients_analysis_properties_ref->{$property} = $property_value;
		}
	}

	# Apply labels overrides
	# also apply labels overrides if we don't have ingredients at all
	if (has_tag($product_ref, "labels", "en:palm-oil-free")) {
		$ingredients_analysis_properties_ref->{from_palm_oil} = "en:palm-oil-free";
	}

	if (has_tag($product_ref, "labels", "en:vegan")) {
		$ingredients_analysis_properties_ref->{vegan} = "en:vegan";
		$ingredients_analysis_properties_ref->{vegetarian} = "en:vegetarian";
	}
	elsif (has_tag($product_ref, "labels", "en:non-vegan")) {
		$ingredients_analysis_properties_ref->{vegan} = "en:non-vegan";
	}

	if (has_tag($product_ref, "labels", "en:vegetarian")) {
		$ingredients_analysis_properties_ref->{vegetarian} = "en:vegetarian";
	}
	elsif (has_tag($product_ref, "labels", "en:non-vegetarian")) {
		$ingredients_analysis_properties_ref->{vegetarian} = "en:non-vegetarian";
		$ingredients_analysis_properties_ref->{vegan} = "en:non-vegan";
	}

	# Create ingredients_analysis_tags array

	if (scalar keys %$ingredients_analysis_properties_ref) {
		$product_ref->{ingredients_analysis_tags} = [];
		$product_ref->{ingredients_analysis} = {};

		foreach my $property (@properties) {
			my $property_value = $ingredients_analysis_properties_ref->{$property};
			if (defined $property_value) {
				# Store the property value in the ingredients_analysis_tags list
				push @{$product_ref->{ingredients_analysis_tags}}, $property_value;
				# Store the list of ingredients that caused a product to be non vegan/vegetarian/palm oil free
				if (defined $ingredients_analysis_ref->{$property_value}) {
					$product_ref->{ingredients_analysis}{$property_value}
						= $ingredients_analysis_ref->{$property_value};
				}

				# Also store the list of ingredients that are not recognized
				if (defined $ingredients_analysis_ref->{$properties_unknown_tags{$property}}) {
					$product_ref->{ingredients_analysis}{$properties_unknown_tags{$property}}
						= $ingredients_analysis_ref->{$properties_unknown_tags{$property}};
				}
			}
		}
	}

	# Uncomment the following line to add an extra field with more data for debugging purposes
	#$product_ref->{ingredients_analysis_debug} = $ingredients_analysis_ref;
	return;
}

# function to normalize strings like "Carbonate d'ammonium" in French
# x is the prefix
# y can contain de/d' (of in French)
sub normalize_fr_a_de_b ($a, $b) {

	$a =~ s/\s+$//;
	$b =~ s/^\s+//;

	$b =~ s/^(de |d')//;

	if ($b =~ /^(a|e|i|o|u|y|h)/i) {
		return $a . " d'" . $b;
	}
	else {
		return $a . " de " . $b;
	}
}

# English: oil, olive -> olive oil
# French: huile, olive -> huile d'olive
# Russian: масло растительное, пальмовое -> масло растительное оливковое

sub normalize_a_of_b ($lc, $a, $b) {

	$a =~ s/\s+$//;
	$b =~ s/^\s+//;

	if ($lc eq "en") {
		return $b . " " . $a;
	}
	elsif ($lc eq "es") {
		return $a . " de " . $b;
	}
	elsif ($lc eq "fr") {
		$b =~ s/^(de |d')//;

		if ($b =~ /^(a|e|i|o|u|y|h)/i) {
			return $a . " d'" . $b;
		}
		else {
			return $a . " de " . $b;
		}
	}
	elsif ($lc eq "ru") {
		return $a . " " . $b;
	}
}

# Vegetal oil (palm, sunflower and olive)
# -> palm vegetal oil, sunflower vegetal oil, olive vegetal oil

sub normalize_enumeration ($lc, $type, $enumeration) {

	$log->debug("normalize_enumeration", {type => $type, enumeration => $enumeration}) if $log->is_debug();

	# If there is a trailing space, save it and output it
	my $trailing_space = "";
	if ($enumeration =~ /\s+$/) {
		$trailing_space = " ";
	}

	my $and = $Lang{_and_}{$lc};
	#my $enumeration_separators = $obrackets . '|' . $cbrackets . '|\/| \/ | ' . $dashes . ' |' . $commas . ' |' . $commas. '|'  . $Lang{_and_}{$lc};

	my @list = split(/$obrackets|$cbrackets|\/| \/ | $dashes |$commas |$commas|$and/i, $enumeration);

	return join(", ", map {normalize_a_of_b($lc, $type, $_)} @list) . $trailing_space;
}

# iodure et hydroxide de potassium
sub normalize_fr_a_et_b_de_c ($a, $b, $c) {

	return normalize_fr_a_de_b($a, $c) . ", " . normalize_fr_a_de_b($b, $c);
}

sub normalize_additives_enumeration ($lc, $enumeration) {

	$log->debug("normalize_additives_enumeration", {enumeration => $enumeration}) if $log->is_debug();

	my $and = $Lang{_and_}{$lc};

	my @list = split(/$obrackets|$cbrackets|\/| \/ | $dashes |$commas |$commas|$and/i, $enumeration);

	return join(", ", map {"E" . $_} @list);
}

sub normalize_vitamin ($lc, $a) {

	$log->debug("normalize vitamin", {vitamin => $a}) if $log->is_debug();
	$a =~ s/\s+$//;
	$a =~ s/^\s+//;

	# does it look like a vitamin code?
	if ($a =~ /^[a-z][a-z]?-? ?\d?\d?$/i) {
		($lc eq 'es') and return "vitamina $a";
		($lc eq 'fr') and return "vitamine $a";
		($lc eq 'fi') and return "$a-vitamiini";
		($lc eq 'it') and return "vitamina $a";
		($lc eq 'nl') and return "vitamine $a";
		($lc eq 'is') and return "$a-vítamín";
		($lc eq 'pl') and return "witamina $a";
		return "vitamin $a";
	}
	else {
		return $a;
	}
}

sub normalize_vitamins_enumeration ($lc, $vitamins_list) {

	my $and = $Lang{_and_}{$lc};

	# The ?: makes the group non-capturing, so that the split does not create an extra item for the group
	my @vitamins = split(/(?:\(|\)|\/| \/ | - |, |,|$and)+/i, $vitamins_list);

	$log->debug("splitting vitamins", {vitamins_list => $vitamins_list, vitamins => \@vitamins}) if $log->is_debug();

	# first output "vitamines," so that the current additive class is set to "vitamins"
	my $split_vitamins_list;

	if ($lc eq 'da' || $lc eq 'nb' || $lc eq 'sv') {$split_vitamins_list = "vitaminer"}
	elsif ($lc eq 'de' || $lc eq 'it') {$split_vitamins_list = "vitamine"}
	elsif ($lc eq 'es') {$split_vitamins_list = "vitaminas"}
	elsif ($lc eq 'fr') {$split_vitamins_list = "vitamines"}
	elsif ($lc eq 'fi') {$split_vitamins_list = "vitamiinit"}
	elsif ($lc eq 'nl') {$split_vitamins_list = "vitaminen"}
	elsif ($lc eq 'is') {$split_vitamins_list = "vítamín"}
	elsif ($lc eq 'pl') {$split_vitamins_list = "witaminy"}
	else {$split_vitamins_list = "vitamins"}

	$split_vitamins_list .= ", " . join(", ", map {normalize_vitamin($lc, $_)} @vitamins);

	$log->debug("vitamins split", {input => $vitamins_list, output => $split_vitamins_list}) if $log->is_debug();

	return $split_vitamins_list;
}

sub normalize_allergen ($type, $lc, $allergen) {

	# $type  ->  allergens or traces

	$log->debug("normalize allergen", {allergen => $allergen})
		if $log->is_debug();

	my $of = ' - ';
	if (defined $of{$lc}) {
		$of = $of{$lc};
	}
	my $and_of = ' - ';
	if (defined $and_of{$lc}) {
		$and_of = $and_of{$lc};
	}

	# "de moutarde" -> moutarde
	# "et de la moutarde" -> moutarde

	$allergen = " " . $allergen;
	$allergen =~ s/^($and_of|$of)\b//;
	$allergen =~ s/\s+$//;
	$allergen =~ s/^\s+//;

	return $Lang{$type}{$lc} . " : " . $allergen;
}

sub normalize_allergens_enumeration ($type, $lc, $before, $allergens_list, $after) {

	# $type    ->  allergens or traces
	# $before  ->  may contain an opening parenthesis

	$log->debug("splitting allergens", {input => $allergens_list, before => $before, after => $after})
		if $log->is_debug();

	my $and = $Lang{_and_}{$lc};

	$log->debug("splitting allergens", {input => $allergens_list}) if $log->is_debug();

	# remove stopwords at the end
	# e.g. Kann Spuren von Senf und Sellerie enthalten.
	if (defined $allergens_stopwords{$lc}) {
		my $stopwords = $allergens_stopwords{$lc};
		$allergens_list =~ s/( ($stopwords)\b)+(\.|$)/$3/ig;
	}

	$log->debug("splitting allergens after removing stopwords", {input => $allergens_list}) if $log->is_debug();

	my @allergens = split(/\(|\)|\/| \/ | - |, |,|$and/i, $allergens_list);

	my $split_allergens_list = " " . join(", ", map {normalize_allergen($type, $lc, $_)} @allergens) . ".";
	# added ending . to facilite matching and removing when parsing ingredients

	# if there was a closing parenthesis after, remove it only if there is an opening parenthesis before
	# e.g. contains (milk) -> contains milk
	# but: (contains milk) -> (contains milk)

	if ((defined $after) and ($after eq ')') and ($before !~ /\(/)) {
		$split_allergens_list .= $after;
	}

	$log->debug("allergens split", {input => $allergens_list, output => $split_allergens_list}) if $log->is_debug();

	return $split_allergens_list;
}

# Ingredients: list of ingredients -> phrases followed by a colon, dash, or line feed

my %phrases_before_ingredients_list = (

	ar => ['المكونات',],

	az => ['Tarkibi',],

	bg => ['Съставки', 'Състав',],

	bs => ['Sastoji',],

	ca => ['Ingredient(s)?', 'composició',],

	cs => ['složení',],

	da => ['ingredienser', 'indeholder',],

	de => ['Zusammensetzung', 'zutat(en)?',],

	el => ['Συστατικά',],

	en => ['composition', 'ingredient(s?)',],

	es => ['composición', 'ingredientes',],

	et => ['koostisosad',],

	fi => ['aine(?:kse|s?osa)t(?:\s*\/\s*ingredienser)?', 'ainesosia', 'valmistusaineet', 'koostumus',],

	fr => [
		'ingr(e|é)dient(s?)',
		'Quels Ingr(e|é)dients ?',    # In Casino packagings
		'composition',
	],

	hr => ['Sastojci',],

	hu => ['(ö|ő|o)sszetev(ö|ő|o)k', 'összetétel',],

	id => ['komposisi',],

	is => ['innihald(?:slýsing|sefni)?', 'inneald',],

	it => ['ingredienti', 'composizione',],

	ja => ['原材料名',],

	kk => ['курамы',],

	ko => ['配料',],

	ky => ['курамы',],

	lt => ['Sudedamosios dalys', 'Sudėtis',],

	lv => ['sast[āäa]v(s|da[ļl]as)',],

	nl => ['ingredi(e|ë)nten', 'samenstelling', 'bestanddelen',],

	nb => ['Ingredienser',],

	pl => ['sk[łl]adniki', 'skład',],

	pt => ['ingredientes', 'composição',],

	ro => ['(I|i)ngrediente', 'compoziţie',],

	ru => ['состав', 'coctab', 'Ингредиенты',],

	si => ['sestavine',],

	sk => ['obsahuje', 'zloženie',],

	sl => ['vsebuje', '(S|s)estavine',],

	sq => ['P[eë]rb[eë]r[eë]sit',],

	sr => ['Sastojci',],

	sv => ['ingredienser', 'innehåll(er)?',],

	tg => ['Таркиб',],

	th => ['ส่วนประกอบ', 'ส่วนประกอบที่สำคัญ',],

	tr => ['(İ|i)çindekiler',],

	uz => ['tarkib',],

	zh => ['配料', '成份',],

);

# INGREDIENTS followed by lowercase list of ingredients

my %phrases_before_ingredients_list_uppercase = (

	en => ['INGREDIENT(S)?',],

	cs => ['SLOŽENÍ',],

	da => ['INGREDIENSER',],

	de => ['ZUTAT(EN)?',],

	el => ['ΣΥΣΤΑΤΙΚΑ'],

	es => ['INGREDIENTE(S)?',],

	fi => ['AINE(?:KSE|S?OSA)T(?:\s*\/\s*INGREDIENSER)?', 'VALMISTUSAINEET',],

	fr => ['INGR(E|É)(D|0|O)IENTS',],

	hu => ['(Ö|O|0)SSZETEVOK',],

	is => ['INNIHALD(?:SLÝSING|SEFNI)?', 'INNEALD',],

	it => ['INGREDIENTI(\s*)',],

	nb => ['INGREDIENSER',],

	nl => ['INGREDI(E|Ë)NTEN(\s*)',],

	nl => ['INGREDIENSER',],

	pl => ['SKŁADNIKI(\s*)',],

	pt => ['INGREDIENTES(\s*)',],

	ru => ['COCTАB',],

	si => ['SESTAVINE',],

	sv => ['INGREDIENSER', 'INNEHÅLL(ER)?',],

	uz => ['ІHГРЕДІЄНТИ',],

	uz => ['TARKIB',],

	vi => ['TH(A|À)NH PH(A|Â)N',],

);

my %phrases_after_ingredients_list = (

	# TODO: Introduce a common list for kcal

	bg => [
		'да се съхранява (в закрити|на сухо)',    # store in ...
	],

	cs => ['doporučeny způsob přípravy', 'V(ý|y)(ž|z)ivov(e|é) (ú|u)daje ve 100 g',],

	da => [
		'(?:gennemsnitlig )?n(æ|ae)rings(?:indhold|værdi|deklaration)',
		'tilberedning(?:svejledning)?',
		'holdbarhed efter åbning',
		'opbevar(?:ing|res)?',
		'(?:for )?allergener',
		'produceret af',
		'beskyttes', 'nettovægt', 'åbnet',
	],

	de => [
		'Ern(â|a|ä)hrungswerte',
		'Mindestens altbar bis',
		'Mindestens haltbar bis',
		'davon ges(â|a|ä)tigte Fettsäuren',
		'davon Zuckerarten',
		'davon ges(â|a|ä)ttigte',
		'Durchschnittlich enthalten 100 (ml|g)',
		'Durchschnittliche N(â|a|ä)hrwerte',
		'DURCHSCHNITTLICHE NÄHRWERTE',
		'Durchschnittliche N(â|a|ä)hrwert(angaben|angabe)',
		'Kakao: \d\d\s?% mindestens.',
		'N(â|a|ä)hrwert(angaben|angabe|information|tabelle)',    #Nährwertangaben pro 100g
		'N(â|a|ä)hrwerte je',
		'Nâhrwerte',
		'(Ungeöffnet )?mindestens',
		'(k[uü]hl|bei Zimmertemperatur) und trocken lagern',
		'Rinde nicht zum Verzehr geeignet.',
		'Vor W(â|a|ä)rme und Feuchtigkeit sch(u|ü)tzen',
		'Unge(ö|o)ffnet bei max.',
		'Unter Schutzatmosphäre verpackt',
		'verbrauchen bis',
		'Vor Wärme geschützt (und trocken )?lagern',
		'Vorbereitung Tipps',
		'zu verbrauchen bis',
		'100 (ml|g) enthalten durchschnittlich',
		'\d\d\d\sg\s\w*\swerden aus\s\d\d\d\sg\s\w*\shergestellt'
		,    # 100 g Salami werden aus 120 g Schweinefleisch hergestellt.
	],

	el => [
		'ΔΙΑΘΡΕΠΤΙΚΗ ΕΠΙΣΗΜΑΝΣΗ',    #Nutritional labelling
		'ΔΙΤΡΟΦΙΚΕΣ ΠΗΡΟΦΟΡΙΕΣ',
	],

	en => [
		'after opening',
		'nutrition(al)? (as sold|facts|information|typical|value[s]?)',
		# "nutrition advice" seems to appear before ingredients rather than after.
		# "nutritional" on its own would match the ingredient "nutritional yeast" etc.
		'of whlch saturates',
		'of which saturates',
		'of which saturated fat',
		'((\d+)(\s?)kJ\s+)?(\d+)(\s?)kcal',
		'once opened[,]? (consume|keep|refrigerate|store|use)',
		'(Storage( instructions)?[: ]+)?Store in a cool[,]? dry place',
		'(dist(\.)?|distributed|sold)(\&|and|sold| )* (by|exclusively)',
		#'Best before',
		#'See bottom of tin',
	],

	es => [
		'valores nutricionales',
		'modo de preparacion',
		'informaci(o|ô)n nutricional',
		'valor energ(e|é)tico',
		'condiciones de conservaci(o|ó)n',
		#'pa(i|í)s de transformaci(o|ó)n',
		'cons[eé]rv(ar|ese) en( un)? lug[ae]r (fresco y seco|seco y fresco)',
		'de los cuates az(u|ü)cares',
		'de las cuales saturadas',
		'protegido de la luz',
		'conser(y|v)ar entre',
		'una vez abierto',
		'conservaci(o|ó)n:',
		'consumi preferentemente antes del',
		'consumir preferentemente antes del',
		#Envasado por:
	],

	et => [
		'parim enne',    # best before
	],

	fi => [
		'100 g:aan tuotetta käytetään',
		'Kypsennys',
		'Makeisten sekoitussuhde voi vaihdella',
		'Pakattu suojakaasuun',
		'Parasta ennen',
		'Viimeinen käyttöpäivä',
		'(?:Keskimääräinen )?Ravinto(?:arvo|sisältö)',
		'Sisältää aluspaperin',
		'Suositellaan säilytettäväksi',
		'Säily(?:tettävä|tetään|tys|y)',
		'Tämä tuote on tehty ihmisille',
		'Valmist(?:aja:|us)',
	],

	fr => [
		'valeur(s?) (e|é)nerg(e|é)tique',
		'valeur(s?) nutritives',
		'valeur nutritive',
		'valeurs mo(y|v)ennes',
		'valeurs nutritionelles moyennes',
		'valeur nutritionnelle mo(y|v)enne',
		'valeur nutritionnelle',
		'(va(l|t)eurs|informations|d(e|é)claration|analyse|rep(e|è)res) (nutritionnel)(s|le|les)?',
		'(a|à) consommer de pr[ée]f[ée]rence',
		'(a|à) consommer de',
		'(a|à) cons.de préférence avant',
		'(a|à) consommer (cuit|rapidement|dans|jusqu)',
		'(a|à)[ ]?conserver (entre|dans|de|au|a|à)',
		'Allergènes: voir les ingrédients en gras',
		'Attention: les enfants en bas âge risquent de',
		'apr(e|è)s (ouverture|achat)',
		'apport de r(e|é)ference pour un adulte type',
		'caractéristiques nu(t|f)ritionnelles',
		'Conditionné sous vide',
		'(conseil|conseils) de pr(e|é)paration',
		'(conditions|conseils) de conservation',
		'conseil d\'utilisation',
		'conservation[ ]?:',
		'Croûte en matière plastique non comestible',
		'dans le compartiment (a|à) gla(c|ç)ons',
		'de préférence avant le',
		'dont sucres',
		'dont acides (gras|ras) satur(e|é)s',
		'Fabriquee à partir de fruits entiers',
		'Fabriqué dans un atelier qui utilise',
		'information nutritionnelle',
		'((\d+)(\s?)kJ\s+)?(\d+)(\s?)kcal',
		'la pr(e|é)sence de vide',    # La présence de vide au fond du pot est due au procédé de fabrication.
		'Modes de pr(e|é)paration',
		'Mode de pr(e|é)paration',
		'moyennes pour 100(g|ml)',
		'Naturellement riche en fibres',
		'ne jamais recongeler un produit décongelé',
		'nutritionnelles mo(y|v)ennes'
		,    # in case of ocr issue on the first word "valeurs" v in case the y is cut halfway
		'nutritionnelles pour 100(g|ml)',    #Arôme Valeum nutritionnelles pour 100g: Energie
		'Nutrition pour 100 (g|ml)',
		'pensez au tri',
		'Peux contenir des morceaux de noyaux',
		'pr(e|é)paration au four',
		'Prépar(e|é)e? avec',
		'(produit )?(a|à) protéger de ',    # humidité, chaleur, lumière etc.
		'(produit )?conditionn(e|é) sous atmosph(e|è)re protectrice',
		'N(o|ò)us vous conseillons',
		'Non ouvert,',
		'Sans conservateur',
		'(Utilisation: |Préparation: )?Servir frais',
		'Temps de Cuisson',
		'tenir à l\'abri',
		'Teneur en matière grasse',
		'(Chocolat: )?teneur en cacao',
		'Teneur totale en sucres',
		# Belgian products often mix languages and thus can have ending phrases in dutch
		'Gemiddelde voedingswaarde',
		#'Pour votre santé',
		#'La certification Fairtrade assure',
		#Préparation:
		#'ne pas laisser les enfants' # Ne pas laisser les enfants de moins de 36 mols sans surveillance avec le bouchon dévissable. BT Daonan ar
		#`etten/Matières grasses`, # (Vetten mais j'avais Netten/Matières grasses)
		#'dont sucres',
		#'dontSUcres',
		#'waarvan suikers/
		#`verzadigde vetzuren/ acides gras saturés`,
		#`Conditionné par`,
	],

	hr => [
		'Čuvati na (hladnom|suhom|temperaturi)',    # store in...
	],

	hu => [
		'Atlagos tápérték 100g termékben',
		'((száraz|hűvös|(közvetlen )?napfénytől védett)[, ]*)+helyen tárolandó',    # store in cool/dry/etc
	],

	is => ['n(æ|ae)ringargildi', 'geymi(st|ð) á', 'eftir opnum', 'aðferð',],

	it => [
		'valori nutrizionali',
		'consigli per la preparazione',
		'di cui zuccheri',
		'Valori nutritivi',
		'Conservare in luogo fresco e asciutto',
		'MODALITA D\'USO',
		'MODALITA DI CONSERVAZIONE',
		'Preparazione:',
		'Una volta aperto',    # once opened...
		'Da consumarsi preferibilmente entro',    # best before
	],

	ja => [
		'栄養価',    # nutritional value
		'内容量',    # weight
		'賞味期限',    # best before
	],

	lt => [
		'geriausias iki',    # best before
	],

	nb => ['netto(?:innhold|vekt)', 'oppbevar(?:ing|es)', 'næringsinnhold', 'kjølevare',],

	nl => [
		'bereid met',
		'Beter Leven keurmerk 1 ster.',
		'Beter Leven keurmerk 3 sterren',
		'Bewaren bij kamertemperatuur',
		'Cacao: ten minste ',
		'Droog bewaren',
		'E = door EU goedgekeurde hulpstof.',
		'E door EU goedgekeurde hulpstoffen',
		'"E"-nummers zijn door de EU goedgekeurde hulpstoffen',
		'gemiddelde voedingswaarden',
		'Gemiddeldevoedingswaardel',
		'gemiddelde voedingswaarde per 100 g',
		'Na openen beperkt houdbaar',
		'Ongeopend, ten minste houdbaar tot:',
		'o.a.',
		'ten minste',
		'ten minste houdbaar tot',
		'Van nature rijk aan vezels',
		'Verpakt onder beschermende atmosfeer',
		'voedingswaarden',
		'voedingswaarde',
		'Voor allergenen: zie ingrediëntenlijst, in vet gemarkeerd',
		'voorbereidingstips',
		#'waarvan suikers',
		'Witte chocolade: ten minste',
	],

	pl => [
		'przechowywać w chlodnym i ciemnym miejscu',    #keep in a dry and dark place
		'n(a|o)jlepiej spożyć przed',    #Best before
		'Przechowywanie',
	],

	pt => [
		'conservar em local (seco e )?fresco',
		'conservar em lugar fresco',
		'dos quais a(ç|c)(u|ü)ares',
		'dos quais a(ç|c)(u|ü)cares',
		'informa(ç|c)(a|ã)o nutricional',
		'modo de prepara(ç|c)(a|ã)o',
		'a consumir de prefer(e|ê)ncia antes do',
		'consumir de prefer(e|ê)ncia antes do',
	],

	ro => [
		'declaratie nutritional(a|ă)',
		'a si pastra la frigider dup(a|ă) deschidere',
		'a se agita inainte de deschidere',
		'Valori nutritionale medii',
		'a se p[ăa]stra la',    # store in...
	],

	sv => [
		'närings(?:deklaration|innehåll|värde)', '(?:bör )?förvar(?:ing|as?)',
		'till(?:agning|redning)', 'produkten innehåller',
		'serveringsförslag', 'produkterna bör',
		'bruksanvisning', 'källsortering',
		'anvisningar', 'skyddas mot',
		'uppvärmning', 'återvinning',
		'hållbarhet', 'producerad',
		'upptining', 'o?öppnad',
		'bevaras', 'kylvara',
		'tappat',
	],

	vi => ['GI(Á|A) TR(Ị|I) DINH D(Ư|U)(Ỡ|O)NG (TRONG|TRÊN)',],
);

# turn demi - écrémé to demi-écrémé
my %prefixes_before_dash = (fr => ['demi', 'saint',],);

# phrases that can be removed
my %ignore_phrases = (
	de => [
		'\d\d?\s?%\sFett\si(\.|,)\s?Tr(\.|,)?',    # 45 % Fett i.Tr.
		"inklusive",
	],
	en => ["na|n/a|not applicable",],
	fr => ["non applicable|non concerné",],

);

=head2 validate_regular_expressions ( )

This function is used to check that all regular expressions / parts of
regular expressions used to parse ingredients are valid, without
unmatched parenthesis etc.

=cut

sub validate_regular_expressions() {

	my %regexps = (
		phrases_before_ingredients_list => \%phrases_before_ingredients_list,
		phrases_before_ingredients_list_uppercase => \%phrases_before_ingredients_list_uppercase,
		phrases_after_ingredients_list => \%phrases_after_ingredients_list,
		prefixes_before_dash => \%prefixes_before_dash,
		ignore_phrases => \%ignore_phrases,
	);

	foreach my $list (sort keys %regexps) {

		foreach my $language (sort keys %{$regexps{$list}}) {

			foreach my $regexp (@{$regexps{$list}{$language}}) {
				$log->debug("validate_regular_expressions", {list => $list, l => $language, regexp => $regexp})
					if $log->is_debug();
				eval {"test" =~ /$regexp/;};
				is($@, "");
			}
		}
	}

	return;
}

=head2 split_generic_name_from_ingredients ( product_ref language_code )

Some producers send us an ingredients list that starts with the generic name followed by the actual ingredients list.

e.g. "Pâtes de fruits aromatisées à la fraise et à la canneberge, contenant de la maltodextrine et de l'acérola. Source de vitamines B1, B6, B12 et C.  Ingrédients : Pulpe de fruits 50% (poire William 25%, fraise 15%, canneberge 10%), sucre, sirop de glucose de blé, maltodextrine 5%, stabilisant : glycérol, gélifiant : pectine, acidifiant : acide citrique, arôme naturel de fraise, arôme naturel de canneberge, poudre d'acérola (acérola, maltodextrine) 0,4%, vitamines : B1, B6 et B12. Fabriqué dans un atelier utilisant: GLUTEN*, FRUITS A COQUE*. * Allergènes"

This function splits the list to put the generic name in the generic_name_[lc] field and the ingredients list
in the ingredients_text_[lc] field.

If there is already a generic name, it is not overridden.

WARNING: This function should be called only during the import of data from producers.
It should not be called on lists that can be the result of an OCR, as there is no guarantee that the text before the ingredients list is the generic name.
It should also not be called when we import product data from the producers platform to the public database.

=cut

sub split_generic_name_from_ingredients ($product_ref, $language) {

	if (    (defined $phrases_before_ingredients_list{$language})
		and (defined $product_ref->{"ingredients_text_$language"}))
	{

		$log->debug("split_generic_name_from_ingredients",
			{language => $language, "ingredients_text_$language" => $product_ref->{"ingredients_text_$language"}})
			if $log->is_debug();

		foreach my $regexp (@{$phrases_before_ingredients_list{$language}}) {
			if ($product_ref->{"ingredients_text_$language"} =~ /(\s*)\b($regexp(\s*)(-|:|\r|\n)+(\s*))/is) {

				my $generic_name = $`;
				$product_ref->{"ingredients_text_$language"} = ucfirst($');

				if (
					($generic_name ne '')
					and (  (not defined $product_ref->{"generic_name_$language"})
						or ($product_ref->{"generic_name_$language"} eq ""))
					)
				{
					$product_ref->{"generic_name_$language"} = $generic_name;
					$log->debug("split_generic_name_from_ingredients",
						{language => $language, generic_name => $generic_name})
						if $log->is_debug();
				}
				last;
			}
		}
	}

	return;
}

=head2 clean_ingredients_text_for_lang ( product_ref language_code )

Perform some cleaning of the ingredients list.

The operations included in the cleaning must be 100% safe.

The function can be applied multiple times on the ingredients list.

=cut

sub clean_ingredients_text_for_lang ($text, $language) {

	$log->debug("clean_ingredients_text_for_lang - start", {language => $language, text => $text}) if $log->is_debug();

	# Remove phrases before ingredients list, but only when they are at the very beginning of the text

	foreach my $regexp (@{$phrases_before_ingredients_list{$language}}) {
		if ($text =~ /^(\s*)\b($regexp(\s*)(-|:|\r|\n)+(\s*))/is) {

			$text = ucfirst($');
		}
	}

	# turn demi - écrémé to demi-écrémé

	if (defined $prefixes_before_dash{$language}) {

		foreach my $prefix (@{$prefixes_before_dash{$language}}) {
			$text =~ s/\b($prefix) - (\w)/$1-$2/is;
		}
	}

	# Non language specific cleaning
	# Try to add missing spaces around dashes - separating ingredients

	# jus d'orange à base de concentré 14%- sucre
	$text =~ s/(\%)- /$1 - /g;

	# persil- poivre blanc -ail
	$text =~ s/(\w|\*)- /$1 - /g;
	$text =~ s/ -(\w)/ - $1/g;

	$text =~ s/^\s*(:|-)\s*//;
	$text =~ s/\s+$//;

	$log->debug("clean_ingredients_text_for_lang - done", {language => $language, text => $text}) if $log->is_debug();

	return $text;
}

=head2 cut_ingredients_text_for_lang ( product_ref language_code )

This function should be called once when getting text data from the OCR that includes an ingredients list.

It tries to remove phrases before and after the list that are not ingredients list.

It MUST NOT be applied multiple times on the ingredients list, as it could otherwise
remove parts of the ingredients list. (e.g. it looks for "Ingredients: " and remove everything before it.
If there are multiple "Ingredients:" listed, it would keep only the last one if called multiple times.

=cut

sub cut_ingredients_text_for_lang ($text, $language) {

	$log->debug("cut_ingredients_text_for_lang - start", {language => $language, text => $text}) if $log->is_debug();

	# Remove phrases before ingredients list lowercase

	$log->debug("cut_ingredients_text_for_lang - 1", {language => $language, text => $text}) if $log->is_debug();

	my $cut = 0;

	if (defined $phrases_before_ingredients_list{$language}) {

		foreach my $regexp (@{$phrases_before_ingredients_list{$language}}) {
			# The match before the regexp must be not greedy so that we don't cut too much
			# if we have multiple times "Ingredients:" (e.g. for products with 2 sub-products)
			if ($text =~ /^(.*?)\b$regexp(\s*)(-|:|\r|\n)+(\s*)/is) {
				$text = ucfirst($');
				$log->debug("removed phrases_before_ingredients_list",
					{removed => $1, kept => $text, regexp => $regexp})
					if $log->is_debug();
				$cut = 1;
				last;
			}
		}
	}

	# Remove phrases before ingredients list UPPERCASE

	$log->debug("cut_ingredients_text_for_lang - 2", {language => $language, text => $text}) if $log->is_debug();

	if ((not $cut) and (defined $phrases_before_ingredients_list_uppercase{$language})) {

		foreach my $regexp (@{$phrases_before_ingredients_list_uppercase{$language}}) {
			# INGREDIENTS followed by lowercase

			if ($text =~ /^(.*?)\b$regexp(\s*)(\s|-|:|\r|\n)+(\s*)(?=(\w?)(\w?)[a-z])/s) {
				$text =~ s/^(.*?)\b$regexp(\s*)(\s|-|:|\r|\n)+(\s*)(?=(\w?)(\w?)[a-z])//s;
				$text = ucfirst($text);
				$log->debug("removed phrases_before_ingredients_list_uppercase", {kept => $text, regexp => $regexp})
					if $log->is_debug();
				$cut = 1;
				last;
			}
		}
	}

	# Remove phrases after ingredients list

	$log->debug("cut_ingredients_text_for_lang - 3", {language => $language, text => $text}) if $log->is_debug();

	if (defined $phrases_after_ingredients_list{$language}) {

		foreach my $regexp (@{$phrases_after_ingredients_list{$language}}) {
			if ($text =~ /\s*\b$regexp\b(.*)$/is) {
				$text = $`;
				$log->debug("removed phrases_after_ingredients_list", {removed => $1, kept => $text, regexp => $regexp})
					if $log->is_debug();
			}
		}
	}

	# Remove phrases

	$log->debug("cut_ingredients_text_for_lang - 4", {language => $language, text => $text}) if $log->is_debug();

	if (defined $ignore_phrases{$language}) {

		foreach my $regexp (@{$ignore_phrases{$language}}) {
			$text =~ s/^\s*($regexp)(\.)?\s*$//is;
		}
	}

	$log->debug("cut_ingredients_text_for_lang - 5", {language => $language, text => $text}) if $log->is_debug();

	$text = clean_ingredients_text_for_lang($text, $language);

	$log->debug("cut_ingredients_text_for_lang - done", {language => $language, text => $text}) if $log->is_debug();

	return $text;
}

sub clean_ingredients_text ($product_ref) {

	if (defined $product_ref->{languages_codes}) {

		foreach my $language (keys %{$product_ref->{languages_codes}}) {

			if (defined $product_ref->{"ingredients_text_" . $language}) {

				my $text = $product_ref->{"ingredients_text_" . $language};

				$text = clean_ingredients_text_for_lang($text, $language);

				if ($text ne $product_ref->{"ingredients_text_" . $language}) {

					my $time = time();

					# Keep a copy of the original ingredients list just in case
					$product_ref->{"ingredients_text_" . $language . "_ocr_" . $time}
						= $product_ref->{"ingredients_text_" . $language};
					$product_ref->{"ingredients_text_" . $language . "_ocr_" . $time . "_result"} = $text;
					$product_ref->{"ingredients_text_" . $language} = $text;
				}

				if ($language eq $product_ref->{lc}) {
					$product_ref->{"ingredients_text"} = $product_ref->{"ingredients_text_" . $language};
				}
			}
		}
	}

	return;
}

sub is_compound_word_with_dash ($word_lc, $compound_word) {

	if (exists_taxonomy_tag("ingredients", canonicalize_taxonomy_tag($word_lc, "ingredients", $compound_word))) {
		$compound_word =~ s/ - /-/;
		return $compound_word;
	}
	else {
		return $compound_word;
	}
}

# additive class + additive (e.g. "colour caramel" -> "colour : caramel"
# warning: the additive class may also be the start of the name of an additive.
# e.g. "regulatory kwasowości: kwas cytrynowy i cytryniany sodu." -> "kwas" means acid / acidifier.
sub separate_additive_class ($product_lc, $additive_class, $spaces, $colon, $after) {

	my $and = $and{$product_lc} || " and ";

	# check that we have an additive after the additive class
	# keep only what is before the first separator
	$after =~ s/^$separators+//;
	#print STDERR "separate_additive_class - after 1 : $after\n";
	$after =~ s/^(.*?)$separators(.*)$/$1/;
	#print STDERR "separate_additive_class - after 2 : $after\n";

	# also look if we have additive 1 and additive 2
	my $after2;
	if ($after =~ /$and/i) {
		$after2 = $`;
	}

	# also check that we are not separating an actual ingredient
	# e.g. acide acétique -> acide : acétique

	if (
		(
			not exists_taxonomy_tag(
				"additives", canonicalize_taxonomy_tag($product_lc, "additives", $additive_class . " " . $after)
			)
		)
		and (
			exists_taxonomy_tag("additives", canonicalize_taxonomy_tag($product_lc, "additives", $after))
			or ((defined $after2)
				and exists_taxonomy_tag("additives", canonicalize_taxonomy_tag($product_lc, "additives", $after2)))
		)
		)
	{
		#print STDERR "separate_additive_class - after is an additive\n";
		return $additive_class . " : ";
	}
	else {
		#print STDERR "separate_additive_class - after is not an additive\n";
		return $additive_class . $spaces . $colon;
	}
}

=head2 replace_additive ($number, $letter, $variant) - normalize the additive

This function is used inside regular expressions to turn additives to a normalized form.

Using a function to concatenate the E-number, letter and variant makes it possible 
to deal with undefined $letter or $variant without triggering an undefined warning.

=head3 Synopsis

	$text =~ s/(\b)e( |-|\.)?$additivesregexp(\b|\s|,|\.|;|\/|-|\\|$)/replace_additive($3,$6,$9) . $12/ieg;

=cut

sub replace_additive ($number, $letter, $variant) {

	# $number  ->  e.g. 160
	# $letter  ->  e.g. a
	# $variant ->  e.g. ii

	my $additive = "e" . $number;
	if (defined $letter) {
		$additive .= $letter;
	}
	if (defined $variant) {
		$variant =~ s/^\(//;
		$variant =~ s/\)$//;
		$additive .= $variant;
	}
	return $additive;
}

=head2 develop_ingredients_categories_and_types ( $product_lc, $text ) - turn "oil (sunflower, olive and palm)" into "sunflower oil, olive oil, palm oil"

Some ingredients are specified by an ingredient "category" (e.g. "oil", "flavouring") and a "type" (e.g. "sunflower", "palm" or "strawberry", "vanilla").

Sometimes, the category is mentioned only once for several types:
"strawberry and vanilla flavourings", "vegetable oil (palm, sunflower)".

This function lists each individual ingredient: 
"oil (sunflower, olive and palm)" becomes "sunflower oil, olive oil, palm oil"

=head3 Arguments

=head4 Language

=head4 Ingredients list text

=head3 Return value

=head4 Transformed ingredients list text

=cut

# simple plural (just an additional "s" at the end) will be added in the regexp
my %ingredients_categories_and_types = (

	en => [
		# oils
		[
			# categories
			["oil", "vegetable oil", "vegetal oil",],
			# types
			["colza", "olive", "palm", "rapeseed", "sunflower",],
		],
	],

	fr => [
		# huiles
		[
			[
				"huile",
				"huile végétale",
				"huiles végétales",
				"matière grasse",
				"matières grasses",
				"matière grasse végétale",
				"matières grasses végétales",
				"graisse",
				"graisse végétale",
				"graisses végétales",
			],
			[
				"arachide", "avocat", "chanvre", "coco",
				"colza", "illipe", "karité", "lin",
				"mangue", "noisette", "noix", "noyaux de mangue",
				"olive", "olive extra", "olive vierge", "olive extra vierge",
				"olive vierge extra", "palme", "palmiste", "pépins de raisin",
				"sal", "sésame", "soja", "tournesol",
				"tournesol oléique",
			]
		],

		[
			["extrait", "extrait naturel",],
			[
				"café", "chicorée", "curcuma", "houblon", "levure", "malt",
				"muscade", "poivre", "poivre noir", "romarin", "thé", "thé vert",
				"thym",
			]
		],

		[["lécithine",], ["colza", "soja", "soja sans ogm", "tournesol",]],

		[
			[
				"arôme naturel",
				"arômes naturels",
				"arôme artificiel",
				"arômes artificiels",
				"arômes naturels et artificiels", "arômes",
			],
			[
				"abricot", "ail", "amande", "amande amère",
				"agrumes", "aneth", "boeuf", "cacao",
				"cannelle", "caramel", "carotte", "carthame",
				"cassis", "céleri", "cerise", "curcuma",
				"cumin", "citron", "citron vert", "crustacés",
				"estragon", "fenouil", "figue", "fraise",
				"framboise", "fromage de chèvre", "fruit", "fruit de la passion",
				"fruits de la passion", "fruits de mer", "fumée", "gentiane",
				"herbes", "jasmin", "laurier", "lime",
				"limette", "mangue", "menthe", "menthe crêpue",
				"menthe poivrée", "muscade", "noix", "noix de coco",
				"oignon", "olive", "orange", "orange amère",
				"origan", "pamplemousse", "pamplemousse rose", "pêche",
				"piment", "pistache", "porc", "pomme",
				"poire", "poivre", "poisson", "poulet",
				"réglisse", "romarin", "rose", "rhum",
				"sauge", "saumon", "sureau", "thé",
				"thym", "vanille", "vanille de Madagascar", "autres agrumes",
			]
		],

		[
			[
				"carbonate", "carbonates acides", "chlorure", "citrate",
				"iodure", "nitrate", "diphosphate", "diphosphate",
				"phosphate", "sélénite", "sulfate", "hydroxyde",
				"sulphate",
			],
			[
				"aluminium", "ammonium", "calcium", "cuivre", "fer", "magnésium",
				"manganèse", "potassium", "sodium", "zinc",
			]
		],
	],

	ru => [
		# oils
		[
			# categories
			["масло", "масло растительное",],
			# types
			[
				"Подсолнечное", "Пальмовое", "Рапсовое", "Кокосовое", "горчицы", "Соевое",
				"Пальмоядровое", "Оливковое", "пальм",
			],
		],
	],

);

# Symbols to indicate labels like organic, fairtrade etc.
my @symbols = ('\*\*\*', '\*\*', '\*', '°°°', '°°', '°', '\(1\)', '\(2\)', '¹', '²');
my $symbols_regexp = join('|', @symbols);

sub develop_ingredients_categories_and_types ($product_lc, $text) {

	if (defined $ingredients_categories_and_types{$product_lc}) {

		foreach my $categories_and_types_ref (@{$ingredients_categories_and_types{$product_lc}}) {

			my $category_regexp = "";
			foreach my $category (@{$categories_and_types_ref->[0]}) {
				$category_regexp .= '|' . $category . '|' . $category . 's';
				my $unaccented_category = unac_string_perl($category);
				if ($unaccented_category ne $category) {
					$category_regexp .= '|' . $unaccented_category . '|' . $unaccented_category . 's';
				}

			}
			$category_regexp =~ s/^\|//;

			if ($product_lc eq "en") {
				$category_regexp = '(?:organic |fair trade )*(?:' . $category_regexp . ')(?:' . $symbols_regexp . ')*';
			}
			elsif ($product_lc eq "fr") {
				$category_regexp
					= '(?:' . $category_regexp . ')(?: bio| biologique| équitable|s|\s|' . $symbols_regexp . ')*';
			}
			else {
				$category_regexp = '(?:' . $category_regexp . ')(?:' . $symbols_regexp . ')*';
			}

			my $type_regexp = "";
			foreach my $type (@{$categories_and_types_ref->[1]}) {
				$type_regexp .= '|' . $type . '|' . $type . 's';
				my $unaccented_type = unac_string_perl($type);
				if ($unaccented_type ne $type) {
					$type_regexp .= '|' . $unaccented_type . '|' . $unaccented_type . 's';
				}

			}
			$type_regexp =~ s/^\|//;

			# arôme naturel de citron-citron vert et d'autres agrumes
			# -> separate types
			$text =~ s/($type_regexp)-($type_regexp)/$1, $2/g;

			my $and = ' - ';
			if (defined $and{$product_lc}) {
				$and = $and{$product_lc};
			}
			my $of = ' - ';
			if (defined $of{$product_lc}) {
				$of = $of{$product_lc};
			}
			my $and_of = ' - ';
			if (defined $and_of{$product_lc}) {
				$and_of = $and_of{$product_lc};
			}
			my $and_or = ' - ';
			if (defined $and_or{$product_lc}) {
				$and_or = $and_or{$product_lc};
			}

			if (($product_lc eq "en") or ($product_lc eq "ru")) {

				# vegetable oil (palm, sunflower and olive)
				$text
					=~ s/($category_regexp)(?::|\(|\[| | $of )+((($type_regexp)($symbols_regexp|\s)*( |\/| \/ | - |,|, |$and|$of|$and_of|$and_or)+)+($type_regexp)($symbols_regexp|\s)*)\b(\s?(\)|\]))?/normalize_enumeration($product_lc,$1,$2)/ieg;

				# vegetable oil (palm)
				$text
					=~ s/($category_regexp)\s?(?:\(|\[)\s?($type_regexp)\b(\s?(\)|\]))/normalize_enumeration($product_lc,$1,$2)/ieg;
				# vegetable oil: palm
				$text
					=~ s/($category_regexp)\s?(?::)\s?($type_regexp)(?=$separators|$)/normalize_enumeration($product_lc,$1,$2)/ieg;
			}
			elsif ($product_lc eq "fr") {
				# arôme naturel de pomme avec d'autres âromes
				$text =~ s/ (ou|et|avec) (d')?autres /, /g;

				$text
					=~ s/($category_regexp) et ($category_regexp)(?:$of)?($type_regexp)/normalize_fr_a_et_b_de_c($1, $2, $3)/ieg;

				# Huiles végétales de palme, de colza et de tournesol
				# Carbonate de magnésium, fer élémentaire -> should not trigger carbonate de fer élémentaire. Bug #3838
				# TODO 18/07/2020 remove when we have a better solution
				$text =~ s/fer (é|e)l(é|e)mentaire/fer_élémentaire/ig;
				$text
					=~ s/($category_regexp)(?::|\(|\[| | de | d')+((($type_regexp)($symbols_regexp|\s)*( |\/| \/ | - |,|, | et | de | et de | et d'| d')+)+($type_regexp)($symbols_regexp|\s)*)\b(\s?(\)|\]))?/normalize_enumeration($product_lc,$1,$2)/ieg;
				$text =~ s/fer_élémentaire/fer élémentaire/ig;

				# huile végétale (colza)
				$text
					=~ s/($category_regexp)\s?(?:\(|\[)\s?($type_regexp)\b(\s?(\)|\]))/normalize_enumeration($product_lc,$1,$2)/ieg;
				# huile végétale : colza,
				$text
					=~ s/($category_regexp)\s?(?::)\s?($type_regexp)(?=$separators|$)/normalize_enumeration($product_lc,$1,$2)/ieg;
			}
		}

		# Some additives have "et" in their name: need to recombine them

		if ($product_lc eq "fr") {

			# Sels de sodium et de potassium de complexes cupriques de chlorophyllines,

			my $info = <<INFO
Complexe cuivrique des chlorophyllines avec sels de sodium et de potassium,
oxyde et hydroxyde de fer rouge,
oxyde et hydroxyde de fer jaune et rouge,
Tartrate double de sodium et de potassium,
Éthylènediaminetétraacétate de calcium et de disodium,
Phosphate d'aluminium et de sodium,
Diphosphate de potassium et de sodium,
Tripoliphosphates de sodium et de potassium,
Sels de sodium de potassium et de calcium d'acides gras,
Mono- et diglycérides d'acides gras,
Esters acétiques des mono- et diglycérides,
Esters glycéroliques de l'acide acétique et d'acides gras,
Esters glycéroliques de l'acide citrique et d'acides gras,
Esters monoacétyltartriques et diacétyltartriques,
Esters mixtes acétiques et tartriques des mono- et diglycérides d'acides gras,
Esters lactyles d'acides gras du glycérol et du propane-1,
Silicate double d'aluminium et de calcium,
Silicate d'aluminium et calcium,
Silicate d'aluminium et de calcium,
Silicate double de calcium et d'aluminium,
Glycine et son sel de sodium,
Cire d'abeille blanche et jaune,
Acide cyclamique et ses sels,
Saccharine et ses sels,
Acide glycyrrhizique et sels,
Sels et esters de choline,
Octénylesuccinate d'amidon et d'aluminium,
INFO
				;

			# Phosphate d'aluminium et de sodium --> E541. Should not be split.

			$text
				=~ s/(di|tri|tripoli|)(phosphate|phosphates) d'aluminium,\s?(di|tri|tripoli)?(phosphate|phosphates) de sodium/$1phosphate d'aluminium et de sodium/ig;

			# Sels de sodium et de potassium de complexes cupriques de chlorophyllines -> should not be split...
			$text =~ s/(sel|sels) de sodium,\s?(sel|sels) de potassium/sels de sodium et de potassium/ig;
		}
	}

	return $text;
}

=head2 preparse_ingredients_text ($product_lc, $text) - normalize the ingredient list to make parsing easier

This function transform the ingredients list in a more normalized list that is easier to parse.

It does the following:

- Normalize quote characters
- Replace abbreviations by their full name
- Remove extra spaces in compound words width dashes (e.g. céléri - rave -> céléri-rave)
- Split vitamins enumerations
- Normalize additives and split additives enumerations
- Split other enumerations (e.g. oils, some minerals)
- Split allergens and traces
- Deal with signs like * to indicate labels (e.g. *: Organic)

=head3 Arguments

=head4 Language

=head4 Ingredients list text

=head3 Return value

=head4 Transformed ingredients list text

=cut

sub preparse_ingredients_text ($product_lc, $text) {

	not defined $text and return;

	$log->debug("preparse_ingredients_text", {text => $text}) if $log->is_debug();

	# if we're called twice with the same input in succession, such as in update_all_products.pl,
	# cache the result, so we can instantly return the 2nd time.
	state $prev_lc = '';
	state $prev_text = '';
	state $prev_return = '';

	if (($product_lc eq $prev_lc) && ($text eq $prev_text)) {
		return $prev_return;
	}

	$prev_lc = $product_lc;
	$prev_text = $text;

	if ((scalar keys %labels_regexps) == 0) {
		init_labels_regexps();
		init_ingredients_processing_regexps();
		init_additives_classes_regexps();
		init_allergens_regexps();
		init_origins_regexps();
	}

	my $and = $and{$product_lc} || " and ";
	my $and_without_spaces = $and;
	$and_without_spaces =~ s/^ //;
	$and_without_spaces =~ s/ $//;

	my $of = ' - ';
	if (defined $of{$product_lc}) {
		$of = $of{$product_lc};
	}

	my $and_of = ' - ';
	if (defined $and_of{$product_lc}) {
		$and_of = $and_of{$product_lc};
	}

	# Spanish "and" is y or e when before "i" or "hi"
	# E can also be in a vitamin enumeration (vitamina B y E)
	# colores E (120, 124 y 125)
	# color E 120

	# replace "and / or" by "and"
	# except if followed by a separator, a digit, or "and", to avoid false positives
	my $and_or = ' - ';
	if (defined $and_or{$product_lc}) {
		$and_or = $and_or{$product_lc};
		$text =~ s/($and_or)(?!($and_without_spaces |\d|$separators))/$and/ig;
	}

	$text =~ s/\&quot;/"/g;
	$text =~ s/’/'/g;

	# turn special chars to spaces
	$text =~ s/[\000-\037]/ /g;

	# zero width space
	$text =~ s/\x{200B}/-/g;

	# vegetable oil (coconut & rapeseed)
	# turn & to and
	$text =~ s/ \& /$and/g;

	# number + gr / grams -> g
	$text =~ s/(\d\s*)(gr|gram|grams)\b/$1g/ig;
	if ($product_lc eq 'fr') {
		$text =~ s/(\d\s*)(gramme|grammes)\b/$1g/ig;
	}

	# Farine de blé 56 g* ; beurre concentré 25 g* (soit 30 g* en beurre reconstitué); sucre 22 g* ; œufs frais 2 g
	# 56 g -> 56%
	$text =~ s/(\d| )g(\*)/$1g/ig;

	# transform 0,2% into 0.2%
	$text =~ s/(\d),(\d+)( )?(\%|g\b)/$1.$2\%/ig;
	$text =~ s/—/-/g;

	# abbreviations, replace language specific abbreviations first
	foreach my $abbreviations_lc ($product_lc, "all") {
		if (defined $abbreviations{$abbreviations_lc}) {
			foreach my $abbreviation_ref (@{$abbreviations{$abbreviations_lc}}) {
				my $source = $abbreviation_ref->[0];
				my $target = $abbreviation_ref->[1];
				$source =~ s/\. /(\\.| |\\. )/g;
				if ($source =~ /\.$/) {
					$source =~ s/\.$/(\\. | |\\.)/;
					$target .= " ";
				}
				$text =~ s/(\b|^)$source(?= |\b|$)/$target/ig;
			}
		}
	}

	# remove extra spaces in compound words width dashes
	# e.g. céleri - rave -> céleri-rave

	# céleri - rave 3.9% -> stop at numbers
	$text
		=~ s/((^|$separators)([^,;\-\/\.0-9]+?) - ([^,;\-\/\.0-9]+?)(?=[0-9]|$separators|$))/is_compound_word_with_dash($product_lc,$1)/ieg;

	# vitamins...
	# vitamines A, B1, B2, B5, B6, B9, B12, C, D, H, PP et E (lactose, protéines de lait)

	my $split_vitamins = sub ($vitamin, $list) {

		my $return = '';
		foreach my $vitamin_code (split(/(\W|\s|-|n|;|et|and)+/, $list)) {
			next if $vitamin_code =~ /^(\W|\s|-|n|;|et|and)*$/;
			$return .= $vitamin . " " . $vitamin_code . " - ";
		}
		return $return;
	};

	# vitamin code: 1 or 2 letters followed by 1 or 2 numbers (e.g. PP, B6, B12)
	# $text =~ s/(vitamin|vitamine)(s?)(((\W+)((and|et) )?(\w(\w)?(\d+)?)\b)+)/$split_vitamins->($1,$3)/eig;

	# 2018-03-07 : commenting out the code above as we are now separating vitamins from additives,
	# and PP, B6, B12 etc. will be listed as synonyms for Vitamine PP, Vitamin B6, Vitamin B12 etc.
	# we will need to be careful that we don't match a single letter K, E etc. that is not a vitamin, and if it happens, check for a "vitamin" prefix

	# colorants alimentaires E (124,122,133,104,110)
	my $roman_numerals = "i|ii|iii|iv|v|vi|vii|viii|ix|x|xi|xii|xii|xiv|xv";
	my $additivesregexp
		= '(\d{3}|\d{4})(( |-|\.)?([abcdefgh]))?(( |-|\.)?((' . $roman_numerals . ')|\((' . $roman_numerals . ')\)))?';

	$text
		=~ s/\b(e|ins|sin|i-n-s|s-i-n|i\.n\.s\.?|s\.i\.n\.?)(:|\(|\[| | n| nb|#|°)+((($additivesregexp)( |\/| \/ | - |,|, |$and))+($additivesregexp))\b(\s?(\)|\]))?/normalize_additives_enumeration($product_lc,$3)/ieg;

	# in India: INS 240 instead of E 240, bug #1133)
	# also INS N°420, bug #3618
	# Russian е (!= e), https://github.com/openfoodfacts/openfoodfacts-server/issues/4931
	$text =~ s/\b(е|ins|sin|i-n-s|s-i-n|i\.n\.s\.?|s\.i\.n\.?)( |-| n| nb|#|°|'|"|\.|\W)*(\d{3}|\d{4})/E$3/ig;

	# E 240, E.240, E-240..
	# E250-E251-E260
	$text =~ s/-e( |-|\.)?($additivesregexp)/- E$2/ig;
	# do not turn E172-i into E172 - i
	$text =~ s/e( |-|\.)?($additivesregexp)-(e)/E$2 - E/ig;

	# Canonicalize additives to remove the dash that can make further parsing break
	# Match E + number + letter a to h + i to xv, followed by a space or separator
	$text =~ s/(\b)e( |-|\.)?$additivesregexp(\b|\s|,|\.|;|\/|-|\\|\)|\]|$)/replace_additive($3,$6,$9) . $12/ieg;

	# E100 et E120 -> E100, E120
	$text =~ s/\be($additivesregexp)$and/e$1, /ig;
	$text =~ s/${and}e($additivesregexp)/, e$1/ig;

	# E100 E122 -> E100, E122
	$text =~ s/\be($additivesregexp)\s+e(?=\d)/e$1, e/ig;

	# ! caramel E150d -> caramel - E150d -> e150a - e150d ...
	$text =~ s/(caramel|caramels)(\W*)e150/e150/ig;

	# stabilisant e420 (sans : ) -> stabilisant : e420
	# but not acidifier (pectin) : acidifier : (pectin)

	# additive class + additive (e.g. "colour caramel" -> "colour : caramel"
	# warning: the additive class may also be the start of the name of an additive.
	# e.g. "regulatory kwasowości: kwas cytrynowy i cytryniany sodu." -> "kwas" means acid / acidifier.
	if (defined $additives_classes_regexps{$product_lc}) {
		my $regexp = $additives_classes_regexps{$product_lc};
		# negative look ahead so that the additive class is not preceded by other words
		# e.g. "de l'acide" should not match "acide"
		$text =~ s/(?<!\w( |'))\b($regexp)(\s+)(:?)(?!\(| \()/separate_additive_class($product_lc,$2,$3,$4,$')/ieg;
	}

	# dash with 1 missing space
	$text =~ s/(\w)- /$1 - /ig;
	$text =~ s/ -(\w)/ - $1/ig;

	# mono-glycéride -> monoglycérides
	$text =~ s/\b(mono|di)\s?-\s?([a-z])/$1$2/ig;
	$text =~ s/\bmono\s-\s/mono- /ig;
	$text =~ s/\bmono\s/mono- /ig;
	#  émulsifiant mono-et diglycérides d'acides gras
	$text =~ s/(mono$and_without_spaces )/mono- $and_without_spaces /ig;

	# acide gras -> acides gras
	$text =~ s/acide gras/acides gras/ig;
	$text =~ s/glycéride /glycérides /ig;

	# !! mono et diglycérides ne doit pas donner mono + diglycérides : keep the whole version too.
	# $text =~ s/(,|;|:|\)|\(|( - ))(.+?)( et )(.+?)(,|;|:|\)|\(|( - ))/$1$3_et_$5$6 , $1$3 et $5$6/ig;

	# e432 et lécithines -> e432 - et lécithines
	$text =~ s/ - et / - /ig;

	# print STDERR "additives: $text\n\n";

	#$product_ref->{ingredients_text_debug} = $text;

	# separator followed by and
	# aceite de girasol (70%) y aceite de oliva virgen (30%)
	$text =~ s/($cbrackets)$and/$1, /ig;

	$log->debug("preparse_ingredients_text - before language specific preparsing", {text => $text}) if $log->is_debug();

	if ($product_lc eq 'de') {
		# deletes comma in "Bienenwachs, weiß und gelb" since it is just one ingredient
		$text =~ s/Bienenwachs, weiß und gelb/Bienenwachs weiß und gelb/ig;
		# deletes brackets in "Bienenwachs, weiß und gelb" since it is just one ingredient
		$text =~ s/Bienenwachs \(weiß und gelb\)/Bienenwachs weiß und gelb/ig;
	}
	elsif ($product_lc eq 'es') {

		# Special handling for sal as it can mean salt or shorea robusta
		# aceites vegetales (palma, shea, sal (shorea robusta), hueso de mango)
		$text =~ s/\bsal \(shorea robusta\)/shorea robusta/ig;
		$text =~ s/\bshorea robusta \(sal\)/shorea robusta/ig;
	}
	elsif ($product_lc eq 'fi') {

		# Organic label can appear as a part of a longer word.
		# Separate it so it can be detected
		$text =~ s/\b(luomu)\B/$1 /ig;
	}
	elsif ($product_lc eq 'fr') {

		# huiles de palme et de

		# carbonates d'ammonium et de sodium

		# carotène et extraits de paprika et de curcuma

		# Minéraux (carbonate de calcium, chlorures de calcium, potassium et magnésium, citrates de potassium et de sodium, phosphate de calcium,
		# sulfates de fer, de zinc, de cuivre et de manganèse, iodure de potassium, sélénite de sodium).

		# graisses végétales de palme et de colza en proportion variable
		# remove stopwords
		$text =~ s/( en)? proportion(s)? variable(s)?//i;

		# Ingrédient(s) : lentilles vertes* - *issu(e)(s) de l'agriculture biologique.
		# -> remove the parenthesis

		$text =~ s/dient\(s\)/dients/ig;
		$text =~ s/\bissu(\(e\))?(\(s\))?/issu/ig;
	}

	$text = develop_ingredients_categories_and_types($product_lc, $text);

	# vitamines A, B1, B2, B5, B6, B9, B12, C, D, H, PP et E
	# vitamines (A, B1, B2, B5, B6, B9, B12, C, D, H, PP et E)

	my @vitaminssuffixes = (
		"a", "rétinol", "b", "b1",
		"b2", "b3", "b4", "b5",
		"b6", "b7", "b8", "b9",
		"b10", "b11", "b12", "thiamine",
		"riboflavine", "niacine", "pyridoxine", "cobalamine",
		"biotine", "acide pantothénique", "acide folique", "c",
		"acide ascorbique", "d", "d2", "d3",
		"cholécalciférol", "e", "tocophérol", "alphatocophérol",
		"alpha-tocophérol", "f", "h", "k",
		"k1", "k2", "k3", "p",
		"pp",
	);
	my $vitaminsprefixregexp = "vit|vit\.|vitamine|vitamines";

	# Add synonyms in target language
	if (defined $translations_to{vitamins}) {
		foreach my $vitamin (keys %{$translations_to{vitamins}}) {
			if (defined $translations_to{vitamins}{$vitamin}{$product_lc}) {
				push @vitaminssuffixes, $translations_to{vitamins}{$vitamin}{$product_lc};
			}
		}
	}

	# Add synonyms in target language
	my $vitamin_in_lc
		= get_string_id_for_lang($product_lc, display_taxonomy_tag($product_lc, "ingredients", "en:vitamins"));
	$vitamin_in_lc =~ s/^\w\w://;

	if (    (defined $synonyms_for{ingredients})
		and (defined $synonyms_for{ingredients}{$product_lc})
		and (defined $synonyms_for{ingredients}{$product_lc}{$vitamin_in_lc}))
	{
		foreach my $synonym (@{$synonyms_for{ingredients}{$product_lc}{$vitamin_in_lc}}) {
			$vitaminsprefixregexp .= '|' . $synonym;
		}
	}

	my $vitaminssuffixregexp = "";
	foreach my $suffix (@vitaminssuffixes) {
		$vitaminssuffixregexp .= '|' . $suffix;
		# vitamines [E, thiamine (B1), riboflavine (B2), B6, acide folique)].
		# -> also put (B1)
		$vitaminssuffixregexp .= '|\(' . $suffix . '\)';

		my $unaccented_suffix = unac_string_perl($suffix);
		if ($unaccented_suffix ne $suffix) {
			$vitaminssuffixregexp .= '|' . $unaccented_suffix;
		}
		if ($suffix =~ /[a-z]\d/) {

			$suffix =~ s/([a-z])(\d)/$1 $2/;
			$vitaminssuffixregexp .= '|' . $suffix;
			$suffix =~ s/ /-/;
			$vitaminssuffixregexp .= '|' . $suffix;

		}

	}
	$vitaminssuffixregexp =~ s/^\|//;

	#$log->debug("vitamins regexp", { regex => "s/($vitaminsprefixregexp)(:|\(|\[| )?(($vitaminssuffixregexp)(\/| \/ | - |,|, | et | and | y ))+/" }) if $log->is_debug();
	#$log->debug("vitamins text", { vitaminssuffixregexp => $vitaminssuffixregexp }) if $log->is_debug();

	# vitamines (B1, acide folique (B9)) <-- we need to match (B9) which is not followed by a \b boundary, hence the ((\s?((\)|\]))|\b)) in the regexp below

	$text
		=~ s/($vitaminsprefixregexp)(:|\(|\[| )+((($vitaminssuffixregexp)( |\/| \/ | - |,|, |$and)+)+($vitaminssuffixregexp))((\s?((\)|\]))|\b))/normalize_vitamins_enumeration($product_lc,$3)/ieg;

	# Allergens and traces
	# Traces de lait, d'oeufs et de soja.
	# Contains: milk and soy.

	foreach my $allergens_type ("allergens", "traces") {

		if (defined $contains_or_may_contain_regexps{$allergens_type}{$product_lc}) {

			my $contains_or_may_contain_regexp = $contains_or_may_contain_regexps{$allergens_type}{$product_lc};
			my $allergens_regexp = $allergens_regexps{$product_lc};

			# stopwords
			# e.g. Kann Spuren von Senf und Sellerie enthalten.
			my $stopwords = "";
			if (defined $allergens_stopwords{$product_lc}) {
				$stopwords = $allergens_stopwords{$product_lc};
			}

			# $contains_or_may_contain_regexp may be the end of a sentence, remove the beginning
			# e.g. this product has been manufactured in a factory that also uses...
			# Some text with comma May contain ... -> Some text with comma, May contain
			# ! does not work in German and languages that have words with a capital letter
			if ($product_lc ne "de") {
				my $ucfirst_contains_or_may_contain_regexp = $contains_or_may_contain_regexp;
				$ucfirst_contains_or_may_contain_regexp =~ s/(^|\|)(\w)/$1 . uc($2)/ieg;
				$text =~ s/([a-z]) ($ucfirst_contains_or_may_contain_regexp)/$1, $2/g;
			}

			#$log->debug("allergens regexp", { regex => "s/([^,-\.;\(\)\/]*)\b($contains_or_may_contain_regexp)\b(:|\(|\[| |$and|$of)+((($allergens_regexp)( |\/| \/ | - |,|, |$and|$of|$and_of)+)+($allergens_regexp))\b(s?(\)|\]))?" }) if $log->is_debug();
			#$log->debug("allergens", { lc => $product_lc, may_contain_regexps => \%may_contain_regexps, contains_or_may_contain_regexp => $contains_or_may_contain_regexp, text => $text }) if $log->is_debug();

			# warning: we should remove a parenthesis at the end only if we remove one at the beginning
			# e.g. contains (milk, eggs) -> contains milk, eggs
			# chocolate (contains milk) -> chocolate (contains milk)
			$text
				=~ s/([^,-\.;\(\)\/]*)\b($contains_or_may_contain_regexp)\b((:|\(|\[| |$of)+)((_?($allergens_regexp)_?\b((\s)($stopwords)\b)*( |\/| \/ | - |,|, |$and|$of|$and_of)+)*_?($allergens_regexp)_?)\b((\s)($stopwords)\b)*(\s?(\)|\]))?/normalize_allergens_enumeration($allergens_type,$product_lc,$3,$5,$17)/ieg;
			# we may have added an extra dot in order to make sure we have at least one
			$text =~ s/\.\./\./g;
		}
	}

	# Try to find the signification of symbols like *
	# Jus de pomme*** 68%, jus de poire***32% *** Ingrédients issus de l'agriculture biologique
	# Pâte de cacao°* du Pérou 65 %, sucre de canne°*, beurre de cacao°*. °Issus de l'agriculture biologique (100 %). *Issus du commerce équitable (100 % du poids total avec 93 % SPP).
	#  riz* de Camargue IGP(1) (16,5%) (riz complet*, riz rouge complet*, huiles* (tournesol*, olive* vierge extra), sel marin. *issus de l'agriculture biologique. (1) IGP : Indication Géographique Protégée.

	if (defined $labels_regexps{$product_lc}) {

		foreach my $symbol (@symbols) {
			# Find the last occurence of the symbol or symbol in parenthesis:  * (*)
			# we need a negative look ahead (?!\)) to make sure we match (*) completely (otherwise we would match *)
			if ($text =~ /^(.*)(\($symbol\)|$symbol)(?!\))\s*(:|=)?\s*/i) {
				my $after = $';
				#print STDERR "symbol: $symbol - after: $after\n";
				foreach my $labelid (@labels) {
					my $regexp = $labels_regexps{$product_lc}{$labelid};
					if (defined $regexp) {
						#print STDERR "-- label: $labelid - regexp: $regexp\n";
						# try to also match optional precisions like "Issus de l'agriculture biologique (100 % du poids total)"
						# *Issus du commerce équitable (100 % du poids total avec 93 % SPP).
						if ($after =~ /^($regexp)\b\s*(\([^\)]+\))?\s*\.?\s*/i) {
							my $label = $1;
							$text
								=~ s/^(.*)(\($symbol\)|$symbol)(?!\))\s?(:|=)?\s?$label\s*(\([^\)]+\))?\s*\.?\s*/$1 /i;
							my $product_lc_label = display_taxonomy_tag($product_lc, "labels", $labelid);
							$text =~ s/$symbol/ $product_lc_label /g;
							last;
						}
					}
				}
			}
		}
	}

	# remove extra spaces
	$text =~ s/\s(\s)+/ /g;
	$text =~ s/ (\.|,|;)( |$)/$1$2/g;
	$text =~ s/^(\s|\.|,|;|-)+//;
	$text =~ s/(\s|,|;|-)+$//;

	$log->debug("preparse_ingredients_text result", {text => $text}) if $log->is_debug();

	$prev_return = $text;
	return $text;
}

sub extract_ingredients_classes_from_text ($product_ref) {

	not defined $product_ref->{ingredients_text} and return;

	my $text = preparse_ingredients_text($product_ref->{lc}, $product_ref->{ingredients_text});
	my $and = $Lang{_and_}{$product_ref->{lc}};
	$and =~ s/ /-/g;

	#  remove % / percent (to avoid identifying 100% as E100 in some cases)
	$text =~ s/(\d+((\,|\.)\d+)?)\s*\%$//g;

	my @ingredients = split($separators, $text);

	my @ingredients_ids = ();
	foreach my $ingredient (@ingredients) {
		my $ingredientid = get_string_id_for_lang($product_ref->{lc}, $ingredient);
		if ((defined $ingredientid) and ($ingredientid ne '')) {

			# split additives
			# caramel ordinaire et curcumine
			if ($ingredientid =~ /$and/i) {

				my $ingredientid1 = $`;
				my $ingredientid2 = $';

				#print STDERR "ingredients_classes - ingredient1: $ingredientid1 - ingredient2: $ingredientid2\n";

				# check if the whole ingredient is an additive
				my $canon_ingredient_additive
					= canonicalize_taxonomy_tag($product_ref->{lc}, "additives", $ingredientid);

				if (not exists_taxonomy_tag("additives", $canon_ingredient_additive)) {

					# otherwise check the 2 sub ingredients
					my $canon_ingredient_additive1
						= canonicalize_taxonomy_tag($product_ref->{lc}, "additives", $ingredientid1);
					my $canon_ingredient_additive2
						= canonicalize_taxonomy_tag($product_ref->{lc}, "additives", $ingredientid2);

					if (    (exists_taxonomy_tag("additives", $canon_ingredient_additive1))
						and (exists_taxonomy_tag("additives", $canon_ingredient_additive2)))
					{
						push @ingredients_ids, $ingredientid1;
						$ingredientid = $ingredientid2;
						#print STDERR "ingredients_classes - ingredient1: $ingredientid1 exists - ingredient2: $ingredientid2 exists\n";
					}
				}

			}

			push @ingredients_ids, $ingredientid;
			$log->debug("ingredient 3", {ingredient => $ingredient}) if $log->is_debug();
		}
	}

	my %all_seen = ();    # used to not tag "huile végétale" if we have seen "huile de palme" already

	# Additives using new global taxonomy

	# delete old additive fields

	foreach my $tagtype ('additives', 'additives_prev', 'additives_next', 'old_additives', 'new_additives') {

		delete $product_ref->{$tagtype};
		delete $product_ref->{$tagtype . "_prev"};
		delete $product_ref->{$tagtype . "_prev_n"};
		delete $product_ref->{$tagtype . "_tags"};
	}

	delete $product_ref->{new_additives_debug};

	foreach my $tagtype ('additives', 'additives_prev', 'additives_next') {

		next if (not exists $loaded_taxonomies{$tagtype});

		$product_ref->{$tagtype . '_tags'} = [];

		my $tagtype_suffix = $tagtype;
		$tagtype_suffix =~ s/[^_]+//;

		my $vitamins_tagtype = "vitamins" . $tagtype_suffix;
		my $minerals_tagtype = "minerals" . $tagtype_suffix;
		my $amino_acids_tagtype = "amino_acids" . $tagtype_suffix;
		my $nucleotides_tagtype = "nucleotides" . $tagtype_suffix;
		my $other_nutritional_substances_tagtype = "other_nutritional_substances" . $tagtype_suffix;
		$product_ref->{$vitamins_tagtype . '_tags'} = [];
		$product_ref->{$minerals_tagtype . '_tags'} = [];
		$product_ref->{$amino_acids_tagtype . '_tags'} = [];
		$product_ref->{$nucleotides_tagtype . '_tags'} = [];
		$product_ref->{$other_nutritional_substances_tagtype . '_tags'} = [];

		my $class = $tagtype;

		my %seen = ();
		my %seen_tags = ();

		# Keep track of mentions of the additive class (e.g. "coloring: X, Y, Z") so that we can correctly identify additives after
		my $current_additive_class = "ingredient";

		foreach my $ingredient_id (@ingredients_ids) {

			my $ingredient_id_copy = $ingredient_id
				;    # can be modified later: soy-lecithin -> lecithin, but we don't change values of @ingredients_ids

			my $match = 0;
			my $match_without_mandatory_class = 0;

			while (not $match) {

				# additive class?
				my $canon_ingredient_additive_class
					= canonicalize_taxonomy_tag($product_ref->{lc}, "additives_classes", $ingredient_id_copy);

				if (exists_taxonomy_tag("additives_classes", $canon_ingredient_additive_class)) {
					$current_additive_class = $canon_ingredient_additive_class;
					$log->debug("current additive class", {current_additive_class => $canon_ingredient_additive_class})
						if $log->is_debug();
				}

				# additive?
				my $canon_ingredient = canonicalize_taxonomy_tag($product_ref->{lc}, $tagtype, $ingredient_id_copy);
				# in Hong Kong, the E- can be omitted in E-numbers
				my $canon_e_ingredient
					= canonicalize_taxonomy_tag($product_ref->{lc}, $tagtype, "e" . $ingredient_id_copy);
				my $canon_ingredient_vitamins
					= canonicalize_taxonomy_tag($product_ref->{lc}, "vitamins", $ingredient_id_copy);
				my $canon_ingredient_minerals
					= canonicalize_taxonomy_tag($product_ref->{lc}, "minerals", $ingredient_id_copy);
				my $canon_ingredient_amino_acids
					= canonicalize_taxonomy_tag($product_ref->{lc}, "amino_acids", $ingredient_id_copy);
				my $canon_ingredient_nucleotides
					= canonicalize_taxonomy_tag($product_ref->{lc}, "nucleotides", $ingredient_id_copy);
				my $canon_ingredient_other_nutritional_substances
					= canonicalize_taxonomy_tag($product_ref->{lc}, "other_nutritional_substances",
					$ingredient_id_copy);

				$product_ref->{$tagtype} .= " [ $ingredient_id_copy -> $canon_ingredient ";

				if (defined $seen{$canon_ingredient}) {
					$product_ref->{$tagtype} .= " -- already seen ";
					$match = 1;
				}

				# For additives, first check if the current class is vitamins or minerals and if the ingredient
				# exists in the vitamins and minerals taxonomy

				elsif (
					(
						   ($current_additive_class eq "en:vitamins")
						or ($current_additive_class eq "en:minerals")
						or ($current_additive_class eq "en:amino-acids")
						or ($current_additive_class eq "en:nucleotides")
						or ($current_additive_class eq "en:other-nutritional-substances")
					)

					and (exists_taxonomy_tag("vitamins", $canon_ingredient_vitamins))
					)
				{
					$match = 1;
					$seen{$canon_ingredient} = 1;
					$product_ref->{$tagtype}
						.= " -> exists as a vitamin $canon_ingredient_vitamins and current class is $current_additive_class ";
					if (not exists $seen_tags{$vitamins_tagtype . '_tags' . $canon_ingredient_vitamins}) {
						push @{$product_ref->{$vitamins_tagtype . '_tags'}}, $canon_ingredient_vitamins;
						$seen_tags{$vitamins_tagtype . '_tags' . $canon_ingredient_vitamins} = 1;
					}
				}

				elsif ( ($current_additive_class eq "en:minerals")
					and (exists_taxonomy_tag("minerals", $canon_ingredient_minerals))
					and not($just_synonyms{"minerals"}{$canon_ingredient_minerals}))
				{
					$match = 1;
					$seen{$canon_ingredient} = 1;
					$product_ref->{$tagtype}
						.= " -> exists as a mineral $canon_ingredient_minerals and current class is $current_additive_class ";
					if (not exists $seen_tags{$minerals_tagtype . '_tags' . $canon_ingredient_minerals}) {
						push @{$product_ref->{$minerals_tagtype . '_tags'}}, $canon_ingredient_minerals;
						$seen_tags{$minerals_tagtype . '_tags' . $canon_ingredient_minerals} = 1;
					}
				}

				elsif (
					(exists_taxonomy_tag($tagtype, $canon_ingredient))
					# do not match synonyms
					and ($canon_ingredient !~ /^en:(fd|no|colour)/)
					)
				{

					$seen{$canon_ingredient} = 1;
					$product_ref->{$tagtype} .= " -> exists ";

					if (    (defined $properties{$tagtype}{$canon_ingredient})
						and (defined $properties{$tagtype}{$canon_ingredient}{"mandatory_additive_class:en"}))
					{

						my $mandatory_additive_class
							= $properties{$tagtype}{$canon_ingredient}{"mandatory_additive_class:en"};
						# make the comma separated list a regexp
						$product_ref->{$tagtype}
							.= " -- mandatory_additive_class: $mandatory_additive_class (current: $current_additive_class) ";
						$mandatory_additive_class =~ s/,/\|/g;
						$mandatory_additive_class =~ s/\s//g;
						if ($current_additive_class =~ /^$mandatory_additive_class$/) {
							if (not exists $seen_tags{$tagtype . '_tags' . $canon_ingredient}) {
								push @{$product_ref->{$tagtype . '_tags'}}, $canon_ingredient;
								$seen_tags{$tagtype . '_tags' . $canon_ingredient} = 1;
							}
							# success!
							$match = 1;
							$product_ref->{$tagtype} .= " -- ok ";
						}
						elsif ($ingredient_id_copy =~ /^e( |-)?\d/) {
							# id the additive is mentioned with an E number, tag it even if we haven't detected a mandatory class
							if (not exists $seen_tags{$tagtype . '_tags' . $canon_ingredient}) {
								push @{$product_ref->{$tagtype . '_tags'}}, $canon_ingredient;
								$seen_tags{$tagtype . '_tags' . $canon_ingredient} = 1;
							}
							# success!
							$match = 1;
							$product_ref->{$tagtype} .= " -- e-number ";

						}
						else {
							$match_without_mandatory_class = 1;
						}
					}
					else {
						if (not exists $seen_tags{$tagtype . '_tags' . $canon_ingredient}) {
							push @{$product_ref->{$tagtype . '_tags'}}, $canon_ingredient;
							$seen_tags{$tagtype . '_tags' . $canon_ingredient} = 1;
						}
						# success!
						$match = 1;
						$product_ref->{$tagtype} .= " -- ok ";
					}
				}

				# continue to try to match a known additive, mineral or vitamin
				if (not $match) {

					# check if it is mineral or vitamin, even if we haven't seen "minerals" or "vitamins" before
					if ((exists_taxonomy_tag("vitamins", $canon_ingredient_vitamins))) {
						$match = 1;
						$seen{$canon_ingredient} = 1;
						$product_ref->{$tagtype} .= " -> exists as a vitamin $canon_ingredient_vitamins ";
						if (not exists $seen_tags{$vitamins_tagtype . '_tags' . $canon_ingredient_vitamins}) {
							push @{$product_ref->{$vitamins_tagtype . '_tags'}}, $canon_ingredient_vitamins;
							$seen_tags{$vitamins_tagtype . '_tags' . $canon_ingredient_vitamins} = 1;
						}
						# set current class to vitamins
						$current_additive_class = "en:vitamins";
					}

					elsif ((exists_taxonomy_tag("minerals", $canon_ingredient_minerals))
						and not($just_synonyms{"minerals"}{$canon_ingredient_minerals}))
					{
						$match = 1;
						$seen{$canon_ingredient} = 1;
						$product_ref->{$tagtype} .= " -> exists as a mineral $canon_ingredient_minerals ";
						if (not exists $seen_tags{$minerals_tagtype . '_tags' . $canon_ingredient_minerals}) {
							push @{$product_ref->{$minerals_tagtype . '_tags'}}, $canon_ingredient_minerals;
							$seen_tags{$minerals_tagtype . '_tags' . $canon_ingredient_minerals} = 1;
						}
						$current_additive_class = "en:minerals";
					}

					if ((exists_taxonomy_tag("amino_acids", $canon_ingredient_amino_acids))) {
						$match = 1;
						$seen{$canon_ingredient} = 1;
						$product_ref->{$tagtype} .= " -> exists as a amino_acid $canon_ingredient_amino_acids ";
						if (not exists $seen_tags{$amino_acids_tagtype . '_tags' . $canon_ingredient_amino_acids}) {
							push @{$product_ref->{$amino_acids_tagtype . '_tags'}}, $canon_ingredient_amino_acids;
							$seen_tags{$amino_acids_tagtype . '_tags' . $canon_ingredient_amino_acids} = 1;
						}
						$current_additive_class = "en:amino-acids";
					}

					elsif ((exists_taxonomy_tag("nucleotides", $canon_ingredient_nucleotides))) {
						$match = 1;
						$seen{$canon_ingredient} = 1;
						$product_ref->{$tagtype} .= " -> exists as a nucleotide $canon_ingredient_nucleotides ";
						if (not exists $seen_tags{$nucleotides_tagtype . '_tags' . $canon_ingredient_nucleotides}) {
							push @{$product_ref->{$nucleotides_tagtype . '_tags'}}, $canon_ingredient_nucleotides;
							$seen_tags{$nucleotides_tagtype . '_tags' . $canon_ingredient_nucleotides} = 1;
						}
						$current_additive_class = "en:nucleotides";
					}

					elsif (
						(
							exists_taxonomy_tag(
								"other_nutritional_substances",
								$canon_ingredient_other_nutritional_substances
							)
						)
						)
					{
						$match = 1;
						$seen{$canon_ingredient} = 1;
						$product_ref->{$tagtype}
							.= " -> exists as a other_nutritional_substance $canon_ingredient_other_nutritional_substances ";
						if (
							not exists $seen_tags{
									  $other_nutritional_substances_tagtype . '_tags'
									. $canon_ingredient_other_nutritional_substances
							}
							)
						{
							push @{$product_ref->{$other_nutritional_substances_tagtype . '_tags'}},
								$canon_ingredient_other_nutritional_substances;
							$seen_tags{$other_nutritional_substances_tagtype . '_tags'
									. $canon_ingredient_other_nutritional_substances} = 1;
						}
						$current_additive_class = "en:other-nutritional-substances";
					}

					# in Hong Kong, the E- can be omitted in E-numbers

					elsif (
						(
							$canon_ingredient
							=~ /^en:(\d+)( |-)?([a-z])??(i|ii|iii|iv|v|vi|vii|viii|ix|x|xi|xii|xii|xiv|xv)?$/i
						)
						and (exists_taxonomy_tag($tagtype, $canon_e_ingredient))
						and ($current_additive_class ne "ingredient")
						)
					{

						$seen{$canon_e_ingredient} = 1;
						$product_ref->{$tagtype} .= " -> e-ingredient exists  ";

						if (not exists $seen_tags{$tagtype . '_tags' . $canon_e_ingredient}) {
							push @{$product_ref->{$tagtype . '_tags'}}, $canon_e_ingredient;
							$seen_tags{$tagtype . '_tags' . $canon_e_ingredient} = 1;
						}
						# success!
						$match = 1;
						$product_ref->{$tagtype} .= " -- ok ";
					}
				}

				# spellcheck
				my $spellcheck = 0;
				# 2019/11/10 - disable spellcheck of additives, as it is much too slow and make way too many calls to functions
				if (
						0
					and (not $match)
					and ($tagtype eq 'additives')
					and not $match_without_mandatory_class
					# do not correct words that are existing ingredients in the taxonomy
					and (
						not exists_taxonomy_tag(
							"ingredients",
							canonicalize_taxonomy_tag($product_ref->{lc}, "ingredients", $ingredient_id_copy)
						)
					)
					)
				{

					my ($corrected_canon_tagid, $corrected_tagid, $corrected_tag)
						= spellcheck_taxonomy_tag($product_ref->{lc}, $tagtype, $ingredient_id_copy);
					if (
							(defined $corrected_canon_tagid)
						and ($corrected_tag ne $ingredient_id_copy)
						and (exists_taxonomy_tag($tagtype, $corrected_canon_tagid))

						# false positives
						# proteinas -> proteinase
						# vitamine z -> vitamine c
						# coloré -> chlore
						# chlorela -> chlore

						and (not $corrected_tag =~ /^proteinase/)
						and (not $corrected_tag =~ /^vitamin/)
						and (not $corrected_tag =~ /^argent/)
						and (not $corrected_tag =~ /^chlore/)

						)
					{

						$product_ref->{$tagtype}
							.= " -- spell correction (lc: "
							. $product_ref->{lc}
							. "): $ingredient_id_copy -> $corrected_tag";
						print STDERR "spell correction (lc: "
							. $product_ref->{lc}
							. "): $ingredient_id_copy -> $corrected_tag - code: $product_ref->{code}\n";

						$ingredient_id_copy = $corrected_tag;
						$spellcheck = 1;
					}
				}

				if (    (not $match)
					and (not $spellcheck))
				{

					# try to shorten the ingredient to make it less specific, to see if it matches then
					# in last resort, try with the first (in French, Spanish) or last (in English) word only

					if (($product_ref->{lc} eq 'en') and ($ingredient_id_copy =~ /^([^-]+)-/)) {
						# soy-lecithin -> lecithin
						$ingredient_id_copy = $';
					}
					elsif ( (($product_ref->{lc} eq 'es') or ($product_ref->{lc} eq 'fr'))
						and ($ingredient_id_copy =~ /-([^-]+)$/))
					{
						# lecitina-de-girasol -> lecitina-de -> lecitina
						# lecithine-de-soja -> lecithine-de -> lecithine
						$ingredient_id_copy = $`;
					}
					else {
						# give up
						$match = 1;
					}
				}

				$product_ref->{$tagtype} .= " ] ";
			}
		}

		# Also generate a list of additives with the parents (e.g. E500ii adds E500)
		$product_ref->{$tagtype . '_original_tags'} = $product_ref->{$tagtype . '_tags'};
		$product_ref->{$tagtype . '_tags'}
			= [
			sort(
				gen_tags_hierarchy_taxonomy("en", $tagtype, join(', ', @{$product_ref->{$tagtype . '_original_tags'}})))
			];

		# No ingredients?
		if ($product_ref->{ingredients_text} eq '') {
			delete $product_ref->{$tagtype . '_n'};
		}
		else {
			# count the original list of additives, don't count E500ii as both E500 and E500ii
			if (defined $product_ref->{$tagtype . '_original_tags'}) {
				$product_ref->{$tagtype . '_n'} = scalar @{$product_ref->{$tagtype . '_original_tags'}};
			}
			else {
				delete $product_ref->{$tagtype . '_n'};
			}
		}

		# Delete debug info
		if (not has_tag($product_ref, "categories", 'en:debug')) {
			delete $product_ref->{$tagtype};
		}

		# Delete empty arrays
		# -> not active
		# -> may be dangerous if some apps rely on them existing even if empty

		if (0) {
			foreach my $array (
				$tagtype . '_tags',
				$tagtype . '_original_tags',
				$vitamins_tagtype . '_tags',
				$minerals_tagtype . '_tags',
				$amino_acids_tagtype . '_tags',
				$nucleotides_tagtype . '_tags',
				$other_nutritional_substances_tagtype . '_tags'
				)
			{
				if ((defined $product_ref->{$array}) and ((scalar @{$product_ref->{$array}}) == 0)) {
					delete $product_ref->{$array};
				}
			}
		}
	}

	foreach my $class (sort keys %ingredients_classes) {

		my $tagtype = $class;

		if ($tagtype eq 'additives') {
			$tagtype = 'additives_old';
		}

		$product_ref->{$tagtype . '_tags'} = [];

		# skip palm oil classes if there is a palm oil free label
		if (($class =~ /palm/) and has_tag($product_ref, "labels", 'en:palm-oil-free')) {

		}
		else {

			my %seen = ();

			foreach my $ingredient_id (@ingredients_ids) {

				#$product_ref->{$tagtype . "_debug_ingredients_ids" } .=  " ; " . $ingredient_id . " ";

				if (    (defined $ingredients_classes{$class}{$ingredient_id})
					and (not defined $seen{$ingredients_classes{$class}{$ingredient_id}{id}}))
				{

					next
						if (($ingredients_classes{$class}{$ingredient_id}{id} eq 'huile-vegetale')
						and (defined $all_seen{"huile-de-palme"}));

					#$product_ref->{$tagtype . "_debug_ingredients_ids" } .= " -> exact match $ingredients_classes{$class}{$ingredient_id}{id} ";

					push @{$product_ref->{$tagtype . '_tags'}}, $ingredients_classes{$class}{$ingredient_id}{id};
					$seen{$ingredients_classes{$class}{$ingredient_id}{id}} = 1;
					$all_seen{$ingredients_classes{$class}{$ingredient_id}{id}} = 1;

				}
				else {

					#$product_ref->{$tagtype . "_debug_ingredients_ids" } .= " -> no exact match ";

					foreach my $id (@{$ingredients_classes_sorted{$class}}) {

						if (index($ingredient_id, $id) == 0) {
							# only compile the regex if we can't avoid it
							if (    ($ingredient_id =~ /^$id\b/)
								and (not defined $seen{$ingredients_classes{$class}{$id}{id}}))
							{

								next
									if (($ingredients_classes{$class}{$id}{id} eq 'huile-vegetale')
									and (defined $all_seen{"huile-de-palme"}));

								#$product_ref->{$tagtype . "_debug_ingredients_ids" } .= " -> match $id - $ingredients_classes{$class}{$id}{id} ";

								push @{$product_ref->{$tagtype . '_tags'}}, $ingredients_classes{$class}{$id}{id};
								$seen{$ingredients_classes{$class}{$id}{id}} = 1;
								$all_seen{$ingredients_classes{$class}{$id}{id}} = 1;
							}
						}

					}
				}
			}
		}

		# No ingredients?
		if ((defined $product_ref->{ingredients_text}) and ($product_ref->{ingredients_text} eq '')) {
			delete $product_ref->{$tagtype . '_n'};
		}
		else {
			$product_ref->{$tagtype . '_n'} = scalar @{$product_ref->{$tagtype . '_tags'}};
		}

		# Delete empty arrays
		# -> not active
		# -> may be dangerous if some apps rely on them existing even if empty

		if (0) {
			if ((defined $product_ref->{$tagtype . '_tags'}) and ((scalar @{$product_ref->{$tagtype . '_tags'}}) == 0))
			{
				delete $product_ref->{$tagtype . '_tags'};
			}
		}
	}

	if (defined $product_ref->{additives_old_tags}) {
		for (my $i = 0; $i < (scalar @{$product_ref->{additives_old_tags}}); $i++) {
			$product_ref->{additives_old_tags}[$i] = 'en:' . $product_ref->{additives_old_tags}[$i];
		}
	}

	# keep the old additives for France until we can fix the new taxonomy matching to support all special cases
	# e.g. lecithine de soja
	#if ($product_ref->{lc} ne 'fr') {
	#	$product_ref->{additives_tags} = $product_ref->{new_additives_tags};
	#	$product_ref->{additives_tags_n} = $product_ref->{new_additives_tags_n};
	#}

	# compute minus and debug values

	my $field = 'additives';

	# check if we have a previous or a next version and compute differences

	# previous version

	if (exists $loaded_taxonomies{$field . "_prev"}) {

		(defined $product_ref->{$field . "_debug_tags"}) or $product_ref->{$field . "_debug_tags"} = [];

		# compute differences
		foreach my $tag (@{$product_ref->{$field . "_tags"}}) {
			if (not has_tag($product_ref, $field . "_prev", $tag)) {
				my $tagid = $tag;
				$tagid =~ s/:/-/;
				push @{$product_ref->{$field . "_debug_tags"}}, "$tagid-added";
			}
		}
		foreach my $tag (@{$product_ref->{$field . "_prev_tags"}}) {
			if (not has_tag($product_ref, $field, $tag)) {
				my $tagid = $tag;
				$tagid =~ s/:/-/;
				push @{$product_ref->{$field . "_debug_tags"}}, "$tagid-removed";
			}
		}
	}
	else {
		delete $product_ref->{$field . "_prev_hierarchy"};
		delete $product_ref->{$field . "_prev_tags"};
	}

	# next version

	if (exists $loaded_taxonomies{$field . "_next"}) {

		(defined $product_ref->{$field . "_debug_tags"}) or $product_ref->{$field . "_debug_tags"} = [];

		# compute differences
		foreach my $tag (@{$product_ref->{$field . "_tags"}}) {
			if (not has_tag($product_ref, $field . "_next", $tag)) {
				my $tagid = $tag;
				$tagid =~ s/:/-/;
				push @{$product_ref->{$field . "_debug_tags"}}, "$tagid-will-remove";
			}
		}
		foreach my $tag (@{$product_ref->{$field . "_next_tags"}}) {
			if (not has_tag($product_ref, $field, $tag)) {
				my $tagid = $tag;
				$tagid =~ s/:/-/;
				push @{$product_ref->{$field . "_debug_tags"}}, "$tagid-will-add";
			}
		}
	}
	else {
		delete $product_ref->{$field . "_next_hierarchy"};
		delete $product_ref->{$field . "_next_tags"};
	}

	if (   (defined $product_ref->{ingredients_that_may_be_from_palm_oil_n})
		or (defined $product_ref->{ingredients_from_palm_oil_n}))
	{
		$product_ref->{ingredients_from_or_that_may_be_from_palm_oil_n}
			= $product_ref->{ingredients_that_may_be_from_palm_oil_n} + $product_ref->{ingredients_from_palm_oil_n};
	}

	delete $product_ref->{with_sweeteners};
	if (defined $product_ref->{'additives_tags'}) {
		foreach my $additive (@{$product_ref->{'additives_tags'}}) {
			my $e = $additive;
			$e =~ s/\D//g;
			if (($e >= 950) and ($e <= 968)) {
				$product_ref->{with_sweeteners} = 1;
				last;
			}
		}
	}

	return;
}

sub replace_allergen ($language, $product_ref, $allergen, $before) {

	my $field = "allergens";

	my $traces_regexp = $may_contain_regexps{$language};

	if ((defined $traces_regexp) and ($before =~ /\b($traces_regexp)\b/i)) {
		$field = "traces";
	}

	# to build the product allergens list, just use the ingredients in the main language
	if ($language eq $product_ref->{lc}) {
		# skip allergens like "moutarde et céleri" (will be caught later by replace_allergen_between_separators)
		if (not(($language eq 'fr') and $allergen =~ / et /i)) {
			$product_ref->{$field . "_from_ingredients"} .= $allergen . ', ';
		}
	}

	return '<span class="allergen">' . $allergen . '</span>';
}

sub replace_allergen_in_caps ($language, $product_ref, $allergen, $before) {

	my $field = "allergens";

	my $traces_regexp = $may_contain_regexps{$language};

	if ((defined $traces_regexp) and ($before =~ /\b($traces_regexp)\b/i)) {
		$field = "traces";
	}

	my $tagid = canonicalize_taxonomy_tag($language, "allergens", $allergen);

	if (exists_taxonomy_tag("allergens", $tagid)) {
		#$allergen = display_taxonomy_tag($product_ref->{lang},"allergens", $tagid);
		# to build the product allergens list, just use the ingredients in the main language
		if ($language eq $product_ref->{lc}) {
			$product_ref->{$field . "_from_ingredients"} .= $allergen . ', ';
		}
		return '<span class="allergen">' . $allergen . '</span>';
	}
	else {
		return $allergen;
	}
}

sub replace_allergen_between_separators ($language, $product_ref, $start_separator, $allergen, $end_separator, $before)
{
	my $field = "allergens";

	#print STDERR "replace_allergen_between_separators - allergen: $allergen\n";

	my $stopwords = $allergens_stopwords{$language};

	#print STDERR "replace_allergen_between_separators - language: $language - allergen: $allergen\nstopwords: $stopwords\n";

	my $before_allergen = "";
	my $after_allergen = "";

	my $contains_regexp = $contains_regexps{$language} || "";
	my $may_contain_regexp = $may_contain_regexps{$language} || "";

	# allergen or trace?

	if ($allergen =~ /\b($contains_regexp|$may_contain_regexp)\b/i) {
		$before_allergen .= $` . $1;
		$allergen = $';
	}

	# Remove stopwords at the beginning or end
	if (defined $stopwords) {
		if ($allergen =~ /^((\s|\b($stopwords)\b)+)/i) {
			$before_allergen .= $1;
			$allergen =~ s/^(\s|\b($stopwords)\b)+//i;
		}
		if ($allergen =~ /((\s|\b($stopwords)\b)+)$/i) {
			$after_allergen .= $1;
			$allergen =~ s/(\s|\b($stopwords)\b)+$//i;
		}
	}

	if (($before . $before_allergen) =~ /\b($may_contain_regexp)\b/i) {
		$field = "traces";
		#print STDERR "traces (before_allergen: $before_allergen - before: $before)\n";
	}

	# Farine de blé 97%
	if ($allergen =~ /( \d)/) {
		$allergen = $`;
		$end_separator = $1 . $' . $end_separator;
	}

	#print STDERR "before_allergen: $before_allergen - allergen: $allergen\n";

	my $tagid = canonicalize_taxonomy_tag($language, "allergens", $allergen);

	#print STDERR "before_allergen: $before_allergen - allergen: $allergen - tagid: $tagid\n";

	if (($tagid ne "en:none") and (exists_taxonomy_tag("allergens", $tagid))) {
		#$allergen = display_taxonomy_tag($product_ref->{lang},"allergens", $tagid);
		# to build the product allergens list, just use the ingredients in the main language
		if ($language eq $product_ref->{lc}) {
			$product_ref->{$field . "_from_ingredients"} .= $allergen . ', ';
		}
		return
			  $start_separator
			. $before_allergen
			. '<span class="allergen">'
			. $allergen
			. '</span>'
			. $after_allergen
			. $end_separator;
	}
	else {
		return $start_separator . $before_allergen . $allergen . $after_allergen . $end_separator;
	}
}

=head2 detect_allergens_from_ingredients ( $product_ref )

Detects allergens from the ingredients extracted from the ingredients text,
using the "allergens:en" property associated to some ingredients in the
ingredients taxonomy.

This functions needs to be run after the $product_ref->{ingredients} array
is populated from the ingredients text.

It is called by detect_allergens_from_text().
Allergens are added to $product_ref->{"allergens_from_ingredients"} which
is then used by detect_allergens_from_text() to populate the allergens_tags field.

=cut

sub detect_allergens_from_ingredients ($product_ref) {

	# Check the allergens:en property of each ingredient

	$log->debug("detect_allergens_from_ingredients -- start", {ingredients => $product_ref->{ingredients}})
		if $log->is_debug();

	if (not defined $product_ref->{ingredients}) {
		return;
	}

	my @ingredients = (@{$product_ref->{ingredients}});

	while (@ingredients) {
		my $ingredient_ref = pop(@ingredients);
		if (defined $ingredient_ref->{ingredients}) {
			foreach my $sub_ingredient_ref (@{$ingredient_ref->{ingredients}}) {
				push @ingredients, $sub_ingredient_ref;
			}
		}
		my $allergens = get_inherited_property("ingredients", $ingredient_ref->{id}, "allergens:en");
		$log->debug(
			"detect_allergens_from_ingredients -- ingredient",
			{id => $ingredient_ref->{id}, allergens => $allergens}
		) if $log->is_debug();

		if (defined $allergens) {
			$product_ref->{"allergens_from_ingredients"} = $allergens . ', ';
			$log->debug("detect_allergens_from_ingredients -- found allergen", {allergens => $allergens})
				if $log->is_debug();
		}
	}
	return;
}

=head2 detect_allergens_from_text ( $product_ref )

This function:
- combines all the ways we have to detect allergens in order to populate
the allergens_tags and traces_tags fields.
- creates the ingredients_text_with_allergens_[lc] fields with added
HTML <span class="allergen"> tags

Allergens are recognized in the following ways:

1. using the list of ingredients that have been recognized through
ingredients analysis, by looking at the allergens:en property in the
ingredients taxonomy.
This is done with the function detect_allergens_from_ingredients()

2. when entered in ALL CAPS, or between underscores

3. when matching exact entries o synonyms of the allergens taxonomy

Allergens detected using 2. or 3. are marked with <span class="allergen">

=cut

sub detect_allergens_from_text ($product_ref) {

	$log->debug("detect_allergens_from_text - start", {}) if $log->is_debug();

	if ((scalar keys %allergens_stopwords) == 0) {
		init_allergens_regexps();
	}

	# Keep allergens entered by users in the allergens and traces field

	foreach my $field ("allergens", "traces") {

		# new fields for allergens detected from ingredient list

		$product_ref->{$field . "_from_ingredients"} = "";
	}

	# Add allergens from the ingredients analysis
	detect_allergens_from_ingredients($product_ref);

	# Remove ingredients_text_with_allergens_* fields
	# they will be recomputed for existing ingredients languages

	foreach my $field (keys %$product_ref) {
		if ($field =~ /^ingredients_text_with_allergens/) {
			delete $product_ref->{$field};
		}
	}

	if (defined $product_ref->{languages_codes}) {

		foreach my $language (keys %{$product_ref->{languages_codes}}) {

			my $text = $product_ref->{"ingredients_text_" . $language};
			next if not defined $text;

			my $and = $Lang{_and_}{$language};
			my $of = ' - ';
			if (defined $of{$language}) {
				$of = $of{$language};
			}
			my $the = ' - ';
			if (defined $the{$language}) {
				$the = $the{$language};
			}

			my $traces_regexp = "traces";
			if (defined $may_contain_regexps{$language}) {
				$traces_regexp = $may_contain_regexps{$language};
			}

			$text =~ s/\&quot;/"/g;

			# allergens between underscores
			# _allergen_ + __allergen__ + ___allergen___

			$text =~ s/\b___([^,;_\(\)\[\]]+?)___\b/replace_allergen($language,$product_ref,$1,$`)/iesg;
			$text =~ s/\b__([^,;_\(\)\[\]]+?)__\b/replace_allergen($language,$product_ref,$1,$`)/iesg;
			$text =~ s/\b_([^,;_\(\)\[\]]+?)_\b/replace_allergen($language,$product_ref,$1,$`)/iesg;

			# allergens in all caps, with other ingredients not in all caps

			if ($text =~ /[a-z]/) {
				# match ALL CAPS including space (but stop at the dash in "FRUITS A COQUE - Something")
				$text
					=~ s/\b([A-ZÌÒÁÉÍÓÚÝÂÊÎÔÛÃÑÕÄËÏÖŸÇŒß][A-ZÌÒÁÉÍÓÚÝÂÊÎÔÛÃÑÕÄËÏÖŸÇŒß]([A-ZÌÒÁÉÍÓÚÝÂÊÎÔÛÃÑÕÄËÏÖŸÇŒß' ]+))\b/replace_allergen_in_caps($language,$product_ref,$1,$`)/esg;
				# match ALL-CAPS including space and - (for NOIX DE SAINT-JACQUES)
				$text
					=~ s/\b([A-ZÌÒÁÉÍÓÚÝÂÊÎÔÛÃÑÕÄËÏÖŸÇŒß][A-ZÌÒÁÉÍÓÚÝÂÊÎÔÛÃÑÕÄËÏÖŸÇŒß]([A-ZÌÒÁÉÍÓÚÝÂÊÎÔÛÃÑÕÄËÏÖŸÇŒß'\- ]+))\b/replace_allergen_in_caps($language,$product_ref,$1,$`)/esg;
			}

			# allergens between separators

			# positive look ahead for the separators so that we can properly match the next word
			# match at least 3 characters so that we don't match the separator
			# Farine de blé 97% -> make numbers be separators
			$text
				=~ s/(^| - |_|\(|\[|\)|\]|,|$the|$and|$of|;|\.|$)((\s*)\w.+?)(?=(\s*)(^| - |_|\(|\[|\)|\]|,|$and|;|\.|\b($traces_regexp)\b|$))/replace_allergen_between_separators($language,$product_ref,$1, $2, "",$`)/iesg;

			# some allergens can be recognized in multiple ways.
			# e.g. _CELERY_ -> <span class="allergen"><span class="allergen"><span class="allergen">CELERI</span></span></span>
			$text =~ s/(<span class="allergen">)+/<span class="allergen">/g;
			$text =~ s/(<\/span>)+/<\/span>/g;

			$product_ref->{"ingredients_text_with_allergens_" . $language} = $text;

			if ($language eq $product_ref->{lc}) {
				$product_ref->{"ingredients_text_with_allergens"} = $text;
			}

		}
	}

	# If traces were entered in the allergens field, split them
	# Use the language the tag have been entered in

	my $traces_regexp;
	if (defined $may_contain_regexps{$product_ref->{traces_lc} || $product_ref->{lc}}) {
		$traces_regexp = $may_contain_regexps{$product_ref->{traces_lc} || $product_ref->{lc}};
	}

	if (    (defined $traces_regexp)
		and (defined $product_ref->{allergens})
		and ($product_ref->{allergens} =~ /\b($traces_regexp)\b\s*:?\s*/i))
	{
		if (defined $product_ref->{traces}) {
			$product_ref->{traces} .= ", " . $';
		}
		else {
			$product_ref->{traces} = $';
		}
		$product_ref->{allergens} = $`;
		$product_ref->{allergens} =~ s/\s+$//;
	}

	foreach my $field ("allergens", "traces") {

		# regenerate allergens and traces from the allergens_tags field so that it is prefixed with the values in the
		# main language of the product (which may be different than the $tag_lc language of the interface)

		my $tag_lc = $product_ref->{$field . "_lc"} || $product_ref->{lc} || "?";
		$product_ref->{$field . "_from_user"} = "($tag_lc) " . ($product_ref->{$field} // "");
		$product_ref->{$field . "_hierarchy"} = [gen_tags_hierarchy_taxonomy($tag_lc, $field, $product_ref->{$field})];
		$product_ref->{$field} = join(',', @{$product_ref->{$field . "_hierarchy"}});

		# concatenate allergens and traces fields from ingredients and entered by users

		$product_ref->{$field . "_from_ingredients"} =~ s/, $//;

		my $allergens = $product_ref->{$field . "_from_ingredients"};

		if ((defined $product_ref->{$field}) and ($product_ref->{$field} ne "")) {

			$allergens .= ", " . $product_ref->{$field};
		}

		$product_ref->{$field . "_hierarchy"} = [gen_tags_hierarchy_taxonomy($product_ref->{lc}, $field, $allergens)];
		$product_ref->{$field . "_tags"} = [];
		# print STDERR "result for $field : ";
		foreach my $tag (@{$product_ref->{$field . "_hierarchy"}}) {
			push @{$product_ref->{$field . "_tags"}}, get_taxonomyid($product_ref->{lc}, $tag);
			# print STDERR " - $tag";
		}
		# print STDERR "\n";
	}

	$log->debug("detect_allergens_from_text - done", {}) if $log->is_debug();

	return;
}

=head2 add_fruits ( $ingredients_ref )

Recursive function to compute the % of fruits, vegetables, nuts and olive/walnut/rapeseed oil
for Nutri-Score computation.

=cut

sub add_fruits ($ingredients_ref) {

	my $fruits = 0;

	foreach my $ingredient_ref (@{$ingredients_ref}) {

		my $nutriscore_fruits_vegetables_nuts
			= get_inherited_property("ingredients", $ingredient_ref->{id}, "nutriscore_fruits_vegetables_nuts:en");

		if ((defined $nutriscore_fruits_vegetables_nuts) and ($nutriscore_fruits_vegetables_nuts eq "yes")) {

			if (defined $ingredient_ref->{percent}) {
				$fruits += $ingredient_ref->{percent};
			}
			elsif (defined $ingredient_ref->{percent_min}) {
				$fruits += $ingredient_ref->{percent_min};
			}
			# We may not have percent_min if the ingredient analysis failed because of seemingly impossible values
			# in that case, try to get the possible percent values in nested sub ingredients
			elsif (defined $ingredient_ref->{ingredients}) {
				$fruits += add_fruits($ingredient_ref->{ingredients});
			}
		}
		elsif (defined $ingredient_ref->{ingredients}) {
			$fruits += add_fruits($ingredient_ref->{ingredients});
		}
		$log->debug("add_fruits ingredient, current total",
			{ingredient_id => $ingredient_ref->{id}, current_fruits => $fruits})
			if $log->is_debug();
	}

	$log->debug("add_fruits result", {fruits => $fruits}) if $log->is_debug();

	return $fruits;
}

=head2 estimate_nutriscore_fruits_vegetables_nuts_value_from_ingredients ( product_ref )

This function analyzes the ingredients to estimate the minimum percentage of
fruits, vegetables, nuts, olive / walnut / rapeseed oil, so that we can compute
the Nutri-Score fruit points if we don't have a value given by the manufacturer
or estimated by users.

Results are stored in $product_ref->{nutriments}{"fruits-vegetables-nuts-estimate-from-ingredients_100g"} (and _serving)

=cut

sub estimate_nutriscore_fruits_vegetables_nuts_value_from_ingredients ($product_ref) {

	if (defined $product_ref->{nutriments}) {
		delete $product_ref->{nutriments}{"fruits-vegetables-nuts-estimate-from-ingredients_100g"};
		delete $product_ref->{nutriments}{"fruits-vegetables-nuts-estimate-from-ingredients_serving"};
	}

	if ((defined $product_ref->{ingredients}) and ((scalar @{$product_ref->{ingredients}}) > 0)) {

		(defined $product_ref->{nutriments}) or $product_ref->{nutriments} = {};

		$product_ref->{nutriments}{"fruits-vegetables-nuts-estimate-from-ingredients_100g"}
			= add_fruits($product_ref->{ingredients});
	}

	# If we have specific ingredients, check if we have a higher fruits / vegetables content
	if (defined $product_ref->{specific_ingredients}) {
		my $fruits = 0;
		foreach my $ingredient_ref (@{$product_ref->{specific_ingredients}}) {
			my $ingredient_id = $ingredient_ref->{id};
			if (defined $ingredient_ref->{percent}) {
				my $nutriscore_fruits_vegetables_nuts
					= get_inherited_property("ingredients", $ingredient_id, "nutriscore_fruits_vegetables_nuts:en");

				if ((defined $nutriscore_fruits_vegetables_nuts) and ($nutriscore_fruits_vegetables_nuts eq "yes")) {
					$fruits += $ingredient_ref->{percent};
				}
			}
		}

		if (
			($fruits > 0)
			and (  (not defined $product_ref->{nutriments}{"fruits-vegetables-nuts-estimate-from-ingredients_100g"})
				or ($fruits > $product_ref->{nutriments}{"fruits-vegetables-nuts-estimate-from-ingredients_100g"}))
			)
		{
			$product_ref->{nutriments}{"fruits-vegetables-nuts-estimate-from-ingredients_100g"} = $fruits;
		}
	}

	if (defined $product_ref->{nutriments}{"fruits-vegetables-nuts-estimate-from-ingredients_100g"}) {
		$product_ref->{nutriments}{"fruits-vegetables-nuts-estimate-from-ingredients_serving"}
			= $product_ref->{nutriments}{"fruits-vegetables-nuts-estimate-from-ingredients_100g"};
	}

	return;
}

=head2 add_milk ( $ingredients_ref )

Recursive function to compute the % of milk for Nutri-Score computation.

=cut

sub add_milk ($ingredients_ref) {

	my $milk = 0;

	foreach my $ingredient_ref (@{$ingredients_ref}) {

		if (is_a("ingredients", $ingredient_ref->{id}, "en:milk")) {

			if (defined $ingredient_ref->{percent}) {
				$milk += $ingredient_ref->{percent};
			}
			elsif (defined $ingredient_ref->{percent_min}) {
				$milk += $ingredient_ref->{percent_min};
			}
			# We may not have percent_min if the ingredient analysis failed because of seemingly impossible values
			# in that case, try to get the possible percent values in nested sub ingredients
			elsif (defined $ingredient_ref->{ingredients}) {
				$milk += add_milk($ingredient_ref->{ingredients});
			}
		}
		elsif (defined $ingredient_ref->{ingredients}) {
			$milk += add_milk($ingredient_ref->{ingredients});
		}

		$log->debug("add_milk ingredient, current total",
			{ingredient_id => $ingredient_ref->{id}, current_milk => $milk})
			if $log->is_debug();
	}

	$log->debug("add_milk result", {milk => $milk}) if $log->is_debug();

	return $milk;
}

=head2 estimate_milk_percent_from_ingredients ( product_ref )

This function analyzes the ingredients to estimate the minimum percentage of milk in a product,
in order to know if a dairy drink should be considered as a food (at least 80% of milk) or a beverage.

Return value: estimated % of milk.

=cut

sub estimate_milk_percent_from_ingredients ($product_ref) {

	my $milk_percent = 0;

	if ((defined $product_ref->{ingredients}) and ((scalar @{$product_ref->{ingredients}}) > 0)) {

		$log->debug("milk percent - start", {milk_percent => $milk_percent}) if $log->is_debug();
		$milk_percent = add_milk($product_ref->{ingredients});
	}

	$log->debug("milk percent", {milk_percent => $milk_percent}) if $log->is_debug();

	return $milk_percent;
}

1;<|MERGE_RESOLUTION|>--- conflicted
+++ resolved
@@ -1746,16 +1746,11 @@
 									or (    (($product_lc eq 'de') or ($product_lc eq 'nl') or ($product_lc eq 'hu'))
 										and ($new_ingredient =~ /(^($regexp)|($regexp)$)/i))
 									)
-<<<<<<< HEAD
-									# Finnish: match after, no space
 									or (
 										( ($product_lc eq 'fi') )
 										and ($new_ingredient =~ /(($regexp)$)/i)
 									)
 								) {
-=======
-								{
->>>>>>> 1d6f548c
 									$new_ingredient = $` . $';
 
 									$debug_ingredients and $log->debug(
