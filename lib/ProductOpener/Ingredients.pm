--- conflicted
+++ resolved
@@ -3842,11 +3842,7 @@
 	}
 }
 
-<<<<<<< HEAD
 =head2 normalize_a_of_b ( $lc, $a, $b, $of_bool, $alternate_names_ref )
-=======
-=head2 normalize_a_of_b ($lc, $a, $b, $of_bool)
-
 
 This function is called by normalize_enumeration()
 
@@ -3871,54 +3867,33 @@
 
 string, type as defined in %ingredients_categories_and_types, example: 'sunflower' or 'olive' or 'palm' for 'oil (sunflower, olive and palm)'
 
-=head3 Return value
-
-=head4 combined $a and $b (or $b and $a, depending of the language), that is expected to be an ingredient
-
-string, comma-joined category and type, example: 'palm vegetal oil' or 'sunflower vegetal oil' or 'olive vegetal oil'
-
-=cut
->>>>>>> 5523a152
-
-This function tapes a category ($a) and a type ($b) and return an composed ingredient.
-
-For instance:
-
-English: oil, olive -> olive oil
-French: huile, olive -> huile d'olive
-Russian: масло растительное, пальмовое -> масло растительное оливковое
-
-=head3 Arguments
-
-=head4 $lc - language code
-
-=head4 $a - category
-
-=head4 $b - type
-
 =head4 $of_bool - indicate if we want to construct entries like "<category> of <type>"
 
 e.g. in French we combine "huile" and "olive" to "huile d'olive"
 but we combine "poivron" and "rouge" to "poivron rouge".
 
-=head4 $alternate_names_ref - array of alternate names for the category
+=head4 $alternate_names_ref
+
+Reference to an array of alternate names for the category
+
+=head3 Return value
+
+=head4 combined $a and $b (or $b and $a, depending of the language), that is expected to be an ingredient
+
+string, comma-joined category and type, example: 'palm vegetal oil' or 'sunflower vegetal oil' or 'olive vegetal oil'
 
 =cut
+
 
 sub normalize_a_of_b ($lc, $a, $b, $of_bool, $alternate_names_ref = undef) {
 
 	$a =~ s/\s+$//;
 	$b =~ s/^\s+//;
 
-<<<<<<< HEAD
 	my $a_of_b;
 
-	if ($lc eq "en") {
+	if (($lc eq "en") or ($lc eq "hr")) {
 		$a_of_b = $b . " " . $a;
-=======
-	if (($lc eq "en") or ($lc eq "hr")) {
-		return $b . " " . $a;
->>>>>>> 5523a152
 	}
 	elsif ($lc eq "es") {
 		$a_of_b = $a . " de " . $b;
@@ -3936,7 +3911,6 @@
 			$a_of_b = $a . " " . $b;
 		}
 	}
-<<<<<<< HEAD
 	elsif (($lc eq "de") or ($lc eq "ru") or ($lc eq "pl")) {
 		$a_of_b = $a . " " . $b;
 	}
@@ -3965,16 +3939,12 @@
 				}
 			}
 		}
-=======
-	elsif (($lc eq "pl") or ($lc eq "ru")) {
-		return $a . " " . $b;
->>>>>>> 5523a152
 	}
 
 	return $a_of_b;
 }
 
-=head2 normalize_enumeration ($lc, $category, $types, $of_bool)
+=head2 normalize_enumeration ($lc, $category, $types, $of_bool, $alternate_names_ref = undef)
 
 
 This function is called by develop_ingredients_categories_and_types()
@@ -3988,10 +3958,6 @@
 
 =head3 Arguments
 
-<<<<<<< HEAD
-sub normalize_enumeration ($lc, $type, $enumeration, $of_bool, $alternate_names_ref = undef) {
-	$log->debug("normalize_enumeration", {type => $type, enumeration => $enumeration}) if $log->is_debug();
-=======
 =head4 lc
 
 language abbreviation (en for English, for example)
@@ -4012,9 +3978,8 @@
 
 =cut
 
-sub normalize_enumeration ($lc, $category, $types, $of_bool) {
+sub normalize_enumeration ($lc, $category, $types, $of_bool, $alternate_names_ref = undef) {
 	$log->debug("normalize_enumeration", {category => $category, types => $types}) if $log->is_debug();
->>>>>>> 5523a152
 
 	# If there is a trailing space, save it and output it
 	my $trailing_space = "";
@@ -4027,11 +3992,7 @@
 
 	my @list = split(/$obrackets|$cbrackets|\/| \/ | $dashes |$commas |$commas|$and/i, $types);
 
-<<<<<<< HEAD
-	return join(", ", map {normalize_a_of_b($lc, $type, $_, $of_bool, $alternate_names_ref)} @list) . $trailing_space;
-=======
-	return join(", ", map {normalize_a_of_b($lc, $category, $_, $of_bool)} @list) . $trailing_space;
->>>>>>> 5523a152
+	return join(", ", map {normalize_a_of_b($lc, $category, $_, $of_bool, $alternate_names_ref)} @list) . $trailing_space;
 }
 
 # iodure et hydroxide de potassium
@@ -5159,20 +5120,20 @@
 
 	lt => [
 		#oils
-		[
-			# categories
+		{
+			categories =>
 			["aliejai", "augaliniai aliejai",],
-			# types
+			 types => 
 			["palmių", "rapsų", "saulėgrąžų",],
-		],
+		},
 	],
 
 	hr => [
 		# malts
 		[
-			# categories
+			categories =>
 			["slad",],
-			# types
+			 types => 
 			["ječmeni", "pšenični",]
 		],
 	],
@@ -5307,18 +5268,11 @@
 			}
 
 			if (   ($ingredients_lc eq "en")
-<<<<<<< HEAD
 				or ($ingredients_lc eq "de")
-				or ($ingredients_lc eq "ru")
-				or ($ingredients_lc eq "pl"))
-			{
-
-=======
 				or ($ingredients_lc eq "hr")
 				or ($ingredients_lc eq "ru")
 				or ($ingredients_lc eq "pl"))
 			{
->>>>>>> 5523a152
 				# vegetable oil (palm, sunflower and olive)
 				$text
 					=~ s/($category_regexp)(?::|\(|\[| | $of )+((($type_regexp)($symbols_regexp|\s)*( |\/| \/ | - |,|, |$and|$of|$and_of|$and_or)+)+($type_regexp)($symbols_regexp|\s)*)\b(\s?(\)|\]))?/normalize_enumeration($ingredients_lc,$1,$2,$of_bool, $categories_and_types_ref->{alternate_names})/ieg;
@@ -5328,15 +5282,11 @@
 					=~ s/($category_regexp)\s?(?:\(|\[)\s?($type_regexp)\b(\s?(\)|\]))/normalize_enumeration($ingredients_lc,$1,$2,$of_bool, $categories_and_types_ref->{alternate_names})/ieg;
 				# vegetable oil: palm
 				$text
-<<<<<<< HEAD
-					=~ s/($category_regexp)\s?(?::)\s?($type_regexp)(?=$separators|$)/normalize_enumeration($ingredients_lc,$1,$2,$of_bool, $categories_and_types_ref->{alternate_names})/ieg;
-=======
-					=~ s/($category_regexp)\s?(?::)\s?($type_regexp)(?=$separators|.|$)/normalize_enumeration($ingredients_lc,$1,$2,$of_bool)/ieg;
+					=~ s/($category_regexp)\s?(?::)\s?($type_regexp)(?=$separators|.|$)/normalize_enumeration($ingredients_lc,$1,$2,$of_bool $categories_and_types_ref->{alternate_names})/ieg;
 
 				# ječmeni i pšenični slad (barley and wheat malt)
 				$text
-					=~ s/((?:(?:$type_regexp)(?: |\/| \/ | - |,|, |$and|$of|$and_of|$and_or)+)+(?:$type_regexp))\s*($category_regexp)/normalize_enumeration($ingredients_lc,$2,$1,$of_bool)/ieg;
->>>>>>> 5523a152
+					=~ s/((?:(?:$type_regexp)(?: |\/| \/ | - |,|, |$and|$of|$and_of|$and_or)+)+(?:$type_regexp))\s*($category_regexp)/normalize_enumeration($ingredients_lc,$2,$1,$of_bool $categories_and_types_ref->{alternate_names})/ieg;
 			}
 			elsif ($ingredients_lc eq "fr") {
 				# arôme naturel de pomme avec d'autres âromes
@@ -5359,11 +5309,7 @@
 					=~ s/($category_regexp)\s?(?:\(|\[)\s?($type_regexp)\b(\s?(\)|\]))/normalize_enumeration($ingredients_lc,$1,$2,$of_bool, $categories_and_types_ref->{alternate_names})/ieg;
 				# huile végétale : colza,
 				$text
-<<<<<<< HEAD
-					=~ s/($category_regexp)\s?(?::)\s?($type_regexp)(?=$separators|$)/normalize_enumeration($ingredients_lc,$1,$2,$of_bool, $categories_and_types_ref->{alternate_names})/ieg;
-=======
-					=~ s/($category_regexp)\s?(?::)\s?($type_regexp)(?=$separators|.|$)/normalize_enumeration($ingredients_lc,$1,$2,$of_bool)/ieg;
->>>>>>> 5523a152
+					=~ s/($category_regexp)\s?(?::)\s?($type_regexp)(?=$separators|.|$)/normalize_enumeration($ingredients_lc,$1,$2,$of_bool, $categories_and_types_ref->{alternate_names})/ieg;
 			}
 		}
 
