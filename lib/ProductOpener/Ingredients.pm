# This file is part of Product Opener.
#
# Product Opener
# Copyright (C) 2011-2019 Association Open Food Facts
# Contact: contact@openfoodfacts.org
# Address: 21 rue des Iles, 94100 Saint-Maur des Fossés, France
#
# Product Opener is free software: you can redistribute it and/or modify
# it under the terms of the GNU Affero General Public License as
# published by the Free Software Foundation, either version 3 of the
# License, or (at your option) any later version.
#
# This program is distributed in the hope that it will be useful,
# but WITHOUT ANY WARRANTY; without even the implied warranty of
# MERCHANTABILITY or FITNESS FOR A PARTICULAR PURPOSE.  See the
# GNU Affero General Public License for more details.
#
# You should have received a copy of the GNU Affero General Public License
# along with this program.  If not, see <http://www.gnu.org/licenses/>.

=head1 NAME

ProductOpener::Ingredients - process and analyze ingredients lists

=head1 SYNOPSIS

C<ProductOpener::Ingredients> processes, normalize, parses and analyze
ingredients lists to extract and recognize individual ingredients,
additives and allernes, and to compute product properties related to
ingredients (is the product vegetarian, vegan, does it contain palm oil etc.)

    use ProductOpener::Ingredients qw/:all/;

	[..]

	clean_ingredients_text($product_ref);

	extract_ingredients_from_text($product_ref);

	extract_ingredients_classes_from_text($product_ref);

	detect_allergens_from_text($product_ref);

	compute_carbon_footprint_from_ingredients($product_ref);

=head1 DESCRIPTION

[..]

=cut

package ProductOpener::Ingredients;

use utf8;
use Modern::Perl '2017';
use Exporter    qw< import >;

BEGIN
{
	use vars qw(@ISA @EXPORT @EXPORT_OK %EXPORT_TAGS);
	@EXPORT = qw();            # symbols to export by default
	@EXPORT_OK = qw(
		&extract_ingredients_from_image

		&separate_additive_class

		&compute_carbon_footprint_from_ingredients
		&compute_carbon_footprint_from_meat_or_fish

		&split_generic_name_from_ingredients
		&clean_ingredients_text_for_lang
		&clean_ingredients_text

		&detect_allergens_from_text

		&normalize_a_of_b
		&normalize_enumeration

		&extract_ingredients_classes_from_text

		&extract_ingredients_from_text
		&preparse_ingredients_text
		&parse_ingredients_text
		&analyze_ingredients
		&flatten_sub_ingredients_and_compute_ingredients_tags

		&compute_ingredients_percent_values
		&init_percent_values
		&set_percent_min_values
		&set_percent_max_values
		&delete_ingredients_percent_values

		&add_fruits
		&estimate_nutriscore_fruits_vegetables_nuts_value_from_ingredients

	);	# symbols to export on request
	%EXPORT_TAGS = (all => [@EXPORT_OK]);
}

use vars @EXPORT_OK;
use experimental 'smartmatch';

use ProductOpener::Store qw/:all/;
use ProductOpener::Config qw/:all/;
use ProductOpener::Users qw/:all/;
use ProductOpener::TagsEntries qw/:all/;
use ProductOpener::Tags qw/:all/;
use ProductOpener::Products qw/:all/;
use ProductOpener::URL qw/:all/;
use ProductOpener::Images qw/:all/;
use ProductOpener::Lang qw/:all/;

use Encode;
use Clone qw(clone);

use LWP::UserAgent;
use Encode;
use JSON::PP;
use Log::Any qw($log);
use List::MoreUtils qw(uniq);
use Test::More;

# MIDDLE DOT with common substitutes (BULLET variants, BULLET OPERATOR and DOT OPERATOR (multiplication))
my $middle_dot = qr/(?:\N{U+00B7}|\N{U+2022}|\N{U+2023}|\N{U+25E6}|\N{U+2043}|\N{U+204C}|\N{U+204D}|\N{U+2219}|\N{U+22C5})/i;

# Unicode category 'Punctuation, Dash', SWUNG DASH and MINUS SIGN
my $dashes = qr/(?:\p{Pd}|\N{U+2053}|\N{U+2212})/i;

# ',' and synonyms - COMMA, SMALL COMMA, FULLWIDTH COMMA, IDEOGRAPHIC COMMA, SMALL IDEOGRAPHIC COMMA, HALFWIDTH IDEOGRAPHIC COMMA
my $commas = qr/(?:\N{U+002C}|\N{U+FE50}|\N{U+FF0C}|\N{U+3001}|\N{U+FE51}|\N{U+FF64})/i;

# '.' and synonyms - FULL STOP, SMALL FULL STOP, FULLWIDTH FULL STOP, IDEOGRAPHIC FULL STOP, HALFWIDTH IDEOGRAPHIC FULL STOP
my $stops = qr/(?:\N{U+002E}|\N{U+FE52}|\N{U+FF0E}|\N{U+3002}|\N{U+FE61})/i;

# '(' and other opening brackets ('Punctuation, Open' without QUOTEs)
my $obrackets = qr/(?![\N{U+201A}|\N{U+201E}|\N{U+276E}|\N{U+2E42}|\N{U+301D}])[\p{Ps}]/i;
# ')' and other closing brackets ('Punctuation, Close' without QUOTEs)
my $cbrackets = qr/(?![\N{U+276F}|\N{U+301E}|\N{U+301F}])[\p{Pe}]/i;

my $separators_except_comma = qr/(;|:|$middle_dot|\[|\{|\(|( $dashes ))|(\/)/i; # separators include the dot . followed by a space, but we don't want to separate 1.4 etc.

my $separators = qr/($stops\s|$commas|$separators_except_comma)/i;


# do not add sub ( ) in the regexps below as it would change which parts gets matched in $1, $2 etc. in other regexps that use those regexps
# put the longest strings first, so that we can match "possible traces" before "traces"
my %may_contain_regexps = (

	en => "possible traces|traces|may contain",
	da => "produktet kan indeholde|kan indeholde spor|eventuelle spor|kan indeholde|mulige spor",
	de => "Kann Spuren|Spuren",
	es => "puede contener|trazas|traza",
	fi => "saattaa sisältää pienehköjä määriä muita|saattaa sisältää pieniä määriä muita|saattaa sisältää pienehköjä määriä|saattaa sisältää pieniä määriä|voi sisältää vähäisiä määriä|saattaa sisältää hivenen|saattaa sisältää pieniä|saattaa sisältää jäämiä|sisältää pienen määrän|jossa käsitellään myös|saattaa sisältää myös|jossa käsitellään|saattaa sisältää",
	fr => "peut contenir|qui utilise|utilisant|qui utilise aussi|qui manipule|manipulisant|qui manipule aussi|traces possibles|traces d'allergènes potentielles|trace possible|traces potentielles|trace potentielle|traces éventuelles|traces eventuelles|trace éventuelle|trace eventuelle|traces|trace",
	is => "getur innihaldið leifar|gæti innihaldið snefil|getur innihaldið",
	it => "può contenere|puo contenere|che utilizza anche|possibili tracce|eventuali tracce|possibile traccia|eventuale traccia|tracce|traccia",
<<<<<<< HEAD
	nl => "Kan sporen van",
=======
	nb => "kan inneholde spor|kan forekomme spor|kan inneholde|kan forekomme",
	sv => "kan innehålla små mängder|kan innehålla spår|kan innehålla",
>>>>>>> 19856427
);

my %contains_regexps = (

	en => "contains",
	da => "indeholder",
	es => "contiene",
	fr => "contient",
<<<<<<< HEAD
	nl => "bevat",
=======
	sv => "innehåller",
>>>>>>> 19856427
);

my %contains_or_may_contain_regexps = (
	allergens => \%contains_regexps,
	traces => \%may_contain_regexps,
);

my %allergens_stopwords = ();

my %allergens_regexps = ();

# Needs to be called after Tags.pm has loaded taxonomies

=head1 FUNCTIONS

=head2 init_allergens_regexps () - initialize regular expressions needed for ingredients parsing

This function initializes regular expressions needed to parse traces and allergens in ingredients lists.

=cut

sub init_allergens_regexps() {

	# Allergens stopwords

	foreach my $key (sort keys %{$stopwords{"allergens"}}) {
		if ($key =~ /\.strings/) {
			my $allergens_lc = $`;
			$allergens_stopwords{$allergens_lc} = join('|', uniq(@{$stopwords{"allergens"}{$key}}));
			#print STDERR "allergens_regexp - $allergens_lc - " . $allergens_stopwords{$allergens_lc} . "\n";
		}
	}

	# Allergens

	foreach my $allergens_lc (uniq(keys %contains_regexps, keys %may_contain_regexps)) {

		my @allergenssuffixes = ();

		# Add synonyms in target language
		if (defined $translations_to{allergens}) {
			foreach my $allergen (keys %{$translations_to{allergens}}) {
				if (defined $translations_to{allergens}{$allergen}{$allergens_lc}) {
					# push @allergenssuffixes, $translations_to{allergens}{$allergen}{$allergens_lc};
					# the synonyms below also contain the main translation as the first entry

					my $allergens_lc_allergenid = get_string_id_for_lang($allergens_lc, $translations_to{allergens}{$allergen}{$allergens_lc});

					foreach my $synonym (@{$synonyms_for{allergens}{$allergens_lc}{$allergens_lc_allergenid}}) {
						push @allergenssuffixes, $synonym;
					}
				}
			}
		}

		$allergens_regexps{$allergens_lc} = "";

		foreach my $suffix (sort { length($b) <=> length($a) } @allergenssuffixes) {
			# simple singulars and plurals
			my $singular = $suffix;
			$suffix =~ s/s$//;
			$allergens_regexps{$allergens_lc} .= '|' . $suffix . '|' . $suffix . 's'  ;

			my $unaccented_suffix = unac_string_perl($suffix);
			if ($unaccented_suffix ne $suffix) {
				$allergens_regexps{$allergens_lc} .= '|' . $unaccented_suffix . '|' . $unaccented_suffix . 's';
			}

		}
		$allergens_regexps{$allergens_lc} =~ s/^\|//;
	}
}


# Abbreviations that contain dots.
# The dots interfere with the parsing: replace them with the full name.

my %abbreviations = (

all => [
	["B. actiregularis", "bifidus actiregularis"], # Danone trademark
	["B. lactis", "bifidobacterium lactis"],
	["L. acidophilus", "lactobacillus acidophilus"],
	["L. bulgaricus", "lactobacillus bulgaricus"],
	["L. casei", "lactobacillus casei"],
	["L. lactis", "lactobacillus lactis"],
	["L. plantarum", "lactobacillus plantarum"],
	["L. reuteri", "lactobacillus reuteri"],
	["L. rhamnosus", "lactobacillus rhamnosus"],
	["S. thermophilus", "streptococcus thermophilus"],
],

da => [
	[ "bl. a", "blandt andet" ],
	[ "inkl.", "inklusive" ],
	[ "mod.",  "modificeret" ],
	[ "past.", "pasteuriserede" ],
],

en => [
	["vit.", "vitamin"],

],

es => [
	["vit.", "vitamina"],
],

fi => [
	[ "mikro.", "mikrobiologinen" ],
	[ "mm.",    "muun muassa" ],
	[ "sis.",   "sisältää" ],
],

fr => [
	["vit.", "Vitamine"],
	["Mat. Gr.", "Matières Grasses"],
],

nb => [
	[ "bl. a", "blant annet" ],
	[ "inkl.", "inklusive" ],
	[ "papr.", "paprika" ],
],

sv => [
	[ "bl. a",            "bland annat" ],
	[ "förtjockn.medel",  "förtjockningsmedel" ],
	[ "inkl.",            "inklusive" ],
	[ "kons.medel",       "konserveringsmedel" ],
	[ "max.",             "maximum" ],
	[ "mikrob.",          "mikrobiellt" ],
	[ "min.",             "minimum" ],
	[ "mod.",             "modifierad" ],
	[ "past.",            "pastöriserad" ],
	[ "stabil.",          "stabiliseringsämne" ],
	[ "surhetsreg.",      "surhetsreglerande" ],
	[ "veg.",             "vegetabilisk" ],
],
);

my %of = (
	en => " of ",
	ca => " de ",
	da => " af ",
	de => " von ",
	es => " de ",
	fr => " de la | de | du | des | d'",
	is => " af ",
	it => " di | d'",
	nl => " of ",
	nb => " av ",
	sv => " av ",
);

my %and = (
	en => " and ",
	ca => " i ",
	da => " og ",
	de => " und ",
	es => " y ",	# Spanish "e" before "i" and "hi" is handled by preparse_text()
	fi => " ja ",
	fr => " et ",
	is => " og ",
	it => " e ",
	nl => " en ",
	nb => " og ",
	pt => " e ",
	sv => " och ",
);

my %and_of = (
	en => " and of ",
	ca => " i de ",
	da => " og af ",
	de => " und von ",
	es => " y de ",
	fr => " et de la | et de l'| et du | et des | et d'| et de ",
	is => " og af ",
	it => " e di | e d'",
	nb => " og av ",
	sv => " och av ",
);

my %and_or = (
	en => " and | or | and/or | and / or ",
	da => " og | eller | og/eller | og / eller ",
	de => " und | oder | und/oder | und / oder ",
	es => " y | e | o | y/o | y / o ",
	fi => " ja | tai | ja/tai | ja / tai ",
	fr => " et | ou | et/ou | et / ou ",
	is => " og | eða | og/eða | og / eða ",
	it => " e | o | e/o | e / o",
	nl => " en/of | en / of ",
	nb => " og | eller | og/eller | og / eller ",
	sv => " och | eller | och/eller | och / eller ",
);


my %the = (
	en => " the ",
	es => " el | la | los | las ",
	fr => " le | la | les | l'",
	it => " il | lo | la | i | gli | le | l'",
	nl => " de | het ",
);




# Labels that we want to recognize in the ingredients
# e.g. "fraises issues de l'agriculture biologique"

# Put composed labels like fair-trade-organic first
my @labels = ("en:fair-trade-organic", "en:organic", "en:fair-trade", "en:pgi");
my %labels_regexps = ();

# Needs to be called after Tags.pm has loaded taxonomies

=head1 FUNCTIONS

=head2 init_labels_regexps () - initialize regular expressions needed for ingredients parsing

This function creates regular expressions that match all variations of labels
that we want to recognize in ingredients lists, such as organic and fair trade.

=cut

sub init_labels_regexps() {

	foreach my $labelid (@labels) {

		foreach my $label_lc (keys %{$translations_to{labels}{$labelid}}) {

			# the synonyms below also contain the main translation as the first entry

			my $label_lc_labelid = get_string_id_for_lang($label_lc, $translations_to{labels}{$labelid}{$label_lc});

			my @synonyms = ();

			foreach my $synonym (@{$synonyms_for{labels}{$label_lc}{$label_lc_labelid}}) {
				push @synonyms, $synonym;
			}

			my $label_regexp = "";
			foreach my $synonym (sort { length($b) <=> length($a) } @synonyms) {

				# IGP - Indication Géographique Protégée -> IGP: Indication Géographique Protégée
				$synonym =~ s/ - /\( - |: | : \)/g;

				# simple singulars and plurals
				my $singular = $synonym;
				$synonym =~ s/s$//;
				$label_regexp .= '|' . $synonym . '|' . $synonym . 's';

				my $unaccented_synonym = unac_string_perl($synonym);
				if ($unaccented_synonym ne $synonym) {
					$label_regexp .= '|' . $unaccented_synonym . '|' . $unaccented_synonym . 's';
				}

			}
			$label_regexp =~ s/^\|//;
			defined $labels_regexps{$label_lc} or $labels_regexps{$label_lc} = {};
			$labels_regexps{$label_lc}{$labelid} = $label_regexp;
			#print STDERR "labels_regexps - label_lc: $label_lc - labelid: $labelid - regexp: $label_regexp\n";
		}
	}
}

# Ingredients processing regexps

my %ingredients_processing_regexps = ();

sub init_ingredients_processing_regexps() {

	foreach my $ingredients_processing (sort { (length($b) <=> length($a)) || ($a cmp $b) } keys %{$translations_to{ingredients_processing}}) {

		foreach my $l (sort keys %{$translations_to{ingredients_processing}{$ingredients_processing}}) {

			defined $ingredients_processing_regexps{$l}  or $ingredients_processing_regexps{$l}  = [];

			my %synonyms = ();

			# the synonyms below also contain the main translation as the first entry

			my $l_ingredients_processing = get_string_id_for_lang($l, $translations_to{ingredients_processing}{$ingredients_processing}{$l});

			foreach my $synonym (sort @{$synonyms_for{ingredients_processing}{$l}{$l_ingredients_processing}}) {
				$synonyms{$synonym} = 1;
				# unaccented forms
				$synonyms{unac_string_perl($synonym)} = 1;
			}

			# We want to match the longest strings first
			# Unfortunately, the following does not work:
			# my $regexp = join('|', sort { length($b) <=> length($a) } keys %synonyms);
			# -> if we have (gehackte|gehackt) and we parse "gehackte something", it will match "gehackt".
			# -> just create one regexp for each synonym...
			foreach my $synonym (sort { length($b) <=> length($a) } keys %synonyms) {
				push @{$ingredients_processing_regexps{$l}}, [$ingredients_processing , $synonym];
				#print STDERR "ingredients_processing_regexps{$l}: ingredient_processing: $ingredients_processing - regexp: $synonym \n";
			}
		}
	}
}


# Additives classes regexps

my %additives_classes_regexps = ();

sub init_additives_classes_regexps() {

	# Create a regexp with all synonyms of all additives classes
	my %additives_classes_synonyms = ();

	foreach my $additives_class (keys %{$translations_to{additives_classes}}) {

		# do not turn vitamin a in vitamin : a-z
		next if $additives_class eq "en:vitamins";

		foreach my $l (keys %{$translations_to{additives_classes}{$additives_class}}) {

			defined $additives_classes_synonyms{$l} or $additives_classes_synonyms{$l} = {};

			# the synonyms below also contain the main translation as the first entry

			my $l_additives_class = get_string_id_for_lang($l, $translations_to{additives_classes}{$additives_class}{$l});

			foreach my $synonym (@{$synonyms_for{additives_classes}{$l}{$l_additives_class}}) {
				$additives_classes_synonyms{$l}{$synonym} = 1;
				# simple singulars and plurals + unaccented forms
				$additives_classes_synonyms{$l}{unac_string_perl($synonym)} = 1;
				$synonym =~ s/s$//;
				$additives_classes_synonyms{$l}{$synonym} = 1;
				$additives_classes_synonyms{$l}{unac_string_perl($synonym)} = 1;
				$additives_classes_synonyms{$l}{$synonym . "s"} = 1;
				$additives_classes_synonyms{$l}{unac_string_perl($synonym . "s")} = 1;
			}
		}
	}

	foreach my $l (sort keys %additives_classes_synonyms) {
		# Match the longest strings first
		$additives_classes_regexps{$l} = join('|', sort { length($b) <=> length($a) } keys %{$additives_classes_synonyms{$l}});
		# print STDERR "additives_classes_regexps{$l}: " . $additives_classes_regexps{$l} . "\n";
	}
}

if ((keys %labels_regexps) > 0) { exit; }

# load ingredients classes
opendir(DH, "$data_root/ingredients") or $log->error("cannot open ingredients directory", { path => "$data_root/ingredients", error => $! });

foreach my $f (readdir(DH)) {
	# Skip entry if its not a valid file
	next if $f eq '.';
	next if $f eq '..';
	next if ($f !~ /\.txt$/);

	# Remove file extension
	my $class = $f;
	$class =~ s/\.txt$//;

	$ingredients_classes{$class} = {};

	open(my $IN, "<:encoding(UTF-8)", "$data_root/ingredients/$f");
	while (<$IN>) {
		# Skip EOF and lines prefixed with #
		chomp;
		next if /^\#/;

		my ($canon_name, $other_names, $misc, $desc, $level, $warning) = split("\t");
		my $id = get_string_id_for_lang("no_language", $canon_name);
		next if (not defined $id) or ($id eq '');
		(not defined $level) and $level = 0;

		# additives: always set level to 0 right now, until we have a better list
		$level = 0;

		if (not defined $ingredients_classes{$class}{$id}) {
			# E322 before E322(i) : E322 should be associated with "lecithine"
			$ingredients_classes{$class}{$id} = {name=>$canon_name, id=>$id, other_names=>$other_names, level=>$level, description=>$desc, warning=>$warning};
		}
		#print STDERR "name: $canon_name\nother_names: $other_names\n";
		if (defined $other_names) {
			foreach my $other_name (split(/,/, $other_names)) {
				$other_name =~ s/^\s+//;
				$other_name =~ s/\s+$//;
				my $other_id = get_string_id_for_lang("no_language",$other_name);
				next if $other_id eq '';
				next if $other_name eq '';
				if (not defined $ingredients_classes{$class}{$other_id}) { # Take the first one
					$ingredients_classes{$class}{$other_id} = {name=>$other_name, id=>$id};
					#print STDERR "$id\t$other_id\n";
				}
			}
		}
	}
	close $IN;

	$ingredients_classes_sorted{$class} = [sort keys %{$ingredients_classes{$class}}];
}
closedir(DH);



sub compute_carbon_footprint_from_ingredients($) {

	my $product_ref = shift;

	if (defined $product_ref->{nutriments}) {
		delete $product_ref->{nutriments}{"carbon-footprint-from-known-ingredients_100g"};
	}

	remove_tag($product_ref, "misc", "en:environment-infocard");
	remove_tag($product_ref, "misc", "en:carbon-footprint-from-known-ingredients");

	delete $product_ref->{"carbon_footprint_from_known_ingredients_debug"};

	# Limit to France, as the carbon values from ADEME are intended for France
	if ((has_tag($product_ref, "countries", "en:france")) and (defined $product_ref->{ingredients})) {

		my $carbon_footprint = 0;
		my $carbon_percent = 0;

		foreach my $ingredient_ref (@{$product_ref->{ingredients}}) {

			$log->debug("carbon-footprint-from-known-ingredients_100g", { id =>  $ingredient_ref->{id} }) if $log->is_debug();

			if ((defined $ingredient_ref->{percent}) and ($ingredient_ref->{percent} > 0)) {

				$log->debug("carbon-footprint-from-known-ingredients_100g", { percent =>  $ingredient_ref->{percent} }) if $log->is_debug();

				my $carbon_footprint_ingredient = get_inherited_property('ingredients', $ingredient_ref->{id}, "carbon_footprint_fr_foodges_value:fr");

				if(defined $carbon_footprint_ingredient)
				{
					$carbon_footprint += $ingredient_ref->{percent} * $carbon_footprint_ingredient;
					$carbon_percent	+= $ingredient_ref->{percent};

					if (not defined $product_ref->{"carbon_footprint_from_known_ingredients_debug"}) {
						$product_ref->{"carbon_footprint_from_known_ingredients_debug"} = "";
					}
					$product_ref->{"carbon_footprint_from_known_ingredients_debug"} .= $ingredient_ref->{id}
					. " " . $ingredient_ref->{percent} . "% x $carbon_footprint_ingredient = " . $ingredient_ref->{percent} * $carbon_footprint_ingredient . " g - ";
				}
			}
		}

		if ($carbon_footprint > 0) {
			$product_ref->{nutriments}{"carbon-footprint-from-known-ingredients_100g"} = $carbon_footprint;
			$product_ref->{carbon_footprint_percent_of_known_ingredients} = $carbon_percent;

			defined $product_ref->{misc_tags} or $product_ref->{misc_tags} = [];
			add_tag($product_ref, "misc", "en:carbon-footprint-from-known-ingredients");
		}
	}
}


sub compute_carbon_footprint_from_meat_or_fish($) {

	my $product_ref = shift;

	if (defined $product_ref->{nutriments}) {
		delete $product_ref->{nutriments}{"carbon-footprint-from-meat-or-fish"};
		delete $product_ref->{nutriments}{"carbon-footprint-from-meat-or-fish_100g"};
		delete $product_ref->{nutriments}{"carbon-footprint-from-meat-or-fish_serving"};
		delete $product_ref->{nutriments}{"carbon-footprint-from-meat-or-fish_product"};
	}

	remove_tag($product_ref, "misc", "en:carbon-footprint-from-meat-or-fish");

	delete $product_ref->{"carbon_footprint_from_meat_or_fish_debug"};

	# Compute the carbon footprint from meat or fish ingredients, when the percentage is known

	#ingredients: [
	#{
	#rank: 1,
	#text: "Eau",
	#id: "en:water"
	#},
	#{
	#percent: "10.9",
	#text: "_saumon_",
	#rank: 2,
	#id: "en:salmon"
	#},
	my @parents = qw(
		en:beef-meat
		en:pork-meat
		en:veal-meat
		en:rabbit-meat
		en:chicken-meat
		en:turkey-meat
		en:smoked-salmon
		en:salmon
	);

	# Values from FoodGES

	my %carbon = (
		"en:beef-meat" => 35.8,
		"en:pork-meat" => 7.4,
		"en:veal-meat" => 20.5,
		"en:rabbit-meat" => 8.1,
		"en:chicken-meat" => 4.9,
		"en:turkey-meat" => 6.5,
		"en:smoked-salmon" => 5.5,
		"en:salmon" => 6.5,
		"en:smoked-trout" => 5.5,
		"en:trout" => 6.5,
	);

	# Limit to France, as the carbon values from ADEME are intended for France

	if ((has_tag($product_ref, "countries", "en:france")) and (defined $product_ref->{ingredients})) {

		my $carbon_footprint = 0;

		foreach my $ingredient_ref (@{$product_ref->{ingredients}}) {

			$log->debug("compute_carbon_footprint_from_meat_or_fish", { id =>  $ingredient_ref->{id} }) if $log->is_debug();

			if ((defined $ingredient_ref->{percent}) and ($ingredient_ref->{percent} > 0)) {

				$log->debug("compute_carbon_footprint_from_meat_or_fish", { percent =>  $ingredient_ref->{percent} }) if $log->is_debug();

				foreach my $parent (@parents) {
					if (is_a('ingredients', $ingredient_ref->{id}, $parent)) {
						$carbon_footprint += $ingredient_ref->{percent} * $carbon{$parent};
						$log->debug("found a parent with carbon footprint", { parent =>  $parent }) if $log->is_debug();

						if (not defined $product_ref->{"carbon_footprint_from_meat_or_fish_debug"}) {
							$product_ref->{"carbon_footprint_from_meat_or_fish_debug"} = "";
						}
						$product_ref->{"carbon_footprint_from_meat_or_fish_debug"} .= $ingredient_ref->{id} . " => " . $parent
						. " " . $ingredient_ref->{percent} . "% x $carbon{$parent} = " . $ingredient_ref->{percent} * $carbon{$parent} . " g - ";

						last;
					}
				}
			}
		}

		if ($carbon_footprint > 0) {
			$product_ref->{nutriments}{"carbon-footprint-from-meat-or-fish_100g"} = $carbon_footprint;
			$product_ref->{"carbon_footprint_from_meat_or_fish_debug"} =~ s/ - $//;
			defined $product_ref->{misc_tags} or $product_ref->{misc_tags} = [];
			add_tag($product_ref, "misc", "en:carbon-footprint-from-meat-or-fish");
		}
	}
}



sub extract_ingredients_from_image($$$$) {

	my $product_ref = shift;
	my $id = shift;
	my $ocr_engine = shift;
	my $results_ref = shift;

	my $lc = $product_ref->{lc};

	if ($id =~ /_(\w\w)$/) {
		$lc = $1;
	}

	extract_text_from_image($product_ref, $id, "ingredients_text_from_image", $ocr_engine, $results_ref);

	# remove nutrition facts etc.
	if (($results_ref->{status} == 0) and (defined $results_ref->{ingredients_text_from_image})) {

		$results_ref->{ingredients_text_from_image_orig} = $product_ref->{ingredients_text_from_image};
		$results_ref->{ingredients_text_from_image} = clean_ingredients_text_for_lang($results_ref->{ingredients_text_from_image}, $lc);

	}
}


my %min_regexp = (
	en => "min|min\.minimum",
	es => "min|min\.|mín|mín\.|mínimo|minimo|minimum",
	fr => "min|min\.|mini|minimum",
);

# Words that can be ignored after a percent
# e.g. 50% du poids total, 30% of the total weight

my %ignore_strings_after_percent = (
	en => "of (the )?total weight",
	es => "(en el chocolate( con leche)?)",
	fr => "(dans le chocolat( (blanc|noir|au lait))?)|(du poids total|du poids)",
);




sub parse_ingredients_text($) {

	my $product_ref = shift;

	my $debug_ingredients = 0;

	return if not defined $product_ref->{ingredients_text};

	my $text = $product_ref->{ingredients_text};

	$log->debug("extracting ingredients from text", { text => $text }) if $log->is_debug();

	my $product_lc = $product_ref->{lc};

	$text = preparse_ingredients_text($product_lc, $text);

	$log->debug("preparsed ingredients from text", { text => $text }) if $log->is_debug();

	# Remove allergens and traces that have been preparsed
	# jus de pomme, eau, sucre. Traces possibles de c\x{e9}leri, moutarde et gluten.",
	# -> jus de pomme, eau, sucre. Traces éventuelles : céleri, Traces éventuelles : moutarde, Traces éventuelles : gluten.

	my $traces = $Lang{traces}{$product_lc};
	my $allergens = $Lang{allergens}{$product_lc};
	$text =~ s/\b($traces|$allergens)\s?:\s?([^,\.]+)//ig;

	# unify newline feeds to \n
	$text =~ s/\r\n/\n/g;
	$text =~ s/\R/\n/g;

	# remove ending . and ending whitespaces
	$text =~ s/(\s|\.)+$//;

	# $product_ref->{ingredients_tags} = ["first-ingredient", "second-ingredient"...]
	# $product_ref->{ingredients}= [{id =>, text =>, percent => etc. }, ] # bio / équitable ?

	$product_ref->{ingredients} = [];
	$product_ref->{'ingredients_tags'} = [];

	# farine (12%), chocolat (beurre de cacao (15%), sucre [10%], protéines de lait, oeuf 1%) - émulsifiants : E463, E432 et E472 - correcteurs d'acidité : E322/E333 E474-E475, acidifiant (acide citrique, acide phosphorique) - sel : 1% ...

	my $level = 0;

	# Farine de blé 56 g* ; beurre concentré 25 g* (soit 30 g* en beurre reconstitué); sucre 22 g* ; œufs frais 2 g
	# 56 g -> 56%
	$text =~ s/(\d| )g(\*)/$1g/ig;

	# transform 0,2% into 0.2%
	$text =~ s/(\d),(\d+)( )?(\%|g\b)/$1.$2\%/ig;
	$text =~ s/—/-/g;

	# assume commas between numbers are part of the name
	# e.g. en:2-Bromo-2-Nitropropane-1,3-Diol, Bronopol
	# replace by a lower comma ‚

	$text =~ s/(\d),(\d)/$1‚$2/g;

	my $and = $and{$product_lc} || " and ";

	
	my $min_regexp = "";
	if (defined $min_regexp{$product_lc}) {
		$min_regexp = $min_regexp{$product_lc};
	}
	my $ignore_strings_after_percent = "";
	if (defined $ignore_strings_after_percent{$product_lc}) {
		$ignore_strings_after_percent = $ignore_strings_after_percent{$product_lc};
	}
	
	my $percent_regexp = '(<|' . $min_regexp . '|\s)*(\d+((\,|\.)\d+)?)\s*(\%|g)\s*(' . $min_regexp . '|' . $ignore_strings_after_percent . '|\s|\)|\]|\}|\*)*';

	my $analyze_ingredients_function = sub($$$$) {

		my ($analyze_ingredients_self, $ingredients_ref, $level, $s) = @_;

		# print STDERR "analyze_ingredients level $level: $s\n";

		my $last_separator =  undef; # default separator to find the end of "acidifiants : E330 - E472"

		my $after = '';
		my $before = '';
		my $between = '';
		my $between_level = $level;
		my $percent = undef;
		my $origin = undef;
		my $labels = undef;
		my $vegan = undef;
		my $vegetarian = undef;
		my $processing = '';

		$debug_ingredients and $log->debug("analyze_ingredients_function", { string => $s }) if $log->is_debug();

		# find the first separator or ( or [ or :
		if ($s =~ $separators) {

			$before = $`;
			my $sep = $1;
			$after = $';

			$debug_ingredients and $log->debug("found the first separator", { string => $s, before => $before, sep => $sep, after => $after }) if $log->is_debug();

			# If the first separator is a column : or a start of parenthesis etc. we may have sub ingredients

			if ($sep =~ /(:|\[|\{|\()/i) {

				# Single separators like commas and dashes
				my $match = '.*?';	# non greedy match
				my $ending = $last_separator;
				if (not defined $ending) {
					$ending = "$commas|;|:|( $dashes )";
				}
				$ending .= '|$';

				# For parenthesis etc. we will try to find the corresponding ending parenthesis
				if ($sep eq '(') {
					$ending = '\)';
					# Match can include groups with embedded parenthesis
					$match = '([^\(\)]|(\([^\(\)]+\)))*';
				}
				elsif ($sep eq '[') {
					$ending = '\]';
				}
				elsif ($sep eq '{') {
					$ending = '\}';
				}

				$ending = '(' . $ending . ')';

				$debug_ingredients and $log->debug("try to match until the ending separator", { sep => $sep, ending => $ending, after => $after }) if $log->is_debug();

				# try to match until the ending separator
				if ($after =~ /^($match)$ending/i) {

					# We have found sub-ingredients
					$between = $1;
					$after = $';

					$debug_ingredients and $log->debug("found sub-ingredients", { between => $between, after => $after }) if $log->is_debug();

					# percent followed by a separator, assume the percent applies to the parent (e.g. tomatoes)
					# tomatoes (64%, origin: Spain)

					if (($between =~ $separators) and ($` =~ /^$percent_regexp$/i)) {
						
						$percent = $2;
						# remove what is before the first separator
						$between =~ s/(.*?)$separators//;
						$debug_ingredients and $log->debug("separator found after percent", { between => $between, percent => $percent }) if $log->is_debug();
					}

					# sel marin (France, Italie)
					# -> if we have countries, put "origin:" before
					if (($between =~ $separators)
						and (exists_taxonomy_tag("countries", canonicalize_taxonomy_tag($product_lc, "countries", $`)))) {
						$between =~ s/^(.*?$separators)/origin:$1/;
					}

					$debug_ingredients and $log->debug("initial processing of percent and origins", { between => $between, after => $after, percent => $percent }) if $log->is_debug();

					# : is in $separators but we want to keep "origine : France"
					if (($between =~ $separators) and ($` !~ /\s*(origin|origine|alkuperä)\s*/i)) {
						$between_level = $level + 1;
						$debug_ingredients and $log->debug("between contains a separator", { between => $between }) if $log->is_debug();
					}
					else {
						# no separator found : 34% ? or single ingredient
						$debug_ingredients and $log->debug("between does not contain a separator", { between => $between }) if $log->is_debug();

						if ($between =~ /^$percent_regexp$/i) {

							$percent = $2;
							$debug_ingredients and $log->debug("between is a percent", { between => $between, percent => $percent }) if $log->is_debug();
							$between = '';
						}
						else {
							# label? (organic)
							# origin? (origine : France)

							# try to remove the origin and store it as property
							if ($between =~ /\s*(de origine|d'origine|origine|origin|alkuperä)\s?:?\s?\b(.*)$/i) {
								$between = '';
								my $origin_string = $2;
								# d'origine végétale -> not a geographic origin, add en:vegan
								if ($origin_string =~ /vegetal|végétal/i) {
									$vegan = "en:yes";
									$vegetarian = "en:yes";
								}
								else {
									$origin = join(",", map {canonicalize_taxonomy_tag($product_lc, "countries", $_)} split(/,/, $origin_string ));
								}
							}
							else {

								# origin:   Fraise (France)
								my $countryid = canonicalize_taxonomy_tag($product_lc, "countries", $between);
								if (exists_taxonomy_tag("countries", $countryid)) {
									$origin = $countryid;
									$debug_ingredients and $log->debug("between is an origin", { between => $between, origin => $origin }) if $log->is_debug();
									$between = '';
								}
								# put origin first because the country can be associated with the label "Made in ..."
								else {

									my $labelid = canonicalize_taxonomy_tag($product_lc, "labels", $between);
									if (exists_taxonomy_tag("labels", $labelid)) {
										if (defined $labels) {
											$labels .= ", " . $labelid;
										}
										else {
											$labels = $labelid;
										}
										$debug_ingredients and $log->debug("between is a label", { between => $between, label => $labelid }) if $log->is_debug();
										$between = '';
									}
									else {

										# processing method?
										my $processingid = 	canonicalize_taxonomy_tag($product_lc, "ingredients_processing", $between);
										if (exists_taxonomy_tag("ingredients_processing", $processingid)) {
											if (defined $processing) {
												$processing .= ", " . $processingid;
											}
											else {
												$processing = $$processingid;
											}
											$debug_ingredients and $log->debug("between is a processing", { between => $between, processing => $processingid }) if $log->is_debug();
											$between = '';
										}
									}

								}
							}

							# for a single ingredient, we used to stay at same level
							# now consider that it is a sub-ingredient anyway:
							$between_level = $level + 1;
						}
					}
				}
				else {
					# ! could not find the ending separator
					$debug_ingredients and $log->debug("could not find an ending separator") if $log->is_debug();
				}

			}
			else {
				# simple separator
				$last_separator = $sep;
			}

			if ($after =~ /^$percent_regexp($separators|$)/i) {
				$percent = $2;
				$after = $';
				$debug_ingredients and $log->debug("after started with a percent", { after => $after, percent => $percent }) if $log->is_debug();
			}
		}
		else {
			# no separator found: only one ingredient
			$debug_ingredients and $log->debug("no separator found, only one ingredient", { string => $s }) if $log->is_debug();
			$before = $s;
		}

		# remove ending parenthesis
		$before =~ s/(\),\],\])*//;

		$debug_ingredients and $log->debug("processed first separator", { string => $s, before => $before, between => $between, after => $after}) if $log->is_debug();

		my @ingredients = ();

		# 2 known ingredients separated by "and" ?
		if ($before =~ /$and/i) {

			my $ingredient = $before;
			my $ingredient1 = $`;
			my $ingredient2 = $';

			# Remove percent

			my $ingredient1_orig = $ingredient1;
			my $ingredient2_orig = $ingredient2;

			$ingredient =~ s/$percent_regexp$//i;
			$ingredient1 =~ s/$percent_regexp$//i;
			$ingredient2 =~ s/$percent_regexp$//i;

			# check if the whole ingredient is an ingredient
			my $canon_ingredient = canonicalize_taxonomy_tag($product_lc, "ingredients", $before);

			$debug_ingredients and $log->debug("ingredient contains 'and', checking if it exists", { before => $before, canon_ingredient => $canon_ingredient }) if $log->is_debug();

			if (not exists_taxonomy_tag("ingredients", $canon_ingredient)) {

				# otherwise check the 2 sub ingredients
				my $canon_ingredient1 = canonicalize_taxonomy_tag($product_lc, "ingredients", $ingredient1);
				my $canon_ingredient2 = canonicalize_taxonomy_tag($product_lc, "ingredients", $ingredient2);

				$debug_ingredients and $log->debug("ingredient containing 'and' did not exist. 2 known ingredients?",
					{ before => $before, canon_ingredient => $canon_ingredient, canon_ingredient1 => $canon_ingredient1, canon_ingredient2 => $canon_ingredient2 }) if $log->is_debug();


				if ( (exists_taxonomy_tag("ingredients", $canon_ingredient1))
					and (exists_taxonomy_tag("ingredients", $canon_ingredient2)) ) {
					push @ingredients, $ingredient1_orig;
					push @ingredients, $ingredient2_orig;
				}
			}
		}

		if (scalar @ingredients == 0) {

			# if we have nothing before, then we can be in the case where between applies to the last ingredient
			# e.g. if we have "Vegetables (97%) (Potatoes, Tomatoes)"
			if (($before =~ /^\s*$/) and ($between !~ /^\s*$/) and ((scalar @$ingredients_ref) > 0)) {
				my $last_ingredient = (scalar @$ingredients_ref) - 1;
				$debug_ingredients and $log->debug("between applies to last ingredient", { between => $between, last_ingredient => $ingredients_ref->[$last_ingredient]{text }}) if $log->is_debug();

				(defined $ingredients_ref->[$last_ingredient]{ingredients}) or $ingredients_ref->[$last_ingredient]{ingredients} = [];
				$analyze_ingredients_self->($analyze_ingredients_self, $ingredients_ref->[$last_ingredient]{ingredients}, $between_level, $between);
			}

			if ($before !~ /^\s*$/) {

				push @ingredients, $before;
			}
		}

		my $i = 0;	# Counter for ingredients, used to know if it is the last ingredient

		foreach my $ingredient (@ingredients) {

			chomp($ingredient);

			$debug_ingredients and $log->debug("analyzing ingredient", { ingredient => $ingredient }) if $log->is_debug();

			# Repeat the removal of parts of the ingredient (that corresponds to labels, origins, processing, % etc.)
			# as long as we have removed something and that we haven't recognized the ingredient

			my $current_ingredient = '';
			my $skip_ingredient = 0;
			my $ingredient_recognized = 0;
			my $ingredient_id;

			while (($ingredient ne $current_ingredient) and (not $ingredient_recognized) and (not $skip_ingredient)) {

				$current_ingredient = $ingredient;

				# Strawberry 10.3%
				if ($ingredient =~ /$percent_regexp$/i) {
					$percent = $2;
					$debug_ingredients and $log->debug("percent found after", { ingredient => $ingredient, percent => $percent, new_ingredient => $`}) if $log->is_debug();
					$ingredient = $`;
				}

				# 90% boeuf, 100% pur jus de fruit, 45% de matière grasses
				if ($ingredient =~ /^\s*(\d+((\,|\.)\d+)?)\s*(\%|g)\s*(pur|de|d')?\s*/i) {
					$percent = $1;
					$debug_ingredients and $log->debug("percent found before", { ingredient => $ingredient, percent => $percent, new_ingredient => $'}) if $log->is_debug();
					$ingredient = $';
				}

				# remove * and other chars before and after the name of ingredients
				$ingredient =~ s/(\s|\*|\)|\]|\}|$stops|$dashes|')+$//;
				$ingredient =~ s/^(\s|\*|\)|\]|\}|$stops|$dashes|')+//;

				$ingredient =~ s/\s*(\d+((\,|\.)\d+)?)\s*\%\s*$//;

				# try to remove the origin and store it as property
				if ($ingredient =~ /\b(de origine|d'origine|origine|origin|alkuperä)\s?:?\s?\b/i) {
					$ingredient = $`;
					my $origin_string = $';
					# d'origine végétale -> not a geographic origin, add en:vegan
					if ($origin_string =~ /vegetal|végétal/i) {
						$vegan = "en:yes";
						$vegetarian = "en:yes";
					}
					else {
						$origin = join(",", map {canonicalize_taxonomy_tag($product_lc, "countries", $_)} split(/,/, $origin_string ));
					}
				}

				if (defined $labels_regexps{$product_lc}) {
					# start with uncomposed labels first, so that we decompose "fair-trade organic" into "fair-trade, organic"
					foreach my $labelid (reverse @labels) {
						my $regexp = $labels_regexps{$product_lc}{$labelid};
						$debug_ingredients and $log->trace("checking labels regexps", { ingredient => $ingredient, labelid => $labelid, regexp => $regexp }) if $log->is_trace();
						if ((defined $regexp) and ($ingredient =~ /\b($regexp)\b/i)) {
							if (defined $labels) {
								$labels .= ", " . $labelid;
							}
							else {
								$labels = $labelid;
							}
							$ingredient = $` . ' ' . $';
							$ingredient =~ s/\s+/ /g;
							$debug_ingredients and $log->debug("found label", { ingredient => $ingredient, labelid => $labelid }) if $log->is_debug();
						}
					}
				}

				$ingredient =~ s/^\s+//;
				$ingredient =~ s/\s+$//;

				$ingredient_id = canonicalize_taxonomy_tag($product_lc, "ingredients", $ingredient);

				if (exists_taxonomy_tag("ingredients", $ingredient_id)) {
					$ingredient_recognized = 1;
				}
				else {

					# Try to remove ingredients processing "cooked rice" -> "rice"
					if (defined $ingredients_processing_regexps{$product_lc}) {
						my $matches = 0;
						my $new_ingredient = $ingredient;
						my $new_processing = '';
						my $matching = 1;	# remove prefixes / suffixes one by one
						while ($matching) {
							$matching = 0;
							foreach my $ingredient_processing_regexp_ref (@{$ingredients_processing_regexps{$product_lc}}) {
								my $regexp = $ingredient_processing_regexp_ref->[1];
								if (
									# English, French etc. match before or after the ingredient, require a space
									(($product_lc =~ /^(en|es|it|fr)$/) and ($new_ingredient =~ /(^($regexp)\b|\b($regexp)$)/i))
									#  match after, do not require a space
									# currently no language
									or	(($product_lc =~ /^(xx)$/) and ($new_ingredient =~ /($regexp)$/i))
									#  Dutch: match before or after, do not require a space
									or	(($product_lc =~ /^(de|nl)$/) and ($new_ingredient =~ /(^($regexp)|($regexp)$)/i))
										) {
									$new_ingredient = $` . $';

									$debug_ingredients and $log->debug("found processing", { ingredient => $ingredient, new_ingredient => $new_ingredient, processing => $ingredient_processing_regexp_ref->[0], regexp => $regexp }) if $log->is_debug();

									$matching = 1;
									$matches++;
									$new_processing .= ", " . $ingredient_processing_regexp_ref->[0];

									# remove starting or ending " and "
									# viande traitée en salaison et cuite -> viande et
									$new_ingredient =~ s/($and)+$//i;
									$new_ingredient =~ s/^($and)+//i;
									$new_ingredient =~ s/(\s|-)+$//;
									$new_ingredient =~ s/^(\s|-)+//;

									# Stop if we now have a known ingredient.
									# e.g. "jambon cru en tranches" -> keep "jambon cru".
									my $new_ingredient_id = canonicalize_taxonomy_tag($product_lc, "ingredients", $new_ingredient);

									if (exists_taxonomy_tag("ingredients", $new_ingredient_id)) {
										$debug_ingredients and $log->debug("found existing ingredient, stop matching", { ingredient => $ingredient, new_ingredient => $new_ingredient, new_ingredient_id => $new_ingredient_id }) if $log->is_debug();

										$matching = 0;
									}

									last;
								}
							}
						}
						if ($matches) {

							my $new_ingredient_id = canonicalize_taxonomy_tag($product_lc, "ingredients", $new_ingredient);
							if (exists_taxonomy_tag("ingredients", $new_ingredient_id)) {
								$debug_ingredients and $log->debug("found existing ingredient after removing processing", { ingredient => $ingredient, new_ingredient => $new_ingredient, new_ingredient_id => $new_ingredient_id }) if $log->is_debug();
								$ingredient = $new_ingredient;
								$ingredient_id = $new_ingredient_id;
								$ingredient_recognized = 1;
								$processing .= $new_processing;
							}
							else {
								$debug_ingredients and $log->debug("did not find existing ingredient after removing processing", { ingredient => $ingredient, new_ingredient => $new_ingredient, new_ingredient_id => $new_ingredient_id }) if $log->is_debug();
							}
						}
					}

					# Unknown ingredient, check if it is a label
					# -> treat as a label only if there are no sub-ingredients
					if ((not $ingredient_recognized) and ($between eq "") and (length($ingredient) > 5)) {
						# Avoid matching single letters or too short abbreviations, bug #3300

						# We need to be careful with stopwords, "produit" was a stopword,
						# and "France" matched "produit de France" / made in France (bug #2927)
						my $label_id = canonicalize_taxonomy_tag($product_lc, "labels", $ingredient);
						if (exists_taxonomy_tag("labels", $label_id)) {
							# Add the label to the product
							add_tags_to_field($product_ref, $product_lc, "labels", $label_id);
							$skip_ingredient = 1;
							$ingredient_recognized = 1;
						}
					}

					if (not $ingredient_recognized) {
						# Check if it is a phrase we want to ignore

						# Remove some sentences
						my %ignore_regexps = (
							'fr' => [
								'(\%|pourcentage|pourcentages) (.*)(exprim)',
								'(sur|de) produit fini',	# préparé avec 50g de fruits pour 100g de produit fini
								'pour( | faire | fabriquer )100',	# x g de XYZ ont été utilisés pour fabriquer 100 g de ABC
								'contenir|présence',	# présence exceptionnelle de ... peut contenir ... noyaux etc.
								'^soit ',	# soit 20g de beurre reconstitué
								'^équivalent ', # équivalent à 20% de fruits rouges
								'^malgré ', # malgré les soins apportés...
								'^il est possible', # il est possible qu'il contienne...
								'^(facultatif|facultative)', # sometime indicated by producers when listing ingredients is not mandatory
								'^(éventuellement|eventuellement)$', # jus de citrons concentrés et, éventuellement, gélifiant : pectine de fruits.
								'^(les )?informations ((en (gras|majuscule|italique))|soulign)', # Informations en gras destinées aux personnes allergiques.
							],

							'fi' => [
								'^Kollageeni\/liha-proteiinisuhde alle',
								'^(?:Jauhelihapihvin )?(?:Suola|Liha|Rasva)pitoisuus',
								'^Lihaa ja lihaan verrattavia valmistusaineita',
								'^(?:Maito)?rasvaa',
								'^Täysmehu(?:osuus|pitoisuus)',
								'^(?:Maito)?suklaassa(?: kaakaota)? vähintään',
								'^Kuiva-aineiden täysjyväpitoisuus',
								'^Valmistettu myllyssä', # Valmistettu myllyssä, jossa käsitellään vehnää.
								'^Tuote on valmistettu linjalla', # Tuote on valmistettu linjalla, jossa käsitellään myös muita viljoja.
								'^Leivottu tuotantolinjalla', # Leivottu tuotantolinjalla, jossa käsitellään myös muita viljoja.
								'^jota käytetään leivonnassa', # Sisältää pienen määrän vehnää, jota käytetään leivonnassa alus- ja päällijauhona.
							],
							
							'nl' => [
								'in wisselende verhoudingen',
								'harde fractie',
							],

						);
						if (defined $ignore_regexps{$product_lc}) {
							foreach my $regexp (@{$ignore_regexps{$product_lc}}) {
								if ($ingredient =~ /$regexp/i) {
									#print STDERR "ignoring ingredient $ingredient - regexp $regexp\n";
									$skip_ingredient = 1;
									$ingredient_recognized = 1;
									last;
								}
							}
						}
					}
				}
			}

			if (not $skip_ingredient) {

				my %ingredient = (
					id => $ingredient_id,
					text => $ingredient
				);

				if (defined $percent) {
					$ingredient{percent} = $percent;
				}
				if (defined $origin) {
					$ingredient{origin} = $origin;
				}
				if (defined $labels) {
					$ingredient{labels} = $labels;
				}
				if (defined $vegan) {
					$ingredient{vegan} = $vegan;
				}
				if (defined $vegetarian) {
					$ingredient{vegetarian} = $vegetarian;
				}
				if ($processing ne "") {
					$processing =~ s/^,\s?//;
					$ingredient{processing} = $processing;
				}

				if ($ingredient ne '') {

					# ingredients tags that are too long (greater than 1024, mongodb max index key size)
					# will cause issues for the mongodb ingredients_tags index, just drop them

					if (length($ingredient{id}) < 500) {
						push @$ingredients_ref, \%ingredient;

						if ($between ne '') {
							# Ingredient has sub-ingredients

							# we may have separated 2 ingredients:
							# e.g. "salt and acid (acid citric)" -> salt + acid
							# the sub ingredients only apply to the last ingredient

							if ($i == $#ingredients) {
								$ingredient{ingredients} = [];
								$analyze_ingredients_self->($analyze_ingredients_self, $ingredient{ingredients}, $between_level, $between);
							}
						}
					}
				}
			}

			$i++;
		}

		if ($after ne '') {
			$analyze_ingredients_self->($analyze_ingredients_self, $ingredients_ref , $level, $after);
		}

	};

	$analyze_ingredients_function->($analyze_ingredients_function, $product_ref->{ingredients} , 0, $text);

}


=head2 flatten_sub_ingredients_and_compute_ingredients_tags ( product_ref )

Keep the nested list of sub-ingredients, but also copy the sub-ingredients at the end for apps
that expect a flat list of ingredients.

=cut

sub flatten_sub_ingredients_and_compute_ingredients_tags($) {

	my $product_ref = shift;

	my $rank = 1;

	# The existing first level ingredients will be ranked
	my $first_level_ingredients_n = scalar @{$product_ref->{ingredients}};

	for (my $i = 0; $i < @{$product_ref->{ingredients}}; $i++) {

		# We will copy the sub-ingredients of an ingredient at the end of the ingredients array
		# and if they contain sub-ingredients themselves, they will be also processed with
		# this for loop.

		if (defined $product_ref->{ingredients}[$i]{ingredients}) {
			$product_ref->{ingredients}[$i]{has_sub_ingredients} = "yes";
			push @{$product_ref->{ingredients}}, @{ clone $product_ref->{ingredients}[$i]{ingredients} };
		}
		if ($i < $first_level_ingredients_n) {
			# Add a rank for all first level ingredients
			$product_ref->{ingredients}[$i]{rank} = $rank++;
		}
		else {
			# For sub-ingredients, do not list again the sub-ingredients
			delete $product_ref->{ingredients}[$i]{ingredients};
		}
		push @{$product_ref->{ingredients_tags}}, $product_ref->{ingredients}[$i]{id};
	}

	my $field = "ingredients";

	$product_ref->{ingredients_original_tags} = $product_ref->{ingredients_tags};

	if (defined $taxonomy_fields{$field}) {
		$product_ref->{$field . "_hierarchy" } = [ gen_ingredients_tags_hierarchy_taxonomy($product_ref->{lc}, join(", ", @{$product_ref->{ingredients_original_tags}} )) ];
		$product_ref->{$field . "_tags" } = [];
		my $unknown = 0;
		my $known = 0;
		foreach my $tag (@{$product_ref->{$field . "_hierarchy" }}) {
			my $tagid = get_taxonomyid($product_ref->{lc}, $tag);
			push @{$product_ref->{$field . "_tags" }}, $tagid;
			if (exists_taxonomy_tag("ingredients", $tagid)) {
				$known++;
			}
			else {
				$unknown++;
			}
		}
		$product_ref->{"known_ingredients_n" } = $known;
		$product_ref->{"unknown_ingredients_n" } = $unknown;
	}

	if ($product_ref->{ingredients_text} ne "") {

		$product_ref->{ingredients_n} = scalar @{$product_ref->{ingredients_original_tags}};

		my $d = int(($product_ref->{ingredients_n} - 1 ) / 10);
		my $start = $d * 10 + 1;
		my $end = $d * 10 + 10;

		$product_ref->{ingredients_n_tags} = [$product_ref->{ingredients_n} . "", "$start" . "-" . "$end"];
		# ensure $product_ref->{ingredients_n} is last used as an int so that it is not saved as a strings
		$product_ref->{ingredients_n} += 0;
	}
	else {
		delete $product_ref->{ingredients_n};
		delete $product_ref->{known_ingredients_n};
		delete $product_ref->{unknown_ingredients_n};
		delete $product_ref->{ingredients_n_tags};
	}

}

=head2 extract_ingredients_from_text ( product_ref )

This function calls:

- parse_ingredients_text() to parse the ingredients text in the main language of the product
to extract individual ingredients and sub-ingredients

- compute_ingredients_percent_values() to create the ingredients array with nested sub-ingredients arrays

- flatten_sub_ingredients_and_compute_ingredients_tags() to keep the nested list of sub-ingredients,
but also copy the sub-ingredients at the end for apps that expect a flat list of ingredients

- analyze_ingredients() to analyze ingredients to see the ones that are vegan, vegetarian, from palm oil etc.
and to compute the resulting value for the complete product

=cut

sub extract_ingredients_from_text($) {

	my $product_ref = shift;

	delete $product_ref->{ingredients_percent_analysis};

	if (not defined $product_ref->{ingredients_text}) {
		# Run analyze_ingredients() so that we can still get labels overrides
		# if we don't have ingredients but if we have a label like "Vegan", "Vegatarian" or "Palm oil free".
		analyze_ingredients($product_ref);
		return;
	}

	# Parse the ingredients list to extract individual ingredients and sub-ingredients
	# to create the ingredients array with nested sub-ingredients arrays

	parse_ingredients_text($product_ref);

	# Compute minimum and maximum percent ranges for each ingredient and sub ingredient

	if (compute_ingredients_percent_values(100, 100, $product_ref->{ingredients}) < 0) {

		# The computation yielded seemingly impossible values, delete the values
		delete_ingredients_percent_values($product_ref->{ingredients});
		$product_ref->{ingredients_percent_analysis} = -1;
	}
	else {
		$product_ref->{ingredients_percent_analysis} = 1;
	}

	estimate_nutriscore_fruits_vegetables_nuts_value_from_ingredients($product_ref);

	# Keep the nested list of sub-ingredients, but also copy the sub-ingredients at the end for apps
	# that expect a flat list of ingredients

	flatten_sub_ingredients_and_compute_ingredients_tags($product_ref);

	# Analyze ingredients to see the ones that are vegan, vegetarian, from palm oil etc.
	# and compute the resulting value for the complete product

	analyze_ingredients($product_ref);
}


=head2 delete_ingredients_percent_values ( ingredients_ref )

This function deletes the percent_min and percent_max values of all ingredients.

It is called if the compute_ingredients_percent_values() encountered impossible
values (e.g. "Water, Sugar 80%" -> Water % should be greater than 80%, but the
total would be more than 100%)

The function is recursive to also delete values for sub-ingredients.

=cut

sub delete_ingredients_percent_values($) {

	my $ingredients_ref = shift;

	foreach my $ingredient_ref (@$ingredients_ref) {

		delete $ingredient_ref->{percent_min};
		delete $ingredient_ref->{percent_max};

		if (defined $ingredient_ref->{ingredients}) {
			delete_ingredients_percent_values($ingredient_ref->{ingredients});
		}
	}
}


=head2 compute_ingredients_percent_values ( total_min, total_max, ingredients_ref )

This function computes the possible minimum and maximum ranges for the percent
values of each ingredient and sub-ingredients.

Ingredients lists sometimes specify the percent value for some ingredients,
but usually not all. This functions computes minimum and maximum percent
values for all other ingredients.

Ingredients list are ordered by descending order of quantity.

This function is recursive and it calls itself for each ingredients with sub-ingredients.

=head3 Arguments

=head4 total_min - the minimum percent value of the total of all the ingredients in ingredients_ref

0 when the function is called on all ingredients of a product, but can be different than 0 if called on sub-ingredients of an ingredient that has a minimum value set.

=head4 total_max - the maximum percent value of all ingredients passed in ingredients_ref

100 when the function is called on all ingredients of a product, but can be different than 0 if called on sub-ingredients of an ingredient that has a maximum value set.

=head4 ingredient_ref : nested array of ingredients and sub-ingredients

=head3 Return values

=head4 Negative value - analysis error

The analysis encountered an impossible value.
e.g. "Flour, Sugar 80%": The % of Flour must be greated to the % of Sugar, but the sum would then be above 100%.

Or there were too many loops to analyze the values.

=head4 0 or positive value - analysis ok

The return value is the number of times we adjusted min and max values for ingredients and sub ingredients.

=cut

sub compute_ingredients_percent_values($$$) {

	my $total_min = shift;
	my $total_max = shift;
	my $ingredients_ref = shift;

	init_percent_values($total_min, $total_max, $ingredients_ref);

	my $changed = 1;
	my $changed_total = 0;

	my $i = 0;

	while ($changed) {
		my $changed_max = set_percent_max_values($total_min, $total_max, $ingredients_ref);
		# bail out if there was an error / impossible values
		($changed_max < 0) and return -1;

		my $changed_min = set_percent_min_values($total_min, $total_max, $ingredients_ref);
		($changed_min < 0) and return -1;

		my $changed_sub_ingredients = set_percent_sub_ingredients($ingredients_ref);
		($changed_sub_ingredients < 0) and return -1;

		$changed = $changed_min + $changed_max + $changed_sub_ingredients;

		$changed_total += $changed;

		$i++;

		# bail out if we loop too much
		if ($i > 5) {

			$log->debug("compute_ingredients_percent_values - too many loops, bail out", { ingredients_ref => $ingredients_ref,
		total_min => $total_min, total_max => $total_max, changed_total => $changed_total }) if $log->is_debug();
			return -1;
		}
	}

	$log->debug("compute_ingredients_percent_values - done", { ingredients_ref => $ingredients_ref,
		total_min => $total_min, total_max => $total_max, changed_total => $changed_total }) if $log->is_debug();

	return $changed_total;
}

sub init_percent_values($$$) {

	my $total_min = shift;
	my $total_max = shift;
	my $ingredients_ref = shift;

	foreach my $ingredient_ref (@$ingredients_ref) {
		if (defined $ingredient_ref->{percent}) {
			$ingredient_ref->{percent_min} = $ingredient_ref->{percent};
			$ingredient_ref->{percent_max} = $ingredient_ref->{percent};
		}
		else {
			if (not defined $ingredient_ref->{percent_min}) {
				$ingredient_ref->{percent_min} = 0;
			}
			if ((not defined $ingredient_ref->{percent_max}) or ($ingredient_ref->{percent_max} > $total_max)) {
				$ingredient_ref->{percent_max} = $total_max;
			}
		}
	}
}

sub set_percent_max_values($$$) {

	my $total_min = shift;
	my $total_max = shift;
	my $ingredients_ref = shift;

	my $changed = 0;

	my $current_max = $total_max;
	my $sum_of_mins_before = 0;
	my $sum_of_maxs_before = 0;

	my $i = 0;
	my $n = scalar @$ingredients_ref;

	foreach my $ingredient_ref (@$ingredients_ref) {

		$i++;

		# The max of an ingredient must be lower or equal to
		# the max of the ingredient that appear before.
		if ($ingredient_ref->{percent_max} > $current_max) {
			$ingredient_ref->{percent_max} = $current_max;
			$changed++;
		}
		else {
			$current_max = $ingredient_ref->{percent_max};
		}

		# The max of an ingredient must be lower or equal to
		# the total max minus the sum of the minimums of all
		# ingredients that appear before.

		if ($ingredient_ref->{percent_max} > $total_max - $sum_of_mins_before) {
			$ingredient_ref->{percent_max} = $total_max - $sum_of_mins_before;
			$changed++;
		}

		# For lists like  "Beans (52%), Tomatoes (33%), Water, Sugar, Cornflour, Salt, Spirit Vinegar"
		# we can set a maximum on Sugar, Cornflour etc. that takes into account that all ingredients
		# that appear before will have an higher quantity.
		# e.g. the percent max of Water to be set to 100 - 52 -33 = 15%
		# the max of sugar to be set to 15 / 2 = 7.5 %
		# the max of cornflour to be set to 15 / 3 etc.

		if ($i > 2) {	# This rule applies to the third ingredient and ingredients after
			# We check that the current ingredient + the ingredient before it have a max
			# inferior to the ingredients before, divided by 2.
			# Then we do the same with 3 ingredients instead of 2, then 4 etc.
			for (my $j = 2; $j + 1 < $i; $j++) {
				my $max = $total_max - $sum_of_mins_before;
				for (my $k = $j; $k + 1 < $i; $k++) {
					$max += $ingredients_ref->[$i - $k]{percent_min};
				}
				$max = $max / $j;
				if ($ingredient_ref->{percent_max} > $max) {
					$ingredient_ref->{percent_max} = $max;
					$changed++;
				}
			}
		}

		# The min of an ingredient must be greater or equal to
		# the total min minus the sum of the maximums of all
		# ingredients that appear before, divided by the number of
		# ingredients that appear after + the current ingredient

		my $min_percent_min = ($total_min - $sum_of_maxs_before) / (1 + $n - $i);

		if ($ingredient_ref->{percent_min} < $min_percent_min) {

			# Bail out if the values are not possible
			if (($min_percent_min > $total_min) or ($min_percent_min > $ingredient_ref->{percent_max})) {
				$log->debug("set_percent_max_values - impossible value, bail out", { ingredients_ref => $ingredients_ref,
		total_min => $total_min, min_percent_min => $min_percent_min }) if $log->is_debug();
				return -1;
			}

			$ingredient_ref->{percent_min} = $min_percent_min;
			$changed++;
		}

		$sum_of_mins_before += $ingredient_ref->{percent_min};
		$sum_of_maxs_before += $ingredient_ref->{percent_max};
	}

	return $changed;
}

sub set_percent_min_values($$$) {

	my $total_min = shift;
	my $total_max = shift;
	my $ingredients_ref = shift;

	my $changed = 0;

	my $current_min = 0;
	my $sum_of_mins_after = 0;
	my $sum_of_maxs_after = 0;

	my $i = 0;
	my $n = scalar @$ingredients_ref;

	foreach my $ingredient_ref (reverse @$ingredients_ref) {

		$i++;

		# The min of an ingredient must be greater or equal to the mean of the
		# ingredient that appears after.
		if ($ingredient_ref->{percent_min} < $current_min) {
			$ingredient_ref->{percent_min} = $current_min;
			$changed++;
		}
		else {
			$current_min = $ingredient_ref->{percent_min};
		}

		# The max of an ingredient must be lower or equal to
		# the total max minus the sum of the minimums of all
		# the ingredients after, divided by the number of
		# ingredients that appear before + the current ingredient

		my $max_percent_max = ($total_max - $sum_of_mins_after) / (1 + $n - $i);

		if ($ingredient_ref->{percent_max} > $max_percent_max) {

			# Bail out if the values are not possible
			if (($max_percent_max > $total_max) or ($max_percent_max < $ingredient_ref->{percent_min})) {
				$log->debug("set_percent_max_values - impossible value, bail out", { ingredients_ref => $ingredients_ref,
					total_min => $total_min, max_percent_max => $max_percent_max }) if $log->is_debug();
				return -1;
			}

			$ingredient_ref->{percent_max} = $max_percent_max;
			$changed++;
		}

		# The min of the first ingredient in the list must be greater or equal
		# to the total min minus sum of of the maximums of all the ingredients after.

		my $min_percent_min = $total_min - $sum_of_maxs_after;

		if (($i == $n) and ($ingredient_ref->{percent_min} < $min_percent_min)) {

			# Bail out if the values are not possible
			if (($min_percent_min > $total_min) or ($min_percent_min > $ingredient_ref->{percent_max})) {
				$log->debug("set_percent_max_values - impossible value, bail out", { ingredients_ref => $ingredients_ref,
					total_min => $total_min, min_percent_min => $min_percent_min }) if $log->is_debug();
				return -1;
			}

			$ingredient_ref->{percent_min} = $min_percent_min;
			$changed++;
		}

		$sum_of_mins_after += $ingredient_ref->{percent_min};
		$sum_of_maxs_after += $ingredient_ref->{percent_max};
	}

	return $changed;
}


sub set_percent_sub_ingredients($) {

	my $ingredients_ref = shift;

	my $changed = 0;

	my $i = 0;
	my $n = scalar @$ingredients_ref;

	foreach my $ingredient_ref (@$ingredients_ref) {

		$i++;

		if (defined $ingredient_ref->{ingredients}) {

			# Set values for sub-ingredients from ingredient values

			$changed += compute_ingredients_percent_values(
				$ingredient_ref->{percent_min}, $ingredient_ref->{percent_max}, $ingredient_ref->{ingredients});

			# Set values for ingredient from sub-ingredients values

			my $total_min = 0;
			my $total_max = 0;

			foreach my $sub_ingredient_ref (@{$ingredient_ref->{ingredients}}) {

				$total_min += $sub_ingredient_ref->{percent_min};
				$total_max += $sub_ingredient_ref->{percent_max};
			}

			if ($ingredient_ref->{percent_min} < $total_min) {
				$ingredient_ref->{percent_min} = $total_min;
				$changed++;
			}
			if ($ingredient_ref->{percent_max} > $total_max) {
				$ingredient_ref->{percent_max} = $total_max;
				$changed++;
			}

			$log->debug("set_percent_sub_ingredients", { ingredient_ref => $ingredient_ref, changed => $changed }) if $log->is_debug();

		}
	}

	return $changed;
}


=head2 analyze_ingredients ( product_ref )

This function analyzes ingredients to see the ones that are vegan, vegetarian, from palm oil etc.
and computes the resulting value for the complete product.

The results are overriden by labels like "Vegan", "Vegetarian" or "Palm oil free"

Results are stored in the ingredients_analysis_tags array.

=cut

sub analyze_ingredients($) {

	my $product_ref = shift;

	delete $product_ref->{ingredients_analysis};
	delete $product_ref->{ingredients_analysis_tags};

	my @properties = ("from_palm_oil", "vegan", "vegetarian");

	if ((defined $product_ref->{ingredients}) and ((scalar @{$product_ref->{ingredients}}) > 0)) {

		$product_ref->{ingredients_analysis_tags} = {};

		foreach my $property (@properties) {

			my %values = ( all_ingredients => 0, unknown_ingredients => 0);

			foreach my $ingredient_ref (@{$product_ref->{ingredients}}) {

				$values{all_ingredients}++;

				# We may already have a value. e.g. for "matières grasses d'origine végétale" or "gélatine (origine végétale)"
				my $value = $ingredient_ref->{$property};

				if (not defined $value) {

					my $ingredientid = $ingredient_ref->{id};
					$value = get_inherited_property("ingredients", $ingredientid, $property . ":en");

					if (defined $value) {
						$ingredient_ref->{$property} = $value;
					}
					else {
						if (not (exists_taxonomy_tag("ingredients", $ingredientid))) {
							$values{unknown_ingredients}++;
						}

						# additives classes in ingredients are functions of a more specific ingredient
						# if we don't have a property value for the ingredient class
						# then ignore the additive class instead of considering the property undef
						elsif (exists_taxonomy_tag("additives_classes", $ingredientid)) {
							$value = "ignore";
							#$ingredient_ref->{$property} = $value;
						}
					}
				}

				# Vegetable oil (rapeseed oil, ...) : ignore "from_palm_oil:en:maybe" if the ingredient has sub-ingredients
				if (($property eq "from_palm_oil") and (defined $value) and ($value eq "maybe")
					and (defined $ingredient_ref->{has_sub_ingredients}) and ($ingredient_ref->{has_sub_ingredients} eq "yes")) {
					$value = "ignore";
				}

				not defined $value and $value = "undef";

				defined $values{$value} or $values{$value} = 0;
				$values{$value}++;

				# print STDERR "ingredientid: $ingredientid - property: $property - value: $value\n";
			}

			if ($property =~ /^from_/) {

				my $from_what = $';

				# For properties like from_palm, one positive ingredient triggers a positive result for the whole product
				# We assume that all the positive ingredients have been marked as yes or maybe in the taxonomy
				# So all known ingredients without a value for the property are assumed to be negative

				# value can can be "ignore"

				if (defined $values{yes}) {
					# One yes ingredient -> yes for the whole product
					$product_ref->{ingredients_analysis}{$property} =  "en:" . $from_what ; # en:palm-oil
				}
				elsif (defined $values{maybe}) {
					# One maybe ingredient -> maybe for the whole product
					$product_ref->{ingredients_analysis}{$property} = "en:may-contain-" . $from_what ; # en:may-contain-palm-oil
				}
				elsif ($values{unknown_ingredients} > 0) {
					# Some ingredients were not recognized
					$product_ref->{ingredients_analysis}{$property} = "en:" . $from_what . "-content-unknown"; # en:palm-oil-content-unknown
				}
				else {
					# no yes, maybe or unknown ingredients
					$product_ref->{ingredients_analysis}{$property} = "en:" . $from_what . "-free"; # en:palm-oil-free
				}
			}
			else {

				# For properties like vegan or vegetarian, one negative ingredient triggers a negative result for the whole product
				# Known ingredients without a value for the property: we do not make any assumption
				# We assume that all the positive ingredients have been marked as yes or maybe in the taxonomy
				# So all known ingredients without a value for the property are assumed to be negative

				if (defined $values{no}) {
					# One no ingredient -> no for the whole product
					$product_ref->{ingredients_analysis}{$property} = "en:non-" . $property ; # en:non-vegetarian
				}
				elsif (defined $values{undef}) {
					# Some ingredients were not recognized or we do not have a property value for them
					$product_ref->{ingredients_analysis}{$property} = "en:" . $property . "-status-unknown"; # en:vegetarian-status-unknown
				}
				elsif (defined $values{maybe}) {
					# One maybe ingredient -> maybe for the whole product
					$product_ref->{ingredients_analysis}{$property} = "en:maybe-" . $property ; # en:maybe-vegetarian
				}
				else {
					# all ingredients known and with a value, no no or maybe value -> yes
					$product_ref->{ingredients_analysis}{$property} = "en:" . $property ; # en:vegetarian
				}
			}

			$product_ref->{ingredients_analysis}{$property} =~ s/_/-/g;
		}
	}

	# Apply labels overrides
	# also apply labels overrides if we don't have ingredients at all
	if (has_tag($product_ref, "labels", "en:palm-oil-free")) {
		(defined $product_ref->{ingredients_analysis}) or $product_ref->{ingredients_analysis} = {};
		$product_ref->{ingredients_analysis}{from_palm_oil} = "en:palm-oil-free";

	}

	if (has_tag($product_ref, "labels", "en:vegan")) {
		(defined $product_ref->{ingredients_analysis}) or $product_ref->{ingredients_analysis} = {};
		$product_ref->{ingredients_analysis}{vegan} = "en:vegan";
		$product_ref->{ingredients_analysis}{vegetarian} = "en:vegetarian";
	}
	elsif (has_tag($product_ref, "labels", "en:non-vegan")) {
		(defined $product_ref->{ingredients_analysis}) or $product_ref->{ingredients_analysis} = {};
		$product_ref->{ingredients_analysis}{vegan} = "en:non-vegan";
	}

	if (has_tag($product_ref, "labels", "en:vegetarian")) {
		(defined $product_ref->{ingredients_analysis}) or $product_ref->{ingredients_analysis} = {};
		$product_ref->{ingredients_analysis}{vegetarian} = "en:vegetarian";
	}
	elsif (has_tag($product_ref, "labels", "en:non-vegetarian")) {
		(defined $product_ref->{ingredients_analysis}) or $product_ref->{ingredients_analysis} = {};
		$product_ref->{ingredients_analysis}{vegetarian} = "en:non-vegetarian";
		$product_ref->{ingredients_analysis}{vegan} = "en:non-vegan";
	}

	# Create ingredients_analysis_tags array

	if (defined $product_ref->{ingredients_analysis}) {
		$product_ref->{ingredients_analysis_tags} = [];

		foreach my $property (@properties) {
			if (defined $product_ref->{ingredients_analysis}{$property}) {
				push @{$product_ref->{ingredients_analysis_tags}}, $product_ref->{ingredients_analysis}{$property};
			}
		}

		delete $product_ref->{ingredients_analysis};
	}
}


# function to normalize strings like "Carbonate d'ammonium" in French
# x is the prefix
# y can contain de/d' (of in French)
sub normalize_fr_a_de_b($$) {

	my $a = shift;
	my $b = shift;

	$a =~ s/\s+$//;
	$b =~ s/^\s+//;

	$b =~ s/^(de |d')//;

	if ($b =~ /^(a|e|i|o|u|y|h)/i) {
		return $a . " d'" . $b;
	}
	else {
		return $a . " de " . $b;
	}
}

sub normalize_fr_a_de_enumeration {

	my $a = shift;

	return join(", ", map { normalize_fr_a_de_b($a, $_)} @_);
}

# English: oil, olive -> olive oil
# French: huile, olive -> huile d'olive

sub normalize_a_of_b($$$) {

	my $lc = shift;
	my $a = shift;
	my $b = shift;

	$a =~ s/\s+$//;
	$b =~ s/^\s+//;

	if ($lc eq "en") {

		return $b . " " . $a;
	}
	elsif ($lc eq "es") {
		return $a . " de " . $b;
	}
	elsif ($lc eq "fr") {
		$b =~ s/^(de |d')//;

		if ($b =~ /^(a|e|i|o|u|y|h)/i) {
			return $a . " d'" . $b;
		}
		else {
			return $a . " de " . $b;
		}
	}
}


# Vegetal oil (palm, sunflower and olive)
# -> palm vegetal oil, sunflower vegetal oil, olive vegetal oil

sub normalize_enumeration($$$) {

	my $lc = shift;
	my $type = shift;
	my $enumeration = shift;

	$log->debug("normalize_enumeration", { type => $type, enumeration => $enumeration }) if $log->is_debug();

	my $and = $Lang{_and_}{$lc};
	#my $enumeration_separators = $obrackets . '|' . $cbrackets . '|\/| \/ | ' . $dashes . ' |' . $commas . ' |' . $commas. '|'  . $Lang{_and_}{$lc};

	my @list = split(/$obrackets|$cbrackets|\/| \/ | $dashes |$commas |$commas|$and/i, $enumeration);

	return join(", ", map { normalize_a_of_b($lc, $type, $_)} @list);
}


# iodure et hydroxide de potassium
sub normalize_fr_a_et_b_de_c($$$) {

	my $a = shift;
	my $b = shift;
	my $c = shift;

	return normalize_fr_a_de_b($a, $c) . ", " . normalize_fr_a_de_b($b, $c);
}

sub normalize_additives_enumeration($$) {

	my $lc = shift;
	my $enumeration = shift;

	$log->debug("normalize_additives_enumeration", { enumeration => $enumeration }) if $log->is_debug();

	my $and = $Lang{_and_}{$lc};

	my @list = split(/$obrackets|$cbrackets|\/| \/ | $dashes |$commas |$commas|$and/i, $enumeration);

	return join(", ", map { "E" . $_} @list);
}


sub normalize_vitamin($$) {

	my $lc = shift;
	my $a = shift;

	$log->debug("normalize vitamin", { vitamin => $a }) if $log->is_debug();

	$a =~ s/\s+$//;
	$a =~ s/^\s+//;

	# does it look like a vitamin code?
	if ($a =~ /^[a-z][a-z]?-? ?\d?\d?$/i) {
		($lc eq 'es') and return "vitamina $a";
		($lc eq 'fr') and return "vitamine $a";
		($lc eq 'fi') and return "$a-vitamiini";
<<<<<<< HEAD
		($lc eq 'nl') and return "vitamine $a";
=======
		($lc eq 'is') and return "$a-vítamín";
>>>>>>> 19856427
		return "vitamin $a";
	}
	else {
		return $a;
	}
}

sub normalize_vitamins_enumeration($$) {

	my $lc = shift;
	my $vitamins_list = shift;

	my $and = $Lang{_and_}{$lc};

	my @vitamins = split(/\(|\)|\/| \/ | - |, |,|$and/i, $vitamins_list);

	$log->debug("splitting vitamins", { input => $vitamins_list }) if $log->is_debug();

	# first output "vitamines," so that the current additive class is set to "vitamins"
	my $split_vitamins_list;

	if ($lc eq 'da' || $lc eq 'nb' || $lc eq 'sv') { $split_vitamins_list = "vitaminer" }
	elsif ($lc eq 'es') { $split_vitamins_list = "vitaminas" }
	elsif ($lc eq 'fr') { $split_vitamins_list = "vitamines" }
	elsif ($lc eq 'fi') { $split_vitamins_list = "vitamiinit" }
<<<<<<< HEAD
	elsif ($lc eq 'nl') { $split_vitamins_list = "vitamiinen" }
=======
	elsif ($lc eq 'is') { $split_vitamins_list = "vítamín" }
>>>>>>> 19856427
	else { $split_vitamins_list = "vitamins" }

	$split_vitamins_list .= ", " . join(", ", map { normalize_vitamin($lc,$_)} @vitamins);

	$log->debug("vitamins split", { input => $vitamins_list, output => $split_vitamins_list }) if $log->is_debug();

	return $split_vitamins_list;
}


sub normalize_allergen($$$) {

	my $type = shift; # allergens or traces
	my $lc = shift;
	my $a = shift;

	$log->debug("normalize allergen", { allergen => $a }) if $log->is_debug();

	my $of = ' - ';
	if (defined $of{$lc}) {
		$of = $of{$lc};
	}
	my $and_of = ' - ';
	if (defined $and_of{$lc}) {
		$and_of = $and_of{$lc};
	}

	# "de moutarde" -> moutarde
	# "et de la moutarde" -> moutarde

	$a = " " . $a;
	$a =~ s/^($and_of|$of)\b//;
	$a =~ s/\s+$//;
	$a =~ s/^\s+//;

	return $Lang{$type}{$lc} . " : " . $a;
}

sub normalize_allergens_enumeration($$$) {

	my $type = shift; # allergens or traces
	my $lc = shift;
	my $allergens_list = shift;

	my $and = $Lang{_and_}{$lc};

	$log->debug("splitting allergens", { input => $allergens_list }) if $log->is_debug();

	# remove stopwords at the end
	# e.g. Kann Spuren von Senf und Sellerie enthalten.
	if (defined $allergens_stopwords{$lc}) {
		my $stopwords = $allergens_stopwords{$lc};
		$allergens_list =~ s/( ($stopwords)\b)+(\.|$)/$3/ig;
	}

	$log->debug("splitting allergens after removing stopwords", { input => $allergens_list }) if $log->is_debug();

	my @allergens = split(/\(|\)|\/| \/ | - |, |,|$and/i, $allergens_list);

	my $split_allergens_list =  " " . join(", ", map { normalize_allergen($type,$lc,$_)} @allergens) . ".";
	# added ending . to facilite matching and removing when parsing ingredients

	$log->debug("allergens split", { input => $allergens_list, output => $split_allergens_list }) if $log->is_debug();

	return $split_allergens_list;
}


# Ingredients: list of ingredients -> phrases followed by a colon, dash, or line feed

my %phrases_before_ingredients_list = (

en => [
'ingredient(s?)',
],

fr => [
'ingr(e|é)dient(s?)',
'Quels Ingr(e|é)dients ?', # In Casino packagings
'composition',
],

de => [
'zutat(en)?',
],

es => [
'ingredientes',
],

it => [
'ingredienti',
],

cs => [
'složení',
],

pt => [
'ingredientes',
],

pl => [
'składniki',
],

si => [
'sestavine',
],

it => [
'ingredienti',
],

nl => [
'ingredi(e|ë)nten',
],

fi => [
'aine(?:kse|s?osa)t(?:\s*\/\s*ingredienser)?',
'valmistusaineet',
],

sv => [
'ingredienser',
],

dk => [
'ingredienser',
],

ru => [
'Состав',
'Ингредиенты',
],

hr => [
'(ö|ő|o)sszetev(ö|ő|o)k',
],

el => [
'Συστατικά',
],

);


# INGREDIENTS followed by lowercase list of ingredients

my %phrases_before_ingredients_list_uppercase = (

en => [
'INGREDIENT(S)?',
],

fr => [
'INGR(E|É)(D|0|O)IENTS',
'INGR(E|É)DIENT',
],

cs => [
'SLOŽENÍ',
],

de => [
'ZUTAT(EN)?',
],

es => [
'INGREDIENTES',
],

hu => [
'(Ö|O|0)SSZETEVOK',
],

pt => [
'INGREDIENTES(\s*)',
],

pl => [
'SKŁADNIKI(\s*)',
],

it => [

'INGREDIENTI(\s*)',
],

nl => [
'INGREDI(E|Ë)NTEN(\s*)',
],

fi => [
'AINE(?:KSE|S?OSA)T(?:\s*\/\s*INGREDIENSER)?',
'VALMISTUSAINEET'
],

si => [
'SESTAVINE',
],

sv => [
'INGREDIENSER',
],

dk => [
'INGREDIENSER',
],

vi => [
'THANH PHAN',
],



);


my %phrases_after_ingredients_list = (

# TODO: Introduce a common list for kcal

fr => [

'(va(l|t)eurs|informations|d(e|é)claration|analyse|rep(e|è)res) (nutritionnel)(s|le|les)?',
'caractéristiques nu(t|f)ritionnelles',
'valeurs mo(y|v)ennes',
'valeurs nutritionelles moyennes',
'valeur nutritionnelle mo(y|v)enne',
'valeur nutritionnelle',
'information nutritionnelle',
'nutritionnelles mo(y|v)ennes', 	# in case of ocr issue on the first word "valeurs" v in case the y is cut halfway
'nutritionnelles pour 100(g|ml)', #Arôme Valeum nutritionnelles pour 100g: Energie
'moyennes pour 100(g|ml)',
'Nutrition pour 100 (g|ml)',
'valeur(s?) (e|é)nerg(e|é)tique',
'valeur(s?) nutritives',
'valeur nutritive',
'apport de r(e|é)ference pour un adulte type',
'((\d+)(\s?)kJ\s+)?(\d+)(\s?)kcal',
'(a|à) consommer de préférence',
'(a|à) consommer de',
'de préférence avant le',
'(a|à) cons.de préférence avant',
'(conseil|conseils) de pr(e|é)paration',
'(conditions|conseils) de conservation',
'conseil d\'utilisation',
'conservation:',
'(produit )?(a|à) protéger de ', # humidité, chaleur, lumière etc.
'(produit )?conditionn(e|é) sous atmosph(e|è)re protectrice',
'la pr(e|é)sence de vide',	# La présence de vide au fond du pot est due au procédé de fabrication.
'(a|à) consommer (cuit|rapidement|dans|jusqu)',
'(a|à) conserver (dans|de|a|à)',
'(a|à)conserver (dans|de|a|à)', #variation
'(a|à)conserver entre',
'apr(e|è)s (ouverture|achat)',
'dans le compartiment (a|à) gla(c|ç)ons',
'pr(e|é)paration au four',
'dont sucres',
'dont acides (gras|ras) satur(e|é)s',
'N(o|ò)us vous conseillons',
'ne jamais recongeler un produit décongelé',
'pensez au tri',
'tenir à l\'abri',
'Modes de pr(e|é)paration',
'Mode de pr(e|é)paration',
#'Pour votre santé',
#'La certification Fairtrade assure',
#Préparation:
#'ne pas laisser les enfants' # Ne pas laisser les enfants de moins de 36 mols sans surveillance avec le bouchon dévissable. BT Daonan ar
#`etten/Matières grasses`, # (Vetten mais j'avais Netten/Matières grasses)
#'dont sucres',
#'dontSUcres',
#'waarvan suikers/
#`verzadigde vetzuren/ acides gras saturés`,
#`Conditionné par`,
],

en => [

'nutritional values',
'after opening',
'nutrition values',
'of whlch saturates',
'of which saturates',
'of which saturated fat',
'((\d+)(\s?)kJ\s+)?(\d+)(\s?)kcal',
'once opened keep in the refrigerator',
'(dist(\.)?|distributed|sold)(\&|and|sold| )* (by|exclusively)',
#'Best before',
#'See bottom of tin',

],

es => [
'valores nutricionales',
'modo de preparacion',
'informaci(o|ô)n nutricional',
'valor energ(e|é)tico',
'condiciones de conservaci(o|ó)n',
#'pa(i|í)s de transformaci(o|ó)n',
'conservar en lug(a|e)r fresco y seco',
'de los cuates az(u|ü)cares',
'de las cuales saturadas',
'protegido de la luz',
'conser(y|v)ar entre',
'una vez abierto',
'conservaci(o|ó)n:',
'consumi preferentemente antes del',
'consumir preferentemente antes del',
#Envasado por:
],

de => [
'Ern(â|a|ä)hrungswerte',
'Mindestens altbar bis',
'Mindestens haltbar bis',
'davon ges(â|a|ä)tigte Fettsäuren',
'davon Zuckerarten',
'davon ges(â|a|ä)ttigte',
'Durchschnittlich enthalten 100 (ml|g)',
'Durchschnittliche N(â|a|ä)hrwerte',
'DURCHSCHNITTLICHE NÄHRWERTE',
'Durchschnittliche N(â|a|ä)hrwert(angaben|angabe)',
'N(â|a|ä)hrwert(angaben|angabe|information|tabelle)', #Nährwertangaben pro 100g
'N(â|a|ä)hrwerte je',
'Nâhrwerte',
'mindestens',
'k(u|ü)hl und trocken lagern',
'Vor W(â|a|ä)rme und Feuchtigkeit sch(u|ü)tzen',
'Unge(ö|o)ffnet bei max.',
'verbrauchen bis',
'Vorbereitung Tipps',
'zu verbrauchen bis',
'100 (ml|g) enthalten durchschnittlich',
],

fi => [
'100 g:aan tuotetta käytetään',
'Kypsennys',
'Liiallisella käytöllä',
'Makeisten sekoitussuhde voi vaihdella',
'Pakattu suojakaasuun',
'Parasta ennen',
'Viimeinen käyttöpäivä',
'(?:Keskimääräinen )?Ravinto(?:arvo|sisältö)',
'Sisältää aluspaperin',
'Suositellaan säilytettäväksi',
'Säily(?:y|tys|tetään)',
'Tämä tuote on tehty ihmisille',
'Valmist(?:aja:|us)',
],

nl => [
'Beter Leven keurmerk 1 ster.',
'Beter Leven keurmerk 3 sterren',
'Cacao: ten minste ',
'Droog bewaren',
'E = door EU goedgekeurde hulpstof.',
'gemiddelde voedingswaarden',
'Gemiddeldevoedingswaardel',
'gemiddelde voedingswaarde per 100 g',
'Na openen beperkt houdbaar',
'ten minste',
'ten minste houdbaar tot',
'Verpakt onder beschermende atmosfeer',
'voedingswaarden',
'voedingswaarde',
'voorbereidingstips',
#'waarvan suikers',
],

it => [
'valori nutrizionali',
'consigli per la preparazione',
'di cui zuccheri',
'Valori nutritivi',
'Conservare in luogo fresco e asciutto',
'MODALITA D\'USO',
'MODALITA DI CONSERVAZIONE',
'Preparazione:',
],

cs => [
'doporučeny způsob přípravy',
],

ja => [
'栄養価',
],

pt => [
'conservar em local fresco',
'conservar em lugar fresco',
'dos quais a(ç|c)(u|ü)ares',
'dos quais a(ç|c)(u|ü)cares',
'informa(ç|c)(a|ã)o nutricional',
'modo de prepara(ç|c)(a|ã)o',
'a consumir de prefer(e|ê)ncia antes do',
'consumir de prefer(e|ê)ncia antes do',
],

pl => [
'przechowywać w chlodnym i ciemnym miejscu', #keep in a dry and dark place
'n(a|o)jlepiej spożyć przed', #Best before
'Przechowywanie',
],

ro => [
'declaratie nutritional(a|ă)',
'a si pastra la frigider dup(a|ă) deschidere',
'a se agita inainte de deschidere',
'Valori nutritionale medii',
],

cs => [
'V(ý|y)(ž|z)ivov(e|é) (ú|u)daje ve 100 g',
],

hr => [
'Atlagos tápérték 100g termékben',
],

el => [
'ΔΙΑΘΡΕΠΤΙΚΗ ΕΠΙΣΗΜΑΝΣΗ', #Nutritional labelling
'ΔΙΤΡΟΦΙΚΕΣ ΠΗΡΟΦΟΡΙΕΣ',
],

vi => [
'GI(Á|A) TR(Ị|I) DINH D(Ư|U)(Ỡ|O)NG (TRONG|TRÊN)',
],

dk => [
'N(æ|ae)ringsindhold',
],


);


# turn demi - écrémé to demi-écrémé
my %prefixes_before_dash  = (
fr => [
'demi',
'saint',
],
);


# phrases that can be removed
my %ignore_phrases = (
en => [
"na|n/a|not applicable",
],
fr => [
"non applicable|non concerné",
],

);


=head2 validate_regular_expressions ( )

This function is used to check that all regular expressions / parts of
regular expressions used to parse ingredients are valid, without
unmatched parenthesis etc.

=cut

sub validate_regular_expressions() {

	my %regexps = (
		phrases_before_ingredients_list => \%phrases_before_ingredients_list,
		phrases_before_ingredients_list_uppercase => \%phrases_before_ingredients_list_uppercase,
		phrases_after_ingredients_list => \%phrases_after_ingredients_list,
		prefixes_before_dash => \%prefixes_before_dash,
		ignore_phrases => \%ignore_phrases,
	);

	foreach my $list (sort keys %regexps) {

		foreach my $language (sort keys %{$regexps{$list}}) {

			foreach my $regexp (@{$regexps{$list}{$language}}) {
				$log->debug("validate_regular_expressions", { list => $list, l=>$language, regexp=>$regexp }) if $log->is_debug();
				eval {
					"test" =~ /$regexp/;
				};
				is($@, "");
			}
		}
	}
}


=head2 split_generic_name_from_ingredients ( product_ref language_code )

Some producers send us an ingredients list that starts with the generic name followed by the actual ingredients list.

e.g. "Pâtes de fruits aromatisées à la fraise et à la canneberge, contenant de la maltodextrine et de l'acérola. Source de vitamines B1, B6, B12 et C.  Ingrédients : Pulpe de fruits 50% (poire William 25%, fraise 15%, canneberge 10%), sucre, sirop de glucose de blé, maltodextrine 5%, stabilisant : glycérol, gélifiant : pectine, acidifiant : acide citrique, arôme naturel de fraise, arôme naturel de canneberge, poudre d'acérola (acérola, maltodextrine) 0,4%, vitamines : B1, B6 et B12. Fabriqué dans un atelier utilisant: GLUTEN*, FRUITS A COQUE*. * Allergènes"

This function splits the list to put the generic name in the generic_name_[lc] field and the ingredients list
in the ingredients_text_[lc] field.

If there is already a generic name, it is not overridden.

WARNING: This function should be called only during the import of data from producers.
It should not be called on lists that can be the result of an OCR, as there is no guarantee that the text before the ingredients list is the generic name.

=cut

sub split_generic_name_from_ingredients($$) {

	my $product_ref = shift;
	my $language = shift;

	if ((defined $phrases_before_ingredients_list{$language}) and (defined $product_ref->{"ingredients_text_$language"})) {

		$log->debug("split_generic_name_from_ingredients", { language => $language, "ingredients_text_$language" => $product_ref->{"ingredients_text_$language"} }) if $log->is_debug();

		foreach my $regexp (@{$phrases_before_ingredients_list{$language}}) {
			if ($product_ref->{"ingredients_text_$language"} =~ /(\s*)\b$regexp(\s*)(-|:|\r|\n)+(\s*)/is) {

				my $generic_name = $`;
				$product_ref->{"ingredients_text_$language"} = ucfirst($');

				if (($generic_name ne '')
					and ((not defined $product_ref->{"generic_name_$language"}) or ($product_ref->{"generic_name_$language"} eq ""))) {
					$product_ref->{"generic_name_$language"} = $generic_name;
					$log->debug("split_generic_name_from_ingredients", { language => $language, generic_name => $generic_name }) if $log->is_debug();
				}
				last;
			}
		}
	}
}


sub clean_ingredients_text_for_lang($$) {

	my $text = shift;
	my $language = shift;

	$log->debug("clean_ingredients_text_for_lang - start", { language=>$language, text=>$text }) if $log->is_debug();

	# turn demi - écrémé to demi-écrémé

	if (defined $prefixes_before_dash{$language}) {

		foreach my $prefix (@{$prefixes_before_dash{$language}}) {
			$text =~ s/\b($prefix) - (\w)/$1-$2/is;
		}
	}

	# Remove phrases before ingredients list lowercase

	$log->debug("clean_ingredients_text_for_lang - 1", { language=>$language, text=>$text }) if $log->is_debug();

	my $cut = 0;

	if (defined $phrases_before_ingredients_list{$language}) {

		foreach my $regexp (@{$phrases_before_ingredients_list{$language}}) {
			# The match before the regexp must be not greedy so that we don't cut too much
			# if we have multiple times "Ingredients:" (e.g. for products with 2 sub-products)
			if ($text =~ /^(.*?)\b$regexp(\s*)(-|:|\r|\n)+(\s*)/is) {
				$text = $';
				$log->debug("removed phrases_before_ingredients_list", { removed => $1, kept => $text, regexp => $regexp }) if $log->is_debug();
				$cut = 1;
				last;
			}
		}
	}

	# Remove phrases before ingredients list UPPERCASE

	$log->debug("clean_ingredients_text_for_lang - 2", { language=>$language, text=>$text }) if $log->is_debug();

	if ((not $cut) and (defined $phrases_before_ingredients_list_uppercase{$language})) {

		foreach my $regexp (@{$phrases_before_ingredients_list_uppercase{$language}}) {
			# INGREDIENTS followed by lowercase
			$text =~ s/^(.*?)\b$regexp(\s*)(\s|-|:|\r|\n)+(\s*)(?=(\w?)(\w?)[a-z])//s;
		}
	}

	# Remove phrases after ingredients list

	$log->debug("clean_ingredients_text_for_lang - 3", { language=>$language, text=>$text }) if $log->is_debug();

	if (defined $phrases_after_ingredients_list{$language}) {

		foreach my $regexp (@{$phrases_after_ingredients_list{$language}}) {
			if ($text =~ /\s*\b$regexp\b(.*)$/is) {
				$text = $`;
				$log->debug("removed phrases_after_ingredients_list", { removed => $1, kept => $text, regexp => $regexp }) if $log->is_debug();
			}
		}
	}

	# Remove phrases

	$log->debug("clean_ingredients_text_for_lang - 4", { language=>$language, text=>$text }) if $log->is_debug();

	if (defined $ignore_phrases{$language}) {

		foreach my $regexp (@{$ignore_phrases{$language}}) {
			$text =~ s/^\s*($regexp)(\.)?\s*$//is;
		}
	}

	# Non language specific cleaning
	# Try to add missing spaces around dashes - separating ingredients

	# jus d'orange à base de concentré 14%- sucre
	$text =~ s/(\%)- /$1 - /g;

	# persil- poivre blanc -ail
	$text =~ s/(\w|\*)- /$1 - /g;
	$text =~ s/ -(\w)/ - $1/g;

	$text =~ s/^\s*(:|-)\s*//;
	$text =~ s/\s+$//;

	$log->debug("clean_ingredients_text_for_lang - 5", { language=>$language, text=>$text }) if $log->is_debug();

	return $text;
}



sub clean_ingredients_text($) {

	my $product_ref = shift;

	if (defined $product_ref->{languages_codes}) {

		foreach my $language (keys %{$product_ref->{languages_codes}}) {

			if (defined $product_ref->{"ingredients_text_" . $language }) {

				my $text = $product_ref->{"ingredients_text_" . $language };

				$text = clean_ingredients_text_for_lang($text, $language);

				if ($text ne $product_ref->{"ingredients_text_" . $language }) {

					my $time = time();

					# Keep a copy of the original ingredients list just in case
					$product_ref->{"ingredients_text_" . $language . "_ocr_" . $time} = $product_ref->{"ingredients_text_" . $language };
					$product_ref->{"ingredients_text_" . $language . "_ocr_" . $time . "_result"} = $text;
					$product_ref->{"ingredients_text_" . $language } = $text;
				}

				if ($language eq $product_ref->{lc}) {
					$product_ref->{"ingredients_text"} = $product_ref->{"ingredients_text_" . $language };
				}
			}
		}
	}
}


sub is_compound_word_with_dash($$) {

	my $word_lc = shift;
	my $compound_word = shift;

	if (exists_taxonomy_tag("ingredients", canonicalize_taxonomy_tag($word_lc, "ingredients", $compound_word))) {
		$compound_word =~ s/ - /-/;
		return $compound_word;
	}
	else {
		return $compound_word;
	}
}

# additive class + additive (e.g. "colour caramel" -> "colour : caramel"
# warning: the additive class may also be the start of the name of an additive.
# e.g. "regulatory kwasowości: kwas cytrynowy i cytryniany sodu." -> "kwas" means acid / acidifier.
sub separate_additive_class($$$$$) {

	my $product_lc = shift;
	my $additive_class = shift;
	my $spaces = shift;
	my $colon = shift;
	my $after = shift;

	my $and = $and{$product_lc} || " and ";

	# check that we have an additive after the additive class
	# keep only what is before the first separator
	$after =~ s/^$separators+//;
	#print STDERR "separate_additive_class - after 1 : $after\n";
	$after =~ s/^(.*?)$separators(.*)$/$1/;
	#print STDERR "separate_additive_class - after 2 : $after\n";

	# also look if we have additive 1 and additive 2
	my $after2;
	if ($after =~ /$and/i) {
		$after2 = $`;
	}

	if (exists_taxonomy_tag("additives", canonicalize_taxonomy_tag($product_lc, "additives", $after) )
		or ((defined $after2) and exists_taxonomy_tag("additives", canonicalize_taxonomy_tag($product_lc, "additives", $after2) ))
	) {
		#print STDERR "separate_additive_class - after is an additive\n";
		return $additive_class . " : ";
	}
	else {
		#print STDERR "separate_additive_class - after is not an additive\n";
		return $additive_class . $spaces . $colon;
	}
}


sub preparse_ingredients_text($$) {

	my $product_lc = shift;
	my $text = shift;

	not defined $text and return;

	$log->debug("preparse_ingredients_text", { text => $text }) if $log->is_debug();

	# Symbols to indicate labels like organic, fairtrade etc.
	my @symbols = ('\*\*\*', '\*\*', '\*', '°°°', '°°', '°', '\(1\)', '\(2\)');
	my $symbols_regexp = join('|', @symbols);

	if ((scalar keys %labels_regexps) == 0) {
		init_labels_regexps();
		init_ingredients_processing_regexps();
		init_additives_classes_regexps();
		init_allergens_regexps();
	}

	my $and = $and{$product_lc} || " and ";
	my $and_without_spaces = $and;
	$and_without_spaces =~ s/^ //;
	$and_without_spaces =~ s/ $//;

	my $of = ' - ';
	if (defined $of{$product_lc}) {
		$of = $of{$product_lc};
	}

	my $and_of = ' - ';
	if (defined $and_of{$product_lc}) {
		$and_of = $and_of{$product_lc};
	}
	
	# Spanish "and" is y or e when before "i" or "hi"
	# E can also be in a vitamin enumeration (vitamina B y E)
	# colores E (120, 124 y 125)
	# color E 120

	# replace "and / or" by "and"
	# except if followed by a separator, a digit, or "and", to avoid false positives
	my $and_or = ' - ';
	if (defined $and_or{$product_lc}) {
		$and_or = $and_or{$product_lc};
		$text =~ s/($and_or)(?!($and_without_spaces |\d|$separators))/$and/ig;
	}
	
	$text =~ s/\&quot;/"/g;
	$text =~ s/’/'/g;

	# turn special chars to spaces
	$text =~ s/[\000-\037]/ /g;

	# zero width space
	$text =~ s/\x{200B}/-/g;

	# vegetable oil (coconut & rapeseed)
	# turn & to and
	$text =~ s/ \& /$and/g;

	# abbreviations, replace language specific abbreviations first
	foreach my $abbreviations_lc ($product_lc, "all") {
		if (defined $abbreviations{$abbreviations_lc}) {
			foreach my $abbreviation_ref (@{$abbreviations{$abbreviations_lc}}) {
				my $source = $abbreviation_ref->[0];
				my $target = $abbreviation_ref->[1];
				$source =~ s/\. /(\\.| |\\. )/g;
				if ($source =~ /\.$/) {
					$source =~ s/\.$/(\\. | |\\.)/;
					$target .= " ";
				}
				$text =~ s/(\b|^)$source(?= |\b|$)/$target/ig;
			}
		}
	}

	# remove extra spaces in compound words width dashes
	# e.g. céleri - rave -> céleri-rave

	# céleri - rave 3.9% -> stop at numbers
	$text =~ s/((^|$separators)([^,;\-\/\.0-9]+?) - ([^,;\-\/\.0-9]+?)(?=[0-9]|$separators|$))/is_compound_word_with_dash($product_lc,$1)/ieg;

	# vitamins...
	# vitamines A, B1, B2, B5, B6, B9, B12, C, D, H, PP et E (lactose, protéines de lait)

	my $split_vitamins = sub ($$) {
		my $vitamin = shift;
		my $list = shift;

		my $return = '';
		foreach my $vitamin_code (split (/(\W|\s|-|n|;|et|and)+/, $list)) {
			 next if $vitamin_code =~ /^(\W|\s|-|n|;|et|and)*$/;
			$return .= $vitamin . " " . $vitamin_code . " - ";
		}
		return $return;
	};

	# vitamin code: 1 or 2 letters followed by 1 or 2 numbers (e.g. PP, B6, B12)
	# $text =~ s/(vitamin|vitamine)(s?)(((\W+)((and|et) )?(\w(\w)?(\d+)?)\b)+)/$split_vitamins->($1,$3)/eig;

	# 2018-03-07 : commenting out the code above as we are now separating vitamins from additives,
	# and PP, B6, B12 etc. will be listed as synonyms for Vitamine PP, Vitamin B6, Vitamin B12 etc.
	# we will need to be careful that we don't match a single letter K, E etc. that is not a vitamin, and if it happens, check for a "vitamin" prefix

	# colorants alimentaires E (124,122,133,104,110)
	my $additivesregexp = '\d{3}( )?([abcdefgh])?(\))?(i|ii|iii|iv|v|vi|vii|viii|ix|x|xi|xii|xii|xiv|xv)?(\))?|\d{4}( )?([abcdefgh])?(\))?(i|ii|iii|iv|v|vi|vii|viii|ix|x|xi|xii|xii|xiv|xv)?(\))?';
	$text =~ s/\b(e|ins|sin)(:|\(|\[| | n| nb|°)+((($additivesregexp)( |\/| \/ | - |,|, |$and)+)+($additivesregexp))\b(\s?(\)|\]))?/normalize_additives_enumeration($product_lc,$3)/ieg;

	# in India: INS 240 instead of E 240, bug #1133)
	# also INS N°420, bug #3618
	$text =~ s/\b(ins|sin)( |-| n| nb|°|'|"|\.|\W)*(\d{3}|\d{4})/E$3/ig;

	# E 240, E.240, E-240..
	# E250-E251-E260
	#$text =~ s/(\b|-)e( |-|\.)?(\d+)( )?([a-z])??(i|ii|iii|iv|v|vi|vii|viii|ix|x|xi|xii|xii|xiv|xv)?(\b|-)/$1 - e$3$5 - $7/ig;
	# add separations between all E340... "colorants naturels : rose E120, verte E161b, blanche : sans colorant"
	#$text =~ s/(\b|-)e( |-|\.)?(\d+)( )?([a-z])??(i|ii|iii|iv|v|vi|vii|viii|ix|x|xi|xii|xii|xiv|xv)?(\b|-)/$1 - e$3$5 - $7/ig;
	#$text =~ s/(\b|-)e( |-|\.)?(\d+)( )?([a-z])?(i|ii|iii|iv|v|vi|vii|viii|ix|x|xi|xii|xii|xiv|xv)?(\b|-)/$1 - e$3$5 - $7/ig;
	# ! [a-z] matches i... replacing in line above -- 2015/08/12
	#$text =~ s/(\b|-)e( |-|\.)?(\d+)( )?([abcdefgh])?(\))?(i|ii|iii|iv|v|vi|vii|viii|ix|x|xi|xii|xii|xiv|xv)?(\))?(\b|-)/$1 - e$3$5$7 - $9/ig;
	$text =~ s/-e( |-|\.)?($additivesregexp)/- E$2/ig;
	$text =~ s/e( |-|\.)?($additivesregexp)-/E$2 -/ig;

	# Canonicalize additives to remove the dash that can make further parsing break
	$text =~ s/(\b)e( |-|\.)?(\d+)()?([abcdefgh]?)(\))?((i|ii|iii|iv|v|vi|vii|viii|ix|x|xi|xii|xii|xiv|xv)?)(\))?(\b)/e$3$5$7/ig;

	# E100 et E120 -> E100, E120
	$text =~ s/\be($additivesregexp)$and/e$1, /ig;
	$text =~ s/${and}e($additivesregexp)/, e$1/ig;

	# E100 E122 -> E100, E122
	$text =~ s/\be($additivesregexp)\s+e(?=\d)/e$1, e/ig;

	# ! caramel E150d -> caramel - E150d -> e150a - e150d ...
	$text =~ s/(caramel|caramels)(\W*)e150/e150/ig;

	# stabilisant e420 (sans : ) -> stabilisant : e420
	# but not acidifier (pectin) : acidifier : (pectin)

	# FIXME : should use additives classes
	# ! in Spanish: colorante: caramelo was changed to colorant: e: caramelo
	# $text =~ s/(conservateur|acidifiant|stabilisant|colorant|antioxydant|antioxygène|antioxygene|edulcorant|édulcorant|d'acidité|d'acidite|de goût|de gout|émulsifiant|emulsifiant|gélifiant|gelifiant|epaississant|épaississant|à lever|a lever|de texture|propulseur|emballage|affermissant|antiagglomérant|antiagglomerant|antimoussant|de charges|de fonte|d'enrobage|humectant|sequestrant|séquestrant|de traitement de la farine|de traitement de la farine|de traitement(?! de la farine))(s|)(\s)+(:)?(?!\(| \()/$1$2 : /ig;

	# additive class + additive (e.g. "colour caramel" -> "colour : caramel"
	# warning: the additive class may also be the start of the name of an additive.
	# e.g. "regulatory kwasowości: kwas cytrynowy i cytryniany sodu." -> "kwas" means acid / acidifier.
	if (defined $additives_classes_regexps{$product_lc}) {
		my $regexp = $additives_classes_regexps{$product_lc};
		#$text =~ s/\b($regexp)(\s)+(:)?(?!\(| \()/$1 : /ig;
		$text =~ s/\b($regexp)(\s+)(:?)(?!\(| \()/separate_additive_class($product_lc,$1,$2,$3,$')/ieg;
		#print STDERR "additives_classes_regexps result: $text\n";
	}

	# dash with 1 missing space
	$text =~ s/(\w)- /$1 - /ig;
	$text =~ s/ -(\w)/ - $1/ig;

	# mono-glycéride -> monoglycérides
	$text =~ s/\b(mono|di)\s?-\s?([a-z])/$1$2/ig;
	$text =~ s/\bmono\s-\s/mono- /ig;
	$text =~ s/\bmono\s/mono- /ig;
	#  émulsifiant mono-et diglycérides d'acides gras
	$text =~ s/(mono$and_without_spaces )/mono- $and_without_spaces /ig;

	# acide gras -> acides gras
	$text =~ s/acide gras/acides gras/ig;
	$text =~ s/glycéride /glycérides /ig;

	# !! mono et diglycérides ne doit pas donner mono + diglycérides : keep the whole version too.
	# $text =~ s/(,|;|:|\)|\(|( - ))(.+?)( et )(.+?)(,|;|:|\)|\(|( - ))/$1$3_et_$5$6 , $1$3 et $5$6/ig;

	# e432 et lécithines -> e432 - et lécithines
	$text =~ s/ - et / - /ig;

	# print STDERR "additives: $text\n\n";

	#$product_ref->{ingredients_text_debug} = $text;

	# separator followed by and
	# aceite de girasol (70%) y aceite de oliva virgen (30%)
	$text =~ s/($cbrackets)$and/$1, /ig;

	$log->debug("preparse_ingredients_text - before language specific preparsing", { text => $text }) if $log->is_debug();

	if ($product_lc eq 'es') {

		# Special handling for sal as it can mean salt or shorea robusta
		# aceites vegetales (palma, shea, sal (shorea robusta), hueso de mango)
		$text =~  s/\bsal \(shorea robusta\)/shorea robusta/ig;
		$text =~  s/\bshorea robusta \(sal\)/shorea robusta/ig;
	}
	elsif ($product_lc eq 'fr') {

		# huiles de palme et de

		# carbonates d'ammonium et de sodium

		# carotène et extraits de paprika et de curcuma

		# Minéraux (carbonate de calcium, chlorures de calcium, potassium et magnésium, citrates de potassium et de sodium, phosphate de calcium,
		# sulfates de fer, de zinc, de cuivre et de manganèse, iodure de potassium, sélénite de sodium).

		# graisses végétales de palme et de colza en proportion variable
		# remove stopwords
		$text =~ s/( en)? proportion(s)? variable(s)?//i;

		# Ingrédient(s) : lentilles vertes* - *issu(e)(s) de l'agriculture biologique.
		# -> remove the parenthesis

		$text =~ s/dient\(s\)/dients/ig;
		$text =~ s/\bissu(\(e\))?(\(s\))?/issu/ig;

		# simple plural (just an additional "s" at the end) will be added in the regexp
		my @prefixes_suffixes_list = (
# huiles
[[
"huile",
"huile végétale",
"huiles végétales",
"matière grasse",
"matières grasses",
"matière grasse végétale",
"matières grasses végétales",
"graisse",
"graisse végétale",
"graisses végétales",
],
[
"arachide",
"avocat",
"chanvre",
"coco",
"colza",
"illipe",
"karité",
"lin",
"mangue",
"noisette",
"noix",
"noyaux de mangue",
"olive",
"olive extra",
"olive vierge",
"olive extra vierge",
"olive vierge extra",
"palme",
"palmiste",
"pépins de raisin",
"sal",
"sésame",
"soja",
"tournesol",
"tournesol oléique",
]
],


[[
"extrait",
"extrait naturel",
],
[
"café",
"chicorée",
"curcuma",
"houblon",
"levure",
"malt",
"muscade",
"poivre",
"poivre noir",
"romarin",
"thé",
"thé vert",
"thym",
]
],

[[
"lécithine",
],
[
"colza",
"soja",
"soja sans ogm",
"tournesol",
]
],

[
[
"arôme naturel",
"arômes naturels",
"arôme artificiel",
"arômes artificiels",
"arômes naturels et artificiels",
"arômes",
],
[
"abricot",
"ail",
"amande",
"amande amère",
"agrumes",
"aneth",
"boeuf",
"cacao",
"cannelle",
"caramel",
"carotte",
"carthame",
"cassis",
"céleri",
"cerise",
"curcuma",
"cumin",
"citron",
"citron vert",
"crustacés",
"estragon",
"fenouil",
"figue",
"fraise",
"framboise",
"fromage de chèvre",
"fruit",
"fruit de la passion",
"fruits de la passion",
"fruits de mer",
"fumée",
"gentiane",
"herbes",
"jasmin",
"laurier",
"lime",
"limette",
"mangue",
"menthe",
"menthe crêpue",
"menthe poivrée",
"muscade",
"noix",
"noix de coco",
"oignon",
"olive",
"orange",
"orange amère",
"origan",
"pamplemousse",
"pamplemousse rose",
"pêche",
"piment",
"pistache",
"porc",
"pomme",
"poire",
"poivre",
"poisson",
"poulet",
"réglisse",
"romarin",
"rose",
"rhum",
"sauge",
"saumon",
"sureau",
"thé",
"thym",
"vanille",
"vanille de Madagascar",
"autres agrumes",
]
],


[
[
"carbonate",
"carbonates acides",
"chlorure",
"citrate",
"iodure",
"nitrate",
"diphosphate",
"diphosphate",
"phosphate",
"sélénite",
"sulfate",
"hydroxyde",
"sulphate",
],
[
"aluminium",
"ammonium",
"calcium",
"cuivre",
"fer",
"magnésium",
"manganèse",
"potassium",
"sodium",
"zinc",
]
],

);

		foreach my $prefixes_suffixes_ref (@prefixes_suffixes_list) {

			my $prefixregexp = "";
			foreach my $prefix (@{$prefixes_suffixes_ref->[0]}) {
				$prefixregexp .= '|' . $prefix . '|' . $prefix . 's';
				my $unaccented_prefix = unac_string_perl($prefix);
				if ($unaccented_prefix ne $prefix) {
					$prefixregexp .= '|' . $unaccented_prefix . '|' . $unaccented_prefix . 's';
				}

			}
			$prefixregexp =~ s/^\|//;

			$prefixregexp = '(' . $prefixregexp . ')( bio| biologique| équitable|s|\s|' . $symbols_regexp . ')*';

			my $suffixregexp = "";
			foreach my $suffix (@{$prefixes_suffixes_ref->[1]}) {
				$suffixregexp .= '|' . $suffix . '|' . $suffix . 's';
				my $unaccented_suffix = unac_string_perl($suffix);
				if ($unaccented_suffix ne $suffix) {
					$suffixregexp .= '|' . $unaccented_suffix . '|' . $unaccented_suffix . 's';
				}

			}
			$suffixregexp =~ s/^\|//;

			# arôme naturel de citron-citron vert et d'autres agrumes
			# -> separate suffixes
			$text =~ s/($suffixregexp)-($suffixregexp)/$1, $2/g;

			# arôme naturel de pomme avec d'autres âromes
			$text =~ s/ (ou|et|avec) (d')?autres /, /g;

			$text =~ s/($prefixregexp) et ($prefixregexp) (de |d')?($suffixregexp)/normalize_fr_a_et_b_de_c($1, $4, $8)/ieg;

			# old:

			#$text =~ s/($prefixregexp) (\(|\[|de |d')?($suffixregexp) et (de |d')?($suffixregexp)(\)|\])?/normalize_fr_a_de_enumeration($1, $3, $5)/ieg;
			#$text =~ s/($prefixregexp) (\(|\[|de |d')?($suffixregexp), (de |d')?($suffixregexp) et (de |d')?($suffixregexp)(\)|\])?/normalize_fr_a_de_enumeration($1, $3, $5, $7)/ieg;
			#$text =~ s/($prefixregexp) (\(|\[|de |d')?($suffixregexp), (de |d')?($suffixregexp), (de |d')?($suffixregexp) et (de |d')?($suffixregexp)(\)|\])?/normalize_fr_a_de_enumeration($1, $3, $5, $7, $9)/ieg;
			#$text =~ s/($prefixregexp) (\(|\[|de |d')?($suffixregexp), (de |d')?($suffixregexp), (de |d')?($suffixregexp), (de |d')?($suffixregexp) et (de |d')?($suffixregexp)(\)|\])?/normalize_fr_a_de_enumeration($1, $3, $5, $7, $9, $11)/ieg;

			$text =~ s/($prefixregexp)\s?(:|\(|\[)\s?($suffixregexp)\b(\s?(\)|\]))/normalize_enumeration($product_lc,$1,$5)/ieg;

			# Huiles végétales de palme, de colza et de tournesol
			$text =~ s/($prefixregexp)(:|\(|\[| | de | d')+((($suffixregexp)($symbols_regexp|\s)*( |\/| \/ | - |,|, | et | de | et de | et d'| d')+)+($suffixregexp)($symbols_regexp|\s)*)\b(\s?(\)|\]))?/normalize_enumeration($product_lc,$1,$5)/ieg;
		}

		# Caramel ordinaire et curcumine
		# $text =~ s/ et /, /ig;
		# --> too dangerous, too many exceptions

		# Some additives have "et" in their name: need to recombine them

		# Sels de sodium et de potassium de complexes cupriques de chlorophyllines,
		my $info = <<INFO
		Complexe cuivrique des chlorophyllines avec sels de sodium et de potassium,
		oxyde et hydroxyde de fer rouge,
		oxyde et hydroxyde de fer jaune et rouge,
		Tartrate double de sodium et de potassium,
		Éthylènediaminetétraacétate de calcium et de disodium,
		Phosphate d'aluminium et de sodium,
		Diphosphate de potassium et de sodium,
		Tripoliphosphates de sodium et de potassium,
		Sels de sodium de potassium et de calcium d'acides gras,
		Mono- et diglycérides d'acides gras,
		Esters acétiques des mono- et diglycérides,
		Esters glycéroliques de l'acide acétique et d'acides gras,
		Esters glycéroliques de l'acide citrique et d'acides gras,
		Esters monoacétyltartriques et diacétyltartriques,
		Esters mixtes acétiques et tartriques des mono- et diglycérides d'acides gras,
		Esters lactyles d'acides gras du glycérol et du propane-1,
		Silicate double d'aluminium et de calcium,
		Silicate d'aluminium et calcium,
		Silicate d'aluminium et de calcium,
		Silicate double de calcium et d'aluminium,
		Glycine et son sel de sodium,
		Cire d'abeille blanche et jaune,
		Acide cyclamique et ses sels,
		Saccharine et ses sels,
		Acide glycyrrhizique et sels,
		Sels et esters de choline,
		Octénylesuccinate d'amidon et d'aluminium,
INFO
;


		# Phosphate d'aluminium et de sodium --> E541. Should not be split.

		$text =~ s/(di|tri|tripoli|)(phosphate|phosphates) d'aluminium,\s?(di|tri|tripoli)?(phosphate|phosphates) de sodium/$1phosphate d'aluminium et de sodium/ig;

		# Sels de sodium et de potassium de complexes cupriques de chlorophyllines -> should not be split...
		$text =~ s/(sel|sels) de sodium,\s?(sel|sels) de potassium/sels de sodium et de potassium/ig;

		# vitamines A, B1, B2, B5, B6, B9, B12, C, D, H, PP et E
		# vitamines (A, B1, B2, B5, B6, B9, B12, C, D, H, PP et E)

	}


	my @vitaminssuffixes = (
"a", "rétinol",
"b", "b1", "b2", "b3", "b4", "b5", "b6", "b7", "b8", "b9", "b10", "b11", "b12",
"thiamine",
"riboflavine",
"niacine",
"pyridoxine",
"cobalamine",
"biotine",
"acide pantothénique",
"acide folique",
"c", "acide ascorbique",
"d", "d2", "d3", "cholécalciférol",
"e", "tocophérol", "alphatocophérol", "alpha-tocophérol",
"f",
"h",
"k", "k1", "k2", "k3",
"p", "pp",
);
	my $vitaminsprefixregexp = "vit|vit\.|vitamine|vitamines";

	# Add synonyms in target language
	if (defined $translations_to{vitamins}) {
		foreach my $vitamin (keys %{$translations_to{vitamins}}) {
			if (defined $translations_to{vitamins}{$vitamin}{$product_lc}) {
				push @vitaminssuffixes, $translations_to{vitamins}{$vitamin}{$product_lc};
			}
		}
	}

	# Add synonyms in target language
	my $vitamin_in_lc = get_string_id_for_lang($product_lc, display_taxonomy_tag($product_lc, "ingredients", "en:vitamins"));
	$vitamin_in_lc =~ s/^\w\w://;

	if ((defined $synonyms_for{ingredients}) and (defined $synonyms_for{ingredients}{$product_lc}) and (defined $synonyms_for{ingredients}{$product_lc}{$vitamin_in_lc})) {
		foreach my $synonym (@{$synonyms_for{ingredients}{$product_lc}{$vitamin_in_lc}}) {
			$vitaminsprefixregexp .= '|' . $synonym;
		}
	}

	my $vitaminssuffixregexp = "";
	foreach my $suffix (@vitaminssuffixes) {
		$vitaminssuffixregexp .= '|' . $suffix;
		# vitamines [E, thiamine (B1), riboflavine (B2), B6, acide folique)].
		# -> also put (B1)
		$vitaminssuffixregexp .= '|\(' . $suffix . '\)';

		my $unaccented_suffix = unac_string_perl($suffix);
		if ($unaccented_suffix ne $suffix) {
			$vitaminssuffixregexp .= '|' . $unaccented_suffix;
		}
		if ($suffix =~ /[a-z]\d/) {


			$suffix =~ s/([a-z])(\d)/$1 $2/;
			$vitaminssuffixregexp .= '|' . $suffix;
			$suffix =~ s/ /-/;
			$vitaminssuffixregexp .= '|' . $suffix;

		}

	}
	$vitaminssuffixregexp =~ s/^\|//;

	#$log->debug("vitamins regexp", { regex => "s/($vitaminsprefixregexp)(:|\(|\[| )?(($vitaminssuffixregexp)(\/| \/ | - |,|, | et | and | y ))+/" }) if $log->is_debug();
	#$log->debug("vitamins text", { text => $text }) if $log->is_debug();
	
	$text =~ s/($vitaminsprefixregexp)(:|\(|\[| )+((($vitaminssuffixregexp)( |\/| \/ | - |,|, |$and))+($vitaminssuffixregexp))\b(\s?(\)|\]))?/normalize_vitamins_enumeration($product_lc,$3)/ieg;


	# Allergens and traces
	# Traces de lait, d'oeufs et de soja.
	# Contains: milk and soy.

	foreach my $allergens_type ("allergens", "traces") {

		if (defined $contains_or_may_contain_regexps{$allergens_type}{$product_lc}) {

			my $contains_or_may_contain_regexp = $contains_or_may_contain_regexps{$allergens_type}{$product_lc};
			my $allergens_regexp = $allergens_regexps{$product_lc};

			# stopwords
			# e.g. Kann Spuren von Senf und Sellerie enthalten.
			my $stopwords = "";
			if (defined $allergens_stopwords{$product_lc}) {
				$stopwords = $allergens_stopwords{$product_lc};
			}

			# $contains_or_may_contain_regexp may be the end of a sentence, remove the beginning
			# e.g. this product has been manufactured in a factory that also uses...
			# Some text with comma May contain ... -> Some text with comma, May contain
			# ! does not work in German and languages that have words with a capital letter
			if ($product_lc ne "de") {
				my $ucfirst_contains_or_may_contain_regexp = $contains_or_may_contain_regexp;
				$ucfirst_contains_or_may_contain_regexp =~ s/(^|\|)(\w)/$1 . uc($2)/ieg;
				$text =~ s/([a-z]) ($ucfirst_contains_or_may_contain_regexp)/$1, $2/g;
			}

			#$log->debug("allergens regexp", { regex => "s/([^,-\.;\(\)\/]*)\b($contains_or_may_contain_regexp)\b(:|\(|\[| |$and|$of)+((($allergens_regexp)( |\/| \/ | - |,|, |$and|$of|$and_of)+)+($allergens_regexp))\b(s?(\)|\]))?" }) if $log->is_debug();
			#$log->debug("allergens", { lc => $product_lc, may_contain_regexps => \%may_contain_regexps, contains_or_may_contain_regexp => $contains_or_may_contain_regexp, text => $text }) if $log->is_debug();

			$text =~ s/([^,-\.;\(\)\/]*)\b($contains_or_may_contain_regexp)\b(:|\(|\[| |$of)+((_?($allergens_regexp)_?( |\/| \/ | - |,|, |$and|$of|$and_of)+)*_?($allergens_regexp)_?)\b((\s)($stopwords))*(\s?(\)|\]))?/normalize_allergens_enumeration($allergens_type,$product_lc,$4)/ieg;
			# we may have added an extra dot in order to make sure we have at least one
			$text =~ s/\.\./\./g;
		}
	}

	# Try to find the signification of symbols like *
	# Jus de pomme*** 68%, jus de poire***32% *** Ingrédients issus de l'agriculture biologique
	# Pâte de cacao°* du Pérou 65 %, sucre de canne°*, beurre de cacao°*. °Issus de l'agriculture biologique (100 %). *Issus du commerce équitable (100 % du poids total avec 93 % SPP).
	#  riz* de Camargue IGP(1) (16,5%) (riz complet*, riz rouge complet*, huiles* (tournesol*, olive* vierge extra), sel marin. *issus de l'agriculture biologique. (1) IGP : Indication Géographique Protégée.

	if (defined $labels_regexps{$product_lc}) {

		foreach my $symbol (@symbols) {
			# Find the last occurence of the symbol or symbol in parenthesis:  * (*)
			# we need a negative look ahead (?!\)) to make sure we match (*) completely (otherwise we would match *)
			if ($text =~ /^(.*)(\($symbol\)|$symbol)(?!\))\s*(:|=)?\s*/i) {
				my $after = $';
				#print STDERR "symbol: $symbol - after: $after\n";
				foreach my $labelid (@labels) {
					my $regexp = $labels_regexps{$product_lc}{$labelid};
					if (defined $regexp) {
						#print STDERR "-- label: $labelid - regexp: $regexp\n";
						# try to also match optional precisions like "Issus de l'agriculture biologique (100 % du poids total)"
						# *Issus du commerce équitable (100 % du poids total avec 93 % SPP).
						if ($after =~ /^($regexp)\b\s*(\([^\)]+\))?\s*\.?\s*/i) {
							my $label = $1;
							$text =~ s/^(.*)(\($symbol\)|$symbol)(?!\))\s?(:|=)?\s?$label\s*(\([^\)]+\))?\s*\.?\s*/$1 /i;
							my $product_lc_label = display_taxonomy_tag($product_lc, "labels", $labelid);
							$text =~ s/$symbol/ $product_lc_label /g;
							last;
						}
					}
				}
			}
		}
	}

	# remove extra spaces
	$text =~ s/\s(\s)+/ /g;
	$text =~ s/ (\.|,|;)( |$)/$1$2/g;
	$text =~ s/^(\s|\.|,|;|-)+//;
	$text =~ s/(\s|,|;|-)+$//;

	$log->debug("preparse_ingredients_text result", { text => $text }) if $log->is_debug();

	return $text;
}



sub extract_ingredients_classes_from_text($) {

	my $product_ref = shift;

	not defined $product_ref->{ingredients_text} and return;

	my $text = preparse_ingredients_text($product_ref->{lc}, $product_ref->{ingredients_text});
	my $and = $Lang{_and_}{$product_ref->{lc}};
	$and =~ s/ /-/g;

	#  remove % / percent (to avoid identifying 100% as E100 in some cases)
	$text =~ s/(\d+((\,|\.)\d+)?)\s*\%$//g;

	my @ingredients = split($separators, $text);

	my @ingredients_ids = ();
	foreach my $ingredient (@ingredients) {
		my $ingredientid = get_string_id_for_lang($product_ref->{lc}, $ingredient);
		if ((defined $ingredientid) and ($ingredientid ne '')) {

			# split additives
			# caramel ordinaire et curcumine
			if ($ingredientid =~ /$and/i) {

				my $ingredientid1 = $`;
				my $ingredientid2 = $';

				#print STDERR "ingredients_classes - ingredient1: $ingredientid1 - ingredient2: $ingredientid2\n";

				# check if the whole ingredient is an additive
				my $canon_ingredient_additive = canonicalize_taxonomy_tag($product_ref->{lc}, "additives", $ingredientid);

				if (not exists_taxonomy_tag("additives", $canon_ingredient_additive)) {

					# otherwise check the 2 sub ingredients
					my $canon_ingredient_additive1 = canonicalize_taxonomy_tag($product_ref->{lc}, "additives", $ingredientid1);
					my $canon_ingredient_additive2 = canonicalize_taxonomy_tag($product_ref->{lc}, "additives", $ingredientid2);

					if ( (exists_taxonomy_tag("additives", $canon_ingredient_additive1))
						and (exists_taxonomy_tag("additives", $canon_ingredient_additive2)) ) {
							push @ingredients_ids, $ingredientid1;
							$ingredientid = $ingredientid2;
							#print STDERR "ingredients_classes - ingredient1: $ingredientid1 exists - ingredient2: $ingredientid2 exists\n";
					}
				}

			}

			push @ingredients_ids, $ingredientid;
			$log->debug("ingredient 3", { ingredient => $ingredient }) if $log->is_debug();
		}
	}

	#$product_ref->{ingredients_debug} = clone(\@ingredients);
	#$product_ref->{ingredients_ids_debug} = clone(\@ingredients_ids);

	my $with_sweeteners;

	my %all_seen = (); # used to not tag "huile végétale" if we have seen "huile de palme" already


	# Additives using new global taxonomy

	# delete old additive fields

	foreach my $tagtype ('additives', 'additives_prev', 'additives_next', 'old_additives', 'new_additives') {

		delete $product_ref->{$tagtype};
		delete $product_ref->{$tagtype . "_prev"};
		delete $product_ref->{$tagtype ."_prev_n"};
		delete $product_ref->{$tagtype . "_tags"};
	}

	delete $product_ref->{new_additives_debug};

	foreach my $tagtype ('additives', 'additives_prev', 'additives_next') {

		next if (not exists $loaded_taxonomies{$tagtype});

		$product_ref->{$tagtype . '_tags'} = [];

		my $tagtype_suffix = $tagtype;
		$tagtype_suffix =~ s/[^_]+//;

		my $vitamins_tagtype = "vitamins" . $tagtype_suffix;
		my $minerals_tagtype = "minerals" . $tagtype_suffix;
		my $amino_acids_tagtype = "amino_acids" . $tagtype_suffix;
		my $nucleotides_tagtype = "nucleotides" . $tagtype_suffix;
		my $other_nutritional_substances_tagtype = "other_nutritional_substances" . $tagtype_suffix;
		$product_ref->{$vitamins_tagtype . '_tags'} = [];
		$product_ref->{$minerals_tagtype . '_tags'} = [];
		$product_ref->{$amino_acids_tagtype . '_tags'} = [];
		$product_ref->{$nucleotides_tagtype . '_tags'} = [];
		$product_ref->{$other_nutritional_substances_tagtype . '_tags'} = [];

		my $class = $tagtype;

			my %seen = ();
			my %seen_tags = ();

			# Keep track of mentions of the additive class (e.g. "coloring: X, Y, Z") so that we can correctly identify additives after
			my $current_additive_class = "ingredient";

			foreach my $ingredient_id (@ingredients_ids) {

				my $ingredient_id_copy = $ingredient_id; # can be modified later: soy-lecithin -> lecithin, but we don't change values of @ingredients_ids

				my $match = 0;
				my $match_without_mandatory_class = 0;

				while (not $match) {

					# additive class?
					my $canon_ingredient_additive_class = canonicalize_taxonomy_tag($product_ref->{lc}, "additives_classes", $ingredient_id_copy);

					if (exists_taxonomy_tag("additives_classes", $canon_ingredient_additive_class )) {
						$current_additive_class = $canon_ingredient_additive_class;
						$log->debug("current additive class", { current_additive_class => $canon_ingredient_additive_class }) if $log->is_debug();
					}

					# additive?
					my $canon_ingredient = canonicalize_taxonomy_tag($product_ref->{lc}, $tagtype, $ingredient_id_copy);
					# in Hong Kong, the E- can be omitted in E-numbers
					my $canon_e_ingredient = canonicalize_taxonomy_tag($product_ref->{lc}, $tagtype, "e" . $ingredient_id_copy);
					my $canon_ingredient_vitamins = canonicalize_taxonomy_tag($product_ref->{lc}, "vitamins", $ingredient_id_copy);
					my $canon_ingredient_minerals = canonicalize_taxonomy_tag($product_ref->{lc}, "minerals", $ingredient_id_copy);
					my $canon_ingredient_amino_acids = canonicalize_taxonomy_tag($product_ref->{lc}, "amino_acids", $ingredient_id_copy);
					my $canon_ingredient_nucleotides = canonicalize_taxonomy_tag($product_ref->{lc}, "nucleotides", $ingredient_id_copy);
					my $canon_ingredient_other_nutritional_substances = canonicalize_taxonomy_tag($product_ref->{lc}, "other_nutritional_substances", $ingredient_id_copy);

					$product_ref->{$tagtype} .= " [ $ingredient_id_copy -> $canon_ingredient ";

					if (defined $seen{$canon_ingredient}) {
						$product_ref->{$tagtype} .= " -- already seen ";
						$match = 1;
					}

					# For additives, first check if the current class is vitamins or minerals and if the ingredient
					# exists in the vitamins and minerals taxonomy

					elsif ((($current_additive_class eq "en:vitamins") or ($current_additive_class eq "en:minerals")
						or ($current_additive_class eq "en:amino-acids") or ($current_additive_class eq "en:nucleotides")
						or ($current_additive_class eq "en:other-nutritional-substances"))

					and (exists_taxonomy_tag("vitamins", $canon_ingredient_vitamins))) {
						$match = 1;
						$seen{$canon_ingredient} = 1;
						$product_ref->{$tagtype} .= " -> exists as a vitamin $canon_ingredient_vitamins and current class is $current_additive_class ";
						if (not exists $seen_tags{$vitamins_tagtype . '_tags' . $canon_ingredient_vitamins}) {
							push @{$product_ref->{ $vitamins_tagtype . '_tags'}}, $canon_ingredient_vitamins;
							$seen_tags{$vitamins_tagtype . '_tags' . $canon_ingredient_vitamins} = 1;
						}
					}

					elsif (($current_additive_class eq "en:minerals") and (exists_taxonomy_tag("minerals", $canon_ingredient_minerals))
						and not ($just_synonyms{"minerals"}{$canon_ingredient_minerals})) {
						$match = 1;
						$seen{$canon_ingredient} = 1;
						$product_ref->{$tagtype} .= " -> exists as a mineral $canon_ingredient_minerals and current class is $current_additive_class ";
						if (not exists $seen_tags{$minerals_tagtype . '_tags' . $canon_ingredient_minerals}) {
							push @{$product_ref->{ $minerals_tagtype . '_tags'}}, $canon_ingredient_minerals;
							$seen_tags{$minerals_tagtype . '_tags' . $canon_ingredient_minerals} = 1;
						}
					}

					elsif ((exists_taxonomy_tag($tagtype, $canon_ingredient))
						# do not match synonyms
						and ($canon_ingredient !~ /^en:(fd|no|colour)/)
						) {

						$seen{$canon_ingredient} = 1;
						$product_ref->{$tagtype} .= " -> exists ";

						if ((defined $properties{$tagtype}{$canon_ingredient})
							and (defined $properties{$tagtype}{$canon_ingredient}{"mandatory_additive_class:en"})) {

							my $mandatory_additive_class = $properties{$tagtype}{$canon_ingredient}{"mandatory_additive_class:en"};
							# make the comma separated list a regexp
							$product_ref->{$tagtype} .= " -- mandatory_additive_class: $mandatory_additive_class (current: $current_additive_class) ";
							$mandatory_additive_class =~ s/,/\|/g;
							$mandatory_additive_class =~ s/\s//g;
							if ($current_additive_class =~ /^$mandatory_additive_class$/) {
								if (not exists $seen_tags{$tagtype . '_tags' . $canon_ingredient}) {
									push @{$product_ref->{ $tagtype . '_tags'}}, $canon_ingredient;
									$seen_tags{$tagtype . '_tags' . $canon_ingredient} = 1;
								}
								# success!
								$match = 1;
								$product_ref->{$tagtype} .= " -- ok ";
							}
							elsif ($ingredient_id_copy =~ /^e( |-)?\d/) {
								# id the additive is mentioned with an E number, tag it even if we haven't detected a mandatory class
								if (not exists $seen_tags{$tagtype . '_tags' . $canon_ingredient}) {
									push @{$product_ref->{ $tagtype . '_tags'}}, $canon_ingredient;
									$seen_tags{$tagtype . '_tags' . $canon_ingredient} = 1;
								}
								# success!
								$match = 1;
								$product_ref->{$tagtype} .= " -- e-number ";

							}
							else {
								$match_without_mandatory_class = 1;
							}
						}
						else {
							if (not exists $seen_tags{$tagtype . '_tags' . $canon_ingredient}) {
								push @{$product_ref->{ $tagtype . '_tags'}}, $canon_ingredient;
								 $seen_tags{$tagtype . '_tags' . $canon_ingredient} = 1;
							}
							# success!
							$match = 1;
							$product_ref->{$tagtype} .= " -- ok ";
						}
					}

					# continue to try to match a known additive, mineral or vitamin
					if (not $match) {


						# check if it is mineral or vitamin, even if we haven't seen "minerals" or "vitamins" before
						if ((exists_taxonomy_tag("vitamins", $canon_ingredient_vitamins))) {
							$match = 1;
							$seen{$canon_ingredient} = 1;
							$product_ref->{$tagtype} .= " -> exists as a vitamin $canon_ingredient_vitamins ";
							if (not exists $seen_tags{$vitamins_tagtype . '_tags' . $canon_ingredient_vitamins}) {
								push @{$product_ref->{ $vitamins_tagtype . '_tags'}}, $canon_ingredient_vitamins;
								$seen_tags{$vitamins_tagtype . '_tags' . $canon_ingredient_vitamins} = 1;
							}
							# set current class to vitamins
							$current_additive_class = "en:vitamins";
						}

						elsif ((exists_taxonomy_tag("minerals", $canon_ingredient_minerals))
							and not ($just_synonyms{"minerals"}{$canon_ingredient_minerals})) {
							$match = 1;
							$seen{$canon_ingredient} = 1;
							$product_ref->{$tagtype} .= " -> exists as a mineral $canon_ingredient_minerals ";
							if (not exists $seen_tags{$minerals_tagtype . '_tags' . $canon_ingredient_minerals}) {
								push @{$product_ref->{ $minerals_tagtype . '_tags'}}, $canon_ingredient_minerals;
								$seen_tags{$minerals_tagtype . '_tags' . $canon_ingredient_minerals} = 1;
							}
							$current_additive_class = "en:minerals";
						}

						if ((exists_taxonomy_tag("amino_acids", $canon_ingredient_amino_acids))) {
							$match = 1;
							$seen{$canon_ingredient} = 1;
							$product_ref->{$tagtype} .= " -> exists as a amino_acid $canon_ingredient_amino_acids ";
							if (not exists $seen_tags{$amino_acids_tagtype . '_tags' . $canon_ingredient_amino_acids}) {
								push @{$product_ref->{ $amino_acids_tagtype . '_tags'}}, $canon_ingredient_amino_acids;
								$seen_tags{$amino_acids_tagtype . '_tags' . $canon_ingredient_amino_acids} = 1;
							}
							$current_additive_class = "en:amino-acids";
						}

						elsif ((exists_taxonomy_tag("nucleotides", $canon_ingredient_nucleotides))) {
							$match = 1;
							$seen{$canon_ingredient} = 1;
							$product_ref->{$tagtype} .= " -> exists as a nucleotide $canon_ingredient_nucleotides ";
							if (not exists $seen_tags{$nucleotides_tagtype . '_tags' . $canon_ingredient_nucleotides}) {
								push @{$product_ref->{ $nucleotides_tagtype . '_tags'}}, $canon_ingredient_nucleotides;
								$seen_tags{$nucleotides_tagtype . '_tags' . $canon_ingredient_nucleotides} = 1;
							}
							$current_additive_class = "en:nucleotides";
						}

						elsif ((exists_taxonomy_tag("other_nutritional_substances", $canon_ingredient_other_nutritional_substances))) {
							$match = 1;
							$seen{$canon_ingredient} = 1;
							$product_ref->{$tagtype} .= " -> exists as a other_nutritional_substance $canon_ingredient_other_nutritional_substances ";
							if (not exists $seen_tags{$other_nutritional_substances_tagtype . '_tags' . $canon_ingredient_other_nutritional_substances}) {
								push @{$product_ref->{ $other_nutritional_substances_tagtype . '_tags'}}, $canon_ingredient_other_nutritional_substances;
								$seen_tags{$other_nutritional_substances_tagtype . '_tags' . $canon_ingredient_other_nutritional_substances} = 1;
							}
							$current_additive_class = "en:other-nutritional-substances";
						}

						# in Hong Kong, the E- can be omitted in E-numbers

						elsif (($canon_ingredient =~ /^en:(\d+)( |-)?([a-z])??(i|ii|iii|iv|v|vi|vii|viii|ix|x|xi|xii|xii|xiv|xv)?$/i)
							and (exists_taxonomy_tag($tagtype, $canon_e_ingredient))
							and ($current_additive_class ne "ingredient")) {

							$seen{$canon_e_ingredient} = 1;
							$product_ref->{$tagtype} .= " -> e-ingredient exists  ";

							if (not exists $seen_tags{$tagtype . '_tags' . $canon_e_ingredient}) {
								push @{$product_ref->{ $tagtype . '_tags'}}, $canon_e_ingredient;
								 $seen_tags{$tagtype . '_tags' . $canon_e_ingredient} = 1;
							}
							# success!
							$match = 1;
							$product_ref->{$tagtype} .= " -- ok ";
						}
					}

					# spellcheck
					my $spellcheck = 0;
					# 2019/11/10 - disable spellcheck of additives, as it is much too slow and make way too many calls to functions
					if (0 and (not $match) and ($tagtype eq 'additives')
						and not $match_without_mandatory_class
						# do not correct words that are existing ingredients in the taxonomy
						and (not exists_taxonomy_tag("ingredients", canonicalize_taxonomy_tag($product_ref->{lc}, "ingredients", $ingredient_id_copy) ) ) ) {

						my ($corrected_canon_tagid, $corrected_tagid, $corrected_tag) = spellcheck_taxonomy_tag($product_ref->{lc}, $tagtype, $ingredient_id_copy);
						if ((defined $corrected_canon_tagid)
							and ($corrected_tag ne $ingredient_id_copy)
							and (exists_taxonomy_tag($tagtype, $corrected_canon_tagid))

							# false positives
							# proteinas -> proteinase
							# vitamine z -> vitamine c
							# coloré -> chlore
							# chlorela -> chlore

							and (not $corrected_tag =~ /^proteinase/)
							and (not $corrected_tag =~ /^vitamin/)
							and (not $corrected_tag =~ /^argent/)
							and (not $corrected_tag =~ /^chlore/)

							) {

							$product_ref->{$tagtype} .= " -- spell correction (lc: " . $product_ref->{lc} . "): $ingredient_id_copy -> $corrected_tag";
							print STDERR "spell correction (lc: " . $product_ref->{lc} . "): $ingredient_id_copy -> $corrected_tag - code: $product_ref->{code}\n";

							$ingredient_id_copy = $corrected_tag;
							$spellcheck = 1;
						}
					}


					if ((not $match)
						and (not $spellcheck)) {

						# try to shorten the ingredient to make it less specific, to see if it matches then

						if (($product_ref->{lc} eq 'en') and ($ingredient_id_copy =~ /^([^-]+)-/)) {
							# soy lecithin -> lecithin
							$ingredient_id_copy = $';
						}
						elsif (($product_ref->{lc} eq 'fr') and ($ingredient_id_copy =~ /-([^-]+)$/)) {
							# lécithine de soja -> lécithine de -> lécithine
							$ingredient_id_copy = $`;
						}
						else {
							# give up
							$match = 1;
						}
					}


					$product_ref->{$tagtype} .= " ] ";
				}
			}


		# Also generate a list of additives with the parents (e.g. E500ii adds E500)
		$product_ref->{ $tagtype . '_original_tags'} = $product_ref->{ $tagtype . '_tags'};
		$product_ref->{ $tagtype . '_tags'} = [ sort(gen_tags_hierarchy_taxonomy("en", $tagtype, join(', ', @{$product_ref->{ $tagtype . '_original_tags'}})))];


		# No ingredients?
		if ($product_ref->{ingredients_text} eq '') {
			delete $product_ref->{$tagtype . '_n'};
		}
		else {
			# count the original list of additives, don't count E500ii as both E500 and E500ii
			if (defined $product_ref->{$tagtype . '_original_tags'}) {
				$product_ref->{$tagtype. '_n'} = scalar @{$product_ref->{ $tagtype . '_original_tags'}};
			}
			else {
				delete $product_ref->{$tagtype . '_n'};
			}
		}

		# Delete debug info
		if (not has_tag($product_ref, "categories", 'en:debug')) {
			delete $product_ref->{$tagtype};
		}

		# Delete empty arrays
		# -> not active
		# -> may be dangerous if some apps rely on them existing even if empty

		if (0) {
			foreach my $array ($tagtype . '_tags', $tagtype . '_original_tags',
				$vitamins_tagtype . '_tags', $minerals_tagtype . '_tags',
				$amino_acids_tagtype . '_tags', $nucleotides_tagtype . '_tags',
				$other_nutritional_substances_tagtype . '_tags') {
				if ((defined $product_ref->{$array}) and ((scalar @{$product_ref->{$array}}) == 0)) {
					delete $product_ref->{$array};
				}
			}
		}
	}



	foreach my $class (sort keys %ingredients_classes) {

		my $tagtype = $class;

		if ($tagtype eq 'additives') {
			$tagtype = 'additives_old';
		}

		$product_ref->{$tagtype . '_tags'} = [];

		# skip palm oil classes if there is a palm oil free label
		if (($class =~ /palm/) and has_tag($product_ref, "labels", 'en:palm-oil-free')) {

		}
		else {

			my %seen = ();

			foreach my $ingredient_id (@ingredients_ids) {

				#$product_ref->{$tagtype . "_debug_ingredients_ids" } .=  " ; " . $ingredient_id . " ";

				if ((defined $ingredients_classes{$class}{$ingredient_id}) and (not defined $seen{$ingredients_classes{$class}{$ingredient_id}{id}})) {

					next if (($ingredients_classes{$class}{$ingredient_id}{id} eq 'huile-vegetale') and (defined $all_seen{"huile-de-palme"}));

					#$product_ref->{$tagtype . "_debug_ingredients_ids" } .= " -> exact match $ingredients_classes{$class}{$ingredient_id}{id} ";

					push @{$product_ref->{$tagtype . '_tags'}}, $ingredients_classes{$class}{$ingredient_id}{id};
					$seen{$ingredients_classes{$class}{$ingredient_id}{id}} = 1;
					$all_seen{$ingredients_classes{$class}{$ingredient_id}{id}} = 1;

				}
				else {

					#$product_ref->{$tagtype . "_debug_ingredients_ids" } .= " -> no exact match ";

					foreach my $id (@{$ingredients_classes_sorted{$class}}) {
						if (($ingredient_id =~ /^$id\b/) and (not defined $seen{$ingredients_classes{$class}{$id}{id}})) {

							next if (($ingredients_classes{$class}{$id}{id} eq 'huile-vegetale') and (defined $all_seen{"huile-de-palme"}));

							#$product_ref->{$tagtype . "_debug_ingredients_ids" } .= " -> match $id - $ingredients_classes{$class}{$id}{id} ";

							push @{$product_ref->{$tagtype . '_tags'}}, $ingredients_classes{$class}{$id}{id};
							$seen{$ingredients_classes{$class}{$id}{id}} = 1;
							$all_seen{$ingredients_classes{$class}{$id}{id}} = 1;
						}
					}
				}
			}
		}

		# No ingredients?
		if ((defined $product_ref->{ingredients_text}) and ($product_ref->{ingredients_text} eq '')) {
			delete $product_ref->{$tagtype . '_n'};
		}
		else {
			$product_ref->{$tagtype . '_n'} = scalar @{$product_ref->{$tagtype . '_tags'}};
		}

		# Delete empty arrays
		# -> not active
		# -> may be dangerous if some apps rely on them existing even if empty

		if (0) {
			if ((defined $product_ref->{$tagtype . '_tags'}) and ((scalar @{$product_ref->{$tagtype . '_tags'}}) == 0)) {
					delete $product_ref->{$tagtype . '_tags'};
			}
		}
	}

	if (defined $product_ref->{additives_old_tags}) {
		for (my $i = 0; $i < (scalar @{$product_ref->{additives_old_tags}}); $i++) {
			$product_ref->{additives_old_tags}[$i] = 'en:' . $product_ref->{additives_old_tags}[$i];
		}
	}

	# keep the old additives for France until we can fix the new taxonomy matching to support all special cases
	# e.g. lecithine de soja
	#if ($product_ref->{lc} ne 'fr') {
	#	$product_ref->{additives_tags} = $product_ref->{new_additives_tags};
	#	$product_ref->{additives_tags_n} = $product_ref->{new_additives_tags_n};
	#}

	# compute minus and debug values

	my $field = 'additives';

	# check if we have a previous or a next version and compute differences

	# previous version

	if (exists $loaded_taxonomies{$field . "_prev"}) {

		(defined $product_ref->{$field . "_debug_tags"}) or $product_ref->{$field . "_debug_tags"} = [];

		# compute differences
		foreach my $tag (@{$product_ref->{$field . "_tags"}}) {
			if (not has_tag($product_ref,$field . "_prev",$tag)) {
				my $tagid = $tag;
				$tagid =~ s/:/-/;
				push @{$product_ref->{$field . "_debug_tags"}}, "$tagid-added";
			}
		}
		foreach my $tag (@{$product_ref->{$field . "_prev_tags"}}) {
			if (not has_tag($product_ref,$field,$tag)) {
				my $tagid = $tag;
				$tagid =~ s/:/-/;
				push @{$product_ref->{$field . "_debug_tags"}}, "$tagid-removed";
			}
		}
	}
	else {
		delete $product_ref->{$field . "_prev_hierarchy" };
		delete $product_ref->{$field . "_prev_tags" };
	}

	# next version

	if (exists $loaded_taxonomies{$field . "_next"}) {

		(defined $product_ref->{$field . "_debug_tags"}) or $product_ref->{$field . "_debug_tags"} = [];

		# compute differences
		foreach my $tag (@{$product_ref->{$field . "_tags"}}) {
			if (not has_tag($product_ref,$field . "_next",$tag)) {
				my $tagid = $tag;
				$tagid =~ s/:/-/;
				push @{$product_ref->{$field . "_debug_tags"}}, "$tagid-will-remove";
			}
		}
		foreach my $tag (@{$product_ref->{$field . "_next_tags"}}) {
			if (not has_tag($product_ref,$field,$tag)) {
				my $tagid = $tag;
				$tagid =~ s/:/-/;
				push @{$product_ref->{$field . "_debug_tags"}}, "$tagid-will-add";
			}
		}
	}
	else {
		delete $product_ref->{$field . "_next_hierarchy" };
		delete $product_ref->{$field . "_next_tags" };
	}




	if ((defined $product_ref->{ingredients_that_may_be_from_palm_oil_n}) or (defined $product_ref->{ingredients_from_palm_oil_n})) {
		$product_ref->{ingredients_from_or_that_may_be_from_palm_oil_n} = $product_ref->{ingredients_that_may_be_from_palm_oil_n} + $product_ref->{ingredients_from_palm_oil_n};
	}


	delete $product_ref->{with_sweeteners};
	if (defined $product_ref->{'additives_tags'}) {
		foreach my $additive (@{$product_ref->{'additives_tags'}}) {
			my $e = $additive;
			$e =~ s/\D//g;
			if (($e >= 950) and ($e <= 968)) {
				$product_ref->{with_sweeteners} = 1;
				last;
			}
		}
	}
}


sub replace_allergen($$$$) {
	my $language = shift;
	my $product_ref = shift;
	my $allergen = shift;
	my $before = shift;

	my $field = "allergens";

	my $traces_regexp = $may_contain_regexps{$language};

	if ((defined $traces_regexp) and ($before =~ /\b($traces_regexp)\b/i)) {
		$field = "traces";
	}

	# to build the product allergens list, just use the ingredients in the main language
	if ($language eq $product_ref->{lc}) {
		# skip allergens like "moutarde et céleri" (will be caught later by replace_allergen_between_separators)
		if (not (($language eq 'fr') and $allergen =~ / et /i)) {
			$product_ref->{$field . "_from_ingredients"} .= $allergen . ', ';
		}
	}

	return '<span class="allergen">' . $allergen . '</span>';
}


sub replace_allergen_in_caps($$$$) {
	my $language = shift;
	my $product_ref = shift;
	my $allergen = shift;
	my $before = shift;

	my $field = "allergens";

	my $traces_regexp = $may_contain_regexps{$language};

	if ((defined $traces_regexp) and ($before =~ /\b($traces_regexp)\b/i)) {
		$field = "traces";
	}

	my $tagid = canonicalize_taxonomy_tag($language,"allergens", $allergen);

	if (exists_taxonomy_tag("allergens", $tagid)) {
		#$allergen = display_taxonomy_tag($product_ref->{lang},"allergens", $tagid);
		# to build the product allergens list, just use the ingredients in the main language
		if ($language eq $product_ref->{lc}) {
			$product_ref->{$field . "_from_ingredients"} .= $allergen . ', ';
		}
		return '<span class="allergen">' . $allergen . '</span>';
	}
	else {
		return $allergen;
	}
}


sub replace_allergen_between_separators($$$$$$) {
	my $language = shift;
	my $product_ref = shift;
	my $start_separator = shift;
	my $allergen = shift;
	my $end_separator = shift;
	my $before = shift;

	my $field = "allergens";

	#print STDERR "replace_allergen_between_separators - allergen: $allergen\n";

	my $stopwords = $allergens_stopwords{$language};

	#print STDERR "replace_allergen_between_separators - language: $language - allergen: $allergen\nstopwords: $stopwords\n";

	my $before_allergen = "";
	my $after_allergen = "";

	my $contains_regexp = $contains_regexps{$language} || "";
	my $may_contain_regexp = $may_contain_regexps{$language} || "";

	# allergen or trace?

	if ($allergen =~ /\b($contains_regexp|$may_contain_regexp)\b/i) {
		$before_allergen .= $` . $1;
		$allergen = $';
	}

	# Remove stopwords at the beginning or end
	if (defined $stopwords) {
		if ($allergen =~ /^((\s|\b($stopwords)\b)+)/i) {
			$before_allergen .= $1;
			$allergen =~ s/^(\s|\b($stopwords)\b)+//i;
		}
		if ($allergen =~ /((\s|\b($stopwords)\b)+)$/i) {
			$after_allergen .= $1;
			$allergen =~ s/(\s|\b($stopwords)\b)+$//i;
		}
	}

	if (($before . $before_allergen) =~ /\b($may_contain_regexp)\b/i) {
		$field = "traces";
		#print STDERR "traces (before_allergen: $before_allergen - before: $before)\n";
	}

	# Farine de blé 97%
	if ($allergen =~ /( \d)/) {
		$allergen = $`;
		$end_separator = $1 . $' . $end_separator;
	}

	#print STDERR "before_allergen: $before_allergen - allergen: $allergen\n";

	my $tagid = canonicalize_taxonomy_tag($language,"allergens", $allergen);

	#print STDERR "before_allergen: $before_allergen - allergen: $allergen - tagid: $tagid\n";

	if (exists_taxonomy_tag("allergens", $tagid)) {
		#$allergen = display_taxonomy_tag($product_ref->{lang},"allergens", $tagid);
		# to build the product allergens list, just use the ingredients in the main language
		if ($language eq $product_ref->{lc}) {
			$product_ref->{$field . "_from_ingredients"} .= $allergen . ', ';
		}
		return $start_separator . $before_allergen . '<span class="allergen">' . $allergen . '</span>' . $after_allergen . $end_separator;
	}
	else {
		return $start_separator . $before_allergen . $allergen . $after_allergen . $end_separator;
	}
}


sub detect_allergens_from_text($) {

	my $product_ref = shift;

	$log->debug("detect_allergens_from_text - start", { }) if $log->is_debug();

	if ((scalar keys %allergens_stopwords) == 0) {
		init_allergens_regexps();
	}

	# Keep allergens entered by users in the allergens and traces field

	foreach my $field ("allergens", "traces") {

		# new fields for allergens detected from ingredient list

		$product_ref->{$field . "_from_ingredients"} = "";
	}

	if (defined $product_ref->{languages_codes}) {

		foreach my $language (keys %{$product_ref->{languages_codes}}) {

			my $text = $product_ref->{"ingredients_text_" . $language };
			next if not defined $text;

			my $and = $Lang{_and_}{$language};
			my $of = ' - ';
			if (defined $of{$language}) {
				$of = $of{$language};
			}
			my $the = ' - ';
			if (defined $the{$language}) {
				$the = $the{$language};
			}

			my $traces_regexp = "traces";
			if (defined $may_contain_regexps{$language}) {
				$traces_regexp = $may_contain_regexps{$language};
			}

			$text =~ s/\&quot;/"/g;

			# allergens between underscores

			#print STDERR "current text 1: $text\n";

			# _allergen_ + __allergen__ + ___allergen___

			$text =~ s/\b___([^,;_\(\)\[\]]+?)___\b/replace_allergen($language,$product_ref,$1,$`)/iesg;
			$text =~ s/\b__([^,;_\(\)\[\]]+?)__\b/replace_allergen($language,$product_ref,$1,$`)/iesg;
			$text =~ s/\b_([^,;_\(\)\[\]]+?)_\b/replace_allergen($language,$product_ref,$1,$`)/iesg;

			# allergens in all caps, with other ingredients not in all caps

			if ($text =~ /[a-z]/) {
				# match ALL CAPS including space (but stop at the dash in "FRUITS A COQUE - Something")
				$text =~ s/\b([A-ZÌÒÁÉÍÓÚÝÂÊÎÔÛÃÑÕÄËÏÖŸÇŒß][A-ZÌÒÁÉÍÓÚÝÂÊÎÔÛÃÑÕÄËÏÖŸÇŒß]([A-ZÌÒÁÉÍÓÚÝÂÊÎÔÛÃÑÕÄËÏÖŸÇŒß' ]+))\b/replace_allergen_in_caps($language,$product_ref,$1,$`)/esg;
				# match ALL-CAPS including space and - (for NOIX DE SAINT-JACQUES)
				$text =~ s/\b([A-ZÌÒÁÉÍÓÚÝÂÊÎÔÛÃÑÕÄËÏÖŸÇŒß][A-ZÌÒÁÉÍÓÚÝÂÊÎÔÛÃÑÕÄËÏÖŸÇŒß]([A-ZÌÒÁÉÍÓÚÝÂÊÎÔÛÃÑÕÄËÏÖŸÇŒß'\- ]+))\b/replace_allergen_in_caps($language,$product_ref,$1,$`)/esg;
			}

			# allergens between separators

			# print STDERR "current text 2: $text\n";
			# print STDERR "separators\n";

			# positive look ahead for the separators so that we can properly match the next word
			# match at least 3 characters so that we don't match the separator
			# Farine de blé 97% -> make numbers be separators
			$text =~ s/(^| - |_|\(|\[|\)|\]|,|$the|$and|$of|;|\.|$)((\s*)\w.+?)(?=(\s*)(^| - |_|\(|\[|\)|\]|,|$and|;|\.|\b($traces_regexp)\b|$))/replace_allergen_between_separators($language,$product_ref,$1, $2, "",$`)/iesg;

			# some allergens can be recognized in multiple ways.
			# e.g. _CELERY_ -> <span class="allergen"><span class="allergen"><span class="allergen">CELERI</span></span></span>
			$text =~ s/(<span class="allergen">)+/<span class="allergen">/g;
			$text =~ s/(<\/span>)+/<\/span>/g;

			$product_ref->{"ingredients_text_with_allergens_" . $language} = $text;

			if ($language eq $product_ref->{lc}) {
				$product_ref->{"ingredients_text_with_allergens"} = $text;
			}

		}
	}

	# If traces were entered in the allergens field, split them
	# Use the language the tag have been entered in

	my $traces_regexp;
	if (defined $may_contain_regexps{$product_ref->{traces_lc} || $product_ref->{lc}}) {
		$traces_regexp = $may_contain_regexps{$product_ref->{traces_lc} || $product_ref->{lc}};
	}

	if ((defined $traces_regexp) and (defined $product_ref->{allergens}) and ($product_ref->{allergens} =~ /\b($traces_regexp)\b\s*:?\s*/i)) {
		if (defined $product_ref->{traces}) {
			$product_ref->{traces} .= ", " . $';
		}
		else {
			$product_ref->{traces} = $';
		}
		$product_ref->{allergens} = $`;
		$product_ref->{allergens} =~ s/\s+$//;
	}

	foreach my $field ("allergens", "traces") {

		# regenerate allergens and traces from the allergens_tags field so that it is prefixed with the values in the
		# main language of the product (which may be different than the $tag_lc language of the interface)

		my $tag_lc = $product_ref->{$field . "_lc"} || $product_ref->{lc} || "?";
		$product_ref->{$field . "_from_user"} = "($tag_lc) " . $product_ref->{$field};
		$product_ref->{$field . "_hierarchy" } = [ gen_tags_hierarchy_taxonomy($tag_lc, $field, $product_ref->{$field}) ];
		$product_ref->{$field} = join(',', @{$product_ref->{$field . "_hierarchy" }});

		# concatenate allergens and traces fields from ingredients and entered by users

		$product_ref->{$field . "_from_ingredients"} =~ s/, $//;

		my $allergens = $product_ref->{$field . "_from_ingredients"};

		if ((defined $product_ref->{$field}) and ($product_ref->{$field} ne "")) {

			$allergens .= ", " . $product_ref->{$field};
		}

		$product_ref->{$field . "_hierarchy" } = [ gen_tags_hierarchy_taxonomy($product_ref->{lc}, $field, $allergens) ];
		$product_ref->{$field . "_tags" } = [];
		# print STDERR "result for $field : ";
		foreach my $tag (@{$product_ref->{$field . "_hierarchy" }}) {
			push @{$product_ref->{$field . "_tags" }}, get_taxonomyid($product_ref->{lc}, $tag);
			# print STDERR " - $tag";
		}
		# print STDERR "\n";
	}

	$log->debug("detect_allergens_from_text - done", { }) if $log->is_debug();
}


=head2 add_fruits ( $ingredients_ref )

Recursive function to compute the % of fruits, vegetables, nuts and olive/walnut/rapeseed oil
for Nutri-Score computation.

=cut

sub add_fruits($) {

	my $ingredients_ref = shift;

	my $fruits = 0;

	foreach my $ingredient_ref (@$ingredients_ref) {

		my $nutriscore_fruits_vegetables_nuts = get_inherited_property("ingredients", $ingredient_ref->{id}, "nutriscore_fruits_vegetables_nuts:en");

		if ((defined $nutriscore_fruits_vegetables_nuts) and ($nutriscore_fruits_vegetables_nuts eq "yes")) {

			if (defined $ingredient_ref->{percent}) {
				$fruits += $ingredient_ref->{percent};
			}
			elsif (defined $ingredient_ref->{percent_min}) {
				$fruits += $ingredient_ref->{percent_min};
			}
			# We may not have percent_min if the ingredient analysis failed because of seemingly impossible values
			# in that case, try to get the possible percent values in nested sub ingredients
			elsif (defined $ingredient_ref->{ingredients}) {
				$fruits += add_fruits($ingredient_ref->{ingredients});
			}
		}
		elsif (defined $ingredient_ref->{ingredients}) {
			$fruits += add_fruits($ingredient_ref->{ingredients});
		}
			$log->debug("add_fruits ingredient, current total", { ingredient_id => $ingredient_ref->{id}, current_fruits => $fruits }) if $log->is_debug();
	}

	$log->debug("add_fruits result", { fruits => $fruits }) if $log->is_debug();

	return $fruits;
}


=head2 estimate_nutriscore_fruits_vegetables_nuts_value_from_ingredients ( product_ref )

This function analyzes the ingredients to estimate the minimum percentage of
fruits, vegetables, nuts, olive / walnut / rapeseed oil, so that we can compute
the Nutri-Score fruit points if we don't have a value given by the manufacturer
or estimated by users.

Results are stored in $product_ref->{nutriments}{"fruits-vegetables-nuts-estimate-from-ingredients_100g"};

=cut

sub estimate_nutriscore_fruits_vegetables_nuts_value_from_ingredients($) {

	my $product_ref = shift;

	if (defined $product_ref->{nutriments}) {
		delete $product_ref->{nutriments}{"fruits-vegetables-nuts-estimate-from-ingredients_100g"};
	}

	if ((defined $product_ref->{ingredients}) and ((scalar @{$product_ref->{ingredients}}) > 0)) {

		(defined $product_ref->{nutriments}) or $product_ref->{nutriments} = {};

		$product_ref->{nutriments}{"fruits-vegetables-nuts-estimate-from-ingredients_100g"} = add_fruits($product_ref->{ingredients});
	}
}

1;<|MERGE_RESOLUTION|>--- conflicted
+++ resolved
@@ -154,12 +154,9 @@
 	fr => "peut contenir|qui utilise|utilisant|qui utilise aussi|qui manipule|manipulisant|qui manipule aussi|traces possibles|traces d'allergènes potentielles|trace possible|traces potentielles|trace potentielle|traces éventuelles|traces eventuelles|trace éventuelle|trace eventuelle|traces|trace",
 	is => "getur innihaldið leifar|gæti innihaldið snefil|getur innihaldið",
 	it => "può contenere|puo contenere|che utilizza anche|possibili tracce|eventuali tracce|possibile traccia|eventuale traccia|tracce|traccia",
-<<<<<<< HEAD
 	nl => "Kan sporen van",
-=======
 	nb => "kan inneholde spor|kan forekomme spor|kan inneholde|kan forekomme",
 	sv => "kan innehålla små mängder|kan innehålla spår|kan innehålla",
->>>>>>> 19856427
 );
 
 my %contains_regexps = (
@@ -168,11 +165,8 @@
 	da => "indeholder",
 	es => "contiene",
 	fr => "contient",
-<<<<<<< HEAD
 	nl => "bevat",
-=======
 	sv => "innehåller",
->>>>>>> 19856427
 );
 
 my %contains_or_may_contain_regexps = (
@@ -2163,11 +2157,8 @@
 		($lc eq 'es') and return "vitamina $a";
 		($lc eq 'fr') and return "vitamine $a";
 		($lc eq 'fi') and return "$a-vitamiini";
-<<<<<<< HEAD
 		($lc eq 'nl') and return "vitamine $a";
-=======
 		($lc eq 'is') and return "$a-vítamín";
->>>>>>> 19856427
 		return "vitamin $a";
 	}
 	else {
@@ -2193,11 +2184,8 @@
 	elsif ($lc eq 'es') { $split_vitamins_list = "vitaminas" }
 	elsif ($lc eq 'fr') { $split_vitamins_list = "vitamines" }
 	elsif ($lc eq 'fi') { $split_vitamins_list = "vitamiinit" }
-<<<<<<< HEAD
-	elsif ($lc eq 'nl') { $split_vitamins_list = "vitamiinen" }
-=======
+	elsif ($lc eq 'nl') { $split_vitamins_list = "vitaminen" }
 	elsif ($lc eq 'is') { $split_vitamins_list = "vítamín" }
->>>>>>> 19856427
 	else { $split_vitamins_list = "vitamins" }
 
 	$split_vitamins_list .= ", " . join(", ", map { normalize_vitamin($lc,$_)} @vitamins);
