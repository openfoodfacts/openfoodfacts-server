--- conflicted
+++ resolved
@@ -806,10 +806,8 @@
 	ca => "min|min\.|mín|mín\.|mínim|minim",
 	es => "min|min\.|mín|mín\.|mínimo|minimo|minimum",
 	fr => "min|min\.|mini|minimum",
-<<<<<<< HEAD
+	hr => "min|min\.|mini|minimum",
 	pl => "min|min\.|minimum",
-=======
-	hr => "min|min\.|mini|minimum",
 );
 
 my %max_regexp = (
@@ -818,7 +816,7 @@
 	es => "max|max\.|máximo",
 	fr => "max|max\.|maxi|maximum",
 	hr => "max|max\.|maxi|maximum",
->>>>>>> 06a2f082
+	pl => "max|max\.|maximum",
 );
 
 # Words that can be ignored after a percent
