--- conflicted
+++ resolved
@@ -2517,10 +2517,7 @@
 '(a|à)conserver (dans|de|a|à)', #variation
 '(a|à)conserver entre',
 'Allergènes: voir les ingrédients en gras',
-<<<<<<< HEAD
 'Attention: les enfants en bas âge risquent de',
-=======
->>>>>>> 83886ce2
 'apr(e|è)s (ouverture|achat)',
 'apport de r(e|é)ference pour un adulte type',
 'caractéristiques nu(t|f)ritionnelles',
@@ -2535,10 +2532,7 @@
 'dont sucres',
 'dont acides (gras|ras) satur(e|é)s',
 'Fabriquee à partir de fruits entiers',
-<<<<<<< HEAD
 'Fabriqué dans un atelier qui utilise',
-=======
->>>>>>> 83886ce2
 'information nutritionnelle',
 '((\d+)(\s?)kJ\s+)?(\d+)(\s?)kcal',
 'la pr(e|é)sence de vide',	# La présence de vide au fond du pot est due au procédé de fabrication.
@@ -2560,16 +2554,11 @@
 'Non ouvert,',
 'Sans conservateur',
 'tenir à l\'abri',
-<<<<<<< HEAD
 'Teneur en matière grasse',
 '(Chocolat: )?teneur en cacao',
 'Teneur totale en sucres',
 # Belgian products often mix languages and thus can have ending phrases in dutch
 'Gemiddelde voedingswaarde',
-=======
-'(Chocolat: )?teneur en cacao',
-'Teneur totale en sucres',
->>>>>>> 83886ce2
 #'Pour votre santé',
 #'La certification Fairtrade assure',
 #Préparation:
