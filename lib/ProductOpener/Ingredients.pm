--- conflicted
+++ resolved
@@ -203,11 +203,7 @@
 	lt => "sudėtyje gali būti|gali būti",
 	lv => "var saturēt",
 	nl =>
-<<<<<<< HEAD
-		"Dit product kan sporen van|bevat mogelijk sporen van|Kan sporen bevatten van|Kan sporen van|bevat mogelijk|sporen van|kan",
-=======
-		"Dit product kan sporen van|bevat mogelijk sporen van|Kan sporen bevatten van|Kan sporen van|bevat mogelijk|sporen van|Geproduceerd in ruimtes waar",
->>>>>>> 9a894924
+		"Dit product kan sporen van|bevat mogelijk sporen van|Kan sporen bevatten van|Kan sporen van|bevat mogelijk|sporen van|Geproduceerd in ruimtes waar|kan",
 	nb =>
 		"kan inneholde spor av|kan forekomme spor av|kan inneholde spor|kan forekomme spor|kan inneholde|kan forekomme",
 	pl => "może zawierać śladowe ilości|produkt może zawierać|może zawierać|możliwa obecność",
