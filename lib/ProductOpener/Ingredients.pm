# This file is part of Product Opener.
#
# Product Opener
# Copyright (C) 2011-2019 Association Open Food Facts
# Contact: contact@openfoodfacts.org
# Address: 21 rue des Iles, 94100 Saint-Maur des Fossés, France
#
# Product Opener is free software: you can redistribute it and/or modify
# it under the terms of the GNU Affero General Public License as
# published by the Free Software Foundation, either version 3 of the
# License, or (at your option) any later version.
#
# This program is distributed in the hope that it will be useful,
# but WITHOUT ANY WARRANTY; without even the implied warranty of
# MERCHANTABILITY or FITNESS FOR A PARTICULAR PURPOSE.  See the
# GNU Affero General Public License for more details.
#
# You should have received a copy of the GNU Affero General Public License
# along with this program.  If not, see <http://www.gnu.org/licenses/>.

package ProductOpener::Ingredients;

use utf8;
use Modern::Perl '2012';
use Exporter    qw< import >;

BEGIN
{
	use vars qw(@ISA @EXPORT @EXPORT_OK %EXPORT_TAGS);
	@EXPORT = qw();            # symbols to export by default
	@EXPORT_OK = qw(
		&extract_ingredients_from_image
		&extract_ingredients_from_text

		&compute_carbon_footprint_from_ingredients

		&clean_ingredients_text_for_lang
		&clean_ingredients_text

		&extract_ingredients_classes_from_text

		&detect_allergens_from_text
	);	# symbols to export on request
	%EXPORT_TAGS = (all => [@EXPORT_OK]);
}

use vars @EXPORT_OK;
use experimental 'smartmatch';

use ProductOpener::Store qw/:all/;
use ProductOpener::Config qw/:all/;
use ProductOpener::Users qw/:all/;
use ProductOpener::Products qw/:all/;
use ProductOpener::TagsEntries qw/:all/;
use ProductOpener::Tags qw/:all/;
use ProductOpener::URL qw/:all/;


use Image::OCR::Tesseract 'get_ocr';
use Encode;
use Clone qw(clone);

use LWP::UserAgent;
use Encode;
use JSON::PP;
use Log::Any qw($log);

# MIDDLE DOT with common substitutes (BULLET variants, BULLET OPERATOR and DOT OPERATOR (multiplication))
my $middle_dot = qr/(?:\N{U+00B7}|\N{U+2022}|\N{U+2023}|\N{U+25E6}|\N{U+2043}|\N{U+204C}|\N{U+204D}|\N{U+2219}|\N{U+22C5})/i;

# Unicode category 'Punctuation, Dash', SWUNG DASH and MINUS SIGN
my $dashes = qr/(?:\p{Pd}|\N{U+2053}|\N{U+2212})/i;

# ',' and synonyms - COMMA, SMALL COMMA, FULLWIDTH COMMA, IDEOGRAPHIC COMMA, SMALL IDEOGRAPHIC COMMA, HALFWIDTH IDEOGRAPHIC COMMA
my $commas = qr/(?:\N{U+002C}|\N{U+FE50}|\N{U+FF0C}|\N{U+3001}|\N{U+FE51}|\N{U+FF64})/i;

# '.' and synonyms - FULL STOP, SMALL FULL STOP, FULLWIDTH FULL STOP, IDEOGRAPHIC FULL STOP, HALFWIDTH IDEOGRAPHIC FULL STOP
my $stops = qr/(?:\N{U+002E}|\N{U+FE52}|\N{U+FF0E}|\N{U+3002}|\N{U+FE61})/i;

# '(' and other opening brackets ('Punctuation, Open' without QUOTEs)
my $obrackets = qr/^(?![\N{U+201A}|\N{U+201E}|\N{U+276E}|\N{U+2E42}|\N{U+301D}])[\p{Ps}]$/i;

# ')' and other closing brackets ('Punctuation, Close' without QUOTEs)
my $cbrackets = qr/^(?![\N{U+276F}|\N{U+301E}|\N{U+301F}])[\p{Pe}]$/i;

my $separators_except_comma = qr/(;|:|$middle_dot|\[|\{|\(|( $dashes ))|(\/)/i; # separators include the dot . followed by a space, but we don't want to separate 1.4 etc.

my $separators = qr/($stops\s|$commas|$separators_except_comma)/i;

# load ingredients classes
opendir(DH, "$data_root/ingredients") or $log->error("cannot open ingredients directory", { path => "$data_root/ingredients", error => $! });

foreach my $f (readdir(DH)) {
	# Skip entry if its not a valid file
	next if $f eq '.';
	next if $f eq '..';
	next if ($f !~ /\.txt$/);

	# Remove file extension
	my $class = $f;
	$class =~ s/\.txt$//;

	$ingredients_classes{$class} = {};

	open(my $IN, "<:encoding(UTF-8)", "$data_root/ingredients/$f");
	while (<$IN>) {
		# Skip EOF and lines prefixed with #
		chomp;
		next if /^\#/;

		my ($canon_name, $other_names, $misc, $desc, $level, $warning) = split("\t");
		my $id = get_fileid($canon_name);
		next if (not defined $id) or ($id eq '');
		(not defined $level) and $level = 0;

		# additives: always set level to 0 right now, until we have a better list
		$level = 0;

		if (not defined $ingredients_classes{$class}{$id}) {
			# E322 before E322(i) : E322 should be associated with "lecithine"
			$ingredients_classes{$class}{$id} = {name=>$canon_name, id=>$id, other_names=>$other_names, level=>$level, description=>$desc, warning=>$warning};
		}
		#print STDERR "name: $canon_name\nother_names: $other_names\n";
		if (defined $other_names) {
			foreach my $other_name (split(/,/, $other_names)) {
				$other_name =~ s/^\s+//;
				$other_name =~ s/\s+$//;
				my $other_id = get_fileid($other_name);
				next if $other_id eq '';
				next if $other_name eq '';
				if (not defined $ingredients_classes{$class}{$other_id}) { # Take the first one
					$ingredients_classes{$class}{$other_id} = {name=>$other_name, id=>$id};
					#print STDERR "$id\t$other_id\n";
				}
			}
		}
	}
	close $IN;

	$ingredients_classes_sorted{$class} = [sort keys %{$ingredients_classes{$class}}];
}
closedir(DH);



sub compute_carbon_footprint_from_ingredients($) {

	my $product_ref = shift;

	if (defined $product_ref->{nutriments}) {
		delete $product_ref->{nutriments}{"carbon-footprint-from-meat-or-fish"};
		delete $product_ref->{nutriments}{"carbon-footprint-from-meat-or-fish_100g"};
		delete $product_ref->{nutriments}{"carbon-footprint-from-meat-or-fish_serving"};
		delete $product_ref->{nutriments}{"carbon-footprint-from-meat-or-fish_product"};
	}

	delete $product_ref->{"carbon_footprint_from_meat_or_fish_debug"};

	# Compute the carbon footprint from meat or fish ingredients, when the percentage is known

	#ingredients: [
	#{
	#rank: 1,
	#text: "Eau",
	#id: "en:water"
	#},
	#{
	#percent: "10.9",
	#text: "_saumon_",
	#rank: 2,
	#id: "en:salmon"
	#},
	my @parents = qw(
		en:beef-meat
		en:pork-meat
		en:veal-meat
		en:rabbit-meat
		en:chicken-meat
		en:turkey-meat
		en:smoked-salmon
		en:salmon
	);

	# Values from FoodGES

	my %carbon = (
		"en:beef-meat" => 35.8,
		"en:pork-meat" => 7.4,
		"en:veal-meat" => 20.5,
		"en:rabbit-meat" => 8.1,
		"en:chicken-meat" => 4.9,
		"en:turkey-meat" => 6.5,
		"en:smoked-salmon" => 5.5,
		"en:salmon" => 6.5,
		"en:smoked-trout" => 5.5,
		"en:trout" => 6.5,
	);

	# Limit to France, as the carbon values from ADEME are intended for France

	if ((has_tag($product_ref, "countries", "en:france")) and (defined $product_ref->{ingredients})) {

		my $carbon_footprint = 0;


		foreach my $ingredient_ref (@{$product_ref->{ingredients}}) {

			$log->debug("compute_carbon_footprint_from_ingredients", { id =>  $ingredient_ref->{id} }) if $log->is_debug();

			if ((defined $ingredient_ref->{percent}) and ($ingredient_ref->{percent} > 0)) {

				$log->debug("compute_carbon_footprint_from_ingredients", { percent =>  $ingredient_ref->{percent} }) if $log->is_debug();

				foreach my $parent (@parents) {
					if (is_a('ingredients', $ingredient_ref->{id}, $parent)) {
						$carbon_footprint += $ingredient_ref->{percent} * $carbon{$parent};
						$log->debug("found a parent with carbon footprint", { parent =>  $parent }) if $log->is_debug();

						if (not defined $product_ref->{"carbon_footprint_from_meat_or_fish_debug"}) {
							$product_ref->{"carbon_footprint_from_meat_or_fish_debug"} = "";
						}
						$product_ref->{"carbon_footprint_from_meat_or_fish_debug"} .= $ingredient_ref->{id} . " => " . $parent
						. " " . $ingredient_ref->{percent} . "% = " . $ingredient_ref->{percent} * $carbon{$parent} . " g - ";

						last;
					}
				}
			}
		}

		if ($carbon_footprint > 0) {
			$product_ref->{nutriments}{"carbon-footprint-from-meat-or-fish_100g"} = $carbon_footprint;
			$product_ref->{"carbon_footprint_from_meat_or_fish_debug"} =~ s/ - $//;
			defined $product_ref->{misc_tags} or $product_ref->{misc_tags} = [];
			add_tag($product_ref, "misc", "en:environment-infocard");
		}
		else {
			remove_tag($product_ref, "misc", "en:environment-infocard");
		}

	}
}


sub extract_ingredients_from_image($$$) {

	my $product_ref = shift;
	my $id = shift;
	my $ocr_engine = shift;

	my $path = product_path($product_ref->{code});
	my $status = 1;

	my $filename = '';

	my $lc = $product_ref->{lc};

	if ($id =~ /^ingredients_(\w\w)$/) {
		$lc = $1;
	}
	else {
		$id = "ingredients";
	}

	my $size = 'full';
	if ((defined $product_ref->{images}) and (defined $product_ref->{images}{$id})
		and (defined $product_ref->{images}{$id}{sizes}) and (defined $product_ref->{images}{$id}{sizes}{$size})) {
		$filename = $id . '.' . $product_ref->{images}{$id}{rev} ;
	}

	my $image = "$www_root/images/products/$path/$filename.full.jpg";
	my $image_url = format_subdomain('static') . "/images/products/$path/$filename.full.jpg";

	my $text;

	$log->debug("extracting ingredients from image", { id => $id, ocr_engine => $ocr_engine }) if $log->is_debug();

	if ($ocr_engine eq 'tesseract') {

		my $lan;

		if (defined $ProductOpener::Config::tesseract_ocr_available_languages{$lc}) {
			$lan = $ProductOpener::Config::tesseract_ocr_available_languages{$lc};
		}
		elsif (defined $ProductOpener::Config::tesseract_ocr_available_languages{$product_ref->{lc}}) {
			$lan = $ProductOpener::Config::tesseract_ocr_available_languages{$product_ref->{lc}};
		}
		elsif (defined $ProductOpener::Config::tesseract_ocr_available_languages{en}) {
			$lan = $ProductOpener::Config::tesseract_ocr_available_languages{en};
		}

		$log->debug("extracting ingredients with tesseract", { lc => $lc, lan => $lan, id => $id, image => $image }) if $log->is_debug();

		if (defined $lan) {
			$text =  decode utf8=>get_ocr($image,undef,$lan);

			if ((defined $text) and ($text ne '')) {
				$product_ref->{ingredients_text_from_image} = $text;
				$status = 0;
			}
		}
		else {
			$log->warn("no available tesseract dictionary", { lc => $lc, lan => $lan, id => $id }) if $log->is_warn();
		}

	}
	elsif ($ocr_engine eq 'google_cloud_vision') {

		my $url = "https://alpha-vision.googleapis.com/v1/images:annotate?key=" . $ProductOpener::Config::google_cloud_vision_api_key;
		# alpha-vision.googleapis.com/

		my $ua = LWP::UserAgent->new();

		my $api_request_ref =
			{
				requests =>
					[
						{
							features => [{ type => 'TEXT_DETECTION'}], image => { source => { imageUri => $image_url}}
						}
					]
			}
		;
		my $json = encode_json($api_request_ref);

		my $request = HTTP::Request->new(POST => $url);
		$request->header( 'Content-Type' => 'application/json' );
		$request->content( $json );

		my $res = $ua->request($request);

		if ($res->is_success) {

			$log->info("request to google cloud vision was successful") if $log->is_info();

			my $json_response = $res->decoded_content;

			my $cloudvision_ref = decode_json($json_response);

			my $json_file = "$www_root/images/products/$path/$filename.full.jpg" . ".google_cloud_vision.json";

			$log->info("saving google cloud vision json response to file", { path => $json_file }) if $log->is_info();

			# UTF-8 issue , see https://stackoverflow.com/questions/4572007/perl-lwpuseragent-mishandling-utf-8-response
			$json_response = decode("utf8", $json_response);

			open (my $OUT, ">:encoding(UTF-8)", $json_file);
			print $OUT $json_response;
			close $OUT;

			if ((defined $cloudvision_ref->{responses}) and (defined $cloudvision_ref->{responses}[0])
				and (defined $cloudvision_ref->{responses}[0]{fullTextAnnotation})
				and (defined $cloudvision_ref->{responses}[0]{fullTextAnnotation}{text})) {

				$log->debug("text found in google cloud vision response") if $log->is_debug();


				$product_ref->{ingredients_text_from_image} = $cloudvision_ref->{responses}[0]{fullTextAnnotation}{text};
				$status = 0;
			}

		}
		else {
			$log->warn("google cloud vision request not successful", { code => $res->code, response => $res->message }) if $log->is_warn();
		}


	}

	# remove nutrition facts etc.
	if (($status == 0) and (defined $product_ref->{ingredients_text_from_image})) {

		$product_ref->{ingredients_text_from_image_orig} = $product_ref->{ingredients_text_from_image};
		$product_ref->{ingredients_text_from_image} = clean_ingredients_text_for_lang($product_ref->{ingredients_text_from_image}, $lc);

	}


	return $status;

}


sub extract_ingredients_from_text($) {

	my $product_ref = shift;
	my $path = product_path($product_ref->{code});

	return if not defined $product_ref->{ingredients_text};

	my $text = $product_ref->{ingredients_text};
	$text =~ s/\&quot;/"/g;

	$log->debug("extracting ingredients from text", { text => $text }) if $log->is_debug();

	# unify newline feeds to \n
	$text =~ s/\r\n/\n/g;
	$text =~ s/\R/\n/g;

	# remove ending . and ending whitespaces
	$text =~ s/(\s|\.)+$//;



	# $product_ref->{ingredients_tags} = ["first-ingredient", "second-ingredient"...]
	# $product_ref->{ingredients}= [{id =>, text =>, percent => etc. }, ] # bio / équitable ?

	$product_ref->{ingredients} = [];
	$product_ref->{'ingredients_tags'} = [];

	# farine (12%), chocolat (beurre de cacao (15%), sucre [10%], protéines de lait, oeuf 1%) - émulsifiants : E463, E432 et E472 - correcteurs d'acidité : E322/E333 E474-E475, acidifiant (acide citrique, acide phosphorique) - sel : 1% ...

	my @ranked_ingredients = ();
	my @unranked_ingredients = ();
	my $level = 0;

	# transform 0,2% into 0.2%
	$text =~ s/(\d),(\d+)( )?\%/$1.$2\%/g;
	$text =~ s/—/-/g;

	# assume commas between numbers are part of the name
	# e.g. en:2-Bromo-2-Nitropropane-1,3-Diol, Bronopol
	# replace by a lower comma ‚

	$text =~ s/(\d),(\d)/$1‚$2/g;

	my $analyze_ingredients = sub($$$$$) {
		my $analyze_ingredients_self = shift;
		my $ranked_ingredients_ref = shift;
		my $unranked_ingredients_ref = shift;
		my $level = shift;
		my $s = shift;

		# print STDERR "analyze_ingredients level $level: $s\n";

		my $last_separator =  undef; # default separator to find the end of "acidifiants : E330 - E472"

		my $after = '';
		my $before = '';
		my $between = '';
		my $between_level = $level;
		my $percent = undef;

		# find the first separator or ( or [ or :
		if ($s =~ $separators) {

			$before = $`;
			my $sep = $1;
			$after = $';

			# print STDERR "separator: $sep\tbefore: $before\tafter: $after\n";

			if ($sep =~ /(:|\[|\{|\()/i) {

				my $ending = $last_separator;
				if (not defined $ending) {
					$ending = ",|-";
				}
				if ($sep eq '(') {
					$ending = '\)';
				}
				elsif ($sep eq '[') {
					$ending = '\]';
				}
				elsif ($sep eq '{') {
					$ending = '\}';
				}
				$ending .= '|$';
				$ending = '(' . $ending . ')';

				# print STDERR "special separator: $sep - ending: $ending - after: $after\n";

				# another separator before the ending separator ? we probably have several sub-ingredients
				if ($after =~ /^(.*?)$ending/i) {
					$between = $1;
					$after = $';

					# print STDERR "sub-ingredients - between: $between - after: $after\n";

					if ($between =~ $separators) {
						$between_level = $level + 1;
					}
					else {
						# no separator found : 34% ? or single ingredient
						if ($between =~ /^\s*(\d+((\,|\.)\d+)?)\s*\%\s*$/) {
							# print STDERR "percent found:  $1\%\n";
							$percent = $1;
							$between = '';
						}
						else {
							# single ingredient, stay at same level
							# print STDERR "single ingredient, stay at same level\n";
						}
					}
				}
				else {
					# print STDERR "could not find ending separator: $ending - after: $after\n"
					# ! could not find the ending separator
				}

			}
			else {
				# simple separator
				$last_separator = $sep;
			}

			if ($after =~ /^\s*(\d+((\,|\.)\d+)?)\s*\%\s*(\),\],\])*($separators|$)/) {
				# print STDERR "percent found: $after = $1 + $'\%\n";
				$percent = $1;
				$after = $';
			}
		}
		else {
			# no separator found: only one ingredient
			# print STDERR "no separator found: $s\n";
			$before = $s;
		}

		# remove ending parenthesis
		$before =~ s/(\),\],\])*//;

		# Strawberry 10.3%
		if ($before =~ /\s*(\d+((\,|\.)\d+)?)\s*\%\s*(\),\],\])*$/) {
			# print STDERR "percent found: $before = $` + $1\%\n";
			$percent = $1;
			$before = $`;
		}

		# 90% boeuf, 100% pur jus de fruit, 45% de matière grasses
		if ($before =~ /^\s*(\d+((\,|\.)\d+)?)\s*\%\s*(pur|de|d')?\s*/i) {
			# print STDERR "'x% something' : percent found: $before = $' + $1\%\n";
			$percent = $1;
			$before = $';
		}



		my $ingredient = $before;
		chomp($ingredient);

		# remove percent

		# remove * and other chars before and after the name of ingredients
		$ingredient =~ s/(\s|\*|\)|\]|\}|$stops|$dashes|')+$//;
		$ingredient =~ s/^(\s|\*|\)|\]|\}|$stops|$dashes|')+//;

		$ingredient =~ s/\s*(\d+(\,\.\d+)?)\s*\%\s*$//;

		my $origin;
		my $label;

		# try to remove the origin and store it as property
		if ($ingredient =~ /\b(origin|origine)\b/i) {
			$ingredient = $`;
			$origin = $';
			$origin =~ s/^\s+//;
			$origin =~ s/\s+$//;
		}

		if ($ingredient =~ /\b(bio|biologique|biologico|organic|halal)\b/i) {
			$label = canonicalize_taxonomy_tag($product_ref->{lc}, "labels", $1);
			$ingredient =~ s/\b(bio|biologique|biologico|organic|halal)\b//i;
			$ingredient =~ s/\s+/ /g;
		}

		$ingredient =~ s/^\s+//;
		$ingredient =~ s/\s+$//;

		my %ingredient = (
			id => canonicalize_taxonomy_tag($product_ref->{lc}, "ingredients", $ingredient),
			text => $ingredient
		);
		if (defined $percent) {
			$ingredient{percent} = $percent;
		}
		if (defined $origin) {
			$ingredient{origin} = $origin;
		}
		if (defined $label) {
			$ingredient{label} = $label;
		}

		if ($ingredient ne '') {

			# ingredients tags that are too long (greater than 1024, mongodb max index key size)
			# will cause issues for the mongodb ingredients_tags index, just drop them

			if (length($ingredient{id}) < 500) {
				if ($level == 0) {
					push @$ranked_ingredients_ref, \%ingredient;
				}
				else {
					push @$unranked_ingredients_ref, \%ingredient;
				}
			}
		}

		if ($between ne '') {
			$analyze_ingredients_self->($analyze_ingredients_self, $ranked_ingredients_ref, $unranked_ingredients_ref , $between_level, $between);
		}

		if ($after ne '') {
			$analyze_ingredients_self->($analyze_ingredients_self, $ranked_ingredients_ref, $unranked_ingredients_ref , $level, $after);
		}

	};

	$analyze_ingredients->($analyze_ingredients, \@ranked_ingredients, \@unranked_ingredients , 0, $text);

	for (my $i = 0; $i <= $#ranked_ingredients; $i++) {
		$ranked_ingredients[$i]{rank} = $i + 1;
	}

	foreach my $ingredient (@ranked_ingredients, @unranked_ingredients) {
		push @{$product_ref->{ingredients}}, $ingredient;
		push @{$product_ref->{ingredients_tags}}, $ingredient->{id};
	}

	my $field = "ingredients";

	$product_ref->{ingredients_original_tags} = $product_ref->{ingredients_tags};

	if (defined $taxonomy_fields{$field}) {
		$product_ref->{$field . "_hierarchy" } = [ gen_ingredients_tags_hierarchy_taxonomy($product_ref->{lc}, join(", ", @{$product_ref->{ingredients_original_tags}} )) ];
		$product_ref->{$field . "_tags" } = [];
		my $unknown = 0;
		foreach my $tag (@{$product_ref->{$field . "_hierarchy" }}) {
			my $tagid = get_taxonomyid($tag);
			push @{$product_ref->{$field . "_tags" }}, $tagid;
			if (not exists_taxonomy_tag("ingredients", $tagid)) {
				$unknown++;
			}
		}
		$product_ref->{"unknown_ingredients_n" } = $unknown;
	}


	if ($product_ref->{ingredients_text} ne "") {

		$product_ref->{ingredients_n} = scalar @{$product_ref->{ingredients_original_tags}};

		my $d = int(($product_ref->{ingredients_n} - 1 ) / 10);
		my $start = $d * 10 + 1;
		my $end = $d * 10 + 10;

		$product_ref->{ingredients_n_tags} = [$product_ref->{ingredients_n} . "", "$start" . "-" . "$end"];
	}
	else {
		delete $product_ref->{ingredients_n};
		delete $product_ref->{ingredients_n_tags};
	}
}


# function to normalize strings like "Carbonate d'ammonium" in French
# x is the prefix
# y can contain de/d' (of in French)
sub normalize_fr_a_de_b($$) {

	my $a = shift;
	my $b = shift;

	$a =~ s/\s+$//;
	$b =~ s/^\s+//;

	$b =~ s/^(de |d')//;

	if ($b =~ /^(a|e|i|o|u|y|h)/i) {
		return $a . " d'" . $b;
	}
	else {
		return $a . " de " . $b;
	}
}

sub normalize_fr_a_de_enumeration {

	my $a = shift;

	return join(",", map { normalize_fr_a_de_b($a, $_)} @_);
}


# iodure et hydroxide de potassium
sub normalize_fr_a_et_b_de_c($$$) {

	my $a = shift;
	my $b = shift;
	my $c = shift;

	return normalize_fr_a_de_b($a, $c) . "," . normalize_fr_a_de_b($b, $c);
}


sub normalize_vitamin($$) {

	my $lc = shift;
	my $a = shift;

	$log->debug("normalize vitamin", { vitamin => $a }) if $log->is_debug();

	$a =~ s/\s+$//;
	$a =~ s/^\s+//;



	# does it look like a vitamin code?
	if ($a =~ /^[a-z][a-z]?-? ?\d?\d?$/i) {
		($lc eq 'es') and return "vitamina $a";
		($lc eq 'fr') and return "vitamine $a";
		return "vitamin $a";
	}
	else {
		return $a;
	}
}

sub normalize_vitamins_enumeration($$) {

	my $lc = shift;
	my $vitamins_list = shift;

	my @vitamins = split(/\(|\)|\/| \/ | - |, |,| et | and | y /, $vitamins_list);

	$log->debug("splitting vitamins", { input => $vitamins_list }) if $log->is_debug();

	# first output "vitamines," so that the current additive class is set to "vitamins"
	my $split_vitamins_list;

	if ($lc eq 'es') { $split_vitamins_list = "vitaminas" }
	elsif ($lc eq 'fr') { $split_vitamins_list = "vitamines" }
	else { $split_vitamins_list = "vitamine" }

	$split_vitamins_list .= "," . join(",", map { normalize_vitamin($lc,$_)} @vitamins);

	$log->debug("vitamins split", { input => $vitamins_list, output => $split_vitamins_list }) if $log->is_debug();

	return $split_vitamins_list;
}


my %phrases_before_ingredients_list = (
<<<<<<< HEAD
	fr => [
		'ingr(e|é)dients(\s*)(-|:|\r|\n)+',	# need a colon or a line feed
	],
	it => [
		'ingredienti(\s*)(-|:|\r|\n)+',
	]
=======

fr => [

'ingr(e|é)dients(\s*)(-|:|\r|\n)+',	# need a colon or a line feed
'Quels Ingr(e|é)dients ?', # In Casino packagings
],


de => [

'zutaten(\s*)(-|:|\r|\n)+',	# need a colon or a line feed
#@hangy Does that regex handle zutat: ?
],

es => [

'ingredientes(\s*)(\s|-|:|\r|\n)+',	# need a colon or a line feed

],

it => [

'ingredienti(\s*)(\s|-|:|\r|\n)+',	# need a colon or a line feed

],

>>>>>>> 0ef542b6
);


my %phrases_before_ingredients_list_uppercase = (
<<<<<<< HEAD
	fr => [
		'INGR(E|É)DIENTS(\s*)(\s|-|:|\r|\n)+',	# need a colon or a line feed
	],
	it => [
		'INGREDIENTI(\s*)(-|:|\r|\n)+',
	],
	es => [
		'ingredientes'
	],
=======

fr => [

'INGR(E|É)DIENTS(\s*)(\s|-|:|\r|\n)+',	# need a colon or a line feed
],

de => [

'ZUTATEN(\s*)(-|:|\r|\n)+',	# need a colon or a line feed
#@hangy Does that regex handle ZUTAT: ?
],

es => [

'INGREDIENTES(\s*)(\s|-|:|\r|\n)+',	# need a colon or a line feed

],

it => [

'INGREDIENTI(\s*)(\s|-|:|\r|\n)+',	# need a colon or a line feed

],

>>>>>>> 0ef542b6
);


my %phrases_after_ingredients_list = (

# TODO: Introduce a common list for kcal

fr => [

'(valeurs|informations|d(e|é)claration|analyse|rep(e|è)res) (nutritionnel)',
'nutritionnelles moyennes', 	# in case of ocr issue on the first word "valeurs"
'valeur(s?) (e|é)nerg(e|é)tique',
'valeur(s?) nutritives',
'((\d+)(\s?)kJ\s+)?(\d+)(\s?)kcal',
'(a|à) consommer de préférence',
'conseils de pr(e|é)paration',
'conseil de pr(e|é)paration',
'conditions de conservation',
'(a|à) protéger de ', # humidité, chaleur, lumière etc.
'conditionn(e|é) sous atmosph(e|è)re protectrice',
'la pr(e|é)sence de vide',	# La présence de vide au fond du pot est due au procédé de fabrication.
'(a|à) consommer (cuit|rapidement|dans|jusqu)',
'(a|à) conserver (dans|de|a|à)',
'(a|à)conserver (dans|de|a|à)', #variation
'apr(e|è)s ouverture',
'apr(e|è)s achat',
'dans le compartiment (a|à) gla(c|ç)ons',
'pr(e|é)paration au four',
'valeurs moyennes pour 100 g',
'valeur nutritionnelle moyenne par 100 g',
#'ne pas laisser les enfants' # Ne pas laisser les enfants de moins de 36 mols sans surveillance avec le bouchon dévissable. BT Daonan ar
#`etten/Matières grasses`, # (Vetten mais j'avais Netten/Matières grasses)
#'dont sucres',
#'dontSUcres',
#'waarvan suikers/dont sucres',
#`verzadigde vetzuren/ acides gras saturés`,

],

en => [

'nutritional values',
'after opening',
'nutrition values',
'((\d+)(\s?)kJ\s+)?(\d+)(\s?)kcal',

],

es => [
'valores nutricionales',
'informaci(o|ô)n nutricional',
'valor energ(e|é)tico',
#'pa(i|í)s de transformaci(o|ó)n',
# Conservar en luger fresco y seco
#de los cuates azücares
],

de => [
'Ernährungswerte',
'Vorbereitung Tipps',
],

nl => [
'voedingswaarden',
'voorbereidingstips',
'gemiddelde voedingswaarde per 100 g',
#'waarvan suikers',
],

it => [
'valori nutrizionali',
'consigli per la preparazione',
'di cui zuccheri',
],

ja => [
'栄養価',
],

pt => [
'conservar em local fresco',
'dos quais a(ç|c)(u|ü)ares',
'dos quais a(ç|c)(u|ü)cares',
],

ro => [
'declaratie nutritional(a|ă)',
'a si pastra la frigider dup(a|ă) deschidere',
'a se agita inainte de deschidere',
],


);



sub clean_ingredients_text_for_lang($$) {

	my $text = shift;
	my $language = shift;

	# Remove phrases before ingredients list lowercase

	$log->debug("clean_ingredients_text_for_lang - 1", { language=>$language, text=>$text }) if $log->is_debug();

	if (defined $phrases_before_ingredients_list{$language}) {

		foreach my $regexp (@{$phrases_before_ingredients_list{$language}}) {
			$text =~ s/^(.*)$regexp(\s*)//ies;
		}
	}

	# Remove phrases before ingredients list UPPERCASE

	$log->debug("clean_ingredients_text_for_lang - 2", { language=>$language, text=>$text }) if $log->is_debug();

	if (defined $phrases_before_ingredients_list_uppercase{$language}) {

		foreach my $regexp (@{$phrases_before_ingredients_list_uppercase{$language}}) {
			# INGREDIENTS followed by lowercase
			$text =~ s/^(.*)$regexp(\s*)(?=(\w?)(\w?)[a-z])//es;
		}
	}

	# Remove phrases after ingredients list

	$log->debug("clean_ingredients_text_for_lang - 3", { language=>$language, text=>$text }) if $log->is_debug();

	if (defined $phrases_after_ingredients_list{$language}) {

		foreach my $regexp (@{$phrases_after_ingredients_list{$language}}) {
			$text =~ s/\s*$regexp(.*)$//ies;
		}
	}

	# Non language specific cleaning
	# Try to add missing spaces around dashes - separating ingredients

	# jus d'orange à base de concentré 14%- sucre
	$text =~ s/(\%)- /$1 - /g;

	# persil- poivre blanc -ail
	$text =~ s/(\w|\*)- /$1 - /g;
	$text =~ s/ -(\w)/ - $1/g;

	$text =~ s/^\s*(:|-)\s*//;
	$text =~ s/\s+$//;

	$log->debug("clean_ingredients_text_for_lang - 4", { language=>$language, text=>$text }) if $log->is_debug();

	return $text;
}



sub clean_ingredients_text($) {

	my $product_ref = shift;

	if (defined $product_ref->{languages_codes}) {

		foreach my $language (keys %{$product_ref->{languages_codes}}) {

			if (defined $product_ref->{"ingredients_text_" . $language }) {

				my $text = $product_ref->{"ingredients_text_" . $language };

				$text = clean_ingredients_text_for_lang($text, $language);

				if ($text ne $product_ref->{"ingredients_text_" . $language }) {

					my $time = time();

					# Keep a copy of the original ingredients list just in case
					$product_ref->{"ingredients_text_" . $language . "_ocr_" . $time} = $product_ref->{"ingredients_text_" . $language };
					$product_ref->{"ingredients_text_" . $language . "_ocr_" . $time . "_result"} = $text;
					$product_ref->{"ingredients_text_" . $language } = $text;
				}

				if ($language eq $product_ref->{lc}) {
					$product_ref->{"ingredients_text"} = $product_ref->{"ingredients_text_" . $language };
				}
			}
		}
	}
}




sub extract_ingredients_classes_from_text($) {

	my $product_ref = shift;
	my $path = product_path($product_ref->{code});
	my $text = $product_ref->{ingredients_text};
	my $lc = $product_ref->{lc};

	$text =~ s/\&quot;/"/g;

	# vitamins...
	# vitamines A, B1, B2, B5, B6, B9, B12, C, D, H, PP et E (lactose, protéines de lait)

	my $split_vitamins = sub ($$) {
		my $vitamin = shift;
		my $list = shift;

		my $return = '';
		foreach my $vitamin_code (split (/(\W|\s|-|n|;|et|and)+/, $list)) {
			 next if $vitamin_code =~ /^(\W|\s|-|n|;|et|and)*$/;
			$return .= $vitamin . " " . $vitamin_code . " - ";
		}
		return $return;
	};

	# vitamin code: 1 or 2 letters followed by 1 or 2 numbers (e.g. PP, B6, B12)
	# $text =~ s/(vitamin|vitamine)(s?)(((\W+)((and|et) )?(\w(\w)?(\d+)?)\b)+)/$split_vitamins->($1,$3)/eig;

	# 2018-03-07 : commenting out the code above as we are now separating vitamins from additives,
	# and PP, B6, B12 etc. will be listed as synonyms for Vitamine PP, Vitamin B6, Vitamin B12 etc.
	# we will need to be careful that we don't match a single letter K, E etc. that is not a vitamin, and if it happens, check for a "vitamin" prefix



	# in India: INS 240 instead of E 240, bug #1133)
	$text =~ s/\bins( |-)?(\d)/E$2/ig;

	# E 240, E.240, E-240..
	# E250-E251-E260
	#$text =~ s/(\b|-)e( |-|\.)?(\d+)( )?([a-z])??(i|ii|iii|iv|v|vi|vii|viii|ix|x|xi|xii|xii|xiv|xv)?(\b|-)/$1 - e$3$5 - $7/ig;
	# add separations between all E340... "colorants naturels : rose E120, verte E161b, blanche : sans colorant"
	#$text =~ s/(\b|-)e( |-|\.)?(\d+)( )?([a-z])??(i|ii|iii|iv|v|vi|vii|viii|ix|x|xi|xii|xii|xiv|xv)?(\b|-)/$1 - e$3$5 - $7/ig;
	#$text =~ s/(\b|-)e( |-|\.)?(\d+)( )?([a-z])?(i|ii|iii|iv|v|vi|vii|viii|ix|x|xi|xii|xii|xiv|xv)?(\b|-)/$1 - e$3$5 - $7/ig;
	# ! [a-z] matches i... replacing in line above -- 2015/08/12
	$text =~ s/(\b|-)e( |-|\.)?(\d+)( )?([abcdefgh])?(\))?(i|ii|iii|iv|v|vi|vii|viii|ix|x|xi|xii|xii|xiv|xv)?(\))?(\b|-)/$1 - e$3$5$7 - $9/ig;

	# ! caramel E150d -> caramel - E150d -> e150a - e150d ...
	$text =~ s/(caramel|caramels)(\W*)e150/e150/ig;
	# e432 et lécithines -> e432 - et lécithines
	$text =~ s/ - et / - /ig;

	# stabilisant e420 (sans : )
	# FIXME : should use additives classes
	$text =~ s/(conservateur|acidifiant|stabilisant|colorant|antioxydant|antioxygène|antioxygene|edulcorant|édulcorant|d'acidité|d'acidite|de goût|de gout|émulsifiant|emulsifiant|gélifiant|gelifiant|epaississant|épaississant|à lever|a lever|de texture|propulseur|emballage|affermissant|antiagglomérant|antiagglomerant|antimoussant|de charges|de fonte|d'enrobage|humectant|sequestrant|séquestrant|de traitement de la farine|de traitement)(s|)(\s)?(:)?/$1$2 : /ig;
	# citric acid natural flavor (may be a typo)
	$text =~ s/(natural flavor)(s)?(\s)?(:)?/: $1$2 : /ig;

	# dash with 1 missing space
	$text =~ s/(\w)- /$1 - /ig;
	$text =~ s/ -(\w)/ - $1/ig;

	# mono-glycéride -> monoglycérides
	$text =~ s/(mono|di)-([a-z])/$1$2/ig;
	$text =~ s/\bmono - /mono- /ig;
	$text =~ s/\bmono /mono- /ig;
	#  émulsifiant mono-et diglycérides d'acides gras
	$text =~ s/(monoet )/mono- et /ig;

	# acide gras -> acides gras
	$text =~ s/acide gras/acides gras/ig;
	$text =~ s/glycéride /glycérides /ig;

	# !! mono et diglycérides ne doit pas donner mono + diglycérides : keep the whole version too.
	# $text =~ s/(,|;|:|\)|\(|( - ))(.+?)( et )(.+?)(,|;|:|\)|\(|( - ))/$1$3_et_$5$6 , $1$3 et $5$6/ig;

	# print STDERR "additives: $text\n\n";

	#  remove % / percent
	$text =~ s/(\d+((\,|\.)\d+)?)\s*\%$//g;


	#$product_ref->{ingredients_text_debug} = $text;


	if ($lc eq 'fr') {

		# huiles de palme et de

		# carbonates d'ammonium et de sodium

		# carotène et extraits de paprika et de curcuma

		# Minéraux (carbonate de calcium, chlorures de calcium, potassium et magnésium, citrates de potassium et de sodium, phosphate de calcium,
		# sulfates de fer, de zinc, de cuivre et de manganèse, iodure de potassium, sélénite de sodium).


		# simple plural (just an additional "s" at the end) will be added in the regexp
		my @prefixes = (
"extrait",
"huile",
"huile végétale",
"huiles végétales",
"matière grasse",
"matières grasses",
"graisses",
"lécithine",

"carbonate",
"chlorure",
"citrate",
"iodure",
"nitrate",
"diphosphate",
"diphosphate",
"phosphate",
"sélénite",
"sulfate",
"hydroxyde",
"sulphate",
	);

		my @suffixes = (
"curcuma",
"romarin",

"colza",
"palme",
"tournesol",

"aluminium",
"ammonium",
"calcium",
"citrate",
"cuivre",
"fer",
"magnésium",
"manganèse",
"potassium",
"sodium",
"zinc",
);


		my $prefixregexp = "";
		foreach my $prefix (@prefixes) {
			$prefixregexp .= '|' . $prefix . '|' . $prefix . 's';
			my $unaccented_prefix = unac_string_perl($prefix);
			if ($unaccented_prefix ne $prefix) {
				$prefixregexp .= '|' . $unaccented_prefix . '|' . $unaccented_prefix . 's';
			}

		}
		$prefixregexp =~ s/^\|//;



		my $suffixregexp = "";
		foreach my $suffix (@suffixes) {
			$suffixregexp .= '|' . $suffix . '|' . $suffix . 's';
			my $unaccented_suffix = unac_string_perl($suffix);
			if ($unaccented_suffix ne $suffix) {
				$suffixregexp .= '|' . $unaccented_suffix . '|' . $unaccented_suffix . 's';
			}

		}
		$suffixregexp =~ s/^\|//;

		$text =~ s/($prefixregexp) et ($prefixregexp) (de |d')?($suffixregexp)/normalize_fr_a_et_b_de_c($1, $2, $4)/ieg;

		$text =~ s/($prefixregexp) (de |d')?($suffixregexp) et (de |d')?($suffixregexp)/normalize_fr_a_de_enumeration($1, $3, $5)/ieg;
		$text =~ s/($prefixregexp) (de |d')?($suffixregexp), (de |d')?($suffixregexp) et (de |d')?($suffixregexp)/normalize_fr_a_de_enumeration($1, $3, $5, $7)/ieg;
		$text =~ s/($prefixregexp) (de |d')?($suffixregexp), (de |d')?($suffixregexp), (de |d')?($suffixregexp) et (de |d')?($suffixregexp)/normalize_fr_a_de_enumeration($1, $3, $5, $7, $9)/ieg;
		$text =~ s/($prefixregexp) (de |d')?($suffixregexp), (de |d')?($suffixregexp), (de |d')?($suffixregexp), (de |d')?($suffixregexp) et (de |d')?($suffixregexp)/normalize_fr_a_de_enumeration($1, $3, $5, $7, $9, $11)/ieg;

		# Caramel ordinaire et curcumine
		# $text =~ s/ et /, /ig;
		# --> too dangerous, too many exceptions

		# Some additives have "et" in their name: need to recombine them

		# Sels de sodium et de potassium de complexes cupriques de chlorophyllines,
		my $info = <<INFO
		Complexe cuivrique des chlorophyllines avec sels de sodium et de potassium,
		oxyde et hydroxyde de fer rouge,
		oxyde et hydroxyde de fer jaune et rouge,
		Tartrate double de sodium et de potassium,
		Éthylènediaminetétraacétate de calcium et de disodium,
		Phosphate d'aluminium et de sodium,
		Diphosphate de potassium et de sodium,
		Tripoliphosphates de sodium et de potassium,
		Sels de sodium de potassium et de calcium d'acides gras,
		Mono- et diglycérides d'acides gras,
		Esters acétiques des mono- et diglycérides,
		Esters glycéroliques de l'acide acétique et d'acides gras,
		Esters glycéroliques de l'acide citrique et d'acides gras,
		Esters monoacétyltartriques et diacétyltartriques,
		Esters mixtes acétiques et tartriques des mono- et diglycérides d'acides gras,
		Esters lactyles d'acides gras du glycérol et du propane-1,
		Silicate double d'aluminium et de calcium,
		Silicate d'aluminium et calcium,
		Silicate d'aluminium et de calcium,
		Silicate double de calcium et d'aluminium,
		Glycine et son sel de sodium,
		Cire d'abeille blanche et jaune,
		Acide cyclamique et ses sels,
		Saccharine et ses sels,
		Acide glycyrrhizique et sels,
		Sels et esters de choline,
		Octénylesuccinate d'amidon et d'aluminium,
INFO
;


		# Phosphate d'aluminium et de sodium --> E541. Should not be split.

		$text =~ s/(di|tri|tripoli)?(phosphate|phosphates) d'aluminium,?(di|tri|tripoli)?(phosphate|phosphates) de sodium/$1phosphate d'aluminium et de sodium/ig;

		# Sels de sodium et de potassium de complexes cupriques de chlorophyllines -> should not be split...
		$text =~ s/(sel|sels) de sodium,(sel|sels) de potassium/sels de sodium et de potassium/ig;

		# vitamines A, B1, B2, B5, B6, B9, B12, C, D, H, PP et E
		# vitamines (A, B1, B2, B5, B6, B9, B12, C, D, H, PP et E)

	}


		my @vitaminssuffixes = (
"a", "rétinol",
"b", "b1", "b2", "b3", "b4", "b5", "b6", "b7", "b8", "b9", "b10", "b11", "b12",
"thiamine",
"riboflavine",
"niacine",
"pyridoxine",
"cobalamine",
"biotine",
"acide pantothénique",
"acide folique",
"c", "acide ascorbique",
"d", "d2", "d3", "cholécalciférol",
"e", "tocophérol", "alphatocophérol", "alpha-tocophérol",
"f",
"h",
"k", "k1", "k2", "k3",
"p", "pp"

);


		my $vitaminsprefixregexp = "vitamine|vitamines|vitamin|vitamins|vitamina|vitaminas|witamina|witaminy|Βιταμίνες|Βιταμίνη";

		my $vitaminssuffixregexp = "";
		foreach my $suffix (@vitaminssuffixes) {
			$vitaminssuffixregexp .= '|' . $suffix;
			# vitamines [E, thiamine (B1), riboflavine (B2), B6, acide folique)].
			# -> also put (B1)
			$vitaminssuffixregexp .= '|\(' . $suffix . '\)';

			my $unaccented_suffix = unac_string_perl($suffix);
			if ($unaccented_suffix ne $suffix) {
				$vitaminssuffixregexp .= '|' . $unaccented_suffix;
			}
			if ($suffix =~ /[a-z]\d/) {


				$suffix =~ s/([a-z])(\d)/$1 $2/;
				$vitaminssuffixregexp .= '|' . $suffix;
				$suffix =~ s/ /-/;
				$vitaminssuffixregexp .= '|' . $suffix;

			}

		}
		$vitaminssuffixregexp =~ s/^\|//;

		$log->debug("vitamins regexp", { regex => "s/($vitaminsprefixregexp)(:|\(|\[| )?(($vitaminssuffixregexp)(\/| \/ | - |,|, | et | and | y ))+/" }) if $log->is_debug();

		$text =~ s/($vitaminsprefixregexp)(:|\(|\[| )+((($vitaminssuffixregexp)( |\/| \/ | - |,|, | et | and | y ))+($vitaminssuffixregexp))\b/normalize_vitamins_enumeration($lc,$3)/ieg;



	my @ingredients = split($separators, $text);


	my @ingredients_ids = ();
	foreach my $ingredient (@ingredients) {

		my $ingredientid = get_fileid($ingredient);
		if ((defined $ingredientid) and ($ingredientid ne '')) {

			# split additives
			# caramel ordinaire et curcumine
			if (($lc eq 'fr') and ($ingredientid =~ /-et-/)) {

				my $ingredientid1 = $`;
				my $ingredientid2 = $';

				# check if the whole ingredient is an additive
				my $canon_ingredient_additive = canonicalize_taxonomy_tag($product_ref->{lc}, "additives", $ingredientid);

				if (not exists_taxonomy_tag("additives", $canon_ingredient_additive)) {

					# otherwise check the 2 sub ingredients
					my $canon_ingredient_additive1 = canonicalize_taxonomy_tag($product_ref->{lc}, "additives", $ingredientid1);
					my $canon_ingredient_additive2 = canonicalize_taxonomy_tag($product_ref->{lc}, "additives", $ingredientid2);

					if ( (exists_taxonomy_tag("additives", $canon_ingredient_additive1))
						and (exists_taxonomy_tag("additives", $canon_ingredient_additive2)) ) {
							push @ingredients_ids, $ingredientid1;
							$ingredientid = $ingredientid2;
					}
				}

			}

			push @ingredients_ids, $ingredientid;
			$log->debug("ingredient 3", { ingredient => $ingredient }) if $log->is_debug();
		}
	}

	#$product_ref->{ingredients_debug} = clone(\@ingredients);
	#$product_ref->{ingredients_ids_debug} = clone(\@ingredients_ids);

	my $with_sweeteners;

	my %all_seen = (); # used to not tag "huile végétale" if we have seen "huile de palme" already


	# Additives using new global taxonomy

	# delete old additive fields

	foreach my $tagtype ('additives', 'additives_prev', 'additives_next', 'old_additives', 'new_additives') {

		delete $product_ref->{$tagtype};
		delete $product_ref->{$tagtype . "_prev"};
		delete $product_ref->{$tagtype ."_prev_n"};
		delete $product_ref->{$tagtype . "_tags"};
	}

	delete $product_ref->{new_additives_debug};

	foreach my $tagtype ('additives', 'additives_prev', 'additives_next') {

		next if (not exists $loaded_taxonomies{$tagtype});

		$product_ref->{$tagtype . '_tags'} = [];

		my $tagtype_suffix = $tagtype;
		$tagtype_suffix =~ s/[^_]+//;

		my $vitamins_tagtype = "vitamins" . $tagtype_suffix;
		my $minerals_tagtype = "minerals" . $tagtype_suffix;
		my $amino_acids_tagtype = "amino_acids" . $tagtype_suffix;
		my $nucleotides_tagtype = "nucleotides" . $tagtype_suffix;
		my $other_nutritional_substances_tagtype = "other_nutritional_substances" . $tagtype_suffix;
		$product_ref->{$vitamins_tagtype . '_tags'} = [];
		$product_ref->{$minerals_tagtype . '_tags'} = [];
		$product_ref->{$amino_acids_tagtype . '_tags'} = [];
		$product_ref->{$nucleotides_tagtype . '_tags'} = [];
		$product_ref->{$other_nutritional_substances_tagtype . '_tags'} = [];

		my $class = $tagtype;

			my %seen = ();
			my %seen_tags = ();

			# Keep track of mentions of the additive class (e.g. "coloring: X, Y, Z") so that we can correctly identify additives after
			my $current_additive_class = "ingredient";

			foreach my $ingredient_id (@ingredients_ids) {

				my $ingredient_id_copy = $ingredient_id; # can be modified later: soy-lecithin -> lecithin, but we don't change values of @ingredients_ids

				my $match = 0;
				my $match_without_mandatory_class = 0;

				while (not $match) {

					# additive class?
					my $canon_ingredient_additive_class = canonicalize_taxonomy_tag($product_ref->{lc}, "additives_classes", $ingredient_id_copy);

					if (exists_taxonomy_tag("additives_classes", $canon_ingredient_additive_class )) {
						$current_additive_class = $canon_ingredient_additive_class;
						$log->debug("current additive class", { current_additive_class => $canon_ingredient_additive_class }) if $log->is_debug();
					}

					# additive?
					my $canon_ingredient = canonicalize_taxonomy_tag($product_ref->{lc}, $tagtype, $ingredient_id_copy);
					# in Hong Kong, the E- can be omitted in E-numbers
					my $canon_e_ingredient = canonicalize_taxonomy_tag($product_ref->{lc}, $tagtype, "e" . $ingredient_id_copy);
					my $canon_ingredient_vitamins = canonicalize_taxonomy_tag($product_ref->{lc}, "vitamins", $ingredient_id_copy);
					my $canon_ingredient_minerals = canonicalize_taxonomy_tag($product_ref->{lc}, "minerals", $ingredient_id_copy);
					my $canon_ingredient_amino_acids = canonicalize_taxonomy_tag($product_ref->{lc}, "amino_acids", $ingredient_id_copy);
					my $canon_ingredient_nucleotides = canonicalize_taxonomy_tag($product_ref->{lc}, "nucleotides", $ingredient_id_copy);
					my $canon_ingredient_other_nutritional_substances = canonicalize_taxonomy_tag($product_ref->{lc}, "other_nutritional_substances", $ingredient_id_copy);
					($ingredient_id_copy =~ /carniti/i) and print STDERR "other: $canon_ingredient_other_nutritional_substances\n";

					$product_ref->{$tagtype} .= " [ $ingredient_id_copy -> $canon_ingredient ";

					if (defined $seen{$canon_ingredient}) {
						$product_ref->{$tagtype} .= " -- already seen ";
						$match = 1;
					}

					# For additives, first check if the current class is vitamins or minerals and if the ingredient
					# exists in the vitamins and minerals taxonomy

					elsif ((($current_additive_class eq "en:vitamins") or ($current_additive_class eq "en:minerals")
						or ($current_additive_class eq "en:amino-acids") or ($current_additive_class eq "en:nucleotides")
						or ($current_additive_class eq "en:other-nutritional-substances"))

					and (exists_taxonomy_tag("vitamins", $canon_ingredient_vitamins))) {
						$match = 1;
						$seen{$canon_ingredient} = 1;
						$product_ref->{$tagtype} .= " -> exists as a vitamin $canon_ingredient_vitamins and current class is $current_additive_class ";
						if (not exists $seen_tags{$vitamins_tagtype . '_tags' . $canon_ingredient_vitamins}) {
							push @{$product_ref->{ $vitamins_tagtype . '_tags'}}, $canon_ingredient_vitamins;
							$seen_tags{$vitamins_tagtype . '_tags' . $canon_ingredient_vitamins} = 1;
						}
					}

					elsif (($current_additive_class eq "en:minerals") and (exists_taxonomy_tag("minerals", $canon_ingredient_minerals))
						and not ($just_synonyms{"minerals"}{$canon_ingredient_minerals})) {
						$match = 1;
						$seen{$canon_ingredient} = 1;
						$product_ref->{$tagtype} .= " -> exists as a mineral $canon_ingredient_minerals and current class is $current_additive_class ";
						if (not exists $seen_tags{$minerals_tagtype . '_tags' . $canon_ingredient_minerals}) {
							push @{$product_ref->{ $minerals_tagtype . '_tags'}}, $canon_ingredient_minerals;
							$seen_tags{$minerals_tagtype . '_tags' . $canon_ingredient_minerals} = 1;
						}
					}

					elsif ((exists_taxonomy_tag($tagtype, $canon_ingredient))
						# do not match synonyms
						and ($canon_ingredient !~ /^en:(fd|no|colour)/)
						) {

						$seen{$canon_ingredient} = 1;
						$product_ref->{$tagtype} .= " -> exists ";

						if ((defined $properties{$tagtype}{$canon_ingredient})
							and (defined $properties{$tagtype}{$canon_ingredient}{"mandatory_additive_class:en"})) {

							my $mandatory_additive_class = $properties{$tagtype}{$canon_ingredient}{"mandatory_additive_class:en"};
							# make the comma separated list a regexp
							$product_ref->{$tagtype} .= " -- mandatory_additive_class: $mandatory_additive_class (current: $current_additive_class) ";
							$mandatory_additive_class =~ s/,/\|/g;
							$mandatory_additive_class =~ s/\s//g;
							if ($current_additive_class =~ /^$mandatory_additive_class$/) {
								if (not exists $seen_tags{$tagtype . '_tags' . $canon_ingredient}) {
									push @{$product_ref->{ $tagtype . '_tags'}}, $canon_ingredient;
									$seen_tags{$tagtype . '_tags' . $canon_ingredient} = 1;
								}
								# success!
								$match = 1;
								$product_ref->{$tagtype} .= " -- ok ";
							}
							elsif ($ingredient_id_copy =~ /^e( |-)?\d/) {
								# id the additive is mentioned with an E number, tag it even if we haven't detected a mandatory class
								if (not exists $seen_tags{$tagtype . '_tags' . $canon_ingredient}) {
									push @{$product_ref->{ $tagtype . '_tags'}}, $canon_ingredient;
									$seen_tags{$tagtype . '_tags' . $canon_ingredient} = 1;
								}
								# success!
								$match = 1;
								$product_ref->{$tagtype} .= " -- e-number ";

							}
							else {
								$match_without_mandatory_class = 1;
							}
						}
						else {
							if (not exists $seen_tags{$tagtype . '_tags' . $canon_ingredient}) {
								push @{$product_ref->{ $tagtype . '_tags'}}, $canon_ingredient;
								 $seen_tags{$tagtype . '_tags' . $canon_ingredient} = 1;
							}
							# success!
							$match = 1;
							$product_ref->{$tagtype} .= " -- ok ";
						}
					}

					# continue to try to match a known additive, mineral or vitamin
					if (not $match) {


						# check if it is mineral or vitamin, even if we haven't seen "minerals" or "vitamins" before
						if ((exists_taxonomy_tag("vitamins", $canon_ingredient_vitamins))) {
							$match = 1;
							$seen{$canon_ingredient} = 1;
							$product_ref->{$tagtype} .= " -> exists as a vitamin $canon_ingredient_vitamins ";
							if (not exists $seen_tags{$vitamins_tagtype . '_tags' . $canon_ingredient_vitamins}) {
								push @{$product_ref->{ $vitamins_tagtype . '_tags'}}, $canon_ingredient_vitamins;
								$seen_tags{$vitamins_tagtype . '_tags' . $canon_ingredient_vitamins} = 1;
							}
							# set current class to vitamins
							$current_additive_class = "en:vitamins";
						}

						elsif ((exists_taxonomy_tag("minerals", $canon_ingredient_minerals))
							and not ($just_synonyms{"minerals"}{$canon_ingredient_minerals})) {
							$match = 1;
							$seen{$canon_ingredient} = 1;
							$product_ref->{$tagtype} .= " -> exists as a mineral $canon_ingredient_minerals ";
							if (not exists $seen_tags{$minerals_tagtype . '_tags' . $canon_ingredient_minerals}) {
								push @{$product_ref->{ $minerals_tagtype . '_tags'}}, $canon_ingredient_minerals;
								$seen_tags{$minerals_tagtype . '_tags' . $canon_ingredient_minerals} = 1;
							}
							$current_additive_class = "en:minerals";
						}

						if ((exists_taxonomy_tag("amino_acids", $canon_ingredient_amino_acids))) {
							$match = 1;
							$seen{$canon_ingredient} = 1;
							$product_ref->{$tagtype} .= " -> exists as a amino_acid $canon_ingredient_amino_acids ";
							if (not exists $seen_tags{$amino_acids_tagtype . '_tags' . $canon_ingredient_amino_acids}) {
								push @{$product_ref->{ $amino_acids_tagtype . '_tags'}}, $canon_ingredient_amino_acids;
								$seen_tags{$amino_acids_tagtype . '_tags' . $canon_ingredient_amino_acids} = 1;
							}
							$current_additive_class = "en:amino-acids";
						}

						elsif ((exists_taxonomy_tag("nucleotides", $canon_ingredient_nucleotides))) {
							$match = 1;
							$seen{$canon_ingredient} = 1;
							$product_ref->{$tagtype} .= " -> exists as a nucleotide $canon_ingredient_nucleotides ";
							if (not exists $seen_tags{$nucleotides_tagtype . '_tags' . $canon_ingredient_nucleotides}) {
								push @{$product_ref->{ $nucleotides_tagtype . '_tags'}}, $canon_ingredient_nucleotides;
								$seen_tags{$nucleotides_tagtype . '_tags' . $canon_ingredient_nucleotides} = 1;
							}
							$current_additive_class = "en:nucleotides";
						}

						elsif ((exists_taxonomy_tag("other_nutritional_substances", $canon_ingredient_other_nutritional_substances))) {
							$match = 1;
							$seen{$canon_ingredient} = 1;
							$product_ref->{$tagtype} .= " -> exists as a other_nutritional_substance $canon_ingredient_other_nutritional_substances ";
							if (not exists $seen_tags{$other_nutritional_substances_tagtype . '_tags' . $canon_ingredient_other_nutritional_substances}) {
								push @{$product_ref->{ $other_nutritional_substances_tagtype . '_tags'}}, $canon_ingredient_other_nutritional_substances;
								$seen_tags{$other_nutritional_substances_tagtype . '_tags' . $canon_ingredient_other_nutritional_substances} = 1;
							}
							$current_additive_class = "en:other-nutritional-substances";
						}

						# in Hong Kong, the E- can be omitted in E-numbers

						elsif (($canon_ingredient =~ /^en:(\d+)( |-)?([a-z])??(i|ii|iii|iv|v|vi|vii|viii|ix|x|xi|xii|xii|xiv|xv)?$/i)
							and (exists_taxonomy_tag($tagtype, $canon_e_ingredient))
							and ($current_additive_class ne "ingredient")) {

							$seen{$canon_e_ingredient} = 1;
							$product_ref->{$tagtype} .= " -> e-ingredient exists  ";

							if (not exists $seen_tags{$tagtype . '_tags' . $canon_e_ingredient}) {
								push @{$product_ref->{ $tagtype . '_tags'}}, $canon_e_ingredient;
								 $seen_tags{$tagtype . '_tags' . $canon_e_ingredient} = 1;
							}
							# success!
							$match = 1;
							$product_ref->{$tagtype} .= " -- ok ";
						}
					}

					# spellcheck
					my $spellcheck = 0;
					if ((not $match) and ($tagtype eq 'additives')
						and not $match_without_mandatory_class
						# do not correct words that are existing ingredients in the taxonomy
						and (not exists_taxonomy_tag("ingredients", canonicalize_taxonomy_tag($product_ref->{lc}, "ingredients", $ingredient_id_copy) ) ) ) {

						my ($corrected_canon_tagid, $corrected_tagid, $corrected_tag) = spellcheck_taxonomy_tag($product_ref->{lc}, $tagtype, $ingredient_id_copy);
						if ((defined $corrected_canon_tagid)
							and ($corrected_tag ne $ingredient_id_copy)
							and (exists_taxonomy_tag($tagtype, $corrected_canon_tagid))

							# false positives
							# proteinas -> proteinase
							# vitamine z -> vitamine c
							# coloré -> chlore
							# chlorela -> chlore

							and (not $corrected_tag =~ /^proteinase/)
							and (not $corrected_tag =~ /^vitamin/)
							and (not $corrected_tag =~ /^argent/)
							and (not $corrected_tag =~ /^chlore/)

							) {

							$product_ref->{$tagtype} .= " -- spell correction (lc: " . $product_ref->{lc} . "): $ingredient_id_copy -> $corrected_tag";
							print STDERR "spell correction (lc: " . $product_ref->{lc} . "): $ingredient_id_copy -> $corrected_tag - code: $product_ref->{code}\n";

							$ingredient_id_copy = $corrected_tag;
							$spellcheck = 1;
						}
					}


					if ((not $match)
						and (not $spellcheck)) {

						# try to shorten the ingredient to make it less specific, to see if it matches then

						if (($lc eq 'en') and ($ingredient_id_copy =~ /^([^-]+)-/)) {
							# soy lecithin -> lecithin
							$ingredient_id_copy = $';
						}
						elsif (($lc eq 'fr') and ($ingredient_id_copy =~ /-([^-]+)$/)) {
							# lécithine de soja -> lécithine de -> lécithine
							$ingredient_id_copy = $`;
						}
						else {
							# give up
							$match = 1;
						}
					}


					$product_ref->{$tagtype} .= " ] ";
				}
			}


		# Also generate a list of additives with the parents (e.g. E500ii adds E500)
		$product_ref->{ $tagtype . '_original_tags'} = $product_ref->{ $tagtype . '_tags'};
		$product_ref->{ $tagtype . '_tags'} = [ sort(gen_tags_hierarchy_taxonomy("en", $tagtype, join(', ', @{$product_ref->{ $tagtype . '_original_tags'}})))];


		# No ingredients?
		if ($product_ref->{ingredients_text} eq '') {
			delete $product_ref->{$tagtype . '_n'};
		}
		else {
			# count the original list of additives, don't count E500ii as both E500 and E500ii
			if (defined $product_ref->{$tagtype . '_original_tags'}) {
				$product_ref->{$tagtype. '_n'} = scalar @{$product_ref->{ $tagtype . '_original_tags'}};
			}
			else {
				delete $product_ref->{$tagtype . '_n'};
			}
		}

		# Delete debug info
		if (not has_tag($product_ref, "categories", 'en:debug')) {
			delete $product_ref->{$tagtype};
		}

		# Delete empty arrays
		# -> not active
		# -> may be dangerous if some apps rely on them existing even if empty

		if (0) {
			foreach my $array ($tagtype . '_tags', $tagtype . '_original_tags',
				$vitamins_tagtype . '_tags', $minerals_tagtype . '_tags',
				$amino_acids_tagtype . '_tags', $nucleotides_tagtype . '_tags',
				$other_nutritional_substances_tagtype . '_tags') {
				if ((defined $product_ref->{$array}) and ((scalar @{$product_ref->{$array}}) == 0)) {
					delete $product_ref->{$array};
				}
			}
		}
	}



	foreach my $class (sort keys %ingredients_classes) {

		my $tagtype = $class;

		if ($tagtype eq 'additives') {
			$tagtype = 'additives_old';
		}

		$product_ref->{$tagtype . '_tags'} = [];

		# skip palm oil classes if there is a palm oil free label
		if (($class =~ /palm/) and has_tag($product_ref, "labels", 'en:palm-oil-free')) {

		}
		else {

			my %seen = ();

			foreach my $ingredient_id (@ingredients_ids) {

				#$product_ref->{$tagtype . "_debug_ingredients_ids" } .=  " ; " . $ingredient_id . " ";

				if ((defined $ingredients_classes{$class}{$ingredient_id}) and (not defined $seen{$ingredients_classes{$class}{$ingredient_id}{id}})) {

					next if (($ingredients_classes{$class}{$ingredient_id}{id} eq 'huile-vegetale') and (defined $all_seen{"huile-de-palme"}));

					#$product_ref->{$tagtype . "_debug_ingredients_ids" } .= " -> exact match $ingredients_classes{$class}{$ingredient_id}{id} ";

					push @{$product_ref->{$tagtype . '_tags'}}, $ingredients_classes{$class}{$ingredient_id}{id};
					$seen{$ingredients_classes{$class}{$ingredient_id}{id}} = 1;
					$all_seen{$ingredients_classes{$class}{$ingredient_id}{id}} = 1;

				}
				else {

					#$product_ref->{$tagtype . "_debug_ingredients_ids" } .= " -> no exact match ";

					foreach my $id (@{$ingredients_classes_sorted{$class}}) {
						if (($ingredient_id =~ /^$id\b/) and (not defined $seen{$ingredients_classes{$class}{$id}{id}})) {

							next if (($ingredients_classes{$class}{$id}{id} eq 'huile-vegetale') and (defined $all_seen{"huile-de-palme"}));

							#$product_ref->{$tagtype . "_debug_ingredients_ids" } .= " -> match $id - $ingredients_classes{$class}{$id}{id} ";

							push @{$product_ref->{$tagtype . '_tags'}}, $ingredients_classes{$class}{$id}{id};
							$seen{$ingredients_classes{$class}{$id}{id}} = 1;
							$all_seen{$ingredients_classes{$class}{$id}{id}} = 1;

							($product_ref->{code} eq '3245414658769') and print STDERR "extract_ingredient_classes 2 : id: $id - id/id: $ingredients_classes{$class}{$id}{id}\n";

						}
					}
				}
			}
		}

		# No ingredients?
		if ($product_ref->{ingredients_text} eq '') {
			delete $product_ref->{$tagtype . '_n'};
		}
		else {
			$product_ref->{$tagtype . '_n'} = scalar @{$product_ref->{$tagtype . '_tags'}};
		}

		# Delete empty arrays
		# -> not active
		# -> may be dangerous if some apps rely on them existing even if empty

		if (0) {
			if ((defined $product_ref->{$tagtype . '_tags'}) and ((scalar @{$product_ref->{$tagtype . '_tags'}}) == 0)) {
					delete $product_ref->{$tagtype . '_tags'};
			}
		}
	}

	if (defined $product_ref->{additives_old_tags}) {
		for (my $i = 0; $i < (scalar @{$product_ref->{additives_old_tags}}); $i++) {
			$product_ref->{additives_old_tags}[$i] = 'en:' . $product_ref->{additives_old_tags}[$i];
		}
	}

	# keep the old additives for France until we can fix the new taxonomy matching to support all special cases
	# e.g. lecithine de soja
	#if ($product_ref->{lc} ne 'fr') {
	#	$product_ref->{additives_tags} = $product_ref->{new_additives_tags};
	#	$product_ref->{additives_tags_n} = $product_ref->{new_additives_tags_n};
	#}

	# compute minus and debug values

	my $field = 'additives';

	# check if we have a previous or a next version and compute differences

	# previous version

	if (exists $loaded_taxonomies{$field . "_prev"}) {

		(defined $product_ref->{$field . "_debug_tags"}) or $product_ref->{$field . "_debug_tags"} = [];

		# compute differences
		foreach my $tag (@{$product_ref->{$field . "_tags"}}) {
			if (not has_tag($product_ref,$field . "_prev",$tag)) {
				my $tagid = $tag;
				$tagid =~ s/:/-/;
				push @{$product_ref->{$field . "_debug_tags"}}, "$tagid-added";
			}
		}
		foreach my $tag (@{$product_ref->{$field . "_prev_tags"}}) {
			if (not has_tag($product_ref,$field,$tag)) {
				my $tagid = $tag;
				$tagid =~ s/:/-/;
				push @{$product_ref->{$field . "_debug_tags"}}, "$tagid-removed";
			}
		}
	}
	else {
		delete $product_ref->{$field . "_prev_hierarchy" };
		delete $product_ref->{$field . "_prev_tags" };
	}

	# next version

	if (exists $loaded_taxonomies{$field . "_next"}) {

		(defined $product_ref->{$field . "_debug_tags"}) or $product_ref->{$field . "_debug_tags"} = [];

		# compute differences
		foreach my $tag (@{$product_ref->{$field . "_tags"}}) {
			if (not has_tag($product_ref,$field . "_next",$tag)) {
				my $tagid = $tag;
				$tagid =~ s/:/-/;
				push @{$product_ref->{$field . "_debug_tags"}}, "$tagid-will-remove";
			}
		}
		foreach my $tag (@{$product_ref->{$field . "_next_tags"}}) {
			if (not has_tag($product_ref,$field,$tag)) {
				my $tagid = $tag;
				$tagid =~ s/:/-/;
				push @{$product_ref->{$field . "_debug_tags"}}, "$tagid-will-add";
			}
		}
	}
	else {
		delete $product_ref->{$field . "_next_hierarchy" };
		delete $product_ref->{$field . "_next_tags" };
	}




	if ((defined $product_ref->{ingredients_that_may_be_from_palm_oil_n}) or (defined $product_ref->{ingredients_from_palm_oil_n})) {
		$product_ref->{ingredients_from_or_that_may_be_from_palm_oil_n} = $product_ref->{ingredients_that_may_be_from_palm_oil_n} + $product_ref->{ingredients_from_palm_oil_n};
	}


	delete $product_ref->{with_sweeteners};
	if (defined $product_ref->{'additives_tags'}) {
		foreach my $additive (@{$product_ref->{'additives_tags'}}) {
			my $e = $additive;
			$e =~ s/\D//g;
			if (($e >= 950) and ($e <= 968)) {
				$product_ref->{with_sweeteners} = 1;
				last;
			}
		}
	}
}




sub replace_allergen($$$$) {
	my $language = shift;
	my $product_ref = shift;
	my $allergen = shift;
	my $before = shift;

	my $field = "allergens";
	if ($before =~ /\b(peut contenir|qui utilise aussi|traces|may contain|pu(o|ò) contenere|tracce)\b/i) {
		$field = "traces";
	}

	# to build the product allergens list, just use the ingredients in the main language
	if ($language eq $product_ref->{lc}) {
		# skip allergens like "moutarde et céleri" (will be caught later by replace_allergen_between_separators)
		if (not (($language eq 'fr') and $allergen =~ / et /i)) {
			$product_ref->{$field . "_from_ingredients"} .= $allergen . ', ';
		}
	}

	return '<span class="allergen">' . $allergen . '</span>';
}


sub replace_allergen_in_caps($$$$) {
	my $language = shift;
	my $product_ref = shift;
	my $allergen = shift;
	my $before = shift;

	my $field = "allergens";
	if ($before =~ /\b(peut contenir|qui utilise aussi|traces|trace|may contain|pu(o|ò) contenere|tracce)\b/i) {
		$field = "traces";
	}

	my $tagid = canonicalize_taxonomy_tag($language,"allergens", $allergen);

	print STDERR "allergen: $allergen - tagid: $tagid\n";

	if (exists_taxonomy_tag("allergens", $tagid)) {
		#$allergen = display_taxonomy_tag($product_ref->{lang},"allergens", $tagid);
		# to build the product allergens list, just use the ingredients in the main language
		if ($language eq $product_ref->{lc}) {
			$product_ref->{$field . "_from_ingredients"} .= $allergen . ', ';
		}
		return '<span class="allergen">' . $allergen . '</span>';
	}
	else {
		return $allergen;
	}
}


sub replace_allergen_between_separators($$$$$$) {
	my $language = shift;
	my $product_ref = shift;
	my $start_separator = shift;
	my $allergen = shift;
	my $end_separator = shift;
	my $before = shift;

	my $field = "allergens";


	#print STDERR "allergen: $allergen\n";

	my $stopwords = "d'autres|autre|autres|ce|produit|est|fabriqué|élaboré|transformé|emballé|dans|un|atelier|une|usine|qui|utilise|aussi|également|céréale|céréales|farine|farines|extrait|extraits|graine|graines|traces|éventuelle|éventuelles|possible|possibles|peut|pourrait|contenir|contenant|contient|de|des|du|d'|l'|la|le|les|et|and|of";

	my $before_allergen = "";
	if ($allergen =~ /^((\s|\b($stopwords)\b)+)/i) {
		$before_allergen = $1;
		$allergen =~ s/^(\s|\b($stopwords)\b)+//i;
	}

	if (($before . $before_allergen) =~ /\b(peut contenir|qui utilise aussi|traces|trace|may contain)\b/i) {
		$field = "traces";
		#print STDERR "traces (before_allergen: $before_allergen - before: $before)\n";
	}

	# Farine de blé 97%
	if ($allergen =~ /( \d)/) {
		$allergen = $`;
		$end_separator = $1 . $' . $end_separator;
	}

	#print STDERR "before_allergen: $before_allergen - allergen: $allergen\n";

	my $tagid = canonicalize_taxonomy_tag($language,"allergens", $allergen);

	#print STDERR "before_allergen: $before_allergen - allergen: $allergen - tagid: $tagid\n";

	if (exists_taxonomy_tag("allergens", $tagid)) {
		#$allergen = display_taxonomy_tag($product_ref->{lang},"allergens", $tagid);
		# to build the product allergens list, just use the ingredients in the main language
		if ($language eq $product_ref->{lc}) {
			$product_ref->{$field . "_from_ingredients"} .= $allergen . ', ';
		}
		return $start_separator . $before_allergen . '<span class="allergen">' . $allergen . '</span>' . $end_separator;
	}
	else {
		return $start_separator . $before_allergen . $allergen . $end_separator;
	}
}


sub detect_allergens_from_text($) {

	my $product_ref = shift;
	my $path = product_path($product_ref->{code});


	# Keep allergens entered by users in the allergens and traces field

	foreach my $field ("allergens", "traces") {

		# new fields for allergens detected from ingredient list

		$product_ref->{$field . "_from_ingredients"} = "";
	}

	if (defined $product_ref->{languages_codes}) {

		foreach my $language (keys %{$product_ref->{languages_codes}}) {

			my $text = $product_ref->{"ingredients_text_" . $language };
			$text =~ s/\&quot;/"/g;

			next if not defined $text;

			# allergens between underscores

			# print STDERR "current text 1: $text\n";

			$text =~ s/\b_([^,;_\(\)\[\]]+?)_\b/replace_allergen($language,$product_ref,$1,$`)/iesg;

			# allergens in all caps

			if ($text =~ /[a-z]/) {
				$text =~ s/\b([A-ZÌÒÁÉÍÓÚÝÂÊÎÔÛÃÑÕÄËÏÖŸÇŒß][A-ZÌÒÁÉÍÓÚÝÂÊÎÔÛÃÑÕÄËÏÖŸÇŒß]([A-ZÌÒÁÉÍÓÚÝÂÊÎÔÛÃÑÕÄËÏÖŸÇŒß]+))\b/replace_allergen_in_caps($language,$product_ref,$1,$`)/esg;
			}

			# allergens between separators

			#print STDERR "current text 2: $text\n";
			# print STDERR "separators\n";

			# positive look ahead for the separators so that we can properly match the next word
			# match at least 3 characters so that we don't match the separator
			# Farine de blé 97% -> make numbers be separators
			$text =~ s/(^| - |_|\(|\[|\)|\]|,| (d'|de|du|des|l'|la|les|et|and) |;|\.|$)((\s*)\w.+?)(?=(\s*)(^| - |_|\(|\[|\)|\]|,| (et|and) |;|\.|$))/replace_allergen_between_separators($language,$product_ref,$1, $3, "",$`)/iesg;

			$product_ref->{"ingredients_text_with_allergens_" . $language} = $text;

			if ($language eq $product_ref->{lc}) {
				$product_ref->{"ingredients_text_with_allergens"} = $text;
			}

		}
	}

	foreach my $field ("allergens", "traces") {

		# concatenate allergens and traces fiels from ingredients and entered by users

		$product_ref->{$field . "_from_ingredients"} =~ s/, $//;

		my $allergens = $product_ref->{$field . "_from_ingredients"};

		if ((defined $product_ref->{$field}) and ($product_ref->{$field} ne "")) {
			$allergens .= ", " . $product_ref->{$field};
		}

		$product_ref->{$field . "_hierarchy" } = [ gen_tags_hierarchy_taxonomy($product_ref->{lc}, $field, $allergens) ];
		$product_ref->{$field . "_tags" } = [];
		# print STDERR "result for $field : ";
		foreach my $tag (@{$product_ref->{$field . "_hierarchy" }}) {
			push @{$product_ref->{$field . "_tags" }}, get_taxonomyid($tag);
			# print STDERR " - $tag";
		}
		# print STDERR "\n";
	}

}

1;<|MERGE_RESOLUTION|>--- conflicted
+++ resolved
@@ -740,14 +740,6 @@
 
 
 my %phrases_before_ingredients_list = (
-<<<<<<< HEAD
-	fr => [
-		'ingr(e|é)dients(\s*)(-|:|\r|\n)+',	# need a colon or a line feed
-	],
-	it => [
-		'ingredienti(\s*)(-|:|\r|\n)+',
-	]
-=======
 
 fr => [
 
@@ -774,22 +766,10 @@
 
 ],
 
->>>>>>> 0ef542b6
 );
 
 
 my %phrases_before_ingredients_list_uppercase = (
-<<<<<<< HEAD
-	fr => [
-		'INGR(E|É)DIENTS(\s*)(\s|-|:|\r|\n)+',	# need a colon or a line feed
-	],
-	it => [
-		'INGREDIENTI(\s*)(-|:|\r|\n)+',
-	],
-	es => [
-		'ingredientes'
-	],
-=======
 
 fr => [
 
@@ -814,7 +794,6 @@
 
 ],
 
->>>>>>> 0ef542b6
 );
 
 
