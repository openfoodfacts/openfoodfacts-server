# This file is part of Product Opener.
#
# Product Opener
# Copyright (C) 2011-2023 Association Open Food Facts
# Contact: contact@openfoodfacts.org
# Address: 21 rue des Iles, 94100 Saint-Maur des Fossés, France
#
# Product Opener is free software: you can redistribute it and/or modify
# it under the terms of the GNU Affero General Public License as
# published by the Free Software Foundation, either version 3 of the
# License, or (at your option) any later version.
#
# This program is distributed in the hope that it will be useful,
# but WITHOUT ANY WARRANTY; without even the implied warranty of
# MERCHANTABILITY or FITNESS FOR A PARTICULAR PURPOSE.  See the
# GNU Affero General Public License for more details.
#
# You should have received a copy of the GNU Affero General Public License
# along with this program.  If not, see <http://www.gnu.org/licenses/>.

=encoding UTF-8

=head1 NAME

ProductOpener::Ingredients - process and analyze ingredients lists

=head1 SYNOPSIS

C<ProductOpener::Ingredients> processes, normalize, parses and analyze
ingredients lists to extract and recognize individual ingredients,
additives and allergens, and to compute product properties related to
ingredients (is the product vegetarian, vegan, does it contain palm oil etc.)

    use ProductOpener::Ingredients qw/:all/;

	[..]

	clean_ingredients_text($product_ref);

	extract_ingredients_from_text($product_ref);

	extract_additives_from_text($product_ref);

	detect_allergens_from_text($product_ref);

=head1 DESCRIPTION

[..]

=cut

package ProductOpener::Ingredients;

use ProductOpener::PerlStandards;
use Exporter qw< import >;

BEGIN {
	use vars qw(@ISA @EXPORT_OK %EXPORT_TAGS);
	@EXPORT_OK = qw(

		&parse_ingredients_text_service
		&extend_ingredients_service
		&estimate_ingredients_percent_service

		&extract_ingredients_from_image

		&separate_additive_class

		&split_generic_name_from_ingredients
		&clean_ingredients_text_for_lang
		&cut_ingredients_text_for_lang
		&clean_ingredients_text
		&select_ingredients_lc

		&detect_allergens_from_text
		&get_allergens_taxonomyid

		&normalize_a_of_b
		&normalize_enumeration

		&extract_additives_from_text
		&extract_ingredients_from_text
		&preparse_ingredients_text

		&flatten_sub_ingredients

		&compute_ingredients_percent_min_max_values
		&delete_ingredients_percent_values
		&compute_ingredients_percent_estimates

		&estimate_nutriscore_2021_milk_percent_from_ingredients
		&estimate_nutriscore_2023_red_meat_percent_from_ingredients

		&has_specific_ingredient_property

		&init_origins_regexps
		&match_ingredient_origin
		&parse_origins_from_text

		&assign_property_to_ingredients

		&get_ingredients_with_property_value
	);    # symbols to export on request
	%EXPORT_TAGS = (all => [@EXPORT_OK]);
}

use vars @EXPORT_OK;
use experimental 'smartmatch';

use ProductOpener::Store qw/get_string_id_for_lang unac_string_perl/;
use ProductOpener::Config qw/:all/;
use ProductOpener::Users qw/:all/;
use ProductOpener::Tags qw/:all/;
use ProductOpener::Products qw/remove_fields/;
use ProductOpener::URL qw/:all/;
use ProductOpener::Images qw/extract_text_from_image/;
use ProductOpener::Lang qw/$lc %Lang lang/;
use ProductOpener::Units qw/normalize_quantity/;
use ProductOpener::Food qw/is_fat_oil_nuts_seeds_for_nutrition_score/;

use Encode;
use Clone qw(clone);

use LWP::UserAgent;
use Encode;
use JSON::MaybeXS;
use Log::Any qw($log);
use List::MoreUtils qw(uniq);
use Data::DeepAccess qw(deep_get deep_exists);

# MIDDLE DOT with common substitutes (BULLET variants, BULLET OPERATOR and DOT OPERATOR (multiplication))
# U+00B7 "·" (Middle Dot). Is a common character in Catalan. To avoid to break ingredients,
#  spaces are added before and after the symbol hereafter.
# U+2022 "•" (Bullet)
# U+2023 "‣" (Triangular Bullet )
# U+25E6 "◦" (White Bullet)
# U+2043 "⁃" (Hyphen Bullet)
# U+204C "⁌" (Black Leftwards Bullet)
# U+204D "⁍" (Black Rightwards Bullet)
# U+2219 "∙" (Bullet Operator )
# U+22C5 "⋅" (Dot Operator)
# U+30FB "・" (Katakana Middle Dot)
my $middle_dot
	= qr/(?: \N{U+00B7} |\N{U+2022}|\N{U+2023}|\N{U+25E6}|\N{U+2043}|\N{U+204C}|\N{U+204D}|\N{U+2219}|\N{U+22C5}|\N{U+30FB})/i;

# Unicode category 'Punctuation, Dash', SWUNG DASH and MINUS SIGN
my $dashes = qr/(?:\p{Pd}|\N{U+2053}|\N{U+2212})/i;

# ',' and synonyms - COMMA, SMALL COMMA, FULLWIDTH COMMA, IDEOGRAPHIC COMMA, SMALL IDEOGRAPHIC COMMA, HALFWIDTH IDEOGRAPHIC COMMA, ARABIC COMMA
my $commas = qr/(?:\N{U+002C}|\N{U+FE50}|\N{U+FF0C}|\N{U+3001}|\N{U+FE51}|\N{U+FF64}|\N{U+060C})/i;

# '.' and synonyms - FULL STOP, SMALL FULL STOP, FULLWIDTH FULL STOP, IDEOGRAPHIC FULL STOP, HALFWIDTH IDEOGRAPHIC FULL STOP
my $stops = qr/(?:\N{U+002E}|\N{U+FE52}|\N{U+FF0E}|\N{U+3002}|\N{U+FE61})/i;

# '(' and other opening brackets ('Punctuation, Open' without QUOTEs)
# U+201A "‚" (Single Low-9 Quotation Mark)
# U+201E "„" (Double Low-9 Quotation Mark)
# U+276E "❮" (Heavy Left-Pointing Angle Quotation Mark Ornament)
# U+2E42 "⹂" (Double Low-Reversed-9 Quotation Mark)
# U+301D "〝" (Reversed Double Prime Quotation Mark)
# U+FF08 "（" (Fullwidth Left Parenthesis) used in some countries (Japan)
my $obrackets = qr/(?![\N{U+201A}|\N{U+201E}|\N{U+276E}|\N{U+2E42}|\N{U+301D}|\N{U+FF08}])[\p{Ps}]/i;

# ')' and other closing brackets ('Punctuation, Close' without QUOTEs)
# U+276F "❯" (Heavy Right-Pointing Angle Quotation Mark Ornament )
# U+301E "⹂" (Double Low-Reversed-9 Quotation Mark)
# U+301F "〟" (Low Double Prime Quotation Mark)
# U+FF09 "）" (Fullwidth Right Parenthesis) used in some countries (Japan)
my $cbrackets = qr/(?![\N{U+276F}|\N{U+301E}|\N{U+301F}|\N{U+FF09}])[\p{Pe}]/i;

# U+FF0F "／" (Fullwidth Solidus) used in some countries (Japan)
my $separators_except_comma = qr/(;|:|$middle_dot|\[|\{|\(|\N{U+FF08}|( $dashes ))|(\/|\N{U+FF0F})/i
	;    # separators include the dot . followed by a space, but we don't want to separate 1.4 etc.

my $separators = qr/($stops\s|$commas|$separators_except_comma)/i;

# do not add sub ( ) in the regexps below as it would change which parts gets matched in $1, $2 etc. in other regexps that use those regexps
# put the longest strings first, so that we can match "possible traces" before "traces"
my %may_contain_regexps = (

	en =>
		"it may contain traces of|possible traces|traces|may also contain|also may contain|may contain|may be present|Produced in a factory handling",
	bg => "продуктът може да съдържа следи от|може да съдържа следи от|може да съдържа",
	bs => "može da sadrži",
	ca => "pot contenir",
	cs => "může obsahovat|může obsahovat stopy",
	da => "produktet kan indeholde|kan indeholde spor af|kan indeholde spor|eventuelle spor|kan indeholde|mulige spor",
	de => "Kann enthalten|Kann Spuren|Spuren|Kann Anteile|Anteile|Kann auch|Kann|Enthält möglicherweise",
	es => "puede contener huellas de|puede contener trazas de|puede contener|trazas|traza",
	et => "võib sisaldada vähesel määral|võib sisaldada|võib sisalda",
	fi =>
		"saattaa sisältää pienehköjä määriä muita|saattaa sisältää pieniä määriä muita|saattaa sisältää pienehköjä määriä|saattaa sisältää pieniä määriä|voi sisältää vähäisiä määriä|saattaa sisältää hivenen|saattaa sisältää pieniä|saattaa sisältää jäämiä|sisältää pienen määrän|jossa käsitellään myös|saattaa sisältää myös|joka käsittelee myös|jossa käsitellään|saattaa sisältää",
	fr =>
		"peut également contenir|peut contenir|qui utilise|utilisant|qui utilise aussi|qui manipule|manipulisant|qui manipule aussi|traces possibles|traces d'allergènes potentielles|trace possible|traces potentielles|trace potentielle|traces éventuelles|traces eventuelles|trace éventuelle|trace eventuelle|traces|trace|Traces éventuelles de|Peut contenir des traces de",
	hr =>
		"mogući ostaci|mogući sadržaj|mogući tragovi|može sadržavati|može sadržavati alergene u tragovima|može sadržavati tragove|može sadržavati u tragovima|može sadržati|može sadržati tragove|proizvod može sadržavati|proizvod može sadržavati tragove",
	is => "getur innihaldið leifar|gæti innihaldið snefil|getur innihaldið",
	it =>
		"Pu[òo] contenere tracce di|pu[òo] contenere|che utilizza anche|possibili tracce|eventuali tracce|possibile traccia|eventuale traccia|tracce|traccia",
	lt => "sudėtyje gali būti|gali būti",
	lv => "var saturēt",
	mk => "Производот може да содржи",
	nl =>
		"Dit product kan sporen van|bevat mogelijk sporen van|Kan sporen bevatten van|Kan sporen van|bevat mogelijk|sporen van|Geproduceerd in ruimtes waar",
	nb =>
		"kan inneholde spor av|kan forekomme spor av|kan inneholde spor|kan forekomme spor|kan inneholde|kan forekomme",
	pl =>
		"może zawierać śladowe ilości|produkt może zawierać|może zawierać|możliwa obecność|może zawierać alergeny|możliwa obecność|w produkcie możliwa obecność|wyprodukowano w zakładzie przetwarzającym",
	pt => "pode conter vestígios de|pode conter",
	ro => "poate con[țţt]ine urme de|poate con[țţt]ine|poate con[țţt]in|produsul poate conţine urme de",
	rs => "može sadržati tragove",
	ru => "Могут содержаться следы",
	sk => "Môže obsahovať",
	sl => "lahko vsebuje sledi",
	sv => "kan innehålla små mängder|kan innehålla spår av|innehåller spår av|kan innehålla spår|kan innehålla",
);

my %contains_regexps = (

	en => "contains",
	bg => "съдържа",
	ca => "conté",
	da => "indeholder",
	es => "contiene",
	et => "sisaldab",
	fr => "contient",
	hr => "sadrže",
	it => "contengono",
	nl => "bevat",
	pl => "zawiera|zawierają",
	ro => "con[țţt]ine|con[țţt]in",
	sv => "innehåller",
);

my %contains_or_may_contain_regexps = (
	allergens => \%contains_regexps,
	traces => \%may_contain_regexps,
);

my %allergens_stopwords = ();

my %allergens_regexps = ();

# Needs to be called after Tags.pm has loaded taxonomies

=head1 FUNCTIONS

=head2 init_allergens_regexps () - initialize regular expressions needed for ingredients parsing

This function initializes regular expressions needed to parse traces and allergens in ingredients lists.

=cut

sub init_allergens_regexps() {

	# Allergens stopwords

	foreach my $key (sort keys %{$stopwords{"allergens"}}) {
		if ($key =~ /\.strings/) {
			my $allergens_lc = $`;
			$allergens_stopwords{$allergens_lc} = join('|', uniq(@{$stopwords{"allergens"}{$key}}));
			#print STDERR "allergens_regexp - $allergens_lc - " . $allergens_stopwords{$allergens_lc} . "\n";
		}
	}

	# Allergens

	foreach my $allergens_lc (uniq(keys %contains_regexps, keys %may_contain_regexps)) {

		my @allergenssuffixes = ();

		# Add synonyms in target language
		if (defined $translations_to{allergens}) {
			foreach my $allergen (keys %{$translations_to{allergens}}) {
				if (defined $translations_to{allergens}{$allergen}{$allergens_lc}) {
					# push @allergenssuffixes, $translations_to{allergens}{$allergen}{$allergens_lc};
					# the synonyms below also contain the main translation as the first entry

					my $allergens_lc_allergenid
						= get_string_id_for_lang($allergens_lc, $translations_to{allergens}{$allergen}{$allergens_lc});

					foreach my $synonym (@{$synonyms_for{allergens}{$allergens_lc}{$allergens_lc_allergenid}}) {
						# Change parenthesis to dots
						# e.g. chemical formula in Open Beauty Facts ingredients
						$synonym =~ s/\(/./g;
						$synonym =~ s/\)/./g;
						push @allergenssuffixes, $synonym;
					}
				}
			}
		}

		$allergens_regexps{$allergens_lc} = "";

		foreach my $suffix (sort {length($b) <=> length($a)} @allergenssuffixes) {
			# simple singulars and plurals
			my $singular = $suffix;
			$suffix =~ s/s$//;
			$allergens_regexps{$allergens_lc} .= '|' . $suffix . '|' . $suffix . 's';

			my $unaccented_suffix = unac_string_perl($suffix);
			if ($unaccented_suffix ne $suffix) {
				$allergens_regexps{$allergens_lc} .= '|' . $unaccented_suffix . '|' . $unaccented_suffix . 's';
			}

		}
		$allergens_regexps{$allergens_lc} =~ s/^\|//;
	}

	return;
}

# Abbreviations that contain dots.
# The dots interfere with the parsing: replace them with the full name.

my %abbreviations = (

	all => [
		["B. actiregularis", "bifidus actiregularis"],    # Danone trademark
		["B. lactis", "bifidobacterium lactis"],
		["L. acidophilus", "lactobacillus acidophilus"],
		["L. bulgaricus", "lactobacillus bulgaricus"],
		["L. delbrueckii subsp. bulgaricus", "lactobacillus bulgaricus"],
		["Lactobacillus delbrueckii subsp. bulgaricus", "lactobacillus bulgaricus"],
		["L. casei", "lactobacillus casei"],
		["L. lactis", "lactobacillus lactis"],
		["L. delbrueckii subsp. lactis", "lactobacillus lactis"],
		["Lactobacillus delbrueckii subsp. lactis", "lactobacillus lactis"],
		["L. plantarum", "lactobacillus plantarum"],
		["L. reuteri", "lactobacillus reuteri"],
		["L. rhamnosus", "lactobacillus rhamnosus"],
		["S. thermophilus", "streptococcus thermophilus"],
	],

	en => [
		["w/o", "without"],
		["w/", "with "],    # note trailing space
		["vit.", "vitamin"],
		["i.a.", "inter alia"],

	],

	ca => [["vit.", "vitamina"], ["m.g.", "matèria grassa"]],

	da => [
		["bl. a.", "blandt andet"],
		["inkl.", "inklusive"],
		["mod.", "modificeret"],
		["past.", "pasteuriserede"],
		["pr.", "per"],
	],

	de => [["vit.", "vitamin"],],

	es => [["vit.", "vitamina"], ["m.g.", "materia grasa"]],

	fi => [["mikro.", "mikrobiologinen"], ["mm.", "muun muassa"], ["sis.", "sisältää"], ["n.", "noin"],],

	fr => [["vit.", "Vitamine"], ["Mat. Gr.", "Matières Grasses"],],

	hr => [
		["temp.", "temperaturi"],
		["konc.", "koncentrirani"],
		["m.m.", "mliječne masti"],
		["regul. kisel.", "regulator kiselosti"],
		["reg. kis.", "regulator kiselosti"],
		["sv.", "svinjsko"],
		["zgrud.", "zgrudnjavanja"],
	],

	nb => [
		["bl. a.", "blant annet"],
		["inkl.", "inklusive"],
		["papr.", "paprika"],
		["fullherdet kokos - og rapsolje", "fullherdet kokosolje og fullherdet rapsolje"],
		["kons.middel", "konserveringsmiddel"],
		["surhetsreg.midde", "surhetsregulerende middel"],
		["mod.", "modifisert"],
		["fort.middel", "fortykningsmiddel"],
		["veg.", "vegetabilsk"],
	],

	ru => [
		["в/с", "высшего сорта"],    # or "высший сорт". = top grade, superfine. applied to flour.
		["х/п", "хлебопекарная"],    # bakery/baking, also for flour.
	],

	sv => [
		["bl. a.", "bland annat"],
		["förtjockn.medel", "förtjockningsmedel"],
		["inkl.", "inklusive"],
		["kons.medel", "konserveringsmedel"],
		["max.", "maximum"],
		["mikrob.", "mikrobiellt"],
		["min.", "minimum"],
		["mod.", "modifierad"],
		["past.", "pastöriserad"],
		["stabil.", "stabiliseringsämne"],
		["surhetsreg.", "surhetsreglerande"],
		["veg.", "vegetabilisk"],
		["ca.", "cirka"],
	],
);

my %of = (
	en => " of ",
	ca => " de ",
	da => " af ",
	de => " von ",
	es => " de ",
	fr => " de la | de | du | des | d'| de l'",
	is => " af ",
	it => " di | d'",
	nl => " van ",
	nb => " av ",
	sv => " av ",
);

my %from = (
	en => " from ",
	da => " fra ",
	de => " aus ",
	es => " de ",
	fr => " de la | de | du | des | d'| de l'",
	it => " dal | della | dalla | dagli | dall'",
	nl => " uit ",
	pl => " z | ze ",
	sv => " från ",
);

my %and = (
	en => " and ",
	br => " ha | hag ",
	ca => " i ",
	cs => " a ",
	da => " og ",
	de => " und ",
	el => " και ",
	es => " y ",    # Spanish "e" before "i" and "hi" is handled by preparse_text()
	et => " ja ",
	fi => " ja ",
	fr => " et ",
	gl => " e ",
	hr => " i ",
	hu => " és ",
	id => " dan ",
	is => " og ",
	it => " e ",
	lt => " ir ",
	lv => " un ",
	mg => " sy ",
	ms => " dan ",
	nl => " en ",
	nb => " og ",
	nn => " og ",
	oc => " e ",
	pl => " i ",
	pt => " e ",
	ro => " și ",
	ru => " и ",
	sk => " a ",
	sl => " in ",
	sq => " dhe ",
	sv => " och ",
	tl => " at ",
	tr => " ve ",
	uk => " i ",
	uz => " va ",
	vi => " và ",
	yo => " ati ",
);

my %and_of = (
	en => " and of ",
	ca => " i de ",
	da => " og af ",
	de => " und von ",
	es => " y de ",
	fr => " et de la | et de l'| et du | et des | et d'| et de ",
	is => " og af ",
	it => " e di | e d'",
	nb => " og av ",
	sv => " och av ",
);

my %and_or = (
	en => " and | or | and/or | and / or ",
	da => " og | eller | og/eller | og / eller ",
	de => " und | oder | und/oder | und / oder ",
	es => " y | e | o | y/o | y / o ",
	fi => " ja | tai | ja/tai | ja / tai ",
	fr => " et | ou | et/ou | et / ou ",
	hr => " i | ili | i/ili | i / ili ",
	is => " og | eða | og/eða | og / eða ",
	it => " e | o | e/o | e / o",
	ja => "又は",    # or
	nl => " en/of | en / of ",
	nb => " og | eller | og/eller | og / eller ",
	pl => " i | oraz | lub | albo ",
	ru => " и | или | и/или | и / или ",
	sv => " och | eller | och/eller | och / eller ",
);

my %the = (
	en => " the ",
	es => " el | la | los | las ",
	fr => " le | la | les | l'",
	it => " il | lo | la | i | gli | le | l'",
	nl => " de | het ",
);

# Strings to identify phrases like "75g per 100g of finished product"
my %per = (
	en => " per | for ",
	da => " per ",
	es => " por | por cada ",
	fr => " pour | par ",
	hr => " na ",
	it => " per ",
	nl => " per ",
	sv => "((?: bär)|(?:\, varav tillsatt socker \\d+\\s*g))? per ",
);

my $one_hundred_grams_or_ml = '100\s*(?:g|gr|ml)';

my %of_finished_product = (
	en => " of (?:finished )?product",
	es => " de producto(?: terminado| final)?",
	fr => " (?:de|sur) produit(?: fini)?",
	hr => " (?:gotovog )?proizvoda",
	it => " di prodotto(?: finito)?",
	nl => " van het volledige product",
	sv => " sylt",
);

# Labels that we want to recognize in the ingredients
# e.g. "fraises issues de l'agriculture biologique"

# Put composed labels like fair-trade-organic first
# There is no need to add labels in every language, synonyms are used automatically
my @labels = (
	"en:fair-trade-organic", "en:organic",
	"en:fair-trade", "en:pgi",
	"en:pdo", "fr:label-rouge",
	"en:sustainable-seafood-msc", "en:responsible-aquaculture-asc",
	"fr:aoc", "en:vegan",
	"en:vegetarian", "nl:beter-leven-1-ster",
	"nl:beter-leven-2-ster", "nl:beter-leven-3-ster",
	"en:halal", "en:kosher",
	"en:fed-without-gmos", "fr:crc",
	"en:without-gluten", "en:sustainable-farming",
	"en:krav",
);
my %labels_regexps = ();

# Needs to be called after Tags.pm has loaded taxonomies

=head1 FUNCTIONS

=head2 init_labels_regexps () - initialize regular expressions needed for ingredients parsing

This function creates regular expressions that match all variations of labels
that we want to recognize in ingredients lists, such as organic and fair trade.

=cut

sub init_labels_regexps() {

	foreach my $labelid (@labels) {

		# Canonicalize the label ids in case the normalized id changed
		$labelid = canonicalize_taxonomy_tag("en", "labels", $labelid);

		foreach my $label_lc (keys %{$translations_to{labels}{$labelid}}) {

			# the synonyms below also contain the main translation as the first entry

			my $label_lc_labelid = get_string_id_for_lang($label_lc, $translations_to{labels}{$labelid}{$label_lc});

			my @synonyms = ();

			foreach my $synonym (@{$synonyms_for{labels}{$label_lc}{$label_lc_labelid}}) {
				push @synonyms, $synonym;

				# In Spanish, when preparsing ingredients text, we will replace " e " by " y ".
				# also replace and / or by and to match labels

				my $synonym2 = $synonym;
				# replace "and / or" by "and"
				# except if followed by a separator, a digit, or "and", to avoid false positives
				my $and_or = ' - ';
				my $and = $and{$label_lc} || " and ";
				my $and_without_spaces = $and;
				$and_without_spaces =~ s/^ //;
				$and_without_spaces =~ s/ $//;
				if (defined $and_or{$label_lc}) {
					$and_or = $and_or{$label_lc};
					$synonym2 =~ s/($and_or)(?!($and_without_spaces |\d|$separators))/$and/ig;
					if ($synonym2 ne $synonym) {
						push @synonyms, $synonym2;
					}
				}
			}

			# also add the xx: entries and synonyms
			if (($label_lc ne "xx") and (defined $translations_to{labels}{$labelid}{"xx"})) {
				my $label_xx_labelid = get_string_id_for_lang("xx", $translations_to{labels}{$labelid}{"xx"});

				foreach my $synonym (@{$synonyms_for{labels}{"xx"}{$label_xx_labelid}}) {
					push @synonyms, $synonym;
				}
			}

			my $label_regexp = "";
			foreach my $synonym (sort {length($b) <=> length($a)} @synonyms) {

				# IGP - Indication Géographique Protégée -> IGP: Indication Géographique Protégée
				$synonym =~ s/ - /\( - |: | : \)/g;

				# simple singulars and plurals
				my $singular = $synonym;
				$synonym =~ s/s$//;
				$label_regexp .= '|' . $synonym . '|' . $synonym . 's';

				my $unaccented_synonym = unac_string_perl($synonym);
				if ($unaccented_synonym ne $synonym) {
					$label_regexp .= '|' . $unaccented_synonym . '|' . $unaccented_synonym . 's';
				}

			}
			$label_regexp =~ s/^\|//;
			defined $labels_regexps{$label_lc} or $labels_regexps{$label_lc} = {};
			$labels_regexps{$label_lc}{$labelid} = $label_regexp;
			#print STDERR "labels_regexps - label_lc: $label_lc - labelid: $labelid - regexp: $label_regexp\n";
		}
	}

	return;
}

# Ingredients processing regexps

my %ingredients_processing_regexps = ();

sub init_ingredients_processing_regexps() {

	# Create a list of regexps with each synonyms of all ingredients processes
	%ingredients_processing_regexps = %{
		generate_regexps_matching_taxonomy_entries(
			"ingredients_processing",
			"list_of_regexps",
			{
				#add_simple_plurals => 1,
				#add_simple_singulars => 1,
				match_space_with_dash => 1,
			}
		)
	};

	return;
}

# Origins processing regexps

my %origins_regexps = ();

sub init_origins_regexps() {

	# Create a list of regexps with each synonyms of all ingredients processes
	%origins_regexps = %{
		generate_regexps_matching_taxonomy_entries(
			"origins",
			"unique_regexp",
			{
				match_space_with_dash => 1,
			}
		)
	};

	return;
}

# Additives classes regexps

my %additives_classes_regexps = ();

sub init_additives_classes_regexps() {

	# Create a regexp with all synonyms of all additives classes
	%additives_classes_regexps = %{
		generate_regexps_matching_taxonomy_entries(
			"additives_classes",
			"unique_regexp",
			{
				add_simple_plurals => 1,
				add_simple_singulars => 1,
				# 2022-09-22: not sure if the following is still needed
				# before refactoring, we had a comment about not turning
				# "vitamin A" into "vitamin : A", but it does not happen
				# skip_entries_matching => '/^en:vitamins$/',
			}
		)
	};

	return;
}

if ((keys %labels_regexps) > 0) {exit;}

sub extract_ingredients_from_image ($product_ref, $id, $ocr_engine, $results_ref) {

	my $lc = $product_ref->{lc};

	if ($id =~ /_(\w\w)$/) {
		$lc = $1;
	}

	extract_text_from_image($product_ref, $id, "ingredients_text_from_image", $ocr_engine, $results_ref);

	# remove nutrition facts etc.
	if (($results_ref->{status} == 0) and (defined $results_ref->{ingredients_text_from_image})) {

		$results_ref->{ingredients_text_from_image_orig} = $product_ref->{ingredients_text_from_image};
		$results_ref->{ingredients_text_from_image}
			= cut_ingredients_text_for_lang($results_ref->{ingredients_text_from_image}, $lc);
	}

	return;
}

# prepared with
my %prepared_with = (
	en => "(?:made|prepared|produced) with",
	da => "fremstillet af",
	es => "elabora con",
	fr => "(?:(?:é|e)labor(?:é|e)|fabriqu(?:é|e)|pr(?:é|e)par(?:é|e)|produit)(?:e)?(?:s)? (?:avec|à partir)",
	hr => "(?:proizvedeno od|sadrži)",
	nl => "bereid met",
	sv => "är",
);

my %min_regexp = (
	en => "min|min\.|minimum",
	ca => "min|min\.|mín|mín\.|mínim|minim",
	es => "min|min\.|mín|mín\.|mínimo|minimo|minimum",
	fr => "min|min\.|mini|minimum",
	hr => "min|min\.|mini|minimum",
	pl => "min|min\.|minimum",
);

my %max_regexp = (
	en => "max|max\.|maximum",
	ca => "max|max\.|màxim",
	es => "max|max\.|máximo",
	fr => "max|max\.|maxi|maximum",
	hr => "max|max\.|maxi|maximum",
	pl => "max|max\.|maximum",
);

# Words that can be ignored after a percent
# e.g. 50% du poids total, 30% of the total weight
# groups need to be non-capturing: prefixed with (?:

my %ignore_strings_after_percent = (
	en => "of (?:the )?(?:total weight|grain is wholegrain rye)",
	es => "(?:en el chocolate(?: con leche)?)",
	fi => "jauhojen määrästä",
	fr => "(?:dans le chocolat(?: (?:blanc|noir|au lait))?)|(?:du poids total|du poids)",
	sv => "fetthalt",
);

=head2 has_specific_ingredient_property ( product_ref, searched_ingredient_id, property )

Check if the specific ingredients structure (extracted from the end of the ingredients list and product labels)
contains a property for an ingredient. (e.g. do we have an origin specified for a specific ingredient)

=head3 Arguments

=head4 product_ref

=head4 searched_ingredient_id

If the ingredient_id parameter is undef, then we return the value for any specific ingredient.
(useful for products for which we do not have ingredients, but for which we have a label like "French eggs":
we can still derive the origin of the ingredients, e.g. for the Eco-Score)

=head4 property

e.g. "origins"

=head3 Return values

=head4 value

- undef if we don't have a specific ingredient with the requested property matching the requested ingredient
- otherwise the value for the matching specific ingredient

=cut

sub has_specific_ingredient_property ($product_ref, $searched_ingredient_id, $property) {

	my $value;

	# If we have specific ingredients, check if we have a parent of searched ingredient
	if (defined $product_ref->{specific_ingredients}) {
		foreach my $specific_ingredient_ref (@{$product_ref->{specific_ingredients}}) {
			my $specific_ingredient_id = $specific_ingredient_ref->{id};
			if (
				(
					defined $specific_ingredient_ref->{$property}
				)    # we have a value for the property for the specific ingredient
					 # and we did not target a specific ingredient, or this is equivalent to the searched ingredient
				and (  (not defined $searched_ingredient_id)
					or (is_a("ingredients", $searched_ingredient_id, $specific_ingredient_id)))
				)
			{

				if (not defined $value) {
					$value = $specific_ingredient_ref->{$property};
				}
				elsif ($specific_ingredient_ref->{$property} ne $value) {
					$log->warn(
						"has_specific_ingredient_property: different values for property",
						{
							searched_ingredient_id => $searched_ingredient_id,
							property => $property,
							current_value => $value,
							specific_ingredient_id => $specific_ingredient_id,
							new_value => $specific_ingredient_ref->{$property}
						}
					) if $log->is_warn();
				}
			}
		}
	}

	return $value;
}

=head2 add_properties_from_specific_ingredients ( product_ref )

Go through the ingredients structure, and add properties to ingredients that match specific ingredients
for which we have extra information (e.g. origins from a label).

=cut

sub add_properties_from_specific_ingredients ($product_ref) {

	return if not defined $product_ref->{ingredients};

	# Traverse the ingredients tree, breadth first
	my @ingredients = @{$product_ref->{ingredients}};

	while (@ingredients) {

		# Remove and process the first ingredient
		my $ingredient_ref = shift @ingredients;
		my $ingredientid = $ingredient_ref->{id};

		# Add sub-ingredients at the beginning of the ingredients array
		if (defined $ingredient_ref->{ingredients}) {

			unshift @ingredients, @{$ingredient_ref->{ingredients}};
		}

		foreach my $property (qw(origins)) {
			my $property_value = has_specific_ingredient_property($product_ref, $ingredientid, $property);
			if ((defined $property_value) and (not defined $ingredient_ref->{$property})) {
				$ingredient_ref->{$property} = $property_value;
			}
		}
	}
	return;
}

=head2 add_percent_max_for_ingredients_from_nutrition_facts ( $product_ref )

Add a percent_max value for salt and sugar ingredients, based on the nutrition facts.

=cut

sub add_percent_max_for_ingredients_from_nutrition_facts ($product_ref) {

	# Check if we have values for salt and sugar in the nutrition facts
	my @ingredient_max_values = ();
	my $sugars_100g = deep_get($product_ref, qw(nutriments sugars_100g));
	if (defined $sugars_100g) {
		push @ingredient_max_values, {ingredientid => "en:sugar", value => $sugars_100g};
	}
	my $salt_100g = deep_get($product_ref, qw(nutriments salt_100g));
	if (defined $salt_100g) {
		push @ingredient_max_values, {ingredientid => "en:salt", value => $salt_100g};
	}

	if (scalar @ingredient_max_values) {

		# Traverse the ingredients tree, depth first

		my @ingredients = @{$product_ref->{ingredients}};

		while (@ingredients) {

			# Remove and process the first ingredient
			my $ingredient_ref = shift @ingredients;
			my $ingredientid = $ingredient_ref->{id};

			# Add sub-ingredients at the beginning of the ingredients array
			if (defined $ingredient_ref->{ingredients}) {

				unshift @ingredients, @{$ingredient_ref->{ingredients}};
			}

			foreach my $ingredient_max_value_ref (@ingredient_max_values) {
				my $value = $ingredient_max_value_ref->{value};
				if (is_a("ingredients", $ingredient_ref->{id}, $ingredient_max_value_ref->{ingredientid})) {
					if (not defined $ingredient_ref->{percent_max}) {
						$ingredient_ref->{percent_max} = $value;
					}
				}

			}
		}
	}
	return;
}

=head2 add_specific_ingredients_from_labels ( product_ref )

Check if the product has labels that indicate properties (e.g. origins) for specific ingredients.

e.g.

en:French pork
fr:Viande Porcine Française, VPF, viande de porc française, Le Porc Français, Porc Origine France, porc français, porc 100% France
origins:en: en:france
ingredients:en: en:pork

This function extracts those mentions and adds them to the specific_ingredients structure.

=head3 Return values

=head4 specific_ingredients structure

Array of specific ingredients.

=head4 

=cut

sub add_specific_ingredients_from_labels ($product_ref) {

	my $ingredients_lc = $product_ref->{ingredients_lc} || $product_ref->{lc};

	if (defined $product_ref->{labels_tags}) {
		foreach my $labelid (@{$product_ref->{labels_tags}}) {
			my $ingredients = get_property("labels", $labelid, "ingredients:en");
			if (defined $ingredients) {
				my $origins = get_property("labels", $labelid, "origins:en");

				if (defined $origins) {

					my $ingredient_id = canonicalize_taxonomy_tag("en", "ingredients", $ingredients);

					my $specific_ingredients_ref = {
						id => $ingredient_id,
						ingredient => $ingredients,
						label => $labelid,
						origins => join(",", map {canonicalize_taxonomy_tag("en", "origins", $_)} split(/,/, $origins))
					};

					push @{$product_ref->{specific_ingredients}}, $specific_ingredients_ref;
				}
			}
		}
	}
	return;
}

=head2 parse_specific_ingredients_from_text ( product_ref, $text, $percent_or_quantity_regexp, $per_100g_regexp )

Lists of ingredients sometime include extra mentions for specific ingredients
at the end of the ingredients list. e.g. "Prepared with 50g of fruits for 100g of finished product".

This function extracts those mentions and adds them to the specific_ingredients structure.

This function is also used to parse the origins of ingredients field.

=head3 Arguments

=head4 product_ref

=head4 text $text

=head4 percent regular expression $percent_or_quantity_regexp

Used to find % values, language specific.

Pass undef in order to skip % recognition. This is useful if we know the text is only for the origins of ingredients.

=head4 per_100g regular expression $per_100g_regexp

=head3 Return values

=head4 specific_ingredients structure

Array of specific ingredients.

=head4 

=cut

sub parse_specific_ingredients_from_text ($product_ref, $text, $percent_or_quantity_regexp, $per_100g_regexp) {

	my $ingredients_lc = $product_ref->{ingredients_lc} || $product_ref->{lc};

	# Go through the ingredient lists multiple times
	# as long as we have one match
	my $ingredient = "start";

	# total or minimum
	my %minimum_or_total = (
		en => "min|minimum|total",
		es => "total",
		fr => "min|minimum|minimal|minimale|total|totale",
		hr => "najmanje|najviše",
		sv => "total",
	);
	my $minimum_or_total = $minimum_or_total{$ingredients_lc} || '';

	# followed by an ingredient (e.g. "total content of fruit")
	my %content_of_ingredient = (
		en => "(?:(?:$minimum_or_total) )?content",
		es => "contenido(?: (?:$minimum_or_total))",
		fr => "(?:teneur|taux)(?: (?:$minimum_or_total))?(?: en)?",   # need to have " en" as it's not in the $of regexp
		hr => "ukupni(?: udio)?|udio",
		sv => "(?:(?:$minimum_or_total) )?mängd",
	);
	my $content_of_ingredient = $content_of_ingredient{$ingredients_lc};

	my $of = $of{$ingredients_lc} || ' ';    # default to space in order to not match an empty string

	# following an ingredient (e.g. "milk content")
	# include space if mandatory
	my %ingredient_content = (
		en => " content",
		sv => "mängd"
	);
	my $ingredient_content = $ingredient_content{$ingredients_lc};

	my $prepared_with = $prepared_with{$ingredients_lc} || '';

	while ($ingredient) {

		# Initialize values
		$ingredient = undef;
		my $matched_ingredient_ref = {};
		my $matched_text;
		my ($percent_or_quantity_value, $percent_or_quantity_unit);
		my $origins;

		# Note: in regular expressions below, use non-capturing groups (starting with (?: )
		# for all groups, except groups that capture actual data: ingredient name, percent, origins

		# Regexps should match until we reach a , . ; - or the end of the text

		$log->debug("parse_specific_ingredients_from_text - text: $text") if $log->is_debug();

		# text in this order: ingredient - quantity - percent
		# e.g.
		# - minimum content of fruit : 150g
		# - fruit content: minimum 80%
		# - total fruit content: 150g per 100g
		if (
			(defined $percent_or_quantity_regexp)
			and (
				(
					# fruit content: 50%, minimum fruit content 40g per 100g
					# sv: Fruktmängd: 50g per 100g (no space)

					(defined $ingredient_content)
					# optional minimum, followed by ingredient, content, : and/or spaces, percent or quantity, optional per 100g, separator
					and ($text
						=~ /((?:^|;|,|\.| - )\s*)(?:(?:$minimum_or_total) )?\s*([^,.;]+?)\s*(?:$ingredient_content)(?::|\s)+$percent_or_quantity_regexp\s*(?:$per_100g_regexp)?(?:;|,|\.| - |$)/i
					)

				)
				or (
					# minimum content of fruit: 150% / content of fruit: 150g per 100g of finished product
					# (fr) teneur en citron de 40%
					(defined $content_of_ingredient)
					and (
						# content, of or : or space, ingredient, percent or quantity, optional per 100g, separator
						$text
						=~ /((?:^|;|,|\.| - )\s*)(?:$content_of_ingredient)(?:$of|\s|:)+([^,.;]+?)(?:$of|\s)+$percent_or_quantity_regexp\s*(?:$per_100g_regexp)?(?:;|,|\.| - |$)/i
					)
				)

			)
			)
		{
			$log->debug("parse_specific_ingredients_from_text - text in this order: ingredient - quantity - percent")
				if $log->is_debug();

			my $before = $1;
			$ingredient = $2;
			# 2 groups captured by $percent_or_quantity_regexp:
			$percent_or_quantity_value = $3;
			$percent_or_quantity_unit = $4;
			$matched_text = $&;
			# Remove the matched text
			$text = $` . $1 . ' ' . $';

			$log->debug("parse_specific_ingredients_from_text - ingredient: $ingredient") if $log->is_debug();
			$log->debug("parse_specific_ingredients_from_text - percent_or_quantity_value: $percent_or_quantity_value")
				if $log->is_debug();
			$log->debug("parse_specific_ingredients_from_text - percent_or_quantity_unit: $percent_or_quantity_unit")
				if $log->is_debug();
		}
		# text in this order: quantity - ingredient - percent
		# e.g.
		# - 75g of tomatoes per 100g
		# - prepared with 60g of fruits
		# - prepared with 40g of fruits per 100g of finished product
		elsif (
			(
					(defined $percent_or_quantity_regexp)
				and (defined $of)
				and ($of ne "")
				and (defined $per_100g_regexp)
				and ($per_100g_regexp ne "")
			)
			and (
				# if the string does not start with "prepared with", it needs to finish with "per 100g",
				# otherwise we will match items that could be part of the ingredients list such as "75% of tomatoes

				# prepared with, percent, ingredient, optional per 100g, separator
				# $of needs to be first in (?:$of|\s|:) so that " of " is matched by it, instead of the ingredient capturing group
				(
						(defined $prepared_with)
					and ($prepared_with ne "")
					and ($text
						=~ /((?:^|;|,|\.| - )\s*)$prepared_with(?:$of|\s|:)+$percent_or_quantity_regexp(?:$of|\s|:)+\s*([^,.;]+?)\s*(?:$per_100g_regexp)?(?:;|,|\.| - |$)/i
					)
				)
				or
				# percent, ingredient, per 100g, separator
				(
					$text
					=~ /((?:^|;|,|\.| - )\s*)$percent_or_quantity_regexp(?:$of|\s|:)+\s*([^,.;]+?)\s*(?:$per_100g_regexp)(?:;|,|\.| - |$)/i
				)
			)
			)
		{
			$log->debug("parse_specific_ingredients_from_text - text in this order: quantity - ingredient - percent")
				if $log->is_debug();

			my $before = $1;
			# 2 groups captured by $percent_or_quantity_regexp:
			$percent_or_quantity_value = $2;
			$percent_or_quantity_unit = $3;
			$ingredient = $4;    # ([^,.;]+?)
			$matched_text = $&;
			# Remove the matched text
			$text = $` . $1 . ' ' . $';

			$log->debug("parse_specific_ingredients_from_text - ingredient: $ingredient") if $log->is_debug();
			$log->debug("parse_specific_ingredients_from_text - percent_or_quantity_value: $percent_or_quantity_value")
				if $log->is_debug();
			$log->debug("parse_specific_ingredients_from_text - percent_or_quantity_unit: $percent_or_quantity_unit")
				if $log->is_debug();
		}

		if (($ingredients_lc eq "en") || ($ingredients_lc eq "fr")) {
			# Origin of the milk: United Kingdom
			# Origine du Cacao: Pérou
			if (match_origin_of_the_ingredient_origin($ingredients_lc, \$text, $matched_ingredient_ref)) {
				$origins = $matched_ingredient_ref->{origins};
				$ingredient = $matched_ingredient_ref->{ingredient};
				$matched_text = $matched_ingredient_ref->{matched_text};
				# Remove extra spaces
				$ingredient =~ s/\s+$//;
			}
		}

		# If we found an ingredient, save it in specific_ingredients
		if (defined $ingredient) {
			my $ingredient_id
				= get_taxonomyid($ingredients_lc,
				canonicalize_taxonomy_tag($ingredients_lc, "ingredients", $ingredient));

			# remove starting or ending separators in matched text
			$matched_text =~ s/^(;|,|\.| - |\s)+//;
			$matched_text =~ s/(;|,|\.| - |\s)+$//;
			$matched_text =~ s/^\s+//;

			# remove ending separators for ingredient
			$ingredient =~ s/(:|\s)*$//;

			my $specific_ingredients_ref = {
				id => $ingredient_id,
				ingredient => $ingredient,
				text => $matched_text,
			};

			# Add percent and quantity fields

			if (defined $percent_or_quantity_value) {
				my ($percent, $quantity, $quantity_g)
					= get_percent_or_quantity_and_normalized_quantity($percent_or_quantity_value,
					$percent_or_quantity_unit);

				defined $percent and $specific_ingredients_ref->{percent} = $percent + 0;
				defined $quantity and $specific_ingredients_ref->{quantity} = $quantity;
				defined $quantity_g and $specific_ingredients_ref->{quantity_g} = $quantity_g + 0;

			}

			# Add origin field

			my $and_or = $and_or{$ingredients_lc};

			defined $origins
				and $specific_ingredients_ref->{origins}
				= join(",",
				map {canonicalize_taxonomy_tag($ingredients_lc, "origins", $_)} split(/,|$and_or/, $origins));

			push @{$product_ref->{specific_ingredients}}, $specific_ingredients_ref;
		}
	}

	return $text;
}

# Note: in regular expressions below, use non-capturing groups (starting with (?: )
# for all groups, except groups that capture actual data: ingredient name, percent, origins

# Regexps should match until we reach a . ; or the end of the text

sub match_ingredient_origin ($ingredients_lc, $text_ref, $matched_ingredient_ref) {

	my $origins_regexp = $origins_regexps{$ingredients_lc};
	my $and_or = $and_or{$ingredients_lc} || ',';
	my $from = $from{$ingredients_lc} || ':';

	# Strawberries: Spain, Italy and Portugal
	# Strawberries from Spain, Italy and Portugal
	if (defined $origins_regexp) {
		if ($$text_ref
			=~ /\s*([^,.;:]+)(?::|$from)\s*((?:$origins_regexp)(?:(?:,|$and_or)(?:\s?)(?:$origins_regexp))*)\s*(?:,|;|\.| - |$)/i
			)
		{
			# Note: the regexp above does not currently match multiple origins with commas (e.g. "Origins of milk: UK, UE")
			# in order to not overmatch something like "Origin of milk: UK, some other mention."
			# In the future, we could try to be smarter and match more if we can recognize the next words exist in the origins taxonomy.

			$matched_ingredient_ref->{ingredient} = $1;
			$matched_ingredient_ref->{origins} = $2;
			$matched_ingredient_ref->{matched_text} = $&;

			# Remove the matched text
			$$text_ref = $` . ' ' . $';

			return 1;
		}
		# Try to match without a "from" marker (e.g. "Strawberry France")
		elsif ($$text_ref
			=~ /\s*([^,.;:]+)\s+((?:$origins_regexp)(?:(?:,|$and_or)(?:\s?)(?:$origins_regexp))*)\s*(?:,|;|\.| - |$)/i)
		{
			# Note: the regexp above does not currently match multiple origins with commas (e.g. "Origins of milk: UK, UE")
			# in order to not overmatch something like "Origin of milk: UK, some other mention."
			# In the future, we could try to be smarter and match more if we can recognize the next words exist in the origins taxonomy.

			$matched_ingredient_ref->{ingredient} = $1;
			$matched_ingredient_ref->{origins} = $2;
			$matched_ingredient_ref->{matched_text} = $&;

			# keep the matched ingredient only if it is a known ingredient in the taxonomy, in order to avoid false positives
			# e.g. "something made in France" should not be turned into ingredient "something made in" + origin "France"
			if (
				not(
					exists_taxonomy_tag(
						"ingredients",
						canonicalize_taxonomy_tag(
							$ingredients_lc, "ingredients", $matched_ingredient_ref->{ingredient}
						)
					)
				)
				)
			{
				$matched_ingredient_ref = {};
			}
			else {
				# Remove the matched text
				$$text_ref = $` . ' ' . $';

				return 1;
			}
		}
	}
	return 0;
}

sub match_origin_of_the_ingredient_origin ($ingredients_lc, $text_ref, $matched_ingredient_ref) {

	my %origin_of_the_regexp_in_lc = (
		en => "(?:origin of (?:the )?)",
		ca => "(?:origen)",
		es => "(?:origen)",
		fr => "(?:origine (?:de |du |de la |des |de l'))",
	);

	my $origin_of_the_regexp = $origin_of_the_regexp_in_lc{$ingredients_lc} || $origin_of_the_regexp_in_lc{en};
	my $origins_regexp = $origins_regexps{$ingredients_lc};
	my $and_or = $and_or{$ingredients_lc} || ',';

	# Origin of the milk: United Kingdom.
	if (
		$origins_regexp
		and ($$text_ref
			=~ /\s*${origin_of_the_regexp}([^,.;:]+)(?::| )+((?:$origins_regexp)(?:(?:,|$and_or)(?:\s?)(?:$origins_regexp))*)\s*(?:,|;|\.| - |$)/i
		)
		)
	{

		$matched_ingredient_ref->{ingredient} = $1;
		$matched_ingredient_ref->{origins} = $2;
		$matched_ingredient_ref->{matched_text} = $&;

		# Remove the matched text
		$$text_ref = $` . ' ' . $';

		# replace and / or
		#$matched_ingredient_ref->{origins} =~ s/($origins_regexp)(?:$and_or)($origins_regexp)/$1,$2/g;

		return 1;
	}
	return 0;
}

=head2 parse_processing_from_ingredient ( $ingredients_lc, $ingredient )

This function extract processing method from one ingredient.
If processing methods are found and remaining ingredient text exists without the processing method,
then, it returns:
	- $processing (concatenate if more than one), 
	- $ingredient (without processing) and 
	- $ingredient_id (without processing)
If it does not result in known ingredient, then it returns the same but unchanged.

=head3 Arguments

=head4 ingredients_lc

language abbreviation (en for English, for example)

=head4 ingredient

string ("pear", for example)

=head3 Return values

=head4 processings_ref

reference to an array of processings

=head4 ingredient

updated ingredient without processing methods

=head4 ingredient_id

English first element for that ingredient (en:pear, for example)

=head4 ingredient_recognized

0 or 1

=cut

sub parse_processing_from_ingredient ($ingredients_lc, $ingredient) {
	my $ingredient_recognized = 0;
	my @processings = ();
	my $debug_parse_processing_from_ingredient = 0;

	# do not match anything if we don't have a translation for "and"
	my $and = $and{$ingredients_lc} || " will not match ";

	# canonicalize_taxonomy_tag also remove stopwords, etc.
	my $ingredient_id = canonicalize_taxonomy_tag($ingredients_lc, "ingredients", $ingredient);

	# return if ingredient exists as is
	if (exists_taxonomy_tag("ingredients", $ingredient_id)) {
		$ingredient_recognized = 1;
	}
	else {

		my $found_a_known_ingredient = 0;
		my $new_ingredient = $ingredient;
		my @new_processings = ();
		my $removed_a_processing = 1;    # remove prefixes / suffixes one by one
		while ($removed_a_processing) {
			$removed_a_processing = 0;

			# First pass: match all prefixes / suffixes at the start and at the end of the ingredient
			# Second pass: possibly match inside the ingredient (e.g. "soupe déshydratée de légumes" -> "soupe de légumes")
			# Don't mix the two passes in order to avoid removing processings that are part of actual ingredients
			# e.g. "pur jus de fruits" -> we don't want to remove "jus" before "pur", so that we can stop at "jus de fruits"

			foreach my $pass ("start_and_end", "inside") {

				# Skip the second pass if we already matched a processing ($removed_a_processing = 1) or if found a known ingredient ($found_a_known_ingredient = 1)
				if ((not $removed_a_processing) and (not $found_a_known_ingredient)) {

					foreach my $ingredient_processing_regexp_ref (@{$ingredients_processing_regexps{$ingredients_lc}}) {
						my $regexp = $ingredient_processing_regexp_ref->[1];

						$debug_parse_processing_from_ingredient
							and $log->trace("processing - checking processing regexps",
							{new_ingredient => $new_ingredient, regexp => $regexp})
							if $log->is_trace();

						if (
							(
								($pass eq "start_and_end") and (
									# match before or after the ingredient, require a space
									(
										#($ingredients_lc =~ /^(en|es|it|fr)$/)
										(
											   ($ingredients_lc eq 'ar')
											or ($ingredients_lc eq 'bg')
											or ($ingredients_lc eq 'bs')
											or ($ingredients_lc eq 'ca')
											or ($ingredients_lc eq 'cs')
											or ($ingredients_lc eq 'el')
											or ($ingredients_lc eq 'en')
											or ($ingredients_lc eq 'es')
											or ($ingredients_lc eq 'fr')
											or ($ingredients_lc eq 'hr')
											or ($ingredients_lc eq 'it')
											or ($ingredients_lc eq 'mk')
											or ($ingredients_lc eq 'pl')
											or ($ingredients_lc eq 'sl')
											or ($ingredients_lc eq 'sr')
										)
										and ($new_ingredient =~ /(^($regexp)\b|\b($regexp)$)/i)
									)

									#  match before or after the ingredient, does not require a space
									or (
										(
											   ($ingredients_lc eq 'de')
											or ($ingredients_lc eq 'hu')
											or ($ingredients_lc eq 'ja')
											or ($ingredients_lc eq 'nl')
										)
										and ($new_ingredient =~ /(^($regexp)|($regexp)$)/i)
									)

									# match after the ingredient, does not require a space
									# match before the ingredient, require a space
									or (
										(
											   ($ingredients_lc eq 'da')
											or ($ingredients_lc eq 'fi')
											or ($ingredients_lc eq 'nb')
											or ($ingredients_lc eq 'no')
											or ($ingredients_lc eq 'nn')
											or ($ingredients_lc eq 'sv')
										)
										and ($new_ingredient =~ /(^($regexp)\b|($regexp)$)/i)
									)
								)
							)
							or (($pass eq "inside") and ($new_ingredient =~ /\b$regexp\b/i))
							)
						{
							$new_ingredient = $` . $';

							$debug_parse_processing_from_ingredient and $log->debug(
								"processing - found processing",
								{
									ingredient => $ingredient,
									new_ingredient => $new_ingredient,
									processing => $ingredient_processing_regexp_ref->[0],
									regexp => $regexp
								}
							) if $log->is_debug();

							$removed_a_processing = 1;

							push @new_processings, $ingredient_processing_regexp_ref->[0];

							# remove starting or ending " and "
							# viande traitée en salaison et cuite -> viande et
							$new_ingredient =~ s/($and)+$//i;
							$new_ingredient =~ s/^($and)+//i;
							# trim leading and trailing whitespaces or hyphens
							$new_ingredient =~ s/(\s|-)+$//;
							$new_ingredient =~ s/^(\s|-)+//;
							# remove extra spaces
							$new_ingredient =~ s/\s+/ /g;

							# Stop if we now have a known ingredient.
							# e.g. "jambon cru en tranches" -> keep "jambon cru".
							my $new_ingredient_id
								= canonicalize_taxonomy_tag($ingredients_lc, "ingredients", $new_ingredient);

							if (exists_taxonomy_tag("ingredients", $new_ingredient_id)) {
								$debug_parse_processing_from_ingredient and $log->debug(
									"processing - found existing ingredient, stop matching",
									{
										ingredient => $ingredient,
										new_ingredient => $new_ingredient,
										new_ingredient_id => $new_ingredient_id
									}
								) if $log->is_debug();

								$found_a_known_ingredient = 1;
							}
							else {
								$debug_parse_processing_from_ingredient
									and $log->debug(
									"processing - NOT found existing ingredient >$new_ingredient_id<, stop matching")
									if $log->is_debug();
							}

							last;
						}
					}
				}
			}
		}
		if ($found_a_known_ingredient) {

			my $new_ingredient_id = canonicalize_taxonomy_tag($ingredients_lc, "ingredients", $new_ingredient);
			if (exists_taxonomy_tag("ingredients", $new_ingredient_id)) {
				$debug_parse_processing_from_ingredient and $log->debug(
					"processing - found existing ingredient after removing processing",
					{
						ingredient => $ingredient,
						new_ingredient => $new_ingredient,
						new_ingredient_id => $new_ingredient_id,
						new_processings => \@new_processings,
					}
				) if $log->is_debug();
				$ingredient = $new_ingredient;
				$ingredient_id = $new_ingredient_id;
				$ingredient_recognized = 1;
				@processings = @new_processings;
			}
			else {
				$debug_parse_processing_from_ingredient and $log->debug(
					"processing - did not find existing ingredient after removing processing",
					{
						ingredient => $ingredient,
						new_ingredient => $new_ingredient,
						new_ingredient_id => $new_ingredient_id,
						new_processinsg => \@new_processings,
					}
				) if $log->is_debug();
			}
		}
	}

	$debug_parse_processing_from_ingredient
		and $log->debug(
		"processing - return",
		{
			processings => \@processings,
			ingredient => $ingredient,
			ingredient_id => $ingredient_id,
			ingredient_recognized => $ingredient_recognized
		}
		) if $log->is_debug();

	return (\@processings, $ingredient, $ingredient_id, $ingredient_recognized);
}

=head2 parse_origins_from_text ( product_ref, $text)

This function parses the origins of ingredients field to extract the origins of specific ingredients.
The origins are stored in the specific_ingredients structure of the product.

Note: this function is similar to parse_specific_ingredients_from_text() that operates on ingredients lists.
The difference is that parse_specific_ingredients_from_text() only extracts and recognizes text that is
an extra mention at the end of an ingredient list (e.g. "Origin of strawberries: Spain"),
while parse_origins_from_text() will also recognize text like "Strawberries: Spain".

=head3 Arguments

=head4 product_ref

=head4 text $text

=head3 Return values

=head4 specific_ingredients structure

Array of specific ingredients.

=head4 

=cut

sub parse_origins_from_text ($product_ref, $text) {

	my $ingredients_lc = $product_ref->{ingredients_lc} || $product_ref->{lc};

	# Normalize single quotes
	$text =~ s/’/'/g;

	# Go through the ingredient lists multiple times
	# as long as we have one match
	my $matched_ingredient = "start";

	while ($matched_ingredient) {

		# Initialize values
		$matched_ingredient = undef;
		my $matched_ingredient_ref = {};
		my $origins;

		# Call match functions to look for different ways to specify origins etc.

		foreach my $match_function_ref (\&match_origin_of_the_ingredient_origin, \&match_ingredient_origin) {
			if ($match_function_ref->($ingredients_lc, \$text, $matched_ingredient_ref)) {

				my $matched_text = $matched_ingredient_ref->{matched_text};
				my $ingredient = $matched_ingredient_ref->{ingredient};
				my $ingredient_id
					= get_taxonomyid($ingredients_lc,
					canonicalize_taxonomy_tag($ingredients_lc, "ingredients", $ingredient));

				# Remove extra spaces
				$ingredient =~ s/\s+$//;
				$matched_text =~ s/^\s+//;

				my $specific_ingredients_ref = {
					id => $ingredient_id,
					ingredient => $ingredient,
					text => $matched_text,
				};

				if (defined $matched_ingredient_ref->{origins}) {
					my $and_or = $and_or{$ingredients_lc};
					$specific_ingredients_ref->{origins} = join(",",
						map {canonicalize_taxonomy_tag($ingredients_lc, "origins", $_)}
							split(/,|$and_or/, $matched_ingredient_ref->{origins}));
				}

				push @{$product_ref->{specific_ingredients}}, $specific_ingredients_ref;

				$matched_ingredient = $ingredient;
				last;
			}
		}
	}

	return $text;
}

=head2 select_ingredients_lc ($product_ref)

Return the `ingredients_lc` field to save in $product_ref.

This is the language that will be used to parse ingredients. We first check that ingredients_text_{lang}
exists and is non-empty for the product main language (`lc`), and return it if it does.
Otherwise we look at all languages defined in `languages_codes` for a non-empty `ingredients_text_lang`.

=head3 Arguments

=head4 $product_ref

=cut

sub select_ingredients_lc ($product_ref) {
	if (defined $product_ref->{languages_codes}) {
		# We sort the keys so that the order is deterministic
		foreach my $language ($product_ref->{lc}, sort keys %{$product_ref->{languages_codes}}) {
			if (    (defined $product_ref->{"ingredients_text_" . $language})
				and ($product_ref->{"ingredients_text_" . $language} ne ""))
			{
				return $language;
			}
		}
	}
	return $product_ref->{lc};
}

=head2 get_percent_or_quantity_and_normalized_quantity($percent_or_quantity_value, $percent_or_quantity_unit)

Used to assign percent or quantity for strings parsed with $percent_or_quantity_regexp.

=head3 Arguments

=head4 percent_or_quantity_value

=head4 percent_or_quantity_unit

=head3 Return values

If the percent_or_quantity_unit is %, we return a defined value for percent, otherwise we return quantity and quantity_g

=head4 percent

=head4 quantity

If the unit is not %, quantity is a concatenation of the quantity value and unit

=head4 quantity_g

Normalized quantity in grams.

=head3 Example

$ingredient = "100% cocoa";	# or "milk 10cl"

if ($ingredient =~ /\s$percent_or_quantity_regexp$/i) {
	$percent_or_quantity_value = $1;
	$percent_or_quantity_unit = $2;

	my ($percent, $quantity, $quantity_g)
		= get_percent_or_quantity_and_normalized_quantity($percent_or_quantity_value, $percent_or_quantity_unit);

=cut

sub get_percent_or_quantity_and_normalized_quantity ($percent_or_quantity_value, $percent_or_quantity_unit) {

	my ($percent, $quantity, $quantity_g);

	if ($percent_or_quantity_unit =~ /\%/) {
		$percent = $percent_or_quantity_value;
	}
	else {
		$quantity = $percent_or_quantity_value . " " . $percent_or_quantity_unit;
		$quantity_g = normalize_quantity($quantity);
	}

	return ($percent, $quantity, $quantity_g);
}

=head2 parse_ingredients_text_service ( $product_ref, $updated_product_fields_ref )

Parse the ingredients_text field to extract individual ingredients.

This function is a product service that can be run through ProductOpener::ApiProductServices

=head3 Arguments

=head4 $product_ref

product object reference

=head4 $updated_product_fields_ref

reference to a hash of product fields that have been created or updated

=cut

sub parse_ingredients_text_service ($product_ref, $updated_product_fields_ref) {

	my $debug_ingredients = 0;

	delete $product_ref->{ingredients};

	# and indicate that the service is creating the "ingredients" structure
	$updated_product_fields_ref->{ingredients} = 1;

	return if ((not defined $product_ref->{ingredients_text}) or ($product_ref->{ingredients_text} eq ""));

	my $text = $product_ref->{ingredients_text};

	$log->debug("extracting ingredients from text", {text => $text}) if $log->is_debug();

	# $product_ref->{ingredients_lc} is defined in extract_ingredients_from_text()
	my $ingredients_lc = $product_ref->{ingredients_lc} || $product_ref->{lc};

	$text = preparse_ingredients_text($ingredients_lc, $text);

	$log->debug("preparsed ingredients from text", {text => $text}) if $log->is_debug();

	# Remove allergens and traces that have been preparsed
	# jus de pomme, eau, sucre. Traces possibles de c\x{e9}leri, moutarde et gluten.",
	# -> jus de pomme, eau, sucre. Traces éventuelles : céleri, Traces éventuelles : moutarde, Traces éventuelles : gluten.

	my $traces = $Lang{traces}{$ingredients_lc};
	my $allergens = $Lang{allergens}{$ingredients_lc};
	$text =~ s/\b($traces|$allergens)\s?:\s?([^,\.]+)//ig;

	# unify newline feeds to \n
	$text =~ s/\r\n/\n/g;
	$text =~ s/\R/\n/g;

	# remove ending . and ending whitespaces
	$text =~ s/(\s|\.)+$//;

	# initialize the structure to store the parsed ingredients and specific ingredients
	$product_ref->{ingredients} = [];

	# farine (12%), chocolat (beurre de cacao (15%), sucre [10%], protéines de lait, oeuf 1%) - émulsifiants : E463, E432 et E472 - correcteurs d'acidité : E322/E333 E474-E475, acidifiant (acide citrique, acide phosphorique) - sel : 1% ...

	# assume commas between numbers are part of the name
	# e.g. en:2-Bromo-2-Nitropropane-1,3-Diol, Bronopol
	# replace by a lower comma ‚

	$text =~ s/(\d),(\d)/$1‚$2/g;

	my $and = $and{$ingredients_lc} || " and ";

	my $prepared_with = $prepared_with{$ingredients_lc} || '',

		my $min_regexp = $min_regexp{$ingredients_lc} || '';

	my $max_regexp = $max_regexp{$ingredients_lc} || '';

	my $ignore_strings_after_percent = $ignore_strings_after_percent{$ingredients_lc} || '';

	# Regular expression to find percent or quantities
	# $percent_or_quantity_regexp has 2 capturing group: one for the number, and one for the % sign or the unit
	my $percent_or_quantity_regexp = '(?:' . "(?:$prepared_with )" . ' )?'    # optional produced with
		. '(?:>|' . $max_regexp . '|<|' . $min_regexp . '|\s|\.|:)*'    # optional maximum, minimum, and separators
		. '(?:\d+(?:[,.]\d+)?\s*-\s*?)?'    # number+hyphens, first part (10-) of "10-12%"
		. '(\d+(?:(?:\,|\.)\d+)?)\s*'    # number, possibly with a dot or comma
		. '(\%|g|gr|mg|kg|ml|cl|dl|l)\s*'    # % or unit
		. '(?:' . $min_regexp . '|' . $max_regexp . '|'    # optional minimum, optional maximum
		. $ignore_strings_after_percent . '|\s|\)|\]|\}|\*)*';    # strings that can be ignored

	my $per = $per{$ingredients_lc} || ' per ';
	my $of_finished_product = $of_finished_product{$ingredients_lc} || '';
	my $per_100g_regexp = "(${per}|\/)${one_hundred_grams_or_ml}(?:$of_finished_product)?";

	# Extract phrases related to specific ingredients at the end of the ingredients list
	$text = parse_specific_ingredients_from_text($product_ref, $text, $percent_or_quantity_regexp, $per_100g_regexp);

	my $analyze_ingredients_function = sub ($analyze_ingredients_self, $ingredients_ref, $level, $s) {

		# print STDERR "analyze_ingredients level $level: $s\n";

		my $last_separator = undef;    # default separator to find the end of "acidifiants : E330 - E472"

		my $after = '';
		my $before = '';
		my $between = '';
		my $between_level = $level;
		my $percent_or_quantity_value = undef;
		my $percent_or_quantity_unit = undef;
		my $origin = undef;
		my $labels = undef;
		my $vegan = undef;
		my $vegetarian = undef;
		my @processings = ();

		$debug_ingredients and $log->debug("analyze_ingredients_function", {string => $s}) if $log->is_debug();
		# find the first separator or ( or [ or : etc.
		if ($s =~ $separators) {

			$before = $`;
			my $sep = $1;
			$after = $';

			$debug_ingredients
				and $log->debug("found the first separator",
				{string => $s, before => $before, sep => $sep, after => $after})
				if $log->is_debug();

			# If the first separator is a column : or a start of parenthesis etc. we may have sub ingredients

			if ($sep =~ /(:|\[|\{|\(|\N{U+FF08})/i) {

				# Single separators like commas and dashes
				my $match = '.*?';    # non greedy match
				my $ending = $last_separator;
				if (not defined $ending) {
					$ending = "$commas|;|:|( $dashes )";
				}
				$ending .= '|$';

				# For parenthesis etc. we will try to find the corresponding ending parenthesis
				if ($sep eq '(') {
					$ending = '\)';
					# Match can include groups with embedded parenthesis
					$match = '([^\(\)]|(\([^\(\)]+\)))*';
				}
				elsif ($sep eq '[') {
					$ending = '\]';
				}
				elsif ($sep eq '{') {
					$ending = '\}';
				}
				# brackets type used in some countries (Japan) "（" and "）"
				elsif ($sep =~ '\N{U+FF08}') {
					$ending = '\N{U+FF09}';
				}

				$ending = '(' . $ending . ')';

				$debug_ingredients and $log->debug("try to match until the ending separator",
					{sep => $sep, ending => $ending, after => $after})
					if $log->is_debug();

				# try to match until the ending separator
				if ($after =~ /^($match)$ending/i) {

					# We have found sub-ingredients
					$between = $1;
					$after = $';

					# Remove dot at the end
					# e.g. (Contains milk.) -> Contains milk.
					$between =~ s/(\s|\.)+$//;

					$debug_ingredients and $log->debug("parse_ingredients_text - sub-ingredients found: $between")
						if $log->is_debug();

					# percent followed by a separator, assume the percent applies to the parent (e.g. tomatoes)
					# tomatoes (64%, origin: Spain)
					# tomatoes (145g per 100g of finished product)
					if (($between =~ $separators) and ($` =~ /^$percent_or_quantity_regexp$/i)) {
						$percent_or_quantity_value = $1;
						$percent_or_quantity_unit = $2;
						# remove what is before the first separator
						$between =~ s/(.*?)$separators//;
						$debug_ingredients
							and $log->debug(
							"separator found after percent",
							{
								between => $between,
								percent_or_quantity_value => $percent_or_quantity_value,
								percent_or_quantity_unit => $percent_or_quantity_unit
							}
							) if $log->is_debug();
					}

					# sel marin (France, Italie)
					# -> if we have origins, put "origins:" before
					if (
						(
							($between =~ /$separators|$and/)
							and (
								exists_taxonomy_tag(
									"origins", canonicalize_taxonomy_tag($ingredients_lc, "origins", $`)
								)
							)
						)
						or ($between =~ /産|製造/)
						)
					{
						# prepend "origins:" in the beginning of the text, that will be reused below
						$between = "origins:" . $between;
					}

					# allergens or traces
					# single allergen in parenthesis, for example: Krupica od durum pšenice (gluten) -> durum wheat semolina (gluten)
					# more than a single allergen is handle just after
					# in Japanese, 豚肉を含む (contains (を含む) pork (豚肉))
					# 一部に卵・小麦・乳成分・大豆を含む (contains (を含む) parts of (一部に), eggs, wheat, milk, soybeans (卵・小麦・乳成分・大豆)
					# 香料(乳由来) (Spices (from milk origin))
					my $cano = canonicalize_taxonomy_tag($ingredients_lc, "allergens", $between);
					$log->debug("parse_ingredients_text - BEFORE $cano.")
						if $log->is_debug();
					$log->debug("parse_ingredients_text - BEFORE2 $ingredients_lc:$between.")
						if $log->is_debug();
					if (
						(
							# only one sub-ingredient
							($between !~ /$separators|$and/)
							and (
								(
									# The ingredient in parenthesis is in the allergens taxonomy
									exists_taxonomy_tag("allergens",
										canonicalize_taxonomy_tag($ingredients_lc, "allergens", $between))
									# The ingredient in parenthesis is the actual allergen, not an ingredient that contains the allergen
									# e.g. in the allergens taxonomy, "cheese" and "parmigiano" are synonyms of "en:milk"
									# because they contain the allergen milk
									# but we don't want to turn "cheese (parmigiano)" to "cheese".
									# The regexp below only contain the main allergen names, not ingredients that contain that allergen
									and (canonicalize_taxonomy_tag($ingredients_lc, "ingredients", $between)
										=~ /^en:(celery|crustacean|egg|fish|gluten|lactose|lupin-bean|lupin|milk|mollusc|mustard|nut|peanut|sesame|sesame-seeds|soy|soya|sulfite|e220)$/
									)
									# Also check that the parent ingredient is not just a label
									# so that we don't transform "MSC (fish)" to just "MSC" with a fish allergen.
									and (
										not exists_taxonomy_tag(
											"labels", canonicalize_taxonomy_tag($ingredients_lc, "labels", $before)
										)
									)
								)
							)
						)
						or ($between =~ /を含む|由来/)
						)
					{
						# prepend ">allergens<:" in the beginning of the text, that will be reused below
						# avoid "allergens:" to avoid false positive (for example, "salt, egg, spice.
						#   allergen advice: for allergens including cereals containing gluten, see ingredients
						#   in bold. May contain traces of nuts.")
						$between = ">allergens<:" . $between;

						$log->debug(
							"parse_ingredients_text - sub-ingredients: single allergen or keyword for allergen.")
							if $log->is_debug();
					}

					# # allergens or traces
					# # 香料(小麦, 大豆) -> Flavoring (wheat, soybean)
					# # 1- first occurence is allergen
					# if (
					# 	($between =~ /$separators|$and/)
					# 	and (
					# 		exists_taxonomy_tag(
					# 			"allergens", canonicalize_taxonomy_tag($ingredients_lc, "allergens", $`)
					# 		)
					# 	)
					# 	)
					# {
					# 	$log->debug("parse_ingredients_text - sub-ingredients: first word is an allergen.")
					# 		if $log->is_debug();

					# 	# 2- all elements should be allergens
					# 	# to avoid false positive. Because allergen can be ingredient (eggs, for example)
					# 	my @between_to_array = split /$separators|$and/, $between;
					# 	my $all_allergens = 1;
					# 	my $exist_allergen_bool;
					# 	foreach my $between_element (@between_to_array) {
					# 		$exist_allergen_bool = exists_taxonomy_tag("allergens",
					# 			canonicalize_taxonomy_tag($ingredients_lc, "allergens", $`));
					# 		if (defined $exist_allergen_bool && !$exist_allergen_bool) {
					# 			$all_allergens = 0;

					# 			$log->debug(
					# 				"parse_ingredients_text - sub-ingredients: further words are not all allergens or are not known."
					# 			) if $log->is_debug();
					# 		}
					# 	}
					# 	if ($all_allergens == 1) {
					# 		# prepend "allergens:" in the beginning of the text, that will be reused below
					# 		$between = "allergens:" . $between;

					# 		$log->debug(
					# 			"parse_ingredients_text - sub-ingredients: further words are allergens as well.")
					# 			if $log->is_debug();
					# 	}

					# }

					$debug_ingredients and $log->debug(
						"initial processing of percent and origins",
						{
							between => $between,
							after => $after,
							percent_or_quantity_value => $percent_or_quantity_value,
							percent_or_quantity_unit => $percent_or_quantity_unit
						}
					) if $log->is_debug();

					if (    ($between =~ $separators)
						and ($` !~ /\s*(origin|origins|origine|alkuperä|ursprung)\s*/i)
						and ($` !~ /\s*(allergens)\s*/i)
						and ($between !~ /^$percent_or_quantity_regexp$/i))
					{
						$between_level = $level + 1;
						$log->debug(
							"parse_ingredients_text - sub-ingredients: between contains a separator and is not origin nor allergen nor has percent",
							{between => $between}
						) if $log->is_debug();
					}
					else {
						# no separator found : 34% ? or single ingredient
						$log->debug(
							"parse_ingredients_text - sub-ingredients: between does not contain a separator or is origin or allergen or has percent",
							{between => $between}
						) if $log->is_debug();

						if ($between =~ /^$percent_or_quantity_regexp(?:$per_100g_regexp)?$/i) {

							$percent_or_quantity_value = $1;
							$percent_or_quantity_unit = $2;
							$log->debug(
								"parse_ingredients_text - sub-ingredients: between is a percent",
								{
									between => $between,
									percent_or_quantity_value => $percent_or_quantity_value,
									percent_or_quantity_unit => $percent_or_quantity_unit
								}
							) if $log->is_debug();
							$between = '';
						}
						else {
							# label? (organic)
							# origin? (origine : France)
							# allergens? (豚肉を含む) - (contains (を含む) pork (豚肉)) - in Japanese allergens are not separated from the ingredients list
							$log->debug("parse_ingredients_text - sub-ingredients: label? origin? allergen? ($between)")
								if $log->is_debug();

							# try to remove the origin and store it as property
							if ($between
								=~ /\s*(?:de origine|d'origine|origine|origin|origins|alkuperä|ursprung|oorsprong)\s?:?\s?\b(.*)$/i
								)
							{
								$log->debug("parse_ingredients_text - sub-ingredients: contains origin in $between")
									if $log->is_debug();

								$between = '';
								# rm first occurence (origin:)
								my $origin_string = $1;

								# rm additional parenthesis and its content that are sub-ingredient of origing (not parsed for now)
								# example: "トマト (輸入又は国産 (未満 5%))"" (i.e., "Tomatoes (imported or domestically produced (less than 5%)))"")
								$origin_string =~ s/\s*\([^)]*\)//g;

								if ($ingredients_lc eq 'ja') {
									# rm all occurences at the end of words (ブラジル産、エチオピア産)
									$origin_string =~ s/(産|製造)//g;
									# remove "and more" その他
									$origin_string =~ s/(?: and )?その他//g;
								}

								# d'origine végétale -> not a geographic origin, add en:vegan
								if ($origin_string =~ /vegetal|végétal/i) {
									$vegan = "en:yes";
									$vegetarian = "en:yes";
								}
								else {

									$origin = join(",",
										map {canonicalize_taxonomy_tag($ingredients_lc, "origins", $_)}
											split(/$commas|$and/, $origin_string));
								}
							}
							# try to remove the allergens and store them as allergens
							# in Japanese allergens are not separated from the ingredients list, instead they are in parenthesis.
							if ($between =~ /\s*(?:>allergens<:)(.*)$/i) {
								$log->debug("parse_ingredients_text - sub-ingredients: contains allergens in $between")
									if $log->is_debug();

								$between = '';
								# rm first occurence (allergens:)
								my $allergen_string = $1;

								if ($ingredients_lc eq 'ja') {
									# if allergens are listed at the end of ingredients list
									# it starts by 一部に
									# it ends by を含む
									$allergen_string =~ s/(一部に|を含む|由来)//g;
								}

								$allergens = join(",",
									map {canonicalize_taxonomy_tag($ingredients_lc, "allergens", $_)}
										split(/$commas|$and|\N{U+30FB}/, $allergen_string));

								if ((defined $product_ref->{"allergens"}) and ($product_ref->{"allergens"} ne "")) {
									$product_ref->{"allergens"} = $product_ref->{"allergens"} . ", " . $allergens;
								}
								else {
									$product_ref->{"allergens"} = $allergens;
								}

								$log->debug("parse_ingredients_text - sub-ingredients: allergens. $allergens")
									if $log->is_debug();

								$log->debug("parse_ingredients_text - sub-ingredients: allergens in product. ",
									$product_ref->{"allergens"})
									if $log->is_debug();

								$log->debug("parse_ingredients_text - sub-ingredients: traces in product. ",
									$product_ref->{"traces"})
									if $log->is_debug();

								$between = '';

							}

							else {
								$log->debug(
									"parse_ingredients_text - sub-ingredients: origin not explicitly written in: $between"
								) if $log->is_debug();

								# origins:   Fraise (France)
								my $originid = canonicalize_taxonomy_tag($ingredients_lc, "origins", $between);
								if (exists_taxonomy_tag("origins", $originid)) {
									$origin = $originid;
									$debug_ingredients
										and
										$log->debug("between is an origin", {between => $between, origin => $origin})
										if $log->is_debug();
									$between = '';
									$log->debug(
										"parse_ingredients_text - sub-ingredients: between is an origin: $between")
										if $log->is_debug();
								}
								# put origins first because the country can be associated with the label "Made in ..."
								# Skip too short entries (1 or 2 letters) to avoid false positives
								elsif (length($between) >= 3) {

									my $labelid = canonicalize_taxonomy_tag($ingredients_lc, "labels", $between);
									if (exists_taxonomy_tag("labels", $labelid)) {
										if (defined $labels) {
											$labels .= ", " . $labelid;
										}
										else {
											$labels = $labelid;
										}

										# some labels are in fact ingredients. e.g. "sustainable palm oil"
										# in that case, add the corresponding ingredient

										my $label_ingredient_id
											= get_inherited_property("labels", $labelid, "ingredients:en");

										$debug_ingredients and $log->debug(
											"between is a known label",
											{
												between => $between,
												label => $labelid,
												label_ingredient_id => $label_ingredient_id
											}
										) if $log->is_debug();

										if (defined $label_ingredient_id) {
											$between = $label_ingredient_id;
										}
										else {
											$between = '';
										}
									}
									else {

										# processing method?
										my $processingid
											= canonicalize_taxonomy_tag($ingredients_lc, "ingredients_processing",
											$between);
										if (exists_taxonomy_tag("ingredients_processing", $processingid)) {
											push @processings, $processingid;
											$debug_ingredients and $log->debug("between is a processing",
												{between => $between, processing => $processingid})
												if $log->is_debug();
											$between = '';
										}
									}

								}
							}

							# for a single ingredient, we used to stay at same level
							# now consider that it is a sub-ingredient anyway:
							$between_level = $level + 1;
						}
					}
				}
				else {
					# ! could not find the ending separator
					$debug_ingredients and $log->debug("could not find an ending separator") if $log->is_debug();
				}
			}
			else {
				# simple separator
				$last_separator = $sep;
			}

			if ($after =~ /^$percent_or_quantity_regexp($separators|$)/i) {
				$percent_or_quantity_value = $1;
				$percent_or_quantity_unit = $2;
				$after = $';
				$debug_ingredients
					and $log->debug(
					"after started with a percent",
					{
						after => $after,
						percent_or_quantity_value => $percent_or_quantity_value,
						percent_or_quantity_unit => $percent_or_quantity_unit
					}
					) if $log->is_debug();
			}
		}
		else {
			# no separator found: only one ingredient
			$debug_ingredients and $log->debug("no separator found, only one ingredient", {string => $s})
				if $log->is_debug();
			$before = $s;
		}

		# remove ending parenthesis
		$before =~ s/(\),\],\])*//;
		# trim leading and trailing whitespaces or hyphens
		$before =~ s/(\s|-)+$//;
		$before =~ s/^(\s|-)+//;

		$debug_ingredients and $log->debug("processed first separator",
			{string => $s, before => $before, between => $between, after => $after})
			if $log->is_debug();

		my @ingredients = ();

		# 2 known ingredients separated by "and" ? -> split them in 2 ingredients
		# We do not split if we found only 1 ingredient, as the "and" could be part of the processing
		# e.g. "cut and fried potatoes" should not be split to "cut" + "fried potatoes"
		if ($before =~ /$and/i) {

			my $ingredient = $before;
			my $ingredient1 = $`;
			my $ingredient2 = $';

			# check if the whole ingredient is an ingredient
			my $canon_ingredient = canonicalize_taxonomy_tag($ingredients_lc, "ingredients", $before);

			if (not exists_taxonomy_tag("ingredients", $canon_ingredient)) {

				$debug_ingredients
					and $log->debug(
					"parse_ingredient_text - and - whole ingredient >$before< containing 'and' is unknown ingredient")
					if $log->is_debug();

				# Create a copy of $ingredients1 and $ingredients2, as we will remove percents to $ingredientX,
				# but we will push $ingredientX_orig if it is a known ingredient after we remove the processing
				my $ingredient1_orig = $ingredient1;
				my $ingredient2_orig = $ingredient2;

				my $ingredients_recognized = 0;

				foreach ($ingredient1, $ingredient2) {
					# Remove percent
					$_ =~ s/\s$percent_or_quantity_regexp$//i;

					# Check if we recognize the ingredient
					(undef, undef, undef, my $is_recognized) = parse_processing_from_ingredient($ingredients_lc, $_);

					$ingredients_recognized += $is_recognized;
				}
				# Did we recognize the two ingredients?
				if ($ingredients_recognized == 2) {

					push @ingredients, ($ingredient1_orig, $ingredient2_orig);
				}
				else {
					$debug_ingredients
						and $log->debug("parse_ingredient_text - and - at least one ingredient of >$before< is unknown")
						if $log->is_debug();
				}
			}
		}

		if (scalar @ingredients == 0) {

			# if we have nothing before, then we can be in the case where between applies to the last ingredient
			# e.g. if we have "Vegetables (97%) (Potatoes, Tomatoes)"
			if (($before =~ /^\s*$/) and ($between !~ /^\s*$/) and ((scalar @{$ingredients_ref}) > 0)) {
				my $last_ingredient = (scalar @{$ingredients_ref}) - 1;
				$debug_ingredients and $log->debug("between applies to last ingredient",
					{between => $between, last_ingredient => $ingredients_ref->[$last_ingredient]{text}})
					if $log->is_debug();

				(defined $ingredients_ref->[$last_ingredient]{ingredients})
					or $ingredients_ref->[$last_ingredient]{ingredients} = [];
				$analyze_ingredients_self->(
					$analyze_ingredients_self, $ingredients_ref->[$last_ingredient]{ingredients},
					$between_level, $between
				);
			}

			if ($before !~ /^\s*$/) {
				push @ingredients, $before;
			}
		}

		my $i = 0;    # Counter for ingredients, used to know if it is the last ingredient

		# Note: we use a while loop instead of a foreach as we may modify the array @ingredients when we split ingredients
		$debug_ingredients
			and
			$log->debug("initial number of ingredients", {count => scalar @ingredients, ingredients => \@ingredients})
			if $log->is_debug();
		while (@ingredients) {

			my $ingredient = shift @ingredients;
			chomp($ingredient);

			$debug_ingredients and $log->debug("analyzing ingredient", {ingredient => $ingredient})
				if $log->is_debug();

			# Repeat the removal of parts of the ingredient (that corresponds to labels, origins, processing, % etc.)
			# as long as we have removed something and that we haven't recognized the ingredient

			my $current_ingredient = '';
			my $skip_ingredient = 0;
			my $ingredient_recognized = 0;
			my $ingredient_id;

			while (($ingredient ne $current_ingredient) and (not $ingredient_recognized) and (not $skip_ingredient)) {

				$current_ingredient = $ingredient;

				# Strawberry 10.3%
				if ($ingredient =~ /\s$percent_or_quantity_regexp$/i) {
					$percent_or_quantity_value = $1;
					$percent_or_quantity_unit = $2;
					$debug_ingredients and $log->debug(
						"percent found after",
						{
							ingredient => $ingredient,
							percent_or_quantity_value => $percent_or_quantity_value,
							percent_or_quantity_unit => $percent_or_quantity_unit,
							new_ingredient => $`
						}
					) if $log->is_debug();
					$ingredient = $`;
				}

				# 50% beef, 20g of oranges
				# 90% boeuf, 100% pur jus de fruit, 45% de matière grasses
				my $of = $of{$ingredients_lc} || ' ';    # default to space in order to not match an empty string
				if ($ingredient =~ /^\s*$percent_or_quantity_regexp(?:$of|\s)+/i) {
					$percent_or_quantity_value = $1;
					$percent_or_quantity_unit = $2;
					$debug_ingredients and $log->debug(
						"percent found before",
						{
							ingredient => $ingredient,
							percent_or_quantity_value => $percent_or_quantity_value,
							percent_or_quantity_unit => $percent_or_quantity_unit,
							new_ingredient => $'
						}
					) if $log->is_debug();
					$ingredient = $';
				}

				# remove * and other chars before and after the name of ingredients
				$ingredient =~ s/(\s|\*|\)|\]|\}|$stops|$dashes|')+$//;
				$ingredient =~ s/^(\s|\*|\)|\]|\}|$stops|$dashes|')+//;

				$ingredient =~ s/\s*(\d+((\,|\.)\d+)?)\s*\%\s*$//;

				# try to remove the origin and store it as property
				if ($ingredient =~ /\b(de origine|d'origine|origine|origin|alkuperä)\s?:?\s?\b/i) {
					$ingredient = $`;
					my $origin_string = $';
					# d'origine végétale -> not a geographic origin, add en:vegan
					if ($origin_string =~ /vegetal|végétal/i) {
						$vegan = "en:yes";
						$vegetarian = "en:yes";
					}
					else {
						$origin = join(",",
							map {canonicalize_taxonomy_tag($ingredients_lc, "origins", $_)}
								split(/,/, $origin_string));
					}
				}

				# Check if we have an ingredient + some specific labels like organic and fair-trade.
				# If we do, remove the label from the ingredient and add the label to labels
				if (defined $labels_regexps{$ingredients_lc}) {
					# start with uncomposed labels first, so that we decompose "fair-trade organic" into "fair-trade, organic"
					foreach my $labelid (reverse @labels) {
						my $regexp = $labels_regexps{$ingredients_lc}{$labelid};
						#$debug_ingredients and $log->trace("checking labels regexps",
						#	{ingredient => $ingredient, labelid => $labelid, regexp => $regexp})
						#	if $log->is_trace();
						if ((defined $regexp) and ($ingredient =~ /\b($regexp)\b/i)) {

							my $label = $1;

							if (defined $labels) {
								$labels .= ", " . $labelid;
							}
							else {
								$labels = $labelid;
							}

							# Remove stopwords after or before the label
							# e.g. "Abricots from sustainable farming" -> "Abricots" + "from" + "sustainable farming" -> "Abricots"
							my $before_the_label = $`;
							my $after_the_label = $';

							$before_the_label
								= remove_stopwords_from_start_or_end_of_string("labels", $ingredients_lc,
								$before_the_label);

							# Don't remove stopwords on $after_the_label, as it can remove words we want to keep
							# e.g. "Cacao issu de l'agriculture biologique de Madagascar": need to keep "de" in "Cacao de Madagascar"

							$ingredient = $before_the_label . ' ' . $after_the_label;
							$ingredient =~ s/\s+/ /g;

							# If we matched a label, but no ingredient
							if ($ingredient =~ /^\s*$/) {
								# If the ingredient is just the label + sub ingredients (e.g. "vegan (orange juice)")
								# then we replace the now empty ingredient by the sub ingredients
								if ((defined $between) and ($between !~ /^\s*$/)) {
									$ingredient = $between;
									$between = '';
								}
								else {
									# Otherwise we leave the label in place, so that it can be parsed as a non-ingredient specific label
									$ingredient = $label;
								}
							}
							$debug_ingredients
								and $log->debug("found label", {ingredient => $ingredient, labelid => $labelid})
								if $log->is_debug();
						}
					}
				}

				$ingredient =~ s/^\s+//;
				$ingredient =~ s/\s+$//;

				$ingredient_id = canonicalize_taxonomy_tag($ingredients_lc, "ingredients", $ingredient);

				if (exists_taxonomy_tag("ingredients", $ingredient_id)) {
					$ingredient_recognized = 1;
					$debug_ingredients and $log->trace("ingredient recognized", {ingredient_id => $ingredient_id})
						if $log->is_trace();
				}
				else {

					$debug_ingredients
						and $log->trace("ingredient not recognized", {ingredient_id => $ingredient_id})
						if $log->is_trace();

					# Try to see if we have an origin somewhere
					# Build an array of origins / ingredients possibilities

					my @maybe_origins_ingredients = ();

					# California almonds
					if (($ingredients_lc eq "en") and ($ingredient =~ /^(\S+) (.+)$/)) {
						push @maybe_origins_ingredients, [$1, $2];
					}
					# South Carolina black olives
					if (($ingredients_lc eq "en") and ($ingredient =~ /^(\S+ \S+) (.+)$/)) {
						push @maybe_origins_ingredients, [$1, $2];
					}
					if (($ingredients_lc eq "en") and ($ingredient =~ /^(\S+ \S+ \S+) (.+)$/)) {
						push @maybe_origins_ingredients, [$1, $2];
					}

					# Currently does not work: pitted California prunes

					# Oranges from Florida
					if (defined $from{$ingredients_lc}) {
						my $from = $from{$ingredients_lc};
						if ($ingredient =~ /^(.+)($from)(.+)$/i) {
							push @maybe_origins_ingredients, [$3, $1];
						}
					}

					foreach my $maybe_origin_ingredient_ref (@maybe_origins_ingredients) {

						my ($maybe_origin, $maybe_ingredient) = @{$maybe_origin_ingredient_ref};

						# skip origins that are too small (avoid false positives with country initials etc.)
						next if (length($maybe_origin) < 4);

						my $origin_id = canonicalize_taxonomy_tag($ingredients_lc, "origins", $maybe_origin);
						if ((exists_taxonomy_tag("origins", $origin_id)) and ($origin_id ne "en:unknown")) {

							$debug_ingredients and $log->debug(
								"ingredient includes known origin",
								{
									ingredient => $ingredient,
									new_ingredient => $maybe_ingredient,
									origin_id => $origin_id
								}
							) if $log->is_debug();

							$origin = $origin_id;
							$ingredient = $maybe_ingredient;
							$ingredient_id = canonicalize_taxonomy_tag($ingredients_lc, "ingredients", $ingredient);
							last;
						}
					}

					# Try to remove ingredients processing "cooked rice" -> "rice"
					if (defined $ingredients_processing_regexps{$ingredients_lc}) {
						(my $new_processings_ref, $ingredient, $ingredient_id, $ingredient_recognized)
							= parse_processing_from_ingredient($ingredients_lc, $ingredient);
						# Add the newly extracted processings to possibly already existing processings
						push @processings, @$new_processings_ref;
					}

					# Unknown ingredient, check if it is a label
					# -> treat as a label only if there are no sub-ingredients
					if ((not $ingredient_recognized) and ($between eq "") and (length($ingredient) > 5)) {
						# Avoid matching single letters or too short abbreviations, bug #3300

						# We need to be careful with stopwords, "produit" was a stopword,
						# and "France" matched "produit de France" / made in France (bug #2927)
						my $label_id = canonicalize_taxonomy_tag($ingredients_lc, "labels", $ingredient);
						if (exists_taxonomy_tag("labels", $label_id)) {

							# Add the label to the product
							add_tags_to_field($product_ref, $ingredients_lc, "labels", $label_id);

							$ingredient_recognized = 1;

							# some labels are in fact ingredients. e.g. "sustainable palm oil"
							# in that case, add the corresponding ingredient

							my $label_ingredient_id = get_inherited_property("labels", $label_id, "ingredients:en");

							$debug_ingredients and $log->debug(
								"between is a known label",
								{
									between => $between,
									label => $label_id,
									label_ingredient_id => $label_ingredient_id
								}
							) if $log->is_debug();

							if (defined $label_ingredient_id) {

								# The label is specific to an ingredient

								$ingredient_id = $label_ingredient_id;

								if (defined $labels) {
									$labels .= ", " . $label_id;
								}
								else {
									$labels = $label_id;
								}

								$debug_ingredients and $log->debug(
									"unknown ingredient is a label, add label and add corresponding ingredient",
									{
										ingredient => $ingredient,
										label_id => $label_id,
										ingredient_id => $ingredient_id
									}
								) if $log->is_debug();
							}
							else {
								# The label is not specific to an ingredient

								$skip_ingredient = 1;
								$debug_ingredients and $log->debug(
									"unknown ingredient is a label, add label and skip ingredient",
									{ingredient => $ingredient, label_id => $label_id}
								) if $log->is_debug();
							}
						}
					}

					if (not $ingredient_recognized) {
						# Check if it is a phrase we want to ignore
						# NB: If these match, the whole ingredient is ignored, so they're not suitable for ignoring *part* of an ingredient.

						# Remove some sentences
						my %ignore_regexps = (
							'bs' => [
								'u promjenljivom odnosu',    # in a variable ratio
							],

							'da' => [
								'^Mælkechokoladen indeholder (?:også andre vegetabilske fedtstoffer end kakaosmør og )?mindst',
							],

							'de' => [
								'^in ver[äa]nderlichen Gewichtsanteilen$',
								'^Unter Schutzatmosph.re verpackt$',
								'Fett gedruckte Zutaten enthalten allergene Inhaltsstoffe',    # allergens are in bold
							],

							'en' => [
								# breaking this regexp into the comma separated combinations (because each comma makes a new ingredient):
								# (allerg(en|y) advice[:!]? )?(for allergens[,]? )?(including cereals containing gluten, )?see ingredients (highlighted )?in bold
								# We can't just trim it from the end of the ingredients, because trace allergens can come after it.
								'^(!|! )?allerg(en|y) advice([:!]? for allergens)?( including cereals containing gluten)?( see ingredients (highlighted )?in bold)?$',
								'^for allergens( including cereals containing gluten)?( see ingredients (highlighted )?in bold)?$',
								'^including cereals containing gluten( see ingredients (highlighted )?in bold)?$',
								'^see ingredients in bold$',
								'^in var(iable|ying) proportions$',
								'^dietary advice[:]?$',
								'^in milk chocolate cocoa solids',
								'^the milk chocolate contains vegetable fats in addition to cocoa butter and cocoa solids',
								'^meat content',
								'^packaged in a protective atmosphere',
							],

							'fr' => [
								'(\%|pourcentage|pourcentages) (.*)(exprim)',
								'pour( | faire | fabriquer )100'
								,    # x g de XYZ ont été utilisés pour fabriquer 100 g de ABC
								'contenir|présence',    # présence exceptionnelle de ... peut contenir ... noyaux etc.
								'^soit ',    # soit 20g de beurre reconstitué
								'en proportions variables',
								'en proportion variable',
								'^équivalent ',    # équivalent à 20% de fruits rouges
								'^malgré ',    # malgré les soins apportés...
								'^il est possible',    # il est possible qu'il contienne...
								'^(facultatif|facultative)'
								,    # sometime indicated by producers when listing ingredients is not mandatory
								'^(éventuellement|eventuellement)$'
								,    # jus de citrons concentrés et, éventuellement, gélifiant : pectine de fruits.
								'^(les )?informations ((en (gras|majuscule|italique))|soulign)'
								,    # Informations en gras destinées aux personnes allergiques.
								'^(pour les )?allerg[èe]nes[:]?$',    # see english above.
								'^y compris les cereales contenant du gluten$',
								'^voir (les )?ingr[ée]dients (indiqu[ée]s )?en gras$',
								'^(les allerg[èe]nes )?sont indiques en gras$',
								'^Conditionné[es]* sous atmosphère',    # ... protectrice/contrôlée/modifiée/etc
							],

							'fi' => [
								'^(?:Täysjyvää|Kauraa) \d{1,3}\s*% leivän viljasta ja \d{1,3}\s*% leivän painosta$',
								'^jyviä ja siemeniä \d{1,3}\s*% leivontaan käytettyjen jauhojen määrästä$',
								'^(?:Täysjyvä(?:ruista|ä)|Kauraa) \d{1,3}\s*% viljaraaka-aineesta',
								'^Lihaa? ja lihaan verrattav(?:at|ia) valmistusaine(?:et|ita)',
								'^Maitosuklaa sisältää maidon kiinteitä aineita vähintään',
								'^Leivontaan käytetyistä viljasta \d{1,3}\s*% on ruista$',
								'^(?:Maito|Tummassa )?suklaassa(?: kaakaota)? vähintään',
								'^(?:Jauhelihapihvin )?(?:Suola|Liha|Rasva)pitoisuus',
								'^sisältää kaakaovoin lisäksi muita kasvirasvoja$',
								'^Vähintään \d{1,3}\s*% kaakaota maitosuklaassa$',
								'^(?:Täysmehu|hedelmä|ruis)(?:osuus|pitoisuus)',
								'(?:saattaa|voi) sisältää (?:ruotoja|luuta)$',
								'^Sisältää \d{1,3}\s*% (?:siemeniä|kauraa)$',
								'^Maitosuklaa sisältää kaakaota vähintään',
								'^vastaa \d{1,3}\s*% viljaraaka-aineista$',
								'^Kuorta ei ole tarkoitettu syötäväksi$',
								'^Kollageeni\/liha-proteiinisuhde alle',
								'^Valmistettu (?:myllyssä|tehtaassa)'
								,    # Valmistettu myllyssä, jossa käsitellään vehnää.
								'^Kuiva-aineiden täysjyväpitoisuus',
								'^Tuote on valmistettu linjalla'
								,    # Tuote on valmistettu linjalla, jossa käsitellään myös muita viljoja.
								'^jota käytetään leivonnassa'
								,    # Sisältää pienen määrän vehnää, jota käytetään leivonnassa alus- ja päällijauhona.
								'^Leivottu tuotantolinjalla'
								,    # Leivottu tuotantolinjalla, jossa käsitellään myös muita viljoja.
								'^vastaa 100 g porkkanaa$',
								'^Tuotteessa mustikkaa$',
								'vaihtelevina osuuksina',
								'^lakritsin osuudesta$',
								'^Kaakaota vähintään',
								'^(?:Maito)?rasvaa',
								'^täysjyväsisältö',
							],

							'hr' => [
								'^u tragovima$',    # in traces
								'čokolada sadrži biljne masnoće uz kakaov maslac'
								,    #  Chocolate contains vegetable fats along with cocoa butter
								'minimalno \d{1,3}\s*% mliječne masti i do \d{1,3}\s*% vode'
								,    # minimum 82% milk fat and up to 16% water
								'može imati štetno djelovanje na aktivnosti pažnju djece'
								,    # can have a detrimental effect on children's attention activities (E122)
								'označene podebljano',    # marked in bold
								'sastojci (su )otisnuti',    # ingredients written in bold are allergens
								'sastojci otisnuti'
								, # ingredients written in bold are allergens: Alergeni sastojci su otisnuti debljim slovima
								'savjet kod alergije',    # allergy advice
								'u čokoladi kakaovi dijelovi'
								, # Cocoa parts in chocolate 48%. Usually at the end of the ingredients list. Chocolate can contain many sub-ingredients (cacao, milk, sugar, etc.)
								'u promjenjivim omjerima|u promjenjivim udjelima|u promijenljivom udjelu'
								,    # in variable proportions
								'uključujući žitarice koje sadrže gluten',    # including grains containing gluten
								'za alergene',    # for allergens

							],

							'it' => ['^in proporzion[ei] variabil[ei]$',],

							'ja' => [
								'その他',    # etc.
							],

							'nb' => ['^Pakket i beskyttende atmosfære$', '^Minst \d+ ?% kakao',],

							'nl' => [
								'^allergie.informatie$', 'in wisselende verhoudingen',
								'harde fractie', 'o\.a\.',
								'en',
							],

							'pl' => [
								'^czekolada( deserowa)?: masa kakaowa min(imum)?$',
								'^masa kakaowa( w czekoladzie mlecznej)? min(imum)?$',
								'^masa mleczna min(imum)?$',
								'^zawartość tłuszczu$',
								'^(?>\d+\s+g\s+)?(?>\w+\s?)*?100\s?g(?> \w*)?$'
								,    # "pomidorów zużyto na 100 g produktu"
								'^\w*\s?z \d* g (?>\w+\s?)*?100\s?g\s(?>produktu)?$'
								,    # "Sporządzono z 40 g owoców na 100 g produktu"
								'^(?>\d+\s+g\s+)?(?>\w+\s?)*?ze\s+\d+\s?g(?>\s+\w*)*$' # "produktu wyprodukowano ze 133 g mięsa wieprzowego"
							],

							'ro' => [
								'in proporţie variabilă',
								'Informatiile scrise cu majuscule sunt destinate persoanelor cu intolerante sau alergice',
								'Ambalat in atmosfera protectoare',
							],

							'ru' => [
								'^россия$', '^состав( продукта)?$',
								'^энергетическая ценность$', '^калорийность$',
								'^углеводы$', '^не менее$',
								'^средние значения$', '^содержат$',
								'^идентичный натуральному$', '^(g|ж|ул)$'
							],

							'sl' => [
								'lahko vsebuje',
								'lahko vsebuje sledi',    # may contain traces
							],

							'sv' => [
								'^Minst \d{1,3}\s*% kakao I chokladen$',
								'^Mjölkchokladen innehåller minst',
								'^Kakaohalt i chokladen$',
								'varierande proportion',
								'kan innehålla ben$',
								'^Kakao minst',
								'^fetthalt',
							],

						);
						if (defined $ignore_regexps{$ingredients_lc}) {
							foreach my $regexp (@{$ignore_regexps{$ingredients_lc}}) {
								if ($ingredient =~ /$regexp/i) {

									$debug_ingredients and $log->debug(
										"unknown ingredient matches a phrase to ignore",
										{ingredient => $ingredient, regexp => $regexp}
									) if $log->is_debug();

									$skip_ingredient = 1;
									$ingredient_recognized = 1;
									last;
								}
							}
						}
					}

					if (not $ingredient_recognized) {
						# 2 ingredients separated by "and" ? -> split them in 2 ingredients
						# We split if we find at least 1 known ingredient
						# We might have some false positives as "and" could be part of processing
						if ($ingredient =~ /$and/i) {

							my $ingredient1 = $`;
							my $ingredient2 = $';

							$debug_ingredients
								and $log->debug(
								"parse_ingredient_text - and - whole ingredient >$ingredient< containing 'and' is still an unknown ingredient"
								) if $log->is_debug();

							# Create a copy of $ingredients1 and $ingredients2, as we will remove percents to $ingredientX,
							# but we will push $ingredientX_orig if it is a known ingredient after we remove the processing
							my $ingredient1_orig = $ingredient1;
							my $ingredient2_orig = $ingredient2;

							my $ingredients_recognized = 0;

							foreach ($ingredient1, $ingredient2) {
								# Remove percent
								$_ =~ s/\s$percent_or_quantity_regexp$//i;

								# Check if we recognize the ingredient
								(undef, undef, undef, my $is_recognized)
									= parse_processing_from_ingredient($ingredients_lc, $_);

								$ingredients_recognized += $is_recognized;
							}
							# Did we recognize one of the two ingredients?
							if ($ingredients_recognized >= 1) {
								$debug_ingredients
									and $log->debug("parse_ingredient_text - split $ingredient1 - $ingredient2")
									if $log->is_debug();
								$ingredient = $ingredient1_orig;
								$ingredient_id = canonicalize_taxonomy_tag($ingredients_lc, "ingredients", $ingredient);
								unshift @ingredients, "$ingredient2_orig";
							}
							else {
								$debug_ingredients
									and $log->debug(
									"parse_ingredient_text - and - both ingredients of >$before< are unknown")
									if $log->is_debug();

							}
						}
					}
				}
			}

			if (not $skip_ingredient) {

				my %ingredient = (
					id => get_taxonomyid($ingredients_lc, $ingredient_id),
					text => $ingredient
				);

				my $is_in_taxonomy = exists_taxonomy_tag("ingredients", $ingredient_id) ? 1 : 0;
				$ingredient{is_in_taxonomy} = $is_in_taxonomy;

				if (defined $percent_or_quantity_value) {
					my ($percent, $quantity, $quantity_g)
						= get_percent_or_quantity_and_normalized_quantity($percent_or_quantity_value,
						$percent_or_quantity_unit);
					if (defined $percent) {
						$ingredient{percent} = $percent + 0;
					}
					if (defined $quantity) {
						$ingredient{quantity} = $quantity;
					}
					if (defined $quantity_g) {
						$ingredient{quantity_g} = $quantity_g;
					}
				}
				if (defined $origin) {
					$ingredient{origins} = $origin;
				}

				if (defined $vegan) {
					$ingredient{vegan} = $vegan;
				}
				if (defined $vegetarian) {
					$ingredient{vegetarian} = $vegetarian;
				}

				if (defined $labels) {
					$ingredient{labels} = $labels;

					# If we have a label for the ingredient that indicates if it is vegan or not, override the value
					if ($labels =~ /\ben:vegan\b/) {
						$ingredient{vegan} = "en:yes";
						$ingredient{vegetarian} = "en:yes";
					}
					if ($labels =~ /\ben:vegetarian\b/) {
						$ingredient{vegetarian} = "en:yes";
					}
				}

				if (scalar @processings) {
					# TODO: we could keep the array of processings instead of creating a comma separated list
					# we should do it together with other fields like origins and labels, and provide backward compatibility
					# for API v3 and below
					$ingredient{processing} = join(',', @processings);
					# reset @processings because for "a and b" we don't want to reuse for b the same processing as a
					@processings = ();
				}

				if ($ingredient ne '') {

					# ingredients tags that are too long (greater than 1024, mongodb max index key size)
					# will cause issues for the mongodb ingredients_tags index, just drop them

					if (length($ingredient{id}) < 500) {
						push @{$ingredients_ref}, \%ingredient;

						if ($between ne '') {
							# Ingredient has sub-ingredients

							# we may have separated 2 ingredients:
							# e.g. "salt and acid (acid citric)" -> salt + acid
							# the sub ingredients only apply to the last ingredient

							if ((scalar @ingredients) == 0) {
								$ingredient{ingredients} = [];
								$analyze_ingredients_self->(
									$analyze_ingredients_self, $ingredient{ingredients},
									$between_level, $between
								);
							}
						}
					}
				}
			}

			$i++;
		}

		if ($after ne '') {
			$analyze_ingredients_self->($analyze_ingredients_self, $ingredients_ref, $level, $after);
		}

	};

	$analyze_ingredients_function->($analyze_ingredients_function, $product_ref->{ingredients}, 0, $text);

	$log->debug("ingredients: ", {ingredients => $product_ref->{ingredients}}) if $log->is_debug();

	return;
}

=head2 extend_ingredients_service ( $product_ref, $updated_product_fields_ref )

After the nested ingredients structure has been built with the parse_ingredients_text_service,
this service adds some properties to the ingredients:

- Origins, labels etc. that have been extracted from other fields
- Ciqual codes

=head3 Arguments

=head4 $product_ref

product object reference

=head4 $updated_product_fields_ref

reference to a hash of product fields that have been created or updated

=cut

sub extend_ingredients_service ($product_ref, $updated_product_fields_ref) {

	# and indicate that the service is creating the "ingredients" structure
	$updated_product_fields_ref->{ingredients} = 1;

	# Add properties like origins from specific ingredients extracted from labels or the end of the ingredients list
	add_properties_from_specific_ingredients($product_ref);

	# Add Ciqual codes
	# Used in particular for ingredients estimation from nutrients
	assign_property_to_ingredients($product_ref);

	return;
}

=head2 flatten_sub_ingredients ( product_ref )

Flatten the nested list of ingredients.

=cut

sub flatten_sub_ingredients ($product_ref) {

	my $rank = 1;

	# The existing first level ingredients will be ranked
	my $first_level_ingredients_n = scalar @{$product_ref->{ingredients}};

	for (my $i = 0; $i < @{$product_ref->{ingredients}}; $i++) {

		# We will copy the sub-ingredients of an ingredient at the end of the ingredients array
		# and if they contain sub-ingredients themselves, they will be also processed with
		# this for loop.

		if (defined $product_ref->{ingredients}[$i]{ingredients}) {
			$product_ref->{ingredients}[$i]{has_sub_ingredients} = "yes";
			push @{$product_ref->{ingredients}}, @{clone $product_ref->{ingredients}[$i]{ingredients}};
		}
		if ($i < $first_level_ingredients_n) {
			# Add a rank for all first level ingredients
			$product_ref->{ingredients}[$i]{rank} = $rank++;
		}

		# Delete the sub-ingredients, as they have been pushed at the end of the list
		delete $product_ref->{ingredients}[$i]{ingredients};
	}
	return;
}

=head2 compute_ingredients_tags ( product_ref )

Go through the nested ingredients and:

Compute ingredients_original_tags and ingredients_tags.

Compute the total % of "leaf" ingredients (without sub-ingredients) with a specified %, and unspecified %.

- ingredients_with_specified_percent_n : number of "leaf" ingredients with a specified %
- ingredients_with_specified_percent_sum : % sum of "leaf" ingredients with a specified %
- ingredients_with_unspecified_percent_n
- ingredients_with_unspecified_percent_sum	

=cut

sub compute_ingredients_tags ($product_ref) {

	# Delete ingredients related fields
	# They will be recreated, unless the ingredients list was deleted
	remove_fields(
		$product_ref,
		[
			"ingredients_hierarchy", "ingredients_tags",
			"ingredients_original_tags", "ingredients_n",
			"known_ingredients_n", "unknown_ingredients_n",
			"ingredients_n_tags", "ingredients_with_specified_percent_n",
			"ingredients_with_unspecified_percent_n", "ingredients_with_specified_percent_sum",
			"ingredients_with_unspecified_percent_sum"
		]
	);

	return if not defined $product_ref->{ingredients};

	$product_ref->{ingredients_tags} = [];
	$product_ref->{ingredients_original_tags} = [];

	$product_ref->{ingredients_with_specified_percent_n} = 0;
	$product_ref->{ingredients_with_unspecified_percent_n} = 0;
	$product_ref->{ingredients_with_specified_percent_sum} = 0;
	$product_ref->{ingredients_with_unspecified_percent_sum} = 0;

	# Traverse the ingredients tree, breadth first

	my @ingredients = @{$product_ref->{ingredients}};

	while (@ingredients) {

		my $ingredient_ref = shift @ingredients;

		push @{$product_ref->{ingredients_tags}}, $ingredient_ref->{id};

		if (defined $ingredient_ref->{ingredients}) {

			push @ingredients, @{$ingredient_ref->{ingredients}};
		}
		else {
			# Count specified percent only for ingredients that do not have sub ingredients
			if (defined $ingredient_ref->{percent}) {
				$product_ref->{ingredients_with_specified_percent_n} += 1;
				$product_ref->{ingredients_with_specified_percent_sum} += $ingredient_ref->{percent};
			}
			else {
				$product_ref->{ingredients_with_unspecified_percent_n} += 1;
				if (defined $ingredient_ref->{percent_estimate}) {
					$product_ref->{ingredients_with_unspecified_percent_sum} += $ingredient_ref->{percent_estimate};
				}
			}
		}
	}

	my $field = "ingredients";

	$product_ref->{ingredients_original_tags} = $product_ref->{ingredients_tags};
	my $ingredients_lc = $product_ref->{ingredients_lc} || $product_ref->{lc};

	if (defined $taxonomy_fields{$field}) {
		$product_ref->{$field . "_hierarchy"} = [
			gen_ingredients_tags_hierarchy_taxonomy(
				$ingredients_lc, join(", ", @{$product_ref->{ingredients_original_tags}})
			)
		];
		$product_ref->{$field . "_tags"} = [];
		my $unknown = 0;
		my $known = 0;
		foreach my $tag (@{$product_ref->{$field . "_hierarchy"}}) {
			my $tagid = get_taxonomyid($ingredients_lc, $tag);
			push @{$product_ref->{$field . "_tags"}}, $tagid;
			if (exists_taxonomy_tag("ingredients", $tagid)) {
				$known++;
			}
			else {
				$unknown++;
			}
		}
		$product_ref->{"known_ingredients_n"} = $known;
		$product_ref->{"unknown_ingredients_n"} = $unknown;
	}

	if ($product_ref->{ingredients_text} ne "") {

		$product_ref->{ingredients_n} = scalar @{$product_ref->{ingredients_original_tags}};

		my $d = int(($product_ref->{ingredients_n} - 1) / 10);
		my $start = $d * 10 + 1;
		my $end = $d * 10 + 10;

		$product_ref->{ingredients_n_tags} = [$product_ref->{ingredients_n} . "", "$start" . "-" . "$end"];
		# ensure $product_ref->{ingredients_n} is last used as an int so that it is not saved as a strings
		$product_ref->{ingredients_n} += 0;
	}
	return;
}

=head2 extract_ingredients_from_text ( product_ref )

This function calls:

- parse_ingredients_text_service() to parse the ingredients text in the main language of the product
to extract individual ingredients and sub-ingredients

- compute_ingredients_percent_min_max_values() to create the ingredients array with nested sub-ingredients arrays

- compute_ingredients_tags() to create a flat array ingredients_original_tags and ingredients_tags (with parents)

- analyze_ingredients_service() to analyze ingredients to see the ones that are vegan, vegetarian, from palm oil etc.
and to compute the resulting value for the complete product

=cut

sub extract_ingredients_from_text ($product_ref) {

	delete $product_ref->{ingredients_percent_analysis};

	# The specific ingredients array will contain indications regarding the percentage,
	# origins, labels etc. of specific ingredients. Those information may come from:
	# - the origin of ingredients field ("origin")
	# - labels (e.g. "British eggs")
	# - the end of the list of the ingredients. e.g. "Origin of the rice: Thailand"

	$product_ref->{specific_ingredients} = [];

	my $ingredients_lc = $product_ref->{ingredients_lc} || $product_ref->{lc};

	# Ingredients origins may be listed in the origin field
	# e.g. "Origin of the rice: Thailand."
	if (defined $product_ref->{"origin_" . $ingredients_lc}) {
		parse_origins_from_text($product_ref, $product_ref->{"origin_" . $ingredients_lc});
	}

	# Add specific ingredients from labels
	add_specific_ingredients_from_labels($product_ref);

	# Parse the ingredients list to extract individual ingredients and sub-ingredients
	# to create the ingredients array with nested sub-ingredients arrays

	parse_ingredients_text_service($product_ref, {});

	if (defined $product_ref->{ingredients}) {

		# - Add properties like origins from specific ingredients extracted from labels or the end of the ingredients list
		# - Obtain Ciqual codes ready for ingredients estimation from nutrients
		extend_ingredients_service($product_ref, {});

		# Compute minimum and maximum percent ranges and percent estimates for each ingredient and sub ingredient
		estimate_ingredients_percent_service($product_ref, {});

		estimate_nutriscore_2021_fruits_vegetables_nuts_percent_from_ingredients($product_ref);
		estimate_nutriscore_2023_fruits_vegetables_legumes_percent_from_ingredients($product_ref);
	}
	else {
		remove_fields(
			$product_ref,
			[
				# assign_property_to_ingredients - may have been introduced in previous version
				"ingredients_without_ciqual_codes",
				"ingredients_without_ciqual_codes_n",
			]
		);
		remove_fields(
			$product_ref->{nutriments},
			[
				# estimate_nutriscore_2021_fruits_vegetables_nuts_percent_from_ingredients - may have been introduced in previous version
				"fruits-vegetables-nuts-estimate-from-ingredients_100g",
				"fruits-vegetables-nuts-estimate-from-ingredients_serving",
				"fruits-vegetables-legumes-estimate-from-ingredients_100g",
				"fruits-vegetables-legumes-estimate-from-ingredients_serving",
				"fruits-vegetables-nuts-estimate-from-ingredients-prepared_100g",
				"fruits-vegetables-nuts-estimate-from-ingredients-prepared_serving",
				"fruits-vegetables-legumes-estimate-from-ingredients-prepared_100g",
				"fruits-vegetables-legumes-estimate-from-ingredients-prepared_serving",
			]
		);
	}

	# Keep the nested list of sub-ingredients, but also copy the sub-ingredients at the end for apps
	# that expect a flat list of ingredients

	compute_ingredients_tags($product_ref);

	# Analyze ingredients to see the ones that are vegan, vegetarian, from palm oil etc.
	# and compute the resulting value for the complete product

	analyze_ingredients_service($product_ref, {});

	# Delete specific ingredients if empty
	if ((exists $product_ref->{specific_ingredients}) and (scalar @{$product_ref->{specific_ingredients}} == 0)) {
		delete $product_ref->{specific_ingredients};
	}

	return;
}

sub assign_property_to_ingredients ($product_ref) {
	# If the ingredient list is not defined, the function immediately returns
	return if not defined $product_ref->{ingredients};

	# ------------------------------------ PART 1 : Getting CIQUAL codes ------------------------------------ #
	# Retrieves a unique and sorted list of ingredients missing Ciqual codes
	my @ingredients_without_ciqual_codes = uniq(sort(get_missing_ciqual_codes($product_ref->{ingredients})));

	# Stores this list in the product under the key 'ingredients_without_ciqual_codes'
	$product_ref->{ingredients_without_ciqual_codes} = \@ingredients_without_ciqual_codes;

	# Also stores the total number of ingredients without Ciqual codes
	$product_ref->{ingredients_without_ciqual_codes_n} = @ingredients_without_ciqual_codes + 0.0;

	# ------------------------------------ PART 2 : Getting Ecobalyse ids ------------------------------------ #
	# Retrieves a unique and sorted list of ingredients missing Ecobalyse ids
	my @ingredients_without_ecobalyse_ids = uniq(sort(get_missing_ecobalyse_ids($product_ref->{ingredients})));

	# Stores this list in the product under the key 'ingredients_without_ecobalyse_ids'
	$product_ref->{ingredients_without_ecobalyse_ids} = \@ingredients_without_ecobalyse_ids;

	# Also stores the total number of ingredients without Ecobalyse ids
	$product_ref->{ingredients_without_ecobalyse_ids_n} = @ingredients_without_ecobalyse_ids + 0.0;

	return;
}

=head2 get_missing_ciqual_codes ($ingredients_ref)

Assign a ciqual_food_code or a ciqual_proxy_food_code to ingredients and sub ingredients.

=head3 Arguments

=head4 $ingredients_ref

reference to an array of ingredients

=head3 Return values

=head4 @ingredients_without_ciqual_codes

=cut

sub get_missing_ciqual_codes ($ingredients_ref) {
	my @ingredients_without_ciqual_codes = ();
	foreach my $ingredient_ref (@{$ingredients_ref}) {

		# Also add sub-ingredients
		if (defined $ingredient_ref->{ingredients}) {
			push(@ingredients_without_ciqual_codes, get_missing_ciqual_codes($ingredient_ref->{ingredients}));
		}

		# Assign a ciqual_food_code or a ciqual_proxy_food_code to the ingredient
		delete $ingredient_ref->{ciqual_food_code};
		delete $ingredient_ref->{ciqual_proxy_food_code};

		my $ciqual_food_code = get_inherited_property("ingredients", $ingredient_ref->{id}, "ciqual_food_code:en");
		if (defined $ciqual_food_code) {
			$ingredient_ref->{ciqual_food_code} = $ciqual_food_code;
		}
		else {
			my $ciqual_proxy_food_code
				= get_inherited_property("ingredients", $ingredient_ref->{id}, "ciqual_proxy_food_code:en");
			if (defined $ciqual_proxy_food_code) {
				$ingredient_ref->{ciqual_proxy_food_code} = $ciqual_proxy_food_code;
			}
			else {
				push(@ingredients_without_ciqual_codes, $ingredient_ref->{id});
			}
		}
	}

	return @ingredients_without_ciqual_codes;
}

=head2 get_missing_ecobalyse_ids ($ingredients_ref)

Assign a ecobalyse_id or a ciqual_proxy_food_code to ingredients and sub ingredients. (NOTE : this is a first version that'll soon be improved)

=head3 Arguments

=head4 $ingredients_ref

reference to an array of ingredients

=head3 Return values

=head4 @ingredients_without_ecobalyse_ids

=cut

sub get_missing_ecobalyse_ids ($ingredients_ref) {
	my @ingredients_without_ecobalyse_ids = ();
	foreach my $ingredient_ref (@{$ingredients_ref}) {

		# Also add sub-ingredients
		if (defined $ingredient_ref->{ingredients}) {
			push(@ingredients_without_ecobalyse_ids, get_missing_ecobalyse_ids($ingredient_ref->{ingredients}));
		}

		# Assign a ecobalyse_code or a ecoalyse_proxy_code to the ingredient
		delete $ingredient_ref->{ecobalyse_code};
		delete $ingredient_ref->{ecobalyse_proxy_code};

		# We are now looking for the appropriate ecobalyse id :
    	# ecobalyse_origins_france_label_organic 			(if the product comes from france, and is organic)
    	# ecobalyse_origins_european-union_label_organic	(if the product comes from europe, and is organic)
    	# ecobalyse_label_organic							(if the product is organic)
    	# ecobalyse_origins_france							(if the product comes from france)
	    # ecobalyse_origins_european-uinion					(if the product comes from the Europe region)
    	# ecobalyse 										(else)


		# If the ingredient is organic...
		if ($ingredient_ref->{labels} =~ /\ben:organic\b/) {

<<<<<<< HEAD
		    # ...we retrieve the organic ecobalyse code
		    my $ecobalyse_code = get_inherited_property("ingredients", $ingredient_ref->{id}, "ecobalyse_labels_en_organic:en");
		    if (defined $ecobalyse_code) {
        		$ingredient_ref->{ecobalyse_code} = $ecobalyse_code;
		    }
		    else {
				# Else, we retrieve the default ecobalyse code
		        my $ecobalyse_code = get_inherited_property("ingredients", $ingredient_ref->{id}, "ecobalyse:en");
		        if (defined $ecobalyse_code) {
		            $ingredient_ref->{ecobalyse_code} = $ecobalyse_code;
        		}
				else {
					# Else, we retrieve the proxy ecobalyse code
			        my $ecobalyse_proxy_code = get_inherited_property("ingredients", $ingredient_ref->{id}, "ecobalyse_proxy:en");
			        if (defined $ecobalyse_proxy_code) {
			            $ingredient_ref->{ecobalyse_proxy_code} = $ecobalyse_proxy_code;
        			}
		        	else {
        		    	# Else, we add the ingredient to the list of ingredients without ecobalyse code
			            push(@ingredients_without_ecobalyse_ids, $ingredient_ref->{id});
    	    		}
			    }
			}

		#If the ingredient is not organic...
		} else {

			# ...we retrieve the default ecobalyse code
		    my $ecobalyse_code = get_inherited_property("ingredients", $ingredient_ref->{id}, "ecobalyse:en");
		    if (defined $ecobalyse_code) {
        		$ingredient_ref->{ecobalyse_code} = $ecobalyse_code;
		    }
		    else {
				# Else, we retrieve the proxy ecobalyse code
        		my $ecobalyse_proxy_code = get_inherited_property("ingredients", $ingredient_ref->{id}, "ecobalyse_proxy:en");
		        if (defined $ecobalyse_proxy_code) {
        		    $ingredient_ref->{ecobalyse_proxy_code} = $ecobalyse_proxy_code;
		        }
        		else {
		            # Else, we add the ingredient to the list of ingredients without ecobalyse code
        		    push(@ingredients_without_ecobalyse_ids, $ingredient_ref->{id});
		        }
    		}
=======
			# Retrieve the correct ecobalyse code
			my $ecobalyse_code
				= get_inherited_property("ingredients", $ingredient_ref->{id}, "ecobalyse_labels_en_organic:en");
			if (defined $ecobalyse_code) {
				$ingredient_ref->{ecobalyse_code} = $ecobalyse_code;
			}
			else {
				my $ecobalyse_proxy_code
					= get_inherited_property("ingredients", $ingredient_ref->{id}, "ecobalyse_proxy:en");
				if (defined $ecobalyse_proxy_code) {
					$ingredient_ref->{ecobalyse_proxy_code} = $ecobalyse_proxy_code;
				}
				else {
					# Add to the list of ingredients without ecobalyse code
					push(@ingredients_without_ecobalyse_ids, $ingredient_ref->{id});
				}
			}

		}
		else {

			# Retrieve the correct ecobalyse code if the ingredient is not organic
			my $ecobalyse_code = get_inherited_property("ingredients", $ingredient_ref->{id}, "ecobalyse:en");
			if (defined $ecobalyse_code) {
				$ingredient_ref->{ecobalyse_code} = $ecobalyse_code;
			}
			else {
				my $ecobalyse_proxy_code
					= get_inherited_property("ingredients", $ingredient_ref->{id}, "ecobalyse_proxy:en");
				if (defined $ecobalyse_proxy_code) {
					$ingredient_ref->{ecobalyse_proxy_code} = $ecobalyse_proxy_code;
				}
				else {
					# Add to the list of ingredients without ecobalyse code
					push(@ingredients_without_ecobalyse_ids, $ingredient_ref->{id});
				}
			}

>>>>>>> 34ad737a
		}

		#ecobalyse:en
		#ecobalyse_labels_en_organic:en
		#ecobalyse_origins_en_france:en
		#ecobalyse_origins_en_european_union:en
		#ecobalyse_labels_en_organic_origins_en_france:en
	}
	return @ingredients_without_ecobalyse_ids;
}

=head2 estimate_ingredients_percent_service ( $product_ref, $updated_product_fields_ref )

Compute minimum and maximum percent ranges and percent estimates for each ingredient and sub ingredient.

This function is a product service that can be run through ProductOpener::ApiProductServices

=head3 Arguments

=head4 $product_ref

product object reference

=head4 $updated_product_fields_ref

reference to a hash of product fields that have been created or updated

=cut 

sub estimate_ingredients_percent_service ($product_ref, $updated_product_fields_ref) {

	# Add a percent_max value for salt and sugar ingredients, based on the nutrition facts.
	add_percent_max_for_ingredients_from_nutrition_facts($product_ref);

	# Compute the min and max range for each ingredient
	if (compute_ingredients_percent_min_max_values(100, 100, $product_ref->{ingredients}) < 0) {

		# The computation yielded seemingly impossible values, delete the values
		delete_ingredients_percent_values($product_ref->{ingredients});
		$product_ref->{ingredients_percent_analysis} = -1;
	}
	else {
		$product_ref->{ingredients_percent_analysis} = 1;
	}

	remove_tag($product_ref, "misc", "en:some-ingredients-with-specified-percent");
	remove_tag($product_ref, "misc", "en:all-ingredients-with-specified-percent");
	remove_tag($product_ref, "misc", "en:at-least-5-ingredients-with-specified-percent");
	remove_tag($product_ref, "misc", "en:at-least-10-ingredients-with-specified-percent");

	# Count ingredients with specified percent
	my ($ingredients_n, $ingredients_with_specified_percent_n, $total_specified_percent)
		= count_ingredients_with_specified_percent($product_ref->{ingredients});
	if ($ingredients_with_specified_percent_n > 0) {
		add_tag($product_ref, "misc", "en:some-ingredients-with-specified-percent");
		if ($ingredients_with_specified_percent_n == $ingredients_n) {
			add_tag($product_ref, "misc", "en:all-ingredients-with-specified-percent");
		}
		if ($ingredients_with_specified_percent_n >= 5) {
			add_tag($product_ref, "misc", "en:at-least-5-ingredients-with-specified-percent");
			if ($ingredients_with_specified_percent_n >= 10) {
				add_tag($product_ref, "misc", "en:at-least-10-ingredients-with-specified-percent");
			}
		}
	}

	# Estimate the percent values for each ingredient for which we don't have a specified percent
	compute_ingredients_percent_estimates(100, $product_ref->{ingredients});

	# Indicate which fields were created or updated
	$updated_product_fields_ref->{ingredients} = 1;
	$updated_product_fields_ref->{ingredients_percent_analysis} = 1;

	return;
}

=head2 count_ingredients_with_specified_percent($product_ref)

Count ingredients with specified percent, including sub-ingredients.

=head3 Return values

=head4 $ingredients_n

Number of ingredients.

=head4 $ingredients_with_specified_percent_n

Number of ingredients with a specified percent value.

=head4 $total_specified_percent

Sum of the specified percent values.

Note: this can be greater than 100 if percent values are specified for ingredients and their sub ingredients.

=cut

sub count_ingredients_with_specified_percent ($ingredients_ref) {

	my ($ingredients_n, $ingredients_with_specified_percent_n, $total_specified_percent) = (0, 0, 0);

	if (defined $ingredients_ref) {
		foreach my $ingredient_ref (@{$ingredients_ref}) {
			$ingredients_n++;
			if (defined $ingredient_ref->{percent}) {
				$ingredients_with_specified_percent_n++;
				$total_specified_percent += $ingredient_ref->{percent};
			}
			if (defined $ingredient_ref->{ingredients}) {
				my (
					$sub_ingredients_n,
					$sub_ingredients_with_specified_percent_n,
					$sub_ingredients_total_specified_percent
				) = count_ingredients_with_specified_percent($ingredient_ref->{ingredients});
				$ingredients_n += $sub_ingredients_n;
				$ingredients_with_specified_percent_n += $sub_ingredients_with_specified_percent_n;
				$total_specified_percent += $sub_ingredients_total_specified_percent;
			}
		}
	}

	return ($ingredients_n, $ingredients_with_specified_percent_n, $total_specified_percent);
}

=head2 delete_ingredients_percent_values ( ingredients_ref )

This function deletes the percent_min and percent_max values of all ingredients.

It is called if the compute_ingredients_percent_min_max_values() encountered impossible
values (e.g. "Water, Sugar 80%" -> Water % should be greater than 80%, but the
total would be more than 100%)

The function is recursive to also delete values for sub-ingredients.

=cut

sub delete_ingredients_percent_values ($ingredients_ref) {

	foreach my $ingredient_ref (@{$ingredients_ref}) {

		delete $ingredient_ref->{percent_min};
		delete $ingredient_ref->{percent_max};

		if (defined $ingredient_ref->{ingredients}) {
			delete_ingredients_percent_values($ingredient_ref->{ingredients});
		}
	}

	return;
}

=head2 compute_ingredients_percent_min_max_values ( total_min, total_max, ingredients_ref )

This function computes the possible minimum and maximum ranges for the percent
values of each ingredient and sub-ingredients.

Ingredients lists sometimes specify the percent value for some ingredients,
but usually not all. This functions computes minimum and maximum percent
values for all other ingredients.

Ingredients list are ordered by descending order of quantity.

This function is recursive and it calls itself for each ingredients with sub-ingredients.

=head3 Arguments

=head4 total_min - the minimum percent value of the total of all the ingredients in ingredients_ref

0 when the function is called on all ingredients of a product, but can be different than 0 if called on sub-ingredients of an ingredient that has a minimum value set.

=head4 total_max - the maximum percent value of all ingredients passed in ingredients_ref

100 when the function is called on all ingredients of a product, but can be different than 0 if called on sub-ingredients of an ingredient that has a maximum value set.

=head4 ingredient_ref : nested array of ingredients and sub-ingredients

=head3 Return values

=head4 Negative value - analysis error

The analysis encountered an impossible value.
e.g. "Flour, Sugar 80%": The % of Flour must be greated to the % of Sugar, but the sum would then be above 100%.

Or there were too many loops to analyze the values.

=head4 0 or positive value - analysis ok

The return value is the number of times we adjusted min and max values for ingredients and sub ingredients.

=cut

sub compute_ingredients_percent_min_max_values ($total_min, $total_max, $ingredients_ref) {

	init_percent_values($total_min, $total_max, $ingredients_ref);

	my $changed = 1;
	my $changed_total = 0;

	my $i = 0;

	while ($changed) {
		my $changed_max = set_percent_max_values($total_min, $total_max, $ingredients_ref);
		# bail out if there was an error / impossible values
		($changed_max < 0) and return -1;

		my $changed_min = set_percent_min_values($total_min, $total_max, $ingredients_ref);
		($changed_min < 0) and return -1;

		my $changed_sub_ingredients = set_percent_sub_ingredients($ingredients_ref);
		($changed_sub_ingredients < 0) and return -1;

		$changed = $changed_min + $changed_max + $changed_sub_ingredients;

		$changed_total += $changed;

		$i++;

		# bail out if we loop too much
		if ($i > 5) {

			$log->debug(
				"compute_ingredients_percent_min_max_values - too many loops, bail out",
				{
					ingredients_ref => $ingredients_ref,
					total_min => $total_min,
					total_max => $total_max,
					changed_total => $changed_total
				}
			) if $log->is_debug();
			return -1;
		}
	}

	$log->debug(
		"compute_ingredients_percent_min_max_values - done",
		{
			ingredients_ref => $ingredients_ref,
			total_min => $total_min,
			total_max => $total_max,
			changed_total => $changed_total
		}
	) if $log->is_debug();

	return $changed_total;
}

=head2 init_percent_values($total_min, $total_max, $ingredients_ref)

Initialize the percent, percent_min and percent_max value for each ingredient in list.

$ingredients_ref is the list of ingredients (as hash), where parsed percent are already set.

$total_min and $total_max might be set if we have a parent ingredient and are parsing a sub list.

When a percent is specifically set, use this value for percent_min and percent_max.

Warning: percent listed for sub-ingredients can be absolute (e.g. "Sugar, fruits 40% (pear 30%, apple 10%)")
or they can be relative to the parent ingredient (e.g. "Sugar, fruits 40% (pear 75%, apple 25%)".
We try to detect those cases and rescale the percent accordingly.

Otherwise use 0 for percent_min and total_max for percent_max.

=cut

sub init_percent_values ($total_min, $total_max, $ingredients_ref) {
	# Set maximum percentages if defined in the taxonomy (only do this for top-level ingredients)
	if ($total_max == 100) {
		set_percent_max_from_taxonomy($ingredients_ref);
	}

	# Determine if percent listed are absolute (default) or relative to a parent ingredient

	# Check if all ingredients have a set quantity
	# and compute the sum of all percents and quantities

	my $percent_sum = 0;
	my $all_ingredients_have_a_set_percent = 1;
	my $quantity_sum = 0;
	my $all_ingredients_have_a_set_quantity = 1;
	foreach my $ingredient_ref (@{$ingredients_ref}) {
		if (defined $ingredient_ref->{percent}) {
			$percent_sum += $ingredient_ref->{percent};
		}
		else {
			$all_ingredients_have_a_set_percent = 0;
		}

		if (defined $ingredient_ref->{quantity_g}) {
			$quantity_sum += $ingredient_ref->{quantity_g};
		}
		else {
			$all_ingredients_have_a_set_quantity = 0;
		}
	}

	my $percent_mode;

	# If the parent ingredient percent is known (total_min = total_max)
	# and we have set quantity for all ingredients,
	# we will need to scale the quantities to get actual percent values
	# This is the case in particular for recipes that can be specified in grams with a total greater than 100g
	# So we start supposing it's grams (as if it's percent it will also work).

	# In scale_percents or scale_grams mode, the percent/quantity sum must be greater than 0
	if (($total_min == $total_max) and ($all_ingredients_have_a_set_percent) and ($percent_sum > 0)) {
		$percent_mode = "scale_percents";
	}
	elsif (($total_min == $total_max) and ($all_ingredients_have_a_set_quantity) and ($quantity_sum > 0)) {
		$percent_mode = "scale_grams";
	}
	elsif ($percent_sum > $total_max) {
		$percent_mode = "relative";    # percents are relative to the parent ingredient
	}
	else {
		$percent_mode = "absolute";    # percents are absolute (relative to the whole product)
	}

	$log->debug(
		"init_percent_values - percent mode",
		{
			percent_mode => $percent_mode,
			ingredients_ref => $ingredients_ref,
			total_min => $total_min,
			total_max => $total_max,
			percent_sum => $percent_sum,
			all_ingredients_have_a_set_percent => $all_ingredients_have_a_set_percent,
			quantity_sum => $quantity_sum,
			all_ingredients_have_a_set_quantity => $all_ingredients_have_a_set_quantity,
		}
	) if $log->is_debug();

	# Go through each ingredient to set percent_min, percent_max, and if we can an absolute percent

	foreach my $ingredient_ref (@{$ingredients_ref}) {
		if (   ((defined $ingredient_ref->{percent}) and ($ingredient_ref->{percent} > 0))
			or ($percent_mode eq "scale_grams"))
		{
			# There is a specified percent for the ingredient (or we can derive it from grams)

			if ($percent_mode eq "scale_percents") {
				# The parent percent is known, and we have set values for the percent of all ingredients
				# We can scale the percent of the ingredients so that their sum matches the parent percent
				my $percent = $ingredient_ref->{percent} * $total_max / $percent_sum;
				$ingredient_ref->{percent} = $percent;
				$ingredient_ref->{percent_min} = $percent;
				$ingredient_ref->{percent_max} = $percent;
			}
			elsif ($percent_mode eq "scale_grams") {
				# Convert gram values to percent
				my $percent = $ingredient_ref->{quantity_g} * $total_max / $quantity_sum;
				$ingredient_ref->{percent} = $percent;
				$ingredient_ref->{percent_min} = $percent;
				$ingredient_ref->{percent_max} = $percent;
			}
			elsif (($percent_mode eq "absolute") or ($total_min == $total_max)) {
				# We can assign an absolute percent to the ingredient because
				# 1. the percent mode is absolute
				# or 2. we have a specific percent for the parent ingredient
				# so we can rescale the relative percent of the ingredient to make it absolute
				my $percent
					= ($percent_mode eq "absolute")
					? $ingredient_ref->{percent}
					: $ingredient_ref->{percent} * $total_max / 100;
				$ingredient_ref->{percent} = $percent;
				$ingredient_ref->{percent_min} = $percent;
				$ingredient_ref->{percent_max} = $percent;
			}
			else {
				# The percent mode is relative and we do not have a specific percent for the parent ingredient
				# We cannot compute an absolute percent for the ingredient, but we can apply the relative percent
				# to percent_min and percent_max
				$ingredient_ref->{percent_min} = $ingredient_ref->{percent} * $total_min / 100;
				$ingredient_ref->{percent_max} = $ingredient_ref->{percent} * $total_max / 100;
				# The absolute percent is unknown, delete it
				delete $ingredient_ref->{percent};
			}
		}
		else {
			if (not defined $ingredient_ref->{percent_min}) {
				$ingredient_ref->{percent_min} = 0;
			}
			if ((not defined $ingredient_ref->{percent_max}) or ($ingredient_ref->{percent_max} > $total_max)) {
				$ingredient_ref->{percent_max} = $total_max;
			}
		}
	}

	$log->debug("init_percent_values - result", {ingredients_ref => $ingredients_ref}) if $log->is_debug();

	return;
}

=head2 set_percent_max_from_taxonomy ( ingredients_ref )

Set the percentage maximum for ingredients like flavouring where this is defined
on the Ingredients taxonomy. The percent_max will not be applied in the following cases:

 - if applying the percent_max would mean that it is not possible for the ingredient
   total to add up to 100%
 - If a later ingredient has a higher percentage than the percent_max of the restricted ingredient

=cut

sub set_percent_max_from_taxonomy ($ingredients_ref) {
	# Exit if the first ingredient is constrained
	if (!@{$ingredients_ref}
		|| defined get_inherited_property("ingredients", $ingredients_ref->[0]{id}, "percent_max:en"))
	{
		return;
	}

	# Loop backwards through ingredients, checking that we don't set a percent_max that
	# would be lower than the defined percentage of any ingredient that comes afterwards
	my $highest_later_percent = 0;
	for (my $index = scalar @{$ingredients_ref} - 1; $index > 0; $index--) {
		my $ingredient = $ingredients_ref->[$index];
		my $current_percent = $ingredient->{percent};
		if (defined $current_percent) {
			if ($current_percent > $highest_later_percent) {
				$highest_later_percent = $current_percent;
			}
		}
		else {
			# See if taxonomy defines a maximum percent
			my $percent_max = get_inherited_property("ingredients", $ingredient->{id}, "percent_max:en");
			if (defined $percent_max and $percent_max >= $highest_later_percent) {
				# Maximum percantage for ingredients like flavourings
				$ingredient->{percent_max} = $percent_max;
			}
		}
	}

	# Loop forwards through the ingredients to make sure that the maximum
	# does not limit preceding ingredients where percent is specified
	my $remaining_percent = 100;
	for my $ingredient (@{$ingredients_ref}) {
		my $defined_percent = $ingredient->{percent};
		if (!defined $defined_percent) {
			my $percent_max = $ingredient->{percent_max};
			if (defined $percent_max && $percent_max < $remaining_percent) {
				delete $ingredient->{percent_max};
			}
			last;
		}
		else {
			$remaining_percent = $remaining_percent - $defined_percent;
		}
	}

	return;
}

sub set_percent_max_values ($total_min, $total_max, $ingredients_ref) {

	my $changed = 0;

	my $current_max = $total_max;
	my $sum_of_mins_before = 0;
	my $sum_of_maxs_before = 0;

	my $i = 0;
	my $n = scalar @{$ingredients_ref};

	foreach my $ingredient_ref (@{$ingredients_ref}) {

		$i++;

		# The max of an ingredient must be lower or equal to
		# the max of the ingredient that appear before.
		if ($ingredient_ref->{percent_max} > $current_max) {
			$ingredient_ref->{percent_max} = $current_max;
			$changed++;
		}
		else {
			$current_max = $ingredient_ref->{percent_max};
		}

		# The max of an ingredient must be lower or equal to
		# the total max minus the sum of the minimums of all
		# other ingredients

		my $sum_of_mins_after = 0;
		for (my $j = $i; $j < $n; $j++) {
			$sum_of_mins_after += $ingredients_ref->[$j]{percent_min};
		}
		my $max_percent_max = $total_max - $sum_of_mins_before - $sum_of_mins_after;

		if (($max_percent_max >= 0) and ($ingredient_ref->{percent_max} > $max_percent_max)) {
			$ingredient_ref->{percent_max} = $max_percent_max;
			$changed++;
		}

		# For lists like  "Beans (52%), Tomatoes (33%), Water, Sugar, Cornflour, Salt, Spirit Vinegar"
		# we can set a maximum on Sugar, Cornflour etc. that takes into account that all ingredients
		# that appear before will have an higher quantity.
		# e.g. the percent max of Water to be set to 100 - 52 -33 = 15%
		# the max of sugar to be set to 15 / 2 = 7.5 %
		# the max of cornflour to be set to 15 / 3 etc.

		if ($i > 2) {    # This rule applies to the third ingredient and ingredients after
						 # We check that the current ingredient + the ingredient before it have a max
						 # inferior to the ingredients before, divided by 2.
						 # Then we do the same with 3 ingredients instead of 2, then 4 etc.
			for (my $j = 2; $j + 1 < $i; $j++) {
				my $max = $total_max - $sum_of_mins_before;
				for (my $k = $j; $k + 1 < $i; $k++) {
					$max += $ingredients_ref->[$i - $k]{percent_min};
				}
				$max = $max / $j;
				if ($ingredient_ref->{percent_max} > $max + 0.1) {
					$ingredient_ref->{percent_max} = $max;
					$changed++;
				}
			}
		}

		# The min of an ingredient must be greater or equal to
		# the total min minus the sum of the maximums of all
		# ingredients that appear before, divided by the number of
		# ingredients that appear after + the current ingredient

		my $min_percent_min = ($total_min - $sum_of_maxs_before) / (1 + $n - $i);

		if ($ingredient_ref->{percent_min} < $min_percent_min - 0.1) {

			# Bail out if the values are not possible
			if (($min_percent_min > $total_min) or ($min_percent_min > $ingredient_ref->{percent_max})) {
				$log->debug(
					"set_percent_max_values - impossible value, bail out",
					{
						ingredients_ref => $ingredients_ref,
						total_min => $total_min,
						min_percent_min => $min_percent_min
					}
				) if $log->is_debug();
				return -1;
			}

			$ingredient_ref->{percent_min} = $min_percent_min;
			$changed++;
		}

		$sum_of_mins_before += $ingredient_ref->{percent_min};
		$sum_of_maxs_before += $ingredient_ref->{percent_max};
	}

	return $changed;
}

sub set_percent_min_values ($total_min, $total_max, $ingredients_ref) {

	my $changed = 0;

	my $current_min = 0;
	my $sum_of_mins_after = 0;
	my $sum_of_maxs_after = 0;

	my $i = 0;
	my $n = scalar @{$ingredients_ref};

	foreach my $ingredient_ref (reverse @{$ingredients_ref}) {

		$i++;

		# The min of an ingredient must be greater or equal to the mean of the
		# ingredient that appears after.
		if ($ingredient_ref->{percent_min} < $current_min) {
			$ingredient_ref->{percent_min} = $current_min;
			$changed++;
		}
		else {
			$current_min = $ingredient_ref->{percent_min};
		}

		# The max of an ingredient must be lower or equal to
		# the total max minus the sum of the minimums of all
		# the ingredients after, divided by the number of
		# ingredients that appear before + the current ingredient

		my $max_percent_max = ($total_max - $sum_of_mins_after) / (1 + $n - $i);

		if ($ingredient_ref->{percent_max} > $max_percent_max + 0.1) {

			# Bail out if the values are not possible
			if (($max_percent_max > $total_max) or ($max_percent_max < $ingredient_ref->{percent_min})) {
				$log->debug(
					"set_percent_max_values - impossible value, bail out",
					{
						ingredients_ref => $ingredients_ref,
						total_min => $total_min,
						max_percent_max => $max_percent_max
					}
				) if $log->is_debug();
				return -1;
			}

			$ingredient_ref->{percent_max} = $max_percent_max;
			$changed++;
		}

		# The min of the ingredient must be greater or equal
		# to the total min minus the sum of the maximums of all the other ingredients

		my $sum_of_maxs_before = 0;
		for (my $j = 0; $j < ($n - $i); $j++) {
			$sum_of_maxs_before += $ingredients_ref->[$j]{percent_max};
		}
		my $min_percent_min = $total_min - $sum_of_maxs_before - $sum_of_maxs_after;

		if (($min_percent_min > 0) and ($ingredient_ref->{percent_min} < $min_percent_min - 0.1)) {

			# Bail out if the values are not possible
			if (($min_percent_min > $total_min) or ($min_percent_min > $ingredient_ref->{percent_max})) {
				$log->debug(
					"set_percent_max_values - impossible value, bail out",
					{
						ingredients_ref => $ingredients_ref,
						total_min => $total_min,
						min_percent_min => $min_percent_min
					}
				) if $log->is_debug();
				return -1;
			}

			$ingredient_ref->{percent_min} = $min_percent_min;
			$changed++;
		}

		$sum_of_mins_after += $ingredient_ref->{percent_min};
		$sum_of_maxs_after += $ingredient_ref->{percent_max};
	}

	return $changed;
}

sub set_percent_sub_ingredients ($ingredients_ref) {

	my $changed = 0;

	my $i = 0;
	my $n = scalar @{$ingredients_ref};

	foreach my $ingredient_ref (@{$ingredients_ref}) {

		$i++;

		if (defined $ingredient_ref->{ingredients}) {

			# Set values for sub-ingredients from ingredient values

			$changed += compute_ingredients_percent_min_max_values(
				$ingredient_ref->{percent_min},
				$ingredient_ref->{percent_max},
				$ingredient_ref->{ingredients}
			);

			# Set values for ingredient from sub-ingredients values

			my $total_min = 0;
			my $total_max = 0;

			foreach my $sub_ingredient_ref (@{$ingredient_ref->{ingredients}}) {

				$total_min += $sub_ingredient_ref->{percent_min};
				$total_max += $sub_ingredient_ref->{percent_max};
			}

			if ($ingredient_ref->{percent_min} < $total_min - 0.1) {
				$ingredient_ref->{percent_min} = $total_min;
				$changed++;
			}
			if ($ingredient_ref->{percent_max} > $total_max + 0.1) {
				$ingredient_ref->{percent_max} = $total_max;
				$changed++;
			}

			$log->debug("set_percent_sub_ingredients", {ingredient_ref => $ingredient_ref, changed => $changed})
				if $log->is_debug();

		}
	}

	return $changed;
}

=head2 compute_ingredients_percent_estimates ( total, ingredients_ref )

This function computes a possible estimate for the percent values of each ingredient and sub-ingredients.

The sum of all estimates must be 100%, and the estimates try to match the min and max constraints computed previously with the compute_ingredients_percent_min_max_values() function.

=head3 Arguments

=head4 total - the total of all the ingredients in ingredients_ref

100 when the function is called on all ingredients of a product, but can be different than 100 if called on sub-ingredients of an ingredient.

=head4 ingredient_ref : nested array of ingredients and sub-ingredients

=head3 Return values

=cut

sub compute_ingredients_percent_estimates ($total, $ingredients_ref) {

	my $current_total = 0;
	my $i = 0;
	my $n = scalar(@{$ingredients_ref});

	foreach my $ingredient_ref (@{$ingredients_ref}) {

		$i++;

		# Last ingredient?
		if ($i == $n) {
			$ingredient_ref->{percent_estimate} = $total - $current_total;
		}
		# Specified percent
		elsif (defined $ingredient_ref->{percent}) {
			if ($ingredient_ref->{percent} <= $total - $current_total) {
				$ingredient_ref->{percent_estimate} = $ingredient_ref->{percent};
			}
			else {
				$ingredient_ref->{percent_estimate} = $total - $current_total;
			}
		}
		else {

			# Take the middle of the possible range

			my $max = $total - $current_total;
			my $min = 0;
			if ((defined $ingredient_ref->{percent_max}) and ($ingredient_ref->{percent_max} < $max)) {
				$max = $ingredient_ref->{percent_max};
			}
			if (defined $ingredient_ref->{percent_min}) {
				$min = $ingredient_ref->{percent_min};
			}
			$ingredient_ref->{percent_estimate} = ($max + $min) / 2;
		}

		$current_total += $ingredient_ref->{percent_estimate};

		if (defined $ingredient_ref->{ingredients}) {
			compute_ingredients_percent_estimates($ingredient_ref->{percent_estimate}, $ingredient_ref->{ingredients});
		}
	}

	$log->debug("compute_ingredients_percent_estimates - done", {ingredients_ref => $ingredients_ref})
		if $log->is_debug();
	return;
}

=head2 analyze_ingredients ( $product_ref, $updated_product_fields_ref )

Analyzes ingredients to see the ones that are vegan, vegetarian, from palm oil etc.
and computes the resulting value for the complete product.

The results are overridden by labels like "Vegan", "Vegetarian" or "Palm oil free"

Results are stored in the ingredients_analysis_tags array.

This function is a product service that can be run through ProductOpener::ApiProductServices

=head3 Arguments

=head4 $product_ref

product object reference

=head4 $updated_product_fields_ref

reference to a hash of product fields that have been created or updated

=cut

sub analyze_ingredients_service ($product_ref, $updated_product_fields_ref) {

	# Delete any existing values for the ingredients analysis fields
	delete $product_ref->{ingredients_analysis};
	delete $product_ref->{ingredients_analysis_tags};

	# and indicate that the service is creating or updatiing them
	$updated_product_fields_ref->{ingredients_analysis} = 1;
	$updated_product_fields_ref->{ingredients_analysis_tags} = 1;

	my @properties = ("from_palm_oil", "vegan", "vegetarian");
	my %properties_unknown_tags = (
		"from_palm_oil" => "en:palm-oil-content-unknown",
		"vegan" => "en:vegan-status-unknown",
		"vegetarian" => "en:vegetarian-status-unknown",
	);

	# Structure to store the result of the ingredient analysis for each property
	my $ingredients_analysis_properties_ref = {};

	# Store the lists of ingredients that resulted in a product being non vegetarian/vegan/palm oil free
	my $ingredients_analysis_ref = {};

	if ((defined $product_ref->{ingredients}) and ((scalar @{$product_ref->{ingredients}}) > 0)) {

		foreach my $property (@properties) {

			# Ingredient values for the property
			my %values = ();

			# Traverse the ingredients tree, breadth first

			my @ingredients = @{$product_ref->{ingredients}};

			while (@ingredients) {

				# Remove and process the first ingredient
				my $ingredient_ref = shift @ingredients;
				my $ingredientid = $ingredient_ref->{id};

				# Add sub-ingredients at the beginning of the ingredients array
				if (defined $ingredient_ref->{ingredients}) {

					unshift @ingredients, @{$ingredient_ref->{ingredients}};
				}

				# We may already have a value. e.g. for "matières grasses d'origine végétale" or "gélatine (origine végétale)"
				my $value = $ingredient_ref->{$property};

				if (not defined $value) {

					$value = get_inherited_property("ingredients", $ingredientid, $property . ":en");

					if (defined $value) {
						$ingredient_ref->{$property} = $value;
					}
					else {
						if (not(exists_taxonomy_tag("ingredients", $ingredientid))) {
							$values{unknown_ingredients} or $values{unknown_ingredients} = [];
							push @{$values{unknown_ingredients}}, $ingredientid;
						}

						# additives classes in ingredients are functions of a more specific ingredient
						# if we don't have a property value for the ingredient class
						# then ignore the additive class instead of considering the property undef
						elsif (exists_taxonomy_tag("additives_classes", $ingredientid)) {
							$value = "ignore";
							#$ingredient_ref->{$property} = $value;
						}
					}
				}

				# if the property value is "maybe" and the ingredient has sub-ingredients,
				# we ignore the ingredient and only look at its sub-ingredients (already added)
				# e.g. "Vegetable oil (rapeseed oil, ...)""
				if (    (defined $value)
					and ($value eq "maybe")
					and (defined $ingredient_ref->{ingredients}))
				{
					$value = "ignore";
				}

				not defined $value and $value = "undef";

				defined $values{$value} or $values{$value} = [];
				push @{$values{$value}}, $ingredientid;

				# print STDERR "ingredientid: $ingredientid - property: $property - value: $value\n";
			}

			# Compute the resulting property value for the product
			my $property_value;

			if ($property =~ /^from_/) {

				my $from_what = $';
				my $from_what_with_dashes = $from_what;
				$from_what_with_dashes =~ s/_/-/g;

				# For properties like from_palm, one positive ingredient triggers a positive result for the whole product
				# We assume that all the positive ingredients have been marked as yes or maybe in the taxonomy
				# So all known ingredients without a value for the property are assumed to be negative

				# value can can be "ignore"

				if (defined $values{yes}) {
					# One yes ingredient -> yes for the whole product
					$property_value = "en:" . $from_what_with_dashes;    # en:palm-oil
					$ingredients_analysis_ref->{$property_value} = $values{yes};
				}
				elsif (defined $values{maybe}) {
					# One maybe ingredient -> maybe for the whole product
					$property_value = "en:may-contain-" . $from_what_with_dashes;    # en:may-contain-palm-oil
					$ingredients_analysis_ref->{$property_value} = $values{maybe};
				}
				# If some ingredients are not recognized, there is a possibility that they could be palm oil or contain palm oil
				# As there are relatively few ingredients with palm oil, we assume we are able to recognize them with the taxonomy
				# and that unrecognized ingredients do not contain palm oil.
				# --> We mark the product as palm oil free
				# Exception: If there are lots of unrecognized ingredients though (e.g. more than 1 third), it may be that the ingredients list
				# is bogus (e.g. OCR errors) and the likelyhood of missing a palm oil ingredient increases.
				# --> In this case, we mark the product as palm oil content unknown
				elsif (defined $values{unknown_ingredients}) {
					# Some ingredients were not recognized
					$log->debug(
						"analyze_ingredients - unknown ingredients",
						{
							unknown_ingredients_n => (scalar @{$values{unknown_ingredients}}),
							ingredients_n => (scalar(@{$product_ref->{ingredients}}))
						}
					) if $log->is_debug();
					my $unknown_rate
						= (scalar @{$values{unknown_ingredients}}) / (scalar @{$product_ref->{ingredients}});
					# for palm-oil, as there are few products containing it, we consider status to be unknown only if there is more than 30% unknown ingredients (which may indicates bogus ingredient list, eg. OCR errors)
					if (($from_what_with_dashes eq "palm-oil") and ($unknown_rate <= 0.3)) {
						$property_value = "en:" . $from_what_with_dashes . "-free";    # en:palm-oil-free
					}
					else {
						$property_value = $properties_unknown_tags{$property};    # en:palm-oil-content-unknown
					}
					# In all cases, keep track of the unknown ingredients
					$ingredients_analysis_ref->{$properties_unknown_tags{$property}} = $values{unknown_ingredients};
				}
				else {
					# no yes, maybe or unknown ingredients
					$property_value = "en:" . $from_what_with_dashes . "-free";    # en:palm-oil-free
				}
			}
			else {

				# For properties like vegan or vegetarian, one negative ingredient triggers a negative result for the whole product
				# Known ingredients without a value for the property: we do not make any assumption
				# We assume that all the positive ingredients have been marked as yes or maybe in the taxonomy
				# So all known ingredients without a value for the property are assumed to be negative

				if (defined $values{no}) {
					# One no ingredient -> no for the whole product
					$property_value = "en:non-" . $property;    # en:non-vegetarian
					$ingredients_analysis_ref->{$property_value} = $values{no};
				}
				elsif (defined $values{"undef"}) {
					# Some ingredients were not recognized or we do not have a property value for them
					$property_value = $properties_unknown_tags{$property};    # en:vegetarian-status-unknown
					$ingredients_analysis_ref->{$property_value} = $values{"undef"};
				}
				elsif (defined $values{maybe}) {
					# One maybe ingredient -> maybe for the whole product
					$property_value = "en:maybe-" . $property;    # en:maybe-vegetarian
					$ingredients_analysis_ref->{$property_value} = $values{maybe};
				}
				else {
					# all ingredients known and with a value, no no or maybe value -> yes
					$property_value = "en:" . $property;    # en:vegetarian
				}

				# In all cases, keep track of unknown ingredients so that we can display unknown ingredients
				# even if some ingredients also triggered non-vegan or non-vegetarian
				if (defined $values{"undef"}) {
					$ingredients_analysis_ref->{$properties_unknown_tags{$property}} = $values{"undef"};
				}
			}

			$property_value =~ s/_/-/g;

			$ingredients_analysis_properties_ref->{$property} = $property_value;
		}
	}

	# Apply labels overrides
	# also apply labels overrides if we don't have ingredients at all
	if (has_tag($product_ref, "labels", "en:palm-oil-free")) {
		$ingredients_analysis_properties_ref->{from_palm_oil} = "en:palm-oil-free";
	}

	if (has_tag($product_ref, "labels", "en:vegan")) {
		$ingredients_analysis_properties_ref->{vegan} = "en:vegan";
		$ingredients_analysis_properties_ref->{vegetarian} = "en:vegetarian";
	}
	elsif (has_tag($product_ref, "labels", "en:non-vegan")) {
		$ingredients_analysis_properties_ref->{vegan} = "en:non-vegan";
	}

	if (has_tag($product_ref, "labels", "en:vegetarian")) {
		$ingredients_analysis_properties_ref->{vegetarian} = "en:vegetarian";
	}
	elsif (has_tag($product_ref, "labels", "en:non-vegetarian")) {
		$ingredients_analysis_properties_ref->{vegetarian} = "en:non-vegetarian";
		$ingredients_analysis_properties_ref->{vegan} = "en:non-vegan";
	}

	# Create ingredients_analysis_tags array

	if (scalar keys %$ingredients_analysis_properties_ref) {
		$product_ref->{ingredients_analysis_tags} = [];
		$product_ref->{ingredients_analysis} = {};

		foreach my $property (@properties) {
			my $property_value = $ingredients_analysis_properties_ref->{$property};
			if (defined $property_value) {
				# Store the property value in the ingredients_analysis_tags list
				push @{$product_ref->{ingredients_analysis_tags}}, $property_value;
				# Store the list of ingredients that caused a product to be non vegan/vegetarian/palm oil free
				if (defined $ingredients_analysis_ref->{$property_value}) {
					$product_ref->{ingredients_analysis}{$property_value}
						= $ingredients_analysis_ref->{$property_value};
				}

				# Also store the list of ingredients that are not recognized
				if (defined $ingredients_analysis_ref->{$properties_unknown_tags{$property}}) {
					$product_ref->{ingredients_analysis}{$properties_unknown_tags{$property}}
						= $ingredients_analysis_ref->{$properties_unknown_tags{$property}};
				}
			}
		}
	}

	# Uncomment the following line to add an extra field with more data for debugging purposes
	#$product_ref->{ingredients_analysis_debug} = $ingredients_analysis_ref;
	return;
}

# function to normalize strings like "Carbonate d'ammonium" in French
# x is the prefix
# y can contain de/d' (of in French)
sub normalize_fr_a_de_b ($a, $b) {

	$a =~ s/\s+$//;
	$b =~ s/^\s+//;

	$b =~ s/^(de |d')//;

	if ($b =~ /^(a|e|i|o|u|y|h)/i) {
		return $a . " d'" . $b;
	}
	else {
		return $a . " de " . $b;
	}
}

=head2 normalize_a_of_b ( $lc, $a, $b, $of_bool, $alternate_names_ref )

This function is called by normalize_enumeration()

Given a category ($a) and a type ($b), it will return the ingredient that result from the combination of these two.

English: oil, olive -> olive oil
Croatian: ječmeni, slad -> ječmeni slad
French: huile, olive -> huile d'olive
Russian: масло растительное, пальмовое -> масло растительное оливковое

=head3 Arguments

=head4 lc

language abbreviation (en for English, for example)

=head4 $a

string, category as defined in %ingredients_categories_and_types, example: 'oil' for 'oil (sunflower, olive and palm)'

=head4 $b

string, type as defined in %ingredients_categories_and_types, example: 'sunflower' or 'olive' or 'palm' for 'oil (sunflower, olive and palm)'

=head4 $of_bool - indicate if we want to construct entries like "<category> of <type>"

e.g. in French we combine "huile" and "olive" to "huile d'olive"
but we combine "poivron" and "rouge" to "poivron rouge".

=head4 $alternate_names_ref

Reference to an array of alternate names for the category

=head3 Return value

=head4 combined $a and $b (or $b and $a, depending of the language), that is expected to be an ingredient

string, comma-joined category and type, example: 'palm vegetal oil' or 'sunflower vegetal oil' or 'olive vegetal oil'

=cut

sub normalize_a_of_b ($lc, $a, $b, $of_bool, $alternate_names_ref = undef) {

	$a =~ s/\s+$//;
	$b =~ s/^\s+//;

	my $a_of_b;

	if (($lc eq "en") or ($lc eq "hr")) {
		# start by "with" (example: "mlijeko (s 1.0% mliječne masti)"), in which case it $b should be added after $a
		# start by "with etc." should be added at the end of the previous ingredient
		my %with = (hr => '(s | sa )',);
		my $with = $with{$lc} || " will not match ";
		if ($b =~ /^$with/i) {
			$a_of_b = $a . " " . $b;
		}
		else {
			$a_of_b = $b . " " . $a;
		}
	}
	elsif ($lc eq "es") {
		$a_of_b = $a . " de " . $b;
	}
	elsif ($lc eq "fr") {
		$b =~ s/^(de |d')//;

		if (($b =~ /^(a|e|i|o|u|y|h)/i) && ($of_bool == 1)) {
			$a_of_b = $a . " d'" . $b;
		}
		elsif ($of_bool == 1) {
			$a_of_b = $a . " de " . $b;
		}
		else {
			$a_of_b = $a . " " . $b;
		}
	}
	elsif (($lc eq "de") or ($lc eq "ru") or ($lc eq "pl")) {
		$a_of_b = $a . " " . $b;
	}
	else {
		die("unsupported language in normalize_a_of_b: $lc, $a, $b");
	}

	# If we have alternate categories, check if $a_of_b is an existing taxonomy entry,
	# otherwise check if we have entries with one of the alternate categories

	if (defined $alternate_names_ref) {

		my $name_exists;
		canonicalize_taxonomy_tag($lc, "ingredients", $a_of_b, \$name_exists);

		if (not $name_exists) {
			foreach my $alternate_name (@{$alternate_names_ref}) {
				my $alternate_name_copy
					= $alternate_name;    # make a copy so that we can modify it without changing the array entry
				$alternate_name_copy =~ s/<type>/$b/;
				my $alternate_name_exists;
				canonicalize_taxonomy_tag($lc, "ingredients", $alternate_name_copy, \$alternate_name_exists);
				if ($alternate_name_exists) {
					$a_of_b = $alternate_name_copy;
					last;
				}
			}
		}
	}

	return $a_of_b;
}

=head2 normalize_enumeration ($lc, $category, $types, $of_bool, $alternate_names_ref = undef)


This function is called by develop_ingredients_categories_and_types()

Some ingredients are specified by an ingredient "category" (e.g. "oil") and a "types" string (e.g. "sunflower, palm").

This function combines the category to all elements of the types string
$category = "Vegetal oil" and $types = "palm, sunflower and olive"
will return
"palm vegetal oil, sunflower vegetal oil, olive vegetal oil"

=head3 Arguments

=head4 lc

language abbreviation (en for English, for example)

=head4 category

string, as defined in %ingredients_categories_and_types, example: 'Vegetal oil' for 'Vegetal oil (sunflower, olive and palm)'

=head4 types

string, as defined in %ingredients_categories_and_types, example: 'sunflower, olive and palm' for 'Vegetal oil (sunflower, olive and palm)'

=head3 Return value

=head4 Transformed ingredients list text

string, comma-joined category with all elements of the types, example: 'sunflower vegetal oil, olive vegetal oil, palm vegetal oil'

=cut

sub normalize_enumeration ($lc, $category, $types, $of_bool, $alternate_names_ref = undef) {
	$log->debug("normalize_enumeration", {category => $category, types => $types}) if $log->is_debug();

	# If there is a trailing space, save it and output it
	my $trailing_space = "";
	if ($types =~ /\s+$/) {
		$trailing_space = " ";
	}

	# do not match anything if we don't have a translation for "and"
	my $and = $and{$lc} || " will not match ";

	my @list = split(/$obrackets|$cbrackets|\/| \/ | $dashes |$commas |$commas|$and/i, $types);

	return
		join(", ", map {normalize_a_of_b($lc, $category, $_, $of_bool, $alternate_names_ref)} @list) . $trailing_space;
}

# iodure et hydroxide de potassium
sub normalize_fr_a_et_b_de_c ($a, $b, $c) {

	return normalize_fr_a_de_b($a, $c) . ", " . normalize_fr_a_de_b($b, $c);
}

sub normalize_additives_enumeration ($lc, $enumeration) {

	$log->debug("normalize_additives_enumeration", {enumeration => $enumeration}) if $log->is_debug();

	# do not match anything if we don't have a translation for "and"
	my $and = $and{$lc} || " will not match ";

	my @list = split(/$obrackets|$cbrackets|\/| \/ | $dashes |$commas |$commas|$and/i, $enumeration);

	return join(", ", map {"E" . $_} @list);
}

sub normalize_vitamin ($lc, $a) {

	$log->debug("normalize vitamin", {vitamin => $a}) if $log->is_debug();
	$a =~ s/\s+$//;
	$a =~ s/^\s+//;

	# does it look like a vitamin code?
	if ($a =~ /^[a-z][a-z]?-? ?\d?\d?$/i) {
		($lc eq 'ca') and return "vitamina $a";
		($lc eq 'es') and return "vitamina $a";
		($lc eq 'fr') and return "vitamine $a";
		($lc eq 'fi') and return "$a-vitamiini";
		($lc eq 'it') and return "vitamina $a";
		($lc eq 'nl') and return "vitamine $a";
		($lc eq 'is') and return "$a-vítamín";
		($lc eq 'pl') and return "witamina $a";
		return "vitamin $a";
	}
	else {
		return $a;
	}
}

sub normalize_vitamins_enumeration ($lc, $vitamins_list) {

	# do not match anything if we don't have a translation for "and"
	my $and = $and{$lc} || " will not match ";

	# The ?: makes the group non-capturing, so that the split does not create an extra item for the group
	my @vitamins = split(/(?:\(|\)|\/| \/ | - |, |,|$and)+/i, $vitamins_list);

	$log->debug("splitting vitamins", {vitamins_list => $vitamins_list, vitamins => \@vitamins}) if $log->is_debug();

	# first output "vitamines," so that the current additive class is set to "vitamins"
	my $split_vitamins_list;

	if ($lc eq 'da' || $lc eq 'nb' || $lc eq 'sv') {$split_vitamins_list = "vitaminer"}
	elsif ($lc eq 'de' || $lc eq 'it') {$split_vitamins_list = "vitamine"}
	elsif ($lc eq 'ca') {$split_vitamins_list = "vitamines"}
	elsif ($lc eq 'es') {$split_vitamins_list = "vitaminas"}
	elsif ($lc eq 'fr') {$split_vitamins_list = "vitamines"}
	elsif ($lc eq 'fi') {$split_vitamins_list = "vitamiinit"}
	elsif ($lc eq 'nl') {$split_vitamins_list = "vitaminen"}
	elsif ($lc eq 'is') {$split_vitamins_list = "vítamín"}
	elsif ($lc eq 'pl') {$split_vitamins_list = "witaminy"}
	else {$split_vitamins_list = "vitamins"}

	$split_vitamins_list .= ", " . join(", ", map {normalize_vitamin($lc, $_)} @vitamins);

	$log->debug("vitamins split", {input => $vitamins_list, output => $split_vitamins_list}) if $log->is_debug();

	return $split_vitamins_list;
}

sub normalize_allergen ($type, $lc, $allergen) {

	# $type  ->  allergens or traces

	$log->debug("normalize allergen", {allergen => $allergen})
		if $log->is_debug();

	my $of = ' - ';
	if (defined $of{$lc}) {
		$of = $of{$lc};
	}
	my $and_of = ' - ';
	if (defined $and_of{$lc}) {
		$and_of = $and_of{$lc};
	}

	# "de moutarde" -> moutarde
	# "et de la moutarde" -> moutarde

	$allergen = " " . $allergen;
	$allergen =~ s/^($and_of|$of)\b//;
	$allergen =~ s/\s+$//;
	$allergen =~ s/^\s+//;

	return $Lang{$type}{$lc} . " : " . $allergen;
}

sub normalize_allergens_enumeration ($type, $lc, $before, $allergens_list, $after) {

	# $type    ->  allergens or traces
	# $before  ->  may contain an opening parenthesis

	$log->debug("splitting allergens", {input => $allergens_list, before => $before, after => $after})
		if $log->is_debug();

	# do not match anything if we don't have a translation for "and"
	my $and = $and{$lc} || " will not match ";

	$log->debug("splitting allergens", {input => $allergens_list}) if $log->is_debug();

	# remove stopwords at the end
	# e.g. Kann Spuren von Senf und Sellerie enthalten.
	if (defined $allergens_stopwords{$lc}) {
		my $stopwords = $allergens_stopwords{$lc};
		$allergens_list =~ s/( ($stopwords)\b)+(\.|$)/$3/ig;
	}

	$log->debug("splitting allergens after removing stopwords", {input => $allergens_list}) if $log->is_debug();

	my @allergens = split(/\(|\)|\/| \/ | - |, |,|$and/i, $allergens_list);

	my $split_allergens_list = " " . join(", ", map {normalize_allergen($type, $lc, $_)} @allergens) . ".";
	# added ending . to facilite matching and removing when parsing ingredients

	# if there was a closing parenthesis after, remove it only if there is an opening parenthesis before
	# e.g. contains (milk) -> contains milk
	# but: (contains milk) -> (contains milk)

	if ((defined $after) and ($after eq ')') and ($before !~ /\(/)) {
		$split_allergens_list .= $after;
	}

	$log->debug("allergens split", {input => $allergens_list, output => $split_allergens_list}) if $log->is_debug();

	return $split_allergens_list;
}

# Ingredients: list of ingredients -> phrases followed by a colon, dash, or line feed

my %phrases_before_ingredients_list = (

	ar => ['المكونات',],

	az => ['Tarkibi',],

	bg => ['Съставки', 'Състав',],

	bs => ['Sastoji',],

	ca => ['Ingredient(s)?', 'composició',],

	cs => ['složení',],

	da => ['ingredienser', 'indeholder',],

	de => ['Zusammensetzung', 'zutat(en)?',],

	el => ['Συστατικά',],

	en => ['composition', 'ingredient(s?)',],

	es => ['composición', 'ingredientes',],

	et => ['koostisosad',],

	fi => ['aine(?:kse|s?osa)t(?:\s*\/\s*ingredienser)?', 'ainesosia', 'valmistusaineet', 'koostumus',],

	fr => [
		'ingr(e|é)dient(s?)',
		'Quels Ingr(e|é)dients ?',    # In Casino packagings
		'composition',
	],

	hr =>
		['HR BiH', 'HR/BIH', 'naziv', 'naziv proizvoda', 'popis sastojaka', 'sastav', 'sastojci', 'sastojci/sestavine'],

	hu => ['(ö|ő|o)sszetev(ö|ő|o)k', 'összetétel',],

	id => ['komposisi',],

	is => ['innihald(?:slýsing|sefni)?', 'inneald',],

	it => ['ingredienti', 'composizione',],

	ja => ['原材料名',],

	kk => ['курамы',],

	ko => ['配料',],

	ky => ['курамы',],

	lt => ['Sudedamosios dalys', 'Sudėtis',],

	lv => ['sast[āäa]v(s|da[ļl]as)',],

	mk => ['Состојки',],

	md => ['(I|i)ngrediente',],

	nl => ['(I|i)ngredi(e|ë)nten', 'samenstelling', 'bestanddelen'],

	nb => ['Ingredienser',],

	pl => ['sk[łl]adniki', 'skład',],

	pt => ['ingredientes', 'composição',],

	ro => ['(I|i)ngrediente', 'compoziţie',],

	ru => ['состав', 'coctab', 'Ингредиенты',],

	sk => ['obsahuje', 'zloženie',],

	sl => ['(S|s)estavine',],

	sq => ['P[eë]rb[eë]r[eë]sit',],

	sr => ['Sastojci',],

	sv => ['ingredienser', 'innehåll(er)?',],

	tg => ['Таркиб',],

	th => ['ส่วนประกอบ', 'ส่วนประกอบที่สำคัญ',],

	tr => ['(İ|i)çindekiler', 'içeriği',],

	uz => ['tarkib', 'Mahsulot tarkibi',],

	zh => ['配料', '成份',],

);

# INGREDIENTS followed by lowercase list of ingredients

my %phrases_before_ingredients_list_uppercase = (

	en => ['INGREDIENT(S)?',],

	ca => ['INGREDIENT(S)?',],

	cs => ['SLOŽENÍ',],

	da => ['INGREDIENSER',],

	de => ['ZUTAT(EN)?',],

	el => ['ΣΥΣΤΑΤΙΚΑ'],

	es => ['INGREDIENTE(S)?',],

	fi => ['AINE(?:KSE|S?OSA)T(?:\s*\/\s*INGREDIENSER)?', 'VALMISTUSAINEET',],

	fr => ['INGR(E|É)(D|0|O)IENTS',],

	hu => ['(Ö|O|0)SSZETEVOK',],

	is => ['INNIHALD(?:SLÝSING|SEFNI)?', 'INNEALD',],

	it => ['INGREDIENTI(\s*)',],

	nb => ['INGREDIENSER',],

	nl => ['INGREDI(E|Ë)NTEN(\s*)',],

	nl => ['INGREDIENSER',],

	pl => ['SKŁADNIKI(\s*)',],

	pt => ['INGREDIENTES(\s*)',],

	ru => ['COCTАB',],

	sl => ['SESTAVINE',],

	sv => ['INGREDIENSER', 'INNEHÅLL(ER)?',],

	uz => ['ІHГРЕДІЄНТИ',],

	uz => ['TARKIB',],

	vi => ['TH(A|À)NH PH(A|Â)N',],

);

my %phrases_after_ingredients_list = (

	# TODO: Introduce a common list for kcal

	al => [
		'të ruhet në',    # store in
	],

	bg => [
		'да се съхранява (в закрити|на сухо)',    # store in ...
		'Неотворен',    # before opening ...
	],

	ca => ['envasat en atmosfera protectora', 'conserveu-los en un lloc fresc i sec',],

	cs => [
		'doporučeny způsob přípravy',
		'minimální trvanlivost do',    # Expiration date
		'po otevření',    # After opening
		'V(ý|y)(ž|z)ivov(e|é) (ú|u)daje ve 100 g',
	],

	da => [
		'(?:gennemsnitlig )?n(æ|ae)rings(?:indhold|værdi|deklaration)', 'beskyttes',
		'nettovægt', 'åbnet',
		'holdbarhed efter åbning', 'mindst holdbar til',
		'opbevar(?:ing|res)?', '(?:for )?allergener',
		'produceret af', 'tilberedning(?:svejledning)?',
	],

	de => [
		'Ern(â|a|ä)hrungswerte',
		'Mindestens altbar bis',
		'Mindestens haltbar bis',
		'davon ges(â|a|ä)tigte Fettsäuren',
		'davon Zuckerarten',
		'davon ges(â|a|ä)ttigte',
		'Durchschnittlich enthalten 100 (ml|g)',
		'Durchschnittliche N(â|a|ä)hrwerte',
		'DURCHSCHNITTLICHE NÄHRWERTE',
		'Durchschnittliche N(â|a|ä)hrwert(angaben|angabe)',
		# 'Kakao: \d\d\s?% mindestens.', # allergens can appear after.
		'N(â|a|ä)hrwert(angaben|angabe|information|tabelle)',    #Nährwertangaben pro 100g
		'N(â|a|ä)hrwerte je',
		'Nâhrwerte',
		'(Ungeöffnet )?mindestens',
		'(k[uü]hl|bei Zimmertemperatur) und trocken lagern',
		'Rinde nicht zum Verzehr geeignet.',
		'Vor W(â|a|ä)rme und Feuchtigkeit sch(u|ü)tzen',
		'Unge(ö|o)ffnet bei max.',
		'Unter Schutzatmosphäre verpackt',
		'verbrauchen bis',
		'Vor und nach dem Öffnen',    # keep in dried place
		'Vor Wärme geschützt (und trocken )?lagern',
		'Vorbereitung Tipps',
		'zu verbrauchen bis',
		'100 (ml|g) enthalten durchschnittlich',
		'\d\d\d\sg\s\w*\swerden aus\s\d\d\d\sg\s\w*\shergestellt'
		,    # 100 g Salami werden aus 120 g Schweinefleisch hergestellt.
	],

	el => [
		'ΔΙΑΘΡΕΠΤΙΚΗ ΕΠΙΣΗΜΑΝΣΗ',    #Nutritional labelling
		'ΔΙΤΡΟΦΙΚΕΣ ΠΗΡΟΦΟΡΙΕΣ',
	],

	en => [
		'adds a trivial amount',    # e.g. adds a trivial amount of added sugars per serving
		'after opening',
		#'Best before',
		'keep cool and dry',
		'Can be stored unopened at room temperature',
		'instruction',
		'nutrition(al)? (as sold|facts|information|typical|value[s]?)',
		# "nutrition advice" seems to appear before ingredients rather than after.
		# "nutritional" on its own would match the ingredient "nutritional yeast" etc.
		'of whlch saturates',
		'of which saturates',
		'of which saturated fat',
		'((\d+)(\s?)kJ\s+)?(\d+)(\s?)kcal',
		'once opened[,]? (consume|keep|refrigerate|store|use)',
		'packed in a modified atmosphere',
		'(Storage( instructions)?[: ]+)?Store in a cool[,]? dry place',
		'(dist(\.)?|distributed|sold)(\&|and|sold| )* (by|exclusively)',
		#'See bottom of tin',
	],

	es => [
		'valores nutricionales',
		'modo de preparacion',
		'informaci(o|ó)n nutricional',
		'valor energ(e|é)tico',
		'condiciones de conservaci(o|ó)n',
		#'pa(i|í)s de transformaci(o|ó)n',
		'cons[eé]rv(ar|ese) en( un)? lug[ae]r (fresco y seco|seco y fresco)',
		'contiene azúcares naturalmente presentes',
		'de los cuales az(u|ú)cares',
		'de las cuales saturadas',
		'envasado',    # Packaging in protective atmosphere.
		'Mantener en lugar fresco y seco',
		'obtenga más información',    # get more information
		'protegido de la luz',
		'conser(y|v)ar entre',
		'una vez abierto',
		'conservaci(o|ó)n:',
		'consumir? preferentemente antes del',
		#Envasado por:
	],

	et => [
		'parim enne',    # best before
	],

	fi => [
		'100 g:aan tuotetta käytetään',
		'Kypsennys',
		'Makeisten sekoitussuhde voi vaihdella',
		'Pakattu suojakaasuun',
		'Parasta ennen',
		'Viimeinen käyttöpäivä',
		'(?:Keskimääräinen )?Ravinto(?:arvo|sisältö)',
		'Sisältää aluspaperin',
		'Suositellaan säilytettäväksi',
		'Säily(?:tettävä|tetään|tys|y)',
		'Tämä tuote on tehty ihmisille',
		'Valmist(?:aja:|us)',
	],

	fr => [
		'valeur(s?) (e|é)nerg(e|é)tique',
		'valeur(s?) nutritives',
		'valeur nutritive',
		'valeurs mo(y|v)ennes',
		'valeurs nutritionelles moyennes',
		'valeur nutritionnelle mo(y|v)enne',
		'valeur nutritionnelle',
		'(va(l|t)eurs|informations|d(e|é)claration|analyse|rep(e|è)res) (nutritionnel)(s|le|les)?',
		'(a|à) consommer de pr[ée]f[ée]rence',
		'(a|à) consommer de',
		'(a|à) cons.de préférence avant',
		'(a|à) consommer (cuit|rapidement|dans|jusqu)',
		'(a|à)[ ]?conserver (entre|dans|de|au|a|à)',
		'Allergènes: voir les ingrédients en gras',
		'Attention: les enfants en bas âge risquent de',
		'apr(e|è)s (ouverture|achat)',
		'apport de r(e|é)ference pour un adulte type',
		'caractéristiques nu(t|f)ritionnelles',
		'Conditionné sous vide',
		'(conseil|conseils) de pr(e|é)paration',
		'(conditions|conseils) de conservation',
		'conseil d\'utilisation',
		'conservation[ ]?:',
		'Croûte en matière plastique non comestible',
		'dans le compartiment (a|à) gla(c|ç)ons',
		'de préférence avant le',
		'dont sucres',
		'dont acides (gras|ras) satur(e|é)s',
		'Fabriquee à partir de fruits entiers',
		'Fabriqué dans un atelier qui utilise',
		'information nutritionnelle',
		'((\d+)(\s?)kJ\s+)?(\d+)(\s?)kcal',
		'la pr(e|é)sence de vide',    # La présence de vide au fond du pot est due au procédé de fabrication.
		'Modes de pr(e|é)paration',
		'Mode de pr(e|é)paration',
		'moyennes pour 100(g|ml)',
		'Naturellement riche en fibres',
		'ne jamais recongeler un produit décongelé',
		'nutritionnelles mo(y|v)ennes'
		,    # in case of ocr issue on the first word "valeurs" v in case the y is cut halfway
		'nutritionnelles pour 100(g|ml)',    #Arôme Valeum nutritionnelles pour 100g: Energie
		'Nutrition pour 100 (g|ml)',
		'pensez au tri',
		'Peux contenir des morceaux de noyaux',
		'pr(e|é)paration au four',
		'Prépar(e|é)e? avec',
		'(produit )?(a|à) protéger de ',    # humidité, chaleur, lumière etc.
		'(produit )?conditionn(e|é) sous atmosph(e|è)re protectrice',
		'N(o|ò)us vous conseillons',
		'Non ouvert,',
		'Sans conservateur',
		'(Utilisation: |Préparation: )?Servir frais',
		'Temps de Cuisson',
		'tenir à l\'abri',
		'Teneur en matière grasse',
		'(Chocolat: )?teneur en cacao',
		'Teneur totale en sucres',
		# Belgian products often mix languages and thus can have ending phrases in dutch
		'Gemiddelde voedingswaarde',
		#'Pour votre santé',
		#'La certification Fairtrade assure',
		#Préparation:
		#'ne pas laisser les enfants' # Ne pas laisser les enfants de moins de 36 mols sans surveillance avec le bouchon dévissable. BT Daonan ar
		#`etten/Matières grasses`, # (Vetten mais j'avais Netten/Matières grasses)
		#'dont sucres',
		#'dontSUcres',
		#'waarvan suikers/
		#`verzadigde vetzuren/ acides gras saturés`,
		#`Conditionné par`,
	],

	hr => [
		'[prije otvaranja ](č|Č|c|C|ć|Ć)uvati|(č|Č|c|C|ć|Ć)uvajte',    # store in...
		'izvaditi',    # remove from the refrigerator half an hour before consumption
		'način pripreme',    # preparation
		'(najbolje )upotrijebiti',    # best before
		'nakon otvaranja',    # after opening
		'neotvoreno',    # not opened can be stored etc.
		'neto koli(č|Č|c|C|ć|Ć)ina',    # net weigth
		'nije potrebno kuhati',    # no need to keep
		'pakirano',    # packed in a ... atmosphere (Pakirano/Pakovano u)
		'pakiranje sadrži',    # pack contains x portions
		'prekomjerno konzumiranje',    # excessive consumption can have a laxative effect
		'preporučuje se',    # preparation
		'Prijedlog za serviranje',    # Proposal for serving
		'priprema obroka',    # meal preparation
		'proizvod je termički obrađen-pasteriziran',    # pasteurized
		'proizvod sadrži sumporni dioksid',    # The product contains sulfur dioxide
		'proizvođač',    # producer
		'prosječn(a|e) (hranjiva|hranjive|nutritivne) (vrijednost|vrijednosti)',    # Average nutritional value
		'(protresti )prije (i poslije )otvaranja',    # shake before opening
		'suha tvar min',    # dry matter min 9%
		'unato(č|Č|c|C|ć|Ć) vi(š|Š|s|S)estrukim kontrolama',    # despite numerous controls ...
		'upotreba u jelima',    # meal preparation
		'upozorenje',    # warning
		'uputa',    # instructions
		'upute za upotrebu',    # instructions
		'uvjeti čuvanja',    # storage conditions
		'uvoznik [i distributer ]za',    # importer
		'vakuumirana',    # Vacuumed
		'vrijeme kuhanja',    # Cooking time
		'zbog (mutan|prisutnosti)',    # Due to ...
		'zemlja (porijekla|podrijetla|porekla)',    # country of origin
	],

	hu => [
		'Atlagos tápérték 100g termékben',
		'((száraz|hűvös|(közvetlen )?napfénytől védett)[, ]*)+helyen tárolandó',    # store in cool/dry/etc
		'bontatlan csomagolásban',    # keep in a closed/dark place
		'tárolás',    # conservation
	],

	is => ['n(æ|ae)ringargildi', 'geymi(st|ð) á', 'eftir opnum', 'aðferð',],

	it => [
		'Confezionato in atmosfera protettiva',    # Packaged in a protective atmosphere
		'Conservare in luogo [fresco e ]asciutto',
		'consigli per la preparazione',
		'Da consumarsi',    # best before
		'di cui zuccheri',
		'MODALITA D\'USO',
		'MODALITA DI CONSERVAZIONE',
		'Preparazione:',
		'Una volta aperto',    # once opened...
		'Valori nutritivi',
		'valori nutrizionali',
	],

	ja => [
		'栄養価',    # nutritional value
		'内容量',    # weight
		'賞味期限',    # best before
	],

	lt => [
		'geriausias iki',    # best before
		'tinka vartoti iki',    # valid until
		'data ant pakuotės',    #date on package
		'laikyti sausoje vietoje',    #Keep in dry place
		'',
	],

	mk => [
		'Да се чува на темно место и на температура до',    # Store in a dark place at a temperature of up to
	],

	nb => ['netto(?:innhold|vekt)', 'oppbevar(?:ing|es)', 'næringsinnh[oa]ld', 'kjølevare',],

	nl => [
		'Beter Leven keurmerk 1 ster.',
		'Beter Leven keurmerk 3 sterren',
		'Bewaren bij kamertemperatuur',
		'Cacao: ten minste ',
		'Droog bewaren',
		'E = door EU goedgekeurde hulpstof',
		'E door EU goedgekeurde hulpstoffen',
		'"E"-nummers zijn door de EU goedgekeurde hulpstoffen',
		'gemiddelde voedingswaarden',
		'Gemiddeldevoedingswaardel',
		'gemiddelde voedingswaarde per 100 g',
		'Na openen beperkt houdbaar',
		'Ongeopend, ten minste houdbaar tot:',
		'o.a.',
		'ten minste',
		'ten minste houdbaar tot',
		'Van nature rijk aan vezels',
		'Verpakt onder beschermende atmosfeer',
		'voedingswaarden',
		'voedingswaarde',
		'Voor allergenen: zie ingrediëntenlijst, in vet gemarkeerd',
		'voorbereidingstips',
		#'waarvan suikers',
		'waarvan toegevoegde',
		'Witte chocolade: ten minste',
	],

	pl => [
		'przechowywać w chlodnym i ciemnym miejscu',    #keep in a dry and dark place
		'n(a|o)jlepiej spożyć przed',    #Best before
		'Przechowywanie',
		'pakowan(o|y|e) w atmosferze ochronnej',    # Packaged in protective environment
	],

	pt => [
		'conservar em local (seco e )?fresco',
		'conservar em lugar fresco',
		'dos quais a(ç|c)(u|ü)ares',
		'dos quais a(ç|c)(u|ü)cares',
		'embalado',    # Packaging in protective atmosphere.
		'informa(ç|c)(a|ã)o nutricional',
		'modo de prepara(ç|c)(a|ã)o',
		'a consumir de prefer(e|ê)ncia antes do',
		'consumir de prefer(e|ê)ncia antes do',
	],

	ro => [
		'declaratie nutritional(a|ă)',
		'a si pastra la frigider dup(a|ă) deschidere',
		'a se agita inainte de deschidere',
		'a se păstra la loc uscat şi răcoros',    # Store in a dry and cool place
		'a sè păstra la temperaturi până la',    # Store at temperatures up to
		'Valori nutritionale medii',
		'a se p[ăa]stra la',    # store in...
	],

	rs => [
		'(č|Č|c|C|ć|Ć)uvati na (hladnom i suvom mestu|temperaturi od)',    # Store in a cool and dry place
		'napomena za potrošače',    # note for consumers
		'pakovano',    # packed in a protective atmosphere
		'proizvodi i puni',    # Produced and filled
		'upotrebljivo',    # keep until
	],

	sk => [
		'skladovanie',    # store at
	],

	sl => [
		'hraniti',    # Store in a cool and dry place
		'pakirano v kontrolirani atmosferi',    # packed in a ... atmosphere
		'porabiti',    # keep until
		'predlog za serviranje ',    # serving suggestion
		'prosječne hranjive vrijednosti 100 g proizvoda',    # average nutritional value of 100 g of product
		'uvoznik',    # imported/distributed by
	],

	sv => [
		'närings(?:deklaration|innehåll|värde)', '(?:bör )?förvar(?:ing|as?)',
		'till(?:agning|redning)', 'produkten innehåller',
		'serveringsförslag', 'produkterna bör',
		'bruksanvisning', 'källsortering',
		'anvisningar', 'skyddas mot',
		'uppvärmning', 'återvinning',
		'hållbarhet', 'producerad',
		'upptining', 'o?öppnad',
		'bevaras', 'kylvara',
		'tappat',
	],

	vi => ['GI(Á|A) TR(Ị|I) DINH D(Ư|U)(Ỡ|O)NG (TRONG|TRÊN)',],
);

# turn demi - écrémé to demi-écrémé
my %prefixes_before_dash = (fr => ['demi', 'saint',],);

# phrases that can be removed
my %ignore_phrases = (
	de => [
		'\d\d?\s?%\sFett\si(\.|,)\s?Tr(\.|,)?',    # 45 % Fett i.Tr.
		'inklusive',
	],
	en => ['not applicable',],
	fr => ['non applicable|non concerné',],

);

=head2 split_generic_name_from_ingredients ( product_ref language_code )

Some producers send us an ingredients list that starts with the generic name followed by the actual ingredients list.

e.g. "Pâtes de fruits aromatisées à la fraise et à la canneberge, contenant de la maltodextrine et de l'acérola. Source de vitamines B1, B6, B12 et C.  Ingrédients : Pulpe de fruits 50% (poire William 25%, fraise 15%, canneberge 10%), sucre, sirop de glucose de blé, maltodextrine 5%, stabilisant : glycérol, gélifiant : pectine, acidifiant : acide citrique, arôme naturel de fraise, arôme naturel de canneberge, poudre d'acérola (acérola, maltodextrine) 0,4%, vitamines : B1, B6 et B12. Fabriqué dans un atelier utilisant: GLUTEN*, FRUITS A COQUE*. * Allergènes"

This function splits the list to put the generic name in the generic_name_[lc] field and the ingredients list
in the ingredients_text_[lc] field.

If there is already a generic name, it is not overridden.

WARNING: This function should be called only during the import of data from producers.
It should not be called on lists that can be the result of an OCR, as there is no guarantee that the text before the ingredients list is the generic name.
It should also not be called when we import product data from the producers platform to the public database.

=cut

sub split_generic_name_from_ingredients ($product_ref, $language) {

	if (    (defined $phrases_before_ingredients_list{$language})
		and (defined $product_ref->{"ingredients_text_$language"}))
	{

		$log->debug("split_generic_name_from_ingredients",
			{language => $language, "ingredients_text_$language" => $product_ref->{"ingredients_text_$language"}})
			if $log->is_debug();

		foreach my $regexp (@{$phrases_before_ingredients_list{$language}}) {
			if ($product_ref->{"ingredients_text_$language"} =~ /(\s*)\b($regexp(\s*)(-|:|\r|\n)+(\s*))/is) {

				my $generic_name = $`;
				$product_ref->{"ingredients_text_$language"} = ucfirst($');

				if (
					($generic_name ne '')
					and (  (not defined $product_ref->{"generic_name_$language"})
						or ($product_ref->{"generic_name_$language"} eq ""))
					)
				{
					$product_ref->{"generic_name_$language"} = $generic_name;
					$log->debug("split_generic_name_from_ingredients",
						{language => $language, generic_name => $generic_name})
						if $log->is_debug();
				}
				last;
			}
		}
	}

	return;
}

=head2 clean_ingredients_text_for_lang ( product_ref language_code )

Perform some cleaning of the ingredients list.

The operations included in the cleaning must be 100% safe.

The function can be applied multiple times on the ingredients list.

=cut

sub clean_ingredients_text_for_lang ($text, $language) {

	$log->debug("clean_ingredients_text_for_lang - start", {language => $language, text => $text}) if $log->is_debug();

	# Remove phrases before ingredients list, but only when they are at the very beginning of the text

	foreach my $regexp (@{$phrases_before_ingredients_list{$language}}) {
		if ($text =~ /^(\s*)\b($regexp(\s*)(-|:|\r|\n)+(\s*))/is) {

			$text = ucfirst($');
		}
	}

	# turn demi - écrémé to demi-écrémé

	if (defined $prefixes_before_dash{$language}) {

		foreach my $prefix (@{$prefixes_before_dash{$language}}) {
			$text =~ s/\b($prefix) - (\w)/$1-$2/is;
		}
	}

	# Non language specific cleaning
	# Try to add missing spaces around dashes - separating ingredients

	# jus d'orange à base de concentré 14%- sucre
	$text =~ s/(\%)- /$1 - /g;

	# persil- poivre blanc -ail
	$text =~ s/(\w|\*)- /$1 - /g;
	$text =~ s/ -(\w)/ - $1/g;

	$text =~ s/^\s*(:|-)\s*//;
	$text =~ s/\s+$//;

	$log->debug("clean_ingredients_text_for_lang - done", {language => $language, text => $text}) if $log->is_debug();

	return $text;
}

=head2 cut_ingredients_text_for_lang ( product_ref language_code )

This function should be called once when getting text data from the OCR that includes an ingredients list.

It tries to remove phrases before and after the list that are not ingredients list.

It MUST NOT be applied multiple times on the ingredients list, as it could otherwise
remove parts of the ingredients list. (e.g. it looks for "Ingredients: " and remove everything before it.
If there are multiple "Ingredients:" listed, it would keep only the last one if called multiple times.

=cut

sub cut_ingredients_text_for_lang ($text, $language) {

	$log->debug("cut_ingredients_text_for_lang - start", {language => $language, text => $text}) if $log->is_debug();

	# Remove phrases before ingredients list lowercase

	$log->debug("cut_ingredients_text_for_lang - 1", {language => $language, text => $text}) if $log->is_debug();

	my $cut = 0;

	if (defined $phrases_before_ingredients_list{$language}) {

		foreach my $regexp (@{$phrases_before_ingredients_list{$language}}) {
			# The match before the regexp must be not greedy so that we don't cut too much
			# if we have multiple times "Ingredients:" (e.g. for products with 2 sub-products)
			if ($text =~ /^(.*?)\b$regexp(\s*)(-|:|\r|\n)+(\s*)/is) {
				$text = ucfirst($');
				$log->debug("removed phrases_before_ingredients_list",
					{removed => $1, kept => $text, regexp => $regexp})
					if $log->is_debug();
				$cut = 1;
				last;
			}
		}
	}

	# Remove phrases before ingredients list UPPERCASE

	$log->debug("cut_ingredients_text_for_lang - 2", {language => $language, text => $text}) if $log->is_debug();

	if ((not $cut) and (defined $phrases_before_ingredients_list_uppercase{$language})) {

		foreach my $regexp (@{$phrases_before_ingredients_list_uppercase{$language}}) {
			# INGREDIENTS followed by lowercase

			if ($text =~ /^(.*?)\b$regexp(\s*)(\s|-|:|\r|\n)+(\s*)(?=(\w?)(\w?)[a-z])/s) {
				$text =~ s/^(.*?)\b$regexp(\s*)(\s|-|:|\r|\n)+(\s*)(?=(\w?)(\w?)[a-z])//s;
				$text = ucfirst($text);
				$log->debug("removed phrases_before_ingredients_list_uppercase", {kept => $text, regexp => $regexp})
					if $log->is_debug();
				$cut = 1;
				last;
			}
		}
	}

	# Remove phrases after ingredients list

	$log->debug("cut_ingredients_text_for_lang - 3", {language => $language, text => $text}) if $log->is_debug();

	if (defined $phrases_after_ingredients_list{$language}) {

		foreach my $regexp (@{$phrases_after_ingredients_list{$language}}) {
			if ($text =~ /\*?\s*\b$regexp\b(.*)$/is) {
				$text = $`;
				$log->debug("removed phrases_after_ingredients_list", {removed => $1, kept => $text, regexp => $regexp})
					if $log->is_debug();
			}
		}
	}

	# Remove phrases

	$log->debug("cut_ingredients_text_for_lang - 4", {language => $language, text => $text}) if $log->is_debug();

	if (defined $ignore_phrases{$language}) {

		foreach my $regexp (@{$ignore_phrases{$language}}) {
			# substract regexp
			$text =~ s/\s*\b(?:$regexp)\s*/ /gi;
			# rm opened-closed parenthesis
			$text =~ s/\(\s?\)//g;
			# rm double commas
			$text =~ s/\s?,\s?,/,/g;
			# rm double spaces
			$text =~ s/\s+/ /g;
			# rm space before comma
			$text =~ s/\s,\s?/, /g;
		}
	}

	$log->debug("cut_ingredients_text_for_lang - 5", {language => $language, text => $text}) if $log->is_debug();

	$text = clean_ingredients_text_for_lang($text, $language);

	$log->debug("cut_ingredients_text_for_lang - done", {language => $language, text => $text}) if $log->is_debug();

	return $text;
}

sub clean_ingredients_text ($product_ref) {
	if (defined $product_ref->{languages_codes}) {

		foreach my $language (keys %{$product_ref->{languages_codes}}) {

			if (defined $product_ref->{"ingredients_text_" . $language}) {

				my $text = $product_ref->{"ingredients_text_" . $language};

				$text = clean_ingredients_text_for_lang($text, $language);

				if ($text ne $product_ref->{"ingredients_text_" . $language}) {

					my $time = time();

					# Keep a copy of the original ingredients list just in case
					$product_ref->{"ingredients_text_" . $language . "_ocr_" . $time}
						= $product_ref->{"ingredients_text_" . $language};
					$product_ref->{"ingredients_text_" . $language . "_ocr_" . $time . "_result"} = $text;
					$product_ref->{"ingredients_text_" . $language} = $text;
				}

				if ($language eq ($product_ref->{ingredients_lc} || $product_ref->{lc})) {
					$product_ref->{"ingredients_text"} = $product_ref->{"ingredients_text_" . $language};
				}
			}
		}
	}

	return;
}

sub is_compound_word_with_dash ($word_lc, $compound_word) {

	if (exists_taxonomy_tag("ingredients", canonicalize_taxonomy_tag($word_lc, "ingredients", $compound_word))) {
		$compound_word =~ s/ - /-/;
		return $compound_word;
	}
	else {
		return $compound_word;
	}
}

# additive class + additive (e.g. "colour caramel" -> "colour : caramel"
# warning: the additive class may also be the start of the name of an additive.
# e.g. "regulatory kwasowości: kwas cytrynowy i cytryniany sodu." -> "kwas" means acid / acidifier.
sub separate_additive_class ($ingredients_lc, $additive_class, $spaces, $colon, $after) {

	my $and = $and{$ingredients_lc} || " and ";

	# check that we have an additive after the additive class
	# keep only what is before the first separator
	$after =~ s/^$separators+//;
	#print STDERR "separate_additive_class - after 1 : $after\n";
	$after =~ s/^(.*?)$separators(.*)$/$1/;
	#print STDERR "separate_additive_class - after 2 : $after\n";

	# also look if we have additive 1 and additive 2
	my $after2;
	if ($after =~ /$and/i) {
		$after2 = $`;
	}

	# also check that we are not separating an actual ingredient
	# e.g. acide acétique -> acide : acétique

	if (
		(
			not exists_taxonomy_tag(
				"additives", canonicalize_taxonomy_tag($ingredients_lc, "additives", $additive_class . " " . $after)
			)
		)
		and (
			exists_taxonomy_tag("additives", canonicalize_taxonomy_tag($ingredients_lc, "additives", $after))
			or ((defined $after2)
				and exists_taxonomy_tag("additives", canonicalize_taxonomy_tag($ingredients_lc, "additives", $after2)))
		)
		)
	{
		#print STDERR "separate_additive_class - after is an additive\n";
		return $additive_class . " : ";
	}
	else {
		#print STDERR "separate_additive_class - after is not an additive\n";
		return $additive_class . $spaces . $colon;
	}
}

=head2 replace_additive ($number, $letter, $variant) - normalize the additive

This function is used inside regular expressions to turn additives to a normalized form.

Using a function to concatenate the E-number, letter and variant makes it possible 
to deal with undefined $letter or $variant without triggering an undefined warning.

=head3 Synopsis

	$text =~ s/(\b)e( |-|\.)?$additivesregexp(\b|\s|,|\.|;|\/|-|\\|$)/replace_additive($3,$6,$9) . $12/ieg;

=cut

sub replace_additive ($number, $letter, $variant) {

	# $number  ->  e.g. 160
	# $letter  ->  e.g. a
	# $variant ->  e.g. ii

	my $additive = "e" . $number;
	if (defined $letter) {
		$additive .= $letter;
	}
	if (defined $variant) {
		$variant =~ s/^\(//;
		$variant =~ s/\)$//;
		$additive .= $variant;
	}
	return $additive;
}

=head2 develop_ingredients_categories_and_types ( $ingredients_lc, $text ) - turn "oil (sunflower, olive and palm)" into "sunflower oil, olive oil, palm oil"

Some ingredients are specified by an ingredient "category" (e.g. "oil", "flavouring") and a "type" (e.g. "sunflower", "palm" or "strawberry", "vanilla").

Sometimes, the category is mentioned only once for several types:
"strawberry and vanilla flavourings", "vegetable oil (palm, sunflower)".

This function lists each individual ingredient: 
"oil (sunflower, olive and palm)" becomes "sunflower oil, olive oil, palm oil"

=head3 Arguments

=head4 Language

=head4 Ingredients list text

=head3 Return value

=head4 Transformed ingredients list text

=cut

=head3 %ingredients_categories_and_types

For each language, we list the categories and types of ingredients that can be combined when the ingredient list
contains something like "<category> (<type1>, <type2> and <type3>)"

We can also provide a list of alternate_names, so that we can have a category like "oils and fats" and generate
entries like "sunflower oil", "cocoa fat" when the ingredients list contains "oils and fats (sunflower, cocoa)".

Alternate names need to contain "<type>" which will be replaced by the type.

This can be especially useful in languages like German where we can create compound words with the type and the category*
like "Kokosnussöl" or "Sonnenblumenfett":

	de => [
		{
			categories => ["pflanzliches Fett", "pflanzliche Öle", "pflanzliche Öle und Fette", "Fett", "Öle"],
			types => ["Avocado", "Baumwolle", "Distel", "Kokosnuss", "Palm", "Palmkern", "Raps", "Shea", "Sonnenblumen",],
			# Kokosnussöl, Sonnenblumenfett
			alternate_names => ["<type>fett", "<type>öl"],
		},
	],

Simple plural (just an additional "s" at the end) will be added in the regexp.

Note that a "<categories> ([list of types])" enumeration will be developed only if all the types can be matched
to the specified types in ingredients_categories_and_types.

=cut

my %ingredients_categories_and_types = (

	en => [
		# flavours
		{
			# categories
			categories => ["flavouring",],
			# types
			types => ["natural", "nature identical",],
		},
		# oils
		{
			# categories
			categories => ["oil", "vegetable oil", "vegetal oil",],
			# types
			types =>
				["avocado", "coconut", "colza", "cottonseed", "olive", "palm", "rapeseed", "safflower", "sunflower",],
		},
	],

	de => [
		# oil and fat
		{
			categories => ["pflanzliches Fett", "pflanzliche Öle", "pflanzliche Öle und Fette", "Fett", "Öle"],
			types =>
				["Avocado", "Baumwolle", "Distel", "Kokosnuss", "Palm", "Palmkern", "Raps", "Shea", "Sonnenblumen",],
			# Kokosnussöl, Sonnenblumenfett
			alternate_names => ["<type>fett", "<type>öl"],
		},
		# plant protein
		{
			categories => ["pflanzliche Proteine", "Pflanzliches Eiweiß", "Pflanzliches Eiweiss"],
			types => [
				"Ackerbohnen", "Erbsen", "Hafer", "Kartoffel", "Kichererbsen", "Pilz",
				"Reis", "Soja", "Sonnenblumen", "Weizen"
			],
			# haferprotein
			alternate_names => ["<type>protein", "<type>eiweiß"],
		},
	],

	fr => [
		# huiles
		{
			categories => [
				"huile",
				"huile végétale",
				"huiles végétales",
				"matière grasse",
				"matières grasses",
				"matière grasse végétale",
				"matières grasses végétales",
				"graisse",
				"graisse végétale",
				"graisses végétales",
			],
			types => [
				"arachide", "avocat", "carthame", "chanvre",
				"coco", "colza", "coton", "illipe",
				"karité", "lin", "mangue", "noisette",
				"noix", "noyaux de mangue", "olive", "olive extra",
				"olive vierge", "olive extra vierge", "olive vierge extra", "palme",
				"palmiste", "pépins de raisin", "sal", "sésame",
				"soja", "tournesol", "tournesol oléique",
			]
		},
		# (natural) extract
		{
			categories => ["extrait", "extrait naturel",],
			types => [
				"café", "chicorée", "curcuma", "houblon", "levure", "malt",
				"muscade", "poivre", "poivre noir", "romarin", "thé", "thé vert",
				"thym",
			]
		},
		# plant protein
		{
			categories => ["protéines végétales",],
			types => [
				"avoine", "blé", "champignon", "colza", "fève", "pois",
				"pois chiche", "pomme de terre", "riz", "soja", "tournesol",
			],
			alternate_names => ["protéine de <type>", "protéine d'<type>", "protéines de <type>", "protéines d'<type>"],
		},
		# lecithin
		{
			categories => ["lécithine",],
			types => ["colza", "soja", "soja sans ogm", "tournesol",]
		},
		# natural flavouring
		{
			categories => [
				"arôme naturel",
				"arômes naturels",
				"arôme artificiel",
				"arômes artificiels",
				"arômes naturels et artificiels", "arômes",
			],
			types => [
				"abricot", "ail", "amande", "amande amère",
				"agrumes", "aneth", "boeuf", "cacao",
				"cannelle", "caramel", "carotte", "carthame",
				"cassis", "céleri", "cerise", "curcuma",
				"cumin", "citron", "citron vert", "crustacés",
				"estragon", "fenouil", "figue", "fraise",
				"framboise", "fromage de chèvre", "fruit", "fruit de la passion",
				"fruits de la passion", "fruits de mer", "fumée", "gentiane",
				"herbes", "jasmin", "laurier", "lime",
				"limette", "mangue", "menthe", "menthe crêpue",
				"menthe poivrée", "muscade", "noix", "noix de coco",
				"oignon", "olive", "orange", "orange amère",
				"origan", "pamplemousse", "pamplemousse rose", "pêche",
				"piment", "pistache", "porc", "pomme",
				"poire", "poivre", "poisson", "poulet",
				"réglisse", "romarin", "rose", "rhum",
				"sauge", "saumon", "sureau", "thé",
				"thym", "vanille", "vanille de Madagascar", "autres agrumes",
			]
		},
		# chemical substances
		{
			categories => [
				"carbonate", "carbonates acides", "chlorure", "citrate",
				"iodure", "nitrate", "diphosphate", "diphosphate",
				"phosphate", "sélénite", "sulfate", "hydroxyde",
				"sulphate",
			],
			types => [
				"aluminium", "ammonium", "calcium", "cuivre", "fer", "magnésium",
				"manganèse", "potassium", "sodium", "zinc",
			]
		},
		# peppers
		{categories => ["piment", "poivron"], types => ["vert", "jaune", "rouge",], of_bool => 0,},
	],

	lt => [
		#oils
		{
			categories => ["aliejai", "augaliniai aliejai",],
			types => ["palmių", "rapsų", "saulėgrąžų",],
		},
	],

	hr => [
		# cheeses
		{
			categories => ["sirevi",],
			types => ["polutvrdi", "meki",]
		},
		# coffees
		{
			categories => ["kave",],
			types => ["arabica", "robusta",]
		},
		# concentrated (juice)
		{
			categories =>
				["koncentrat soka", "koncentrati", "koncentrirane kaše", "koncentrirani sok od", "ugośćeni sok",],
			types => [
				"banana", "biljni", "breskva", "cikle", "crne mrkve", "crnog korijena",
				"guava", "hibiskusa", "jabuka", "limuna", "mango", "naranče",
				"voćni",
			]
		},
		# falvouring
		{
			categories => ["prirodna aroma", "prirodne arome",],
			types => ["citrusa sa ostalim prirodnim aromama", "limuna", "mente", "mente s drugim prirodnim aromama",]
		},
		# flours
		{
			categories => ["brašno",],
			types => ["pšenično bijelo tip 550", "pšenično polubijelo tip 850", "pšenično",]
		},
		# leaves
		{
			categories => ["list",],
			types => ["gunpowder", "Camellia sinensis", "folium",]
		},
		# malts
		{
			categories => ["slad",],
			types => ["ječmeni", "pšenični",]
		},
		# meats
		{
			categories => ["meso",],
			types => ["svinjsko", "goveđe",]
		},
		# milk
		{
			categories => ["mlijeko",],
			types => ["s 1.0% mliječne masti",]
		},
		# oils and fats
		{
			categories => ["biljna mast", "biljna ulja", "biljne masti", "ulja",],
			types => [
				"koskos", "kukuruzno u različitim omjerima",
				"palma", "palmina", "palmine", "repičina", "repičino", "sojino", "suncokretovo",
			]
		},
		# seeds
		{
			categories => ["sjemenke",],
			types => ["lan", "suncokret",]
		},
		# starchs
		{
			categories => ["škrob",],
			types => ["kukuruzni", "krumpirov",]
		}
	],

	pl => [
		# oils and fats
		{
			categories => [
				"olej",
				"olej roślinny",
				"oleje",
				"oleje roślinne",
				"tłuszcze",
				"tłuszcze roślinne",
				"tłuszcz roślinny",
			],
			types => [
				"rzepakowy", "z oliwek", "palmowy", "słonecznikowy",
				"kokosowy", "sojowy", "shea", "palmowy utwardzony",
				"palmowy nieutwardzony",
			],
		},
		# concentrates
		{
			categories => [
				"koncentraty",
				"koncentraty roślinne",
				"soki z zagęszczonych soków z",
				"soki owocowe", "przeciery", "przeciery z", "soki owocowe z zagęszczonych soków owocowych",
			],
			types => [
				"jabłek", "pomarańczy", "marchwi", "bananów", "brzoskwiń", "gujawy",
				"papai", "ananasów", "mango", "marakui", "liczi", "kiwi",
				"limonek", "jabłkowy", "marchwiowy", "bananowy", "pomarańczowy"
			],
		},
		# flours
		{
			categories => ["mąki", "mąka"],
			types => [
				"pszenna", "kukurydziana", "ryżowa", "pszenna pełnoziarnista",
				"orkiszowa", "żytnia", "jęczmienna", "owsiana",
				"jaglana", "gryczana",
			],
		},
		#meat
		{
			categories => ["mięso", "mięsa"],
			types => ["wieprzowe", "wołowe", "drobiowe", "z kurczaka", "z indyka", "cielęce"],
		},
	],

	ru => [
		# oils
		{
			categories => ["масло", "масло растительное",],
			types => [
				"Подсолнечное", "Пальмовое", "Рапсовое", "Кокосовое", "горчицы", "Соевое",
				"Пальмоядровое", "Оливковое", "пальм",
			],
		},
	],

);

# Symbols to indicate labels like organic, fairtrade etc.
my @symbols = ('\*\*\*', '\*\*', '\*', '°°°', '°°', '°', '\(1\)', '\(2\)', '¹', '²');
my $symbols_regexp = join('|', @symbols);

sub develop_ingredients_categories_and_types ($ingredients_lc, $text) {
	$log->debug("develop_ingredients_categories_and_types: start with>$text<") if $log->is_debug();

	if (defined $ingredients_categories_and_types{$ingredients_lc}) {

		foreach my $categories_and_types_ref (@{$ingredients_categories_and_types{$ingredients_lc}}) {
			my $category_regexp = "";
			foreach my $category (@{$categories_and_types_ref->{categories}}) {
				$category_regexp .= '|' . $category . '|' . $category . 's';
				my $unaccented_category = unac_string_perl($category);
				if ($unaccented_category ne $category) {
					$category_regexp .= '|' . $unaccented_category . '|' . $unaccented_category . 's';
				}

			}
			$category_regexp =~ s/^\|//;

			if ($ingredients_lc eq "en") {
				$category_regexp = '(?:organic |fair trade )*(?:' . $category_regexp . ')(?:' . $symbols_regexp . ')*';
			}
			elsif ($ingredients_lc eq "fr") {
				$category_regexp
					= '(?:' . $category_regexp . ')(?: bio| biologique| équitable|s|\s|' . $symbols_regexp . ')*';
			}
			else {
				$category_regexp = '(?:' . $category_regexp . ')(?:' . $symbols_regexp . ')*';
			}

			my $type_regexp = "";
			foreach my $type (@{$categories_and_types_ref->{types}}) {
				$type_regexp .= '|' . $type . '|' . $type . 's';
				my $unaccented_type = unac_string_perl($type);
				if ($unaccented_type ne $type) {
					$type_regexp .= '|' . $unaccented_type . '|' . $unaccented_type . 's';
				}
			}
			$type_regexp =~ s/^\|//;

			my $of_bool = 1;
			if (defined $categories_and_types_ref->{of_bool}) {
				$of_bool = $categories_and_types_ref->{of_bool};
			}

			# arôme naturel de citron-citron vert et d'autres agrumes
			# -> separate types
			$text =~ s/($type_regexp)-($type_regexp)/$1, $2/ig;

			my $and = ' - ';
			if (defined $and{$ingredients_lc}) {
				$and = $and{$ingredients_lc};
			}
			my $of = ' - ';
			if (defined $of{$ingredients_lc}) {
				$of = $of{$ingredients_lc};
			}
			my $and_of = ' - ';
			if (defined $and_of{$ingredients_lc}) {
				$and_of = $and_of{$ingredients_lc};
			}
			my $and_or = ' - ';
			if (defined $and_or{$ingredients_lc}) {
				$and_or = $and_or{$ingredients_lc};
			}

			if (   ($ingredients_lc eq "en")
				or ($ingredients_lc eq "de")
				or ($ingredients_lc eq "hr")
				or ($ingredients_lc eq "ru")
				or ($ingredients_lc eq "pl"))
			{
				# vegetable oil (palm, sunflower and olive) -> palm vegetable oil, sunflower vegetable oil, olive vegetable oil
				$text
					=~ s/($category_regexp)(?::|\(|\[| | $of )+((($type_regexp)($symbols_regexp|\s)*( |\/| \/ | - |,|, |$and|$of|$and_of|$and_or)+)+($type_regexp)($symbols_regexp|\s)*)\b(\s?(\)|\]))?/normalize_enumeration($ingredients_lc,$1,$2,$of_bool, $categories_and_types_ref->{alternate_names})/ieg;

				# vegetable oil (palm) -> palm vegetable oil
				$text
					=~ s/($category_regexp)\s?(?:\(|\[)\s?($type_regexp)\b(\s?(\)|\]))/normalize_enumeration($ingredients_lc,$1,$2,$of_bool,$categories_and_types_ref->{alternate_names})/ieg;
				# vegetable oil: palm
				$text
					=~ s/($category_regexp)\s?(?::)\s?($type_regexp)(?=$separators|.|$)/normalize_enumeration($ingredients_lc,$1,$2,$of_bool,$categories_and_types_ref->{alternate_names})/ieg;

				# ječmeni i pšenični slad (barley and wheat malt) -> ječmeni slad, pšenični slad
				$text
					=~ s/((?:(?:$type_regexp)(?: |\/| \/ | - |,|, |$and|$of|$and_of|$and_or)+)+(?:$type_regexp))\s*($category_regexp)/normalize_enumeration($ingredients_lc,$2,$1,$of_bool,$categories_and_types_ref->{alternate_names})/ieg;
			}
			elsif ($ingredients_lc eq "fr") {
				# arôme naturel de pomme avec d'autres âromes
				$text =~ s/ (ou|et|avec) (d')?autres / et /g;

				$text
					=~ s/($category_regexp) et ($category_regexp)(?:$of)?($type_regexp)/normalize_fr_a_et_b_de_c($1, $2, $3)/ieg;

				# Carbonate de magnésium, fer élémentaire -> should not trigger carbonate de fer élémentaire. Bug #3838
				# TODO 18/07/2020 remove when we have a better solution
				$text =~ s/fer (é|e)l(é|e)mentaire/fer_élémentaire/ig;

				# $text =~ s/($category_regexp)(?::|\(|\[| | de | d')+((($type_regexp)($symbols_regexp|\s)*( |\/| \/ | - |,|, | et | de | et de | et d'| d')+)+($type_regexp)($symbols_regexp|\s)*)\b(\s?(\)|\]))?/normalize_enumeration($ingredients_lc,$1,$2,$of_bool, $categories_and_types_ref->{alternate_names})/ieg;
				# Huiles végétales de palme, de colza et de tournesol
				# warning: Nutella has "huile de palme, noisettes" -> we do not want "huiles de palme, huile de noisettes"
				# require a " et " and/or " de " at the end of the enumeration
				#
				$text
					=~ s/($category_regexp)(?::| | de | d')+((($type_regexp)($symbols_regexp|\s)*( |\/| \/ | - |,|, | et | de | et de | et d'| d')+)*($type_regexp)($symbols_regexp|\s)*( |\/| \/ | - |,|, )*( et | de | et de | et d'| d'| d'autres | et d'autres )( |\/| \/ | - |,|, )*($type_regexp)($symbols_regexp|\s)*)\b/normalize_enumeration($ingredients_lc,$1,$2,$of_bool, $categories_and_types_ref->{alternate_names})/ieg;

				# Huiles végétales (palme, colza et tournesol)
				$text
					=~ s/($category_regexp)(?:\(|\[)(?:de |d')?((($type_regexp)($symbols_regexp|\s)*( |\/| \/ | - |,|, | et | de | et de | et d'| d')+)+($type_regexp)($symbols_regexp|\s)*)\b(\s?(\)|\]))/normalize_enumeration($ingredients_lc,$1,$2,$of_bool, $categories_and_types_ref->{alternate_names})/ieg;

				$text =~ s/fer_élémentaire/fer élémentaire/ig;

				# huile végétale (colza)
				$text
					=~ s/($category_regexp)\s?(?:\(|\[)\s?($type_regexp)\b(\s?(\)|\]))/normalize_enumeration($ingredients_lc,$1,$2,$of_bool, $categories_and_types_ref->{alternate_names})/ieg;
				# huile végétale : colza,
				$text
					=~ s/($category_regexp)\s?(?::)\s?($type_regexp)(?=$separators|.|$)/normalize_enumeration($ingredients_lc,$1,$2,$of_bool, $categories_and_types_ref->{alternate_names})/ieg;
			}
		}

		# Some additives have "et" in their name: need to recombine them

		if ($ingredients_lc eq "fr") {

			# Sels de sodium et de potassium de complexes cupriques de chlorophyllines,

			my $info = <<INFO
Complexe cuivrique des chlorophyllines avec sels de sodium et de potassium,
oxyde et hydroxyde de fer rouge,
oxyde et hydroxyde de fer jaune et rouge,
Tartrate double de sodium et de potassium,
Éthylènediaminetétraacétate de calcium et de disodium,
Phosphate d'aluminium et de sodium,
Diphosphate de potassium et de sodium,
Tripoliphosphates de sodium et de potassium,
Sels de sodium de potassium et de calcium d'acides gras,
Mono- et diglycérides d'acides gras,
Esters acétiques des mono- et diglycérides,
Esters glycéroliques de l'acide acétique et d'acides gras,
Esters glycéroliques de l'acide citrique et d'acides gras,
Esters monoacétyltartriques et diacétyltartriques,
Esters mixtes acétiques et tartriques des mono- et diglycérides d'acides gras,
Esters lactyles d'acides gras du glycérol et du propane-1,
Silicate double d'aluminium et de calcium,
Silicate d'aluminium et calcium,
Silicate d'aluminium et de calcium,
Silicate double de calcium et d'aluminium,
Glycine et son sel de sodium,
Cire d'abeille blanche et jaune,
Acide cyclamique et ses sels,
Saccharine et ses sels,
Acide glycyrrhizique et sels,
Sels et esters de choline,
Octénylesuccinate d'amidon et d'aluminium,
INFO
				;

			# Phosphate d'aluminium et de sodium --> E541. Should not be split.

			$text
				=~ s/(di|tri|tripoli|)(phosphate|phosphates) d'aluminium,\s?(di|tri|tripoli)?(phosphate|phosphates) de sodium/$1phosphate d'aluminium et de sodium/ig;

			# Sels de sodium et de potassium de complexes cupriques de chlorophyllines -> should not be split...
			$text =~ s/(sel|sels) de sodium,\s?(sel|sels) de potassium/sels de sodium et de potassium/ig;
		}
	}

	return $text;
}

=head2 preparse_ingredients_text ($ingredients_lc, $text) - normalize the ingredient list to make parsing easier

This function transform the ingredients list in a more normalized list that is easier to parse.

It does the following:

- Normalize quote characters
- Replace abbreviations by their full name
- Remove extra spaces in compound words width dashes (e.g. céléri - rave -> céléri-rave)
- Split vitamins enumerations
- Normalize additives and split additives enumerations
- Split other enumerations (e.g. oils, some minerals)
- Split allergens and traces
- Deal with signs like * to indicate labels (e.g. *: Organic)

=head3 Arguments

=head4 Language

=head4 Ingredients list text

=head3 Return value

=head4 Transformed ingredients list text

=cut

sub preparse_ingredients_text ($ingredients_lc, $text) {

	not defined $text and return;

	$log->debug("preparse_ingredients_text", {text => $text}) if $log->is_debug();

	# if we're called twice with the same input in succession, such as in update_all_products.pl,
	# cache the result, so we can instantly return the 2nd time.
	state $prev_lc = '';
	state $prev_text = '';
	state $prev_return = '';

	if (($ingredients_lc eq $prev_lc) && ($text eq $prev_text)) {
		return $prev_return;
	}

	$prev_lc = $ingredients_lc;
	$prev_text = $text;

	if ((scalar keys %labels_regexps) == 0) {
		init_labels_regexps();
		init_ingredients_processing_regexps();
		init_additives_classes_regexps();
		init_allergens_regexps();
		init_origins_regexps();
	}

	my $and = $and{$ingredients_lc} || " and ";
	my $and_without_spaces = $and;
	$and_without_spaces =~ s/^ //;
	$and_without_spaces =~ s/ $//;

	my $of = ' - ';
	if (defined $of{$ingredients_lc}) {
		$of = $of{$ingredients_lc};
	}

	my $and_of = ' - ';
	if (defined $and_of{$ingredients_lc}) {
		$and_of = $and_of{$ingredients_lc};
	}

	# Spanish "and" is y or e when before "i" or "hi"
	# E can also be in a vitamin enumeration (vitamina B y E)
	# colores E (120, 124 y 125)
	# color E 120

	# replace "and / or" by "and"
	# except if followed by a separator, a digit, or "and", to avoid false positives
	my $and_or = ' - ';
	if (defined $and_or{$ingredients_lc}) {
		$and_or = $and_or{$ingredients_lc};
		$text =~ s/($and_or)(?!($and_without_spaces |\d|$separators))/$and/ig;
	}

	$text =~ s/\&quot;/"/g;
	$text =~ s/\&lt;/</g;
	$text =~ s/\&gt;/>/g;
	$text =~ s/\&apos;/'/g;
	$text =~ s/’/'/g;

	# turn special chars to spaces
	$text =~ s/[\000-\037]/ /g;

	# zero width space
	$text =~ s/\x{200B}/-/g;

	# vegetable oil (coconut & rapeseed)
	# turn & to and
	$text =~ s/ \& /$and/g;

	# number + gr / grams -> g
	$text =~ s/(\d\s*)(gr|gram|grams)\b/$1g/ig;
	if ($ingredients_lc eq 'fr') {
		$text =~ s/(\d\s*)(gramme|grammes)\b/$1g/ig;
	}

	# Farine de blé 56 g* ; beurre concentré 25 g* (soit 30 g* en beurre reconstitué); sucre 22 g* ; œufs frais 2 g
	# 56 g -> 56%
	$text =~ s/(\d| )g(\*)/$1g/ig;

	# transform 0,2% into 0.2%
	$text =~ s/(\d),(\d+)( )?(\%|g\b)/$1.$2\%/ig;
	$text =~ s/—/-/g;
	# transform 0,1-0.2% into 0.1-0.2%
	$text =~ s/(\d),(\d+( )?-( )?\d)/$1.$2/ig;

	# abbreviations, replace language specific abbreviations first
	foreach my $abbreviations_lc ($ingredients_lc, "all") {
		if (defined $abbreviations{$abbreviations_lc}) {
			foreach my $abbreviation_ref (@{$abbreviations{$abbreviations_lc}}) {
				my $source = $abbreviation_ref->[0];
				my $target = $abbreviation_ref->[1];
				$source =~ s/\. /(\\.| |\\. )/g;
				if ($source =~ /\.$/) {
					$source =~ s/\.$/(\\. | |\\.)/;
					$target .= " ";
				}
				$text =~ s/(\b|^)$source(?= |\b|$)/$target/ig;
			}
		}
	}

	# remove extra spaces in compound words width dashes
	# e.g. céleri - rave -> céleri-rave

	# céleri - rave 3.9% -> stop at numbers
	$text
		=~ s/((^|$separators)([^,;\-\/\.0-9]+?) - ([^,;\-\/\.0-9]+?)(?=[0-9]|$separators|$))/is_compound_word_with_dash($ingredients_lc,$1)/ieg;

	# vitamins...
	# vitamines A, B1, B2, B5, B6, B9, B12, C, D, H, PP et E (lactose, protéines de lait)

	my $split_vitamins = sub ($vitamin, $list) {

		my $return = '';
		foreach my $vitamin_code (split(/(\W|\s|-|n|;|et|and)+/, $list)) {
			next if $vitamin_code =~ /^(\W|\s|-|n|;|et|and)*$/;
			$return .= $vitamin . " " . $vitamin_code . " - ";
		}
		return $return;
	};

	# vitamin code: 1 or 2 letters followed by 1 or 2 numbers (e.g. PP, B6, B12)
	# $text =~ s/(vitamin|vitamine)(s?)(((\W+)((and|et) )?(\w(\w)?(\d+)?)\b)+)/$split_vitamins->($1,$3)/eig;

	# 2018-03-07 : commenting out the code above as we are now separating vitamins from additives,
	# and PP, B6, B12 etc. will be listed as synonyms for Vitamine PP, Vitamin B6, Vitamin B12 etc.
	# we will need to be careful that we don't match a single letter K, E etc. that is not a vitamin, and if it happens, check for a "vitamin" prefix

	# colorants alimentaires E (124,122,133,104,110)
	my $roman_numerals = "i|ii|iii|iv|v|vi|vii|viii|ix|x|xi|xii|xii|xiv|xv";
	my $additivesregexp;
	# special cases, when $and (" a ", " e " or " i ") conflict with variants (E470a, E472e or E451i or E451(i))
	# in these cases, we fetch variant only if there is no space before
	# E470a	 -> ok, E470 a -> not ok, E470 a, -> ok
	# E451i -> ok, E451 i -> not ok, E451 i, -> ok
	if ($and eq " a " || $and eq " e ") {
		# based on $additivesregexp below in the else, with following modifications
		# no space before abcdefgh
		$additivesregexp
			= '(\d{3}|\d{4})((-|\.)?([abcdefgh]))?(( |,|.)?((' . $roman_numerals . ')|\((' . $roman_numerals . ')\)))?';
	}
	elsif ($and eq " i ") {
		# based on $additivesregexp below in the else, with following modifications
		# no space before i
		$additivesregexp
			= '(\d{3}|\d{4})(( |-|\.)?([abcdefgh]))?((-|\.)?(('
			. $roman_numerals . ')|\(('
			. $roman_numerals
			. ')\)))?';
	}
	else {
		$additivesregexp
			= '(\d{3}|\d{4})(( |-|\.)?([abcdefgh]))?(( |-|\.)?(('
			. $roman_numerals . ')|\(('
			. $roman_numerals
			. ')\)))?';
	}

	$text
		=~ s/\b(e|ins|sin|i-n-s|s-i-n|i\.n\.s\.?|s\.i\.n\.?)(:|\(|\[| | n| nb|#|°)+((($additivesregexp)( |\/| \/ | - |,|, |$and))+($additivesregexp))\b(\s?(\)|\]))?/normalize_additives_enumeration($ingredients_lc,$3)/ieg;

	# in India: INS 240 instead of E 240, bug #1133)
	# also INS N°420, bug #3618
	# Russian е (!= e), https://github.com/openfoodfacts/openfoodfacts-server/issues/4931
	$text =~ s/\b(е|ins|sin|i-n-s|s-i-n|i\.n\.s\.?|s\.i\.n\.?)( |-| n| nb|#|°|'|"|\.|\W)*(\d{3}|\d{4})/E$3/ig;

	# E 240, E.240, E-240..
	# E250-E251-E260
	$text =~ s/-e( |-|\.)?($additivesregexp)/- E$2/ig;
	# do not turn E172-i into E172 - i
	$text =~ s/e( |-|\.)?($additivesregexp)-(e)/E$2 - E/ig;

	# Canonicalize additives to remove the dash that can make further parsing break
	# Match E + number + letter a to h + i to xv, followed by a space or separator
	# $3 would be either \d{3} or \d{4} in $additivesregexp
	# $6 would be ([abcdefgh]) in $additivesregexp
	# $9 would be (( |-|\.)?((' . $roman_numerals . ')|\((' . $roman_numerals . ')\))) in $additivesregexp
	# $12 would be (\b|\s|,|\.|;|\/|-|\\|\)|\]|$)
	$text =~ s/(\b)e( |-|\.)?$additivesregexp(\b|\s|,|\.|;|\/|-|\\|\)|\]|$)/replace_additive($3,$6,$9) . $12/ieg;

	# E100 et E120 -> E100, E120
	$text =~ s/\be($additivesregexp)$and/e$1, /ig;
	$text =~ s/${and}e($additivesregexp)/, e$1/ig;

	# E100 E122 -> E100, E122
	$text =~ s/\be($additivesregexp)\s+e(?=\d)/e$1, e/ig;

	# ! caramel E150d -> caramel - E150d -> e150a - e150d ...
	$text =~ s/(caramel|caramels)(\W*)e150/e150/ig;

	# stabilisant e420 (sans : ) -> stabilisant : e420
	# but not acidifier (pectin) : acidifier : (pectin)

	# additive class + additive (e.g. "colour caramel" -> "colour : caramel"
	# warning: the additive class may also be the start of the name of an additive.
	# e.g. "regulatory kwasowości: kwas cytrynowy i cytryniany sodu." -> "kwas" means acid / acidifier.
	if (defined $additives_classes_regexps{$ingredients_lc}) {
		my $regexp = $additives_classes_regexps{$ingredients_lc};
		# negative look ahead so that the additive class is not preceded by other words
		# e.g. "de l'acide" should not match "acide"
		$text =~ s/(?<!\w( |'))\b($regexp)(\s+)(:?)(?!\(| \()/separate_additive_class($ingredients_lc,$2,$3,$4,$')/ieg;
	}

	# dash with 1 missing space
	$text =~ s/(\w)- /$1 - /ig;
	$text =~ s/ -(\w)/ - $1/ig;

	# mono-glycéride -> monoglycérides
	$text =~ s/\b(mono|di)\s?-\s?([a-z])/$1$2/ig;
	$text =~ s/\bmono\s-\s/mono- /ig;
	$text =~ s/\bmono\s/mono- /ig;
	#  émulsifiant mono-et diglycérides d'acides gras
	$text =~ s/(mono$and_without_spaces )/mono- $and_without_spaces /ig;

	# acide gras -> acides gras
	$text =~ s/acide gras/acides gras/ig;
	$text =~ s/glycéride /glycérides /ig;

	# !! mono et diglycérides ne doit pas donner mono + diglycérides : keep the whole version too.
	# $text =~ s/(,|;|:|\)|\(|( - ))(.+?)( et )(.+?)(,|;|:|\)|\(|( - ))/$1$3_et_$5$6 , $1$3 et $5$6/ig;

	# e432 et lécithines -> e432 - et lécithines
	$text =~ s/ - et / - /ig;

	# print STDERR "additives: $text\n\n";

	#$product_ref->{ingredients_text_debug} = $text;

	# separator followed by and
	# aceite de girasol (70%) y aceite de oliva virgen (30%)
	$text =~ s/($cbrackets)$and/$1, /ig;

	$log->debug("preparse_ingredients_text - before language specific preparsing", {text => $text}) if $log->is_debug();

	if ($ingredients_lc eq 'de') {
		# deletes comma in "Bienenwachs, weiß und gelb" since it is just one ingredient
		$text =~ s/Bienenwachs, weiß und gelb/Bienenwachs weiß und gelb/ig;
		# deletes brackets in "Bienenwachs, weiß und gelb" since it is just one ingredient
		$text =~ s/Bienenwachs \(weiß und gelb\)/Bienenwachs weiß und gelb/ig;
	}
	elsif ($ingredients_lc eq 'es') {

		# Special handling for sal as it can mean salt or shorea robusta
		# aceites vegetales (palma, shea, sal (shorea robusta), hueso de mango)
		$text =~ s/\bsal \(shorea robusta\)/shorea robusta/ig;
		$text =~ s/\bshorea robusta \(sal\)/shorea robusta/ig;
	}
	elsif ($ingredients_lc eq 'fi') {

		# Organic label can appear as a part of a longer word.
		# Separate it so it can be detected
		$text =~ s/\b(luomu)\B/$1 /ig;
	}
	elsif ($ingredients_lc eq 'fr') {

		# huiles de palme et de

		# carbonates d'ammonium et de sodium

		# carotène et extraits de paprika et de curcuma

		# Minéraux (carbonate de calcium, chlorures de calcium, potassium et magnésium, citrates de potassium et de sodium, phosphate de calcium,
		# sulfates de fer, de zinc, de cuivre et de manganèse, iodure de potassium, sélénite de sodium).

		# graisses végétales de palme et de colza en proportion variable
		# remove stopwords
		$text =~ s/( en)? proportion(s)? variable(s)?//i;

		# Ingrédient(s) : lentilles vertes* - *issu(e)(s) de l'agriculture biologique.
		# -> remove the parenthesis

		$text =~ s/dient\(s\)/dients/ig;
		$text =~ s/\bissu(\(e\))?(\(s\))?/issu/ig;
	}
	elsif ($ingredients_lc eq 'pl') {

		# remove stopwords
		$text =~ s/w? (zmiennych|różnych)? proporcjach?//i;

	}

	$text = develop_ingredients_categories_and_types($ingredients_lc, $text);

	# vitamines A, B1, B2, B5, B6, B9, B12, C, D, H, PP et E
	# vitamines (A, B1, B2, B5, B6, B9, B12, C, D, H, PP et E)

	my @vitaminssuffixes = (
		"a", "rétinol", "b", "b1",
		"b2", "b3", "b4", "b5",
		"b6", "b7", "b8", "b9",
		"b10", "b11", "b12", "thiamine",
		"riboflavine", "niacine", "pyridoxine", "cobalamine",
		"biotine", "acide pantothénique", "acide folique", "c",
		"acide ascorbique", "d", "d2", "d3",
		"cholécalciférol", "e", "tocophérol", "alphatocophérol",
		"alpha-tocophérol", "f", "h", "k",
		"k1", "k2", "k3", "p",
		"pp",
	);
	my $vitaminsprefixregexp = "vit|vit\.|vitamine|vitamines";

	# Add synonyms in target language
	if (defined $translations_to{vitamins}) {
		foreach my $vitamin (keys %{$translations_to{vitamins}}) {
			if (defined $translations_to{vitamins}{$vitamin}{$ingredients_lc}) {
				push @vitaminssuffixes, $translations_to{vitamins}{$vitamin}{$ingredients_lc};
			}
		}
	}

	# Add synonyms in target language
	my $vitamin_in_lc
		= get_string_id_for_lang($ingredients_lc, display_taxonomy_tag($ingredients_lc, "ingredients", "en:vitamins"));
	$vitamin_in_lc =~ s/^\w\w://;

	if (    (defined $synonyms_for{ingredients})
		and (defined $synonyms_for{ingredients}{$ingredients_lc})
		and (defined $synonyms_for{ingredients}{$ingredients_lc}{$vitamin_in_lc}))
	{
		foreach my $synonym (@{$synonyms_for{ingredients}{$ingredients_lc}{$vitamin_in_lc}}) {
			$vitaminsprefixregexp .= '|' . $synonym;
		}
	}

	my $vitaminssuffixregexp = "";
	foreach my $suffix (@vitaminssuffixes) {
		$vitaminssuffixregexp .= '|' . $suffix;
		# vitamines [E, thiamine (B1), riboflavine (B2), B6, acide folique)].
		# -> also put (B1)
		$vitaminssuffixregexp .= '|\(' . $suffix . '\)';

		my $unaccented_suffix = unac_string_perl($suffix);
		if ($unaccented_suffix ne $suffix) {
			$vitaminssuffixregexp .= '|' . $unaccented_suffix;
		}
		if ($suffix =~ /[a-z]\d/) {

			$suffix =~ s/([a-z])(\d)/$1 $2/;
			$vitaminssuffixregexp .= '|' . $suffix;
			$suffix =~ s/ /-/;
			$vitaminssuffixregexp .= '|' . $suffix;

		}

	}
	$vitaminssuffixregexp =~ s/^\|//;

	#$log->debug("vitamins regexp", { regex => "s/($vitaminsprefixregexp)(:|\(|\[| )?(($vitaminssuffixregexp)(\/| \/ | - |,|, | et | and | y ))+/" }) if $log->is_debug();
	#$log->debug("vitamins text", { vitaminssuffixregexp => $vitaminssuffixregexp }) if $log->is_debug();

	# vitamines (B1, acide folique (B9)) <-- we need to match (B9) which is not followed by a \b boundary, hence the ((\s?((\)|\]))|\b)) in the regexp below

	$text
		=~ s/($vitaminsprefixregexp)(:|\(|\[| )+((($vitaminssuffixregexp)( |\/| \/ | - |,|, |$and)+)+($vitaminssuffixregexp))((\s?((\)|\]))|\b))/normalize_vitamins_enumeration($ingredients_lc,$3)/ieg;

	# Allergens and traces
	# Traces de lait, d'oeufs et de soja.
	# Contains: milk and soy.

	# TODO: we should use the allergens:en: property from the ingredients.txt taxonomy instead of relying
	# on having extensive "non synonyms" (like fish species) in allergens.txt

	foreach my $allergens_type ("allergens", "traces") {

		if (defined $contains_or_may_contain_regexps{$allergens_type}{$ingredients_lc}) {

			my $contains_or_may_contain_regexp = $contains_or_may_contain_regexps{$allergens_type}{$ingredients_lc};
			my $allergens_regexp = $allergens_regexps{$ingredients_lc};

			# stopwords
			# e.g. Kann Spuren von Senf und Sellerie enthalten.
			my $stopwords = "";
			if (defined $allergens_stopwords{$ingredients_lc}) {
				$stopwords = $allergens_stopwords{$ingredients_lc};
			}

			# $contains_or_may_contain_regexp may be the end of a sentence, remove the beginning
			# e.g. this product has been manufactured in a factory that also uses...
			# Some text with comma May contain ... -> Some text with comma, May contain
			# ! does not work in German and languages that have words with a capital letter
			if ($ingredients_lc ne "de") {
				my $ucfirst_contains_or_may_contain_regexp = $contains_or_may_contain_regexp;
				$ucfirst_contains_or_may_contain_regexp =~ s/(^|\|)(\w)/$1 . uc($2)/ieg;
				$text =~ s/([a-z]) ($ucfirst_contains_or_may_contain_regexp)/$1, $2/g;
			}

			#$log->debug("allergens regexp", { regex => "s/([^,-\.;\(\)\/]*)\b($contains_or_may_contain_regexp)\b(:|\(|\[| |$and|$of)+((($allergens_regexp)( |\/| \/ | - |,|, |$and|$of|$and_of)+)+($allergens_regexp))\b(s?(\)|\]))?" }) if $log->is_debug();
			#$log->debug("allergens", { lc => $ingredients_lc, may_contain_regexps => \%may_contain_regexps, contains_or_may_contain_regexp => $contains_or_may_contain_regexp, text => $text }) if $log->is_debug();

			# warning: we should remove a parenthesis at the end only if we remove one at the beginning
			# e.g. contains (milk, eggs) -> contains milk, eggs
			# chocolate (contains milk) -> chocolate (contains milk)
			$text
				=~ s/([^,-\.;\(\)\/]*)\b($contains_or_may_contain_regexp)\b((:|\(|\[| |$of)+)((_?($allergens_regexp)_?\b((\s)($stopwords)\b)*( |\/| \/ | - |,|, |$and|$of|$and_of)+)*_?($allergens_regexp)_?)\b((\s)($stopwords)\b)*(\s?(\)|\]))?/normalize_allergens_enumeration($allergens_type,$ingredients_lc,$3,$5,$17)/ieg;
			# we may have added an extra dot in order to make sure we have at least one
			$text =~ s/\.\./\./g;
		}
	}

	# Try to find the signification of symbols like *
	# Jus de pomme*** 68%, jus de poire***32% *** Ingrédients issus de l'agriculture biologique
	# Pâte de cacao°* du Pérou 65 %, sucre de canne°*, beurre de cacao°*. °Issus de l'agriculture biologique (100 %). *Issus du commerce équitable (100 % du poids total avec 93 % SPP).
	#  riz* de Camargue IGP(1) (16,5%) (riz complet*, riz rouge complet*, huiles* (tournesol*, olive* vierge extra), sel marin. *issus de l'agriculture biologique. (1) IGP : Indication Géographique Protégée.

	if (defined $labels_regexps{$ingredients_lc}) {

		foreach my $symbol (@symbols) {
			# Find the last occurence of the symbol or symbol in parenthesis:  * (*)
			# we need a negative look ahead (?!\)) to make sure we match (*) completely (otherwise we would match *)
			if ($text =~ /^(.*)(\($symbol\)|$symbol)(?!\))\s*(:|=)?\s*/i) {
				my $after = $';
				#print STDERR "symbol: $symbol - after: $after\n";
				foreach my $labelid (@labels) {
					my $regexp = $labels_regexps{$ingredients_lc}{$labelid};
					if (defined $regexp) {
						#print STDERR "-- label: $labelid - regexp: $regexp\n";
						# try to also match optional precisions like "Issus de l'agriculture biologique (100 % du poids total)"
						# *Issus du commerce équitable (100 % du poids total avec 93 % SPP).
						if ($after =~ /^($regexp)\b\s*(\([^\)]+\))?\s*\.?\s*/i) {
							my $label = $1;
							$text
								=~ s/^(.*)(\($symbol\)|$symbol)(?!\))\s?(:|=)?\s?$label\s*(\([^\)]+\))?\s*\.?\s*/$1 /i;
							my $ingredients_lc_label = display_taxonomy_tag($ingredients_lc, "labels", $labelid);
							$text =~ s/$symbol/ $ingredients_lc_label /g;
							last;
						}
					}
				}
			}
		}
	}

	# remove extra spaces
	$text =~ s/\s(\s)+/ /g;
	$text =~ s/ (\.|,|;)( |$)/$1$2/g;
	$text =~ s/^(\s|\.|,|;|-)+//;
	$text =~ s/(\s|,|;|-)+$//;

	$log->debug("preparse_ingredients_text result", {text => $text}) if $log->is_debug();

	$prev_return = $text;
	return $text;
}

=head2 extract_additives_from_text ($product_ref) - extract additives from the ingredients text

This function extracts additives from the ingredients text and adds them to the product_ref in the additives_tags array.

=head3 Arguments

=head4 Product reference

=cut

sub extract_additives_from_text ($product_ref) {

	# delete additive fields (including some old debug fields)

	foreach
		my $tagtype ('additives', 'additives_prev', 'additives_next', 'additives_old', 'old_additives', 'new_additives')
	{

		delete $product_ref->{$tagtype};
		delete $product_ref->{$tagtype . "_debug"};
		delete $product_ref->{$tagtype . "_n"};
		delete $product_ref->{$tagtype . "_tags"};
		delete $product_ref->{$tagtype . "_original_tags"};
		delete $product_ref->{$tagtype . "_debug_tags"};
	}

	# Delete old fields, can be removed once all products have been reprocessed
	delete $product_ref->{with_sweeteners};
	delete $product_ref->{without_non_nutritive_sweeteners};

	# Sweeteners fields will be added by count_sweeteners_and_non_nutritive_sweeteners() if we have an ingredient list
	delete $product_ref->{ingredients_sweeteners_n};
	delete $product_ref->{ingredients_non_nutritive_sweeteners_n};

	if (not defined $product_ref->{ingredients_text}) {
		return;
	}
	my $ingredients_lc = $product_ref->{ingredients_lc} || $product_ref->{lc};
	my $text = preparse_ingredients_text($ingredients_lc, $product_ref->{ingredients_text});
	# do not match anything if we don't have a translation for "and"
	my $and = $and{$ingredients_lc} || " will not match ";
	$and =~ s/ /-/g;

	#  remove % / percent (to avoid identifying 100% as E100 in some cases)
	$text =~ s/(\d+((\,|\.)\d+)?)\s*\%$//g;

	my @ingredients = split($separators, $text);

	my @ingredients_ids = ();
	foreach my $ingredient (@ingredients) {
		my $ingredientid = get_string_id_for_lang($ingredients_lc, $ingredient);
		if ((defined $ingredientid) and ($ingredientid ne '')) {

			# split additives
			# caramel ordinaire et curcumine
			if ($ingredientid =~ /$and/i) {

				my $ingredientid1 = $`;
				my $ingredientid2 = $';

				#print STDERR "ingredients_classes - ingredient1: $ingredientid1 - ingredient2: $ingredientid2\n";

				# check if the whole ingredient is an additive
				my $canon_ingredient_additive = canonicalize_taxonomy_tag($ingredients_lc, "additives", $ingredientid);

				if (not exists_taxonomy_tag("additives", $canon_ingredient_additive)) {

					# otherwise check the 2 sub ingredients
					my $canon_ingredient_additive1
						= canonicalize_taxonomy_tag($ingredients_lc, "additives", $ingredientid1);
					my $canon_ingredient_additive2
						= canonicalize_taxonomy_tag($ingredients_lc, "additives", $ingredientid2);

					if (    (exists_taxonomy_tag("additives", $canon_ingredient_additive1))
						and (exists_taxonomy_tag("additives", $canon_ingredient_additive2)))
					{
						push @ingredients_ids, $ingredientid1;
						$ingredientid = $ingredientid2;
						#print STDERR "ingredients_classes - ingredient1: $ingredientid1 exists - ingredient2: $ingredientid2 exists\n";
					}
				}

			}

			push @ingredients_ids, $ingredientid;
			$log->debug("ingredient 3", {ingredient => $ingredient}) if $log->is_debug();
		}
	}

	my %all_seen = ();    # used to not tag "huile végétale" if we have seen "huile de palme" already

	# Additives using new global taxonomy

	foreach my $tagtype ('additives', 'additives_prev', 'additives_next') {

		next if (not exists $loaded_taxonomies{$tagtype});

		$product_ref->{$tagtype . '_tags'} = [];

		my $tagtype_suffix = $tagtype;
		$tagtype_suffix =~ s/[^_]+//;

		my $vitamins_tagtype = "vitamins" . $tagtype_suffix;
		my $minerals_tagtype = "minerals" . $tagtype_suffix;
		my $amino_acids_tagtype = "amino_acids" . $tagtype_suffix;
		my $nucleotides_tagtype = "nucleotides" . $tagtype_suffix;
		my $other_nutritional_substances_tagtype = "other_nutritional_substances" . $tagtype_suffix;
		$product_ref->{$vitamins_tagtype . '_tags'} = [];
		$product_ref->{$minerals_tagtype . '_tags'} = [];
		$product_ref->{$amino_acids_tagtype . '_tags'} = [];
		$product_ref->{$nucleotides_tagtype . '_tags'} = [];
		$product_ref->{$other_nutritional_substances_tagtype . '_tags'} = [];

		my $class = $tagtype;

		my %seen = ();
		my %seen_tags = ();

		# Keep track of mentions of the additive class (e.g. "coloring: X, Y, Z") so that we can correctly identify additives after
		my $current_additive_class = "ingredient";

		foreach my $ingredient_id (@ingredients_ids) {

			my $ingredient_id_copy = $ingredient_id
				;    # can be modified later: soy-lecithin -> lecithin, but we don't change values of @ingredients_ids

			my $match = 0;
			my $match_without_mandatory_class = 0;

			while (not $match) {

				# additive class?
				my $canon_ingredient_additive_class
					= canonicalize_taxonomy_tag($ingredients_lc, "additives_classes", $ingredient_id_copy);

				if (exists_taxonomy_tag("additives_classes", $canon_ingredient_additive_class)) {
					$current_additive_class = $canon_ingredient_additive_class;
					$log->debug("current additive class", {current_additive_class => $canon_ingredient_additive_class})
						if $log->is_debug();
				}

				# additive?
				my $canon_ingredient = canonicalize_taxonomy_tag($ingredients_lc, $tagtype, $ingredient_id_copy);
				# in Hong Kong, the E- can be omitted in E-numbers
				my $canon_e_ingredient
					= canonicalize_taxonomy_tag($ingredients_lc, $tagtype, "e" . $ingredient_id_copy);
				my $canon_ingredient_vitamins
					= canonicalize_taxonomy_tag($ingredients_lc, "vitamins", $ingredient_id_copy);
				my $canon_ingredient_minerals
					= canonicalize_taxonomy_tag($ingredients_lc, "minerals", $ingredient_id_copy);
				my $canon_ingredient_amino_acids
					= canonicalize_taxonomy_tag($ingredients_lc, "amino_acids", $ingredient_id_copy);
				my $canon_ingredient_nucleotides
					= canonicalize_taxonomy_tag($ingredients_lc, "nucleotides", $ingredient_id_copy);
				my $canon_ingredient_other_nutritional_substances
					= canonicalize_taxonomy_tag($ingredients_lc, "other_nutritional_substances", $ingredient_id_copy);

				$product_ref->{$tagtype} .= " [ $ingredient_id_copy -> $canon_ingredient ";

				if (defined $seen{$canon_ingredient}) {
					$product_ref->{$tagtype} .= " -- already seen ";
					$match = 1;
				}

				# For additives, first check if the current class is vitamins or minerals and if the ingredient
				# exists in the vitamins and minerals taxonomy

				elsif (
					(
						   ($current_additive_class eq "en:vitamins")
						or ($current_additive_class eq "en:minerals")
						or ($current_additive_class eq "en:amino-acids")
						or ($current_additive_class eq "en:nucleotides")
						or ($current_additive_class eq "en:other-nutritional-substances")
					)

					and (exists_taxonomy_tag("vitamins", $canon_ingredient_vitamins))
					)
				{
					$match = 1;
					$seen{$canon_ingredient} = 1;
					$product_ref->{$tagtype}
						.= " -> exists as a vitamin $canon_ingredient_vitamins and current class is $current_additive_class ";
					if (not exists $seen_tags{$vitamins_tagtype . '_tags' . $canon_ingredient_vitamins}) {
						push @{$product_ref->{$vitamins_tagtype . '_tags'}}, $canon_ingredient_vitamins;
						$seen_tags{$vitamins_tagtype . '_tags' . $canon_ingredient_vitamins} = 1;
					}
				}

				elsif ( ($current_additive_class eq "en:minerals")
					and (exists_taxonomy_tag("minerals", $canon_ingredient_minerals))
					and not($just_synonyms{"minerals"}{$canon_ingredient_minerals}))
				{
					$match = 1;
					$seen{$canon_ingredient} = 1;
					$product_ref->{$tagtype}
						.= " -> exists as a mineral $canon_ingredient_minerals and current class is $current_additive_class ";
					if (not exists $seen_tags{$minerals_tagtype . '_tags' . $canon_ingredient_minerals}) {
						push @{$product_ref->{$minerals_tagtype . '_tags'}}, $canon_ingredient_minerals;
						$seen_tags{$minerals_tagtype . '_tags' . $canon_ingredient_minerals} = 1;
					}
				}

				elsif (
					(exists_taxonomy_tag($tagtype, $canon_ingredient))
					# do not match synonyms
					and ($canon_ingredient !~ /^en:(fd|no|colour)/)
					)
				{

					$seen{$canon_ingredient} = 1;
					$product_ref->{$tagtype} .= " -> exists ";

					if (    (defined $properties{$tagtype}{$canon_ingredient})
						and (defined $properties{$tagtype}{$canon_ingredient}{"mandatory_additive_class:en"}))
					{

						my $mandatory_additive_class
							= $properties{$tagtype}{$canon_ingredient}{"mandatory_additive_class:en"};
						# make the comma separated list a regexp
						$product_ref->{$tagtype}
							.= " -- mandatory_additive_class: $mandatory_additive_class (current: $current_additive_class) ";
						$mandatory_additive_class =~ s/,/\|/g;
						$mandatory_additive_class =~ s/\s//g;
						if ($current_additive_class =~ /^$mandatory_additive_class$/) {
							if (not exists $seen_tags{$tagtype . '_tags' . $canon_ingredient}) {
								push @{$product_ref->{$tagtype . '_tags'}}, $canon_ingredient;
								$seen_tags{$tagtype . '_tags' . $canon_ingredient} = 1;
							}
							# success!
							$match = 1;
							$product_ref->{$tagtype} .= " -- ok ";
						}
						elsif ($ingredient_id_copy =~ /^e( |-)?\d/) {
							# id the additive is mentioned with an E number, tag it even if we haven't detected a mandatory class
							if (not exists $seen_tags{$tagtype . '_tags' . $canon_ingredient}) {
								push @{$product_ref->{$tagtype . '_tags'}}, $canon_ingredient;
								$seen_tags{$tagtype . '_tags' . $canon_ingredient} = 1;
							}
							# success!
							$match = 1;
							$product_ref->{$tagtype} .= " -- e-number ";

						}
						else {
							$match_without_mandatory_class = 1;
						}
					}
					else {
						if (not exists $seen_tags{$tagtype . '_tags' . $canon_ingredient}) {
							push @{$product_ref->{$tagtype . '_tags'}}, $canon_ingredient;
							$seen_tags{$tagtype . '_tags' . $canon_ingredient} = 1;
						}
						# success!
						$match = 1;
						$product_ref->{$tagtype} .= " -- ok ";
					}
				}

				# continue to try to match a known additive, mineral or vitamin
				if (not $match) {

					# check if it is mineral or vitamin, even if we haven't seen "minerals" or "vitamins" before
					if ((exists_taxonomy_tag("vitamins", $canon_ingredient_vitamins))) {
						$match = 1;
						$seen{$canon_ingredient} = 1;
						$product_ref->{$tagtype} .= " -> exists as a vitamin $canon_ingredient_vitamins ";
						if (not exists $seen_tags{$vitamins_tagtype . '_tags' . $canon_ingredient_vitamins}) {
							push @{$product_ref->{$vitamins_tagtype . '_tags'}}, $canon_ingredient_vitamins;
							$seen_tags{$vitamins_tagtype . '_tags' . $canon_ingredient_vitamins} = 1;
						}
						# set current class to vitamins
						$current_additive_class = "en:vitamins";
					}

					elsif ((exists_taxonomy_tag("minerals", $canon_ingredient_minerals))
						and not($just_synonyms{"minerals"}{$canon_ingredient_minerals}))
					{
						$match = 1;
						$seen{$canon_ingredient} = 1;
						$product_ref->{$tagtype} .= " -> exists as a mineral $canon_ingredient_minerals ";
						if (not exists $seen_tags{$minerals_tagtype . '_tags' . $canon_ingredient_minerals}) {
							push @{$product_ref->{$minerals_tagtype . '_tags'}}, $canon_ingredient_minerals;
							$seen_tags{$minerals_tagtype . '_tags' . $canon_ingredient_minerals} = 1;
						}
						$current_additive_class = "en:minerals";
					}

					if ((exists_taxonomy_tag("amino_acids", $canon_ingredient_amino_acids))) {
						$match = 1;
						$seen{$canon_ingredient} = 1;
						$product_ref->{$tagtype} .= " -> exists as a amino_acid $canon_ingredient_amino_acids ";
						if (not exists $seen_tags{$amino_acids_tagtype . '_tags' . $canon_ingredient_amino_acids}) {
							push @{$product_ref->{$amino_acids_tagtype . '_tags'}}, $canon_ingredient_amino_acids;
							$seen_tags{$amino_acids_tagtype . '_tags' . $canon_ingredient_amino_acids} = 1;
						}
						$current_additive_class = "en:amino-acids";
					}

					elsif ((exists_taxonomy_tag("nucleotides", $canon_ingredient_nucleotides))) {
						$match = 1;
						$seen{$canon_ingredient} = 1;
						$product_ref->{$tagtype} .= " -> exists as a nucleotide $canon_ingredient_nucleotides ";
						if (not exists $seen_tags{$nucleotides_tagtype . '_tags' . $canon_ingredient_nucleotides}) {
							push @{$product_ref->{$nucleotides_tagtype . '_tags'}}, $canon_ingredient_nucleotides;
							$seen_tags{$nucleotides_tagtype . '_tags' . $canon_ingredient_nucleotides} = 1;
						}
						$current_additive_class = "en:nucleotides";
					}

					elsif (
						(
							exists_taxonomy_tag(
								"other_nutritional_substances",
								$canon_ingredient_other_nutritional_substances
							)
						)
						)
					{
						$match = 1;
						$seen{$canon_ingredient} = 1;
						$product_ref->{$tagtype}
							.= " -> exists as a other_nutritional_substance $canon_ingredient_other_nutritional_substances ";
						if (
							not exists $seen_tags{
									  $other_nutritional_substances_tagtype . '_tags'
									. $canon_ingredient_other_nutritional_substances
							}
							)
						{
							push @{$product_ref->{$other_nutritional_substances_tagtype . '_tags'}},
								$canon_ingredient_other_nutritional_substances;
							$seen_tags{$other_nutritional_substances_tagtype . '_tags'
									. $canon_ingredient_other_nutritional_substances} = 1;
						}
						$current_additive_class = "en:other-nutritional-substances";
					}

					# in Hong Kong, the E- can be omitted in E-numbers

					elsif (
						(
							$canon_ingredient
							=~ /^en:(\d+)( |-)?([a-z])??(i|ii|iii|iv|v|vi|vii|viii|ix|x|xi|xii|xii|xiv|xv)?$/i
						)
						and (exists_taxonomy_tag($tagtype, $canon_e_ingredient))
						and ($current_additive_class ne "ingredient")
						)
					{

						$seen{$canon_e_ingredient} = 1;
						$product_ref->{$tagtype} .= " -> e-ingredient exists  ";

						if (not exists $seen_tags{$tagtype . '_tags' . $canon_e_ingredient}) {
							push @{$product_ref->{$tagtype . '_tags'}}, $canon_e_ingredient;
							$seen_tags{$tagtype . '_tags' . $canon_e_ingredient} = 1;
						}
						# success!
						$match = 1;
						$product_ref->{$tagtype} .= " -- ok ";
					}
				}

				# spellcheck
				my $spellcheck = 0;
				# 2019/11/10 - disable spellcheck of additives, as it is much too slow and make way too many calls to functions
				if (
						0
					and (not $match)
					and ($tagtype eq 'additives')
					and not $match_without_mandatory_class
					# do not correct words that are existing ingredients in the taxonomy
					and (
						not exists_taxonomy_tag(
							"ingredients",
							canonicalize_taxonomy_tag($ingredients_lc, "ingredients", $ingredient_id_copy)
						)
					)
					)
				{

					my ($corrected_canon_tagid, $corrected_tagid, $corrected_tag)
						= spellcheck_taxonomy_tag($ingredients_lc, $tagtype, $ingredient_id_copy);
					if (
							(defined $corrected_canon_tagid)
						and ($corrected_tag ne $ingredient_id_copy)
						and (exists_taxonomy_tag($tagtype, $corrected_canon_tagid))

						# false positives
						# proteinas -> proteinase
						# vitamine z -> vitamine c
						# coloré -> chlore
						# chlorela -> chlore

						and (not $corrected_tag =~ /^proteinase/)
						and (not $corrected_tag =~ /^vitamin/)
						and (not $corrected_tag =~ /^argent/)
						and (not $corrected_tag =~ /^chlore/)

						)
					{

						$product_ref->{$tagtype}
							.= " -- spell correction (lc: "
							. $ingredients_lc
							. "): $ingredient_id_copy -> $corrected_tag";
						print STDERR "spell correction (lc: "
							. $ingredients_lc
							. "): $ingredient_id_copy -> $corrected_tag - code: $product_ref->{code}\n";

						$ingredient_id_copy = $corrected_tag;
						$spellcheck = 1;
					}
				}

				if (    (not $match)
					and (not $spellcheck))
				{

					# try to shorten the ingredient to make it less specific, to see if it matches then
					# in last resort, try with the first (in French, Spanish) or last (in English) word only

					if (($ingredients_lc eq 'en') and ($ingredient_id_copy =~ /^([^-]+)-/)) {
						# soy-lecithin -> lecithin
						$ingredient_id_copy = $';
					}
					elsif ( (($ingredients_lc eq 'es') or ($ingredients_lc eq 'fr'))
						and ($ingredient_id_copy =~ /-([^-]+)$/))
					{
						# lecitina-de-girasol -> lecitina-de -> lecitina
						# lecithine-de-soja -> lecithine-de -> lecithine
						$ingredient_id_copy = $`;
					}
					else {
						# give up
						$match = 1;
					}
				}

				$product_ref->{$tagtype} .= " ] ";
			}
		}

		# Also generate a list of additives with the parents (e.g. E500ii adds E500)
		$product_ref->{$tagtype . '_original_tags'} = $product_ref->{$tagtype . '_tags'};
		$product_ref->{$tagtype . '_tags'}
			= [
			sort(
				gen_tags_hierarchy_taxonomy("en", $tagtype, join(', ', @{$product_ref->{$tagtype . '_original_tags'}})))
			];

		# No ingredients?
		if ($product_ref->{ingredients_text} eq '') {
			delete $product_ref->{$tagtype . '_n'};
		}
		else {
			# count the original list of additives, don't count E500ii as both E500 and E500ii
			if (defined $product_ref->{$tagtype . '_original_tags'}) {
				$product_ref->{$tagtype . '_n'} = scalar @{$product_ref->{$tagtype . '_original_tags'}};
			}
			else {
				delete $product_ref->{$tagtype . '_n'};
			}
		}

		# Delete debug info
		if (not has_tag($product_ref, "categories", 'en:debug')) {
			delete $product_ref->{$tagtype};
		}

		# Delete empty arrays
		# -> not active
		# -> may be dangerous if some apps rely on them existing even if empty

		if (0) {
			foreach my $array (
				$tagtype . '_tags',
				$tagtype . '_original_tags',
				$vitamins_tagtype . '_tags',
				$minerals_tagtype . '_tags',
				$amino_acids_tagtype . '_tags',
				$nucleotides_tagtype . '_tags',
				$other_nutritional_substances_tagtype . '_tags'
				)
			{
				if ((defined $product_ref->{$array}) and ((scalar @{$product_ref->{$array}}) == 0)) {
					delete $product_ref->{$array};
				}
			}
		}
	}

	# compute minus and debug values

	my $field = 'additives';

	# check if we have a previous or a next version and compute differences

	# previous version

	if (exists $loaded_taxonomies{$field . "_prev"}) {

		(defined $product_ref->{$field . "_debug_tags"}) or $product_ref->{$field . "_debug_tags"} = [];

		# compute differences
		foreach my $tag (@{$product_ref->{$field . "_tags"}}) {
			if (not has_tag($product_ref, $field . "_prev", $tag)) {
				my $tagid = $tag;
				$tagid =~ s/:/-/;
				push @{$product_ref->{$field . "_debug_tags"}}, "$tagid-added";
			}
		}
		foreach my $tag (@{$product_ref->{$field . "_prev_tags"}}) {
			if (not has_tag($product_ref, $field, $tag)) {
				my $tagid = $tag;
				$tagid =~ s/:/-/;
				push @{$product_ref->{$field . "_debug_tags"}}, "$tagid-removed";
			}
		}
	}
	else {
		delete $product_ref->{$field . "_prev_hierarchy"};
		delete $product_ref->{$field . "_prev_tags"};
	}

	# next version

	if (exists $loaded_taxonomies{$field . "_next"}) {

		(defined $product_ref->{$field . "_debug_tags"}) or $product_ref->{$field . "_debug_tags"} = [];

		# compute differences
		foreach my $tag (@{$product_ref->{$field . "_tags"}}) {
			if (not has_tag($product_ref, $field . "_next", $tag)) {
				my $tagid = $tag;
				$tagid =~ s/:/-/;
				push @{$product_ref->{$field . "_debug_tags"}}, "$tagid-will-remove";
			}
		}
		foreach my $tag (@{$product_ref->{$field . "_next_tags"}}) {
			if (not has_tag($product_ref, $field, $tag)) {
				my $tagid = $tag;
				$tagid =~ s/:/-/;
				push @{$product_ref->{$field . "_debug_tags"}}, "$tagid-will-add";
			}
		}
	}
	else {
		delete $product_ref->{$field . "_next_hierarchy"};
		delete $product_ref->{$field . "_next_tags"};
	}

	if (   (defined $product_ref->{ingredients_that_may_be_from_palm_oil_n})
		or (defined $product_ref->{ingredients_from_palm_oil_n}))
	{
		$product_ref->{ingredients_from_or_that_may_be_from_palm_oil_n}
			= $product_ref->{ingredients_that_may_be_from_palm_oil_n} + $product_ref->{ingredients_from_palm_oil_n};
	}

	# Determine if the product has sweeteners, and non nutritive sweeteners
	count_sweeteners_and_non_nutritive_sweeteners($product_ref);

	return;
}

=head2 count_sweeteners_and_non_nutritive_sweeteners

Check if the product contains sweeteners and non nutritive sweeteners (used for the Nutri-Score for beverages)

The NNS / Non nutritive sweeteners listed in the Nutri-Score Update report beverages_31 01 2023-voted
have been added as a non_nutritive_sweetener:en:yes property in the additives taxonomy.

=head3 Return values

The function sets the following fields in the product_ref hash.

If there are no ingredients specified for the product, the fields are not set.

=head4 ingredients_sweeteners_n

=head4 ingredients_non_nutritive_sweeteners_n

=cut

sub count_sweeteners_and_non_nutritive_sweeteners ($product_ref) {

	# Delete old fields, can be removed once all products have been reprocessed
	delete $product_ref->{with_sweeteners};
	delete $product_ref->{without_non_nutritive_sweeteners};

	# Set the number of sweeteners only if the product has specified ingredients
	if (not $product_ref->{ingredients_n}) {
		delete $product_ref->{ingredients_sweeteners_n};
		delete $product_ref->{ingredients_non_nutritive_sweeteners_n};
	}
	else {

		$product_ref->{ingredients_sweeteners_n} = 0;
		$product_ref->{ingredients_non_nutritive_sweeteners_n} = 0;

		# Go through additives and check if the product contains sweeteners and non-nutritive sweeteners
		if (defined $product_ref->{additives_tags}) {
			foreach my $additive (@{$product_ref->{additives_tags}}) {
				my $sweetener_property = get_inherited_property("additives", $additive, "sweetener:en") // "";
				if ($sweetener_property eq "yes") {
					$product_ref->{ingredients_sweeteners_n}++;
				}
				my $non_nutritive_sweetener_property
					= get_inherited_property("additives", $additive, "non_nutritive_sweetener:en") // "";
				if ($non_nutritive_sweetener_property eq "yes") {
					$product_ref->{ingredients_non_nutritive_sweeteners_n}++;
				}
			}
		}
	}

	return;
}

sub replace_allergen ($language, $product_ref, $allergen, $before) {

	my $ingredients_lc = $product_ref->{ingredients_lc} || $product_ref->{lc};
	my $field = "allergens";

	my $traces_regexp = $may_contain_regexps{$language};

	if ((defined $traces_regexp) and ($before =~ /\b($traces_regexp)\b/i)) {
		$field = "traces";
	}

	# to build the product allergens list, just use the ingredients in the main language
	if ($language eq $ingredients_lc) {
		# skip allergens like "moutarde et céleri" (will be caught later by replace_allergen_between_separators)
		if (not(($language eq 'fr') and $allergen =~ / et /i)) {
			$product_ref->{$field . "_from_ingredients"} .= $allergen . ', ';
		}
	}

	return '<span class="allergen">' . $allergen . '</span>';
}

sub replace_allergen_in_caps ($language, $product_ref, $allergen, $before) {

	my $ingredients_lc = $product_ref->{ingredients_lc} || $product_ref->{lc};
	my $field = "allergens";

	my $traces_regexp = $may_contain_regexps{$language};

	if ((defined $traces_regexp) and ($before =~ /\b($traces_regexp)\b/i)) {
		$field = "traces";
	}

	my $tagid = canonicalize_taxonomy_tag($language, "allergens", $allergen);

	if (exists_taxonomy_tag("allergens", $tagid)) {
		#$allergen = display_taxonomy_tag($product_ref->{lang},"allergens", $tagid);
		# to build the product allergens list, just use the ingredients in the main language
		if ($language eq $ingredients_lc) {
			$product_ref->{$field . "_from_ingredients"} .= $allergen . ', ';
		}
		return '<span class="allergen">' . $allergen . '</span>';
	}
	else {
		return $allergen;
	}
}

sub replace_allergen_between_separators ($language, $product_ref, $start_separator, $allergen, $end_separator, $before)
{
	my $ingredients_lc = $product_ref->{ingredients_lc} || $product_ref->{lc};
	my $field = "allergens";

	#print STDERR "replace_allergen_between_separators - allergen: $allergen\n";

	my $stopwords = $allergens_stopwords{$language};

	#print STDERR "replace_allergen_between_separators - language: $language - allergen: $allergen\nstopwords: $stopwords\n";

	my $before_allergen = "";
	my $after_allergen = "";

	my $contains_regexp = $contains_regexps{$language} || "";
	my $may_contain_regexp = $may_contain_regexps{$language} || "";

	# allergen or trace?

	if ($allergen =~ /\b($contains_regexp|$may_contain_regexp)\b/i) {
		$before_allergen .= $` . $1;
		$allergen = $';
	}

	# Remove stopwords at the beginning or end
	if (defined $stopwords) {
		if ($allergen =~ /^((\s|\b($stopwords)\b)+)/i) {
			$before_allergen .= $1;
			$allergen =~ s/^(\s|\b($stopwords)\b)+//i;
		}
		if ($allergen =~ /((\s|\b($stopwords)\b)+)$/i) {
			$after_allergen .= $1;
			$allergen =~ s/(\s|\b($stopwords)\b)+$//i;
		}
	}

	if (($before . $before_allergen) =~ /\b($may_contain_regexp)\b/i) {
		$field = "traces";
		#print STDERR "traces (before_allergen: $before_allergen - before: $before)\n";
	}

	# Farine de blé 97%
	if ($allergen =~ /( \d)/) {
		$allergen = $`;
		$end_separator = $1 . $' . $end_separator;
	}

	#print STDERR "before_allergen: $before_allergen - allergen: $allergen\n";

	my $tagid = canonicalize_taxonomy_tag($language, "allergens", $allergen);

	#print STDERR "before_allergen: $before_allergen - allergen: $allergen - tagid: $tagid\n";

	if (($tagid ne "en:none") and (exists_taxonomy_tag("allergens", $tagid))) {
		#$allergen = display_taxonomy_tag($product_ref->{lang},"allergens", $tagid);
		# to build the product allergens list, just use the ingredients in the main language
		if ($language eq $ingredients_lc) {
			$product_ref->{$field . "_from_ingredients"} .= $allergen . ', ';
		}
		return
			  $start_separator
			. $before_allergen
			. '<span class="allergen">'
			. $allergen
			. '</span>'
			. $after_allergen
			. $end_separator;
	}
	else {
		return $start_separator . $before_allergen . $allergen . $after_allergen . $end_separator;
	}
}

=head2 detect_allergens_from_ingredients ( $product_ref )

Detects allergens from the ingredients extracted from the ingredients text,
using the "allergens:en" property associated to some ingredients in the
ingredients taxonomy.

This functions needs to be run after the $product_ref->{ingredients} array
is populated from the ingredients text.

It is called by detect_allergens_from_text().
Allergens are added to $product_ref->{"allergens_from_ingredients"} which
is then used by detect_allergens_from_text() to populate the allergens_tags field.

=cut

sub detect_allergens_from_ingredients ($product_ref) {

	# Check the allergens:en property of each ingredient

	$log->debug("detect_allergens_from_ingredients -- start", {ingredients => $product_ref->{ingredients}})
		if $log->is_debug();

	if (not defined $product_ref->{ingredients}) {
		return;
	}

	my @ingredients = (@{$product_ref->{ingredients}});

	while (@ingredients) {
		my $ingredient_ref = pop(@ingredients);
		if (defined $ingredient_ref->{ingredients}) {
			foreach my $sub_ingredient_ref (@{$ingredient_ref->{ingredients}}) {
				push @ingredients, $sub_ingredient_ref;
			}
		}
		my $allergens = get_inherited_property("ingredients", $ingredient_ref->{id}, "allergens:en");
		$log->debug(
			"detect_allergens_from_ingredients -- ingredient",
			{id => $ingredient_ref->{id}, allergens => $allergens}
		) if $log->is_debug();

		if (defined $allergens) {
			$product_ref->{"allergens_from_ingredients"} .= $allergens . ', ';
			$log->debug("detect_allergens_from_ingredients -- found allergen", {allergens => $allergens})
				if $log->is_debug();
		}
	}
	return;
}

=head2 get_allergens_taxonomyid ( $ingredients_lc, $ingredient_or_allergen )

In the allergens provided by users, we may get ingredients that are not in the allergens taxonomy,
but that are in the ingredients taxonomy and have an inherited allergens:en property.
(e.g. the allergens taxonomy has an en:fish entry, but users may indicate specific fish species)

This function tries to match the ingredient with an allergen in the allergens taxonomy,
and otherwise return the taxonomy id for the original ingredient.

=head3 Parameters

=head4 $ingredients_lc

The language code of $ingredient_or_allergen.

=head4 $ingredient_or_allergen

The ingredient or allergen to match. Can also be an ingredient id or allergens id prefixed with a language code.

=head3 Return value

The taxonomy id for the allergen, or the original ingredient if no allergen was found.

=cut

sub get_allergens_taxonomyid($ingredients_lc, $ingredient_or_allergen) {

	# Check if $ingredient_or_allergen is in the allergen taxonomy
	my $allergenid = canonicalize_taxonomy_tag($ingredients_lc, "allergens", $ingredient_or_allergen);
	if (exists_taxonomy_tag("allergens", $allergenid)) {
		return $allergenid;
	}
	else {
		# Check if $ingredient_or_allergen is in the ingredients taxonomy and has an inherited allergens:en: property
		my $ingredient_id = canonicalize_taxonomy_tag($ingredients_lc, "ingredients", $ingredient_or_allergen);
		my $allergens = get_inherited_property("ingredients", $ingredient_id, "allergens:en");
		if (defined $allergens) {
			if ($allergens =~ /,/) {
				# Currently we support only 1 allergen for a single ingredient
				$log->warn(
					"get_allergens_taxonomyid - multiple allergens for ingredient",
					{ingredient_or_allergen => $ingredient_or_allergen, allergens => $allergens}
				);
				$allergens = $`;
			}
			$allergenid = canonicalize_taxonomy_tag($ingredients_lc, "allergens", $allergens);
			if (exists_taxonomy_tag("allergens", $allergenid)) {
				return $allergenid;
			}
		}
	}

	# If we did not recognize the allergen, return the taxonomy id for the original tag
	return get_taxonomyid($ingredients_lc, $ingredient_or_allergen);
}

=head2 detect_allergens_from_text ( $product_ref )

This function:
- combines all the ways we have to detect allergens in order to populate
the allergens_tags and traces_tags fields.
- creates the ingredients_text_with_allergens_[lc] fields with added
HTML <span class="allergen"> tags

Allergens are recognized in the following ways:

1. using the list of ingredients that have been recognized through
ingredients analysis, by looking at the allergens:en property in the
ingredients taxonomy.
This is done with the function detect_allergens_from_ingredients()

2. when entered in ALL CAPS, or between underscores

3. when matching exact entries o synonyms of the allergens taxonomy

Allergens detected using 2. or 3. are marked with <span class="allergen">

=cut

sub detect_allergens_from_text ($product_ref) {

	$log->debug("detect_allergens_from_text - start", {}) if $log->is_debug();

	if ((scalar keys %allergens_stopwords) == 0) {
		init_allergens_regexps();
	}

	my $ingredients_lc = $product_ref->{ingredients_lc} || $product_ref->{lc};

	# Keep allergens entered by users in the allergens and traces field

	foreach my $field ("allergens", "traces") {

		# new fields for allergens detected from ingredient list

		$product_ref->{$field . "_from_ingredients"} = "";
	}

	# Add allergens from the ingredients analysis
	detect_allergens_from_ingredients($product_ref);

	# Remove ingredients_text_with_allergens_* fields
	# they will be recomputed for existing ingredients languages

	foreach my $field (keys %$product_ref) {
		if ($field =~ /^ingredients_text_with_allergens/) {
			delete $product_ref->{$field};
		}
	}

	if (defined $product_ref->{languages_codes}) {

		foreach my $language (keys %{$product_ref->{languages_codes}}) {

			my $text = $product_ref->{"ingredients_text_" . $language};
			next if not defined $text;

			# do not match anything if we don't have a translation for "and"
			my $and = $and{$language} || " will not match ";
			my $of = ' - ';
			if (defined $of{$language}) {
				$of = $of{$language};
			}
			my $the = ' - ';
			if (defined $the{$language}) {
				$the = $the{$language};
			}

			my $traces_regexp = "traces";
			if (defined $may_contain_regexps{$language}) {
				$traces_regexp = $may_contain_regexps{$language};
			}

			$text =~ s/\&quot;/"/g;

			# allergens between underscores
			# _allergen_ + __allergen__ + ___allergen___

			$text =~ s/\b___([^,;_\(\)\[\]]+?)___\b/replace_allergen($language,$product_ref,$1,$`)/iesg;
			$text =~ s/\b__([^,;_\(\)\[\]]+?)__\b/replace_allergen($language,$product_ref,$1,$`)/iesg;
			$text =~ s/\b_([^,;_\(\)\[\]]+?)_\b/replace_allergen($language,$product_ref,$1,$`)/iesg;
			# _Weizen_eiweiß is not caught in last regex because of \b (word boundary).
			if ($language eq 'de') {
				$text =~ s/\b_([^,;_\(\)\[\]]+?)_/replace_allergen($language,$product_ref,$1,$`)/iesg;
			}

			# allergens in all caps, with other ingredients not in all caps

			if ($text =~ /[a-z]/) {
				# match ALL CAPS including space (but stop at the dash in "FRUITS A COQUE - Something")
				$text
					=~ s/\b([A-ZÌÒÁÉÍÓÚÝÂÊÎÔÛÃÑÕÄËÏÖŸÇŒß][A-ZÌÒÁÉÍÓÚÝÂÊÎÔÛÃÑÕÄËÏÖŸÇŒß]([A-ZÌÒÁÉÍÓÚÝÂÊÎÔÛÃÑÕÄËÏÖŸÇŒß' ]+))\b/replace_allergen_in_caps($language,$product_ref,$1,$`)/esg;
				# match ALL-CAPS including space and - (for NOIX DE SAINT-JACQUES)
				$text
					=~ s/\b([A-ZÌÒÁÉÍÓÚÝÂÊÎÔÛÃÑÕÄËÏÖŸÇŒß][A-ZÌÒÁÉÍÓÚÝÂÊÎÔÛÃÑÕÄËÏÖŸÇŒß]([A-ZÌÒÁÉÍÓÚÝÂÊÎÔÛÃÑÕÄËÏÖŸÇŒß'\- ]+))\b/replace_allergen_in_caps($language,$product_ref,$1,$`)/esg;
			}

			# allergens between separators

			# positive look ahead for the separators so that we can properly match the next word
			# match at least 3 characters so that we don't match the separator
			# Farine de blé 97% -> make numbers be separators
			$text
				=~ s/(^| - |_|\(|\[|\)|\]|,|$the|$and|$of|;|\.|$)((\s*)\w.+?)(?=(\s*)(^| - |_|\(|\[|\)|\]|,|$and|;|\.|\b($traces_regexp)\b|$))/replace_allergen_between_separators($language,$product_ref,$1, $2, "",$`)/iesg;

			# some allergens can be recognized in multiple ways.
			# e.g. _CELERY_ -> <span class="allergen"><span class="allergen"><span class="allergen">CELERI</span></span></span>
			$text =~ s/(<span class="allergen">)+/<span class="allergen">/g;
			$text =~ s/(<\/span>)+/<\/span>/g;

			$product_ref->{"ingredients_text_with_allergens_" . $language} = $text;

			if ($language eq $ingredients_lc) {
				$product_ref->{"ingredients_text_with_allergens"} = $text;
			}

		}
	}

	# If traces were entered in the allergens field, split them
	# Use the language the tag have been entered in

	my $traces_regexp;
	if (defined $may_contain_regexps{$product_ref->{traces_lc} || $ingredients_lc}) {
		$traces_regexp = $may_contain_regexps{$product_ref->{traces_lc} || $ingredients_lc};
	}

	if (    (defined $traces_regexp)
		and (defined $product_ref->{allergens})
		and ($product_ref->{allergens} =~ /\b($traces_regexp)\b\s*:?\s*/i))
	{
		if (defined $product_ref->{traces}) {
			$product_ref->{traces} .= ", " . $';
		}
		else {
			$product_ref->{traces} = $';
		}
		$product_ref->{allergens} = $`;
		$product_ref->{allergens} =~ s/\s+$//;
	}

	foreach my $field ("allergens", "traces") {

		# regenerate allergens and traces from the allergens_tags field so that it is prefixed with the values in the
		# main language of the product (which may be different than the $tag_lc language of the interface)

		my $tag_lc = $product_ref->{$field . "_lc"} || $ingredients_lc || "?";
		$product_ref->{$field . "_from_user"} = "($tag_lc) " . ($product_ref->{$field} // "");
		$product_ref->{$field . "_hierarchy"} = [gen_tags_hierarchy_taxonomy($tag_lc, $field, $product_ref->{$field})];
		$product_ref->{$field} = join(',', @{$product_ref->{$field . "_hierarchy"}});

		# concatenate allergens and traces fields from ingredients and entered by users

		$product_ref->{$field . "_from_ingredients"} =~ s/, $//;

		my $allergens = $product_ref->{$field . "_from_ingredients"};

		if ((defined $product_ref->{$field}) and ($product_ref->{$field} ne "")) {

			$allergens .= ", " . $product_ref->{$field};
		}

		$product_ref->{$field . "_hierarchy"} = [gen_tags_hierarchy_taxonomy($ingredients_lc, $field, $allergens)];
		$product_ref->{$field . "_tags"} = [];
		# print STDERR "result for $field : ";
		foreach my $tag (@{$product_ref->{$field . "_hierarchy"}}) {
			push @{$product_ref->{$field . "_tags"}}, get_allergens_taxonomyid($ingredients_lc, $tag);
			# print STDERR " - $tag";
		}
		# print STDERR "\n";
	}

	$log->debug("detect_allergens_from_text - done", {}) if $log->is_debug();

	return;
}

=head2 add_ingredients_matching_function ( $ingredients_ref, $match_function_ref )

Recursive function to compute the percentage of ingredients that match a specific function.

The match function takes 2 arguments:
- ingredient id
- processing (comma separated list of ingredients_processing taxonomy entries)

Used to compute % of fruits and vegetables, % of milk etc. which is needed by some algorithm
like the Nutri-Score.

=head3 Return values

=head4 $percent

Sum of matching ingredients percent.

=head4 $water_percent

Percent of water (used to recompute the percentage for categories of products that are consumed after removing water)

=cut

sub add_ingredients_matching_function ($ingredients_ref, $match_function_ref) {

	my $percent = 0;
	my $water_percent = 0;

	foreach my $ingredient_ref (@{$ingredients_ref}) {

		my $sub_ingredients_percent = 0;
		my $sub_ingredients_water_percent = 0;

		my $ingredient_percent;
		if (defined $ingredient_ref->{percent}) {
			$ingredient_percent = $ingredient_ref->{percent};
		}
		elsif (defined $ingredient_ref->{percent_estimate}) {
			$ingredient_percent = $ingredient_ref->{percent_estimate};
		}

		my $match = $match_function_ref->($ingredient_ref->{id}, $ingredient_ref->{processing});

		# We have a match and a percent
		if (($match) and (defined $ingredient_percent)) {
			$percent += $ingredient_percent;
		}
		# The ingredient does not match,
		# or we don't have percent_estimate if the ingredient analysis failed because of seemingly impossible values
		# in that case, try to get the possible percent values in nested sub ingredients
		elsif (defined $ingredient_ref->{ingredients}) {
			($sub_ingredients_percent, $sub_ingredients_water_percent)
				= add_ingredients_matching_function($ingredient_ref->{ingredients}, $match_function_ref);
			$percent += $sub_ingredients_percent;
		}
		# Keep track of water
		if ((is_a("ingredients", $ingredient_ref->{id}, 'en:water')) and (defined $ingredient_percent)) {
			# Count water only in the ingredient if we have something like "flavored water 80% (water, flavour)"
			$water_percent += $ingredient_percent;
		}
		else {
			# We may have water in sub ingredients
			$water_percent += $sub_ingredients_water_percent;
		}

	}
	return ($percent, $water_percent);
}

=head2 estimate_ingredients_matching_function ( $product_ref, $match_function_ref, $nutrient_id = undef )

This function analyzes the ingredients to estimate the percentage of ingredients of a specific type
(e.g. fruits/vegetables/legumes for the Nutri-Score).

=head3 Parameters

=head4 $product_ref

=head4 $match_function_ref

Reference to a function that matches specific ingredients (e.g. fruits/vegetables/legumes)

=head4 $nutrient_id (optional)

If the $nutrient_id argument is defined, we also store the nutrient value in $product_ref->{nutriments}.

=head3 Return value

Estimated percentage of ingredients matching the function.

=cut

sub estimate_ingredients_matching_function ($product_ref, $match_function_ref, $nutrient_id = undef) {

	my ($percent, $water_percent);

	if ((defined $product_ref->{ingredients}) and ((scalar @{$product_ref->{ingredients}}) > 0)) {

		($percent, $water_percent)
			= add_ingredients_matching_function($product_ref->{ingredients}, $match_function_ref);

		$log->debug("estimate_ingredients_matching_function", {percent => $percent, water_percent => $water_percent})
			if $log->is_debug();

		# For product categories where water is not consumed (e.g canned vegetables),
		# we recompute the percent of matching ingredients in the product without water
		# en:canned-plant-based-foods may be a bit broad, as some canned vegetables are consumed with the sauce/water
		# en:canned-fruits are not included as those are often in syrup, which is consumed
		if (    (defined $water_percent)
			and ($water_percent > 0)
			and ($water_percent < 100)
			and (has_tag($product_ref, "categories", "en:canned-plant-based-foods"))
			and not(has_tag($product_ref, "categories", "en:canned-fruits")))
		{
			$percent = $percent * 100 / (100 - $water_percent);
		}
	}

	# If we have specific ingredients, check if we have a higher fruits / vegetables content
	if (defined $product_ref->{specific_ingredients}) {
		my $specific_ingredients_percent = 0;
		foreach my $ingredient_ref (@{$product_ref->{specific_ingredients}}) {
			my $ingredient_id = $ingredient_ref->{id};
			# We can have specific ingredients with % or grams
			my $percent_or_quantity_g = $ingredient_ref->{percent} || $ingredient_ref->{quantity_g};
			if (defined $percent_or_quantity_g) {

				if ($match_function_ref->($ingredient_id)) {
					$specific_ingredients_percent += $percent_or_quantity_g;
				}
			}
		}

		if (    ($specific_ingredients_percent > 0)
			and ((not defined $percent) or ($specific_ingredients_percent > $percent)))
		{
			$percent = $specific_ingredients_percent;
		}
	}

	if (defined $nutrient_id) {
		if (defined $percent) {
			$product_ref->{nutriments}{$nutrient_id . "_100g"} = $percent;
			$product_ref->{nutriments}{$nutrient_id . "_serving"} = $percent;
		}
		elsif (defined $product_ref->{nutriments}) {
			delete $product_ref->{nutriments}{$nutrient_id . "_100g"};
			delete $product_ref->{nutriments}{$nutrient_id . "_serving"};
		}
	}

	return $percent;
}

=head2 is_fruits_vegetables_nuts_olive_walnut_rapeseed_oils ( $ingredient_id, $processing = undef )

Determine if an ingredient should be counted as "fruits, vegetables, nuts, olive / walnut / rapeseed oils"
in Nutriscore 2021 algorithm.

- we use the nutriscore_fruits_vegetables_nuts:en property to identify qualifying ingredients
- we check that the parent of those ingredients is not a flour
- we check that the ingredient does not have a processing like en:powder

NUTRI-SCORE FREQUENTLY ASKED QUESTIONS - UPDATED 27/09/2022:

"However, fruits, vegetables and pulses that are subject to further processing (e.g. concentrated fruit juice
sugars, powders, freeze-drying, candied fruits, fruits in stick form, flours leading to loss of water) do not
count. As an example, corn in the form of popcorn or soy proteins cannot be considered as vegetables.
Regarding the frying process, fried vegetables which are thick and only partially dehydrated by the process
can be taken into account, whereas crisps which are thin and completely dehydrated are excluded."

=cut

my $further_processing_regexp = 'en:candied|en:flour|en:freeze-dried|en:powder';

sub is_fruits_vegetables_nuts_olive_walnut_rapeseed_oils ($ingredient_id, $processing = undef) {

	my $nutriscore_fruits_vegetables_nuts
		= get_inherited_property("ingredients", $ingredient_id, "nutriscore_fruits_vegetables_nuts:en");

	# Check that the ingredient is not further processed
	my $is_a_further_processed_ingredient = is_a("ingredients", $ingredient_id, "en:flour");

	my $further_processed = ((defined $processing) and ($processing =~ /\b($further_processing_regexp)\b/));

	return (
		(
					(defined $nutriscore_fruits_vegetables_nuts)
				and ($nutriscore_fruits_vegetables_nuts eq "yes")
				and (not $is_a_further_processed_ingredient)
				and (not $further_processed)
		)
			or 0
	);
}

=head2 estimate_nutriscore_2021_fruits_vegetables_nuts_percent_from_ingredients ( product_ref )

This function analyzes the ingredients to estimate the minimum percentage of
fruits, vegetables, nuts, olive / walnut / rapeseed oil, so that we can compute
the Nutri-Score fruit points if we don't have a value given by the manufacturer
or estimated by users.

Results are stored in $product_ref->{nutriments}{"fruits-vegetables-nuts-estimate-from-ingredients_100g"} (and _serving)

=cut

sub estimate_nutriscore_2021_fruits_vegetables_nuts_percent_from_ingredients ($product_ref) {

	return estimate_ingredients_matching_function(
		$product_ref,
		\&is_fruits_vegetables_nuts_olive_walnut_rapeseed_oils,
		"fruits-vegetables-nuts-estimate-from-ingredients"
	);

}

=head2 is_fruits_vegetables_legumes ( $ingredient_id, $processing = undef)

Determine if an ingredient should be counted as "fruits, vegetables, legumes"
in Nutriscore 2023 algorithm.

- we use the eurocode_2_group_1:en and eurocode_2_group_2:en  property to identify qualifying ingredients
- we check that the parent of those ingredients is not a flour
- we check that the ingredient does not have a processing like en:powder

1.2.2. Ingredients contributing to the "Fruit, vegetables and legumes" component

The list of ingredients qualifying for the "Fruit, vegetables and legumes" component has been revised
to include the following Eurocodes:
•
Vegetables groups
o 8.10 (Leaf vegetables);
o 8.15 (Brassicas);
o 8.20 (Stalk vegetables);
o 8.25 (Shoot vegetables);
o 8.30 (Onion-family vegetables);
o 8.38 (Root vegetables);
o 8.40 (Fruit vegetables);
o 8.42 (Flower-head vegetables);
o 8.45 (Seed vegetables and immature pulses);
o 8.50 (Edible fungi);
o 8.55 (Seaweeds and algae);
o 8.60 (Vegetable mixtures)
Fruits groups
o 9.10 (Malaceous fruit);
o 9.20 (Prunus species fruit);
o 9.25 (Other stone fruit);
o 9.30 (Berries);
o 9.40 (Citrus fruit);
o 9.50 (Miscellaneous fruit);
o 9.60 (Fruit mixtures).
Pulses groups
o 7.10 (Pulses).

Additionally, in the fats and oils category specifically, oils derived from ingredients in the list qualify
for the component (e.g. olive and avocado).

--

NUTRI-SCORE FREQUENTLY ASKED QUESTIONS - UPDATED 27/09/2022:

"However, fruits, vegetables and pulses that are subject to further processing (e.g. concentrated fruit juice
sugars, powders, freeze-drying, candied fruits, fruits in stick form, flours leading to loss of water) do not
count. As an example, corn in the form of popcorn or soy proteins cannot be considered as vegetables.
Regarding the frying process, fried vegetables which are thick and only partially dehydrated by the process
can be taken into account, whereas crisps which are thin and completely dehydrated are excluded."

=cut

my %fruits_vegetables_legumes_eurocodes = (
	"8.10" => 1,
	"8.15" => 1,
	"8.20" => 1,
	"8.25" => 1,
	"8.30" => 1,
	"8.38" => 1,
	"8.40" => 1,
	"8.42" => 1,
	"8.45" => 1,
	"8.50" => 1,
	"8.55" => 1,
	"8.60" => 1,
	"9.10" => 1,
	"9.20" => 1,
	"9.25" => 1,
	"9.30" => 1,
	"9.40" => 1,
	"9.50" => 1,
	"9.60" => 1,
	"7.10" => 1,
);

sub is_fruits_vegetables_legumes ($ingredient_id, $processing = undef) {

	my $eurocode_2_group_1 = get_inherited_property("ingredients", $ingredient_id, "eurocode_2_group_1:en");
	my $eurocode_2_group_2 = get_inherited_property("ingredients", $ingredient_id, "eurocode_2_group_2:en");

	# Check that the ingredient is not further processed
	my $is_a_further_processed_ingredient = is_a("ingredients", $ingredient_id, "en:flour");

	my $further_processed = ((defined $processing) and ($processing =~ /\b($further_processing_regexp)\b/));

	return (
		(
			(
				# All fruits groups
				# TODO: check that we don't have entries under en:fruits that are in fact not listed in Eurocode 9 "Fruits and fruit products"
				((defined $eurocode_2_group_1) and ($eurocode_2_group_1 eq "9"))
					# Vegetables and legumes
					or ((defined $eurocode_2_group_2)
					and (exists $fruits_vegetables_legumes_eurocodes{$eurocode_2_group_2}))
			)
				and (not $is_a_further_processed_ingredient)
				and (not $further_processed)
		)
			or 0
	);
}

sub is_fruits_vegetables_legumes_for_fat_oil_nuts_seed ($ingredient_id, $processing = undef) {

	# for fat/oil/nuts/seeds products, oils of fruits and vegetables count for fruits and vegetables
	return (
		is_fruits_vegetables_legumes($ingredient_id, $processing)
			or (
			(
				   ($ingredient_id eq "en:olive-oil")
				or ($ingredient_id eq "en:avocado-oil")
			)
			)
			or 0
	);
}

=head2 estimate_nutriscore_2023_fruits_vegetables_legumes_percent_from_ingredients ( product_ref )

This function analyzes the ingredients to estimate the minimum percentage of
fruits, vegetables, legumes, so that we can compute the Nutri-Score (2023) fruit points.

Results are stored in $product_ref->{nutriments}{"fruits-vegetables-legumes-estimate-from-ingredients_100g"} (and _serving)

=cut

sub estimate_nutriscore_2023_fruits_vegetables_legumes_percent_from_ingredients ($product_ref) {

	# For fat/oil/nuts/seeds products, oils of fruits and vegetables count for fruits and vegetables
	my $matching_function_ref;
	if (is_fat_oil_nuts_seeds_for_nutrition_score($product_ref)) {
		$matching_function_ref = \&is_fruits_vegetables_legumes_for_fat_oil_nuts_seed;
	}
	else {
		$matching_function_ref = \&is_fruits_vegetables_legumes;
	}

	return estimate_ingredients_matching_function($product_ref, $matching_function_ref,
		"fruits-vegetables-legumes-estimate-from-ingredients",
	);
}

=head2 is_milk ( $ingredient_id, $processing = undef )

Determine if an ingredient should be counted as milk in Nutriscore 2021 algorithm

=cut

sub is_milk ($ingredient_id, $processing = undef) {

	return is_a("ingredients", $ingredient_id, "en:milk");
}

=head2 estimate_nutriscore_2021_milk_percent_from_ingredients ( product_ref )

This function analyzes the ingredients to estimate the percentage of milk in a product,
in order to know if a dairy drink should be considered as a food (at least 80% of milk) or a beverage.

Return value: estimated % of milk.

=cut

sub estimate_nutriscore_2021_milk_percent_from_ingredients ($product_ref) {

	return estimate_ingredients_matching_function($product_ref, \&is_milk);
}

=head2 is_red_meat ( $ingredient_id )

Determine if an ingredient should be counted as red meat in Nutriscore 2023 algorithm

=cut

sub is_red_meat ($ingredient_id, $ingredient_processing = undef) {

	my $red_meat_property = get_inherited_property("ingredients", $ingredient_id, "nutriscore_red_meat:en");
	if ((defined $red_meat_property) and ($red_meat_property eq "yes")) {
		return 1;
	}
	return 0;
}

=head2 estimate_nutriscore_2023_red_meat_percent_from_ingredients ( product_ref )

This function analyzes the ingredients to estimate the percentage of red meat,
so that we can determine if the maximum limit of 2 points for proteins
should be applied in the Nutri-Score 2023 algorithm.

=cut

sub estimate_nutriscore_2023_red_meat_percent_from_ingredients ($product_ref) {

	return estimate_ingredients_matching_function($product_ref, \&is_red_meat);
}

=head2 sub get_ingredients_with_property_value ($ingredients_ref, $property, $value)

Returns a list of ingredients that have a specific property value.

=cut

sub get_ingredients_with_property_value ($ingredients_ref, $property, $value) {

	my @matching_ingredients = ();

	foreach my $ingredient_ref (@{$ingredients_ref}) {

		my ($property_value, $matching_ingredient_id)
			= get_inherited_property_and_matching_tag("ingredients", $ingredient_ref->{id}, $property);
		if ((defined $property_value) and ($property_value eq $value)) {
			push @matching_ingredients, $matching_ingredient_id;
		}

		if (defined $ingredient_ref->{ingredients}) {
			push @matching_ingredients,
				get_ingredients_with_property_value($ingredient_ref->{ingredients}, $property, $value);
		}
	}

	return @matching_ingredients;
}

1;<|MERGE_RESOLUTION|>--- conflicted
+++ resolved
@@ -3380,51 +3380,6 @@
 		# If the ingredient is organic...
 		if ($ingredient_ref->{labels} =~ /\ben:organic\b/) {
 
-<<<<<<< HEAD
-		    # ...we retrieve the organic ecobalyse code
-		    my $ecobalyse_code = get_inherited_property("ingredients", $ingredient_ref->{id}, "ecobalyse_labels_en_organic:en");
-		    if (defined $ecobalyse_code) {
-        		$ingredient_ref->{ecobalyse_code} = $ecobalyse_code;
-		    }
-		    else {
-				# Else, we retrieve the default ecobalyse code
-		        my $ecobalyse_code = get_inherited_property("ingredients", $ingredient_ref->{id}, "ecobalyse:en");
-		        if (defined $ecobalyse_code) {
-		            $ingredient_ref->{ecobalyse_code} = $ecobalyse_code;
-        		}
-				else {
-					# Else, we retrieve the proxy ecobalyse code
-			        my $ecobalyse_proxy_code = get_inherited_property("ingredients", $ingredient_ref->{id}, "ecobalyse_proxy:en");
-			        if (defined $ecobalyse_proxy_code) {
-			            $ingredient_ref->{ecobalyse_proxy_code} = $ecobalyse_proxy_code;
-        			}
-		        	else {
-        		    	# Else, we add the ingredient to the list of ingredients without ecobalyse code
-			            push(@ingredients_without_ecobalyse_ids, $ingredient_ref->{id});
-    	    		}
-			    }
-			}
-
-		#If the ingredient is not organic...
-		} else {
-
-			# ...we retrieve the default ecobalyse code
-		    my $ecobalyse_code = get_inherited_property("ingredients", $ingredient_ref->{id}, "ecobalyse:en");
-		    if (defined $ecobalyse_code) {
-        		$ingredient_ref->{ecobalyse_code} = $ecobalyse_code;
-		    }
-		    else {
-				# Else, we retrieve the proxy ecobalyse code
-        		my $ecobalyse_proxy_code = get_inherited_property("ingredients", $ingredient_ref->{id}, "ecobalyse_proxy:en");
-		        if (defined $ecobalyse_proxy_code) {
-        		    $ingredient_ref->{ecobalyse_proxy_code} = $ecobalyse_proxy_code;
-		        }
-        		else {
-		            # Else, we add the ingredient to the list of ingredients without ecobalyse code
-        		    push(@ingredients_without_ecobalyse_ids, $ingredient_ref->{id});
-		        }
-    		}
-=======
 			# Retrieve the correct ecobalyse code
 			my $ecobalyse_code
 				= get_inherited_property("ingredients", $ingredient_ref->{id}, "ecobalyse_labels_en_organic:en");
@@ -3463,7 +3418,6 @@
 				}
 			}
 
->>>>>>> 34ad737a
 		}
 
 		#ecobalyse:en
