# This file is part of Product Opener.
#
# Product Opener
# Copyright (C) 2011-2019 Association Open Food Facts
# Contact: contact@openfoodfacts.org
# Address: 21 rue des Iles, 94100 Saint-Maur des Fossés, France
#
# Product Opener is free software: you can redistribute it and/or modify
# it under the terms of the GNU Affero General Public License as
# published by the Free Software Foundation, either version 3 of the
# License, or (at your option) any later version.
#
# This program is distributed in the hope that it will be useful,
# but WITHOUT ANY WARRANTY; without even the implied warranty of
# MERCHANTABILITY or FITNESS FOR A PARTICULAR PURPOSE.  See the
# GNU Affero General Public License for more details.
#
# You should have received a copy of the GNU Affero General Public License
# along with this program.  If not, see <http://www.gnu.org/licenses/>.

=head1 NAME

ProductOpener::Ingredients - process and analyze ingredients lists

=head1 SYNOPSIS

C<ProductOpener::Ingredients> processes, normalize, parses and analyze
ingredients lists to extract and recognize individual ingredients,
additives and allernes, and to compute product properties related to
ingredients (is the product vegetarian, vegan, does it contain palm oil etc.)

    use ProductOpener::Ingredients qw/:all/;

	[..]

	clean_ingredients_text($product_ref);

	extract_ingredients_from_text($product_ref);

	extract_ingredients_classes_from_text($product_ref);

	detect_allergens_from_text($product_ref);

	compute_carbon_footprint_from_ingredients($product_ref);

=head1 DESCRIPTION

[..]

=cut

package ProductOpener::Ingredients;

use utf8;
use Modern::Perl '2017';
use Exporter    qw< import >;

BEGIN
{
	use vars qw(@ISA @EXPORT @EXPORT_OK %EXPORT_TAGS);
	@EXPORT = qw();            # symbols to export by default
	@EXPORT_OK = qw(
		&extract_ingredients_from_image

		&separate_additive_class

		&compute_carbon_footprint_from_ingredients
		&compute_carbon_footprint_from_meat_or_fish

		&split_generic_name_from_ingredients
		&clean_ingredients_text_for_lang
		&cut_ingredients_text_for_lang
		&clean_ingredients_text

		&detect_allergens_from_text

		&normalize_a_of_b
		&normalize_enumeration

		&extract_ingredients_classes_from_text

		&extract_ingredients_from_text
		&preparse_ingredients_text
		&parse_ingredients_text
		&analyze_ingredients
		&flatten_sub_ingredients_and_compute_ingredients_tags

		&compute_ingredients_percent_values
		&init_percent_values
		&set_percent_min_values
		&set_percent_max_values
		&delete_ingredients_percent_values

		&add_fruits
		&estimate_nutriscore_fruits_vegetables_nuts_value_from_ingredients

	);	# symbols to export on request
	%EXPORT_TAGS = (all => [@EXPORT_OK]);
}

use vars @EXPORT_OK;
use experimental 'smartmatch';

use ProductOpener::Store qw/:all/;
use ProductOpener::Config qw/:all/;
use ProductOpener::Users qw/:all/;
use ProductOpener::TagsEntries qw/:all/;
use ProductOpener::Tags qw/:all/;
use ProductOpener::Products qw/:all/;
use ProductOpener::URL qw/:all/;
use ProductOpener::Images qw/:all/;
use ProductOpener::Lang qw/:all/;

use Encode;
use Clone qw(clone);

use LWP::UserAgent;
use Encode;
use JSON::PP;
use Log::Any qw($log);
use List::MoreUtils qw(uniq);
use Test::More;

# MIDDLE DOT with common substitutes (BULLET variants, BULLET OPERATOR and DOT OPERATOR (multiplication))
my $middle_dot = qr/(?:\N{U+00B7}|\N{U+2022}|\N{U+2023}|\N{U+25E6}|\N{U+2043}|\N{U+204C}|\N{U+204D}|\N{U+2219}|\N{U+22C5})/i;

# Unicode category 'Punctuation, Dash', SWUNG DASH and MINUS SIGN
my $dashes = qr/(?:\p{Pd}|\N{U+2053}|\N{U+2212})/i;

# ',' and synonyms - COMMA, SMALL COMMA, FULLWIDTH COMMA, IDEOGRAPHIC COMMA, SMALL IDEOGRAPHIC COMMA, HALFWIDTH IDEOGRAPHIC COMMA
my $commas = qr/(?:\N{U+002C}|\N{U+FE50}|\N{U+FF0C}|\N{U+3001}|\N{U+FE51}|\N{U+FF64})/i;

# '.' and synonyms - FULL STOP, SMALL FULL STOP, FULLWIDTH FULL STOP, IDEOGRAPHIC FULL STOP, HALFWIDTH IDEOGRAPHIC FULL STOP
my $stops = qr/(?:\N{U+002E}|\N{U+FE52}|\N{U+FF0E}|\N{U+3002}|\N{U+FE61})/i;

# '(' and other opening brackets ('Punctuation, Open' without QUOTEs)
my $obrackets = qr/(?![\N{U+201A}|\N{U+201E}|\N{U+276E}|\N{U+2E42}|\N{U+301D}])[\p{Ps}]/i;
# ')' and other closing brackets ('Punctuation, Close' without QUOTEs)
my $cbrackets = qr/(?![\N{U+276F}|\N{U+301E}|\N{U+301F}])[\p{Pe}]/i;

my $separators_except_comma = qr/(;|:|$middle_dot|\[|\{|\(|( $dashes ))|(\/)/i; # separators include the dot . followed by a space, but we don't want to separate 1.4 etc.

my $separators = qr/($stops\s|$commas|$separators_except_comma)/i;


# do not add sub ( ) in the regexps below as it would change which parts gets matched in $1, $2 etc. in other regexps that use those regexps
# put the longest strings first, so that we can match "possible traces" before "traces"
my %may_contain_regexps = (

	en => "possible traces|traces|may contain",
	da => "produktet kan indeholde|kan indeholde spor|eventuelle spor|kan indeholde|mulige spor",
	de => "Kann Spuren|Spuren",
	es => "puede contener|trazas|traza",
	fi => "saattaa sisältää pienehköjä määriä muita|saattaa sisältää pieniä määriä muita|saattaa sisältää pienehköjä määriä|saattaa sisältää pieniä määriä|voi sisältää vähäisiä määriä|saattaa sisältää hivenen|saattaa sisältää pieniä|saattaa sisältää jäämiä|sisältää pienen määrän|jossa käsitellään myös|saattaa sisältää myös|jossa käsitellään|saattaa sisältää",
	fr => "peut contenir|qui utilise|utilisant|qui utilise aussi|qui manipule|manipulisant|qui manipule aussi|traces possibles|traces d'allergènes potentielles|trace possible|traces potentielles|trace potentielle|traces éventuelles|traces eventuelles|trace éventuelle|trace eventuelle|traces|trace",
	is => "getur innihaldið leifar|gæti innihaldið snefil|getur innihaldið",
	it => "può contenere|puo contenere|che utilizza anche|possibili tracce|eventuali tracce|possibile traccia|eventuale traccia|tracce|traccia",
	nl => "Dit product kan sporen van|Kan sporen van",
	nb => "kan inneholde spor|kan forekomme spor|kan inneholde|kan forekomme",
	sv => "kan innehålla små mängder|kan innehålla spår|kan innehålla",
);

my %contains_regexps = (

	en => "contains",
	da => "indeholder",
	es => "contiene",
	fr => "contient",
	nl => "bevat",
	sv => "innehåller",
);

my %contains_or_may_contain_regexps = (
	allergens => \%contains_regexps,
	traces => \%may_contain_regexps,
);

my %allergens_stopwords = ();

my %allergens_regexps = ();

# Needs to be called after Tags.pm has loaded taxonomies

=head1 FUNCTIONS

=head2 init_allergens_regexps () - initialize regular expressions needed for ingredients parsing

This function initializes regular expressions needed to parse traces and allergens in ingredients lists.

=cut

sub init_allergens_regexps() {

	# Allergens stopwords

	foreach my $key (sort keys %{$stopwords{"allergens"}}) {
		if ($key =~ /\.strings/) {
			my $allergens_lc = $`;
			$allergens_stopwords{$allergens_lc} = join('|', uniq(@{$stopwords{"allergens"}{$key}}));
			#print STDERR "allergens_regexp - $allergens_lc - " . $allergens_stopwords{$allergens_lc} . "\n";
		}
	}

	# Allergens

	foreach my $allergens_lc (uniq(keys %contains_regexps, keys %may_contain_regexps)) {

		my @allergenssuffixes = ();

		# Add synonyms in target language
		if (defined $translations_to{allergens}) {
			foreach my $allergen (keys %{$translations_to{allergens}}) {
				if (defined $translations_to{allergens}{$allergen}{$allergens_lc}) {
					# push @allergenssuffixes, $translations_to{allergens}{$allergen}{$allergens_lc};
					# the synonyms below also contain the main translation as the first entry

					my $allergens_lc_allergenid = get_string_id_for_lang($allergens_lc, $translations_to{allergens}{$allergen}{$allergens_lc});

					foreach my $synonym (@{$synonyms_for{allergens}{$allergens_lc}{$allergens_lc_allergenid}}) {
						push @allergenssuffixes, $synonym;
					}
				}
			}
		}

		$allergens_regexps{$allergens_lc} = "";

		foreach my $suffix (sort { length($b) <=> length($a) } @allergenssuffixes) {
			# simple singulars and plurals
			my $singular = $suffix;
			$suffix =~ s/s$//;
			$allergens_regexps{$allergens_lc} .= '|' . $suffix . '|' . $suffix . 's'  ;

			my $unaccented_suffix = unac_string_perl($suffix);
			if ($unaccented_suffix ne $suffix) {
				$allergens_regexps{$allergens_lc} .= '|' . $unaccented_suffix . '|' . $unaccented_suffix . 's';
			}

		}
		$allergens_regexps{$allergens_lc} =~ s/^\|//;
	}
}


# Abbreviations that contain dots.
# The dots interfere with the parsing: replace them with the full name.

my %abbreviations = (

all => [
	["B. actiregularis", "bifidus actiregularis"], # Danone trademark
	["B. lactis", "bifidobacterium lactis"],
	["L. acidophilus", "lactobacillus acidophilus"],
	["L. bulgaricus", "lactobacillus bulgaricus"],
	["L. casei", "lactobacillus casei"],
	["L. lactis", "lactobacillus lactis"],
	["L. plantarum", "lactobacillus plantarum"],
	["L. reuteri", "lactobacillus reuteri"],
	["L. rhamnosus", "lactobacillus rhamnosus"],
	["S. thermophilus", "streptococcus thermophilus"],
],

da => [
	[ "bl. a", "blandt andet" ],
	[ "inkl.", "inklusive" ],
	[ "mod.",  "modificeret" ],
	[ "past.", "pasteuriserede" ],
],

en => [
	["vit.", "vitamin"],

],

es => [
	["vit.", "vitamina"],
],

fi => [
	[ "mikro.", "mikrobiologinen" ],
	[ "mm.",    "muun muassa" ],
	[ "sis.",   "sisältää" ],
],

fr => [
	["vit.", "Vitamine"],
	["Mat. Gr.", "Matières Grasses"],
],

nb => [
	[ "bl. a", "blant annet" ],
	[ "inkl.", "inklusive" ],
	[ "papr.", "paprika" ],
],

sv => [
	[ "bl. a",            "bland annat" ],
	[ "förtjockn.medel",  "förtjockningsmedel" ],
	[ "inkl.",            "inklusive" ],
	[ "kons.medel",       "konserveringsmedel" ],
	[ "max.",             "maximum" ],
	[ "mikrob.",          "mikrobiellt" ],
	[ "min.",             "minimum" ],
	[ "mod.",             "modifierad" ],
	[ "past.",            "pastöriserad" ],
	[ "stabil.",          "stabiliseringsämne" ],
	[ "surhetsreg.",      "surhetsreglerande" ],
	[ "veg.",             "vegetabilisk" ],
],
);

my %of = (
	en => " of ",
	ca => " de ",
	da => " af ",
	de => " von ",
	es => " de ",
	fr => " de la | de | du | des | d'",
	is => " af ",
	it => " di | d'",
	nl => " of ",
	nb => " av ",
	sv => " av ",
);

my %and = (
	en => " and ",
	ca => " i ",
	da => " og ",
	de => " und ",
	es => " y ",	# Spanish "e" before "i" and "hi" is handled by preparse_text()
	fi => " ja ",
	fr => " et ",
	is => " og ",
	it => " e ",
	nl => " en ",
	nb => " og ",
	pt => " e ",
	sv => " och ",
);

my %and_of = (
	en => " and of ",
	ca => " i de ",
	da => " og af ",
	de => " und von ",
	es => " y de ",
	fr => " et de la | et de l'| et du | et des | et d'| et de ",
	is => " og af ",
	it => " e di | e d'",
	nb => " og av ",
	sv => " och av ",
);

my %and_or = (
	en => " and | or | and/or | and / or ",
	da => " og | eller | og/eller | og / eller ",
	de => " und | oder | und/oder | und / oder ",
	es => " y | e | o | y/o | y / o ",
	fi => " ja | tai | ja/tai | ja / tai ",
	fr => " et | ou | et/ou | et / ou ",
	is => " og | eða | og/eða | og / eða ",
	it => " e | o | e/o | e / o",
	nl => " en/of | en / of ",
	nb => " og | eller | og/eller | og / eller ",
	sv => " och | eller | och/eller | och / eller ",
);


my %the = (
	en => " the ",
	es => " el | la | los | las ",
	fr => " le | la | les | l'",
	it => " il | lo | la | i | gli | le | l'",
	nl => " de | het ",
);




# Labels that we want to recognize in the ingredients
# e.g. "fraises issues de l'agriculture biologique"

# Put composed labels like fair-trade-organic first
my @labels = ("en:fair-trade-organic", "en:organic", "en:fair-trade", "en:pgi");
my %labels_regexps = ();

# Needs to be called after Tags.pm has loaded taxonomies

=head1 FUNCTIONS

=head2 init_labels_regexps () - initialize regular expressions needed for ingredients parsing

This function creates regular expressions that match all variations of labels
that we want to recognize in ingredients lists, such as organic and fair trade.

=cut

sub init_labels_regexps() {

	foreach my $labelid (@labels) {

		foreach my $label_lc (keys %{$translations_to{labels}{$labelid}}) {

			# the synonyms below also contain the main translation as the first entry

			my $label_lc_labelid = get_string_id_for_lang($label_lc, $translations_to{labels}{$labelid}{$label_lc});

			my @synonyms = ();

			foreach my $synonym (@{$synonyms_for{labels}{$label_lc}{$label_lc_labelid}}) {
				push @synonyms, $synonym;
			}

			my $label_regexp = "";
			foreach my $synonym (sort { length($b) <=> length($a) } @synonyms) {

				# IGP - Indication Géographique Protégée -> IGP: Indication Géographique Protégée
				$synonym =~ s/ - /\( - |: | : \)/g;

				# simple singulars and plurals
				my $singular = $synonym;
				$synonym =~ s/s$//;
				$label_regexp .= '|' . $synonym . '|' . $synonym . 's';

				my $unaccented_synonym = unac_string_perl($synonym);
				if ($unaccented_synonym ne $synonym) {
					$label_regexp .= '|' . $unaccented_synonym . '|' . $unaccented_synonym . 's';
				}

			}
			$label_regexp =~ s/^\|//;
			defined $labels_regexps{$label_lc} or $labels_regexps{$label_lc} = {};
			$labels_regexps{$label_lc}{$labelid} = $label_regexp;
			#print STDERR "labels_regexps - label_lc: $label_lc - labelid: $labelid - regexp: $label_regexp\n";
		}
	}
}

# Ingredients processing regexps

my %ingredients_processing_regexps = ();

sub init_ingredients_processing_regexps() {

	foreach my $ingredients_processing (sort { (length($b) <=> length($a)) || ($a cmp $b) } keys %{$translations_to{ingredients_processing}}) {

		foreach my $l (sort keys %{$translations_to{ingredients_processing}{$ingredients_processing}}) {

			defined $ingredients_processing_regexps{$l}  or $ingredients_processing_regexps{$l}  = [];

			my %synonyms = ();

			# the synonyms below also contain the main translation as the first entry

			my $l_ingredients_processing = get_string_id_for_lang($l, $translations_to{ingredients_processing}{$ingredients_processing}{$l});

			foreach my $synonym (sort @{$synonyms_for{ingredients_processing}{$l}{$l_ingredients_processing}}) {
				$synonyms{$synonym} = 1;
				# unaccented forms
				$synonyms{unac_string_perl($synonym)} = 1;
			}

			# We want to match the longest strings first
			# Unfortunately, the following does not work:
			# my $regexp = join('|', sort { length($b) <=> length($a) } keys %synonyms);
			# -> if we have (gehackte|gehackt) and we parse "gehackte something", it will match "gehackt".
			# -> just create one regexp for each synonym...
			foreach my $synonym (sort { length($b) <=> length($a) } keys %synonyms) {
				push @{$ingredients_processing_regexps{$l}}, [$ingredients_processing , $synonym];
				#print STDERR "ingredients_processing_regexps{$l}: ingredient_processing: $ingredients_processing - regexp: $synonym \n";
			}
		}
	}
}


# Additives classes regexps

my %additives_classes_regexps = ();

sub init_additives_classes_regexps() {

	# Create a regexp with all synonyms of all additives classes
	my %additives_classes_synonyms = ();

	foreach my $additives_class (keys %{$translations_to{additives_classes}}) {

		# do not turn vitamin a in vitamin : a-z
		next if $additives_class eq "en:vitamins";

		foreach my $l (keys %{$translations_to{additives_classes}{$additives_class}}) {

			defined $additives_classes_synonyms{$l} or $additives_classes_synonyms{$l} = {};

			# the synonyms below also contain the main translation as the first entry

			my $l_additives_class = get_string_id_for_lang($l, $translations_to{additives_classes}{$additives_class}{$l});

			foreach my $synonym (@{$synonyms_for{additives_classes}{$l}{$l_additives_class}}) {
				$additives_classes_synonyms{$l}{$synonym} = 1;
				# simple singulars and plurals + unaccented forms
				$additives_classes_synonyms{$l}{unac_string_perl($synonym)} = 1;
				$synonym =~ s/s$//;
				$additives_classes_synonyms{$l}{$synonym} = 1;
				$additives_classes_synonyms{$l}{unac_string_perl($synonym)} = 1;
				$additives_classes_synonyms{$l}{$synonym . "s"} = 1;
				$additives_classes_synonyms{$l}{unac_string_perl($synonym . "s")} = 1;
			}
		}
	}

	foreach my $l (sort keys %additives_classes_synonyms) {
		# Match the longest strings first
		$additives_classes_regexps{$l} = join('|', sort { length($b) <=> length($a) } keys %{$additives_classes_synonyms{$l}});
		# print STDERR "additives_classes_regexps{$l}: " . $additives_classes_regexps{$l} . "\n";
	}
}

if ((keys %labels_regexps) > 0) { exit; }

# load ingredients classes
opendir(DH, "$data_root/ingredients") or $log->error("cannot open ingredients directory", { path => "$data_root/ingredients", error => $! });

foreach my $f (readdir(DH)) {
	# Skip entry if its not a valid file
	next if $f eq '.';
	next if $f eq '..';
	next if ($f !~ /\.txt$/);

	# Remove file extension
	my $class = $f;
	$class =~ s/\.txt$//;

	$ingredients_classes{$class} = {};

	open(my $IN, "<:encoding(UTF-8)", "$data_root/ingredients/$f");
	while (<$IN>) {
		# Skip EOF and lines prefixed with #
		chomp;
		next if /^\#/;

		my ($canon_name, $other_names, $misc, $desc, $level, $warning) = split("\t");
		my $id = get_string_id_for_lang("no_language", $canon_name);
		next if (not defined $id) or ($id eq '');
		(not defined $level) and $level = 0;

		# additives: always set level to 0 right now, until we have a better list
		$level = 0;

		if (not defined $ingredients_classes{$class}{$id}) {
			# E322 before E322(i) : E322 should be associated with "lecithine"
			$ingredients_classes{$class}{$id} = {name=>$canon_name, id=>$id, other_names=>$other_names, level=>$level, description=>$desc, warning=>$warning};
		}
		#print STDERR "name: $canon_name\nother_names: $other_names\n";
		if (defined $other_names) {
			foreach my $other_name (split(/,/, $other_names)) {
				$other_name =~ s/^\s+//;
				$other_name =~ s/\s+$//;
				my $other_id = get_string_id_for_lang("no_language",$other_name);
				next if $other_id eq '';
				next if $other_name eq '';
				if (not defined $ingredients_classes{$class}{$other_id}) { # Take the first one
					$ingredients_classes{$class}{$other_id} = {name=>$other_name, id=>$id};
					#print STDERR "$id\t$other_id\n";
				}
			}
		}
	}
	close $IN;

	$ingredients_classes_sorted{$class} = [sort keys %{$ingredients_classes{$class}}];
}
closedir(DH);



sub compute_carbon_footprint_from_ingredients($) {

	my $product_ref = shift;

	if (defined $product_ref->{nutriments}) {
		delete $product_ref->{nutriments}{"carbon-footprint-from-known-ingredients_100g"};
	}

	remove_tag($product_ref, "misc", "en:environment-infocard");
	remove_tag($product_ref, "misc", "en:carbon-footprint-from-known-ingredients");

	delete $product_ref->{"carbon_footprint_from_known_ingredients_debug"};

	# Limit to France, as the carbon values from ADEME are intended for France
	if ((has_tag($product_ref, "countries", "en:france")) and (defined $product_ref->{ingredients})) {

		my $carbon_footprint = 0;
		my $carbon_percent = 0;

		foreach my $ingredient_ref (@{$product_ref->{ingredients}}) {

			$log->debug("carbon-footprint-from-known-ingredients_100g", { id =>  $ingredient_ref->{id} }) if $log->is_debug();

			if ((defined $ingredient_ref->{percent}) and ($ingredient_ref->{percent} > 0)) {

				$log->debug("carbon-footprint-from-known-ingredients_100g", { percent =>  $ingredient_ref->{percent} }) if $log->is_debug();

				my $carbon_footprint_ingredient = get_inherited_property('ingredients', $ingredient_ref->{id}, "carbon_footprint_fr_foodges_value:fr");

				if(defined $carbon_footprint_ingredient)
				{
					$carbon_footprint += $ingredient_ref->{percent} * $carbon_footprint_ingredient;
					$carbon_percent	+= $ingredient_ref->{percent};

					if (not defined $product_ref->{"carbon_footprint_from_known_ingredients_debug"}) {
						$product_ref->{"carbon_footprint_from_known_ingredients_debug"} = "";
					}
					$product_ref->{"carbon_footprint_from_known_ingredients_debug"} .= $ingredient_ref->{id}
					. " " . $ingredient_ref->{percent} . "% x $carbon_footprint_ingredient = " . $ingredient_ref->{percent} * $carbon_footprint_ingredient . " g - ";
				}
			}
		}

		if ($carbon_footprint > 0) {
			$product_ref->{nutriments}{"carbon-footprint-from-known-ingredients_100g"} = $carbon_footprint;
			$product_ref->{carbon_footprint_percent_of_known_ingredients} = $carbon_percent;

			defined $product_ref->{misc_tags} or $product_ref->{misc_tags} = [];
			add_tag($product_ref, "misc", "en:carbon-footprint-from-known-ingredients");
		}
	}
}


sub compute_carbon_footprint_from_meat_or_fish($) {

	my $product_ref = shift;

	if (defined $product_ref->{nutriments}) {
		delete $product_ref->{nutriments}{"carbon-footprint-from-meat-or-fish"};
		delete $product_ref->{nutriments}{"carbon-footprint-from-meat-or-fish_100g"};
		delete $product_ref->{nutriments}{"carbon-footprint-from-meat-or-fish_serving"};
		delete $product_ref->{nutriments}{"carbon-footprint-from-meat-or-fish_product"};
	}

	remove_tag($product_ref, "misc", "en:carbon-footprint-from-meat-or-fish");

	delete $product_ref->{"carbon_footprint_from_meat_or_fish_debug"};

	# Compute the carbon footprint from meat or fish ingredients, when the percentage is known

	#ingredients: [
	#{
	#rank: 1,
	#text: "Eau",
	#id: "en:water"
	#},
	#{
	#percent: "10.9",
	#text: "_saumon_",
	#rank: 2,
	#id: "en:salmon"
	#},
	my @parents = qw(
		en:beef-meat
		en:pork-meat
		en:veal-meat
		en:rabbit-meat
		en:chicken-meat
		en:turkey-meat
		en:smoked-salmon
		en:salmon
	);

	# Values from FoodGES

	my %carbon = (
		"en:beef-meat" => 35.8,
		"en:pork-meat" => 7.4,
		"en:veal-meat" => 20.5,
		"en:rabbit-meat" => 8.1,
		"en:chicken-meat" => 4.9,
		"en:turkey-meat" => 6.5,
		"en:smoked-salmon" => 5.5,
		"en:salmon" => 6.5,
		"en:smoked-trout" => 5.5,
		"en:trout" => 6.5,
	);

	# Limit to France, as the carbon values from ADEME are intended for France

	if ((has_tag($product_ref, "countries", "en:france")) and (defined $product_ref->{ingredients})) {

		my $carbon_footprint = 0;

		foreach my $ingredient_ref (@{$product_ref->{ingredients}}) {

			$log->debug("compute_carbon_footprint_from_meat_or_fish", { id =>  $ingredient_ref->{id} }) if $log->is_debug();

			if ((defined $ingredient_ref->{percent}) and ($ingredient_ref->{percent} > 0)) {

				$log->debug("compute_carbon_footprint_from_meat_or_fish", { percent =>  $ingredient_ref->{percent} }) if $log->is_debug();

				foreach my $parent (@parents) {
					if (is_a('ingredients', $ingredient_ref->{id}, $parent)) {
						$carbon_footprint += $ingredient_ref->{percent} * $carbon{$parent};
						$log->debug("found a parent with carbon footprint", { parent =>  $parent }) if $log->is_debug();

						if (not defined $product_ref->{"carbon_footprint_from_meat_or_fish_debug"}) {
							$product_ref->{"carbon_footprint_from_meat_or_fish_debug"} = "";
						}
						$product_ref->{"carbon_footprint_from_meat_or_fish_debug"} .= $ingredient_ref->{id} . " => " . $parent
						. " " . $ingredient_ref->{percent} . "% x $carbon{$parent} = " . $ingredient_ref->{percent} * $carbon{$parent} . " g - ";

						last;
					}
				}
			}
		}

		if ($carbon_footprint > 0) {
			$product_ref->{nutriments}{"carbon-footprint-from-meat-or-fish_100g"} = $carbon_footprint;
			$product_ref->{"carbon_footprint_from_meat_or_fish_debug"} =~ s/ - $//;
			defined $product_ref->{misc_tags} or $product_ref->{misc_tags} = [];
			add_tag($product_ref, "misc", "en:carbon-footprint-from-meat-or-fish");
		}
	}
}



sub extract_ingredients_from_image($$$$) {

	my $product_ref = shift;
	my $id = shift;
	my $ocr_engine = shift;
	my $results_ref = shift;

	my $lc = $product_ref->{lc};

	if ($id =~ /_(\w\w)$/) {
		$lc = $1;
	}

	extract_text_from_image($product_ref, $id, "ingredients_text_from_image", $ocr_engine, $results_ref);

	# remove nutrition facts etc.
	if (($results_ref->{status} == 0) and (defined $results_ref->{ingredients_text_from_image})) {

		$results_ref->{ingredients_text_from_image_orig} = $product_ref->{ingredients_text_from_image};
		$results_ref->{ingredients_text_from_image} = cut_ingredients_text_for_lang($results_ref->{ingredients_text_from_image}, $lc);

	}
}


my %min_regexp = (
	en => "min|min\.|minimum",
	es => "min|min\.|mín|mín\.|mínimo|minimo|minimum",
	fr => "min|min\.|mini|minimum",
);

# Words that can be ignored after a percent
# e.g. 50% du poids total, 30% of the total weight

my %ignore_strings_after_percent = (
	en => "of (the )?total weight",
	es => "(en el chocolate( con leche)?)",
	fr => "(dans le chocolat( (blanc|noir|au lait))?)|(du poids total|du poids)",
);




sub parse_ingredients_text($) {

	my $product_ref = shift;

	my $debug_ingredients = 0;

	return if not defined $product_ref->{ingredients_text};

	my $text = $product_ref->{ingredients_text};

	$log->debug("extracting ingredients from text", { text => $text }) if $log->is_debug();

	my $product_lc = $product_ref->{lc};

	$text = preparse_ingredients_text($product_lc, $text);

	$log->debug("preparsed ingredients from text", { text => $text }) if $log->is_debug();

	# Remove allergens and traces that have been preparsed
	# jus de pomme, eau, sucre. Traces possibles de c\x{e9}leri, moutarde et gluten.",
	# -> jus de pomme, eau, sucre. Traces éventuelles : céleri, Traces éventuelles : moutarde, Traces éventuelles : gluten.

	my $traces = $Lang{traces}{$product_lc};
	my $allergens = $Lang{allergens}{$product_lc};
	$text =~ s/\b($traces|$allergens)\s?:\s?([^,\.]+)//ig;

	# unify newline feeds to \n
	$text =~ s/\r\n/\n/g;
	$text =~ s/\R/\n/g;

	# remove ending . and ending whitespaces
	$text =~ s/(\s|\.)+$//;

	# $product_ref->{ingredients_tags} = ["first-ingredient", "second-ingredient"...]
	# $product_ref->{ingredients}= [{id =>, text =>, percent => etc. }, ] # bio / équitable ?

	$product_ref->{ingredients} = [];
	$product_ref->{'ingredients_tags'} = [];

	# farine (12%), chocolat (beurre de cacao (15%), sucre [10%], protéines de lait, oeuf 1%) - émulsifiants : E463, E432 et E472 - correcteurs d'acidité : E322/E333 E474-E475, acidifiant (acide citrique, acide phosphorique) - sel : 1% ...

	my $level = 0;

	# Farine de blé 56 g* ; beurre concentré 25 g* (soit 30 g* en beurre reconstitué); sucre 22 g* ; œufs frais 2 g
	# 56 g -> 56%
	$text =~ s/(\d| )g(\*)/$1g/ig;

	# transform 0,2% into 0.2%
	$text =~ s/(\d),(\d+)( )?(\%|g\b)/$1.$2\%/ig;
	$text =~ s/—/-/g;

	# assume commas between numbers are part of the name
	# e.g. en:2-Bromo-2-Nitropropane-1,3-Diol, Bronopol
	# replace by a lower comma ‚

	$text =~ s/(\d),(\d)/$1‚$2/g;

	my $and = $and{$product_lc} || " and ";

	
	my $min_regexp = "";
	if (defined $min_regexp{$product_lc}) {
		$min_regexp = $min_regexp{$product_lc};
	}
	my $ignore_strings_after_percent = "";
	if (defined $ignore_strings_after_percent{$product_lc}) {
		$ignore_strings_after_percent = $ignore_strings_after_percent{$product_lc};
	}
	
	my $percent_regexp = '(<|' . $min_regexp . '|\s|\.|:)*(\d+((\,|\.)\d+)?)\s*(\%|g)\s*(' . $min_regexp . '|' . $ignore_strings_after_percent . '|\s|\)|\]|\}|\*)*';

	my $analyze_ingredients_function = sub($$$$) {

		my ($analyze_ingredients_self, $ingredients_ref, $level, $s) = @_;

		# print STDERR "analyze_ingredients level $level: $s\n";

		my $last_separator =  undef; # default separator to find the end of "acidifiants : E330 - E472"

		my $after = '';
		my $before = '';
		my $between = '';
		my $between_level = $level;
		my $percent = undef;
		my $origin = undef;
		my $labels = undef;
		my $vegan = undef;
		my $vegetarian = undef;
		my $processing = '';

		$debug_ingredients and $log->debug("analyze_ingredients_function", { string => $s }) if $log->is_debug();

		# find the first separator or ( or [ or :
		if ($s =~ $separators) {

			$before = $`;
			my $sep = $1;
			$after = $';

			$debug_ingredients and $log->debug("found the first separator", { string => $s, before => $before, sep => $sep, after => $after }) if $log->is_debug();

			# If the first separator is a column : or a start of parenthesis etc. we may have sub ingredients

			if ($sep =~ /(:|\[|\{|\()/i) {

				# Single separators like commas and dashes
				my $match = '.*?';	# non greedy match
				my $ending = $last_separator;
				if (not defined $ending) {
					$ending = "$commas|;|:|( $dashes )";
				}
				$ending .= '|$';

				# For parenthesis etc. we will try to find the corresponding ending parenthesis
				if ($sep eq '(') {
					$ending = '\)';
					# Match can include groups with embedded parenthesis
					$match = '([^\(\)]|(\([^\(\)]+\)))*';
				}
				elsif ($sep eq '[') {
					$ending = '\]';
				}
				elsif ($sep eq '{') {
					$ending = '\}';
				}

				$ending = '(' . $ending . ')';

				$debug_ingredients and $log->debug("try to match until the ending separator", { sep => $sep, ending => $ending, after => $after }) if $log->is_debug();

				# try to match until the ending separator
				if ($after =~ /^($match)$ending/i) {

					# We have found sub-ingredients
					$between = $1;
					$after = $';

					$debug_ingredients and $log->debug("found sub-ingredients", { between => $between, after => $after }) if $log->is_debug();

					# percent followed by a separator, assume the percent applies to the parent (e.g. tomatoes)
					# tomatoes (64%, origin: Spain)

					if (($between =~ $separators) and ($` =~ /^$percent_regexp$/i)) {
						
						$percent = $2;
						# remove what is before the first separator
						$between =~ s/(.*?)$separators//;
						$debug_ingredients and $log->debug("separator found after percent", { between => $between, percent => $percent }) if $log->is_debug();
					}

					# sel marin (France, Italie)
					# -> if we have countries, put "origin:" before
					if (($between =~ $separators)
						and (exists_taxonomy_tag("countries", canonicalize_taxonomy_tag($product_lc, "countries", $`)))) {
						$between =~ s/^(.*?$separators)/origin:$1/;
					}

					$debug_ingredients and $log->debug("initial processing of percent and origins", { between => $between, after => $after, percent => $percent }) if $log->is_debug();

					# : is in $separators but we want to keep "origine : France" or "min : 23%"
					if (($between =~ $separators) and ($` !~ /\s*(origin|origine|alkuperä)\s*/i) and ($between !~ /^$percent_regexp$/i)) {
						$between_level = $level + 1;
						$debug_ingredients and $log->debug("between contains a separator", { between => $between }) if $log->is_debug();
					}
					else {
						# no separator found : 34% ? or single ingredient
						$debug_ingredients and $log->debug("between does not contain a separator", { between => $between }) if $log->is_debug();

						if ($between =~ /^$percent_regexp$/i) {

							$percent = $2;
							$debug_ingredients and $log->debug("between is a percent", { between => $between, percent => $percent }) if $log->is_debug();
							$between = '';
						}
						else {
							# label? (organic)
							# origin? (origine : France)

							# try to remove the origin and store it as property
							if ($between =~ /\s*(de origine|d'origine|origine|origin|alkuperä)\s?:?\s?\b(.*)$/i) {
								$between = '';
								my $origin_string = $2;
								# d'origine végétale -> not a geographic origin, add en:vegan
								if ($origin_string =~ /vegetal|végétal/i) {
									$vegan = "en:yes";
									$vegetarian = "en:yes";
								}
								else {
									$origin = join(",", map {canonicalize_taxonomy_tag($product_lc, "countries", $_)} split(/,/, $origin_string ));
								}
							}
							else {

								# origin:   Fraise (France)
								my $countryid = canonicalize_taxonomy_tag($product_lc, "countries", $between);
								if (exists_taxonomy_tag("countries", $countryid)) {
									$origin = $countryid;
									$debug_ingredients and $log->debug("between is an origin", { between => $between, origin => $origin }) if $log->is_debug();
									$between = '';
								}
								# put origin first because the country can be associated with the label "Made in ..."
								else {

									my $labelid = canonicalize_taxonomy_tag($product_lc, "labels", $between);
									if (exists_taxonomy_tag("labels", $labelid)) {
										if (defined $labels) {
											$labels .= ", " . $labelid;
										}
										else {
											$labels = $labelid;
										}
										$debug_ingredients and $log->debug("between is a label", { between => $between, label => $labelid }) if $log->is_debug();
										$between = '';
									}
									else {

										# processing method?
										my $processingid = 	canonicalize_taxonomy_tag($product_lc, "ingredients_processing", $between);
										if (exists_taxonomy_tag("ingredients_processing", $processingid)) {
											if (defined $processing) {
												$processing .= ", " . $processingid;
											}
											else {
												$processing = $$processingid;
											}
											$debug_ingredients and $log->debug("between is a processing", { between => $between, processing => $processingid }) if $log->is_debug();
											$between = '';
										}
									}

								}
							}

							# for a single ingredient, we used to stay at same level
							# now consider that it is a sub-ingredient anyway:
							$between_level = $level + 1;
						}
					}
				}
				else {
					# ! could not find the ending separator
					$debug_ingredients and $log->debug("could not find an ending separator") if $log->is_debug();
				}

			}
			else {
				# simple separator
				$last_separator = $sep;
			}

			if ($after =~ /^$percent_regexp($separators|$)/i) {
				$percent = $2;
				$after = $';
				$debug_ingredients and $log->debug("after started with a percent", { after => $after, percent => $percent }) if $log->is_debug();
			}
		}
		else {
			# no separator found: only one ingredient
			$debug_ingredients and $log->debug("no separator found, only one ingredient", { string => $s }) if $log->is_debug();
			$before = $s;
		}

		# remove ending parenthesis
		$before =~ s/(\),\],\])*//;

		$debug_ingredients and $log->debug("processed first separator", { string => $s, before => $before, between => $between, after => $after}) if $log->is_debug();

		my @ingredients = ();

		# 2 known ingredients separated by "and" ?
		if ($before =~ /$and/i) {

			my $ingredient = $before;
			my $ingredient1 = $`;
			my $ingredient2 = $';

			# Remove percent

			my $ingredient1_orig = $ingredient1;
			my $ingredient2_orig = $ingredient2;

			$ingredient =~ s/\s$percent_regexp$//i;
			$ingredient1 =~ s/\s$percent_regexp$//i;
			$ingredient2 =~ s/\s$percent_regexp$//i;

			# check if the whole ingredient is an ingredient
			my $canon_ingredient = canonicalize_taxonomy_tag($product_lc, "ingredients", $before);

			$debug_ingredients and $log->debug("ingredient contains 'and', checking if it exists", { before => $before, canon_ingredient => $canon_ingredient }) if $log->is_debug();

			if (not exists_taxonomy_tag("ingredients", $canon_ingredient)) {

				# otherwise check the 2 sub ingredients
				my $canon_ingredient1 = canonicalize_taxonomy_tag($product_lc, "ingredients", $ingredient1);
				my $canon_ingredient2 = canonicalize_taxonomy_tag($product_lc, "ingredients", $ingredient2);

				$debug_ingredients and $log->debug("ingredient containing 'and' did not exist. 2 known ingredients?",
					{ before => $before, canon_ingredient => $canon_ingredient, canon_ingredient1 => $canon_ingredient1, canon_ingredient2 => $canon_ingredient2 }) if $log->is_debug();


				if ( (exists_taxonomy_tag("ingredients", $canon_ingredient1))
					and (exists_taxonomy_tag("ingredients", $canon_ingredient2)) ) {
					push @ingredients, $ingredient1_orig;
					push @ingredients, $ingredient2_orig;
				}
			}
		}

		if (scalar @ingredients == 0) {

			# if we have nothing before, then we can be in the case where between applies to the last ingredient
			# e.g. if we have "Vegetables (97%) (Potatoes, Tomatoes)"
			if (($before =~ /^\s*$/) and ($between !~ /^\s*$/) and ((scalar @$ingredients_ref) > 0)) {
				my $last_ingredient = (scalar @$ingredients_ref) - 1;
				$debug_ingredients and $log->debug("between applies to last ingredient", { between => $between, last_ingredient => $ingredients_ref->[$last_ingredient]{text }}) if $log->is_debug();

				(defined $ingredients_ref->[$last_ingredient]{ingredients}) or $ingredients_ref->[$last_ingredient]{ingredients} = [];
				$analyze_ingredients_self->($analyze_ingredients_self, $ingredients_ref->[$last_ingredient]{ingredients}, $between_level, $between);
			}

			if ($before !~ /^\s*$/) {

				push @ingredients, $before;
			}
		}

		my $i = 0;	# Counter for ingredients, used to know if it is the last ingredient

		foreach my $ingredient (@ingredients) {

			chomp($ingredient);

			$debug_ingredients and $log->debug("analyzing ingredient", { ingredient => $ingredient }) if $log->is_debug();

			# Repeat the removal of parts of the ingredient (that corresponds to labels, origins, processing, % etc.)
			# as long as we have removed something and that we haven't recognized the ingredient

			my $current_ingredient = '';
			my $skip_ingredient = 0;
			my $ingredient_recognized = 0;
			my $ingredient_id;

			while (($ingredient ne $current_ingredient) and (not $ingredient_recognized) and (not $skip_ingredient)) {

				$current_ingredient = $ingredient;

				# Strawberry 10.3%
				if ($ingredient =~ /\s$percent_regexp$/i) {
					$percent = $2;
					$debug_ingredients and $log->debug("percent found after", { ingredient => $ingredient, percent => $percent, new_ingredient => $`}) if $log->is_debug();
					$ingredient = $`;
				}

				# 90% boeuf, 100% pur jus de fruit, 45% de matière grasses
				if ($ingredient =~ /^\s*(\d+((\,|\.)\d+)?)\s*(\%|g)\s*(pur|de|d')?\s*/i) {
					$percent = $1;
					$debug_ingredients and $log->debug("percent found before", { ingredient => $ingredient, percent => $percent, new_ingredient => $'}) if $log->is_debug();
					$ingredient = $';
				}

				# remove * and other chars before and after the name of ingredients
				$ingredient =~ s/(\s|\*|\)|\]|\}|$stops|$dashes|')+$//;
				$ingredient =~ s/^(\s|\*|\)|\]|\}|$stops|$dashes|')+//;

				$ingredient =~ s/\s*(\d+((\,|\.)\d+)?)\s*\%\s*$//;

				# try to remove the origin and store it as property
				if ($ingredient =~ /\b(de origine|d'origine|origine|origin|alkuperä)\s?:?\s?\b/i) {
					$ingredient = $`;
					my $origin_string = $';
					# d'origine végétale -> not a geographic origin, add en:vegan
					if ($origin_string =~ /vegetal|végétal/i) {
						$vegan = "en:yes";
						$vegetarian = "en:yes";
					}
					else {
						$origin = join(",", map {canonicalize_taxonomy_tag($product_lc, "countries", $_)} split(/,/, $origin_string ));
					}
				}

				if (defined $labels_regexps{$product_lc}) {
					# start with uncomposed labels first, so that we decompose "fair-trade organic" into "fair-trade, organic"
					foreach my $labelid (reverse @labels) {
						my $regexp = $labels_regexps{$product_lc}{$labelid};
						$debug_ingredients and $log->trace("checking labels regexps", { ingredient => $ingredient, labelid => $labelid, regexp => $regexp }) if $log->is_trace();
						if ((defined $regexp) and ($ingredient =~ /\b($regexp)\b/i)) {
							if (defined $labels) {
								$labels .= ", " . $labelid;
							}
							else {
								$labels = $labelid;
							}
							$ingredient = $` . ' ' . $';
							$ingredient =~ s/\s+/ /g;
							$debug_ingredients and $log->debug("found label", { ingredient => $ingredient, labelid => $labelid }) if $log->is_debug();
						}
					}
				}

				$ingredient =~ s/^\s+//;
				$ingredient =~ s/\s+$//;

				$ingredient_id = canonicalize_taxonomy_tag($product_lc, "ingredients", $ingredient);

				if (exists_taxonomy_tag("ingredients", $ingredient_id)) {
					$ingredient_recognized = 1;
				}
				else {

					# Try to remove ingredients processing "cooked rice" -> "rice"
					if (defined $ingredients_processing_regexps{$product_lc}) {
						my $matches = 0;
						my $new_ingredient = $ingredient;
						my $new_processing = '';
						my $matching = 1;	# remove prefixes / suffixes one by one
						while ($matching) {
							$matching = 0;
							foreach my $ingredient_processing_regexp_ref (@{$ingredients_processing_regexps{$product_lc}}) {
								my $regexp = $ingredient_processing_regexp_ref->[1];
								if (
									# English, French etc. match before or after the ingredient, require a space
									(($product_lc =~ /^(en|es|it|fr)$/) and ($new_ingredient =~ /(^($regexp)\b|\b($regexp)$)/i))
									#  match after, do not require a space
									# currently no language
									or	(($product_lc =~ /^(xx)$/) and ($new_ingredient =~ /($regexp)$/i))
									#  Dutch: match before or after, do not require a space
									or	(($product_lc =~ /^(de|nl)$/) and ($new_ingredient =~ /(^($regexp)|($regexp)$)/i))
										) {
									$new_ingredient = $` . $';

									$debug_ingredients and $log->debug("found processing", { ingredient => $ingredient, new_ingredient => $new_ingredient, processing => $ingredient_processing_regexp_ref->[0], regexp => $regexp }) if $log->is_debug();

									$matching = 1;
									$matches++;
									$new_processing .= ", " . $ingredient_processing_regexp_ref->[0];

									# remove starting or ending " and "
									# viande traitée en salaison et cuite -> viande et
									$new_ingredient =~ s/($and)+$//i;
									$new_ingredient =~ s/^($and)+//i;
									$new_ingredient =~ s/(\s|-)+$//;
									$new_ingredient =~ s/^(\s|-)+//;

									# Stop if we now have a known ingredient.
									# e.g. "jambon cru en tranches" -> keep "jambon cru".
									my $new_ingredient_id = canonicalize_taxonomy_tag($product_lc, "ingredients", $new_ingredient);

									if (exists_taxonomy_tag("ingredients", $new_ingredient_id)) {
										$debug_ingredients and $log->debug("found existing ingredient, stop matching", { ingredient => $ingredient, new_ingredient => $new_ingredient, new_ingredient_id => $new_ingredient_id }) if $log->is_debug();

										$matching = 0;
									}

									last;
								}
							}
						}
						if ($matches) {

							my $new_ingredient_id = canonicalize_taxonomy_tag($product_lc, "ingredients", $new_ingredient);
							if (exists_taxonomy_tag("ingredients", $new_ingredient_id)) {
								$debug_ingredients and $log->debug("found existing ingredient after removing processing", { ingredient => $ingredient, new_ingredient => $new_ingredient, new_ingredient_id => $new_ingredient_id }) if $log->is_debug();
								$ingredient = $new_ingredient;
								$ingredient_id = $new_ingredient_id;
								$ingredient_recognized = 1;
								$processing .= $new_processing;
							}
							else {
								$debug_ingredients and $log->debug("did not find existing ingredient after removing processing", { ingredient => $ingredient, new_ingredient => $new_ingredient, new_ingredient_id => $new_ingredient_id }) if $log->is_debug();
							}
						}
					}

					# Unknown ingredient, check if it is a label
					# -> treat as a label only if there are no sub-ingredients
					if ((not $ingredient_recognized) and ($between eq "") and (length($ingredient) > 5)) {
						# Avoid matching single letters or too short abbreviations, bug #3300

						# We need to be careful with stopwords, "produit" was a stopword,
						# and "France" matched "produit de France" / made in France (bug #2927)
						my $label_id = canonicalize_taxonomy_tag($product_lc, "labels", $ingredient);
						if (exists_taxonomy_tag("labels", $label_id)) {
							# Add the label to the product
							add_tags_to_field($product_ref, $product_lc, "labels", $label_id);
							$skip_ingredient = 1;
							$ingredient_recognized = 1;
						}
					}

					if (not $ingredient_recognized) {
						# Check if it is a phrase we want to ignore

						# Remove some sentences
						my %ignore_regexps = (
							'fr' => [
								'(\%|pourcentage|pourcentages) (.*)(exprim)',
								'(sur|de) produit fini',	# préparé avec 50g de fruits pour 100g de produit fini
								'pour( | faire | fabriquer )100',	# x g de XYZ ont été utilisés pour fabriquer 100 g de ABC
								'contenir|présence',	# présence exceptionnelle de ... peut contenir ... noyaux etc.
								'^soit ',	# soit 20g de beurre reconstitué
								'en proportions variables',
								'^équivalent ', # équivalent à 20% de fruits rouges
								'^malgré ', # malgré les soins apportés...
								'^il est possible', # il est possible qu'il contienne...
								'^(facultatif|facultative)', # sometime indicated by producers when listing ingredients is not mandatory
								'^(éventuellement|eventuellement)$', # jus de citrons concentrés et, éventuellement, gélifiant : pectine de fruits.
								'^(les )?informations ((en (gras|majuscule|italique))|soulign)', # Informations en gras destinées aux personnes allergiques.
							],

							'fi' => [
								'^Kollageeni\/liha-proteiinisuhde alle',
								'^(?:Jauhelihapihvin )?(?:Suola|Liha|Rasva)pitoisuus',
								'^Lihaa ja lihaan verrattavia valmistusaineita',
								'^(?:Maito)?rasvaa',
								'^Täysmehu(?:osuus|pitoisuus)',
								'^(?:Maito)?suklaassa(?: kaakaota)? vähintään',
								'^Kuiva-aineiden täysjyväpitoisuus',
								'^Valmistettu myllyssä', # Valmistettu myllyssä, jossa käsitellään vehnää.
								'^Tuote on valmistettu linjalla', # Tuote on valmistettu linjalla, jossa käsitellään myös muita viljoja.
								'^Leivottu tuotantolinjalla', # Leivottu tuotantolinjalla, jossa käsitellään myös muita viljoja.
								'^jota käytetään leivonnassa', # Sisältää pienen määrän vehnää, jota käytetään leivonnassa alus- ja päällijauhona.
							],
							
							'nl' => [
								'in wisselende verhoudingen',
								'harde fractie',
							],

						);
						if (defined $ignore_regexps{$product_lc}) {
							foreach my $regexp (@{$ignore_regexps{$product_lc}}) {
								if ($ingredient =~ /$regexp/i) {
									#print STDERR "ignoring ingredient $ingredient - regexp $regexp\n";
									$skip_ingredient = 1;
									$ingredient_recognized = 1;
									last;
								}
							}
						}
					}
				}
			}

			if (not $skip_ingredient) {

				my %ingredient = (
					id => $ingredient_id,
					text => $ingredient
				);

				if (defined $percent) {
					$ingredient{percent} = $percent;
				}
				if (defined $origin) {
					$ingredient{origin} = $origin;
				}
				if (defined $labels) {
					$ingredient{labels} = $labels;
				}
				if (defined $vegan) {
					$ingredient{vegan} = $vegan;
				}
				if (defined $vegetarian) {
					$ingredient{vegetarian} = $vegetarian;
				}
				if ($processing ne "") {
					$processing =~ s/^,\s?//;
					$ingredient{processing} = $processing;
				}

				if ($ingredient ne '') {

					# ingredients tags that are too long (greater than 1024, mongodb max index key size)
					# will cause issues for the mongodb ingredients_tags index, just drop them

					if (length($ingredient{id}) < 500) {
						push @$ingredients_ref, \%ingredient;

						if ($between ne '') {
							# Ingredient has sub-ingredients

							# we may have separated 2 ingredients:
							# e.g. "salt and acid (acid citric)" -> salt + acid
							# the sub ingredients only apply to the last ingredient

							if ($i == $#ingredients) {
								$ingredient{ingredients} = [];
								$analyze_ingredients_self->($analyze_ingredients_self, $ingredient{ingredients}, $between_level, $between);
							}
						}
					}
				}
			}

			$i++;
		}

		if ($after ne '') {
			$analyze_ingredients_self->($analyze_ingredients_self, $ingredients_ref , $level, $after);
		}

	};

	$analyze_ingredients_function->($analyze_ingredients_function, $product_ref->{ingredients} , 0, $text);

}


=head2 flatten_sub_ingredients_and_compute_ingredients_tags ( product_ref )

Keep the nested list of sub-ingredients, but also copy the sub-ingredients at the end for apps
that expect a flat list of ingredients.

=cut

sub flatten_sub_ingredients_and_compute_ingredients_tags($) {

	my $product_ref = shift;

	my $rank = 1;

	# The existing first level ingredients will be ranked
	my $first_level_ingredients_n = scalar @{$product_ref->{ingredients}};

	for (my $i = 0; $i < @{$product_ref->{ingredients}}; $i++) {

		# We will copy the sub-ingredients of an ingredient at the end of the ingredients array
		# and if they contain sub-ingredients themselves, they will be also processed with
		# this for loop.

		if (defined $product_ref->{ingredients}[$i]{ingredients}) {
			$product_ref->{ingredients}[$i]{has_sub_ingredients} = "yes";
			push @{$product_ref->{ingredients}}, @{ clone $product_ref->{ingredients}[$i]{ingredients} };
		}
		if ($i < $first_level_ingredients_n) {
			# Add a rank for all first level ingredients
			$product_ref->{ingredients}[$i]{rank} = $rank++;
		}
		else {
			# For sub-ingredients, do not list again the sub-ingredients
			delete $product_ref->{ingredients}[$i]{ingredients};
		}
		push @{$product_ref->{ingredients_tags}}, $product_ref->{ingredients}[$i]{id};
	}

	my $field = "ingredients";

	$product_ref->{ingredients_original_tags} = $product_ref->{ingredients_tags};

	if (defined $taxonomy_fields{$field}) {
		$product_ref->{$field . "_hierarchy" } = [ gen_ingredients_tags_hierarchy_taxonomy($product_ref->{lc}, join(", ", @{$product_ref->{ingredients_original_tags}} )) ];
		$product_ref->{$field . "_tags" } = [];
		my $unknown = 0;
		my $known = 0;
		foreach my $tag (@{$product_ref->{$field . "_hierarchy" }}) {
			my $tagid = get_taxonomyid($product_ref->{lc}, $tag);
			push @{$product_ref->{$field . "_tags" }}, $tagid;
			if (exists_taxonomy_tag("ingredients", $tagid)) {
				$known++;
			}
			else {
				$unknown++;
			}
		}
		$product_ref->{"known_ingredients_n" } = $known;
		$product_ref->{"unknown_ingredients_n" } = $unknown;
	}

	if ($product_ref->{ingredients_text} ne "") {

		$product_ref->{ingredients_n} = scalar @{$product_ref->{ingredients_original_tags}};

		my $d = int(($product_ref->{ingredients_n} - 1 ) / 10);
		my $start = $d * 10 + 1;
		my $end = $d * 10 + 10;

		$product_ref->{ingredients_n_tags} = [$product_ref->{ingredients_n} . "", "$start" . "-" . "$end"];
		# ensure $product_ref->{ingredients_n} is last used as an int so that it is not saved as a strings
		$product_ref->{ingredients_n} += 0;
	}
	else {
		delete $product_ref->{ingredients_n};
		delete $product_ref->{known_ingredients_n};
		delete $product_ref->{unknown_ingredients_n};
		delete $product_ref->{ingredients_n_tags};
	}

}

=head2 extract_ingredients_from_text ( product_ref )

This function calls:

- parse_ingredients_text() to parse the ingredients text in the main language of the product
to extract individual ingredients and sub-ingredients

- compute_ingredients_percent_values() to create the ingredients array with nested sub-ingredients arrays

- flatten_sub_ingredients_and_compute_ingredients_tags() to keep the nested list of sub-ingredients,
but also copy the sub-ingredients at the end for apps that expect a flat list of ingredients

- analyze_ingredients() to analyze ingredients to see the ones that are vegan, vegetarian, from palm oil etc.
and to compute the resulting value for the complete product

=cut

sub extract_ingredients_from_text($) {

	my $product_ref = shift;

	delete $product_ref->{ingredients_percent_analysis};

	if (not defined $product_ref->{ingredients_text}) {
		# Run analyze_ingredients() so that we can still get labels overrides
		# if we don't have ingredients but if we have a label like "Vegan", "Vegatarian" or "Palm oil free".
		analyze_ingredients($product_ref);
		return;
	}

	# Parse the ingredients list to extract individual ingredients and sub-ingredients
	# to create the ingredients array with nested sub-ingredients arrays

	parse_ingredients_text($product_ref);

	# Compute minimum and maximum percent ranges for each ingredient and sub ingredient

	if (compute_ingredients_percent_values(100, 100, $product_ref->{ingredients}) < 0) {

		# The computation yielded seemingly impossible values, delete the values
		delete_ingredients_percent_values($product_ref->{ingredients});
		$product_ref->{ingredients_percent_analysis} = -1;
	}
	else {
		$product_ref->{ingredients_percent_analysis} = 1;
	}

	estimate_nutriscore_fruits_vegetables_nuts_value_from_ingredients($product_ref);

	# Keep the nested list of sub-ingredients, but also copy the sub-ingredients at the end for apps
	# that expect a flat list of ingredients

	flatten_sub_ingredients_and_compute_ingredients_tags($product_ref);

	# Analyze ingredients to see the ones that are vegan, vegetarian, from palm oil etc.
	# and compute the resulting value for the complete product

	analyze_ingredients($product_ref);
}


=head2 delete_ingredients_percent_values ( ingredients_ref )

This function deletes the percent_min and percent_max values of all ingredients.

It is called if the compute_ingredients_percent_values() encountered impossible
values (e.g. "Water, Sugar 80%" -> Water % should be greater than 80%, but the
total would be more than 100%)

The function is recursive to also delete values for sub-ingredients.

=cut

sub delete_ingredients_percent_values($) {

	my $ingredients_ref = shift;

	foreach my $ingredient_ref (@$ingredients_ref) {

		delete $ingredient_ref->{percent_min};
		delete $ingredient_ref->{percent_max};

		if (defined $ingredient_ref->{ingredients}) {
			delete_ingredients_percent_values($ingredient_ref->{ingredients});
		}
	}
}


=head2 compute_ingredients_percent_values ( total_min, total_max, ingredients_ref )

This function computes the possible minimum and maximum ranges for the percent
values of each ingredient and sub-ingredients.

Ingredients lists sometimes specify the percent value for some ingredients,
but usually not all. This functions computes minimum and maximum percent
values for all other ingredients.

Ingredients list are ordered by descending order of quantity.

This function is recursive and it calls itself for each ingredients with sub-ingredients.

=head3 Arguments

=head4 total_min - the minimum percent value of the total of all the ingredients in ingredients_ref

0 when the function is called on all ingredients of a product, but can be different than 0 if called on sub-ingredients of an ingredient that has a minimum value set.

=head4 total_max - the maximum percent value of all ingredients passed in ingredients_ref

100 when the function is called on all ingredients of a product, but can be different than 0 if called on sub-ingredients of an ingredient that has a maximum value set.

=head4 ingredient_ref : nested array of ingredients and sub-ingredients

=head3 Return values

=head4 Negative value - analysis error

The analysis encountered an impossible value.
e.g. "Flour, Sugar 80%": The % of Flour must be greated to the % of Sugar, but the sum would then be above 100%.

Or there were too many loops to analyze the values.

=head4 0 or positive value - analysis ok

The return value is the number of times we adjusted min and max values for ingredients and sub ingredients.

=cut

sub compute_ingredients_percent_values($$$) {

	my $total_min = shift;
	my $total_max = shift;
	my $ingredients_ref = shift;

	init_percent_values($total_min, $total_max, $ingredients_ref);

	my $changed = 1;
	my $changed_total = 0;

	my $i = 0;

	while ($changed) {
		my $changed_max = set_percent_max_values($total_min, $total_max, $ingredients_ref);
		# bail out if there was an error / impossible values
		($changed_max < 0) and return -1;

		my $changed_min = set_percent_min_values($total_min, $total_max, $ingredients_ref);
		($changed_min < 0) and return -1;

		my $changed_sub_ingredients = set_percent_sub_ingredients($ingredients_ref);
		($changed_sub_ingredients < 0) and return -1;

		$changed = $changed_min + $changed_max + $changed_sub_ingredients;

		$changed_total += $changed;

		$i++;

		# bail out if we loop too much
		if ($i > 5) {

			$log->debug("compute_ingredients_percent_values - too many loops, bail out", { ingredients_ref => $ingredients_ref,
		total_min => $total_min, total_max => $total_max, changed_total => $changed_total }) if $log->is_debug();
			return -1;
		}
	}

	$log->debug("compute_ingredients_percent_values - done", { ingredients_ref => $ingredients_ref,
		total_min => $total_min, total_max => $total_max, changed_total => $changed_total }) if $log->is_debug();

	return $changed_total;
}

sub init_percent_values($$$) {

	my $total_min = shift;
	my $total_max = shift;
	my $ingredients_ref = shift;

	foreach my $ingredient_ref (@$ingredients_ref) {
		if (defined $ingredient_ref->{percent}) {
			$ingredient_ref->{percent_min} = $ingredient_ref->{percent};
			$ingredient_ref->{percent_max} = $ingredient_ref->{percent};
		}
		else {
			if (not defined $ingredient_ref->{percent_min}) {
				$ingredient_ref->{percent_min} = 0;
			}
			if ((not defined $ingredient_ref->{percent_max}) or ($ingredient_ref->{percent_max} > $total_max)) {
				$ingredient_ref->{percent_max} = $total_max;
			}
		}
	}
}

sub set_percent_max_values($$$) {

	my $total_min = shift;
	my $total_max = shift;
	my $ingredients_ref = shift;

	my $changed = 0;

	my $current_max = $total_max;
	my $sum_of_mins_before = 0;
	my $sum_of_maxs_before = 0;

	my $i = 0;
	my $n = scalar @$ingredients_ref;

	foreach my $ingredient_ref (@$ingredients_ref) {

		$i++;

		# The max of an ingredient must be lower or equal to
		# the max of the ingredient that appear before.
		if ($ingredient_ref->{percent_max} > $current_max) {
			$ingredient_ref->{percent_max} = $current_max;
			$changed++;
		}
		else {
			$current_max = $ingredient_ref->{percent_max};
		}

		# The max of an ingredient must be lower or equal to
		# the total max minus the sum of the minimums of all
		# ingredients that appear before.

		if ($ingredient_ref->{percent_max} > $total_max - $sum_of_mins_before) {
			$ingredient_ref->{percent_max} = $total_max - $sum_of_mins_before;
			$changed++;
		}

		# For lists like  "Beans (52%), Tomatoes (33%), Water, Sugar, Cornflour, Salt, Spirit Vinegar"
		# we can set a maximum on Sugar, Cornflour etc. that takes into account that all ingredients
		# that appear before will have an higher quantity.
		# e.g. the percent max of Water to be set to 100 - 52 -33 = 15%
		# the max of sugar to be set to 15 / 2 = 7.5 %
		# the max of cornflour to be set to 15 / 3 etc.

		if ($i > 2) {	# This rule applies to the third ingredient and ingredients after
			# We check that the current ingredient + the ingredient before it have a max
			# inferior to the ingredients before, divided by 2.
			# Then we do the same with 3 ingredients instead of 2, then 4 etc.
			for (my $j = 2; $j + 1 < $i; $j++) {
				my $max = $total_max - $sum_of_mins_before;
				for (my $k = $j; $k + 1 < $i; $k++) {
					$max += $ingredients_ref->[$i - $k]{percent_min};
				}
				$max = $max / $j;
				if ($ingredient_ref->{percent_max} > $max) {
					$ingredient_ref->{percent_max} = $max;
					$changed++;
				}
			}
		}

		# The min of an ingredient must be greater or equal to
		# the total min minus the sum of the maximums of all
		# ingredients that appear before, divided by the number of
		# ingredients that appear after + the current ingredient

		my $min_percent_min = ($total_min - $sum_of_maxs_before) / (1 + $n - $i);

		if ($ingredient_ref->{percent_min} < $min_percent_min) {

			# Bail out if the values are not possible
			if (($min_percent_min > $total_min) or ($min_percent_min > $ingredient_ref->{percent_max})) {
				$log->debug("set_percent_max_values - impossible value, bail out", { ingredients_ref => $ingredients_ref,
		total_min => $total_min, min_percent_min => $min_percent_min }) if $log->is_debug();
				return -1;
			}

			$ingredient_ref->{percent_min} = $min_percent_min;
			$changed++;
		}

		$sum_of_mins_before += $ingredient_ref->{percent_min};
		$sum_of_maxs_before += $ingredient_ref->{percent_max};
	}

	return $changed;
}

sub set_percent_min_values($$$) {

	my $total_min = shift;
	my $total_max = shift;
	my $ingredients_ref = shift;

	my $changed = 0;

	my $current_min = 0;
	my $sum_of_mins_after = 0;
	my $sum_of_maxs_after = 0;

	my $i = 0;
	my $n = scalar @$ingredients_ref;

	foreach my $ingredient_ref (reverse @$ingredients_ref) {

		$i++;

		# The min of an ingredient must be greater or equal to the mean of the
		# ingredient that appears after.
		if ($ingredient_ref->{percent_min} < $current_min) {
			$ingredient_ref->{percent_min} = $current_min;
			$changed++;
		}
		else {
			$current_min = $ingredient_ref->{percent_min};
		}

		# The max of an ingredient must be lower or equal to
		# the total max minus the sum of the minimums of all
		# the ingredients after, divided by the number of
		# ingredients that appear before + the current ingredient

		my $max_percent_max = ($total_max - $sum_of_mins_after) / (1 + $n - $i);

		if ($ingredient_ref->{percent_max} > $max_percent_max) {

			# Bail out if the values are not possible
			if (($max_percent_max > $total_max) or ($max_percent_max < $ingredient_ref->{percent_min})) {
				$log->debug("set_percent_max_values - impossible value, bail out", { ingredients_ref => $ingredients_ref,
					total_min => $total_min, max_percent_max => $max_percent_max }) if $log->is_debug();
				return -1;
			}

			$ingredient_ref->{percent_max} = $max_percent_max;
			$changed++;
		}

		# The min of the first ingredient in the list must be greater or equal
		# to the total min minus sum of of the maximums of all the ingredients after.

		my $min_percent_min = $total_min - $sum_of_maxs_after;

		if (($i == $n) and ($ingredient_ref->{percent_min} < $min_percent_min)) {

			# Bail out if the values are not possible
			if (($min_percent_min > $total_min) or ($min_percent_min > $ingredient_ref->{percent_max})) {
				$log->debug("set_percent_max_values - impossible value, bail out", { ingredients_ref => $ingredients_ref,
					total_min => $total_min, min_percent_min => $min_percent_min }) if $log->is_debug();
				return -1;
			}

			$ingredient_ref->{percent_min} = $min_percent_min;
			$changed++;
		}

		$sum_of_mins_after += $ingredient_ref->{percent_min};
		$sum_of_maxs_after += $ingredient_ref->{percent_max};
	}

	return $changed;
}


sub set_percent_sub_ingredients($) {

	my $ingredients_ref = shift;

	my $changed = 0;

	my $i = 0;
	my $n = scalar @$ingredients_ref;

	foreach my $ingredient_ref (@$ingredients_ref) {

		$i++;

		if (defined $ingredient_ref->{ingredients}) {

			# Set values for sub-ingredients from ingredient values

			$changed += compute_ingredients_percent_values(
				$ingredient_ref->{percent_min}, $ingredient_ref->{percent_max}, $ingredient_ref->{ingredients});

			# Set values for ingredient from sub-ingredients values

			my $total_min = 0;
			my $total_max = 0;

			foreach my $sub_ingredient_ref (@{$ingredient_ref->{ingredients}}) {

				$total_min += $sub_ingredient_ref->{percent_min};
				$total_max += $sub_ingredient_ref->{percent_max};
			}

			if ($ingredient_ref->{percent_min} < $total_min) {
				$ingredient_ref->{percent_min} = $total_min;
				$changed++;
			}
			if ($ingredient_ref->{percent_max} > $total_max) {
				$ingredient_ref->{percent_max} = $total_max;
				$changed++;
			}

			$log->debug("set_percent_sub_ingredients", { ingredient_ref => $ingredient_ref, changed => $changed }) if $log->is_debug();

		}
	}

	return $changed;
}


=head2 analyze_ingredients ( product_ref )

This function analyzes ingredients to see the ones that are vegan, vegetarian, from palm oil etc.
and computes the resulting value for the complete product.

The results are overriden by labels like "Vegan", "Vegetarian" or "Palm oil free"

Results are stored in the ingredients_analysis_tags array.

=cut

sub analyze_ingredients($) {

	my $product_ref = shift;

	delete $product_ref->{ingredients_analysis};
	delete $product_ref->{ingredients_analysis_tags};

	my @properties = ("from_palm_oil", "vegan", "vegetarian");

	if ((defined $product_ref->{ingredients}) and ((scalar @{$product_ref->{ingredients}}) > 0)) {

		$product_ref->{ingredients_analysis_tags} = {};

		foreach my $property (@properties) {

			my %values = ( all_ingredients => 0, unknown_ingredients => 0);

			foreach my $ingredient_ref (@{$product_ref->{ingredients}}) {

				$values{all_ingredients}++;

				# We may already have a value. e.g. for "matières grasses d'origine végétale" or "gélatine (origine végétale)"
				my $value = $ingredient_ref->{$property};

				if (not defined $value) {

					my $ingredientid = $ingredient_ref->{id};
					$value = get_inherited_property("ingredients", $ingredientid, $property . ":en");

					if (defined $value) {
						$ingredient_ref->{$property} = $value;
					}
					else {
						if (not (exists_taxonomy_tag("ingredients", $ingredientid))) {
							$values{unknown_ingredients}++;
						}

						# additives classes in ingredients are functions of a more specific ingredient
						# if we don't have a property value for the ingredient class
						# then ignore the additive class instead of considering the property undef
						elsif (exists_taxonomy_tag("additives_classes", $ingredientid)) {
							$value = "ignore";
							#$ingredient_ref->{$property} = $value;
						}
					}
				}

				# Vegetable oil (rapeseed oil, ...) : ignore "from_palm_oil:en:maybe" if the ingredient has sub-ingredients
				if (($property eq "from_palm_oil") and (defined $value) and ($value eq "maybe")
					and (defined $ingredient_ref->{has_sub_ingredients}) and ($ingredient_ref->{has_sub_ingredients} eq "yes")) {
					$value = "ignore";
				}

				not defined $value and $value = "undef";

				defined $values{$value} or $values{$value} = 0;
				$values{$value}++;

				# print STDERR "ingredientid: $ingredientid - property: $property - value: $value\n";
			}

			if ($property =~ /^from_/) {

				my $from_what = $';

				# For properties like from_palm, one positive ingredient triggers a positive result for the whole product
				# We assume that all the positive ingredients have been marked as yes or maybe in the taxonomy
				# So all known ingredients without a value for the property are assumed to be negative

				# value can can be "ignore"

				if (defined $values{yes}) {
					# One yes ingredient -> yes for the whole product
					$product_ref->{ingredients_analysis}{$property} =  "en:" . $from_what ; # en:palm-oil
				}
				elsif (defined $values{maybe}) {
					# One maybe ingredient -> maybe for the whole product
					$product_ref->{ingredients_analysis}{$property} = "en:may-contain-" . $from_what ; # en:may-contain-palm-oil
				}
				elsif ($values{unknown_ingredients} > 0) {
					# Some ingredients were not recognized
					$product_ref->{ingredients_analysis}{$property} = "en:" . $from_what . "-content-unknown"; # en:palm-oil-content-unknown
				}
				else {
					# no yes, maybe or unknown ingredients
					$product_ref->{ingredients_analysis}{$property} = "en:" . $from_what . "-free"; # en:palm-oil-free
				}
			}
			else {

				# For properties like vegan or vegetarian, one negative ingredient triggers a negative result for the whole product
				# Known ingredients without a value for the property: we do not make any assumption
				# We assume that all the positive ingredients have been marked as yes or maybe in the taxonomy
				# So all known ingredients without a value for the property are assumed to be negative

				if (defined $values{no}) {
					# One no ingredient -> no for the whole product
					$product_ref->{ingredients_analysis}{$property} = "en:non-" . $property ; # en:non-vegetarian
				}
				elsif (defined $values{undef}) {
					# Some ingredients were not recognized or we do not have a property value for them
					$product_ref->{ingredients_analysis}{$property} = "en:" . $property . "-status-unknown"; # en:vegetarian-status-unknown
				}
				elsif (defined $values{maybe}) {
					# One maybe ingredient -> maybe for the whole product
					$product_ref->{ingredients_analysis}{$property} = "en:maybe-" . $property ; # en:maybe-vegetarian
				}
				else {
					# all ingredients known and with a value, no no or maybe value -> yes
					$product_ref->{ingredients_analysis}{$property} = "en:" . $property ; # en:vegetarian
				}
			}

			$product_ref->{ingredients_analysis}{$property} =~ s/_/-/g;
		}
	}

	# Apply labels overrides
	# also apply labels overrides if we don't have ingredients at all
	if (has_tag($product_ref, "labels", "en:palm-oil-free")) {
		(defined $product_ref->{ingredients_analysis}) or $product_ref->{ingredients_analysis} = {};
		$product_ref->{ingredients_analysis}{from_palm_oil} = "en:palm-oil-free";

	}

	if (has_tag($product_ref, "labels", "en:vegan")) {
		(defined $product_ref->{ingredients_analysis}) or $product_ref->{ingredients_analysis} = {};
		$product_ref->{ingredients_analysis}{vegan} = "en:vegan";
		$product_ref->{ingredients_analysis}{vegetarian} = "en:vegetarian";
	}
	elsif (has_tag($product_ref, "labels", "en:non-vegan")) {
		(defined $product_ref->{ingredients_analysis}) or $product_ref->{ingredients_analysis} = {};
		$product_ref->{ingredients_analysis}{vegan} = "en:non-vegan";
	}

	if (has_tag($product_ref, "labels", "en:vegetarian")) {
		(defined $product_ref->{ingredients_analysis}) or $product_ref->{ingredients_analysis} = {};
		$product_ref->{ingredients_analysis}{vegetarian} = "en:vegetarian";
	}
	elsif (has_tag($product_ref, "labels", "en:non-vegetarian")) {
		(defined $product_ref->{ingredients_analysis}) or $product_ref->{ingredients_analysis} = {};
		$product_ref->{ingredients_analysis}{vegetarian} = "en:non-vegetarian";
		$product_ref->{ingredients_analysis}{vegan} = "en:non-vegan";
	}

	# Create ingredients_analysis_tags array

	if (defined $product_ref->{ingredients_analysis}) {
		$product_ref->{ingredients_analysis_tags} = [];

		foreach my $property (@properties) {
			if (defined $product_ref->{ingredients_analysis}{$property}) {
				push @{$product_ref->{ingredients_analysis_tags}}, $product_ref->{ingredients_analysis}{$property};
			}
		}

		delete $product_ref->{ingredients_analysis};
	}
}


# function to normalize strings like "Carbonate d'ammonium" in French
# x is the prefix
# y can contain de/d' (of in French)
sub normalize_fr_a_de_b($$) {

	my $a = shift;
	my $b = shift;

	$a =~ s/\s+$//;
	$b =~ s/^\s+//;

	$b =~ s/^(de |d')//;

	if ($b =~ /^(a|e|i|o|u|y|h)/i) {
		return $a . " d'" . $b;
	}
	else {
		return $a . " de " . $b;
	}
}

sub normalize_fr_a_de_enumeration {

	my $a = shift;

	return join(", ", map { normalize_fr_a_de_b($a, $_)} @_);
}

# English: oil, olive -> olive oil
# French: huile, olive -> huile d'olive

sub normalize_a_of_b($$$) {

	my $lc = shift;
	my $a = shift;
	my $b = shift;

	$a =~ s/\s+$//;
	$b =~ s/^\s+//;

	if ($lc eq "en") {

		return $b . " " . $a;
	}
	elsif ($lc eq "es") {
		return $a . " de " . $b;
	}
	elsif ($lc eq "fr") {
		$b =~ s/^(de |d')//;

		if ($b =~ /^(a|e|i|o|u|y|h)/i) {
			return $a . " d'" . $b;
		}
		else {
			return $a . " de " . $b;
		}
	}
}


# Vegetal oil (palm, sunflower and olive)
# -> palm vegetal oil, sunflower vegetal oil, olive vegetal oil

sub normalize_enumeration($$$) {

	my $lc = shift;
	my $type = shift;
	my $enumeration = shift;

	$log->debug("normalize_enumeration", { type => $type, enumeration => $enumeration }) if $log->is_debug();

	my $and = $Lang{_and_}{$lc};
	#my $enumeration_separators = $obrackets . '|' . $cbrackets . '|\/| \/ | ' . $dashes . ' |' . $commas . ' |' . $commas. '|'  . $Lang{_and_}{$lc};

	my @list = split(/$obrackets|$cbrackets|\/| \/ | $dashes |$commas |$commas|$and/i, $enumeration);

	return join(", ", map { normalize_a_of_b($lc, $type, $_)} @list);
}


# iodure et hydroxide de potassium
sub normalize_fr_a_et_b_de_c($$$) {

	my $a = shift;
	my $b = shift;
	my $c = shift;

	return normalize_fr_a_de_b($a, $c) . ", " . normalize_fr_a_de_b($b, $c);
}

sub normalize_additives_enumeration($$) {

	my $lc = shift;
	my $enumeration = shift;

	$log->debug("normalize_additives_enumeration", { enumeration => $enumeration }) if $log->is_debug();

	my $and = $Lang{_and_}{$lc};

	my @list = split(/$obrackets|$cbrackets|\/| \/ | $dashes |$commas |$commas|$and/i, $enumeration);

	return join(", ", map { "E" . $_} @list);
}


sub normalize_vitamin($$) {

	my $lc = shift;
	my $a = shift;

	$log->debug("normalize vitamin", { vitamin => $a }) if $log->is_debug();

	$a =~ s/\s+$//;
	$a =~ s/^\s+//;

	# does it look like a vitamin code?
	if ($a =~ /^[a-z][a-z]?-? ?\d?\d?$/i) {
		($lc eq 'es') and return "vitamina $a";
		($lc eq 'fr') and return "vitamine $a";
		($lc eq 'fi') and return "$a-vitamiini";
		($lc eq 'nl') and return "vitamine $a";
		($lc eq 'is') and return "$a-vítamín";
		return "vitamin $a";
	}
	else {
		return $a;
	}
}

sub normalize_vitamins_enumeration($$) {

	my $lc = shift;
	my $vitamins_list = shift;

	my $and = $Lang{_and_}{$lc};

	my @vitamins = split(/\(|\)|\/| \/ | - |, |,|$and/i, $vitamins_list);

	$log->debug("splitting vitamins", { input => $vitamins_list }) if $log->is_debug();

	# first output "vitamines," so that the current additive class is set to "vitamins"
	my $split_vitamins_list;

	if ($lc eq 'da' || $lc eq 'nb' || $lc eq 'sv') { $split_vitamins_list = "vitaminer" }
	elsif ($lc eq 'es') { $split_vitamins_list = "vitaminas" }
	elsif ($lc eq 'fr') { $split_vitamins_list = "vitamines" }
	elsif ($lc eq 'fi') { $split_vitamins_list = "vitamiinit" }
	elsif ($lc eq 'nl') { $split_vitamins_list = "vitaminen" }
	elsif ($lc eq 'is') { $split_vitamins_list = "vítamín" }
	else { $split_vitamins_list = "vitamins" }

	$split_vitamins_list .= ", " . join(", ", map { normalize_vitamin($lc,$_)} @vitamins);

	$log->debug("vitamins split", { input => $vitamins_list, output => $split_vitamins_list }) if $log->is_debug();

	return $split_vitamins_list;
}


sub normalize_allergen($$$) {

	my $type = shift; # allergens or traces
	my $lc = shift;
	my $a = shift;

	$log->debug("normalize allergen", { allergen => $a }) if $log->is_debug();

	my $of = ' - ';
	if (defined $of{$lc}) {
		$of = $of{$lc};
	}
	my $and_of = ' - ';
	if (defined $and_of{$lc}) {
		$and_of = $and_of{$lc};
	}

	# "de moutarde" -> moutarde
	# "et de la moutarde" -> moutarde

	$a = " " . $a;
	$a =~ s/^($and_of|$of)\b//;
	$a =~ s/\s+$//;
	$a =~ s/^\s+//;

	return $Lang{$type}{$lc} . " : " . $a;
}

sub normalize_allergens_enumeration($$$) {

	my $type = shift; # allergens or traces
	my $lc = shift;
	my $allergens_list = shift;

	my $and = $Lang{_and_}{$lc};

	$log->debug("splitting allergens", { input => $allergens_list }) if $log->is_debug();

	# remove stopwords at the end
	# e.g. Kann Spuren von Senf und Sellerie enthalten.
	if (defined $allergens_stopwords{$lc}) {
		my $stopwords = $allergens_stopwords{$lc};
		$allergens_list =~ s/( ($stopwords)\b)+(\.|$)/$3/ig;
	}

	$log->debug("splitting allergens after removing stopwords", { input => $allergens_list }) if $log->is_debug();

	my @allergens = split(/\(|\)|\/| \/ | - |, |,|$and/i, $allergens_list);

	my $split_allergens_list =  " " . join(", ", map { normalize_allergen($type,$lc,$_)} @allergens) . ".";
	# added ending . to facilite matching and removing when parsing ingredients

	$log->debug("allergens split", { input => $allergens_list, output => $split_allergens_list }) if $log->is_debug();

	return $split_allergens_list;
}


# Ingredients: list of ingredients -> phrases followed by a colon, dash, or line feed

my %phrases_before_ingredients_list = (

en => [
'ingredient(s?)',
],

cs => [
'složení',
],

de => [
'zutat(en)?',
],

dk => [
'ingredienser',
],

el => [
'Συστατικά',
'ΣΥΣΤΑΤΙΚΑ'
],

es => [
'ingredientes',
],

fi => [
'aine(?:kse|s?osa)t(?:\s*\/\s*ingredienser)?',
'valmistusaineet',
],

fr => [
'ingr(e|é)dient(s?)',
'Quels Ingr(e|é)dients ?', # In Casino packagings
'composition',
],

hr => [
'(ö|ő|o)sszetev(ö|ő|o)k',
],

it => [
'ingredienti',
],

is => [
'Innihaldslýsing',
],

nl => [
'ingredi(e|ë)nten',
],

pt => [
'ingredientes',
],

pl => [
'składniki',
],

si => [
'sestavine',
],

ru => [
'Состав',
'Ингредиенты',
],

sv => [
'ingredienser',
],

);


# INGREDIENTS followed by lowercase list of ingredients

my %phrases_before_ingredients_list_uppercase = (

en => [
'INGREDIENT(S)?',
],

cs => [
'SLOŽENÍ',
],

da => [
'INGREDIENSER',
'N(æ|ae)ringsindhold',
],

de => [
'ZUTAT(EN)?',
],

da => [
'N(æ|ae)ringsindhold',
],

es => [
'INGREDIENTES',
],

fi => [
'AINE(?:KSE|S?OSA)T(?:\s*\/\s*INGREDIENSER)?',
'VALMISTUSAINEET'
],

fr => [
'INGR(E|É)(D|0|O)IENTS',
'INGR(E|É)DIENT',
],

hu => [
'(Ö|O|0)SSZETEVOK',
],

it => [

'INGREDIENTI(\s*)',
],

nl => [
'INGREDI(E|Ë)NTEN(\s*)',
],

pt => [
'INGREDIENTES(\s*)',
],

pl => [
'SKŁADNIKI(\s*)',
],


ro => [
'Ingrediente'
],

si => [
'SESTAVINE',
],

sv => [
'INGREDIENSER',
],

vi => [
'THANH PHAN',
],

);


my %phrases_after_ingredients_list = (

# TODO: Introduce a common list for kcal


cs => [
'doporučeny způsob přípravy',
'V(ý|y)(ž|z)ivov(e|é) (ú|u)daje ve 100 g',
],

de => [
'Ern(â|a|ä)hrungswerte',
'Mindestens altbar bis',
'Mindestens haltbar bis',
'davon ges(â|a|ä)tigte Fettsäuren',
'davon Zuckerarten',
'davon ges(â|a|ä)ttigte',
'Durchschnittlich enthalten 100 (ml|g)',
'Durchschnittliche N(â|a|ä)hrwerte',
'DURCHSCHNITTLICHE NÄHRWERTE',
'Durchschnittliche N(â|a|ä)hrwert(angaben|angabe)',
'N(â|a|ä)hrwert(angaben|angabe|information|tabelle)', #Nährwertangaben pro 100g
'N(â|a|ä)hrwerte je',
'Nâhrwerte',
'mindestens',
'k(u|ü)hl und trocken lagern',
'Vor W(â|a|ä)rme und Feuchtigkeit sch(u|ü)tzen',
'Unge(ö|o)ffnet bei max.',
'verbrauchen bis',
'Vorbereitung Tipps',
'zu verbrauchen bis',
'100 (ml|g) enthalten durchschnittlich',
],

en => [

'nutritional values',
'after opening',
'nutrition values',
'of whlch saturates',
'of which saturates',
'of which saturated fat',
'((\d+)(\s?)kJ\s+)?(\d+)(\s?)kcal',
'once opened keep in the refrigerator',
'(dist(\.)?|distributed|sold)(\&|and|sold| )* (by|exclusively)',
#'Best before',
#'See bottom of tin',

],

es => [
'valores nutricionales',
'modo de preparacion',
'informaci(o|ô)n nutricional',
'valor energ(e|é)tico',
'condiciones de conservaci(o|ó)n',
#'pa(i|í)s de transformaci(o|ó)n',
'conservar en lug(a|e)r fresco y seco',
'de los cuates az(u|ü)cares',
'de las cuales saturadas',
'protegido de la luz',
'conser(y|v)ar entre',
'una vez abierto',
'conservaci(o|ó)n:',
'consumi preferentemente antes del',
'consumir preferentemente antes del',
#Envasado por:
],

fi => [
'100 g:aan tuotetta käytetään',
'Kypsennys',
'Liiallisella käytöllä',
'Makeisten sekoitussuhde voi vaihdella',
'Pakattu suojakaasuun',
'Parasta ennen',
'Viimeinen käyttöpäivä',
'(?:Keskimääräinen )?Ravinto(?:arvo|sisältö)',
'Sisältää aluspaperin',
'Suositellaan säilytettäväksi',
'Säily(?:y|tys|tetään)',
'Tämä tuote on tehty ihmisille',
'Valmist(?:aja:|us)',
],

fr => [
'valeur(s?) (e|é)nerg(e|é)tique',
'valeur(s?) nutritives',
'valeur nutritive',
'valeurs mo(y|v)ennes',
'valeurs nutritionelles moyennes',
'valeur nutritionnelle mo(y|v)enne',
'valeur nutritionnelle',
'(va(l|t)eurs|informations|d(e|é)claration|analyse|rep(e|è)res) (nutritionnel)(s|le|les)?',
'(a|à) consommer de préférence',
'(a|à) consommer de',
'(a|à) cons.de préférence avant',
'(a|à) consommer (cuit|rapidement|dans|jusqu)',
'(a|à) conserver (dans|de|a|à)',
'(a|à)conserver (dans|de|a|à)', #variation
'(a|à)conserver entre',
'Allergènes: voir les ingrédients en gras',
'Attention: les enfants en bas âge risquent de',
'apr(e|è)s (ouverture|achat)',
'apport de r(e|é)ference pour un adulte type',
'caractéristiques nu(t|f)ritionnelles',
'Conditionné sous vide',
'(conseil|conseils) de pr(e|é)paration',
'(conditions|conseils) de conservation',
'conseil d\'utilisation',
'conservation:',
'Croûte en matière plastique non comestible',
'dans le compartiment (a|à) gla(c|ç)ons',
'de préférence avant le',
'dont sucres',
'dont acides (gras|ras) satur(e|é)s',
'Fabriquee à partir de fruits entiers',
'Fabriqué dans un atelier qui utilise',
'information nutritionnelle',
'((\d+)(\s?)kJ\s+)?(\d+)(\s?)kcal',
'la pr(e|é)sence de vide',	# La présence de vide au fond du pot est due au procédé de fabrication.
'Modes de pr(e|é)paration',
'Mode de pr(e|é)paration',
'moyennes pour 100(g|ml)',
'Naturellement riche en fibres',
'ne jamais recongeler un produit décongelé',
'nutritionnelles mo(y|v)ennes', 	# in case of ocr issue on the first word "valeurs" v in case the y is cut halfway
'nutritionnelles pour 100(g|ml)', #Arôme Valeum nutritionnelles pour 100g: Energie
'Nutrition pour 100 (g|ml)',
'pensez au tri',
'Peux contenir des morceaux de noyaux',
'pr(e|é)paration au four',
'Prépar(e|é)e? avec',
'(produit )?(a|à) protéger de ', # humidité, chaleur, lumière etc.
'(produit )?conditionn(e|é) sous atmosph(e|è)re protectrice',
'N(o|ò)us vous conseillons',
'Non ouvert,',
'Sans conservateur',
<<<<<<< HEAD
=======
'(Utilisation: |Préparation: )?Servir frais',
'Temps de Cuisson',
>>>>>>> c0431a50
'tenir à l\'abri',
'Teneur en matière grasse',
'(Chocolat: )?teneur en cacao',
'Teneur totale en sucres',
# Belgian products often mix languages and thus can have ending phrases in dutch
'Gemiddelde voedingswaarde',
#'Pour votre santé',
#'La certification Fairtrade assure',
#Préparation:
#'ne pas laisser les enfants' # Ne pas laisser les enfants de moins de 36 mols sans surveillance avec le bouchon dévissable. BT Daonan ar
#`etten/Matières grasses`, # (Vetten mais j'avais Netten/Matières grasses)
#'dont sucres',
#'dontSUcres',
#'waarvan suikers/
#`verzadigde vetzuren/ acides gras saturés`,
#`Conditionné par`,
],

hr => [
'Atlagos tápérték 100g termékben',
],

it => [
'valori nutrizionali',
'consigli per la preparazione',
'di cui zuccheri',
'Valori nutritivi',
'Conservare in luogo fresco e asciutto',
'MODALITA D\'USO',
'MODALITA DI CONSERVAZIONE',
'Preparazione:',
],

ja => [
'栄養価',
],

nl => [
'bereid met',
'Beter Leven keurmerk 1 ster.',
'Beter Leven keurmerk 3 sterren',
'Bewaren bij kamertemperatuur',
'Cacao: ten minste ',
'Droog bewaren',
'E = door EU goedgekeurde hulpstof.',
'E door EU goedgekeurde hulpstoffen',
'"E"-nummers zijn door de EU goedgekeurde hulpstoffen',
'gemiddelde voedingswaarden',
'Gemiddeldevoedingswaardel',
'gemiddelde voedingswaarde per 100 g',
'Na openen beperkt houdbaar',
'Ongeopend, ten minste houdbaar tot:',
'ten minste',
'ten minste houdbaar tot',
'Van nature rijk aan vezels',
'Verpakt onder beschermende atmosfeer',
'voedingswaarden',
'voedingswaarde',
'Voor allergenen: zie ingrediëntenlijst, in vet gemarkeerd',
'voorbereidingstips',
#'waarvan suikers',
'Witte chocolade: ten minste',
],

pl => [
'przechowywać w chlodnym i ciemnym miejscu', #keep in a dry and dark place
'n(a|o)jlepiej spożyć przed', #Best before
'Przechowywanie',
],

pt => [
'conservar em local fresco',
'conservar em lugar fresco',
'dos quais a(ç|c)(u|ü)ares',
'dos quais a(ç|c)(u|ü)cares',
'informa(ç|c)(a|ã)o nutricional',
'modo de prepara(ç|c)(a|ã)o',
'a consumir de prefer(e|ê)ncia antes do',
'consumir de prefer(e|ê)ncia antes do',
],


ro => [
'declaratie nutritional(a|ă)',
'a si pastra la frigider dup(a|ă) deschidere',
'a se agita inainte de deschidere',
'Valori nutritionale medii',
],


el => [
'ΔΙΑΘΡΕΠΤΙΚΗ ΕΠΙΣΗΜΑΝΣΗ', #Nutritional labelling
'ΔΙΤΡΟΦΙΚΕΣ ΠΗΡΟΦΟΡΙΕΣ',
],

vi => [
'GI(Á|A) TR(Ị|I) DINH D(Ư|U)(Ỡ|O)NG (TRONG|TRÊN)',
],



);


# turn demi - écrémé to demi-écrémé
my %prefixes_before_dash  = (
fr => [
'demi',
'saint',
],
);


# phrases that can be removed
my %ignore_phrases = (
en => [
"na|n/a|not applicable",
],
fr => [
"non applicable|non concerné",
],

);


=head2 validate_regular_expressions ( )

This function is used to check that all regular expressions / parts of
regular expressions used to parse ingredients are valid, without
unmatched parenthesis etc.

=cut

sub validate_regular_expressions() {

	my %regexps = (
		phrases_before_ingredients_list => \%phrases_before_ingredients_list,
		phrases_before_ingredients_list_uppercase => \%phrases_before_ingredients_list_uppercase,
		phrases_after_ingredients_list => \%phrases_after_ingredients_list,
		prefixes_before_dash => \%prefixes_before_dash,
		ignore_phrases => \%ignore_phrases,
	);

	foreach my $list (sort keys %regexps) {

		foreach my $language (sort keys %{$regexps{$list}}) {

			foreach my $regexp (@{$regexps{$list}{$language}}) {
				$log->debug("validate_regular_expressions", { list => $list, l=>$language, regexp=>$regexp }) if $log->is_debug();
				eval {
					"test" =~ /$regexp/;
				};
				is($@, "");
			}
		}
	}
}


=head2 split_generic_name_from_ingredients ( product_ref language_code )

Some producers send us an ingredients list that starts with the generic name followed by the actual ingredients list.

e.g. "Pâtes de fruits aromatisées à la fraise et à la canneberge, contenant de la maltodextrine et de l'acérola. Source de vitamines B1, B6, B12 et C.  Ingrédients : Pulpe de fruits 50% (poire William 25%, fraise 15%, canneberge 10%), sucre, sirop de glucose de blé, maltodextrine 5%, stabilisant : glycérol, gélifiant : pectine, acidifiant : acide citrique, arôme naturel de fraise, arôme naturel de canneberge, poudre d'acérola (acérola, maltodextrine) 0,4%, vitamines : B1, B6 et B12. Fabriqué dans un atelier utilisant: GLUTEN*, FRUITS A COQUE*. * Allergènes"

This function splits the list to put the generic name in the generic_name_[lc] field and the ingredients list
in the ingredients_text_[lc] field.

If there is already a generic name, it is not overridden.

WARNING: This function should be called only during the import of data from producers.
It should not be called on lists that can be the result of an OCR, as there is no guarantee that the text before the ingredients list is the generic name.
It should also not be called when we import product data from the producers platform to the public database.

=cut

sub split_generic_name_from_ingredients($$) {

	my $product_ref = shift;
	my $language = shift;

	if ((defined $phrases_before_ingredients_list{$language}) and (defined $product_ref->{"ingredients_text_$language"})) {

		$log->debug("split_generic_name_from_ingredients", { language => $language, "ingredients_text_$language" => $product_ref->{"ingredients_text_$language"} }) if $log->is_debug();

		foreach my $regexp (@{$phrases_before_ingredients_list{$language}}) {
			if ($product_ref->{"ingredients_text_$language"} =~ /(\s*)\b($regexp(\s*)(-|:|\r|\n)+(\s*))/is) {

				my $generic_name = $`;
				$product_ref->{"ingredients_text_$language"} = ucfirst($');

				if (($generic_name ne '')
					and ((not defined $product_ref->{"generic_name_$language"}) or ($product_ref->{"generic_name_$language"} eq ""))) {
					$product_ref->{"generic_name_$language"} = $generic_name;
					$log->debug("split_generic_name_from_ingredients", { language => $language, generic_name => $generic_name }) if $log->is_debug();
				}
				last;
			}
		}
	}
}


=head2 clean_ingredients_text_for_lang ( product_ref language_code )

Perform some cleaning of the ingredients list.

The operations included in the cleaning must be 100% safe.

The function can be applied multiple times on the ingredients list.

=cut

sub clean_ingredients_text_for_lang($$) {

	my $text = shift;
	my $language = shift;

	$log->debug("clean_ingredients_text_for_lang - start", { language=>$language, text=>$text }) if $log->is_debug();
	
	# Remove phrases before ingredients list, but only when they are at the very beginning of the text
	
	foreach my $regexp (@{$phrases_before_ingredients_list{$language}}) {
		if ($text =~ /^(\s*)\b($regexp(\s*)(-|:|\r|\n)+(\s*))/is) {

			$text = ucfirst($');
		}
	}

	# turn demi - écrémé to demi-écrémé

	if (defined $prefixes_before_dash{$language}) {

		foreach my $prefix (@{$prefixes_before_dash{$language}}) {
			$text =~ s/\b($prefix) - (\w)/$1-$2/is;
		}
	}

	# Non language specific cleaning
	# Try to add missing spaces around dashes - separating ingredients

	# jus d'orange à base de concentré 14%- sucre
	$text =~ s/(\%)- /$1 - /g;

	# persil- poivre blanc -ail
	$text =~ s/(\w|\*)- /$1 - /g;
	$text =~ s/ -(\w)/ - $1/g;

	$text =~ s/^\s*(:|-)\s*//;
	$text =~ s/\s+$//;

	$log->debug("clean_ingredients_text_for_lang - done", { language=>$language, text=>$text }) if $log->is_debug();

	return $text;
}


=head2 cut_ingredients_text_for_lang ( product_ref language_code )

This function should be called once when getting text data from the OCR that includes an ingredients list.

It tries to remove phrases before and after the list that are not ingredients list.

It MUST NOT be applied multiple times on the ingredients list, as it could otherwise
remove parts of the ingredients list. (e.g. it looks for "Ingredients: " and remove everything before it.
If there are multiple "Ingredients:" listed, it would keep only the last one if called multiple times.

=cut

sub cut_ingredients_text_for_lang($$) {

	my $text = shift;
	my $language = shift;

	$log->debug("cut_ingredients_text_for_lang - start", { language=>$language, text=>$text }) if $log->is_debug();

	# Remove phrases before ingredients list lowercase

	$log->debug("cut_ingredients_text_for_lang - 1", { language=>$language, text=>$text }) if $log->is_debug();

	my $cut = 0;

	if (defined $phrases_before_ingredients_list{$language}) {

		foreach my $regexp (@{$phrases_before_ingredients_list{$language}}) {
			# The match before the regexp must be not greedy so that we don't cut too much
			# if we have multiple times "Ingredients:" (e.g. for products with 2 sub-products)
			if ($text =~ /^(.*?)\b$regexp(\s*)(-|:|\r|\n)+(\s*)/is) {
				$text = ucfirst($');
				$log->debug("removed phrases_before_ingredients_list", { removed => $1, kept => $text, regexp => $regexp }) if $log->is_debug();
				$cut = 1;
				last;
			}
		}
	}

	# Remove phrases before ingredients list UPPERCASE

	$log->debug("cut_ingredients_text_for_lang - 2", { language=>$language, text=>$text }) if $log->is_debug();

	if ((not $cut) and (defined $phrases_before_ingredients_list_uppercase{$language})) {

		foreach my $regexp (@{$phrases_before_ingredients_list_uppercase{$language}}) {
			# INGREDIENTS followed by lowercase
			
			if ($text =~ /^(.*?)\b$regexp(\s*)(\s|-|:|\r|\n)+(\s*)(?=(\w?)(\w?)[a-z])/s) {
				$text =~ s/^(.*?)\b$regexp(\s*)(\s|-|:|\r|\n)+(\s*)(?=(\w?)(\w?)[a-z])//s;
				$text = ucfirst($text);
				$log->debug("removed phrases_before_ingredients_list_uppercase", { kept => $text, regexp => $regexp }) if $log->is_debug();
				$cut = 1;
				last;
			}			
		}
	}

	# Remove phrases after ingredients list

	$log->debug("cut_ingredients_text_for_lang - 3", { language=>$language, text=>$text }) if $log->is_debug();

	if (defined $phrases_after_ingredients_list{$language}) {

		foreach my $regexp (@{$phrases_after_ingredients_list{$language}}) {
			if ($text =~ /\s*\b$regexp\b(.*)$/is) {
				$text = $`;
				$log->debug("removed phrases_after_ingredients_list", { removed => $1, kept => $text, regexp => $regexp }) if $log->is_debug();
			}
		}
	}

	# Remove phrases

	$log->debug("cut_ingredients_text_for_lang - 4", { language=>$language, text=>$text }) if $log->is_debug();

	if (defined $ignore_phrases{$language}) {

		foreach my $regexp (@{$ignore_phrases{$language}}) {
			$text =~ s/^\s*($regexp)(\.)?\s*$//is;
		}
	}

	$log->debug("cut_ingredients_text_for_lang - 5", { language=>$language, text=>$text }) if $log->is_debug();
	
	$text = clean_ingredients_text_for_lang($text, $language);
	
	$log->debug("cut_ingredients_text_for_lang - done", { language=>$language, text=>$text }) if $log->is_debug();

	return $text;
}


sub clean_ingredients_text($) {

	my $product_ref = shift;

	if (defined $product_ref->{languages_codes}) {

		foreach my $language (keys %{$product_ref->{languages_codes}}) {

			if (defined $product_ref->{"ingredients_text_" . $language }) {

				my $text = $product_ref->{"ingredients_text_" . $language };

				$text = clean_ingredients_text_for_lang($text, $language);

				if ($text ne $product_ref->{"ingredients_text_" . $language }) {

					my $time = time();

					# Keep a copy of the original ingredients list just in case
					$product_ref->{"ingredients_text_" . $language . "_ocr_" . $time} = $product_ref->{"ingredients_text_" . $language };
					$product_ref->{"ingredients_text_" . $language . "_ocr_" . $time . "_result"} = $text;
					$product_ref->{"ingredients_text_" . $language } = $text;
				}

				if ($language eq $product_ref->{lc}) {
					$product_ref->{"ingredients_text"} = $product_ref->{"ingredients_text_" . $language };
				}
			}
		}
	}
}


sub is_compound_word_with_dash($$) {

	my $word_lc = shift;
	my $compound_word = shift;

	if (exists_taxonomy_tag("ingredients", canonicalize_taxonomy_tag($word_lc, "ingredients", $compound_word))) {
		$compound_word =~ s/ - /-/;
		return $compound_word;
	}
	else {
		return $compound_word;
	}
}

# additive class + additive (e.g. "colour caramel" -> "colour : caramel"
# warning: the additive class may also be the start of the name of an additive.
# e.g. "regulatory kwasowości: kwas cytrynowy i cytryniany sodu." -> "kwas" means acid / acidifier.
sub separate_additive_class($$$$$) {

	my $product_lc = shift;
	my $additive_class = shift;
	my $spaces = shift;
	my $colon = shift;
	my $after = shift;

	my $and = $and{$product_lc} || " and ";

	# check that we have an additive after the additive class
	# keep only what is before the first separator
	$after =~ s/^$separators+//;
	#print STDERR "separate_additive_class - after 1 : $after\n";
	$after =~ s/^(.*?)$separators(.*)$/$1/;
	#print STDERR "separate_additive_class - after 2 : $after\n";

	# also look if we have additive 1 and additive 2
	my $after2;
	if ($after =~ /$and/i) {
		$after2 = $`;
	}

	if (exists_taxonomy_tag("additives", canonicalize_taxonomy_tag($product_lc, "additives", $after) )
		or ((defined $after2) and exists_taxonomy_tag("additives", canonicalize_taxonomy_tag($product_lc, "additives", $after2) ))
	) {
		#print STDERR "separate_additive_class - after is an additive\n";
		return $additive_class . " : ";
	}
	else {
		#print STDERR "separate_additive_class - after is not an additive\n";
		return $additive_class . $spaces . $colon;
	}
}



=head2 replace_additive ($number, $letter, $variant) - normalize the additive

This function is used inside regular expressions to turn additives to a normalized form.

Using a function to concatenate the E-number, letter and variant makes it possible 
to deal with undefined $letter or $variant without triggering an undefined warning.

=head3 Synopsis

	$text =~ s/(\b)e( |-|\.)?$additivesregexp(\b|\s|,|\.|;|\/|-|\\|$)/replace_additive($3,$6,$9) . $12/ieg;

=cut


sub replace_additive($$$) {

		my $number = shift;	# e.g. 160
		my $letter = shift;	# e.g. a
		my $variant = shift;	# e.g. ii
		
		my $additive = "e" . $number;
		if (defined $letter) {
			$additive .= $letter;
		}
		if (defined $variant) {
			$variant =~ s/^\(//;
			$variant =~ s/\)$//;
			$additive .= $variant;
		}
		return $additive;
}


=head2 preparse_ingredients_text ($product_lc, $text) - normalize the ingredient list to make parsing easier

This function transform the ingredients list in a more normalized list that is easier to parse.

It does the following:

- Normalize quote characters
- Replace abbreviations by their full name
- Remove extra spaces in compound words width dashes (e.g. céléri - rave -> céléri-rave)
- Split vitamins enumerations
- Normalize additives and split additives enumerations
- Split other enumerations (e.g. oils, some minerals)
- Split allergens and traces
- Deal with signs like * to indicate labels (e.g. *: Organic)

=head3 Arguments

=head4 Language

=head4 Ingredients list text

=head3 Return value

=head4 Transformed ingredients list text

=cut


sub preparse_ingredients_text($$) {

	my $product_lc = shift;
	my $text = shift;

	not defined $text and return;

	$log->debug("preparse_ingredients_text", { text => $text }) if $log->is_debug();

	# Symbols to indicate labels like organic, fairtrade etc.
	my @symbols = ('\*\*\*', '\*\*', '\*', '°°°', '°°', '°', '\(1\)', '\(2\)');
	my $symbols_regexp = join('|', @symbols);

	if ((scalar keys %labels_regexps) == 0) {
		init_labels_regexps();
		init_ingredients_processing_regexps();
		init_additives_classes_regexps();
		init_allergens_regexps();
	}

	my $and = $and{$product_lc} || " and ";
	my $and_without_spaces = $and;
	$and_without_spaces =~ s/^ //;
	$and_without_spaces =~ s/ $//;

	my $of = ' - ';
	if (defined $of{$product_lc}) {
		$of = $of{$product_lc};
	}

	my $and_of = ' - ';
	if (defined $and_of{$product_lc}) {
		$and_of = $and_of{$product_lc};
	}
	
	# Spanish "and" is y or e when before "i" or "hi"
	# E can also be in a vitamin enumeration (vitamina B y E)
	# colores E (120, 124 y 125)
	# color E 120

	# replace "and / or" by "and"
	# except if followed by a separator, a digit, or "and", to avoid false positives
	my $and_or = ' - ';
	if (defined $and_or{$product_lc}) {
		$and_or = $and_or{$product_lc};
		$text =~ s/($and_or)(?!($and_without_spaces |\d|$separators))/$and/ig;
	}
	
	$text =~ s/\&quot;/"/g;
	$text =~ s/’/'/g;

	# turn special chars to spaces
	$text =~ s/[\000-\037]/ /g;

	# zero width space
	$text =~ s/\x{200B}/-/g;

	# vegetable oil (coconut & rapeseed)
	# turn & to and
	$text =~ s/ \& /$and/g;

	# abbreviations, replace language specific abbreviations first
	foreach my $abbreviations_lc ($product_lc, "all") {
		if (defined $abbreviations{$abbreviations_lc}) {
			foreach my $abbreviation_ref (@{$abbreviations{$abbreviations_lc}}) {
				my $source = $abbreviation_ref->[0];
				my $target = $abbreviation_ref->[1];
				$source =~ s/\. /(\\.| |\\. )/g;
				if ($source =~ /\.$/) {
					$source =~ s/\.$/(\\. | |\\.)/;
					$target .= " ";
				}
				$text =~ s/(\b|^)$source(?= |\b|$)/$target/ig;
			}
		}
	}

	# remove extra spaces in compound words width dashes
	# e.g. céleri - rave -> céleri-rave

	# céleri - rave 3.9% -> stop at numbers
	$text =~ s/((^|$separators)([^,;\-\/\.0-9]+?) - ([^,;\-\/\.0-9]+?)(?=[0-9]|$separators|$))/is_compound_word_with_dash($product_lc,$1)/ieg;

	# vitamins...
	# vitamines A, B1, B2, B5, B6, B9, B12, C, D, H, PP et E (lactose, protéines de lait)

	my $split_vitamins = sub ($$) {
		my $vitamin = shift;
		my $list = shift;

		my $return = '';
		foreach my $vitamin_code (split (/(\W|\s|-|n|;|et|and)+/, $list)) {
			 next if $vitamin_code =~ /^(\W|\s|-|n|;|et|and)*$/;
			$return .= $vitamin . " " . $vitamin_code . " - ";
		}
		return $return;
	};

	# vitamin code: 1 or 2 letters followed by 1 or 2 numbers (e.g. PP, B6, B12)
	# $text =~ s/(vitamin|vitamine)(s?)(((\W+)((and|et) )?(\w(\w)?(\d+)?)\b)+)/$split_vitamins->($1,$3)/eig;

	# 2018-03-07 : commenting out the code above as we are now separating vitamins from additives,
	# and PP, B6, B12 etc. will be listed as synonyms for Vitamine PP, Vitamin B6, Vitamin B12 etc.
	# we will need to be careful that we don't match a single letter K, E etc. that is not a vitamin, and if it happens, check for a "vitamin" prefix

	# colorants alimentaires E (124,122,133,104,110)
	my $roman_numerals = "i|ii|iii|iv|v|vi|vii|viii|ix|x|xi|xii|xii|xiv|xv";
	my $additivesregexp = '(\d{3}|\d{4})(( |-|\.)?([abcdefgh]))?(( |-|\.)?((' . $roman_numerals . ')|\((' . $roman_numerals . ')\)))?';
	
	$text =~ s/\b(e|ins|sin|i-n-s|s-i-n|i\.n\.s\.?|s\.i\.n\.?)(:|\(|\[| | n| nb|#|°)+((($additivesregexp)( |\/| \/ | - |,|, |$and))+($additivesregexp))\b(\s?(\)|\]))?/normalize_additives_enumeration($product_lc,$3)/ieg;

	# in India: INS 240 instead of E 240, bug #1133)
	# also INS N°420, bug #3618
	$text =~ s/\b(ins|sin|i-n-s|s-i-n|i\.n\.s\.?|s\.i\.n\.?)( |-| n| nb|#|°|'|"|\.|\W)*(\d{3}|\d{4})/E$3/ig;
	
	# E 240, E.240, E-240..
	# E250-E251-E260
	$text =~ s/-e( |-|\.)?($additivesregexp)/- E$2/ig;
	# do not turn E172-i into E172 - i
	$text =~ s/e( |-|\.)?($additivesregexp)-(e)/E$2 - E/ig;	

	# Canonicalize additives to remove the dash that can make further parsing break
	# Match E + number + letter a to h + i to xv, followed by a space or separator
	$text =~ s/(\b)e( |-|\.)?$additivesregexp(\b|\s|,|\.|;|\/|-|\\|$)/replace_additive($3,$6,$9) . $12/ieg;

	# E100 et E120 -> E100, E120
	$text =~ s/\be($additivesregexp)$and/e$1, /ig;
	$text =~ s/${and}e($additivesregexp)/, e$1/ig;

	# E100 E122 -> E100, E122
	$text =~ s/\be($additivesregexp)\s+e(?=\d)/e$1, e/ig;

	# ! caramel E150d -> caramel - E150d -> e150a - e150d ...
	$text =~ s/(caramel|caramels)(\W*)e150/e150/ig;

	# stabilisant e420 (sans : ) -> stabilisant : e420
	# but not acidifier (pectin) : acidifier : (pectin)

	# additive class + additive (e.g. "colour caramel" -> "colour : caramel"
	# warning: the additive class may also be the start of the name of an additive.
	# e.g. "regulatory kwasowości: kwas cytrynowy i cytryniany sodu." -> "kwas" means acid / acidifier.
	if (defined $additives_classes_regexps{$product_lc}) {
		my $regexp = $additives_classes_regexps{$product_lc};
		$text =~ s/\b($regexp)(\s+)(:?)(?!\(| \()/separate_additive_class($product_lc,$1,$2,$3,$')/ieg;
	}

	# dash with 1 missing space
	$text =~ s/(\w)- /$1 - /ig;
	$text =~ s/ -(\w)/ - $1/ig;

	# mono-glycéride -> monoglycérides
	$text =~ s/\b(mono|di)\s?-\s?([a-z])/$1$2/ig;
	$text =~ s/\bmono\s-\s/mono- /ig;
	$text =~ s/\bmono\s/mono- /ig;
	#  émulsifiant mono-et diglycérides d'acides gras
	$text =~ s/(mono$and_without_spaces )/mono- $and_without_spaces /ig;

	# acide gras -> acides gras
	$text =~ s/acide gras/acides gras/ig;
	$text =~ s/glycéride /glycérides /ig;

	# !! mono et diglycérides ne doit pas donner mono + diglycérides : keep the whole version too.
	# $text =~ s/(,|;|:|\)|\(|( - ))(.+?)( et )(.+?)(,|;|:|\)|\(|( - ))/$1$3_et_$5$6 , $1$3 et $5$6/ig;

	# e432 et lécithines -> e432 - et lécithines
	$text =~ s/ - et / - /ig;

	# print STDERR "additives: $text\n\n";

	#$product_ref->{ingredients_text_debug} = $text;

	# separator followed by and
	# aceite de girasol (70%) y aceite de oliva virgen (30%)
	$text =~ s/($cbrackets)$and/$1, /ig;

	$log->debug("preparse_ingredients_text - before language specific preparsing", { text => $text }) if $log->is_debug();

	if ($product_lc eq 'es') {

		# Special handling for sal as it can mean salt or shorea robusta
		# aceites vegetales (palma, shea, sal (shorea robusta), hueso de mango)
		$text =~  s/\bsal \(shorea robusta\)/shorea robusta/ig;
		$text =~  s/\bshorea robusta \(sal\)/shorea robusta/ig;
	}
	elsif ($product_lc eq 'fr') {

		# huiles de palme et de

		# carbonates d'ammonium et de sodium

		# carotène et extraits de paprika et de curcuma

		# Minéraux (carbonate de calcium, chlorures de calcium, potassium et magnésium, citrates de potassium et de sodium, phosphate de calcium,
		# sulfates de fer, de zinc, de cuivre et de manganèse, iodure de potassium, sélénite de sodium).

		# graisses végétales de palme et de colza en proportion variable
		# remove stopwords
		$text =~ s/( en)? proportion(s)? variable(s)?//i;

		# Ingrédient(s) : lentilles vertes* - *issu(e)(s) de l'agriculture biologique.
		# -> remove the parenthesis

		$text =~ s/dient\(s\)/dients/ig;
		$text =~ s/\bissu(\(e\))?(\(s\))?/issu/ig;

		# simple plural (just an additional "s" at the end) will be added in the regexp
		my @prefixes_suffixes_list = (
# huiles
[[
"huile",
"huile végétale",
"huiles végétales",
"matière grasse",
"matières grasses",
"matière grasse végétale",
"matières grasses végétales",
"graisse",
"graisse végétale",
"graisses végétales",
],
[
"arachide",
"avocat",
"chanvre",
"coco",
"colza",
"illipe",
"karité",
"lin",
"mangue",
"noisette",
"noix",
"noyaux de mangue",
"olive",
"olive extra",
"olive vierge",
"olive extra vierge",
"olive vierge extra",
"palme",
"palmiste",
"pépins de raisin",
"sal",
"sésame",
"soja",
"tournesol",
"tournesol oléique",
]
],


[[
"extrait",
"extrait naturel",
],
[
"café",
"chicorée",
"curcuma",
"houblon",
"levure",
"malt",
"muscade",
"poivre",
"poivre noir",
"romarin",
"thé",
"thé vert",
"thym",
]
],

[[
"lécithine",
],
[
"colza",
"soja",
"soja sans ogm",
"tournesol",
]
],

[
[
"arôme naturel",
"arômes naturels",
"arôme artificiel",
"arômes artificiels",
"arômes naturels et artificiels",
"arômes",
],
[
"abricot",
"ail",
"amande",
"amande amère",
"agrumes",
"aneth",
"boeuf",
"cacao",
"cannelle",
"caramel",
"carotte",
"carthame",
"cassis",
"céleri",
"cerise",
"curcuma",
"cumin",
"citron",
"citron vert",
"crustacés",
"estragon",
"fenouil",
"figue",
"fraise",
"framboise",
"fromage de chèvre",
"fruit",
"fruit de la passion",
"fruits de la passion",
"fruits de mer",
"fumée",
"gentiane",
"herbes",
"jasmin",
"laurier",
"lime",
"limette",
"mangue",
"menthe",
"menthe crêpue",
"menthe poivrée",
"muscade",
"noix",
"noix de coco",
"oignon",
"olive",
"orange",
"orange amère",
"origan",
"pamplemousse",
"pamplemousse rose",
"pêche",
"piment",
"pistache",
"porc",
"pomme",
"poire",
"poivre",
"poisson",
"poulet",
"réglisse",
"romarin",
"rose",
"rhum",
"sauge",
"saumon",
"sureau",
"thé",
"thym",
"vanille",
"vanille de Madagascar",
"autres agrumes",
]
],


[
[
"carbonate",
"carbonates acides",
"chlorure",
"citrate",
"iodure",
"nitrate",
"diphosphate",
"diphosphate",
"phosphate",
"sélénite",
"sulfate",
"hydroxyde",
"sulphate",
],
[
"aluminium",
"ammonium",
"calcium",
"cuivre",
"fer",
"magnésium",
"manganèse",
"potassium",
"sodium",
"zinc",
]
],

);

		foreach my $prefixes_suffixes_ref (@prefixes_suffixes_list) {

			my $prefixregexp = "";
			foreach my $prefix (@{$prefixes_suffixes_ref->[0]}) {
				$prefixregexp .= '|' . $prefix . '|' . $prefix . 's';
				my $unaccented_prefix = unac_string_perl($prefix);
				if ($unaccented_prefix ne $prefix) {
					$prefixregexp .= '|' . $unaccented_prefix . '|' . $unaccented_prefix . 's';
				}

			}
			$prefixregexp =~ s/^\|//;

			$prefixregexp = '(' . $prefixregexp . ')( bio| biologique| équitable|s|\s|' . $symbols_regexp . ')*';

			my $suffixregexp = "";
			foreach my $suffix (@{$prefixes_suffixes_ref->[1]}) {
				$suffixregexp .= '|' . $suffix . '|' . $suffix . 's';
				my $unaccented_suffix = unac_string_perl($suffix);
				if ($unaccented_suffix ne $suffix) {
					$suffixregexp .= '|' . $unaccented_suffix . '|' . $unaccented_suffix . 's';
				}

			}
			$suffixregexp =~ s/^\|//;

			# arôme naturel de citron-citron vert et d'autres agrumes
			# -> separate suffixes
			$text =~ s/($suffixregexp)-($suffixregexp)/$1, $2/g;

			# arôme naturel de pomme avec d'autres âromes
			$text =~ s/ (ou|et|avec) (d')?autres /, /g;

			$text =~ s/($prefixregexp) et ($prefixregexp) (de |d')?($suffixregexp)/normalize_fr_a_et_b_de_c($1, $4, $8)/ieg;

			# old:

			#$text =~ s/($prefixregexp) (\(|\[|de |d')?($suffixregexp) et (de |d')?($suffixregexp)(\)|\])?/normalize_fr_a_de_enumeration($1, $3, $5)/ieg;
			#$text =~ s/($prefixregexp) (\(|\[|de |d')?($suffixregexp), (de |d')?($suffixregexp) et (de |d')?($suffixregexp)(\)|\])?/normalize_fr_a_de_enumeration($1, $3, $5, $7)/ieg;
			#$text =~ s/($prefixregexp) (\(|\[|de |d')?($suffixregexp), (de |d')?($suffixregexp), (de |d')?($suffixregexp) et (de |d')?($suffixregexp)(\)|\])?/normalize_fr_a_de_enumeration($1, $3, $5, $7, $9)/ieg;
			#$text =~ s/($prefixregexp) (\(|\[|de |d')?($suffixregexp), (de |d')?($suffixregexp), (de |d')?($suffixregexp), (de |d')?($suffixregexp) et (de |d')?($suffixregexp)(\)|\])?/normalize_fr_a_de_enumeration($1, $3, $5, $7, $9, $11)/ieg;

			$text =~ s/($prefixregexp)\s?(:|\(|\[)\s?($suffixregexp)\b(\s?(\)|\]))/normalize_enumeration($product_lc,$1,$5)/ieg;

			# Huiles végétales de palme, de colza et de tournesol
			# Carbonate de magnésium, fer élémentaire -> should not trigger carbonate de fer élémentaire.
			# TODO 18/07/2020 remove when we have a better solution
			$text =~ s/fer élémentaire/fer_élémentaire/g;
			$text =~ s/($prefixregexp)(:|\(|\[| | de | d')+((($suffixregexp)($symbols_regexp|\s)*( |\/| \/ | - |,|, | et | de | et de | et d'| d')+)+($suffixregexp)($symbols_regexp|\s)*)\b(\s?(\)|\]))?/normalize_enumeration($product_lc,$1,$5)/ieg;
			$text =~ s/fer_élémentaire/fer élémentaire/g;			
		}

		# Caramel ordinaire et curcumine
		# $text =~ s/ et /, /ig;
		# --> too dangerous, too many exceptions

		# Some additives have "et" in their name: need to recombine them

		# Sels de sodium et de potassium de complexes cupriques de chlorophyllines,
		my $info = <<INFO
		Complexe cuivrique des chlorophyllines avec sels de sodium et de potassium,
		oxyde et hydroxyde de fer rouge,
		oxyde et hydroxyde de fer jaune et rouge,
		Tartrate double de sodium et de potassium,
		Éthylènediaminetétraacétate de calcium et de disodium,
		Phosphate d'aluminium et de sodium,
		Diphosphate de potassium et de sodium,
		Tripoliphosphates de sodium et de potassium,
		Sels de sodium de potassium et de calcium d'acides gras,
		Mono- et diglycérides d'acides gras,
		Esters acétiques des mono- et diglycérides,
		Esters glycéroliques de l'acide acétique et d'acides gras,
		Esters glycéroliques de l'acide citrique et d'acides gras,
		Esters monoacétyltartriques et diacétyltartriques,
		Esters mixtes acétiques et tartriques des mono- et diglycérides d'acides gras,
		Esters lactyles d'acides gras du glycérol et du propane-1,
		Silicate double d'aluminium et de calcium,
		Silicate d'aluminium et calcium,
		Silicate d'aluminium et de calcium,
		Silicate double de calcium et d'aluminium,
		Glycine et son sel de sodium,
		Cire d'abeille blanche et jaune,
		Acide cyclamique et ses sels,
		Saccharine et ses sels,
		Acide glycyrrhizique et sels,
		Sels et esters de choline,
		Octénylesuccinate d'amidon et d'aluminium,
INFO
;


		# Phosphate d'aluminium et de sodium --> E541. Should not be split.

		$text =~ s/(di|tri|tripoli|)(phosphate|phosphates) d'aluminium,\s?(di|tri|tripoli)?(phosphate|phosphates) de sodium/$1phosphate d'aluminium et de sodium/ig;

		# Sels de sodium et de potassium de complexes cupriques de chlorophyllines -> should not be split...
		$text =~ s/(sel|sels) de sodium,\s?(sel|sels) de potassium/sels de sodium et de potassium/ig;

		# vitamines A, B1, B2, B5, B6, B9, B12, C, D, H, PP et E
		# vitamines (A, B1, B2, B5, B6, B9, B12, C, D, H, PP et E)

	}


	my @vitaminssuffixes = (
"a", "rétinol",
"b", "b1", "b2", "b3", "b4", "b5", "b6", "b7", "b8", "b9", "b10", "b11", "b12",
"thiamine",
"riboflavine",
"niacine",
"pyridoxine",
"cobalamine",
"biotine",
"acide pantothénique",
"acide folique",
"c", "acide ascorbique",
"d", "d2", "d3", "cholécalciférol",
"e", "tocophérol", "alphatocophérol", "alpha-tocophérol",
"f",
"h",
"k", "k1", "k2", "k3",
"p", "pp",
);
	my $vitaminsprefixregexp = "vit|vit\.|vitamine|vitamines";

	# Add synonyms in target language
	if (defined $translations_to{vitamins}) {
		foreach my $vitamin (keys %{$translations_to{vitamins}}) {
			if (defined $translations_to{vitamins}{$vitamin}{$product_lc}) {
				push @vitaminssuffixes, $translations_to{vitamins}{$vitamin}{$product_lc};
			}
		}
	}

	# Add synonyms in target language
	my $vitamin_in_lc = get_string_id_for_lang($product_lc, display_taxonomy_tag($product_lc, "ingredients", "en:vitamins"));
	$vitamin_in_lc =~ s/^\w\w://;

	if ((defined $synonyms_for{ingredients}) and (defined $synonyms_for{ingredients}{$product_lc}) and (defined $synonyms_for{ingredients}{$product_lc}{$vitamin_in_lc})) {
		foreach my $synonym (@{$synonyms_for{ingredients}{$product_lc}{$vitamin_in_lc}}) {
			$vitaminsprefixregexp .= '|' . $synonym;
		}
	}

	my $vitaminssuffixregexp = "";
	foreach my $suffix (@vitaminssuffixes) {
		$vitaminssuffixregexp .= '|' . $suffix;
		# vitamines [E, thiamine (B1), riboflavine (B2), B6, acide folique)].
		# -> also put (B1)
		$vitaminssuffixregexp .= '|\(' . $suffix . '\)';

		my $unaccented_suffix = unac_string_perl($suffix);
		if ($unaccented_suffix ne $suffix) {
			$vitaminssuffixregexp .= '|' . $unaccented_suffix;
		}
		if ($suffix =~ /[a-z]\d/) {


			$suffix =~ s/([a-z])(\d)/$1 $2/;
			$vitaminssuffixregexp .= '|' . $suffix;
			$suffix =~ s/ /-/;
			$vitaminssuffixregexp .= '|' . $suffix;

		}

	}
	$vitaminssuffixregexp =~ s/^\|//;

	#$log->debug("vitamins regexp", { regex => "s/($vitaminsprefixregexp)(:|\(|\[| )?(($vitaminssuffixregexp)(\/| \/ | - |,|, | et | and | y ))+/" }) if $log->is_debug();
	#$log->debug("vitamins text", { text => $text }) if $log->is_debug();
	
	$text =~ s/($vitaminsprefixregexp)(:|\(|\[| )+((($vitaminssuffixregexp)( |\/| \/ | - |,|, |$and))+($vitaminssuffixregexp))\b(\s?(\)|\]))?/normalize_vitamins_enumeration($product_lc,$3)/ieg;


	# Allergens and traces
	# Traces de lait, d'oeufs et de soja.
	# Contains: milk and soy.

	foreach my $allergens_type ("allergens", "traces") {

		if (defined $contains_or_may_contain_regexps{$allergens_type}{$product_lc}) {

			my $contains_or_may_contain_regexp = $contains_or_may_contain_regexps{$allergens_type}{$product_lc};
			my $allergens_regexp = $allergens_regexps{$product_lc};

			# stopwords
			# e.g. Kann Spuren von Senf und Sellerie enthalten.
			my $stopwords = "";
			if (defined $allergens_stopwords{$product_lc}) {
				$stopwords = $allergens_stopwords{$product_lc};
			}

			# $contains_or_may_contain_regexp may be the end of a sentence, remove the beginning
			# e.g. this product has been manufactured in a factory that also uses...
			# Some text with comma May contain ... -> Some text with comma, May contain
			# ! does not work in German and languages that have words with a capital letter
			if ($product_lc ne "de") {
				my $ucfirst_contains_or_may_contain_regexp = $contains_or_may_contain_regexp;
				$ucfirst_contains_or_may_contain_regexp =~ s/(^|\|)(\w)/$1 . uc($2)/ieg;
				$text =~ s/([a-z]) ($ucfirst_contains_or_may_contain_regexp)/$1, $2/g;
			}

			#$log->debug("allergens regexp", { regex => "s/([^,-\.;\(\)\/]*)\b($contains_or_may_contain_regexp)\b(:|\(|\[| |$and|$of)+((($allergens_regexp)( |\/| \/ | - |,|, |$and|$of|$and_of)+)+($allergens_regexp))\b(s?(\)|\]))?" }) if $log->is_debug();
			#$log->debug("allergens", { lc => $product_lc, may_contain_regexps => \%may_contain_regexps, contains_or_may_contain_regexp => $contains_or_may_contain_regexp, text => $text }) if $log->is_debug();

			$text =~ s/([^,-\.;\(\)\/]*)\b($contains_or_may_contain_regexp)\b(:|\(|\[| |$of)+((_?($allergens_regexp)_?\b((\s)($stopwords)\b)*( |\/| \/ | - |,|, |$and|$of|$and_of)+)*_?($allergens_regexp)_?)\b((\s)($stopwords)\b)*(\s?(\)|\]))?/normalize_allergens_enumeration($allergens_type,$product_lc,$4)/ieg;
			# we may have added an extra dot in order to make sure we have at least one
			$text =~ s/\.\./\./g;
		}
	}

	# Try to find the signification of symbols like *
	# Jus de pomme*** 68%, jus de poire***32% *** Ingrédients issus de l'agriculture biologique
	# Pâte de cacao°* du Pérou 65 %, sucre de canne°*, beurre de cacao°*. °Issus de l'agriculture biologique (100 %). *Issus du commerce équitable (100 % du poids total avec 93 % SPP).
	#  riz* de Camargue IGP(1) (16,5%) (riz complet*, riz rouge complet*, huiles* (tournesol*, olive* vierge extra), sel marin. *issus de l'agriculture biologique. (1) IGP : Indication Géographique Protégée.

	if (defined $labels_regexps{$product_lc}) {

		foreach my $symbol (@symbols) {
			# Find the last occurence of the symbol or symbol in parenthesis:  * (*)
			# we need a negative look ahead (?!\)) to make sure we match (*) completely (otherwise we would match *)
			if ($text =~ /^(.*)(\($symbol\)|$symbol)(?!\))\s*(:|=)?\s*/i) {
				my $after = $';
				#print STDERR "symbol: $symbol - after: $after\n";
				foreach my $labelid (@labels) {
					my $regexp = $labels_regexps{$product_lc}{$labelid};
					if (defined $regexp) {
						#print STDERR "-- label: $labelid - regexp: $regexp\n";
						# try to also match optional precisions like "Issus de l'agriculture biologique (100 % du poids total)"
						# *Issus du commerce équitable (100 % du poids total avec 93 % SPP).
						if ($after =~ /^($regexp)\b\s*(\([^\)]+\))?\s*\.?\s*/i) {
							my $label = $1;
							$text =~ s/^(.*)(\($symbol\)|$symbol)(?!\))\s?(:|=)?\s?$label\s*(\([^\)]+\))?\s*\.?\s*/$1 /i;
							my $product_lc_label = display_taxonomy_tag($product_lc, "labels", $labelid);
							$text =~ s/$symbol/ $product_lc_label /g;
							last;
						}
					}
				}
			}
		}
	}

	# remove extra spaces
	$text =~ s/\s(\s)+/ /g;
	$text =~ s/ (\.|,|;)( |$)/$1$2/g;
	$text =~ s/^(\s|\.|,|;|-)+//;
	$text =~ s/(\s|,|;|-)+$//;

	$log->debug("preparse_ingredients_text result", { text => $text }) if $log->is_debug();

	return $text;
}



sub extract_ingredients_classes_from_text($) {

	my $product_ref = shift;

	not defined $product_ref->{ingredients_text} and return;

	my $text = preparse_ingredients_text($product_ref->{lc}, $product_ref->{ingredients_text});
	my $and = $Lang{_and_}{$product_ref->{lc}};
	$and =~ s/ /-/g;

	#  remove % / percent (to avoid identifying 100% as E100 in some cases)
	$text =~ s/(\d+((\,|\.)\d+)?)\s*\%$//g;

	my @ingredients = split($separators, $text);

	my @ingredients_ids = ();
	foreach my $ingredient (@ingredients) {
		my $ingredientid = get_string_id_for_lang($product_ref->{lc}, $ingredient);
		if ((defined $ingredientid) and ($ingredientid ne '')) {

			# split additives
			# caramel ordinaire et curcumine
			if ($ingredientid =~ /$and/i) {

				my $ingredientid1 = $`;
				my $ingredientid2 = $';

				#print STDERR "ingredients_classes - ingredient1: $ingredientid1 - ingredient2: $ingredientid2\n";

				# check if the whole ingredient is an additive
				my $canon_ingredient_additive = canonicalize_taxonomy_tag($product_ref->{lc}, "additives", $ingredientid);

				if (not exists_taxonomy_tag("additives", $canon_ingredient_additive)) {

					# otherwise check the 2 sub ingredients
					my $canon_ingredient_additive1 = canonicalize_taxonomy_tag($product_ref->{lc}, "additives", $ingredientid1);
					my $canon_ingredient_additive2 = canonicalize_taxonomy_tag($product_ref->{lc}, "additives", $ingredientid2);

					if ( (exists_taxonomy_tag("additives", $canon_ingredient_additive1))
						and (exists_taxonomy_tag("additives", $canon_ingredient_additive2)) ) {
							push @ingredients_ids, $ingredientid1;
							$ingredientid = $ingredientid2;
							#print STDERR "ingredients_classes - ingredient1: $ingredientid1 exists - ingredient2: $ingredientid2 exists\n";
					}
				}

			}

			push @ingredients_ids, $ingredientid;
			$log->debug("ingredient 3", { ingredient => $ingredient }) if $log->is_debug();
		}
	}

	#$product_ref->{ingredients_debug} = clone(\@ingredients);
	#$product_ref->{ingredients_ids_debug} = clone(\@ingredients_ids);

	my $with_sweeteners;

	my %all_seen = (); # used to not tag "huile végétale" if we have seen "huile de palme" already


	# Additives using new global taxonomy

	# delete old additive fields

	foreach my $tagtype ('additives', 'additives_prev', 'additives_next', 'old_additives', 'new_additives') {

		delete $product_ref->{$tagtype};
		delete $product_ref->{$tagtype . "_prev"};
		delete $product_ref->{$tagtype ."_prev_n"};
		delete $product_ref->{$tagtype . "_tags"};
	}

	delete $product_ref->{new_additives_debug};

	foreach my $tagtype ('additives', 'additives_prev', 'additives_next') {

		next if (not exists $loaded_taxonomies{$tagtype});

		$product_ref->{$tagtype . '_tags'} = [];

		my $tagtype_suffix = $tagtype;
		$tagtype_suffix =~ s/[^_]+//;

		my $vitamins_tagtype = "vitamins" . $tagtype_suffix;
		my $minerals_tagtype = "minerals" . $tagtype_suffix;
		my $amino_acids_tagtype = "amino_acids" . $tagtype_suffix;
		my $nucleotides_tagtype = "nucleotides" . $tagtype_suffix;
		my $other_nutritional_substances_tagtype = "other_nutritional_substances" . $tagtype_suffix;
		$product_ref->{$vitamins_tagtype . '_tags'} = [];
		$product_ref->{$minerals_tagtype . '_tags'} = [];
		$product_ref->{$amino_acids_tagtype . '_tags'} = [];
		$product_ref->{$nucleotides_tagtype . '_tags'} = [];
		$product_ref->{$other_nutritional_substances_tagtype . '_tags'} = [];

		my $class = $tagtype;

			my %seen = ();
			my %seen_tags = ();

			# Keep track of mentions of the additive class (e.g. "coloring: X, Y, Z") so that we can correctly identify additives after
			my $current_additive_class = "ingredient";

			foreach my $ingredient_id (@ingredients_ids) {

				my $ingredient_id_copy = $ingredient_id; # can be modified later: soy-lecithin -> lecithin, but we don't change values of @ingredients_ids

				my $match = 0;
				my $match_without_mandatory_class = 0;

				while (not $match) {

					# additive class?
					my $canon_ingredient_additive_class = canonicalize_taxonomy_tag($product_ref->{lc}, "additives_classes", $ingredient_id_copy);

					if (exists_taxonomy_tag("additives_classes", $canon_ingredient_additive_class )) {
						$current_additive_class = $canon_ingredient_additive_class;
						$log->debug("current additive class", { current_additive_class => $canon_ingredient_additive_class }) if $log->is_debug();
					}

					# additive?
					my $canon_ingredient = canonicalize_taxonomy_tag($product_ref->{lc}, $tagtype, $ingredient_id_copy);
					# in Hong Kong, the E- can be omitted in E-numbers
					my $canon_e_ingredient = canonicalize_taxonomy_tag($product_ref->{lc}, $tagtype, "e" . $ingredient_id_copy);
					my $canon_ingredient_vitamins = canonicalize_taxonomy_tag($product_ref->{lc}, "vitamins", $ingredient_id_copy);
					my $canon_ingredient_minerals = canonicalize_taxonomy_tag($product_ref->{lc}, "minerals", $ingredient_id_copy);
					my $canon_ingredient_amino_acids = canonicalize_taxonomy_tag($product_ref->{lc}, "amino_acids", $ingredient_id_copy);
					my $canon_ingredient_nucleotides = canonicalize_taxonomy_tag($product_ref->{lc}, "nucleotides", $ingredient_id_copy);
					my $canon_ingredient_other_nutritional_substances = canonicalize_taxonomy_tag($product_ref->{lc}, "other_nutritional_substances", $ingredient_id_copy);

					$product_ref->{$tagtype} .= " [ $ingredient_id_copy -> $canon_ingredient ";

					if (defined $seen{$canon_ingredient}) {
						$product_ref->{$tagtype} .= " -- already seen ";
						$match = 1;
					}

					# For additives, first check if the current class is vitamins or minerals and if the ingredient
					# exists in the vitamins and minerals taxonomy

					elsif ((($current_additive_class eq "en:vitamins") or ($current_additive_class eq "en:minerals")
						or ($current_additive_class eq "en:amino-acids") or ($current_additive_class eq "en:nucleotides")
						or ($current_additive_class eq "en:other-nutritional-substances"))

					and (exists_taxonomy_tag("vitamins", $canon_ingredient_vitamins))) {
						$match = 1;
						$seen{$canon_ingredient} = 1;
						$product_ref->{$tagtype} .= " -> exists as a vitamin $canon_ingredient_vitamins and current class is $current_additive_class ";
						if (not exists $seen_tags{$vitamins_tagtype . '_tags' . $canon_ingredient_vitamins}) {
							push @{$product_ref->{ $vitamins_tagtype . '_tags'}}, $canon_ingredient_vitamins;
							$seen_tags{$vitamins_tagtype . '_tags' . $canon_ingredient_vitamins} = 1;
						}
					}

					elsif (($current_additive_class eq "en:minerals") and (exists_taxonomy_tag("minerals", $canon_ingredient_minerals))
						and not ($just_synonyms{"minerals"}{$canon_ingredient_minerals})) {
						$match = 1;
						$seen{$canon_ingredient} = 1;
						$product_ref->{$tagtype} .= " -> exists as a mineral $canon_ingredient_minerals and current class is $current_additive_class ";
						if (not exists $seen_tags{$minerals_tagtype . '_tags' . $canon_ingredient_minerals}) {
							push @{$product_ref->{ $minerals_tagtype . '_tags'}}, $canon_ingredient_minerals;
							$seen_tags{$minerals_tagtype . '_tags' . $canon_ingredient_minerals} = 1;
						}
					}

					elsif ((exists_taxonomy_tag($tagtype, $canon_ingredient))
						# do not match synonyms
						and ($canon_ingredient !~ /^en:(fd|no|colour)/)
						) {

						$seen{$canon_ingredient} = 1;
						$product_ref->{$tagtype} .= " -> exists ";

						if ((defined $properties{$tagtype}{$canon_ingredient})
							and (defined $properties{$tagtype}{$canon_ingredient}{"mandatory_additive_class:en"})) {

							my $mandatory_additive_class = $properties{$tagtype}{$canon_ingredient}{"mandatory_additive_class:en"};
							# make the comma separated list a regexp
							$product_ref->{$tagtype} .= " -- mandatory_additive_class: $mandatory_additive_class (current: $current_additive_class) ";
							$mandatory_additive_class =~ s/,/\|/g;
							$mandatory_additive_class =~ s/\s//g;
							if ($current_additive_class =~ /^$mandatory_additive_class$/) {
								if (not exists $seen_tags{$tagtype . '_tags' . $canon_ingredient}) {
									push @{$product_ref->{ $tagtype . '_tags'}}, $canon_ingredient;
									$seen_tags{$tagtype . '_tags' . $canon_ingredient} = 1;
								}
								# success!
								$match = 1;
								$product_ref->{$tagtype} .= " -- ok ";
							}
							elsif ($ingredient_id_copy =~ /^e( |-)?\d/) {
								# id the additive is mentioned with an E number, tag it even if we haven't detected a mandatory class
								if (not exists $seen_tags{$tagtype . '_tags' . $canon_ingredient}) {
									push @{$product_ref->{ $tagtype . '_tags'}}, $canon_ingredient;
									$seen_tags{$tagtype . '_tags' . $canon_ingredient} = 1;
								}
								# success!
								$match = 1;
								$product_ref->{$tagtype} .= " -- e-number ";

							}
							else {
								$match_without_mandatory_class = 1;
							}
						}
						else {
							if (not exists $seen_tags{$tagtype . '_tags' . $canon_ingredient}) {
								push @{$product_ref->{ $tagtype . '_tags'}}, $canon_ingredient;
								 $seen_tags{$tagtype . '_tags' . $canon_ingredient} = 1;
							}
							# success!
							$match = 1;
							$product_ref->{$tagtype} .= " -- ok ";
						}
					}

					# continue to try to match a known additive, mineral or vitamin
					if (not $match) {


						# check if it is mineral or vitamin, even if we haven't seen "minerals" or "vitamins" before
						if ((exists_taxonomy_tag("vitamins", $canon_ingredient_vitamins))) {
							$match = 1;
							$seen{$canon_ingredient} = 1;
							$product_ref->{$tagtype} .= " -> exists as a vitamin $canon_ingredient_vitamins ";
							if (not exists $seen_tags{$vitamins_tagtype . '_tags' . $canon_ingredient_vitamins}) {
								push @{$product_ref->{ $vitamins_tagtype . '_tags'}}, $canon_ingredient_vitamins;
								$seen_tags{$vitamins_tagtype . '_tags' . $canon_ingredient_vitamins} = 1;
							}
							# set current class to vitamins
							$current_additive_class = "en:vitamins";
						}

						elsif ((exists_taxonomy_tag("minerals", $canon_ingredient_minerals))
							and not ($just_synonyms{"minerals"}{$canon_ingredient_minerals})) {
							$match = 1;
							$seen{$canon_ingredient} = 1;
							$product_ref->{$tagtype} .= " -> exists as a mineral $canon_ingredient_minerals ";
							if (not exists $seen_tags{$minerals_tagtype . '_tags' . $canon_ingredient_minerals}) {
								push @{$product_ref->{ $minerals_tagtype . '_tags'}}, $canon_ingredient_minerals;
								$seen_tags{$minerals_tagtype . '_tags' . $canon_ingredient_minerals} = 1;
							}
							$current_additive_class = "en:minerals";
						}

						if ((exists_taxonomy_tag("amino_acids", $canon_ingredient_amino_acids))) {
							$match = 1;
							$seen{$canon_ingredient} = 1;
							$product_ref->{$tagtype} .= " -> exists as a amino_acid $canon_ingredient_amino_acids ";
							if (not exists $seen_tags{$amino_acids_tagtype . '_tags' . $canon_ingredient_amino_acids}) {
								push @{$product_ref->{ $amino_acids_tagtype . '_tags'}}, $canon_ingredient_amino_acids;
								$seen_tags{$amino_acids_tagtype . '_tags' . $canon_ingredient_amino_acids} = 1;
							}
							$current_additive_class = "en:amino-acids";
						}

						elsif ((exists_taxonomy_tag("nucleotides", $canon_ingredient_nucleotides))) {
							$match = 1;
							$seen{$canon_ingredient} = 1;
							$product_ref->{$tagtype} .= " -> exists as a nucleotide $canon_ingredient_nucleotides ";
							if (not exists $seen_tags{$nucleotides_tagtype . '_tags' . $canon_ingredient_nucleotides}) {
								push @{$product_ref->{ $nucleotides_tagtype . '_tags'}}, $canon_ingredient_nucleotides;
								$seen_tags{$nucleotides_tagtype . '_tags' . $canon_ingredient_nucleotides} = 1;
							}
							$current_additive_class = "en:nucleotides";
						}

						elsif ((exists_taxonomy_tag("other_nutritional_substances", $canon_ingredient_other_nutritional_substances))) {
							$match = 1;
							$seen{$canon_ingredient} = 1;
							$product_ref->{$tagtype} .= " -> exists as a other_nutritional_substance $canon_ingredient_other_nutritional_substances ";
							if (not exists $seen_tags{$other_nutritional_substances_tagtype . '_tags' . $canon_ingredient_other_nutritional_substances}) {
								push @{$product_ref->{ $other_nutritional_substances_tagtype . '_tags'}}, $canon_ingredient_other_nutritional_substances;
								$seen_tags{$other_nutritional_substances_tagtype . '_tags' . $canon_ingredient_other_nutritional_substances} = 1;
							}
							$current_additive_class = "en:other-nutritional-substances";
						}

						# in Hong Kong, the E- can be omitted in E-numbers

						elsif (($canon_ingredient =~ /^en:(\d+)( |-)?([a-z])??(i|ii|iii|iv|v|vi|vii|viii|ix|x|xi|xii|xii|xiv|xv)?$/i)
							and (exists_taxonomy_tag($tagtype, $canon_e_ingredient))
							and ($current_additive_class ne "ingredient")) {

							$seen{$canon_e_ingredient} = 1;
							$product_ref->{$tagtype} .= " -> e-ingredient exists  ";

							if (not exists $seen_tags{$tagtype . '_tags' . $canon_e_ingredient}) {
								push @{$product_ref->{ $tagtype . '_tags'}}, $canon_e_ingredient;
								 $seen_tags{$tagtype . '_tags' . $canon_e_ingredient} = 1;
							}
							# success!
							$match = 1;
							$product_ref->{$tagtype} .= " -- ok ";
						}
					}

					# spellcheck
					my $spellcheck = 0;
					# 2019/11/10 - disable spellcheck of additives, as it is much too slow and make way too many calls to functions
					if (0 and (not $match) and ($tagtype eq 'additives')
						and not $match_without_mandatory_class
						# do not correct words that are existing ingredients in the taxonomy
						and (not exists_taxonomy_tag("ingredients", canonicalize_taxonomy_tag($product_ref->{lc}, "ingredients", $ingredient_id_copy) ) ) ) {

						my ($corrected_canon_tagid, $corrected_tagid, $corrected_tag) = spellcheck_taxonomy_tag($product_ref->{lc}, $tagtype, $ingredient_id_copy);
						if ((defined $corrected_canon_tagid)
							and ($corrected_tag ne $ingredient_id_copy)
							and (exists_taxonomy_tag($tagtype, $corrected_canon_tagid))

							# false positives
							# proteinas -> proteinase
							# vitamine z -> vitamine c
							# coloré -> chlore
							# chlorela -> chlore

							and (not $corrected_tag =~ /^proteinase/)
							and (not $corrected_tag =~ /^vitamin/)
							and (not $corrected_tag =~ /^argent/)
							and (not $corrected_tag =~ /^chlore/)

							) {

							$product_ref->{$tagtype} .= " -- spell correction (lc: " . $product_ref->{lc} . "): $ingredient_id_copy -> $corrected_tag";
							print STDERR "spell correction (lc: " . $product_ref->{lc} . "): $ingredient_id_copy -> $corrected_tag - code: $product_ref->{code}\n";

							$ingredient_id_copy = $corrected_tag;
							$spellcheck = 1;
						}
					}


					if ((not $match)
						and (not $spellcheck)) {

						# try to shorten the ingredient to make it less specific, to see if it matches then

						if (($product_ref->{lc} eq 'en') and ($ingredient_id_copy =~ /^([^-]+)-/)) {
							# soy lecithin -> lecithin
							$ingredient_id_copy = $';
						}
						elsif (($product_ref->{lc} eq 'fr') and ($ingredient_id_copy =~ /-([^-]+)$/)) {
							# lécithine de soja -> lécithine de -> lécithine
							$ingredient_id_copy = $`;
						}
						else {
							# give up
							$match = 1;
						}
					}


					$product_ref->{$tagtype} .= " ] ";
				}
			}


		# Also generate a list of additives with the parents (e.g. E500ii adds E500)
		$product_ref->{ $tagtype . '_original_tags'} = $product_ref->{ $tagtype . '_tags'};
		$product_ref->{ $tagtype . '_tags'} = [ sort(gen_tags_hierarchy_taxonomy("en", $tagtype, join(', ', @{$product_ref->{ $tagtype . '_original_tags'}})))];


		# No ingredients?
		if ($product_ref->{ingredients_text} eq '') {
			delete $product_ref->{$tagtype . '_n'};
		}
		else {
			# count the original list of additives, don't count E500ii as both E500 and E500ii
			if (defined $product_ref->{$tagtype . '_original_tags'}) {
				$product_ref->{$tagtype. '_n'} = scalar @{$product_ref->{ $tagtype . '_original_tags'}};
			}
			else {
				delete $product_ref->{$tagtype . '_n'};
			}
		}

		# Delete debug info
		if (not has_tag($product_ref, "categories", 'en:debug')) {
			delete $product_ref->{$tagtype};
		}

		# Delete empty arrays
		# -> not active
		# -> may be dangerous if some apps rely on them existing even if empty

		if (0) {
			foreach my $array ($tagtype . '_tags', $tagtype . '_original_tags',
				$vitamins_tagtype . '_tags', $minerals_tagtype . '_tags',
				$amino_acids_tagtype . '_tags', $nucleotides_tagtype . '_tags',
				$other_nutritional_substances_tagtype . '_tags') {
				if ((defined $product_ref->{$array}) and ((scalar @{$product_ref->{$array}}) == 0)) {
					delete $product_ref->{$array};
				}
			}
		}
	}



	foreach my $class (sort keys %ingredients_classes) {

		my $tagtype = $class;

		if ($tagtype eq 'additives') {
			$tagtype = 'additives_old';
		}

		$product_ref->{$tagtype . '_tags'} = [];

		# skip palm oil classes if there is a palm oil free label
		if (($class =~ /palm/) and has_tag($product_ref, "labels", 'en:palm-oil-free')) {

		}
		else {

			my %seen = ();

			foreach my $ingredient_id (@ingredients_ids) {

				#$product_ref->{$tagtype . "_debug_ingredients_ids" } .=  " ; " . $ingredient_id . " ";

				if ((defined $ingredients_classes{$class}{$ingredient_id}) and (not defined $seen{$ingredients_classes{$class}{$ingredient_id}{id}})) {

					next if (($ingredients_classes{$class}{$ingredient_id}{id} eq 'huile-vegetale') and (defined $all_seen{"huile-de-palme"}));

					#$product_ref->{$tagtype . "_debug_ingredients_ids" } .= " -> exact match $ingredients_classes{$class}{$ingredient_id}{id} ";

					push @{$product_ref->{$tagtype . '_tags'}}, $ingredients_classes{$class}{$ingredient_id}{id};
					$seen{$ingredients_classes{$class}{$ingredient_id}{id}} = 1;
					$all_seen{$ingredients_classes{$class}{$ingredient_id}{id}} = 1;

				}
				else {

					#$product_ref->{$tagtype . "_debug_ingredients_ids" } .= " -> no exact match ";

					foreach my $id (@{$ingredients_classes_sorted{$class}}) {
						if (($ingredient_id =~ /^$id\b/) and (not defined $seen{$ingredients_classes{$class}{$id}{id}})) {

							next if (($ingredients_classes{$class}{$id}{id} eq 'huile-vegetale') and (defined $all_seen{"huile-de-palme"}));

							#$product_ref->{$tagtype . "_debug_ingredients_ids" } .= " -> match $id - $ingredients_classes{$class}{$id}{id} ";

							push @{$product_ref->{$tagtype . '_tags'}}, $ingredients_classes{$class}{$id}{id};
							$seen{$ingredients_classes{$class}{$id}{id}} = 1;
							$all_seen{$ingredients_classes{$class}{$id}{id}} = 1;
						}
					}
				}
			}
		}

		# No ingredients?
		if ((defined $product_ref->{ingredients_text}) and ($product_ref->{ingredients_text} eq '')) {
			delete $product_ref->{$tagtype . '_n'};
		}
		else {
			$product_ref->{$tagtype . '_n'} = scalar @{$product_ref->{$tagtype . '_tags'}};
		}

		# Delete empty arrays
		# -> not active
		# -> may be dangerous if some apps rely on them existing even if empty

		if (0) {
			if ((defined $product_ref->{$tagtype . '_tags'}) and ((scalar @{$product_ref->{$tagtype . '_tags'}}) == 0)) {
					delete $product_ref->{$tagtype . '_tags'};
			}
		}
	}

	if (defined $product_ref->{additives_old_tags}) {
		for (my $i = 0; $i < (scalar @{$product_ref->{additives_old_tags}}); $i++) {
			$product_ref->{additives_old_tags}[$i] = 'en:' . $product_ref->{additives_old_tags}[$i];
		}
	}

	# keep the old additives for France until we can fix the new taxonomy matching to support all special cases
	# e.g. lecithine de soja
	#if ($product_ref->{lc} ne 'fr') {
	#	$product_ref->{additives_tags} = $product_ref->{new_additives_tags};
	#	$product_ref->{additives_tags_n} = $product_ref->{new_additives_tags_n};
	#}

	# compute minus and debug values

	my $field = 'additives';

	# check if we have a previous or a next version and compute differences

	# previous version

	if (exists $loaded_taxonomies{$field . "_prev"}) {

		(defined $product_ref->{$field . "_debug_tags"}) or $product_ref->{$field . "_debug_tags"} = [];

		# compute differences
		foreach my $tag (@{$product_ref->{$field . "_tags"}}) {
			if (not has_tag($product_ref,$field . "_prev",$tag)) {
				my $tagid = $tag;
				$tagid =~ s/:/-/;
				push @{$product_ref->{$field . "_debug_tags"}}, "$tagid-added";
			}
		}
		foreach my $tag (@{$product_ref->{$field . "_prev_tags"}}) {
			if (not has_tag($product_ref,$field,$tag)) {
				my $tagid = $tag;
				$tagid =~ s/:/-/;
				push @{$product_ref->{$field . "_debug_tags"}}, "$tagid-removed";
			}
		}
	}
	else {
		delete $product_ref->{$field . "_prev_hierarchy" };
		delete $product_ref->{$field . "_prev_tags" };
	}

	# next version

	if (exists $loaded_taxonomies{$field . "_next"}) {

		(defined $product_ref->{$field . "_debug_tags"}) or $product_ref->{$field . "_debug_tags"} = [];

		# compute differences
		foreach my $tag (@{$product_ref->{$field . "_tags"}}) {
			if (not has_tag($product_ref,$field . "_next",$tag)) {
				my $tagid = $tag;
				$tagid =~ s/:/-/;
				push @{$product_ref->{$field . "_debug_tags"}}, "$tagid-will-remove";
			}
		}
		foreach my $tag (@{$product_ref->{$field . "_next_tags"}}) {
			if (not has_tag($product_ref,$field,$tag)) {
				my $tagid = $tag;
				$tagid =~ s/:/-/;
				push @{$product_ref->{$field . "_debug_tags"}}, "$tagid-will-add";
			}
		}
	}
	else {
		delete $product_ref->{$field . "_next_hierarchy" };
		delete $product_ref->{$field . "_next_tags" };
	}




	if ((defined $product_ref->{ingredients_that_may_be_from_palm_oil_n}) or (defined $product_ref->{ingredients_from_palm_oil_n})) {
		$product_ref->{ingredients_from_or_that_may_be_from_palm_oil_n} = $product_ref->{ingredients_that_may_be_from_palm_oil_n} + $product_ref->{ingredients_from_palm_oil_n};
	}


	delete $product_ref->{with_sweeteners};
	if (defined $product_ref->{'additives_tags'}) {
		foreach my $additive (@{$product_ref->{'additives_tags'}}) {
			my $e = $additive;
			$e =~ s/\D//g;
			if (($e >= 950) and ($e <= 968)) {
				$product_ref->{with_sweeteners} = 1;
				last;
			}
		}
	}
}


sub replace_allergen($$$$) {
	my $language = shift;
	my $product_ref = shift;
	my $allergen = shift;
	my $before = shift;

	my $field = "allergens";

	my $traces_regexp = $may_contain_regexps{$language};

	if ((defined $traces_regexp) and ($before =~ /\b($traces_regexp)\b/i)) {
		$field = "traces";
	}

	# to build the product allergens list, just use the ingredients in the main language
	if ($language eq $product_ref->{lc}) {
		# skip allergens like "moutarde et céleri" (will be caught later by replace_allergen_between_separators)
		if (not (($language eq 'fr') and $allergen =~ / et /i)) {
			$product_ref->{$field . "_from_ingredients"} .= $allergen . ', ';
		}
	}

	return '<span class="allergen">' . $allergen . '</span>';
}


sub replace_allergen_in_caps($$$$) {
	my $language = shift;
	my $product_ref = shift;
	my $allergen = shift;
	my $before = shift;

	my $field = "allergens";

	my $traces_regexp = $may_contain_regexps{$language};

	if ((defined $traces_regexp) and ($before =~ /\b($traces_regexp)\b/i)) {
		$field = "traces";
	}

	my $tagid = canonicalize_taxonomy_tag($language,"allergens", $allergen);

	if (exists_taxonomy_tag("allergens", $tagid)) {
		#$allergen = display_taxonomy_tag($product_ref->{lang},"allergens", $tagid);
		# to build the product allergens list, just use the ingredients in the main language
		if ($language eq $product_ref->{lc}) {
			$product_ref->{$field . "_from_ingredients"} .= $allergen . ', ';
		}
		return '<span class="allergen">' . $allergen . '</span>';
	}
	else {
		return $allergen;
	}
}


sub replace_allergen_between_separators($$$$$$) {
	my $language = shift;
	my $product_ref = shift;
	my $start_separator = shift;
	my $allergen = shift;
	my $end_separator = shift;
	my $before = shift;

	my $field = "allergens";

	#print STDERR "replace_allergen_between_separators - allergen: $allergen\n";

	my $stopwords = $allergens_stopwords{$language};

	#print STDERR "replace_allergen_between_separators - language: $language - allergen: $allergen\nstopwords: $stopwords\n";

	my $before_allergen = "";
	my $after_allergen = "";

	my $contains_regexp = $contains_regexps{$language} || "";
	my $may_contain_regexp = $may_contain_regexps{$language} || "";

	# allergen or trace?

	if ($allergen =~ /\b($contains_regexp|$may_contain_regexp)\b/i) {
		$before_allergen .= $` . $1;
		$allergen = $';
	}

	# Remove stopwords at the beginning or end
	if (defined $stopwords) {
		if ($allergen =~ /^((\s|\b($stopwords)\b)+)/i) {
			$before_allergen .= $1;
			$allergen =~ s/^(\s|\b($stopwords)\b)+//i;
		}
		if ($allergen =~ /((\s|\b($stopwords)\b)+)$/i) {
			$after_allergen .= $1;
			$allergen =~ s/(\s|\b($stopwords)\b)+$//i;
		}
	}

	if (($before . $before_allergen) =~ /\b($may_contain_regexp)\b/i) {
		$field = "traces";
		#print STDERR "traces (before_allergen: $before_allergen - before: $before)\n";
	}

	# Farine de blé 97%
	if ($allergen =~ /( \d)/) {
		$allergen = $`;
		$end_separator = $1 . $' . $end_separator;
	}

	#print STDERR "before_allergen: $before_allergen - allergen: $allergen\n";

	my $tagid = canonicalize_taxonomy_tag($language,"allergens", $allergen);

	#print STDERR "before_allergen: $before_allergen - allergen: $allergen - tagid: $tagid\n";

	if (exists_taxonomy_tag("allergens", $tagid)) {
		#$allergen = display_taxonomy_tag($product_ref->{lang},"allergens", $tagid);
		# to build the product allergens list, just use the ingredients in the main language
		if ($language eq $product_ref->{lc}) {
			$product_ref->{$field . "_from_ingredients"} .= $allergen . ', ';
		}
		return $start_separator . $before_allergen . '<span class="allergen">' . $allergen . '</span>' . $after_allergen . $end_separator;
	}
	else {
		return $start_separator . $before_allergen . $allergen . $after_allergen . $end_separator;
	}
}


sub detect_allergens_from_text($) {

	my $product_ref = shift;

	$log->debug("detect_allergens_from_text - start", { }) if $log->is_debug();

	if ((scalar keys %allergens_stopwords) == 0) {
		init_allergens_regexps();
	}

	# Keep allergens entered by users in the allergens and traces field

	foreach my $field ("allergens", "traces") {

		# new fields for allergens detected from ingredient list

		$product_ref->{$field . "_from_ingredients"} = "";
	}

	if (defined $product_ref->{languages_codes}) {

		foreach my $language (keys %{$product_ref->{languages_codes}}) {

			my $text = $product_ref->{"ingredients_text_" . $language };
			next if not defined $text;

			my $and = $Lang{_and_}{$language};
			my $of = ' - ';
			if (defined $of{$language}) {
				$of = $of{$language};
			}
			my $the = ' - ';
			if (defined $the{$language}) {
				$the = $the{$language};
			}

			my $traces_regexp = "traces";
			if (defined $may_contain_regexps{$language}) {
				$traces_regexp = $may_contain_regexps{$language};
			}

			$text =~ s/\&quot;/"/g;

			# allergens between underscores

			#print STDERR "current text 1: $text\n";

			# _allergen_ + __allergen__ + ___allergen___

			$text =~ s/\b___([^,;_\(\)\[\]]+?)___\b/replace_allergen($language,$product_ref,$1,$`)/iesg;
			$text =~ s/\b__([^,;_\(\)\[\]]+?)__\b/replace_allergen($language,$product_ref,$1,$`)/iesg;
			$text =~ s/\b_([^,;_\(\)\[\]]+?)_\b/replace_allergen($language,$product_ref,$1,$`)/iesg;

			# allergens in all caps, with other ingredients not in all caps

			if ($text =~ /[a-z]/) {
				# match ALL CAPS including space (but stop at the dash in "FRUITS A COQUE - Something")
				$text =~ s/\b([A-ZÌÒÁÉÍÓÚÝÂÊÎÔÛÃÑÕÄËÏÖŸÇŒß][A-ZÌÒÁÉÍÓÚÝÂÊÎÔÛÃÑÕÄËÏÖŸÇŒß]([A-ZÌÒÁÉÍÓÚÝÂÊÎÔÛÃÑÕÄËÏÖŸÇŒß' ]+))\b/replace_allergen_in_caps($language,$product_ref,$1,$`)/esg;
				# match ALL-CAPS including space and - (for NOIX DE SAINT-JACQUES)
				$text =~ s/\b([A-ZÌÒÁÉÍÓÚÝÂÊÎÔÛÃÑÕÄËÏÖŸÇŒß][A-ZÌÒÁÉÍÓÚÝÂÊÎÔÛÃÑÕÄËÏÖŸÇŒß]([A-ZÌÒÁÉÍÓÚÝÂÊÎÔÛÃÑÕÄËÏÖŸÇŒß'\- ]+))\b/replace_allergen_in_caps($language,$product_ref,$1,$`)/esg;
			}

			# allergens between separators

			# print STDERR "current text 2: $text\n";
			# print STDERR "separators\n";

			# positive look ahead for the separators so that we can properly match the next word
			# match at least 3 characters so that we don't match the separator
			# Farine de blé 97% -> make numbers be separators
			$text =~ s/(^| - |_|\(|\[|\)|\]|,|$the|$and|$of|;|\.|$)((\s*)\w.+?)(?=(\s*)(^| - |_|\(|\[|\)|\]|,|$and|;|\.|\b($traces_regexp)\b|$))/replace_allergen_between_separators($language,$product_ref,$1, $2, "",$`)/iesg;

			# some allergens can be recognized in multiple ways.
			# e.g. _CELERY_ -> <span class="allergen"><span class="allergen"><span class="allergen">CELERI</span></span></span>
			$text =~ s/(<span class="allergen">)+/<span class="allergen">/g;
			$text =~ s/(<\/span>)+/<\/span>/g;

			$product_ref->{"ingredients_text_with_allergens_" . $language} = $text;

			if ($language eq $product_ref->{lc}) {
				$product_ref->{"ingredients_text_with_allergens"} = $text;
			}

		}
	}

	# If traces were entered in the allergens field, split them
	# Use the language the tag have been entered in

	my $traces_regexp;
	if (defined $may_contain_regexps{$product_ref->{traces_lc} || $product_ref->{lc}}) {
		$traces_regexp = $may_contain_regexps{$product_ref->{traces_lc} || $product_ref->{lc}};
	}

	if ((defined $traces_regexp) and (defined $product_ref->{allergens}) and ($product_ref->{allergens} =~ /\b($traces_regexp)\b\s*:?\s*/i)) {
		if (defined $product_ref->{traces}) {
			$product_ref->{traces} .= ", " . $';
		}
		else {
			$product_ref->{traces} = $';
		}
		$product_ref->{allergens} = $`;
		$product_ref->{allergens} =~ s/\s+$//;
	}

	foreach my $field ("allergens", "traces") {

		# regenerate allergens and traces from the allergens_tags field so that it is prefixed with the values in the
		# main language of the product (which may be different than the $tag_lc language of the interface)

		my $tag_lc = $product_ref->{$field . "_lc"} || $product_ref->{lc} || "?";
		$product_ref->{$field . "_from_user"} = "($tag_lc) " . $product_ref->{$field};
		$product_ref->{$field . "_hierarchy" } = [ gen_tags_hierarchy_taxonomy($tag_lc, $field, $product_ref->{$field}) ];
		$product_ref->{$field} = join(',', @{$product_ref->{$field . "_hierarchy" }});

		# concatenate allergens and traces fields from ingredients and entered by users

		$product_ref->{$field . "_from_ingredients"} =~ s/, $//;

		my $allergens = $product_ref->{$field . "_from_ingredients"};

		if ((defined $product_ref->{$field}) and ($product_ref->{$field} ne "")) {

			$allergens .= ", " . $product_ref->{$field};
		}

		$product_ref->{$field . "_hierarchy" } = [ gen_tags_hierarchy_taxonomy($product_ref->{lc}, $field, $allergens) ];
		$product_ref->{$field . "_tags" } = [];
		# print STDERR "result for $field : ";
		foreach my $tag (@{$product_ref->{$field . "_hierarchy" }}) {
			push @{$product_ref->{$field . "_tags" }}, get_taxonomyid($product_ref->{lc}, $tag);
			# print STDERR " - $tag";
		}
		# print STDERR "\n";
	}

	$log->debug("detect_allergens_from_text - done", { }) if $log->is_debug();
}


=head2 add_fruits ( $ingredients_ref )

Recursive function to compute the % of fruits, vegetables, nuts and olive/walnut/rapeseed oil
for Nutri-Score computation.

=cut

sub add_fruits($) {

	my $ingredients_ref = shift;

	my $fruits = 0;

	foreach my $ingredient_ref (@$ingredients_ref) {

		my $nutriscore_fruits_vegetables_nuts = get_inherited_property("ingredients", $ingredient_ref->{id}, "nutriscore_fruits_vegetables_nuts:en");

		if ((defined $nutriscore_fruits_vegetables_nuts) and ($nutriscore_fruits_vegetables_nuts eq "yes")) {

			if (defined $ingredient_ref->{percent}) {
				$fruits += $ingredient_ref->{percent};
			}
			elsif (defined $ingredient_ref->{percent_min}) {
				$fruits += $ingredient_ref->{percent_min};
			}
			# We may not have percent_min if the ingredient analysis failed because of seemingly impossible values
			# in that case, try to get the possible percent values in nested sub ingredients
			elsif (defined $ingredient_ref->{ingredients}) {
				$fruits += add_fruits($ingredient_ref->{ingredients});
			}
		}
		elsif (defined $ingredient_ref->{ingredients}) {
			$fruits += add_fruits($ingredient_ref->{ingredients});
		}
			$log->debug("add_fruits ingredient, current total", { ingredient_id => $ingredient_ref->{id}, current_fruits => $fruits }) if $log->is_debug();
	}

	$log->debug("add_fruits result", { fruits => $fruits }) if $log->is_debug();

	return $fruits;
}


=head2 estimate_nutriscore_fruits_vegetables_nuts_value_from_ingredients ( product_ref )

This function analyzes the ingredients to estimate the minimum percentage of
fruits, vegetables, nuts, olive / walnut / rapeseed oil, so that we can compute
the Nutri-Score fruit points if we don't have a value given by the manufacturer
or estimated by users.

Results are stored in $product_ref->{nutriments}{"fruits-vegetables-nuts-estimate-from-ingredients_100g"};

=cut

sub estimate_nutriscore_fruits_vegetables_nuts_value_from_ingredients($) {

	my $product_ref = shift;

	if (defined $product_ref->{nutriments}) {
		delete $product_ref->{nutriments}{"fruits-vegetables-nuts-estimate-from-ingredients_100g"};
	}

	if ((defined $product_ref->{ingredients}) and ((scalar @{$product_ref->{ingredients}}) > 0)) {

		(defined $product_ref->{nutriments}) or $product_ref->{nutriments} = {};

		$product_ref->{nutriments}{"fruits-vegetables-nuts-estimate-from-ingredients_100g"} = add_fruits($product_ref->{ingredients});
	}
}

1;<|MERGE_RESOLUTION|>--- conflicted
+++ resolved
@@ -2554,11 +2554,8 @@
 'N(o|ò)us vous conseillons',
 'Non ouvert,',
 'Sans conservateur',
-<<<<<<< HEAD
-=======
 '(Utilisation: |Préparation: )?Servir frais',
 'Temps de Cuisson',
->>>>>>> c0431a50
 'tenir à l\'abri',
 'Teneur en matière grasse',
 '(Chocolat: )?teneur en cacao',
