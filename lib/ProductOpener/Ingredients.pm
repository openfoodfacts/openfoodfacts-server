# This file is part of Product Opener.
#
# Product Opener
# Copyright (C) 2011-2023 Association Open Food Facts
# Contact: contact@openfoodfacts.org
# Address: 21 rue des Iles, 94100 Saint-Maur des Fossés, France
#
# Product Opener is free software: you can redistribute it and/or modify
# it under the terms of the GNU Affero General Public License as
# published by the Free Software Foundation, either version 3 of the
# License, or (at your option) any later version.
#
# This program is distributed in the hope that it will be useful,
# but WITHOUT ANY WARRANTY; without even the implied warranty of
# MERCHANTABILITY or FITNESS FOR A PARTICULAR PURPOSE.  See the
# GNU Affero General Public License for more details.
#
# You should have received a copy of the GNU Affero General Public License
# along with this program.  If not, see <http://www.gnu.org/licenses/>.

=head1 NAME

ProductOpener::Ingredients - process and analyze ingredients lists

=head1 SYNOPSIS

C<ProductOpener::Ingredients> processes, normalize, parses and analyze
ingredients lists to extract and recognize individual ingredients,
additives and allergens, and to compute product properties related to
ingredients (is the product vegetarian, vegan, does it contain palm oil etc.)

    use ProductOpener::Ingredients qw/:all/;

	[..]

	clean_ingredients_text($product_ref);

	extract_ingredients_from_text($product_ref);

	extract_ingredients_classes_from_text($product_ref);

	detect_allergens_from_text($product_ref);

=head1 DESCRIPTION

[..]

=cut

package ProductOpener::Ingredients;

use ProductOpener::PerlStandards;
use Exporter qw< import >;

BEGIN {
	use vars qw(@ISA @EXPORT_OK %EXPORT_TAGS);
	@EXPORT_OK = qw(

		&estimate_ingredients_percent_service
		&analyze_ingredients_service

		&extract_ingredients_from_image

		&separate_additive_class

		&split_generic_name_from_ingredients
		&clean_ingredients_text_for_lang
		&cut_ingredients_text_for_lang
		&clean_ingredients_text
		&select_ingredients_lc

		&detect_allergens_from_text

		&normalize_a_of_b
		&normalize_enumeration

		&extract_ingredients_classes_from_text
		&extract_ingredients_from_text
		&preparse_ingredients_text
		&parse_ingredients_text_service

		&flatten_sub_ingredients
		&compute_ingredients_tags

		&get_percent_or_quantity_and_normalized_quantity
		&compute_ingredients_percent_min_max_values
		&init_percent_values
		&set_percent_min_values
		&set_percent_max_values
		&delete_ingredients_percent_values
		&compute_ingredients_percent_estimates

		&estimate_nutriscore_2021_fruits_vegetables_nuts_percent_from_ingredients
		&estimate_nutriscore_2021_milk_percent_from_ingredients
		&estimate_nutriscore_2023_fruits_vegetables_legumes_percent_from_ingredients
		&estimate_nutriscore_2023_red_meat_percent_from_ingredients

		&has_specific_ingredient_property

		&init_origins_regexps
		&match_ingredient_origin
		&parse_processing_from_ingredient
		&parse_origins_from_text

		&assign_ciqual_codes
	);    # symbols to export on request
	%EXPORT_TAGS = (all => [@EXPORT_OK]);
}

use vars @EXPORT_OK;
use experimental 'smartmatch';

use ProductOpener::Store qw/:all/;
use ProductOpener::Config qw/:all/;
use ProductOpener::Users qw/:all/;
use ProductOpener::TagsEntries qw/:all/;
use ProductOpener::Tags qw/:all/;
use ProductOpener::Products qw/:all/;
use ProductOpener::URL qw/:all/;
use ProductOpener::Images qw/:all/;
use ProductOpener::Lang qw/:all/;
use ProductOpener::Units qw/:all/;
use ProductOpener::Food qw/is_fat_oil_nuts_seeds_for_nutrition_score/;

use Encode;
use Clone qw(clone);

use LWP::UserAgent;
use Encode;
use JSON::PP;
use Log::Any qw($log);
use List::MoreUtils qw(uniq);
use Test::More;
use Data::DeepAccess qw(deep_get deep_exists);

# MIDDLE DOT with common substitutes (BULLET variants, BULLET OPERATOR and DOT OPERATOR (multiplication))
# U+00B7 "·" (Middle Dot). Is a common character in Catalan. To avoid to break ingredients,
#  spaces are added before and after the symbol hereafter.
# U+2022 "•" (Bullet)
# U+2023 "‣" (Triangular Bullet )
# U+25E6 "◦" (White Bullet)
# U+2043 "⁃" (Hyphen Bullet)
# U+204C "⁌" (Black Leftwards Bullet)
# U+204D "⁍" (Black Rightwards Bullet)
# U+2219 "∙" (Bullet Operator )
# U+22C5 "⋅" (Dot Operator)
my $middle_dot
	= qr/(?: \N{U+00B7} |\N{U+2022}|\N{U+2023}|\N{U+25E6}|\N{U+2043}|\N{U+204C}|\N{U+204D}|\N{U+2219}|\N{U+22C5})/i;

# Unicode category 'Punctuation, Dash', SWUNG DASH and MINUS SIGN
my $dashes = qr/(?:\p{Pd}|\N{U+2053}|\N{U+2212})/i;

# ',' and synonyms - COMMA, SMALL COMMA, FULLWIDTH COMMA, IDEOGRAPHIC COMMA, SMALL IDEOGRAPHIC COMMA, HALFWIDTH IDEOGRAPHIC COMMA, ARABIC COMMA
my $commas = qr/(?:\N{U+002C}|\N{U+FE50}|\N{U+FF0C}|\N{U+3001}|\N{U+FE51}|\N{U+FF64}|\N{U+060C})/i;

# '.' and synonyms - FULL STOP, SMALL FULL STOP, FULLWIDTH FULL STOP, IDEOGRAPHIC FULL STOP, HALFWIDTH IDEOGRAPHIC FULL STOP
my $stops = qr/(?:\N{U+002E}|\N{U+FE52}|\N{U+FF0E}|\N{U+3002}|\N{U+FE61})/i;

# '(' and other opening brackets ('Punctuation, Open' without QUOTEs)
# U+201A "‚" (Single Low-9 Quotation Mark)
# U+201E "„" (Double Low-9 Quotation Mark)
# U+276E "❮" (Heavy Left-Pointing Angle Quotation Mark Ornament)
# U+2E42 "⹂" (Double Low-Reversed-9 Quotation Mark)
# U+301D "〝" (Reversed Double Prime Quotation Mark)
# U+FF08 "（" (Fullwidth Left Parenthesis) used in some countries (Japan)
my $obrackets = qr/(?![\N{U+201A}|\N{U+201E}|\N{U+276E}|\N{U+2E42}|\N{U+301D}|\N{U+FF08}])[\p{Ps}]/i;

# ')' and other closing brackets ('Punctuation, Close' without QUOTEs)
# U+276F "❯" (Heavy Right-Pointing Angle Quotation Mark Ornament )
# U+301E "⹂" (Double Low-Reversed-9 Quotation Mark)
# U+301F "〟" (Low Double Prime Quotation Mark)
# U+FF09 "）" (Fullwidth Right Parenthesis) used in some countries (Japan)
my $cbrackets = qr/(?![\N{U+276F}|\N{U+301E}|\N{U+301F}|\N{U+FF09}])[\p{Pe}]/i;

# U+FF0F "／" (Fullwidth Solidus) used in some countries (Japan)
my $separators_except_comma = qr/(;|:|$middle_dot|\[|\{|\(|\N{U+FF08}|( $dashes ))|(\/|\N{U+FF0F})/i
	;    # separators include the dot . followed by a space, but we don't want to separate 1.4 etc.

my $separators = qr/($stops\s|$commas|$separators_except_comma)/i;

# do not add sub ( ) in the regexps below as it would change which parts gets matched in $1, $2 etc. in other regexps that use those regexps
# put the longest strings first, so that we can match "possible traces" before "traces"
my %may_contain_regexps = (

	en =>
		"it may contain traces of|possible traces|traces|may also contain|also may contain|may contain|may be present|Produced in a factory handling",
	bg => "продуктът може да съдържа следи от|може да съдържа следи от|може да съдържа",
	bs => "može da sadrži",
	cs => "může obsahovat|může obsahovat stopy",
	da => "produktet kan indeholde|kan indeholde spor af|kan indeholde spor|eventuelle spor|kan indeholde|mulige spor",
	de => "Kann enthalten|Kann Spuren|Spuren|Kann Anteile|Anteile|Kann auch|Kann|Enthält möglicherweise",
	es => "puede contener huellas de|puede contener trazas de|puede contener|trazas|traza",
	et => "võib sisaldada vähesel määral|võib sisaldada|võib sisalda",
	fi =>
		"saattaa sisältää pienehköjä määriä muita|saattaa sisältää pieniä määriä muita|saattaa sisältää pienehköjä määriä|saattaa sisältää pieniä määriä|voi sisältää vähäisiä määriä|saattaa sisältää hivenen|saattaa sisältää pieniä|saattaa sisältää jäämiä|sisältää pienen määrän|jossa käsitellään myös|saattaa sisältää myös|joka käsittelee myös|jossa käsitellään|saattaa sisältää",
	fr =>
		"peut également contenir|peut contenir|qui utilise|utilisant|qui utilise aussi|qui manipule|manipulisant|qui manipule aussi|traces possibles|traces d'allergènes potentielles|trace possible|traces potentielles|trace potentielle|traces éventuelles|traces eventuelles|trace éventuelle|trace eventuelle|traces|trace|Traces éventuelles de|Peut contenir des traces de",
	hr =>
		"mogući ostaci|mogući sadržaj|mogući tragovi|može sadržavati|može sadržavati alergene u tragovima|može sadržavati tragove|može sadržavati u tragovima|može sadržati|može sadržati tragove|proizvod može sadržavati|proizvod može sadržavati tragove",
	is => "getur innihaldið leifar|gæti innihaldið snefil|getur innihaldið",
	it =>
		"Pu[òo] contenere tracce di|pu[òo] contenere|che utilizza anche|possibili tracce|eventuali tracce|possibile traccia|eventuale traccia|tracce|traccia",
	lt => "sudėtyje gali būti|gali būti",
	lv => "var saturēt",
	nl =>
		"Dit product kan sporen van|bevat mogelijk sporen van|Kan sporen bevatten van|Kan sporen van|bevat mogelijk|sporen van|Geproduceerd in ruimtes waar",
	nb =>
		"kan inneholde spor av|kan forekomme spor av|kan inneholde spor|kan forekomme spor|kan inneholde|kan forekomme",
	pl => "może zawierać śladowe ilości|produkt może zawierać|może zawierać|możliwa obecność",
	pt => "pode conter vestígios de|pode conter",
	ro => "poate con[țţt]ine urme de|poate con[țţt]ine|poate con[țţt]in",
	ru => "Могут содержаться следы",
	sk => "Môže obsahovať",
	sv => "kan innehålla små mängder|kan innehålla spår av|innehåller spår av|kan innehålla spår|kan innehålla",
);

my %contains_regexps = (

	en => "contains",
	bg => "съдържа",
	da => "indeholder",
	es => "contiene",
	et => "sisaldab",
	fr => "contient",
	it => "contengono",
	nl => "bevat",
	pl => "zawiera|zawierają",
	ro => "con[țţt]ine|con[țţt]in",
	sv => "innehåller",
);

my %contains_or_may_contain_regexps = (
	allergens => \%contains_regexps,
	traces => \%may_contain_regexps,
);

my %allergens_stopwords = ();

my %allergens_regexps = ();

# Needs to be called after Tags.pm has loaded taxonomies

=head1 FUNCTIONS

=head2 init_allergens_regexps () - initialize regular expressions needed for ingredients parsing

This function initializes regular expressions needed to parse traces and allergens in ingredients lists.

=cut

sub init_allergens_regexps() {

	# Allergens stopwords

	foreach my $key (sort keys %{$stopwords{"allergens"}}) {
		if ($key =~ /\.strings/) {
			my $allergens_lc = $`;
			$allergens_stopwords{$allergens_lc} = join('|', uniq(@{$stopwords{"allergens"}{$key}}));
			#print STDERR "allergens_regexp - $allergens_lc - " . $allergens_stopwords{$allergens_lc} . "\n";
		}
	}

	# Allergens

	foreach my $allergens_lc (uniq(keys %contains_regexps, keys %may_contain_regexps)) {

		my @allergenssuffixes = ();

		# Add synonyms in target language
		if (defined $translations_to{allergens}) {
			foreach my $allergen (keys %{$translations_to{allergens}}) {
				if (defined $translations_to{allergens}{$allergen}{$allergens_lc}) {
					# push @allergenssuffixes, $translations_to{allergens}{$allergen}{$allergens_lc};
					# the synonyms below also contain the main translation as the first entry

					my $allergens_lc_allergenid
						= get_string_id_for_lang($allergens_lc, $translations_to{allergens}{$allergen}{$allergens_lc});

					foreach my $synonym (@{$synonyms_for{allergens}{$allergens_lc}{$allergens_lc_allergenid}}) {
						# Change parenthesis to dots
						# e.g. chemical formula in Open Beauty Facts ingredients
						$synonym =~ s/\(/./g;
						$synonym =~ s/\)/./g;
						push @allergenssuffixes, $synonym;
					}
				}
			}
		}

		$allergens_regexps{$allergens_lc} = "";

		foreach my $suffix (sort {length($b) <=> length($a)} @allergenssuffixes) {
			# simple singulars and plurals
			my $singular = $suffix;
			$suffix =~ s/s$//;
			$allergens_regexps{$allergens_lc} .= '|' . $suffix . '|' . $suffix . 's';

			my $unaccented_suffix = unac_string_perl($suffix);
			if ($unaccented_suffix ne $suffix) {
				$allergens_regexps{$allergens_lc} .= '|' . $unaccented_suffix . '|' . $unaccented_suffix . 's';
			}

		}
		$allergens_regexps{$allergens_lc} =~ s/^\|//;
	}

	return;
}

# Abbreviations that contain dots.
# The dots interfere with the parsing: replace them with the full name.

my %abbreviations = (

	all => [
		["B. actiregularis", "bifidus actiregularis"],    # Danone trademark
		["B. lactis", "bifidobacterium lactis"],
		["L. acidophilus", "lactobacillus acidophilus"],
		["L. bulgaricus", "lactobacillus bulgaricus"],
		["L. delbrueckii subsp. bulgaricus", "lactobacillus bulgaricus"],
		["Lactobacillus delbrueckii subsp. bulgaricus", "lactobacillus bulgaricus"],
		["L. casei", "lactobacillus casei"],
		["L. lactis", "lactobacillus lactis"],
		["L. delbrueckii subsp. lactis", "lactobacillus lactis"],
		["Lactobacillus delbrueckii subsp. lactis", "lactobacillus lactis"],
		["L. plantarum", "lactobacillus plantarum"],
		["L. reuteri", "lactobacillus reuteri"],
		["L. rhamnosus", "lactobacillus rhamnosus"],
		["S. thermophilus", "streptococcus thermophilus"],
	],

	da => [
		["bl. a.", "blandt andet"],
		["inkl.", "inklusive"],
		["mod.", "modificeret"],
		["past.", "pasteuriserede"],
		["pr.", "per"],
	],

	en => [
		["w/o", "without"],
		["w/", "with "],    # note trailing space
		["vit.", "vitamin"],
		["i.a.", "inter alia"],

	],

	es => [["vit.", "vitamina"],],

	fi => [["mikro.", "mikrobiologinen"], ["mm.", "muun muassa"], ["sis.", "sisältää"], ["n.", "noin"],],

	fr => [["vit.", "Vitamine"], ["Mat. Gr.", "Matières Grasses"],],

<<<<<<< HEAD
	hr => [
		["temp.", "temperaturi"],
		["konc.", "koncentrirani"],
		["m.m.", "mliječne masti"],
		["sv.", "svinjsko"],
		["zgrud.", "zgrudnjavanja"],
	],
=======
	hr => [["temp.", "temperaturi"], ["regul. kisel.", "regulator kiselosti"], ["reg. kis.", "regulator kiselosti"],],
>>>>>>> c36f8db9

	nb => [["bl. a.", "blant annet"], ["inkl.", "inklusive"], ["papr.", "paprika"],],

	ru => [
		["в/с", "высшего сорта"],    # or "высший сорт". = top grade, superfine. applied to flour.
		["х/п", "хлебопекарная"],    # bakery/baking, also for flour.
	],

	sv => [
		["bl. a.", "bland annat"],
		["förtjockn.medel", "förtjockningsmedel"],
		["inkl.", "inklusive"],
		["kons.medel", "konserveringsmedel"],
		["max.", "maximum"],
		["mikrob.", "mikrobiellt"],
		["min.", "minimum"],
		["mod.", "modifierad"],
		["past.", "pastöriserad"],
		["stabil.", "stabiliseringsämne"],
		["surhetsreg.", "surhetsreglerande"],
		["veg.", "vegetabilisk"],
		["ca.", "cirka"],
	],
);

my %of = (
	en => " of ",
	ca => " de ",
	da => " af ",
	de => " von ",
	es => " de ",
	fr => " de la | de | du | des | d'| de l'",
	is => " af ",
	it => " di | d'",
	nl => " van ",
	nb => " av ",
	sv => " av ",
);

my %from = (
	en => " from ",
	de => " aus ",
	es => " de ",
	fr => " de la | de | du | des | d'| de l'",
	it => " dal | della | dalla | dagli | dall'",
	pl => " z | ze ",
);

my %and = (
	en => " and ",
	br => " ha | hag ",
	ca => " i ",
	cs => " a ",
	da => " og ",
	de => " und ",
	el => " και ",
	es => " y ",    # Spanish "e" before "i" and "hi" is handled by preparse_text()
	et => " ja ",
	fi => " ja ",
	fr => " et ",
	gl => " e ",
	hr => " i ",
	hu => " és ",
	id => " dan ",
	is => " og ",
	it => " e ",
	lt => " ir ",
	lv => " un ",
	mg => " sy ",
	ms => " dan ",
	nl => " en ",
	nb => " og ",
	nn => " og ",
	oc => " e ",
	pl => " i ",
	pt => " e ",
	ro => " și ",
	ru => " и ",
	sk => " a ",
	sl => " in ",
	sq => " dhe ",
	sv => " och ",
	tl => " at ",
	tr => " ve ",
	uk => " i ",
	uz => " va ",
	vi => " và ",
	yo => " ati ",
);

my %and_of = (
	en => " and of ",
	ca => " i de ",
	da => " og af ",
	de => " und von ",
	es => " y de ",
	fr => " et de la | et de l'| et du | et des | et d'| et de ",
	is => " og af ",
	it => " e di | e d'",
	nb => " og av ",
	sv => " och av ",
);

my %and_or = (
	en => " and | or | and/or | and / or ",
	da => " og | eller | og/eller | og / eller ",
	de => " und | oder | und/oder | und / oder ",
	es => " y | e | o | y/o | y / o ",
	fi => " ja | tai | ja/tai | ja / tai ",
	fr => " et | ou | et/ou | et / ou ",
	hr => " i | ili | i/ili | i / ili ",
	is => " og | eða | og/eða | og / eða ",
	it => " e | o | e/o | e / o",
	nl => " en/of | en / of ",
	nb => " og | eller | og/eller | og / eller ",
	pl => " i | oraz | lub | albo ",
	ru => " и | или | и/или | и / или ",
	sv => " och | eller | och/eller | och / eller ",
);

my %the = (
	en => " the ",
	es => " el | la | los | las ",
	fr => " le | la | les | l'",
	it => " il | lo | la | i | gli | le | l'",
	nl => " de | het ",
);

# Strings to identify phrases like "75g per 100g of finished product"
my %per = (
	en => " per | for ",
	da => " per ",
	es => " por | por cada ",
	fr => " pour | par ",
	hr => " na ",
	it => " per ",
	nl => " per ",
	sv => "((?: bär)|(?:\, varav tillsatt socker \\d+\\s*g))? per ",
);

my $one_hundred_grams_or_ml = '100\s*(?:g|gr|ml)';

my %of_finished_product = (
	en => " of (?:finished )?product",
	es => " de producto(?: terminado| final)?",
	fr => " (?:de|sur) produit(?: fini)?",
	hr => " (?:gotovog )?proizvoda",
	it => " di prodotto(?: finito)?",
	nl => " van het volledige product",
	sv => " sylt",
);

# Labels that we want to recognize in the ingredients
# e.g. "fraises issues de l'agriculture biologique"

# Put composed labels like fair-trade-organic first
# There is no need to add labels in every language, synonyms are used automatically
my @labels = (
	"en:fair-trade-organic", "en:organic",
	"en:fair-trade", "en:pgi",
	"en:pdo", "fr:label-rouge",
	"en:sustainable-seafood-msc", "en:responsible-aquaculture-asc",
	"fr:aoc", "en:vegan",
	"en:vegetarian", "nl:beter-leven-1-ster",
	"nl:beter-leven-2-ster", "nl:beter-leven-3-ster",
	"en:halal", "en:kosher",
	"en:fed-without-gmos", "fr:crc",
	"en:without-gluten", "en:sustainable-farming",
	"en:krav",
);
my %labels_regexps = ();

# Needs to be called after Tags.pm has loaded taxonomies

=head1 FUNCTIONS

=head2 init_labels_regexps () - initialize regular expressions needed for ingredients parsing

This function creates regular expressions that match all variations of labels
that we want to recognize in ingredients lists, such as organic and fair trade.

=cut

sub init_labels_regexps() {

	foreach my $labelid (@labels) {

		# Canonicalize the label ids in case the normalized id changed
		$labelid = canonicalize_taxonomy_tag("en", "labels", $labelid);

		foreach my $label_lc (keys %{$translations_to{labels}{$labelid}}) {

			# the synonyms below also contain the main translation as the first entry

			my $label_lc_labelid = get_string_id_for_lang($label_lc, $translations_to{labels}{$labelid}{$label_lc});

			my @synonyms = ();

			foreach my $synonym (@{$synonyms_for{labels}{$label_lc}{$label_lc_labelid}}) {
				push @synonyms, $synonym;

				# In Spanish, when preparsing ingredients text, we will replace " e " by " y ".
				# also replace and / or by and to match labels

				my $synonym2 = $synonym;
				# replace "and / or" by "and"
				# except if followed by a separator, a digit, or "and", to avoid false positives
				my $and_or = ' - ';
				my $and = $and{$label_lc} || " and ";
				my $and_without_spaces = $and;
				$and_without_spaces =~ s/^ //;
				$and_without_spaces =~ s/ $//;
				if (defined $and_or{$label_lc}) {
					$and_or = $and_or{$label_lc};
					$synonym2 =~ s/($and_or)(?!($and_without_spaces |\d|$separators))/$and/ig;
					if ($synonym2 ne $synonym) {
						push @synonyms, $synonym2;
					}
				}
			}

			# also add the xx: entries and synonyms
			if (($label_lc ne "xx") and (defined $translations_to{labels}{$labelid}{"xx"})) {
				my $label_xx_labelid = get_string_id_for_lang("xx", $translations_to{labels}{$labelid}{"xx"});

				foreach my $synonym (@{$synonyms_for{labels}{"xx"}{$label_xx_labelid}}) {
					push @synonyms, $synonym;
				}
			}

			my $label_regexp = "";
			foreach my $synonym (sort {length($b) <=> length($a)} @synonyms) {

				# IGP - Indication Géographique Protégée -> IGP: Indication Géographique Protégée
				$synonym =~ s/ - /\( - |: | : \)/g;

				# simple singulars and plurals
				my $singular = $synonym;
				$synonym =~ s/s$//;
				$label_regexp .= '|' . $synonym . '|' . $synonym . 's';

				my $unaccented_synonym = unac_string_perl($synonym);
				if ($unaccented_synonym ne $synonym) {
					$label_regexp .= '|' . $unaccented_synonym . '|' . $unaccented_synonym . 's';
				}

			}
			$label_regexp =~ s/^\|//;
			defined $labels_regexps{$label_lc} or $labels_regexps{$label_lc} = {};
			$labels_regexps{$label_lc}{$labelid} = $label_regexp;
			#print STDERR "labels_regexps - label_lc: $label_lc - labelid: $labelid - regexp: $label_regexp\n";
		}
	}

	return;
}

# Ingredients processing regexps

my %ingredients_processing_regexps = ();

sub init_ingredients_processing_regexps() {

	# Create a list of regexps with each synonyms of all ingredients processes
	%ingredients_processing_regexps = %{
		generate_regexps_matching_taxonomy_entries(
			"ingredients_processing",
			"list_of_regexps",
			{
				#add_simple_plurals => 1,
				#add_simple_singulars => 1,
				match_space_with_dash => 1,
			}
		)
	};

	return;
}

# Origins processing regexps

my %origins_regexps = ();

sub init_origins_regexps() {

	# Create a list of regexps with each synonyms of all ingredients processes
	%origins_regexps = %{
		generate_regexps_matching_taxonomy_entries(
			"origins",
			"unique_regexp",
			{
				match_space_with_dash => 1,
			}
		)
	};

	return;
}

# Additives classes regexps

my %additives_classes_regexps = ();

sub init_additives_classes_regexps() {

	# Create a regexp with all synonyms of all additives classes
	%additives_classes_regexps = %{
		generate_regexps_matching_taxonomy_entries(
			"additives_classes",
			"unique_regexp",
			{
				add_simple_plurals => 1,
				add_simple_singulars => 1,
				# 2022-09-22: not sure if the following is still needed
				# before refactoring, we had a comment about not turning
				# "vitamin A" into "vitamin : A", but it does not happen
				# skip_entries_matching => '/^en:vitamins$/',
			}
		)
	};

	return;
}

if ((keys %labels_regexps) > 0) {exit;}

# load ingredients classes
opendir(DH, "$data_root/ingredients")
	or $log->error("cannot open ingredients directory", {path => "$data_root/ingredients", error => $!});

foreach my $f (readdir(DH)) {
	# Skip entry if its not a valid file
	next if $f eq '.';
	next if $f eq '..';
	next if ($f !~ /\.txt$/);

	# Remove file extension
	my $class = $f;
	$class =~ s/\.txt$//;

	$ingredients_classes{$class} = {};

	open(my $IN, "<:encoding(UTF-8)", "$data_root/ingredients/$f");
	while (<$IN>) {
		# Skip EOF and lines prefixed with #
		chomp;
		next if /^\#/;

		my ($canon_name, $other_names, $misc, $desc, $level, $warning) = split("\t");
		my $id = get_string_id_for_lang("no_language", $canon_name);
		next if (not defined $id) or ($id eq '');
		(not defined $level) and $level = 0;

		# additives: always set level to 0 right now, until we have a better list
		$level = 0;

		if (not defined $ingredients_classes{$class}{$id}) {
			# E322 before E322(i) : E322 should be associated with "lecithine"
			$ingredients_classes{$class}{$id} = {
				name => $canon_name,
				id => $id,
				other_names => $other_names,
				level => $level,
				description => $desc,
				warning => $warning
			};
		}
		#print STDERR "name: $canon_name\nother_names: $other_names\n";
		if (defined $other_names) {
			foreach my $other_name (split(/,/, $other_names)) {
				$other_name =~ s/^\s+//;
				$other_name =~ s/\s+$//;
				my $other_id = get_string_id_for_lang("no_language", $other_name);
				next if $other_id eq '';
				next if $other_name eq '';
				if (not defined $ingredients_classes{$class}{$other_id}) {    # Take the first one
					$ingredients_classes{$class}{$other_id} = {name => $other_name, id => $id};
					#print STDERR "$id\t$other_id\n";
				}
			}
		}
	}
	close $IN;

	$ingredients_classes_sorted{$class} = [sort keys %{$ingredients_classes{$class}}];
}
closedir(DH);

sub extract_ingredients_from_image ($product_ref, $id, $ocr_engine, $results_ref) {

	my $lc = $product_ref->{lc};

	if ($id =~ /_(\w\w)$/) {
		$lc = $1;
	}

	extract_text_from_image($product_ref, $id, "ingredients_text_from_image", $ocr_engine, $results_ref);

	# remove nutrition facts etc.
	if (($results_ref->{status} == 0) and (defined $results_ref->{ingredients_text_from_image})) {

		$results_ref->{ingredients_text_from_image_orig} = $product_ref->{ingredients_text_from_image};
		$results_ref->{ingredients_text_from_image}
			= cut_ingredients_text_for_lang($results_ref->{ingredients_text_from_image}, $lc);
	}

	return;
}

# prepared with
my %prepared_with = (
	en => "(?:made|prepared|produced) with",
	da => "fremstillet af",
	es => "elabora con",
	fr => "(?:(?:é|e)labor(?:é|e)|fabriqu(?:é|e)|pr(?:é|e)par(?:é|e)|produit)(?:e)?(?:s)? (?:avec|à partir)",
	hr => "(?:proizvedeno od|sadrži)",
	nl => "bereid met",
	sv => "är",
);

my %min_regexp = (
	en => "min|min\.|minimum",
	es => "min|min\.|mín|mín\.|mínimo|minimo|minimum",
	fr => "min|min\.|mini|minimum",
	hr => "min|min\.|mini|minimum",
);

my %max_regexp = (
	en => "max|max\.|maximum",
	fr => "max|max\.|maxi|maximum",
	hr => "max|max\.|maxi|maximum",
);

# Words that can be ignored after a percent
# e.g. 50% du poids total, 30% of the total weight
# groups need to be non-capturing: prefixed with (?:

my %ignore_strings_after_percent = (
	en => "of (?:the )?(?:total weight|grain is wholegrain rye)",
	es => "(?:en el chocolate(?: con leche)?)",
	fi => "jauhojen määrästä",
	fr => "(?:dans le chocolat(?: (?:blanc|noir|au lait))?)|(?:du poids total|du poids)",
	sv => "fetthalt",
);

=head2 has_specific_ingredient_property ( product_ref, searched_ingredient_id, property )

Check if the specific ingredients structure (extracted from the end of the ingredients list and product labels)
contains a property for an ingredient. (e.g. do we have an origin specified for a specific ingredient)

=head3 Arguments

=head4 product_ref

=head4 searched_ingredient_id

If the ingredient_id parameter is undef, then we return the value for any specific ingredient.
(useful for products for which we do not have ingredients, but for which we have a label like "French eggs":
we can still derive the origin of the ingredients, e.g. for the Eco-Score)

=head4 property

e.g. "origins"

=head3 Return values

=head4 value

- undef if we don't have a specific ingredient with the requested property matching the requested ingredient
- otherwise the value for the matching specific ingredient

=cut

sub has_specific_ingredient_property ($product_ref, $searched_ingredient_id, $property) {

	my $value;

	# If we have specific ingredients, check if we have a parent of searched ingredient
	if (defined $product_ref->{specific_ingredients}) {
		foreach my $specific_ingredient_ref (@{$product_ref->{specific_ingredients}}) {
			my $specific_ingredient_id = $specific_ingredient_ref->{id};
			if (
				(
					defined $specific_ingredient_ref->{$property}
				)    # we have a value for the property for the specific ingredient
					 # and we did not target a specific ingredient, or this is equivalent to the searched ingredient
				and (  (not defined $searched_ingredient_id)
					or (is_a("ingredients", $searched_ingredient_id, $specific_ingredient_id)))
				)
			{

				if (not defined $value) {
					$value = $specific_ingredient_ref->{$property};
				}
				elsif ($specific_ingredient_ref->{$property} ne $value) {
					$log->warn(
						"has_specific_ingredient_property: different values for property",
						{
							searched_ingredient_id => $searched_ingredient_id,
							property => $property,
							current_value => $value,
							specific_ingredient_id => $specific_ingredient_id,
							new_value => $specific_ingredient_ref->{$property}
						}
					) if $log->is_warn();
				}
			}
		}
	}

	return $value;
}

=head2 add_properties_from_specific_ingredients ( product_ref )

Go through the ingredients structure, and add properties to ingredients that match specific ingredients
for which we have extra information (e.g. origins from a label).

=cut

sub add_properties_from_specific_ingredients ($product_ref) {

	# Traverse the ingredients tree, breadth first

	my @ingredients = @{$product_ref->{ingredients}};

	while (@ingredients) {

		# Remove and process the first ingredient
		my $ingredient_ref = shift @ingredients;
		my $ingredientid = $ingredient_ref->{id};

		# Add sub-ingredients at the beginning of the ingredients array
		if (defined $ingredient_ref->{ingredients}) {

			unshift @ingredients, @{$ingredient_ref->{ingredients}};
		}

		foreach my $property (qw(origins)) {
			my $property_value = has_specific_ingredient_property($product_ref, $ingredientid, $property);
			if ((defined $property_value) and (not defined $ingredient_ref->{$property})) {
				$ingredient_ref->{$property} = $property_value;
			}
		}
	}
	return;
}

=head2 add_percent_max_for_ingredients_from_nutrition_facts ( $product_ref )

Add a percent_max value for salt and sugar ingredients, based on the nutrition facts.

=cut

sub add_percent_max_for_ingredients_from_nutrition_facts ($product_ref) {

	# Check if we have values for salt and sugar in the nutrition facts
	my @ingredient_max_values = ();
	my $sugars_100g = deep_get($product_ref, qw(nutriments sugars_100g));
	if (defined $sugars_100g) {
		push @ingredient_max_values, {ingredientid => "en:sugar", value => $sugars_100g};
	}
	my $salt_100g = deep_get($product_ref, qw(nutriments salt_100g));
	if (defined $salt_100g) {
		push @ingredient_max_values, {ingredientid => "en:salt", value => $salt_100g};
	}

	if (scalar @ingredient_max_values) {

		# Traverse the ingredients tree, depth first

		my @ingredients = @{$product_ref->{ingredients}};

		while (@ingredients) {

			# Remove and process the first ingredient
			my $ingredient_ref = shift @ingredients;
			my $ingredientid = $ingredient_ref->{id};

			# Add sub-ingredients at the beginning of the ingredients array
			if (defined $ingredient_ref->{ingredients}) {

				unshift @ingredients, @{$ingredient_ref->{ingredients}};
			}

			foreach my $ingredient_max_value_ref (@ingredient_max_values) {
				my $value = $ingredient_max_value_ref->{value};
				if (is_a("ingredients", $ingredient_ref->{id}, $ingredient_max_value_ref->{ingredientid})) {
					if (not defined $ingredient_ref->{percent_max}) {
						$ingredient_ref->{percent_max} = $value;
					}
				}

			}
		}
	}
	return;
}

=head2 add_specific_ingredients_from_labels ( product_ref )

Check if the product has labels that indicate properties (e.g. origins) for specific ingredients.

e.g.

en:French pork
fr:Viande Porcine Française, VPF, viande de porc française, Le Porc Français, Porc Origine France, porc français, porc 100% France
origins:en: en:france
ingredients:en: en:pork

This function extracts those mentions and adds them to the specific_ingredients structure.

=head3 Return values

=head4 specific_ingredients structure

Array of specific ingredients.

=head4 

=cut

sub add_specific_ingredients_from_labels ($product_ref) {

	my $ingredients_lc = $product_ref->{ingredients_lc} || $product_ref->{lc};

	if (defined $product_ref->{labels_tags}) {
		foreach my $labelid (@{$product_ref->{labels_tags}}) {
			my $ingredients = get_property("labels", $labelid, "ingredients:en");
			if (defined $ingredients) {
				my $origins = get_property("labels", $labelid, "origins:en");

				if (defined $origins) {

					my $ingredient_id = canonicalize_taxonomy_tag("en", "ingredients", $ingredients);

					my $specific_ingredients_ref = {
						id => $ingredient_id,
						ingredient => $ingredients,
						label => $labelid,
						origins => join(",", map {canonicalize_taxonomy_tag("en", "origins", $_)} split(/,/, $origins))
					};

					push @{$product_ref->{specific_ingredients}}, $specific_ingredients_ref;
				}
			}
		}
	}
	return;
}

=head2 parse_specific_ingredients_from_text ( product_ref, $text, $percent_or_quantity_regexp, $per_100g_regexp )

Lists of ingredients sometime include extra mentions for specific ingredients
at the end of the ingredients list. e.g. "Prepared with 50g of fruits for 100g of finished product".

This function extracts those mentions and adds them to the specific_ingredients structure.

This function is also used to parse the origins of ingredients field.

=head3 Arguments

=head4 product_ref

=head4 text $text

=head4 percent regular expression $percent_or_quantity_regexp

Used to find % values, language specific.

Pass undef in order to skip % recognition. This is useful if we know the text is only for the origins of ingredients.

=head4 per_100g regular expression $per_100g_regexp

=head3 Return values

=head4 specific_ingredients structure

Array of specific ingredients.

=head4 

=cut

sub parse_specific_ingredients_from_text ($product_ref, $text, $percent_or_quantity_regexp, $per_100g_regexp) {

	my $ingredients_lc = $product_ref->{ingredients_lc} || $product_ref->{lc};

	# Go through the ingredient lists multiple times
	# as long as we have one match
	my $ingredient = "start";

	# total or minimum
	my %minimum_or_total = (
		en => "min|minimum|total",
		es => "total",
		fr => "min|minimum|minimal|minimale|total|totale",
		hr => "najmanje|najviše",
		sv => "total",
	);
	my $minimum_or_total = $minimum_or_total{$ingredients_lc} || '';

	# followed by an ingredient (e.g. "total content of fruit")
	my %content_of_ingredient = (
		en => "(?:(?:$minimum_or_total) )?content",
		es => "contenido(?: (?:$minimum_or_total))",
		fr => "(?:teneur|taux)(?: (?:$minimum_or_total))?(?: en)?",   # need to have " en" as it's not in the $of regexp
<<<<<<< HEAD
		hr => "ukupni|udio",
=======
		hr => "ukupni(?: udio)?",
>>>>>>> c36f8db9
		sv => "(?:(?:$minimum_or_total) )?mängd",
	);
	my $content_of_ingredient = $content_of_ingredient{$ingredients_lc};

	my $of = $of{$ingredients_lc} || ' ';    # default to space in order to not match an empty string

	# following an ingredient (e.g. "milk content")
	# include space if mandatory
	my %ingredient_content = (
		en => " content",
		sv => "mängd"
	);
	my $ingredient_content = $ingredient_content{$ingredients_lc};

	my $prepared_with = $prepared_with{$ingredients_lc} || '';

	while ($ingredient) {

		# Initialize values
		$ingredient = undef;
		my $matched_ingredient_ref = {};
		my $matched_text;
		my ($percent_or_quantity_value, $percent_or_quantity_unit);
		my $origins;

		# Note: in regular expressions below, use non-capturing groups (starting with (?: )
		# for all groups, except groups that capture actual data: ingredient name, percent, origins

		# Regexps should match until we reach a , . ; - or the end of the text

		$log->debug("parse_specific_ingredients_from_text - text: $text") if $log->is_debug();

		# text in this order: ingredient - quantity - percent
		# e.g.
		# - minimum content of fruit : 150g
		# - fruit content: minimum 80%
		# - total fruit content: 150g per 100g
		if (
			(defined $percent_or_quantity_regexp)
			and (
				(
					# fruit content: 50%, minimum fruit content 40g per 100g
					# sv: Fruktmängd: 50g per 100g (no space)

					(defined $ingredient_content)
					# optional minimum, followed by ingredient, content, : and/or spaces, percent or quantity, optional per 100g, separator
					and ($text
						=~ /((?:^|;|,|\.| - )\s*)(?:(?:$minimum_or_total) )?\s*([^,.;]+?)\s*(?:$ingredient_content)(?::|\s)+$percent_or_quantity_regexp\s*(?:$per_100g_regexp)?(?:;|,|\.| - |$)/i
					)

				)
				or (
					# minimum content of fruit: 150% / content of fruit: 150g per 100g of finished product
					# (fr) teneur en citron de 40%
					(defined $content_of_ingredient)
					and (
						# content, of or : or space, ingredient, percent or quantity, optional per 100g, separator
						$text
						=~ /((?:^|;|,|\.| - )\s*)(?:$content_of_ingredient)(?:$of|\s|:)+([^,.;]+?)(?:$of|\s)+$percent_or_quantity_regexp\s*(?:$per_100g_regexp)?(?:;|,|\.| - |$)/i
					)
				)

			)
			)
		{
			$log->debug("parse_specific_ingredients_from_text - text in this order: ingredient - quantity - percent")
				if $log->is_debug();

			my $before = $1;
			$ingredient = $2;
			# 2 groups captured by $percent_or_quantity_regexp:
			$percent_or_quantity_value = $3;
			$percent_or_quantity_unit = $4;
			$matched_text = $&;
			# Remove the matched text
			$text = $` . $1 . ' ' . $';

			$log->debug("parse_specific_ingredients_from_text - ingredient: $ingredient") if $log->is_debug();
			$log->debug("parse_specific_ingredients_from_text - percent_or_quantity_value: $percent_or_quantity_value")
				if $log->is_debug();
			$log->debug("parse_specific_ingredients_from_text - percent_or_quantity_unit: $percent_or_quantity_unit")
				if $log->is_debug();
		}
		# text in this order: quantity - ingredient - percent
		# e.g.
		# - 75g of tomatoes per 100g
		# - prepared with 60g of fruits
		# - prepared with 40g of fruits per 100g of finished product
		elsif (
			(defined $percent_or_quantity_regexp)
			and (
				# if the string does not start with "prepared with", it needs to finish with "per 100g",
				# otherwise we will match items that could be part of the ingredients list such as "75% of tomatoes

				# prepared with, percent, ingredient, optional per 100g, separator
				# $of needs to be first in (?:$of|\s|:) so that " of " is matched by it, instead of the ingredient capturing group
				(
					$text
					=~ /((?:^|;|,|\.| - )\s*)$prepared_with(?:$of|\s|:)+$percent_or_quantity_regexp(?:$of|\s|:)+\s*([^,.;]+?)\s*(?:$per_100g_regexp)?(?:;|,|\.| - |$)/i
				)
				or
				# percent, ingredient, per 100g, separator
				(
					$text
					=~ /((?:^|;|,|\.| - )\s*)$percent_or_quantity_regexp(?:$of|\s|:)+\s*([^,.;]+?)\s*(?:$per_100g_regexp)(?:;|,|\.| - |$)/i
				)
			)
			)
		{
			$log->debug("parse_specific_ingredients_from_text - text in this order: quantity - ingredient - percent")
				if $log->is_debug();

			my $before = $1;
			# 2 groups captured by $percent_or_quantity_regexp:
			$percent_or_quantity_value = $2;
			$percent_or_quantity_unit = $3;
			$ingredient = $4;    # ([^,.;]+?)
			$matched_text = $&;
			# Remove the matched text
			$text = $` . $1 . ' ' . $';

			$log->debug("parse_specific_ingredients_from_text - ingredient: $ingredient") if $log->is_debug();
			$log->debug("parse_specific_ingredients_from_text - percent_or_quantity_value: $percent_or_quantity_value")
				if $log->is_debug();
			$log->debug("parse_specific_ingredients_from_text - percent_or_quantity_unit: $percent_or_quantity_unit")
				if $log->is_debug();
		}

		if (($ingredients_lc eq "en") || ($ingredients_lc eq "fr")) {
			# Origin of the milk: United Kingdom
			# Origine du Cacao: Pérou
			if (match_origin_of_the_ingredient_origin($ingredients_lc, \$text, $matched_ingredient_ref)) {
				$origins = $matched_ingredient_ref->{origins};
				$ingredient = $matched_ingredient_ref->{ingredient};
				$matched_text = $matched_ingredient_ref->{matched_text};
				# Remove extra spaces
				$ingredient =~ s/\s+$//;
			}
		}

		# If we found an ingredient, save it in specific_ingredients
		if (defined $ingredient) {
			my $ingredient_id
				= get_taxonomyid($ingredients_lc,
				canonicalize_taxonomy_tag($ingredients_lc, "ingredients", $ingredient));

			# remove starting or ending separators in matched text
			$matched_text =~ s/^(;|,|\.| - |\s)+//;
			$matched_text =~ s/(;|,|\.| - |\s)+$//;
			$matched_text =~ s/^\s+//;

			# remove ending separators for ingredient
			$ingredient =~ s/(:|\s)*$//;

			my $specific_ingredients_ref = {
				id => $ingredient_id,
				ingredient => $ingredient,
				text => $matched_text,
			};

			# Add percent and quantity fields

			if (defined $percent_or_quantity_value) {
				my ($percent, $quantity, $quantity_g)
					= get_percent_or_quantity_and_normalized_quantity($percent_or_quantity_value,
					$percent_or_quantity_unit);

				defined $percent and $specific_ingredients_ref->{percent} = $percent + 0;
				defined $quantity and $specific_ingredients_ref->{quantity} = $quantity;
				defined $quantity_g and $specific_ingredients_ref->{quantity_g} = $quantity_g + 0;

			}

			# Add origin field

			my $and_or = $and_or{$ingredients_lc};

			defined $origins
				and $specific_ingredients_ref->{origins}
				= join(",",
				map {canonicalize_taxonomy_tag($ingredients_lc, "origins", $_)} split(/,|$and_or/, $origins));

			push @{$product_ref->{specific_ingredients}}, $specific_ingredients_ref;
		}
	}

	return $text;
}

# Note: in regular expressions below, use non-capturing groups (starting with (?: )
# for all groups, except groups that capture actual data: ingredient name, percent, origins

# Regexps should match until we reach a . ; or the end of the text

sub match_ingredient_origin ($ingredients_lc, $text_ref, $matched_ingredient_ref) {

	my $origins_regexp = $origins_regexps{$ingredients_lc};
	my $and_or = $and_or{$ingredients_lc} || ',';
	my $from = $from{$ingredients_lc} || ':';

	# Strawberries: Spain, Italy and Portugal
	# Strawberries from Spain, Italy and Portugal
	if ($$text_ref
		=~ /\s*([^,.;:]+)(?::|$from)\s*((?:$origins_regexp)(?:(?:,|$and_or)(?:\s?)(?:$origins_regexp))*)\s*(?:,|;|\.| - |$)/i
		)
	{
		# Note: the regexp above does not currently match multiple origins with commas (e.g. "Origins of milk: UK, UE")
		# in order to not overmatch something like "Origin of milk: UK, some other mention."
		# In the future, we could try to be smarter and match more if we can recognize the next words exist in the origins taxonomy.

		$matched_ingredient_ref->{ingredient} = $1;
		$matched_ingredient_ref->{origins} = $2;
		$matched_ingredient_ref->{matched_text} = $&;

		# Remove the matched text
		$$text_ref = $` . ' ' . $';

		return 1;
	}
	# Try to match without a "from" marker (e.g. "Strawberry France")
	elsif ($$text_ref
		=~ /\s*([^,.;:]+)\s+((?:$origins_regexp)(?:(?:,|$and_or)(?:\s?)(?:$origins_regexp))*)\s*(?:,|;|\.| - |$)/i)
	{
		# Note: the regexp above does not currently match multiple origins with commas (e.g. "Origins of milk: UK, UE")
		# in order to not overmatch something like "Origin of milk: UK, some other mention."
		# In the future, we could try to be smarter and match more if we can recognize the next words exist in the origins taxonomy.

		$matched_ingredient_ref->{ingredient} = $1;
		$matched_ingredient_ref->{origins} = $2;
		$matched_ingredient_ref->{matched_text} = $&;

		# keep the matched ingredient only if it is a known ingredient in the taxonomy, in order to avoid false positives
		# e.g. "something made in France" should not be turned into ingredient "something made in" + origin "France"
		if (
			not(
				exists_taxonomy_tag(
					"ingredients",
					canonicalize_taxonomy_tag($ingredients_lc, "ingredients", $matched_ingredient_ref->{ingredient})
				)
			)
			)
		{
			$matched_ingredient_ref = {};
		}
		else {
			# Remove the matched text
			$$text_ref = $` . ' ' . $';

			return 1;
		}
	}
	return 0;
}

sub match_origin_of_the_ingredient_origin ($ingredients_lc, $text_ref, $matched_ingredient_ref) {

	my %origin_of_the_regexp_in_lc = (
		en => "(?:origin of (?:the )?)",
		fr => "(?:origine (?:de |du |de la |des |de l'))",
	);

	my $origin_of_the_regexp = $origin_of_the_regexp_in_lc{$ingredients_lc} || $origin_of_the_regexp_in_lc{en};
	my $origins_regexp = $origins_regexps{$ingredients_lc};
	my $and_or = $and_or{$ingredients_lc} || ',';

	# Origin of the milk: United Kingdom.
	if (
		$origins_regexp
		and ($$text_ref
			=~ /\s*${origin_of_the_regexp}([^,.;:]+)(?::| )+((?:$origins_regexp)(?:(?:,|$and_or)(?:\s?)(?:$origins_regexp))*)\s*(?:,|;|\.| - |$)/i
		)
		)
	{

		$matched_ingredient_ref->{ingredient} = $1;
		$matched_ingredient_ref->{origins} = $2;
		$matched_ingredient_ref->{matched_text} = $&;

		# Remove the matched text
		$$text_ref = $` . ' ' . $';

		# replace and / or
		#$matched_ingredient_ref->{origins} =~ s/($origins_regexp)(?:$and_or)($origins_regexp)/$1,$2/g;

		return 1;
	}
	return 0;
}

=head2 parse_processing_from_ingredient ( $ingredients_lc, $ingredient )

This function extract processing method from one ingredient.
If processing methods are found and remaining ingredient text exists without the processing method,
then, it returns:
	- $processing (concatenate if more than one), 
	- $ingredient (without processing) and 
	- $ingredient_id (without processing)
If it does not result in known ingredient, then it returns the same but unchanged.

=head3 Arguments

=head4 ingredients_lc

language abbreviation (en for English, for example)

=head4 ingredient

string ("pear", for example)

=head3 Return values

=head4 processings_ref

reference to an array of processings

=head4 ingredient

updated ingredient without processing methods

=head4 ingredient_id

English first element for that ingredient (en:pear, for example)

=head4 ingredient_recognized

0 or 1

=cut

sub parse_processing_from_ingredient ($ingredients_lc, $ingredient) {
	my $ingredient_recognized = 0;
	my @processings = ();
	my $debug_parse_processing_from_ingredient = 0;

	# do not match anything if we don't have a translation for "and"
	my $and = $and{$ingredients_lc} || " will not match ";

	# canonicalize_taxonomy_tag also remove stopwords, etc.
	my $ingredient_id = canonicalize_taxonomy_tag($ingredients_lc, "ingredients", $ingredient);

	# return if ingredient exists as is
	if (exists_taxonomy_tag("ingredients", $ingredient_id)) {
		$ingredient_recognized = 1;
	}
	else {

		my $matches = 0;
		my $new_ingredient = $ingredient;
		my @new_processings = ();
		my $matching = 1;    # remove prefixes / suffixes one by one
		while ($matching) {
			$matching = 0;
			foreach my $ingredient_processing_regexp_ref (@{$ingredients_processing_regexps{$ingredients_lc}}) {
				my $regexp = $ingredient_processing_regexp_ref->[1];

				$debug_parse_processing_from_ingredient and $log->trace("processing - checking processing regexps",
					{new_ingredient => $new_ingredient, regexp => $regexp})
					if $log->is_trace();

				if (
					# match before or after the ingredient, require a space
					(
						#($ingredients_lc =~ /^(en|es|it|fr)$/)
						(
							   ($ingredients_lc eq 'ar')
							or ($ingredients_lc eq 'bg')
							or ($ingredients_lc eq 'bs')
							or ($ingredients_lc eq 'cs')
							or ($ingredients_lc eq 'el')
							or ($ingredients_lc eq 'en')
							or ($ingredients_lc eq 'es')
							or ($ingredients_lc eq 'fr')
							or ($ingredients_lc eq 'hr')
							or ($ingredients_lc eq 'it')
							or ($ingredients_lc eq 'mk')
							or ($ingredients_lc eq 'pl')
							or ($ingredients_lc eq 'sl')
							or ($ingredients_lc eq 'sr')
						)
						and ($new_ingredient =~ /(^($regexp)\b|\b($regexp)$)/i)
					)

					#  match before or after the ingredient, does not require a space
					or (
						(
							   ($ingredients_lc eq 'de')
							or ($ingredients_lc eq 'hu')
							or ($ingredients_lc eq 'ja')
							or ($ingredients_lc eq 'nl')
						)
						and ($new_ingredient =~ /(^($regexp)|($regexp)$)/i)
					)

					# match after the ingredient, does not require a space
					# match before the ingredient, require a space
					or (
						(
							   ($ingredients_lc eq 'da')
							or ($ingredients_lc eq 'fi')
							or ($ingredients_lc eq 'nb')
							or ($ingredients_lc eq 'no')
							or ($ingredients_lc eq 'nn')
							or ($ingredients_lc eq 'sv')
						)
						and ($new_ingredient =~ /(^($regexp)\b|($regexp)$)/i)
					)
					)
				{
					$new_ingredient = $` . $';

					$debug_parse_processing_from_ingredient and $log->debug(
						"processing - found processing",
						{
							ingredient => $ingredient,
							new_ingredient => $new_ingredient,
							processing => $ingredient_processing_regexp_ref->[0],
							regexp => $regexp
						}
					) if $log->is_debug();

					$matching = 1;
					$matches++;
					push @new_processings, $ingredient_processing_regexp_ref->[0];

					# remove starting or ending " and "
					# viande traitée en salaison et cuite -> viande et
					$new_ingredient =~ s/($and)+$//i;
					$new_ingredient =~ s/^($and)+//i;
					# trim leading and trailing whitespaces or hyphens
					$new_ingredient =~ s/(\s|-)+$//;
					$new_ingredient =~ s/^(\s|-)+//;

					# Stop if we now have a known ingredient.
					# e.g. "jambon cru en tranches" -> keep "jambon cru".
					my $new_ingredient_id = canonicalize_taxonomy_tag($ingredients_lc, "ingredients", $new_ingredient);

					if (exists_taxonomy_tag("ingredients", $new_ingredient_id)) {
						$debug_parse_processing_from_ingredient and $log->debug(
							"processing - found existing ingredient, stop matching",
							{
								ingredient => $ingredient,
								new_ingredient => $new_ingredient,
								new_ingredient_id => $new_ingredient_id
							}
						) if $log->is_debug();

						$matching = 0;
					}
					else {
						$debug_parse_processing_from_ingredient
							and $log->debug(
							"processing - NOT found existing ingredient >$new_ingredient_id<, stop matching")
							if $log->is_debug();
					}

					last;
				}
			}
		}
		if ($matches) {

			my $new_ingredient_id = canonicalize_taxonomy_tag($ingredients_lc, "ingredients", $new_ingredient);
			if (exists_taxonomy_tag("ingredients", $new_ingredient_id)) {
				$debug_parse_processing_from_ingredient and $log->debug(
					"processing - found existing ingredient after removing processing",
					{
						ingredient => $ingredient,
						new_ingredient => $new_ingredient,
						new_ingredient_id => $new_ingredient_id,
						new_processings => \@new_processings,
					}
				) if $log->is_debug();
				$ingredient = $new_ingredient;
				$ingredient_id = $new_ingredient_id;
				$ingredient_recognized = 1;
				@processings = @new_processings;
			}
			else {
				$debug_parse_processing_from_ingredient and $log->debug(
					"processing - did not find existing ingredient after removing processing",
					{
						ingredient => $ingredient,
						new_ingredient => $new_ingredient,
						new_ingredient_id => $new_ingredient_id,
						new_processinsg => \@new_processings,
					}
				) if $log->is_debug();
			}
		}
	}

	$debug_parse_processing_from_ingredient
		and $log->debug(
		"processing - return",
		{
			processings => \@processings,
			ingredient => $ingredient,
			ingredient_id => $ingredient_id,
			ingredient_recognized => $ingredient_recognized
		}
		) if $log->is_debug();

	return (\@processings, $ingredient, $ingredient_id, $ingredient_recognized);
}

=head2 parse_origins_from_text ( product_ref, $text)

This function parses the origins of ingredients field to extract the origins of specific ingredients.
The origins are stored in the specific_ingredients structure of the product.

Note: this function is similar to parse_specific_ingredients_from_text() that operates on ingredients lists.
The difference is that parse_specific_ingredients_from_text() only extracts and recognizes text that is
an extra mention at the end of an ingredient list (e.g. "Origin of strawberries: Spain"),
while parse_origins_from_text() will also recognize text like "Strawberries: Spain".

=head3 Arguments

=head4 product_ref

=head4 text $text

=head3 Return values

=head4 specific_ingredients structure

Array of specific ingredients.

=head4 

=cut

sub parse_origins_from_text ($product_ref, $text) {

	my $ingredients_lc = $product_ref->{ingredients_lc} || $product_ref->{lc};

	# Normalize single quotes
	$text =~ s/’/'/g;

	# Go through the ingredient lists multiple times
	# as long as we have one match
	my $matched_ingredient = "start";

	while ($matched_ingredient) {

		# Initialize values
		$matched_ingredient = undef;
		my $matched_ingredient_ref = {};
		my $origins;

		# Call match functions to look for different ways to specify origins etc.

		foreach my $match_function_ref (\&match_origin_of_the_ingredient_origin, \&match_ingredient_origin) {
			if ($match_function_ref->($ingredients_lc, \$text, $matched_ingredient_ref)) {

				my $matched_text = $matched_ingredient_ref->{matched_text};
				my $ingredient = $matched_ingredient_ref->{ingredient};
				my $ingredient_id
					= get_taxonomyid($ingredients_lc,
					canonicalize_taxonomy_tag($ingredients_lc, "ingredients", $ingredient));

				# Remove extra spaces
				$ingredient =~ s/\s+$//;
				$matched_text =~ s/^\s+//;

				my $specific_ingredients_ref = {
					id => $ingredient_id,
					ingredient => $ingredient,
					text => $matched_text,
				};

				if (defined $matched_ingredient_ref->{origins}) {
					my $and_or = $and_or{$ingredients_lc};
					$specific_ingredients_ref->{origins} = join(",",
						map {canonicalize_taxonomy_tag($ingredients_lc, "origins", $_)}
							split(/,|$and_or/, $matched_ingredient_ref->{origins}));
				}

				push @{$product_ref->{specific_ingredients}}, $specific_ingredients_ref;

				$matched_ingredient = $ingredient;
				last;
			}
		}
	}

	return $text;
}

=head2 select_ingredients_lc ($product_ref)

Return the `ingredients_lc` field to save in $product_ref.

This is the language that will be used to parse ingredients. We first check that ingredients_text_{lang}
exists and is non-empty for the product main language (`lc`), and return it if it does.
Otherwise we look at all languages defined in `languages_codes` for a non-empty `ingredients_text_lang`.

=head3 Arguments

=head4 $product_ref

=cut

sub select_ingredients_lc ($product_ref) {
	if (defined $product_ref->{languages_codes}) {
		# We sort the keys so that the order is deterministic
		foreach my $language ($product_ref->{lc}, sort keys %{$product_ref->{languages_codes}}) {
			if (    (defined $product_ref->{"ingredients_text_" . $language})
				and ($product_ref->{"ingredients_text_" . $language} ne ""))
			{
				return $language;
			}
		}
	}
	return $product_ref->{lc};
}

=head2 get_percent_or_quantity_and_normalized_quantity($percent_or_quantity_value, $percent_or_quantity_unit)

Used to assign percent or quantity for strings parsed with $percent_or_quantity_regexp.

=head3 Arguments

=head4 percent_or_quantity_value

=head4 percent_or_quantity_unit

=head3 Return values

If the percent_or_quantity_unit is %, we return a defined value for percent, otherwise we return quantity and quantity_g

=head4 percent

=head4 quantity

If the unit is not %, quantity is a concatenation of the quantity value and unit

=head4 quantity_g

Normalized quantity in grams.

=head3 Example

$ingredient = "100% cocoa";	# or "milk 10cl"

if ($ingredient =~ /\s$percent_or_quantity_regexp$/i) {
	$percent_or_quantity_value = $1;
	$percent_or_quantity_unit = $2;

	my ($percent, $quantity, $quantity_g)
		= get_percent_or_quantity_and_normalized_quantity($percent_or_quantity_value, $percent_or_quantity_unit);

=cut

sub get_percent_or_quantity_and_normalized_quantity ($percent_or_quantity_value, $percent_or_quantity_unit) {

	my ($percent, $quantity, $quantity_g);

	if ($percent_or_quantity_unit =~ /\%/) {
		$percent = $percent_or_quantity_value;
	}
	else {
		$quantity = $percent_or_quantity_value . " " . $percent_or_quantity_unit;
		$quantity_g = normalize_quantity($quantity);
	}

	return ($percent, $quantity, $quantity_g);
}

=head2 parse_ingredients_text_service ( $product_ref, $updated_product_fields_ref )

Parse the ingredients_text field to extract individual ingredients.

This function is a product service that can be run through ProductOpener::ApiProductServices

=head3 Arguments

=head4 $product_ref

product object reference

=head4 $updated_product_fields_ref

reference to a hash of product fields that have been created or updated

=cut

sub parse_ingredients_text_service ($product_ref, $updated_product_fields_ref) {

	my $debug_ingredients = 0;

	delete $product_ref->{ingredients};

	# and indicate that the service is creating the "ingredients" structure
	$updated_product_fields_ref->{ingredients} = 1;

	return if ((not defined $product_ref->{ingredients_text}) or ($product_ref->{ingredients_text} eq ""));

	my $text = $product_ref->{ingredients_text};

	$log->debug("extracting ingredients from text", {text => $text}) if $log->is_debug();

	# $product_ref->{ingredients_lc} is defined in extract_ingredients_from_text()
	my $ingredients_lc = $product_ref->{ingredients_lc} || $product_ref->{lc};

	$text = preparse_ingredients_text($ingredients_lc, $text);

	$log->debug("preparsed ingredients from text", {text => $text}) if $log->is_debug();

	# Remove allergens and traces that have been preparsed
	# jus de pomme, eau, sucre. Traces possibles de c\x{e9}leri, moutarde et gluten.",
	# -> jus de pomme, eau, sucre. Traces éventuelles : céleri, Traces éventuelles : moutarde, Traces éventuelles : gluten.

	my $traces = $Lang{traces}{$ingredients_lc};
	my $allergens = $Lang{allergens}{$ingredients_lc};
	$text =~ s/\b($traces|$allergens)\s?:\s?([^,\.]+)//ig;

	# unify newline feeds to \n
	$text =~ s/\r\n/\n/g;
	$text =~ s/\R/\n/g;

	# remove ending . and ending whitespaces
	$text =~ s/(\s|\.)+$//;

	# initialize the structure to store the parsed ingredients and specific ingredients
	$product_ref->{ingredients} = [];

	# farine (12%), chocolat (beurre de cacao (15%), sucre [10%], protéines de lait, oeuf 1%) - émulsifiants : E463, E432 et E472 - correcteurs d'acidité : E322/E333 E474-E475, acidifiant (acide citrique, acide phosphorique) - sel : 1% ...

	# assume commas between numbers are part of the name
	# e.g. en:2-Bromo-2-Nitropropane-1,3-Diol, Bronopol
	# replace by a lower comma ‚

	$text =~ s/(\d),(\d)/$1‚$2/g;

	my $and = $and{$ingredients_lc} || " and ";

	my $prepared_with = $prepared_with{$ingredients_lc} || '',

		my $min_regexp = $min_regexp{$ingredients_lc} || '';

	my $max_regexp = $max_regexp{$ingredients_lc} || '';

	my $ignore_strings_after_percent = $ignore_strings_after_percent{$ingredients_lc} || '';

	# Regular expression to find percent or quantities
	# $percent_or_quantity_regexp has 2 capturing group: one for the number, and one for the % sign or the unit
	my $percent_or_quantity_regexp = '(?:' . "(?:$prepared_with )" . ' )?'    # optional produced with
		. '(?:>|' . $max_regexp . '|<|' . $min_regexp . '|\s|\.|:)*'    # optional maximum, minimum, and separators
		. '(\d+(?:(?:\,|\.)\d+)?)\s*'    # number, possibly with a dot or comma
		. '(\%|g|gr|mg|kg|ml|cl|dl|l)\s*'    # % or unit
		. '(?:' . $min_regexp . '|' . $max_regexp . '|'    # optional minimum, optional maximum
		. $ignore_strings_after_percent . '|\s|\)|\]|\}|\*)*';    # strings that can be ignored

	my $per = $per{$ingredients_lc} || ' per ';
	my $of_finished_product = $of_finished_product{$ingredients_lc} || '';
	my $per_100g_regexp = "(${per}|\/)${one_hundred_grams_or_ml}(?:$of_finished_product)?";

	# Extract phrases related to specific ingredients at the end of the ingredients list
	$text = parse_specific_ingredients_from_text($product_ref, $text, $percent_or_quantity_regexp, $per_100g_regexp);

	my $analyze_ingredients_function = sub ($analyze_ingredients_self, $ingredients_ref, $level, $s) {

		# print STDERR "analyze_ingredients level $level: $s\n";

		my $last_separator = undef;    # default separator to find the end of "acidifiants : E330 - E472"

		my $after = '';
		my $before = '';
		my $between = '';
		my $between_level = $level;
		my $percent_or_quantity_value = undef;
		my $percent_or_quantity_unit = undef;
		my $origin = undef;
		my $labels = undef;
		my $vegan = undef;
		my $vegetarian = undef;
		my @processings = ();

		$debug_ingredients and $log->debug("analyze_ingredients_function", {string => $s}) if $log->is_debug();
		# find the first separator or ( or [ or : etc.
		if ($s =~ $separators) {

			$before = $`;
			my $sep = $1;
			$after = $';

			$debug_ingredients
				and $log->debug("found the first separator",
				{string => $s, before => $before, sep => $sep, after => $after})
				if $log->is_debug();

			# If the first separator is a column : or a start of parenthesis etc. we may have sub ingredients

			if ($sep =~ /(:|\[|\{|\(|\N{U+FF08})/i) {

				# Single separators like commas and dashes
				my $match = '.*?';    # non greedy match
				my $ending = $last_separator;
				if (not defined $ending) {
					$ending = "$commas|;|:|( $dashes )";
				}
				$ending .= '|$';

				# For parenthesis etc. we will try to find the corresponding ending parenthesis
				if ($sep eq '(') {
					$ending = '\)';
					# Match can include groups with embedded parenthesis
					$match = '([^\(\)]|(\([^\(\)]+\)))*';
				}
				elsif ($sep eq '[') {
					$ending = '\]';
				}
				elsif ($sep eq '{') {
					$ending = '\}';
				}
				# brackets type used in some countries (Japan) "（" and "）"
				elsif ($sep =~ '\N{U+FF08}') {
					$ending = '\N{U+FF09}';
				}

				$ending = '(' . $ending . ')';

				$debug_ingredients and $log->debug("try to match until the ending separator",
					{sep => $sep, ending => $ending, after => $after})
					if $log->is_debug();

				# try to match until the ending separator
				if ($after =~ /^($match)$ending/i) {

					# We have found sub-ingredients
					$between = $1;
					$after = $';

					# Remove dot at the end
					# e.g. (Contains milk.) -> Contains milk.
					$between =~ s/(\s|\.)+$//;

					$debug_ingredients and $log->debug("found sub-ingredients", {between => $between, after => $after})
						if $log->is_debug();

					# percent followed by a separator, assume the percent applies to the parent (e.g. tomatoes)
					# tomatoes (64%, origin: Spain)
					# tomatoes (145g per 100g of finished product)

					if (($between =~ $separators) and ($` =~ /^$percent_or_quantity_regexp$/i)) {

						$percent_or_quantity_value = $1;
						$percent_or_quantity_unit = $2;
						# remove what is before the first separator
						$between =~ s/(.*?)$separators//;
						$debug_ingredients
							and $log->debug(
							"separator found after percent",
							{
								between => $between,
								percent_or_quantity_value => $percent_or_quantity_value,
								percent_or_quantity_unit => $percent_or_quantity_unit
							}
							) if $log->is_debug();
					}

					# sel marin (France, Italie)
					# -> if we have origins, put "origins:" before
					if (    ($between =~ $separators)
						and (exists_taxonomy_tag("origins", canonicalize_taxonomy_tag($ingredients_lc, "origins", $`))))
					{
						$between =~ s/^(.*?$separators)/origins:$1/;
					}

					$debug_ingredients and $log->debug(
						"initial processing of percent and origins",
						{
							between => $between,
							after => $after,
							percent_or_quantity_value => $percent_or_quantity_value,
							percent_or_quantity_unit => $percent_or_quantity_unit
						}
					) if $log->is_debug();

					# : is in $separators but we want to keep "origine : France" or "min : 23%"
					if (    ($between =~ $separators)
						and ($` !~ /\s*(origin|origins|origine|alkuperä|ursprung)\s*/i)
						and ($between !~ /^$percent_or_quantity_regexp$/i))
					{
						$between_level = $level + 1;
						$debug_ingredients and $log->debug("between contains a separator", {between => $between})
							if $log->is_debug();
					}
					else {
						# no separator found : 34% ? or single ingredient
						$debug_ingredients
							and $log->debug("between does not contain a separator", {between => $between})
							if $log->is_debug();

						if ($between =~ /^$percent_or_quantity_regexp(?:$per_100g_regexp)?$/i) {

							$percent_or_quantity_value = $1;
							$percent_or_quantity_unit = $2;
							$debug_ingredients
								and $log->debug(
								"between is a percent",
								{
									between => $between,
									percent_or_quantity_value => $percent_or_quantity_value,
									percent_or_quantity_unit => $percent_or_quantity_unit
								}
								) if $log->is_debug();
							$between = '';
						}
						else {
							# label? (organic)
							# origin? (origine : France)

							# try to remove the origin and store it as property
							if ($between
								=~ /\s*(de origine|d'origine|origine|origin|origins|alkuperä|ursprung|oorsprong)\s?:?\s?\b(.*)$/i
								)
							{
								$between = '';
								my $origin_string = $2;
								# d'origine végétale -> not a geographic origin, add en:vegan
								if ($origin_string =~ /vegetal|végétal/i) {
									$vegan = "en:yes";
									$vegetarian = "en:yes";
								}
								else {
									$origin = join(",",
										map {canonicalize_taxonomy_tag($ingredients_lc, "origins", $_)}
											split(/,/, $origin_string));
								}
							}
							else {

								# origins:   Fraise (France)
								my $originid = canonicalize_taxonomy_tag($ingredients_lc, "origins", $between);
								if (exists_taxonomy_tag("origins", $originid)) {
									$origin = $originid;
									$debug_ingredients
										and
										$log->debug("between is an origin", {between => $between, origin => $origin})
										if $log->is_debug();
									$between = '';
								}
								# put origins first because the country can be associated with the label "Made in ..."
								# Skip too short entries (1 or 2 letters) to avoid false positives
								elsif (length($between) >= 3) {

									my $labelid = canonicalize_taxonomy_tag($ingredients_lc, "labels", $between);
									if (exists_taxonomy_tag("labels", $labelid)) {
										if (defined $labels) {
											$labels .= ", " . $labelid;
										}
										else {
											$labels = $labelid;
										}

										# some labels are in fact ingredients. e.g. "sustainable palm oil"
										# in that case, add the corresponding ingredient

										my $label_ingredient_id
											= get_inherited_property("labels", $labelid, "ingredients:en");

										$debug_ingredients and $log->debug(
											"between is a known label",
											{
												between => $between,
												label => $labelid,
												label_ingredient_id => $label_ingredient_id
											}
										) if $log->is_debug();

										if (defined $label_ingredient_id) {
											$between = $label_ingredient_id;
										}
										else {
											$between = '';
										}
									}
									else {

										# processing method?
										my $processingid
											= canonicalize_taxonomy_tag($ingredients_lc, "ingredients_processing",
											$between);
										if (exists_taxonomy_tag("ingredients_processing", $processingid)) {
											push @processings, $processingid;
											$debug_ingredients and $log->debug("between is a processing",
												{between => $between, processing => $processingid})
												if $log->is_debug();
											$between = '';
										}
									}

								}
							}

							# for a single ingredient, we used to stay at same level
							# now consider that it is a sub-ingredient anyway:
							$between_level = $level + 1;
						}
					}
				}
				else {
					# ! could not find the ending separator
					$debug_ingredients and $log->debug("could not find an ending separator") if $log->is_debug();
				}
			}
			else {
				# simple separator
				$last_separator = $sep;
			}

			if ($after =~ /^$percent_or_quantity_regexp($separators|$)/i) {
				$percent_or_quantity_value = $1;
				$percent_or_quantity_unit = $2;
				$after = $';
				$debug_ingredients
					and $log->debug(
					"after started with a percent",
					{
						after => $after,
						percent_or_quantity_value => $percent_or_quantity_value,
						percent_or_quantity_unit => $percent_or_quantity_unit
					}
					) if $log->is_debug();
			}
		}
		else {
			# no separator found: only one ingredient
			$debug_ingredients and $log->debug("no separator found, only one ingredient", {string => $s})
				if $log->is_debug();
			$before = $s;
		}

		# remove ending parenthesis
		$before =~ s/(\),\],\])*//;
		# trim leading and trailing whitespaces or hyphens
		$before =~ s/(\s|-)+$//;
		$before =~ s/^(\s|-)+//;

		$debug_ingredients and $log->debug("processed first separator",
			{string => $s, before => $before, between => $between, after => $after})
			if $log->is_debug();

		my @ingredients = ();

		# 2 known ingredients separated by "and" ?
		if ($before =~ /$and/i) {

			my $ingredient = $before;
			my $ingredient1 = $`;
			my $ingredient2 = $';

			# check if the whole ingredient is an ingredient
			my $canon_ingredient = canonicalize_taxonomy_tag($ingredients_lc, "ingredients", $before);

			if (not exists_taxonomy_tag("ingredients", $canon_ingredient)) {

				$debug_ingredients
					and $log->debug(
					"parse_ingredient_text - and - whole ingredient >$before< containing 'and' is unknown ingredient")
					if $log->is_debug();

				# Create a copy of $ingredients1 and $ingredients2, as we will remove percents to $ingredientX,
				# but we will push $ingredientX_orig if it is a known ingredient after we remove the processing
				my $ingredient1_orig = $ingredient1;
				my $ingredient2_orig = $ingredient2;

				my $ingredients_recognized = 0;

				foreach ($ingredient1, $ingredient2) {
					# Remove percent
					$_ =~ s/\s$percent_or_quantity_regexp$//i;

					# Check if we recognize the ingredient
					(undef, undef, undef, my $is_recognized) = parse_processing_from_ingredient($ingredients_lc, $_);

					$ingredients_recognized += $is_recognized;
				}
				if ($ingredients_recognized == 2) {

					push @ingredients, ($ingredient1_orig, $ingredient2_orig);
				}
				else {
					$debug_ingredients
						and $log->debug(
						"parse_ingredient_text - and - one or both ingredient(s) of >$before< is/are unknown")
						if $log->is_debug();
				}
			}
		}

		if (scalar @ingredients == 0) {

			# if we have nothing before, then we can be in the case where between applies to the last ingredient
			# e.g. if we have "Vegetables (97%) (Potatoes, Tomatoes)"
			if (($before =~ /^\s*$/) and ($between !~ /^\s*$/) and ((scalar @{$ingredients_ref}) > 0)) {
				my $last_ingredient = (scalar @{$ingredients_ref}) - 1;
				$debug_ingredients and $log->debug("between applies to last ingredient",
					{between => $between, last_ingredient => $ingredients_ref->[$last_ingredient]{text}})
					if $log->is_debug();

				(defined $ingredients_ref->[$last_ingredient]{ingredients})
					or $ingredients_ref->[$last_ingredient]{ingredients} = [];
				$analyze_ingredients_self->(
					$analyze_ingredients_self, $ingredients_ref->[$last_ingredient]{ingredients},
					$between_level, $between
				);
			}

			if ($before !~ /^\s*$/) {
				push @ingredients, $before;
			}
		}

		my $i = 0;    # Counter for ingredients, used to know if it is the last ingredient

		foreach my $ingredient (@ingredients) {

			chomp($ingredient);

			$debug_ingredients and $log->debug("analyzing ingredient", {ingredient => $ingredient}) if $log->is_debug();

			# Repeat the removal of parts of the ingredient (that corresponds to labels, origins, processing, % etc.)
			# as long as we have removed something and that we haven't recognized the ingredient

			my $current_ingredient = '';
			my $skip_ingredient = 0;
			my $ingredient_recognized = 0;
			my $ingredient_id;

			while (($ingredient ne $current_ingredient) and (not $ingredient_recognized) and (not $skip_ingredient)) {

				$current_ingredient = $ingredient;

				# Strawberry 10.3%
				if ($ingredient =~ /\s$percent_or_quantity_regexp$/i) {
					$percent_or_quantity_value = $1;
					$percent_or_quantity_unit = $2;
					$debug_ingredients and $log->debug(
						"percent found after",
						{
							ingredient => $ingredient,
							percent_or_quantity_value => $percent_or_quantity_value,
							percent_or_quantity_unit => $percent_or_quantity_unit,
							new_ingredient => $`
						}
					) if $log->is_debug();
					$ingredient = $`;
				}

				# 50% beef, 20g of oranges
				# 90% boeuf, 100% pur jus de fruit, 45% de matière grasses
				my $of = $of{$ingredients_lc} || ' ';    # default to space in order to not match an empty string
				if ($ingredient =~ /^\s*$percent_or_quantity_regexp(?:$of|\s)+/i) {
					$percent_or_quantity_value = $1;
					$percent_or_quantity_unit = $2;
					$debug_ingredients and $log->debug(
						"percent found before",
						{
							ingredient => $ingredient,
							percent_or_quantity_value => $percent_or_quantity_value,
							percent_or_quantity_unit => $percent_or_quantity_unit,
							new_ingredient => $'
						}
					) if $log->is_debug();
					$ingredient = $';
				}

				# remove * and other chars before and after the name of ingredients
				$ingredient =~ s/(\s|\*|\)|\]|\}|$stops|$dashes|')+$//;
				$ingredient =~ s/^(\s|\*|\)|\]|\}|$stops|$dashes|')+//;

				$ingredient =~ s/\s*(\d+((\,|\.)\d+)?)\s*\%\s*$//;

				# try to remove the origin and store it as property
				if ($ingredient =~ /\b(de origine|d'origine|origine|origin|alkuperä)\s?:?\s?\b/i) {
					$ingredient = $`;
					my $origin_string = $';
					# d'origine végétale -> not a geographic origin, add en:vegan
					if ($origin_string =~ /vegetal|végétal/i) {
						$vegan = "en:yes";
						$vegetarian = "en:yes";
					}
					else {
						$origin = join(",",
							map {canonicalize_taxonomy_tag($ingredients_lc, "origins", $_)} split(/,/, $origin_string));
					}
				}

				# Check if we have an ingredient + some specific labels like organic and fair-trade.
				# If we do, remove the label from the ingredient and add the label to labels
				if (defined $labels_regexps{$ingredients_lc}) {
					# start with uncomposed labels first, so that we decompose "fair-trade organic" into "fair-trade, organic"
					foreach my $labelid (reverse @labels) {
						my $regexp = $labels_regexps{$ingredients_lc}{$labelid};
						$debug_ingredients and $log->trace("checking labels regexps",
							{ingredient => $ingredient, labelid => $labelid, regexp => $regexp})
							if $log->is_trace();
						if ((defined $regexp) and ($ingredient =~ /\b($regexp)\b/i)) {

							my $label = $1;

							if (defined $labels) {
								$labels .= ", " . $labelid;
							}
							else {
								$labels = $labelid;
							}

							# Remove stopwords after or before the label
							# e.g. "Abricots from sustainable farming" -> "Abricots" + "from" + "sustainable farming" -> "Abricots"
							my $before_the_label = $`;
							my $after_the_label = $';

							$before_the_label = remove_stopwords_from_start_or_end_of_string("labels", $ingredients_lc,
								$before_the_label);

							# Don't remove stopwords on $after_the_label, as it can remove words we want to keep
							# e.g. "Cacao issu de l'agriculture biologique de Madagascar": need to keep "de" in "Cacao de Madagascar"

							$ingredient = $before_the_label . ' ' . $after_the_label;
							$ingredient =~ s/\s+/ /g;

							# If we matched a label, but no ingredient
							if ($ingredient =~ /^\s*$/) {
								# If the ingredient is just the label + sub ingredients (e.g. "vegan (orange juice)")
								# then we replace the now empty ingredient by the sub ingredients
								if ((defined $between) and ($between !~ /^\s*$/)) {
									$ingredient = $between;
									$between = '';
								}
								else {
									# Otherwise we leave the label in place, so that it can be parsed as a non-ingredient specific label
									$ingredient = $label;
								}
							}
							$debug_ingredients
								and $log->debug("found label", {ingredient => $ingredient, labelid => $labelid})
								if $log->is_debug();
						}
					}
				}

				$ingredient =~ s/^\s+//;
				$ingredient =~ s/\s+$//;

				$ingredient_id = canonicalize_taxonomy_tag($ingredients_lc, "ingredients", $ingredient);

				if (exists_taxonomy_tag("ingredients", $ingredient_id)) {
					$ingredient_recognized = 1;
					$debug_ingredients and $log->trace("ingredient recognized", {ingredient_id => $ingredient_id})
						if $log->is_trace();
				}
				else {

					$debug_ingredients and $log->trace("ingredient not recognized", {ingredient_id => $ingredient_id})
						if $log->is_trace();

					# Try to see if we have an origin somewhere
					# Build an array of origins / ingredients possibilities

					my @maybe_origins_ingredients = ();

					# California almonds
					if (($ingredients_lc eq "en") and ($ingredient =~ /^(\S+) (.+)$/)) {
						push @maybe_origins_ingredients, [$1, $2];
					}
					# South Carolina black olives
					if (($ingredients_lc eq "en") and ($ingredient =~ /^(\S+ \S+) (.+)$/)) {
						push @maybe_origins_ingredients, [$1, $2];
					}
					if (($ingredients_lc eq "en") and ($ingredient =~ /^(\S+ \S+ \S+) (.+)$/)) {
						push @maybe_origins_ingredients, [$1, $2];
					}

					# Currently does not work: pitted California prunes

					# Oranges from Florida
					if (defined $from{$ingredients_lc}) {
						my $from = $from{$ingredients_lc};
						if ($ingredient =~ /^(.+)($from)(.+)$/i) {
							push @maybe_origins_ingredients, [$3, $1];
						}
					}

					foreach my $maybe_origin_ingredient_ref (@maybe_origins_ingredients) {

						my ($maybe_origin, $maybe_ingredient) = @{$maybe_origin_ingredient_ref};

						# skip origins that are too small (avoid false positives with country initials etc.)
						next if (length($maybe_origin) < 4);

						my $origin_id = canonicalize_taxonomy_tag($ingredients_lc, "origins", $maybe_origin);
						if ((exists_taxonomy_tag("origins", $origin_id)) and ($origin_id ne "en:unknown")) {

							$debug_ingredients and $log->debug(
								"ingredient includes known origin",
								{
									ingredient => $ingredient,
									new_ingredient => $maybe_ingredient,
									origin_id => $origin_id
								}
							) if $log->is_debug();

							$origin = $origin_id;
							$ingredient = $maybe_ingredient;
							$ingredient_id = canonicalize_taxonomy_tag($ingredients_lc, "ingredients", $ingredient);
							last;
						}
					}

					# Try to remove ingredients processing "cooked rice" -> "rice"
					if (defined $ingredients_processing_regexps{$ingredients_lc}) {
						(my $new_processings_ref, $ingredient, $ingredient_id, $ingredient_recognized)
							= parse_processing_from_ingredient($ingredients_lc, $ingredient);
						# Add the newly extracted processings to possibly already existing processings
						push @processings, @$new_processings_ref;
					}

					# Unknown ingredient, check if it is a label
					# -> treat as a label only if there are no sub-ingredients
					if ((not $ingredient_recognized) and ($between eq "") and (length($ingredient) > 5)) {
						# Avoid matching single letters or too short abbreviations, bug #3300

						# We need to be careful with stopwords, "produit" was a stopword,
						# and "France" matched "produit de France" / made in France (bug #2927)
						my $label_id = canonicalize_taxonomy_tag($ingredients_lc, "labels", $ingredient);
						if (exists_taxonomy_tag("labels", $label_id)) {

							# Add the label to the product
							add_tags_to_field($product_ref, $ingredients_lc, "labels", $label_id);

							$ingredient_recognized = 1;

							# some labels are in fact ingredients. e.g. "sustainable palm oil"
							# in that case, add the corresponding ingredient

							my $label_ingredient_id = get_inherited_property("labels", $label_id, "ingredients:en");

							$debug_ingredients and $log->debug(
								"between is a known label",
								{between => $between, label => $label_id, label_ingredient_id => $label_ingredient_id}
							) if $log->is_debug();

							if (defined $label_ingredient_id) {

								# The label is specific to an ingredient

								$ingredient_id = $label_ingredient_id;

								if (defined $labels) {
									$labels .= ", " . $label_id;
								}
								else {
									$labels = $label_id;
								}

								$debug_ingredients and $log->debug(
									"unknown ingredient is a label, add label and add corresponding ingredient",
									{ingredient => $ingredient, label_id => $label_id, ingredient_id => $ingredient_id}
								) if $log->is_debug();
							}
							else {
								# The label is not specific to an ingredient

								$skip_ingredient = 1;
								$debug_ingredients and $log->debug(
									"unknown ingredient is a label, add label and skip ingredient",
									{ingredient => $ingredient, label_id => $label_id}
								) if $log->is_debug();
							}
						}
					}

					if (not $ingredient_recognized) {
						# Check if it is a phrase we want to ignore
						# NB: If these match, the whole ingredient is ignored, so they're not suitable for ignoring *part* of an ingredient.

						# Remove some sentences
						my %ignore_regexps = (
							'bs' => [
								'u promjenljivom odnosu',    # in a variable ratio
							],

							'da' => [
								'^Mælkechokoladen indeholder (?:også andre vegetabilske fedtstoffer end kakaosmør og )?mindst',
							],

							'de' => ['^in ver[äa]nderlichen Gewichtsanteilen$', '^Unter Schutzatmosph.re verpackt$',],

							'en' => [
								# breaking this regexp into the comma separated combinations (because each comma makes a new ingredient):
								# (allerg(en|y) advice[:!]? )?(for allergens[,]? )?(including cereals containing gluten, )?see ingredients (highlighted )?in bold
								# We can't just trim it from the end of the ingredients, because trace allergens can come after it.
								'^(!|! )?allerg(en|y) advice([:!]? for allergens)?( including cereals containing gluten)?( see ingredients (highlighted )?in bold)?$',
								'^for allergens( including cereals containing gluten)?( see ingredients (highlighted )?in bold)?$',
								'^including cereals containing gluten( see ingredients (highlighted )?in bold)?$',
								'^see ingredients in bold$',
								'^in var(iable|ying) proportions$',
								'^dietary advice[:]?$',
								'^in milk chocolate cocoa solids',
								'^the milk chocolate contains vegetable fats in addition to cocoa butter and cocoa solids',
								'^meat content',
								'^packaged in a protective atmosphere',
							],

							'fr' => [
								'(\%|pourcentage|pourcentages) (.*)(exprim)',
								'pour( | faire | fabriquer )100'
								,    # x g de XYZ ont été utilisés pour fabriquer 100 g de ABC
								'contenir|présence',    # présence exceptionnelle de ... peut contenir ... noyaux etc.
								'^soit ',    # soit 20g de beurre reconstitué
								'en proportions variables',
								'en proportion variable',
								'^équivalent ',    # équivalent à 20% de fruits rouges
								'^malgré ',    # malgré les soins apportés...
								'^il est possible',    # il est possible qu'il contienne...
								'^(facultatif|facultative)'
								,    # sometime indicated by producers when listing ingredients is not mandatory
								'^(éventuellement|eventuellement)$'
								,    # jus de citrons concentrés et, éventuellement, gélifiant : pectine de fruits.
								'^(les )?informations ((en (gras|majuscule|italique))|soulign)'
								,    # Informations en gras destinées aux personnes allergiques.
								'^(pour les )?allerg[èe]nes[:]?$',    # see english above.
								'^y compris les cereales contenant du gluten$',
								'^voir (les )?ingr[ée]dients (indiqu[ée]s )?en gras$',
								'^(les allerg[èe]nes )?sont indiques en gras$',
								'^Conditionné[es]* sous atmosphère',    # ... protectrice/contrôlée/modifiée/etc
							],

							'fi' => [
								'^(?:Täysjyvää|Kauraa) \d{1,3}\s*% leivän viljasta ja \d{1,3}\s*% leivän painosta$',
								'^jyviä ja siemeniä \d{1,3}\s*% leivontaan käytettyjen jauhojen määrästä$',
								'^(?:Täysjyvä(?:ruista|ä)|Kauraa) \d{1,3}\s*% viljaraaka-aineesta',
								'^Lihaa? ja lihaan verrattav(?:at|ia) valmistusaine(?:et|ita)',
								'^Maitosuklaa sisältää maidon kiinteitä aineita vähintään',
								'^Leivontaan käytetyistä viljasta \d{1,3}\s*% on ruista$',
								'^(?:Maito|Tummassa )?suklaassa(?: kaakaota)? vähintään',
								'^(?:Jauhelihapihvin )?(?:Suola|Liha|Rasva)pitoisuus',
								'^sisältää kaakaovoin lisäksi muita kasvirasvoja$',
								'^Vähintään \d{1,3}\s*% kaakaota maitosuklaassa$',
								'^(?:Täysmehu|hedelmä|ruis)(?:osuus|pitoisuus)',
								'(?:saattaa|voi) sisältää (?:ruotoja|luuta)$',
								'^Sisältää \d{1,3}\s*% (?:siemeniä|kauraa)$',
								'^Maitosuklaa sisältää kaakaota vähintään',
								'^vastaa \d{1,3}\s*% viljaraaka-aineista$',
								'^Kuorta ei ole tarkoitettu syötäväksi$',
								'^Kollageeni\/liha-proteiinisuhde alle',
								'^Valmistettu (?:myllyssä|tehtaassa)', # Valmistettu myllyssä, jossa käsitellään vehnää.
								'^Kuiva-aineiden täysjyväpitoisuus',
								'^Tuote on valmistettu linjalla'
								,    # Tuote on valmistettu linjalla, jossa käsitellään myös muita viljoja.
								'^jota käytetään leivonnassa'
								,    # Sisältää pienen määrän vehnää, jota käytetään leivonnassa alus- ja päällijauhona.
								'^Leivottu tuotantolinjalla'
								,    # Leivottu tuotantolinjalla, jossa käsitellään myös muita viljoja.
								'^vastaa 100 g porkkanaa$',
								'^Tuotteessa mustikkaa$',
								'vaihtelevina osuuksina',
								'^lakritsin osuudesta$',
								'^Kaakaota vähintään',
								'^(?:Maito)?rasvaa',
								'^täysjyväsisältö',
							],

							'hr' => [
								'^u tragovima$',    # in traces
<<<<<<< HEAD
								'minimalno \d{1,3}\s*% mliječne masti i do \d{1,3}\s*% vode'
								,    # minimum 82% milk fat and up to 16% water
=======
								'čokolada sadrži biljne masnoće uz kakaov maslac'
								,    #  Chocolate contains vegetable fats along with cocoa butter
								'može imati štetno djelovanje na aktivnosti pažnju djece'
								,    # can have a detrimental effect on children's attention activities (E122)
>>>>>>> c36f8db9
								'označene podebljano',    # marked in bold
								'savjet kod alergije',    # allergy advice
								'u čokoladi kakaovi dijelovi'
								, # Cocoa parts in chocolate 48%. Usually at the end of the ingredients list. Chocolate can contain many sub-ingredients (cacao, milk, sugar, etc.)
								'u promjenjivim omjerima|u promjenjivim udjelima|u promijenljivom udjelu'
								,    # in variable proportions
								'uključujući žitarice koje sadrže gluten',    # including grains containing gluten
								'za alergene',    # for allergens
<<<<<<< HEAD
								'u promjenjivim udjelima',    # in variable proportions
=======
>>>>>>> c36f8db9
							],

							'it' => ['^in proporzion[ei] variabil[ei]$',],

							'nb' => ['^Pakket i beskyttende atmosfære$',],

							'nl' => [
								'^allergie.informatie$', 'in wisselende verhoudingen',
								'harde fractie', 'o\.a\.',
								'en',
							],

							'pl' => [
								'^czekolada( deserowa)?: masa kakaowa min(imum)?$',
								'^masa kakaowa( w czekoladzie mlecznej)? min(imum)?$',
								'^masa mleczna min(imum)?$',
								'^(?>\d+\s+g\s+)?(?>\w+\s?)*?100\s?g(?> \w*)?$',  # "pomidorów zużyto na 100 g produktu"
								'^\w*\s?z \d* g (?>\w+\s?)*?100\s?g\s(?>produktu)?$'
								,    # "Sporządzono z 40 g owoców na 100 g produktu"
								'^(?>\d+\s+g\s+)?(?>\w+\s?)*?ze\s+\d+\s?g(?>\s+\w*)*$' # "produktu wyprodukowano ze 133 g mięsa wieprzowego"
							],

							'ru' => [
								'^россия$', '^состав( продукта)?$',
								'^энергетическая ценность$', '^калорийность$',
								'^углеводы$', '^не менее$',
								'^средние значения$', '^содержат$',
								'^идентичный натуральному$', '^(g|ж|ул)$'
							],

							'sl' => [
								'lahko vsebuje',
								'lahko vsebuje sledi',    # may contain traces
							],

							'sv' => [
								'^Minst \d{1,3}\s*% kakao I chokladen$',
								'^Mjölkchokladen innehåller minst',
								'^Kakaohalt i chokladen$',
								'varierande proportion',
								'kan innehålla ben$',
								'^Kakao minst',
								'^fetthalt',
							],

						);
						if (defined $ignore_regexps{$ingredients_lc}) {
							foreach my $regexp (@{$ignore_regexps{$ingredients_lc}}) {
								if ($ingredient =~ /$regexp/i) {

									$debug_ingredients and $log->debug(
										"unknown ingredient matches a phrase to ignore",
										{ingredient => $ingredient, regexp => $regexp}
									) if $log->is_debug();

									$skip_ingredient = 1;
									$ingredient_recognized = 1;
									last;
								}
							}
						}
					}
				}
			}

			if (not $skip_ingredient) {

				my %ingredient = (
					id => get_taxonomyid($ingredients_lc, $ingredient_id),
					text => $ingredient
				);

				if (defined $percent_or_quantity_value) {
					my ($percent, $quantity, $quantity_g)
						= get_percent_or_quantity_and_normalized_quantity($percent_or_quantity_value,
						$percent_or_quantity_unit);
					if (defined $percent) {
						$ingredient{percent} = $percent + 0;
					}
					if (defined $quantity) {
						$ingredient{quantity} = $quantity;
					}
					if (defined $quantity_g) {
						$ingredient{quantity_g} = $quantity_g;
					}
				}
				if (defined $origin) {
					$ingredient{origins} = $origin;
				}

				if (defined $vegan) {
					$ingredient{vegan} = $vegan;
				}
				if (defined $vegetarian) {
					$ingredient{vegetarian} = $vegetarian;
				}

				if (defined $labels) {
					$ingredient{labels} = $labels;

					# If we have a label for the ingredient that indicates if it is vegan or not, override the value
					if ($labels =~ /\ben:vegan\b/) {
						$ingredient{vegan} = "en:yes";
						$ingredient{vegetarian} = "en:yes";
					}
					if ($labels =~ /\ben:vegetarian\b/) {
						$ingredient{vegetarian} = "en:yes";
					}
				}

				if (scalar @processings) {
					# TODO: we could keep the array of processings instead of creating a comma separated list
					# we should do it together with other fields like origins and labels, and provide backward compatibility
					# for API v3 and below
					$ingredient{processing} = join(',', @processings);
					# reset @processings because for "a and b" we don't want to reuse for b the same processing as a
					@processings = ();
				}

				if ($ingredient ne '') {

					# ingredients tags that are too long (greater than 1024, mongodb max index key size)
					# will cause issues for the mongodb ingredients_tags index, just drop them

					if (length($ingredient{id}) < 500) {
						push @{$ingredients_ref}, \%ingredient;

						if ($between ne '') {
							# Ingredient has sub-ingredients

							# we may have separated 2 ingredients:
							# e.g. "salt and acid (acid citric)" -> salt + acid
							# the sub ingredients only apply to the last ingredient

							if ($i == $#ingredients) {
								$ingredient{ingredients} = [];
								$analyze_ingredients_self->(
									$analyze_ingredients_self, $ingredient{ingredients},
									$between_level, $between
								);
							}
						}
					}
				}
			}

			$i++;
		}

		if ($after ne '') {
			$analyze_ingredients_self->($analyze_ingredients_self, $ingredients_ref, $level, $after);
		}

	};

	$analyze_ingredients_function->($analyze_ingredients_function, $product_ref->{ingredients}, 0, $text);

	$log->debug("ingredients: ", {ingredients => $product_ref->{ingredients}}) if $log->is_debug();

	return;
}

=head2 flatten_sub_ingredients ( product_ref )

Flatten the nested list of ingredients.

=cut

sub flatten_sub_ingredients ($product_ref) {

	my $rank = 1;

	# The existing first level ingredients will be ranked
	my $first_level_ingredients_n = scalar @{$product_ref->{ingredients}};

	for (my $i = 0; $i < @{$product_ref->{ingredients}}; $i++) {

		# We will copy the sub-ingredients of an ingredient at the end of the ingredients array
		# and if they contain sub-ingredients themselves, they will be also processed with
		# this for loop.

		if (defined $product_ref->{ingredients}[$i]{ingredients}) {
			$product_ref->{ingredients}[$i]{has_sub_ingredients} = "yes";
			push @{$product_ref->{ingredients}}, @{clone $product_ref->{ingredients}[$i]{ingredients}};
		}
		if ($i < $first_level_ingredients_n) {
			# Add a rank for all first level ingredients
			$product_ref->{ingredients}[$i]{rank} = $rank++;
		}

		# Delete the sub-ingredients, as they have been pushed at the end of the list
		delete $product_ref->{ingredients}[$i]{ingredients};
	}
	return;
}

=head2 compute_ingredients_tags ( product_ref )

Go through the nested ingredients and:

Compute ingredients_original_tags and ingredients_tags.

Compute the total % of "leaf" ingredients (without sub-ingredients) with a specified %, and unspecified %.

- ingredients_with_specified_percent_n : number of "leaf" ingredients with a specified %
- ingredients_with_specified_percent_sum : % sum of "leaf" ingredients with a specified %
- ingredients_with_unspecified_percent_n
- ingredients_with_unspecified_percent_sum	

=cut

sub compute_ingredients_tags ($product_ref) {

	# Delete ingredients related fields
	# They will be recreated, unless the ingredients list was deleted
	remove_fields(
		$product_ref,
		[
			"ingredients_hierarchy", "ingredients_tags",
			"ingredients_original_tags", "ingredients_n",
			"known_ingredients_n", "unknown_ingredients_n",
			"ingredients_n_tags", "ingredients_with_specified_percent_n",
			"ingredients_with_unspecified_percent_n", "ingredients_with_specified_percent_sum",
			"ingredients_with_unspecified_percent_sum"
		]
	);

	return if not defined $product_ref->{ingredients};

	$product_ref->{ingredients_tags} = [];
	$product_ref->{ingredients_original_tags} = [];

	$product_ref->{ingredients_with_specified_percent_n} = 0;
	$product_ref->{ingredients_with_unspecified_percent_n} = 0;
	$product_ref->{ingredients_with_specified_percent_sum} = 0;
	$product_ref->{ingredients_with_unspecified_percent_sum} = 0;

	# Traverse the ingredients tree, breadth first

	my @ingredients = @{$product_ref->{ingredients}};

	while (@ingredients) {

		my $ingredient_ref = shift @ingredients;

		push @{$product_ref->{ingredients_tags}}, $ingredient_ref->{id};

		if (defined $ingredient_ref->{ingredients}) {

			push @ingredients, @{$ingredient_ref->{ingredients}};
		}
		else {
			# Count specified percent only for ingredients that do not have sub ingredients
			if (defined $ingredient_ref->{percent}) {
				$product_ref->{ingredients_with_specified_percent_n} += 1;
				$product_ref->{ingredients_with_specified_percent_sum} += $ingredient_ref->{percent};
			}
			else {
				$product_ref->{ingredients_with_unspecified_percent_n} += 1;
				if (defined $ingredient_ref->{percent_estimate}) {
					$product_ref->{ingredients_with_unspecified_percent_sum} += $ingredient_ref->{percent_estimate};
				}
			}
		}
	}

	my $field = "ingredients";

	$product_ref->{ingredients_original_tags} = $product_ref->{ingredients_tags};
	my $ingredients_lc = $product_ref->{ingredients_lc} || $product_ref->{lc};

	if (defined $taxonomy_fields{$field}) {
		$product_ref->{$field . "_hierarchy"} = [
			gen_ingredients_tags_hierarchy_taxonomy(
				$ingredients_lc, join(", ", @{$product_ref->{ingredients_original_tags}})
			)
		];
		$product_ref->{$field . "_tags"} = [];
		my $unknown = 0;
		my $known = 0;
		foreach my $tag (@{$product_ref->{$field . "_hierarchy"}}) {
			my $tagid = get_taxonomyid($ingredients_lc, $tag);
			push @{$product_ref->{$field . "_tags"}}, $tagid;
			if (exists_taxonomy_tag("ingredients", $tagid)) {
				$known++;
			}
			else {
				$unknown++;
			}
		}
		$product_ref->{"known_ingredients_n"} = $known;
		$product_ref->{"unknown_ingredients_n"} = $unknown;
	}

	if ($product_ref->{ingredients_text} ne "") {

		$product_ref->{ingredients_n} = scalar @{$product_ref->{ingredients_original_tags}};

		my $d = int(($product_ref->{ingredients_n} - 1) / 10);
		my $start = $d * 10 + 1;
		my $end = $d * 10 + 10;

		$product_ref->{ingredients_n_tags} = [$product_ref->{ingredients_n} . "", "$start" . "-" . "$end"];
		# ensure $product_ref->{ingredients_n} is last used as an int so that it is not saved as a strings
		$product_ref->{ingredients_n} += 0;
	}
	return;
}

=head2 extract_ingredients_from_text ( product_ref )

This function calls:

- parse_ingredients_text_service() to parse the ingredients text in the main language of the product
to extract individual ingredients and sub-ingredients

- compute_ingredients_percent_min_max_values() to create the ingredients array with nested sub-ingredients arrays

- compute_ingredients_tags() to create a flat array ingredients_original_tags and ingredients_tags (with parents)

- analyze_ingredients_service() to analyze ingredients to see the ones that are vegan, vegetarian, from palm oil etc.
and to compute the resulting value for the complete product

=cut

sub extract_ingredients_from_text ($product_ref) {

	delete $product_ref->{ingredients_percent_analysis};

	# The specific ingredients array will contain indications regarding the percentage,
	# origins, labels etc. of specific ingredients. Those information may come from:
	# - the origin of ingredients field ("origin")
	# - labels (e.g. "British eggs")
	# - the end of the list of the ingredients. e.g. "Origin of the rice: Thailand"

	$product_ref->{specific_ingredients} = [];

	my $ingredients_lc = $product_ref->{ingredients_lc} || $product_ref->{lc};

	# Ingredients origins may be listed in the origin field
	# e.g. "Origin of the rice: Thailand."
	if (defined $product_ref->{"origin_" . $ingredients_lc}) {
		parse_origins_from_text($product_ref, $product_ref->{"origin_" . $ingredients_lc});
	}

	# Add specific ingredients from labels
	add_specific_ingredients_from_labels($product_ref);

	# Parse the ingredients list to extract individual ingredients and sub-ingredients
	# to create the ingredients array with nested sub-ingredients arrays

	parse_ingredients_text_service($product_ref, {});

	if (defined $product_ref->{ingredients}) {

		# Add properties like origins from specific ingredients extracted from labels or the end of the ingredients list
		add_properties_from_specific_ingredients($product_ref);

		# Obtain Ciqual codes ready for ingredients estimation from nutrients
		assign_ciqual_codes($product_ref);

		# Compute minimum and maximum percent ranges and percent estimates for each ingredient and sub ingredient
		estimate_ingredients_percent_service($product_ref, {});

		estimate_nutriscore_2021_fruits_vegetables_nuts_percent_from_ingredients($product_ref);
		estimate_nutriscore_2023_fruits_vegetables_legumes_percent_from_ingredients($product_ref);
	}
	else {
		remove_fields(
			$product_ref,
			[
				# assign_ciqual_codes - may have been introduced in previous version
				"ingredients_without_ciqual_codes",
				"ingredients_without_ciqual_codes_n",
			]
		);
		remove_fields(
			$product_ref->{nutriments},
			[
				# estimate_nutriscore_2021_fruits_vegetables_nuts_percent_from_ingredients - may have been introduced in previous version
				"fruits-vegetables-nuts-estimate-from-ingredients_100g",
				"fruits-vegetables-nuts-estimate-from-ingredients_serving",
				"fruits-vegetables-legumes-estimate-from-ingredients_100g",
				"fruits-vegetables-legumes-estimate-from-ingredients_serving",
				"fruits-vegetables-nuts-estimate-from-ingredients-prepared_100g",
				"fruits-vegetables-nuts-estimate-from-ingredients-prepared_serving",
				"fruits-vegetables-legumes-estimate-from-ingredients-prepared_100g",
				"fruits-vegetables-legumes-estimate-from-ingredients-prepared_serving",
			]
		);
	}

	# Keep the nested list of sub-ingredients, but also copy the sub-ingredients at the end for apps
	# that expect a flat list of ingredients

	compute_ingredients_tags($product_ref);

	# Analyze ingredients to see the ones that are vegan, vegetarian, from palm oil etc.
	# and compute the resulting value for the complete product

	analyze_ingredients_service($product_ref, {});

	# Delete specific ingredients if empty
	if ((exists $product_ref->{specific_ingredients}) and (scalar @{$product_ref->{specific_ingredients}} == 0)) {
		delete $product_ref->{specific_ingredients};
	}

	return;
}

sub assign_ciqual_codes ($product_ref) {
	my @ingredients_without_ciqual_codes = uniq(sort(get_missing_ciqual_codes($product_ref->{ingredients})));
	$product_ref->{ingredients_without_ciqual_codes} = \@ingredients_without_ciqual_codes;
	$product_ref->{ingredients_without_ciqual_codes_n} = @ingredients_without_ciqual_codes + 0.0;
	return;
}

sub get_missing_ciqual_codes ($ingredients_ref) {
	my @ingredients_without_ciqual_codes = ();
	foreach my $ingredient_ref (@{$ingredients_ref}) {
		if (defined $ingredient_ref->{ingredients}) {
			push(@ingredients_without_ciqual_codes, get_missing_ciqual_codes($ingredient_ref->{ingredients}));
		}
		else {
			my $ciqual_food_code = get_inherited_property("ingredients", $ingredient_ref->{id}, "ciqual_food_code:en");
			if (defined $ciqual_food_code) {
				$ingredient_ref->{ciqual_food_code} = $ciqual_food_code;
			}
			else {
				exists $ingredient_ref->{ciqual_food_code} and delete $ingredient_ref->{ciqual_food_code};
				push(@ingredients_without_ciqual_codes, $ingredient_ref->{id});
			}
		}
	}

	return @ingredients_without_ciqual_codes;
}

=head2 estimate_ingredients_percent_service ( $product_ref, $updated_product_fields_ref )

Compute minimum and maximum percent ranges and percent estimates for each ingredient and sub ingredient.

This function is a product service that can be run through ProductOpener::ApiProductServices

=head3 Arguments

=head4 $product_ref

product object reference

=head4 $updated_product_fields_ref

reference to a hash of product fields that have been created or updated

=cut 

sub estimate_ingredients_percent_service ($product_ref, $updated_product_fields_ref) {

	# Add a percent_max value for salt and sugar ingredients, based on the nutrition facts.
	add_percent_max_for_ingredients_from_nutrition_facts($product_ref);

	# Compute the min and max range for each ingredient
	if (compute_ingredients_percent_min_max_values(100, 100, $product_ref->{ingredients}) < 0) {

		# The computation yielded seemingly impossible values, delete the values
		delete_ingredients_percent_values($product_ref->{ingredients});
		$product_ref->{ingredients_percent_analysis} = -1;
	}
	else {
		$product_ref->{ingredients_percent_analysis} = 1;
	}

	# Count ingredients with specified percent
	my ($ingredients_n, $ingredients_with_specified_percent_n, $total_specified_percent)
		= count_ingredients_with_specified_percent($product_ref->{ingredients});
	if ($ingredients_with_specified_percent_n > 0) {
		add_tag($product_ref, "misc", "en:some-ingredients-with-specified-percent");
		if ($ingredients_with_specified_percent_n == $ingredients_n) {
			add_tag($product_ref, "misc", "en:all-ingredients-with-specified-percent");
		}
		if ($ingredients_with_specified_percent_n >= 5) {
			add_tag($product_ref, "misc", "en:at-least-5-ingredients-with-specified-percent");
			if ($ingredients_with_specified_percent_n >= 10) {
				add_tag($product_ref, "misc", "en:at-least-10-ingredients-with-specified-percent");
			}
		}
	}

	# Estimate the percent values for each ingredient for which we don't have a specified percent
	compute_ingredients_percent_estimates(100, $product_ref->{ingredients});

	# Indicate which fields were created or updated
	$updated_product_fields_ref->{ingredients} = 1;
	$updated_product_fields_ref->{ingredients_percent_analysis} = 1;

	return;
}

=head2 count_ingredients_with_specified_percent($product_ref)

Count ingredients with specified percent, including sub-ingredients.

=head3 Return values

=head4 $ingredients_n

Number of ingredients.

=head4 $ingredients_with_specified_percent_n

Number of ingredients with a specified percent value.

=head4 $total_specified_percent

Sum of the specified percent values.

Note: this can be greater than 100 if percent values are specified for ingredients and their sub ingredients.

=cut

sub count_ingredients_with_specified_percent ($ingredients_ref) {

	my ($ingredients_n, $ingredients_with_specified_percent_n, $total_specified_percent) = (0, 0, 0);

	if (defined $ingredients_ref) {
		foreach my $ingredient_ref (@{$ingredients_ref}) {
			$ingredients_n++;
			if (defined $ingredient_ref->{percent}) {
				$ingredients_with_specified_percent_n++;
				$total_specified_percent += $ingredient_ref->{percent};
			}
			if (defined $ingredient_ref->{ingredients}) {
				my (
					$sub_ingredients_n,
					$sub_ingredients_with_specified_percent_n,
					$sub_ingredients_total_specified_percent
				) = count_ingredients_with_specified_percent($ingredient_ref->{ingredients});
				$ingredients_n += $sub_ingredients_n;
				$ingredients_with_specified_percent_n += $sub_ingredients_with_specified_percent_n;
				$total_specified_percent += $sub_ingredients_total_specified_percent;
			}
		}
	}

	return ($ingredients_n, $ingredients_with_specified_percent_n, $total_specified_percent);
}

=head2 delete_ingredients_percent_values ( ingredients_ref )

This function deletes the percent_min and percent_max values of all ingredients.

It is called if the compute_ingredients_percent_min_max_values() encountered impossible
values (e.g. "Water, Sugar 80%" -> Water % should be greater than 80%, but the
total would be more than 100%)

The function is recursive to also delete values for sub-ingredients.

=cut

sub delete_ingredients_percent_values ($ingredients_ref) {

	foreach my $ingredient_ref (@{$ingredients_ref}) {

		delete $ingredient_ref->{percent_min};
		delete $ingredient_ref->{percent_max};

		if (defined $ingredient_ref->{ingredients}) {
			delete_ingredients_percent_values($ingredient_ref->{ingredients});
		}
	}

	return;
}

=head2 compute_ingredients_percent_min_max_values ( total_min, total_max, ingredients_ref )

This function computes the possible minimum and maximum ranges for the percent
values of each ingredient and sub-ingredients.

Ingredients lists sometimes specify the percent value for some ingredients,
but usually not all. This functions computes minimum and maximum percent
values for all other ingredients.

Ingredients list are ordered by descending order of quantity.

This function is recursive and it calls itself for each ingredients with sub-ingredients.

=head3 Arguments

=head4 total_min - the minimum percent value of the total of all the ingredients in ingredients_ref

0 when the function is called on all ingredients of a product, but can be different than 0 if called on sub-ingredients of an ingredient that has a minimum value set.

=head4 total_max - the maximum percent value of all ingredients passed in ingredients_ref

100 when the function is called on all ingredients of a product, but can be different than 0 if called on sub-ingredients of an ingredient that has a maximum value set.

=head4 ingredient_ref : nested array of ingredients and sub-ingredients

=head3 Return values

=head4 Negative value - analysis error

The analysis encountered an impossible value.
e.g. "Flour, Sugar 80%": The % of Flour must be greated to the % of Sugar, but the sum would then be above 100%.

Or there were too many loops to analyze the values.

=head4 0 or positive value - analysis ok

The return value is the number of times we adjusted min and max values for ingredients and sub ingredients.

=cut

sub compute_ingredients_percent_min_max_values ($total_min, $total_max, $ingredients_ref) {

	init_percent_values($total_min, $total_max, $ingredients_ref);

	my $changed = 1;
	my $changed_total = 0;

	my $i = 0;

	while ($changed) {
		my $changed_max = set_percent_max_values($total_min, $total_max, $ingredients_ref);
		# bail out if there was an error / impossible values
		($changed_max < 0) and return -1;

		my $changed_min = set_percent_min_values($total_min, $total_max, $ingredients_ref);
		($changed_min < 0) and return -1;

		my $changed_sub_ingredients = set_percent_sub_ingredients($ingredients_ref);
		($changed_sub_ingredients < 0) and return -1;

		$changed = $changed_min + $changed_max + $changed_sub_ingredients;

		$changed_total += $changed;

		$i++;

		# bail out if we loop too much
		if ($i > 5) {

			$log->debug(
				"compute_ingredients_percent_min_max_values - too many loops, bail out",
				{
					ingredients_ref => $ingredients_ref,
					total_min => $total_min,
					total_max => $total_max,
					changed_total => $changed_total
				}
			) if $log->is_debug();
			return -1;
		}
	}

	$log->debug(
		"compute_ingredients_percent_min_max_values - done",
		{
			ingredients_ref => $ingredients_ref,
			total_min => $total_min,
			total_max => $total_max,
			changed_total => $changed_total
		}
	) if $log->is_debug();

	return $changed_total;
}

=head2 init_percent_values($total_min, $total_max, $ingredients_ref)

Initialize the percent, percent_min and percent_max value for each ingredient in list.

$ingredients_ref is the list of ingredients (as hash), where parsed percent are already set.

$total_min and $total_max might be set if we have a parent ingredient and are parsing a sub list.

When a percent is specifically set, use this value for percent_min and percent_max.

Warning: percent listed for sub-ingredients can be absolute (e.g. "Sugar, fruits 40% (pear 30%, apple 10%)")
or they can be relative to the parent ingredient (e.g. "Sugar, fruits 40% (pear 75%, apple 25%)".
We try to detect those cases and rescale the percent accordingly.

Otherwise use 0 for percent_min and total_max for percent_max.

=cut

sub init_percent_values ($total_min, $total_max, $ingredients_ref) {
	# Set maximum percentages if defined in the taxonomy (only do this for top-level ingredients)
	if ($total_max == 100) {
		set_percent_max_from_taxonomy($ingredients_ref);
	}

	# Determine if percent listed are absolute (default) or relative to a parent ingredient

	# Check if all ingredients have a set quantity
	# and compute the sum of all percents and quantities

	my $percent_sum = 0;
	my $all_ingredients_have_a_set_percent = 1;
	my $quantity_sum = 0;
	my $all_ingredients_have_a_set_quantity = 1;
	foreach my $ingredient_ref (@{$ingredients_ref}) {
		if (defined $ingredient_ref->{percent}) {
			$percent_sum += $ingredient_ref->{percent};
		}
		else {
			$all_ingredients_have_a_set_percent = 0;
		}

		if (defined $ingredient_ref->{quantity_g}) {
			$quantity_sum += $ingredient_ref->{quantity_g};
		}
		else {
			$all_ingredients_have_a_set_quantity = 0;
		}
	}

	my $percent_mode;

	# If the parent ingredient percent is known (total_min = total_max)
	# and we have set quantity for all ingredients,
	# we will need to scale the quantities to get actual percent values
	# This is the case in particular for recipes that can be specified in grams with a total greater than 100g
	# So we start supposing it's grams (as if it's percent it will also work).

	# In scale_percents or scale_grams mode, the percent/quantity sum must be greater than 0
	if (($total_min == $total_max) and ($all_ingredients_have_a_set_percent) and ($percent_sum > 0)) {
		$percent_mode = "scale_percents";
	}
	elsif (($total_min == $total_max) and ($all_ingredients_have_a_set_quantity) and ($quantity_sum > 0)) {
		$percent_mode = "scale_grams";
	}
	elsif ($percent_sum > $total_max) {
		$percent_mode = "relative";    # percents are relative to the parent ingredient
	}
	else {
		$percent_mode = "absolute";    # percents are absolute (relative to the whole product)
	}

	$log->debug(
		"init_percent_values - percent mode",
		{
			percent_mode => $percent_mode,
			ingredients_ref => $ingredients_ref,
			total_min => $total_min,
			total_max => $total_max,
			percent_sum => $percent_sum,
			all_ingredients_have_a_set_percent => $all_ingredients_have_a_set_percent,
			quantity_sum => $quantity_sum,
			all_ingredients_have_a_set_quantity => $all_ingredients_have_a_set_quantity,
		}
	) if $log->is_debug();

	# Go through each ingredient to set percent_min, percent_max, and if we can an absolute percent

	foreach my $ingredient_ref (@{$ingredients_ref}) {
		if (   ((defined $ingredient_ref->{percent}) and ($ingredient_ref->{percent} > 0))
			or ($percent_mode eq "scale_grams"))
		{
			# There is a specified percent for the ingredient (or we can derive it from grams)

			if ($percent_mode eq "scale_percents") {
				# The parent percent is known, and we have set values for the percent of all ingredients
				# We can scale the percent of the ingredients so that their sum matches the parent percent
				my $percent = $ingredient_ref->{percent} * $total_max / $percent_sum;
				$ingredient_ref->{percent} = $percent;
				$ingredient_ref->{percent_min} = $percent;
				$ingredient_ref->{percent_max} = $percent;
			}
			elsif ($percent_mode eq "scale_grams") {
				# Convert gram values to percent
				my $percent = $ingredient_ref->{quantity_g} * $total_max / $quantity_sum;
				$ingredient_ref->{percent} = $percent;
				$ingredient_ref->{percent_min} = $percent;
				$ingredient_ref->{percent_max} = $percent;
			}
			elsif (($percent_mode eq "absolute") or ($total_min == $total_max)) {
				# We can assign an absolute percent to the ingredient because
				# 1. the percent mode is absolute
				# or 2. we have a specific percent for the parent ingredient
				# so we can rescale the relative percent of the ingredient to make it absolute
				my $percent
					= ($percent_mode eq "absolute")
					? $ingredient_ref->{percent}
					: $ingredient_ref->{percent} * $total_max / 100;
				$ingredient_ref->{percent} = $percent;
				$ingredient_ref->{percent_min} = $percent;
				$ingredient_ref->{percent_max} = $percent;
			}
			else {
				# The percent mode is relative and we do not have a specific percent for the parent ingredient
				# We cannot compute an absolute percent for the ingredient, but we can apply the relative percent
				# to percent_min and percent_max
				$ingredient_ref->{percent_min} = $ingredient_ref->{percent} * $total_min / 100;
				$ingredient_ref->{percent_max} = $ingredient_ref->{percent} * $total_max / 100;
				# The absolute percent is unknown, delete it
				delete $ingredient_ref->{percent};
			}
		}
		else {
			if (not defined $ingredient_ref->{percent_min}) {
				$ingredient_ref->{percent_min} = 0;
			}
			if ((not defined $ingredient_ref->{percent_max}) or ($ingredient_ref->{percent_max} > $total_max)) {
				$ingredient_ref->{percent_max} = $total_max;
			}
		}
	}

	$log->debug("init_percent_values - result", {ingredients_ref => $ingredients_ref}) if $log->is_debug();

	return;
}

=head2 set_percent_max_from_taxonomy ( ingredients_ref )

Set the percentage maximum for ingredients like flavouring where this is defined
on the Ingredients taxonomy. The percent_max will not be applied in the following cases:

 - if applying the percent_max would mean that it is not possible for the ingredient
   total to add up to 100%
 - If a later ingredient has a higher percentage than the percent_max of the restricted ingredient

=cut

sub set_percent_max_from_taxonomy ($ingredients_ref) {
	# Exit if the first ingredient is constrained
	if (!@{$ingredients_ref}
		|| defined get_inherited_property("ingredients", $ingredients_ref->[0]{id}, "percent_max:en"))
	{
		return;
	}

	# Loop backwards through ingredients, checking that we don't set a percent_max that
	# would be lower than the defined percentage of any ingredient that comes afterwards
	my $highest_later_percent = 0;
	for (my $index = scalar @{$ingredients_ref} - 1; $index > 0; $index--) {
		my $ingredient = $ingredients_ref->[$index];
		my $current_percent = $ingredient->{percent};
		if (defined $current_percent) {
			if ($current_percent > $highest_later_percent) {
				$highest_later_percent = $current_percent;
			}
		}
		else {
			# See if taxonomy defines a maximum percent
			my $percent_max = get_inherited_property("ingredients", $ingredient->{id}, "percent_max:en");
			if (defined $percent_max and $percent_max >= $highest_later_percent) {
				# Maximum percantage for ingredients like flavourings
				$ingredient->{percent_max} = $percent_max;
			}
		}
	}

	# Loop forwards through the ingredients to make sure that the maximum
	# does not limit preceding ingredients where percent is specified
	my $remaining_percent = 100;
	for my $ingredient (@{$ingredients_ref}) {
		my $defined_percent = $ingredient->{percent};
		if (!defined $defined_percent) {
			my $percent_max = $ingredient->{percent_max};
			if (defined $percent_max && $percent_max < $remaining_percent) {
				delete $ingredient->{percent_max};
			}
			last;
		}
		else {
			$remaining_percent = $remaining_percent - $defined_percent;
		}
	}

	return;
}

sub set_percent_max_values ($total_min, $total_max, $ingredients_ref) {

	my $changed = 0;

	my $current_max = $total_max;
	my $sum_of_mins_before = 0;
	my $sum_of_maxs_before = 0;

	my $i = 0;
	my $n = scalar @{$ingredients_ref};

	foreach my $ingredient_ref (@{$ingredients_ref}) {

		$i++;

		# The max of an ingredient must be lower or equal to
		# the max of the ingredient that appear before.
		if ($ingredient_ref->{percent_max} > $current_max) {
			$ingredient_ref->{percent_max} = $current_max;
			$changed++;
		}
		else {
			$current_max = $ingredient_ref->{percent_max};
		}

		# The max of an ingredient must be lower or equal to
		# the total max minus the sum of the minimums of all
		# other ingredients

		my $sum_of_mins_after = 0;
		for (my $j = $i; $j < $n; $j++) {
			$sum_of_mins_after += $ingredients_ref->[$j]{percent_min};
		}
		my $max_percent_max = $total_max - $sum_of_mins_before - $sum_of_mins_after;

		if (($max_percent_max >= 0) and ($ingredient_ref->{percent_max} > $max_percent_max)) {
			$ingredient_ref->{percent_max} = $max_percent_max;
			$changed++;
		}

		# For lists like  "Beans (52%), Tomatoes (33%), Water, Sugar, Cornflour, Salt, Spirit Vinegar"
		# we can set a maximum on Sugar, Cornflour etc. that takes into account that all ingredients
		# that appear before will have an higher quantity.
		# e.g. the percent max of Water to be set to 100 - 52 -33 = 15%
		# the max of sugar to be set to 15 / 2 = 7.5 %
		# the max of cornflour to be set to 15 / 3 etc.

		if ($i > 2) {    # This rule applies to the third ingredient and ingredients after
						 # We check that the current ingredient + the ingredient before it have a max
						 # inferior to the ingredients before, divided by 2.
						 # Then we do the same with 3 ingredients instead of 2, then 4 etc.
			for (my $j = 2; $j + 1 < $i; $j++) {
				my $max = $total_max - $sum_of_mins_before;
				for (my $k = $j; $k + 1 < $i; $k++) {
					$max += $ingredients_ref->[$i - $k]{percent_min};
				}
				$max = $max / $j;
				if ($ingredient_ref->{percent_max} > $max + 0.1) {
					$ingredient_ref->{percent_max} = $max;
					$changed++;
				}
			}
		}

		# The min of an ingredient must be greater or equal to
		# the total min minus the sum of the maximums of all
		# ingredients that appear before, divided by the number of
		# ingredients that appear after + the current ingredient

		my $min_percent_min = ($total_min - $sum_of_maxs_before) / (1 + $n - $i);

		if ($ingredient_ref->{percent_min} < $min_percent_min - 0.1) {

			# Bail out if the values are not possible
			if (($min_percent_min > $total_min) or ($min_percent_min > $ingredient_ref->{percent_max})) {
				$log->debug(
					"set_percent_max_values - impossible value, bail out",
					{
						ingredients_ref => $ingredients_ref,
						total_min => $total_min,
						min_percent_min => $min_percent_min
					}
				) if $log->is_debug();
				return -1;
			}

			$ingredient_ref->{percent_min} = $min_percent_min;
			$changed++;
		}

		$sum_of_mins_before += $ingredient_ref->{percent_min};
		$sum_of_maxs_before += $ingredient_ref->{percent_max};
	}

	return $changed;
}

sub set_percent_min_values ($total_min, $total_max, $ingredients_ref) {

	my $changed = 0;

	my $current_min = 0;
	my $sum_of_mins_after = 0;
	my $sum_of_maxs_after = 0;

	my $i = 0;
	my $n = scalar @{$ingredients_ref};

	foreach my $ingredient_ref (reverse @{$ingredients_ref}) {

		$i++;

		# The min of an ingredient must be greater or equal to the mean of the
		# ingredient that appears after.
		if ($ingredient_ref->{percent_min} < $current_min) {
			$ingredient_ref->{percent_min} = $current_min;
			$changed++;
		}
		else {
			$current_min = $ingredient_ref->{percent_min};
		}

		# The max of an ingredient must be lower or equal to
		# the total max minus the sum of the minimums of all
		# the ingredients after, divided by the number of
		# ingredients that appear before + the current ingredient

		my $max_percent_max = ($total_max - $sum_of_mins_after) / (1 + $n - $i);

		if ($ingredient_ref->{percent_max} > $max_percent_max + 0.1) {

			# Bail out if the values are not possible
			if (($max_percent_max > $total_max) or ($max_percent_max < $ingredient_ref->{percent_min})) {
				$log->debug(
					"set_percent_max_values - impossible value, bail out",
					{
						ingredients_ref => $ingredients_ref,
						total_min => $total_min,
						max_percent_max => $max_percent_max
					}
				) if $log->is_debug();
				return -1;
			}

			$ingredient_ref->{percent_max} = $max_percent_max;
			$changed++;
		}

		# The min of the ingredient must be greater or equal
		# to the total min minus the sum of the maximums of all the other ingredients

		my $sum_of_maxs_before = 0;
		for (my $j = 0; $j < ($n - $i); $j++) {
			$sum_of_maxs_before += $ingredients_ref->[$j]{percent_max};
		}
		my $min_percent_min = $total_min - $sum_of_maxs_before - $sum_of_maxs_after;

		if (($min_percent_min > 0) and ($ingredient_ref->{percent_min} < $min_percent_min - 0.1)) {

			# Bail out if the values are not possible
			if (($min_percent_min > $total_min) or ($min_percent_min > $ingredient_ref->{percent_max})) {
				$log->debug(
					"set_percent_max_values - impossible value, bail out",
					{
						ingredients_ref => $ingredients_ref,
						total_min => $total_min,
						min_percent_min => $min_percent_min
					}
				) if $log->is_debug();
				return -1;
			}

			$ingredient_ref->{percent_min} = $min_percent_min;
			$changed++;
		}

		$sum_of_mins_after += $ingredient_ref->{percent_min};
		$sum_of_maxs_after += $ingredient_ref->{percent_max};
	}

	return $changed;
}

sub set_percent_sub_ingredients ($ingredients_ref) {

	my $changed = 0;

	my $i = 0;
	my $n = scalar @{$ingredients_ref};

	foreach my $ingredient_ref (@{$ingredients_ref}) {

		$i++;

		if (defined $ingredient_ref->{ingredients}) {

			# Set values for sub-ingredients from ingredient values

			$changed += compute_ingredients_percent_min_max_values(
				$ingredient_ref->{percent_min},
				$ingredient_ref->{percent_max},
				$ingredient_ref->{ingredients}
			);

			# Set values for ingredient from sub-ingredients values

			my $total_min = 0;
			my $total_max = 0;

			foreach my $sub_ingredient_ref (@{$ingredient_ref->{ingredients}}) {

				$total_min += $sub_ingredient_ref->{percent_min};
				$total_max += $sub_ingredient_ref->{percent_max};
			}

			if ($ingredient_ref->{percent_min} < $total_min - 0.1) {
				$ingredient_ref->{percent_min} = $total_min;
				$changed++;
			}
			if ($ingredient_ref->{percent_max} > $total_max + 0.1) {
				$ingredient_ref->{percent_max} = $total_max;
				$changed++;
			}

			$log->debug("set_percent_sub_ingredients", {ingredient_ref => $ingredient_ref, changed => $changed})
				if $log->is_debug();

		}
	}

	return $changed;
}

=head2 compute_ingredients_percent_estimates ( total, ingredients_ref )

This function computes a possible estimate for the percent values of each ingredient and sub-ingredients.

The sum of all estimates must be 100%, and the estimates try to match the min and max constraints computed previously with the compute_ingredients_percent_min_max_values() function.

=head3 Arguments

=head4 total - the total of all the ingredients in ingredients_ref

100 when the function is called on all ingredients of a product, but can be different than 100 if called on sub-ingredients of an ingredient.

=head4 ingredient_ref : nested array of ingredients and sub-ingredients

=head3 Return values

=cut

sub compute_ingredients_percent_estimates ($total, $ingredients_ref) {

	my $current_total = 0;
	my $i = 0;
	my $n = scalar(@{$ingredients_ref});

	foreach my $ingredient_ref (@{$ingredients_ref}) {

		$i++;

		# Last ingredient?
		if ($i == $n) {
			$ingredient_ref->{percent_estimate} = $total - $current_total;
		}
		# Specified percent
		elsif (defined $ingredient_ref->{percent}) {
			if ($ingredient_ref->{percent} <= $total - $current_total) {
				$ingredient_ref->{percent_estimate} = $ingredient_ref->{percent};
			}
			else {
				$ingredient_ref->{percent_estimate} = $total - $current_total;
			}
		}
		else {

			# Take the middle of the possible range

			my $max = $total - $current_total;
			my $min = 0;
			if ((defined $ingredient_ref->{percent_max}) and ($ingredient_ref->{percent_max} < $max)) {
				$max = $ingredient_ref->{percent_max};
			}
			if (defined $ingredient_ref->{percent_min}) {
				$min = $ingredient_ref->{percent_min};
			}
			$ingredient_ref->{percent_estimate} = ($max + $min) / 2;
		}

		$current_total += $ingredient_ref->{percent_estimate};

		if (defined $ingredient_ref->{ingredients}) {
			compute_ingredients_percent_estimates($ingredient_ref->{percent_estimate}, $ingredient_ref->{ingredients});
		}
	}

	$log->debug("compute_ingredients_percent_estimates - done", {ingredients_ref => $ingredients_ref})
		if $log->is_debug();
	return;
}

=head2 analyze_ingredients ( $product_ref, $updated_product_fields_ref )

Analyzes ingredients to see the ones that are vegan, vegetarian, from palm oil etc.
and computes the resulting value for the complete product.

The results are overridden by labels like "Vegan", "Vegetarian" or "Palm oil free"

Results are stored in the ingredients_analysis_tags array.

This function is a product service that can be run through ProductOpener::ApiProductServices

=head3 Arguments

=head4 $product_ref

product object reference

=head4 $updated_product_fields_ref

reference to a hash of product fields that have been created or updated

=cut

sub analyze_ingredients_service ($product_ref, $updated_product_fields_ref) {

	# Delete any existing values for the ingredients analysis fields
	delete $product_ref->{ingredients_analysis};
	delete $product_ref->{ingredients_analysis_tags};

	# and indicate that the service is creating or updatiing them
	$updated_product_fields_ref->{ingredients_analysis} = 1;
	$updated_product_fields_ref->{ingredients_analysis_tags} = 1;

	my @properties = ("from_palm_oil", "vegan", "vegetarian");
	my %properties_unknown_tags = (
		"from_palm_oil" => "en:palm-oil-content-unknown",
		"vegan" => "en:vegan-status-unknown",
		"vegetarian" => "en:vegetarian-status-unknown",
	);

	# Structure to store the result of the ingredient analysis for each property
	my $ingredients_analysis_properties_ref = {};

	# Store the lists of ingredients that resulted in a product being non vegetarian/vegan/palm oil free
	my $ingredients_analysis_ref = {};

	if ((defined $product_ref->{ingredients}) and ((scalar @{$product_ref->{ingredients}}) > 0)) {

		foreach my $property (@properties) {

			# Ingredient values for the property
			my %values = ();

			# Traverse the ingredients tree, breadth first

			my @ingredients = @{$product_ref->{ingredients}};

			while (@ingredients) {

				# Remove and process the first ingredient
				my $ingredient_ref = shift @ingredients;
				my $ingredientid = $ingredient_ref->{id};

				# Add sub-ingredients at the beginning of the ingredients array
				if (defined $ingredient_ref->{ingredients}) {

					unshift @ingredients, @{$ingredient_ref->{ingredients}};
				}

				# We may already have a value. e.g. for "matières grasses d'origine végétale" or "gélatine (origine végétale)"
				my $value = $ingredient_ref->{$property};

				if (not defined $value) {

					$value = get_inherited_property("ingredients", $ingredientid, $property . ":en");

					if (defined $value) {
						$ingredient_ref->{$property} = $value;
					}
					else {
						if (not(exists_taxonomy_tag("ingredients", $ingredientid))) {
							$values{unknown_ingredients} or $values{unknown_ingredients} = [];
							push @{$values{unknown_ingredients}}, $ingredientid;
						}

						# additives classes in ingredients are functions of a more specific ingredient
						# if we don't have a property value for the ingredient class
						# then ignore the additive class instead of considering the property undef
						elsif (exists_taxonomy_tag("additives_classes", $ingredientid)) {
							$value = "ignore";
							#$ingredient_ref->{$property} = $value;
						}
					}
				}

				# if the property value is "maybe" and the ingredient has sub-ingredients,
				# we ignore the ingredient and only look at its sub-ingredients (already added)
				# e.g. "Vegetable oil (rapeseed oil, ...)""
				if (    (defined $value)
					and ($value eq "maybe")
					and (defined $ingredient_ref->{ingredients}))
				{
					$value = "ignore";
				}

				not defined $value and $value = "undef";

				defined $values{$value} or $values{$value} = [];
				push @{$values{$value}}, $ingredientid;

				# print STDERR "ingredientid: $ingredientid - property: $property - value: $value\n";
			}

			# Compute the resulting property value for the product
			my $property_value;

			if ($property =~ /^from_/) {

				my $from_what = $';
				my $from_what_with_dashes = $from_what;
				$from_what_with_dashes =~ s/_/-/g;

				# For properties like from_palm, one positive ingredient triggers a positive result for the whole product
				# We assume that all the positive ingredients have been marked as yes or maybe in the taxonomy
				# So all known ingredients without a value for the property are assumed to be negative

				# value can can be "ignore"

				if (defined $values{yes}) {
					# One yes ingredient -> yes for the whole product
					$property_value = "en:" . $from_what_with_dashes;    # en:palm-oil
					$ingredients_analysis_ref->{$property_value} = $values{yes};
				}
				elsif (defined $values{maybe}) {
					# One maybe ingredient -> maybe for the whole product
					$property_value = "en:may-contain-" . $from_what_with_dashes;    # en:may-contain-palm-oil
					$ingredients_analysis_ref->{$property_value} = $values{maybe};
				}
				# If some ingredients are not recognized, there is a possibility that they could be palm oil or contain palm oil
				# As there are relatively few ingredients with palm oil, we assume we are able to recognize them with the taxonomy
				# and that unrecognized ingredients do not contain palm oil.
				# --> We mark the product as palm oil free
				# Exception: If there are lots of unrecognized ingredients though (e.g. more than 1 third), it may be that the ingredients list
				# is bogus (e.g. OCR errors) and the likelyhood of missing a palm oil ingredient increases.
				# --> In this case, we mark the product as palm oil content unknown
				elsif (defined $values{unknown_ingredients}) {
					# Some ingredients were not recognized
					$log->debug(
						"analyze_ingredients - unknown ingredients",
						{
							unknown_ingredients_n => (scalar @{$values{unknown_ingredients}}),
							ingredients_n => (scalar(@{$product_ref->{ingredients}}))
						}
					) if $log->is_debug();
					my $unknown_rate
						= (scalar @{$values{unknown_ingredients}}) / (scalar @{$product_ref->{ingredients}});
					# for palm-oil, as there are few products containing it, we consider status to be unknown only if there is more than 30% unknown ingredients (which may indicates bogus ingredient list, eg. OCR errors)
					if (($from_what_with_dashes eq "palm-oil") and ($unknown_rate <= 0.3)) {
						$property_value = "en:" . $from_what_with_dashes . "-free";    # en:palm-oil-free
					}
					else {
						$property_value = $properties_unknown_tags{$property};    # en:palm-oil-content-unknown
					}
					# In all cases, keep track of the unknown ingredients
					$ingredients_analysis_ref->{$properties_unknown_tags{$property}} = $values{unknown_ingredients};
				}
				else {
					# no yes, maybe or unknown ingredients
					$property_value = "en:" . $from_what_with_dashes . "-free";    # en:palm-oil-free
				}
			}
			else {

				# For properties like vegan or vegetarian, one negative ingredient triggers a negative result for the whole product
				# Known ingredients without a value for the property: we do not make any assumption
				# We assume that all the positive ingredients have been marked as yes or maybe in the taxonomy
				# So all known ingredients without a value for the property are assumed to be negative

				if (defined $values{no}) {
					# One no ingredient -> no for the whole product
					$property_value = "en:non-" . $property;    # en:non-vegetarian
					$ingredients_analysis_ref->{$property_value} = $values{no};
				}
				elsif (defined $values{"undef"}) {
					# Some ingredients were not recognized or we do not have a property value for them
					$property_value = $properties_unknown_tags{$property};    # en:vegetarian-status-unknown
					$ingredients_analysis_ref->{$property_value} = $values{"undef"};
				}
				elsif (defined $values{maybe}) {
					# One maybe ingredient -> maybe for the whole product
					$property_value = "en:maybe-" . $property;    # en:maybe-vegetarian
					$ingredients_analysis_ref->{$property_value} = $values{maybe};
				}
				else {
					# all ingredients known and with a value, no no or maybe value -> yes
					$property_value = "en:" . $property;    # en:vegetarian
				}

				# In all cases, keep track of unknown ingredients so that we can display unknown ingredients
				# even if some ingredients also triggered non-vegan or non-vegetarian
				if (defined $values{"undef"}) {
					$ingredients_analysis_ref->{$properties_unknown_tags{$property}} = $values{"undef"};
				}
			}

			$property_value =~ s/_/-/g;

			$ingredients_analysis_properties_ref->{$property} = $property_value;
		}
	}

	# Apply labels overrides
	# also apply labels overrides if we don't have ingredients at all
	if (has_tag($product_ref, "labels", "en:palm-oil-free")) {
		$ingredients_analysis_properties_ref->{from_palm_oil} = "en:palm-oil-free";
	}

	if (has_tag($product_ref, "labels", "en:vegan")) {
		$ingredients_analysis_properties_ref->{vegan} = "en:vegan";
		$ingredients_analysis_properties_ref->{vegetarian} = "en:vegetarian";
	}
	elsif (has_tag($product_ref, "labels", "en:non-vegan")) {
		$ingredients_analysis_properties_ref->{vegan} = "en:non-vegan";
	}

	if (has_tag($product_ref, "labels", "en:vegetarian")) {
		$ingredients_analysis_properties_ref->{vegetarian} = "en:vegetarian";
	}
	elsif (has_tag($product_ref, "labels", "en:non-vegetarian")) {
		$ingredients_analysis_properties_ref->{vegetarian} = "en:non-vegetarian";
		$ingredients_analysis_properties_ref->{vegan} = "en:non-vegan";
	}

	# Create ingredients_analysis_tags array

	if (scalar keys %$ingredients_analysis_properties_ref) {
		$product_ref->{ingredients_analysis_tags} = [];
		$product_ref->{ingredients_analysis} = {};

		foreach my $property (@properties) {
			my $property_value = $ingredients_analysis_properties_ref->{$property};
			if (defined $property_value) {
				# Store the property value in the ingredients_analysis_tags list
				push @{$product_ref->{ingredients_analysis_tags}}, $property_value;
				# Store the list of ingredients that caused a product to be non vegan/vegetarian/palm oil free
				if (defined $ingredients_analysis_ref->{$property_value}) {
					$product_ref->{ingredients_analysis}{$property_value}
						= $ingredients_analysis_ref->{$property_value};
				}

				# Also store the list of ingredients that are not recognized
				if (defined $ingredients_analysis_ref->{$properties_unknown_tags{$property}}) {
					$product_ref->{ingredients_analysis}{$properties_unknown_tags{$property}}
						= $ingredients_analysis_ref->{$properties_unknown_tags{$property}};
				}
			}
		}
	}

	# Uncomment the following line to add an extra field with more data for debugging purposes
	#$product_ref->{ingredients_analysis_debug} = $ingredients_analysis_ref;
	return;
}

# function to normalize strings like "Carbonate d'ammonium" in French
# x is the prefix
# y can contain de/d' (of in French)
sub normalize_fr_a_de_b ($a, $b) {

	$a =~ s/\s+$//;
	$b =~ s/^\s+//;

	$b =~ s/^(de |d')//;

	if ($b =~ /^(a|e|i|o|u|y|h)/i) {
		return $a . " d'" . $b;
	}
	else {
		return $a . " de " . $b;
	}
}

=head2 normalize_a_of_b ( $lc, $a, $b, $of_bool, $alternate_names_ref )

This function is called by normalize_enumeration()

Given a category ($a) and a type ($b), it will return the ingredient that result from the combination of these two.

English: oil, olive -> olive oil
Croatian: ječmeni, slad -> ječmeni slad
French: huile, olive -> huile d'olive
Russian: масло растительное, пальмовое -> масло растительное оливковое

=head3 Arguments

=head4 lc

language abbreviation (en for English, for example)

=head4 $a

string, category as defined in %ingredients_categories_and_types, example: 'oil' for 'oil (sunflower, olive and palm)'

=head4 $b

string, type as defined in %ingredients_categories_and_types, example: 'sunflower' or 'olive' or 'palm' for 'oil (sunflower, olive and palm)'

=head4 $of_bool - indicate if we want to construct entries like "<category> of <type>"

e.g. in French we combine "huile" and "olive" to "huile d'olive"
but we combine "poivron" and "rouge" to "poivron rouge".

=head4 $alternate_names_ref

Reference to an array of alternate names for the category

=head3 Return value

=head4 combined $a and $b (or $b and $a, depending of the language), that is expected to be an ingredient

string, comma-joined category and type, example: 'palm vegetal oil' or 'sunflower vegetal oil' or 'olive vegetal oil'

=cut

sub normalize_a_of_b ($lc, $a, $b, $of_bool, $alternate_names_ref = undef) {

	$a =~ s/\s+$//;
	$b =~ s/^\s+//;

	my $a_of_b;

	if (($lc eq "en") or ($lc eq "hr")) {
		# start by "with" (example: "mlijeko (s 1.0% mliječne masti)"), in which case it $b should be added after $a
		# start by "with etc." should be added at the end of the previous ingredient
		my %with = (hr => '(s | sa )',);
		my $with = $with{$lc} || " will not match ";
		if ($b =~ /^$with/i) {
			$a_of_b = $a . " " . $b;
		}
		else {
			$a_of_b = $b . " " . $a;
		}
	}
	elsif ($lc eq "es") {
		$a_of_b = $a . " de " . $b;
	}
	elsif ($lc eq "fr") {
		$b =~ s/^(de |d')//;

		if (($b =~ /^(a|e|i|o|u|y|h)/i) && ($of_bool == 1)) {
			$a_of_b = $a . " d'" . $b;
		}
		elsif ($of_bool == 1) {
			$a_of_b = $a . " de " . $b;
		}
		else {
			$a_of_b = $a . " " . $b;
		}
	}
	elsif (($lc eq "de") or ($lc eq "ru") or ($lc eq "pl")) {
		$a_of_b = $a . " " . $b;
	}
	else {
		die("unsupported language in normalize_a_of_b: $lc, $a, $b");
	}

	# If we have alternate categories, check if $a_of_b is an existing taxonomy entry,
	# otherwise check if we have entries with one of the alternate categories

	if (defined $alternate_names_ref) {

		my $name_exists;
		canonicalize_taxonomy_tag($lc, "ingredients", $a_of_b, \$name_exists);

		if (not $name_exists) {
			foreach my $alternate_name (@{$alternate_names_ref}) {
				my $alternate_name_copy
					= $alternate_name;    # make a copy so that we can modify it without changing the array entry
				$alternate_name_copy =~ s/<type>/$b/;
				my $alternate_name_exists;
				canonicalize_taxonomy_tag($lc, "ingredients", $alternate_name_copy, \$alternate_name_exists);
				if ($alternate_name_exists) {
					$a_of_b = $alternate_name_copy;
					last;
				}
			}
		}
	}

	return $a_of_b;
}

=head2 normalize_enumeration ($lc, $category, $types, $of_bool, $alternate_names_ref = undef)


This function is called by develop_ingredients_categories_and_types()

Some ingredients are specified by an ingredient "category" (e.g. "oil") and a "types" string (e.g. "sunflower, palm").

This function combines the category to all elements of the types string
$category = "Vegetal oil" and $types = "palm, sunflower and olive"
will return
"palm vegetal oil, sunflower vegetal oil, olive vegetal oil"

=head3 Arguments

=head4 lc

language abbreviation (en for English, for example)

=head4 category

string, as defined in %ingredients_categories_and_types, example: 'Vegetal oil' for 'Vegetal oil (sunflower, olive and palm)'

=head4 types

string, as defined in %ingredients_categories_and_types, example: 'sunflower, olive and palm' for 'Vegetal oil (sunflower, olive and palm)'

=head3 Return value

=head4 Transformed ingredients list text

string, comma-joined category with all elements of the types, example: 'sunflower vegetal oil, olive vegetal oil, palm vegetal oil'

=cut

sub normalize_enumeration ($lc, $category, $types, $of_bool, $alternate_names_ref = undef) {
	$log->debug("normalize_enumeration", {category => $category, types => $types}) if $log->is_debug();

	# If there is a trailing space, save it and output it
	my $trailing_space = "";
	if ($types =~ /\s+$/) {
		$trailing_space = " ";
	}

	# do not match anything if we don't have a translation for "and"
	my $and = $and{$lc} || " will not match ";

	my @list = split(/$obrackets|$cbrackets|\/| \/ | $dashes |$commas |$commas|$and/i, $types);

	return
		join(", ", map {normalize_a_of_b($lc, $category, $_, $of_bool, $alternate_names_ref)} @list) . $trailing_space;
}

# iodure et hydroxide de potassium
sub normalize_fr_a_et_b_de_c ($a, $b, $c) {

	return normalize_fr_a_de_b($a, $c) . ", " . normalize_fr_a_de_b($b, $c);
}

sub normalize_additives_enumeration ($lc, $enumeration) {

	$log->debug("normalize_additives_enumeration", {enumeration => $enumeration}) if $log->is_debug();

	# do not match anything if we don't have a translation for "and"
	my $and = $and{$lc} || " will not match ";

	my @list = split(/$obrackets|$cbrackets|\/| \/ | $dashes |$commas |$commas|$and/i, $enumeration);

	return join(", ", map {"E" . $_} @list);
}

sub normalize_vitamin ($lc, $a) {

	$log->debug("normalize vitamin", {vitamin => $a}) if $log->is_debug();
	$a =~ s/\s+$//;
	$a =~ s/^\s+//;

	# does it look like a vitamin code?
	if ($a =~ /^[a-z][a-z]?-? ?\d?\d?$/i) {
		($lc eq 'es') and return "vitamina $a";
		($lc eq 'fr') and return "vitamine $a";
		($lc eq 'fi') and return "$a-vitamiini";
		($lc eq 'it') and return "vitamina $a";
		($lc eq 'nl') and return "vitamine $a";
		($lc eq 'is') and return "$a-vítamín";
		($lc eq 'pl') and return "witamina $a";
		return "vitamin $a";
	}
	else {
		return $a;
	}
}

sub normalize_vitamins_enumeration ($lc, $vitamins_list) {

	# do not match anything if we don't have a translation for "and"
	my $and = $and{$lc} || " will not match ";

	# The ?: makes the group non-capturing, so that the split does not create an extra item for the group
	my @vitamins = split(/(?:\(|\)|\/| \/ | - |, |,|$and)+/i, $vitamins_list);

	$log->debug("splitting vitamins", {vitamins_list => $vitamins_list, vitamins => \@vitamins}) if $log->is_debug();

	# first output "vitamines," so that the current additive class is set to "vitamins"
	my $split_vitamins_list;

	if ($lc eq 'da' || $lc eq 'nb' || $lc eq 'sv') {$split_vitamins_list = "vitaminer"}
	elsif ($lc eq 'de' || $lc eq 'it') {$split_vitamins_list = "vitamine"}
	elsif ($lc eq 'es') {$split_vitamins_list = "vitaminas"}
	elsif ($lc eq 'fr') {$split_vitamins_list = "vitamines"}
	elsif ($lc eq 'fi') {$split_vitamins_list = "vitamiinit"}
	elsif ($lc eq 'nl') {$split_vitamins_list = "vitaminen"}
	elsif ($lc eq 'is') {$split_vitamins_list = "vítamín"}
	elsif ($lc eq 'pl') {$split_vitamins_list = "witaminy"}
	else {$split_vitamins_list = "vitamins"}

	$split_vitamins_list .= ", " . join(", ", map {normalize_vitamin($lc, $_)} @vitamins);

	$log->debug("vitamins split", {input => $vitamins_list, output => $split_vitamins_list}) if $log->is_debug();

	return $split_vitamins_list;
}

sub normalize_allergen ($type, $lc, $allergen) {

	# $type  ->  allergens or traces

	$log->debug("normalize allergen", {allergen => $allergen})
		if $log->is_debug();

	my $of = ' - ';
	if (defined $of{$lc}) {
		$of = $of{$lc};
	}
	my $and_of = ' - ';
	if (defined $and_of{$lc}) {
		$and_of = $and_of{$lc};
	}

	# "de moutarde" -> moutarde
	# "et de la moutarde" -> moutarde

	$allergen = " " . $allergen;
	$allergen =~ s/^($and_of|$of)\b//;
	$allergen =~ s/\s+$//;
	$allergen =~ s/^\s+//;

	return $Lang{$type}{$lc} . " : " . $allergen;
}

sub normalize_allergens_enumeration ($type, $lc, $before, $allergens_list, $after) {

	# $type    ->  allergens or traces
	# $before  ->  may contain an opening parenthesis

	$log->debug("splitting allergens", {input => $allergens_list, before => $before, after => $after})
		if $log->is_debug();

	# do not match anything if we don't have a translation for "and"
	my $and = $and{$lc} || " will not match ";

	$log->debug("splitting allergens", {input => $allergens_list}) if $log->is_debug();

	# remove stopwords at the end
	# e.g. Kann Spuren von Senf und Sellerie enthalten.
	if (defined $allergens_stopwords{$lc}) {
		my $stopwords = $allergens_stopwords{$lc};
		$allergens_list =~ s/( ($stopwords)\b)+(\.|$)/$3/ig;
	}

	$log->debug("splitting allergens after removing stopwords", {input => $allergens_list}) if $log->is_debug();

	my @allergens = split(/\(|\)|\/| \/ | - |, |,|$and/i, $allergens_list);

	my $split_allergens_list = " " . join(", ", map {normalize_allergen($type, $lc, $_)} @allergens) . ".";
	# added ending . to facilite matching and removing when parsing ingredients

	# if there was a closing parenthesis after, remove it only if there is an opening parenthesis before
	# e.g. contains (milk) -> contains milk
	# but: (contains milk) -> (contains milk)

	if ((defined $after) and ($after eq ')') and ($before !~ /\(/)) {
		$split_allergens_list .= $after;
	}

	$log->debug("allergens split", {input => $allergens_list, output => $split_allergens_list}) if $log->is_debug();

	return $split_allergens_list;
}

# Ingredients: list of ingredients -> phrases followed by a colon, dash, or line feed

my %phrases_before_ingredients_list = (

	ar => ['المكونات',],

	az => ['Tarkibi',],

	bg => ['Съставки', 'Състав',],

	bs => ['Sastoji',],

	ca => ['Ingredient(s)?', 'composició',],

	cs => ['složení',],

	da => ['ingredienser', 'indeholder',],

	de => ['Zusammensetzung', 'zutat(en)?',],

	el => ['Συστατικά',],

	en => ['composition', 'ingredient(s?)',],

	es => ['composición', 'ingredientes',],

	et => ['koostisosad',],

	fi => ['aine(?:kse|s?osa)t(?:\s*\/\s*ingredienser)?', 'ainesosia', 'valmistusaineet', 'koostumus',],

	fr => [
		'ingr(e|é)dient(s?)',
		'Quels Ingr(e|é)dients ?',    # In Casino packagings
		'composition',
	],

	hr =>
		['HR BiH', 'HR/BIH', 'naziv', 'naziv proizvoda', 'popis sastojaka', 'sastav', 'sastojci', 'sastojci/sestavine'],

	hu => ['(ö|ő|o)sszetev(ö|ő|o)k', 'összetétel',],

	id => ['komposisi',],

	is => ['innihald(?:slýsing|sefni)?', 'inneald',],

	it => ['ingredienti', 'composizione',],

	ja => ['原材料名',],

	kk => ['курамы',],

	ko => ['配料',],

	ky => ['курамы',],

	lt => ['Sudedamosios dalys', 'Sudėtis',],

	lv => ['sast[āäa]v(s|da[ļl]as)',],

	nl => ['(I|i)ngredi(e|ë)nten', 'samenstelling', 'bestanddelen'],

	nb => ['Ingredienser',],

	pl => ['sk[łl]adniki', 'skład',],

	pt => ['ingredientes', 'composição',],

	ro => ['(I|i)ngrediente', 'compoziţie',],

	ru => ['состав', 'coctab', 'Ингредиенты',],

	si => ['sestavine',],

	sk => ['obsahuje', 'zloženie',],

	sl => ['vsebuje', '(S|s)estavine',],

	sq => ['P[eë]rb[eë]r[eë]sit',],

	sr => ['Sastojci',],

	sv => ['ingredienser', 'innehåll(er)?',],

	tg => ['Таркиб',],

	th => ['ส่วนประกอบ', 'ส่วนประกอบที่สำคัญ',],

	tr => ['(İ|i)çindekiler', 'içeriği',],

	uz => ['tarkib',],

	zh => ['配料', '成份',],

);

# INGREDIENTS followed by lowercase list of ingredients

my %phrases_before_ingredients_list_uppercase = (

	en => ['INGREDIENT(S)?',],

	cs => ['SLOŽENÍ',],

	da => ['INGREDIENSER',],

	de => ['ZUTAT(EN)?',],

	el => ['ΣΥΣΤΑΤΙΚΑ'],

	es => ['INGREDIENTE(S)?',],

	fi => ['AINE(?:KSE|S?OSA)T(?:\s*\/\s*INGREDIENSER)?', 'VALMISTUSAINEET',],

	fr => ['INGR(E|É)(D|0|O)IENTS',],

	hu => ['(Ö|O|0)SSZETEVOK',],

	is => ['INNIHALD(?:SLÝSING|SEFNI)?', 'INNEALD',],

	it => ['INGREDIENTI(\s*)',],

	nb => ['INGREDIENSER',],

	nl => ['INGREDI(E|Ë)NTEN(\s*)',],

	nl => ['INGREDIENSER',],

	pl => ['SKŁADNIKI(\s*)',],

	pt => ['INGREDIENTES(\s*)',],

	ru => ['COCTАB',],

	si => ['SESTAVINE',],

	sv => ['INGREDIENSER', 'INNEHÅLL(ER)?',],

	uz => ['ІHГРЕДІЄНТИ',],

	uz => ['TARKIB',],

	vi => ['TH(A|À)NH PH(A|Â)N',],

);

my %phrases_after_ingredients_list = (

	# TODO: Introduce a common list for kcal

	bg => [
		'да се съхранява (в закрити|на сухо)',    # store in ...
	],

	cs => ['doporučeny způsob přípravy', 'V(ý|y)(ž|z)ivov(e|é) (ú|u)daje ve 100 g',],

	da => [
		'(?:gennemsnitlig )?n(æ|ae)rings(?:indhold|værdi|deklaration)',
		'tilberedning(?:svejledning)?',
		'holdbarhed efter åbning',
		'opbevar(?:ing|res)?',
		'(?:for )?allergener',
		'produceret af',
		'beskyttes', 'nettovægt', 'åbnet',
	],

	de => [
		'Ern(â|a|ä)hrungswerte',
		'Mindestens altbar bis',
		'Mindestens haltbar bis',
		'davon ges(â|a|ä)tigte Fettsäuren',
		'davon Zuckerarten',
		'davon ges(â|a|ä)ttigte',
		'Durchschnittlich enthalten 100 (ml|g)',
		'Durchschnittliche N(â|a|ä)hrwerte',
		'DURCHSCHNITTLICHE NÄHRWERTE',
		'Durchschnittliche N(â|a|ä)hrwert(angaben|angabe)',
		'Kakao: \d\d\s?% mindestens.',
		'N(â|a|ä)hrwert(angaben|angabe|information|tabelle)',    #Nährwertangaben pro 100g
		'N(â|a|ä)hrwerte je',
		'Nâhrwerte',
		'(Ungeöffnet )?mindestens',
		'(k[uü]hl|bei Zimmertemperatur) und trocken lagern',
		'Rinde nicht zum Verzehr geeignet.',
		'Vor W(â|a|ä)rme und Feuchtigkeit sch(u|ü)tzen',
		'Unge(ö|o)ffnet bei max.',
		'Unter Schutzatmosphäre verpackt',
		'verbrauchen bis',
		'Vor Wärme geschützt (und trocken )?lagern',
		'Vorbereitung Tipps',
		'zu verbrauchen bis',
		'100 (ml|g) enthalten durchschnittlich',
		'\d\d\d\sg\s\w*\swerden aus\s\d\d\d\sg\s\w*\shergestellt'
		,    # 100 g Salami werden aus 120 g Schweinefleisch hergestellt.
	],

	el => [
		'ΔΙΑΘΡΕΠΤΙΚΗ ΕΠΙΣΗΜΑΝΣΗ',    #Nutritional labelling
		'ΔΙΤΡΟΦΙΚΕΣ ΠΗΡΟΦΟΡΙΕΣ',
	],

	en => [
		'adds a trivial amount',    # e.g. adds a trivial amount of added sugars per serving
		'after opening',
		#'Best before',
		'nutrition(al)? (as sold|facts|information|typical|value[s]?)',
		# "nutrition advice" seems to appear before ingredients rather than after.
		# "nutritional" on its own would match the ingredient "nutritional yeast" etc.
		'of whlch saturates',
		'of which saturates',
		'of which saturated fat',
		'((\d+)(\s?)kJ\s+)?(\d+)(\s?)kcal',
		'once opened[,]? (consume|keep|refrigerate|store|use)',
		'(Storage( instructions)?[: ]+)?Store in a cool[,]? dry place',
		'(dist(\.)?|distributed|sold)(\&|and|sold| )* (by|exclusively)',
		#'See bottom of tin',
	],

	es => [
		'valores nutricionales',
		'modo de preparacion',
		'informaci(o|ô)n nutricional',
		'valor energ(e|é)tico',
		'condiciones de conservaci(o|ó)n',
		#'pa(i|í)s de transformaci(o|ó)n',
		'cons[eé]rv(ar|ese) en( un)? lug[ae]r (fresco y seco|seco y fresco)',
		'de los cuates az(u|ü)cares',
		'de las cuales saturadas',
		'Mantener en lugar fresco y seco',
		'protegido de la luz',
		'conser(y|v)ar entre',
		'una vez abierto',
		'conservaci(o|ó)n:',
		'consumi preferentemente antes del',
		'consumir preferentemente antes del',
		#Envasado por:
	],

	et => [
		'parim enne',    # best before
	],

	fi => [
		'100 g:aan tuotetta käytetään',
		'Kypsennys',
		'Makeisten sekoitussuhde voi vaihdella',
		'Pakattu suojakaasuun',
		'Parasta ennen',
		'Viimeinen käyttöpäivä',
		'(?:Keskimääräinen )?Ravinto(?:arvo|sisältö)',
		'Sisältää aluspaperin',
		'Suositellaan säilytettäväksi',
		'Säily(?:tettävä|tetään|tys|y)',
		'Tämä tuote on tehty ihmisille',
		'Valmist(?:aja:|us)',
	],

	fr => [
		'valeur(s?) (e|é)nerg(e|é)tique',
		'valeur(s?) nutritives',
		'valeur nutritive',
		'valeurs mo(y|v)ennes',
		'valeurs nutritionelles moyennes',
		'valeur nutritionnelle mo(y|v)enne',
		'valeur nutritionnelle',
		'(va(l|t)eurs|informations|d(e|é)claration|analyse|rep(e|è)res) (nutritionnel)(s|le|les)?',
		'(a|à) consommer de pr[ée]f[ée]rence',
		'(a|à) consommer de',
		'(a|à) cons.de préférence avant',
		'(a|à) consommer (cuit|rapidement|dans|jusqu)',
		'(a|à)[ ]?conserver (entre|dans|de|au|a|à)',
		'Allergènes: voir les ingrédients en gras',
		'Attention: les enfants en bas âge risquent de',
		'apr(e|è)s (ouverture|achat)',
		'apport de r(e|é)ference pour un adulte type',
		'caractéristiques nu(t|f)ritionnelles',
		'Conditionné sous vide',
		'(conseil|conseils) de pr(e|é)paration',
		'(conditions|conseils) de conservation',
		'conseil d\'utilisation',
		'conservation[ ]?:',
		'Croûte en matière plastique non comestible',
		'dans le compartiment (a|à) gla(c|ç)ons',
		'de préférence avant le',
		'dont sucres',
		'dont acides (gras|ras) satur(e|é)s',
		'Fabriquee à partir de fruits entiers',
		'Fabriqué dans un atelier qui utilise',
		'information nutritionnelle',
		'((\d+)(\s?)kJ\s+)?(\d+)(\s?)kcal',
		'la pr(e|é)sence de vide',    # La présence de vide au fond du pot est due au procédé de fabrication.
		'Modes de pr(e|é)paration',
		'Mode de pr(e|é)paration',
		'moyennes pour 100(g|ml)',
		'Naturellement riche en fibres',
		'ne jamais recongeler un produit décongelé',
		'nutritionnelles mo(y|v)ennes'
		,    # in case of ocr issue on the first word "valeurs" v in case the y is cut halfway
		'nutritionnelles pour 100(g|ml)',    #Arôme Valeum nutritionnelles pour 100g: Energie
		'Nutrition pour 100 (g|ml)',
		'pensez au tri',
		'Peux contenir des morceaux de noyaux',
		'pr(e|é)paration au four',
		'Prépar(e|é)e? avec',
		'(produit )?(a|à) protéger de ',    # humidité, chaleur, lumière etc.
		'(produit )?conditionn(e|é) sous atmosph(e|è)re protectrice',
		'N(o|ò)us vous conseillons',
		'Non ouvert,',
		'Sans conservateur',
		'(Utilisation: |Préparation: )?Servir frais',
		'Temps de Cuisson',
		'tenir à l\'abri',
		'Teneur en matière grasse',
		'(Chocolat: )?teneur en cacao',
		'Teneur totale en sucres',
		# Belgian products often mix languages and thus can have ending phrases in dutch
		'Gemiddelde voedingswaarde',
		#'Pour votre santé',
		#'La certification Fairtrade assure',
		#Préparation:
		#'ne pas laisser les enfants' # Ne pas laisser les enfants de moins de 36 mols sans surveillance avec le bouchon dévissable. BT Daonan ar
		#`etten/Matières grasses`, # (Vetten mais j'avais Netten/Matières grasses)
		#'dont sucres',
		#'dontSUcres',
		#'waarvan suikers/
		#`verzadigde vetzuren/ acides gras saturés`,
		#`Conditionné par`,
	],

	hr => [
		'bez konzervans',    # without preservatives
		'Čuvati na (hladnom|sobnoj temperaturi|suhom|temperaturi)',    # store in...
		'Čuvati zatvoreno na',
		'Čuvati pri sobnoj temperaturi',
		'Čuvajte u zamrzivaču na',
		'izvor dijetalnih vlakana',    # source of proteins
		'najbolje upotrijebiti do',    # best before
		'nakon otvaranja',    # after opening
		'pakirano u (kontroliranoj|zaštitnoj) atmosferi',    # packed in a ... atmosphere
		'proizvod je termički obrađen-pasteriziran',    # pasteurized
		'proizvođač',    # producer
		'prosječn(a|e) (hranjiva|hranjive|nutritivne) (vrijednost|vrijednosti)',    # Average nutritional value
		'protresti prije otvaranja',    # shake before opening
		'suha tvar min',    # dry matter min 9%
		'upotrijebiti do datuma',    # valid until
		'upozorenje',    # warning
		'uputa',    # instructions
		'uvjeti čuvanja',    # storage conditions
		'uvoznik za',    # importer
		'vakuumirana',    # Vacuumed
		'vrijeme kuhanja',    # Cooking time
		'zaštićena oznaka zemljopisnog podrijetla',    # ZOI/PDO
		'zbog (mutan|prisutnosti)',    # Due to ...
		'zemlja (porijekla|podrijetla|porekla)',    # country of origin
	],

	hu => [
		'Atlagos tápérték 100g termékben',
		'((száraz|hűvös|(közvetlen )?napfénytől védett)[, ]*)+helyen tárolandó',    # store in cool/dry/etc
	],

	is => ['n(æ|ae)ringargildi', 'geymi(st|ð) á', 'eftir opnum', 'aðferð',],

	it => [
		'valori nutrizionali',
		'consigli per la preparazione',
		'di cui zuccheri',
		'Valori nutritivi',
		'Conservare in luogo fresco e asciutto',
		'MODALITA D\'USO',
		'MODALITA DI CONSERVAZIONE',
		'Preparazione:',
		'Una volta aperto',    # once opened...
		'Da consumarsi preferibilmente entro',    # best before
	],

	ja => [
		'栄養価',    # nutritional value
		'内容量',    # weight
		'賞味期限',    # best before
	],

	lt => [
		'geriausias iki',    # best before
		'tinka vartoti iki',    # valid until
		'data ant pakuotės',    #date on package
		'laikyti sausoje vietoje',    #Keep in dry place
		'',
	],

	nb => ['netto(?:innhold|vekt)', 'oppbevar(?:ing|es)', 'næringsinnhold', 'kjølevare',],

	nl => [
		'Beter Leven keurmerk 1 ster.',
		'Beter Leven keurmerk 3 sterren',
		'Bewaren bij kamertemperatuur',
		'Cacao: ten minste ',
		'Droog bewaren',
		'E = door EU goedgekeurde hulpstof',
		'E door EU goedgekeurde hulpstoffen',
		'"E"-nummers zijn door de EU goedgekeurde hulpstoffen',
		'gemiddelde voedingswaarden',
		'Gemiddeldevoedingswaardel',
		'gemiddelde voedingswaarde per 100 g',
		'Na openen beperkt houdbaar',
		'Ongeopend, ten minste houdbaar tot:',
		'o.a.',
		'ten minste',
		'ten minste houdbaar tot',
		'Van nature rijk aan vezels',
		'Verpakt onder beschermende atmosfeer',
		'voedingswaarden',
		'voedingswaarde',
		'Voor allergenen: zie ingrediëntenlijst, in vet gemarkeerd',
		'voorbereidingstips',
		#'waarvan suikers',
		'waarvan toegevoegde',
		'Witte chocolade: ten minste',
	],

	pl => [
		'przechowywać w chlodnym i ciemnym miejscu',    #keep in a dry and dark place
		'n(a|o)jlepiej spożyć przed',    #Best before
		'Przechowywanie',
		'pakowan(o|y|e) w atmosferze ochronnej',    # Packaged in protective environment
	],

	pt => [
		'conservar em local (seco e )?fresco',
		'conservar em lugar fresco',
		'dos quais a(ç|c)(u|ü)ares',
		'dos quais a(ç|c)(u|ü)cares',
		'informa(ç|c)(a|ã)o nutricional',
		'modo de prepara(ç|c)(a|ã)o',
		'a consumir de prefer(e|ê)ncia antes do',
		'consumir de prefer(e|ê)ncia antes do',
	],

	ro => [
		'declaratie nutritional(a|ă)',
		'a si pastra la frigider dup(a|ă) deschidere',
		'a se agita inainte de deschidere',
		'Valori nutritionale medii',
		'a se p[ăa]stra la',    # store in...
	],

	sv => [
		'närings(?:deklaration|innehåll|värde)', '(?:bör )?förvar(?:ing|as?)',
		'till(?:agning|redning)', 'produkten innehåller',
		'serveringsförslag', 'produkterna bör',
		'bruksanvisning', 'källsortering',
		'anvisningar', 'skyddas mot',
		'uppvärmning', 'återvinning',
		'hållbarhet', 'producerad',
		'upptining', 'o?öppnad',
		'bevaras', 'kylvara',
		'tappat',
	],

	vi => ['GI(Á|A) TR(Ị|I) DINH D(Ư|U)(Ỡ|O)NG (TRONG|TRÊN)',],
);

# turn demi - écrémé to demi-écrémé
my %prefixes_before_dash = (fr => ['demi', 'saint',],);

# phrases that can be removed
my %ignore_phrases = (
	de => [
		'\d\d?\s?%\sFett\si(\.|,)\s?Tr(\.|,)?',    # 45 % Fett i.Tr.
		'inklusive',
	],
	en => ['not applicable',],
	fr => ['non applicable|non concerné',],

);

=head2 validate_regular_expressions ( )

This function is used to check that all regular expressions / parts of
regular expressions used to parse ingredients are valid, without
unmatched parenthesis etc.

=cut

sub validate_regular_expressions() {

	my %regexps = (
		phrases_before_ingredients_list => \%phrases_before_ingredients_list,
		phrases_before_ingredients_list_uppercase => \%phrases_before_ingredients_list_uppercase,
		phrases_after_ingredients_list => \%phrases_after_ingredients_list,
		prefixes_before_dash => \%prefixes_before_dash,
		ignore_phrases => \%ignore_phrases,
	);

	foreach my $list (sort keys %regexps) {

		foreach my $language (sort keys %{$regexps{$list}}) {

			foreach my $regexp (@{$regexps{$list}{$language}}) {
				$log->debug("validate_regular_expressions", {list => $list, l => $language, regexp => $regexp})
					if $log->is_debug();
				eval {"test" =~ /$regexp/;};
				is($@, "");
			}
		}
	}

	return;
}

=head2 split_generic_name_from_ingredients ( product_ref language_code )

Some producers send us an ingredients list that starts with the generic name followed by the actual ingredients list.

e.g. "Pâtes de fruits aromatisées à la fraise et à la canneberge, contenant de la maltodextrine et de l'acérola. Source de vitamines B1, B6, B12 et C.  Ingrédients : Pulpe de fruits 50% (poire William 25%, fraise 15%, canneberge 10%), sucre, sirop de glucose de blé, maltodextrine 5%, stabilisant : glycérol, gélifiant : pectine, acidifiant : acide citrique, arôme naturel de fraise, arôme naturel de canneberge, poudre d'acérola (acérola, maltodextrine) 0,4%, vitamines : B1, B6 et B12. Fabriqué dans un atelier utilisant: GLUTEN*, FRUITS A COQUE*. * Allergènes"

This function splits the list to put the generic name in the generic_name_[lc] field and the ingredients list
in the ingredients_text_[lc] field.

If there is already a generic name, it is not overridden.

WARNING: This function should be called only during the import of data from producers.
It should not be called on lists that can be the result of an OCR, as there is no guarantee that the text before the ingredients list is the generic name.
It should also not be called when we import product data from the producers platform to the public database.

=cut

sub split_generic_name_from_ingredients ($product_ref, $language) {

	if (    (defined $phrases_before_ingredients_list{$language})
		and (defined $product_ref->{"ingredients_text_$language"}))
	{

		$log->debug("split_generic_name_from_ingredients",
			{language => $language, "ingredients_text_$language" => $product_ref->{"ingredients_text_$language"}})
			if $log->is_debug();

		foreach my $regexp (@{$phrases_before_ingredients_list{$language}}) {
			if ($product_ref->{"ingredients_text_$language"} =~ /(\s*)\b($regexp(\s*)(-|:|\r|\n)+(\s*))/is) {

				my $generic_name = $`;
				$product_ref->{"ingredients_text_$language"} = ucfirst($');

				if (
					($generic_name ne '')
					and (  (not defined $product_ref->{"generic_name_$language"})
						or ($product_ref->{"generic_name_$language"} eq ""))
					)
				{
					$product_ref->{"generic_name_$language"} = $generic_name;
					$log->debug("split_generic_name_from_ingredients",
						{language => $language, generic_name => $generic_name})
						if $log->is_debug();
				}
				last;
			}
		}
	}

	return;
}

=head2 clean_ingredients_text_for_lang ( product_ref language_code )

Perform some cleaning of the ingredients list.

The operations included in the cleaning must be 100% safe.

The function can be applied multiple times on the ingredients list.

=cut

sub clean_ingredients_text_for_lang ($text, $language) {

	$log->debug("clean_ingredients_text_for_lang - start", {language => $language, text => $text}) if $log->is_debug();

	# Remove phrases before ingredients list, but only when they are at the very beginning of the text

	foreach my $regexp (@{$phrases_before_ingredients_list{$language}}) {
		if ($text =~ /^(\s*)\b($regexp(\s*)(-|:|\r|\n)+(\s*))/is) {

			$text = ucfirst($');
		}
	}

	# turn demi - écrémé to demi-écrémé

	if (defined $prefixes_before_dash{$language}) {

		foreach my $prefix (@{$prefixes_before_dash{$language}}) {
			$text =~ s/\b($prefix) - (\w)/$1-$2/is;
		}
	}

	# Non language specific cleaning
	# Try to add missing spaces around dashes - separating ingredients

	# jus d'orange à base de concentré 14%- sucre
	$text =~ s/(\%)- /$1 - /g;

	# persil- poivre blanc -ail
	$text =~ s/(\w|\*)- /$1 - /g;
	$text =~ s/ -(\w)/ - $1/g;

	$text =~ s/^\s*(:|-)\s*//;
	$text =~ s/\s+$//;

	$log->debug("clean_ingredients_text_for_lang - done", {language => $language, text => $text}) if $log->is_debug();

	return $text;
}

=head2 cut_ingredients_text_for_lang ( product_ref language_code )

This function should be called once when getting text data from the OCR that includes an ingredients list.

It tries to remove phrases before and after the list that are not ingredients list.

It MUST NOT be applied multiple times on the ingredients list, as it could otherwise
remove parts of the ingredients list. (e.g. it looks for "Ingredients: " and remove everything before it.
If there are multiple "Ingredients:" listed, it would keep only the last one if called multiple times.

=cut

sub cut_ingredients_text_for_lang ($text, $language) {

	$log->debug("cut_ingredients_text_for_lang - start", {language => $language, text => $text}) if $log->is_debug();

	# Remove phrases before ingredients list lowercase

	$log->debug("cut_ingredients_text_for_lang - 1", {language => $language, text => $text}) if $log->is_debug();

	my $cut = 0;

	if (defined $phrases_before_ingredients_list{$language}) {

		foreach my $regexp (@{$phrases_before_ingredients_list{$language}}) {
			# The match before the regexp must be not greedy so that we don't cut too much
			# if we have multiple times "Ingredients:" (e.g. for products with 2 sub-products)
			if ($text =~ /^(.*?)\b$regexp(\s*)(-|:|\r|\n)+(\s*)/is) {
				$text = ucfirst($');
				$log->debug("removed phrases_before_ingredients_list",
					{removed => $1, kept => $text, regexp => $regexp})
					if $log->is_debug();
				$cut = 1;
				last;
			}
		}
	}

	# Remove phrases before ingredients list UPPERCASE

	$log->debug("cut_ingredients_text_for_lang - 2", {language => $language, text => $text}) if $log->is_debug();

	if ((not $cut) and (defined $phrases_before_ingredients_list_uppercase{$language})) {

		foreach my $regexp (@{$phrases_before_ingredients_list_uppercase{$language}}) {
			# INGREDIENTS followed by lowercase

			if ($text =~ /^(.*?)\b$regexp(\s*)(\s|-|:|\r|\n)+(\s*)(?=(\w?)(\w?)[a-z])/s) {
				$text =~ s/^(.*?)\b$regexp(\s*)(\s|-|:|\r|\n)+(\s*)(?=(\w?)(\w?)[a-z])//s;
				$text = ucfirst($text);
				$log->debug("removed phrases_before_ingredients_list_uppercase", {kept => $text, regexp => $regexp})
					if $log->is_debug();
				$cut = 1;
				last;
			}
		}
	}

	# Remove phrases after ingredients list

	$log->debug("cut_ingredients_text_for_lang - 3", {language => $language, text => $text}) if $log->is_debug();

	if (defined $phrases_after_ingredients_list{$language}) {

		foreach my $regexp (@{$phrases_after_ingredients_list{$language}}) {
			if ($text =~ /\*?\s*\b$regexp\b(.*)$/is) {
				$text = $`;
				$log->debug("removed phrases_after_ingredients_list", {removed => $1, kept => $text, regexp => $regexp})
					if $log->is_debug();
			}
		}
	}

	# Remove phrases

	$log->debug("cut_ingredients_text_for_lang - 4", {language => $language, text => $text}) if $log->is_debug();

	if (defined $ignore_phrases{$language}) {

		foreach my $regexp (@{$ignore_phrases{$language}}) {
			# substract regexp
			$text =~ s/\s*\b(?:$regexp)\s*/ /gi;
			# rm opened-closed parenthesis
			$text =~ s/\(\s?\)//g;
			# rm double commas
			$text =~ s/\s?,\s?,/,/g;
			# rm double spaces
			$text =~ s/\s+/ /g;
			# rm space before comma
			$text =~ s/\s,\s?/, /g;
		}
	}

	$log->debug("cut_ingredients_text_for_lang - 5", {language => $language, text => $text}) if $log->is_debug();

	$text = clean_ingredients_text_for_lang($text, $language);

	$log->debug("cut_ingredients_text_for_lang - done", {language => $language, text => $text}) if $log->is_debug();

	return $text;
}

sub clean_ingredients_text ($product_ref) {
	if (defined $product_ref->{languages_codes}) {

		foreach my $language (keys %{$product_ref->{languages_codes}}) {

			if (defined $product_ref->{"ingredients_text_" . $language}) {

				my $text = $product_ref->{"ingredients_text_" . $language};

				$text = clean_ingredients_text_for_lang($text, $language);

				if ($text ne $product_ref->{"ingredients_text_" . $language}) {

					my $time = time();

					# Keep a copy of the original ingredients list just in case
					$product_ref->{"ingredients_text_" . $language . "_ocr_" . $time}
						= $product_ref->{"ingredients_text_" . $language};
					$product_ref->{"ingredients_text_" . $language . "_ocr_" . $time . "_result"} = $text;
					$product_ref->{"ingredients_text_" . $language} = $text;
				}

				if ($language eq ($product_ref->{ingredients_lc} || $product_ref->{lc})) {
					$product_ref->{"ingredients_text"} = $product_ref->{"ingredients_text_" . $language};
				}
			}
		}
	}

	return;
}

sub is_compound_word_with_dash ($word_lc, $compound_word) {

	if (exists_taxonomy_tag("ingredients", canonicalize_taxonomy_tag($word_lc, "ingredients", $compound_word))) {
		$compound_word =~ s/ - /-/;
		return $compound_word;
	}
	else {
		return $compound_word;
	}
}

# additive class + additive (e.g. "colour caramel" -> "colour : caramel"
# warning: the additive class may also be the start of the name of an additive.
# e.g. "regulatory kwasowości: kwas cytrynowy i cytryniany sodu." -> "kwas" means acid / acidifier.
sub separate_additive_class ($ingredients_lc, $additive_class, $spaces, $colon, $after) {

	my $and = $and{$ingredients_lc} || " and ";

	# check that we have an additive after the additive class
	# keep only what is before the first separator
	$after =~ s/^$separators+//;
	#print STDERR "separate_additive_class - after 1 : $after\n";
	$after =~ s/^(.*?)$separators(.*)$/$1/;
	#print STDERR "separate_additive_class - after 2 : $after\n";

	# also look if we have additive 1 and additive 2
	my $after2;
	if ($after =~ /$and/i) {
		$after2 = $`;
	}

	# also check that we are not separating an actual ingredient
	# e.g. acide acétique -> acide : acétique

	if (
		(
			not exists_taxonomy_tag(
				"additives", canonicalize_taxonomy_tag($ingredients_lc, "additives", $additive_class . " " . $after)
			)
		)
		and (
			exists_taxonomy_tag("additives", canonicalize_taxonomy_tag($ingredients_lc, "additives", $after))
			or ((defined $after2)
				and exists_taxonomy_tag("additives", canonicalize_taxonomy_tag($ingredients_lc, "additives", $after2)))
		)
		)
	{
		#print STDERR "separate_additive_class - after is an additive\n";
		return $additive_class . " : ";
	}
	else {
		#print STDERR "separate_additive_class - after is not an additive\n";
		return $additive_class . $spaces . $colon;
	}
}

=head2 replace_additive ($number, $letter, $variant) - normalize the additive

This function is used inside regular expressions to turn additives to a normalized form.

Using a function to concatenate the E-number, letter and variant makes it possible 
to deal with undefined $letter or $variant without triggering an undefined warning.

=head3 Synopsis

	$text =~ s/(\b)e( |-|\.)?$additivesregexp(\b|\s|,|\.|;|\/|-|\\|$)/replace_additive($3,$6,$9) . $12/ieg;

=cut

sub replace_additive ($number, $letter, $variant) {

	# $number  ->  e.g. 160
	# $letter  ->  e.g. a
	# $variant ->  e.g. ii

	my $additive = "e" . $number;
	if (defined $letter) {
		$additive .= $letter;
	}
	if (defined $variant) {
		$variant =~ s/^\(//;
		$variant =~ s/\)$//;
		$additive .= $variant;
	}
	return $additive;
}

=head2 develop_ingredients_categories_and_types ( $ingredients_lc, $text ) - turn "oil (sunflower, olive and palm)" into "sunflower oil, olive oil, palm oil"

Some ingredients are specified by an ingredient "category" (e.g. "oil", "flavouring") and a "type" (e.g. "sunflower", "palm" or "strawberry", "vanilla").

Sometimes, the category is mentioned only once for several types:
"strawberry and vanilla flavourings", "vegetable oil (palm, sunflower)".

This function lists each individual ingredient: 
"oil (sunflower, olive and palm)" becomes "sunflower oil, olive oil, palm oil"

=head3 Arguments

=head4 Language

=head4 Ingredients list text

=head3 Return value

=head4 Transformed ingredients list text

=cut

=head3 %ingredients_categories_and_types

For each language, we list the categories and types of ingredients that can be combined when the ingredient list
contains something like "<category> (<type1>, <type2> and <type3>)"

We can also provide a list of alternate_names, so that we can have a category like "oils and fats" and generate
entries like "sunflower oil", "cocoa fat" when the ingredients list contains "oils and fats (sunflower, cocoa)".

Alternate names need to contain "<type>" which will be replaced by the type.

This can be especially useful in languages like German where we can create compound words with the type and the category*
like "Kokosnussöl" or "Sonnenblumenfett":

	de => [
		{
			categories => ["pflanzliches Fett", "pflanzliche Öle", "pflanzliche Öle und Fette", "Fett", "Öle"],
			types => ["Kokosnuss", "Palm", "Palmkern", "Raps", "Shea", "Sonnenblumen",],
			# Kokosnussöl, Sonnenblumenfett
			alternate_names => ["<type>fett", "<type>öl"],
		},
	],

Simple plural (just an additional "s" at the end) will be added in the regexp.

Note that a "<categories> ([list of types])" enumeration will be developed only if all the types can be matched
to the specified types in ingredients_categories_and_types.

=cut

my %ingredients_categories_and_types = (

	en => [
		# oils
		{
			# categories
			categories => ["oil", "vegetable oil", "vegetal oil",],
			# types
			types => ["colza", "olive", "palm", "rapeseed", "sunflower",],
		},
	],

	de => [
		{
			categories => ["pflanzliches Fett", "pflanzliche Öle", "pflanzliche Öle und Fette", "Fett", "Öle"],
			types => ["Kokosnuss", "Palm", "Palmkern", "Raps", "Shea", "Sonnenblumen",],
			# Kokosnussöl, Sonnenblumenfett
			alternate_names => ["<type>fett", "<type>öl"],
		},
	],

	fr => [
		# huiles
		{
			categories => [
				"huile",
				"huile végétale",
				"huiles végétales",
				"matière grasse",
				"matières grasses",
				"matière grasse végétale",
				"matières grasses végétales",
				"graisse",
				"graisse végétale",
				"graisses végétales",
			],
			types => [
				"arachide", "avocat", "chanvre", "coco",
				"colza", "illipe", "karité", "lin",
				"mangue", "noisette", "noix", "noyaux de mangue",
				"olive", "olive extra", "olive vierge", "olive extra vierge",
				"olive vierge extra", "palme", "palmiste", "pépins de raisin",
				"sal", "sésame", "soja", "tournesol",
				"tournesol oléique",
			]
		},
		# (natural) extract
		{
			categories => ["extrait", "extrait naturel",],
			types => [
				"café", "chicorée", "curcuma", "houblon", "levure", "malt",
				"muscade", "poivre", "poivre noir", "romarin", "thé", "thé vert",
				"thym",
			]
		},
		# lecithin
		{
			categories => ["lécithine",],
			types => ["colza", "soja", "soja sans ogm", "tournesol",]
		},
		# natural flavouring
		{
			categories => [
				"arôme naturel",
				"arômes naturels",
				"arôme artificiel",
				"arômes artificiels",
				"arômes naturels et artificiels", "arômes",
			],
			types => [
				"abricot", "ail", "amande", "amande amère",
				"agrumes", "aneth", "boeuf", "cacao",
				"cannelle", "caramel", "carotte", "carthame",
				"cassis", "céleri", "cerise", "curcuma",
				"cumin", "citron", "citron vert", "crustacés",
				"estragon", "fenouil", "figue", "fraise",
				"framboise", "fromage de chèvre", "fruit", "fruit de la passion",
				"fruits de la passion", "fruits de mer", "fumée", "gentiane",
				"herbes", "jasmin", "laurier", "lime",
				"limette", "mangue", "menthe", "menthe crêpue",
				"menthe poivrée", "muscade", "noix", "noix de coco",
				"oignon", "olive", "orange", "orange amère",
				"origan", "pamplemousse", "pamplemousse rose", "pêche",
				"piment", "pistache", "porc", "pomme",
				"poire", "poivre", "poisson", "poulet",
				"réglisse", "romarin", "rose", "rhum",
				"sauge", "saumon", "sureau", "thé",
				"thym", "vanille", "vanille de Madagascar", "autres agrumes",
			]
		},
		# chemical substances
		{
			categories => [
				"carbonate", "carbonates acides", "chlorure", "citrate",
				"iodure", "nitrate", "diphosphate", "diphosphate",
				"phosphate", "sélénite", "sulfate", "hydroxyde",
				"sulphate",
			],
			types => [
				"aluminium", "ammonium", "calcium", "cuivre", "fer", "magnésium",
				"manganèse", "potassium", "sodium", "zinc",
			]
		},
		# peppers
		{categories => ["piment", "poivron"], types => ["vert", "jaune", "rouge",], of_bool => 0,},
	],

	lt => [
		#oils
		{
			categories => ["aliejai", "augaliniai aliejai",],
			types => ["palmių", "rapsų", "saulėgrąžų",],
		},
	],

	hr => [
<<<<<<< HEAD
		# coffees
		{
			categories => ["kave",],
			types => ["arabica", "robusta",]
		},
		# concentrated (juice)
		{
			categories =>
				["koncentrat soka", "koncentrati", "koncentrirane kaše", "koncentrirani sok od", "ugośćeni sok",],
			types => [
				"banana", "biljni", "breskva", "cikle", "crne mrkve", "crnog korijena",
				"guava", "hibiskusa", "jabuka", "limuna", "mango", "naranče",
				"voćni",
			]
		},
		# flours
		{
			categories => ["brašno",],
			types => ["pšenično bijelo tip 550", "pšenično polubijelo tip 850", "pšenično",]
		},
		# leaves
		{
			categories => ["list",],
			types => ["gunpowder", "Camellia sinensis", "folium",]
=======
		# cheeses
		{
			categories => ["sirevi",],
			types => ["polutvrdi", "meki",]
>>>>>>> c36f8db9
		},
		# malts
		{
			categories => ["slad",],
			types => ["ječmeni", "pšenični",]
		},
<<<<<<< HEAD
		# falvouring
		{
			categories => ["prirodna aroma", "prirodne arome",],
			types => ["citrusa sa ostalim prirodnim aromama", "limuna", "mente", "mente s drugim prirodnim aromama",]
		},
		# meats
		{
			categories => ["meso",],
			types => ["svinjsko", "goveđe",]
		},
		# oils and fats
		{
			categories => ["biljne masti", "ulja",],
			types => ["koskos", "kukuruzno u različitim omjerima", "palma", "repičino", "sojino", "suncokretovo"]
		},
		# seeds
		{
			categories => ["sjemenke",],
			types => ["lan", "suncokret",]
		},
		# starchs
		{
			categories => ["škrob",],
			types => ["kukuruzni", "krumpirov",]
=======
		# milk
		{
			categories => ["mlijeko",],
			types => ["s 1.0% mliječne masti",]
		},
		# oils and fats
		{
			categories => ["biljna mast", "biljne masti", "biljna ulja",],
			types => ["palmina", "palmine", "repičina", "repičino", "suncokretovo",]
>>>>>>> c36f8db9
		},
	],

	pl => [
		# oils and fats
		{
			categories => [
				"olej",
				"olej roślinny",
				"oleje",
				"oleje roślinne",
				"tłuszcze",
				"tłuszcze roślinne",
				"tłuszcz roślinny",
			],
			types => [
				"rzepakowy", "z oliwek", "palmowy", "słonecznikowy",
				"kokosowy", "sojowy", "shea", "palmowy utwardzony",
				"palmowy nieutwardzony",
			],
		},
		# concentrates
		{
			categories => [
				"koncentraty",
				"koncentraty roślinne",
				"soki z zagęszczonych soków z",
				"soki owocowe", "przeciery", "przeciery z", "soki owocowe z zagęszczonych soków owocowych",
			],
			types => [
				"jabłek", "pomarańczy", "marchwi", "bananów", "brzoskwiń", "gujawy",
				"papai", "ananasów", "mango", "marakui", "liczi", "kiwi",
				"limonek", "jabłkowy", "marchwiowy", "bananowy", "pomarańczowy"
			],
		},
		# flours
		{
			categories => ["mąki", "mąka"],
			types => [
				"pszenna", "kukurydziana", "ryżowa", "pszenna pełnoziarnista",
				"orkiszowa", "żytnia", "jęczmienna", "owsiana",
				"jaglana", "gryczana",
			],
		},
		#meat
		{
			categories => ["mięso", "mięsa"],
			types => ["wieprzowe", "wołowe", "drobiowe", "z kurczaka", "z indyka", "cielęce"],
		},
	],

	ru => [
		# oils
		{
			categories => ["масло", "масло растительное",],
			types => [
				"Подсолнечное", "Пальмовое", "Рапсовое", "Кокосовое", "горчицы", "Соевое",
				"Пальмоядровое", "Оливковое", "пальм",
			],
		},
	],

);

# Symbols to indicate labels like organic, fairtrade etc.
my @symbols = ('\*\*\*', '\*\*', '\*', '°°°', '°°', '°', '\(1\)', '\(2\)', '¹', '²');
my $symbols_regexp = join('|', @symbols);

sub develop_ingredients_categories_and_types ($ingredients_lc, $text) {
	$log->debug("develop_ingredients_categories_and_types: start with>$text<") if $log->is_debug();

	if (defined $ingredients_categories_and_types{$ingredients_lc}) {

		foreach my $categories_and_types_ref (@{$ingredients_categories_and_types{$ingredients_lc}}) {
			my $category_regexp = "";
			foreach my $category (@{$categories_and_types_ref->{categories}}) {
				$category_regexp .= '|' . $category . '|' . $category . 's';
				my $unaccented_category = unac_string_perl($category);
				if ($unaccented_category ne $category) {
					$category_regexp .= '|' . $unaccented_category . '|' . $unaccented_category . 's';
				}

			}
			$category_regexp =~ s/^\|//;

			if ($ingredients_lc eq "en") {
				$category_regexp = '(?:organic |fair trade )*(?:' . $category_regexp . ')(?:' . $symbols_regexp . ')*';
			}
			elsif ($ingredients_lc eq "fr") {
				$category_regexp
					= '(?:' . $category_regexp . ')(?: bio| biologique| équitable|s|\s|' . $symbols_regexp . ')*';
			}
			else {
				$category_regexp = '(?:' . $category_regexp . ')(?:' . $symbols_regexp . ')*';
			}

			my $type_regexp = "";
			foreach my $type (@{$categories_and_types_ref->{types}}) {
				$type_regexp .= '|' . $type . '|' . $type . 's';
				my $unaccented_type = unac_string_perl($type);
				if ($unaccented_type ne $type) {
					$type_regexp .= '|' . $unaccented_type . '|' . $unaccented_type . 's';
				}
			}
			$type_regexp =~ s/^\|//;

			my $of_bool = 1;
			if (defined $categories_and_types_ref->{of_bool}) {
				$of_bool = $categories_and_types_ref->{of_bool};
			}

			# arôme naturel de citron-citron vert et d'autres agrumes
			# -> separate types
			$text =~ s/($type_regexp)-($type_regexp)/$1, $2/g;

			my $and = ' - ';
			if (defined $and{$ingredients_lc}) {
				$and = $and{$ingredients_lc};
			}
			my $of = ' - ';
			if (defined $of{$ingredients_lc}) {
				$of = $of{$ingredients_lc};
			}
			my $and_of = ' - ';
			if (defined $and_of{$ingredients_lc}) {
				$and_of = $and_of{$ingredients_lc};
			}
			my $and_or = ' - ';
			if (defined $and_or{$ingredients_lc}) {
				$and_or = $and_or{$ingredients_lc};
			}

			if (   ($ingredients_lc eq "en")
				or ($ingredients_lc eq "de")
				or ($ingredients_lc eq "hr")
				or ($ingredients_lc eq "ru")
				or ($ingredients_lc eq "pl"))
			{
				# vegetable oil (palm, sunflower and olive) -> palm vegetable oil, sunflower vegetable oil, olive vegetable oil
				$text
					=~ s/($category_regexp)(?::|\(|\[| | $of )+((($type_regexp)($symbols_regexp|\s)*( |\/| \/ | - |,|, |$and|$of|$and_of|$and_or)+)+($type_regexp)($symbols_regexp|\s)*)\b(\s?(\)|\]))?/normalize_enumeration($ingredients_lc,$1,$2,$of_bool, $categories_and_types_ref->{alternate_names})/ieg;

				# vegetable oil (palm) -> palm vegetable oil
				$text
					=~ s/($category_regexp)\s?(?:\(|\[)\s?($type_regexp)\b(\s?(\)|\]))/normalize_enumeration($ingredients_lc,$1,$2,$of_bool,$categories_and_types_ref->{alternate_names})/ieg;
				# vegetable oil: palm
				$text
					=~ s/($category_regexp)\s?(?::)\s?($type_regexp)(?=$separators|.|$)/normalize_enumeration($ingredients_lc,$1,$2,$of_bool,$categories_and_types_ref->{alternate_names})/ieg;

				# ječmeni i pšenični slad (barley and wheat malt) -> ječmeni slad, pšenični slad
				$text
					=~ s/((?:(?:$type_regexp)(?: |\/| \/ | - |,|, |$and|$of|$and_of|$and_or)+)+(?:$type_regexp))\s*($category_regexp)/normalize_enumeration($ingredients_lc,$2,$1,$of_bool,$categories_and_types_ref->{alternate_names})/ieg;
			}
			elsif ($ingredients_lc eq "fr") {
				# arôme naturel de pomme avec d'autres âromes
				$text =~ s/ (ou|et|avec) (d')?autres /, /g;

				$text
					=~ s/($category_regexp) et ($category_regexp)(?:$of)?($type_regexp)/normalize_fr_a_et_b_de_c($1, $2, $3)/ieg;

				# Carbonate de magnésium, fer élémentaire -> should not trigger carbonate de fer élémentaire. Bug #3838
				# TODO 18/07/2020 remove when we have a better solution
				$text =~ s/fer (é|e)l(é|e)mentaire/fer_élémentaire/ig;

				# $text =~ s/($category_regexp)(?::|\(|\[| | de | d')+((($type_regexp)($symbols_regexp|\s)*( |\/| \/ | - |,|, | et | de | et de | et d'| d')+)+($type_regexp)($symbols_regexp|\s)*)\b(\s?(\)|\]))?/normalize_enumeration($ingredients_lc,$1,$2,$of_bool, $categories_and_types_ref->{alternate_names})/ieg;
				# Huiles végétales de palme, de colza et de tournesol
				$text
					=~ s/($category_regexp)(?::| | de | d')+((($type_regexp)($symbols_regexp|\s)*( |\/| \/ | - |,|, | et | de | et de | et d'| d')+)+($type_regexp)($symbols_regexp|\s)*)\b/normalize_enumeration($ingredients_lc,$1,$2,$of_bool, $categories_and_types_ref->{alternate_names})/ieg;

				# Huiles végétales (palme, colza et tournesol)
				$text
					=~ s/($category_regexp)(?:\(|\[)(?:de |d')?((($type_regexp)($symbols_regexp|\s)*( |\/| \/ | - |,|, | et | de | et de | et d'| d')+)+($type_regexp)($symbols_regexp|\s)*)\b(\s?(\)|\]))/normalize_enumeration($ingredients_lc,$1,$2,$of_bool, $categories_and_types_ref->{alternate_names})/ieg;

				$text =~ s/fer_élémentaire/fer élémentaire/ig;

				# huile végétale (colza)
				$text
					=~ s/($category_regexp)\s?(?:\(|\[)\s?($type_regexp)\b(\s?(\)|\]))/normalize_enumeration($ingredients_lc,$1,$2,$of_bool, $categories_and_types_ref->{alternate_names})/ieg;
				# huile végétale : colza,
				$text
					=~ s/($category_regexp)\s?(?::)\s?($type_regexp)(?=$separators|.|$)/normalize_enumeration($ingredients_lc,$1,$2,$of_bool, $categories_and_types_ref->{alternate_names})/ieg;
			}
		}

		# Some additives have "et" in their name: need to recombine them

		if ($ingredients_lc eq "fr") {

			# Sels de sodium et de potassium de complexes cupriques de chlorophyllines,

			my $info = <<INFO
Complexe cuivrique des chlorophyllines avec sels de sodium et de potassium,
oxyde et hydroxyde de fer rouge,
oxyde et hydroxyde de fer jaune et rouge,
Tartrate double de sodium et de potassium,
Éthylènediaminetétraacétate de calcium et de disodium,
Phosphate d'aluminium et de sodium,
Diphosphate de potassium et de sodium,
Tripoliphosphates de sodium et de potassium,
Sels de sodium de potassium et de calcium d'acides gras,
Mono- et diglycérides d'acides gras,
Esters acétiques des mono- et diglycérides,
Esters glycéroliques de l'acide acétique et d'acides gras,
Esters glycéroliques de l'acide citrique et d'acides gras,
Esters monoacétyltartriques et diacétyltartriques,
Esters mixtes acétiques et tartriques des mono- et diglycérides d'acides gras,
Esters lactyles d'acides gras du glycérol et du propane-1,
Silicate double d'aluminium et de calcium,
Silicate d'aluminium et calcium,
Silicate d'aluminium et de calcium,
Silicate double de calcium et d'aluminium,
Glycine et son sel de sodium,
Cire d'abeille blanche et jaune,
Acide cyclamique et ses sels,
Saccharine et ses sels,
Acide glycyrrhizique et sels,
Sels et esters de choline,
Octénylesuccinate d'amidon et d'aluminium,
INFO
				;

			# Phosphate d'aluminium et de sodium --> E541. Should not be split.

			$text
				=~ s/(di|tri|tripoli|)(phosphate|phosphates) d'aluminium,\s?(di|tri|tripoli)?(phosphate|phosphates) de sodium/$1phosphate d'aluminium et de sodium/ig;

			# Sels de sodium et de potassium de complexes cupriques de chlorophyllines -> should not be split...
			$text =~ s/(sel|sels) de sodium,\s?(sel|sels) de potassium/sels de sodium et de potassium/ig;
		}
	}

	return $text;
}

=head2 preparse_ingredients_text ($ingredients_lc, $text) - normalize the ingredient list to make parsing easier

This function transform the ingredients list in a more normalized list that is easier to parse.

It does the following:

- Normalize quote characters
- Replace abbreviations by their full name
- Remove extra spaces in compound words width dashes (e.g. céléri - rave -> céléri-rave)
- Split vitamins enumerations
- Normalize additives and split additives enumerations
- Split other enumerations (e.g. oils, some minerals)
- Split allergens and traces
- Deal with signs like * to indicate labels (e.g. *: Organic)

=head3 Arguments

=head4 Language

=head4 Ingredients list text

=head3 Return value

=head4 Transformed ingredients list text

=cut

sub preparse_ingredients_text ($ingredients_lc, $text) {

	not defined $text and return;

	$log->debug("preparse_ingredients_text", {text => $text}) if $log->is_debug();

	# if we're called twice with the same input in succession, such as in update_all_products.pl,
	# cache the result, so we can instantly return the 2nd time.
	state $prev_lc = '';
	state $prev_text = '';
	state $prev_return = '';

	if (($ingredients_lc eq $prev_lc) && ($text eq $prev_text)) {
		return $prev_return;
	}

	$prev_lc = $ingredients_lc;
	$prev_text = $text;

	if ((scalar keys %labels_regexps) == 0) {
		init_labels_regexps();
		init_ingredients_processing_regexps();
		init_additives_classes_regexps();
		init_allergens_regexps();
		init_origins_regexps();
	}

	my $and = $and{$ingredients_lc} || " and ";
	my $and_without_spaces = $and;
	$and_without_spaces =~ s/^ //;
	$and_without_spaces =~ s/ $//;

	my $of = ' - ';
	if (defined $of{$ingredients_lc}) {
		$of = $of{$ingredients_lc};
	}

	my $and_of = ' - ';
	if (defined $and_of{$ingredients_lc}) {
		$and_of = $and_of{$ingredients_lc};
	}

	# Spanish "and" is y or e when before "i" or "hi"
	# E can also be in a vitamin enumeration (vitamina B y E)
	# colores E (120, 124 y 125)
	# color E 120

	# replace "and / or" by "and"
	# except if followed by a separator, a digit, or "and", to avoid false positives
	my $and_or = ' - ';
	if (defined $and_or{$ingredients_lc}) {
		$and_or = $and_or{$ingredients_lc};
		$text =~ s/($and_or)(?!($and_without_spaces |\d|$separators))/$and/ig;
	}

	$text =~ s/\&quot;/"/g;
	$text =~ s/\&lt;/</g;
	$text =~ s/\&gt;/>/g;
	$text =~ s/\&apos;/'/g;
	$text =~ s/’/'/g;

	# turn special chars to spaces
	$text =~ s/[\000-\037]/ /g;

	# zero width space
	$text =~ s/\x{200B}/-/g;

	# vegetable oil (coconut & rapeseed)
	# turn & to and
	$text =~ s/ \& /$and/g;

	# number + gr / grams -> g
	$text =~ s/(\d\s*)(gr|gram|grams)\b/$1g/ig;
	if ($ingredients_lc eq 'fr') {
		$text =~ s/(\d\s*)(gramme|grammes)\b/$1g/ig;
	}

	# Farine de blé 56 g* ; beurre concentré 25 g* (soit 30 g* en beurre reconstitué); sucre 22 g* ; œufs frais 2 g
	# 56 g -> 56%
	$text =~ s/(\d| )g(\*)/$1g/ig;

	# transform 0,2% into 0.2%
	$text =~ s/(\d),(\d+)( )?(\%|g\b)/$1.$2\%/ig;
	$text =~ s/—/-/g;

	# abbreviations, replace language specific abbreviations first
	foreach my $abbreviations_lc ($ingredients_lc, "all") {
		if (defined $abbreviations{$abbreviations_lc}) {
			foreach my $abbreviation_ref (@{$abbreviations{$abbreviations_lc}}) {
				my $source = $abbreviation_ref->[0];
				my $target = $abbreviation_ref->[1];
				$source =~ s/\. /(\\.| |\\. )/g;
				if ($source =~ /\.$/) {
					$source =~ s/\.$/(\\. | |\\.)/;
					$target .= " ";
				}
				$text =~ s/(\b|^)$source(?= |\b|$)/$target/ig;
			}
		}
	}

	# remove extra spaces in compound words width dashes
	# e.g. céleri - rave -> céleri-rave

	# céleri - rave 3.9% -> stop at numbers
	$text
		=~ s/((^|$separators)([^,;\-\/\.0-9]+?) - ([^,;\-\/\.0-9]+?)(?=[0-9]|$separators|$))/is_compound_word_with_dash($ingredients_lc,$1)/ieg;

	# vitamins...
	# vitamines A, B1, B2, B5, B6, B9, B12, C, D, H, PP et E (lactose, protéines de lait)

	my $split_vitamins = sub ($vitamin, $list) {

		my $return = '';
		foreach my $vitamin_code (split(/(\W|\s|-|n|;|et|and)+/, $list)) {
			next if $vitamin_code =~ /^(\W|\s|-|n|;|et|and)*$/;
			$return .= $vitamin . " " . $vitamin_code . " - ";
		}
		return $return;
	};

	# vitamin code: 1 or 2 letters followed by 1 or 2 numbers (e.g. PP, B6, B12)
	# $text =~ s/(vitamin|vitamine)(s?)(((\W+)((and|et) )?(\w(\w)?(\d+)?)\b)+)/$split_vitamins->($1,$3)/eig;

	# 2018-03-07 : commenting out the code above as we are now separating vitamins from additives,
	# and PP, B6, B12 etc. will be listed as synonyms for Vitamine PP, Vitamin B6, Vitamin B12 etc.
	# we will need to be careful that we don't match a single letter K, E etc. that is not a vitamin, and if it happens, check for a "vitamin" prefix

	# colorants alimentaires E (124,122,133,104,110)
	my $roman_numerals = "i|ii|iii|iv|v|vi|vii|viii|ix|x|xi|xii|xii|xiv|xv";
	my $additivesregexp;
	# special cases, when $and (" a ", " e " or " i ") conflict with variants (E470a, E472e or E451i or E451(i))
	# in these cases, we fetch variant only if there is no space before
	# E470a	 -> ok, E470 a -> not ok, E470 a, -> ok
	# E451i -> ok, E451 i -> not ok, E451 i, -> ok
	if ($and eq " a " || $and eq " e ") {
		# based on $additivesregexp below in the else, with following modifications
		# no space before abcdefgh
		$additivesregexp
			= '(\d{3}|\d{4})((-|\.)?([abcdefgh]))?(( |,|.)?((' . $roman_numerals . ')|\((' . $roman_numerals . ')\)))?';
	}
	elsif ($and eq " i ") {
		# based on $additivesregexp below in the else, with following modifications
		# no space before i
		$additivesregexp
			= '(\d{3}|\d{4})(( |-|\.)?([abcdefgh]))?((-|\.)?(('
			. $roman_numerals . ')|\(('
			. $roman_numerals
			. ')\)))?';
	}
	else {
		$additivesregexp
			= '(\d{3}|\d{4})(( |-|\.)?([abcdefgh]))?(( |-|\.)?(('
			. $roman_numerals . ')|\(('
			. $roman_numerals
			. ')\)))?';
	}

	$text
		=~ s/\b(e|ins|sin|i-n-s|s-i-n|i\.n\.s\.?|s\.i\.n\.?)(:|\(|\[| | n| nb|#|°)+((($additivesregexp)( |\/| \/ | - |,|, |$and))+($additivesregexp))\b(\s?(\)|\]))?/normalize_additives_enumeration($ingredients_lc,$3)/ieg;

	# in India: INS 240 instead of E 240, bug #1133)
	# also INS N°420, bug #3618
	# Russian е (!= e), https://github.com/openfoodfacts/openfoodfacts-server/issues/4931
	$text =~ s/\b(е|ins|sin|i-n-s|s-i-n|i\.n\.s\.?|s\.i\.n\.?)( |-| n| nb|#|°|'|"|\.|\W)*(\d{3}|\d{4})/E$3/ig;

	# E 240, E.240, E-240..
	# E250-E251-E260
	$text =~ s/-e( |-|\.)?($additivesregexp)/- E$2/ig;
	# do not turn E172-i into E172 - i
	$text =~ s/e( |-|\.)?($additivesregexp)-(e)/E$2 - E/ig;

	# Canonicalize additives to remove the dash that can make further parsing break
	# Match E + number + letter a to h + i to xv, followed by a space or separator
	# $3 would be either \d{3} or \d{4} in $additivesregexp
	# $6 would be ([abcdefgh]) in $additivesregexp
	# $9 would be (( |-|\.)?((' . $roman_numerals . ')|\((' . $roman_numerals . ')\))) in $additivesregexp
	# $12 would be (\b|\s|,|\.|;|\/|-|\\|\)|\]|$)
	$text =~ s/(\b)e( |-|\.)?$additivesregexp(\b|\s|,|\.|;|\/|-|\\|\)|\]|$)/replace_additive($3,$6,$9) . $12/ieg;

	# E100 et E120 -> E100, E120
	$text =~ s/\be($additivesregexp)$and/e$1, /ig;
	$text =~ s/${and}e($additivesregexp)/, e$1/ig;

	# E100 E122 -> E100, E122
	$text =~ s/\be($additivesregexp)\s+e(?=\d)/e$1, e/ig;

	# ! caramel E150d -> caramel - E150d -> e150a - e150d ...
	$text =~ s/(caramel|caramels)(\W*)e150/e150/ig;

	# stabilisant e420 (sans : ) -> stabilisant : e420
	# but not acidifier (pectin) : acidifier : (pectin)

	# additive class + additive (e.g. "colour caramel" -> "colour : caramel"
	# warning: the additive class may also be the start of the name of an additive.
	# e.g. "regulatory kwasowości: kwas cytrynowy i cytryniany sodu." -> "kwas" means acid / acidifier.
	if (defined $additives_classes_regexps{$ingredients_lc}) {
		my $regexp = $additives_classes_regexps{$ingredients_lc};
		# negative look ahead so that the additive class is not preceded by other words
		# e.g. "de l'acide" should not match "acide"
		$text =~ s/(?<!\w( |'))\b($regexp)(\s+)(:?)(?!\(| \()/separate_additive_class($ingredients_lc,$2,$3,$4,$')/ieg;
	}

	# dash with 1 missing space
	$text =~ s/(\w)- /$1 - /ig;
	$text =~ s/ -(\w)/ - $1/ig;

	# mono-glycéride -> monoglycérides
	$text =~ s/\b(mono|di)\s?-\s?([a-z])/$1$2/ig;
	$text =~ s/\bmono\s-\s/mono- /ig;
	$text =~ s/\bmono\s/mono- /ig;
	#  émulsifiant mono-et diglycérides d'acides gras
	$text =~ s/(mono$and_without_spaces )/mono- $and_without_spaces /ig;

	# acide gras -> acides gras
	$text =~ s/acide gras/acides gras/ig;
	$text =~ s/glycéride /glycérides /ig;

	# !! mono et diglycérides ne doit pas donner mono + diglycérides : keep the whole version too.
	# $text =~ s/(,|;|:|\)|\(|( - ))(.+?)( et )(.+?)(,|;|:|\)|\(|( - ))/$1$3_et_$5$6 , $1$3 et $5$6/ig;

	# e432 et lécithines -> e432 - et lécithines
	$text =~ s/ - et / - /ig;

	# print STDERR "additives: $text\n\n";

	#$product_ref->{ingredients_text_debug} = $text;

	# separator followed by and
	# aceite de girasol (70%) y aceite de oliva virgen (30%)
	$text =~ s/($cbrackets)$and/$1, /ig;

	$log->debug("preparse_ingredients_text - before language specific preparsing", {text => $text}) if $log->is_debug();

	if ($ingredients_lc eq 'de') {
		# deletes comma in "Bienenwachs, weiß und gelb" since it is just one ingredient
		$text =~ s/Bienenwachs, weiß und gelb/Bienenwachs weiß und gelb/ig;
		# deletes brackets in "Bienenwachs, weiß und gelb" since it is just one ingredient
		$text =~ s/Bienenwachs \(weiß und gelb\)/Bienenwachs weiß und gelb/ig;
	}
	elsif ($ingredients_lc eq 'es') {

		# Special handling for sal as it can mean salt or shorea robusta
		# aceites vegetales (palma, shea, sal (shorea robusta), hueso de mango)
		$text =~ s/\bsal \(shorea robusta\)/shorea robusta/ig;
		$text =~ s/\bshorea robusta \(sal\)/shorea robusta/ig;
	}
	elsif ($ingredients_lc eq 'fi') {

		# Organic label can appear as a part of a longer word.
		# Separate it so it can be detected
		$text =~ s/\b(luomu)\B/$1 /ig;
	}
	elsif ($ingredients_lc eq 'fr') {

		# huiles de palme et de

		# carbonates d'ammonium et de sodium

		# carotène et extraits de paprika et de curcuma

		# Minéraux (carbonate de calcium, chlorures de calcium, potassium et magnésium, citrates de potassium et de sodium, phosphate de calcium,
		# sulfates de fer, de zinc, de cuivre et de manganèse, iodure de potassium, sélénite de sodium).

		# graisses végétales de palme et de colza en proportion variable
		# remove stopwords
		$text =~ s/( en)? proportion(s)? variable(s)?//i;

		# Ingrédient(s) : lentilles vertes* - *issu(e)(s) de l'agriculture biologique.
		# -> remove the parenthesis

		$text =~ s/dient\(s\)/dients/ig;
		$text =~ s/\bissu(\(e\))?(\(s\))?/issu/ig;
	}
	elsif ($ingredients_lc eq 'pl') {

		# remove stopwords
		$text =~ s/w? (zmiennych|różnych)? proporcjach?//i;

	}

	$text = develop_ingredients_categories_and_types($ingredients_lc, $text);

	# vitamines A, B1, B2, B5, B6, B9, B12, C, D, H, PP et E
	# vitamines (A, B1, B2, B5, B6, B9, B12, C, D, H, PP et E)

	my @vitaminssuffixes = (
		"a", "rétinol", "b", "b1",
		"b2", "b3", "b4", "b5",
		"b6", "b7", "b8", "b9",
		"b10", "b11", "b12", "thiamine",
		"riboflavine", "niacine", "pyridoxine", "cobalamine",
		"biotine", "acide pantothénique", "acide folique", "c",
		"acide ascorbique", "d", "d2", "d3",
		"cholécalciférol", "e", "tocophérol", "alphatocophérol",
		"alpha-tocophérol", "f", "h", "k",
		"k1", "k2", "k3", "p",
		"pp",
	);
	my $vitaminsprefixregexp = "vit|vit\.|vitamine|vitamines";

	# Add synonyms in target language
	if (defined $translations_to{vitamins}) {
		foreach my $vitamin (keys %{$translations_to{vitamins}}) {
			if (defined $translations_to{vitamins}{$vitamin}{$ingredients_lc}) {
				push @vitaminssuffixes, $translations_to{vitamins}{$vitamin}{$ingredients_lc};
			}
		}
	}

	# Add synonyms in target language
	my $vitamin_in_lc
		= get_string_id_for_lang($ingredients_lc, display_taxonomy_tag($ingredients_lc, "ingredients", "en:vitamins"));
	$vitamin_in_lc =~ s/^\w\w://;

	if (    (defined $synonyms_for{ingredients})
		and (defined $synonyms_for{ingredients}{$ingredients_lc})
		and (defined $synonyms_for{ingredients}{$ingredients_lc}{$vitamin_in_lc}))
	{
		foreach my $synonym (@{$synonyms_for{ingredients}{$ingredients_lc}{$vitamin_in_lc}}) {
			$vitaminsprefixregexp .= '|' . $synonym;
		}
	}

	my $vitaminssuffixregexp = "";
	foreach my $suffix (@vitaminssuffixes) {
		$vitaminssuffixregexp .= '|' . $suffix;
		# vitamines [E, thiamine (B1), riboflavine (B2), B6, acide folique)].
		# -> also put (B1)
		$vitaminssuffixregexp .= '|\(' . $suffix . '\)';

		my $unaccented_suffix = unac_string_perl($suffix);
		if ($unaccented_suffix ne $suffix) {
			$vitaminssuffixregexp .= '|' . $unaccented_suffix;
		}
		if ($suffix =~ /[a-z]\d/) {

			$suffix =~ s/([a-z])(\d)/$1 $2/;
			$vitaminssuffixregexp .= '|' . $suffix;
			$suffix =~ s/ /-/;
			$vitaminssuffixregexp .= '|' . $suffix;

		}

	}
	$vitaminssuffixregexp =~ s/^\|//;

	#$log->debug("vitamins regexp", { regex => "s/($vitaminsprefixregexp)(:|\(|\[| )?(($vitaminssuffixregexp)(\/| \/ | - |,|, | et | and | y ))+/" }) if $log->is_debug();
	#$log->debug("vitamins text", { vitaminssuffixregexp => $vitaminssuffixregexp }) if $log->is_debug();

	# vitamines (B1, acide folique (B9)) <-- we need to match (B9) which is not followed by a \b boundary, hence the ((\s?((\)|\]))|\b)) in the regexp below

	$text
		=~ s/($vitaminsprefixregexp)(:|\(|\[| )+((($vitaminssuffixregexp)( |\/| \/ | - |,|, |$and)+)+($vitaminssuffixregexp))((\s?((\)|\]))|\b))/normalize_vitamins_enumeration($ingredients_lc,$3)/ieg;

	# Allergens and traces
	# Traces de lait, d'oeufs et de soja.
	# Contains: milk and soy.

	foreach my $allergens_type ("allergens", "traces") {

		if (defined $contains_or_may_contain_regexps{$allergens_type}{$ingredients_lc}) {

			my $contains_or_may_contain_regexp = $contains_or_may_contain_regexps{$allergens_type}{$ingredients_lc};
			my $allergens_regexp = $allergens_regexps{$ingredients_lc};

			# stopwords
			# e.g. Kann Spuren von Senf und Sellerie enthalten.
			my $stopwords = "";
			if (defined $allergens_stopwords{$ingredients_lc}) {
				$stopwords = $allergens_stopwords{$ingredients_lc};
			}

			# $contains_or_may_contain_regexp may be the end of a sentence, remove the beginning
			# e.g. this product has been manufactured in a factory that also uses...
			# Some text with comma May contain ... -> Some text with comma, May contain
			# ! does not work in German and languages that have words with a capital letter
			if ($ingredients_lc ne "de") {
				my $ucfirst_contains_or_may_contain_regexp = $contains_or_may_contain_regexp;
				$ucfirst_contains_or_may_contain_regexp =~ s/(^|\|)(\w)/$1 . uc($2)/ieg;
				$text =~ s/([a-z]) ($ucfirst_contains_or_may_contain_regexp)/$1, $2/g;
			}

			#$log->debug("allergens regexp", { regex => "s/([^,-\.;\(\)\/]*)\b($contains_or_may_contain_regexp)\b(:|\(|\[| |$and|$of)+((($allergens_regexp)( |\/| \/ | - |,|, |$and|$of|$and_of)+)+($allergens_regexp))\b(s?(\)|\]))?" }) if $log->is_debug();
			#$log->debug("allergens", { lc => $ingredients_lc, may_contain_regexps => \%may_contain_regexps, contains_or_may_contain_regexp => $contains_or_may_contain_regexp, text => $text }) if $log->is_debug();

			# warning: we should remove a parenthesis at the end only if we remove one at the beginning
			# e.g. contains (milk, eggs) -> contains milk, eggs
			# chocolate (contains milk) -> chocolate (contains milk)
			$text
				=~ s/([^,-\.;\(\)\/]*)\b($contains_or_may_contain_regexp)\b((:|\(|\[| |$of)+)((_?($allergens_regexp)_?\b((\s)($stopwords)\b)*( |\/| \/ | - |,|, |$and|$of|$and_of)+)*_?($allergens_regexp)_?)\b((\s)($stopwords)\b)*(\s?(\)|\]))?/normalize_allergens_enumeration($allergens_type,$ingredients_lc,$3,$5,$17)/ieg;
			# we may have added an extra dot in order to make sure we have at least one
			$text =~ s/\.\./\./g;
		}
	}

	# Try to find the signification of symbols like *
	# Jus de pomme*** 68%, jus de poire***32% *** Ingrédients issus de l'agriculture biologique
	# Pâte de cacao°* du Pérou 65 %, sucre de canne°*, beurre de cacao°*. °Issus de l'agriculture biologique (100 %). *Issus du commerce équitable (100 % du poids total avec 93 % SPP).
	#  riz* de Camargue IGP(1) (16,5%) (riz complet*, riz rouge complet*, huiles* (tournesol*, olive* vierge extra), sel marin. *issus de l'agriculture biologique. (1) IGP : Indication Géographique Protégée.

	if (defined $labels_regexps{$ingredients_lc}) {

		foreach my $symbol (@symbols) {
			# Find the last occurence of the symbol or symbol in parenthesis:  * (*)
			# we need a negative look ahead (?!\)) to make sure we match (*) completely (otherwise we would match *)
			if ($text =~ /^(.*)(\($symbol\)|$symbol)(?!\))\s*(:|=)?\s*/i) {
				my $after = $';
				#print STDERR "symbol: $symbol - after: $after\n";
				foreach my $labelid (@labels) {
					my $regexp = $labels_regexps{$ingredients_lc}{$labelid};
					if (defined $regexp) {
						#print STDERR "-- label: $labelid - regexp: $regexp\n";
						# try to also match optional precisions like "Issus de l'agriculture biologique (100 % du poids total)"
						# *Issus du commerce équitable (100 % du poids total avec 93 % SPP).
						if ($after =~ /^($regexp)\b\s*(\([^\)]+\))?\s*\.?\s*/i) {
							my $label = $1;
							$text
								=~ s/^(.*)(\($symbol\)|$symbol)(?!\))\s?(:|=)?\s?$label\s*(\([^\)]+\))?\s*\.?\s*/$1 /i;
							my $ingredients_lc_label = display_taxonomy_tag($ingredients_lc, "labels", $labelid);
							$text =~ s/$symbol/ $ingredients_lc_label /g;
							last;
						}
					}
				}
			}
		}
	}

	# remove extra spaces
	$text =~ s/\s(\s)+/ /g;
	$text =~ s/ (\.|,|;)( |$)/$1$2/g;
	$text =~ s/^(\s|\.|,|;|-)+//;
	$text =~ s/(\s|,|;|-)+$//;

	$log->debug("preparse_ingredients_text result", {text => $text}) if $log->is_debug();

	$prev_return = $text;
	return $text;
}

sub extract_ingredients_classes_from_text ($product_ref) {

	not defined $product_ref->{ingredients_text} and return;
	my $ingredients_lc = $product_ref->{ingredients_lc} || $product_ref->{lc};
	my $text = preparse_ingredients_text($ingredients_lc, $product_ref->{ingredients_text});
	# do not match anything if we don't have a translation for "and"
	my $and = $and{$ingredients_lc} || " will not match ";
	$and =~ s/ /-/g;

	#  remove % / percent (to avoid identifying 100% as E100 in some cases)
	$text =~ s/(\d+((\,|\.)\d+)?)\s*\%$//g;

	my @ingredients = split($separators, $text);

	my @ingredients_ids = ();
	foreach my $ingredient (@ingredients) {
		my $ingredientid = get_string_id_for_lang($ingredients_lc, $ingredient);
		if ((defined $ingredientid) and ($ingredientid ne '')) {

			# split additives
			# caramel ordinaire et curcumine
			if ($ingredientid =~ /$and/i) {

				my $ingredientid1 = $`;
				my $ingredientid2 = $';

				#print STDERR "ingredients_classes - ingredient1: $ingredientid1 - ingredient2: $ingredientid2\n";

				# check if the whole ingredient is an additive
				my $canon_ingredient_additive = canonicalize_taxonomy_tag($ingredients_lc, "additives", $ingredientid);

				if (not exists_taxonomy_tag("additives", $canon_ingredient_additive)) {

					# otherwise check the 2 sub ingredients
					my $canon_ingredient_additive1
						= canonicalize_taxonomy_tag($ingredients_lc, "additives", $ingredientid1);
					my $canon_ingredient_additive2
						= canonicalize_taxonomy_tag($ingredients_lc, "additives", $ingredientid2);

					if (    (exists_taxonomy_tag("additives", $canon_ingredient_additive1))
						and (exists_taxonomy_tag("additives", $canon_ingredient_additive2)))
					{
						push @ingredients_ids, $ingredientid1;
						$ingredientid = $ingredientid2;
						#print STDERR "ingredients_classes - ingredient1: $ingredientid1 exists - ingredient2: $ingredientid2 exists\n";
					}
				}

			}

			push @ingredients_ids, $ingredientid;
			$log->debug("ingredient 3", {ingredient => $ingredient}) if $log->is_debug();
		}
	}

	my %all_seen = ();    # used to not tag "huile végétale" if we have seen "huile de palme" already

	# Additives using new global taxonomy

	# delete old additive fields

	foreach my $tagtype ('additives', 'additives_prev', 'additives_next', 'old_additives', 'new_additives') {

		delete $product_ref->{$tagtype};
		delete $product_ref->{$tagtype . "_prev"};
		delete $product_ref->{$tagtype . "_prev_n"};
		delete $product_ref->{$tagtype . "_tags"};
	}

	delete $product_ref->{new_additives_debug};

	foreach my $tagtype ('additives', 'additives_prev', 'additives_next') {

		next if (not exists $loaded_taxonomies{$tagtype});

		$product_ref->{$tagtype . '_tags'} = [];

		my $tagtype_suffix = $tagtype;
		$tagtype_suffix =~ s/[^_]+//;

		my $vitamins_tagtype = "vitamins" . $tagtype_suffix;
		my $minerals_tagtype = "minerals" . $tagtype_suffix;
		my $amino_acids_tagtype = "amino_acids" . $tagtype_suffix;
		my $nucleotides_tagtype = "nucleotides" . $tagtype_suffix;
		my $other_nutritional_substances_tagtype = "other_nutritional_substances" . $tagtype_suffix;
		$product_ref->{$vitamins_tagtype . '_tags'} = [];
		$product_ref->{$minerals_tagtype . '_tags'} = [];
		$product_ref->{$amino_acids_tagtype . '_tags'} = [];
		$product_ref->{$nucleotides_tagtype . '_tags'} = [];
		$product_ref->{$other_nutritional_substances_tagtype . '_tags'} = [];

		my $class = $tagtype;

		my %seen = ();
		my %seen_tags = ();

		# Keep track of mentions of the additive class (e.g. "coloring: X, Y, Z") so that we can correctly identify additives after
		my $current_additive_class = "ingredient";

		foreach my $ingredient_id (@ingredients_ids) {

			my $ingredient_id_copy = $ingredient_id
				;    # can be modified later: soy-lecithin -> lecithin, but we don't change values of @ingredients_ids

			my $match = 0;
			my $match_without_mandatory_class = 0;

			while (not $match) {

				# additive class?
				my $canon_ingredient_additive_class
					= canonicalize_taxonomy_tag($ingredients_lc, "additives_classes", $ingredient_id_copy);

				if (exists_taxonomy_tag("additives_classes", $canon_ingredient_additive_class)) {
					$current_additive_class = $canon_ingredient_additive_class;
					$log->debug("current additive class", {current_additive_class => $canon_ingredient_additive_class})
						if $log->is_debug();
				}

				# additive?
				my $canon_ingredient = canonicalize_taxonomy_tag($ingredients_lc, $tagtype, $ingredient_id_copy);
				# in Hong Kong, the E- can be omitted in E-numbers
				my $canon_e_ingredient
					= canonicalize_taxonomy_tag($ingredients_lc, $tagtype, "e" . $ingredient_id_copy);
				my $canon_ingredient_vitamins
					= canonicalize_taxonomy_tag($ingredients_lc, "vitamins", $ingredient_id_copy);
				my $canon_ingredient_minerals
					= canonicalize_taxonomy_tag($ingredients_lc, "minerals", $ingredient_id_copy);
				my $canon_ingredient_amino_acids
					= canonicalize_taxonomy_tag($ingredients_lc, "amino_acids", $ingredient_id_copy);
				my $canon_ingredient_nucleotides
					= canonicalize_taxonomy_tag($ingredients_lc, "nucleotides", $ingredient_id_copy);
				my $canon_ingredient_other_nutritional_substances
					= canonicalize_taxonomy_tag($ingredients_lc, "other_nutritional_substances", $ingredient_id_copy);

				$product_ref->{$tagtype} .= " [ $ingredient_id_copy -> $canon_ingredient ";

				if (defined $seen{$canon_ingredient}) {
					$product_ref->{$tagtype} .= " -- already seen ";
					$match = 1;
				}

				# For additives, first check if the current class is vitamins or minerals and if the ingredient
				# exists in the vitamins and minerals taxonomy

				elsif (
					(
						   ($current_additive_class eq "en:vitamins")
						or ($current_additive_class eq "en:minerals")
						or ($current_additive_class eq "en:amino-acids")
						or ($current_additive_class eq "en:nucleotides")
						or ($current_additive_class eq "en:other-nutritional-substances")
					)

					and (exists_taxonomy_tag("vitamins", $canon_ingredient_vitamins))
					)
				{
					$match = 1;
					$seen{$canon_ingredient} = 1;
					$product_ref->{$tagtype}
						.= " -> exists as a vitamin $canon_ingredient_vitamins and current class is $current_additive_class ";
					if (not exists $seen_tags{$vitamins_tagtype . '_tags' . $canon_ingredient_vitamins}) {
						push @{$product_ref->{$vitamins_tagtype . '_tags'}}, $canon_ingredient_vitamins;
						$seen_tags{$vitamins_tagtype . '_tags' . $canon_ingredient_vitamins} = 1;
					}
				}

				elsif ( ($current_additive_class eq "en:minerals")
					and (exists_taxonomy_tag("minerals", $canon_ingredient_minerals))
					and not($just_synonyms{"minerals"}{$canon_ingredient_minerals}))
				{
					$match = 1;
					$seen{$canon_ingredient} = 1;
					$product_ref->{$tagtype}
						.= " -> exists as a mineral $canon_ingredient_minerals and current class is $current_additive_class ";
					if (not exists $seen_tags{$minerals_tagtype . '_tags' . $canon_ingredient_minerals}) {
						push @{$product_ref->{$minerals_tagtype . '_tags'}}, $canon_ingredient_minerals;
						$seen_tags{$minerals_tagtype . '_tags' . $canon_ingredient_minerals} = 1;
					}
				}

				elsif (
					(exists_taxonomy_tag($tagtype, $canon_ingredient))
					# do not match synonyms
					and ($canon_ingredient !~ /^en:(fd|no|colour)/)
					)
				{

					$seen{$canon_ingredient} = 1;
					$product_ref->{$tagtype} .= " -> exists ";

					if (    (defined $properties{$tagtype}{$canon_ingredient})
						and (defined $properties{$tagtype}{$canon_ingredient}{"mandatory_additive_class:en"}))
					{

						my $mandatory_additive_class
							= $properties{$tagtype}{$canon_ingredient}{"mandatory_additive_class:en"};
						# make the comma separated list a regexp
						$product_ref->{$tagtype}
							.= " -- mandatory_additive_class: $mandatory_additive_class (current: $current_additive_class) ";
						$mandatory_additive_class =~ s/,/\|/g;
						$mandatory_additive_class =~ s/\s//g;
						if ($current_additive_class =~ /^$mandatory_additive_class$/) {
							if (not exists $seen_tags{$tagtype . '_tags' . $canon_ingredient}) {
								push @{$product_ref->{$tagtype . '_tags'}}, $canon_ingredient;
								$seen_tags{$tagtype . '_tags' . $canon_ingredient} = 1;
							}
							# success!
							$match = 1;
							$product_ref->{$tagtype} .= " -- ok ";
						}
						elsif ($ingredient_id_copy =~ /^e( |-)?\d/) {
							# id the additive is mentioned with an E number, tag it even if we haven't detected a mandatory class
							if (not exists $seen_tags{$tagtype . '_tags' . $canon_ingredient}) {
								push @{$product_ref->{$tagtype . '_tags'}}, $canon_ingredient;
								$seen_tags{$tagtype . '_tags' . $canon_ingredient} = 1;
							}
							# success!
							$match = 1;
							$product_ref->{$tagtype} .= " -- e-number ";

						}
						else {
							$match_without_mandatory_class = 1;
						}
					}
					else {
						if (not exists $seen_tags{$tagtype . '_tags' . $canon_ingredient}) {
							push @{$product_ref->{$tagtype . '_tags'}}, $canon_ingredient;
							$seen_tags{$tagtype . '_tags' . $canon_ingredient} = 1;
						}
						# success!
						$match = 1;
						$product_ref->{$tagtype} .= " -- ok ";
					}
				}

				# continue to try to match a known additive, mineral or vitamin
				if (not $match) {

					# check if it is mineral or vitamin, even if we haven't seen "minerals" or "vitamins" before
					if ((exists_taxonomy_tag("vitamins", $canon_ingredient_vitamins))) {
						$match = 1;
						$seen{$canon_ingredient} = 1;
						$product_ref->{$tagtype} .= " -> exists as a vitamin $canon_ingredient_vitamins ";
						if (not exists $seen_tags{$vitamins_tagtype . '_tags' . $canon_ingredient_vitamins}) {
							push @{$product_ref->{$vitamins_tagtype . '_tags'}}, $canon_ingredient_vitamins;
							$seen_tags{$vitamins_tagtype . '_tags' . $canon_ingredient_vitamins} = 1;
						}
						# set current class to vitamins
						$current_additive_class = "en:vitamins";
					}

					elsif ((exists_taxonomy_tag("minerals", $canon_ingredient_minerals))
						and not($just_synonyms{"minerals"}{$canon_ingredient_minerals}))
					{
						$match = 1;
						$seen{$canon_ingredient} = 1;
						$product_ref->{$tagtype} .= " -> exists as a mineral $canon_ingredient_minerals ";
						if (not exists $seen_tags{$minerals_tagtype . '_tags' . $canon_ingredient_minerals}) {
							push @{$product_ref->{$minerals_tagtype . '_tags'}}, $canon_ingredient_minerals;
							$seen_tags{$minerals_tagtype . '_tags' . $canon_ingredient_minerals} = 1;
						}
						$current_additive_class = "en:minerals";
					}

					if ((exists_taxonomy_tag("amino_acids", $canon_ingredient_amino_acids))) {
						$match = 1;
						$seen{$canon_ingredient} = 1;
						$product_ref->{$tagtype} .= " -> exists as a amino_acid $canon_ingredient_amino_acids ";
						if (not exists $seen_tags{$amino_acids_tagtype . '_tags' . $canon_ingredient_amino_acids}) {
							push @{$product_ref->{$amino_acids_tagtype . '_tags'}}, $canon_ingredient_amino_acids;
							$seen_tags{$amino_acids_tagtype . '_tags' . $canon_ingredient_amino_acids} = 1;
						}
						$current_additive_class = "en:amino-acids";
					}

					elsif ((exists_taxonomy_tag("nucleotides", $canon_ingredient_nucleotides))) {
						$match = 1;
						$seen{$canon_ingredient} = 1;
						$product_ref->{$tagtype} .= " -> exists as a nucleotide $canon_ingredient_nucleotides ";
						if (not exists $seen_tags{$nucleotides_tagtype . '_tags' . $canon_ingredient_nucleotides}) {
							push @{$product_ref->{$nucleotides_tagtype . '_tags'}}, $canon_ingredient_nucleotides;
							$seen_tags{$nucleotides_tagtype . '_tags' . $canon_ingredient_nucleotides} = 1;
						}
						$current_additive_class = "en:nucleotides";
					}

					elsif (
						(
							exists_taxonomy_tag(
								"other_nutritional_substances",
								$canon_ingredient_other_nutritional_substances
							)
						)
						)
					{
						$match = 1;
						$seen{$canon_ingredient} = 1;
						$product_ref->{$tagtype}
							.= " -> exists as a other_nutritional_substance $canon_ingredient_other_nutritional_substances ";
						if (
							not exists $seen_tags{
									  $other_nutritional_substances_tagtype . '_tags'
									. $canon_ingredient_other_nutritional_substances
							}
							)
						{
							push @{$product_ref->{$other_nutritional_substances_tagtype . '_tags'}},
								$canon_ingredient_other_nutritional_substances;
							$seen_tags{$other_nutritional_substances_tagtype . '_tags'
									. $canon_ingredient_other_nutritional_substances} = 1;
						}
						$current_additive_class = "en:other-nutritional-substances";
					}

					# in Hong Kong, the E- can be omitted in E-numbers

					elsif (
						(
							$canon_ingredient
							=~ /^en:(\d+)( |-)?([a-z])??(i|ii|iii|iv|v|vi|vii|viii|ix|x|xi|xii|xii|xiv|xv)?$/i
						)
						and (exists_taxonomy_tag($tagtype, $canon_e_ingredient))
						and ($current_additive_class ne "ingredient")
						)
					{

						$seen{$canon_e_ingredient} = 1;
						$product_ref->{$tagtype} .= " -> e-ingredient exists  ";

						if (not exists $seen_tags{$tagtype . '_tags' . $canon_e_ingredient}) {
							push @{$product_ref->{$tagtype . '_tags'}}, $canon_e_ingredient;
							$seen_tags{$tagtype . '_tags' . $canon_e_ingredient} = 1;
						}
						# success!
						$match = 1;
						$product_ref->{$tagtype} .= " -- ok ";
					}
				}

				# spellcheck
				my $spellcheck = 0;
				# 2019/11/10 - disable spellcheck of additives, as it is much too slow and make way too many calls to functions
				if (
						0
					and (not $match)
					and ($tagtype eq 'additives')
					and not $match_without_mandatory_class
					# do not correct words that are existing ingredients in the taxonomy
					and (
						not exists_taxonomy_tag(
							"ingredients",
							canonicalize_taxonomy_tag($ingredients_lc, "ingredients", $ingredient_id_copy)
						)
					)
					)
				{

					my ($corrected_canon_tagid, $corrected_tagid, $corrected_tag)
						= spellcheck_taxonomy_tag($ingredients_lc, $tagtype, $ingredient_id_copy);
					if (
							(defined $corrected_canon_tagid)
						and ($corrected_tag ne $ingredient_id_copy)
						and (exists_taxonomy_tag($tagtype, $corrected_canon_tagid))

						# false positives
						# proteinas -> proteinase
						# vitamine z -> vitamine c
						# coloré -> chlore
						# chlorela -> chlore

						and (not $corrected_tag =~ /^proteinase/)
						and (not $corrected_tag =~ /^vitamin/)
						and (not $corrected_tag =~ /^argent/)
						and (not $corrected_tag =~ /^chlore/)

						)
					{

						$product_ref->{$tagtype}
							.= " -- spell correction (lc: "
							. $ingredients_lc
							. "): $ingredient_id_copy -> $corrected_tag";
						print STDERR "spell correction (lc: "
							. $ingredients_lc
							. "): $ingredient_id_copy -> $corrected_tag - code: $product_ref->{code}\n";

						$ingredient_id_copy = $corrected_tag;
						$spellcheck = 1;
					}
				}

				if (    (not $match)
					and (not $spellcheck))
				{

					# try to shorten the ingredient to make it less specific, to see if it matches then
					# in last resort, try with the first (in French, Spanish) or last (in English) word only

					if (($ingredients_lc eq 'en') and ($ingredient_id_copy =~ /^([^-]+)-/)) {
						# soy-lecithin -> lecithin
						$ingredient_id_copy = $';
					}
					elsif ( (($ingredients_lc eq 'es') or ($ingredients_lc eq 'fr'))
						and ($ingredient_id_copy =~ /-([^-]+)$/))
					{
						# lecitina-de-girasol -> lecitina-de -> lecitina
						# lecithine-de-soja -> lecithine-de -> lecithine
						$ingredient_id_copy = $`;
					}
					else {
						# give up
						$match = 1;
					}
				}

				$product_ref->{$tagtype} .= " ] ";
			}
		}

		# Also generate a list of additives with the parents (e.g. E500ii adds E500)
		$product_ref->{$tagtype . '_original_tags'} = $product_ref->{$tagtype . '_tags'};
		$product_ref->{$tagtype . '_tags'}
			= [
			sort(
				gen_tags_hierarchy_taxonomy("en", $tagtype, join(', ', @{$product_ref->{$tagtype . '_original_tags'}})))
			];

		# No ingredients?
		if ($product_ref->{ingredients_text} eq '') {
			delete $product_ref->{$tagtype . '_n'};
		}
		else {
			# count the original list of additives, don't count E500ii as both E500 and E500ii
			if (defined $product_ref->{$tagtype . '_original_tags'}) {
				$product_ref->{$tagtype . '_n'} = scalar @{$product_ref->{$tagtype . '_original_tags'}};
			}
			else {
				delete $product_ref->{$tagtype . '_n'};
			}
		}

		# Delete debug info
		if (not has_tag($product_ref, "categories", 'en:debug')) {
			delete $product_ref->{$tagtype};
		}

		# Delete empty arrays
		# -> not active
		# -> may be dangerous if some apps rely on them existing even if empty

		if (0) {
			foreach my $array (
				$tagtype . '_tags',
				$tagtype . '_original_tags',
				$vitamins_tagtype . '_tags',
				$minerals_tagtype . '_tags',
				$amino_acids_tagtype . '_tags',
				$nucleotides_tagtype . '_tags',
				$other_nutritional_substances_tagtype . '_tags'
				)
			{
				if ((defined $product_ref->{$array}) and ((scalar @{$product_ref->{$array}}) == 0)) {
					delete $product_ref->{$array};
				}
			}
		}
	}

	foreach my $class (sort keys %ingredients_classes) {

		my $tagtype = $class;

		if ($tagtype eq 'additives') {
			$tagtype = 'additives_old';
		}

		$product_ref->{$tagtype . '_tags'} = [];

		# skip palm oil classes if there is a palm oil free label
		if (($class =~ /palm/) and has_tag($product_ref, "labels", 'en:palm-oil-free')) {

		}
		else {

			my %seen = ();

			foreach my $ingredient_id (@ingredients_ids) {

				#$product_ref->{$tagtype . "_debug_ingredients_ids" } .=  " ; " . $ingredient_id . " ";

				if (    (defined $ingredients_classes{$class}{$ingredient_id})
					and (not defined $seen{$ingredients_classes{$class}{$ingredient_id}{id}}))
				{

					next
						if (($ingredients_classes{$class}{$ingredient_id}{id} eq 'huile-vegetale')
						and (defined $all_seen{"huile-de-palme"}));

					#$product_ref->{$tagtype . "_debug_ingredients_ids" } .= " -> exact match $ingredients_classes{$class}{$ingredient_id}{id} ";

					push @{$product_ref->{$tagtype . '_tags'}}, $ingredients_classes{$class}{$ingredient_id}{id};
					$seen{$ingredients_classes{$class}{$ingredient_id}{id}} = 1;
					$all_seen{$ingredients_classes{$class}{$ingredient_id}{id}} = 1;

				}
				else {

					#$product_ref->{$tagtype . "_debug_ingredients_ids" } .= " -> no exact match ";

					foreach my $id (@{$ingredients_classes_sorted{$class}}) {

						if (index($ingredient_id, $id) == 0) {
							# only compile the regex if we can't avoid it
							if (    ($ingredient_id =~ /^$id\b/)
								and (not defined $seen{$ingredients_classes{$class}{$id}{id}}))
							{

								next
									if (($ingredients_classes{$class}{$id}{id} eq 'huile-vegetale')
									and (defined $all_seen{"huile-de-palme"}));

								#$product_ref->{$tagtype . "_debug_ingredients_ids" } .= " -> match $id - $ingredients_classes{$class}{$id}{id} ";

								push @{$product_ref->{$tagtype . '_tags'}}, $ingredients_classes{$class}{$id}{id};
								$seen{$ingredients_classes{$class}{$id}{id}} = 1;
								$all_seen{$ingredients_classes{$class}{$id}{id}} = 1;
							}
						}

					}
				}
			}
		}

		# No ingredients?
		if ((defined $product_ref->{ingredients_text}) and ($product_ref->{ingredients_text} eq '')) {
			delete $product_ref->{$tagtype . '_n'};
		}
		else {
			$product_ref->{$tagtype . '_n'} = scalar @{$product_ref->{$tagtype . '_tags'}};
		}

		# Delete empty arrays
		# -> not active
		# -> may be dangerous if some apps rely on them existing even if empty

		if (0) {
			if ((defined $product_ref->{$tagtype . '_tags'}) and ((scalar @{$product_ref->{$tagtype . '_tags'}}) == 0))
			{
				delete $product_ref->{$tagtype . '_tags'};
			}
		}
	}

	if (defined $product_ref->{additives_old_tags}) {
		for (my $i = 0; $i < (scalar @{$product_ref->{additives_old_tags}}); $i++) {
			$product_ref->{additives_old_tags}[$i] = 'en:' . $product_ref->{additives_old_tags}[$i];
		}
	}

	# keep the old additives for France until we can fix the new taxonomy matching to support all special cases
	# e.g. lecithine de soja
	#if ($ingredients_lc ne 'fr') {
	#	$product_ref->{additives_tags} = $product_ref->{new_additives_tags};
	#	$product_ref->{additives_tags_n} = $product_ref->{new_additives_tags_n};
	#}

	# compute minus and debug values

	my $field = 'additives';

	# check if we have a previous or a next version and compute differences

	# previous version

	if (exists $loaded_taxonomies{$field . "_prev"}) {

		(defined $product_ref->{$field . "_debug_tags"}) or $product_ref->{$field . "_debug_tags"} = [];

		# compute differences
		foreach my $tag (@{$product_ref->{$field . "_tags"}}) {
			if (not has_tag($product_ref, $field . "_prev", $tag)) {
				my $tagid = $tag;
				$tagid =~ s/:/-/;
				push @{$product_ref->{$field . "_debug_tags"}}, "$tagid-added";
			}
		}
		foreach my $tag (@{$product_ref->{$field . "_prev_tags"}}) {
			if (not has_tag($product_ref, $field, $tag)) {
				my $tagid = $tag;
				$tagid =~ s/:/-/;
				push @{$product_ref->{$field . "_debug_tags"}}, "$tagid-removed";
			}
		}
	}
	else {
		delete $product_ref->{$field . "_prev_hierarchy"};
		delete $product_ref->{$field . "_prev_tags"};
	}

	# next version

	if (exists $loaded_taxonomies{$field . "_next"}) {

		(defined $product_ref->{$field . "_debug_tags"}) or $product_ref->{$field . "_debug_tags"} = [];

		# compute differences
		foreach my $tag (@{$product_ref->{$field . "_tags"}}) {
			if (not has_tag($product_ref, $field . "_next", $tag)) {
				my $tagid = $tag;
				$tagid =~ s/:/-/;
				push @{$product_ref->{$field . "_debug_tags"}}, "$tagid-will-remove";
			}
		}
		foreach my $tag (@{$product_ref->{$field . "_next_tags"}}) {
			if (not has_tag($product_ref, $field, $tag)) {
				my $tagid = $tag;
				$tagid =~ s/:/-/;
				push @{$product_ref->{$field . "_debug_tags"}}, "$tagid-will-add";
			}
		}
	}
	else {
		delete $product_ref->{$field . "_next_hierarchy"};
		delete $product_ref->{$field . "_next_tags"};
	}

	if (   (defined $product_ref->{ingredients_that_may_be_from_palm_oil_n})
		or (defined $product_ref->{ingredients_from_palm_oil_n}))
	{
		$product_ref->{ingredients_from_or_that_may_be_from_palm_oil_n}
			= $product_ref->{ingredients_that_may_be_from_palm_oil_n} + $product_ref->{ingredients_from_palm_oil_n};
	}

	# Determine if the product has sweeteners, and non nutritive sweeteners
	determine_if_the_product_contains_sweeteners($product_ref);

	return;
}

=head2 determine_if_the_product_contains_sweeteners

Check if the product contains sweeteners and non nutritive sweeteners (used for the Nutri-Score for beverages)

The NNS / Non nutritive sweeteners listed in the Nutri-Score Update report beverages_31 01 2023-voted
have been added as a non_nutritive_sweetener:en:yes property in the additives taxonomy.

=cut

sub determine_if_the_product_contains_sweeteners ($product_ref) {

	delete $product_ref->{with_sweeteners};
	delete $product_ref->{with_non_nutritive_sweeteners};

	if (
		get_matching_regexp_property_from_tags(
			'additives', $product_ref->{'additives_tags'},
			'additives_classes:en', 'sweetener'
		)
		)
	{
		$product_ref->{with_sweeteners} = 1;
	}

	if (
		get_matching_regexp_property_from_tags(
			'additives', $product_ref->{'additives_tags'},
			'non_nutritive_sweetener:en', 'yes'
		)
		)
	{
		$product_ref->{with_non_nutritive_sweeteners} = 1;
	}

	return;
}

sub replace_allergen ($language, $product_ref, $allergen, $before) {

	my $ingredients_lc = $product_ref->{ingredients_lc} || $product_ref->{lc};
	my $field = "allergens";

	my $traces_regexp = $may_contain_regexps{$language};

	if ((defined $traces_regexp) and ($before =~ /\b($traces_regexp)\b/i)) {
		$field = "traces";
	}

	# to build the product allergens list, just use the ingredients in the main language
	if ($language eq $ingredients_lc) {
		# skip allergens like "moutarde et céleri" (will be caught later by replace_allergen_between_separators)
		if (not(($language eq 'fr') and $allergen =~ / et /i)) {
			$product_ref->{$field . "_from_ingredients"} .= $allergen . ', ';
		}
	}

	return '<span class="allergen">' . $allergen . '</span>';
}

sub replace_allergen_in_caps ($language, $product_ref, $allergen, $before) {

	my $ingredients_lc = $product_ref->{ingredients_lc} || $product_ref->{lc};
	my $field = "allergens";

	my $traces_regexp = $may_contain_regexps{$language};

	if ((defined $traces_regexp) and ($before =~ /\b($traces_regexp)\b/i)) {
		$field = "traces";
	}

	my $tagid = canonicalize_taxonomy_tag($language, "allergens", $allergen);

	if (exists_taxonomy_tag("allergens", $tagid)) {
		#$allergen = display_taxonomy_tag($product_ref->{lang},"allergens", $tagid);
		# to build the product allergens list, just use the ingredients in the main language
		if ($language eq $ingredients_lc) {
			$product_ref->{$field . "_from_ingredients"} .= $allergen . ', ';
		}
		return '<span class="allergen">' . $allergen . '</span>';
	}
	else {
		return $allergen;
	}
}

sub replace_allergen_between_separators ($language, $product_ref, $start_separator, $allergen, $end_separator, $before)
{
	my $ingredients_lc = $product_ref->{ingredients_lc} || $product_ref->{lc};
	my $field = "allergens";

	#print STDERR "replace_allergen_between_separators - allergen: $allergen\n";

	my $stopwords = $allergens_stopwords{$language};

	#print STDERR "replace_allergen_between_separators - language: $language - allergen: $allergen\nstopwords: $stopwords\n";

	my $before_allergen = "";
	my $after_allergen = "";

	my $contains_regexp = $contains_regexps{$language} || "";
	my $may_contain_regexp = $may_contain_regexps{$language} || "";

	# allergen or trace?

	if ($allergen =~ /\b($contains_regexp|$may_contain_regexp)\b/i) {
		$before_allergen .= $` . $1;
		$allergen = $';
	}

	# Remove stopwords at the beginning or end
	if (defined $stopwords) {
		if ($allergen =~ /^((\s|\b($stopwords)\b)+)/i) {
			$before_allergen .= $1;
			$allergen =~ s/^(\s|\b($stopwords)\b)+//i;
		}
		if ($allergen =~ /((\s|\b($stopwords)\b)+)$/i) {
			$after_allergen .= $1;
			$allergen =~ s/(\s|\b($stopwords)\b)+$//i;
		}
	}

	if (($before . $before_allergen) =~ /\b($may_contain_regexp)\b/i) {
		$field = "traces";
		#print STDERR "traces (before_allergen: $before_allergen - before: $before)\n";
	}

	# Farine de blé 97%
	if ($allergen =~ /( \d)/) {
		$allergen = $`;
		$end_separator = $1 . $' . $end_separator;
	}

	#print STDERR "before_allergen: $before_allergen - allergen: $allergen\n";

	my $tagid = canonicalize_taxonomy_tag($language, "allergens", $allergen);

	#print STDERR "before_allergen: $before_allergen - allergen: $allergen - tagid: $tagid\n";

	if (($tagid ne "en:none") and (exists_taxonomy_tag("allergens", $tagid))) {
		#$allergen = display_taxonomy_tag($product_ref->{lang},"allergens", $tagid);
		# to build the product allergens list, just use the ingredients in the main language
		if ($language eq $ingredients_lc) {
			$product_ref->{$field . "_from_ingredients"} .= $allergen . ', ';
		}
		return
			  $start_separator
			. $before_allergen
			. '<span class="allergen">'
			. $allergen
			. '</span>'
			. $after_allergen
			. $end_separator;
	}
	else {
		return $start_separator . $before_allergen . $allergen . $after_allergen . $end_separator;
	}
}

=head2 detect_allergens_from_ingredients ( $product_ref )

Detects allergens from the ingredients extracted from the ingredients text,
using the "allergens:en" property associated to some ingredients in the
ingredients taxonomy.

This functions needs to be run after the $product_ref->{ingredients} array
is populated from the ingredients text.

It is called by detect_allergens_from_text().
Allergens are added to $product_ref->{"allergens_from_ingredients"} which
is then used by detect_allergens_from_text() to populate the allergens_tags field.

=cut

sub detect_allergens_from_ingredients ($product_ref) {

	# Check the allergens:en property of each ingredient

	$log->debug("detect_allergens_from_ingredients -- start", {ingredients => $product_ref->{ingredients}})
		if $log->is_debug();

	if (not defined $product_ref->{ingredients}) {
		return;
	}

	my @ingredients = (@{$product_ref->{ingredients}});

	while (@ingredients) {
		my $ingredient_ref = pop(@ingredients);
		if (defined $ingredient_ref->{ingredients}) {
			foreach my $sub_ingredient_ref (@{$ingredient_ref->{ingredients}}) {
				push @ingredients, $sub_ingredient_ref;
			}
		}
		my $allergens = get_inherited_property("ingredients", $ingredient_ref->{id}, "allergens:en");
		$log->debug(
			"detect_allergens_from_ingredients -- ingredient",
			{id => $ingredient_ref->{id}, allergens => $allergens}
		) if $log->is_debug();

		if (defined $allergens) {
			$product_ref->{"allergens_from_ingredients"} = $allergens . ', ';
			$log->debug("detect_allergens_from_ingredients -- found allergen", {allergens => $allergens})
				if $log->is_debug();
		}
	}
	return;
}

=head2 detect_allergens_from_text ( $product_ref )

This function:
- combines all the ways we have to detect allergens in order to populate
the allergens_tags and traces_tags fields.
- creates the ingredients_text_with_allergens_[lc] fields with added
HTML <span class="allergen"> tags

Allergens are recognized in the following ways:

1. using the list of ingredients that have been recognized through
ingredients analysis, by looking at the allergens:en property in the
ingredients taxonomy.
This is done with the function detect_allergens_from_ingredients()

2. when entered in ALL CAPS, or between underscores

3. when matching exact entries o synonyms of the allergens taxonomy

Allergens detected using 2. or 3. are marked with <span class="allergen">

=cut

sub detect_allergens_from_text ($product_ref) {

	$log->debug("detect_allergens_from_text - start", {}) if $log->is_debug();

	if ((scalar keys %allergens_stopwords) == 0) {
		init_allergens_regexps();
	}

	my $ingredients_lc = $product_ref->{ingredients_lc} || $product_ref->{lc};

	# Keep allergens entered by users in the allergens and traces field

	foreach my $field ("allergens", "traces") {

		# new fields for allergens detected from ingredient list

		$product_ref->{$field . "_from_ingredients"} = "";
	}

	# Add allergens from the ingredients analysis
	detect_allergens_from_ingredients($product_ref);

	# Remove ingredients_text_with_allergens_* fields
	# they will be recomputed for existing ingredients languages

	foreach my $field (keys %$product_ref) {
		if ($field =~ /^ingredients_text_with_allergens/) {
			delete $product_ref->{$field};
		}
	}

	if (defined $product_ref->{languages_codes}) {

		foreach my $language (keys %{$product_ref->{languages_codes}}) {

			my $text = $product_ref->{"ingredients_text_" . $language};
			next if not defined $text;

			# do not match anything if we don't have a translation for "and"
			my $and = $and{$language} || " will not match ";
			my $of = ' - ';
			if (defined $of{$language}) {
				$of = $of{$language};
			}
			my $the = ' - ';
			if (defined $the{$language}) {
				$the = $the{$language};
			}

			my $traces_regexp = "traces";
			if (defined $may_contain_regexps{$language}) {
				$traces_regexp = $may_contain_regexps{$language};
			}

			$text =~ s/\&quot;/"/g;

			# allergens between underscores
			# _allergen_ + __allergen__ + ___allergen___

			$text =~ s/\b___([^,;_\(\)\[\]]+?)___\b/replace_allergen($language,$product_ref,$1,$`)/iesg;
			$text =~ s/\b__([^,;_\(\)\[\]]+?)__\b/replace_allergen($language,$product_ref,$1,$`)/iesg;
			$text =~ s/\b_([^,;_\(\)\[\]]+?)_\b/replace_allergen($language,$product_ref,$1,$`)/iesg;
			# _Weizen_eiweiß is not caught in last regex because of \b (word boundary).
			if ($language eq 'de') {
				$text =~ s/\b_([^,;_\(\)\[\]]+?)_/replace_allergen($language,$product_ref,$1,$`)/iesg;
			}

			# allergens in all caps, with other ingredients not in all caps

			if ($text =~ /[a-z]/) {
				# match ALL CAPS including space (but stop at the dash in "FRUITS A COQUE - Something")
				$text
					=~ s/\b([A-ZÌÒÁÉÍÓÚÝÂÊÎÔÛÃÑÕÄËÏÖŸÇŒß][A-ZÌÒÁÉÍÓÚÝÂÊÎÔÛÃÑÕÄËÏÖŸÇŒß]([A-ZÌÒÁÉÍÓÚÝÂÊÎÔÛÃÑÕÄËÏÖŸÇŒß' ]+))\b/replace_allergen_in_caps($language,$product_ref,$1,$`)/esg;
				# match ALL-CAPS including space and - (for NOIX DE SAINT-JACQUES)
				$text
					=~ s/\b([A-ZÌÒÁÉÍÓÚÝÂÊÎÔÛÃÑÕÄËÏÖŸÇŒß][A-ZÌÒÁÉÍÓÚÝÂÊÎÔÛÃÑÕÄËÏÖŸÇŒß]([A-ZÌÒÁÉÍÓÚÝÂÊÎÔÛÃÑÕÄËÏÖŸÇŒß'\- ]+))\b/replace_allergen_in_caps($language,$product_ref,$1,$`)/esg;
			}

			# allergens between separators

			# positive look ahead for the separators so that we can properly match the next word
			# match at least 3 characters so that we don't match the separator
			# Farine de blé 97% -> make numbers be separators
			$text
				=~ s/(^| - |_|\(|\[|\)|\]|,|$the|$and|$of|;|\.|$)((\s*)\w.+?)(?=(\s*)(^| - |_|\(|\[|\)|\]|,|$and|;|\.|\b($traces_regexp)\b|$))/replace_allergen_between_separators($language,$product_ref,$1, $2, "",$`)/iesg;

			# some allergens can be recognized in multiple ways.
			# e.g. _CELERY_ -> <span class="allergen"><span class="allergen"><span class="allergen">CELERI</span></span></span>
			$text =~ s/(<span class="allergen">)+/<span class="allergen">/g;
			$text =~ s/(<\/span>)+/<\/span>/g;

			$product_ref->{"ingredients_text_with_allergens_" . $language} = $text;

			if ($language eq $ingredients_lc) {
				$product_ref->{"ingredients_text_with_allergens"} = $text;
			}

		}
	}

	# If traces were entered in the allergens field, split them
	# Use the language the tag have been entered in

	my $traces_regexp;
	if (defined $may_contain_regexps{$product_ref->{traces_lc} || $ingredients_lc}) {
		$traces_regexp = $may_contain_regexps{$product_ref->{traces_lc} || $ingredients_lc};
	}

	if (    (defined $traces_regexp)
		and (defined $product_ref->{allergens})
		and ($product_ref->{allergens} =~ /\b($traces_regexp)\b\s*:?\s*/i))
	{
		if (defined $product_ref->{traces}) {
			$product_ref->{traces} .= ", " . $';
		}
		else {
			$product_ref->{traces} = $';
		}
		$product_ref->{allergens} = $`;
		$product_ref->{allergens} =~ s/\s+$//;
	}

	foreach my $field ("allergens", "traces") {

		# regenerate allergens and traces from the allergens_tags field so that it is prefixed with the values in the
		# main language of the product (which may be different than the $tag_lc language of the interface)

		my $tag_lc = $product_ref->{$field . "_lc"} || $ingredients_lc || "?";
		$product_ref->{$field . "_from_user"} = "($tag_lc) " . ($product_ref->{$field} // "");
		$product_ref->{$field . "_hierarchy"} = [gen_tags_hierarchy_taxonomy($tag_lc, $field, $product_ref->{$field})];
		$product_ref->{$field} = join(',', @{$product_ref->{$field . "_hierarchy"}});

		# concatenate allergens and traces fields from ingredients and entered by users

		$product_ref->{$field . "_from_ingredients"} =~ s/, $//;

		my $allergens = $product_ref->{$field . "_from_ingredients"};

		if ((defined $product_ref->{$field}) and ($product_ref->{$field} ne "")) {

			$allergens .= ", " . $product_ref->{$field};
		}

		$product_ref->{$field . "_hierarchy"} = [gen_tags_hierarchy_taxonomy($ingredients_lc, $field, $allergens)];
		$product_ref->{$field . "_tags"} = [];
		# print STDERR "result for $field : ";
		foreach my $tag (@{$product_ref->{$field . "_hierarchy"}}) {
			push @{$product_ref->{$field . "_tags"}}, get_taxonomyid($ingredients_lc, $tag);
			# print STDERR " - $tag";
		}
		# print STDERR "\n";
	}

	$log->debug("detect_allergens_from_text - done", {}) if $log->is_debug();

	return;
}

=head2 add_ingredients_matching_function ( $ingredients_ref, $match_function_ref )

Recursive function to compute the percentage of ingredients that match a specific function.

The match function takes 2 arguments:
- ingredient id
- processing (comma separated list of ingredients_processing taxonomy entries)

Used to compute % of fruits and vegetables, % of milk etc. which is needed by some algorithm
like the Nutri-Score.

=head3 Return values

=head4 $percent

Sum of matching ingredients percent.

=head4 $water_percent

Percent of water (used to recompute the percentage for categories of products that are consumed after removing water)

=cut

sub add_ingredients_matching_function ($ingredients_ref, $match_function_ref) {

	my $percent = 0;
	my $water_percent = 0;

	foreach my $ingredient_ref (@{$ingredients_ref}) {

		my $sub_ingredients_percent = 0;
		my $sub_ingredients_water_percent = 0;

		my $ingredient_percent;
		if (defined $ingredient_ref->{percent}) {
			$ingredient_percent = $ingredient_ref->{percent};
		}
		elsif (defined $ingredient_ref->{percent_estimate}) {
			$ingredient_percent = $ingredient_ref->{percent_estimate};
		}

		my $match = $match_function_ref->($ingredient_ref->{id}, $ingredient_ref->{processing});

		# We have a match and a percent
		if (($match) and (defined $ingredient_percent)) {
			$percent += $ingredient_percent;
		}
		# The ingredient does not match,
		# or we don't have percent_estimate if the ingredient analysis failed because of seemingly impossible values
		# in that case, try to get the possible percent values in nested sub ingredients
		elsif (defined $ingredient_ref->{ingredients}) {
			($sub_ingredients_percent, $sub_ingredients_water_percent)
				= add_ingredients_matching_function($ingredient_ref->{ingredients}, $match_function_ref);
			$percent += $sub_ingredients_percent;
		}
		# Keep track of water
		if ((is_a("ingredients", $ingredient_ref->{id}, 'en:water')) and (defined $ingredient_percent)) {
			# Count water only in the ingredient if we have something like "flavored water 80% (water, flavour)"
			$water_percent += $ingredient_percent;
		}
		else {
			# We may have water in sub ingredients
			$water_percent += $sub_ingredients_water_percent;
		}

	}
	return ($percent, $water_percent);
}

=head2 estimate_ingredients_matching_function ( $product_ref, $match_function_ref, $nutrient_id = undef )

This function analyzes the ingredients to estimate the percentage of ingredients of a specific type
(e.g. fruits/vegetables/legumes for the Nutri-Score).

=head3 Parameters

=head4 $product_ref

=head4 $match_function_ref

Reference to a function that matches specific ingredients (e.g. fruits/vegetables/legumes)

=head4 $nutrient_id (optional)

If the $nutrient_id argument is defined, we also store the nutrient value in $product_ref->{nutriments}.

=head3 Return value

Estimated percentage of ingredients matching the function.

=cut

sub estimate_ingredients_matching_function ($product_ref, $match_function_ref, $nutrient_id = undef) {

	my ($percent, $water_percent);

	if ((defined $product_ref->{ingredients}) and ((scalar @{$product_ref->{ingredients}}) > 0)) {

		($percent, $water_percent)
			= add_ingredients_matching_function($product_ref->{ingredients}, $match_function_ref);

		$log->debug("estimate_ingredients_matching_function", {percent => $percent, water_percent => $water_percent})
			if $log->is_debug();

		# For product categories where water is not consumed (e.g canned vegetables),
		# we recompute the percent of matching ingredients in the product without water
		# en:canned-plant-based-foods may be a bit broad, as some canned vegetables are consumed with the sauce/water
		# en:canned-fruits are not included as those are often in syrup, which is consumed
		if (    (defined $water_percent)
			and ($water_percent > 0)
			and ($water_percent < 100)
			and (has_tag($product_ref, "categories", "en:canned-plant-based-foods"))
			and not(has_tag($product_ref, "categories", "en:canned-fruits")))
		{
			$percent = $percent * 100 / (100 - $water_percent);
		}
	}

	# If we have specific ingredients, check if we have a higher fruits / vegetables content
	if (defined $product_ref->{specific_ingredients}) {
		my $specific_ingredients_percent = 0;
		foreach my $ingredient_ref (@{$product_ref->{specific_ingredients}}) {
			my $ingredient_id = $ingredient_ref->{id};
			# We can have specific ingredients with % or grams
			my $percent_or_quantity_g = $ingredient_ref->{percent} || $ingredient_ref->{quantity_g};
			if (defined $percent_or_quantity_g) {

				if ($match_function_ref->($ingredient_id)) {
					$specific_ingredients_percent += $percent_or_quantity_g;
				}
			}
		}

		if (    ($specific_ingredients_percent > 0)
			and ((not defined $percent) or ($specific_ingredients_percent > $percent)))
		{
			$percent = $specific_ingredients_percent;
		}
	}

	if (defined $nutrient_id) {
		if (defined $percent) {
			$product_ref->{nutriments}{$nutrient_id . "_100g"} = $percent;
			$product_ref->{nutriments}{$nutrient_id . "_serving"} = $percent;
		}
		elsif (defined $product_ref->{nutriments}) {
			delete $product_ref->{nutriments}{$nutrient_id . "_100g"};
			delete $product_ref->{nutriments}{$nutrient_id . "_serving"};
		}
	}

	return $percent;
}

=head2 is_fruits_vegetables_nuts_olive_walnut_rapeseed_oils ( $ingredient_id, $processing = undef )

Determine if an ingredient should be counted as "fruits, vegetables, nuts, olive / walnut / rapeseed oils"
in Nutriscore 2021 algorithm.

- we use the nutriscore_fruits_vegetables_nuts:en property to identify qualifying ingredients
- we check that the parent of those ingredients is not a flour
- we check that the ingredient does not have a processing like en:powder

NUTRI-SCORE FREQUENTLY ASKED QUESTIONS - UPDATED 27/09/2022:

"However, fruits, vegetables and pulses that are subject to further processing (e.g. concentrated fruit juice
sugars, powders, freeze-drying, candied fruits, fruits in stick form, flours leading to loss of water) do not
count. As an example, corn in the form of popcorn or soy proteins cannot be considered as vegetables.
Regarding the frying process, fried vegetables which are thick and only partially dehydrated by the process
can be taken into account, whereas crisps which are thin and completely dehydrated are excluded."

=cut

my $further_processing_regexp = 'en:candied|en:flour|en:freeze-dried|en:powder';

sub is_fruits_vegetables_nuts_olive_walnut_rapeseed_oils ($ingredient_id, $processing = undef) {

	my $nutriscore_fruits_vegetables_nuts
		= get_inherited_property("ingredients", $ingredient_id, "nutriscore_fruits_vegetables_nuts:en");

	# Check that the ingredient is not further processed
	my $is_a_further_processed_ingredient = is_a("ingredients", $ingredient_id, "en:flour");

	my $further_processed = ((defined $processing) and ($processing =~ /\b($further_processing_regexp)\b/));

	return (
		(
					(defined $nutriscore_fruits_vegetables_nuts)
				and ($nutriscore_fruits_vegetables_nuts eq "yes")
				and (not $is_a_further_processed_ingredient)
				and (not $further_processed)
		)
			or 0
	);
}

=head2 estimate_nutriscore_2021_fruits_vegetables_nuts_percent_from_ingredients ( product_ref )

This function analyzes the ingredients to estimate the minimum percentage of
fruits, vegetables, nuts, olive / walnut / rapeseed oil, so that we can compute
the Nutri-Score fruit points if we don't have a value given by the manufacturer
or estimated by users.

Results are stored in $product_ref->{nutriments}{"fruits-vegetables-nuts-estimate-from-ingredients_100g"} (and _serving)

=cut

sub estimate_nutriscore_2021_fruits_vegetables_nuts_percent_from_ingredients ($product_ref) {

	return estimate_ingredients_matching_function(
		$product_ref,
		\&is_fruits_vegetables_nuts_olive_walnut_rapeseed_oils,
		"fruits-vegetables-nuts-estimate-from-ingredients"
	);

}

=head2 is_fruits_vegetables_legumes ( $ingredient_id, $processing = undef)

Determine if an ingredient should be counted as "fruits, vegetables, legumes"
in Nutriscore 2023 algorithm.

- we use the eurocode_2_group_1:en and eurocode_2_group_2:en  property to identify qualifying ingredients
- we check that the parent of those ingredients is not a flour
- we check that the ingredient does not have a processing like en:powder

1.2.2. Ingredients contributing to the "Fruit, vegetables and legumes" component

The list of ingredients qualifying for the "Fruit, vegetables and legumes" component has been revised
to include the following Eurocodes:
•
Vegetables groups
o 8.10 (Leaf vegetables);
o 8.15 (Brassicas);
o 8.20 (Stalk vegetables);
o 8.25 (Shoot vegetables);
o 8.30 (Onion-family vegetables);
o 8.38 (Root vegetables);
o 8.40 (Fruit vegetables);
o 8.42 (Flower-head vegetables);
o 8.45 (Seed vegetables and immature pulses);
o 8.50 (Edible fungi);
o 8.55 (Seaweeds and algae);
o 8.60 (Vegetable mixtures)
Fruits groups
o 9.10 (Malaceous fruit);
o 9.20 (Prunus species fruit);
o 9.25 (Other stone fruit);
o 9.30 (Berries);
o 9.40 (Citrus fruit);
o 9.50 (Miscellaneous fruit);
o 9.60 (Fruit mixtures).
Pulses groups
o 7.10 (Pulses).

Additionally, in the fats and oils category specifically, oils derived from ingredients in the list qualify
for the component (e.g. olive and avocado).

--

NUTRI-SCORE FREQUENTLY ASKED QUESTIONS - UPDATED 27/09/2022:

"However, fruits, vegetables and pulses that are subject to further processing (e.g. concentrated fruit juice
sugars, powders, freeze-drying, candied fruits, fruits in stick form, flours leading to loss of water) do not
count. As an example, corn in the form of popcorn or soy proteins cannot be considered as vegetables.
Regarding the frying process, fried vegetables which are thick and only partially dehydrated by the process
can be taken into account, whereas crisps which are thin and completely dehydrated are excluded."

=cut

my %fruits_vegetables_legumes_eurocodes = (
	"8.10" => 1,
	"8.15" => 1,
	"8.20" => 1,
	"8.25" => 1,
	"8.30" => 1,
	"8.38" => 1,
	"8.40" => 1,
	"8.42" => 1,
	"8.45" => 1,
	"8.50" => 1,
	"8.55" => 1,
	"8.60" => 1,
	"9.10" => 1,
	"9.20" => 1,
	"9.25" => 1,
	"9.30" => 1,
	"9.40" => 1,
	"9.50" => 1,
	"9.60" => 1,
	"7.10" => 1,
);

sub is_fruits_vegetables_legumes ($ingredient_id, $processing = undef) {

	my $eurocode_2_group_1 = get_inherited_property("ingredients", $ingredient_id, "eurocode_2_group_1:en");
	my $eurocode_2_group_2 = get_inherited_property("ingredients", $ingredient_id, "eurocode_2_group_2:en");

	# Check that the ingredient is not further processed
	my $is_a_further_processed_ingredient = is_a("ingredients", $ingredient_id, "en:flour");

	my $further_processed = ((defined $processing) and ($processing =~ /\b($further_processing_regexp)\b/));

	return (
		(
			(
				# All fruits groups
				# TODO: check that we don't have entries under en:fruits that are in fact not listed in Eurocode 9 "Fruits and fruit products"
				((defined $eurocode_2_group_1) and ($eurocode_2_group_1 eq "9"))
					# Vegetables and legumes
					or ((defined $eurocode_2_group_2)
					and (exists $fruits_vegetables_legumes_eurocodes{$eurocode_2_group_2}))
			)
				and (not $is_a_further_processed_ingredient)
				and (not $further_processed)
		)
			or 0
	);
}

sub is_fruits_vegetables_legumes_for_fat_oil_nuts_seed ($ingredient_id, $processing = undef) {

	# for fat/oil/nuts/seeds products, oils of fruits and vegetables count for fruits and vegetables
	return (
		is_fruits_vegetables_legumes($ingredient_id, $processing)
			or (
			(
				   ($ingredient_id eq "en:olive-oil")
				or ($ingredient_id eq "en:avocado-oil")
			)
			)
			or 0
	);
}

=head2 estimate_nutriscore_2023_fruits_vegetables_legumes_percent_from_ingredients ( product_ref )

This function analyzes the ingredients to estimate the minimum percentage of
fruits, vegetables, legumes, so that we can compute the Nutri-Score (2023) fruit points.

Results are stored in $product_ref->{nutriments}{"fruits-vegetables-legumes-estimate-from-ingredients_100g"} (and _serving)

=cut

sub estimate_nutriscore_2023_fruits_vegetables_legumes_percent_from_ingredients ($product_ref) {

	# For fat/oil/nuts/seeds products, oils of fruits and vegetables count for fruits and vegetables
	my $matching_function_ref;
	if (is_fat_oil_nuts_seeds_for_nutrition_score($product_ref)) {
		$matching_function_ref = \&is_fruits_vegetables_legumes_for_fat_oil_nuts_seed;
	}
	else {
		$matching_function_ref = \&is_fruits_vegetables_legumes;
	}

	return estimate_ingredients_matching_function($product_ref, $matching_function_ref,
		"fruits-vegetables-legumes-estimate-from-ingredients",
	);
}

=head2 is_milk ( $ingredient_id, $processing = undef )

Determine if an ingredient should be counted as milk in Nutriscore 2021 algorithm

=cut

sub is_milk ($ingredient_id, $processing = undef) {

	return is_a("ingredients", $ingredient_id, "en:milk");
}

=head2 estimate_nutriscore_2021_milk_percent_from_ingredients ( product_ref )

This function analyzes the ingredients to estimate the percentage of milk in a product,
in order to know if a dairy drink should be considered as a food (at least 80% of milk) or a beverage.

Return value: estimated % of milk.

=cut

sub estimate_nutriscore_2021_milk_percent_from_ingredients ($product_ref) {

	return estimate_ingredients_matching_function($product_ref, \&is_milk);
}

=head2 is_red_meat ( $ingredient_id )

Determine if an ingredient should be counted as red meat in Nutriscore 2023 algorithm

=cut

sub is_red_meat ($ingredient_id, $ingredient_processing = undef) {

	my $red_meat_property = get_inherited_property("ingredients", $ingredient_id, "nutriscore_red_meat:en");
	if ((defined $red_meat_property) and ($red_meat_property eq "yes")) {
		return 1;
	}
	return 0;
}

=head2 estimate_nutriscore_2023_red_meat_percent_from_ingredients ( product_ref )

This function analyzes the ingredients to estimate the percentage of red meat,
so that we can determine if the maximum limit of 2 points for proteins
should be applied in the Nutri-Score 2023 algorithm.

=cut

sub estimate_nutriscore_2023_red_meat_percent_from_ingredients ($product_ref) {

	return estimate_ingredients_matching_function($product_ref, \&is_red_meat);
}

1;<|MERGE_RESOLUTION|>--- conflicted
+++ resolved
@@ -351,17 +351,15 @@
 
 	fr => [["vit.", "Vitamine"], ["Mat. Gr.", "Matières Grasses"],],
 
-<<<<<<< HEAD
 	hr => [
 		["temp.", "temperaturi"],
 		["konc.", "koncentrirani"],
 		["m.m.", "mliječne masti"],
+        ["regul. kisel.", "regulator kiselosti"], 
+        ["reg. kis.", "regulator kiselosti"],
 		["sv.", "svinjsko"],
 		["zgrud.", "zgrudnjavanja"],
 	],
-=======
-	hr => [["temp.", "temperaturi"], ["regul. kisel.", "regulator kiselosti"], ["reg. kis.", "regulator kiselosti"],],
->>>>>>> c36f8db9
 
 	nb => [["bl. a.", "blant annet"], ["inkl.", "inklusive"], ["papr.", "paprika"],],
 
@@ -1069,11 +1067,7 @@
 		en => "(?:(?:$minimum_or_total) )?content",
 		es => "contenido(?: (?:$minimum_or_total))",
 		fr => "(?:teneur|taux)(?: (?:$minimum_or_total))?(?: en)?",   # need to have " en" as it's not in the $of regexp
-<<<<<<< HEAD
-		hr => "ukupni|udio",
-=======
-		hr => "ukupni(?: udio)?",
->>>>>>> c36f8db9
+		hr => "ukupni(?: udio)?|udio",
 		sv => "(?:(?:$minimum_or_total) )?mängd",
 	);
 	my $content_of_ingredient = $content_of_ingredient{$ingredients_lc};
@@ -2542,15 +2536,12 @@
 
 							'hr' => [
 								'^u tragovima$',    # in traces
-<<<<<<< HEAD
+								'čokolada sadrži biljne masnoće uz kakaov maslac'
+								,    #  Chocolate contains vegetable fats along with cocoa butter
 								'minimalno \d{1,3}\s*% mliječne masti i do \d{1,3}\s*% vode'
 								,    # minimum 82% milk fat and up to 16% water
-=======
-								'čokolada sadrži biljne masnoće uz kakaov maslac'
-								,    #  Chocolate contains vegetable fats along with cocoa butter
 								'može imati štetno djelovanje na aktivnosti pažnju djece'
 								,    # can have a detrimental effect on children's attention activities (E122)
->>>>>>> c36f8db9
 								'označene podebljano',    # marked in bold
 								'savjet kod alergije',    # allergy advice
 								'u čokoladi kakaovi dijelovi'
@@ -2559,10 +2550,6 @@
 								,    # in variable proportions
 								'uključujući žitarice koje sadrže gluten',    # including grains containing gluten
 								'za alergene',    # for allergens
-<<<<<<< HEAD
-								'u promjenjivim udjelima',    # in variable proportions
-=======
->>>>>>> c36f8db9
 							],
 
 							'it' => ['^in proporzion[ei] variabil[ei]$',],
@@ -5319,7 +5306,11 @@
 	],
 
 	hr => [
-<<<<<<< HEAD
+		# cheeses
+		{
+			categories => ["sirevi",],
+			types => ["polutvrdi", "meki",]
+		},
 		# coffees
 		{
 			categories => ["kave",],
@@ -5335,6 +5326,11 @@
 				"voćni",
 			]
 		},
+		# falvouring
+		{
+			categories => ["prirodna aroma", "prirodne arome",],
+			types => ["citrusa sa ostalim prirodnim aromama", "limuna", "mente", "mente s drugim prirodnim aromama",]
+		},
 		# flours
 		{
 			categories => ["brašno",],
@@ -5344,33 +5340,25 @@
 		{
 			categories => ["list",],
 			types => ["gunpowder", "Camellia sinensis", "folium",]
-=======
-		# cheeses
-		{
-			categories => ["sirevi",],
-			types => ["polutvrdi", "meki",]
->>>>>>> c36f8db9
-		},
 		# malts
 		{
 			categories => ["slad",],
 			types => ["ječmeni", "pšenični",]
-		},
-<<<<<<< HEAD
-		# falvouring
-		{
-			categories => ["prirodna aroma", "prirodne arome",],
-			types => ["citrusa sa ostalim prirodnim aromama", "limuna", "mente", "mente s drugim prirodnim aromama",]
 		},
 		# meats
 		{
 			categories => ["meso",],
 			types => ["svinjsko", "goveđe",]
 		},
+		# milk
+		{
+			categories => ["mlijeko",],
+			types => ["s 1.0% mliječne masti",]
+		},
 		# oils and fats
 		{
-			categories => ["biljne masti", "ulja",],
-			types => ["koskos", "kukuruzno u različitim omjerima", "palma", "repičino", "sojino", "suncokretovo"]
+			categories => ["biljna mast", "biljna ulja", "biljne masti", "ulja",],
+			types => ["koskos", "kukuruzno u različitim omjerima", "palma", "palmina", "palmine", "repičina", "repičino", "sojino", "suncokretovo"]
 		},
 		# seeds
 		{
@@ -5381,18 +5369,6 @@
 		{
 			categories => ["škrob",],
 			types => ["kukuruzni", "krumpirov",]
-=======
-		# milk
-		{
-			categories => ["mlijeko",],
-			types => ["s 1.0% mliječne masti",]
-		},
-		# oils and fats
-		{
-			categories => ["biljna mast", "biljne masti", "biljna ulja",],
-			types => ["palmina", "palmine", "repičina", "repičino", "suncokretovo",]
->>>>>>> c36f8db9
-		},
 	],
 
 	pl => [
