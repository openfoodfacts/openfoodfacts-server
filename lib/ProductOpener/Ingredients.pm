--- conflicted
+++ resolved
@@ -3371,7 +3371,6 @@
 		# Getting properties from product
 		#my $product_origin = has_specific_ingredient_property()
 
-<<<<<<< HEAD
 		# If the ingredient is organic, the 'ecobalyse_labels_en_organic:en' id is used
 		if ($ingredient_ref->{labels} =~ /\ben:organic\b/) {
 
@@ -3408,22 +3407,7 @@
         		    push(@ingredients_without_ecobalyse_ids, $ingredient_ref->{id});
 		        }
     		}
-=======
-		# Getting the correct ecobalyse comake devde
-		my $ecobalyse_code = get_inherited_property("ingredients", $ingredient_ref->{id}, "ecobalyse:en");
-		if (defined $ecobalyse_code) {
-			$ingredient_ref->{ecobalyse_code} = $ecobalyse_code;
-		}
-		else {
-			my $ecobalyse_proxy_code
-				= get_inherited_property("ingredients", $ingredient_ref->{id}, "ecobalyse_proxy:en");
-			if (defined $ecobalyse_proxy_code) {
-				$ingredient_ref->{ecobalyse_proxy_code} = $ecobalyse_proxy_code;
-			}
-			else {
-				push(@ingredients_without_ecobalyse_ids, $ingredient_ref->{id});
-			}
->>>>>>> a5feed4d
+     
 		}
 
 		#ecobalyse:en
