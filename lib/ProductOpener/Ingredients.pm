# This file is part of Product Opener.
#
# Product Opener
# Copyright (C) 2011-2019 Association Open Food Facts
# Contact: contact@openfoodfacts.org
# Address: 21 rue des Iles, 94100 Saint-Maur des Fossés, France
#
# Product Opener is free software: you can redistribute it and/or modify
# it under the terms of the GNU Affero General Public License as
# published by the Free Software Foundation, either version 3 of the
# License, or (at your option) any later version.
#
# This program is distributed in the hope that it will be useful,
# but WITHOUT ANY WARRANTY; without even the implied warranty of
# MERCHANTABILITY or FITNESS FOR A PARTICULAR PURPOSE.  See the
# GNU Affero General Public License for more details.
#
# You should have received a copy of the GNU Affero General Public License
# along with this program.  If not, see <http://www.gnu.org/licenses/>.

package ProductOpener::Ingredients;

use utf8;
use Modern::Perl '2012';
use Exporter    qw< import >;

BEGIN
{
	use vars qw(@ISA @EXPORT @EXPORT_OK %EXPORT_TAGS);
	@EXPORT = qw();            # symbols to export by default
	@EXPORT_OK = qw(
		&extract_ingredients_from_image
		
		&preparse_ingredients_text
		&extract_ingredients_from_text

		&compute_carbon_footprint_from_ingredients

		&clean_ingredients_text_for_lang
		&clean_ingredients_text

		&extract_ingredients_classes_from_text

		&detect_allergens_from_text
		
		&normalize_a_of_b
		&normalize_enumeration
	);	# symbols to export on request
	%EXPORT_TAGS = (all => [@EXPORT_OK]);
}

use vars @EXPORT_OK;
use experimental 'smartmatch';

use ProductOpener::Store qw/:all/;
use ProductOpener::Config qw/:all/;
use ProductOpener::Users qw/:all/;
use ProductOpener::Products qw/:all/;
use ProductOpener::TagsEntries qw/:all/;
use ProductOpener::Tags qw/:all/;
use ProductOpener::URL qw/:all/;
<<<<<<< HEAD
use ProductOpener::Images qw/:all/;
=======
use ProductOpener::Lang qw/:all/;
>>>>>>> f244a7f2


use Image::OCR::Tesseract 'get_ocr';
use Encode;
use Clone qw(clone);

use LWP::UserAgent;
use Encode;
use JSON::PP;
use Log::Any qw($log);

# MIDDLE DOT with common substitutes (BULLET variants, BULLET OPERATOR and DOT OPERATOR (multiplication))
my $middle_dot = qr/(?:\N{U+00B7}|\N{U+2022}|\N{U+2023}|\N{U+25E6}|\N{U+2043}|\N{U+204C}|\N{U+204D}|\N{U+2219}|\N{U+22C5})/i;

# Unicode category 'Punctuation, Dash', SWUNG DASH and MINUS SIGN
my $dashes = qr/(?:\p{Pd}|\N{U+2053}|\N{U+2212})/i;

# ',' and synonyms - COMMA, SMALL COMMA, FULLWIDTH COMMA, IDEOGRAPHIC COMMA, SMALL IDEOGRAPHIC COMMA, HALFWIDTH IDEOGRAPHIC COMMA
my $commas = qr/(?:\N{U+002C}|\N{U+FE50}|\N{U+FF0C}|\N{U+3001}|\N{U+FE51}|\N{U+FF64})/i;

# '.' and synonyms - FULL STOP, SMALL FULL STOP, FULLWIDTH FULL STOP, IDEOGRAPHIC FULL STOP, HALFWIDTH IDEOGRAPHIC FULL STOP
my $stops = qr/(?:\N{U+002E}|\N{U+FE52}|\N{U+FF0E}|\N{U+3002}|\N{U+FE61})/i;

# '(' and other opening brackets ('Punctuation, Open' without QUOTEs)
my $obrackets = qr/^(?![\N{U+201A}|\N{U+201E}|\N{U+276E}|\N{U+2E42}|\N{U+301D}])[\p{Ps}]$/i;

# ')' and other closing brackets ('Punctuation, Close' without QUOTEs)
my $cbrackets = qr/^(?![\N{U+276F}|\N{U+301E}|\N{U+301F}])[\p{Pe}]$/i;

my $separators_except_comma = qr/(;|:|$middle_dot|\[|\{|\(|( $dashes ))|(\/)/i; # separators include the dot . followed by a space, but we don't want to separate 1.4 etc.

my $separators = qr/($stops\s|$commas|$separators_except_comma)/i;

# load ingredients classes
opendir(DH, "$data_root/ingredients") or $log->error("cannot open ingredients directory", { path => "$data_root/ingredients", error => $! });

foreach my $f (readdir(DH)) {
	# Skip entry if its not a valid file
	next if $f eq '.';
	next if $f eq '..';
	next if ($f !~ /\.txt$/);

	# Remove file extension
	my $class = $f;
	$class =~ s/\.txt$//;

	$ingredients_classes{$class} = {};

	open(my $IN, "<:encoding(UTF-8)", "$data_root/ingredients/$f");
	while (<$IN>) {
		# Skip EOF and lines prefixed with #
		chomp;
		next if /^\#/;

		my ($canon_name, $other_names, $misc, $desc, $level, $warning) = split("\t");
		my $id = get_fileid($canon_name);
		next if (not defined $id) or ($id eq '');
		(not defined $level) and $level = 0;

		# additives: always set level to 0 right now, until we have a better list
		$level = 0;

		if (not defined $ingredients_classes{$class}{$id}) {
			# E322 before E322(i) : E322 should be associated with "lecithine"
			$ingredients_classes{$class}{$id} = {name=>$canon_name, id=>$id, other_names=>$other_names, level=>$level, description=>$desc, warning=>$warning};
		}
		#print STDERR "name: $canon_name\nother_names: $other_names\n";
		if (defined $other_names) {
			foreach my $other_name (split(/,/, $other_names)) {
				$other_name =~ s/^\s+//;
				$other_name =~ s/\s+$//;
				my $other_id = get_fileid($other_name);
				next if $other_id eq '';
				next if $other_name eq '';
				if (not defined $ingredients_classes{$class}{$other_id}) { # Take the first one
					$ingredients_classes{$class}{$other_id} = {name=>$other_name, id=>$id};
					#print STDERR "$id\t$other_id\n";
				}
			}
		}
	}
	close $IN;

	$ingredients_classes_sorted{$class} = [sort keys %{$ingredients_classes{$class}}];
}
closedir(DH);



sub compute_carbon_footprint_from_ingredients($) {

	my $product_ref = shift;

	if (defined $product_ref->{nutriments}) {
		delete $product_ref->{nutriments}{"carbon-footprint-from-meat-or-fish"};
		delete $product_ref->{nutriments}{"carbon-footprint-from-meat-or-fish_100g"};
		delete $product_ref->{nutriments}{"carbon-footprint-from-meat-or-fish_serving"};
		delete $product_ref->{nutriments}{"carbon-footprint-from-meat-or-fish_product"};
	}

	delete $product_ref->{"carbon_footprint_from_meat_or_fish_debug"};

	# Compute the carbon footprint from meat or fish ingredients, when the percentage is known

	#ingredients: [
	#{
	#rank: 1,
	#text: "Eau",
	#id: "en:water"
	#},
	#{
	#percent: "10.9",
	#text: "_saumon_",
	#rank: 2,
	#id: "en:salmon"
	#},
	my @parents = qw(
		en:beef-meat
		en:pork-meat
		en:veal-meat
		en:rabbit-meat
		en:chicken-meat
		en:turkey-meat
		en:smoked-salmon
		en:salmon
	);

	# Values from FoodGES

	my %carbon = (
		"en:beef-meat" => 35.8,
		"en:pork-meat" => 7.4,
		"en:veal-meat" => 20.5,
		"en:rabbit-meat" => 8.1,
		"en:chicken-meat" => 4.9,
		"en:turkey-meat" => 6.5,
		"en:smoked-salmon" => 5.5,
		"en:salmon" => 6.5,
		"en:smoked-trout" => 5.5,
		"en:trout" => 6.5,
	);

	# Limit to France, as the carbon values from ADEME are intended for France

	if ((has_tag($product_ref, "countries", "en:france")) and (defined $product_ref->{ingredients})) {

		my $carbon_footprint = 0;


		foreach my $ingredient_ref (@{$product_ref->{ingredients}}) {

			$log->debug("compute_carbon_footprint_from_ingredients", { id =>  $ingredient_ref->{id} }) if $log->is_debug();

			if ((defined $ingredient_ref->{percent}) and ($ingredient_ref->{percent} > 0)) {

				$log->debug("compute_carbon_footprint_from_ingredients", { percent =>  $ingredient_ref->{percent} }) if $log->is_debug();

				foreach my $parent (@parents) {
					if (is_a('ingredients', $ingredient_ref->{id}, $parent)) {
						$carbon_footprint += $ingredient_ref->{percent} * $carbon{$parent};
						$log->debug("found a parent with carbon footprint", { parent =>  $parent }) if $log->is_debug();

						if (not defined $product_ref->{"carbon_footprint_from_meat_or_fish_debug"}) {
							$product_ref->{"carbon_footprint_from_meat_or_fish_debug"} = "";
						}
						$product_ref->{"carbon_footprint_from_meat_or_fish_debug"} .= $ingredient_ref->{id} . " => " . $parent
						. " " . $ingredient_ref->{percent} . "% = " . $ingredient_ref->{percent} * $carbon{$parent} . " g - ";

						last;
					}
				}
			}
		}

		if ($carbon_footprint > 0) {
			$product_ref->{nutriments}{"carbon-footprint-from-meat-or-fish_100g"} = $carbon_footprint;
			$product_ref->{"carbon_footprint_from_meat_or_fish_debug"} =~ s/ - $//;
			defined $product_ref->{misc_tags} or $product_ref->{misc_tags} = [];
			add_tag($product_ref, "misc", "en:environment-infocard");
		}
		else {
			remove_tag($product_ref, "misc", "en:environment-infocard");
		}

	}
}


sub extract_ingredients_from_image($$$$) {

	my $product_ref = shift;
	my $id = shift;
	my $ocr_engine = shift;
<<<<<<< HEAD
	my $results_ref = shift;
		
	my $lc = $product_ref->{lc};

	if ($id =~ /_(\w\w)$/) {
		$lc = $1;
	}		
		
	extract_text_from_image($product_ref, $id, "ingredients_text_from_image", $ocr_engine, $results_ref);
=======

	my $path = product_path($product_ref->{code});
	my $status = 1;

	my $filename = '';

	my $image_lc = $product_ref->{lc};

	if ($id =~ /^ingredients_(\w\w)$/) {
		$image_lc = $1;
	}
	else {
		$id = "ingredients";
	}

	my $size = 'full';
	if ((defined $product_ref->{images}) and (defined $product_ref->{images}{$id})
		and (defined $product_ref->{images}{$id}{sizes}) and (defined $product_ref->{images}{$id}{sizes}{$size})) {
		$filename = $id . '.' . $product_ref->{images}{$id}{rev} ;
	}

	my $image = "$www_root/images/products/$path/$filename.full.jpg";
	my $image_url = format_subdomain('static') . "/images/products/$path/$filename.full.jpg";

	my $text;

	$log->debug("extracting ingredients from image", { id => $id, ocr_engine => $ocr_engine }) if $log->is_debug();

	if ($ocr_engine eq 'tesseract') {

		my $lan;

		if (defined $ProductOpener::Config::tesseract_ocr_available_languages{$image_lc}) {
			$lan = $ProductOpener::Config::tesseract_ocr_available_languages{$image_lc};
		}
		elsif (defined $ProductOpener::Config::tesseract_ocr_available_languages{$image_lc}) {
			$lan = $ProductOpener::Config::tesseract_ocr_available_languages{$image_lc};
		}
		elsif (defined $ProductOpener::Config::tesseract_ocr_available_languages{en}) {
			$lan = $ProductOpener::Config::tesseract_ocr_available_languages{en};
		}

		$log->debug("extracting ingredients with tesseract", { image_lc => $image_lc, lan => $lan, id => $id, image => $image }) if $log->is_debug();

		if (defined $lan) {
			$text =  decode utf8=>get_ocr($image,undef,$lan);

			if ((defined $text) and ($text ne '')) {
				$product_ref->{ingredients_text_from_image} = $text;
				$status = 0;
			}
		}
		else {
			$log->warn("no available tesseract dictionary", { image_lc => $image_lc, lan => $lan, id => $id }) if $log->is_warn();
		}

	}
	elsif ($ocr_engine eq 'google_cloud_vision') {

		my $url = "https://alpha-vision.googleapis.com/v1/images:annotate?key=" . $ProductOpener::Config::google_cloud_vision_api_key;
		# alpha-vision.googleapis.com/

		my $ua = LWP::UserAgent->new();

		my $api_request_ref =
			{
				requests =>
					[
						{
							features => [{ type => 'TEXT_DETECTION'}], image => { source => { imageUri => $image_url}}
						}
					]
			}
		;
		my $json = encode_json($api_request_ref);

		my $request = HTTP::Request->new(POST => $url);
		$request->header( 'Content-Type' => 'application/json' );
		$request->content( $json );

		my $res = $ua->request($request);

		if ($res->is_success) {

			$log->info("request to google cloud vision was successful") if $log->is_info();

			my $json_response = $res->decoded_content;

			my $cloudvision_ref = decode_json($json_response);

			my $json_file = "$www_root/images/products/$path/$filename.full.jpg" . ".google_cloud_vision.json";

			$log->info("saving google cloud vision json response to file", { path => $json_file }) if $log->is_info();

			# UTF-8 issue , see https://stackoverflow.com/questions/4572007/perl-lwpuseragent-mishandling-utf-8-response
			$json_response = decode("utf8", $json_response);

			open (my $OUT, ">:encoding(UTF-8)", $json_file);
			print $OUT $json_response;
			close $OUT;

			if ((defined $cloudvision_ref->{responses}) and (defined $cloudvision_ref->{responses}[0])
				and (defined $cloudvision_ref->{responses}[0]{fullTextAnnotation})
				and (defined $cloudvision_ref->{responses}[0]{fullTextAnnotation}{text})) {

				$log->debug("text found in google cloud vision response") if $log->is_debug();


				$product_ref->{ingredients_text_from_image} = $cloudvision_ref->{responses}[0]{fullTextAnnotation}{text};
				$status = 0;
			}

		}
		else {
			$log->warn("google cloud vision request not successful", { code => $res->code, response => $res->message }) if $log->is_warn();
		}


	}
>>>>>>> f244a7f2

	# remove nutrition facts etc.
	if (($results_ref->{status} == 0) and (defined $results_ref->{ingredients_text_from_image})) {

<<<<<<< HEAD
		$results_ref->{ingredients_text_from_image_orig} = $product_ref->{ingredients_text_from_image};
		$results_ref->{ingredients_text_from_image} = clean_ingredients_text_for_lang($results_ref->{ingredients_text_from_image}, $lc);
=======
		$product_ref->{ingredients_text_from_image_orig} = $product_ref->{ingredients_text_from_image};
		$product_ref->{ingredients_text_from_image} = clean_ingredients_text_for_lang($product_ref->{ingredients_text_from_image}, $image_lc);
>>>>>>> f244a7f2

	}
}


sub extract_ingredients_from_text($) {

	my $product_ref = shift;
	my $path = product_path($product_ref->{code});

	return if not defined $product_ref->{ingredients_text};

	my $text = $product_ref->{ingredients_text};

	$log->debug("extracting ingredients from text", { text => $text }) if $log->is_debug();
	
	$text = preparse_ingredients_text($product_ref->{lc}, $text);
	
	$log->debug("preparsed ingredients from text", { text => $text }) if $log->is_debug();

	# unify newline feeds to \n
	$text =~ s/\r\n/\n/g;
	$text =~ s/\R/\n/g;

	# remove ending . and ending whitespaces
	$text =~ s/(\s|\.)+$//;

	# $product_ref->{ingredients_tags} = ["first-ingredient", "second-ingredient"...]
	# $product_ref->{ingredients}= [{id =>, text =>, percent => etc. }, ] # bio / équitable ?

	$product_ref->{ingredients} = [];
	$product_ref->{'ingredients_tags'} = [];

	# farine (12%), chocolat (beurre de cacao (15%), sucre [10%], protéines de lait, oeuf 1%) - émulsifiants : E463, E432 et E472 - correcteurs d'acidité : E322/E333 E474-E475, acidifiant (acide citrique, acide phosphorique) - sel : 1% ...

	my @ranked_ingredients = ();
	my @unranked_ingredients = ();
	my $level = 0;

	# transform 0,2% into 0.2%
	$text =~ s/(\d),(\d+)( )?\%/$1.$2\%/g;
	$text =~ s/—/-/g;

	# assume commas between numbers are part of the name
	# e.g. en:2-Bromo-2-Nitropropane-1,3-Diol, Bronopol
	# replace by a lower comma ‚

	$text =~ s/(\d),(\d)/$1‚$2/g;

	my $analyze_ingredients = sub($$$$$) {
		my $analyze_ingredients_self = shift;
		my $ranked_ingredients_ref = shift;
		my $unranked_ingredients_ref = shift;
		my $level = shift;
		my $s = shift;

		# print STDERR "analyze_ingredients level $level: $s\n";

		my $last_separator =  undef; # default separator to find the end of "acidifiants : E330 - E472"

		my $after = '';
		my $before = '';
		my $between = '';
		my $between_level = $level;
		my $percent = undef;

		# find the first separator or ( or [ or :
		if ($s =~ $separators) {

			$before = $`;
			my $sep = $1;
			$after = $';

			# print STDERR "separator: $sep\tbefore: $before\tafter: $after\n";

			if ($sep =~ /(:|\[|\{|\()/i) {

				my $ending = $last_separator;
				if (not defined $ending) {
					$ending = ",|;|( $dashes )";
				}
				if ($sep eq '(') {
					$ending = '\)';
				}
				elsif ($sep eq '[') {
					$ending = '\]';
				}
				elsif ($sep eq '{') {
					$ending = '\}';
				}
				$ending .= '|$';
				$ending = '(' . $ending . ')';

				# print STDERR "special separator: $sep - ending: $ending - after: $after\n";

				# another separator before the ending separator ? we probably have several sub-ingredients
				if ($after =~ /^(.*?)$ending/i) {
					$between = $1;
					$after = $';

					# print STDERR "sub-ingredients - between: $between - after: $after\n";

					if ($between =~ $separators) {
						$between_level = $level + 1;
					}
					else {
						# no separator found : 34% ? or single ingredient
						if ($between =~ /^\s*(\d+((\,|\.)\d+)?)\s*\%\s*$/) {
							# print STDERR "percent found:  $1\%\n";
							$percent = $1;
							$between = '';
						}
						else {
							# single ingredient, stay at same level
							# print STDERR "single ingredient, stay at same level\n";
						}
					}
				}
				else {
					# print STDERR "could not find ending separator: $ending - after: $after\n"
					# ! could not find the ending separator
				}

			}
			else {
				# simple separator
				$last_separator = $sep;
			}

			if ($after =~ /^\s*(\d+((\,|\.)\d+)?)\s*\%\s*(\),\],\])*($separators|$)/) {
				# print STDERR "percent found: $after = $1 + $'\%\n";
				$percent = $1;
				$after = $';
			}
		}
		else {
			# no separator found: only one ingredient
			# print STDERR "no separator found: $s\n";
			$before = $s;
		}

		# remove ending parenthesis
		$before =~ s/(\),\],\])*//;

		# Strawberry 10.3%
		if ($before =~ /\s*(\d+((\,|\.)\d+)?)\s*\%\s*(\),\],\])*$/) {
			# print STDERR "percent found: $before = $` + $1\%\n";
			$percent = $1;
			$before = $`;
		}

		# 90% boeuf, 100% pur jus de fruit, 45% de matière grasses
		if ($before =~ /^\s*(\d+((\,|\.)\d+)?)\s*\%\s*(pur|de|d')?\s*/i) {
			# print STDERR "'x% something' : percent found: $before = $' + $1\%\n";
			$percent = $1;
			$before = $';
		}



		my $ingredient = $before;
		chomp($ingredient);

		# remove percent

		# remove * and other chars before and after the name of ingredients
		$ingredient =~ s/(\s|\*|\)|\]|\}|$stops|$dashes|')+$//;
		$ingredient =~ s/^(\s|\*|\)|\]|\}|$stops|$dashes|')+//;

		$ingredient =~ s/\s*(\d+((\,|\.)\d+)?)\s*\%\s*$//;

		my $origin;
		my $label;

		# try to remove the origin and store it as property
		if ($ingredient =~ /\b(origin|origine)\b/i) {
			$ingredient = $`;
			$origin = $';
			$origin =~ s/^\s+//;
			$origin =~ s/\s+$//;
		}

		if ($ingredient =~ /\b(bio|biologique|biologico|organic|halal)\b/i) {
			$label = canonicalize_taxonomy_tag($product_ref->{lc}, "labels", $1);
			$ingredient =~ s/\b(bio|biologique|biologico|organic|halal)\b//i;
			$ingredient =~ s/\s+/ /g;
		}

		$ingredient =~ s/^\s+//;
		$ingredient =~ s/\s+$//;

		my %ingredient = (
			id => canonicalize_taxonomy_tag($product_ref->{lc}, "ingredients", $ingredient),
			text => $ingredient
		);
		if (defined $percent) {
			$ingredient{percent} = $percent;
		}
		if (defined $origin) {
			$ingredient{origin} = $origin;
		}
		if (defined $label) {
			$ingredient{label} = $label;
		}

		if ($ingredient ne '') {

			# ingredients tags that are too long (greater than 1024, mongodb max index key size)
			# will cause issues for the mongodb ingredients_tags index, just drop them

			if (length($ingredient{id}) < 500) {
				if ($level == 0) {
					push @$ranked_ingredients_ref, \%ingredient;
				}
				else {
					push @$unranked_ingredients_ref, \%ingredient;
				}
			}
		}

		if ($between ne '') {
			$analyze_ingredients_self->($analyze_ingredients_self, $ranked_ingredients_ref, $unranked_ingredients_ref , $between_level, $between);
		}

		if ($after ne '') {
			$analyze_ingredients_self->($analyze_ingredients_self, $ranked_ingredients_ref, $unranked_ingredients_ref , $level, $after);
		}

	};

	$analyze_ingredients->($analyze_ingredients, \@ranked_ingredients, \@unranked_ingredients , 0, $text);

	for (my $i = 0; $i <= $#ranked_ingredients; $i++) {
		$ranked_ingredients[$i]{rank} = $i + 1;
	}

	foreach my $ingredient (@ranked_ingredients, @unranked_ingredients) {
		push @{$product_ref->{ingredients}}, $ingredient;
		push @{$product_ref->{ingredients_tags}}, $ingredient->{id};
	}

	my $field = "ingredients";

	$product_ref->{ingredients_original_tags} = $product_ref->{ingredients_tags};

	if (defined $taxonomy_fields{$field}) {
		$product_ref->{$field . "_hierarchy" } = [ gen_ingredients_tags_hierarchy_taxonomy($product_ref->{lc}, join(", ", @{$product_ref->{ingredients_original_tags}} )) ];
		$product_ref->{$field . "_tags" } = [];
		my $unknown = 0;
		foreach my $tag (@{$product_ref->{$field . "_hierarchy" }}) {
			my $tagid = get_taxonomyid($tag);
			push @{$product_ref->{$field . "_tags" }}, $tagid;
			if (not exists_taxonomy_tag("ingredients", $tagid)) {
				$unknown++;
			}
		}
		$product_ref->{"unknown_ingredients_n" } = $unknown;
	}


	if ($product_ref->{ingredients_text} ne "") {

		$product_ref->{ingredients_n} = scalar @{$product_ref->{ingredients_original_tags}};

		my $d = int(($product_ref->{ingredients_n} - 1 ) / 10);
		my $start = $d * 10 + 1;
		my $end = $d * 10 + 10;

		$product_ref->{ingredients_n_tags} = [$product_ref->{ingredients_n} . "", "$start" . "-" . "$end"];
	}
	else {
		delete $product_ref->{ingredients_n};
		delete $product_ref->{ingredients_n_tags};
	}
}


# function to normalize strings like "Carbonate d'ammonium" in French
# x is the prefix
# y can contain de/d' (of in French)
sub normalize_fr_a_de_b($$) {

	my $a = shift;
	my $b = shift;

	$a =~ s/\s+$//;
	$b =~ s/^\s+//;

	$b =~ s/^(de |d')//;

	if ($b =~ /^(a|e|i|o|u|y|h)/i) {
		return $a . " d'" . $b;
	}
	else {
		return $a . " de " . $b;
	}
}

sub normalize_fr_a_de_enumeration {

	my $a = shift;

	return join(", ", map { normalize_fr_a_de_b($a, $_)} @_);
}

# English: oil, olive -> olive oil
# French: huile, olive -> huile d'olive

sub normalize_a_of_b($$$) {

	my $lc = shift;
	my $a = shift;
	my $b = shift;

	$a =~ s/\s+$//;
	$b =~ s/^\s+//;

	if ($lc eq "en") {
	
		return $b . " " . $a;
	}
	elsif ($lc eq "es") {
		return $a . " de " . $b;
	}
	elsif ($lc eq "fr") {
		$b =~ s/^(de |d')//;

		if ($b =~ /^(a|e|i|o|u|y|h)/i) {
			return $a . " d'" . $b;
		}
		else {
			return $a . " de " . $b;
		}
	}
}


# Vegetal oil (palm, sunflower and olive)
# -> palm vegetal oil, sunflower vegetal oil, olive vegetal oil

sub normalize_enumeration($$$) {

	my $lc = shift;
	my $type = shift;
	my $enumeration = shift;
	
	$log->debug("normalize_enumeration", { type => $type, enumeration => $enumeration }) if $log->is_debug();
	
	my $and = $Lang{_and_}{$lc};
	#my $enumeration_separators = $obrackets . '|' . $cbrackets . '|\/| \/ | ' . $dashes . ' |' . $commas . ' |' . $commas. '|'  . $Lang{_and_}{$lc};
		
	my @list = split(/$obrackets|$cbrackets|\/| \/ | $dashes |$commas |$commas|$and/i, $enumeration);
	
	return join(", ", map { normalize_a_of_b($lc, $type, $_)} @list);
}


# iodure et hydroxide de potassium
sub normalize_fr_a_et_b_de_c($$$) {

	my $a = shift;
	my $b = shift;
	my $c = shift;

	return normalize_fr_a_de_b($a, $c) . ", " . normalize_fr_a_de_b($b, $c);
}

sub normalize_additives_enumeration($$) {

	my $lc = shift;
	my $enumeration = shift;
	
	$log->debug("normalize_additives_enumeration", { enumeration => $enumeration }) if $log->is_debug();
	
	my $and = $Lang{_and_}{$lc};
	
	my @list = split(/$obrackets|$cbrackets|\/| \/ | $dashes |$commas |$commas|$and/i, $enumeration);
	
	return join(", ", map { "E" . $_} @list);
}


sub normalize_vitamin($$) {

	my $lc = shift;
	my $a = shift;

	$log->debug("normalize vitamin", { vitamin => $a }) if $log->is_debug();

	$a =~ s/\s+$//;
	$a =~ s/^\s+//;

	# does it look like a vitamin code?
	if ($a =~ /^[a-z][a-z]?-? ?\d?\d?$/i) {
		($lc eq 'es') and return "vitamina $a";
		($lc eq 'fr') and return "vitamine $a";
		return "vitamin $a";
	}
	else {
		return $a;
	}
}

sub normalize_vitamins_enumeration($$) {

	my $lc = shift;
	my $vitamins_list = shift;
	
	my $and = $Lang{_and_}{$lc};

	my @vitamins = split(/\(|\)|\/| \/ | - |, |,|$and/, $vitamins_list);

	$log->debug("splitting vitamins", { input => $vitamins_list }) if $log->is_debug();

	# first output "vitamines," so that the current additive class is set to "vitamins"
	my $split_vitamins_list;

	if ($lc eq 'es') { $split_vitamins_list = "vitaminas" }
	elsif ($lc eq 'fr') { $split_vitamins_list = "vitamines" }
	else { $split_vitamins_list = "vitamine" }

	$split_vitamins_list .= ", " . join(", ", map { normalize_vitamin($lc,$_)} @vitamins);

	$log->debug("vitamins split", { input => $vitamins_list, output => $split_vitamins_list }) if $log->is_debug();

	return $split_vitamins_list;
}


my %phrases_before_ingredients_list = (

fr => [

'ingr(e|é)dients(\s*)(-|:|\r|\n)+',	# need a colon or a line feed
'Quels Ingr(e|é)dients ?', # In Casino packagings
],


de => [

'zutaten(\s*)(-|:|\r|\n)+',	# need a colon or a line feed
#@hangy Does that regex handle zutat: ?
],

es => [

'ingredientes(\s*)(\s|-|:|\r|\n)+',	# need a colon or a line feed

],

it => [

'ingredienti(\s*)(\s|-|:|\r|\n)+',	# need a colon or a line feed

],

es => [
'ingredientes(\s*)(\s|-|:|\r|\n)+',
],

pt => [
'ingredientes(\s*)(\s|-|:|\r|\n)+',
],

pl => [
'składniki(\s*)(\s|-|:|\r|\n)+',
],

it => [
'ingredienti(\s*)(\s|-|:|\r|\n)+',
],

nl => [
'ingredi(e|ë)nten(\s*)(\s|-|:|\r|\n)+',
],

de => [
'zutaten(\s*)(\s|-|:|\r|\n)+',
],

fi => [
'ainesosat:(\s*)(\s|-|:|\r|\n)+',
],

sv => [
'ingredienser:(\s*)(\s|-|:|\r|\n)+',
],

ru => [
'Состав:(\s*)(\s|-|:|\r|\n)+',
],

);


my %phrases_before_ingredients_list_uppercase = (

fr => [

'INGR(E|É)DIENTS(\s*)(\s|-|:|\r|\n)+',	# need a colon or a line feed
],

de => [

'ZUTATEN(\s*)(-|:|\r|\n)+',	# need a colon or a line feed
#@hangy Does that regex handle ZUTAT: ?
],

es => [

'INGREDIENTES(\s*)(\s|-|:|\r|\n)+',

],

pt => [

'INGREDIENTES(\s*)(\s|-|:|\r|\n)+',

],

it => [

'INGREDIENTI(\s*)(\s|-|:|\r|\n)+',
],

nl => [

'INGREDI(E|Ë)NTEN(\s*)(\s|-|:|\r|\n)+',

],

de => [

'ZUTATEN(\s*)(\s|-|:|\r|\n)+',

],

fi => [
'AINESOTAT:(\s*)(\s|-|:|\r|\n)+',
],

);


my %phrases_after_ingredients_list = (

# TODO: Introduce a common list for kcal

fr => [

'(valeurs|informations|d(e|é)claration|analyse|rep(e|è)res) (nutritionnel)',
'valeurs mo(y|v)ennes',
'valeurs nutritionelles moyennes',
'valeur nutritionnelle mo(y|v)enne',
'information nutritionnelle',
'nutritionnelles mo(y|v)ennes', 	# in case of ocr issue on the first word "valeurs" v in case the y is cut halfway
'nutritionnelles pour 100g', #Arôme Valeum nutritionnelles pour 100g: Energie
'moyennes pour 100g',
'valeur(s?) (e|é)nerg(e|é)tique',
'valeur(s?) nutritives',
'apport de r(e|é)ference pour un adulte type',
'((\d+)(\s?)kJ\s+)?(\d+)(\s?)kcal',
'(a|à) consommer de préférence',
'(a|à) cons.de préférence avant',
'conseils de pr(e|é)paration',
'conseil de pr(e|é)paration',
'conditions de conservation',
'(a|à) protéger de ', # humidité, chaleur, lumière etc.
'conditionn(e|é) sous atmosph(e|è)re protectrice',
'la pr(e|é)sence de vide',	# La présence de vide au fond du pot est due au procédé de fabrication.
'(a|à) consommer (cuit|rapidement|dans|jusqu)',
'(a|à) conserver (dans|de|a|à)',
'(a|à)conserver (dans|de|a|à)', #variation
'apr(e|è)s ouverture',
'apr(e|è)s achat',
'dans le compartiment (a|à) gla(c|ç)ons',
'pr(e|é)paration au four',
#'ne pas laisser les enfants' # Ne pas laisser les enfants de moins de 36 mols sans surveillance avec le bouchon dévissable. BT Daonan ar
#`etten/Matières grasses`, # (Vetten mais j'avais Netten/Matières grasses)
#'dont sucres',
#'dontSUcres',
#'waarvan suikers/dont sucres',
#`verzadigde vetzuren/ acides gras saturés`,
#`Conditionné par`,

],

en => [

'nutritional values',
'after opening',
'nutrition values',
'((\d+)(\s?)kJ\s+)?(\d+)(\s?)kcal',

],

es => [
'valores nutricionales',
'modo de preparacion',
'informaci(o|ô)n nutricional',
'valor energ(e|é)tico',
'condiciones de conservaci(o|ó)n',
#'pa(i|í)s de transformaci(o|ó)n',
'conservar en lug(a|e)r fresco y seco',
'de los cuates az(u|ü)cares',
'de las cuales saturadas',
'protegido de la luz',
'conser(y|v)ar entre',
'una vez abierto',
'conservaci(o|ó)n:',
'consumi preferentemente antes del',
'consumir preferentemente antes del',
#Envasado por:
],

de => [
'Ern(â|a|ä)hrungswerte',
'Vorbereitung Tipps',
'Mindestens altbar bis',
'Mindestens haltbar bis',
'Durchschnittliche N(â|a|ä)hrwerte',
'davon ges(â|a|ä)ttigte',
'Nâhrwerte',
],

nl => [
'voedingswaarden',
'voorbereidingstips',
'gemiddelde voedingswaarden',
'gemiddelde voedingswaarde per 100 g',
#'waarvan suikers',
],

it => [
'valori nutrizionali',
'consigli per la preparazione',
'di cui zuccheri',
'Valori nutritivi',
],

ja => [
'栄養価',
],

pt => [
'conservar em local fresco',
'conservar em lugar fresco',
'dos quais a(ç|c)(u|ü)ares',
'dos quais a(ç|c)(u|ü)cares',
'informa(ç|c)(a|ã)o nutricional',
'modo de prepara(ç|c)(a|ã)o',
'a consumir de prefer(e|ê)ncia antes do',
'consumir de prefer(e|ê)ncia antes do',
],

ro => [
'declaratie nutritional(a|ă)',
'a si pastra la frigider dup(a|ă) deschidere',
'a se agita inainte de deschidere',
],


);



sub clean_ingredients_text_for_lang($$) {

	my $text = shift;
	my $language = shift;

	# Remove phrases before ingredients list lowercase

	$log->debug("clean_ingredients_text_for_lang - 1", { language=>$language, text=>$text }) if $log->is_debug();

	if (defined $phrases_before_ingredients_list{$language}) {

		foreach my $regexp (@{$phrases_before_ingredients_list{$language}}) {
			$text =~ s/^(.*)$regexp(\s*)//ies;
		}
	}

	# Remove phrases before ingredients list UPPERCASE

	$log->debug("clean_ingredients_text_for_lang - 2", { language=>$language, text=>$text }) if $log->is_debug();

	if (defined $phrases_before_ingredients_list_uppercase{$language}) {

		foreach my $regexp (@{$phrases_before_ingredients_list_uppercase{$language}}) {
			# INGREDIENTS followed by lowercase
			$text =~ s/^(.*)$regexp(\s*)(?=(\w?)(\w?)[a-z])//es;
		}
	}

	# Remove phrases after ingredients list

	$log->debug("clean_ingredients_text_for_lang - 3", { language=>$language, text=>$text }) if $log->is_debug();

	if (defined $phrases_after_ingredients_list{$language}) {

		foreach my $regexp (@{$phrases_after_ingredients_list{$language}}) {
			$text =~ s/\s*$regexp(.*)$//ies;
		}
	}

	# Non language specific cleaning
	# Try to add missing spaces around dashes - separating ingredients

	# jus d'orange à base de concentré 14%- sucre
	$text =~ s/(\%)- /$1 - /g;

	# persil- poivre blanc -ail
	$text =~ s/(\w|\*)- /$1 - /g;
	$text =~ s/ -(\w)/ - $1/g;

	$text =~ s/^\s*(:|-)\s*//;
	$text =~ s/\s+$//;

	$log->debug("clean_ingredients_text_for_lang - 4", { language=>$language, text=>$text }) if $log->is_debug();

	return $text;
}



sub clean_ingredients_text($) {

	my $product_ref = shift;

	if (defined $product_ref->{languages_codes}) {

		foreach my $language (keys %{$product_ref->{languages_codes}}) {

			if (defined $product_ref->{"ingredients_text_" . $language }) {

				my $text = $product_ref->{"ingredients_text_" . $language };

				$text = clean_ingredients_text_for_lang($text, $language);

				if ($text ne $product_ref->{"ingredients_text_" . $language }) {

					my $time = time();

					# Keep a copy of the original ingredients list just in case
					$product_ref->{"ingredients_text_" . $language . "_ocr_" . $time} = $product_ref->{"ingredients_text_" . $language };
					$product_ref->{"ingredients_text_" . $language . "_ocr_" . $time . "_result"} = $text;
					$product_ref->{"ingredients_text_" . $language } = $text;
				}

				if ($language eq $product_ref->{lc}) {
					$product_ref->{"ingredients_text"} = $product_ref->{"ingredients_text_" . $language };
				}
			}
		}
	}
}



sub preparse_ingredients_text($$) {

	my $lc = shift;
	my $text = shift;

	$text =~ s/\&quot;/"/g;

	# vitamins...
	# vitamines A, B1, B2, B5, B6, B9, B12, C, D, H, PP et E (lactose, protéines de lait)

	my $split_vitamins = sub ($$) {
		my $vitamin = shift;
		my $list = shift;

		my $return = '';
		foreach my $vitamin_code (split (/(\W|\s|-|n|;|et|and)+/, $list)) {
			 next if $vitamin_code =~ /^(\W|\s|-|n|;|et|and)*$/;
			$return .= $vitamin . " " . $vitamin_code . " - ";
		}
		return $return;
	};

	# vitamin code: 1 or 2 letters followed by 1 or 2 numbers (e.g. PP, B6, B12)
	# $text =~ s/(vitamin|vitamine)(s?)(((\W+)((and|et) )?(\w(\w)?(\d+)?)\b)+)/$split_vitamins->($1,$3)/eig;

	# 2018-03-07 : commenting out the code above as we are now separating vitamins from additives,
	# and PP, B6, B12 etc. will be listed as synonyms for Vitamine PP, Vitamin B6, Vitamin B12 etc.
	# we will need to be careful that we don't match a single letter K, E etc. that is not a vitamin, and if it happens, check for a "vitamin" prefix

	# colorants alimentaires E (124,122,133,104,110)
	my $and = $Lang{_and_}{$lc};
	my $additivesregexp = '\d{3}( )?([abcdefgh])?(\))?(i|ii|iii|iv|v|vi|vii|viii|ix|x|xi|xii|xii|xiv|xv)?(\))?|\d{4}( )?([abcdefgh])?(\))?(i|ii|iii|iv|v|vi|vii|viii|ix|x|xi|xii|xii|xiv|xv)?(\))?';
	$text =~ s/\b(e|ins|sin)(:|\(|\[| )+((($additivesregexp)( |\/| \/ | - |,|, |$and)+)+($additivesregexp))\b(\s?(\)|\]))?/normalize_additives_enumeration($lc,$3)/ieg;

	# in India: INS 240 instead of E 240, bug #1133)
	$text =~ s/\b(ins|sin)( |-)?(\d)/E$3/ig;

	# E 240, E.240, E-240..
	# E250-E251-E260
	#$text =~ s/(\b|-)e( |-|\.)?(\d+)( )?([a-z])??(i|ii|iii|iv|v|vi|vii|viii|ix|x|xi|xii|xii|xiv|xv)?(\b|-)/$1 - e$3$5 - $7/ig;
	# add separations between all E340... "colorants naturels : rose E120, verte E161b, blanche : sans colorant"
	#$text =~ s/(\b|-)e( |-|\.)?(\d+)( )?([a-z])??(i|ii|iii|iv|v|vi|vii|viii|ix|x|xi|xii|xii|xiv|xv)?(\b|-)/$1 - e$3$5 - $7/ig;
	#$text =~ s/(\b|-)e( |-|\.)?(\d+)( )?([a-z])?(i|ii|iii|iv|v|vi|vii|viii|ix|x|xi|xii|xii|xiv|xv)?(\b|-)/$1 - e$3$5 - $7/ig;
	# ! [a-z] matches i... replacing in line above -- 2015/08/12
	#$text =~ s/(\b|-)e( |-|\.)?(\d+)( )?([abcdefgh])?(\))?(i|ii|iii|iv|v|vi|vii|viii|ix|x|xi|xii|xii|xiv|xv)?(\))?(\b|-)/$1 - e$3$5$7 - $9/ig;
	$text =~ s/-e( |-|\.)?($additivesregexp)/- E$2/ig;
	$text =~ s/e( |-|\.)?($additivesregexp)-/E$2 -/ig;
	
	# Canonicalize additives to remove the dash that can make further parsing break
	$text =~ s/(\b)e( |-|\.)?(\d+)()?([abcdefgh])?(\))?(i|ii|iii|iv|v|vi|vii|viii|ix|x|xi|xii|xii|xiv|xv)?(\))?(\b)/e$3$5$7/ig;
	
	# E100 et E120 -> E100, E120
	$text =~ s/\be($additivesregexp)$and/e$1, /ig;
	$text =~ s/${and}e($additivesregexp)/, e$1/ig;
		
	# E100 E122 -> E100, E122
	$text =~ s/\be($additivesregexp)\s+e(?=\d)/e$1, e/ig;

	# ! caramel E150d -> caramel - E150d -> e150a - e150d ...
	$text =~ s/(caramel|caramels)(\W*)e150/e150/ig;
	# e432 et lécithines -> e432 - et lécithines
	$text =~ s/ - et / - /ig;

	# stabilisant e420 (sans : ) -> stabilisant : e420
	# but not acidifier (pectin) : acidifier : (pectin)
	
	# FIXME : should use additives classes
	$text =~ s/(conservateur|acidifiant|stabilisant|colorant|antioxydant|antioxygène|antioxygene|edulcorant|édulcorant|d'acidité|d'acidite|de goût|de gout|émulsifiant|emulsifiant|gélifiant|gelifiant|epaississant|épaississant|à lever|a lever|de texture|propulseur|emballage|affermissant|antiagglomérant|antiagglomerant|antimoussant|de charges|de fonte|d'enrobage|humectant|sequestrant|séquestrant|de traitement de la farine|de traitement de la farine|de traitement(?! de la farine))(s|)(\s)?(:)?(?!\(| \()/$1$2 : /ig;
	# citric acid natural flavor (may be a typo)
	$text =~ s/(natural flavor)(s)?(\s)?(:)?/: $1$2 : /ig;
	
	# dash with 1 missing space
	$text =~ s/(\w)- /$1 - /ig;
	$text =~ s/ -(\w)/ - $1/ig;

	# mono-glycéride -> monoglycérides
	$text =~ s/(mono|di)-([a-z])/$1$2/ig;
	$text =~ s/\bmono - /mono- /ig;
	$text =~ s/\bmono /mono- /ig;
	#  émulsifiant mono-et diglycérides d'acides gras
	$text =~ s/(monoet )/mono- et /ig;

	# acide gras -> acides gras
	$text =~ s/acide gras/acides gras/ig;
	$text =~ s/glycéride /glycérides /ig;

	# !! mono et diglycérides ne doit pas donner mono + diglycérides : keep the whole version too.
	# $text =~ s/(,|;|:|\)|\(|( - ))(.+?)( et )(.+?)(,|;|:|\)|\(|( - ))/$1$3_et_$5$6 , $1$3 et $5$6/ig;

	# print STDERR "additives: $text\n\n";

	#$product_ref->{ingredients_text_debug} = $text;


	if ($lc eq 'fr') {

		# huiles de palme et de

		# carbonates d'ammonium et de sodium

		# carotène et extraits de paprika et de curcuma

		# Minéraux (carbonate de calcium, chlorures de calcium, potassium et magnésium, citrates de potassium et de sodium, phosphate de calcium,
		# sulfates de fer, de zinc, de cuivre et de manganèse, iodure de potassium, sélénite de sodium).

		# graisses végétales de palme et de colza en proportion variable
		# remove stopwords
		$text =~ s/( en)? proportion(s)? variable(s)?//i;

		# simple plural (just an additional "s" at the end) will be added in the regexp
		my @prefixes = (
"extrait",
"huile",
"huile végétale",
"huiles végétales",
"matière grasse",
"matières grasses",
"graisses",
"graisses végétales",
"lécithine",

"carbonate",
"chlorure",
"citrate",
"iodure",
"nitrate",
"diphosphate",
"diphosphate",
"phosphate",
"sélénite",
"sulfate",
"hydroxyde",
"sulphate",
	);

		my @suffixes = (
"curcuma",
"romarin",

"colza",
"palme",
"tournesol",
"arachide",
"pépins de raisin",
"olive",
"olive vierge",
"noix",
"avocat",
"illipe",
"mangue",
"sal",
"karité",

"aluminium",
"ammonium",
"calcium",
"cuivre",
"fer",
"magnésium",
"manganèse",
"potassium",
"sodium",
"zinc",
);


		my $prefixregexp = "";
		foreach my $prefix (@prefixes) {
			$prefixregexp .= '|' . $prefix . '|' . $prefix . 's';
			my $unaccented_prefix = unac_string_perl($prefix);
			if ($unaccented_prefix ne $prefix) {
				$prefixregexp .= '|' . $unaccented_prefix . '|' . $unaccented_prefix . 's';
			}

		}
		$prefixregexp =~ s/^\|//;



		my $suffixregexp = "";
		foreach my $suffix (@suffixes) {
			$suffixregexp .= '|' . $suffix . '|' . $suffix . 's';
			my $unaccented_suffix = unac_string_perl($suffix);
			if ($unaccented_suffix ne $suffix) {
				$suffixregexp .= '|' . $unaccented_suffix . '|' . $unaccented_suffix . 's';
			}

		}
		$suffixregexp =~ s/^\|//;

		$text =~ s/($prefixregexp) et ($prefixregexp) (de |d')?($suffixregexp)/normalize_fr_a_et_b_de_c($1, $2, $4)/ieg;

		# old:
		
		#$text =~ s/($prefixregexp) (\(|\[|de |d')?($suffixregexp) et (de |d')?($suffixregexp)(\)|\])?/normalize_fr_a_de_enumeration($1, $3, $5)/ieg;
		#$text =~ s/($prefixregexp) (\(|\[|de |d')?($suffixregexp), (de |d')?($suffixregexp) et (de |d')?($suffixregexp)(\)|\])?/normalize_fr_a_de_enumeration($1, $3, $5, $7)/ieg;
		#$text =~ s/($prefixregexp) (\(|\[|de |d')?($suffixregexp), (de |d')?($suffixregexp), (de |d')?($suffixregexp) et (de |d')?($suffixregexp)(\)|\])?/normalize_fr_a_de_enumeration($1, $3, $5, $7, $9)/ieg;
		#$text =~ s/($prefixregexp) (\(|\[|de |d')?($suffixregexp), (de |d')?($suffixregexp), (de |d')?($suffixregexp), (de |d')?($suffixregexp) et (de |d')?($suffixregexp)(\)|\])?/normalize_fr_a_de_enumeration($1, $3, $5, $7, $9, $11)/ieg;

		$text =~ s/($prefixregexp)\s?(:|\(|\[)\s?($suffixregexp)\b(\s?(\)|\]))?/normalize_enumeration($lc,$1,$3)/ieg;
		
		# Huiles végétales de palme, de colza et de tournesol
		$text =~ s/($prefixregexp)(:|\(|\[| | de | d')+((($suffixregexp)( |\/| \/ | - |,|, | et | de | et de | et d'| d')+)+($suffixregexp))\b(\s?(\)|\]))?/normalize_enumeration($lc,$1,$3)/ieg;


		# Caramel ordinaire et curcumine
		# $text =~ s/ et /, /ig;
		# --> too dangerous, too many exceptions

		# Some additives have "et" in their name: need to recombine them

		# Sels de sodium et de potassium de complexes cupriques de chlorophyllines,
		my $info = <<INFO
		Complexe cuivrique des chlorophyllines avec sels de sodium et de potassium,
		oxyde et hydroxyde de fer rouge,
		oxyde et hydroxyde de fer jaune et rouge,
		Tartrate double de sodium et de potassium,
		Éthylènediaminetétraacétate de calcium et de disodium,
		Phosphate d'aluminium et de sodium,
		Diphosphate de potassium et de sodium,
		Tripoliphosphates de sodium et de potassium,
		Sels de sodium de potassium et de calcium d'acides gras,
		Mono- et diglycérides d'acides gras,
		Esters acétiques des mono- et diglycérides,
		Esters glycéroliques de l'acide acétique et d'acides gras,
		Esters glycéroliques de l'acide citrique et d'acides gras,
		Esters monoacétyltartriques et diacétyltartriques,
		Esters mixtes acétiques et tartriques des mono- et diglycérides d'acides gras,
		Esters lactyles d'acides gras du glycérol et du propane-1,
		Silicate double d'aluminium et de calcium,
		Silicate d'aluminium et calcium,
		Silicate d'aluminium et de calcium,
		Silicate double de calcium et d'aluminium,
		Glycine et son sel de sodium,
		Cire d'abeille blanche et jaune,
		Acide cyclamique et ses sels,
		Saccharine et ses sels,
		Acide glycyrrhizique et sels,
		Sels et esters de choline,
		Octénylesuccinate d'amidon et d'aluminium,
INFO
;


		# Phosphate d'aluminium et de sodium --> E541. Should not be split.

		$text =~ s/(di|tri|tripoli)?(phosphate|phosphates) d'aluminium,\s?(di|tri|tripoli)?(phosphate|phosphates) de sodium/$1phosphate d'aluminium et de sodium/ig;

		# Sels de sodium et de potassium de complexes cupriques de chlorophyllines -> should not be split...
		$text =~ s/(sel|sels) de sodium,\s?(sel|sels) de potassium/sels de sodium et de potassium/ig;

		# vitamines A, B1, B2, B5, B6, B9, B12, C, D, H, PP et E
		# vitamines (A, B1, B2, B5, B6, B9, B12, C, D, H, PP et E)

	}


		my @vitaminssuffixes = (
"a", "rétinol",
"b", "b1", "b2", "b3", "b4", "b5", "b6", "b7", "b8", "b9", "b10", "b11", "b12",
"thiamine",
"riboflavine",
"niacine",
"pyridoxine",
"cobalamine",
"biotine",
"acide pantothénique",
"acide folique",
"c", "acide ascorbique",
"d", "d2", "d3", "cholécalciférol",
"e", "tocophérol", "alphatocophérol", "alpha-tocophérol",
"f",
"h",
"k", "k1", "k2", "k3",
"p", "pp",
);
		my $vitaminsprefixregexp = "vitamine|vitamines";

		# Add synonyms in target language
		if (defined $translations_to{vitamins}) {
			foreach my $vitamin (keys %{$translations_to{vitamins}}) {
				if (defined $translations_to{vitamins}{$vitamin}{$lc}) {
					push @vitaminssuffixes, $translations_to{vitamins}{$vitamin}{$lc};
				}
			}
		}
		
		# Add synonyms in target language
		my $vitamin_in_lc = get_fileid(display_taxonomy_tag($lc, "ingredients", "en:vitamins"));
		$vitamin_in_lc =~ s/^\w\w://;
		
		if ((defined $synonyms_for{ingredients}) and (defined $synonyms_for{ingredients}{$lc}) and (defined $synonyms_for{ingredients}{$lc}{$vitamin_in_lc})) {
			foreach my $synonym (@{$synonyms_for{ingredients}{$lc}{$vitamin_in_lc}}) {
				$vitaminsprefixregexp .= '|' . $synonym;
			}
		}
		
		my $vitaminssuffixregexp = "";
		foreach my $suffix (@vitaminssuffixes) {
			$vitaminssuffixregexp .= '|' . $suffix;
			# vitamines [E, thiamine (B1), riboflavine (B2), B6, acide folique)].
			# -> also put (B1)
			$vitaminssuffixregexp .= '|\(' . $suffix . '\)';

			my $unaccented_suffix = unac_string_perl($suffix);
			if ($unaccented_suffix ne $suffix) {
				$vitaminssuffixregexp .= '|' . $unaccented_suffix;
			}
			if ($suffix =~ /[a-z]\d/) {


				$suffix =~ s/([a-z])(\d)/$1 $2/;
				$vitaminssuffixregexp .= '|' . $suffix;
				$suffix =~ s/ /-/;
				$vitaminssuffixregexp .= '|' . $suffix;

			}

		}
		$vitaminssuffixregexp =~ s/^\|//;

		$log->debug("vitamins regexp", { regex => "s/($vitaminsprefixregexp)(:|\(|\[| )?(($vitaminssuffixregexp)(\/| \/ | - |,|, | et | and | y ))+/" }) if $log->is_debug();
		$log->debug("vitamins text", { text => $text }) if $log->is_debug();

		$text =~ s/($vitaminsprefixregexp)(:|\(|\[| )+((($vitaminssuffixregexp)( |\/| \/ | - |,|, |$and))+($vitaminssuffixregexp))\b(\s?(\)|\]))?/normalize_vitamins_enumeration($lc,$3)/ieg;

	# remove extra spaces
	$text =~ s/ ( )+/ /g;

	return $text;
}



sub extract_ingredients_classes_from_text($) {

	my $product_ref = shift;
	my $path = product_path($product_ref->{code});
	my $text = $product_ref->{ingredients_text};

	$text = preparse_ingredients_text($product_ref->{lc}, $text);
	my $and = $Lang{_and_}{$product_ref->{lc}};
	$and =~ s/ /-/g;
	
	#  remove % / percent (to avoid identifying 100% as E100 in some cases)
	$text =~ s/(\d+((\,|\.)\d+)?)\s*\%$//g;

	my @ingredients = split($separators, $text);

	my @ingredients_ids = ();
	foreach my $ingredient (@ingredients) {

		my $ingredientid = get_fileid($ingredient);
		if ((defined $ingredientid) and ($ingredientid ne '')) {

			# split additives
			# caramel ordinaire et curcumine
			if ($ingredientid =~ /$and/i) {

				my $ingredientid1 = $`;
				my $ingredientid2 = $';

				# check if the whole ingredient is an additive
				my $canon_ingredient_additive = canonicalize_taxonomy_tag($product_ref->{lc}, "additives", $ingredientid);

				if (not exists_taxonomy_tag("additives", $canon_ingredient_additive)) {

					# otherwise check the 2 sub ingredients
					my $canon_ingredient_additive1 = canonicalize_taxonomy_tag($product_ref->{lc}, "additives", $ingredientid1);
					my $canon_ingredient_additive2 = canonicalize_taxonomy_tag($product_ref->{lc}, "additives", $ingredientid2);

					if ( (exists_taxonomy_tag("additives", $canon_ingredient_additive1))
						and (exists_taxonomy_tag("additives", $canon_ingredient_additive2)) ) {
							push @ingredients_ids, $ingredientid1;
							$ingredientid = $ingredientid2;
					}
				}

			}

			push @ingredients_ids, $ingredientid;
			$log->debug("ingredient 3", { ingredient => $ingredient }) if $log->is_debug();
		}
	}

	#$product_ref->{ingredients_debug} = clone(\@ingredients);
	#$product_ref->{ingredients_ids_debug} = clone(\@ingredients_ids);

	my $with_sweeteners;

	my %all_seen = (); # used to not tag "huile végétale" if we have seen "huile de palme" already


	# Additives using new global taxonomy

	# delete old additive fields

	foreach my $tagtype ('additives', 'additives_prev', 'additives_next', 'old_additives', 'new_additives') {

		delete $product_ref->{$tagtype};
		delete $product_ref->{$tagtype . "_prev"};
		delete $product_ref->{$tagtype ."_prev_n"};
		delete $product_ref->{$tagtype . "_tags"};
	}

	delete $product_ref->{new_additives_debug};

	foreach my $tagtype ('additives', 'additives_prev', 'additives_next') {

		next if (not exists $loaded_taxonomies{$tagtype});

		$product_ref->{$tagtype . '_tags'} = [];

		my $tagtype_suffix = $tagtype;
		$tagtype_suffix =~ s/[^_]+//;

		my $vitamins_tagtype = "vitamins" . $tagtype_suffix;
		my $minerals_tagtype = "minerals" . $tagtype_suffix;
		my $amino_acids_tagtype = "amino_acids" . $tagtype_suffix;
		my $nucleotides_tagtype = "nucleotides" . $tagtype_suffix;
		my $other_nutritional_substances_tagtype = "other_nutritional_substances" . $tagtype_suffix;
		$product_ref->{$vitamins_tagtype . '_tags'} = [];
		$product_ref->{$minerals_tagtype . '_tags'} = [];
		$product_ref->{$amino_acids_tagtype . '_tags'} = [];
		$product_ref->{$nucleotides_tagtype . '_tags'} = [];
		$product_ref->{$other_nutritional_substances_tagtype . '_tags'} = [];

		my $class = $tagtype;

			my %seen = ();
			my %seen_tags = ();

			# Keep track of mentions of the additive class (e.g. "coloring: X, Y, Z") so that we can correctly identify additives after
			my $current_additive_class = "ingredient";

			foreach my $ingredient_id (@ingredients_ids) {

				my $ingredient_id_copy = $ingredient_id; # can be modified later: soy-lecithin -> lecithin, but we don't change values of @ingredients_ids

				my $match = 0;
				my $match_without_mandatory_class = 0;

				while (not $match) {

					# additive class?
					my $canon_ingredient_additive_class = canonicalize_taxonomy_tag($product_ref->{lc}, "additives_classes", $ingredient_id_copy);

					if (exists_taxonomy_tag("additives_classes", $canon_ingredient_additive_class )) {
						$current_additive_class = $canon_ingredient_additive_class;
						$log->debug("current additive class", { current_additive_class => $canon_ingredient_additive_class }) if $log->is_debug();
					}

					# additive?
					my $canon_ingredient = canonicalize_taxonomy_tag($product_ref->{lc}, $tagtype, $ingredient_id_copy);
					# in Hong Kong, the E- can be omitted in E-numbers
					my $canon_e_ingredient = canonicalize_taxonomy_tag($product_ref->{lc}, $tagtype, "e" . $ingredient_id_copy);
					my $canon_ingredient_vitamins = canonicalize_taxonomy_tag($product_ref->{lc}, "vitamins", $ingredient_id_copy);
					my $canon_ingredient_minerals = canonicalize_taxonomy_tag($product_ref->{lc}, "minerals", $ingredient_id_copy);
					my $canon_ingredient_amino_acids = canonicalize_taxonomy_tag($product_ref->{lc}, "amino_acids", $ingredient_id_copy);
					my $canon_ingredient_nucleotides = canonicalize_taxonomy_tag($product_ref->{lc}, "nucleotides", $ingredient_id_copy);
					my $canon_ingredient_other_nutritional_substances = canonicalize_taxonomy_tag($product_ref->{lc}, "other_nutritional_substances", $ingredient_id_copy);
					($ingredient_id_copy =~ /carniti/i) and print STDERR "other: $canon_ingredient_other_nutritional_substances\n";

					$product_ref->{$tagtype} .= " [ $ingredient_id_copy -> $canon_ingredient ";

					if (defined $seen{$canon_ingredient}) {
						$product_ref->{$tagtype} .= " -- already seen ";
						$match = 1;
					}

					# For additives, first check if the current class is vitamins or minerals and if the ingredient
					# exists in the vitamins and minerals taxonomy

					elsif ((($current_additive_class eq "en:vitamins") or ($current_additive_class eq "en:minerals")
						or ($current_additive_class eq "en:amino-acids") or ($current_additive_class eq "en:nucleotides")
						or ($current_additive_class eq "en:other-nutritional-substances"))

					and (exists_taxonomy_tag("vitamins", $canon_ingredient_vitamins))) {
						$match = 1;
						$seen{$canon_ingredient} = 1;
						$product_ref->{$tagtype} .= " -> exists as a vitamin $canon_ingredient_vitamins and current class is $current_additive_class ";
						if (not exists $seen_tags{$vitamins_tagtype . '_tags' . $canon_ingredient_vitamins}) {
							push @{$product_ref->{ $vitamins_tagtype . '_tags'}}, $canon_ingredient_vitamins;
							$seen_tags{$vitamins_tagtype . '_tags' . $canon_ingredient_vitamins} = 1;
						}
					}

					elsif (($current_additive_class eq "en:minerals") and (exists_taxonomy_tag("minerals", $canon_ingredient_minerals))
						and not ($just_synonyms{"minerals"}{$canon_ingredient_minerals})) {
						$match = 1;
						$seen{$canon_ingredient} = 1;
						$product_ref->{$tagtype} .= " -> exists as a mineral $canon_ingredient_minerals and current class is $current_additive_class ";
						if (not exists $seen_tags{$minerals_tagtype . '_tags' . $canon_ingredient_minerals}) {
							push @{$product_ref->{ $minerals_tagtype . '_tags'}}, $canon_ingredient_minerals;
							$seen_tags{$minerals_tagtype . '_tags' . $canon_ingredient_minerals} = 1;
						}
					}

					elsif ((exists_taxonomy_tag($tagtype, $canon_ingredient))
						# do not match synonyms
						and ($canon_ingredient !~ /^en:(fd|no|colour)/)
						) {

						$seen{$canon_ingredient} = 1;
						$product_ref->{$tagtype} .= " -> exists ";

						if ((defined $properties{$tagtype}{$canon_ingredient})
							and (defined $properties{$tagtype}{$canon_ingredient}{"mandatory_additive_class:en"})) {

							my $mandatory_additive_class = $properties{$tagtype}{$canon_ingredient}{"mandatory_additive_class:en"};
							# make the comma separated list a regexp
							$product_ref->{$tagtype} .= " -- mandatory_additive_class: $mandatory_additive_class (current: $current_additive_class) ";
							$mandatory_additive_class =~ s/,/\|/g;
							$mandatory_additive_class =~ s/\s//g;
							if ($current_additive_class =~ /^$mandatory_additive_class$/) {
								if (not exists $seen_tags{$tagtype . '_tags' . $canon_ingredient}) {
									push @{$product_ref->{ $tagtype . '_tags'}}, $canon_ingredient;
									$seen_tags{$tagtype . '_tags' . $canon_ingredient} = 1;
								}
								# success!
								$match = 1;
								$product_ref->{$tagtype} .= " -- ok ";
							}
							elsif ($ingredient_id_copy =~ /^e( |-)?\d/) {
								# id the additive is mentioned with an E number, tag it even if we haven't detected a mandatory class
								if (not exists $seen_tags{$tagtype . '_tags' . $canon_ingredient}) {
									push @{$product_ref->{ $tagtype . '_tags'}}, $canon_ingredient;
									$seen_tags{$tagtype . '_tags' . $canon_ingredient} = 1;
								}
								# success!
								$match = 1;
								$product_ref->{$tagtype} .= " -- e-number ";

							}
							else {
								$match_without_mandatory_class = 1;
							}
						}
						else {
							if (not exists $seen_tags{$tagtype . '_tags' . $canon_ingredient}) {
								push @{$product_ref->{ $tagtype . '_tags'}}, $canon_ingredient;
								 $seen_tags{$tagtype . '_tags' . $canon_ingredient} = 1;
							}
							# success!
							$match = 1;
							$product_ref->{$tagtype} .= " -- ok ";
						}
					}

					# continue to try to match a known additive, mineral or vitamin
					if (not $match) {


						# check if it is mineral or vitamin, even if we haven't seen "minerals" or "vitamins" before
						if ((exists_taxonomy_tag("vitamins", $canon_ingredient_vitamins))) {
							$match = 1;
							$seen{$canon_ingredient} = 1;
							$product_ref->{$tagtype} .= " -> exists as a vitamin $canon_ingredient_vitamins ";
							if (not exists $seen_tags{$vitamins_tagtype . '_tags' . $canon_ingredient_vitamins}) {
								push @{$product_ref->{ $vitamins_tagtype . '_tags'}}, $canon_ingredient_vitamins;
								$seen_tags{$vitamins_tagtype . '_tags' . $canon_ingredient_vitamins} = 1;
							}
							# set current class to vitamins
							$current_additive_class = "en:vitamins";
						}

						elsif ((exists_taxonomy_tag("minerals", $canon_ingredient_minerals))
							and not ($just_synonyms{"minerals"}{$canon_ingredient_minerals})) {
							$match = 1;
							$seen{$canon_ingredient} = 1;
							$product_ref->{$tagtype} .= " -> exists as a mineral $canon_ingredient_minerals ";
							if (not exists $seen_tags{$minerals_tagtype . '_tags' . $canon_ingredient_minerals}) {
								push @{$product_ref->{ $minerals_tagtype . '_tags'}}, $canon_ingredient_minerals;
								$seen_tags{$minerals_tagtype . '_tags' . $canon_ingredient_minerals} = 1;
							}
							$current_additive_class = "en:minerals";
						}

						if ((exists_taxonomy_tag("amino_acids", $canon_ingredient_amino_acids))) {
							$match = 1;
							$seen{$canon_ingredient} = 1;
							$product_ref->{$tagtype} .= " -> exists as a amino_acid $canon_ingredient_amino_acids ";
							if (not exists $seen_tags{$amino_acids_tagtype . '_tags' . $canon_ingredient_amino_acids}) {
								push @{$product_ref->{ $amino_acids_tagtype . '_tags'}}, $canon_ingredient_amino_acids;
								$seen_tags{$amino_acids_tagtype . '_tags' . $canon_ingredient_amino_acids} = 1;
							}
							$current_additive_class = "en:amino-acids";
						}

						elsif ((exists_taxonomy_tag("nucleotides", $canon_ingredient_nucleotides))) {
							$match = 1;
							$seen{$canon_ingredient} = 1;
							$product_ref->{$tagtype} .= " -> exists as a nucleotide $canon_ingredient_nucleotides ";
							if (not exists $seen_tags{$nucleotides_tagtype . '_tags' . $canon_ingredient_nucleotides}) {
								push @{$product_ref->{ $nucleotides_tagtype . '_tags'}}, $canon_ingredient_nucleotides;
								$seen_tags{$nucleotides_tagtype . '_tags' . $canon_ingredient_nucleotides} = 1;
							}
							$current_additive_class = "en:nucleotides";
						}

						elsif ((exists_taxonomy_tag("other_nutritional_substances", $canon_ingredient_other_nutritional_substances))) {
							$match = 1;
							$seen{$canon_ingredient} = 1;
							$product_ref->{$tagtype} .= " -> exists as a other_nutritional_substance $canon_ingredient_other_nutritional_substances ";
							if (not exists $seen_tags{$other_nutritional_substances_tagtype . '_tags' . $canon_ingredient_other_nutritional_substances}) {
								push @{$product_ref->{ $other_nutritional_substances_tagtype . '_tags'}}, $canon_ingredient_other_nutritional_substances;
								$seen_tags{$other_nutritional_substances_tagtype . '_tags' . $canon_ingredient_other_nutritional_substances} = 1;
							}
							$current_additive_class = "en:other-nutritional-substances";
						}

						# in Hong Kong, the E- can be omitted in E-numbers

						elsif (($canon_ingredient =~ /^en:(\d+)( |-)?([a-z])??(i|ii|iii|iv|v|vi|vii|viii|ix|x|xi|xii|xii|xiv|xv)?$/i)
							and (exists_taxonomy_tag($tagtype, $canon_e_ingredient))
							and ($current_additive_class ne "ingredient")) {

							$seen{$canon_e_ingredient} = 1;
							$product_ref->{$tagtype} .= " -> e-ingredient exists  ";

							if (not exists $seen_tags{$tagtype . '_tags' . $canon_e_ingredient}) {
								push @{$product_ref->{ $tagtype . '_tags'}}, $canon_e_ingredient;
								 $seen_tags{$tagtype . '_tags' . $canon_e_ingredient} = 1;
							}
							# success!
							$match = 1;
							$product_ref->{$tagtype} .= " -- ok ";
						}
					}

					# spellcheck
					my $spellcheck = 0;
					if ((not $match) and ($tagtype eq 'additives')
						and not $match_without_mandatory_class
						# do not correct words that are existing ingredients in the taxonomy
						and (not exists_taxonomy_tag("ingredients", canonicalize_taxonomy_tag($product_ref->{lc}, "ingredients", $ingredient_id_copy) ) ) ) {

						my ($corrected_canon_tagid, $corrected_tagid, $corrected_tag) = spellcheck_taxonomy_tag($product_ref->{lc}, $tagtype, $ingredient_id_copy);
						if ((defined $corrected_canon_tagid)
							and ($corrected_tag ne $ingredient_id_copy)
							and (exists_taxonomy_tag($tagtype, $corrected_canon_tagid))

							# false positives
							# proteinas -> proteinase
							# vitamine z -> vitamine c
							# coloré -> chlore
							# chlorela -> chlore

							and (not $corrected_tag =~ /^proteinase/)
							and (not $corrected_tag =~ /^vitamin/)
							and (not $corrected_tag =~ /^argent/)
							and (not $corrected_tag =~ /^chlore/)

							) {

							$product_ref->{$tagtype} .= " -- spell correction (lc: " . $product_ref->{lc} . "): $ingredient_id_copy -> $corrected_tag";
							print STDERR "spell correction (lc: " . $product_ref->{lc} . "): $ingredient_id_copy -> $corrected_tag - code: $product_ref->{code}\n";

							$ingredient_id_copy = $corrected_tag;
							$spellcheck = 1;
						}
					}


					if ((not $match)
						and (not $spellcheck)) {

						# try to shorten the ingredient to make it less specific, to see if it matches then

						if (($product_ref->{lc} eq 'en') and ($ingredient_id_copy =~ /^([^-]+)-/)) {
							# soy lecithin -> lecithin
							$ingredient_id_copy = $';
						}
						elsif (($product_ref->{lc} eq 'fr') and ($ingredient_id_copy =~ /-([^-]+)$/)) {
							# lécithine de soja -> lécithine de -> lécithine
							$ingredient_id_copy = $`;
						}
						else {
							# give up
							$match = 1;
						}
					}


					$product_ref->{$tagtype} .= " ] ";
				}
			}


		# Also generate a list of additives with the parents (e.g. E500ii adds E500)
		$product_ref->{ $tagtype . '_original_tags'} = $product_ref->{ $tagtype . '_tags'};
		$product_ref->{ $tagtype . '_tags'} = [ sort(gen_tags_hierarchy_taxonomy("en", $tagtype, join(', ', @{$product_ref->{ $tagtype . '_original_tags'}})))];


		# No ingredients?
		if ($product_ref->{ingredients_text} eq '') {
			delete $product_ref->{$tagtype . '_n'};
		}
		else {
			# count the original list of additives, don't count E500ii as both E500 and E500ii
			if (defined $product_ref->{$tagtype . '_original_tags'}) {
				$product_ref->{$tagtype. '_n'} = scalar @{$product_ref->{ $tagtype . '_original_tags'}};
			}
			else {
				delete $product_ref->{$tagtype . '_n'};
			}
		}

		# Delete debug info
		if (not has_tag($product_ref, "categories", 'en:debug')) {
			delete $product_ref->{$tagtype};
		}

		# Delete empty arrays
		# -> not active
		# -> may be dangerous if some apps rely on them existing even if empty

		if (0) {
			foreach my $array ($tagtype . '_tags', $tagtype . '_original_tags',
				$vitamins_tagtype . '_tags', $minerals_tagtype . '_tags',
				$amino_acids_tagtype . '_tags', $nucleotides_tagtype . '_tags',
				$other_nutritional_substances_tagtype . '_tags') {
				if ((defined $product_ref->{$array}) and ((scalar @{$product_ref->{$array}}) == 0)) {
					delete $product_ref->{$array};
				}
			}
		}
	}



	foreach my $class (sort keys %ingredients_classes) {

		my $tagtype = $class;

		if ($tagtype eq 'additives') {
			$tagtype = 'additives_old';
		}

		$product_ref->{$tagtype . '_tags'} = [];

		# skip palm oil classes if there is a palm oil free label
		if (($class =~ /palm/) and has_tag($product_ref, "labels", 'en:palm-oil-free')) {

		}
		else {

			my %seen = ();

			foreach my $ingredient_id (@ingredients_ids) {

				#$product_ref->{$tagtype . "_debug_ingredients_ids" } .=  " ; " . $ingredient_id . " ";

				if ((defined $ingredients_classes{$class}{$ingredient_id}) and (not defined $seen{$ingredients_classes{$class}{$ingredient_id}{id}})) {

					next if (($ingredients_classes{$class}{$ingredient_id}{id} eq 'huile-vegetale') and (defined $all_seen{"huile-de-palme"}));

					#$product_ref->{$tagtype . "_debug_ingredients_ids" } .= " -> exact match $ingredients_classes{$class}{$ingredient_id}{id} ";

					push @{$product_ref->{$tagtype . '_tags'}}, $ingredients_classes{$class}{$ingredient_id}{id};
					$seen{$ingredients_classes{$class}{$ingredient_id}{id}} = 1;
					$all_seen{$ingredients_classes{$class}{$ingredient_id}{id}} = 1;

				}
				else {

					#$product_ref->{$tagtype . "_debug_ingredients_ids" } .= " -> no exact match ";

					foreach my $id (@{$ingredients_classes_sorted{$class}}) {
						if (($ingredient_id =~ /^$id\b/) and (not defined $seen{$ingredients_classes{$class}{$id}{id}})) {

							next if (($ingredients_classes{$class}{$id}{id} eq 'huile-vegetale') and (defined $all_seen{"huile-de-palme"}));

							#$product_ref->{$tagtype . "_debug_ingredients_ids" } .= " -> match $id - $ingredients_classes{$class}{$id}{id} ";

							push @{$product_ref->{$tagtype . '_tags'}}, $ingredients_classes{$class}{$id}{id};
							$seen{$ingredients_classes{$class}{$id}{id}} = 1;
							$all_seen{$ingredients_classes{$class}{$id}{id}} = 1;

							($product_ref->{code} eq '3245414658769') and print STDERR "extract_ingredient_classes 2 : id: $id - id/id: $ingredients_classes{$class}{$id}{id}\n";

						}
					}
				}
			}
		}

		# No ingredients?
		if ($product_ref->{ingredients_text} eq '') {
			delete $product_ref->{$tagtype . '_n'};
		}
		else {
			$product_ref->{$tagtype . '_n'} = scalar @{$product_ref->{$tagtype . '_tags'}};
		}

		# Delete empty arrays
		# -> not active
		# -> may be dangerous if some apps rely on them existing even if empty

		if (0) {
			if ((defined $product_ref->{$tagtype . '_tags'}) and ((scalar @{$product_ref->{$tagtype . '_tags'}}) == 0)) {
					delete $product_ref->{$tagtype . '_tags'};
			}
		}
	}

	if (defined $product_ref->{additives_old_tags}) {
		for (my $i = 0; $i < (scalar @{$product_ref->{additives_old_tags}}); $i++) {
			$product_ref->{additives_old_tags}[$i] = 'en:' . $product_ref->{additives_old_tags}[$i];
		}
	}

	# keep the old additives for France until we can fix the new taxonomy matching to support all special cases
	# e.g. lecithine de soja
	#if ($product_ref->{lc} ne 'fr') {
	#	$product_ref->{additives_tags} = $product_ref->{new_additives_tags};
	#	$product_ref->{additives_tags_n} = $product_ref->{new_additives_tags_n};
	#}

	# compute minus and debug values

	my $field = 'additives';

	# check if we have a previous or a next version and compute differences

	# previous version

	if (exists $loaded_taxonomies{$field . "_prev"}) {

		(defined $product_ref->{$field . "_debug_tags"}) or $product_ref->{$field . "_debug_tags"} = [];

		# compute differences
		foreach my $tag (@{$product_ref->{$field . "_tags"}}) {
			if (not has_tag($product_ref,$field . "_prev",$tag)) {
				my $tagid = $tag;
				$tagid =~ s/:/-/;
				push @{$product_ref->{$field . "_debug_tags"}}, "$tagid-added";
			}
		}
		foreach my $tag (@{$product_ref->{$field . "_prev_tags"}}) {
			if (not has_tag($product_ref,$field,$tag)) {
				my $tagid = $tag;
				$tagid =~ s/:/-/;
				push @{$product_ref->{$field . "_debug_tags"}}, "$tagid-removed";
			}
		}
	}
	else {
		delete $product_ref->{$field . "_prev_hierarchy" };
		delete $product_ref->{$field . "_prev_tags" };
	}

	# next version

	if (exists $loaded_taxonomies{$field . "_next"}) {

		(defined $product_ref->{$field . "_debug_tags"}) or $product_ref->{$field . "_debug_tags"} = [];

		# compute differences
		foreach my $tag (@{$product_ref->{$field . "_tags"}}) {
			if (not has_tag($product_ref,$field . "_next",$tag)) {
				my $tagid = $tag;
				$tagid =~ s/:/-/;
				push @{$product_ref->{$field . "_debug_tags"}}, "$tagid-will-remove";
			}
		}
		foreach my $tag (@{$product_ref->{$field . "_next_tags"}}) {
			if (not has_tag($product_ref,$field,$tag)) {
				my $tagid = $tag;
				$tagid =~ s/:/-/;
				push @{$product_ref->{$field . "_debug_tags"}}, "$tagid-will-add";
			}
		}
	}
	else {
		delete $product_ref->{$field . "_next_hierarchy" };
		delete $product_ref->{$field . "_next_tags" };
	}




	if ((defined $product_ref->{ingredients_that_may_be_from_palm_oil_n}) or (defined $product_ref->{ingredients_from_palm_oil_n})) {
		$product_ref->{ingredients_from_or_that_may_be_from_palm_oil_n} = $product_ref->{ingredients_that_may_be_from_palm_oil_n} + $product_ref->{ingredients_from_palm_oil_n};
	}


	delete $product_ref->{with_sweeteners};
	if (defined $product_ref->{'additives_tags'}) {
		foreach my $additive (@{$product_ref->{'additives_tags'}}) {
			my $e = $additive;
			$e =~ s/\D//g;
			if (($e >= 950) and ($e <= 968)) {
				$product_ref->{with_sweeteners} = 1;
				last;
			}
		}
	}
}



sub replace_allergen($$$$) {
	my $language = shift;
	my $product_ref = shift;
	my $allergen = shift;
	my $before = shift;

	my $field = "allergens";
	if ($before =~ /\b(peut contenir|qui utilise aussi|traces|may contain|pu(o|ò) contenere|tracce)\b/i) {
		$field = "traces";
	}

	# to build the product allergens list, just use the ingredients in the main language
	if ($language eq $product_ref->{lc}) {
		# skip allergens like "moutarde et céleri" (will be caught later by replace_allergen_between_separators)
		if (not (($language eq 'fr') and $allergen =~ / et /i)) {
			$product_ref->{$field . "_from_ingredients"} .= $allergen . ', ';
		}
	}

	return '<span class="allergen">' . $allergen . '</span>';
}


sub replace_allergen_in_caps($$$$) {
	my $language = shift;
	my $product_ref = shift;
	my $allergen = shift;
	my $before = shift;

	my $field = "allergens";
	if ($before =~ /\b(peut contenir|qui utilise aussi|traces|trace|may contain|pu(o|ò) contenere|tracce)\b/i) {
		$field = "traces";
	}

	my $tagid = canonicalize_taxonomy_tag($language,"allergens", $allergen);

	print STDERR "allergen: $allergen - tagid: $tagid\n";

	if (exists_taxonomy_tag("allergens", $tagid)) {
		#$allergen = display_taxonomy_tag($product_ref->{lang},"allergens", $tagid);
		# to build the product allergens list, just use the ingredients in the main language
		if ($language eq $product_ref->{lc}) {
			$product_ref->{$field . "_from_ingredients"} .= $allergen . ', ';
		}
		return '<span class="allergen">' . $allergen . '</span>';
	}
	else {
		return $allergen;
	}
}


sub replace_allergen_between_separators($$$$$$) {
	my $language = shift;
	my $product_ref = shift;
	my $start_separator = shift;
	my $allergen = shift;
	my $end_separator = shift;
	my $before = shift;

	my $field = "allergens";


	#print STDERR "replace_allergen_between_separators - allergen: $allergen\n";

	my $stopwords = "d'autres|autre|autres|ce|produit|est|fabriqué|élaboré|transformé|emballé|dans|un|atelier|une|usine|qui|utilise|aussi|également|céréale|céréales|farine|farines|extrait|extraits|graine|graines|traces|éventuelle|éventuelles|possible|possibles|peut|pourrait|contenir|contenant|contient|de|des|du|d'|l'|la|le|les|et|and|of";

	my $before_allergen = "";
	if ($allergen =~ /^((\s|\b($stopwords)\b)+)/i) {
		$before_allergen = $1;
		$allergen =~ s/^(\s|\b($stopwords)\b)+//i;
	}

	if (($before . $before_allergen) =~ /\b(peut contenir|qui utilise aussi|traces|trace|may contain)\b/i) {
		$field = "traces";
		#print STDERR "traces (before_allergen: $before_allergen - before: $before)\n";
	}

	# Farine de blé 97%
	if ($allergen =~ /( \d)/) {
		$allergen = $`;
		$end_separator = $1 . $' . $end_separator;
	}

	#print STDERR "before_allergen: $before_allergen - allergen: $allergen\n";

	my $tagid = canonicalize_taxonomy_tag($language,"allergens", $allergen);

	#print STDERR "before_allergen: $before_allergen - allergen: $allergen - tagid: $tagid\n";

	if (exists_taxonomy_tag("allergens", $tagid)) {
		#$allergen = display_taxonomy_tag($product_ref->{lang},"allergens", $tagid);
		# to build the product allergens list, just use the ingredients in the main language
		if ($language eq $product_ref->{lc}) {
			$product_ref->{$field . "_from_ingredients"} .= $allergen . ', ';
		}
		return $start_separator . $before_allergen . '<span class="allergen">' . $allergen . '</span>' . $end_separator;
	}
	else {
		return $start_separator . $before_allergen . $allergen . $end_separator;
	}
}


sub detect_allergens_from_text($) {

	my $product_ref = shift;
	my $path = product_path($product_ref->{code});


	# Keep allergens entered by users in the allergens and traces field

	foreach my $field ("allergens", "traces") {

		# new fields for allergens detected from ingredient list

		$product_ref->{$field . "_from_ingredients"} = "";
	}

	if (defined $product_ref->{languages_codes}) {

		foreach my $language (keys %{$product_ref->{languages_codes}}) {

			my $text = $product_ref->{"ingredients_text_" . $language };
			$text =~ s/\&quot;/"/g;

			next if not defined $text;

			# allergens between underscores

			# print STDERR "current text 1: $text\n";

			$text =~ s/\b_([^,;_\(\)\[\]]+?)_\b/replace_allergen($language,$product_ref,$1,$`)/iesg;

			# allergens in all caps

			if ($text =~ /[a-z]/) {
				$text =~ s/\b([A-ZÌÒÁÉÍÓÚÝÂÊÎÔÛÃÑÕÄËÏÖŸÇŒß][A-ZÌÒÁÉÍÓÚÝÂÊÎÔÛÃÑÕÄËÏÖŸÇŒß]([A-ZÌÒÁÉÍÓÚÝÂÊÎÔÛÃÑÕÄËÏÖŸÇŒß]+))\b/replace_allergen_in_caps($language,$product_ref,$1,$`)/esg;
			}

			# allergens between separators

			#print STDERR "current text 2: $text\n";
			# print STDERR "separators\n";

			# positive look ahead for the separators so that we can properly match the next word
			# match at least 3 characters so that we don't match the separator
			# Farine de blé 97% -> make numbers be separators
			$text =~ s/(^| - |_|\(|\[|\)|\]|,| (de|du|des|la|les|et|and) | d'| l'|;|\.|$)((\s*)\w.+?)(?=(\s*)(^| - |_|\(|\[|\)|\]|,| (et|and) |;|\.| trace|$))/replace_allergen_between_separators($language,$product_ref,$1, $3, "",$`)/iesg;

			$product_ref->{"ingredients_text_with_allergens_" . $language} = $text;

			if ($language eq $product_ref->{lc}) {
				$product_ref->{"ingredients_text_with_allergens"} = $text;
			}

		}
	}

	foreach my $field ("allergens", "traces") {

		# concatenate allergens and traces fiels from ingredients and entered by users

		$product_ref->{$field . "_from_ingredients"} =~ s/, $//;

		my $allergens = $product_ref->{$field . "_from_ingredients"};

		if ((defined $product_ref->{$field}) and ($product_ref->{$field} ne "")) {
			$allergens .= ", " . $product_ref->{$field};
		}

		$product_ref->{$field . "_hierarchy" } = [ gen_tags_hierarchy_taxonomy($product_ref->{lc}, $field, $allergens) ];
		$product_ref->{$field . "_tags" } = [];
		# print STDERR "result for $field : ";
		foreach my $tag (@{$product_ref->{$field . "_hierarchy" }}) {
			push @{$product_ref->{$field . "_tags" }}, get_taxonomyid($tag);
			# print STDERR " - $tag";
		}
		# print STDERR "\n";
	}

}

1;<|MERGE_RESOLUTION|>--- conflicted
+++ resolved
@@ -59,12 +59,8 @@
 use ProductOpener::TagsEntries qw/:all/;
 use ProductOpener::Tags qw/:all/;
 use ProductOpener::URL qw/:all/;
-<<<<<<< HEAD
 use ProductOpener::Images qw/:all/;
-=======
 use ProductOpener::Lang qw/:all/;
->>>>>>> f244a7f2
-
 
 use Image::OCR::Tesseract 'get_ocr';
 use Encode;
@@ -257,7 +253,6 @@
 	my $product_ref = shift;
 	my $id = shift;
 	my $ocr_engine = shift;
-<<<<<<< HEAD
 	my $results_ref = shift;
 		
 	my $lc = $product_ref->{lc};
@@ -267,138 +262,12 @@
 	}		
 		
 	extract_text_from_image($product_ref, $id, "ingredients_text_from_image", $ocr_engine, $results_ref);
-=======
-
-	my $path = product_path($product_ref->{code});
-	my $status = 1;
-
-	my $filename = '';
-
-	my $image_lc = $product_ref->{lc};
-
-	if ($id =~ /^ingredients_(\w\w)$/) {
-		$image_lc = $1;
-	}
-	else {
-		$id = "ingredients";
-	}
-
-	my $size = 'full';
-	if ((defined $product_ref->{images}) and (defined $product_ref->{images}{$id})
-		and (defined $product_ref->{images}{$id}{sizes}) and (defined $product_ref->{images}{$id}{sizes}{$size})) {
-		$filename = $id . '.' . $product_ref->{images}{$id}{rev} ;
-	}
-
-	my $image = "$www_root/images/products/$path/$filename.full.jpg";
-	my $image_url = format_subdomain('static') . "/images/products/$path/$filename.full.jpg";
-
-	my $text;
-
-	$log->debug("extracting ingredients from image", { id => $id, ocr_engine => $ocr_engine }) if $log->is_debug();
-
-	if ($ocr_engine eq 'tesseract') {
-
-		my $lan;
-
-		if (defined $ProductOpener::Config::tesseract_ocr_available_languages{$image_lc}) {
-			$lan = $ProductOpener::Config::tesseract_ocr_available_languages{$image_lc};
-		}
-		elsif (defined $ProductOpener::Config::tesseract_ocr_available_languages{$image_lc}) {
-			$lan = $ProductOpener::Config::tesseract_ocr_available_languages{$image_lc};
-		}
-		elsif (defined $ProductOpener::Config::tesseract_ocr_available_languages{en}) {
-			$lan = $ProductOpener::Config::tesseract_ocr_available_languages{en};
-		}
-
-		$log->debug("extracting ingredients with tesseract", { image_lc => $image_lc, lan => $lan, id => $id, image => $image }) if $log->is_debug();
-
-		if (defined $lan) {
-			$text =  decode utf8=>get_ocr($image,undef,$lan);
-
-			if ((defined $text) and ($text ne '')) {
-				$product_ref->{ingredients_text_from_image} = $text;
-				$status = 0;
-			}
-		}
-		else {
-			$log->warn("no available tesseract dictionary", { image_lc => $image_lc, lan => $lan, id => $id }) if $log->is_warn();
-		}
-
-	}
-	elsif ($ocr_engine eq 'google_cloud_vision') {
-
-		my $url = "https://alpha-vision.googleapis.com/v1/images:annotate?key=" . $ProductOpener::Config::google_cloud_vision_api_key;
-		# alpha-vision.googleapis.com/
-
-		my $ua = LWP::UserAgent->new();
-
-		my $api_request_ref =
-			{
-				requests =>
-					[
-						{
-							features => [{ type => 'TEXT_DETECTION'}], image => { source => { imageUri => $image_url}}
-						}
-					]
-			}
-		;
-		my $json = encode_json($api_request_ref);
-
-		my $request = HTTP::Request->new(POST => $url);
-		$request->header( 'Content-Type' => 'application/json' );
-		$request->content( $json );
-
-		my $res = $ua->request($request);
-
-		if ($res->is_success) {
-
-			$log->info("request to google cloud vision was successful") if $log->is_info();
-
-			my $json_response = $res->decoded_content;
-
-			my $cloudvision_ref = decode_json($json_response);
-
-			my $json_file = "$www_root/images/products/$path/$filename.full.jpg" . ".google_cloud_vision.json";
-
-			$log->info("saving google cloud vision json response to file", { path => $json_file }) if $log->is_info();
-
-			# UTF-8 issue , see https://stackoverflow.com/questions/4572007/perl-lwpuseragent-mishandling-utf-8-response
-			$json_response = decode("utf8", $json_response);
-
-			open (my $OUT, ">:encoding(UTF-8)", $json_file);
-			print $OUT $json_response;
-			close $OUT;
-
-			if ((defined $cloudvision_ref->{responses}) and (defined $cloudvision_ref->{responses}[0])
-				and (defined $cloudvision_ref->{responses}[0]{fullTextAnnotation})
-				and (defined $cloudvision_ref->{responses}[0]{fullTextAnnotation}{text})) {
-
-				$log->debug("text found in google cloud vision response") if $log->is_debug();
-
-
-				$product_ref->{ingredients_text_from_image} = $cloudvision_ref->{responses}[0]{fullTextAnnotation}{text};
-				$status = 0;
-			}
-
-		}
-		else {
-			$log->warn("google cloud vision request not successful", { code => $res->code, response => $res->message }) if $log->is_warn();
-		}
-
-
-	}
->>>>>>> f244a7f2
 
 	# remove nutrition facts etc.
 	if (($results_ref->{status} == 0) and (defined $results_ref->{ingredients_text_from_image})) {
 
-<<<<<<< HEAD
 		$results_ref->{ingredients_text_from_image_orig} = $product_ref->{ingredients_text_from_image};
 		$results_ref->{ingredients_text_from_image} = clean_ingredients_text_for_lang($results_ref->{ingredients_text_from_image}, $lc);
-=======
-		$product_ref->{ingredients_text_from_image_orig} = $product_ref->{ingredients_text_from_image};
-		$product_ref->{ingredients_text_from_image} = clean_ingredients_text_for_lang($product_ref->{ingredients_text_from_image}, $image_lc);
->>>>>>> f244a7f2
 
 	}
 }
