# This file is part of Product Opener.
#
# Product Opener
# Copyright (C) 2011-2023 Association Open Food Facts
# Contact: contact@openfoodfacts.org
# Address: 21 rue des Iles, 94100 Saint-Maur des Fossés, France
#
# Product Opener is free software: you can redistribute it and/or modify
# it under the terms of the GNU Affero General Public License as
# published by the Free Software Foundation, either version 3 of the
# License, or (at your option) any later version.
#
# This program is distributed in the hope that it will be useful,
# but WITHOUT ANY WARRANTY; without even the implied warranty of
# MERCHANTABILITY or FITNESS FOR A PARTICULAR PURPOSE.  See the
# GNU Affero General Public License for more details.
#
# You should have received a copy of the GNU Affero General Public License
# along with this program.  If not, see <http://www.gnu.org/licenses/>.

=head1 NAME

ProductOpener::Ingredients - process and analyze ingredients lists

=head1 SYNOPSIS

C<ProductOpener::Ingredients> processes, normalize, parses and analyze
ingredients lists to extract and recognize individual ingredients,
additives and allergens, and to compute product properties related to
ingredients (is the product vegetarian, vegan, does it contain palm oil etc.)

    use ProductOpener::Ingredients qw/:all/;

	[..]

	clean_ingredients_text($product_ref);

	extract_ingredients_from_text($product_ref);

	extract_ingredients_classes_from_text($product_ref);

	detect_allergens_from_text($product_ref);

=head1 DESCRIPTION

[..]

=cut

package ProductOpener::Ingredients;

use ProductOpener::PerlStandards;
use Exporter qw< import >;

BEGIN {
	use vars qw(@ISA @EXPORT_OK %EXPORT_TAGS);
	@EXPORT_OK = qw(

		&estimate_ingredients_percent_service
		&analyze_ingredients_service

		&extract_ingredients_from_image

		&separate_additive_class

		&split_generic_name_from_ingredients
		&clean_ingredients_text_for_lang
		&cut_ingredients_text_for_lang
		&clean_ingredients_text
		&select_ingredients_lc

		&detect_allergens_from_text

		&normalize_a_of_b
		&normalize_enumeration

		&extract_ingredients_classes_from_text
		&extract_ingredients_from_text
		&preparse_ingredients_text
		&parse_ingredients_text_service

		&flatten_sub_ingredients
		&compute_ingredients_tags

		&get_percent_or_quantity_and_normalized_quantity
		&compute_ingredients_percent_min_max_values
		&init_percent_values
		&set_percent_min_values
		&set_percent_max_values
		&delete_ingredients_percent_values
		&compute_ingredients_percent_estimates

		&estimate_nutriscore_2021_fruits_vegetables_nuts_percent_from_ingredients
		&estimate_nutriscore_2021_milk_percent_from_ingredients
		&estimate_nutriscore_2023_fruits_vegetables_legumes_percent_from_ingredients
		&estimate_nutriscore_2023_red_meat_percent_from_ingredients

		&has_specific_ingredient_property

		&init_origins_regexps
		&match_ingredient_origin
		&parse_processing_from_ingredient
		&parse_origins_from_text

		&assign_ciqual_codes
	);    # symbols to export on request
	%EXPORT_TAGS = (all => [@EXPORT_OK]);
}

use vars @EXPORT_OK;
use experimental 'smartmatch';

use ProductOpener::Store qw/:all/;
use ProductOpener::Config qw/:all/;
use ProductOpener::Users qw/:all/;
use ProductOpener::TagsEntries qw/:all/;
use ProductOpener::Tags qw/:all/;
use ProductOpener::Products qw/:all/;
use ProductOpener::URL qw/:all/;
use ProductOpener::Images qw/:all/;
use ProductOpener::Lang qw/:all/;
use ProductOpener::Units qw/:all/;
use ProductOpener::Food qw/is_fat_oil_nuts_seeds_for_nutrition_score/;

use Encode;
use Clone qw(clone);

use LWP::UserAgent;
use Encode;
use JSON::PP;
use Log::Any qw($log);
use List::MoreUtils qw(uniq);
use Test::More;
use Data::DeepAccess qw(deep_get deep_exists);

# MIDDLE DOT with common substitutes (BULLET variants, BULLET OPERATOR and DOT OPERATOR (multiplication))
# U+00B7 "·" (Middle Dot). Is a common character in Catalan. To avoid to break ingredients,
#  spaces are added before and after the symbol hereafter.
# U+2022 "•" (Bullet)
# U+2023 "‣" (Triangular Bullet )
# U+25E6 "◦" (White Bullet)
# U+2043 "⁃" (Hyphen Bullet)
# U+204C "⁌" (Black Leftwards Bullet)
# U+204D "⁍" (Black Rightwards Bullet)
# U+2219 "∙" (Bullet Operator )
# U+22C5 "⋅" (Dot Operator)
my $middle_dot
	= qr/(?: \N{U+00B7} |\N{U+2022}|\N{U+2023}|\N{U+25E6}|\N{U+2043}|\N{U+204C}|\N{U+204D}|\N{U+2219}|\N{U+22C5})/i;

# Unicode category 'Punctuation, Dash', SWUNG DASH and MINUS SIGN
my $dashes = qr/(?:\p{Pd}|\N{U+2053}|\N{U+2212})/i;

# ',' and synonyms - COMMA, SMALL COMMA, FULLWIDTH COMMA, IDEOGRAPHIC COMMA, SMALL IDEOGRAPHIC COMMA, HALFWIDTH IDEOGRAPHIC COMMA, ARABIC COMMA
my $commas = qr/(?:\N{U+002C}|\N{U+FE50}|\N{U+FF0C}|\N{U+3001}|\N{U+FE51}|\N{U+FF64}|\N{U+060C})/i;

# '.' and synonyms - FULL STOP, SMALL FULL STOP, FULLWIDTH FULL STOP, IDEOGRAPHIC FULL STOP, HALFWIDTH IDEOGRAPHIC FULL STOP
my $stops = qr/(?:\N{U+002E}|\N{U+FE52}|\N{U+FF0E}|\N{U+3002}|\N{U+FE61})/i;

# '(' and other opening brackets ('Punctuation, Open' without QUOTEs)
# U+201A "‚" (Single Low-9 Quotation Mark)
# U+201E "„" (Double Low-9 Quotation Mark)
# U+276E "❮" (Heavy Left-Pointing Angle Quotation Mark Ornament)
# U+2E42 "⹂" (Double Low-Reversed-9 Quotation Mark)
# U+301D "〝" (Reversed Double Prime Quotation Mark)
# U+FF08 "（" (Fullwidth Left Parenthesis) used in some countries (Japan)
my $obrackets = qr/(?![\N{U+201A}|\N{U+201E}|\N{U+276E}|\N{U+2E42}|\N{U+301D}|\N{U+FF08}])[\p{Ps}]/i;

# ')' and other closing brackets ('Punctuation, Close' without QUOTEs)
# U+276F "❯" (Heavy Right-Pointing Angle Quotation Mark Ornament )
# U+301E "⹂" (Double Low-Reversed-9 Quotation Mark)
# U+301F "〟" (Low Double Prime Quotation Mark)
# U+FF09 "）" (Fullwidth Right Parenthesis) used in some countries (Japan)
my $cbrackets = qr/(?![\N{U+276F}|\N{U+301E}|\N{U+301F}|\N{U+FF09}])[\p{Pe}]/i;

# U+FF0F "／" (Fullwidth Solidus) used in some countries (Japan)
my $separators_except_comma = qr/(;|:|$middle_dot|\[|\{|\(|\N{U+FF08}|( $dashes ))|(\/|\N{U+FF0F})/i
	;    # separators include the dot . followed by a space, but we don't want to separate 1.4 etc.

my $separators = qr/($stops\s|$commas|$separators_except_comma)/i;

# do not add sub ( ) in the regexps below as it would change which parts gets matched in $1, $2 etc. in other regexps that use those regexps
# put the longest strings first, so that we can match "possible traces" before "traces"
my %may_contain_regexps = (

	en =>
		"it may contain traces of|possible traces|traces|may also contain|also may contain|may contain|may be present|Produced in a factory handling",
	bg => "продуктът може да съдържа следи от|може да съдържа следи от|може да съдържа",
	bs => "može da sadrži",
	cs => "může obsahovat|může obsahovat stopy",
	da => "produktet kan indeholde|kan indeholde spor af|kan indeholde spor|eventuelle spor|kan indeholde|mulige spor",
	de => "Kann enthalten|Kann Spuren|Spuren|Kann Anteile|Anteile|Kann auch|Kann|Enthält möglicherweise",
	es => "puede contener huellas de|puede contener trazas de|puede contener|trazas|traza",
	et => "võib sisaldada vähesel määral|võib sisaldada|võib sisalda",
	fi =>
		"saattaa sisältää pienehköjä määriä muita|saattaa sisältää pieniä määriä muita|saattaa sisältää pienehköjä määriä|saattaa sisältää pieniä määriä|voi sisältää vähäisiä määriä|saattaa sisältää hivenen|saattaa sisältää pieniä|saattaa sisältää jäämiä|sisältää pienen määrän|jossa käsitellään myös|saattaa sisältää myös|joka käsittelee myös|jossa käsitellään|saattaa sisältää",
	fr =>
		"peut également contenir|peut contenir|qui utilise|utilisant|qui utilise aussi|qui manipule|manipulisant|qui manipule aussi|traces possibles|traces d'allergènes potentielles|trace possible|traces potentielles|trace potentielle|traces éventuelles|traces eventuelles|trace éventuelle|trace eventuelle|traces|trace|Traces éventuelles de|Peut contenir des traces de",
	hr =>
		"mogući ostaci|mogući sadržaj|mogući tragovi|može sadržavati|može sadržavati alergene u tragovima|može sadržavati tragove|može sadržavati u tragovima|može sadržati|može sadržati tragove|proizvod može sadržavati|proizvod može sadržavati tragove",
	is => "getur innihaldið leifar|gæti innihaldið snefil|getur innihaldið",
	it =>
		"Pu[òo] contenere tracce di|pu[òo] contenere|che utilizza anche|possibili tracce|eventuali tracce|possibile traccia|eventuale traccia|tracce|traccia",
	lt => "sudėtyje gali būti|gali būti",
	lv => "var saturēt",
	nl =>
		"Dit product kan sporen van|bevat mogelijk sporen van|Kan sporen bevatten van|Kan sporen van|bevat mogelijk|sporen van|Geproduceerd in ruimtes waar",
	nb =>
		"kan inneholde spor av|kan forekomme spor av|kan inneholde spor|kan forekomme spor|kan inneholde|kan forekomme",
	pl => "może zawierać śladowe ilości|produkt może zawierać|może zawierać|możliwa obecność",
	pt => "pode conter vestígios de|pode conter",
	ro => "poate con[țţt]ine urme de|poate con[țţt]ine|poate con[țţt]in",
	ru => "Могут содержаться следы",
	sk => "Môže obsahovať",
	sv => "kan innehålla små mängder|kan innehålla spår av|innehåller spår av|kan innehålla spår|kan innehålla",
);

my %contains_regexps = (

	en => "contains",
	bg => "съдържа",
	da => "indeholder",
	es => "contiene",
	et => "sisaldab",
	fr => "contient",
	it => "contengono",
	nl => "bevat",
	pl => "zawiera|zawierają",
	ro => "con[țţt]ine|con[țţt]in",
	sv => "innehåller",
);

my %contains_or_may_contain_regexps = (
	allergens => \%contains_regexps,
	traces => \%may_contain_regexps,
);

my %allergens_stopwords = ();

my %allergens_regexps = ();

# Needs to be called after Tags.pm has loaded taxonomies

=head1 FUNCTIONS

=head2 init_allergens_regexps () - initialize regular expressions needed for ingredients parsing

This function initializes regular expressions needed to parse traces and allergens in ingredients lists.

=cut

sub init_allergens_regexps() {

	# Allergens stopwords

	foreach my $key (sort keys %{$stopwords{"allergens"}}) {
		if ($key =~ /\.strings/) {
			my $allergens_lc = $`;
			$allergens_stopwords{$allergens_lc} = join('|', uniq(@{$stopwords{"allergens"}{$key}}));
			#print STDERR "allergens_regexp - $allergens_lc - " . $allergens_stopwords{$allergens_lc} . "\n";
		}
	}

	# Allergens

	foreach my $allergens_lc (uniq(keys %contains_regexps, keys %may_contain_regexps)) {

		my @allergenssuffixes = ();

		# Add synonyms in target language
		if (defined $translations_to{allergens}) {
			foreach my $allergen (keys %{$translations_to{allergens}}) {
				if (defined $translations_to{allergens}{$allergen}{$allergens_lc}) {
					# push @allergenssuffixes, $translations_to{allergens}{$allergen}{$allergens_lc};
					# the synonyms below also contain the main translation as the first entry

					my $allergens_lc_allergenid
						= get_string_id_for_lang($allergens_lc, $translations_to{allergens}{$allergen}{$allergens_lc});

					foreach my $synonym (@{$synonyms_for{allergens}{$allergens_lc}{$allergens_lc_allergenid}}) {
						# Change parenthesis to dots
						# e.g. chemical formula in Open Beauty Facts ingredients
						$synonym =~ s/\(/./g;
						$synonym =~ s/\)/./g;
						push @allergenssuffixes, $synonym;
					}
				}
			}
		}

		$allergens_regexps{$allergens_lc} = "";

		foreach my $suffix (sort {length($b) <=> length($a)} @allergenssuffixes) {
			# simple singulars and plurals
			my $singular = $suffix;
			$suffix =~ s/s$//;
			$allergens_regexps{$allergens_lc} .= '|' . $suffix . '|' . $suffix . 's';

			my $unaccented_suffix = unac_string_perl($suffix);
			if ($unaccented_suffix ne $suffix) {
				$allergens_regexps{$allergens_lc} .= '|' . $unaccented_suffix . '|' . $unaccented_suffix . 's';
			}

		}
		$allergens_regexps{$allergens_lc} =~ s/^\|//;
	}

	return;
}

# Abbreviations that contain dots.
# The dots interfere with the parsing: replace them with the full name.

my %abbreviations = (

	all => [
		["B. actiregularis", "bifidus actiregularis"],    # Danone trademark
		["B. lactis", "bifidobacterium lactis"],
		["L. acidophilus", "lactobacillus acidophilus"],
		["L. bulgaricus", "lactobacillus bulgaricus"],
		["L. delbrueckii subsp. bulgaricus", "lactobacillus bulgaricus"],
		["Lactobacillus delbrueckii subsp. bulgaricus", "lactobacillus bulgaricus"],
		["L. casei", "lactobacillus casei"],
		["L. lactis", "lactobacillus lactis"],
		["L. delbrueckii subsp. lactis", "lactobacillus lactis"],
		["Lactobacillus delbrueckii subsp. lactis", "lactobacillus lactis"],
		["L. plantarum", "lactobacillus plantarum"],
		["L. reuteri", "lactobacillus reuteri"],
		["L. rhamnosus", "lactobacillus rhamnosus"],
		["S. thermophilus", "streptococcus thermophilus"],
	],

	da => [
		["bl. a.", "blandt andet"],
		["inkl.", "inklusive"],
		["mod.", "modificeret"],
		["past.", "pasteuriserede"],
		["pr.", "per"],
	],

	en => [
		["w/o", "without"],
		["w/", "with "],    # note trailing space
		["vit.", "vitamin"],
		["i.a.", "inter alia"],

	],

	es => [["vit.", "vitamina"],],

	fi => [["mikro.", "mikrobiologinen"], ["mm.", "muun muassa"], ["sis.", "sisältää"], ["n.", "noin"],],

	fr => [["vit.", "Vitamine"], ["Mat. Gr.", "Matières Grasses"],],

	hr => [["temp.", "temperaturi"], ["regul. kisel.", "regulator kiselosti"], ["reg. kis.", "regulator kiselosti"],],

	nb => [["bl. a.", "blant annet"], ["inkl.", "inklusive"], ["papr.", "paprika"],],

	ru => [
		["в/с", "высшего сорта"],    # or "высший сорт". = top grade, superfine. applied to flour.
		["х/п", "хлебопекарная"],    # bakery/baking, also for flour.
	],

	sv => [
		["bl. a.", "bland annat"],
		["förtjockn.medel", "förtjockningsmedel"],
		["inkl.", "inklusive"],
		["kons.medel", "konserveringsmedel"],
		["max.", "maximum"],
		["mikrob.", "mikrobiellt"],
		["min.", "minimum"],
		["mod.", "modifierad"],
		["past.", "pastöriserad"],
		["stabil.", "stabiliseringsämne"],
		["surhetsreg.", "surhetsreglerande"],
		["veg.", "vegetabilisk"],
		["ca.", "cirka"],
	],
);

my %of = (
	en => " of ",
	ca => " de ",
	da => " af ",
	de => " von ",
	es => " de ",
	fr => " de la | de | du | des | d'| de l'",
	is => " af ",
	it => " di | d'",
	nl => " van ",
	nb => " av ",
	sv => " av ",
);

my %from = (
	en => " from ",
	de => " aus ",
	es => " de ",
	fr => " de la | de | du | des | d'| de l'",
	it => " dal | della | dalla | dagli | dall'",
	pl => " z | ze ",
);

my %and = (
	en => " and ",
	br => " ha | hag ",
	ca => " i ",
	cs => " a ",
	da => " og ",
	de => " und ",
	el => " και ",
	es => " y ",    # Spanish "e" before "i" and "hi" is handled by preparse_text()
	et => " ja ",
	fi => " ja ",
	fr => " et ",
	gl => " e ",
	hr => " i ",
	hu => " és ",
	id => " dan ",
	is => " og ",
	it => " e ",
	lt => " ir ",
	lv => " un ",
	mg => " sy ",
	ms => " dan ",
	nl => " en ",
	nb => " og ",
	nn => " og ",
	oc => " e ",
	pl => " i ",
	pt => " e ",
	ro => " și ",
	ru => " и ",
	sk => " a ",
	sl => " in ",
	sq => " dhe ",
	sv => " och ",
	tl => " at ",
	tr => " ve ",
	uk => " i ",
	uz => " va ",
	vi => " và ",
	yo => " ati ",
);

my %and_of = (
	en => " and of ",
	ca => " i de ",
	da => " og af ",
	de => " und von ",
	es => " y de ",
	fr => " et de la | et de l'| et du | et des | et d'| et de ",
	is => " og af ",
	it => " e di | e d'",
	nb => " og av ",
	sv => " och av ",
);

my %and_or = (
	en => " and | or | and/or | and / or ",
	da => " og | eller | og/eller | og / eller ",
	de => " und | oder | und/oder | und / oder ",
	es => " y | e | o | y/o | y / o ",
	fi => " ja | tai | ja/tai | ja / tai ",
	fr => " et | ou | et/ou | et / ou ",
	is => " og | eða | og/eða | og / eða ",
	it => " e | o | e/o | e / o",
	nl => " en/of | en / of ",
	nb => " og | eller | og/eller | og / eller ",
	pl => " i | oraz | lub | albo ",
	ru => " и | или | и/или | и / или ",
	sv => " och | eller | och/eller | och / eller ",
);

my %the = (
	en => " the ",
	es => " el | la | los | las ",
	fr => " le | la | les | l'",
	it => " il | lo | la | i | gli | le | l'",
	nl => " de | het ",
);

# Strings to identify phrases like "75g per 100g of finished product"
my %per = (
	en => " per | for ",
	da => " per ",
	es => " por | por cada ",
	fr => " pour | par ",
	hr => " na ",
	it => " per ",
	nl => " per ",
	sv => "((?: bär)|(?:\, varav tillsatt socker \\d+\\s*g))? per ",
);

my $one_hundred_grams_or_ml = '100\s*(?:g|gr|ml)';

my %of_finished_product = (
	en => " of (?:finished )?product",
	es => " de producto(?: terminado| final)?",
	fr => " (?:de|sur) produit(?: fini)?",
	hr => " (?:gotovog )?proizvoda",
	it => " di prodotto(?: finito)?",
	nl => " van het volledige product",
	sv => " sylt",
);

# Labels that we want to recognize in the ingredients
# e.g. "fraises issues de l'agriculture biologique"

# Put composed labels like fair-trade-organic first
# There is no need to add labels in every language, synonyms are used automatically
my @labels = (
	"en:fair-trade-organic", "en:organic",
	"en:fair-trade", "en:pgi",
	"en:pdo", "fr:label-rouge",
	"en:sustainable-seafood-msc", "en:responsible-aquaculture-asc",
	"fr:aoc", "en:vegan",
	"en:vegetarian", "nl:beter-leven-1-ster",
	"nl:beter-leven-2-ster", "nl:beter-leven-3-ster",
	"en:halal", "en:kosher",
	"en:fed-without-gmos", "fr:crc",
	"en:without-gluten", "en:sustainable-farming",
	"en:krav",
);
my %labels_regexps = ();

# Needs to be called after Tags.pm has loaded taxonomies

=head1 FUNCTIONS

=head2 init_labels_regexps () - initialize regular expressions needed for ingredients parsing

This function creates regular expressions that match all variations of labels
that we want to recognize in ingredients lists, such as organic and fair trade.

=cut

sub init_labels_regexps() {

	foreach my $labelid (@labels) {

		# Canonicalize the label ids in case the normalized id changed
		$labelid = canonicalize_taxonomy_tag("en", "labels", $labelid);

		foreach my $label_lc (keys %{$translations_to{labels}{$labelid}}) {

			# the synonyms below also contain the main translation as the first entry

			my $label_lc_labelid = get_string_id_for_lang($label_lc, $translations_to{labels}{$labelid}{$label_lc});

			my @synonyms = ();

			foreach my $synonym (@{$synonyms_for{labels}{$label_lc}{$label_lc_labelid}}) {
				push @synonyms, $synonym;

				# In Spanish, when preparsing ingredients text, we will replace " e " by " y ".
				# also replace and / or by and to match labels

				my $synonym2 = $synonym;
				# replace "and / or" by "and"
				# except if followed by a separator, a digit, or "and", to avoid false positives
				my $and_or = ' - ';
				my $and = $and{$label_lc} || " and ";
				my $and_without_spaces = $and;
				$and_without_spaces =~ s/^ //;
				$and_without_spaces =~ s/ $//;
				if (defined $and_or{$label_lc}) {
					$and_or = $and_or{$label_lc};
					$synonym2 =~ s/($and_or)(?!($and_without_spaces |\d|$separators))/$and/ig;
					if ($synonym2 ne $synonym) {
						push @synonyms, $synonym2;
					}
				}
			}

			# also add the xx: entries and synonyms
			if (($label_lc ne "xx") and (defined $translations_to{labels}{$labelid}{"xx"})) {
				my $label_xx_labelid = get_string_id_for_lang("xx", $translations_to{labels}{$labelid}{"xx"});

				foreach my $synonym (@{$synonyms_for{labels}{"xx"}{$label_xx_labelid}}) {
					push @synonyms, $synonym;
				}
			}

			my $label_regexp = "";
			foreach my $synonym (sort {length($b) <=> length($a)} @synonyms) {

				# IGP - Indication Géographique Protégée -> IGP: Indication Géographique Protégée
				$synonym =~ s/ - /\( - |: | : \)/g;

				# simple singulars and plurals
				my $singular = $synonym;
				$synonym =~ s/s$//;
				$label_regexp .= '|' . $synonym . '|' . $synonym . 's';

				my $unaccented_synonym = unac_string_perl($synonym);
				if ($unaccented_synonym ne $synonym) {
					$label_regexp .= '|' . $unaccented_synonym . '|' . $unaccented_synonym . 's';
				}

			}
			$label_regexp =~ s/^\|//;
			defined $labels_regexps{$label_lc} or $labels_regexps{$label_lc} = {};
			$labels_regexps{$label_lc}{$labelid} = $label_regexp;
			#print STDERR "labels_regexps - label_lc: $label_lc - labelid: $labelid - regexp: $label_regexp\n";
		}
	}

	return;
}

# Ingredients processing regexps

my %ingredients_processing_regexps = ();

sub init_ingredients_processing_regexps() {

	# Create a list of regexps with each synonyms of all ingredients processes
	%ingredients_processing_regexps = %{
		generate_regexps_matching_taxonomy_entries(
			"ingredients_processing",
			"list_of_regexps",
			{
				#add_simple_plurals => 1,
				#add_simple_singulars => 1,
				match_space_with_dash => 1,
			}
		)
	};

	return;
}

# Origins processing regexps

my %origins_regexps = ();

sub init_origins_regexps() {

	# Create a list of regexps with each synonyms of all ingredients processes
	%origins_regexps = %{
		generate_regexps_matching_taxonomy_entries(
			"origins",
			"unique_regexp",
			{
				match_space_with_dash => 1,
			}
		)
	};

	return;
}

# Additives classes regexps

my %additives_classes_regexps = ();

sub init_additives_classes_regexps() {

	# Create a regexp with all synonyms of all additives classes
	%additives_classes_regexps = %{
		generate_regexps_matching_taxonomy_entries(
			"additives_classes",
			"unique_regexp",
			{
				add_simple_plurals => 1,
				add_simple_singulars => 1,
				# 2022-09-22: not sure if the following is still needed
				# before refactoring, we had a comment about not turning
				# "vitamin A" into "vitamin : A", but it does not happen
				# skip_entries_matching => '/^en:vitamins$/',
			}
		)
	};

	return;
}

if ((keys %labels_regexps) > 0) {exit;}

# load ingredients classes
opendir(DH, "$data_root/ingredients")
	or $log->error("cannot open ingredients directory", {path => "$data_root/ingredients", error => $!});

foreach my $f (readdir(DH)) {
	# Skip entry if its not a valid file
	next if $f eq '.';
	next if $f eq '..';
	next if ($f !~ /\.txt$/);

	# Remove file extension
	my $class = $f;
	$class =~ s/\.txt$//;

	$ingredients_classes{$class} = {};

	open(my $IN, "<:encoding(UTF-8)", "$data_root/ingredients/$f");
	while (<$IN>) {
		# Skip EOF and lines prefixed with #
		chomp;
		next if /^\#/;

		my ($canon_name, $other_names, $misc, $desc, $level, $warning) = split("\t");
		my $id = get_string_id_for_lang("no_language", $canon_name);
		next if (not defined $id) or ($id eq '');
		(not defined $level) and $level = 0;

		# additives: always set level to 0 right now, until we have a better list
		$level = 0;

		if (not defined $ingredients_classes{$class}{$id}) {
			# E322 before E322(i) : E322 should be associated with "lecithine"
			$ingredients_classes{$class}{$id} = {
				name => $canon_name,
				id => $id,
				other_names => $other_names,
				level => $level,
				description => $desc,
				warning => $warning
			};
		}
		#print STDERR "name: $canon_name\nother_names: $other_names\n";
		if (defined $other_names) {
			foreach my $other_name (split(/,/, $other_names)) {
				$other_name =~ s/^\s+//;
				$other_name =~ s/\s+$//;
				my $other_id = get_string_id_for_lang("no_language", $other_name);
				next if $other_id eq '';
				next if $other_name eq '';
				if (not defined $ingredients_classes{$class}{$other_id}) {    # Take the first one
					$ingredients_classes{$class}{$other_id} = {name => $other_name, id => $id};
					#print STDERR "$id\t$other_id\n";
				}
			}
		}
	}
	close $IN;

	$ingredients_classes_sorted{$class} = [sort keys %{$ingredients_classes{$class}}];
}
closedir(DH);

sub extract_ingredients_from_image ($product_ref, $id, $ocr_engine, $results_ref) {

	my $lc = $product_ref->{lc};

	if ($id =~ /_(\w\w)$/) {
		$lc = $1;
	}

	extract_text_from_image($product_ref, $id, "ingredients_text_from_image", $ocr_engine, $results_ref);

	# remove nutrition facts etc.
	if (($results_ref->{status} == 0) and (defined $results_ref->{ingredients_text_from_image})) {

		$results_ref->{ingredients_text_from_image_orig} = $product_ref->{ingredients_text_from_image};
		$results_ref->{ingredients_text_from_image}
			= cut_ingredients_text_for_lang($results_ref->{ingredients_text_from_image}, $lc);
	}

	return;
}

# prepared with
my %prepared_with = (
	en => "(?:made|prepared|produced) with",
	da => "fremstillet af",
	es => "elabora con",
	fr => "(?:(?:é|e)labor(?:é|e)|fabriqu(?:é|e)|pr(?:é|e)par(?:é|e)|produit)(?:e)?(?:s)? (?:avec|à partir)",
	hr => "proizvedeno od",
	nl => "bereid met",
	sv => "är",
);

my %min_regexp = (
	en => "min|min\.|minimum",
	es => "min|min\.|mín|mín\.|mínimo|minimo|minimum",
	fr => "min|min\.|mini|minimum",
	hr => "min|min\.|mini|minimum",
);

my %max_regexp = (
	en => "max|max\.|maximum",
	fr => "max|max\.|maxi|maximum",
	hr => "max|max\.|maxi|maximum",
);

# Words that can be ignored after a percent
# e.g. 50% du poids total, 30% of the total weight
# groups need to be non-capturing: prefixed with (?:

my %ignore_strings_after_percent = (
	en => "of (?:the )?(?:total weight|grain is wholegrain rye)",
	es => "(?:en el chocolate(?: con leche)?)",
	fi => "jauhojen määrästä",
	fr => "(?:dans le chocolat(?: (?:blanc|noir|au lait))?)|(?:du poids total|du poids)",
	sv => "fetthalt",
);

=head2 has_specific_ingredient_property ( product_ref, searched_ingredient_id, property )

Check if the specific ingredients structure (extracted from the end of the ingredients list and product labels)
contains a property for an ingredient. (e.g. do we have an origin specified for a specific ingredient)

=head3 Arguments

=head4 product_ref

=head4 searched_ingredient_id

If the ingredient_id parameter is undef, then we return the value for any specific ingredient.
(useful for products for which we do not have ingredients, but for which we have a label like "French eggs":
we can still derive the origin of the ingredients, e.g. for the Eco-Score)

=head4 property

e.g. "origins"

=head3 Return values

=head4 value

- undef if we don't have a specific ingredient with the requested property matching the requested ingredient
- otherwise the value for the matching specific ingredient

=cut

sub has_specific_ingredient_property ($product_ref, $searched_ingredient_id, $property) {

	my $value;

	# If we have specific ingredients, check if we have a parent of searched ingredient
	if (defined $product_ref->{specific_ingredients}) {
		foreach my $specific_ingredient_ref (@{$product_ref->{specific_ingredients}}) {
			my $specific_ingredient_id = $specific_ingredient_ref->{id};
			if (
				(
					defined $specific_ingredient_ref->{$property}
				)    # we have a value for the property for the specific ingredient
					 # and we did not target a specific ingredient, or this is equivalent to the searched ingredient
				and (  (not defined $searched_ingredient_id)
					or (is_a("ingredients", $searched_ingredient_id, $specific_ingredient_id)))
				)
			{

				if (not defined $value) {
					$value = $specific_ingredient_ref->{$property};
				}
				elsif ($specific_ingredient_ref->{$property} ne $value) {
					$log->warn(
						"has_specific_ingredient_property: different values for property",
						{
							searched_ingredient_id => $searched_ingredient_id,
							property => $property,
							current_value => $value,
							specific_ingredient_id => $specific_ingredient_id,
							new_value => $specific_ingredient_ref->{$property}
						}
					) if $log->is_warn();
				}
			}
		}
	}

	return $value;
}

=head2 add_properties_from_specific_ingredients ( product_ref )

Go through the ingredients structure, and add properties to ingredients that match specific ingredients
for which we have extra information (e.g. origins from a label).

=cut

sub add_properties_from_specific_ingredients ($product_ref) {

	# Traverse the ingredients tree, breadth first

	my @ingredients = @{$product_ref->{ingredients}};

	while (@ingredients) {

		# Remove and process the first ingredient
		my $ingredient_ref = shift @ingredients;
		my $ingredientid = $ingredient_ref->{id};

		# Add sub-ingredients at the beginning of the ingredients array
		if (defined $ingredient_ref->{ingredients}) {

			unshift @ingredients, @{$ingredient_ref->{ingredients}};
		}

		foreach my $property (qw(origins)) {
			my $property_value = has_specific_ingredient_property($product_ref, $ingredientid, $property);
			if ((defined $property_value) and (not defined $ingredient_ref->{$property})) {
				$ingredient_ref->{$property} = $property_value;
			}
		}
	}
	return;
}

=head2 add_percent_max_for_ingredients_from_nutrition_facts ( $product_ref )

Add a percent_max value for salt and sugar ingredients, based on the nutrition facts.

=cut

sub add_percent_max_for_ingredients_from_nutrition_facts ($product_ref) {

	# Check if we have values for salt and sugar in the nutrition facts
	my @ingredient_max_values = ();
	my $sugars_100g = deep_get($product_ref, qw(nutriments sugars_100g));
	if (defined $sugars_100g) {
		push @ingredient_max_values, {ingredientid => "en:sugar", value => $sugars_100g};
	}
	my $salt_100g = deep_get($product_ref, qw(nutriments salt_100g));
	if (defined $salt_100g) {
		push @ingredient_max_values, {ingredientid => "en:salt", value => $salt_100g};
	}

	if (scalar @ingredient_max_values) {

		# Traverse the ingredients tree, depth first

		my @ingredients = @{$product_ref->{ingredients}};

		while (@ingredients) {

			# Remove and process the first ingredient
			my $ingredient_ref = shift @ingredients;
			my $ingredientid = $ingredient_ref->{id};

			# Add sub-ingredients at the beginning of the ingredients array
			if (defined $ingredient_ref->{ingredients}) {

				unshift @ingredients, @{$ingredient_ref->{ingredients}};
			}

			foreach my $ingredient_max_value_ref (@ingredient_max_values) {
				my $value = $ingredient_max_value_ref->{value};
				if (is_a("ingredients", $ingredient_ref->{id}, $ingredient_max_value_ref->{ingredientid})) {
					if (not defined $ingredient_ref->{percent_max}) {
						$ingredient_ref->{percent_max} = $value;
					}
				}

			}
		}
	}
	return;
}

=head2 add_specific_ingredients_from_labels ( product_ref )

Check if the product has labels that indicate properties (e.g. origins) for specific ingredients.

e.g.

en:French pork
fr:Viande Porcine Française, VPF, viande de porc française, Le Porc Français, Porc Origine France, porc français, porc 100% France
origins:en: en:france
ingredients:en: en:pork

This function extracts those mentions and adds them to the specific_ingredients structure.

=head3 Return values

=head4 specific_ingredients structure

Array of specific ingredients.

=head4 

=cut

sub add_specific_ingredients_from_labels ($product_ref) {

	my $ingredients_lc = $product_ref->{ingredients_lc} || $product_ref->{lc};

	if (defined $product_ref->{labels_tags}) {
		foreach my $labelid (@{$product_ref->{labels_tags}}) {
			my $ingredients = get_property("labels", $labelid, "ingredients:en");
			if (defined $ingredients) {
				my $origins = get_property("labels", $labelid, "origins:en");

				if (defined $origins) {

					my $ingredient_id = canonicalize_taxonomy_tag("en", "ingredients", $ingredients);

					my $specific_ingredients_ref = {
						id => $ingredient_id,
						ingredient => $ingredients,
						label => $labelid,
						origins => join(",", map {canonicalize_taxonomy_tag("en", "origins", $_)} split(/,/, $origins))
					};

					push @{$product_ref->{specific_ingredients}}, $specific_ingredients_ref;
				}
			}
		}
	}
	return;
}

=head2 parse_specific_ingredients_from_text ( product_ref, $text, $percent_or_quantity_regexp, $per_100g_regexp )

Lists of ingredients sometime include extra mentions for specific ingredients
at the end of the ingredients list. e.g. "Prepared with 50g of fruits for 100g of finished product".

This function extracts those mentions and adds them to the specific_ingredients structure.

This function is also used to parse the origins of ingredients field.

=head3 Arguments

=head4 product_ref

=head4 text $text

=head4 percent regular expression $percent_or_quantity_regexp

Used to find % values, language specific.

Pass undef in order to skip % recognition. This is useful if we know the text is only for the origins of ingredients.

=head4 per_100g regular expression $per_100g_regexp

=head3 Return values

=head4 specific_ingredients structure

Array of specific ingredients.

=head4 

=cut

sub parse_specific_ingredients_from_text ($product_ref, $text, $percent_or_quantity_regexp, $per_100g_regexp) {

	my $ingredients_lc = $product_ref->{ingredients_lc} || $product_ref->{lc};

	# Go through the ingredient lists multiple times
	# as long as we have one match
	my $ingredient = "start";

	# total or minimum
	my %minimum_or_total = (
		en => "min|minimum|total",
		es => "total",
		fr => "min|minimum|minimal|minimale|total|totale",
		hr => "najmanje|najviše",
		sv => "total",
	);
	my $minimum_or_total = $minimum_or_total{$ingredients_lc} || '';

	# followed by an ingredient (e.g. "total content of fruit")
	my %content_of_ingredient = (
		en => "(?:(?:$minimum_or_total) )?content",
		es => "contenido(?: (?:$minimum_or_total))",
		fr => "(?:teneur|taux)(?: (?:$minimum_or_total))?(?: en)?",   # need to have " en" as it's not in the $of regexp
		hr => "ukupni(?: udio)?",
		sv => "(?:(?:$minimum_or_total) )?mängd",
	);
	my $content_of_ingredient = $content_of_ingredient{$ingredients_lc};

	my $of = $of{$ingredients_lc} || ' ';    # default to space in order to not match an empty string

	# following an ingredient (e.g. "milk content")
	# include space if mandatory
	my %ingredient_content = (
		en => " content",
		sv => "mängd"
	);
	my $ingredient_content = $ingredient_content{$ingredients_lc};

	my $prepared_with = $prepared_with{$ingredients_lc} || '';

	while ($ingredient) {

		# Initialize values
		$ingredient = undef;
		my $matched_ingredient_ref = {};
		my $matched_text;
		my ($percent_or_quantity_value, $percent_or_quantity_unit);
		my $origins;

		# Note: in regular expressions below, use non-capturing groups (starting with (?: )
		# for all groups, except groups that capture actual data: ingredient name, percent, origins

		# Regexps should match until we reach a , . ; - or the end of the text

		$log->debug("parse_specific_ingredients_from_text - text: $text") if $log->is_debug();

		# text in this order: ingredient - quantity - percent
		# e.g.
		# - minimum content of fruit : 150g
		# - fruit content: minimum 80%
		# - total fruit content: 150g per 100g
		if (
			(defined $percent_or_quantity_regexp)
			and (
				(
					# fruit content: 50%, minimum fruit content 40g per 100g
					# sv: Fruktmängd: 50g per 100g (no space)

					(defined $ingredient_content)
					# optional minimum, followed by ingredient, content, : and/or spaces, percent or quantity, optional per 100g, separator
					and ($text
						=~ /((?:^|;|,|\.| - )\s*)(?:(?:$minimum_or_total) )?\s*([^,.;]+?)\s*(?:$ingredient_content)(?::|\s)+$percent_or_quantity_regexp\s*(?:$per_100g_regexp)?(?:;|,|\.| - |$)/i
					)

				)
				or (
					# minimum content of fruit: 150% / content of fruit: 150g per 100g of finished product
					# (fr) teneur en citron de 40%
					(defined $content_of_ingredient)
					and (
						# content, of or : or space, ingredient, percent or quantity, optional per 100g, separator
						$text
						=~ /((?:^|;|,|\.| - )\s*)(?:$content_of_ingredient)(?:$of|\s|:)+([^,.;]+?)(?:$of|\s)+$percent_or_quantity_regexp\s*(?:$per_100g_regexp)?(?:;|,|\.| - |$)/i
					)
				)

			)
			)
		{
			$log->debug("parse_specific_ingredients_from_text - text in this order: ingredient - quantity - percent")
				if $log->is_debug();

			my $before = $1;
			$ingredient = $2;
			# 2 groups captured by $percent_or_quantity_regexp:
			$percent_or_quantity_value = $3;
			$percent_or_quantity_unit = $4;
			$matched_text = $&;
			# Remove the matched text
			$text = $` . $1 . ' ' . $';

			$log->debug("parse_specific_ingredients_from_text - ingredient: $ingredient") if $log->is_debug();
			$log->debug("parse_specific_ingredients_from_text - percent_or_quantity_value: $percent_or_quantity_value")
				if $log->is_debug();
			$log->debug("parse_specific_ingredients_from_text - percent_or_quantity_unit: $percent_or_quantity_unit")
				if $log->is_debug();
		}
		# text in this order: quantity - ingredient - percent
		# e.g.
		# - 75g of tomatoes per 100g
		# - prepared with 60g of fruits
		# - prepared with 40g of fruits per 100g of finished product
		elsif (
			(defined $percent_or_quantity_regexp)
			and (
				# if the string does not start with "prepared with", it needs to finish with "per 100g",
				# otherwise we will match items that could be part of the ingredients list such as "75% of tomatoes

				# prepared with, percent, ingredient, optional per 100g, separator
				# $of needs to be first in (?:$of|\s|:) so that " of " is matched by it, instead of the ingredient capturing group
				(
					$text
					=~ /((?:^|;|,|\.| - )\s*)$prepared_with(?:$of|\s|:)+$percent_or_quantity_regexp(?:$of|\s|:)+\s*([^,.;]+?)\s*(?:$per_100g_regexp)?(?:;|,|\.| - |$)/i
				)
				or
				# percent, ingredient, per 100g, separator
				(
					$text
					=~ /((?:^|;|,|\.| - )\s*)$percent_or_quantity_regexp(?:$of|\s|:)+\s*([^,.;]+?)\s*(?:$per_100g_regexp)(?:;|,|\.| - |$)/i
				)
			)
			)
		{
			$log->debug("parse_specific_ingredients_from_text - text in this order: quantity - ingredient - percent")
				if $log->is_debug();

			my $before = $1;
			# 2 groups captured by $percent_or_quantity_regexp:
			$percent_or_quantity_value = $2;
			$percent_or_quantity_unit = $3;
			$ingredient = $4;    # ([^,.;]+?)
			$matched_text = $&;
			# Remove the matched text
			$text = $` . $1 . ' ' . $';

			$log->debug("parse_specific_ingredients_from_text - ingredient: $ingredient") if $log->is_debug();
			$log->debug("parse_specific_ingredients_from_text - percent_or_quantity_value: $percent_or_quantity_value")
				if $log->is_debug();
			$log->debug("parse_specific_ingredients_from_text - percent_or_quantity_unit: $percent_or_quantity_unit")
				if $log->is_debug();
		}

		if (($ingredients_lc eq "en") || ($ingredients_lc eq "fr")) {
			# Origin of the milk: United Kingdom
			# Origine du Cacao: Pérou
			if (match_origin_of_the_ingredient_origin($ingredients_lc, \$text, $matched_ingredient_ref)) {
				$origins = $matched_ingredient_ref->{origins};
				$ingredient = $matched_ingredient_ref->{ingredient};
				$matched_text = $matched_ingredient_ref->{matched_text};
				# Remove extra spaces
				$ingredient =~ s/\s+$//;
			}
		}

		# If we found an ingredient, save it in specific_ingredients
		if (defined $ingredient) {
			my $ingredient_id
				= get_taxonomyid($ingredients_lc,
				canonicalize_taxonomy_tag($ingredients_lc, "ingredients", $ingredient));

			# remove starting or ending separators in matched text
			$matched_text =~ s/^(;|,|\.| - |\s)+//;
			$matched_text =~ s/(;|,|\.| - |\s)+$//;
			$matched_text =~ s/^\s+//;

			# remove ending separators for ingredient
			$ingredient =~ s/(:|\s)*$//;

			my $specific_ingredients_ref = {
				id => $ingredient_id,
				ingredient => $ingredient,
				text => $matched_text,
			};

			# Add percent and quantity fields

			if (defined $percent_or_quantity_value) {
				my ($percent, $quantity, $quantity_g)
					= get_percent_or_quantity_and_normalized_quantity($percent_or_quantity_value,
					$percent_or_quantity_unit);

				defined $percent and $specific_ingredients_ref->{percent} = $percent + 0;
				defined $quantity and $specific_ingredients_ref->{quantity} = $quantity;
				defined $quantity_g and $specific_ingredients_ref->{quantity_g} = $quantity_g + 0;

			}

			# Add origin field

			my $and_or = $and_or{$ingredients_lc};

			defined $origins
				and $specific_ingredients_ref->{origins}
				= join(",",
				map {canonicalize_taxonomy_tag($ingredients_lc, "origins", $_)} split(/,|$and_or/, $origins));

			push @{$product_ref->{specific_ingredients}}, $specific_ingredients_ref;
		}
	}

	return $text;
}

# Note: in regular expressions below, use non-capturing groups (starting with (?: )
# for all groups, except groups that capture actual data: ingredient name, percent, origins

# Regexps should match until we reach a . ; or the end of the text

sub match_ingredient_origin ($ingredients_lc, $text_ref, $matched_ingredient_ref) {

	my $origins_regexp = $origins_regexps{$ingredients_lc};
	my $and_or = $and_or{$ingredients_lc} || ',';
	my $from = $from{$ingredients_lc} || ':';

	# Strawberries: Spain, Italy and Portugal
	# Strawberries from Spain, Italy and Portugal
	if ($$text_ref
		=~ /\s*([^,.;:]+)(?::|$from)\s*((?:$origins_regexp)(?:(?:,|$and_or)(?:\s?)(?:$origins_regexp))*)\s*(?:,|;|\.| - |$)/i
		)
	{
		# Note: the regexp above does not currently match multiple origins with commas (e.g. "Origins of milk: UK, UE")
		# in order to not overmatch something like "Origin of milk: UK, some other mention."
		# In the future, we could try to be smarter and match more if we can recognize the next words exist in the origins taxonomy.

		$matched_ingredient_ref->{ingredient} = $1;
		$matched_ingredient_ref->{origins} = $2;
		$matched_ingredient_ref->{matched_text} = $&;

		# Remove the matched text
		$$text_ref = $` . ' ' . $';

		return 1;
	}
	# Try to match without a "from" marker (e.g. "Strawberry France")
	elsif ($$text_ref
		=~ /\s*([^,.;:]+)\s+((?:$origins_regexp)(?:(?:,|$and_or)(?:\s?)(?:$origins_regexp))*)\s*(?:,|;|\.| - |$)/i)
	{
		# Note: the regexp above does not currently match multiple origins with commas (e.g. "Origins of milk: UK, UE")
		# in order to not overmatch something like "Origin of milk: UK, some other mention."
		# In the future, we could try to be smarter and match more if we can recognize the next words exist in the origins taxonomy.

		$matched_ingredient_ref->{ingredient} = $1;
		$matched_ingredient_ref->{origins} = $2;
		$matched_ingredient_ref->{matched_text} = $&;

		# keep the matched ingredient only if it is a known ingredient in the taxonomy, in order to avoid false positives
		# e.g. "something made in France" should not be turned into ingredient "something made in" + origin "France"
		if (
			not(
				exists_taxonomy_tag(
					"ingredients",
					canonicalize_taxonomy_tag($ingredients_lc, "ingredients", $matched_ingredient_ref->{ingredient})
				)
			)
			)
		{
			$matched_ingredient_ref = {};
		}
		else {
			# Remove the matched text
			$$text_ref = $` . ' ' . $';

			return 1;
		}
	}
	return 0;
}

sub match_origin_of_the_ingredient_origin ($ingredients_lc, $text_ref, $matched_ingredient_ref) {

	my %origin_of_the_regexp_in_lc = (
		en => "(?:origin of (?:the )?)",
		fr => "(?:origine (?:de |du |de la |des |de l'))",
	);

	my $origin_of_the_regexp = $origin_of_the_regexp_in_lc{$ingredients_lc} || $origin_of_the_regexp_in_lc{en};
	my $origins_regexp = $origins_regexps{$ingredients_lc};
	my $and_or = $and_or{$ingredients_lc} || ',';

	# Origin of the milk: United Kingdom.
	if (
		$origins_regexp
		and ($$text_ref
			=~ /\s*${origin_of_the_regexp}([^,.;:]+)(?::| )+((?:$origins_regexp)(?:(?:,|$and_or)(?:\s?)(?:$origins_regexp))*)\s*(?:,|;|\.| - |$)/i
		)
		)
	{

		$matched_ingredient_ref->{ingredient} = $1;
		$matched_ingredient_ref->{origins} = $2;
		$matched_ingredient_ref->{matched_text} = $&;

		# Remove the matched text
		$$text_ref = $` . ' ' . $';

		# replace and / or
		#$matched_ingredient_ref->{origins} =~ s/($origins_regexp)(?:$and_or)($origins_regexp)/$1,$2/g;

		return 1;
	}
	return 0;
}

=head2 parse_processing_from_ingredient ( $ingredients_lc, $ingredient )

This function extract processing method from one ingredient.
If processing methods are found and remaining ingredient text exists without the processing method,
then, it returns:
	- $processing (concatenate if more than one), 
	- $ingredient (without processing) and 
	- $ingredient_id (without processing)
If it does not result in known ingredient, then it returns the same but unchanged.

=head3 Arguments

=head4 ingredients_lc

language abbreviation (en for English, for example)

=head4 ingredient

string ("pear", for example)

=head3 Return values

=head4 processings_ref

reference to an array of processings

=head4 ingredient

updated ingredient without processing methods

=head4 ingredient_id

English first element for that ingredient (en:pear, for example)

=head4 ingredient_recognized

0 or 1

=cut

sub parse_processing_from_ingredient ($ingredients_lc, $ingredient) {
	my $ingredient_recognized = 0;
	my @processings = ();
	my $debug_parse_processing_from_ingredient = 0;

	# do not match anything if we don't have a translation for "and"
	my $and = $and{$ingredients_lc} || " will not match ";

	# canonicalize_taxonomy_tag also remove stopwords, etc.
	my $ingredient_id = canonicalize_taxonomy_tag($ingredients_lc, "ingredients", $ingredient);

	# return if ingredient exists as is
	if (exists_taxonomy_tag("ingredients", $ingredient_id)) {
		$ingredient_recognized = 1;
	}
	else {

		my $matches = 0;
		my $new_ingredient = $ingredient;
		my @new_processings = ();
		my $matching = 1;    # remove prefixes / suffixes one by one
		while ($matching) {
			$matching = 0;
			foreach my $ingredient_processing_regexp_ref (@{$ingredients_processing_regexps{$ingredients_lc}}) {
				my $regexp = $ingredient_processing_regexp_ref->[1];

				$debug_parse_processing_from_ingredient and $log->trace("processing - checking processing regexps",
					{new_ingredient => $new_ingredient, regexp => $regexp})
					if $log->is_trace();

				if (
					# match before or after the ingredient, require a space
					(
						#($ingredients_lc =~ /^(en|es|it|fr)$/)
						(
							   ($ingredients_lc eq 'ar')
							or ($ingredients_lc eq 'bg')
							or ($ingredients_lc eq 'bs')
							or ($ingredients_lc eq 'cs')
							or ($ingredients_lc eq 'el')
							or ($ingredients_lc eq 'en')
							or ($ingredients_lc eq 'es')
							or ($ingredients_lc eq 'fr')
							or ($ingredients_lc eq 'hr')
							or ($ingredients_lc eq 'it')
							or ($ingredients_lc eq 'mk')
							or ($ingredients_lc eq 'pl')
							or ($ingredients_lc eq 'sl')
							or ($ingredients_lc eq 'sr')
						)
						and ($new_ingredient =~ /(^($regexp)\b|\b($regexp)$)/i)
					)

					#  match before or after the ingredient, does not require a space
					or (
						(
							   ($ingredients_lc eq 'de')
							or ($ingredients_lc eq 'hu')
							or ($ingredients_lc eq 'ja')
							or ($ingredients_lc eq 'nl')
						)
						and ($new_ingredient =~ /(^($regexp)|($regexp)$)/i)
					)

					# match after the ingredient, does not require a space
					# match before the ingredient, require a space
					or (
						(
							   ($ingredients_lc eq 'da')
							or ($ingredients_lc eq 'fi')
							or ($ingredients_lc eq 'nb')
							or ($ingredients_lc eq 'no')
							or ($ingredients_lc eq 'nn')
							or ($ingredients_lc eq 'sv')
						)
						and ($new_ingredient =~ /(^($regexp)\b|($regexp)$)/i)
					)
					)
				{
					$new_ingredient = $` . $';

					$debug_parse_processing_from_ingredient and $log->debug(
						"processing - found processing",
						{
							ingredient => $ingredient,
							new_ingredient => $new_ingredient,
							processing => $ingredient_processing_regexp_ref->[0],
							regexp => $regexp
						}
					) if $log->is_debug();

					$matching = 1;
					$matches++;
					push @new_processings, $ingredient_processing_regexp_ref->[0];

					# remove starting or ending " and "
					# viande traitée en salaison et cuite -> viande et
					$new_ingredient =~ s/($and)+$//i;
					$new_ingredient =~ s/^($and)+//i;
					# trim leading and trailing whitespaces or hyphens
					$new_ingredient =~ s/(\s|-)+$//;
					$new_ingredient =~ s/^(\s|-)+//;

					# Stop if we now have a known ingredient.
					# e.g. "jambon cru en tranches" -> keep "jambon cru".
					my $new_ingredient_id = canonicalize_taxonomy_tag($ingredients_lc, "ingredients", $new_ingredient);

					if (exists_taxonomy_tag("ingredients", $new_ingredient_id)) {
						$debug_parse_processing_from_ingredient and $log->debug(
							"processing - found existing ingredient, stop matching",
							{
								ingredient => $ingredient,
								new_ingredient => $new_ingredient,
								new_ingredient_id => $new_ingredient_id
							}
						) if $log->is_debug();

						$matching = 0;
					}
					else {
						$debug_parse_processing_from_ingredient
							and $log->debug(
							"processing - NOT found existing ingredient >$new_ingredient_id<, stop matching")
							if $log->is_debug();
					}

					last;
				}
			}
		}
		if ($matches) {

			my $new_ingredient_id = canonicalize_taxonomy_tag($ingredients_lc, "ingredients", $new_ingredient);
			if (exists_taxonomy_tag("ingredients", $new_ingredient_id)) {
				$debug_parse_processing_from_ingredient and $log->debug(
					"processing - found existing ingredient after removing processing",
					{
						ingredient => $ingredient,
						new_ingredient => $new_ingredient,
						new_ingredient_id => $new_ingredient_id,
						new_processings => \@new_processings,
					}
				) if $log->is_debug();
				$ingredient = $new_ingredient;
				$ingredient_id = $new_ingredient_id;
				$ingredient_recognized = 1;
				@processings = @new_processings;
			}
			else {
				$debug_parse_processing_from_ingredient and $log->debug(
					"processing - did not find existing ingredient after removing processing",
					{
						ingredient => $ingredient,
						new_ingredient => $new_ingredient,
						new_ingredient_id => $new_ingredient_id,
						new_processinsg => \@new_processings,
					}
				) if $log->is_debug();
			}
		}
	}

	$debug_parse_processing_from_ingredient
		and $log->debug(
		"processing - return",
		{
			processings => \@processings,
			ingredient => $ingredient,
			ingredient_id => $ingredient_id,
			ingredient_recognized => $ingredient_recognized
		}
		) if $log->is_debug();

	return (\@processings, $ingredient, $ingredient_id, $ingredient_recognized);
}

=head2 parse_origins_from_text ( product_ref, $text)

This function parses the origins of ingredients field to extract the origins of specific ingredients.
The origins are stored in the specific_ingredients structure of the product.

Note: this function is similar to parse_specific_ingredients_from_text() that operates on ingredients lists.
The difference is that parse_specific_ingredients_from_text() only extracts and recognizes text that is
an extra mention at the end of an ingredient list (e.g. "Origin of strawberries: Spain"),
while parse_origins_from_text() will also recognize text like "Strawberries: Spain".

=head3 Arguments

=head4 product_ref

=head4 text $text

=head3 Return values

=head4 specific_ingredients structure

Array of specific ingredients.

=head4 

=cut

sub parse_origins_from_text ($product_ref, $text) {

	my $ingredients_lc = $product_ref->{ingredients_lc} || $product_ref->{lc};

	# Normalize single quotes
	$text =~ s/’/'/g;

	# Go through the ingredient lists multiple times
	# as long as we have one match
	my $matched_ingredient = "start";

	while ($matched_ingredient) {

		# Initialize values
		$matched_ingredient = undef;
		my $matched_ingredient_ref = {};
		my $origins;

		# Call match functions to look for different ways to specify origins etc.

		foreach my $match_function_ref (\&match_origin_of_the_ingredient_origin, \&match_ingredient_origin) {
			if ($match_function_ref->($ingredients_lc, \$text, $matched_ingredient_ref)) {

				my $matched_text = $matched_ingredient_ref->{matched_text};
				my $ingredient = $matched_ingredient_ref->{ingredient};
				my $ingredient_id
					= get_taxonomyid($ingredients_lc,
					canonicalize_taxonomy_tag($ingredients_lc, "ingredients", $ingredient));

				# Remove extra spaces
				$ingredient =~ s/\s+$//;
				$matched_text =~ s/^\s+//;

				my $specific_ingredients_ref = {
					id => $ingredient_id,
					ingredient => $ingredient,
					text => $matched_text,
				};

				if (defined $matched_ingredient_ref->{origins}) {
					my $and_or = $and_or{$ingredients_lc};
					$specific_ingredients_ref->{origins} = join(",",
						map {canonicalize_taxonomy_tag($ingredients_lc, "origins", $_)}
							split(/,|$and_or/, $matched_ingredient_ref->{origins}));
				}

				push @{$product_ref->{specific_ingredients}}, $specific_ingredients_ref;

				$matched_ingredient = $ingredient;
				last;
			}
		}
	}

	return $text;
}

=head2 select_ingredients_lc ($product_ref)

Return the `ingredients_lc` field to save in $product_ref.

This is the language that will be used to parse ingredients. We first check that ingredients_text_{lang}
exists and is non-empty for the product main language (`lc`), and return it if it does.
Otherwise we look at all languages defined in `languages_codes` for a non-empty `ingredients_text_lang`.

=head3 Arguments

=head4 $product_ref

=cut

sub select_ingredients_lc ($product_ref) {
	if (defined $product_ref->{languages_codes}) {
		# We sort the keys so that the order is deterministic
		foreach my $language ($product_ref->{lc}, sort keys %{$product_ref->{languages_codes}}) {
			if (    (defined $product_ref->{"ingredients_text_" . $language})
				and ($product_ref->{"ingredients_text_" . $language} ne ""))
			{
				return $language;
			}
		}
	}
	return $product_ref->{lc};
}

=head2 get_percent_or_quantity_and_normalized_quantity($percent_or_quantity_value, $percent_or_quantity_unit)

Used to assign percent or quantity for strings parsed with $percent_or_quantity_regexp.

=head3 Arguments

=head4 percent_or_quantity_value

=head4 percent_or_quantity_unit

=head3 Return values

If the percent_or_quantity_unit is %, we return a defined value for percent, otherwise we return quantity and quantity_g

=head4 percent

=head4 quantity

If the unit is not %, quantity is a concatenation of the quantity value and unit

=head4 quantity_g

Normalized quantity in grams.

=head3 Example

$ingredient = "100% cocoa";	# or "milk 10cl"

if ($ingredient =~ /\s$percent_or_quantity_regexp$/i) {
	$percent_or_quantity_value = $1;
	$percent_or_quantity_unit = $2;

	my ($percent, $quantity, $quantity_g)
		= get_percent_or_quantity_and_normalized_quantity($percent_or_quantity_value, $percent_or_quantity_unit);

=cut

sub get_percent_or_quantity_and_normalized_quantity ($percent_or_quantity_value, $percent_or_quantity_unit) {

	my ($percent, $quantity, $quantity_g);

	if ($percent_or_quantity_unit =~ /\%/) {
		$percent = $percent_or_quantity_value;
	}
	else {
		$quantity = $percent_or_quantity_value . " " . $percent_or_quantity_unit;
		$quantity_g = normalize_quantity($quantity);
	}

	return ($percent, $quantity, $quantity_g);
}

=head2 parse_ingredients_text_service ( $product_ref, $updated_product_fields_ref )

Parse the ingredients_text field to extract individual ingredients.

This function is a product service that can be run through ProductOpener::ApiProductServices

=head3 Arguments

=head4 $product_ref

product object reference

=head4 $updated_product_fields_ref

reference to a hash of product fields that have been created or updated

=cut

sub parse_ingredients_text_service ($product_ref, $updated_product_fields_ref) {

	my $debug_ingredients = 0;

	delete $product_ref->{ingredients};

	# and indicate that the service is creating the "ingredients" structure
	$updated_product_fields_ref->{ingredients} = 1;

	return if ((not defined $product_ref->{ingredients_text}) or ($product_ref->{ingredients_text} eq ""));

	my $text = $product_ref->{ingredients_text};

	$log->debug("extracting ingredients from text", {text => $text}) if $log->is_debug();

	# $product_ref->{ingredients_lc} is defined in extract_ingredients_from_text()
	my $ingredients_lc = $product_ref->{ingredients_lc} || $product_ref->{lc};

	$text = preparse_ingredients_text($ingredients_lc, $text);

	$log->debug("preparsed ingredients from text", {text => $text}) if $log->is_debug();

	# Remove allergens and traces that have been preparsed
	# jus de pomme, eau, sucre. Traces possibles de c\x{e9}leri, moutarde et gluten.",
	# -> jus de pomme, eau, sucre. Traces éventuelles : céleri, Traces éventuelles : moutarde, Traces éventuelles : gluten.

	my $traces = $Lang{traces}{$ingredients_lc};
	my $allergens = $Lang{allergens}{$ingredients_lc};
	$text =~ s/\b($traces|$allergens)\s?:\s?([^,\.]+)//ig;

	# unify newline feeds to \n
	$text =~ s/\r\n/\n/g;
	$text =~ s/\R/\n/g;

	# remove ending . and ending whitespaces
	$text =~ s/(\s|\.)+$//;

	# initialize the structure to store the parsed ingredients and specific ingredients
	$product_ref->{ingredients} = [];

	# farine (12%), chocolat (beurre de cacao (15%), sucre [10%], protéines de lait, oeuf 1%) - émulsifiants : E463, E432 et E472 - correcteurs d'acidité : E322/E333 E474-E475, acidifiant (acide citrique, acide phosphorique) - sel : 1% ...

	# assume commas between numbers are part of the name
	# e.g. en:2-Bromo-2-Nitropropane-1,3-Diol, Bronopol
	# replace by a lower comma ‚

	$text =~ s/(\d),(\d)/$1‚$2/g;

	my $and = $and{$ingredients_lc} || " and ";

	my $prepared_with = $prepared_with{$ingredients_lc} || '',

		my $min_regexp = $min_regexp{$ingredients_lc} || '';

	my $max_regexp = $max_regexp{$ingredients_lc} || '';

	my $ignore_strings_after_percent = $ignore_strings_after_percent{$ingredients_lc} || '';

	# Regular expression to find percent or quantities
	# $percent_or_quantity_regexp has 2 capturing group: one for the number, and one for the % sign or the unit
	my $percent_or_quantity_regexp = '(?:' . "(?:$prepared_with )" . ' )?'    # optional produced with
		. '(?:>|' . $max_regexp . '|<|' . $min_regexp . '|\s|\.|:)*'    # optional maximum, minimum, and separators
		. '(\d+(?:(?:\,|\.)\d+)?)\s*'    # number, possibly with a dot or comma
		. '(\%|g|gr|mg|kg|ml|cl|dl|l)\s*'    # % or unit
		. '(?:' . $min_regexp . '|' . $max_regexp . '|'    # optional minimum, optional maximum
		. $ignore_strings_after_percent . '|\s|\)|\]|\}|\*)*';    # strings that can be ignored

	my $per = $per{$ingredients_lc} || ' per ';
	my $of_finished_product = $of_finished_product{$ingredients_lc} || '';
	my $per_100g_regexp = "(${per}|\/)${one_hundred_grams_or_ml}(?:$of_finished_product)?";

	# Extract phrases related to specific ingredients at the end of the ingredients list
	$text = parse_specific_ingredients_from_text($product_ref, $text, $percent_or_quantity_regexp, $per_100g_regexp);

	my $analyze_ingredients_function = sub ($analyze_ingredients_self, $ingredients_ref, $level, $s) {

		# print STDERR "analyze_ingredients level $level: $s\n";

		my $last_separator = undef;    # default separator to find the end of "acidifiants : E330 - E472"

		my $after = '';
		my $before = '';
		my $between = '';
		my $between_level = $level;
		my $percent_or_quantity_value = undef;
		my $percent_or_quantity_unit = undef;
		my $origin = undef;
		my $labels = undef;
		my $vegan = undef;
		my $vegetarian = undef;
		my @processings = ();

		$debug_ingredients and $log->debug("analyze_ingredients_function", {string => $s}) if $log->is_debug();
		# find the first separator or ( or [ or : etc.
		if ($s =~ $separators) {

			$before = $`;
			my $sep = $1;
			$after = $';

			$debug_ingredients
				and $log->debug("found the first separator",
				{string => $s, before => $before, sep => $sep, after => $after})
				if $log->is_debug();

			# If the first separator is a column : or a start of parenthesis etc. we may have sub ingredients

			if ($sep =~ /(:|\[|\{|\(|\N{U+FF08})/i) {

				# Single separators like commas and dashes
				my $match = '.*?';    # non greedy match
				my $ending = $last_separator;
				if (not defined $ending) {
					$ending = "$commas|;|:|( $dashes )";
				}
				$ending .= '|$';

				# For parenthesis etc. we will try to find the corresponding ending parenthesis
				if ($sep eq '(') {
					$ending = '\)';
					# Match can include groups with embedded parenthesis
					$match = '([^\(\)]|(\([^\(\)]+\)))*';
				}
				elsif ($sep eq '[') {
					$ending = '\]';
				}
				elsif ($sep eq '{') {
					$ending = '\}';
				}
				# brackets type used in some countries (Japan) "（" and "）"
				elsif ($sep =~ '\N{U+FF08}') {
					$ending = '\N{U+FF09}';
				}

				$ending = '(' . $ending . ')';

				$debug_ingredients and $log->debug("try to match until the ending separator",
					{sep => $sep, ending => $ending, after => $after})
					if $log->is_debug();

				# try to match until the ending separator
				if ($after =~ /^($match)$ending/i) {

					# We have found sub-ingredients
					$between = $1;
					$after = $';

					# Remove dot at the end
					# e.g. (Contains milk.) -> Contains milk.
					$between =~ s/(\s|\.)+$//;

					$debug_ingredients and $log->debug("found sub-ingredients", {between => $between, after => $after})
						if $log->is_debug();

					# percent followed by a separator, assume the percent applies to the parent (e.g. tomatoes)
					# tomatoes (64%, origin: Spain)
					# tomatoes (145g per 100g of finished product)

					if (($between =~ $separators) and ($` =~ /^$percent_or_quantity_regexp$/i)) {

						$percent_or_quantity_value = $1;
						$percent_or_quantity_unit = $2;
						# remove what is before the first separator
						$between =~ s/(.*?)$separators//;
						$debug_ingredients
							and $log->debug(
							"separator found after percent",
							{
								between => $between,
								percent_or_quantity_value => $percent_or_quantity_value,
								percent_or_quantity_unit => $percent_or_quantity_unit
							}
							) if $log->is_debug();
					}

					# sel marin (France, Italie)
					# -> if we have origins, put "origins:" before
					if (    ($between =~ $separators)
						and (exists_taxonomy_tag("origins", canonicalize_taxonomy_tag($ingredients_lc, "origins", $`))))
					{
						$between =~ s/^(.*?$separators)/origins:$1/;
					}

					$debug_ingredients and $log->debug(
						"initial processing of percent and origins",
						{
							between => $between,
							after => $after,
							percent_or_quantity_value => $percent_or_quantity_value,
							percent_or_quantity_unit => $percent_or_quantity_unit
						}
					) if $log->is_debug();

					# : is in $separators but we want to keep "origine : France" or "min : 23%"
					if (    ($between =~ $separators)
						and ($` !~ /\s*(origin|origins|origine|alkuperä|ursprung)\s*/i)
						and ($between !~ /^$percent_or_quantity_regexp$/i))
					{
						$between_level = $level + 1;
						$debug_ingredients and $log->debug("between contains a separator", {between => $between})
							if $log->is_debug();
					}
					else {
						# no separator found : 34% ? or single ingredient
						$debug_ingredients
							and $log->debug("between does not contain a separator", {between => $between})
							if $log->is_debug();

						if ($between =~ /^$percent_or_quantity_regexp(?:$per_100g_regexp)?$/i) {

							$percent_or_quantity_value = $1;
							$percent_or_quantity_unit = $2;
							$debug_ingredients
								and $log->debug(
								"between is a percent",
								{
									between => $between,
									percent_or_quantity_value => $percent_or_quantity_value,
									percent_or_quantity_unit => $percent_or_quantity_unit
								}
								) if $log->is_debug();
							$between = '';
						}
						else {
							# label? (organic)
							# origin? (origine : France)

							# try to remove the origin and store it as property
							if ($between
								=~ /\s*(de origine|d'origine|origine|origin|origins|alkuperä|ursprung|oorsprong)\s?:?\s?\b(.*)$/i
								)
							{
								$between = '';
								my $origin_string = $2;
								# d'origine végétale -> not a geographic origin, add en:vegan
								if ($origin_string =~ /vegetal|végétal/i) {
									$vegan = "en:yes";
									$vegetarian = "en:yes";
								}
								else {
									$origin = join(",",
										map {canonicalize_taxonomy_tag($ingredients_lc, "origins", $_)}
											split(/,/, $origin_string));
								}
							}
							else {

								# origins:   Fraise (France)
								my $originid = canonicalize_taxonomy_tag($ingredients_lc, "origins", $between);
								if (exists_taxonomy_tag("origins", $originid)) {
									$origin = $originid;
									$debug_ingredients
										and
										$log->debug("between is an origin", {between => $between, origin => $origin})
										if $log->is_debug();
									$between = '';
								}
								# put origins first because the country can be associated with the label "Made in ..."
								# Skip too short entries (1 or 2 letters) to avoid false positives
								elsif (length($between) >= 3) {

									my $labelid = canonicalize_taxonomy_tag($ingredients_lc, "labels", $between);
									if (exists_taxonomy_tag("labels", $labelid)) {
										if (defined $labels) {
											$labels .= ", " . $labelid;
										}
										else {
											$labels = $labelid;
										}

										# some labels are in fact ingredients. e.g. "sustainable palm oil"
										# in that case, add the corresponding ingredient

										my $label_ingredient_id
											= get_inherited_property("labels", $labelid, "ingredients:en");

										$debug_ingredients and $log->debug(
											"between is a known label",
											{
												between => $between,
												label => $labelid,
												label_ingredient_id => $label_ingredient_id
											}
										) if $log->is_debug();

										if (defined $label_ingredient_id) {
											$between = $label_ingredient_id;
										}
										else {
											$between = '';
										}
									}
									else {

										# processing method?
										my $processingid
											= canonicalize_taxonomy_tag($ingredients_lc, "ingredients_processing",
											$between);
										if (exists_taxonomy_tag("ingredients_processing", $processingid)) {
											push @processings, $processingid;
											$debug_ingredients and $log->debug("between is a processing",
												{between => $between, processing => $processingid})
												if $log->is_debug();
											$between = '';
										}
									}

								}
							}

							# for a single ingredient, we used to stay at same level
							# now consider that it is a sub-ingredient anyway:
							$between_level = $level + 1;
						}
					}
				}
				else {
					# ! could not find the ending separator
					$debug_ingredients and $log->debug("could not find an ending separator") if $log->is_debug();
				}
			}
			else {
				# simple separator
				$last_separator = $sep;
			}

			if ($after =~ /^$percent_or_quantity_regexp($separators|$)/i) {
				$percent_or_quantity_value = $1;
				$percent_or_quantity_unit = $2;
				$after = $';
				$debug_ingredients
					and $log->debug(
					"after started with a percent",
					{
						after => $after,
						percent_or_quantity_value => $percent_or_quantity_value,
						percent_or_quantity_unit => $percent_or_quantity_unit
					}
					) if $log->is_debug();
			}
		}
		else {
			# no separator found: only one ingredient
			$debug_ingredients and $log->debug("no separator found, only one ingredient", {string => $s})
				if $log->is_debug();
			$before = $s;
		}

		# remove ending parenthesis
		$before =~ s/(\),\],\])*//;
		# trim leading and trailing whitespaces or hyphens
		$before =~ s/(\s|-)+$//;
		$before =~ s/^(\s|-)+//;

		$debug_ingredients and $log->debug("processed first separator",
			{string => $s, before => $before, between => $between, after => $after})
			if $log->is_debug();

		my @ingredients = ();

		# 2 known ingredients separated by "and" ?
		if ($before =~ /$and/i) {

			my $ingredient = $before;
			my $ingredient1 = $`;
			my $ingredient2 = $';

			# check if the whole ingredient is an ingredient
			my $canon_ingredient = canonicalize_taxonomy_tag($ingredients_lc, "ingredients", $before);

			if (not exists_taxonomy_tag("ingredients", $canon_ingredient)) {

				$debug_ingredients
					and $log->debug(
					"parse_ingredient_text - and - whole ingredient >$before< containing 'and' is unknown ingredient")
					if $log->is_debug();

				# Create a copy of $ingredients1 and $ingredients2, as we will remove percents to $ingredientX,
				# but we will push $ingredientX_orig if it is a known ingredient after we remove the processing
				my $ingredient1_orig = $ingredient1;
				my $ingredient2_orig = $ingredient2;

				my $ingredients_recognized = 0;

				foreach ($ingredient1, $ingredient2) {
					# Remove percent
					$_ =~ s/\s$percent_or_quantity_regexp$//i;

					# Check if we recognize the ingredient
					(undef, undef, undef, my $is_recognized) = parse_processing_from_ingredient($ingredients_lc, $_);

					$ingredients_recognized += $is_recognized;
				}
				if ($ingredients_recognized == 2) {

					push @ingredients, ($ingredient1_orig, $ingredient2_orig);
				}
				else {
					$debug_ingredients
						and $log->debug(
						"parse_ingredient_text - and - one or both ingredient(s) of >$before< is/are unknown")
						if $log->is_debug();
				}
			}
		}

		if (scalar @ingredients == 0) {

			# if we have nothing before, then we can be in the case where between applies to the last ingredient
			# e.g. if we have "Vegetables (97%) (Potatoes, Tomatoes)"
			if (($before =~ /^\s*$/) and ($between !~ /^\s*$/) and ((scalar @{$ingredients_ref}) > 0)) {
				my $last_ingredient = (scalar @{$ingredients_ref}) - 1;
				$debug_ingredients and $log->debug("between applies to last ingredient",
					{between => $between, last_ingredient => $ingredients_ref->[$last_ingredient]{text}})
					if $log->is_debug();

				(defined $ingredients_ref->[$last_ingredient]{ingredients})
					or $ingredients_ref->[$last_ingredient]{ingredients} = [];
				$analyze_ingredients_self->(
					$analyze_ingredients_self, $ingredients_ref->[$last_ingredient]{ingredients},
					$between_level, $between
				);
			}

			if ($before !~ /^\s*$/) {
				push @ingredients, $before;
			}
		}

		my $i = 0;    # Counter for ingredients, used to know if it is the last ingredient

		foreach my $ingredient (@ingredients) {

			chomp($ingredient);

			$debug_ingredients and $log->debug("analyzing ingredient", {ingredient => $ingredient}) if $log->is_debug();

			# Repeat the removal of parts of the ingredient (that corresponds to labels, origins, processing, % etc.)
			# as long as we have removed something and that we haven't recognized the ingredient

			my $current_ingredient = '';
			my $skip_ingredient = 0;
			my $ingredient_recognized = 0;
			my $ingredient_id;

			while (($ingredient ne $current_ingredient) and (not $ingredient_recognized) and (not $skip_ingredient)) {

				$current_ingredient = $ingredient;

				# Strawberry 10.3%
				if ($ingredient =~ /\s$percent_or_quantity_regexp$/i) {
					$percent_or_quantity_value = $1;
					$percent_or_quantity_unit = $2;
					$debug_ingredients and $log->debug(
						"percent found after",
						{
							ingredient => $ingredient,
							percent_or_quantity_value => $percent_or_quantity_value,
							percent_or_quantity_unit => $percent_or_quantity_unit,
							new_ingredient => $`
						}
					) if $log->is_debug();
					$ingredient = $`;
				}

				# 50% beef, 20g of oranges
				# 90% boeuf, 100% pur jus de fruit, 45% de matière grasses
				my $of = $of{$ingredients_lc} || ' ';    # default to space in order to not match an empty string
				if ($ingredient =~ /^\s*$percent_or_quantity_regexp(?:$of|\s)+/i) {
					$percent_or_quantity_value = $1;
					$percent_or_quantity_unit = $2;
					$debug_ingredients and $log->debug(
						"percent found before",
						{
							ingredient => $ingredient,
							percent_or_quantity_value => $percent_or_quantity_value,
							percent_or_quantity_unit => $percent_or_quantity_unit,
							new_ingredient => $'
						}
					) if $log->is_debug();
					$ingredient = $';
				}

				# remove * and other chars before and after the name of ingredients
				$ingredient =~ s/(\s|\*|\)|\]|\}|$stops|$dashes|')+$//;
				$ingredient =~ s/^(\s|\*|\)|\]|\}|$stops|$dashes|')+//;

				$ingredient =~ s/\s*(\d+((\,|\.)\d+)?)\s*\%\s*$//;

				# try to remove the origin and store it as property
				if ($ingredient =~ /\b(de origine|d'origine|origine|origin|alkuperä)\s?:?\s?\b/i) {
					$ingredient = $`;
					my $origin_string = $';
					# d'origine végétale -> not a geographic origin, add en:vegan
					if ($origin_string =~ /vegetal|végétal/i) {
						$vegan = "en:yes";
						$vegetarian = "en:yes";
					}
					else {
						$origin = join(",",
							map {canonicalize_taxonomy_tag($ingredients_lc, "origins", $_)} split(/,/, $origin_string));
					}
				}

				# Check if we have an ingredient + some specific labels like organic and fair-trade.
				# If we do, remove the label from the ingredient and add the label to labels
				if (defined $labels_regexps{$ingredients_lc}) {
					# start with uncomposed labels first, so that we decompose "fair-trade organic" into "fair-trade, organic"
					foreach my $labelid (reverse @labels) {
						my $regexp = $labels_regexps{$ingredients_lc}{$labelid};
						$debug_ingredients and $log->trace("checking labels regexps",
							{ingredient => $ingredient, labelid => $labelid, regexp => $regexp})
							if $log->is_trace();
						if ((defined $regexp) and ($ingredient =~ /\b($regexp)\b/i)) {

							my $label = $1;

							if (defined $labels) {
								$labels .= ", " . $labelid;
							}
							else {
								$labels = $labelid;
							}

							# Remove stopwords after or before the label
							# e.g. "Abricots from sustainable farming" -> "Abricots" + "from" + "sustainable farming" -> "Abricots"
							my $before_the_label = $`;
							my $after_the_label = $';

							$before_the_label = remove_stopwords_from_start_or_end_of_string("labels", $ingredients_lc,
								$before_the_label);

							# Don't remove stopwords on $after_the_label, as it can remove words we want to keep
							# e.g. "Cacao issu de l'agriculture biologique de Madagascar": need to keep "de" in "Cacao de Madagascar"

							$ingredient = $before_the_label . ' ' . $after_the_label;
							$ingredient =~ s/\s+/ /g;

							# If we matched a label, but no ingredient
							if ($ingredient =~ /^\s*$/) {
								# If the ingredient is just the label + sub ingredients (e.g. "vegan (orange juice)")
								# then we replace the now empty ingredient by the sub ingredients
								if ((defined $between) and ($between !~ /^\s*$/)) {
									$ingredient = $between;
									$between = '';
								}
								else {
									# Otherwise we leave the label in place, so that it can be parsed as a non-ingredient specific label
									$ingredient = $label;
								}
							}
							$debug_ingredients
								and $log->debug("found label", {ingredient => $ingredient, labelid => $labelid})
								if $log->is_debug();
						}
					}
				}

				$ingredient =~ s/^\s+//;
				$ingredient =~ s/\s+$//;

				$ingredient_id = canonicalize_taxonomy_tag($ingredients_lc, "ingredients", $ingredient);

				if (exists_taxonomy_tag("ingredients", $ingredient_id)) {
					$ingredient_recognized = 1;
					$debug_ingredients and $log->trace("ingredient recognized", {ingredient_id => $ingredient_id})
						if $log->is_trace();
				}
				else {

					$debug_ingredients and $log->trace("ingredient not recognized", {ingredient_id => $ingredient_id})
						if $log->is_trace();

					# Try to see if we have an origin somewhere
					# Build an array of origins / ingredients possibilities

					my @maybe_origins_ingredients = ();

					# California almonds
					if (($ingredients_lc eq "en") and ($ingredient =~ /^(\S+) (.+)$/)) {
						push @maybe_origins_ingredients, [$1, $2];
					}
					# South Carolina black olives
					if (($ingredients_lc eq "en") and ($ingredient =~ /^(\S+ \S+) (.+)$/)) {
						push @maybe_origins_ingredients, [$1, $2];
					}
					if (($ingredients_lc eq "en") and ($ingredient =~ /^(\S+ \S+ \S+) (.+)$/)) {
						push @maybe_origins_ingredients, [$1, $2];
					}

					# Currently does not work: pitted California prunes

					# Oranges from Florida
					if (defined $from{$ingredients_lc}) {
						my $from = $from{$ingredients_lc};
						if ($ingredient =~ /^(.+)($from)(.+)$/i) {
							push @maybe_origins_ingredients, [$3, $1];
						}
					}

					foreach my $maybe_origin_ingredient_ref (@maybe_origins_ingredients) {

						my ($maybe_origin, $maybe_ingredient) = @{$maybe_origin_ingredient_ref};

						# skip origins that are too small (avoid false positives with country initials etc.)
						next if (length($maybe_origin) < 4);

						my $origin_id = canonicalize_taxonomy_tag($ingredients_lc, "origins", $maybe_origin);
						if ((exists_taxonomy_tag("origins", $origin_id)) and ($origin_id ne "en:unknown")) {

							$debug_ingredients and $log->debug(
								"ingredient includes known origin",
								{
									ingredient => $ingredient,
									new_ingredient => $maybe_ingredient,
									origin_id => $origin_id
								}
							) if $log->is_debug();

							$origin = $origin_id;
							$ingredient = $maybe_ingredient;
							$ingredient_id = canonicalize_taxonomy_tag($ingredients_lc, "ingredients", $ingredient);
							last;
						}
					}

					# Try to remove ingredients processing "cooked rice" -> "rice"
					if (defined $ingredients_processing_regexps{$ingredients_lc}) {
						(my $new_processings_ref, $ingredient, $ingredient_id, $ingredient_recognized)
							= parse_processing_from_ingredient($ingredients_lc, $ingredient);
						# Add the newly extracted processings to possibly already existing processings
						push @processings, @$new_processings_ref;
					}

					# Unknown ingredient, check if it is a label
					# -> treat as a label only if there are no sub-ingredients
					if ((not $ingredient_recognized) and ($between eq "") and (length($ingredient) > 5)) {
						# Avoid matching single letters or too short abbreviations, bug #3300

						# We need to be careful with stopwords, "produit" was a stopword,
						# and "France" matched "produit de France" / made in France (bug #2927)
						my $label_id = canonicalize_taxonomy_tag($ingredients_lc, "labels", $ingredient);
						if (exists_taxonomy_tag("labels", $label_id)) {

							# Add the label to the product
							add_tags_to_field($product_ref, $ingredients_lc, "labels", $label_id);

							$ingredient_recognized = 1;

							# some labels are in fact ingredients. e.g. "sustainable palm oil"
							# in that case, add the corresponding ingredient

							my $label_ingredient_id = get_inherited_property("labels", $label_id, "ingredients:en");

							$debug_ingredients and $log->debug(
								"between is a known label",
								{between => $between, label => $label_id, label_ingredient_id => $label_ingredient_id}
							) if $log->is_debug();

							if (defined $label_ingredient_id) {

								# The label is specific to an ingredient

								$ingredient_id = $label_ingredient_id;

								if (defined $labels) {
									$labels .= ", " . $label_id;
								}
								else {
									$labels = $label_id;
								}

								$debug_ingredients and $log->debug(
									"unknown ingredient is a label, add label and add corresponding ingredient",
									{ingredient => $ingredient, label_id => $label_id, ingredient_id => $ingredient_id}
								) if $log->is_debug();
							}
							else {
								# The label is not specific to an ingredient

								$skip_ingredient = 1;
								$debug_ingredients and $log->debug(
									"unknown ingredient is a label, add label and skip ingredient",
									{ingredient => $ingredient, label_id => $label_id}
								) if $log->is_debug();
							}
						}
					}

					if (not $ingredient_recognized) {
						# Check if it is a phrase we want to ignore
						# NB: If these match, the whole ingredient is ignored, so they're not suitable for ignoring *part* of an ingredient.

						# Remove some sentences
						my %ignore_regexps = (
							'bs' => [
								'u promjenljivom odnosu',    # in a variable ratio
							],

							'da' => [
								'^Mælkechokoladen indeholder (?:også andre vegetabilske fedtstoffer end kakaosmør og )?mindst',
							],

							'de' => ['^in ver[äa]nderlichen Gewichtsanteilen$', '^Unter Schutzatmosph.re verpackt$',],

							'en' => [
								# breaking this regexp into the comma separated combinations (because each comma makes a new ingredient):
								# (allerg(en|y) advice[:!]? )?(for allergens[,]? )?(including cereals containing gluten, )?see ingredients (highlighted )?in bold
								# We can't just trim it from the end of the ingredients, because trace allergens can come after it.
								'^(!|! )?allerg(en|y) advice([:!]? for allergens)?( including cereals containing gluten)?( see ingredients (highlighted )?in bold)?$',
								'^for allergens( including cereals containing gluten)?( see ingredients (highlighted )?in bold)?$',
								'^including cereals containing gluten( see ingredients (highlighted )?in bold)?$',
								'^see ingredients in bold$',
								'^in var(iable|ying) proportions$',
								'^dietary advice[:]?$',
								'^in milk chocolate cocoa solids',
								'^the milk chocolate contains vegetable fats in addition to cocoa butter and cocoa solids',
								'^meat content',
								'^packaged in a protective atmosphere',
							],

							'fr' => [
								'(\%|pourcentage|pourcentages) (.*)(exprim)',
								'pour( | faire | fabriquer )100'
								,    # x g de XYZ ont été utilisés pour fabriquer 100 g de ABC
								'contenir|présence',    # présence exceptionnelle de ... peut contenir ... noyaux etc.
								'^soit ',    # soit 20g de beurre reconstitué
								'en proportions variables',
								'en proportion variable',
								'^équivalent ',    # équivalent à 20% de fruits rouges
								'^malgré ',    # malgré les soins apportés...
								'^il est possible',    # il est possible qu'il contienne...
								'^(facultatif|facultative)'
								,    # sometime indicated by producers when listing ingredients is not mandatory
								'^(éventuellement|eventuellement)$'
								,    # jus de citrons concentrés et, éventuellement, gélifiant : pectine de fruits.
								'^(les )?informations ((en (gras|majuscule|italique))|soulign)'
								,    # Informations en gras destinées aux personnes allergiques.
								'^(pour les )?allerg[èe]nes[:]?$',    # see english above.
								'^y compris les cereales contenant du gluten$',
								'^voir (les )?ingr[ée]dients (indiqu[ée]s )?en gras$',
								'^(les allerg[èe]nes )?sont indiques en gras$',
								'^Conditionné[es]* sous atmosphère',    # ... protectrice/contrôlée/modifiée/etc
							],

							'fi' => [
								'^(?:Täysjyvää|Kauraa) \d{1,3}\s*% leivän viljasta ja \d{1,3}\s*% leivän painosta$',
								'^jyviä ja siemeniä \d{1,3}\s*% leivontaan käytettyjen jauhojen määrästä$',
								'^(?:Täysjyvä(?:ruista|ä)|Kauraa) \d{1,3}\s*% viljaraaka-aineesta',
								'^Lihaa? ja lihaan verrattav(?:at|ia) valmistusaine(?:et|ita)',
								'^Maitosuklaa sisältää maidon kiinteitä aineita vähintään',
								'^Leivontaan käytetyistä viljasta \d{1,3}\s*% on ruista$',
								'^(?:Maito|Tummassa )?suklaassa(?: kaakaota)? vähintään',
								'^(?:Jauhelihapihvin )?(?:Suola|Liha|Rasva)pitoisuus',
								'^sisältää kaakaovoin lisäksi muita kasvirasvoja$',
								'^Vähintään \d{1,3}\s*% kaakaota maitosuklaassa$',
								'^(?:Täysmehu|hedelmä|ruis)(?:osuus|pitoisuus)',
								'(?:saattaa|voi) sisältää (?:ruotoja|luuta)$',
								'^Sisältää \d{1,3}\s*% (?:siemeniä|kauraa)$',
								'^Maitosuklaa sisältää kaakaota vähintään',
								'^vastaa \d{1,3}\s*% viljaraaka-aineista$',
								'^Kuorta ei ole tarkoitettu syötäväksi$',
								'^Kollageeni\/liha-proteiinisuhde alle',
								'^Valmistettu (?:myllyssä|tehtaassa)', # Valmistettu myllyssä, jossa käsitellään vehnää.
								'^Kuiva-aineiden täysjyväpitoisuus',
								'^Tuote on valmistettu linjalla'
								,    # Tuote on valmistettu linjalla, jossa käsitellään myös muita viljoja.
								'^jota käytetään leivonnassa'
								,    # Sisältää pienen määrän vehnää, jota käytetään leivonnassa alus- ja päällijauhona.
								'^Leivottu tuotantolinjalla'
								,    # Leivottu tuotantolinjalla, jossa käsitellään myös muita viljoja.
								'^vastaa 100 g porkkanaa$',
								'^Tuotteessa mustikkaa$',
								'vaihtelevina osuuksina',
								'^lakritsin osuudesta$',
								'^Kaakaota vähintään',
								'^(?:Maito)?rasvaa',
								'^täysjyväsisältö',
							],

							'hr' => [
								'^u tragovima$',    # in traces
								'čokolada sadrži biljne masnoće uz kakaov maslac'
								,    #  Chocolate contains vegetable fats along with cocoa butter
<<<<<<< HEAD
=======
								'može imati štetno djelovanje na aktivnosti pažnju djece'
								,    # can have a detrimental effect on children's attention activities (E122)
>>>>>>> c36f8db9
								'označene podebljano',    # marked in bold
								'savjet kod alergije',    # allergy advice
								'u čokoladi kakaovi dijelovi'
								, # Cocoa parts in chocolate 48%. Usually at the end of the ingredients list. Chocolate can contain many sub-ingredients (cacao, milk, sugar, etc.)
								'u promjenjivim omjerima|u promjenjivim udjelima|u promijenljivom udjelu'
								,    # in variable proportions
								'uključujući žitarice koje sadrže gluten',    # including grains containing gluten
								'za alergene',    # for allergens
							],

							'it' => ['^in proporzion[ei] variabil[ei]$',],

							'nb' => ['^Pakket i beskyttende atmosfære$',],

							'nl' => [
								'^allergie.informatie$', 'in wisselende verhoudingen',
								'harde fractie', 'o\.a\.',
								'en',
							],

							'pl' => [
								'^czekolada( deserowa)?: masa kakaowa min(imum)?$',
								'^masa kakaowa( w czekoladzie mlecznej)? min(imum)?$',
								'^masa mleczna min(imum)?$',
								'^(?>\d+\s+g\s+)?(?>\w+\s?)*?100\s?g(?> \w*)?$',  # "pomidorów zużyto na 100 g produktu"
								'^\w*\s?z \d* g (?>\w+\s?)*?100\s?g\s(?>produktu)?$'
								,    # "Sporządzono z 40 g owoców na 100 g produktu"
								'^(?>\d+\s+g\s+)?(?>\w+\s?)*?ze\s+\d+\s?g(?>\s+\w*)*$' # "produktu wyprodukowano ze 133 g mięsa wieprzowego"
							],

							'ru' => [
								'^россия$', '^состав( продукта)?$',
								'^энергетическая ценность$', '^калорийность$',
								'^углеводы$', '^не менее$',
								'^средние значения$', '^содержат$',
								'^идентичный натуральному$', '^(g|ж|ул)$'
							],

							'sl' => [
								'lahko vsebuje',
								'lahko vsebuje sledi',    # may contain traces
							],

							'sv' => [
								'^Minst \d{1,3}\s*% kakao I chokladen$',
								'^Mjölkchokladen innehåller minst',
								'^Kakaohalt i chokladen$',
								'varierande proportion',
								'kan innehålla ben$',
								'^Kakao minst',
								'^fetthalt',
							],

						);
						if (defined $ignore_regexps{$ingredients_lc}) {
							foreach my $regexp (@{$ignore_regexps{$ingredients_lc}}) {
								if ($ingredient =~ /$regexp/i) {

									$debug_ingredients and $log->debug(
										"unknown ingredient matches a phrase to ignore",
										{ingredient => $ingredient, regexp => $regexp}
									) if $log->is_debug();

									$skip_ingredient = 1;
									$ingredient_recognized = 1;
									last;
								}
							}
						}
					}
				}
			}

			if (not $skip_ingredient) {

				my %ingredient = (
					id => get_taxonomyid($ingredients_lc, $ingredient_id),
					text => $ingredient
				);

				if (defined $percent_or_quantity_value) {
					my ($percent, $quantity, $quantity_g)
						= get_percent_or_quantity_and_normalized_quantity($percent_or_quantity_value,
						$percent_or_quantity_unit);
					if (defined $percent) {
						$ingredient{percent} = $percent + 0;
					}
					if (defined $quantity) {
						$ingredient{quantity} = $quantity;
					}
					if (defined $quantity_g) {
						$ingredient{quantity_g} = $quantity_g;
					}
				}
				if (defined $origin) {
					$ingredient{origins} = $origin;
				}

				if (defined $vegan) {
					$ingredient{vegan} = $vegan;
				}
				if (defined $vegetarian) {
					$ingredient{vegetarian} = $vegetarian;
				}

				if (defined $labels) {
					$ingredient{labels} = $labels;

					# If we have a label for the ingredient that indicates if it is vegan or not, override the value
					if ($labels =~ /\ben:vegan\b/) {
						$ingredient{vegan} = "en:yes";
						$ingredient{vegetarian} = "en:yes";
					}
					if ($labels =~ /\ben:vegetarian\b/) {
						$ingredient{vegetarian} = "en:yes";
					}
				}

				if (scalar @processings) {
					# TODO: we could keep the array of processings instead of creating a comma separated list
					# we should do it together with other fields like origins and labels, and provide backward compatibility
					# for API v3 and below
					$ingredient{processing} = join(',', @processings);
					# reset @processings because for "a and b" we don't want to reuse for b the same processing as a
					@processings = ();
				}

				if ($ingredient ne '') {

					# ingredients tags that are too long (greater than 1024, mongodb max index key size)
					# will cause issues for the mongodb ingredients_tags index, just drop them

					if (length($ingredient{id}) < 500) {
						push @{$ingredients_ref}, \%ingredient;

						if ($between ne '') {
							# Ingredient has sub-ingredients

							# we may have separated 2 ingredients:
							# e.g. "salt and acid (acid citric)" -> salt + acid
							# the sub ingredients only apply to the last ingredient

							if ($i == $#ingredients) {
								$ingredient{ingredients} = [];
								$analyze_ingredients_self->(
									$analyze_ingredients_self, $ingredient{ingredients},
									$between_level, $between
								);
							}
						}
					}
				}
			}

			$i++;
		}

		if ($after ne '') {
			$analyze_ingredients_self->($analyze_ingredients_self, $ingredients_ref, $level, $after);
		}

	};

	$analyze_ingredients_function->($analyze_ingredients_function, $product_ref->{ingredients}, 0, $text);

	$log->debug("ingredients: ", {ingredients => $product_ref->{ingredients}}) if $log->is_debug();

	return;
}

=head2 flatten_sub_ingredients ( product_ref )

Flatten the nested list of ingredients.

=cut

sub flatten_sub_ingredients ($product_ref) {

	my $rank = 1;

	# The existing first level ingredients will be ranked
	my $first_level_ingredients_n = scalar @{$product_ref->{ingredients}};

	for (my $i = 0; $i < @{$product_ref->{ingredients}}; $i++) {

		# We will copy the sub-ingredients of an ingredient at the end of the ingredients array
		# and if they contain sub-ingredients themselves, they will be also processed with
		# this for loop.

		if (defined $product_ref->{ingredients}[$i]{ingredients}) {
			$product_ref->{ingredients}[$i]{has_sub_ingredients} = "yes";
			push @{$product_ref->{ingredients}}, @{clone $product_ref->{ingredients}[$i]{ingredients}};
		}
		if ($i < $first_level_ingredients_n) {
			# Add a rank for all first level ingredients
			$product_ref->{ingredients}[$i]{rank} = $rank++;
		}

		# Delete the sub-ingredients, as they have been pushed at the end of the list
		delete $product_ref->{ingredients}[$i]{ingredients};
	}
	return;
}

=head2 compute_ingredients_tags ( product_ref )

Go through the nested ingredients and:

Compute ingredients_original_tags and ingredients_tags.

Compute the total % of "leaf" ingredients (without sub-ingredients) with a specified %, and unspecified %.

- ingredients_with_specified_percent_n : number of "leaf" ingredients with a specified %
- ingredients_with_specified_percent_sum : % sum of "leaf" ingredients with a specified %
- ingredients_with_unspecified_percent_n
- ingredients_with_unspecified_percent_sum	

=cut

sub compute_ingredients_tags ($product_ref) {

	# Delete ingredients related fields
	# They will be recreated, unless the ingredients list was deleted
	remove_fields(
		$product_ref,
		[
			"ingredients_hierarchy", "ingredients_tags",
			"ingredients_original_tags", "ingredients_n",
			"known_ingredients_n", "unknown_ingredients_n",
			"ingredients_n_tags", "ingredients_with_specified_percent_n",
			"ingredients_with_unspecified_percent_n", "ingredients_with_specified_percent_sum",
			"ingredients_with_unspecified_percent_sum"
		]
	);

	return if not defined $product_ref->{ingredients};

	$product_ref->{ingredients_tags} = [];
	$product_ref->{ingredients_original_tags} = [];

	$product_ref->{ingredients_with_specified_percent_n} = 0;
	$product_ref->{ingredients_with_unspecified_percent_n} = 0;
	$product_ref->{ingredients_with_specified_percent_sum} = 0;
	$product_ref->{ingredients_with_unspecified_percent_sum} = 0;

	# Traverse the ingredients tree, breadth first

	my @ingredients = @{$product_ref->{ingredients}};

	while (@ingredients) {

		my $ingredient_ref = shift @ingredients;

		push @{$product_ref->{ingredients_tags}}, $ingredient_ref->{id};

		if (defined $ingredient_ref->{ingredients}) {

			push @ingredients, @{$ingredient_ref->{ingredients}};
		}
		else {
			# Count specified percent only for ingredients that do not have sub ingredients
			if (defined $ingredient_ref->{percent}) {
				$product_ref->{ingredients_with_specified_percent_n} += 1;
				$product_ref->{ingredients_with_specified_percent_sum} += $ingredient_ref->{percent};
			}
			else {
				$product_ref->{ingredients_with_unspecified_percent_n} += 1;
				if (defined $ingredient_ref->{percent_estimate}) {
					$product_ref->{ingredients_with_unspecified_percent_sum} += $ingredient_ref->{percent_estimate};
				}
			}
		}
	}

	my $field = "ingredients";

	$product_ref->{ingredients_original_tags} = $product_ref->{ingredients_tags};
	my $ingredients_lc = $product_ref->{ingredients_lc} || $product_ref->{lc};

	if (defined $taxonomy_fields{$field}) {
		$product_ref->{$field . "_hierarchy"} = [
			gen_ingredients_tags_hierarchy_taxonomy(
				$ingredients_lc, join(", ", @{$product_ref->{ingredients_original_tags}})
			)
		];
		$product_ref->{$field . "_tags"} = [];
		my $unknown = 0;
		my $known = 0;
		foreach my $tag (@{$product_ref->{$field . "_hierarchy"}}) {
			my $tagid = get_taxonomyid($ingredients_lc, $tag);
			push @{$product_ref->{$field . "_tags"}}, $tagid;
			if (exists_taxonomy_tag("ingredients", $tagid)) {
				$known++;
			}
			else {
				$unknown++;
			}
		}
		$product_ref->{"known_ingredients_n"} = $known;
		$product_ref->{"unknown_ingredients_n"} = $unknown;
	}

	if ($product_ref->{ingredients_text} ne "") {

		$product_ref->{ingredients_n} = scalar @{$product_ref->{ingredients_original_tags}};

		my $d = int(($product_ref->{ingredients_n} - 1) / 10);
		my $start = $d * 10 + 1;
		my $end = $d * 10 + 10;

		$product_ref->{ingredients_n_tags} = [$product_ref->{ingredients_n} . "", "$start" . "-" . "$end"];
		# ensure $product_ref->{ingredients_n} is last used as an int so that it is not saved as a strings
		$product_ref->{ingredients_n} += 0;
	}
	return;
}

=head2 extract_ingredients_from_text ( product_ref )

This function calls:

- parse_ingredients_text_service() to parse the ingredients text in the main language of the product
to extract individual ingredients and sub-ingredients

- compute_ingredients_percent_min_max_values() to create the ingredients array with nested sub-ingredients arrays

- compute_ingredients_tags() to create a flat array ingredients_original_tags and ingredients_tags (with parents)

- analyze_ingredients_service() to analyze ingredients to see the ones that are vegan, vegetarian, from palm oil etc.
and to compute the resulting value for the complete product

=cut

sub extract_ingredients_from_text ($product_ref) {

	delete $product_ref->{ingredients_percent_analysis};

	# The specific ingredients array will contain indications regarding the percentage,
	# origins, labels etc. of specific ingredients. Those information may come from:
	# - the origin of ingredients field ("origin")
	# - labels (e.g. "British eggs")
	# - the end of the list of the ingredients. e.g. "Origin of the rice: Thailand"

	$product_ref->{specific_ingredients} = [];

	my $ingredients_lc = $product_ref->{ingredients_lc} || $product_ref->{lc};

	# Ingredients origins may be listed in the origin field
	# e.g. "Origin of the rice: Thailand."
	if (defined $product_ref->{"origin_" . $ingredients_lc}) {
		parse_origins_from_text($product_ref, $product_ref->{"origin_" . $ingredients_lc});
	}

	# Add specific ingredients from labels
	add_specific_ingredients_from_labels($product_ref);

	# Parse the ingredients list to extract individual ingredients and sub-ingredients
	# to create the ingredients array with nested sub-ingredients arrays

	parse_ingredients_text_service($product_ref, {});

	if (defined $product_ref->{ingredients}) {

		# Add properties like origins from specific ingredients extracted from labels or the end of the ingredients list
		add_properties_from_specific_ingredients($product_ref);

		# Obtain Ciqual codes ready for ingredients estimation from nutrients
		assign_ciqual_codes($product_ref);

		# Compute minimum and maximum percent ranges and percent estimates for each ingredient and sub ingredient
		estimate_ingredients_percent_service($product_ref, {});

		estimate_nutriscore_2021_fruits_vegetables_nuts_percent_from_ingredients($product_ref);
		estimate_nutriscore_2023_fruits_vegetables_legumes_percent_from_ingredients($product_ref);
	}
	else {
		remove_fields(
			$product_ref,
			[
				# assign_ciqual_codes - may have been introduced in previous version
				"ingredients_without_ciqual_codes",
				"ingredients_without_ciqual_codes_n",
			]
		);
		remove_fields(
			$product_ref->{nutriments},
			[
				# estimate_nutriscore_2021_fruits_vegetables_nuts_percent_from_ingredients - may have been introduced in previous version
				"fruits-vegetables-nuts-estimate-from-ingredients_100g",
				"fruits-vegetables-nuts-estimate-from-ingredients_serving",
				"fruits-vegetables-legumes-estimate-from-ingredients_100g",
				"fruits-vegetables-legumes-estimate-from-ingredients_serving",
				"fruits-vegetables-nuts-estimate-from-ingredients-prepared_100g",
				"fruits-vegetables-nuts-estimate-from-ingredients-prepared_serving",
				"fruits-vegetables-legumes-estimate-from-ingredients-prepared_100g",
				"fruits-vegetables-legumes-estimate-from-ingredients-prepared_serving",
			]
		);
	}

	# Keep the nested list of sub-ingredients, but also copy the sub-ingredients at the end for apps
	# that expect a flat list of ingredients

	compute_ingredients_tags($product_ref);

	# Analyze ingredients to see the ones that are vegan, vegetarian, from palm oil etc.
	# and compute the resulting value for the complete product

	analyze_ingredients_service($product_ref, {});

	# Delete specific ingredients if empty
	if ((exists $product_ref->{specific_ingredients}) and (scalar @{$product_ref->{specific_ingredients}} == 0)) {
		delete $product_ref->{specific_ingredients};
	}

	return;
}

sub assign_ciqual_codes ($product_ref) {
	my @ingredients_without_ciqual_codes = uniq(sort(get_missing_ciqual_codes($product_ref->{ingredients})));
	$product_ref->{ingredients_without_ciqual_codes} = \@ingredients_without_ciqual_codes;
	$product_ref->{ingredients_without_ciqual_codes_n} = @ingredients_without_ciqual_codes + 0.0;
	return;
}

sub get_missing_ciqual_codes ($ingredients_ref) {
	my @ingredients_without_ciqual_codes = ();
	foreach my $ingredient_ref (@{$ingredients_ref}) {
		if (defined $ingredient_ref->{ingredients}) {
			push(@ingredients_without_ciqual_codes, get_missing_ciqual_codes($ingredient_ref->{ingredients}));
		}
		else {
			my $ciqual_food_code = get_inherited_property("ingredients", $ingredient_ref->{id}, "ciqual_food_code:en");
			if (defined $ciqual_food_code) {
				$ingredient_ref->{ciqual_food_code} = $ciqual_food_code;
			}
			else {
				exists $ingredient_ref->{ciqual_food_code} and delete $ingredient_ref->{ciqual_food_code};
				push(@ingredients_without_ciqual_codes, $ingredient_ref->{id});
			}
		}
	}

	return @ingredients_without_ciqual_codes;
}

=head2 estimate_ingredients_percent_service ( $product_ref, $updated_product_fields_ref )

Compute minimum and maximum percent ranges and percent estimates for each ingredient and sub ingredient.

This function is a product service that can be run through ProductOpener::ApiProductServices

=head3 Arguments

=head4 $product_ref

product object reference

=head4 $updated_product_fields_ref

reference to a hash of product fields that have been created or updated

=cut 

sub estimate_ingredients_percent_service ($product_ref, $updated_product_fields_ref) {

	# Add a percent_max value for salt and sugar ingredients, based on the nutrition facts.
	add_percent_max_for_ingredients_from_nutrition_facts($product_ref);

	# Compute the min and max range for each ingredient
	if (compute_ingredients_percent_min_max_values(100, 100, $product_ref->{ingredients}) < 0) {

		# The computation yielded seemingly impossible values, delete the values
		delete_ingredients_percent_values($product_ref->{ingredients});
		$product_ref->{ingredients_percent_analysis} = -1;
	}
	else {
		$product_ref->{ingredients_percent_analysis} = 1;
	}

	# Count ingredients with specified percent
	my ($ingredients_n, $ingredients_with_specified_percent_n, $total_specified_percent)
		= count_ingredients_with_specified_percent($product_ref->{ingredients});
	if ($ingredients_with_specified_percent_n > 0) {
		add_tag($product_ref, "misc", "en:some-ingredients-with-specified-percent");
		if ($ingredients_with_specified_percent_n == $ingredients_n) {
			add_tag($product_ref, "misc", "en:all-ingredients-with-specified-percent");
		}
		if ($ingredients_with_specified_percent_n >= 5) {
			add_tag($product_ref, "misc", "en:at-least-5-ingredients-with-specified-percent");
			if ($ingredients_with_specified_percent_n >= 10) {
				add_tag($product_ref, "misc", "en:at-least-10-ingredients-with-specified-percent");
			}
		}
	}

	# Estimate the percent values for each ingredient for which we don't have a specified percent
	compute_ingredients_percent_estimates(100, $product_ref->{ingredients});

	# Indicate which fields were created or updated
	$updated_product_fields_ref->{ingredients} = 1;
	$updated_product_fields_ref->{ingredients_percent_analysis} = 1;

	return;
}

=head2 count_ingredients_with_specified_percent($product_ref)

Count ingredients with specified percent, including sub-ingredients.

=head3 Return values

=head4 $ingredients_n

Number of ingredients.

=head4 $ingredients_with_specified_percent_n

Number of ingredients with a specified percent value.

=head4 $total_specified_percent

Sum of the specified percent values.

Note: this can be greater than 100 if percent values are specified for ingredients and their sub ingredients.

=cut

sub count_ingredients_with_specified_percent ($ingredients_ref) {

	my ($ingredients_n, $ingredients_with_specified_percent_n, $total_specified_percent) = (0, 0, 0);

	if (defined $ingredients_ref) {
		foreach my $ingredient_ref (@{$ingredients_ref}) {
			$ingredients_n++;
			if (defined $ingredient_ref->{percent}) {
				$ingredients_with_specified_percent_n++;
				$total_specified_percent += $ingredient_ref->{percent};
			}
			if (defined $ingredient_ref->{ingredients}) {
				my (
					$sub_ingredients_n,
					$sub_ingredients_with_specified_percent_n,
					$sub_ingredients_total_specified_percent
				) = count_ingredients_with_specified_percent($ingredient_ref->{ingredients});
				$ingredients_n += $sub_ingredients_n;
				$ingredients_with_specified_percent_n += $sub_ingredients_with_specified_percent_n;
				$total_specified_percent += $sub_ingredients_total_specified_percent;
			}
		}
	}

	return ($ingredients_n, $ingredients_with_specified_percent_n, $total_specified_percent);
}

=head2 delete_ingredients_percent_values ( ingredients_ref )

This function deletes the percent_min and percent_max values of all ingredients.

It is called if the compute_ingredients_percent_min_max_values() encountered impossible
values (e.g. "Water, Sugar 80%" -> Water % should be greater than 80%, but the
total would be more than 100%)

The function is recursive to also delete values for sub-ingredients.

=cut

sub delete_ingredients_percent_values ($ingredients_ref) {

	foreach my $ingredient_ref (@{$ingredients_ref}) {

		delete $ingredient_ref->{percent_min};
		delete $ingredient_ref->{percent_max};

		if (defined $ingredient_ref->{ingredients}) {
			delete_ingredients_percent_values($ingredient_ref->{ingredients});
		}
	}

	return;
}

=head2 compute_ingredients_percent_min_max_values ( total_min, total_max, ingredients_ref )

This function computes the possible minimum and maximum ranges for the percent
values of each ingredient and sub-ingredients.

Ingredients lists sometimes specify the percent value for some ingredients,
but usually not all. This functions computes minimum and maximum percent
values for all other ingredients.

Ingredients list are ordered by descending order of quantity.

This function is recursive and it calls itself for each ingredients with sub-ingredients.

=head3 Arguments

=head4 total_min - the minimum percent value of the total of all the ingredients in ingredients_ref

0 when the function is called on all ingredients of a product, but can be different than 0 if called on sub-ingredients of an ingredient that has a minimum value set.

=head4 total_max - the maximum percent value of all ingredients passed in ingredients_ref

100 when the function is called on all ingredients of a product, but can be different than 0 if called on sub-ingredients of an ingredient that has a maximum value set.

=head4 ingredient_ref : nested array of ingredients and sub-ingredients

=head3 Return values

=head4 Negative value - analysis error

The analysis encountered an impossible value.
e.g. "Flour, Sugar 80%": The % of Flour must be greated to the % of Sugar, but the sum would then be above 100%.

Or there were too many loops to analyze the values.

=head4 0 or positive value - analysis ok

The return value is the number of times we adjusted min and max values for ingredients and sub ingredients.

=cut

sub compute_ingredients_percent_min_max_values ($total_min, $total_max, $ingredients_ref) {

	init_percent_values($total_min, $total_max, $ingredients_ref);

	my $changed = 1;
	my $changed_total = 0;

	my $i = 0;

	while ($changed) {
		my $changed_max = set_percent_max_values($total_min, $total_max, $ingredients_ref);
		# bail out if there was an error / impossible values
		($changed_max < 0) and return -1;

		my $changed_min = set_percent_min_values($total_min, $total_max, $ingredients_ref);
		($changed_min < 0) and return -1;

		my $changed_sub_ingredients = set_percent_sub_ingredients($ingredients_ref);
		($changed_sub_ingredients < 0) and return -1;

		$changed = $changed_min + $changed_max + $changed_sub_ingredients;

		$changed_total += $changed;

		$i++;

		# bail out if we loop too much
		if ($i > 5) {

			$log->debug(
				"compute_ingredients_percent_min_max_values - too many loops, bail out",
				{
					ingredients_ref => $ingredients_ref,
					total_min => $total_min,
					total_max => $total_max,
					changed_total => $changed_total
				}
			) if $log->is_debug();
			return -1;
		}
	}

	$log->debug(
		"compute_ingredients_percent_min_max_values - done",
		{
			ingredients_ref => $ingredients_ref,
			total_min => $total_min,
			total_max => $total_max,
			changed_total => $changed_total
		}
	) if $log->is_debug();

	return $changed_total;
}

=head2 init_percent_values($total_min, $total_max, $ingredients_ref)

Initialize the percent, percent_min and percent_max value for each ingredient in list.

$ingredients_ref is the list of ingredients (as hash), where parsed percent are already set.

$total_min and $total_max might be set if we have a parent ingredient and are parsing a sub list.

When a percent is specifically set, use this value for percent_min and percent_max.

Warning: percent listed for sub-ingredients can be absolute (e.g. "Sugar, fruits 40% (pear 30%, apple 10%)")
or they can be relative to the parent ingredient (e.g. "Sugar, fruits 40% (pear 75%, apple 25%)".
We try to detect those cases and rescale the percent accordingly.

Otherwise use 0 for percent_min and total_max for percent_max.

=cut

sub init_percent_values ($total_min, $total_max, $ingredients_ref) {
	# Set maximum percentages if defined in the taxonomy (only do this for top-level ingredients)
	if ($total_max == 100) {
		set_percent_max_from_taxonomy($ingredients_ref);
	}

	# Determine if percent listed are absolute (default) or relative to a parent ingredient

	# Check if all ingredients have a set quantity
	# and compute the sum of all percents and quantities

	my $percent_sum = 0;
	my $all_ingredients_have_a_set_percent = 1;
	my $quantity_sum = 0;
	my $all_ingredients_have_a_set_quantity = 1;
	foreach my $ingredient_ref (@{$ingredients_ref}) {
		if (defined $ingredient_ref->{percent}) {
			$percent_sum += $ingredient_ref->{percent};
		}
		else {
			$all_ingredients_have_a_set_percent = 0;
		}

		if (defined $ingredient_ref->{quantity_g}) {
			$quantity_sum += $ingredient_ref->{quantity_g};
		}
		else {
			$all_ingredients_have_a_set_quantity = 0;
		}
	}

	my $percent_mode;

	# If the parent ingredient percent is known (total_min = total_max)
	# and we have set quantity for all ingredients,
	# we will need to scale the quantities to get actual percent values
	# This is the case in particular for recipes that can be specified in grams with a total greater than 100g
	# So we start supposing it's grams (as if it's percent it will also work).

	# In scale_percents or scale_grams mode, the percent/quantity sum must be greater than 0
	if (($total_min == $total_max) and ($all_ingredients_have_a_set_percent) and ($percent_sum > 0)) {
		$percent_mode = "scale_percents";
	}
	elsif (($total_min == $total_max) and ($all_ingredients_have_a_set_quantity) and ($quantity_sum > 0)) {
		$percent_mode = "scale_grams";
	}
	elsif ($percent_sum > $total_max) {
		$percent_mode = "relative";    # percents are relative to the parent ingredient
	}
	else {
		$percent_mode = "absolute";    # percents are absolute (relative to the whole product)
	}

	$log->debug(
		"init_percent_values - percent mode",
		{
			percent_mode => $percent_mode,
			ingredients_ref => $ingredients_ref,
			total_min => $total_min,
			total_max => $total_max,
			percent_sum => $percent_sum,
			all_ingredients_have_a_set_percent => $all_ingredients_have_a_set_percent,
			quantity_sum => $quantity_sum,
			all_ingredients_have_a_set_quantity => $all_ingredients_have_a_set_quantity,
		}
	) if $log->is_debug();

	# Go through each ingredient to set percent_min, percent_max, and if we can an absolute percent

	foreach my $ingredient_ref (@{$ingredients_ref}) {
		if (   ((defined $ingredient_ref->{percent}) and ($ingredient_ref->{percent} > 0))
			or ($percent_mode eq "scale_grams"))
		{
			# There is a specified percent for the ingredient (or we can derive it from grams)

			if ($percent_mode eq "scale_percents") {
				# The parent percent is known, and we have set values for the percent of all ingredients
				# We can scale the percent of the ingredients so that their sum matches the parent percent
				my $percent = $ingredient_ref->{percent} * $total_max / $percent_sum;
				$ingredient_ref->{percent} = $percent;
				$ingredient_ref->{percent_min} = $percent;
				$ingredient_ref->{percent_max} = $percent;
			}
			elsif ($percent_mode eq "scale_grams") {
				# Convert gram values to percent
				my $percent = $ingredient_ref->{quantity_g} * $total_max / $quantity_sum;
				$ingredient_ref->{percent} = $percent;
				$ingredient_ref->{percent_min} = $percent;
				$ingredient_ref->{percent_max} = $percent;
			}
			elsif (($percent_mode eq "absolute") or ($total_min == $total_max)) {
				# We can assign an absolute percent to the ingredient because
				# 1. the percent mode is absolute
				# or 2. we have a specific percent for the parent ingredient
				# so we can rescale the relative percent of the ingredient to make it absolute
				my $percent
					= ($percent_mode eq "absolute")
					? $ingredient_ref->{percent}
					: $ingredient_ref->{percent} * $total_max / 100;
				$ingredient_ref->{percent} = $percent;
				$ingredient_ref->{percent_min} = $percent;
				$ingredient_ref->{percent_max} = $percent;
			}
			else {
				# The percent mode is relative and we do not have a specific percent for the parent ingredient
				# We cannot compute an absolute percent for the ingredient, but we can apply the relative percent
				# to percent_min and percent_max
				$ingredient_ref->{percent_min} = $ingredient_ref->{percent} * $total_min / 100;
				$ingredient_ref->{percent_max} = $ingredient_ref->{percent} * $total_max / 100;
				# The absolute percent is unknown, delete it
				delete $ingredient_ref->{percent};
			}
		}
		else {
			if (not defined $ingredient_ref->{percent_min}) {
				$ingredient_ref->{percent_min} = 0;
			}
			if ((not defined $ingredient_ref->{percent_max}) or ($ingredient_ref->{percent_max} > $total_max)) {
				$ingredient_ref->{percent_max} = $total_max;
			}
		}
	}

	$log->debug("init_percent_values - result", {ingredients_ref => $ingredients_ref}) if $log->is_debug();

	return;
}

=head2 set_percent_max_from_taxonomy ( ingredients_ref )

Set the percentage maximum for ingredients like flavouring where this is defined
on the Ingredients taxonomy. The percent_max will not be applied in the following cases:

 - if applying the percent_max would mean that it is not possible for the ingredient
   total to add up to 100%
 - If a later ingredient has a higher percentage than the percent_max of the restricted ingredient

=cut

sub set_percent_max_from_taxonomy ($ingredients_ref) {
	# Exit if the first ingredient is constrained
	if (!@{$ingredients_ref}
		|| defined get_inherited_property("ingredients", $ingredients_ref->[0]{id}, "percent_max:en"))
	{
		return;
	}

	# Loop backwards through ingredients, checking that we don't set a percent_max that
	# would be lower than the defined percentage of any ingredient that comes afterwards
	my $highest_later_percent = 0;
	for (my $index = scalar @{$ingredients_ref} - 1; $index > 0; $index--) {
		my $ingredient = $ingredients_ref->[$index];
		my $current_percent = $ingredient->{percent};
		if (defined $current_percent) {
			if ($current_percent > $highest_later_percent) {
				$highest_later_percent = $current_percent;
			}
		}
		else {
			# See if taxonomy defines a maximum percent
			my $percent_max = get_inherited_property("ingredients", $ingredient->{id}, "percent_max:en");
			if (defined $percent_max and $percent_max >= $highest_later_percent) {
				# Maximum percantage for ingredients like flavourings
				$ingredient->{percent_max} = $percent_max;
			}
		}
	}

	# Loop forwards through the ingredients to make sure that the maximum
	# does not limit preceding ingredients where percent is specified
	my $remaining_percent = 100;
	for my $ingredient (@{$ingredients_ref}) {
		my $defined_percent = $ingredient->{percent};
		if (!defined $defined_percent) {
			my $percent_max = $ingredient->{percent_max};
			if (defined $percent_max && $percent_max < $remaining_percent) {
				delete $ingredient->{percent_max};
			}
			last;
		}
		else {
			$remaining_percent = $remaining_percent - $defined_percent;
		}
	}

	return;
}

sub set_percent_max_values ($total_min, $total_max, $ingredients_ref) {

	my $changed = 0;

	my $current_max = $total_max;
	my $sum_of_mins_before = 0;
	my $sum_of_maxs_before = 0;

	my $i = 0;
	my $n = scalar @{$ingredients_ref};

	foreach my $ingredient_ref (@{$ingredients_ref}) {

		$i++;

		# The max of an ingredient must be lower or equal to
		# the max of the ingredient that appear before.
		if ($ingredient_ref->{percent_max} > $current_max) {
			$ingredient_ref->{percent_max} = $current_max;
			$changed++;
		}
		else {
			$current_max = $ingredient_ref->{percent_max};
		}

		# The max of an ingredient must be lower or equal to
		# the total max minus the sum of the minimums of all
		# other ingredients

		my $sum_of_mins_after = 0;
		for (my $j = $i; $j < $n; $j++) {
			$sum_of_mins_after += $ingredients_ref->[$j]{percent_min};
		}
		my $max_percent_max = $total_max - $sum_of_mins_before - $sum_of_mins_after;

		if (($max_percent_max >= 0) and ($ingredient_ref->{percent_max} > $max_percent_max)) {
			$ingredient_ref->{percent_max} = $max_percent_max;
			$changed++;
		}

		# For lists like  "Beans (52%), Tomatoes (33%), Water, Sugar, Cornflour, Salt, Spirit Vinegar"
		# we can set a maximum on Sugar, Cornflour etc. that takes into account that all ingredients
		# that appear before will have an higher quantity.
		# e.g. the percent max of Water to be set to 100 - 52 -33 = 15%
		# the max of sugar to be set to 15 / 2 = 7.5 %
		# the max of cornflour to be set to 15 / 3 etc.

		if ($i > 2) {    # This rule applies to the third ingredient and ingredients after
						 # We check that the current ingredient + the ingredient before it have a max
						 # inferior to the ingredients before, divided by 2.
						 # Then we do the same with 3 ingredients instead of 2, then 4 etc.
			for (my $j = 2; $j + 1 < $i; $j++) {
				my $max = $total_max - $sum_of_mins_before;
				for (my $k = $j; $k + 1 < $i; $k++) {
					$max += $ingredients_ref->[$i - $k]{percent_min};
				}
				$max = $max / $j;
				if ($ingredient_ref->{percent_max} > $max + 0.1) {
					$ingredient_ref->{percent_max} = $max;
					$changed++;
				}
			}
		}

		# The min of an ingredient must be greater or equal to
		# the total min minus the sum of the maximums of all
		# ingredients that appear before, divided by the number of
		# ingredients that appear after + the current ingredient

		my $min_percent_min = ($total_min - $sum_of_maxs_before) / (1 + $n - $i);

		if ($ingredient_ref->{percent_min} < $min_percent_min - 0.1) {

			# Bail out if the values are not possible
			if (($min_percent_min > $total_min) or ($min_percent_min > $ingredient_ref->{percent_max})) {
				$log->debug(
					"set_percent_max_values - impossible value, bail out",
					{
						ingredients_ref => $ingredients_ref,
						total_min => $total_min,
						min_percent_min => $min_percent_min
					}
				) if $log->is_debug();
				return -1;
			}

			$ingredient_ref->{percent_min} = $min_percent_min;
			$changed++;
		}

		$sum_of_mins_before += $ingredient_ref->{percent_min};
		$sum_of_maxs_before += $ingredient_ref->{percent_max};
	}

	return $changed;
}

sub set_percent_min_values ($total_min, $total_max, $ingredients_ref) {

	my $changed = 0;

	my $current_min = 0;
	my $sum_of_mins_after = 0;
	my $sum_of_maxs_after = 0;

	my $i = 0;
	my $n = scalar @{$ingredients_ref};

	foreach my $ingredient_ref (reverse @{$ingredients_ref}) {

		$i++;

		# The min of an ingredient must be greater or equal to the mean of the
		# ingredient that appears after.
		if ($ingredient_ref->{percent_min} < $current_min) {
			$ingredient_ref->{percent_min} = $current_min;
			$changed++;
		}
		else {
			$current_min = $ingredient_ref->{percent_min};
		}

		# The max of an ingredient must be lower or equal to
		# the total max minus the sum of the minimums of all
		# the ingredients after, divided by the number of
		# ingredients that appear before + the current ingredient

		my $max_percent_max = ($total_max - $sum_of_mins_after) / (1 + $n - $i);

		if ($ingredient_ref->{percent_max} > $max_percent_max + 0.1) {

			# Bail out if the values are not possible
			if (($max_percent_max > $total_max) or ($max_percent_max < $ingredient_ref->{percent_min})) {
				$log->debug(
					"set_percent_max_values - impossible value, bail out",
					{
						ingredients_ref => $ingredients_ref,
						total_min => $total_min,
						max_percent_max => $max_percent_max
					}
				) if $log->is_debug();
				return -1;
			}

			$ingredient_ref->{percent_max} = $max_percent_max;
			$changed++;
		}

		# The min of the ingredient must be greater or equal
		# to the total min minus the sum of the maximums of all the other ingredients

		my $sum_of_maxs_before = 0;
		for (my $j = 0; $j < ($n - $i); $j++) {
			$sum_of_maxs_before += $ingredients_ref->[$j]{percent_max};
		}
		my $min_percent_min = $total_min - $sum_of_maxs_before - $sum_of_maxs_after;

		if (($min_percent_min > 0) and ($ingredient_ref->{percent_min} < $min_percent_min - 0.1)) {

			# Bail out if the values are not possible
			if (($min_percent_min > $total_min) or ($min_percent_min > $ingredient_ref->{percent_max})) {
				$log->debug(
					"set_percent_max_values - impossible value, bail out",
					{
						ingredients_ref => $ingredients_ref,
						total_min => $total_min,
						min_percent_min => $min_percent_min
					}
				) if $log->is_debug();
				return -1;
			}

			$ingredient_ref->{percent_min} = $min_percent_min;
			$changed++;
		}

		$sum_of_mins_after += $ingredient_ref->{percent_min};
		$sum_of_maxs_after += $ingredient_ref->{percent_max};
	}

	return $changed;
}

sub set_percent_sub_ingredients ($ingredients_ref) {

	my $changed = 0;

	my $i = 0;
	my $n = scalar @{$ingredients_ref};

	foreach my $ingredient_ref (@{$ingredients_ref}) {

		$i++;

		if (defined $ingredient_ref->{ingredients}) {

			# Set values for sub-ingredients from ingredient values

			$changed += compute_ingredients_percent_min_max_values(
				$ingredient_ref->{percent_min},
				$ingredient_ref->{percent_max},
				$ingredient_ref->{ingredients}
			);

			# Set values for ingredient from sub-ingredients values

			my $total_min = 0;
			my $total_max = 0;

			foreach my $sub_ingredient_ref (@{$ingredient_ref->{ingredients}}) {

				$total_min += $sub_ingredient_ref->{percent_min};
				$total_max += $sub_ingredient_ref->{percent_max};
			}

			if ($ingredient_ref->{percent_min} < $total_min - 0.1) {
				$ingredient_ref->{percent_min} = $total_min;
				$changed++;
			}
			if ($ingredient_ref->{percent_max} > $total_max + 0.1) {
				$ingredient_ref->{percent_max} = $total_max;
				$changed++;
			}

			$log->debug("set_percent_sub_ingredients", {ingredient_ref => $ingredient_ref, changed => $changed})
				if $log->is_debug();

		}
	}

	return $changed;
}

=head2 compute_ingredients_percent_estimates ( total, ingredients_ref )

This function computes a possible estimate for the percent values of each ingredient and sub-ingredients.

The sum of all estimates must be 100%, and the estimates try to match the min and max constraints computed previously with the compute_ingredients_percent_min_max_values() function.

=head3 Arguments

=head4 total - the total of all the ingredients in ingredients_ref

100 when the function is called on all ingredients of a product, but can be different than 100 if called on sub-ingredients of an ingredient.

=head4 ingredient_ref : nested array of ingredients and sub-ingredients

=head3 Return values

=cut

sub compute_ingredients_percent_estimates ($total, $ingredients_ref) {

	my $current_total = 0;
	my $i = 0;
	my $n = scalar(@{$ingredients_ref});

	foreach my $ingredient_ref (@{$ingredients_ref}) {

		$i++;

		# Last ingredient?
		if ($i == $n) {
			$ingredient_ref->{percent_estimate} = $total - $current_total;
		}
		# Specified percent
		elsif (defined $ingredient_ref->{percent}) {
			if ($ingredient_ref->{percent} <= $total - $current_total) {
				$ingredient_ref->{percent_estimate} = $ingredient_ref->{percent};
			}
			else {
				$ingredient_ref->{percent_estimate} = $total - $current_total;
			}
		}
		else {

			# Take the middle of the possible range

			my $max = $total - $current_total;
			my $min = 0;
			if ((defined $ingredient_ref->{percent_max}) and ($ingredient_ref->{percent_max} < $max)) {
				$max = $ingredient_ref->{percent_max};
			}
			if (defined $ingredient_ref->{percent_min}) {
				$min = $ingredient_ref->{percent_min};
			}
			$ingredient_ref->{percent_estimate} = ($max + $min) / 2;
		}

		$current_total += $ingredient_ref->{percent_estimate};

		if (defined $ingredient_ref->{ingredients}) {
			compute_ingredients_percent_estimates($ingredient_ref->{percent_estimate}, $ingredient_ref->{ingredients});
		}
	}

	$log->debug("compute_ingredients_percent_estimates - done", {ingredients_ref => $ingredients_ref})
		if $log->is_debug();
	return;
}

=head2 analyze_ingredients ( $product_ref, $updated_product_fields_ref )

Analyzes ingredients to see the ones that are vegan, vegetarian, from palm oil etc.
and computes the resulting value for the complete product.

The results are overridden by labels like "Vegan", "Vegetarian" or "Palm oil free"

Results are stored in the ingredients_analysis_tags array.

This function is a product service that can be run through ProductOpener::ApiProductServices

=head3 Arguments

=head4 $product_ref

product object reference

=head4 $updated_product_fields_ref

reference to a hash of product fields that have been created or updated

=cut

sub analyze_ingredients_service ($product_ref, $updated_product_fields_ref) {

	# Delete any existing values for the ingredients analysis fields
	delete $product_ref->{ingredients_analysis};
	delete $product_ref->{ingredients_analysis_tags};

	# and indicate that the service is creating or updatiing them
	$updated_product_fields_ref->{ingredients_analysis} = 1;
	$updated_product_fields_ref->{ingredients_analysis_tags} = 1;

	my @properties = ("from_palm_oil", "vegan", "vegetarian");
	my %properties_unknown_tags = (
		"from_palm_oil" => "en:palm-oil-content-unknown",
		"vegan" => "en:vegan-status-unknown",
		"vegetarian" => "en:vegetarian-status-unknown",
	);

	# Structure to store the result of the ingredient analysis for each property
	my $ingredients_analysis_properties_ref = {};

	# Store the lists of ingredients that resulted in a product being non vegetarian/vegan/palm oil free
	my $ingredients_analysis_ref = {};

	if ((defined $product_ref->{ingredients}) and ((scalar @{$product_ref->{ingredients}}) > 0)) {

		foreach my $property (@properties) {

			# Ingredient values for the property
			my %values = ();

			# Traverse the ingredients tree, breadth first

			my @ingredients = @{$product_ref->{ingredients}};

			while (@ingredients) {

				# Remove and process the first ingredient
				my $ingredient_ref = shift @ingredients;
				my $ingredientid = $ingredient_ref->{id};

				# Add sub-ingredients at the beginning of the ingredients array
				if (defined $ingredient_ref->{ingredients}) {

					unshift @ingredients, @{$ingredient_ref->{ingredients}};
				}

				# We may already have a value. e.g. for "matières grasses d'origine végétale" or "gélatine (origine végétale)"
				my $value = $ingredient_ref->{$property};

				if (not defined $value) {

					$value = get_inherited_property("ingredients", $ingredientid, $property . ":en");

					if (defined $value) {
						$ingredient_ref->{$property} = $value;
					}
					else {
						if (not(exists_taxonomy_tag("ingredients", $ingredientid))) {
							$values{unknown_ingredients} or $values{unknown_ingredients} = [];
							push @{$values{unknown_ingredients}}, $ingredientid;
						}

						# additives classes in ingredients are functions of a more specific ingredient
						# if we don't have a property value for the ingredient class
						# then ignore the additive class instead of considering the property undef
						elsif (exists_taxonomy_tag("additives_classes", $ingredientid)) {
							$value = "ignore";
							#$ingredient_ref->{$property} = $value;
						}
					}
				}

				# if the property value is "maybe" and the ingredient has sub-ingredients,
				# we ignore the ingredient and only look at its sub-ingredients (already added)
				# e.g. "Vegetable oil (rapeseed oil, ...)""
				if (    (defined $value)
					and ($value eq "maybe")
					and (defined $ingredient_ref->{ingredients}))
				{
					$value = "ignore";
				}

				not defined $value and $value = "undef";

				defined $values{$value} or $values{$value} = [];
				push @{$values{$value}}, $ingredientid;

				# print STDERR "ingredientid: $ingredientid - property: $property - value: $value\n";
			}

			# Compute the resulting property value for the product
			my $property_value;

			if ($property =~ /^from_/) {

				my $from_what = $';
				my $from_what_with_dashes = $from_what;
				$from_what_with_dashes =~ s/_/-/g;

				# For properties like from_palm, one positive ingredient triggers a positive result for the whole product
				# We assume that all the positive ingredients have been marked as yes or maybe in the taxonomy
				# So all known ingredients without a value for the property are assumed to be negative

				# value can can be "ignore"

				if (defined $values{yes}) {
					# One yes ingredient -> yes for the whole product
					$property_value = "en:" . $from_what_with_dashes;    # en:palm-oil
					$ingredients_analysis_ref->{$property_value} = $values{yes};
				}
				elsif (defined $values{maybe}) {
					# One maybe ingredient -> maybe for the whole product
					$property_value = "en:may-contain-" . $from_what_with_dashes;    # en:may-contain-palm-oil
					$ingredients_analysis_ref->{$property_value} = $values{maybe};
				}
				# If some ingredients are not recognized, there is a possibility that they could be palm oil or contain palm oil
				# As there are relatively few ingredients with palm oil, we assume we are able to recognize them with the taxonomy
				# and that unrecognized ingredients do not contain palm oil.
				# --> We mark the product as palm oil free
				# Exception: If there are lots of unrecognized ingredients though (e.g. more than 1 third), it may be that the ingredients list
				# is bogus (e.g. OCR errors) and the likelyhood of missing a palm oil ingredient increases.
				# --> In this case, we mark the product as palm oil content unknown
				elsif (defined $values{unknown_ingredients}) {
					# Some ingredients were not recognized
					$log->debug(
						"analyze_ingredients - unknown ingredients",
						{
							unknown_ingredients_n => (scalar @{$values{unknown_ingredients}}),
							ingredients_n => (scalar(@{$product_ref->{ingredients}}))
						}
					) if $log->is_debug();
					my $unknown_rate
						= (scalar @{$values{unknown_ingredients}}) / (scalar @{$product_ref->{ingredients}});
					# for palm-oil, as there are few products containing it, we consider status to be unknown only if there is more than 30% unknown ingredients (which may indicates bogus ingredient list, eg. OCR errors)
					if (($from_what_with_dashes eq "palm-oil") and ($unknown_rate <= 0.3)) {
						$property_value = "en:" . $from_what_with_dashes . "-free";    # en:palm-oil-free
					}
					else {
						$property_value = $properties_unknown_tags{$property};    # en:palm-oil-content-unknown
					}
					# In all cases, keep track of the unknown ingredients
					$ingredients_analysis_ref->{$properties_unknown_tags{$property}} = $values{unknown_ingredients};
				}
				else {
					# no yes, maybe or unknown ingredients
					$property_value = "en:" . $from_what_with_dashes . "-free";    # en:palm-oil-free
				}
			}
			else {

				# For properties like vegan or vegetarian, one negative ingredient triggers a negative result for the whole product
				# Known ingredients without a value for the property: we do not make any assumption
				# We assume that all the positive ingredients have been marked as yes or maybe in the taxonomy
				# So all known ingredients without a value for the property are assumed to be negative

				if (defined $values{no}) {
					# One no ingredient -> no for the whole product
					$property_value = "en:non-" . $property;    # en:non-vegetarian
					$ingredients_analysis_ref->{$property_value} = $values{no};
				}
				elsif (defined $values{"undef"}) {
					# Some ingredients were not recognized or we do not have a property value for them
					$property_value = $properties_unknown_tags{$property};    # en:vegetarian-status-unknown
					$ingredients_analysis_ref->{$property_value} = $values{"undef"};
				}
				elsif (defined $values{maybe}) {
					# One maybe ingredient -> maybe for the whole product
					$property_value = "en:maybe-" . $property;    # en:maybe-vegetarian
					$ingredients_analysis_ref->{$property_value} = $values{maybe};
				}
				else {
					# all ingredients known and with a value, no no or maybe value -> yes
					$property_value = "en:" . $property;    # en:vegetarian
				}

				# In all cases, keep track of unknown ingredients so that we can display unknown ingredients
				# even if some ingredients also triggered non-vegan or non-vegetarian
				if (defined $values{"undef"}) {
					$ingredients_analysis_ref->{$properties_unknown_tags{$property}} = $values{"undef"};
				}
			}

			$property_value =~ s/_/-/g;

			$ingredients_analysis_properties_ref->{$property} = $property_value;
		}
	}

	# Apply labels overrides
	# also apply labels overrides if we don't have ingredients at all
	if (has_tag($product_ref, "labels", "en:palm-oil-free")) {
		$ingredients_analysis_properties_ref->{from_palm_oil} = "en:palm-oil-free";
	}

	if (has_tag($product_ref, "labels", "en:vegan")) {
		$ingredients_analysis_properties_ref->{vegan} = "en:vegan";
		$ingredients_analysis_properties_ref->{vegetarian} = "en:vegetarian";
	}
	elsif (has_tag($product_ref, "labels", "en:non-vegan")) {
		$ingredients_analysis_properties_ref->{vegan} = "en:non-vegan";
	}

	if (has_tag($product_ref, "labels", "en:vegetarian")) {
		$ingredients_analysis_properties_ref->{vegetarian} = "en:vegetarian";
	}
	elsif (has_tag($product_ref, "labels", "en:non-vegetarian")) {
		$ingredients_analysis_properties_ref->{vegetarian} = "en:non-vegetarian";
		$ingredients_analysis_properties_ref->{vegan} = "en:non-vegan";
	}

	# Create ingredients_analysis_tags array

	if (scalar keys %$ingredients_analysis_properties_ref) {
		$product_ref->{ingredients_analysis_tags} = [];
		$product_ref->{ingredients_analysis} = {};

		foreach my $property (@properties) {
			my $property_value = $ingredients_analysis_properties_ref->{$property};
			if (defined $property_value) {
				# Store the property value in the ingredients_analysis_tags list
				push @{$product_ref->{ingredients_analysis_tags}}, $property_value;
				# Store the list of ingredients that caused a product to be non vegan/vegetarian/palm oil free
				if (defined $ingredients_analysis_ref->{$property_value}) {
					$product_ref->{ingredients_analysis}{$property_value}
						= $ingredients_analysis_ref->{$property_value};
				}

				# Also store the list of ingredients that are not recognized
				if (defined $ingredients_analysis_ref->{$properties_unknown_tags{$property}}) {
					$product_ref->{ingredients_analysis}{$properties_unknown_tags{$property}}
						= $ingredients_analysis_ref->{$properties_unknown_tags{$property}};
				}
			}
		}
	}

	# Uncomment the following line to add an extra field with more data for debugging purposes
	#$product_ref->{ingredients_analysis_debug} = $ingredients_analysis_ref;
	return;
}

# function to normalize strings like "Carbonate d'ammonium" in French
# x is the prefix
# y can contain de/d' (of in French)
sub normalize_fr_a_de_b ($a, $b) {

	$a =~ s/\s+$//;
	$b =~ s/^\s+//;

	$b =~ s/^(de |d')//;

	if ($b =~ /^(a|e|i|o|u|y|h)/i) {
		return $a . " d'" . $b;
	}
	else {
		return $a . " de " . $b;
	}
}

=head2 normalize_a_of_b ( $lc, $a, $b, $of_bool, $alternate_names_ref )

This function is called by normalize_enumeration()

Given a category ($a) and a type ($b), it will return the ingredient that result from the combination of these two.

English: oil, olive -> olive oil
Croatian: ječmeni, slad -> ječmeni slad
French: huile, olive -> huile d'olive
Russian: масло растительное, пальмовое -> масло растительное оливковое

=head3 Arguments

=head4 lc

language abbreviation (en for English, for example)

=head4 $a

string, category as defined in %ingredients_categories_and_types, example: 'oil' for 'oil (sunflower, olive and palm)'

=head4 $b

string, type as defined in %ingredients_categories_and_types, example: 'sunflower' or 'olive' or 'palm' for 'oil (sunflower, olive and palm)'

=head4 $of_bool - indicate if we want to construct entries like "<category> of <type>"

e.g. in French we combine "huile" and "olive" to "huile d'olive"
but we combine "poivron" and "rouge" to "poivron rouge".

=head4 $alternate_names_ref

Reference to an array of alternate names for the category

=head3 Return value

=head4 combined $a and $b (or $b and $a, depending of the language), that is expected to be an ingredient

string, comma-joined category and type, example: 'palm vegetal oil' or 'sunflower vegetal oil' or 'olive vegetal oil'

=cut

sub normalize_a_of_b ($lc, $a, $b, $of_bool, $alternate_names_ref = undef) {

	$a =~ s/\s+$//;
	$b =~ s/^\s+//;

	my $a_of_b;

	if (($lc eq "en") or ($lc eq "hr")) {
		# start by "with" (example: "mlijeko (s 1.0% mliječne masti)"), in which case it $b should be added after $a
		# start by "with etc." should be added at the end of the previous ingredient
		my %with = (hr => '(s | sa )',);
		my $with = $with{$lc} || " will not match ";
		if ($b =~ /^$with/i) {
			$a_of_b = $a . " " . $b;
		}
		else {
			$a_of_b = $b . " " . $a;
		}
	}
	elsif ($lc eq "es") {
		$a_of_b = $a . " de " . $b;
	}
	elsif ($lc eq "fr") {
		$b =~ s/^(de |d')//;

		if (($b =~ /^(a|e|i|o|u|y|h)/i) && ($of_bool == 1)) {
			$a_of_b = $a . " d'" . $b;
		}
		elsif ($of_bool == 1) {
			$a_of_b = $a . " de " . $b;
		}
		else {
			$a_of_b = $a . " " . $b;
		}
	}
	elsif (($lc eq "de") or ($lc eq "ru") or ($lc eq "pl")) {
		$a_of_b = $a . " " . $b;
<<<<<<< HEAD
	}
	else {
		die("unsupported language in normalize_a_of_b: $lc, $a, $b");
	}

	# If we have alternate categories, check if $a_of_b is an existing taxonomy entry,
	# otherwise check if we have entries with one of the alternate categories

	if (defined $alternate_names_ref) {

		my $name_exists;
		canonicalize_taxonomy_tag($lc, "ingredients", $a_of_b, \$name_exists);

		if (not $name_exists) {
			foreach my $alternate_name (@{$alternate_names_ref}) {
				my $alternate_name_copy
					= $alternate_name;    # make a copy so that we can modify it without changing the array entry
				$alternate_name_copy =~ s/<type>/$b/;
				my $alternate_name_exists;
				canonicalize_taxonomy_tag($lc, "ingredients", $alternate_name_copy, \$alternate_name_exists);
				if ($alternate_name_exists) {
					$a_of_b = $alternate_name_copy;
					last;
				}
			}
		}
	}
=======
	}
	else {
		die("unsupported language in normalize_a_of_b: $lc, $a, $b");
	}

	# If we have alternate categories, check if $a_of_b is an existing taxonomy entry,
	# otherwise check if we have entries with one of the alternate categories

	if (defined $alternate_names_ref) {

		my $name_exists;
		canonicalize_taxonomy_tag($lc, "ingredients", $a_of_b, \$name_exists);

		if (not $name_exists) {
			foreach my $alternate_name (@{$alternate_names_ref}) {
				my $alternate_name_copy
					= $alternate_name;    # make a copy so that we can modify it without changing the array entry
				$alternate_name_copy =~ s/<type>/$b/;
				my $alternate_name_exists;
				canonicalize_taxonomy_tag($lc, "ingredients", $alternate_name_copy, \$alternate_name_exists);
				if ($alternate_name_exists) {
					$a_of_b = $alternate_name_copy;
					last;
				}
			}
		}
	}
>>>>>>> c36f8db9

	return $a_of_b;
}

=head2 normalize_enumeration ($lc, $category, $types, $of_bool, $alternate_names_ref = undef)


This function is called by develop_ingredients_categories_and_types()

Some ingredients are specified by an ingredient "category" (e.g. "oil") and a "types" string (e.g. "sunflower, palm").

This function combines the category to all elements of the types string
$category = "Vegetal oil" and $types = "palm, sunflower and olive"
will return
"palm vegetal oil, sunflower vegetal oil, olive vegetal oil"

=head3 Arguments

=head4 lc

language abbreviation (en for English, for example)

=head4 category

string, as defined in %ingredients_categories_and_types, example: 'Vegetal oil' for 'Vegetal oil (sunflower, olive and palm)'

=head4 types

string, as defined in %ingredients_categories_and_types, example: 'sunflower, olive and palm' for 'Vegetal oil (sunflower, olive and palm)'

=head3 Return value

=head4 Transformed ingredients list text

string, comma-joined category with all elements of the types, example: 'sunflower vegetal oil, olive vegetal oil, palm vegetal oil'

=cut

sub normalize_enumeration ($lc, $category, $types, $of_bool, $alternate_names_ref = undef) {
	$log->debug("normalize_enumeration", {category => $category, types => $types}) if $log->is_debug();

	# If there is a trailing space, save it and output it
	my $trailing_space = "";
	if ($types =~ /\s+$/) {
		$trailing_space = " ";
	}

	# do not match anything if we don't have a translation for "and"
	my $and = $and{$lc} || " will not match ";

	my @list = split(/$obrackets|$cbrackets|\/| \/ | $dashes |$commas |$commas|$and/i, $types);

	return
		join(", ", map {normalize_a_of_b($lc, $category, $_, $of_bool, $alternate_names_ref)} @list) . $trailing_space;
}

# iodure et hydroxide de potassium
sub normalize_fr_a_et_b_de_c ($a, $b, $c) {

	return normalize_fr_a_de_b($a, $c) . ", " . normalize_fr_a_de_b($b, $c);
}

sub normalize_additives_enumeration ($lc, $enumeration) {

	$log->debug("normalize_additives_enumeration", {enumeration => $enumeration}) if $log->is_debug();

	# do not match anything if we don't have a translation for "and"
	my $and = $and{$lc} || " will not match ";

	my @list = split(/$obrackets|$cbrackets|\/| \/ | $dashes |$commas |$commas|$and/i, $enumeration);

	return join(", ", map {"E" . $_} @list);
}

sub normalize_vitamin ($lc, $a) {

	$log->debug("normalize vitamin", {vitamin => $a}) if $log->is_debug();
	$a =~ s/\s+$//;
	$a =~ s/^\s+//;

	# does it look like a vitamin code?
	if ($a =~ /^[a-z][a-z]?-? ?\d?\d?$/i) {
		($lc eq 'es') and return "vitamina $a";
		($lc eq 'fr') and return "vitamine $a";
		($lc eq 'fi') and return "$a-vitamiini";
		($lc eq 'it') and return "vitamina $a";
		($lc eq 'nl') and return "vitamine $a";
		($lc eq 'is') and return "$a-vítamín";
		($lc eq 'pl') and return "witamina $a";
		return "vitamin $a";
	}
	else {
		return $a;
	}
}

sub normalize_vitamins_enumeration ($lc, $vitamins_list) {

	# do not match anything if we don't have a translation for "and"
	my $and = $and{$lc} || " will not match ";

	# The ?: makes the group non-capturing, so that the split does not create an extra item for the group
	my @vitamins = split(/(?:\(|\)|\/| \/ | - |, |,|$and)+/i, $vitamins_list);

	$log->debug("splitting vitamins", {vitamins_list => $vitamins_list, vitamins => \@vitamins}) if $log->is_debug();

	# first output "vitamines," so that the current additive class is set to "vitamins"
	my $split_vitamins_list;

	if ($lc eq 'da' || $lc eq 'nb' || $lc eq 'sv') {$split_vitamins_list = "vitaminer"}
	elsif ($lc eq 'de' || $lc eq 'it') {$split_vitamins_list = "vitamine"}
	elsif ($lc eq 'es') {$split_vitamins_list = "vitaminas"}
	elsif ($lc eq 'fr') {$split_vitamins_list = "vitamines"}
	elsif ($lc eq 'fi') {$split_vitamins_list = "vitamiinit"}
	elsif ($lc eq 'nl') {$split_vitamins_list = "vitaminen"}
	elsif ($lc eq 'is') {$split_vitamins_list = "vítamín"}
	elsif ($lc eq 'pl') {$split_vitamins_list = "witaminy"}
	else {$split_vitamins_list = "vitamins"}

	$split_vitamins_list .= ", " . join(", ", map {normalize_vitamin($lc, $_)} @vitamins);

	$log->debug("vitamins split", {input => $vitamins_list, output => $split_vitamins_list}) if $log->is_debug();

	return $split_vitamins_list;
}

sub normalize_allergen ($type, $lc, $allergen) {

	# $type  ->  allergens or traces

	$log->debug("normalize allergen", {allergen => $allergen})
		if $log->is_debug();

	my $of = ' - ';
	if (defined $of{$lc}) {
		$of = $of{$lc};
	}
	my $and_of = ' - ';
	if (defined $and_of{$lc}) {
		$and_of = $and_of{$lc};
	}

	# "de moutarde" -> moutarde
	# "et de la moutarde" -> moutarde

	$allergen = " " . $allergen;
	$allergen =~ s/^($and_of|$of)\b//;
	$allergen =~ s/\s+$//;
	$allergen =~ s/^\s+//;

	return $Lang{$type}{$lc} . " : " . $allergen;
}

sub normalize_allergens_enumeration ($type, $lc, $before, $allergens_list, $after) {

	# $type    ->  allergens or traces
	# $before  ->  may contain an opening parenthesis

	$log->debug("splitting allergens", {input => $allergens_list, before => $before, after => $after})
		if $log->is_debug();

	# do not match anything if we don't have a translation for "and"
	my $and = $and{$lc} || " will not match ";

	$log->debug("splitting allergens", {input => $allergens_list}) if $log->is_debug();

	# remove stopwords at the end
	# e.g. Kann Spuren von Senf und Sellerie enthalten.
	if (defined $allergens_stopwords{$lc}) {
		my $stopwords = $allergens_stopwords{$lc};
		$allergens_list =~ s/( ($stopwords)\b)+(\.|$)/$3/ig;
	}

	$log->debug("splitting allergens after removing stopwords", {input => $allergens_list}) if $log->is_debug();

	my @allergens = split(/\(|\)|\/| \/ | - |, |,|$and/i, $allergens_list);

	my $split_allergens_list = " " . join(", ", map {normalize_allergen($type, $lc, $_)} @allergens) . ".";
	# added ending . to facilite matching and removing when parsing ingredients

	# if there was a closing parenthesis after, remove it only if there is an opening parenthesis before
	# e.g. contains (milk) -> contains milk
	# but: (contains milk) -> (contains milk)

	if ((defined $after) and ($after eq ')') and ($before !~ /\(/)) {
		$split_allergens_list .= $after;
	}

	$log->debug("allergens split", {input => $allergens_list, output => $split_allergens_list}) if $log->is_debug();

	return $split_allergens_list;
}

# Ingredients: list of ingredients -> phrases followed by a colon, dash, or line feed

my %phrases_before_ingredients_list = (

	ar => ['المكونات',],

	az => ['Tarkibi',],

	bg => ['Съставки', 'Състав',],

	bs => ['Sastoji',],

	ca => ['Ingredient(s)?', 'composició',],

	cs => ['složení',],

	da => ['ingredienser', 'indeholder',],

	de => ['Zusammensetzung', 'zutat(en)?',],

	el => ['Συστατικά',],

	en => ['composition', 'ingredient(s?)',],

	es => ['composición', 'ingredientes',],

	et => ['koostisosad',],

	fi => ['aine(?:kse|s?osa)t(?:\s*\/\s*ingredienser)?', 'ainesosia', 'valmistusaineet', 'koostumus',],

	fr => [
		'ingr(e|é)dient(s?)',
		'Quels Ingr(e|é)dients ?',    # In Casino packagings
		'composition',
	],

	hr =>
		['HR BiH', 'HR/BIH', 'naziv', 'naziv proizvoda', 'popis sastojaka', 'sastav', 'sastojci', 'sastojci/sestavine'],

	hu => ['(ö|ő|o)sszetev(ö|ő|o)k', 'összetétel',],

	id => ['komposisi',],

	is => ['innihald(?:slýsing|sefni)?', 'inneald',],

	it => ['ingredienti', 'composizione',],

	ja => ['原材料名',],

	kk => ['курамы',],

	ko => ['配料',],

	ky => ['курамы',],

	lt => ['Sudedamosios dalys', 'Sudėtis',],

	lv => ['sast[āäa]v(s|da[ļl]as)',],

	nl => ['(I|i)ngredi(e|ë)nten', 'samenstelling', 'bestanddelen'],

	nb => ['Ingredienser',],

	pl => ['sk[łl]adniki', 'skład',],

	pt => ['ingredientes', 'composição',],

	ro => ['(I|i)ngrediente', 'compoziţie',],

	ru => ['состав', 'coctab', 'Ингредиенты',],

	si => ['sestavine',],

	sk => ['obsahuje', 'zloženie',],

	sl => ['vsebuje', '(S|s)estavine',],

	sq => ['P[eë]rb[eë]r[eë]sit',],

	sr => ['Sastojci',],

	sv => ['ingredienser', 'innehåll(er)?',],

	tg => ['Таркиб',],

	th => ['ส่วนประกอบ', 'ส่วนประกอบที่สำคัญ',],

	tr => ['(İ|i)çindekiler', 'içeriği',],

	uz => ['tarkib',],

	zh => ['配料', '成份',],

);

# INGREDIENTS followed by lowercase list of ingredients

my %phrases_before_ingredients_list_uppercase = (

	en => ['INGREDIENT(S)?',],

	cs => ['SLOŽENÍ',],

	da => ['INGREDIENSER',],

	de => ['ZUTAT(EN)?',],

	el => ['ΣΥΣΤΑΤΙΚΑ'],

	es => ['INGREDIENTE(S)?',],

	fi => ['AINE(?:KSE|S?OSA)T(?:\s*\/\s*INGREDIENSER)?', 'VALMISTUSAINEET',],

	fr => ['INGR(E|É)(D|0|O)IENTS',],

	hu => ['(Ö|O|0)SSZETEVOK',],

	is => ['INNIHALD(?:SLÝSING|SEFNI)?', 'INNEALD',],

	it => ['INGREDIENTI(\s*)',],

	nb => ['INGREDIENSER',],

	nl => ['INGREDI(E|Ë)NTEN(\s*)',],

	nl => ['INGREDIENSER',],

	pl => ['SKŁADNIKI(\s*)',],

	pt => ['INGREDIENTES(\s*)',],

	ru => ['COCTАB',],

	si => ['SESTAVINE',],

	sv => ['INGREDIENSER', 'INNEHÅLL(ER)?',],

	uz => ['ІHГРЕДІЄНТИ',],

	uz => ['TARKIB',],

	vi => ['TH(A|À)NH PH(A|Â)N',],

);

my %phrases_after_ingredients_list = (

	# TODO: Introduce a common list for kcal

	bg => [
		'да се съхранява (в закрити|на сухо)',    # store in ...
	],

	cs => ['doporučeny způsob přípravy', 'V(ý|y)(ž|z)ivov(e|é) (ú|u)daje ve 100 g',],

	da => [
		'(?:gennemsnitlig )?n(æ|ae)rings(?:indhold|værdi|deklaration)',
		'tilberedning(?:svejledning)?',
		'holdbarhed efter åbning',
		'opbevar(?:ing|res)?',
		'(?:for )?allergener',
		'produceret af',
		'beskyttes', 'nettovægt', 'åbnet',
	],

	de => [
		'Ern(â|a|ä)hrungswerte',
		'Mindestens altbar bis',
		'Mindestens haltbar bis',
		'davon ges(â|a|ä)tigte Fettsäuren',
		'davon Zuckerarten',
		'davon ges(â|a|ä)ttigte',
		'Durchschnittlich enthalten 100 (ml|g)',
		'Durchschnittliche N(â|a|ä)hrwerte',
		'DURCHSCHNITTLICHE NÄHRWERTE',
		'Durchschnittliche N(â|a|ä)hrwert(angaben|angabe)',
		'Kakao: \d\d\s?% mindestens.',
		'N(â|a|ä)hrwert(angaben|angabe|information|tabelle)',    #Nährwertangaben pro 100g
		'N(â|a|ä)hrwerte je',
		'Nâhrwerte',
		'(Ungeöffnet )?mindestens',
		'(k[uü]hl|bei Zimmertemperatur) und trocken lagern',
		'Rinde nicht zum Verzehr geeignet.',
		'Vor W(â|a|ä)rme und Feuchtigkeit sch(u|ü)tzen',
		'Unge(ö|o)ffnet bei max.',
		'Unter Schutzatmosphäre verpackt',
		'verbrauchen bis',
		'Vor Wärme geschützt (und trocken )?lagern',
		'Vorbereitung Tipps',
		'zu verbrauchen bis',
		'100 (ml|g) enthalten durchschnittlich',
		'\d\d\d\sg\s\w*\swerden aus\s\d\d\d\sg\s\w*\shergestellt'
		,    # 100 g Salami werden aus 120 g Schweinefleisch hergestellt.
	],

	el => [
		'ΔΙΑΘΡΕΠΤΙΚΗ ΕΠΙΣΗΜΑΝΣΗ',    #Nutritional labelling
		'ΔΙΤΡΟΦΙΚΕΣ ΠΗΡΟΦΟΡΙΕΣ',
	],

	en => [
		'adds a trivial amount',    # e.g. adds a trivial amount of added sugars per serving
		'after opening',
		#'Best before',
		'nutrition(al)? (as sold|facts|information|typical|value[s]?)',
		# "nutrition advice" seems to appear before ingredients rather than after.
		# "nutritional" on its own would match the ingredient "nutritional yeast" etc.
		'of whlch saturates',
		'of which saturates',
		'of which saturated fat',
		'((\d+)(\s?)kJ\s+)?(\d+)(\s?)kcal',
		'once opened[,]? (consume|keep|refrigerate|store|use)',
		'(Storage( instructions)?[: ]+)?Store in a cool[,]? dry place',
		'(dist(\.)?|distributed|sold)(\&|and|sold| )* (by|exclusively)',
		#'See bottom of tin',
	],

	es => [
		'valores nutricionales',
		'modo de preparacion',
		'informaci(o|ô)n nutricional',
		'valor energ(e|é)tico',
		'condiciones de conservaci(o|ó)n',
		#'pa(i|í)s de transformaci(o|ó)n',
		'cons[eé]rv(ar|ese) en( un)? lug[ae]r (fresco y seco|seco y fresco)',
		'de los cuates az(u|ü)cares',
		'de las cuales saturadas',
		'Mantener en lugar fresco y seco',
		'protegido de la luz',
		'conser(y|v)ar entre',
		'una vez abierto',
		'conservaci(o|ó)n:',
		'consumi preferentemente antes del',
		'consumir preferentemente antes del',
		#Envasado por:
	],

	et => [
		'parim enne',    # best before
	],

	fi => [
		'100 g:aan tuotetta käytetään',
		'Kypsennys',
		'Makeisten sekoitussuhde voi vaihdella',
		'Pakattu suojakaasuun',
		'Parasta ennen',
		'Viimeinen käyttöpäivä',
		'(?:Keskimääräinen )?Ravinto(?:arvo|sisältö)',
		'Sisältää aluspaperin',
		'Suositellaan säilytettäväksi',
		'Säily(?:tettävä|tetään|tys|y)',
		'Tämä tuote on tehty ihmisille',
		'Valmist(?:aja:|us)',
	],

	fr => [
		'valeur(s?) (e|é)nerg(e|é)tique',
		'valeur(s?) nutritives',
		'valeur nutritive',
		'valeurs mo(y|v)ennes',
		'valeurs nutritionelles moyennes',
		'valeur nutritionnelle mo(y|v)enne',
		'valeur nutritionnelle',
		'(va(l|t)eurs|informations|d(e|é)claration|analyse|rep(e|è)res) (nutritionnel)(s|le|les)?',
		'(a|à) consommer de pr[ée]f[ée]rence',
		'(a|à) consommer de',
		'(a|à) cons.de préférence avant',
		'(a|à) consommer (cuit|rapidement|dans|jusqu)',
		'(a|à)[ ]?conserver (entre|dans|de|au|a|à)',
		'Allergènes: voir les ingrédients en gras',
		'Attention: les enfants en bas âge risquent de',
		'apr(e|è)s (ouverture|achat)',
		'apport de r(e|é)ference pour un adulte type',
		'caractéristiques nu(t|f)ritionnelles',
		'Conditionné sous vide',
		'(conseil|conseils) de pr(e|é)paration',
		'(conditions|conseils) de conservation',
		'conseil d\'utilisation',
		'conservation[ ]?:',
		'Croûte en matière plastique non comestible',
		'dans le compartiment (a|à) gla(c|ç)ons',
		'de préférence avant le',
		'dont sucres',
		'dont acides (gras|ras) satur(e|é)s',
		'Fabriquee à partir de fruits entiers',
		'Fabriqué dans un atelier qui utilise',
		'information nutritionnelle',
		'((\d+)(\s?)kJ\s+)?(\d+)(\s?)kcal',
		'la pr(e|é)sence de vide',    # La présence de vide au fond du pot est due au procédé de fabrication.
		'Modes de pr(e|é)paration',
		'Mode de pr(e|é)paration',
		'moyennes pour 100(g|ml)',
		'Naturellement riche en fibres',
		'ne jamais recongeler un produit décongelé',
		'nutritionnelles mo(y|v)ennes'
		,    # in case of ocr issue on the first word "valeurs" v in case the y is cut halfway
		'nutritionnelles pour 100(g|ml)',    #Arôme Valeum nutritionnelles pour 100g: Energie
		'Nutrition pour 100 (g|ml)',
		'pensez au tri',
		'Peux contenir des morceaux de noyaux',
		'pr(e|é)paration au four',
		'Prépar(e|é)e? avec',
		'(produit )?(a|à) protéger de ',    # humidité, chaleur, lumière etc.
		'(produit )?conditionn(e|é) sous atmosph(e|è)re protectrice',
		'N(o|ò)us vous conseillons',
		'Non ouvert,',
		'Sans conservateur',
		'(Utilisation: |Préparation: )?Servir frais',
		'Temps de Cuisson',
		'tenir à l\'abri',
		'Teneur en matière grasse',
		'(Chocolat: )?teneur en cacao',
		'Teneur totale en sucres',
		# Belgian products often mix languages and thus can have ending phrases in dutch
		'Gemiddelde voedingswaarde',
		#'Pour votre santé',
		#'La certification Fairtrade assure',
		#Préparation:
		#'ne pas laisser les enfants' # Ne pas laisser les enfants de moins de 36 mols sans surveillance avec le bouchon dévissable. BT Daonan ar
		#`etten/Matières grasses`, # (Vetten mais j'avais Netten/Matières grasses)
		#'dont sucres',
		#'dontSUcres',
		#'waarvan suikers/
		#`verzadigde vetzuren/ acides gras saturés`,
		#`Conditionné par`,
	],

	hr => [
		'bez konzervans',    # without preservatives
		'Čuvati na (hladnom|sobnoj temperaturi|suhom|temperaturi)',    # store in...
		'Čuvati zatvoreno na',
		'Čuvati pri sobnoj temperaturi',
		'Čuvajte u zamrzivaču na',
		'izvor dijetalnih vlakana',    # source of proteins
		'najbolje upotrijebiti do',    # best before
		'nakon otvaranja',    # after opening
		'pakirano u (kontroliranoj|zaštitnoj) atmosferi',    # packed in a ... atmosphere
		'proizvod je termički obrađen-pasteriziran',    # pasteurized
		'proizvođač',    # producer
		'prosječn(a|e) (hranjiva|hranjive|nutritivne) (vrijednost|vrijednosti)',    # Average nutritional value
		'protresti prije otvaranja',    # shake before opening
		'suha tvar min',    # dry matter min 9%
		'upotrijebiti do datuma',    # valid until
		'upozorenje',    # warning
		'uputa',    # instructions
		'uvjeti čuvanja',    # storage conditions
		'uvoznik za',    # importer
		'vakuumirana',    # Vacuumed
		'vrijeme kuhanja',    # Cooking time
		'zaštićena oznaka zemljopisnog podrijetla',    # ZOI/PDO
		'zbog (mutan|prisutnosti)',    # Due to ...
		'zemlja (porijekla|podrijetla|porekla)',    # country of origin
	],

	hu => [
		'Atlagos tápérték 100g termékben',
		'((száraz|hűvös|(közvetlen )?napfénytől védett)[, ]*)+helyen tárolandó',    # store in cool/dry/etc
	],

	is => ['n(æ|ae)ringargildi', 'geymi(st|ð) á', 'eftir opnum', 'aðferð',],

	it => [
		'valori nutrizionali',
		'consigli per la preparazione',
		'di cui zuccheri',
		'Valori nutritivi',
		'Conservare in luogo fresco e asciutto',
		'MODALITA D\'USO',
		'MODALITA DI CONSERVAZIONE',
		'Preparazione:',
		'Una volta aperto',    # once opened...
		'Da consumarsi preferibilmente entro',    # best before
	],

	ja => [
		'栄養価',    # nutritional value
		'内容量',    # weight
		'賞味期限',    # best before
	],

	lt => [
		'geriausias iki',    # best before
		'tinka vartoti iki',    # valid until
		'data ant pakuotės',    #date on package
		'laikyti sausoje vietoje',    #Keep in dry place
		'',
	],

	nb => ['netto(?:innhold|vekt)', 'oppbevar(?:ing|es)', 'næringsinnhold', 'kjølevare',],

	nl => [
		'Beter Leven keurmerk 1 ster.',
		'Beter Leven keurmerk 3 sterren',
		'Bewaren bij kamertemperatuur',
		'Cacao: ten minste ',
		'Droog bewaren',
		'E = door EU goedgekeurde hulpstof',
		'E door EU goedgekeurde hulpstoffen',
		'"E"-nummers zijn door de EU goedgekeurde hulpstoffen',
		'gemiddelde voedingswaarden',
		'Gemiddeldevoedingswaardel',
		'gemiddelde voedingswaarde per 100 g',
		'Na openen beperkt houdbaar',
		'Ongeopend, ten minste houdbaar tot:',
		'o.a.',
		'ten minste',
		'ten minste houdbaar tot',
		'Van nature rijk aan vezels',
		'Verpakt onder beschermende atmosfeer',
		'voedingswaarden',
		'voedingswaarde',
		'Voor allergenen: zie ingrediëntenlijst, in vet gemarkeerd',
		'voorbereidingstips',
		#'waarvan suikers',
		'waarvan toegevoegde',
		'Witte chocolade: ten minste',
	],

	pl => [
		'przechowywać w chlodnym i ciemnym miejscu',    #keep in a dry and dark place
		'n(a|o)jlepiej spożyć przed',    #Best before
		'Przechowywanie',
		'pakowan(o|y|e) w atmosferze ochronnej',    # Packaged in protective environment
	],

	pt => [
		'conservar em local (seco e )?fresco',
		'conservar em lugar fresco',
		'dos quais a(ç|c)(u|ü)ares',
		'dos quais a(ç|c)(u|ü)cares',
		'informa(ç|c)(a|ã)o nutricional',
		'modo de prepara(ç|c)(a|ã)o',
		'a consumir de prefer(e|ê)ncia antes do',
		'consumir de prefer(e|ê)ncia antes do',
	],

	ro => [
		'declaratie nutritional(a|ă)',
		'a si pastra la frigider dup(a|ă) deschidere',
		'a se agita inainte de deschidere',
		'Valori nutritionale medii',
		'a se p[ăa]stra la',    # store in...
	],

	sv => [
		'närings(?:deklaration|innehåll|värde)', '(?:bör )?förvar(?:ing|as?)',
		'till(?:agning|redning)', 'produkten innehåller',
		'serveringsförslag', 'produkterna bör',
		'bruksanvisning', 'källsortering',
		'anvisningar', 'skyddas mot',
		'uppvärmning', 'återvinning',
		'hållbarhet', 'producerad',
		'upptining', 'o?öppnad',
		'bevaras', 'kylvara',
		'tappat',
	],

	vi => ['GI(Á|A) TR(Ị|I) DINH D(Ư|U)(Ỡ|O)NG (TRONG|TRÊN)',],
);

# turn demi - écrémé to demi-écrémé
my %prefixes_before_dash = (fr => ['demi', 'saint',],);

# phrases that can be removed
my %ignore_phrases = (
	de => [
		'\d\d?\s?%\sFett\si(\.|,)\s?Tr(\.|,)?',    # 45 % Fett i.Tr.
		'inklusive',
	],
	en => ['not applicable',],
	fr => ['non applicable|non concerné',],

);

=head2 validate_regular_expressions ( )

This function is used to check that all regular expressions / parts of
regular expressions used to parse ingredients are valid, without
unmatched parenthesis etc.

=cut

sub validate_regular_expressions() {

	my %regexps = (
		phrases_before_ingredients_list => \%phrases_before_ingredients_list,
		phrases_before_ingredients_list_uppercase => \%phrases_before_ingredients_list_uppercase,
		phrases_after_ingredients_list => \%phrases_after_ingredients_list,
		prefixes_before_dash => \%prefixes_before_dash,
		ignore_phrases => \%ignore_phrases,
	);

	foreach my $list (sort keys %regexps) {

		foreach my $language (sort keys %{$regexps{$list}}) {

			foreach my $regexp (@{$regexps{$list}{$language}}) {
				$log->debug("validate_regular_expressions", {list => $list, l => $language, regexp => $regexp})
					if $log->is_debug();
				eval {"test" =~ /$regexp/;};
				is($@, "");
			}
		}
	}

	return;
}

=head2 split_generic_name_from_ingredients ( product_ref language_code )

Some producers send us an ingredients list that starts with the generic name followed by the actual ingredients list.

e.g. "Pâtes de fruits aromatisées à la fraise et à la canneberge, contenant de la maltodextrine et de l'acérola. Source de vitamines B1, B6, B12 et C.  Ingrédients : Pulpe de fruits 50% (poire William 25%, fraise 15%, canneberge 10%), sucre, sirop de glucose de blé, maltodextrine 5%, stabilisant : glycérol, gélifiant : pectine, acidifiant : acide citrique, arôme naturel de fraise, arôme naturel de canneberge, poudre d'acérola (acérola, maltodextrine) 0,4%, vitamines : B1, B6 et B12. Fabriqué dans un atelier utilisant: GLUTEN*, FRUITS A COQUE*. * Allergènes"

This function splits the list to put the generic name in the generic_name_[lc] field and the ingredients list
in the ingredients_text_[lc] field.

If there is already a generic name, it is not overridden.

WARNING: This function should be called only during the import of data from producers.
It should not be called on lists that can be the result of an OCR, as there is no guarantee that the text before the ingredients list is the generic name.
It should also not be called when we import product data from the producers platform to the public database.

=cut

sub split_generic_name_from_ingredients ($product_ref, $language) {

	if (    (defined $phrases_before_ingredients_list{$language})
		and (defined $product_ref->{"ingredients_text_$language"}))
	{

		$log->debug("split_generic_name_from_ingredients",
			{language => $language, "ingredients_text_$language" => $product_ref->{"ingredients_text_$language"}})
			if $log->is_debug();

		foreach my $regexp (@{$phrases_before_ingredients_list{$language}}) {
			if ($product_ref->{"ingredients_text_$language"} =~ /(\s*)\b($regexp(\s*)(-|:|\r|\n)+(\s*))/is) {

				my $generic_name = $`;
				$product_ref->{"ingredients_text_$language"} = ucfirst($');

				if (
					($generic_name ne '')
					and (  (not defined $product_ref->{"generic_name_$language"})
						or ($product_ref->{"generic_name_$language"} eq ""))
					)
				{
					$product_ref->{"generic_name_$language"} = $generic_name;
					$log->debug("split_generic_name_from_ingredients",
						{language => $language, generic_name => $generic_name})
						if $log->is_debug();
				}
				last;
			}
		}
	}

	return;
}

=head2 clean_ingredients_text_for_lang ( product_ref language_code )

Perform some cleaning of the ingredients list.

The operations included in the cleaning must be 100% safe.

The function can be applied multiple times on the ingredients list.

=cut

sub clean_ingredients_text_for_lang ($text, $language) {

	$log->debug("clean_ingredients_text_for_lang - start", {language => $language, text => $text}) if $log->is_debug();

	# Remove phrases before ingredients list, but only when they are at the very beginning of the text

	foreach my $regexp (@{$phrases_before_ingredients_list{$language}}) {
		if ($text =~ /^(\s*)\b($regexp(\s*)(-|:|\r|\n)+(\s*))/is) {

			$text = ucfirst($');
		}
	}

	# turn demi - écrémé to demi-écrémé

	if (defined $prefixes_before_dash{$language}) {

		foreach my $prefix (@{$prefixes_before_dash{$language}}) {
			$text =~ s/\b($prefix) - (\w)/$1-$2/is;
		}
	}

	# Non language specific cleaning
	# Try to add missing spaces around dashes - separating ingredients

	# jus d'orange à base de concentré 14%- sucre
	$text =~ s/(\%)- /$1 - /g;

	# persil- poivre blanc -ail
	$text =~ s/(\w|\*)- /$1 - /g;
	$text =~ s/ -(\w)/ - $1/g;

	$text =~ s/^\s*(:|-)\s*//;
	$text =~ s/\s+$//;

	$log->debug("clean_ingredients_text_for_lang - done", {language => $language, text => $text}) if $log->is_debug();

	return $text;
}

=head2 cut_ingredients_text_for_lang ( product_ref language_code )

This function should be called once when getting text data from the OCR that includes an ingredients list.

It tries to remove phrases before and after the list that are not ingredients list.

It MUST NOT be applied multiple times on the ingredients list, as it could otherwise
remove parts of the ingredients list. (e.g. it looks for "Ingredients: " and remove everything before it.
If there are multiple "Ingredients:" listed, it would keep only the last one if called multiple times.

=cut

sub cut_ingredients_text_for_lang ($text, $language) {

	$log->debug("cut_ingredients_text_for_lang - start", {language => $language, text => $text}) if $log->is_debug();

	# Remove phrases before ingredients list lowercase

	$log->debug("cut_ingredients_text_for_lang - 1", {language => $language, text => $text}) if $log->is_debug();

	my $cut = 0;

	if (defined $phrases_before_ingredients_list{$language}) {

		foreach my $regexp (@{$phrases_before_ingredients_list{$language}}) {
			# The match before the regexp must be not greedy so that we don't cut too much
			# if we have multiple times "Ingredients:" (e.g. for products with 2 sub-products)
			if ($text =~ /^(.*?)\b$regexp(\s*)(-|:|\r|\n)+(\s*)/is) {
				$text = ucfirst($');
				$log->debug("removed phrases_before_ingredients_list",
					{removed => $1, kept => $text, regexp => $regexp})
					if $log->is_debug();
				$cut = 1;
				last;
			}
		}
	}

	# Remove phrases before ingredients list UPPERCASE

	$log->debug("cut_ingredients_text_for_lang - 2", {language => $language, text => $text}) if $log->is_debug();

	if ((not $cut) and (defined $phrases_before_ingredients_list_uppercase{$language})) {

		foreach my $regexp (@{$phrases_before_ingredients_list_uppercase{$language}}) {
			# INGREDIENTS followed by lowercase

			if ($text =~ /^(.*?)\b$regexp(\s*)(\s|-|:|\r|\n)+(\s*)(?=(\w?)(\w?)[a-z])/s) {
				$text =~ s/^(.*?)\b$regexp(\s*)(\s|-|:|\r|\n)+(\s*)(?=(\w?)(\w?)[a-z])//s;
				$text = ucfirst($text);
				$log->debug("removed phrases_before_ingredients_list_uppercase", {kept => $text, regexp => $regexp})
					if $log->is_debug();
				$cut = 1;
				last;
			}
		}
	}

	# Remove phrases after ingredients list

	$log->debug("cut_ingredients_text_for_lang - 3", {language => $language, text => $text}) if $log->is_debug();

	if (defined $phrases_after_ingredients_list{$language}) {

		foreach my $regexp (@{$phrases_after_ingredients_list{$language}}) {
			if ($text =~ /\*?\s*\b$regexp\b(.*)$/is) {
				$text = $`;
				$log->debug("removed phrases_after_ingredients_list", {removed => $1, kept => $text, regexp => $regexp})
					if $log->is_debug();
			}
		}
	}

	# Remove phrases

	$log->debug("cut_ingredients_text_for_lang - 4", {language => $language, text => $text}) if $log->is_debug();

	if (defined $ignore_phrases{$language}) {

		foreach my $regexp (@{$ignore_phrases{$language}}) {
			# substract regexp
			$text =~ s/\s*\b(?:$regexp)\s*/ /gi;
			# rm opened-closed parenthesis
			$text =~ s/\(\s?\)//g;
			# rm double commas
			$text =~ s/\s?,\s?,/,/g;
			# rm double spaces
			$text =~ s/\s+/ /g;
			# rm space before comma
			$text =~ s/\s,\s?/, /g;
		}
	}

	$log->debug("cut_ingredients_text_for_lang - 5", {language => $language, text => $text}) if $log->is_debug();

	$text = clean_ingredients_text_for_lang($text, $language);

	$log->debug("cut_ingredients_text_for_lang - done", {language => $language, text => $text}) if $log->is_debug();

	return $text;
}

sub clean_ingredients_text ($product_ref) {
	if (defined $product_ref->{languages_codes}) {

		foreach my $language (keys %{$product_ref->{languages_codes}}) {

			if (defined $product_ref->{"ingredients_text_" . $language}) {

				my $text = $product_ref->{"ingredients_text_" . $language};

				$text = clean_ingredients_text_for_lang($text, $language);

				if ($text ne $product_ref->{"ingredients_text_" . $language}) {

					my $time = time();

					# Keep a copy of the original ingredients list just in case
					$product_ref->{"ingredients_text_" . $language . "_ocr_" . $time}
						= $product_ref->{"ingredients_text_" . $language};
					$product_ref->{"ingredients_text_" . $language . "_ocr_" . $time . "_result"} = $text;
					$product_ref->{"ingredients_text_" . $language} = $text;
				}

				if ($language eq ($product_ref->{ingredients_lc} || $product_ref->{lc})) {
					$product_ref->{"ingredients_text"} = $product_ref->{"ingredients_text_" . $language};
				}
			}
		}
	}

	return;
}

sub is_compound_word_with_dash ($word_lc, $compound_word) {

	if (exists_taxonomy_tag("ingredients", canonicalize_taxonomy_tag($word_lc, "ingredients", $compound_word))) {
		$compound_word =~ s/ - /-/;
		return $compound_word;
	}
	else {
		return $compound_word;
	}
}

# additive class + additive (e.g. "colour caramel" -> "colour : caramel"
# warning: the additive class may also be the start of the name of an additive.
# e.g. "regulatory kwasowości: kwas cytrynowy i cytryniany sodu." -> "kwas" means acid / acidifier.
sub separate_additive_class ($ingredients_lc, $additive_class, $spaces, $colon, $after) {

	my $and = $and{$ingredients_lc} || " and ";

	# check that we have an additive after the additive class
	# keep only what is before the first separator
	$after =~ s/^$separators+//;
	#print STDERR "separate_additive_class - after 1 : $after\n";
	$after =~ s/^(.*?)$separators(.*)$/$1/;
	#print STDERR "separate_additive_class - after 2 : $after\n";

	# also look if we have additive 1 and additive 2
	my $after2;
	if ($after =~ /$and/i) {
		$after2 = $`;
	}

	# also check that we are not separating an actual ingredient
	# e.g. acide acétique -> acide : acétique

	if (
		(
			not exists_taxonomy_tag(
				"additives", canonicalize_taxonomy_tag($ingredients_lc, "additives", $additive_class . " " . $after)
			)
		)
		and (
			exists_taxonomy_tag("additives", canonicalize_taxonomy_tag($ingredients_lc, "additives", $after))
			or ((defined $after2)
				and exists_taxonomy_tag("additives", canonicalize_taxonomy_tag($ingredients_lc, "additives", $after2)))
		)
		)
	{
		#print STDERR "separate_additive_class - after is an additive\n";
		return $additive_class . " : ";
	}
	else {
		#print STDERR "separate_additive_class - after is not an additive\n";
		return $additive_class . $spaces . $colon;
	}
}

=head2 replace_additive ($number, $letter, $variant) - normalize the additive

This function is used inside regular expressions to turn additives to a normalized form.

Using a function to concatenate the E-number, letter and variant makes it possible 
to deal with undefined $letter or $variant without triggering an undefined warning.

=head3 Synopsis

	$text =~ s/(\b)e( |-|\.)?$additivesregexp(\b|\s|,|\.|;|\/|-|\\|$)/replace_additive($3,$6,$9) . $12/ieg;

=cut

sub replace_additive ($number, $letter, $variant) {

	# $number  ->  e.g. 160
	# $letter  ->  e.g. a
	# $variant ->  e.g. ii

	my $additive = "e" . $number;
	if (defined $letter) {
		$additive .= $letter;
	}
	if (defined $variant) {
		$variant =~ s/^\(//;
		$variant =~ s/\)$//;
		$additive .= $variant;
	}
	return $additive;
}

=head2 develop_ingredients_categories_and_types ( $ingredients_lc, $text ) - turn "oil (sunflower, olive and palm)" into "sunflower oil, olive oil, palm oil"

Some ingredients are specified by an ingredient "category" (e.g. "oil", "flavouring") and a "type" (e.g. "sunflower", "palm" or "strawberry", "vanilla").

Sometimes, the category is mentioned only once for several types:
"strawberry and vanilla flavourings", "vegetable oil (palm, sunflower)".

This function lists each individual ingredient: 
"oil (sunflower, olive and palm)" becomes "sunflower oil, olive oil, palm oil"

=head3 Arguments

=head4 Language

=head4 Ingredients list text

=head3 Return value

=head4 Transformed ingredients list text

=cut

=head3 %ingredients_categories_and_types

For each language, we list the categories and types of ingredients that can be combined when the ingredient list
contains something like "<category> (<type1>, <type2> and <type3>)"

We can also provide a list of alternate_names, so that we can have a category like "oils and fats" and generate
entries like "sunflower oil", "cocoa fat" when the ingredients list contains "oils and fats (sunflower, cocoa)".

Alternate names need to contain "<type>" which will be replaced by the type.

This can be especially useful in languages like German where we can create compound words with the type and the category*
like "Kokosnussöl" or "Sonnenblumenfett":

	de => [
		{
			categories => ["pflanzliches Fett", "pflanzliche Öle", "pflanzliche Öle und Fette", "Fett", "Öle"],
			types => ["Kokosnuss", "Palm", "Palmkern", "Raps", "Shea", "Sonnenblumen",],
			# Kokosnussöl, Sonnenblumenfett
			alternate_names => ["<type>fett", "<type>öl"],
		},
	],

Simple plural (just an additional "s" at the end) will be added in the regexp.

Note that a "<categories> ([list of types])" enumeration will be developed only if all the types can be matched
to the specified types in ingredients_categories_and_types.

=cut

my %ingredients_categories_and_types = (

	en => [
		# oils
		{
			# categories
			categories => ["oil", "vegetable oil", "vegetal oil",],
			# types
			types => ["colza", "olive", "palm", "rapeseed", "sunflower",],
		},
	],

	de => [
		{
			categories => ["pflanzliches Fett", "pflanzliche Öle", "pflanzliche Öle und Fette", "Fett", "Öle"],
			types => ["Kokosnuss", "Palm", "Palmkern", "Raps", "Shea", "Sonnenblumen",],
			# Kokosnussöl, Sonnenblumenfett
			alternate_names => ["<type>fett", "<type>öl"],
		},
	],

	fr => [
		# huiles
		{
			categories => [
				"huile",
				"huile végétale",
				"huiles végétales",
				"matière grasse",
				"matières grasses",
				"matière grasse végétale",
				"matières grasses végétales",
				"graisse",
				"graisse végétale",
				"graisses végétales",
			],
			types => [
				"arachide", "avocat", "chanvre", "coco",
				"colza", "illipe", "karité", "lin",
				"mangue", "noisette", "noix", "noyaux de mangue",
				"olive", "olive extra", "olive vierge", "olive extra vierge",
				"olive vierge extra", "palme", "palmiste", "pépins de raisin",
				"sal", "sésame", "soja", "tournesol",
				"tournesol oléique",
			]
		},
		# (natural) extract
		{
			categories => ["extrait", "extrait naturel",],
			types => [
				"café", "chicorée", "curcuma", "houblon", "levure", "malt",
				"muscade", "poivre", "poivre noir", "romarin", "thé", "thé vert",
				"thym",
			]
		},
		# lecithin
		{
			categories => ["lécithine",],
			types => ["colza", "soja", "soja sans ogm", "tournesol",]
		},
		# natural flavouring
		{
			categories => [
				"arôme naturel",
				"arômes naturels",
				"arôme artificiel",
				"arômes artificiels",
				"arômes naturels et artificiels", "arômes",
			],
			types => [
				"abricot", "ail", "amande", "amande amère",
				"agrumes", "aneth", "boeuf", "cacao",
				"cannelle", "caramel", "carotte", "carthame",
				"cassis", "céleri", "cerise", "curcuma",
				"cumin", "citron", "citron vert", "crustacés",
				"estragon", "fenouil", "figue", "fraise",
				"framboise", "fromage de chèvre", "fruit", "fruit de la passion",
				"fruits de la passion", "fruits de mer", "fumée", "gentiane",
				"herbes", "jasmin", "laurier", "lime",
				"limette", "mangue", "menthe", "menthe crêpue",
				"menthe poivrée", "muscade", "noix", "noix de coco",
				"oignon", "olive", "orange", "orange amère",
				"origan", "pamplemousse", "pamplemousse rose", "pêche",
				"piment", "pistache", "porc", "pomme",
				"poire", "poivre", "poisson", "poulet",
				"réglisse", "romarin", "rose", "rhum",
				"sauge", "saumon", "sureau", "thé",
				"thym", "vanille", "vanille de Madagascar", "autres agrumes",
			]
		},
		# chemical substances
		{
			categories => [
				"carbonate", "carbonates acides", "chlorure", "citrate",
				"iodure", "nitrate", "diphosphate", "diphosphate",
				"phosphate", "sélénite", "sulfate", "hydroxyde",
				"sulphate",
			],
			types => [
				"aluminium", "ammonium", "calcium", "cuivre", "fer", "magnésium",
				"manganèse", "potassium", "sodium", "zinc",
			]
		},
		# peppers
		{categories => ["piment", "poivron"], types => ["vert", "jaune", "rouge",], of_bool => 0,},
	],

	lt => [
		#oils
		{
			categories => ["aliejai", "augaliniai aliejai",],
			types => ["palmių", "rapsų", "saulėgrąžų",],
		},
	],

	hr => [
		# cheeses
		{
			categories => ["sirevi",],
			types => ["polutvrdi", "meki",]
		},
		# malts
		{
			categories => ["slad",],
			types => ["ječmeni", "pšenični",]
		},
		# milk
		{
			categories => ["mlijeko",],
			types => ["s 1.0% mliječne masti",]
		},
<<<<<<< HEAD
=======
		# oils and fats
		{
			categories => ["biljna mast", "biljne masti", "biljna ulja",],
			types => ["palmina", "palmine", "repičina", "repičino", "suncokretovo",]
		},
>>>>>>> c36f8db9
	],

	pl => [
		# oils and fats
		{
			categories => [
				"olej",
				"olej roślinny",
				"oleje",
				"oleje roślinne",
				"tłuszcze",
				"tłuszcze roślinne",
				"tłuszcz roślinny",
			],
			types => [
				"rzepakowy", "z oliwek", "palmowy", "słonecznikowy",
				"kokosowy", "sojowy", "shea", "palmowy utwardzony",
				"palmowy nieutwardzony",
			],
		},
		# concentrates
		{
			categories => [
				"koncentraty",
				"koncentraty roślinne",
				"soki z zagęszczonych soków z",
				"soki owocowe", "przeciery", "przeciery z", "soki owocowe z zagęszczonych soków owocowych",
			],
			types => [
				"jabłek", "pomarańczy", "marchwi", "bananów", "brzoskwiń", "gujawy",
				"papai", "ananasów", "mango", "marakui", "liczi", "kiwi",
				"limonek", "jabłkowy", "marchwiowy", "bananowy", "pomarańczowy"
			],
		},
		# flours
		{
			categories => ["mąki", "mąka"],
			types => [
				"pszenna", "kukurydziana", "ryżowa", "pszenna pełnoziarnista",
				"orkiszowa", "żytnia", "jęczmienna", "owsiana",
				"jaglana", "gryczana",
			],
		},
		#meat
		{
			categories => ["mięso", "mięsa"],
			types => ["wieprzowe", "wołowe", "drobiowe", "z kurczaka", "z indyka", "cielęce"],
		},
	],

	ru => [
		# oils
		{
			categories => ["масло", "масло растительное",],
			types => [
				"Подсолнечное", "Пальмовое", "Рапсовое", "Кокосовое", "горчицы", "Соевое",
				"Пальмоядровое", "Оливковое", "пальм",
			],
		},
	],

);

# Symbols to indicate labels like organic, fairtrade etc.
my @symbols = ('\*\*\*', '\*\*', '\*', '°°°', '°°', '°', '\(1\)', '\(2\)', '¹', '²');
my $symbols_regexp = join('|', @symbols);

sub develop_ingredients_categories_and_types ($ingredients_lc, $text) {
	$log->debug("develop_ingredients_categories_and_types: start with>$text<") if $log->is_debug();

	if (defined $ingredients_categories_and_types{$ingredients_lc}) {

		foreach my $categories_and_types_ref (@{$ingredients_categories_and_types{$ingredients_lc}}) {
			my $category_regexp = "";
			foreach my $category (@{$categories_and_types_ref->{categories}}) {
				$category_regexp .= '|' . $category . '|' . $category . 's';
				my $unaccented_category = unac_string_perl($category);
				if ($unaccented_category ne $category) {
					$category_regexp .= '|' . $unaccented_category . '|' . $unaccented_category . 's';
				}

			}
			$category_regexp =~ s/^\|//;

			if ($ingredients_lc eq "en") {
				$category_regexp = '(?:organic |fair trade )*(?:' . $category_regexp . ')(?:' . $symbols_regexp . ')*';
			}
			elsif ($ingredients_lc eq "fr") {
				$category_regexp
					= '(?:' . $category_regexp . ')(?: bio| biologique| équitable|s|\s|' . $symbols_regexp . ')*';
			}
			else {
				$category_regexp = '(?:' . $category_regexp . ')(?:' . $symbols_regexp . ')*';
			}

			my $type_regexp = "";
			foreach my $type (@{$categories_and_types_ref->{types}}) {
				$type_regexp .= '|' . $type . '|' . $type . 's';
				my $unaccented_type = unac_string_perl($type);
				if ($unaccented_type ne $type) {
					$type_regexp .= '|' . $unaccented_type . '|' . $unaccented_type . 's';
				}
			}
			$type_regexp =~ s/^\|//;

			my $of_bool = 1;
			if (defined $categories_and_types_ref->{of_bool}) {
				$of_bool = $categories_and_types_ref->{of_bool};
			}

			# arôme naturel de citron-citron vert et d'autres agrumes
			# -> separate types
			$text =~ s/($type_regexp)-($type_regexp)/$1, $2/g;

			my $and = ' - ';
			if (defined $and{$ingredients_lc}) {
				$and = $and{$ingredients_lc};
			}
			my $of = ' - ';
			if (defined $of{$ingredients_lc}) {
				$of = $of{$ingredients_lc};
			}
			my $and_of = ' - ';
			if (defined $and_of{$ingredients_lc}) {
				$and_of = $and_of{$ingredients_lc};
			}
			my $and_or = ' - ';
			if (defined $and_or{$ingredients_lc}) {
				$and_or = $and_or{$ingredients_lc};
			}

			if (   ($ingredients_lc eq "en")
				or ($ingredients_lc eq "de")
				or ($ingredients_lc eq "hr")
				or ($ingredients_lc eq "ru")
				or ($ingredients_lc eq "pl"))
			{
				# vegetable oil (palm, sunflower and olive) -> palm vegetable oil, sunflower vegetable oil, olive vegetable oil
				$text
					=~ s/($category_regexp)(?::|\(|\[| | $of )+((($type_regexp)($symbols_regexp|\s)*( |\/| \/ | - |,|, |$and|$of|$and_of|$and_or)+)+($type_regexp)($symbols_regexp|\s)*)\b(\s?(\)|\]))?/normalize_enumeration($ingredients_lc,$1,$2,$of_bool, $categories_and_types_ref->{alternate_names})/ieg;

				# vegetable oil (palm) -> palm vegetable oil
				$text
					=~ s/($category_regexp)\s?(?:\(|\[)\s?($type_regexp)\b(\s?(\)|\]))/normalize_enumeration($ingredients_lc,$1,$2,$of_bool,$categories_and_types_ref->{alternate_names})/ieg;
				# vegetable oil: palm
				$text
					=~ s/($category_regexp)\s?(?::)\s?($type_regexp)(?=$separators|.|$)/normalize_enumeration($ingredients_lc,$1,$2,$of_bool,$categories_and_types_ref->{alternate_names})/ieg;

				# ječmeni i pšenični slad (barley and wheat malt) -> ječmeni slad, pšenični slad
				$text
					=~ s/((?:(?:$type_regexp)(?: |\/| \/ | - |,|, |$and|$of|$and_of|$and_or)+)+(?:$type_regexp))\s*($category_regexp)/normalize_enumeration($ingredients_lc,$2,$1,$of_bool,$categories_and_types_ref->{alternate_names})/ieg;
			}
			elsif ($ingredients_lc eq "fr") {
				# arôme naturel de pomme avec d'autres âromes
				$text =~ s/ (ou|et|avec) (d')?autres /, /g;

				$text
					=~ s/($category_regexp) et ($category_regexp)(?:$of)?($type_regexp)/normalize_fr_a_et_b_de_c($1, $2, $3)/ieg;

				# Carbonate de magnésium, fer élémentaire -> should not trigger carbonate de fer élémentaire. Bug #3838
				# TODO 18/07/2020 remove when we have a better solution
				$text =~ s/fer (é|e)l(é|e)mentaire/fer_élémentaire/ig;

				# $text =~ s/($category_regexp)(?::|\(|\[| | de | d')+((($type_regexp)($symbols_regexp|\s)*( |\/| \/ | - |,|, | et | de | et de | et d'| d')+)+($type_regexp)($symbols_regexp|\s)*)\b(\s?(\)|\]))?/normalize_enumeration($ingredients_lc,$1,$2,$of_bool, $categories_and_types_ref->{alternate_names})/ieg;
				# Huiles végétales de palme, de colza et de tournesol
				$text
					=~ s/($category_regexp)(?::| | de | d')+((($type_regexp)($symbols_regexp|\s)*( |\/| \/ | - |,|, | et | de | et de | et d'| d')+)+($type_regexp)($symbols_regexp|\s)*)\b/normalize_enumeration($ingredients_lc,$1,$2,$of_bool, $categories_and_types_ref->{alternate_names})/ieg;

				# Huiles végétales (palme, colza et tournesol)
				$text
					=~ s/($category_regexp)(?:\(|\[)(?:de |d')?((($type_regexp)($symbols_regexp|\s)*( |\/| \/ | - |,|, | et | de | et de | et d'| d')+)+($type_regexp)($symbols_regexp|\s)*)\b(\s?(\)|\]))/normalize_enumeration($ingredients_lc,$1,$2,$of_bool, $categories_and_types_ref->{alternate_names})/ieg;

				$text =~ s/fer_élémentaire/fer élémentaire/ig;

				# huile végétale (colza)
				$text
					=~ s/($category_regexp)\s?(?:\(|\[)\s?($type_regexp)\b(\s?(\)|\]))/normalize_enumeration($ingredients_lc,$1,$2,$of_bool, $categories_and_types_ref->{alternate_names})/ieg;
				# huile végétale : colza,
				$text
					=~ s/($category_regexp)\s?(?::)\s?($type_regexp)(?=$separators|.|$)/normalize_enumeration($ingredients_lc,$1,$2,$of_bool, $categories_and_types_ref->{alternate_names})/ieg;
			}
		}

		# Some additives have "et" in their name: need to recombine them

		if ($ingredients_lc eq "fr") {

			# Sels de sodium et de potassium de complexes cupriques de chlorophyllines,

			my $info = <<INFO
Complexe cuivrique des chlorophyllines avec sels de sodium et de potassium,
oxyde et hydroxyde de fer rouge,
oxyde et hydroxyde de fer jaune et rouge,
Tartrate double de sodium et de potassium,
Éthylènediaminetétraacétate de calcium et de disodium,
Phosphate d'aluminium et de sodium,
Diphosphate de potassium et de sodium,
Tripoliphosphates de sodium et de potassium,
Sels de sodium de potassium et de calcium d'acides gras,
Mono- et diglycérides d'acides gras,
Esters acétiques des mono- et diglycérides,
Esters glycéroliques de l'acide acétique et d'acides gras,
Esters glycéroliques de l'acide citrique et d'acides gras,
Esters monoacétyltartriques et diacétyltartriques,
Esters mixtes acétiques et tartriques des mono- et diglycérides d'acides gras,
Esters lactyles d'acides gras du glycérol et du propane-1,
Silicate double d'aluminium et de calcium,
Silicate d'aluminium et calcium,
Silicate d'aluminium et de calcium,
Silicate double de calcium et d'aluminium,
Glycine et son sel de sodium,
Cire d'abeille blanche et jaune,
Acide cyclamique et ses sels,
Saccharine et ses sels,
Acide glycyrrhizique et sels,
Sels et esters de choline,
Octénylesuccinate d'amidon et d'aluminium,
INFO
				;

			# Phosphate d'aluminium et de sodium --> E541. Should not be split.

			$text
				=~ s/(di|tri|tripoli|)(phosphate|phosphates) d'aluminium,\s?(di|tri|tripoli)?(phosphate|phosphates) de sodium/$1phosphate d'aluminium et de sodium/ig;

			# Sels de sodium et de potassium de complexes cupriques de chlorophyllines -> should not be split...
			$text =~ s/(sel|sels) de sodium,\s?(sel|sels) de potassium/sels de sodium et de potassium/ig;
		}
	}

	return $text;
}

=head2 preparse_ingredients_text ($ingredients_lc, $text) - normalize the ingredient list to make parsing easier

This function transform the ingredients list in a more normalized list that is easier to parse.

It does the following:

- Normalize quote characters
- Replace abbreviations by their full name
- Remove extra spaces in compound words width dashes (e.g. céléri - rave -> céléri-rave)
- Split vitamins enumerations
- Normalize additives and split additives enumerations
- Split other enumerations (e.g. oils, some minerals)
- Split allergens and traces
- Deal with signs like * to indicate labels (e.g. *: Organic)

=head3 Arguments

=head4 Language

=head4 Ingredients list text

=head3 Return value

=head4 Transformed ingredients list text

=cut

sub preparse_ingredients_text ($ingredients_lc, $text) {

	not defined $text and return;

	$log->debug("preparse_ingredients_text", {text => $text}) if $log->is_debug();

	# if we're called twice with the same input in succession, such as in update_all_products.pl,
	# cache the result, so we can instantly return the 2nd time.
	state $prev_lc = '';
	state $prev_text = '';
	state $prev_return = '';

	if (($ingredients_lc eq $prev_lc) && ($text eq $prev_text)) {
		return $prev_return;
	}

	$prev_lc = $ingredients_lc;
	$prev_text = $text;

	if ((scalar keys %labels_regexps) == 0) {
		init_labels_regexps();
		init_ingredients_processing_regexps();
		init_additives_classes_regexps();
		init_allergens_regexps();
		init_origins_regexps();
	}

	my $and = $and{$ingredients_lc} || " and ";
	my $and_without_spaces = $and;
	$and_without_spaces =~ s/^ //;
	$and_without_spaces =~ s/ $//;

	my $of = ' - ';
	if (defined $of{$ingredients_lc}) {
		$of = $of{$ingredients_lc};
	}

	my $and_of = ' - ';
	if (defined $and_of{$ingredients_lc}) {
		$and_of = $and_of{$ingredients_lc};
	}

	# Spanish "and" is y or e when before "i" or "hi"
	# E can also be in a vitamin enumeration (vitamina B y E)
	# colores E (120, 124 y 125)
	# color E 120

	# replace "and / or" by "and"
	# except if followed by a separator, a digit, or "and", to avoid false positives
	my $and_or = ' - ';
	if (defined $and_or{$ingredients_lc}) {
		$and_or = $and_or{$ingredients_lc};
		$text =~ s/($and_or)(?!($and_without_spaces |\d|$separators))/$and/ig;
	}

	$text =~ s/\&quot;/"/g;
	$text =~ s/\&lt;/</g;
	$text =~ s/\&gt;/>/g;
	$text =~ s/\&apos;/'/g;
	$text =~ s/’/'/g;

	# turn special chars to spaces
	$text =~ s/[\000-\037]/ /g;

	# zero width space
	$text =~ s/\x{200B}/-/g;

	# vegetable oil (coconut & rapeseed)
	# turn & to and
	$text =~ s/ \& /$and/g;

	# number + gr / grams -> g
	$text =~ s/(\d\s*)(gr|gram|grams)\b/$1g/ig;
	if ($ingredients_lc eq 'fr') {
		$text =~ s/(\d\s*)(gramme|grammes)\b/$1g/ig;
	}

	# Farine de blé 56 g* ; beurre concentré 25 g* (soit 30 g* en beurre reconstitué); sucre 22 g* ; œufs frais 2 g
	# 56 g -> 56%
	$text =~ s/(\d| )g(\*)/$1g/ig;

	# transform 0,2% into 0.2%
	$text =~ s/(\d),(\d+)( )?(\%|g\b)/$1.$2\%/ig;
	$text =~ s/—/-/g;

	# abbreviations, replace language specific abbreviations first
	foreach my $abbreviations_lc ($ingredients_lc, "all") {
		if (defined $abbreviations{$abbreviations_lc}) {
			foreach my $abbreviation_ref (@{$abbreviations{$abbreviations_lc}}) {
				my $source = $abbreviation_ref->[0];
				my $target = $abbreviation_ref->[1];
				$source =~ s/\. /(\\.| |\\. )/g;
				if ($source =~ /\.$/) {
					$source =~ s/\.$/(\\. | |\\.)/;
					$target .= " ";
				}
				$text =~ s/(\b|^)$source(?= |\b|$)/$target/ig;
			}
		}
	}

	# remove extra spaces in compound words width dashes
	# e.g. céleri - rave -> céleri-rave

	# céleri - rave 3.9% -> stop at numbers
	$text
		=~ s/((^|$separators)([^,;\-\/\.0-9]+?) - ([^,;\-\/\.0-9]+?)(?=[0-9]|$separators|$))/is_compound_word_with_dash($ingredients_lc,$1)/ieg;

	# vitamins...
	# vitamines A, B1, B2, B5, B6, B9, B12, C, D, H, PP et E (lactose, protéines de lait)

	my $split_vitamins = sub ($vitamin, $list) {

		my $return = '';
		foreach my $vitamin_code (split(/(\W|\s|-|n|;|et|and)+/, $list)) {
			next if $vitamin_code =~ /^(\W|\s|-|n|;|et|and)*$/;
			$return .= $vitamin . " " . $vitamin_code . " - ";
		}
		return $return;
	};

	# vitamin code: 1 or 2 letters followed by 1 or 2 numbers (e.g. PP, B6, B12)
	# $text =~ s/(vitamin|vitamine)(s?)(((\W+)((and|et) )?(\w(\w)?(\d+)?)\b)+)/$split_vitamins->($1,$3)/eig;

	# 2018-03-07 : commenting out the code above as we are now separating vitamins from additives,
	# and PP, B6, B12 etc. will be listed as synonyms for Vitamine PP, Vitamin B6, Vitamin B12 etc.
	# we will need to be careful that we don't match a single letter K, E etc. that is not a vitamin, and if it happens, check for a "vitamin" prefix

	# colorants alimentaires E (124,122,133,104,110)
	my $roman_numerals = "i|ii|iii|iv|v|vi|vii|viii|ix|x|xi|xii|xii|xiv|xv";
	my $additivesregexp;
	# special cases, when $and (" a ", " e " or " i ") conflict with variants (E470a, E472e or E451i or E451(i))
	# in these cases, we fetch variant only if there is no space before
	# E470a	 -> ok, E470 a -> not ok, E470 a, -> ok
	# E451i -> ok, E451 i -> not ok, E451 i, -> ok
	if ($and eq " a " || $and eq " e ") {
		# based on $additivesregexp below in the else, with following modifications
		# no space before abcdefgh
		$additivesregexp
			= '(\d{3}|\d{4})((-|\.)?([abcdefgh]))?(( |,|.)?((' . $roman_numerals . ')|\((' . $roman_numerals . ')\)))?';
	}
	elsif ($and eq " i ") {
		# based on $additivesregexp below in the else, with following modifications
		# no space before i
		$additivesregexp
			= '(\d{3}|\d{4})(( |-|\.)?([abcdefgh]))?((-|\.)?(('
			. $roman_numerals . ')|\(('
			. $roman_numerals
			. ')\)))?';
	}
	else {
		$additivesregexp
			= '(\d{3}|\d{4})(( |-|\.)?([abcdefgh]))?(( |-|\.)?(('
			. $roman_numerals . ')|\(('
			. $roman_numerals
			. ')\)))?';
	}

	$text
		=~ s/\b(e|ins|sin|i-n-s|s-i-n|i\.n\.s\.?|s\.i\.n\.?)(:|\(|\[| | n| nb|#|°)+((($additivesregexp)( |\/| \/ | - |,|, |$and))+($additivesregexp))\b(\s?(\)|\]))?/normalize_additives_enumeration($ingredients_lc,$3)/ieg;

	# in India: INS 240 instead of E 240, bug #1133)
	# also INS N°420, bug #3618
	# Russian е (!= e), https://github.com/openfoodfacts/openfoodfacts-server/issues/4931
	$text =~ s/\b(е|ins|sin|i-n-s|s-i-n|i\.n\.s\.?|s\.i\.n\.?)( |-| n| nb|#|°|'|"|\.|\W)*(\d{3}|\d{4})/E$3/ig;

	# E 240, E.240, E-240..
	# E250-E251-E260
	$text =~ s/-e( |-|\.)?($additivesregexp)/- E$2/ig;
	# do not turn E172-i into E172 - i
	$text =~ s/e( |-|\.)?($additivesregexp)-(e)/E$2 - E/ig;

	# Canonicalize additives to remove the dash that can make further parsing break
	# Match E + number + letter a to h + i to xv, followed by a space or separator
	# $3 would be either \d{3} or \d{4} in $additivesregexp
	# $6 would be ([abcdefgh]) in $additivesregexp
	# $9 would be (( |-|\.)?((' . $roman_numerals . ')|\((' . $roman_numerals . ')\))) in $additivesregexp
	# $12 would be (\b|\s|,|\.|;|\/|-|\\|\)|\]|$)
	$text =~ s/(\b)e( |-|\.)?$additivesregexp(\b|\s|,|\.|;|\/|-|\\|\)|\]|$)/replace_additive($3,$6,$9) . $12/ieg;

	# E100 et E120 -> E100, E120
	$text =~ s/\be($additivesregexp)$and/e$1, /ig;
	$text =~ s/${and}e($additivesregexp)/, e$1/ig;

	# E100 E122 -> E100, E122
	$text =~ s/\be($additivesregexp)\s+e(?=\d)/e$1, e/ig;

	# ! caramel E150d -> caramel - E150d -> e150a - e150d ...
	$text =~ s/(caramel|caramels)(\W*)e150/e150/ig;

	# stabilisant e420 (sans : ) -> stabilisant : e420
	# but not acidifier (pectin) : acidifier : (pectin)

	# additive class + additive (e.g. "colour caramel" -> "colour : caramel"
	# warning: the additive class may also be the start of the name of an additive.
	# e.g. "regulatory kwasowości: kwas cytrynowy i cytryniany sodu." -> "kwas" means acid / acidifier.
	if (defined $additives_classes_regexps{$ingredients_lc}) {
		my $regexp = $additives_classes_regexps{$ingredients_lc};
		# negative look ahead so that the additive class is not preceded by other words
		# e.g. "de l'acide" should not match "acide"
		$text =~ s/(?<!\w( |'))\b($regexp)(\s+)(:?)(?!\(| \()/separate_additive_class($ingredients_lc,$2,$3,$4,$')/ieg;
	}

	# dash with 1 missing space
	$text =~ s/(\w)- /$1 - /ig;
	$text =~ s/ -(\w)/ - $1/ig;

	# mono-glycéride -> monoglycérides
	$text =~ s/\b(mono|di)\s?-\s?([a-z])/$1$2/ig;
	$text =~ s/\bmono\s-\s/mono- /ig;
	$text =~ s/\bmono\s/mono- /ig;
	#  émulsifiant mono-et diglycérides d'acides gras
	$text =~ s/(mono$and_without_spaces )/mono- $and_without_spaces /ig;

	# acide gras -> acides gras
	$text =~ s/acide gras/acides gras/ig;
	$text =~ s/glycéride /glycérides /ig;

	# !! mono et diglycérides ne doit pas donner mono + diglycérides : keep the whole version too.
	# $text =~ s/(,|;|:|\)|\(|( - ))(.+?)( et )(.+?)(,|;|:|\)|\(|( - ))/$1$3_et_$5$6 , $1$3 et $5$6/ig;

	# e432 et lécithines -> e432 - et lécithines
	$text =~ s/ - et / - /ig;

	# print STDERR "additives: $text\n\n";

	#$product_ref->{ingredients_text_debug} = $text;

	# separator followed by and
	# aceite de girasol (70%) y aceite de oliva virgen (30%)
	$text =~ s/($cbrackets)$and/$1, /ig;

	$log->debug("preparse_ingredients_text - before language specific preparsing", {text => $text}) if $log->is_debug();

	if ($ingredients_lc eq 'de') {
		# deletes comma in "Bienenwachs, weiß und gelb" since it is just one ingredient
		$text =~ s/Bienenwachs, weiß und gelb/Bienenwachs weiß und gelb/ig;
		# deletes brackets in "Bienenwachs, weiß und gelb" since it is just one ingredient
		$text =~ s/Bienenwachs \(weiß und gelb\)/Bienenwachs weiß und gelb/ig;
	}
	elsif ($ingredients_lc eq 'es') {

		# Special handling for sal as it can mean salt or shorea robusta
		# aceites vegetales (palma, shea, sal (shorea robusta), hueso de mango)
		$text =~ s/\bsal \(shorea robusta\)/shorea robusta/ig;
		$text =~ s/\bshorea robusta \(sal\)/shorea robusta/ig;
	}
	elsif ($ingredients_lc eq 'fi') {

		# Organic label can appear as a part of a longer word.
		# Separate it so it can be detected
		$text =~ s/\b(luomu)\B/$1 /ig;
	}
	elsif ($ingredients_lc eq 'fr') {

		# huiles de palme et de

		# carbonates d'ammonium et de sodium

		# carotène et extraits de paprika et de curcuma

		# Minéraux (carbonate de calcium, chlorures de calcium, potassium et magnésium, citrates de potassium et de sodium, phosphate de calcium,
		# sulfates de fer, de zinc, de cuivre et de manganèse, iodure de potassium, sélénite de sodium).

		# graisses végétales de palme et de colza en proportion variable
		# remove stopwords
		$text =~ s/( en)? proportion(s)? variable(s)?//i;

		# Ingrédient(s) : lentilles vertes* - *issu(e)(s) de l'agriculture biologique.
		# -> remove the parenthesis

		$text =~ s/dient\(s\)/dients/ig;
		$text =~ s/\bissu(\(e\))?(\(s\))?/issu/ig;
	}
	elsif ($ingredients_lc eq 'pl') {

		# remove stopwords
		$text =~ s/w? (zmiennych|różnych)? proporcjach?//i;

	}

	$text = develop_ingredients_categories_and_types($ingredients_lc, $text);

	# vitamines A, B1, B2, B5, B6, B9, B12, C, D, H, PP et E
	# vitamines (A, B1, B2, B5, B6, B9, B12, C, D, H, PP et E)

	my @vitaminssuffixes = (
		"a", "rétinol", "b", "b1",
		"b2", "b3", "b4", "b5",
		"b6", "b7", "b8", "b9",
		"b10", "b11", "b12", "thiamine",
		"riboflavine", "niacine", "pyridoxine", "cobalamine",
		"biotine", "acide pantothénique", "acide folique", "c",
		"acide ascorbique", "d", "d2", "d3",
		"cholécalciférol", "e", "tocophérol", "alphatocophérol",
		"alpha-tocophérol", "f", "h", "k",
		"k1", "k2", "k3", "p",
		"pp",
	);
	my $vitaminsprefixregexp = "vit|vit\.|vitamine|vitamines";

	# Add synonyms in target language
	if (defined $translations_to{vitamins}) {
		foreach my $vitamin (keys %{$translations_to{vitamins}}) {
			if (defined $translations_to{vitamins}{$vitamin}{$ingredients_lc}) {
				push @vitaminssuffixes, $translations_to{vitamins}{$vitamin}{$ingredients_lc};
			}
		}
	}

	# Add synonyms in target language
	my $vitamin_in_lc
		= get_string_id_for_lang($ingredients_lc, display_taxonomy_tag($ingredients_lc, "ingredients", "en:vitamins"));
	$vitamin_in_lc =~ s/^\w\w://;

	if (    (defined $synonyms_for{ingredients})
		and (defined $synonyms_for{ingredients}{$ingredients_lc})
		and (defined $synonyms_for{ingredients}{$ingredients_lc}{$vitamin_in_lc}))
	{
		foreach my $synonym (@{$synonyms_for{ingredients}{$ingredients_lc}{$vitamin_in_lc}}) {
			$vitaminsprefixregexp .= '|' . $synonym;
		}
	}

	my $vitaminssuffixregexp = "";
	foreach my $suffix (@vitaminssuffixes) {
		$vitaminssuffixregexp .= '|' . $suffix;
		# vitamines [E, thiamine (B1), riboflavine (B2), B6, acide folique)].
		# -> also put (B1)
		$vitaminssuffixregexp .= '|\(' . $suffix . '\)';

		my $unaccented_suffix = unac_string_perl($suffix);
		if ($unaccented_suffix ne $suffix) {
			$vitaminssuffixregexp .= '|' . $unaccented_suffix;
		}
		if ($suffix =~ /[a-z]\d/) {

			$suffix =~ s/([a-z])(\d)/$1 $2/;
			$vitaminssuffixregexp .= '|' . $suffix;
			$suffix =~ s/ /-/;
			$vitaminssuffixregexp .= '|' . $suffix;

		}

	}
	$vitaminssuffixregexp =~ s/^\|//;

	#$log->debug("vitamins regexp", { regex => "s/($vitaminsprefixregexp)(:|\(|\[| )?(($vitaminssuffixregexp)(\/| \/ | - |,|, | et | and | y ))+/" }) if $log->is_debug();
	#$log->debug("vitamins text", { vitaminssuffixregexp => $vitaminssuffixregexp }) if $log->is_debug();

	# vitamines (B1, acide folique (B9)) <-- we need to match (B9) which is not followed by a \b boundary, hence the ((\s?((\)|\]))|\b)) in the regexp below

	$text
		=~ s/($vitaminsprefixregexp)(:|\(|\[| )+((($vitaminssuffixregexp)( |\/| \/ | - |,|, |$and)+)+($vitaminssuffixregexp))((\s?((\)|\]))|\b))/normalize_vitamins_enumeration($ingredients_lc,$3)/ieg;

	# Allergens and traces
	# Traces de lait, d'oeufs et de soja.
	# Contains: milk and soy.

	foreach my $allergens_type ("allergens", "traces") {

		if (defined $contains_or_may_contain_regexps{$allergens_type}{$ingredients_lc}) {

			my $contains_or_may_contain_regexp = $contains_or_may_contain_regexps{$allergens_type}{$ingredients_lc};
			my $allergens_regexp = $allergens_regexps{$ingredients_lc};

			# stopwords
			# e.g. Kann Spuren von Senf und Sellerie enthalten.
			my $stopwords = "";
			if (defined $allergens_stopwords{$ingredients_lc}) {
				$stopwords = $allergens_stopwords{$ingredients_lc};
			}

			# $contains_or_may_contain_regexp may be the end of a sentence, remove the beginning
			# e.g. this product has been manufactured in a factory that also uses...
			# Some text with comma May contain ... -> Some text with comma, May contain
			# ! does not work in German and languages that have words with a capital letter
			if ($ingredients_lc ne "de") {
				my $ucfirst_contains_or_may_contain_regexp = $contains_or_may_contain_regexp;
				$ucfirst_contains_or_may_contain_regexp =~ s/(^|\|)(\w)/$1 . uc($2)/ieg;
				$text =~ s/([a-z]) ($ucfirst_contains_or_may_contain_regexp)/$1, $2/g;
			}

			#$log->debug("allergens regexp", { regex => "s/([^,-\.;\(\)\/]*)\b($contains_or_may_contain_regexp)\b(:|\(|\[| |$and|$of)+((($allergens_regexp)( |\/| \/ | - |,|, |$and|$of|$and_of)+)+($allergens_regexp))\b(s?(\)|\]))?" }) if $log->is_debug();
			#$log->debug("allergens", { lc => $ingredients_lc, may_contain_regexps => \%may_contain_regexps, contains_or_may_contain_regexp => $contains_or_may_contain_regexp, text => $text }) if $log->is_debug();

			# warning: we should remove a parenthesis at the end only if we remove one at the beginning
			# e.g. contains (milk, eggs) -> contains milk, eggs
			# chocolate (contains milk) -> chocolate (contains milk)
			$text
				=~ s/([^,-\.;\(\)\/]*)\b($contains_or_may_contain_regexp)\b((:|\(|\[| |$of)+)((_?($allergens_regexp)_?\b((\s)($stopwords)\b)*( |\/| \/ | - |,|, |$and|$of|$and_of)+)*_?($allergens_regexp)_?)\b((\s)($stopwords)\b)*(\s?(\)|\]))?/normalize_allergens_enumeration($allergens_type,$ingredients_lc,$3,$5,$17)/ieg;
			# we may have added an extra dot in order to make sure we have at least one
			$text =~ s/\.\./\./g;
		}
	}

	# Try to find the signification of symbols like *
	# Jus de pomme*** 68%, jus de poire***32% *** Ingrédients issus de l'agriculture biologique
	# Pâte de cacao°* du Pérou 65 %, sucre de canne°*, beurre de cacao°*. °Issus de l'agriculture biologique (100 %). *Issus du commerce équitable (100 % du poids total avec 93 % SPP).
	#  riz* de Camargue IGP(1) (16,5%) (riz complet*, riz rouge complet*, huiles* (tournesol*, olive* vierge extra), sel marin. *issus de l'agriculture biologique. (1) IGP : Indication Géographique Protégée.

	if (defined $labels_regexps{$ingredients_lc}) {

		foreach my $symbol (@symbols) {
			# Find the last occurence of the symbol or symbol in parenthesis:  * (*)
			# we need a negative look ahead (?!\)) to make sure we match (*) completely (otherwise we would match *)
			if ($text =~ /^(.*)(\($symbol\)|$symbol)(?!\))\s*(:|=)?\s*/i) {
				my $after = $';
				#print STDERR "symbol: $symbol - after: $after\n";
				foreach my $labelid (@labels) {
					my $regexp = $labels_regexps{$ingredients_lc}{$labelid};
					if (defined $regexp) {
						#print STDERR "-- label: $labelid - regexp: $regexp\n";
						# try to also match optional precisions like "Issus de l'agriculture biologique (100 % du poids total)"
						# *Issus du commerce équitable (100 % du poids total avec 93 % SPP).
						if ($after =~ /^($regexp)\b\s*(\([^\)]+\))?\s*\.?\s*/i) {
							my $label = $1;
							$text
								=~ s/^(.*)(\($symbol\)|$symbol)(?!\))\s?(:|=)?\s?$label\s*(\([^\)]+\))?\s*\.?\s*/$1 /i;
							my $ingredients_lc_label = display_taxonomy_tag($ingredients_lc, "labels", $labelid);
							$text =~ s/$symbol/ $ingredients_lc_label /g;
							last;
						}
					}
				}
			}
		}
	}

	# remove extra spaces
	$text =~ s/\s(\s)+/ /g;
	$text =~ s/ (\.|,|;)( |$)/$1$2/g;
	$text =~ s/^(\s|\.|,|;|-)+//;
	$text =~ s/(\s|,|;|-)+$//;

	$log->debug("preparse_ingredients_text result", {text => $text}) if $log->is_debug();

	$prev_return = $text;
	return $text;
}

sub extract_ingredients_classes_from_text ($product_ref) {

	not defined $product_ref->{ingredients_text} and return;
	my $ingredients_lc = $product_ref->{ingredients_lc} || $product_ref->{lc};
	my $text = preparse_ingredients_text($ingredients_lc, $product_ref->{ingredients_text});
	# do not match anything if we don't have a translation for "and"
	my $and = $and{$ingredients_lc} || " will not match ";
	$and =~ s/ /-/g;

	#  remove % / percent (to avoid identifying 100% as E100 in some cases)
	$text =~ s/(\d+((\,|\.)\d+)?)\s*\%$//g;

	my @ingredients = split($separators, $text);

	my @ingredients_ids = ();
	foreach my $ingredient (@ingredients) {
		my $ingredientid = get_string_id_for_lang($ingredients_lc, $ingredient);
		if ((defined $ingredientid) and ($ingredientid ne '')) {

			# split additives
			# caramel ordinaire et curcumine
			if ($ingredientid =~ /$and/i) {

				my $ingredientid1 = $`;
				my $ingredientid2 = $';

				#print STDERR "ingredients_classes - ingredient1: $ingredientid1 - ingredient2: $ingredientid2\n";

				# check if the whole ingredient is an additive
				my $canon_ingredient_additive = canonicalize_taxonomy_tag($ingredients_lc, "additives", $ingredientid);

				if (not exists_taxonomy_tag("additives", $canon_ingredient_additive)) {

					# otherwise check the 2 sub ingredients
					my $canon_ingredient_additive1
						= canonicalize_taxonomy_tag($ingredients_lc, "additives", $ingredientid1);
					my $canon_ingredient_additive2
						= canonicalize_taxonomy_tag($ingredients_lc, "additives", $ingredientid2);

					if (    (exists_taxonomy_tag("additives", $canon_ingredient_additive1))
						and (exists_taxonomy_tag("additives", $canon_ingredient_additive2)))
					{
						push @ingredients_ids, $ingredientid1;
						$ingredientid = $ingredientid2;
						#print STDERR "ingredients_classes - ingredient1: $ingredientid1 exists - ingredient2: $ingredientid2 exists\n";
					}
				}

			}

			push @ingredients_ids, $ingredientid;
			$log->debug("ingredient 3", {ingredient => $ingredient}) if $log->is_debug();
		}
	}

	my %all_seen = ();    # used to not tag "huile végétale" if we have seen "huile de palme" already

	# Additives using new global taxonomy

	# delete old additive fields

	foreach my $tagtype ('additives', 'additives_prev', 'additives_next', 'old_additives', 'new_additives') {

		delete $product_ref->{$tagtype};
		delete $product_ref->{$tagtype . "_prev"};
		delete $product_ref->{$tagtype . "_prev_n"};
		delete $product_ref->{$tagtype . "_tags"};
	}

	delete $product_ref->{new_additives_debug};

	foreach my $tagtype ('additives', 'additives_prev', 'additives_next') {

		next if (not exists $loaded_taxonomies{$tagtype});

		$product_ref->{$tagtype . '_tags'} = [];

		my $tagtype_suffix = $tagtype;
		$tagtype_suffix =~ s/[^_]+//;

		my $vitamins_tagtype = "vitamins" . $tagtype_suffix;
		my $minerals_tagtype = "minerals" . $tagtype_suffix;
		my $amino_acids_tagtype = "amino_acids" . $tagtype_suffix;
		my $nucleotides_tagtype = "nucleotides" . $tagtype_suffix;
		my $other_nutritional_substances_tagtype = "other_nutritional_substances" . $tagtype_suffix;
		$product_ref->{$vitamins_tagtype . '_tags'} = [];
		$product_ref->{$minerals_tagtype . '_tags'} = [];
		$product_ref->{$amino_acids_tagtype . '_tags'} = [];
		$product_ref->{$nucleotides_tagtype . '_tags'} = [];
		$product_ref->{$other_nutritional_substances_tagtype . '_tags'} = [];

		my $class = $tagtype;

		my %seen = ();
		my %seen_tags = ();

		# Keep track of mentions of the additive class (e.g. "coloring: X, Y, Z") so that we can correctly identify additives after
		my $current_additive_class = "ingredient";

		foreach my $ingredient_id (@ingredients_ids) {

			my $ingredient_id_copy = $ingredient_id
				;    # can be modified later: soy-lecithin -> lecithin, but we don't change values of @ingredients_ids

			my $match = 0;
			my $match_without_mandatory_class = 0;

			while (not $match) {

				# additive class?
				my $canon_ingredient_additive_class
					= canonicalize_taxonomy_tag($ingredients_lc, "additives_classes", $ingredient_id_copy);

				if (exists_taxonomy_tag("additives_classes", $canon_ingredient_additive_class)) {
					$current_additive_class = $canon_ingredient_additive_class;
					$log->debug("current additive class", {current_additive_class => $canon_ingredient_additive_class})
						if $log->is_debug();
				}

				# additive?
				my $canon_ingredient = canonicalize_taxonomy_tag($ingredients_lc, $tagtype, $ingredient_id_copy);
				# in Hong Kong, the E- can be omitted in E-numbers
				my $canon_e_ingredient
					= canonicalize_taxonomy_tag($ingredients_lc, $tagtype, "e" . $ingredient_id_copy);
				my $canon_ingredient_vitamins
					= canonicalize_taxonomy_tag($ingredients_lc, "vitamins", $ingredient_id_copy);
				my $canon_ingredient_minerals
					= canonicalize_taxonomy_tag($ingredients_lc, "minerals", $ingredient_id_copy);
				my $canon_ingredient_amino_acids
					= canonicalize_taxonomy_tag($ingredients_lc, "amino_acids", $ingredient_id_copy);
				my $canon_ingredient_nucleotides
					= canonicalize_taxonomy_tag($ingredients_lc, "nucleotides", $ingredient_id_copy);
				my $canon_ingredient_other_nutritional_substances
					= canonicalize_taxonomy_tag($ingredients_lc, "other_nutritional_substances", $ingredient_id_copy);

				$product_ref->{$tagtype} .= " [ $ingredient_id_copy -> $canon_ingredient ";

				if (defined $seen{$canon_ingredient}) {
					$product_ref->{$tagtype} .= " -- already seen ";
					$match = 1;
				}

				# For additives, first check if the current class is vitamins or minerals and if the ingredient
				# exists in the vitamins and minerals taxonomy

				elsif (
					(
						   ($current_additive_class eq "en:vitamins")
						or ($current_additive_class eq "en:minerals")
						or ($current_additive_class eq "en:amino-acids")
						or ($current_additive_class eq "en:nucleotides")
						or ($current_additive_class eq "en:other-nutritional-substances")
					)

					and (exists_taxonomy_tag("vitamins", $canon_ingredient_vitamins))
					)
				{
					$match = 1;
					$seen{$canon_ingredient} = 1;
					$product_ref->{$tagtype}
						.= " -> exists as a vitamin $canon_ingredient_vitamins and current class is $current_additive_class ";
					if (not exists $seen_tags{$vitamins_tagtype . '_tags' . $canon_ingredient_vitamins}) {
						push @{$product_ref->{$vitamins_tagtype . '_tags'}}, $canon_ingredient_vitamins;
						$seen_tags{$vitamins_tagtype . '_tags' . $canon_ingredient_vitamins} = 1;
					}
				}

				elsif ( ($current_additive_class eq "en:minerals")
					and (exists_taxonomy_tag("minerals", $canon_ingredient_minerals))
					and not($just_synonyms{"minerals"}{$canon_ingredient_minerals}))
				{
					$match = 1;
					$seen{$canon_ingredient} = 1;
					$product_ref->{$tagtype}
						.= " -> exists as a mineral $canon_ingredient_minerals and current class is $current_additive_class ";
					if (not exists $seen_tags{$minerals_tagtype . '_tags' . $canon_ingredient_minerals}) {
						push @{$product_ref->{$minerals_tagtype . '_tags'}}, $canon_ingredient_minerals;
						$seen_tags{$minerals_tagtype . '_tags' . $canon_ingredient_minerals} = 1;
					}
				}

				elsif (
					(exists_taxonomy_tag($tagtype, $canon_ingredient))
					# do not match synonyms
					and ($canon_ingredient !~ /^en:(fd|no|colour)/)
					)
				{

					$seen{$canon_ingredient} = 1;
					$product_ref->{$tagtype} .= " -> exists ";

					if (    (defined $properties{$tagtype}{$canon_ingredient})
						and (defined $properties{$tagtype}{$canon_ingredient}{"mandatory_additive_class:en"}))
					{

						my $mandatory_additive_class
							= $properties{$tagtype}{$canon_ingredient}{"mandatory_additive_class:en"};
						# make the comma separated list a regexp
						$product_ref->{$tagtype}
							.= " -- mandatory_additive_class: $mandatory_additive_class (current: $current_additive_class) ";
						$mandatory_additive_class =~ s/,/\|/g;
						$mandatory_additive_class =~ s/\s//g;
						if ($current_additive_class =~ /^$mandatory_additive_class$/) {
							if (not exists $seen_tags{$tagtype . '_tags' . $canon_ingredient}) {
								push @{$product_ref->{$tagtype . '_tags'}}, $canon_ingredient;
								$seen_tags{$tagtype . '_tags' . $canon_ingredient} = 1;
							}
							# success!
							$match = 1;
							$product_ref->{$tagtype} .= " -- ok ";
						}
						elsif ($ingredient_id_copy =~ /^e( |-)?\d/) {
							# id the additive is mentioned with an E number, tag it even if we haven't detected a mandatory class
							if (not exists $seen_tags{$tagtype . '_tags' . $canon_ingredient}) {
								push @{$product_ref->{$tagtype . '_tags'}}, $canon_ingredient;
								$seen_tags{$tagtype . '_tags' . $canon_ingredient} = 1;
							}
							# success!
							$match = 1;
							$product_ref->{$tagtype} .= " -- e-number ";

						}
						else {
							$match_without_mandatory_class = 1;
						}
					}
					else {
						if (not exists $seen_tags{$tagtype . '_tags' . $canon_ingredient}) {
							push @{$product_ref->{$tagtype . '_tags'}}, $canon_ingredient;
							$seen_tags{$tagtype . '_tags' . $canon_ingredient} = 1;
						}
						# success!
						$match = 1;
						$product_ref->{$tagtype} .= " -- ok ";
					}
				}

				# continue to try to match a known additive, mineral or vitamin
				if (not $match) {

					# check if it is mineral or vitamin, even if we haven't seen "minerals" or "vitamins" before
					if ((exists_taxonomy_tag("vitamins", $canon_ingredient_vitamins))) {
						$match = 1;
						$seen{$canon_ingredient} = 1;
						$product_ref->{$tagtype} .= " -> exists as a vitamin $canon_ingredient_vitamins ";
						if (not exists $seen_tags{$vitamins_tagtype . '_tags' . $canon_ingredient_vitamins}) {
							push @{$product_ref->{$vitamins_tagtype . '_tags'}}, $canon_ingredient_vitamins;
							$seen_tags{$vitamins_tagtype . '_tags' . $canon_ingredient_vitamins} = 1;
						}
						# set current class to vitamins
						$current_additive_class = "en:vitamins";
					}

					elsif ((exists_taxonomy_tag("minerals", $canon_ingredient_minerals))
						and not($just_synonyms{"minerals"}{$canon_ingredient_minerals}))
					{
						$match = 1;
						$seen{$canon_ingredient} = 1;
						$product_ref->{$tagtype} .= " -> exists as a mineral $canon_ingredient_minerals ";
						if (not exists $seen_tags{$minerals_tagtype . '_tags' . $canon_ingredient_minerals}) {
							push @{$product_ref->{$minerals_tagtype . '_tags'}}, $canon_ingredient_minerals;
							$seen_tags{$minerals_tagtype . '_tags' . $canon_ingredient_minerals} = 1;
						}
						$current_additive_class = "en:minerals";
					}

					if ((exists_taxonomy_tag("amino_acids", $canon_ingredient_amino_acids))) {
						$match = 1;
						$seen{$canon_ingredient} = 1;
						$product_ref->{$tagtype} .= " -> exists as a amino_acid $canon_ingredient_amino_acids ";
						if (not exists $seen_tags{$amino_acids_tagtype . '_tags' . $canon_ingredient_amino_acids}) {
							push @{$product_ref->{$amino_acids_tagtype . '_tags'}}, $canon_ingredient_amino_acids;
							$seen_tags{$amino_acids_tagtype . '_tags' . $canon_ingredient_amino_acids} = 1;
						}
						$current_additive_class = "en:amino-acids";
					}

					elsif ((exists_taxonomy_tag("nucleotides", $canon_ingredient_nucleotides))) {
						$match = 1;
						$seen{$canon_ingredient} = 1;
						$product_ref->{$tagtype} .= " -> exists as a nucleotide $canon_ingredient_nucleotides ";
						if (not exists $seen_tags{$nucleotides_tagtype . '_tags' . $canon_ingredient_nucleotides}) {
							push @{$product_ref->{$nucleotides_tagtype . '_tags'}}, $canon_ingredient_nucleotides;
							$seen_tags{$nucleotides_tagtype . '_tags' . $canon_ingredient_nucleotides} = 1;
						}
						$current_additive_class = "en:nucleotides";
					}

					elsif (
						(
							exists_taxonomy_tag(
								"other_nutritional_substances",
								$canon_ingredient_other_nutritional_substances
							)
						)
						)
					{
						$match = 1;
						$seen{$canon_ingredient} = 1;
						$product_ref->{$tagtype}
							.= " -> exists as a other_nutritional_substance $canon_ingredient_other_nutritional_substances ";
						if (
							not exists $seen_tags{
									  $other_nutritional_substances_tagtype . '_tags'
									. $canon_ingredient_other_nutritional_substances
							}
							)
						{
							push @{$product_ref->{$other_nutritional_substances_tagtype . '_tags'}},
								$canon_ingredient_other_nutritional_substances;
							$seen_tags{$other_nutritional_substances_tagtype . '_tags'
									. $canon_ingredient_other_nutritional_substances} = 1;
						}
						$current_additive_class = "en:other-nutritional-substances";
					}

					# in Hong Kong, the E- can be omitted in E-numbers

					elsif (
						(
							$canon_ingredient
							=~ /^en:(\d+)( |-)?([a-z])??(i|ii|iii|iv|v|vi|vii|viii|ix|x|xi|xii|xii|xiv|xv)?$/i
						)
						and (exists_taxonomy_tag($tagtype, $canon_e_ingredient))
						and ($current_additive_class ne "ingredient")
						)
					{

						$seen{$canon_e_ingredient} = 1;
						$product_ref->{$tagtype} .= " -> e-ingredient exists  ";

						if (not exists $seen_tags{$tagtype . '_tags' . $canon_e_ingredient}) {
							push @{$product_ref->{$tagtype . '_tags'}}, $canon_e_ingredient;
							$seen_tags{$tagtype . '_tags' . $canon_e_ingredient} = 1;
						}
						# success!
						$match = 1;
						$product_ref->{$tagtype} .= " -- ok ";
					}
				}

				# spellcheck
				my $spellcheck = 0;
				# 2019/11/10 - disable spellcheck of additives, as it is much too slow and make way too many calls to functions
				if (
						0
					and (not $match)
					and ($tagtype eq 'additives')
					and not $match_without_mandatory_class
					# do not correct words that are existing ingredients in the taxonomy
					and (
						not exists_taxonomy_tag(
							"ingredients",
							canonicalize_taxonomy_tag($ingredients_lc, "ingredients", $ingredient_id_copy)
						)
					)
					)
				{

					my ($corrected_canon_tagid, $corrected_tagid, $corrected_tag)
						= spellcheck_taxonomy_tag($ingredients_lc, $tagtype, $ingredient_id_copy);
					if (
							(defined $corrected_canon_tagid)
						and ($corrected_tag ne $ingredient_id_copy)
						and (exists_taxonomy_tag($tagtype, $corrected_canon_tagid))

						# false positives
						# proteinas -> proteinase
						# vitamine z -> vitamine c
						# coloré -> chlore
						# chlorela -> chlore

						and (not $corrected_tag =~ /^proteinase/)
						and (not $corrected_tag =~ /^vitamin/)
						and (not $corrected_tag =~ /^argent/)
						and (not $corrected_tag =~ /^chlore/)

						)
					{

						$product_ref->{$tagtype}
							.= " -- spell correction (lc: "
							. $ingredients_lc
							. "): $ingredient_id_copy -> $corrected_tag";
						print STDERR "spell correction (lc: "
							. $ingredients_lc
							. "): $ingredient_id_copy -> $corrected_tag - code: $product_ref->{code}\n";

						$ingredient_id_copy = $corrected_tag;
						$spellcheck = 1;
					}
				}

				if (    (not $match)
					and (not $spellcheck))
				{

					# try to shorten the ingredient to make it less specific, to see if it matches then
					# in last resort, try with the first (in French, Spanish) or last (in English) word only

					if (($ingredients_lc eq 'en') and ($ingredient_id_copy =~ /^([^-]+)-/)) {
						# soy-lecithin -> lecithin
						$ingredient_id_copy = $';
					}
					elsif ( (($ingredients_lc eq 'es') or ($ingredients_lc eq 'fr'))
						and ($ingredient_id_copy =~ /-([^-]+)$/))
					{
						# lecitina-de-girasol -> lecitina-de -> lecitina
						# lecithine-de-soja -> lecithine-de -> lecithine
						$ingredient_id_copy = $`;
					}
					else {
						# give up
						$match = 1;
					}
				}

				$product_ref->{$tagtype} .= " ] ";
			}
		}

		# Also generate a list of additives with the parents (e.g. E500ii adds E500)
		$product_ref->{$tagtype . '_original_tags'} = $product_ref->{$tagtype . '_tags'};
		$product_ref->{$tagtype . '_tags'}
			= [
			sort(
				gen_tags_hierarchy_taxonomy("en", $tagtype, join(', ', @{$product_ref->{$tagtype . '_original_tags'}})))
			];

		# No ingredients?
		if ($product_ref->{ingredients_text} eq '') {
			delete $product_ref->{$tagtype . '_n'};
		}
		else {
			# count the original list of additives, don't count E500ii as both E500 and E500ii
			if (defined $product_ref->{$tagtype . '_original_tags'}) {
				$product_ref->{$tagtype . '_n'} = scalar @{$product_ref->{$tagtype . '_original_tags'}};
			}
			else {
				delete $product_ref->{$tagtype . '_n'};
			}
		}

		# Delete debug info
		if (not has_tag($product_ref, "categories", 'en:debug')) {
			delete $product_ref->{$tagtype};
		}

		# Delete empty arrays
		# -> not active
		# -> may be dangerous if some apps rely on them existing even if empty

		if (0) {
			foreach my $array (
				$tagtype . '_tags',
				$tagtype . '_original_tags',
				$vitamins_tagtype . '_tags',
				$minerals_tagtype . '_tags',
				$amino_acids_tagtype . '_tags',
				$nucleotides_tagtype . '_tags',
				$other_nutritional_substances_tagtype . '_tags'
				)
			{
				if ((defined $product_ref->{$array}) and ((scalar @{$product_ref->{$array}}) == 0)) {
					delete $product_ref->{$array};
				}
			}
		}
	}

	foreach my $class (sort keys %ingredients_classes) {

		my $tagtype = $class;

		if ($tagtype eq 'additives') {
			$tagtype = 'additives_old';
		}

		$product_ref->{$tagtype . '_tags'} = [];

		# skip palm oil classes if there is a palm oil free label
		if (($class =~ /palm/) and has_tag($product_ref, "labels", 'en:palm-oil-free')) {

		}
		else {

			my %seen = ();

			foreach my $ingredient_id (@ingredients_ids) {

				#$product_ref->{$tagtype . "_debug_ingredients_ids" } .=  " ; " . $ingredient_id . " ";

				if (    (defined $ingredients_classes{$class}{$ingredient_id})
					and (not defined $seen{$ingredients_classes{$class}{$ingredient_id}{id}}))
				{

					next
						if (($ingredients_classes{$class}{$ingredient_id}{id} eq 'huile-vegetale')
						and (defined $all_seen{"huile-de-palme"}));

					#$product_ref->{$tagtype . "_debug_ingredients_ids" } .= " -> exact match $ingredients_classes{$class}{$ingredient_id}{id} ";

					push @{$product_ref->{$tagtype . '_tags'}}, $ingredients_classes{$class}{$ingredient_id}{id};
					$seen{$ingredients_classes{$class}{$ingredient_id}{id}} = 1;
					$all_seen{$ingredients_classes{$class}{$ingredient_id}{id}} = 1;

				}
				else {

					#$product_ref->{$tagtype . "_debug_ingredients_ids" } .= " -> no exact match ";

					foreach my $id (@{$ingredients_classes_sorted{$class}}) {

						if (index($ingredient_id, $id) == 0) {
							# only compile the regex if we can't avoid it
							if (    ($ingredient_id =~ /^$id\b/)
								and (not defined $seen{$ingredients_classes{$class}{$id}{id}}))
							{

								next
									if (($ingredients_classes{$class}{$id}{id} eq 'huile-vegetale')
									and (defined $all_seen{"huile-de-palme"}));

								#$product_ref->{$tagtype . "_debug_ingredients_ids" } .= " -> match $id - $ingredients_classes{$class}{$id}{id} ";

								push @{$product_ref->{$tagtype . '_tags'}}, $ingredients_classes{$class}{$id}{id};
								$seen{$ingredients_classes{$class}{$id}{id}} = 1;
								$all_seen{$ingredients_classes{$class}{$id}{id}} = 1;
							}
						}

					}
				}
			}
		}

		# No ingredients?
		if ((defined $product_ref->{ingredients_text}) and ($product_ref->{ingredients_text} eq '')) {
			delete $product_ref->{$tagtype . '_n'};
		}
		else {
			$product_ref->{$tagtype . '_n'} = scalar @{$product_ref->{$tagtype . '_tags'}};
		}

		# Delete empty arrays
		# -> not active
		# -> may be dangerous if some apps rely on them existing even if empty

		if (0) {
			if ((defined $product_ref->{$tagtype . '_tags'}) and ((scalar @{$product_ref->{$tagtype . '_tags'}}) == 0))
			{
				delete $product_ref->{$tagtype . '_tags'};
			}
		}
	}

	if (defined $product_ref->{additives_old_tags}) {
		for (my $i = 0; $i < (scalar @{$product_ref->{additives_old_tags}}); $i++) {
			$product_ref->{additives_old_tags}[$i] = 'en:' . $product_ref->{additives_old_tags}[$i];
		}
	}

	# keep the old additives for France until we can fix the new taxonomy matching to support all special cases
	# e.g. lecithine de soja
	#if ($ingredients_lc ne 'fr') {
	#	$product_ref->{additives_tags} = $product_ref->{new_additives_tags};
	#	$product_ref->{additives_tags_n} = $product_ref->{new_additives_tags_n};
	#}

	# compute minus and debug values

	my $field = 'additives';

	# check if we have a previous or a next version and compute differences

	# previous version

	if (exists $loaded_taxonomies{$field . "_prev"}) {

		(defined $product_ref->{$field . "_debug_tags"}) or $product_ref->{$field . "_debug_tags"} = [];

		# compute differences
		foreach my $tag (@{$product_ref->{$field . "_tags"}}) {
			if (not has_tag($product_ref, $field . "_prev", $tag)) {
				my $tagid = $tag;
				$tagid =~ s/:/-/;
				push @{$product_ref->{$field . "_debug_tags"}}, "$tagid-added";
			}
		}
		foreach my $tag (@{$product_ref->{$field . "_prev_tags"}}) {
			if (not has_tag($product_ref, $field, $tag)) {
				my $tagid = $tag;
				$tagid =~ s/:/-/;
				push @{$product_ref->{$field . "_debug_tags"}}, "$tagid-removed";
			}
		}
	}
	else {
		delete $product_ref->{$field . "_prev_hierarchy"};
		delete $product_ref->{$field . "_prev_tags"};
	}

	# next version

	if (exists $loaded_taxonomies{$field . "_next"}) {

		(defined $product_ref->{$field . "_debug_tags"}) or $product_ref->{$field . "_debug_tags"} = [];

		# compute differences
		foreach my $tag (@{$product_ref->{$field . "_tags"}}) {
			if (not has_tag($product_ref, $field . "_next", $tag)) {
				my $tagid = $tag;
				$tagid =~ s/:/-/;
				push @{$product_ref->{$field . "_debug_tags"}}, "$tagid-will-remove";
			}
		}
		foreach my $tag (@{$product_ref->{$field . "_next_tags"}}) {
			if (not has_tag($product_ref, $field, $tag)) {
				my $tagid = $tag;
				$tagid =~ s/:/-/;
				push @{$product_ref->{$field . "_debug_tags"}}, "$tagid-will-add";
			}
		}
	}
	else {
		delete $product_ref->{$field . "_next_hierarchy"};
		delete $product_ref->{$field . "_next_tags"};
	}

	if (   (defined $product_ref->{ingredients_that_may_be_from_palm_oil_n})
		or (defined $product_ref->{ingredients_from_palm_oil_n}))
	{
		$product_ref->{ingredients_from_or_that_may_be_from_palm_oil_n}
			= $product_ref->{ingredients_that_may_be_from_palm_oil_n} + $product_ref->{ingredients_from_palm_oil_n};
	}

	# Determine if the product has sweeteners, and non nutritive sweeteners
	determine_if_the_product_contains_sweeteners($product_ref);

	return;
}

=head2 determine_if_the_product_contains_sweeteners

Check if the product contains sweeteners and non nutritive sweeteners (used for the Nutri-Score for beverages)

The NNS / Non nutritive sweeteners listed in the Nutri-Score Update report beverages_31 01 2023-voted
have been added as a non_nutritive_sweetener:en:yes property in the additives taxonomy.

=cut

sub determine_if_the_product_contains_sweeteners ($product_ref) {

	delete $product_ref->{with_sweeteners};
	delete $product_ref->{with_non_nutritive_sweeteners};

	if (
		get_matching_regexp_property_from_tags(
			'additives', $product_ref->{'additives_tags'},
			'additives_classes:en', 'sweetener'
		)
		)
	{
		$product_ref->{with_sweeteners} = 1;
	}

	if (
		get_matching_regexp_property_from_tags(
			'additives', $product_ref->{'additives_tags'},
			'non_nutritive_sweetener:en', 'yes'
		)
		)
	{
		$product_ref->{with_non_nutritive_sweeteners} = 1;
	}

	return;
}

sub replace_allergen ($language, $product_ref, $allergen, $before) {

	my $ingredients_lc = $product_ref->{ingredients_lc} || $product_ref->{lc};
	my $field = "allergens";

	my $traces_regexp = $may_contain_regexps{$language};

	if ((defined $traces_regexp) and ($before =~ /\b($traces_regexp)\b/i)) {
		$field = "traces";
	}

	# to build the product allergens list, just use the ingredients in the main language
	if ($language eq $ingredients_lc) {
		# skip allergens like "moutarde et céleri" (will be caught later by replace_allergen_between_separators)
		if (not(($language eq 'fr') and $allergen =~ / et /i)) {
			$product_ref->{$field . "_from_ingredients"} .= $allergen . ', ';
		}
	}

	return '<span class="allergen">' . $allergen . '</span>';
}

sub replace_allergen_in_caps ($language, $product_ref, $allergen, $before) {

	my $ingredients_lc = $product_ref->{ingredients_lc} || $product_ref->{lc};
	my $field = "allergens";

	my $traces_regexp = $may_contain_regexps{$language};

	if ((defined $traces_regexp) and ($before =~ /\b($traces_regexp)\b/i)) {
		$field = "traces";
	}

	my $tagid = canonicalize_taxonomy_tag($language, "allergens", $allergen);

	if (exists_taxonomy_tag("allergens", $tagid)) {
		#$allergen = display_taxonomy_tag($product_ref->{lang},"allergens", $tagid);
		# to build the product allergens list, just use the ingredients in the main language
		if ($language eq $ingredients_lc) {
			$product_ref->{$field . "_from_ingredients"} .= $allergen . ', ';
		}
		return '<span class="allergen">' . $allergen . '</span>';
	}
	else {
		return $allergen;
	}
}

sub replace_allergen_between_separators ($language, $product_ref, $start_separator, $allergen, $end_separator, $before)
{
	my $ingredients_lc = $product_ref->{ingredients_lc} || $product_ref->{lc};
	my $field = "allergens";

	#print STDERR "replace_allergen_between_separators - allergen: $allergen\n";

	my $stopwords = $allergens_stopwords{$language};

	#print STDERR "replace_allergen_between_separators - language: $language - allergen: $allergen\nstopwords: $stopwords\n";

	my $before_allergen = "";
	my $after_allergen = "";

	my $contains_regexp = $contains_regexps{$language} || "";
	my $may_contain_regexp = $may_contain_regexps{$language} || "";

	# allergen or trace?

	if ($allergen =~ /\b($contains_regexp|$may_contain_regexp)\b/i) {
		$before_allergen .= $` . $1;
		$allergen = $';
	}

	# Remove stopwords at the beginning or end
	if (defined $stopwords) {
		if ($allergen =~ /^((\s|\b($stopwords)\b)+)/i) {
			$before_allergen .= $1;
			$allergen =~ s/^(\s|\b($stopwords)\b)+//i;
		}
		if ($allergen =~ /((\s|\b($stopwords)\b)+)$/i) {
			$after_allergen .= $1;
			$allergen =~ s/(\s|\b($stopwords)\b)+$//i;
		}
	}

	if (($before . $before_allergen) =~ /\b($may_contain_regexp)\b/i) {
		$field = "traces";
		#print STDERR "traces (before_allergen: $before_allergen - before: $before)\n";
	}

	# Farine de blé 97%
	if ($allergen =~ /( \d)/) {
		$allergen = $`;
		$end_separator = $1 . $' . $end_separator;
	}

	#print STDERR "before_allergen: $before_allergen - allergen: $allergen\n";

	my $tagid = canonicalize_taxonomy_tag($language, "allergens", $allergen);

	#print STDERR "before_allergen: $before_allergen - allergen: $allergen - tagid: $tagid\n";

	if (($tagid ne "en:none") and (exists_taxonomy_tag("allergens", $tagid))) {
		#$allergen = display_taxonomy_tag($product_ref->{lang},"allergens", $tagid);
		# to build the product allergens list, just use the ingredients in the main language
		if ($language eq $ingredients_lc) {
			$product_ref->{$field . "_from_ingredients"} .= $allergen . ', ';
		}
		return
			  $start_separator
			. $before_allergen
			. '<span class="allergen">'
			. $allergen
			. '</span>'
			. $after_allergen
			. $end_separator;
	}
	else {
		return $start_separator . $before_allergen . $allergen . $after_allergen . $end_separator;
	}
}

=head2 detect_allergens_from_ingredients ( $product_ref )

Detects allergens from the ingredients extracted from the ingredients text,
using the "allergens:en" property associated to some ingredients in the
ingredients taxonomy.

This functions needs to be run after the $product_ref->{ingredients} array
is populated from the ingredients text.

It is called by detect_allergens_from_text().
Allergens are added to $product_ref->{"allergens_from_ingredients"} which
is then used by detect_allergens_from_text() to populate the allergens_tags field.

=cut

sub detect_allergens_from_ingredients ($product_ref) {

	# Check the allergens:en property of each ingredient

	$log->debug("detect_allergens_from_ingredients -- start", {ingredients => $product_ref->{ingredients}})
		if $log->is_debug();

	if (not defined $product_ref->{ingredients}) {
		return;
	}

	my @ingredients = (@{$product_ref->{ingredients}});

	while (@ingredients) {
		my $ingredient_ref = pop(@ingredients);
		if (defined $ingredient_ref->{ingredients}) {
			foreach my $sub_ingredient_ref (@{$ingredient_ref->{ingredients}}) {
				push @ingredients, $sub_ingredient_ref;
			}
		}
		my $allergens = get_inherited_property("ingredients", $ingredient_ref->{id}, "allergens:en");
		$log->debug(
			"detect_allergens_from_ingredients -- ingredient",
			{id => $ingredient_ref->{id}, allergens => $allergens}
		) if $log->is_debug();

		if (defined $allergens) {
			$product_ref->{"allergens_from_ingredients"} = $allergens . ', ';
			$log->debug("detect_allergens_from_ingredients -- found allergen", {allergens => $allergens})
				if $log->is_debug();
		}
	}
	return;
}

=head2 detect_allergens_from_text ( $product_ref )

This function:
- combines all the ways we have to detect allergens in order to populate
the allergens_tags and traces_tags fields.
- creates the ingredients_text_with_allergens_[lc] fields with added
HTML <span class="allergen"> tags

Allergens are recognized in the following ways:

1. using the list of ingredients that have been recognized through
ingredients analysis, by looking at the allergens:en property in the
ingredients taxonomy.
This is done with the function detect_allergens_from_ingredients()

2. when entered in ALL CAPS, or between underscores

3. when matching exact entries o synonyms of the allergens taxonomy

Allergens detected using 2. or 3. are marked with <span class="allergen">

=cut

sub detect_allergens_from_text ($product_ref) {

	$log->debug("detect_allergens_from_text - start", {}) if $log->is_debug();

	if ((scalar keys %allergens_stopwords) == 0) {
		init_allergens_regexps();
	}

	my $ingredients_lc = $product_ref->{ingredients_lc} || $product_ref->{lc};

	# Keep allergens entered by users in the allergens and traces field

	foreach my $field ("allergens", "traces") {

		# new fields for allergens detected from ingredient list

		$product_ref->{$field . "_from_ingredients"} = "";
	}

	# Add allergens from the ingredients analysis
	detect_allergens_from_ingredients($product_ref);

	# Remove ingredients_text_with_allergens_* fields
	# they will be recomputed for existing ingredients languages

	foreach my $field (keys %$product_ref) {
		if ($field =~ /^ingredients_text_with_allergens/) {
			delete $product_ref->{$field};
		}
	}

	if (defined $product_ref->{languages_codes}) {

		foreach my $language (keys %{$product_ref->{languages_codes}}) {

			my $text = $product_ref->{"ingredients_text_" . $language};
			next if not defined $text;

			# do not match anything if we don't have a translation for "and"
			my $and = $and{$language} || " will not match ";
			my $of = ' - ';
			if (defined $of{$language}) {
				$of = $of{$language};
			}
			my $the = ' - ';
			if (defined $the{$language}) {
				$the = $the{$language};
			}

			my $traces_regexp = "traces";
			if (defined $may_contain_regexps{$language}) {
				$traces_regexp = $may_contain_regexps{$language};
			}

			$text =~ s/\&quot;/"/g;

			# allergens between underscores
			# _allergen_ + __allergen__ + ___allergen___

			$text =~ s/\b___([^,;_\(\)\[\]]+?)___\b/replace_allergen($language,$product_ref,$1,$`)/iesg;
			$text =~ s/\b__([^,;_\(\)\[\]]+?)__\b/replace_allergen($language,$product_ref,$1,$`)/iesg;
			$text =~ s/\b_([^,;_\(\)\[\]]+?)_\b/replace_allergen($language,$product_ref,$1,$`)/iesg;
			# _Weizen_eiweiß is not caught in last regex because of \b (word boundary).
			if ($language eq 'de') {
				$text =~ s/\b_([^,;_\(\)\[\]]+?)_/replace_allergen($language,$product_ref,$1,$`)/iesg;
			}

			# allergens in all caps, with other ingredients not in all caps

			if ($text =~ /[a-z]/) {
				# match ALL CAPS including space (but stop at the dash in "FRUITS A COQUE - Something")
				$text
					=~ s/\b([A-ZÌÒÁÉÍÓÚÝÂÊÎÔÛÃÑÕÄËÏÖŸÇŒß][A-ZÌÒÁÉÍÓÚÝÂÊÎÔÛÃÑÕÄËÏÖŸÇŒß]([A-ZÌÒÁÉÍÓÚÝÂÊÎÔÛÃÑÕÄËÏÖŸÇŒß' ]+))\b/replace_allergen_in_caps($language,$product_ref,$1,$`)/esg;
				# match ALL-CAPS including space and - (for NOIX DE SAINT-JACQUES)
				$text
					=~ s/\b([A-ZÌÒÁÉÍÓÚÝÂÊÎÔÛÃÑÕÄËÏÖŸÇŒß][A-ZÌÒÁÉÍÓÚÝÂÊÎÔÛÃÑÕÄËÏÖŸÇŒß]([A-ZÌÒÁÉÍÓÚÝÂÊÎÔÛÃÑÕÄËÏÖŸÇŒß'\- ]+))\b/replace_allergen_in_caps($language,$product_ref,$1,$`)/esg;
			}

			# allergens between separators

			# positive look ahead for the separators so that we can properly match the next word
			# match at least 3 characters so that we don't match the separator
			# Farine de blé 97% -> make numbers be separators
			$text
				=~ s/(^| - |_|\(|\[|\)|\]|,|$the|$and|$of|;|\.|$)((\s*)\w.+?)(?=(\s*)(^| - |_|\(|\[|\)|\]|,|$and|;|\.|\b($traces_regexp)\b|$))/replace_allergen_between_separators($language,$product_ref,$1, $2, "",$`)/iesg;

			# some allergens can be recognized in multiple ways.
			# e.g. _CELERY_ -> <span class="allergen"><span class="allergen"><span class="allergen">CELERI</span></span></span>
			$text =~ s/(<span class="allergen">)+/<span class="allergen">/g;
			$text =~ s/(<\/span>)+/<\/span>/g;

			$product_ref->{"ingredients_text_with_allergens_" . $language} = $text;

			if ($language eq $ingredients_lc) {
				$product_ref->{"ingredients_text_with_allergens"} = $text;
			}

		}
	}

	# If traces were entered in the allergens field, split them
	# Use the language the tag have been entered in

	my $traces_regexp;
	if (defined $may_contain_regexps{$product_ref->{traces_lc} || $ingredients_lc}) {
		$traces_regexp = $may_contain_regexps{$product_ref->{traces_lc} || $ingredients_lc};
	}

	if (    (defined $traces_regexp)
		and (defined $product_ref->{allergens})
		and ($product_ref->{allergens} =~ /\b($traces_regexp)\b\s*:?\s*/i))
	{
		if (defined $product_ref->{traces}) {
			$product_ref->{traces} .= ", " . $';
		}
		else {
			$product_ref->{traces} = $';
		}
		$product_ref->{allergens} = $`;
		$product_ref->{allergens} =~ s/\s+$//;
	}

	foreach my $field ("allergens", "traces") {

		# regenerate allergens and traces from the allergens_tags field so that it is prefixed with the values in the
		# main language of the product (which may be different than the $tag_lc language of the interface)

		my $tag_lc = $product_ref->{$field . "_lc"} || $ingredients_lc || "?";
		$product_ref->{$field . "_from_user"} = "($tag_lc) " . ($product_ref->{$field} // "");
		$product_ref->{$field . "_hierarchy"} = [gen_tags_hierarchy_taxonomy($tag_lc, $field, $product_ref->{$field})];
		$product_ref->{$field} = join(',', @{$product_ref->{$field . "_hierarchy"}});

		# concatenate allergens and traces fields from ingredients and entered by users

		$product_ref->{$field . "_from_ingredients"} =~ s/, $//;

		my $allergens = $product_ref->{$field . "_from_ingredients"};

		if ((defined $product_ref->{$field}) and ($product_ref->{$field} ne "")) {

			$allergens .= ", " . $product_ref->{$field};
		}

		$product_ref->{$field . "_hierarchy"} = [gen_tags_hierarchy_taxonomy($ingredients_lc, $field, $allergens)];
		$product_ref->{$field . "_tags"} = [];
		# print STDERR "result for $field : ";
		foreach my $tag (@{$product_ref->{$field . "_hierarchy"}}) {
			push @{$product_ref->{$field . "_tags"}}, get_taxonomyid($ingredients_lc, $tag);
			# print STDERR " - $tag";
		}
		# print STDERR "\n";
	}

	$log->debug("detect_allergens_from_text - done", {}) if $log->is_debug();

	return;
}

=head2 add_ingredients_matching_function ( $ingredients_ref, $match_function_ref )

Recursive function to compute the percentage of ingredients that match a specific function.

The match function takes 2 arguments:
- ingredient id
- processing (comma separated list of ingredients_processing taxonomy entries)

Used to compute % of fruits and vegetables, % of milk etc. which is needed by some algorithm
like the Nutri-Score.

=head3 Return values

=head4 $percent

Sum of matching ingredients percent.

=head4 $water_percent

Percent of water (used to recompute the percentage for categories of products that are consumed after removing water)

=cut

sub add_ingredients_matching_function ($ingredients_ref, $match_function_ref) {

	my $percent = 0;
	my $water_percent = 0;

	foreach my $ingredient_ref (@{$ingredients_ref}) {

		my $sub_ingredients_percent = 0;
		my $sub_ingredients_water_percent = 0;

		my $ingredient_percent;
		if (defined $ingredient_ref->{percent}) {
			$ingredient_percent = $ingredient_ref->{percent};
		}
		elsif (defined $ingredient_ref->{percent_estimate}) {
			$ingredient_percent = $ingredient_ref->{percent_estimate};
		}

		my $match = $match_function_ref->($ingredient_ref->{id}, $ingredient_ref->{processing});

		# We have a match and a percent
		if (($match) and (defined $ingredient_percent)) {
			$percent += $ingredient_percent;
		}
		# The ingredient does not match,
		# or we don't have percent_estimate if the ingredient analysis failed because of seemingly impossible values
		# in that case, try to get the possible percent values in nested sub ingredients
		elsif (defined $ingredient_ref->{ingredients}) {
			($sub_ingredients_percent, $sub_ingredients_water_percent)
				= add_ingredients_matching_function($ingredient_ref->{ingredients}, $match_function_ref);
			$percent += $sub_ingredients_percent;
		}
		# Keep track of water
		if ((is_a("ingredients", $ingredient_ref->{id}, 'en:water')) and (defined $ingredient_percent)) {
			# Count water only in the ingredient if we have something like "flavored water 80% (water, flavour)"
			$water_percent += $ingredient_percent;
		}
		else {
			# We may have water in sub ingredients
			$water_percent += $sub_ingredients_water_percent;
		}

	}
	return ($percent, $water_percent);
}

=head2 estimate_ingredients_matching_function ( $product_ref, $match_function_ref, $nutrient_id = undef )

This function analyzes the ingredients to estimate the percentage of ingredients of a specific type
(e.g. fruits/vegetables/legumes for the Nutri-Score).

=head3 Parameters

=head4 $product_ref

=head4 $match_function_ref

Reference to a function that matches specific ingredients (e.g. fruits/vegetables/legumes)

=head4 $nutrient_id (optional)

If the $nutrient_id argument is defined, we also store the nutrient value in $product_ref->{nutriments}.

=head3 Return value

Estimated percentage of ingredients matching the function.

=cut

sub estimate_ingredients_matching_function ($product_ref, $match_function_ref, $nutrient_id = undef) {

	my ($percent, $water_percent);

	if ((defined $product_ref->{ingredients}) and ((scalar @{$product_ref->{ingredients}}) > 0)) {

		($percent, $water_percent)
			= add_ingredients_matching_function($product_ref->{ingredients}, $match_function_ref);

		$log->debug("estimate_ingredients_matching_function", {percent => $percent, water_percent => $water_percent})
			if $log->is_debug();

		# For product categories where water is not consumed (e.g canned vegetables),
		# we recompute the percent of matching ingredients in the product without water
		# en:canned-plant-based-foods may be a bit broad, as some canned vegetables are consumed with the sauce/water
		# en:canned-fruits are not included as those are often in syrup, which is consumed
		if (    (defined $water_percent)
			and ($water_percent > 0)
			and ($water_percent < 100)
			and (has_tag($product_ref, "categories", "en:canned-plant-based-foods"))
			and not(has_tag($product_ref, "categories", "en:canned-fruits")))
		{
			$percent = $percent * 100 / (100 - $water_percent);
		}
	}

	# If we have specific ingredients, check if we have a higher fruits / vegetables content
	if (defined $product_ref->{specific_ingredients}) {
		my $specific_ingredients_percent = 0;
		foreach my $ingredient_ref (@{$product_ref->{specific_ingredients}}) {
			my $ingredient_id = $ingredient_ref->{id};
			# We can have specific ingredients with % or grams
			my $percent_or_quantity_g = $ingredient_ref->{percent} || $ingredient_ref->{quantity_g};
			if (defined $percent_or_quantity_g) {

				if ($match_function_ref->($ingredient_id)) {
					$specific_ingredients_percent += $percent_or_quantity_g;
				}
			}
		}

		if (    ($specific_ingredients_percent > 0)
			and ((not defined $percent) or ($specific_ingredients_percent > $percent)))
		{
			$percent = $specific_ingredients_percent;
		}
	}

	if (defined $nutrient_id) {
		if (defined $percent) {
			$product_ref->{nutriments}{$nutrient_id . "_100g"} = $percent;
			$product_ref->{nutriments}{$nutrient_id . "_serving"} = $percent;
		}
		elsif (defined $product_ref->{nutriments}) {
			delete $product_ref->{nutriments}{$nutrient_id . "_100g"};
			delete $product_ref->{nutriments}{$nutrient_id . "_serving"};
		}
	}

	return $percent;
}

=head2 is_fruits_vegetables_nuts_olive_walnut_rapeseed_oils ( $ingredient_id, $processing = undef )

Determine if an ingredient should be counted as "fruits, vegetables, nuts, olive / walnut / rapeseed oils"
in Nutriscore 2021 algorithm.

- we use the nutriscore_fruits_vegetables_nuts:en property to identify qualifying ingredients
- we check that the parent of those ingredients is not a flour
- we check that the ingredient does not have a processing like en:powder

NUTRI-SCORE FREQUENTLY ASKED QUESTIONS - UPDATED 27/09/2022:

"However, fruits, vegetables and pulses that are subject to further processing (e.g. concentrated fruit juice
sugars, powders, freeze-drying, candied fruits, fruits in stick form, flours leading to loss of water) do not
count. As an example, corn in the form of popcorn or soy proteins cannot be considered as vegetables.
Regarding the frying process, fried vegetables which are thick and only partially dehydrated by the process
can be taken into account, whereas crisps which are thin and completely dehydrated are excluded."

=cut

my $further_processing_regexp = 'en:candied|en:flour|en:freeze-dried|en:powder';

sub is_fruits_vegetables_nuts_olive_walnut_rapeseed_oils ($ingredient_id, $processing = undef) {

	my $nutriscore_fruits_vegetables_nuts
		= get_inherited_property("ingredients", $ingredient_id, "nutriscore_fruits_vegetables_nuts:en");

	# Check that the ingredient is not further processed
	my $is_a_further_processed_ingredient = is_a("ingredients", $ingredient_id, "en:flour");

	my $further_processed = ((defined $processing) and ($processing =~ /\b($further_processing_regexp)\b/));

	return (
		(
					(defined $nutriscore_fruits_vegetables_nuts)
				and ($nutriscore_fruits_vegetables_nuts eq "yes")
				and (not $is_a_further_processed_ingredient)
				and (not $further_processed)
		)
			or 0
	);
}

=head2 estimate_nutriscore_2021_fruits_vegetables_nuts_percent_from_ingredients ( product_ref )

This function analyzes the ingredients to estimate the minimum percentage of
fruits, vegetables, nuts, olive / walnut / rapeseed oil, so that we can compute
the Nutri-Score fruit points if we don't have a value given by the manufacturer
or estimated by users.

Results are stored in $product_ref->{nutriments}{"fruits-vegetables-nuts-estimate-from-ingredients_100g"} (and _serving)

=cut

sub estimate_nutriscore_2021_fruits_vegetables_nuts_percent_from_ingredients ($product_ref) {

	return estimate_ingredients_matching_function(
		$product_ref,
		\&is_fruits_vegetables_nuts_olive_walnut_rapeseed_oils,
		"fruits-vegetables-nuts-estimate-from-ingredients"
	);

}

=head2 is_fruits_vegetables_legumes ( $ingredient_id, $processing = undef)

Determine if an ingredient should be counted as "fruits, vegetables, legumes"
in Nutriscore 2023 algorithm.

- we use the eurocode_2_group_1:en and eurocode_2_group_2:en  property to identify qualifying ingredients
- we check that the parent of those ingredients is not a flour
- we check that the ingredient does not have a processing like en:powder

1.2.2. Ingredients contributing to the "Fruit, vegetables and legumes" component

The list of ingredients qualifying for the "Fruit, vegetables and legumes" component has been revised
to include the following Eurocodes:
•
Vegetables groups
o 8.10 (Leaf vegetables);
o 8.15 (Brassicas);
o 8.20 (Stalk vegetables);
o 8.25 (Shoot vegetables);
o 8.30 (Onion-family vegetables);
o 8.38 (Root vegetables);
o 8.40 (Fruit vegetables);
o 8.42 (Flower-head vegetables);
o 8.45 (Seed vegetables and immature pulses);
o 8.50 (Edible fungi);
o 8.55 (Seaweeds and algae);
o 8.60 (Vegetable mixtures)
Fruits groups
o 9.10 (Malaceous fruit);
o 9.20 (Prunus species fruit);
o 9.25 (Other stone fruit);
o 9.30 (Berries);
o 9.40 (Citrus fruit);
o 9.50 (Miscellaneous fruit);
o 9.60 (Fruit mixtures).
Pulses groups
o 7.10 (Pulses).

Additionally, in the fats and oils category specifically, oils derived from ingredients in the list qualify
for the component (e.g. olive and avocado).

--

NUTRI-SCORE FREQUENTLY ASKED QUESTIONS - UPDATED 27/09/2022:

"However, fruits, vegetables and pulses that are subject to further processing (e.g. concentrated fruit juice
sugars, powders, freeze-drying, candied fruits, fruits in stick form, flours leading to loss of water) do not
count. As an example, corn in the form of popcorn or soy proteins cannot be considered as vegetables.
Regarding the frying process, fried vegetables which are thick and only partially dehydrated by the process
can be taken into account, whereas crisps which are thin and completely dehydrated are excluded."

=cut

my %fruits_vegetables_legumes_eurocodes = (
	"8.10" => 1,
	"8.15" => 1,
	"8.20" => 1,
	"8.25" => 1,
	"8.30" => 1,
	"8.38" => 1,
	"8.40" => 1,
	"8.42" => 1,
	"8.45" => 1,
	"8.50" => 1,
	"8.55" => 1,
	"8.60" => 1,
	"9.10" => 1,
	"9.20" => 1,
	"9.25" => 1,
	"9.30" => 1,
	"9.40" => 1,
	"9.50" => 1,
	"9.60" => 1,
	"7.10" => 1,
);

sub is_fruits_vegetables_legumes ($ingredient_id, $processing = undef) {

	my $eurocode_2_group_1 = get_inherited_property("ingredients", $ingredient_id, "eurocode_2_group_1:en");
	my $eurocode_2_group_2 = get_inherited_property("ingredients", $ingredient_id, "eurocode_2_group_2:en");

	# Check that the ingredient is not further processed
	my $is_a_further_processed_ingredient = is_a("ingredients", $ingredient_id, "en:flour");

	my $further_processed = ((defined $processing) and ($processing =~ /\b($further_processing_regexp)\b/));

	return (
		(
			(
				# All fruits groups
				# TODO: check that we don't have entries under en:fruits that are in fact not listed in Eurocode 9 "Fruits and fruit products"
				((defined $eurocode_2_group_1) and ($eurocode_2_group_1 eq "9"))
					# Vegetables and legumes
					or ((defined $eurocode_2_group_2)
					and (exists $fruits_vegetables_legumes_eurocodes{$eurocode_2_group_2}))
			)
				and (not $is_a_further_processed_ingredient)
				and (not $further_processed)
		)
			or 0
	);
}

sub is_fruits_vegetables_legumes_for_fat_oil_nuts_seed ($ingredient_id, $processing = undef) {

	# for fat/oil/nuts/seeds products, oils of fruits and vegetables count for fruits and vegetables
	return (
		is_fruits_vegetables_legumes($ingredient_id, $processing)
			or (
			(
				   ($ingredient_id eq "en:olive-oil")
				or ($ingredient_id eq "en:avocado-oil")
			)
			)
			or 0
	);
}

=head2 estimate_nutriscore_2023_fruits_vegetables_legumes_percent_from_ingredients ( product_ref )

This function analyzes the ingredients to estimate the minimum percentage of
fruits, vegetables, legumes, so that we can compute the Nutri-Score (2023) fruit points.

Results are stored in $product_ref->{nutriments}{"fruits-vegetables-legumes-estimate-from-ingredients_100g"} (and _serving)

=cut

sub estimate_nutriscore_2023_fruits_vegetables_legumes_percent_from_ingredients ($product_ref) {

	# For fat/oil/nuts/seeds products, oils of fruits and vegetables count for fruits and vegetables
	my $matching_function_ref;
	if (is_fat_oil_nuts_seeds_for_nutrition_score($product_ref)) {
		$matching_function_ref = \&is_fruits_vegetables_legumes_for_fat_oil_nuts_seed;
	}
	else {
		$matching_function_ref = \&is_fruits_vegetables_legumes;
	}

	return estimate_ingredients_matching_function($product_ref, $matching_function_ref,
		"fruits-vegetables-legumes-estimate-from-ingredients",
	);
}

=head2 is_milk ( $ingredient_id, $processing = undef )

Determine if an ingredient should be counted as milk in Nutriscore 2021 algorithm

=cut

sub is_milk ($ingredient_id, $processing = undef) {

	return is_a("ingredients", $ingredient_id, "en:milk");
}

=head2 estimate_nutriscore_2021_milk_percent_from_ingredients ( product_ref )

This function analyzes the ingredients to estimate the percentage of milk in a product,
in order to know if a dairy drink should be considered as a food (at least 80% of milk) or a beverage.

Return value: estimated % of milk.

=cut

sub estimate_nutriscore_2021_milk_percent_from_ingredients ($product_ref) {

	return estimate_ingredients_matching_function($product_ref, \&is_milk);
}

=head2 is_red_meat ( $ingredient_id )

Determine if an ingredient should be counted as red meat in Nutriscore 2023 algorithm

=cut

sub is_red_meat ($ingredient_id, $ingredient_processing = undef) {

	my $red_meat_property = get_inherited_property("ingredients", $ingredient_id, "nutriscore_red_meat:en");
	if ((defined $red_meat_property) and ($red_meat_property eq "yes")) {
		return 1;
	}
	return 0;
}

=head2 estimate_nutriscore_2023_red_meat_percent_from_ingredients ( product_ref )

This function analyzes the ingredients to estimate the percentage of red meat,
so that we can determine if the maximum limit of 2 points for proteins
should be applied in the Nutri-Score 2023 algorithm.

=cut

sub estimate_nutriscore_2023_red_meat_percent_from_ingredients ($product_ref) {

	return estimate_ingredients_matching_function($product_ref, \&is_red_meat);
}

1;<|MERGE_RESOLUTION|>--- conflicted
+++ resolved
@@ -2529,11 +2529,8 @@
 								'^u tragovima$',    # in traces
 								'čokolada sadrži biljne masnoće uz kakaov maslac'
 								,    #  Chocolate contains vegetable fats along with cocoa butter
-<<<<<<< HEAD
-=======
 								'može imati štetno djelovanje na aktivnosti pažnju djece'
 								,    # can have a detrimental effect on children's attention activities (E122)
->>>>>>> c36f8db9
 								'označene podebljano',    # marked in bold
 								'savjet kod alergije',    # allergy advice
 								'u čokoladi kakaovi dijelovi'
@@ -4079,7 +4076,6 @@
 	}
 	elsif (($lc eq "de") or ($lc eq "ru") or ($lc eq "pl")) {
 		$a_of_b = $a . " " . $b;
-<<<<<<< HEAD
 	}
 	else {
 		die("unsupported language in normalize_a_of_b: $lc, $a, $b");
@@ -4107,35 +4103,6 @@
 			}
 		}
 	}
-=======
-	}
-	else {
-		die("unsupported language in normalize_a_of_b: $lc, $a, $b");
-	}
-
-	# If we have alternate categories, check if $a_of_b is an existing taxonomy entry,
-	# otherwise check if we have entries with one of the alternate categories
-
-	if (defined $alternate_names_ref) {
-
-		my $name_exists;
-		canonicalize_taxonomy_tag($lc, "ingredients", $a_of_b, \$name_exists);
-
-		if (not $name_exists) {
-			foreach my $alternate_name (@{$alternate_names_ref}) {
-				my $alternate_name_copy
-					= $alternate_name;    # make a copy so that we can modify it without changing the array entry
-				$alternate_name_copy =~ s/<type>/$b/;
-				my $alternate_name_exists;
-				canonicalize_taxonomy_tag($lc, "ingredients", $alternate_name_copy, \$alternate_name_exists);
-				if ($alternate_name_exists) {
-					$a_of_b = $alternate_name_copy;
-					last;
-				}
-			}
-		}
-	}
->>>>>>> c36f8db9
 
 	return $a_of_b;
 }
@@ -5343,14 +5310,11 @@
 			categories => ["mlijeko",],
 			types => ["s 1.0% mliječne masti",]
 		},
-<<<<<<< HEAD
-=======
 		# oils and fats
 		{
 			categories => ["biljna mast", "biljne masti", "biljna ulja",],
 			types => ["palmina", "palmine", "repičina", "repičino", "suncokretovo",]
 		},
->>>>>>> c36f8db9
 	],
 
 	pl => [
