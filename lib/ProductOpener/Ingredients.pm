--- conflicted
+++ resolved
@@ -844,15 +844,12 @@
 
 es => [
 'valores nutricionales',
-<<<<<<< HEAD
 'modo de preparacion',
-=======
 'informaci(o|ô)n nutricional',
 'valor energ(e|é)tico',
 #'pa(i|í)s de transformaci(o|ó)n',
 # Conservar en luger fresco y seco
 #de los cuates azücares
->>>>>>> 451f52da
 ],
 
 de => [
@@ -863,11 +860,8 @@
 nl => [
 'voedingswaarden',
 'voorbereidingstips',
-<<<<<<< HEAD
 'gemiddelde voedingswaarden',
-=======
 #'waarvan suikers',
->>>>>>> 451f52da
 ],
 
 it => [
@@ -878,12 +872,9 @@
 
 pt => [
 'conservar em local fresco',
-<<<<<<< HEAD
 'conservar em lugar fresco',
-=======
 'dos quais a(ç|c)(u|ü)ares',
 'dos quais a(ç|c)(u|ü)cares',
->>>>>>> 451f52da
 ],
 
 
