# This file is part of Product Opener.
#
# Product Opener
# Copyright (C) 2011-2023 Association Open Food Facts
# Contact: contact@openfoodfacts.org
# Address: 21 rue des Iles, 94100 Saint-Maur des Fossés, France
#
# Product Opener is free software: you can redistribute it and/or modify
# it under the terms of the GNU Affero General Public License as
# published by the Free Software Foundation, either version 3 of the
# License, or (at your option) any later version.
#
# This program is distributed in the hope that it will be useful,
# but WITHOUT ANY WARRANTY; without even the implied warranty of
# MERCHANTABILITY or FITNESS FOR A PARTICULAR PURPOSE.  See the
# GNU Affero General Public License for more details.
#
# You should have received a copy of the GNU Affero General Public License
# along with this program.  If not, see <http://www.gnu.org/licenses/>.

=head1 NAME

ProductOpener::Ingredients - process and analyze ingredients lists

=head1 SYNOPSIS

C<ProductOpener::Ingredients> processes, normalize, parses and analyze
ingredients lists to extract and recognize individual ingredients,
additives and allergens, and to compute product properties related to
ingredients (is the product vegetarian, vegan, does it contain palm oil etc.)

    use ProductOpener::Ingredients qw/:all/;

	[..]

	clean_ingredients_text($product_ref);

	extract_ingredients_from_text($product_ref);

	extract_ingredients_classes_from_text($product_ref);

	detect_allergens_from_text($product_ref);

=head1 DESCRIPTION

[..]

=cut

package ProductOpener::Ingredients;

use ProductOpener::PerlStandards;
use Exporter qw< import >;

BEGIN {
	use vars qw(@ISA @EXPORT_OK %EXPORT_TAGS);
	@EXPORT_OK = qw(

		&estimate_ingredients_percent_service
		&analyze_ingredients_service

		&extract_ingredients_from_image

		&separate_additive_class

		&split_generic_name_from_ingredients
		&clean_ingredients_text_for_lang
		&cut_ingredients_text_for_lang
		&clean_ingredients_text
		&select_ingredients_lc

		&detect_allergens_from_text

		&normalize_a_of_b
		&normalize_enumeration

		&extract_ingredients_classes_from_text
		&extract_ingredients_from_text
		&preparse_ingredients_text
		&parse_ingredients_text_service

		&flatten_sub_ingredients
		&compute_ingredients_tags

		&get_percent_or_quantity_and_normalized_quantity
		&compute_ingredients_percent_min_max_values
		&init_percent_values
		&set_percent_min_values
		&set_percent_max_values
		&delete_ingredients_percent_values
		&compute_ingredients_percent_estimates

		&estimate_nutriscore_2021_fruits_vegetables_nuts_percent_from_ingredients
		&estimate_nutriscore_2021_milk_percent_from_ingredients
		&estimate_nutriscore_2023_fruits_vegetables_legumes_percent_from_ingredients
		&estimate_nutriscore_2023_red_meat_percent_from_ingredients

		&has_specific_ingredient_property

		&init_origins_regexps
		&match_ingredient_origin
		&parse_processing_from_ingredient
		&parse_origins_from_text

		&assign_ciqual_codes
	);    # symbols to export on request
	%EXPORT_TAGS = (all => [@EXPORT_OK]);
}

use vars @EXPORT_OK;
use experimental 'smartmatch';

use ProductOpener::Store qw/:all/;
use ProductOpener::Config qw/:all/;
use ProductOpener::Users qw/:all/;
use ProductOpener::TagsEntries qw/:all/;
use ProductOpener::Tags qw/:all/;
use ProductOpener::Products qw/:all/;
use ProductOpener::URL qw/:all/;
use ProductOpener::Images qw/:all/;
use ProductOpener::Lang qw/:all/;
use ProductOpener::Units qw/:all/;
use ProductOpener::Food qw/is_fat_oil_nuts_seeds_for_nutrition_score/;

use Encode;
use Clone qw(clone);

use LWP::UserAgent;
use Encode;
use JSON::PP;
use Log::Any qw($log);
use List::MoreUtils qw(uniq);
use Test::More;
use Data::DeepAccess qw(deep_get deep_exists);

# MIDDLE DOT with common substitutes (BULLET variants, BULLET OPERATOR and DOT OPERATOR (multiplication))
# U+00B7 "·" (Middle Dot). Is a common character in Catalan. To avoid to break ingredients,
#  spaces are added before and after the symbol hereafter.
# U+2022 "•" (Bullet)
# U+2023 "‣" (Triangular Bullet )
# U+25E6 "◦" (White Bullet)
# U+2043 "⁃" (Hyphen Bullet)
# U+204C "⁌" (Black Leftwards Bullet)
# U+204D "⁍" (Black Rightwards Bullet)
# U+2219 "∙" (Bullet Operator )
# U+22C5 "⋅" (Dot Operator)
my $middle_dot
	= qr/(?: \N{U+00B7} |\N{U+2022}|\N{U+2023}|\N{U+25E6}|\N{U+2043}|\N{U+204C}|\N{U+204D}|\N{U+2219}|\N{U+22C5})/i;

# Unicode category 'Punctuation, Dash', SWUNG DASH and MINUS SIGN
my $dashes = qr/(?:\p{Pd}|\N{U+2053}|\N{U+2212})/i;

# ',' and synonyms - COMMA, SMALL COMMA, FULLWIDTH COMMA, IDEOGRAPHIC COMMA, SMALL IDEOGRAPHIC COMMA, HALFWIDTH IDEOGRAPHIC COMMA, ARABIC COMMA
my $commas = qr/(?:\N{U+002C}|\N{U+FE50}|\N{U+FF0C}|\N{U+3001}|\N{U+FE51}|\N{U+FF64}|\N{U+060C})/i;

# '.' and synonyms - FULL STOP, SMALL FULL STOP, FULLWIDTH FULL STOP, IDEOGRAPHIC FULL STOP, HALFWIDTH IDEOGRAPHIC FULL STOP
my $stops = qr/(?:\N{U+002E}|\N{U+FE52}|\N{U+FF0E}|\N{U+3002}|\N{U+FE61})/i;

# '(' and other opening brackets ('Punctuation, Open' without QUOTEs)
# U+201A "‚" (Single Low-9 Quotation Mark)
# U+201E "„" (Double Low-9 Quotation Mark)
# U+276E "❮" (Heavy Left-Pointing Angle Quotation Mark Ornament)
# U+2E42 "⹂" (Double Low-Reversed-9 Quotation Mark)
# U+301D "〝" (Reversed Double Prime Quotation Mark)
# U+FF08 "（" (Fullwidth Left Parenthesis) used in some countries (Japan)
my $obrackets = qr/(?![\N{U+201A}|\N{U+201E}|\N{U+276E}|\N{U+2E42}|\N{U+301D}|\N{U+FF08}])[\p{Ps}]/i;

# ')' and other closing brackets ('Punctuation, Close' without QUOTEs)
# U+276F "❯" (Heavy Right-Pointing Angle Quotation Mark Ornament )
# U+301E "⹂" (Double Low-Reversed-9 Quotation Mark)
# U+301F "〟" (Low Double Prime Quotation Mark)
# U+FF09 "）" (Fullwidth Right Parenthesis) used in some countries (Japan)
my $cbrackets = qr/(?![\N{U+276F}|\N{U+301E}|\N{U+301F}|\N{U+FF09}])[\p{Pe}]/i;

# U+FF0F "／" (Fullwidth Solidus) used in some countries (Japan)
my $separators_except_comma = qr/(;|:|$middle_dot|\[|\{|\(|\N{U+FF08}|( $dashes ))|(\/|\N{U+FF0F})/i
	;    # separators include the dot . followed by a space, but we don't want to separate 1.4 etc.

my $separators = qr/($stops\s|$commas|$separators_except_comma)/i;

# do not add sub ( ) in the regexps below as it would change which parts gets matched in $1, $2 etc. in other regexps that use those regexps
# put the longest strings first, so that we can match "possible traces" before "traces"
my %may_contain_regexps = (

	en =>
		"it may contain traces of|possible traces|traces|may also contain|also may contain|may contain|may be present|Produced in a factory handling",
	bg => "продуктът може да съдържа следи от|може да съдържа следи от|може да съдържа",
	bs => "može da sadrži",
	cs => "může obsahovat|může obsahovat stopy",
	da => "produktet kan indeholde|kan indeholde spor af|kan indeholde spor|eventuelle spor|kan indeholde|mulige spor",
	de => "Kann enthalten|Kann Spuren|Spuren|Kann Anteile|Anteile|Kann auch|Kann|Enthält möglicherweise",
	es => "puede contener huellas de|puede contener trazas de|puede contener|trazas|traza",
	et => "võib sisaldada vähesel määral|võib sisaldada|võib sisalda",
	fi =>
		"saattaa sisältää pienehköjä määriä muita|saattaa sisältää pieniä määriä muita|saattaa sisältää pienehköjä määriä|saattaa sisältää pieniä määriä|voi sisältää vähäisiä määriä|saattaa sisältää hivenen|saattaa sisältää pieniä|saattaa sisältää jäämiä|sisältää pienen määrän|jossa käsitellään myös|saattaa sisältää myös|joka käsittelee myös|jossa käsitellään|saattaa sisältää",
	fr =>
		"peut également contenir|peut contenir|qui utilise|utilisant|qui utilise aussi|qui manipule|manipulisant|qui manipule aussi|traces possibles|traces d'allergènes potentielles|trace possible|traces potentielles|trace potentielle|traces éventuelles|traces eventuelles|trace éventuelle|trace eventuelle|traces|trace|Traces éventuelles de|Peut contenir des traces de",
	hr =>
		"mogući sadržaj|mogući tragovi|može sadržavati|može sadržavati alergene u tragovima|može sadržavati tragove|može sadržavati u tragovima|može sadržati|može sadržati tragove|proizvod može sadržavati|proizvod može sadržavati tragove",
	is => "getur innihaldið leifar|gæti innihaldið snefil|getur innihaldið",
	it =>
		"Pu[òo] contenere tracce di|pu[òo] contenere|che utilizza anche|possibili tracce|eventuali tracce|possibile traccia|eventuale traccia|tracce|traccia",
	lt => "sudėtyje gali būti|gali būti",
	lv => "var saturēt",
	nl =>
		"Dit product kan sporen van|bevat mogelijk sporen van|Kan sporen bevatten van|Kan sporen van|bevat mogelijk|sporen van|Geproduceerd in ruimtes waar",
	nb =>
		"kan inneholde spor av|kan forekomme spor av|kan inneholde spor|kan forekomme spor|kan inneholde|kan forekomme",
	pl => "może zawierać śladowe ilości|produkt może zawierać|może zawierać|możliwa obecność",
	pt => "pode conter vestígios de|pode conter",
	ro => "poate con[țţt]ine urme de|poate con[țţt]ine|poate con[țţt]in",
	ru => "Могут содержаться следы",
	sk => "Môže obsahovať",
	sv => "kan innehålla små mängder|kan innehålla spår av|innehåller spår av|kan innehålla spår|kan innehålla",
);

my %contains_regexps = (

	en => "contains",
	bg => "съдържа",
	da => "indeholder",
	es => "contiene",
	et => "sisaldab",
	fr => "contient",
	it => "contengono",
	nl => "bevat",
	pl => "zawiera|zawierają",
	ro => "con[țţt]ine|con[țţt]in",
	sv => "innehåller",
);

my %contains_or_may_contain_regexps = (
	allergens => \%contains_regexps,
	traces => \%may_contain_regexps,
);

my %allergens_stopwords = ();

my %allergens_regexps = ();

# Needs to be called after Tags.pm has loaded taxonomies

=head1 FUNCTIONS

=head2 init_allergens_regexps () - initialize regular expressions needed for ingredients parsing

This function initializes regular expressions needed to parse traces and allergens in ingredients lists.

=cut

sub init_allergens_regexps() {

	# Allergens stopwords

	foreach my $key (sort keys %{$stopwords{"allergens"}}) {
		if ($key =~ /\.strings/) {
			my $allergens_lc = $`;
			$allergens_stopwords{$allergens_lc} = join('|', uniq(@{$stopwords{"allergens"}{$key}}));
			#print STDERR "allergens_regexp - $allergens_lc - " . $allergens_stopwords{$allergens_lc} . "\n";
		}
	}

	# Allergens

	foreach my $allergens_lc (uniq(keys %contains_regexps, keys %may_contain_regexps)) {

		my @allergenssuffixes = ();

		# Add synonyms in target language
		if (defined $translations_to{allergens}) {
			foreach my $allergen (keys %{$translations_to{allergens}}) {
				if (defined $translations_to{allergens}{$allergen}{$allergens_lc}) {
					# push @allergenssuffixes, $translations_to{allergens}{$allergen}{$allergens_lc};
					# the synonyms below also contain the main translation as the first entry

					my $allergens_lc_allergenid
						= get_string_id_for_lang($allergens_lc, $translations_to{allergens}{$allergen}{$allergens_lc});

					foreach my $synonym (@{$synonyms_for{allergens}{$allergens_lc}{$allergens_lc_allergenid}}) {
						# Change parenthesis to dots
						# e.g. chemical formula in Open Beauty Facts ingredients
						$synonym =~ s/\(/./g;
						$synonym =~ s/\)/./g;
						push @allergenssuffixes, $synonym;
					}
				}
			}
		}

		$allergens_regexps{$allergens_lc} = "";

		foreach my $suffix (sort {length($b) <=> length($a)} @allergenssuffixes) {
			# simple singulars and plurals
			my $singular = $suffix;
			$suffix =~ s/s$//;
			$allergens_regexps{$allergens_lc} .= '|' . $suffix . '|' . $suffix . 's';

			my $unaccented_suffix = unac_string_perl($suffix);
			if ($unaccented_suffix ne $suffix) {
				$allergens_regexps{$allergens_lc} .= '|' . $unaccented_suffix . '|' . $unaccented_suffix . 's';
			}

		}
		$allergens_regexps{$allergens_lc} =~ s/^\|//;
	}

	return;
}

# Abbreviations that contain dots.
# The dots interfere with the parsing: replace them with the full name.

my %abbreviations = (

	all => [
		["B. actiregularis", "bifidus actiregularis"],    # Danone trademark
		["B. lactis", "bifidobacterium lactis"],
		["L. acidophilus", "lactobacillus acidophilus"],
		["L. bulgaricus", "lactobacillus bulgaricus"],
		["L. delbrueckii subsp. bulgaricus", "lactobacillus bulgaricus"],
		["Lactobacillus delbrueckii subsp. bulgaricus", "lactobacillus bulgaricus"],
		["L. casei", "lactobacillus casei"],
		["L. lactis", "lactobacillus lactis"],
		["L. delbrueckii subsp. lactis", "lactobacillus lactis"],
		["Lactobacillus delbrueckii subsp. lactis", "lactobacillus lactis"],
		["L. plantarum", "lactobacillus plantarum"],
		["L. reuteri", "lactobacillus reuteri"],
		["L. rhamnosus", "lactobacillus rhamnosus"],
		["S. thermophilus", "streptococcus thermophilus"],
	],

	da => [
		["bl. a.", "blandt andet"],
		["inkl.", "inklusive"],
		["mod.", "modificeret"],
		["past.", "pasteuriserede"],
		["pr.", "per"],
	],

	en => [
		["w/o", "without"],
		["w/", "with "],    # note trailing space
		["vit.", "vitamin"],
		["i.a.", "inter alia"],

	],

	es => [["vit.", "vitamina"],],

	fi => [["mikro.", "mikrobiologinen"], ["mm.", "muun muassa"], ["sis.", "sisältää"], ["n.", "noin"],],

	fr => [["vit.", "Vitamine"], ["Mat. Gr.", "Matières Grasses"],],

	hr => [["temp.", "temperaturi"],],

	nb => [["bl. a.", "blant annet"], ["inkl.", "inklusive"], ["papr.", "paprika"],],

	ru => [
		["в/с", "высшего сорта"],    # or "высший сорт". = top grade, superfine. applied to flour.
		["х/п", "хлебопекарная"],    # bakery/baking, also for flour.
	],

	sv => [
		["bl. a.", "bland annat"],
		["förtjockn.medel", "förtjockningsmedel"],
		["inkl.", "inklusive"],
		["kons.medel", "konserveringsmedel"],
		["max.", "maximum"],
		["mikrob.", "mikrobiellt"],
		["min.", "minimum"],
		["mod.", "modifierad"],
		["past.", "pastöriserad"],
		["stabil.", "stabiliseringsämne"],
		["surhetsreg.", "surhetsreglerande"],
		["veg.", "vegetabilisk"],
		["ca.", "cirka"],
	],
);

my %of = (
	en => " of ",
	ca => " de ",
	da => " af ",
	de => " von ",
	es => " de ",
	fr => " de la | de | du | des | d'| de l'",
	is => " af ",
	it => " di | d'",
	nl => " van ",
	nb => " av ",
	sv => " av ",
);

my %from = (
	en => " from ",
	de => " aus ",
	es => " de ",
	fr => " de la | de | du | des | d'| de l'",
	it => " dal | della | dalla | dagli | dall'",
	pl => " z | ze ",
);

my %and = (
	en => " and ",
	br => " ha | hag ",
	ca => " i ",
	cs => " a ",
	da => " og ",
	de => " und ",
	el => " και ",
	es => " y ",    # Spanish "e" before "i" and "hi" is handled by preparse_text()
	et => " ja ",
	fi => " ja ",
	fr => " et ",
	gl => " e ",
	hr => " i ",
	hu => " és ",
	id => " dan ",
	is => " og ",
	it => " e ",
	lt => " ir ",
	lv => " un ",
	mg => " sy ",
	ms => " dan ",
	nl => " en ",
	nb => " og ",
	nn => " og ",
	oc => " e ",
	pl => " i ",
	pt => " e ",
	ro => " și ",
	ru => " и ",
	sk => " a ",
	sl => " in ",
	sq => " dhe ",
	sv => " och ",
	tl => " at ",
	tr => " ve ",
	uk => " i ",
	uz => " va ",
	vi => " và ",
	yo => " ati ",
);

my %and_of = (
	en => " and of ",
	ca => " i de ",
	da => " og af ",
	de => " und von ",
	es => " y de ",
	fr => " et de la | et de l'| et du | et des | et d'| et de ",
	is => " og af ",
	it => " e di | e d'",
	nb => " og av ",
	sv => " och av ",
);

my %and_or = (
	en => " and | or | and/or | and / or ",
	da => " og | eller | og/eller | og / eller ",
	de => " und | oder | und/oder | und / oder ",
	es => " y | e | o | y/o | y / o ",
	fi => " ja | tai | ja/tai | ja / tai ",
	fr => " et | ou | et/ou | et / ou ",
	is => " og | eða | og/eða | og / eða ",
	it => " e | o | e/o | e / o",
	nl => " en/of | en / of ",
	nb => " og | eller | og/eller | og / eller ",
	pl => " i | oraz | lub | albo ",
	ru => " и | или | и/или | и / или ",
	sv => " och | eller | och/eller | och / eller ",
);

my %the = (
	en => " the ",
	es => " el | la | los | las ",
	fr => " le | la | les | l'",
	it => " il | lo | la | i | gli | le | l'",
	nl => " de | het ",
);

# Strings to identify phrases like "75g per 100g of finished product"
my %per = (
	en => " per | for ",
	da => " per ",
	es => " por | por cada ",
	fr => " pour | par ",
	hr => " na ",
	it => " per ",
	nl => " per ",
	sv => "((?: bär)|(?:\, varav tillsatt socker \\d+\\s*g))? per ",
);

my $one_hundred_grams_or_ml = '100\s*(?:g|gr|ml)';

my %of_finished_product = (
	en => " of (?:finished )?product",
	es => " de producto(?: terminado| final)?",
	fr => " (?:de|sur) produit(?: fini)?",
	hr => " (?:gotovog )?proizvoda",
	it => " di prodotto(?: finito)?",
	nl => " van het volledige product",
	sv => " sylt",
);

# Labels that we want to recognize in the ingredients
# e.g. "fraises issues de l'agriculture biologique"

# Put composed labels like fair-trade-organic first
# There is no need to add labels in every language, synonyms are used automatically
my @labels = (
	"en:fair-trade-organic", "en:organic",
	"en:fair-trade", "en:pgi",
	"en:pdo", "fr:label-rouge",
	"en:sustainable-seafood-msc", "en:responsible-aquaculture-asc",
	"fr:aoc", "en:vegan",
	"en:vegetarian", "nl:beter-leven-1-ster",
	"nl:beter-leven-2-ster", "nl:beter-leven-3-ster",
	"en:halal", "en:kosher",
	"en:fed-without-gmos",
);
my %labels_regexps = ();

# Needs to be called after Tags.pm has loaded taxonomies

=head1 FUNCTIONS

=head2 init_labels_regexps () - initialize regular expressions needed for ingredients parsing

This function creates regular expressions that match all variations of labels
that we want to recognize in ingredients lists, such as organic and fair trade.

=cut

sub init_labels_regexps() {

	foreach my $labelid (@labels) {

		foreach my $label_lc (keys %{$translations_to{labels}{$labelid}}) {

			# the synonyms below also contain the main translation as the first entry

			my $label_lc_labelid = get_string_id_for_lang($label_lc, $translations_to{labels}{$labelid}{$label_lc});

			my @synonyms = ();

			foreach my $synonym (@{$synonyms_for{labels}{$label_lc}{$label_lc_labelid}}) {
				push @synonyms, $synonym;

				# In Spanish, when preparsing ingredients text, we will replace " e " by " y ".
				# also replace and / or by and to match labels

				my $synonym2 = $synonym;
				# replace "and / or" by "and"
				# except if followed by a separator, a digit, or "and", to avoid false positives
				my $and_or = ' - ';
				my $and = $and{$label_lc} || " and ";
				my $and_without_spaces = $and;
				$and_without_spaces =~ s/^ //;
				$and_without_spaces =~ s/ $//;
				if (defined $and_or{$label_lc}) {
					$and_or = $and_or{$label_lc};
					$synonym2 =~ s/($and_or)(?!($and_without_spaces |\d|$separators))/$and/ig;
					if ($synonym2 ne $synonym) {
						push @synonyms, $synonym2;
					}
				}
			}

			# also add the xx: entries and synonyms
			if (($label_lc ne "xx") and (defined $translations_to{labels}{$labelid}{"xx"})) {
				my $label_xx_labelid = get_string_id_for_lang("xx", $translations_to{labels}{$labelid}{"xx"});

				foreach my $synonym (@{$synonyms_for{labels}{"xx"}{$label_xx_labelid}}) {
					push @synonyms, $synonym;
				}
			}

			my $label_regexp = "";
			foreach my $synonym (sort {length($b) <=> length($a)} @synonyms) {

				# IGP - Indication Géographique Protégée -> IGP: Indication Géographique Protégée
				$synonym =~ s/ - /\( - |: | : \)/g;

				# simple singulars and plurals
				my $singular = $synonym;
				$synonym =~ s/s$//;
				$label_regexp .= '|' . $synonym . '|' . $synonym . 's';

				my $unaccented_synonym = unac_string_perl($synonym);
				if ($unaccented_synonym ne $synonym) {
					$label_regexp .= '|' . $unaccented_synonym . '|' . $unaccented_synonym . 's';
				}

			}
			$label_regexp =~ s/^\|//;
			defined $labels_regexps{$label_lc} or $labels_regexps{$label_lc} = {};
			$labels_regexps{$label_lc}{$labelid} = $label_regexp;
			#print STDERR "labels_regexps - label_lc: $label_lc - labelid: $labelid - regexp: $label_regexp\n";
		}
	}

	return;
}

# Ingredients processing regexps

my %ingredients_processing_regexps = ();

sub init_ingredients_processing_regexps() {

	# Create a list of regexps with each synonyms of all ingredients processes
	%ingredients_processing_regexps = %{
		generate_regexps_matching_taxonomy_entries(
			"ingredients_processing",
			"list_of_regexps",
			{
				#add_simple_plurals => 1,
				#add_simple_singulars => 1,
				match_space_with_dash => 1,
			}
		)
	};

	return;
}

# Origins processing regexps

my %origins_regexps = ();

sub init_origins_regexps() {

	# Create a list of regexps with each synonyms of all ingredients processes
	%origins_regexps = %{
		generate_regexps_matching_taxonomy_entries(
			"origins",
			"unique_regexp",
			{
				match_space_with_dash => 1,
			}
		)
	};

	return;
}

# Additives classes regexps

my %additives_classes_regexps = ();

sub init_additives_classes_regexps() {

	# Create a regexp with all synonyms of all additives classes
	%additives_classes_regexps = %{
		generate_regexps_matching_taxonomy_entries(
			"additives_classes",
			"unique_regexp",
			{
				add_simple_plurals => 1,
				add_simple_singulars => 1,
				# 2022-09-22: not sure if the following is still needed
				# before refactoring, we had a comment about not turning
				# "vitamin A" into "vitamin : A", but it does not happen
				# skip_entries_matching => '/^en:vitamins$/',
			}
		)
	};

	return;
}

if ((keys %labels_regexps) > 0) {exit;}

# load ingredients classes
opendir(DH, "$data_root/ingredients")
	or $log->error("cannot open ingredients directory", {path => "$data_root/ingredients", error => $!});

foreach my $f (readdir(DH)) {
	# Skip entry if its not a valid file
	next if $f eq '.';
	next if $f eq '..';
	next if ($f !~ /\.txt$/);

	# Remove file extension
	my $class = $f;
	$class =~ s/\.txt$//;

	$ingredients_classes{$class} = {};

	open(my $IN, "<:encoding(UTF-8)", "$data_root/ingredients/$f");
	while (<$IN>) {
		# Skip EOF and lines prefixed with #
		chomp;
		next if /^\#/;

		my ($canon_name, $other_names, $misc, $desc, $level, $warning) = split("\t");
		my $id = get_string_id_for_lang("no_language", $canon_name);
		next if (not defined $id) or ($id eq '');
		(not defined $level) and $level = 0;

		# additives: always set level to 0 right now, until we have a better list
		$level = 0;

		if (not defined $ingredients_classes{$class}{$id}) {
			# E322 before E322(i) : E322 should be associated with "lecithine"
			$ingredients_classes{$class}{$id} = {
				name => $canon_name,
				id => $id,
				other_names => $other_names,
				level => $level,
				description => $desc,
				warning => $warning
			};
		}
		#print STDERR "name: $canon_name\nother_names: $other_names\n";
		if (defined $other_names) {
			foreach my $other_name (split(/,/, $other_names)) {
				$other_name =~ s/^\s+//;
				$other_name =~ s/\s+$//;
				my $other_id = get_string_id_for_lang("no_language", $other_name);
				next if $other_id eq '';
				next if $other_name eq '';
				if (not defined $ingredients_classes{$class}{$other_id}) {    # Take the first one
					$ingredients_classes{$class}{$other_id} = {name => $other_name, id => $id};
					#print STDERR "$id\t$other_id\n";
				}
			}
		}
	}
	close $IN;

	$ingredients_classes_sorted{$class} = [sort keys %{$ingredients_classes{$class}}];
}
closedir(DH);

sub extract_ingredients_from_image ($product_ref, $id, $ocr_engine, $results_ref) {

	my $lc = $product_ref->{lc};

	if ($id =~ /_(\w\w)$/) {
		$lc = $1;
	}

	extract_text_from_image($product_ref, $id, "ingredients_text_from_image", $ocr_engine, $results_ref);

	# remove nutrition facts etc.
	if (($results_ref->{status} == 0) and (defined $results_ref->{ingredients_text_from_image})) {

		$results_ref->{ingredients_text_from_image_orig} = $product_ref->{ingredients_text_from_image};
		$results_ref->{ingredients_text_from_image}
			= cut_ingredients_text_for_lang($results_ref->{ingredients_text_from_image}, $lc);
	}

	return;
}

# prepared with
my %prepared_with = (
	en => "(?:made|prepared|produced) with",
	da => "fremstillet af",
	es => "elabora con",
	fr => "(?:(?:é|e)labor(?:é|e)|fabriqu(?:é|e)|pr(?:é|e)par(?:é|e)|produit)(?:e)?(?:s)? (?:avec|à partir)",
	hr => "proizvedeno od",
	nl => "bereid met",
	sv => "är",
);

my %min_regexp = (
	en => "min|min\.|minimum",
	es => "min|min\.|mín|mín\.|mínimo|minimo|minimum",
	fr => "min|min\.|mini|minimum",
	hr => "min|min\.|mini|minimum",
);

# Words that can be ignored after a percent
# e.g. 50% du poids total, 30% of the total weight
# groups need to be non-capturing: prefixed with (?:

my %ignore_strings_after_percent = (
	en => "of (?:the )?(?:total weight|grain is wholegrain rye)",
	es => "(?:en el chocolate(?: con leche)?)",
	fi => "jauhojen määrästä",
	fr => "(?:dans le chocolat(?: (?:blanc|noir|au lait))?)|(?:du poids total|du poids)",
	sv => "fetthalt",
);

=head2 has_specific_ingredient_property ( product_ref, searched_ingredient_id, property )

Check if the specific ingredients structure (extracted from the end of the ingredients list and product labels)
contains a property for an ingredient. (e.g. do we have an origin specified for a specific ingredient)

=head3 Arguments

=head4 product_ref

=head4 searched_ingredient_id

If the ingredient_id parameter is undef, then we return the value for any specific ingredient.
(useful for products for which we do not have ingredients, but for which we have a label like "French eggs":
we can still derive the origin of the ingredients, e.g. for the Eco-Score)

=head4 property

e.g. "origins"

=head3 Return values

=head4 value

- undef if we don't have a specific ingredient with the requested property matching the requested ingredient
- otherwise the value for the matching specific ingredient

=cut

sub has_specific_ingredient_property ($product_ref, $searched_ingredient_id, $property) {

	my $value;

	# If we have specific ingredients, check if we have a parent of searched ingredient
	if (defined $product_ref->{specific_ingredients}) {
		foreach my $specific_ingredient_ref (@{$product_ref->{specific_ingredients}}) {
			my $specific_ingredient_id = $specific_ingredient_ref->{id};
			if (
				(
					defined $specific_ingredient_ref->{$property}
				)    # we have a value for the property for the specific ingredient
					 # and we did not target a specific ingredient, or this is equivalent to the searched ingredient
				and (  (not defined $searched_ingredient_id)
					or (is_a("ingredients", $searched_ingredient_id, $specific_ingredient_id)))
				)
			{

				if (not defined $value) {
					$value = $specific_ingredient_ref->{$property};
				}
				elsif ($specific_ingredient_ref->{$property} ne $value) {
					$log->warn(
						"has_specific_ingredient_property: different values for property",
						{
							searched_ingredient_id => $searched_ingredient_id,
							property => $property,
							current_value => $value,
							specific_ingredient_id => $specific_ingredient_id,
							new_value => $specific_ingredient_ref->{$property}
						}
					) if $log->is_warn();
				}
			}
		}
	}

	return $value;
}

=head2 add_properties_from_specific_ingredients ( product_ref )

Go through the ingredients structure, and add properties to ingredients that match specific ingredients
for which we have extra information (e.g. origins from a label).

=cut

sub add_properties_from_specific_ingredients ($product_ref) {

	# Traverse the ingredients tree, breadth first

	my @ingredients = @{$product_ref->{ingredients}};

	while (@ingredients) {

		# Remove and process the first ingredient
		my $ingredient_ref = shift @ingredients;
		my $ingredientid = $ingredient_ref->{id};

		# Add sub-ingredients at the beginning of the ingredients array
		if (defined $ingredient_ref->{ingredients}) {

			unshift @ingredients, @{$ingredient_ref->{ingredients}};
		}

		foreach my $property (qw(origins)) {
			my $property_value = has_specific_ingredient_property($product_ref, $ingredientid, $property);
			if ((defined $property_value) and (not defined $ingredient_ref->{$property})) {
				$ingredient_ref->{$property} = $property_value;
			}
		}
	}
	return;
}

=head2 add_percent_max_for_ingredients_from_nutrition_facts ( $product_ref )

Add a percent_max value for salt and sugar ingredients, based on the nutrition facts.

=cut

sub add_percent_max_for_ingredients_from_nutrition_facts ($product_ref) {

	# Check if we have values for salt and sugar in the nutrition facts
	my @ingredient_max_values = ();
	my $sugars_100g = deep_get($product_ref, qw(nutriments sugars_100g));
	if (defined $sugars_100g) {
		push @ingredient_max_values, {ingredientid => "en:sugar", value => $sugars_100g};
	}
	my $salt_100g = deep_get($product_ref, qw(nutriments salt_100g));
	if (defined $salt_100g) {
		push @ingredient_max_values, {ingredientid => "en:salt", value => $salt_100g};
	}

	if (scalar @ingredient_max_values) {

		# Traverse the ingredients tree, depth first

		my @ingredients = @{$product_ref->{ingredients}};

		while (@ingredients) {

			# Remove and process the first ingredient
			my $ingredient_ref = shift @ingredients;
			my $ingredientid = $ingredient_ref->{id};

			# Add sub-ingredients at the beginning of the ingredients array
			if (defined $ingredient_ref->{ingredients}) {

				unshift @ingredients, @{$ingredient_ref->{ingredients}};
			}

			foreach my $ingredient_max_value_ref (@ingredient_max_values) {
				my $value = $ingredient_max_value_ref->{value};
				if (is_a("ingredients", $ingredient_ref->{id}, $ingredient_max_value_ref->{ingredientid})) {
					if (not defined $ingredient_ref->{percent_max}) {
						$ingredient_ref->{percent_max} = $value;
					}
				}

			}
		}
	}
	return;
}

=head2 add_specific_ingredients_from_labels ( product_ref )

Check if the product has labels that indicate properties (e.g. origins) for specific ingredients.

e.g.

en:French pork
fr:Viande Porcine Française, VPF, viande de porc française, Le Porc Français, Porc Origine France, porc français, porc 100% France
origins:en: en:france
ingredients:en: en:pork

This function extracts those mentions and adds them to the specific_ingredients structure.

=head3 Return values

=head4 specific_ingredients structure

Array of specific ingredients.

=head4 

=cut

sub add_specific_ingredients_from_labels ($product_ref) {

	my $ingredients_lc = $product_ref->{ingredients_lc} || $product_ref->{lc};

	if (defined $product_ref->{labels_tags}) {
		foreach my $labelid (@{$product_ref->{labels_tags}}) {
			my $ingredients = get_property("labels", $labelid, "ingredients:en");
			if (defined $ingredients) {
				my $origins = get_property("labels", $labelid, "origins:en");

				if (defined $origins) {

					my $ingredient_id = canonicalize_taxonomy_tag("en", "ingredients", $ingredients);

					my $specific_ingredients_ref = {
						id => $ingredient_id,
						ingredient => $ingredients,
						label => $labelid,
						origins => join(",", map {canonicalize_taxonomy_tag("en", "origins", $_)} split(/,/, $origins))
					};

					push @{$product_ref->{specific_ingredients}}, $specific_ingredients_ref;
				}
			}
		}
	}
	return;
}

=head2 parse_specific_ingredients_from_text ( product_ref, $text, $percent_or_quantity_regexp, $per_100g_regexp )

Lists of ingredients sometime include extra mentions for specific ingredients
at the end of the ingredients list. e.g. "Prepared with 50g of fruits for 100g of finished product".

This function extracts those mentions and adds them to the specific_ingredients structure.

This function is also used to parse the origins of ingredients field.

=head3 Arguments

=head4 product_ref

=head4 text $text

=head4 percent regular expression $percent_or_quantity_regexp

Used to find % values, language specific.

Pass undef in order to skip % recognition. This is useful if we know the text is only for the origins of ingredients.

=head4 per_100g regular expression $per_100g_regexp

=head3 Return values

=head4 specific_ingredients structure

Array of specific ingredients.

=head4 

=cut

sub parse_specific_ingredients_from_text ($product_ref, $text, $percent_or_quantity_regexp, $per_100g_regexp) {

	my $ingredients_lc = $product_ref->{ingredients_lc} || $product_ref->{lc};

	# Go through the ingredient lists multiple times
	# as long as we have one match
	my $ingredient = "start";

	# total or minimum
	my %minimum_or_total = (
		en => "min|minimum|total",
		es => "total",
		fr => "min|minimum|minimal|minimale|total|totale",
		sv => "total",
	);
	my $minimum_or_total = $minimum_or_total{$ingredients_lc} || '';

	# followed by an ingredient (e.g. "total content of fruit")
	my %content_of_ingredient = (
		en => "(?:(?:$minimum_or_total) )?content",
		es => "contenido(?: (?:$minimum_or_total))",
		fr => "(?:teneur|taux)(?: (?:$minimum_or_total))?(?: en)?",   # need to have " en" as it's not in the $of regexp
		hr => "ukupni",
		sv => "(?:(?:$minimum_or_total) )?mängd",
	);
	my $content_of_ingredient = $content_of_ingredient{$ingredients_lc};

	my $of = $of{$ingredients_lc} || ' ';    # default to space in order to not match an empty string

	# following an ingredient (e.g. "milk content")
	# include space if mandatory
	my %ingredient_content = (
		en => " content",
		sv => "mängd"
	);
	my $ingredient_content = $ingredient_content{$ingredients_lc};

	my $prepared_with = $prepared_with{$ingredients_lc} || '';

	while ($ingredient) {

		# Initialize values
		$ingredient = undef;
		my $matched_ingredient_ref = {};
		my $matched_text;
		my ($percent_or_quantity_value, $percent_or_quantity_unit);
		my $origins;

		# Note: in regular expressions below, use non-capturing groups (starting with (?: )
		# for all groups, except groups that capture actual data: ingredient name, percent, origins

		# Regexps should match until we reach a , . ; - or the end of the text

		$log->debug("parse_specific_ingredients_from_text - text: $text") if $log->is_debug();

		# text in this order: ingredient - quantity - percent
		# e.g.
		# - minimum content of fruit : 150g
		# - fruit content: minimum 80%
		# - total fruit content: 150g per 100g
		if (
			(defined $percent_or_quantity_regexp)
			and (
				(
					# fruit content: 50%, minimum fruit content 40g per 100g
					# sv: Fruktmängd: 50g per 100g (no space)

					(defined $ingredient_content)
					# optional minimum, followed by ingredient, content, : and/or spaces, percent or quantity, optional per 100g, separator
					and ($text
						=~ /((?:^|;|,|\.| - )\s*)(?:(?:$minimum_or_total) )?\s*([^,.;]+?)\s*(?:$ingredient_content)(?::|\s)+$percent_or_quantity_regexp\s*(?:$per_100g_regexp)?(?:;|,|\.| - |$)/i
					)

				)
				or (
					# minimum content of fruit: 150% / content of fruit: 150g per 100g of finished product
					# (fr) teneur en citron de 40%
					(defined $content_of_ingredient)
					and (
						# content, of or : or space, ingredient, percent or quantity, optional per 100g, separator
						$text
						=~ /((?:^|;|,|\.| - )\s*)(?:$content_of_ingredient)(?:$of|\s|:)+([^,.;]+?)(?:$of|\s)+$percent_or_quantity_regexp\s*(?:$per_100g_regexp)?(?:;|,|\.| - |$)/i
					)
				)

			)
			)
		{
			$log->debug("parse_specific_ingredients_from_text - text in this order: ingredient - quantity - percent")
				if $log->is_debug();

			my $before = $1;
			$ingredient = $2;
			# 2 groups captured by $percent_or_quantity_regexp:
			$percent_or_quantity_value = $3;
			$percent_or_quantity_unit = $4;
			$matched_text = $&;
			# Remove the matched text
			$text = $` . $1 . ' ' . $';

			$log->debug("parse_specific_ingredients_from_text - ingredient: $ingredient") if $log->is_debug();
			$log->debug("parse_specific_ingredients_from_text - percent_or_quantity_value: $percent_or_quantity_value")
				if $log->is_debug();
			$log->debug("parse_specific_ingredients_from_text - percent_or_quantity_unit: $percent_or_quantity_unit")
				if $log->is_debug();
		}
		# text in this order: quantity - ingredient - percent
		# e.g.
		# - 75g of tomatoes per 100g
		# - prepared with 60g of fruits
		# - prepared with 40g of fruits per 100g of finished product
		elsif (
			(defined $percent_or_quantity_regexp)
			and (
				# if the string does not start with "prepared with", it needs to finish with "per 100g",
				# otherwise we will match items that could be part of the ingredients list such as "75% of tomatoes

				# prepared with, percent, ingredient, optional per 100g, separator
				# $of needs to be first in (?:$of|\s|:) so that " of " is matched by it, instead of the ingredient capturing group
				(
					$text
					=~ /((?:^|;|,|\.| - )\s*)$prepared_with(?:$of|\s|:)+$percent_or_quantity_regexp(?:$of|\s|:)+\s*([^,.;]+?)\s*(?:$per_100g_regexp)?(?:;|,|\.| - |$)/i
				)
				or
				# percent, ingredient, per 100g, separator
				(
					$text
					=~ /((?:^|;|,|\.| - )\s*)$percent_or_quantity_regexp(?:$of|\s|:)+\s*([^,.;]+?)\s*(?:$per_100g_regexp)(?:;|,|\.| - |$)/i
				)
			)
			)
		{
			$log->debug("parse_specific_ingredients_from_text - text in this order: quantity - ingredient - percent")
				if $log->is_debug();

			my $before = $1;
			# 2 groups captured by $percent_or_quantity_regexp:
			$percent_or_quantity_value = $2;
			$percent_or_quantity_unit = $3;
			$ingredient = $4;    # ([^,.;]+?)
			$matched_text = $&;
			# Remove the matched text
			$text = $` . $1 . ' ' . $';

			$log->debug("parse_specific_ingredients_from_text - ingredient: $ingredient") if $log->is_debug();
			$log->debug("parse_specific_ingredients_from_text - percent_or_quantity_value: $percent_or_quantity_value")
				if $log->is_debug();
			$log->debug("parse_specific_ingredients_from_text - percent_or_quantity_unit: $percent_or_quantity_unit")
				if $log->is_debug();
		}

		if (($ingredients_lc eq "en") || ($ingredients_lc eq "fr")) {
			# Origin of the milk: United Kingdom
			# Origine du Cacao: Pérou
			if (match_origin_of_the_ingredient_origin($ingredients_lc, \$text, $matched_ingredient_ref)) {
				$origins = $matched_ingredient_ref->{origins};
				$ingredient = $matched_ingredient_ref->{ingredient};
				$matched_text = $matched_ingredient_ref->{matched_text};
				# Remove extra spaces
				$ingredient =~ s/\s+$//;
			}
		}

		# If we found an ingredient, save it in specific_ingredients
		if (defined $ingredient) {
			my $ingredient_id
				= get_taxonomyid($ingredients_lc,
				canonicalize_taxonomy_tag($ingredients_lc, "ingredients", $ingredient));

			# remove starting or ending separators in matched text
			$matched_text =~ s/^(;|,|\.| - |\s)+//;
			$matched_text =~ s/(;|,|\.| - |\s)+$//;
			$matched_text =~ s/^\s+//;

			# remove ending separators for ingredient
			$ingredient =~ s/(:|\s)*$//;

			my $specific_ingredients_ref = {
				id => $ingredient_id,
				ingredient => $ingredient,
				text => $matched_text,
			};

			# Add percent and quantity fields

			if (defined $percent_or_quantity_value) {
				my ($percent, $quantity, $quantity_g)
					= get_percent_or_quantity_and_normalized_quantity($percent_or_quantity_value,
					$percent_or_quantity_unit);

				defined $percent and $specific_ingredients_ref->{percent} = $percent + 0;
				defined $quantity and $specific_ingredients_ref->{quantity} = $quantity;
				defined $quantity_g and $specific_ingredients_ref->{quantity_g} = $quantity_g + 0;

			}

			# Add origin field

			my $and_or = $and_or{$ingredients_lc};

			defined $origins
				and $specific_ingredients_ref->{origins}
				= join(",",
				map {canonicalize_taxonomy_tag($ingredients_lc, "origins", $_)} split(/,|$and_or/, $origins));

			push @{$product_ref->{specific_ingredients}}, $specific_ingredients_ref;
		}
	}

	return $text;
}

# Note: in regular expressions below, use non-capturing groups (starting with (?: )
# for all groups, except groups that capture actual data: ingredient name, percent, origins

# Regexps should match until we reach a . ; or the end of the text

sub match_ingredient_origin ($ingredients_lc, $text_ref, $matched_ingredient_ref) {

	my $origins_regexp = $origins_regexps{$ingredients_lc};
	my $and_or = $and_or{$ingredients_lc} || ',';
	my $from = $from{$ingredients_lc} || ':';

	# Strawberries: Spain, Italy and Portugal
	# Strawberries from Spain, Italy and Portugal
	if ($$text_ref
		=~ /\s*([^,.;:]+)(?::|$from)\s*((?:$origins_regexp)(?:(?:,|$and_or)(?:\s?)(?:$origins_regexp))*)\s*(?:,|;|\.| - |$)/i
		)
	{
		# Note: the regexp above does not currently match multiple origins with commas (e.g. "Origins of milk: UK, UE")
		# in order to not overmatch something like "Origin of milk: UK, some other mention."
		# In the future, we could try to be smarter and match more if we can recognize the next words exist in the origins taxonomy.

		$matched_ingredient_ref->{ingredient} = $1;
		$matched_ingredient_ref->{origins} = $2;
		$matched_ingredient_ref->{matched_text} = $&;

		# Remove the matched text
		$$text_ref = $` . ' ' . $';

		return 1;
	}
	# Try to match without a "from" marker (e.g. "Strawberry France")
	elsif ($$text_ref
		=~ /\s*([^,.;:]+)\s+((?:$origins_regexp)(?:(?:,|$and_or)(?:\s?)(?:$origins_regexp))*)\s*(?:,|;|\.| - |$)/i)
	{
		# Note: the regexp above does not currently match multiple origins with commas (e.g. "Origins of milk: UK, UE")
		# in order to not overmatch something like "Origin of milk: UK, some other mention."
		# In the future, we could try to be smarter and match more if we can recognize the next words exist in the origins taxonomy.

		$matched_ingredient_ref->{ingredient} = $1;
		$matched_ingredient_ref->{origins} = $2;
		$matched_ingredient_ref->{matched_text} = $&;

		# keep the matched ingredient only if it is a known ingredient in the taxonomy, in order to avoid false positives
		# e.g. "something made in France" should not be turned into ingredient "something made in" + origin "France"
		if (
			not(
				exists_taxonomy_tag(
					"ingredients",
					canonicalize_taxonomy_tag($ingredients_lc, "ingredients", $matched_ingredient_ref->{ingredient})
				)
			)
			)
		{
			$matched_ingredient_ref = {};
		}
		else {
			# Remove the matched text
			$$text_ref = $` . ' ' . $';

			return 1;
		}
	}
	return 0;
}

sub match_origin_of_the_ingredient_origin ($ingredients_lc, $text_ref, $matched_ingredient_ref) {

	my %origin_of_the_regexp_in_lc = (
		en => "(?:origin of (?:the )?)",
		fr => "(?:origine (?:de |du |de la |des |de l'))",
	);

	my $origin_of_the_regexp = $origin_of_the_regexp_in_lc{$ingredients_lc} || $origin_of_the_regexp_in_lc{en};
	my $origins_regexp = $origins_regexps{$ingredients_lc};
	my $and_or = $and_or{$ingredients_lc} || ',';

	# Origin of the milk: United Kingdom.
	if (
		$origins_regexp
		and ($$text_ref
			=~ /\s*${origin_of_the_regexp}([^,.;:]+)(?::| )+((?:$origins_regexp)(?:(?:,|$and_or)(?:\s?)(?:$origins_regexp))*)\s*(?:,|;|\.| - |$)/i
		)
		)
	{

		$matched_ingredient_ref->{ingredient} = $1;
		$matched_ingredient_ref->{origins} = $2;
		$matched_ingredient_ref->{matched_text} = $&;

		# Remove the matched text
		$$text_ref = $` . ' ' . $';

		# replace and / or
		#$matched_ingredient_ref->{origins} =~ s/($origins_regexp)(?:$and_or)($origins_regexp)/$1,$2/g;

		return 1;
	}
	return 0;
}

=head2 parse_processing_from_ingredient ( $ingredients_lc, $ingredient )

This function extract processing method from one ingredient.
If processing methods are found and remaining ingredient text exists without the processing method,
then, it returns:
	- $processing (concatenate if more than one), 
	- $ingredient (without processing) and 
	- $ingredient_id (without processing)
If it does not result in known ingredient, then it returns the same but unchanged.

=head3 Arguments

=head4 ingredients_lc

language abbreviation (en for English, for example)

=head4 ingredient

string ("pear", for example)

=head3 Return values

=head4 processings_ref

reference to an array of processings

=head4 ingredient

updated ingredient without processing methods

=head4 ingredient_id

English first element for that ingredient (en:pear, for example)

=head4 ingredient_recognized

0 or 1

=cut

sub parse_processing_from_ingredient ($ingredients_lc, $ingredient) {
	my $ingredient_recognized = 0;
	my @processings = ();
	my $debug_parse_processing_from_ingredient = 0;

	# do not match anything if we don't have a translation for "and"
	my $and = $and{$ingredients_lc} || " will not match ";

	# canonicalize_taxonomy_tag also remove stopwords, etc.
	my $ingredient_id = canonicalize_taxonomy_tag($ingredients_lc, "ingredients", $ingredient);

	# return if ingredient exists as is
	if (exists_taxonomy_tag("ingredients", $ingredient_id)) {
		$ingredient_recognized = 1;
	}
	else {

		my $matches = 0;
		my $new_ingredient = $ingredient;
		my @new_processings = ();
		my $matching = 1;    # remove prefixes / suffixes one by one
		while ($matching) {
			$matching = 0;
			foreach my $ingredient_processing_regexp_ref (@{$ingredients_processing_regexps{$ingredients_lc}}) {
				my $regexp = $ingredient_processing_regexp_ref->[1];

				$debug_parse_processing_from_ingredient and $log->trace("processing - checking processing regexps",
					{new_ingredient => $new_ingredient, regexp => $regexp})
					if $log->is_trace();

				if (
					# match before or after the ingredient, require a space
					(
						#($ingredients_lc =~ /^(en|es|it|fr)$/)
						(
							   ($ingredients_lc eq 'ar')
							or ($ingredients_lc eq 'bg')
							or ($ingredients_lc eq 'bs')
							or ($ingredients_lc eq 'cs')
							or ($ingredients_lc eq 'el')
							or ($ingredients_lc eq 'en')
							or ($ingredients_lc eq 'es')
							or ($ingredients_lc eq 'fr')
							or ($ingredients_lc eq 'hr')
							or ($ingredients_lc eq 'it')
							or ($ingredients_lc eq 'mk')
							or ($ingredients_lc eq 'pl')
							or ($ingredients_lc eq 'sl')
							or ($ingredients_lc eq 'sr')
						)
						and ($new_ingredient =~ /(^($regexp)\b|\b($regexp)$)/i)
					)

					#  match before or after the ingredient, does not require a space
					or (
						(
							   ($ingredients_lc eq 'de')
							or ($ingredients_lc eq 'hu')
							or ($ingredients_lc eq 'ja')
							or ($ingredients_lc eq 'nl')
						)
						and ($new_ingredient =~ /(^($regexp)|($regexp)$)/i)
					)

					# match after the ingredient, does not require a space
					# match before the ingredient, require a space
					or (
						(
							   ($ingredients_lc eq 'da')
							or ($ingredients_lc eq 'fi')
							or ($ingredients_lc eq 'nb')
							or ($ingredients_lc eq 'no')
							or ($ingredients_lc eq 'nn')
							or ($ingredients_lc eq 'sv')
						)
						and ($new_ingredient =~ /(^($regexp)\b|($regexp)$)/i)
					)
					)
				{
					$new_ingredient = $` . $';

					$debug_parse_processing_from_ingredient and $log->debug(
						"processing - found processing",
						{
							ingredient => $ingredient,
							new_ingredient => $new_ingredient,
							processing => $ingredient_processing_regexp_ref->[0],
							regexp => $regexp
						}
					) if $log->is_debug();

					$matching = 1;
					$matches++;
					push @new_processings, $ingredient_processing_regexp_ref->[0];

					# remove starting or ending " and "
					# viande traitée en salaison et cuite -> viande et
					$new_ingredient =~ s/($and)+$//i;
					$new_ingredient =~ s/^($and)+//i;
					# trim leading and trailing whitespaces or hyphens
					$new_ingredient =~ s/(\s|-)+$//;
					$new_ingredient =~ s/^(\s|-)+//;

					# Stop if we now have a known ingredient.
					# e.g. "jambon cru en tranches" -> keep "jambon cru".
					my $new_ingredient_id = canonicalize_taxonomy_tag($ingredients_lc, "ingredients", $new_ingredient);

					if (exists_taxonomy_tag("ingredients", $new_ingredient_id)) {
						$debug_parse_processing_from_ingredient and $log->debug(
							"processing - found existing ingredient, stop matching",
							{
								ingredient => $ingredient,
								new_ingredient => $new_ingredient,
								new_ingredient_id => $new_ingredient_id
							}
						) if $log->is_debug();

						$matching = 0;
					}
					else {
						$debug_parse_processing_from_ingredient
							and $log->debug(
							"processing - NOT found existing ingredient >$new_ingredient_id<, stop matching")
							if $log->is_debug();
					}

					last;
				}
			}
		}
		if ($matches) {

			my $new_ingredient_id = canonicalize_taxonomy_tag($ingredients_lc, "ingredients", $new_ingredient);
			if (exists_taxonomy_tag("ingredients", $new_ingredient_id)) {
				$debug_parse_processing_from_ingredient and $log->debug(
					"processing - found existing ingredient after removing processing",
					{
						ingredient => $ingredient,
						new_ingredient => $new_ingredient,
						new_ingredient_id => $new_ingredient_id,
						new_processings => \@new_processings,
					}
				) if $log->is_debug();
				$ingredient = $new_ingredient;
				$ingredient_id = $new_ingredient_id;
				$ingredient_recognized = 1;
				@processings = @new_processings;
			}
			else {
				$debug_parse_processing_from_ingredient and $log->debug(
					"processing - did not find existing ingredient after removing processing",
					{
						ingredient => $ingredient,
						new_ingredient => $new_ingredient,
						new_ingredient_id => $new_ingredient_id,
						new_processinsg => \@new_processings,
					}
				) if $log->is_debug();
			}
		}
	}

	$debug_parse_processing_from_ingredient
		and $log->debug(
		"processing - return",
		{
			processings => \@processings,
			ingredient => $ingredient,
			ingredient_id => $ingredient_id,
			ingredient_recognized => $ingredient_recognized
		}
		) if $log->is_debug();
	$log->debug(
		"processing - return",
		{
			processings => \@processings,
			ingredient => $ingredient,
			ingredient_id => $ingredient_id,
			ingredient_recognized => $ingredient_recognized
		}
	) if $log->is_debug();

	return (\@processings, $ingredient, $ingredient_id, $ingredient_recognized);
}

=head2 parse_origins_from_text ( product_ref, $text)

This function parses the origins of ingredients field to extract the origins of specific ingredients.
The origins are stored in the specific_ingredients structure of the product.

Note: this function is similar to parse_specific_ingredients_from_text() that operates on ingredients lists.
The difference is that parse_specific_ingredients_from_text() only extracts and recognizes text that is
an extra mention at the end of an ingredient list (e.g. "Origin of strawberries: Spain"),
while parse_origins_from_text() will also recognize text like "Strawberries: Spain".

=head3 Arguments

=head4 product_ref

=head4 text $text

=head3 Return values

=head4 specific_ingredients structure

Array of specific ingredients.

=head4 

=cut

sub parse_origins_from_text ($product_ref, $text) {

	my $ingredients_lc = $product_ref->{ingredients_lc} || $product_ref->{lc};

	# Normalize single quotes
	$text =~ s/’/'/g;

	# Go through the ingredient lists multiple times
	# as long as we have one match
	my $matched_ingredient = "start";

	while ($matched_ingredient) {

		# Initialize values
		$matched_ingredient = undef;
		my $matched_ingredient_ref = {};
		my $origins;

		# Call match functions to look for different ways to specify origins etc.

		foreach my $match_function_ref (\&match_origin_of_the_ingredient_origin, \&match_ingredient_origin) {
			if ($match_function_ref->($ingredients_lc, \$text, $matched_ingredient_ref)) {

				my $matched_text = $matched_ingredient_ref->{matched_text};
				my $ingredient = $matched_ingredient_ref->{ingredient};
				my $ingredient_id
					= get_taxonomyid($ingredients_lc,
					canonicalize_taxonomy_tag($ingredients_lc, "ingredients", $ingredient));

				# Remove extra spaces
				$ingredient =~ s/\s+$//;
				$matched_text =~ s/^\s+//;

				my $specific_ingredients_ref = {
					id => $ingredient_id,
					ingredient => $ingredient,
					text => $matched_text,
				};

				if (defined $matched_ingredient_ref->{origins}) {
					my $and_or = $and_or{$ingredients_lc};
					$specific_ingredients_ref->{origins} = join(",",
						map {canonicalize_taxonomy_tag($ingredients_lc, "origins", $_)}
							split(/,|$and_or/, $matched_ingredient_ref->{origins}));
				}

				push @{$product_ref->{specific_ingredients}}, $specific_ingredients_ref;

				$matched_ingredient = $ingredient;
				last;
			}
		}
	}

	return $text;
}

=head2 select_ingredients_lc ($product_ref)

Return the `ingredients_lc` field to save in $product_ref.

This is the language that will be used to parse ingredients. We first check that ingredients_text_{lang}
exists and is non-empty for the product main language (`lc`), and return it if it does.
Otherwise we look at all languages defined in `languages_codes` for a non-empty `ingredients_text_lang`.

=head3 Arguments

=head4 $product_ref

=cut

sub select_ingredients_lc ($product_ref) {
	if (defined $product_ref->{languages_codes}) {
		# We sort the keys so that the order is deterministic
		foreach my $language ($product_ref->{lc}, sort keys %{$product_ref->{languages_codes}}) {
			if (    (defined $product_ref->{"ingredients_text_" . $language})
				and ($product_ref->{"ingredients_text_" . $language} ne ""))
			{
				return $language;
			}
		}
	}
	return $product_ref->{lc};
}

=head2 get_percent_or_quantity_and_normalized_quantity($percent_or_quantity_value, $percent_or_quantity_unit)

Used to assign percent or quantity for strings parsed with $percent_or_quantity_regexp.

=head3 Arguments

=head4 percent_or_quantity_value

=head4 percent_or_quantity_unit

=head3 Return values

If the percent_or_quantity_unit is %, we return a defined value for percent, otherwise we return quantity and quantity_g

=head4 percent

=head4 quantity

If the unit is not %, quantity is a concatenation of the quantity value and unit

=head4 quantity_g

Normalized quantity in grams.

=head3 Example

$ingredient = "100% cocoa";	# or "milk 10cl"

if ($ingredient =~ /\s$percent_or_quantity_regexp$/i) {
	$percent_or_quantity_value = $1;
	$percent_or_quantity_unit = $2;

	my ($percent, $quantity, $quantity_g)
		= get_percent_or_quantity_and_normalized_quantity($percent_or_quantity_value, $percent_or_quantity_unit);

=cut

sub get_percent_or_quantity_and_normalized_quantity ($percent_or_quantity_value, $percent_or_quantity_unit) {

	my ($percent, $quantity, $quantity_g);

	if ($percent_or_quantity_unit =~ /\%/) {
		$percent = $percent_or_quantity_value;
	}
	else {
		$quantity = $percent_or_quantity_value . " " . $percent_or_quantity_unit;
		$quantity_g = normalize_quantity($quantity);
	}

	return ($percent, $quantity, $quantity_g);
}

=head2 parse_ingredients_text_service ( $product_ref, $updated_product_fields_ref )

Parse the ingredients_text field to extract individual ingredients.

This function is a product service that can be run through ProductOpener::ApiProductServices

=head3 Arguments

=head4 $product_ref

product object reference

=head4 $updated_product_fields_ref

reference to a hash of product fields that have been created or updated

=cut

sub parse_ingredients_text_service ($product_ref, $updated_product_fields_ref) {

	my $debug_ingredients = 0;

	delete $product_ref->{ingredients};

	# and indicate that the service is creating the "ingredients" structure
	$updated_product_fields_ref->{ingredients} = 1;

	return if ((not defined $product_ref->{ingredients_text}) or ($product_ref->{ingredients_text} eq ""));

	my $text = $product_ref->{ingredients_text};

	$log->debug("extracting ingredients from text", {text => $text}) if $log->is_debug();

	# $product_ref->{ingredients_lc} is defined in extract_ingredients_from_text()
	my $ingredients_lc = $product_ref->{ingredients_lc} || $product_ref->{lc};

	$text = preparse_ingredients_text($ingredients_lc, $text);

	$log->debug("preparsed ingredients from text", {text => $text}) if $log->is_debug();

	# Remove allergens and traces that have been preparsed
	# jus de pomme, eau, sucre. Traces possibles de c\x{e9}leri, moutarde et gluten.",
	# -> jus de pomme, eau, sucre. Traces éventuelles : céleri, Traces éventuelles : moutarde, Traces éventuelles : gluten.

	my $traces = $Lang{traces}{$ingredients_lc};
	my $allergens = $Lang{allergens}{$ingredients_lc};
	$text =~ s/\b($traces|$allergens)\s?:\s?([^,\.]+)//ig;

	# unify newline feeds to \n
	$text =~ s/\r\n/\n/g;
	$text =~ s/\R/\n/g;

	# remove ending . and ending whitespaces
	$text =~ s/(\s|\.)+$//;

	# initialize the structure to store the parsed ingredients and specific ingredients
	$product_ref->{ingredients} = [];

	# farine (12%), chocolat (beurre de cacao (15%), sucre [10%], protéines de lait, oeuf 1%) - émulsifiants : E463, E432 et E472 - correcteurs d'acidité : E322/E333 E474-E475, acidifiant (acide citrique, acide phosphorique) - sel : 1% ...

	# assume commas between numbers are part of the name
	# e.g. en:2-Bromo-2-Nitropropane-1,3-Diol, Bronopol
	# replace by a lower comma ‚

	$text =~ s/(\d),(\d)/$1‚$2/g;

	my $and = $and{$ingredients_lc} || " and ";

	my $prepared_with = $prepared_with{$ingredients_lc} || '',

		my $min_regexp = $min_regexp{$ingredients_lc} || '';

	my $ignore_strings_after_percent = $ignore_strings_after_percent{$ingredients_lc} || '';

	# Regular expression to find percent or quantities
	# $percent_or_quantity_regexp has 2 capturing group: one for the number, and one for the % sign or the unit
	my $percent_or_quantity_regexp = '(?:' . "(?:$prepared_with )" . ' )?'    # optional produced with
		. '(?:<|' . $min_regexp . '|\s|\.|:)*'    # optional minimum, and separators
		. '(\d+(?:(?:\,|\.)\d+)?)\s*'    # number, possibly with a dot or comma
		. '(\%|g|gr|mg|kg|ml|cl|dl|l)\s*'    # % or unit
		. '(?:' . $min_regexp . '|'    # optional minimum
		. $ignore_strings_after_percent . '|\s|\)|\]|\}|\*)*';    # strings that can be ignored

	my $per = $per{$ingredients_lc} || ' per ';
	my $of_finished_product = $of_finished_product{$ingredients_lc} || '';
	my $per_100g_regexp = "(${per}|\/)${one_hundred_grams_or_ml}(?:$of_finished_product)?";

	# Extract phrases related to specific ingredients at the end of the ingredients list
	$text = parse_specific_ingredients_from_text($product_ref, $text, $percent_or_quantity_regexp, $per_100g_regexp);

	my $analyze_ingredients_function = sub ($analyze_ingredients_self, $ingredients_ref, $level, $s) {

		# print STDERR "analyze_ingredients level $level: $s\n";

		my $last_separator = undef;    # default separator to find the end of "acidifiants : E330 - E472"

		my $after = '';
		my $before = '';
		my $between = '';
		my $between_level = $level;
		my $percent_or_quantity_value = undef;
		my $percent_or_quantity_unit = undef;
		my $origin = undef;
		my $labels = undef;
		my $vegan = undef;
		my $vegetarian = undef;
		my @processings = ();

		$debug_ingredients and $log->debug("analyze_ingredients_function", {string => $s}) if $log->is_debug();
		# find the first separator or ( or [ or : etc.
		if ($s =~ $separators) {

			$before = $`;
			my $sep = $1;
			$after = $';

			$debug_ingredients
				and $log->debug("found the first separator",
				{string => $s, before => $before, sep => $sep, after => $after})
				if $log->is_debug();

			# If the first separator is a column : or a start of parenthesis etc. we may have sub ingredients

			if ($sep =~ /(:|\[|\{|\(|\N{U+FF08})/i) {

				# Single separators like commas and dashes
				my $match = '.*?';    # non greedy match
				my $ending = $last_separator;
				if (not defined $ending) {
					$ending = "$commas|;|:|( $dashes )";
				}
				$ending .= '|$';

				# For parenthesis etc. we will try to find the corresponding ending parenthesis
				if ($sep eq '(') {
					$ending = '\)';
					# Match can include groups with embedded parenthesis
					$match = '([^\(\)]|(\([^\(\)]+\)))*';
				}
				elsif ($sep eq '[') {
					$ending = '\]';
				}
				elsif ($sep eq '{') {
					$ending = '\}';
				}
				# brackets type used in some countries (Japan) "（" and "）"
				elsif ($sep =~ '\N{U+FF08}') {
					$ending = '\N{U+FF09}';
				}

				$ending = '(' . $ending . ')';

				$debug_ingredients and $log->debug("try to match until the ending separator",
					{sep => $sep, ending => $ending, after => $after})
					if $log->is_debug();

				# try to match until the ending separator
				if ($after =~ /^($match)$ending/i) {

					# We have found sub-ingredients
					$between = $1;
					$after = $';

					# Remove dot at the end
					# e.g. (Contains milk.) -> Contains milk.
					$between =~ s/(\s|\.)+$//;

					$debug_ingredients and $log->debug("found sub-ingredients", {between => $between, after => $after})
						if $log->is_debug();

					# percent followed by a separator, assume the percent applies to the parent (e.g. tomatoes)
					# tomatoes (64%, origin: Spain)
					# tomatoes (145g per 100g of finished product)

					if (($between =~ $separators) and ($` =~ /^$percent_or_quantity_regexp$/i)) {

						$percent_or_quantity_value = $1;
						$percent_or_quantity_unit = $2;
						# remove what is before the first separator
						$between =~ s/(.*?)$separators//;
						$debug_ingredients
							and $log->debug(
							"separator found after percent",
							{
								between => $between,
								percent_or_quantity_value => $percent_or_quantity_value,
								percent_or_quantity_unit => $percent_or_quantity_unit
							}
							) if $log->is_debug();
					}

					# sel marin (France, Italie)
					# -> if we have origins, put "origins:" before
					if (    ($between =~ $separators)
						and (exists_taxonomy_tag("origins", canonicalize_taxonomy_tag($ingredients_lc, "origins", $`))))
					{
						$between =~ s/^(.*?$separators)/origins:$1/;
					}

					$debug_ingredients and $log->debug(
						"initial processing of percent and origins",
						{
							between => $between,
							after => $after,
							percent_or_quantity_value => $percent_or_quantity_value,
							percent_or_quantity_unit => $percent_or_quantity_unit
						}
					) if $log->is_debug();

					# : is in $separators but we want to keep "origine : France" or "min : 23%"
					if (    ($between =~ $separators)
						and ($` !~ /\s*(origin|origins|origine|alkuperä|ursprung)\s*/i)
						and ($between !~ /^$percent_or_quantity_regexp$/i))
					{
						$between_level = $level + 1;
						$debug_ingredients and $log->debug("between contains a separator", {between => $between})
							if $log->is_debug();
					}
					else {
						# no separator found : 34% ? or single ingredient
						$debug_ingredients
							and $log->debug("between does not contain a separator", {between => $between})
							if $log->is_debug();

						if ($between =~ /^$percent_or_quantity_regexp(?:$per_100g_regexp)?$/i) {

							$percent_or_quantity_value = $1;
							$percent_or_quantity_unit = $2;
							$debug_ingredients
								and $log->debug(
								"between is a percent",
								{
									between => $between,
									percent_or_quantity_value => $percent_or_quantity_value,
									percent_or_quantity_unit => $percent_or_quantity_unit
								}
								) if $log->is_debug();
							$between = '';
						}
						else {
							# label? (organic)
							# origin? (origine : France)

							# try to remove the origin and store it as property
							if ($between
								=~ /\s*(de origine|d'origine|origine|origin|origins|alkuperä|ursprung|oorsprong)\s?:?\s?\b(.*)$/i
								)
							{
								$between = '';
								my $origin_string = $2;
								# d'origine végétale -> not a geographic origin, add en:vegan
								if ($origin_string =~ /vegetal|végétal/i) {
									$vegan = "en:yes";
									$vegetarian = "en:yes";
								}
								else {
									$origin = join(",",
										map {canonicalize_taxonomy_tag($ingredients_lc, "origins", $_)}
											split(/,/, $origin_string));
								}
							}
							else {

								# origins:   Fraise (France)
								my $originid = canonicalize_taxonomy_tag($ingredients_lc, "origins", $between);
								if (exists_taxonomy_tag("origins", $originid)) {
									$origin = $originid;
									$debug_ingredients
										and
										$log->debug("between is an origin", {between => $between, origin => $origin})
										if $log->is_debug();
									$between = '';
								}
								# put origins first because the country can be associated with the label "Made in ..."
								# Skip too short entries (1 or 2 letters) to avoid false positives
								elsif (length($between) >= 3) {

									my $labelid = canonicalize_taxonomy_tag($ingredients_lc, "labels", $between);
									if (exists_taxonomy_tag("labels", $labelid)) {
										if (defined $labels) {
											$labels .= ", " . $labelid;
										}
										else {
											$labels = $labelid;
										}

										# some labels are in fact ingredients. e.g. "sustainable palm oil"
										# in that case, add the corresponding ingredient

										my $label_ingredient_id
											= get_inherited_property("labels", $labelid, "ingredients:en");

										$debug_ingredients and $log->debug(
											"between is a known label",
											{
												between => $between,
												label => $labelid,
												label_ingredient_id => $label_ingredient_id
											}
										) if $log->is_debug();

										if (defined $label_ingredient_id) {
											$between = $label_ingredient_id;
										}
										else {
											$between = '';
										}
									}
									else {

										# processing method?
										my $processingid
											= canonicalize_taxonomy_tag($ingredients_lc, "ingredients_processing",
											$between);
										if (exists_taxonomy_tag("ingredients_processing", $processingid)) {
											push @processings, $processingid;
											$debug_ingredients and $log->debug("between is a processing",
												{between => $between, processing => $processingid})
												if $log->is_debug();
											$between = '';
										}
									}

								}
							}

							# for a single ingredient, we used to stay at same level
							# now consider that it is a sub-ingredient anyway:
							$between_level = $level + 1;
						}
					}
				}
				else {
					# ! could not find the ending separator
					$debug_ingredients and $log->debug("could not find an ending separator") if $log->is_debug();
				}
			}
			else {
				# simple separator
				$last_separator = $sep;
			}

			if ($after =~ /^$percent_or_quantity_regexp($separators|$)/i) {
				$percent_or_quantity_value = $1;
				$percent_or_quantity_unit = $2;
				$after = $';
				$debug_ingredients
					and $log->debug(
					"after started with a percent",
					{
						after => $after,
						percent_or_quantity_value => $percent_or_quantity_value,
						percent_or_quantity_unit => $percent_or_quantity_unit
					}
					) if $log->is_debug();
			}
		}
		else {
			# no separator found: only one ingredient
			$debug_ingredients and $log->debug("no separator found, only one ingredient", {string => $s})
				if $log->is_debug();
			$before = $s;
		}

		# remove ending parenthesis
		$before =~ s/(\),\],\])*//;
		# trim leading and trailing whitespaces or hyphens
		$before =~ s/(\s|-)+$//;
		$before =~ s/^(\s|-)+//;

		$debug_ingredients and $log->debug("processed first separator",
			{string => $s, before => $before, between => $between, after => $after})
			if $log->is_debug();

		my @ingredients = ();

		# 2 known ingredients separated by "and" ?
		if ($before =~ /$and/i) {

			my $ingredient = $before;
			my $ingredient1 = $`;
			my $ingredient2 = $';

			# check if the whole ingredient is an ingredient
			my $canon_ingredient = canonicalize_taxonomy_tag($ingredients_lc, "ingredients", $before);

			if (not exists_taxonomy_tag("ingredients", $canon_ingredient)) {

				$debug_ingredients
					and $log->debug(
					"parse_ingredient_text - and - whole ingredient >$before< containing 'and' is unknown ingredient")
					if $log->is_debug();

				# Create a copy of $ingredients1 and $ingredients2, as we will remove percents to $ingredientX,
				# but we will push $ingredientX_orig if it is a known ingredient after we remove the processing
				my $ingredient1_orig = $ingredient1;
				my $ingredient2_orig = $ingredient2;

				my $ingredients_recognized = 0;

				foreach ($ingredient1, $ingredient2) {
					# Remove percent
					$_ =~ s/\s$percent_or_quantity_regexp$//i;

					# Check if we recognize the ingredient
					(undef, undef, undef, my $is_recognized) = parse_processing_from_ingredient($ingredients_lc, $_);

					$ingredients_recognized += $is_recognized;
				}
				if ($ingredients_recognized == 2) {

					push @ingredients, ($ingredient1_orig, $ingredient2_orig);
				}
				else {
					$debug_ingredients
						and $log->debug(
						"parse_ingredient_text - and - one or both ingredient(s) of >$before< is/are unknown")
						if $log->is_debug();
				}
			}
		}

		if (scalar @ingredients == 0) {

			# if we have nothing before, then we can be in the case where between applies to the last ingredient
			# e.g. if we have "Vegetables (97%) (Potatoes, Tomatoes)"
			if (($before =~ /^\s*$/) and ($between !~ /^\s*$/) and ((scalar @{$ingredients_ref}) > 0)) {
				my $last_ingredient = (scalar @{$ingredients_ref}) - 1;
				$debug_ingredients and $log->debug("between applies to last ingredient",
					{between => $between, last_ingredient => $ingredients_ref->[$last_ingredient]{text}})
					if $log->is_debug();

				(defined $ingredients_ref->[$last_ingredient]{ingredients})
					or $ingredients_ref->[$last_ingredient]{ingredients} = [];
				$analyze_ingredients_self->(
					$analyze_ingredients_self, $ingredients_ref->[$last_ingredient]{ingredients},
					$between_level, $between
				);
			}

			if ($before !~ /^\s*$/) {
				push @ingredients, $before;
			}
		}

		my $i = 0;    # Counter for ingredients, used to know if it is the last ingredient

		foreach my $ingredient (@ingredients) {

			chomp($ingredient);

			$debug_ingredients and $log->debug("analyzing ingredient", {ingredient => $ingredient}) if $log->is_debug();

			# Repeat the removal of parts of the ingredient (that corresponds to labels, origins, processing, % etc.)
			# as long as we have removed something and that we haven't recognized the ingredient

			my $current_ingredient = '';
			my $skip_ingredient = 0;
			my $ingredient_recognized = 0;
			my $ingredient_id;

			while (($ingredient ne $current_ingredient) and (not $ingredient_recognized) and (not $skip_ingredient)) {

				$current_ingredient = $ingredient;

				# Strawberry 10.3%
				if ($ingredient =~ /\s$percent_or_quantity_regexp$/i) {
					$percent_or_quantity_value = $1;
					$percent_or_quantity_unit = $2;
					$debug_ingredients and $log->debug(
						"percent found after",
						{
							ingredient => $ingredient,
							percent_or_quantity_value => $percent_or_quantity_value,
							percent_or_quantity_unit => $percent_or_quantity_unit,
							new_ingredient => $`
						}
					) if $log->is_debug();
					$ingredient = $`;
				}

				# 50% beef, 20g of oranges
				# 90% boeuf, 100% pur jus de fruit, 45% de matière grasses
				my $of = $of{$ingredients_lc} || ' ';    # default to space in order to not match an empty string
				if ($ingredient =~ /^\s*$percent_or_quantity_regexp(?:$of|\s)+/i) {
					$percent_or_quantity_value = $1;
					$percent_or_quantity_unit = $2;
					$debug_ingredients and $log->debug(
						"percent found before",
						{
							ingredient => $ingredient,
							percent_or_quantity_value => $percent_or_quantity_value,
							percent_or_quantity_unit => $percent_or_quantity_unit,
							new_ingredient => $'
						}
					) if $log->is_debug();
					$ingredient = $';
				}

				# remove * and other chars before and after the name of ingredients
				$ingredient =~ s/(\s|\*|\)|\]|\}|$stops|$dashes|')+$//;
				$ingredient =~ s/^(\s|\*|\)|\]|\}|$stops|$dashes|')+//;

				$ingredient =~ s/\s*(\d+((\,|\.)\d+)?)\s*\%\s*$//;

				# try to remove the origin and store it as property
				if ($ingredient =~ /\b(de origine|d'origine|origine|origin|alkuperä)\s?:?\s?\b/i) {
					$ingredient = $`;
					my $origin_string = $';
					# d'origine végétale -> not a geographic origin, add en:vegan
					if ($origin_string =~ /vegetal|végétal/i) {
						$vegan = "en:yes";
						$vegetarian = "en:yes";
					}
					else {
						$origin = join(",",
							map {canonicalize_taxonomy_tag($ingredients_lc, "origins", $_)} split(/,/, $origin_string));
					}
				}

				# Check if we have an ingredient + some specific labels like organic and fair-trade.
				# If we do, remove the label from the ingredient and add the label to labels
				if (defined $labels_regexps{$ingredients_lc}) {
					# start with uncomposed labels first, so that we decompose "fair-trade organic" into "fair-trade, organic"
					foreach my $labelid (reverse @labels) {
						my $regexp = $labels_regexps{$ingredients_lc}{$labelid};
						$debug_ingredients and $log->trace("checking labels regexps",
							{ingredient => $ingredient, labelid => $labelid, regexp => $regexp})
							if $log->is_trace();
						if ((defined $regexp) and ($ingredient =~ /\b($regexp)\b/i)) {
							if (defined $labels) {
								$labels .= ", " . $labelid;
							}
							else {
								$labels = $labelid;
							}
							$ingredient = $` . ' ' . $';
							$ingredient =~ s/\s+/ /g;

							# If the ingredient is just the label + sub ingredients (e.g. "vegan (orange juice)")
							# then we replace the now empty ingredient by the sub ingredients
							if (($ingredient =~ /^\s*$/) and (defined $between) and ($between ne "")) {
								$ingredient = $between;
								$between = '';
							}
							$debug_ingredients
								and $log->debug("found label", {ingredient => $ingredient, labelid => $labelid})
								if $log->is_debug();
						}
					}
				}

				$ingredient =~ s/^\s+//;
				$ingredient =~ s/\s+$//;

				$ingredient_id = canonicalize_taxonomy_tag($ingredients_lc, "ingredients", $ingredient);

				if (exists_taxonomy_tag("ingredients", $ingredient_id)) {
					$ingredient_recognized = 1;
					$debug_ingredients and $log->trace("ingredient recognized", {ingredient_id => $ingredient_id})
						if $log->is_trace();
				}
				else {

					$debug_ingredients and $log->trace("ingredient not recognized", {ingredient_id => $ingredient_id})
						if $log->is_trace();

					# Try to see if we have an origin somewhere
					# Build an array of origins / ingredients possibilities

					my @maybe_origins_ingredients = ();

					# California almonds
					if (($ingredients_lc eq "en") and ($ingredient =~ /^(\S+) (.+)$/)) {
						push @maybe_origins_ingredients, [$1, $2];
					}
					# South Carolina black olives
					if (($ingredients_lc eq "en") and ($ingredient =~ /^(\S+ \S+) (.+)$/)) {
						push @maybe_origins_ingredients, [$1, $2];
					}
					if (($ingredients_lc eq "en") and ($ingredient =~ /^(\S+ \S+ \S+) (.+)$/)) {
						push @maybe_origins_ingredients, [$1, $2];
					}

					# Currently does not work: pitted California prunes

					# Oranges from Florida
					if (defined $from{$ingredients_lc}) {
						my $from = $from{$ingredients_lc};
						if ($ingredient =~ /^(.+)($from)(.+)$/i) {
							push @maybe_origins_ingredients, [$3, $1];
						}
					}

					foreach my $maybe_origin_ingredient_ref (@maybe_origins_ingredients) {

						my ($maybe_origin, $maybe_ingredient) = @{$maybe_origin_ingredient_ref};

						# skip origins that are too small (avoid false positives with country initials etc.)
						next if (length($maybe_origin) < 4);

						my $origin_id = canonicalize_taxonomy_tag($ingredients_lc, "origins", $maybe_origin);
						if ((exists_taxonomy_tag("origins", $origin_id)) and ($origin_id ne "en:unknown")) {

							$debug_ingredients and $log->debug(
								"ingredient includes known origin",
								{
									ingredient => $ingredient,
									new_ingredient => $maybe_ingredient,
									origin_id => $origin_id
								}
							) if $log->is_debug();

							$origin = $origin_id;
							$ingredient = $maybe_ingredient;
							$ingredient_id = canonicalize_taxonomy_tag($ingredients_lc, "ingredients", $ingredient);
							last;
						}
					}

					# Try to remove ingredients processing "cooked rice" -> "rice"
					if (defined $ingredients_processing_regexps{$ingredients_lc}) {
						(my $new_processings_ref, $ingredient, $ingredient_id, $ingredient_recognized)
							= parse_processing_from_ingredient($ingredients_lc, $ingredient);
						# Add the newly extracted processings to possibly already existing processings
						push @processings, @$new_processings_ref;
					}

					# Unknown ingredient, check if it is a label
					# -> treat as a label only if there are no sub-ingredients
					if ((not $ingredient_recognized) and ($between eq "") and (length($ingredient) > 5)) {
						# Avoid matching single letters or too short abbreviations, bug #3300

						# We need to be careful with stopwords, "produit" was a stopword,
						# and "France" matched "produit de France" / made in France (bug #2927)
						my $label_id = canonicalize_taxonomy_tag($ingredients_lc, "labels", $ingredient);
						if (exists_taxonomy_tag("labels", $label_id)) {

							# Add the label to the product
							add_tags_to_field($product_ref, $ingredients_lc, "labels", $label_id);

							$ingredient_recognized = 1;

							# some labels are in fact ingredients. e.g. "sustainable palm oil"
							# in that case, add the corresponding ingredient

							my $label_ingredient_id = get_inherited_property("labels", $label_id, "ingredients:en");

							$debug_ingredients and $log->debug(
								"between is a known label",
								{between => $between, label => $label_id, label_ingredient_id => $label_ingredient_id}
							) if $log->is_debug();

							if (defined $label_ingredient_id) {

								# The label is specific to an ingredient

								$ingredient_id = $label_ingredient_id;

								if (defined $labels) {
									$labels .= ", " . $label_id;
								}
								else {
									$labels = $label_id;
								}

								$debug_ingredients and $log->debug(
									"unknown ingredient is a label, add label and add corresponding ingredient",
									{ingredient => $ingredient, label_id => $label_id, ingredient_id => $ingredient_id}
								) if $log->is_debug();
							}
							else {
								# The label is not specific to an ingredient

								$skip_ingredient = 1;
								$debug_ingredients and $log->debug(
									"unknown ingredient is a label, add label and skip ingredient",
									{ingredient => $ingredient, label_id => $label_id}
								) if $log->is_debug();
							}
						}
					}

					if (not $ingredient_recognized) {
						# Check if it is a phrase we want to ignore
						# NB: If these match, the whole ingredient is ignored, so they're not suitable for ignoring *part* of an ingredient.

						# Remove some sentences
						my %ignore_regexps = (
							'bs' => [
								'u promjenljivom odnosu',    # in a variable ratio
							],

							'da' => [
								'^Mælkechokoladen indeholder (?:også andre vegetabilske fedtstoffer end kakaosmør og )?mindst',
							],

							'de' => ['^in ver[äa]nderlichen Gewichtsanteilen$', '^Unter Schutzatmosph.re verpackt$',],

							'en' => [
								# breaking this regexp into the comma separated combinations (because each comma makes a new ingredient):
								# (allerg(en|y) advice[:!]? )?(for allergens[,]? )?(including cereals containing gluten, )?see ingredients (highlighted )?in bold
								# We can't just trim it from the end of the ingredients, because trace allergens can come after it.
								'^(!|! )?allerg(en|y) advice([:!]? for allergens)?( including cereals containing gluten)?( see ingredients (highlighted )?in bold)?$',
								'^for allergens( including cereals containing gluten)?( see ingredients (highlighted )?in bold)?$',
								'^including cereals containing gluten( see ingredients (highlighted )?in bold)?$',
								'^see ingredients in bold$',
								'^in var(iable|ying) proportions$',
								'^dietary advice[:]?$',
								'^in milk chocolate cocoa solids',
								'^the milk chocolate contains vegetable fats in addition to cocoa butter and cocoa solids',
								'^meat content',
								'^packaged in a protective atmosphere',
							],

							'fr' => [
								'(\%|pourcentage|pourcentages) (.*)(exprim)',
								'pour( | faire | fabriquer )100'
								,    # x g de XYZ ont été utilisés pour fabriquer 100 g de ABC
								'contenir|présence',    # présence exceptionnelle de ... peut contenir ... noyaux etc.
								'^soit ',    # soit 20g de beurre reconstitué
								'en proportions variables',
								'en proportion variable',
								'^équivalent ',    # équivalent à 20% de fruits rouges
								'^malgré ',    # malgré les soins apportés...
								'^il est possible',    # il est possible qu'il contienne...
								'^(facultatif|facultative)'
								,    # sometime indicated by producers when listing ingredients is not mandatory
								'^(éventuellement|eventuellement)$'
								,    # jus de citrons concentrés et, éventuellement, gélifiant : pectine de fruits.
								'^(les )?informations ((en (gras|majuscule|italique))|soulign)'
								,    # Informations en gras destinées aux personnes allergiques.
								'^(pour les )?allerg[èe]nes[:]?$',    # see english above.
								'^y compris les cereales contenant du gluten$',
								'^voir (les )?ingr[ée]dients (indiqu[ée]s )?en gras$',
								'^(les allerg[èe]nes )?sont indiques en gras$',
								'^Conditionné[es]* sous atmosphère',    # ... protectrice/contrôlée/modifiée/etc
							],

							'fi' => [
								'^(?:Täysjyvää|Kauraa) \d{1,3}\s*% leivän viljasta ja \d{1,3}\s*% leivän painosta$',
								'^jyviä ja siemeniä \d{1,3}\s*% leivontaan käytettyjen jauhojen määrästä$',
								'^(?:Täysjyvä(?:ruista|ä)|Kauraa) \d{1,3}\s*% viljaraaka-aineesta',
								'^Lihaa? ja lihaan verrattav(?:at|ia) valmistusaine(?:et|ita)',
								'^Maitosuklaa sisältää maidon kiinteitä aineita vähintään',
								'^Leivontaan käytetyistä viljasta \d{1,3}\s*% on ruista$',
								'^(?:Maito|Tummassa )?suklaassa(?: kaakaota)? vähintään',
								'^(?:Jauhelihapihvin )?(?:Suola|Liha|Rasva)pitoisuus',
								'^sisältää kaakaovoin lisäksi muita kasvirasvoja$',
								'^Vähintään \d{1,3}\s*% kaakaota maitosuklaassa$',
								'^(?:Täysmehu|hedelmä|ruis)(?:osuus|pitoisuus)',
								'(?:saattaa|voi) sisältää (?:ruotoja|luuta)$',
								'^Sisältää \d{1,3}\s*% (?:siemeniä|kauraa)$',
								'^Maitosuklaa sisältää kaakaota vähintään',
								'^vastaa \d{1,3}\s*% viljaraaka-aineista$',
								'^Kuorta ei ole tarkoitettu syötäväksi$',
								'^Kollageeni\/liha-proteiinisuhde alle',
								'^Valmistettu (?:myllyssä|tehtaassa)', # Valmistettu myllyssä, jossa käsitellään vehnää.
								'^Kuiva-aineiden täysjyväpitoisuus',
								'^Tuote on valmistettu linjalla'
								,    # Tuote on valmistettu linjalla, jossa käsitellään myös muita viljoja.
								'^jota käytetään leivonnassa'
								,    # Sisältää pienen määrän vehnää, jota käytetään leivonnassa alus- ja päällijauhona.
								'^Leivottu tuotantolinjalla'
								,    # Leivottu tuotantolinjalla, jossa käsitellään myös muita viljoja.
								'^vastaa 100 g porkkanaa$',
								'^Tuotteessa mustikkaa$',
								'vaihtelevina osuuksina',
								'^lakritsin osuudesta$',
								'^Kaakaota vähintään',
								'^(?:Maito)?rasvaa',
								'^täysjyväsisältö',
							],

							'hr' => [
								'^u tragovima$',    # in traces
								'označene podebljano',    # marked in bold
								'savjet kod alergije',    # allergy advice
								'u promjenjivim omjerima|u promjenjivim udjelima|u promijenljivom udjelu'
								,    # in variable proportions
								'uključujući žitarice koje sadrže gluten',    # including grains containing gluten
								'za alergene',    # for allergens
								'u promjenjivim udjelima'    # in variable proportions
							],

							'it' => ['^in proporzion[ei] variabil[ei]$',],

							'nb' => ['^Pakket i beskyttende atmosfære$',],

							'nl' => [
								'^allergie.informatie$', 'in wisselende verhoudingen',
								'harde fractie', 'o\.a\.',
								'en',
							],

							'pl' => [
								'^czekolada( deserowa)?: masa kakaowa min(imum)?$',
								'^masa kakaowa( w czekoladzie mlecznej)? min(imum)?$',
								'^masa mleczna min(imum)?$',
								'^(?>\d+\s+g\s+)?(?>\w+\s?)*?100\s?g(?> \w*)?$',  # "pomidorów zużyto na 100 g produktu"
								'^\w*\s?z \d* g (?>\w+\s?)*?100\s?g\s(?>produktu)?$'
								,    # "Sporządzono z 40 g owoców na 100 g produktu"
								'^(?>\d+\s+g\s+)?(?>\w+\s?)*?ze\s+\d+\s?g(?>\s+\w*)*$' # "produktu wyprodukowano ze 133 g mięsa wieprzowego"
							],

							'ru' => [
								'^россия$', '^состав( продукта)?$',
								'^энергетическая ценность$', '^калорийность$',
								'^углеводы$', '^не менее$',
								'^средние значения$', '^содержат$',
								'^идентичный натуральному$', '^(g|ж|ул)$'
							],

							'sl' => [
								'lahko vsebuje',
								'lahko vsebuje sledi',    # may contain traces
							],

							'sv' => [
								'^Minst \d{1,3}\s*% kakao I chokladen$',
								'^Mjölkchokladen innehåller minst',
								'^Kakaohalt i chokladen$',
								'varierande proportion',
								'kan innehålla ben$',
								'^Kakao minst',
								'^fetthalt',
							],

						);
						if (defined $ignore_regexps{$ingredients_lc}) {
							foreach my $regexp (@{$ignore_regexps{$ingredients_lc}}) {
								if ($ingredient =~ /$regexp/i) {

									$debug_ingredients and $log->debug(
										"unknown ingredient matches a phrase to ignore",
										{ingredient => $ingredient, regexp => $regexp}
									) if $log->is_debug();

									$skip_ingredient = 1;
									$ingredient_recognized = 1;
									last;
								}
							}
						}
					}
				}
			}

			if (not $skip_ingredient) {

				my %ingredient = (
					id => get_taxonomyid($ingredients_lc, $ingredient_id),
					text => $ingredient
				);

				if (defined $percent_or_quantity_value) {
					my ($percent, $quantity, $quantity_g)
						= get_percent_or_quantity_and_normalized_quantity($percent_or_quantity_value,
						$percent_or_quantity_unit);
					if (defined $percent) {
						$ingredient{percent} = $percent + 0;
					}
					if (defined $quantity) {
						$ingredient{quantity} = $quantity;
					}
					if (defined $quantity_g) {
						$ingredient{quantity_g} = $quantity_g;
					}
				}
				if (defined $origin) {
					$ingredient{origins} = $origin;
				}

				if (defined $vegan) {
					$ingredient{vegan} = $vegan;
				}
				if (defined $vegetarian) {
					$ingredient{vegetarian} = $vegetarian;
				}

				if (defined $labels) {
					$ingredient{labels} = $labels;

					# If we have a label for the ingredient that indicates if it is vegan or not, override the value
					if ($labels =~ /\ben:vegan\b/) {
						$ingredient{vegan} = "en:yes";
						$ingredient{vegetarian} = "en:yes";
					}
					if ($labels =~ /\ben:vegetarian\b/) {
						$ingredient{vegetarian} = "en:yes";
					}
				}

				if (scalar @processings) {
					# TODO: we could keep the array of processings instead of creating a comma separated list
					# we should do it together with other fields like origins and labels, and provide backward compatibility
					# for API v3 and below
					$ingredient{processing} = join(',', @processings);
					# reset @processings because for "a and b" we don't want to reuse for b the same processing as a
					@processings = ();
				}

				if ($ingredient ne '') {

					# ingredients tags that are too long (greater than 1024, mongodb max index key size)
					# will cause issues for the mongodb ingredients_tags index, just drop them

					if (length($ingredient{id}) < 500) {
						push @{$ingredients_ref}, \%ingredient;

						if ($between ne '') {
							# Ingredient has sub-ingredients

							# we may have separated 2 ingredients:
							# e.g. "salt and acid (acid citric)" -> salt + acid
							# the sub ingredients only apply to the last ingredient

							if ($i == $#ingredients) {
								$ingredient{ingredients} = [];
								$analyze_ingredients_self->(
									$analyze_ingredients_self, $ingredient{ingredients},
									$between_level, $between
								);
							}
						}
					}
				}
			}

			$i++;
		}

		if ($after ne '') {
			$analyze_ingredients_self->($analyze_ingredients_self, $ingredients_ref, $level, $after);
		}

	};

	$analyze_ingredients_function->($analyze_ingredients_function, $product_ref->{ingredients}, 0, $text);

	$log->debug("ingredients: ", {ingredients => $product_ref->{ingredients}}) if $log->is_debug();

	return;
}

=head2 flatten_sub_ingredients ( product_ref )

Flatten the nested list of ingredients.

=cut

sub flatten_sub_ingredients ($product_ref) {

	my $rank = 1;

	# The existing first level ingredients will be ranked
	my $first_level_ingredients_n = scalar @{$product_ref->{ingredients}};

	for (my $i = 0; $i < @{$product_ref->{ingredients}}; $i++) {

		# We will copy the sub-ingredients of an ingredient at the end of the ingredients array
		# and if they contain sub-ingredients themselves, they will be also processed with
		# this for loop.

		if (defined $product_ref->{ingredients}[$i]{ingredients}) {
			$product_ref->{ingredients}[$i]{has_sub_ingredients} = "yes";
			push @{$product_ref->{ingredients}}, @{clone $product_ref->{ingredients}[$i]{ingredients}};
		}
		if ($i < $first_level_ingredients_n) {
			# Add a rank for all first level ingredients
			$product_ref->{ingredients}[$i]{rank} = $rank++;
		}

		# Delete the sub-ingredients, as they have been pushed at the end of the list
		delete $product_ref->{ingredients}[$i]{ingredients};
	}
	return;
}

=head2 compute_ingredients_tags ( product_ref )

Go through the nested ingredients and:

Compute ingredients_original_tags and ingredients_tags.

Compute the total % of "leaf" ingredients (without sub-ingredients) with a specified %, and unspecified %.

- ingredients_with_specified_percent_n : number of "leaf" ingredients with a specified %
- ingredients_with_specified_percent_sum : % sum of "leaf" ingredients with a specified %
- ingredients_with_unspecified_percent_n
- ingredients_with_unspecified_percent_sum	

=cut

sub compute_ingredients_tags ($product_ref) {

	# Delete ingredients related fields
	# They will be recreated, unless the ingredients list was deleted
	remove_fields(
		$product_ref,
		[
			"ingredients_hierarchy", "ingredients_tags",
			"ingredients_original_tags", "ingredients_n",
			"known_ingredients_n", "unknown_ingredients_n",
			"ingredients_n_tags", "ingredients_with_specified_percent_n",
			"ingredients_with_unspecified_percent_n", "ingredients_with_specified_percent_sum",
			"ingredients_with_unspecified_percent_sum"
		]
	);

	return if not defined $product_ref->{ingredients};

	$product_ref->{ingredients_tags} = [];
	$product_ref->{ingredients_original_tags} = [];

	$product_ref->{ingredients_with_specified_percent_n} = 0;
	$product_ref->{ingredients_with_unspecified_percent_n} = 0;
	$product_ref->{ingredients_with_specified_percent_sum} = 0;
	$product_ref->{ingredients_with_unspecified_percent_sum} = 0;

	# Traverse the ingredients tree, breadth first

	my @ingredients = @{$product_ref->{ingredients}};

	while (@ingredients) {

		my $ingredient_ref = shift @ingredients;

		push @{$product_ref->{ingredients_tags}}, $ingredient_ref->{id};

		if (defined $ingredient_ref->{ingredients}) {

			push @ingredients, @{$ingredient_ref->{ingredients}};
		}
		else {
			# Count specified percent only for ingredients that do not have sub ingredients
			if (defined $ingredient_ref->{percent}) {
				$product_ref->{ingredients_with_specified_percent_n} += 1;
				$product_ref->{ingredients_with_specified_percent_sum} += $ingredient_ref->{percent};
			}
			else {
				$product_ref->{ingredients_with_unspecified_percent_n} += 1;
				if (defined $ingredient_ref->{percent_estimate}) {
					$product_ref->{ingredients_with_unspecified_percent_sum} += $ingredient_ref->{percent_estimate};
				}
			}
		}
	}

	my $field = "ingredients";

	$product_ref->{ingredients_original_tags} = $product_ref->{ingredients_tags};
	my $ingredients_lc = $product_ref->{ingredients_lc} || $product_ref->{lc};

	if (defined $taxonomy_fields{$field}) {
		$product_ref->{$field . "_hierarchy"} = [
			gen_ingredients_tags_hierarchy_taxonomy(
				$ingredients_lc, join(", ", @{$product_ref->{ingredients_original_tags}})
			)
		];
		$product_ref->{$field . "_tags"} = [];
		my $unknown = 0;
		my $known = 0;
		foreach my $tag (@{$product_ref->{$field . "_hierarchy"}}) {
			my $tagid = get_taxonomyid($ingredients_lc, $tag);
			push @{$product_ref->{$field . "_tags"}}, $tagid;
			if (exists_taxonomy_tag("ingredients", $tagid)) {
				$known++;
			}
			else {
				$unknown++;
			}
		}
		$product_ref->{"known_ingredients_n"} = $known;
		$product_ref->{"unknown_ingredients_n"} = $unknown;
	}

	if ($product_ref->{ingredients_text} ne "") {

		$product_ref->{ingredients_n} = scalar @{$product_ref->{ingredients_original_tags}};

		my $d = int(($product_ref->{ingredients_n} - 1) / 10);
		my $start = $d * 10 + 1;
		my $end = $d * 10 + 10;

		$product_ref->{ingredients_n_tags} = [$product_ref->{ingredients_n} . "", "$start" . "-" . "$end"];
		# ensure $product_ref->{ingredients_n} is last used as an int so that it is not saved as a strings
		$product_ref->{ingredients_n} += 0;
	}
	return;
}

=head2 extract_ingredients_from_text ( product_ref )

This function calls:

- parse_ingredients_text_service() to parse the ingredients text in the main language of the product
to extract individual ingredients and sub-ingredients

- compute_ingredients_percent_min_max_values() to create the ingredients array with nested sub-ingredients arrays

- compute_ingredients_tags() to create a flat array ingredients_original_tags and ingredients_tags (with parents)

- analyze_ingredients_service() to analyze ingredients to see the ones that are vegan, vegetarian, from palm oil etc.
and to compute the resulting value for the complete product

=cut

sub extract_ingredients_from_text ($product_ref) {

	delete $product_ref->{ingredients_percent_analysis};

	# The specific ingredients array will contain indications regarding the percentage,
	# origins, labels etc. of specific ingredients. Those information may come from:
	# - the origin of ingredients field ("origin")
	# - labels (e.g. "British eggs")
	# - the end of the list of the ingredients. e.g. "Origin of the rice: Thailand"

	$product_ref->{specific_ingredients} = [];

	my $ingredients_lc = $product_ref->{ingredients_lc} || $product_ref->{lc};

	# Ingredients origins may be listed in the origin field
	# e.g. "Origin of the rice: Thailand."
	if (defined $product_ref->{"origin_" . $ingredients_lc}) {
		parse_origins_from_text($product_ref, $product_ref->{"origin_" . $ingredients_lc});
	}

	# Add specific ingredients from labels
	add_specific_ingredients_from_labels($product_ref);

	# Parse the ingredients list to extract individual ingredients and sub-ingredients
	# to create the ingredients array with nested sub-ingredients arrays

	parse_ingredients_text_service($product_ref, {});

	if (defined $product_ref->{ingredients}) {

		# Add properties like origins from specific ingredients extracted from labels or the end of the ingredients list
		add_properties_from_specific_ingredients($product_ref);

		# Obtain Ciqual codes ready for ingredients estimation from nutrients
		assign_ciqual_codes($product_ref);

		# Compute minimum and maximum percent ranges and percent estimates for each ingredient and sub ingredient
		estimate_ingredients_percent_service($product_ref, {});

		estimate_nutriscore_2021_fruits_vegetables_nuts_percent_from_ingredients($product_ref);
		estimate_nutriscore_2023_fruits_vegetables_legumes_percent_from_ingredients($product_ref);
	}
	else {
		remove_fields(
			$product_ref,
			[
				# assign_ciqual_codes - may have been introduced in previous version
				"ingredients_without_ciqual_codes",
				"ingredients_without_ciqual_codes_n",
			]
		);
		remove_fields(
			$product_ref->{nutriments},
			[
				# estimate_nutriscore_2021_fruits_vegetables_nuts_percent_from_ingredients - may have been introduced in previous version
				"fruits-vegetables-nuts-estimate-from-ingredients_100g",
				"fruits-vegetables-nuts-estimate-from-ingredients_serving",
				"fruits-vegetables-legumes-estimate-from-ingredients_100g",
				"fruits-vegetables-legumes-estimate-from-ingredients_serving",
				"fruits-vegetables-nuts-estimate-from-ingredients-prepared_100g",
				"fruits-vegetables-nuts-estimate-from-ingredients-prepared_serving",
				"fruits-vegetables-legumes-estimate-from-ingredients-prepared_100g",
				"fruits-vegetables-legumes-estimate-from-ingredients-prepared_serving",
			]
		);
	}

	# Keep the nested list of sub-ingredients, but also copy the sub-ingredients at the end for apps
	# that expect a flat list of ingredients

	compute_ingredients_tags($product_ref);

	# Analyze ingredients to see the ones that are vegan, vegetarian, from palm oil etc.
	# and compute the resulting value for the complete product

	analyze_ingredients_service($product_ref, {});

	# Delete specific ingredients if empty
	if ((exists $product_ref->{specific_ingredients}) and (scalar @{$product_ref->{specific_ingredients}} == 0)) {
		delete $product_ref->{specific_ingredients};
	}

	return;
}

sub assign_ciqual_codes ($product_ref) {
	my @ingredients_without_ciqual_codes = uniq(sort(get_missing_ciqual_codes($product_ref->{ingredients})));
	$product_ref->{ingredients_without_ciqual_codes} = \@ingredients_without_ciqual_codes;
	$product_ref->{ingredients_without_ciqual_codes_n} = @ingredients_without_ciqual_codes + 0.0;
	return;
}

sub get_missing_ciqual_codes ($ingredients_ref) {
	my @ingredients_without_ciqual_codes = ();
	foreach my $ingredient_ref (@{$ingredients_ref}) {
		if (defined $ingredient_ref->{ingredients}) {
			push(@ingredients_without_ciqual_codes, get_missing_ciqual_codes($ingredient_ref->{ingredients}));
		}
		else {
			my $ciqual_food_code = get_inherited_property("ingredients", $ingredient_ref->{id}, "ciqual_food_code:en");
			if (defined $ciqual_food_code) {
				$ingredient_ref->{ciqual_food_code} = $ciqual_food_code;
			}
			else {
				exists $ingredient_ref->{ciqual_food_code} and delete $ingredient_ref->{ciqual_food_code};
				push(@ingredients_without_ciqual_codes, $ingredient_ref->{id});
			}
		}
	}

	return @ingredients_without_ciqual_codes;
}

=head2 estimate_ingredients_percent_service ( $product_ref, $updated_product_fields_ref )

Compute minimum and maximum percent ranges and percent estimates for each ingredient and sub ingredient.

This function is a product service that can be run through ProductOpener::ApiProductServices

=head3 Arguments

=head4 $product_ref

product object reference

=head4 $updated_product_fields_ref

reference to a hash of product fields that have been created or updated

=cut 

sub estimate_ingredients_percent_service ($product_ref, $updated_product_fields_ref) {

<<<<<<< HEAD
	# Compute the min and max range for each ingredient
=======
	# Add a percent_max value for salt and sugar ingredients, based on the nutrition facts.
	add_percent_max_for_ingredients_from_nutrition_facts($product_ref);

>>>>>>> 80bcc29b
	if (compute_ingredients_percent_min_max_values(100, 100, $product_ref->{ingredients}) < 0) {

		# The computation yielded seemingly impossible values, delete the values
		delete_ingredients_percent_values($product_ref->{ingredients});
		$product_ref->{ingredients_percent_analysis} = -1;
	}
	else {
		$product_ref->{ingredients_percent_analysis} = 1;
	}

	# Count ingredients with specified percent
	my ($ingredients_n, $ingredients_with_specified_percent_n, $total_specified_percent)
		= count_ingredients_with_specified_percent($product_ref->{ingredients});
	if ($ingredients_with_specified_percent_n > 0) {
		add_tag($product_ref, "misc", "en:some-ingredients-with-specified-percent");
		if ($ingredients_with_specified_percent_n == $ingredients_n) {
			add_tag($product_ref, "misc", "en:all-ingredients-with-specified-percent");
		}
		if ($ingredients_with_specified_percent_n >= 5) {
			add_tag($product_ref, "misc", "en:at-least-5-ingredients-with-specified-percent");
			if ($ingredients_with_specified_percent_n >= 10) {
				add_tag($product_ref, "misc", "en:at-least-10-ingredients-with-specified-percent");
			}
		}
	}

	# Estimate the percent values for each ingredient for which we don't have a specified percent
	compute_ingredients_percent_estimates(100, $product_ref->{ingredients});

	# Indicate which fields were created or updated
	$updated_product_fields_ref->{ingredients} = 1;
	$updated_product_fields_ref->{ingredients_percent_analysis} = 1;

	return;
}

=head2 count_ingredients_with_specified_percent($product_ref)

Count ingredients with specified percent, including sub-ingredients.

=head3 Return values

=head4 $ingredients_n

Number of ingredients.

=head4 $ingredients_with_specified_percent_n

Number of ingredients with a specified percent value.

=head4 $total_specified_percent

Sum of the specified percent values.

Note: this can be greater than 100 if percent values are specified for ingredients and their sub ingredients.

=cut

sub count_ingredients_with_specified_percent ($ingredients_ref) {

	my ($ingredients_n, $ingredients_with_specified_percent_n, $total_specified_percent) = (0, 0, 0);

	if (defined $ingredients_ref) {
		foreach my $ingredient_ref (@{$ingredients_ref}) {
			$ingredients_n++;
			if (defined $ingredient_ref->{percent}) {
				$ingredients_with_specified_percent_n++;
				$total_specified_percent += $ingredient_ref->{percent};
			}
			if (defined $ingredient_ref->{ingredients}) {
				my (
					$sub_ingredients_n,
					$sub_ingredients_with_specified_percent_n,
					$sub_ingredients_total_specified_percent
				) = count_ingredients_with_specified_percent($ingredient_ref->{ingredients});
				$ingredients_n += $sub_ingredients_n;
				$ingredients_with_specified_percent_n += $sub_ingredients_with_specified_percent_n;
				$total_specified_percent += $sub_ingredients_total_specified_percent;
			}
		}
	}

	return ($ingredients_n, $ingredients_with_specified_percent_n, $total_specified_percent);
}

=head2 delete_ingredients_percent_values ( ingredients_ref )

This function deletes the percent_min and percent_max values of all ingredients.

It is called if the compute_ingredients_percent_min_max_values() encountered impossible
values (e.g. "Water, Sugar 80%" -> Water % should be greater than 80%, but the
total would be more than 100%)

The function is recursive to also delete values for sub-ingredients.

=cut

sub delete_ingredients_percent_values ($ingredients_ref) {

	foreach my $ingredient_ref (@{$ingredients_ref}) {

		delete $ingredient_ref->{percent_min};
		delete $ingredient_ref->{percent_max};

		if (defined $ingredient_ref->{ingredients}) {
			delete_ingredients_percent_values($ingredient_ref->{ingredients});
		}
	}

	return;
}

=head2 compute_ingredients_percent_min_max_values ( total_min, total_max, ingredients_ref )

This function computes the possible minimum and maximum ranges for the percent
values of each ingredient and sub-ingredients.

Ingredients lists sometimes specify the percent value for some ingredients,
but usually not all. This functions computes minimum and maximum percent
values for all other ingredients.

Ingredients list are ordered by descending order of quantity.

This function is recursive and it calls itself for each ingredients with sub-ingredients.

=head3 Arguments

=head4 total_min - the minimum percent value of the total of all the ingredients in ingredients_ref

0 when the function is called on all ingredients of a product, but can be different than 0 if called on sub-ingredients of an ingredient that has a minimum value set.

=head4 total_max - the maximum percent value of all ingredients passed in ingredients_ref

100 when the function is called on all ingredients of a product, but can be different than 0 if called on sub-ingredients of an ingredient that has a maximum value set.

=head4 ingredient_ref : nested array of ingredients and sub-ingredients

=head3 Return values

=head4 Negative value - analysis error

The analysis encountered an impossible value.
e.g. "Flour, Sugar 80%": The % of Flour must be greated to the % of Sugar, but the sum would then be above 100%.

Or there were too many loops to analyze the values.

=head4 0 or positive value - analysis ok

The return value is the number of times we adjusted min and max values for ingredients and sub ingredients.

=cut

sub compute_ingredients_percent_min_max_values ($total_min, $total_max, $ingredients_ref) {

	init_percent_values($total_min, $total_max, $ingredients_ref);

	my $changed = 1;
	my $changed_total = 0;

	my $i = 0;

	while ($changed) {
		my $changed_max = set_percent_max_values($total_min, $total_max, $ingredients_ref);
		# bail out if there was an error / impossible values
		($changed_max < 0) and return -1;

		my $changed_min = set_percent_min_values($total_min, $total_max, $ingredients_ref);
		($changed_min < 0) and return -1;

		my $changed_sub_ingredients = set_percent_sub_ingredients($ingredients_ref);
		($changed_sub_ingredients < 0) and return -1;

		$changed = $changed_min + $changed_max + $changed_sub_ingredients;

		$changed_total += $changed;

		$i++;

		# bail out if we loop too much
		if ($i > 5) {

			$log->debug(
				"compute_ingredients_percent_min_max_values - too many loops, bail out",
				{
					ingredients_ref => $ingredients_ref,
					total_min => $total_min,
					total_max => $total_max,
					changed_total => $changed_total
				}
			) if $log->is_debug();
			return -1;
		}
	}

	$log->debug(
		"compute_ingredients_percent_min_max_values - done",
		{
			ingredients_ref => $ingredients_ref,
			total_min => $total_min,
			total_max => $total_max,
			changed_total => $changed_total
		}
	) if $log->is_debug();

	return $changed_total;
}

=head2 init_percent_values($total_min, $total_max, $ingredients_ref)

Initialize the percent, percent_min and percent_max value for each ingredient in list.

$ingredients_ref is the list of ingredients (as hash), where parsed percent are already set.

$total_min and $total_max might be set if we have a parent ingredient and are parsing a sub list.

When a percent is specifically set, use this value for percent_min and percent_max.

Warning: percent listed for sub-ingredients can be absolute (e.g. "Sugar, fruits 40% (pear 30%, apple 10%)")
or they can be relative to the parent ingredient (e.g. "Sugar, fruits 40% (pear 75%, apple 25%)".
We try to detect those cases and rescale the percent accordingly.

Otherwise use 0 for percent_min and total_max for percent_max.

=cut

sub init_percent_values ($total_min, $total_max, $ingredients_ref) {
	# Set maximum percentages if defined in the taxonomy (only do this for top-level ingredients)
	if ($total_max == 100) {
		set_percent_max_from_taxonomy($ingredients_ref);
	}

	# Determine if percent listed are absolute (default) or relative to a parent ingredient

	# Check if all ingredients have a set quantity
	# and compute the sum of all percents and quantities

	my $percent_sum = 0;
	my $all_ingredients_have_a_set_percent = 1;
	my $quantity_sum = 0;
	my $all_ingredients_have_a_set_quantity = 1;
	foreach my $ingredient_ref (@{$ingredients_ref}) {
		if (defined $ingredient_ref->{percent}) {
			$percent_sum += $ingredient_ref->{percent};
		}
		else {
			$all_ingredients_have_a_set_percent = 0;
		}

		if (defined $ingredient_ref->{quantity_g}) {
			$quantity_sum += $ingredient_ref->{quantity_g};
		}
		else {
			$all_ingredients_have_a_set_quantity = 0;
		}
	}

	my $percent_mode;

	# If the parent ingredient percent is known (total_min = total_max)
	# and we have set quantity for all ingredients,
	# we will need to scale the quantities to get actual percent values
	# This is the case in particular for recipes that can be specified in grams with a total greater than 100g
	# So we start supposing it's grams (as if it's percent it will also work).

	# In scale_percents or scale_grams mode, the percent/quantity sum must be greater than 0
	if (($total_min == $total_max) and ($all_ingredients_have_a_set_percent) and ($percent_sum > 0)) {
		$percent_mode = "scale_percents";
	}
	elsif (($total_min == $total_max) and ($all_ingredients_have_a_set_quantity) and ($quantity_sum > 0)) {
		$percent_mode = "scale_grams";
	}
	elsif ($percent_sum > $total_max) {
		$percent_mode = "relative";    # percents are relative to the parent ingredient
	}
	else {
		$percent_mode = "absolute";    # percents are absolute (relative to the whole product)
	}

	$log->debug(
		"init_percent_values - percent mode",
		{
			percent_mode => $percent_mode,
			ingredients_ref => $ingredients_ref,
			total_min => $total_min,
			total_max => $total_max,
			percent_sum => $percent_sum,
			all_ingredients_have_a_set_percent => $all_ingredients_have_a_set_percent,
			quantity_sum => $quantity_sum,
			all_ingredients_have_a_set_quantity => $all_ingredients_have_a_set_quantity,
		}
	) if $log->is_debug();

	# Go through each ingredient to set percent_min, percent_max, and if we can an absolute percent

	foreach my $ingredient_ref (@{$ingredients_ref}) {
		if (   ((defined $ingredient_ref->{percent}) and ($ingredient_ref->{percent} > 0))
			or ($percent_mode eq "scale_grams"))
		{
			# There is a specified percent for the ingredient (or we can derive it from grams)

			if ($percent_mode eq "scale_percents") {
				# The parent percent is known, and we have set values for the percent of all ingredients
				# We can scale the percent of the ingredients so that their sum matches the parent percent
				my $percent = $ingredient_ref->{percent} * $total_max / $percent_sum;
				$ingredient_ref->{percent} = $percent;
				$ingredient_ref->{percent_min} = $percent;
				$ingredient_ref->{percent_max} = $percent;
			}
			elsif ($percent_mode eq "scale_grams") {
				# Convert gram values to percent
				my $percent = $ingredient_ref->{quantity_g} * $total_max / $quantity_sum;
				$ingredient_ref->{percent} = $percent;
				$ingredient_ref->{percent_min} = $percent;
				$ingredient_ref->{percent_max} = $percent;
			}
			elsif (($percent_mode eq "absolute") or ($total_min == $total_max)) {
				# We can assign an absolute percent to the ingredient because
				# 1. the percent mode is absolute
				# or 2. we have a specific percent for the parent ingredient
				# so we can rescale the relative percent of the ingredient to make it absolute
				my $percent
					= ($percent_mode eq "absolute")
					? $ingredient_ref->{percent}
					: $ingredient_ref->{percent} * $total_max / 100;
				$ingredient_ref->{percent} = $percent;
				$ingredient_ref->{percent_min} = $percent;
				$ingredient_ref->{percent_max} = $percent;
			}
			else {
				# The percent mode is relative and we do not have a specific percent for the parent ingredient
				# We cannot compute an absolute percent for the ingredient, but we can apply the relative percent
				# to percent_min and percent_max
				$ingredient_ref->{percent_min} = $ingredient_ref->{percent} * $total_min / 100;
				$ingredient_ref->{percent_max} = $ingredient_ref->{percent} * $total_max / 100;
				# The absolute percent is unknown, delete it
				delete $ingredient_ref->{percent};
			}
		}
		else {
			if (not defined $ingredient_ref->{percent_min}) {
				$ingredient_ref->{percent_min} = 0;
			}
			if ((not defined $ingredient_ref->{percent_max}) or ($ingredient_ref->{percent_max} > $total_max)) {
				$ingredient_ref->{percent_max} = $total_max;
			}
		}
	}

	$log->debug("init_percent_values - result", {ingredients_ref => $ingredients_ref}) if $log->is_debug();

	return;
}

=head2 set_percent_max_from_taxonomy ( ingredients_ref )

Set the percentage maximum for ingredients like flavouring where this is defined
on the Ingredients taxonomy. The percent_max will not be applied in the following cases:

 - if applying the percent_max would mean that it is not possible for the ingredient
   total to add up to 100%
 - If a later ingredient has a higher percentage than the percent_max of the restricted ingredient

=cut

sub set_percent_max_from_taxonomy ($ingredients_ref) {
	# Exit if the first ingredient is constrained
	if (!@{$ingredients_ref}
		|| defined get_inherited_property("ingredients", $ingredients_ref->[0]{id}, "percent_max:en"))
	{
		return;
	}

	# Loop backwards through ingredients, checking that we don't set a percent_max that
	# would be lower than the defined percentage of any ingredient that comes afterwards
	my $highest_later_percent = 0;
	for (my $index = scalar @{$ingredients_ref} - 1; $index > 0; $index--) {
		my $ingredient = $ingredients_ref->[$index];
		my $current_percent = $ingredient->{percent};
		if (defined $current_percent) {
			if ($current_percent > $highest_later_percent) {
				$highest_later_percent = $current_percent;
			}
		}
		else {
			# See if taxonomy defines a maximum percent
			my $percent_max = get_inherited_property("ingredients", $ingredient->{id}, "percent_max:en");
			if (defined $percent_max and $percent_max >= $highest_later_percent) {
				# Maximum percantage for ingredients like flavourings
				$ingredient->{percent_max} = $percent_max;
			}
		}
	}

	# Loop forwards through the ingredients to make sure that the maximum
	# does not limit preceding ingredients where percent is specified
	my $remaining_percent = 100;
	for my $ingredient (@{$ingredients_ref}) {
		my $defined_percent = $ingredient->{percent};
		if (!defined $defined_percent) {
			my $percent_max = $ingredient->{percent_max};
			if (defined $percent_max && $percent_max < $remaining_percent) {
				delete $ingredient->{percent_max};
			}
			last;
		}
		else {
			$remaining_percent = $remaining_percent - $defined_percent;
		}
	}

	return;
}

sub set_percent_max_values ($total_min, $total_max, $ingredients_ref) {

	my $changed = 0;

	my $current_max = $total_max;
	my $sum_of_mins_before = 0;
	my $sum_of_maxs_before = 0;

	my $i = 0;
	my $n = scalar @{$ingredients_ref};

	foreach my $ingredient_ref (@{$ingredients_ref}) {

		$i++;

		# The max of an ingredient must be lower or equal to
		# the max of the ingredient that appear before.
		if ($ingredient_ref->{percent_max} > $current_max) {
			$ingredient_ref->{percent_max} = $current_max;
			$changed++;
		}
		else {
			$current_max = $ingredient_ref->{percent_max};
		}

		# The max of an ingredient must be lower or equal to
		# the total max minus the sum of the minimums of all
		# other ingredients

		my $sum_of_mins_after = 0;
		for (my $j = $i; $j < $n; $j++) {
			$sum_of_mins_after += $ingredients_ref->[$j]{percent_min};
		}
		my $max_percent_max = $total_max - $sum_of_mins_before - $sum_of_mins_after;

		if (($max_percent_max >= 0) and ($ingredient_ref->{percent_max} > $max_percent_max)) {
			$ingredient_ref->{percent_max} = $max_percent_max;
			$changed++;
		}

		# For lists like  "Beans (52%), Tomatoes (33%), Water, Sugar, Cornflour, Salt, Spirit Vinegar"
		# we can set a maximum on Sugar, Cornflour etc. that takes into account that all ingredients
		# that appear before will have an higher quantity.
		# e.g. the percent max of Water to be set to 100 - 52 -33 = 15%
		# the max of sugar to be set to 15 / 2 = 7.5 %
		# the max of cornflour to be set to 15 / 3 etc.

		if ($i > 2) {    # This rule applies to the third ingredient and ingredients after
						 # We check that the current ingredient + the ingredient before it have a max
						 # inferior to the ingredients before, divided by 2.
						 # Then we do the same with 3 ingredients instead of 2, then 4 etc.
			for (my $j = 2; $j + 1 < $i; $j++) {
				my $max = $total_max - $sum_of_mins_before;
				for (my $k = $j; $k + 1 < $i; $k++) {
					$max += $ingredients_ref->[$i - $k]{percent_min};
				}
				$max = $max / $j;
				if ($ingredient_ref->{percent_max} > $max + 0.1) {
					$ingredient_ref->{percent_max} = $max;
					$changed++;
				}
			}
		}

		# The min of an ingredient must be greater or equal to
		# the total min minus the sum of the maximums of all
		# ingredients that appear before, divided by the number of
		# ingredients that appear after + the current ingredient

		my $min_percent_min = ($total_min - $sum_of_maxs_before) / (1 + $n - $i);

		if ($ingredient_ref->{percent_min} < $min_percent_min - 0.1) {

			# Bail out if the values are not possible
			if (($min_percent_min > $total_min) or ($min_percent_min > $ingredient_ref->{percent_max})) {
				$log->debug(
					"set_percent_max_values - impossible value, bail out",
					{
						ingredients_ref => $ingredients_ref,
						total_min => $total_min,
						min_percent_min => $min_percent_min
					}
				) if $log->is_debug();
				return -1;
			}

			$ingredient_ref->{percent_min} = $min_percent_min;
			$changed++;
		}

		$sum_of_mins_before += $ingredient_ref->{percent_min};
		$sum_of_maxs_before += $ingredient_ref->{percent_max};
	}

	return $changed;
}

sub set_percent_min_values ($total_min, $total_max, $ingredients_ref) {

	my $changed = 0;

	my $current_min = 0;
	my $sum_of_mins_after = 0;
	my $sum_of_maxs_after = 0;

	my $i = 0;
	my $n = scalar @{$ingredients_ref};

	foreach my $ingredient_ref (reverse @{$ingredients_ref}) {

		$i++;

		# The min of an ingredient must be greater or equal to the mean of the
		# ingredient that appears after.
		if ($ingredient_ref->{percent_min} < $current_min) {
			$ingredient_ref->{percent_min} = $current_min;
			$changed++;
		}
		else {
			$current_min = $ingredient_ref->{percent_min};
		}

		# The max of an ingredient must be lower or equal to
		# the total max minus the sum of the minimums of all
		# the ingredients after, divided by the number of
		# ingredients that appear before + the current ingredient

		my $max_percent_max = ($total_max - $sum_of_mins_after) / (1 + $n - $i);

		if ($ingredient_ref->{percent_max} > $max_percent_max + 0.1) {

			# Bail out if the values are not possible
			if (($max_percent_max > $total_max) or ($max_percent_max < $ingredient_ref->{percent_min})) {
				$log->debug(
					"set_percent_max_values - impossible value, bail out",
					{
						ingredients_ref => $ingredients_ref,
						total_min => $total_min,
						max_percent_max => $max_percent_max
					}
				) if $log->is_debug();
				return -1;
			}

			$ingredient_ref->{percent_max} = $max_percent_max;
			$changed++;
		}

		# The min of the ingredient must be greater or equal
		# to the total min minus the sum of the maximums of all the other ingredients

		my $sum_of_maxs_before = 0;
		for (my $j = 0; $j < ($n - $i); $j++) {
			$sum_of_maxs_before += $ingredients_ref->[$j]{percent_max};
		}
		my $min_percent_min = $total_min - $sum_of_maxs_before - $sum_of_maxs_after;

		if (($min_percent_min > 0) and ($ingredient_ref->{percent_min} < $min_percent_min - 0.1)) {

			# Bail out if the values are not possible
			if (($min_percent_min > $total_min) or ($min_percent_min > $ingredient_ref->{percent_max})) {
				$log->debug(
					"set_percent_max_values - impossible value, bail out",
					{
						ingredients_ref => $ingredients_ref,
						total_min => $total_min,
						min_percent_min => $min_percent_min
					}
				) if $log->is_debug();
				return -1;
			}

			$ingredient_ref->{percent_min} = $min_percent_min;
			$changed++;
		}

		$sum_of_mins_after += $ingredient_ref->{percent_min};
		$sum_of_maxs_after += $ingredient_ref->{percent_max};
	}

	return $changed;
}

sub set_percent_sub_ingredients ($ingredients_ref) {

	my $changed = 0;

	my $i = 0;
	my $n = scalar @{$ingredients_ref};

	foreach my $ingredient_ref (@{$ingredients_ref}) {

		$i++;

		if (defined $ingredient_ref->{ingredients}) {

			# Set values for sub-ingredients from ingredient values

			$changed += compute_ingredients_percent_min_max_values(
				$ingredient_ref->{percent_min},
				$ingredient_ref->{percent_max},
				$ingredient_ref->{ingredients}
			);

			# Set values for ingredient from sub-ingredients values

			my $total_min = 0;
			my $total_max = 0;

			foreach my $sub_ingredient_ref (@{$ingredient_ref->{ingredients}}) {

				$total_min += $sub_ingredient_ref->{percent_min};
				$total_max += $sub_ingredient_ref->{percent_max};
			}

			if ($ingredient_ref->{percent_min} < $total_min - 0.1) {
				$ingredient_ref->{percent_min} = $total_min;
				$changed++;
			}
			if ($ingredient_ref->{percent_max} > $total_max + 0.1) {
				$ingredient_ref->{percent_max} = $total_max;
				$changed++;
			}

			$log->debug("set_percent_sub_ingredients", {ingredient_ref => $ingredient_ref, changed => $changed})
				if $log->is_debug();

		}
	}

	return $changed;
}

=head2 compute_ingredients_percent_estimates ( total, ingredients_ref )

This function computes a possible estimate for the percent values of each ingredient and sub-ingredients.

The sum of all estimates must be 100%, and the estimates try to match the min and max constraints computed previously with the compute_ingredients_percent_min_max_values() function.

=head3 Arguments

=head4 total - the total of all the ingredients in ingredients_ref

100 when the function is called on all ingredients of a product, but can be different than 100 if called on sub-ingredients of an ingredient.

=head4 ingredient_ref : nested array of ingredients and sub-ingredients

=head3 Return values

=cut

sub compute_ingredients_percent_estimates ($total, $ingredients_ref) {

	my $current_total = 0;
	my $i = 0;
	my $n = scalar(@{$ingredients_ref});

	foreach my $ingredient_ref (@{$ingredients_ref}) {

		$i++;

		# Last ingredient?
		if ($i == $n) {
			$ingredient_ref->{percent_estimate} = $total - $current_total;
		}
		# Specified percent
		elsif (defined $ingredient_ref->{percent}) {
			if ($ingredient_ref->{percent} <= $total - $current_total) {
				$ingredient_ref->{percent_estimate} = $ingredient_ref->{percent};
			}
			else {
				$ingredient_ref->{percent_estimate} = $total - $current_total;
			}
		}
		else {

			# Take the middle of the possible range

			my $max = $total - $current_total;
			my $min = 0;
			if ((defined $ingredient_ref->{percent_max}) and ($ingredient_ref->{percent_max} < $max)) {
				$max = $ingredient_ref->{percent_max};
			}
			if (defined $ingredient_ref->{percent_min}) {
				$min = $ingredient_ref->{percent_min};
			}
			$ingredient_ref->{percent_estimate} = ($max + $min) / 2;
		}

		$current_total += $ingredient_ref->{percent_estimate};

		if (defined $ingredient_ref->{ingredients}) {
			compute_ingredients_percent_estimates($ingredient_ref->{percent_estimate}, $ingredient_ref->{ingredients});
		}
	}

	$log->debug("compute_ingredients_percent_estimates - done", {ingredients_ref => $ingredients_ref})
		if $log->is_debug();
	return;
}

=head2 analyze_ingredients ( $product_ref, $updated_product_fields_ref )

Analyzes ingredients to see the ones that are vegan, vegetarian, from palm oil etc.
and computes the resulting value for the complete product.

The results are overridden by labels like "Vegan", "Vegetarian" or "Palm oil free"

Results are stored in the ingredients_analysis_tags array.

This function is a product service that can be run through ProductOpener::ApiProductServices

=head3 Arguments

=head4 $product_ref

product object reference

=head4 $updated_product_fields_ref

reference to a hash of product fields that have been created or updated

=cut

sub analyze_ingredients_service ($product_ref, $updated_product_fields_ref) {

	# Delete any existing values for the ingredients analysis fields
	delete $product_ref->{ingredients_analysis};
	delete $product_ref->{ingredients_analysis_tags};

	# and indicate that the service is creating or updatiing them
	$updated_product_fields_ref->{ingredients_analysis} = 1;
	$updated_product_fields_ref->{ingredients_analysis_tags} = 1;

	my @properties = ("from_palm_oil", "vegan", "vegetarian");
	my %properties_unknown_tags = (
		"from_palm_oil" => "en:palm-oil-content-unknown",
		"vegan" => "en:vegan-status-unknown",
		"vegetarian" => "en:vegetarian-status-unknown",
	);

	# Structure to store the result of the ingredient analysis for each property
	my $ingredients_analysis_properties_ref = {};

	# Store the lists of ingredients that resulted in a product being non vegetarian/vegan/palm oil free
	my $ingredients_analysis_ref = {};

	if ((defined $product_ref->{ingredients}) and ((scalar @{$product_ref->{ingredients}}) > 0)) {

		foreach my $property (@properties) {

			# Ingredient values for the property
			my %values = ();

			# Traverse the ingredients tree, breadth first

			my @ingredients = @{$product_ref->{ingredients}};

			while (@ingredients) {

				# Remove and process the first ingredient
				my $ingredient_ref = shift @ingredients;
				my $ingredientid = $ingredient_ref->{id};

				# Add sub-ingredients at the beginning of the ingredients array
				if (defined $ingredient_ref->{ingredients}) {

					unshift @ingredients, @{$ingredient_ref->{ingredients}};
				}

				# We may already have a value. e.g. for "matières grasses d'origine végétale" or "gélatine (origine végétale)"
				my $value = $ingredient_ref->{$property};

				if (not defined $value) {

					$value = get_inherited_property("ingredients", $ingredientid, $property . ":en");

					if (defined $value) {
						$ingredient_ref->{$property} = $value;
					}
					else {
						if (not(exists_taxonomy_tag("ingredients", $ingredientid))) {
							$values{unknown_ingredients} or $values{unknown_ingredients} = [];
							push @{$values{unknown_ingredients}}, $ingredientid;
						}

						# additives classes in ingredients are functions of a more specific ingredient
						# if we don't have a property value for the ingredient class
						# then ignore the additive class instead of considering the property undef
						elsif (exists_taxonomy_tag("additives_classes", $ingredientid)) {
							$value = "ignore";
							#$ingredient_ref->{$property} = $value;
						}
					}
				}

				# if the property value is "maybe" and the ingredient has sub-ingredients,
				# we ignore the ingredient and only look at its sub-ingredients (already added)
				# e.g. "Vegetable oil (rapeseed oil, ...)""
				if (    (defined $value)
					and ($value eq "maybe")
					and (defined $ingredient_ref->{ingredients}))
				{
					$value = "ignore";
				}

				not defined $value and $value = "undef";

				defined $values{$value} or $values{$value} = [];
				push @{$values{$value}}, $ingredientid;

				# print STDERR "ingredientid: $ingredientid - property: $property - value: $value\n";
			}

			# Compute the resulting property value for the product
			my $property_value;

			if ($property =~ /^from_/) {

				my $from_what = $';
				my $from_what_with_dashes = $from_what;
				$from_what_with_dashes =~ s/_/-/g;

				# For properties like from_palm, one positive ingredient triggers a positive result for the whole product
				# We assume that all the positive ingredients have been marked as yes or maybe in the taxonomy
				# So all known ingredients without a value for the property are assumed to be negative

				# value can can be "ignore"

				if (defined $values{yes}) {
					# One yes ingredient -> yes for the whole product
					$property_value = "en:" . $from_what_with_dashes;    # en:palm-oil
					$ingredients_analysis_ref->{$property_value} = $values{yes};
				}
				elsif (defined $values{maybe}) {
					# One maybe ingredient -> maybe for the whole product
					$property_value = "en:may-contain-" . $from_what_with_dashes;    # en:may-contain-palm-oil
					$ingredients_analysis_ref->{$property_value} = $values{maybe};
				}
				# If some ingredients are not recognized, there is a possibility that they could be palm oil or contain palm oil
				# As there are relatively few ingredients with palm oil, we assume we are able to recognize them with the taxonomy
				# and that unrecognized ingredients do not contain palm oil.
				# --> We mark the product as palm oil free
				# Exception: If there are lots of unrecognized ingredients though (e.g. more than 1 third), it may be that the ingredients list
				# is bogus (e.g. OCR errors) and the likelyhood of missing a palm oil ingredient increases.
				# --> In this case, we mark the product as palm oil content unknown
				elsif (defined $values{unknown_ingredients}) {
					# Some ingredients were not recognized
					$log->debug(
						"analyze_ingredients - unknown ingredients",
						{
							unknown_ingredients_n => (scalar @{$values{unknown_ingredients}}),
							ingredients_n => (scalar(@{$product_ref->{ingredients}}))
						}
					) if $log->is_debug();
					my $unknown_rate
						= (scalar @{$values{unknown_ingredients}}) / (scalar @{$product_ref->{ingredients}});
					# for palm-oil, as there are few products containing it, we consider status to be unknown only if there is more than 30% unknown ingredients (which may indicates bogus ingredient list, eg. OCR errors)
					if (($from_what_with_dashes eq "palm-oil") and ($unknown_rate <= 0.3)) {
						$property_value = "en:" . $from_what_with_dashes . "-free";    # en:palm-oil-free
					}
					else {
						$property_value = $properties_unknown_tags{$property};    # en:palm-oil-content-unknown
					}
					# In all cases, keep track of the unknown ingredients
					$ingredients_analysis_ref->{$properties_unknown_tags{$property}} = $values{unknown_ingredients};
				}
				else {
					# no yes, maybe or unknown ingredients
					$property_value = "en:" . $from_what_with_dashes . "-free";    # en:palm-oil-free
				}
			}
			else {

				# For properties like vegan or vegetarian, one negative ingredient triggers a negative result for the whole product
				# Known ingredients without a value for the property: we do not make any assumption
				# We assume that all the positive ingredients have been marked as yes or maybe in the taxonomy
				# So all known ingredients without a value for the property are assumed to be negative

				if (defined $values{no}) {
					# One no ingredient -> no for the whole product
					$property_value = "en:non-" . $property;    # en:non-vegetarian
					$ingredients_analysis_ref->{$property_value} = $values{no};
				}
				elsif (defined $values{"undef"}) {
					# Some ingredients were not recognized or we do not have a property value for them
					$property_value = $properties_unknown_tags{$property};    # en:vegetarian-status-unknown
					$ingredients_analysis_ref->{$property_value} = $values{"undef"};
				}
				elsif (defined $values{maybe}) {
					# One maybe ingredient -> maybe for the whole product
					$property_value = "en:maybe-" . $property;    # en:maybe-vegetarian
					$ingredients_analysis_ref->{$property_value} = $values{maybe};
				}
				else {
					# all ingredients known and with a value, no no or maybe value -> yes
					$property_value = "en:" . $property;    # en:vegetarian
				}

				# In all cases, keep track of unknown ingredients so that we can display unknown ingredients
				# even if some ingredients also triggered non-vegan or non-vegetarian
				if (defined $values{"undef"}) {
					$ingredients_analysis_ref->{$properties_unknown_tags{$property}} = $values{"undef"};
				}
			}

			$property_value =~ s/_/-/g;

			$ingredients_analysis_properties_ref->{$property} = $property_value;
		}
	}

	# Apply labels overrides
	# also apply labels overrides if we don't have ingredients at all
	if (has_tag($product_ref, "labels", "en:palm-oil-free")) {
		$ingredients_analysis_properties_ref->{from_palm_oil} = "en:palm-oil-free";
	}

	if (has_tag($product_ref, "labels", "en:vegan")) {
		$ingredients_analysis_properties_ref->{vegan} = "en:vegan";
		$ingredients_analysis_properties_ref->{vegetarian} = "en:vegetarian";
	}
	elsif (has_tag($product_ref, "labels", "en:non-vegan")) {
		$ingredients_analysis_properties_ref->{vegan} = "en:non-vegan";
	}

	if (has_tag($product_ref, "labels", "en:vegetarian")) {
		$ingredients_analysis_properties_ref->{vegetarian} = "en:vegetarian";
	}
	elsif (has_tag($product_ref, "labels", "en:non-vegetarian")) {
		$ingredients_analysis_properties_ref->{vegetarian} = "en:non-vegetarian";
		$ingredients_analysis_properties_ref->{vegan} = "en:non-vegan";
	}

	# Create ingredients_analysis_tags array

	if (scalar keys %$ingredients_analysis_properties_ref) {
		$product_ref->{ingredients_analysis_tags} = [];
		$product_ref->{ingredients_analysis} = {};

		foreach my $property (@properties) {
			my $property_value = $ingredients_analysis_properties_ref->{$property};
			if (defined $property_value) {
				# Store the property value in the ingredients_analysis_tags list
				push @{$product_ref->{ingredients_analysis_tags}}, $property_value;
				# Store the list of ingredients that caused a product to be non vegan/vegetarian/palm oil free
				if (defined $ingredients_analysis_ref->{$property_value}) {
					$product_ref->{ingredients_analysis}{$property_value}
						= $ingredients_analysis_ref->{$property_value};
				}

				# Also store the list of ingredients that are not recognized
				if (defined $ingredients_analysis_ref->{$properties_unknown_tags{$property}}) {
					$product_ref->{ingredients_analysis}{$properties_unknown_tags{$property}}
						= $ingredients_analysis_ref->{$properties_unknown_tags{$property}};
				}
			}
		}
	}

	# Uncomment the following line to add an extra field with more data for debugging purposes
	#$product_ref->{ingredients_analysis_debug} = $ingredients_analysis_ref;
	return;
}

# function to normalize strings like "Carbonate d'ammonium" in French
# x is the prefix
# y can contain de/d' (of in French)
sub normalize_fr_a_de_b ($a, $b) {

	$a =~ s/\s+$//;
	$b =~ s/^\s+//;

	$b =~ s/^(de |d')//;

	if ($b =~ /^(a|e|i|o|u|y|h)/i) {
		return $a . " d'" . $b;
	}
	else {
		return $a . " de " . $b;
	}
}

=head2 normalize_a_of_b ($lc, $a, $b, $of_bool)


This function is called by normalize_enumeration()

Given a category ($a) and a type ($b), it will return the ingredient that result from the combination of these two.

English: oil, olive -> olive oil
Croatian: ječmeni, slad -> ječmeni slad
French: huile, olive -> huile d'olive
Russian: масло растительное, пальмовое -> масло растительное оливковое

=head3 Arguments

=head4 lc

language abbreviation (en for English, for example)

=head4 $a

string, category as defined in %ingredients_categories_and_types, example: 'oil' for 'oil (sunflower, olive and palm)'

=head4 $b

string, type as defined in %ingredients_categories_and_types, example: 'sunflower' or 'olive' or 'palm' for 'oil (sunflower, olive and palm)'

=head3 Return value

=head4 combined $a and $b (or $b and $a, depending of the language), that is expected to be an ingredient

string, comma-joined category and type, example: 'palm vegetal oil' or 'sunflower vegetal oil' or 'olive vegetal oil'

=cut

sub normalize_a_of_b ($lc, $a, $b, $of_bool) {

	$a =~ s/\s+$//;
	$b =~ s/^\s+//;

	if (($lc eq "en") or ($lc eq "hr")) {
		return $b . " " . $a;
	}
	elsif ($lc eq "es") {
		return $a . " de " . $b;
	}
	elsif ($lc eq "fr") {
		$b =~ s/^(de |d')//;

		if (($b =~ /^(a|e|i|o|u|y|h)/i) && ($of_bool == 1)) {
			return $a . " d'" . $b;
		}
		elsif ($of_bool == 1) {
			return $a . " de " . $b;
		}
		else {
			return $a . " " . $b;
		}
	}
	elsif (($lc eq "pl") or ($lc eq "ru")) {
		return $a . " " . $b;
	}
}

=head2 normalize_enumeration ($lc, $category, $types, $of_bool)


This function is called by develop_ingredients_categories_and_types()

Some ingredients are specified by an ingredient "category" (e.g. "oil") and a "types" string (e.g. "sunflower, palm").

This function combines the category to all elements of the types string
$category = "Vegetal oil" and $types = "palm, sunflower and olive"
will return
"palm vegetal oil, sunflower vegetal oil, olive vegetal oil"

=head3 Arguments

=head4 lc

language abbreviation (en for English, for example)

=head4 category

string, as defined in %ingredients_categories_and_types, example: 'Vegetal oil' for 'Vegetal oil (sunflower, olive and palm)'

=head4 types

string, as defined in %ingredients_categories_and_types, example: 'sunflower, olive and palm' for 'Vegetal oil (sunflower, olive and palm)'

=head3 Return value

=head4 Transformed ingredients list text

string, comma-joined category with all elements of the types, example: 'sunflower vegetal oil, olive vegetal oil, palm vegetal oil'

=cut

sub normalize_enumeration ($lc, $category, $types, $of_bool) {
	$log->debug("normalize_enumeration", {category => $category, types => $types}) if $log->is_debug();

	# If there is a trailing space, save it and output it
	my $trailing_space = "";
	if ($types =~ /\s+$/) {
		$trailing_space = " ";
	}

	# do not match anything if we don't have a translation for "and"
	my $and = $and{$lc} || " will not match ";

	my @list = split(/$obrackets|$cbrackets|\/| \/ | $dashes |$commas |$commas|$and/i, $types);

	return join(", ", map {normalize_a_of_b($lc, $category, $_, $of_bool)} @list) . $trailing_space;
}

# iodure et hydroxide de potassium
sub normalize_fr_a_et_b_de_c ($a, $b, $c) {

	return normalize_fr_a_de_b($a, $c) . ", " . normalize_fr_a_de_b($b, $c);
}

sub normalize_additives_enumeration ($lc, $enumeration) {

	$log->debug("normalize_additives_enumeration", {enumeration => $enumeration}) if $log->is_debug();

	# do not match anything if we don't have a translation for "and"
	my $and = $and{$lc} || " will not match ";

	my @list = split(/$obrackets|$cbrackets|\/| \/ | $dashes |$commas |$commas|$and/i, $enumeration);

	return join(", ", map {"E" . $_} @list);
}

sub normalize_vitamin ($lc, $a) {

	$log->debug("normalize vitamin", {vitamin => $a}) if $log->is_debug();
	$a =~ s/\s+$//;
	$a =~ s/^\s+//;

	# does it look like a vitamin code?
	if ($a =~ /^[a-z][a-z]?-? ?\d?\d?$/i) {
		($lc eq 'es') and return "vitamina $a";
		($lc eq 'fr') and return "vitamine $a";
		($lc eq 'fi') and return "$a-vitamiini";
		($lc eq 'it') and return "vitamina $a";
		($lc eq 'nl') and return "vitamine $a";
		($lc eq 'is') and return "$a-vítamín";
		($lc eq 'pl') and return "witamina $a";
		return "vitamin $a";
	}
	else {
		return $a;
	}
}

sub normalize_vitamins_enumeration ($lc, $vitamins_list) {

	# do not match anything if we don't have a translation for "and"
	my $and = $and{$lc} || " will not match ";

	# The ?: makes the group non-capturing, so that the split does not create an extra item for the group
	my @vitamins = split(/(?:\(|\)|\/| \/ | - |, |,|$and)+/i, $vitamins_list);

	$log->debug("splitting vitamins", {vitamins_list => $vitamins_list, vitamins => \@vitamins}) if $log->is_debug();

	# first output "vitamines," so that the current additive class is set to "vitamins"
	my $split_vitamins_list;

	if ($lc eq 'da' || $lc eq 'nb' || $lc eq 'sv') {$split_vitamins_list = "vitaminer"}
	elsif ($lc eq 'de' || $lc eq 'it') {$split_vitamins_list = "vitamine"}
	elsif ($lc eq 'es') {$split_vitamins_list = "vitaminas"}
	elsif ($lc eq 'fr') {$split_vitamins_list = "vitamines"}
	elsif ($lc eq 'fi') {$split_vitamins_list = "vitamiinit"}
	elsif ($lc eq 'nl') {$split_vitamins_list = "vitaminen"}
	elsif ($lc eq 'is') {$split_vitamins_list = "vítamín"}
	elsif ($lc eq 'pl') {$split_vitamins_list = "witaminy"}
	else {$split_vitamins_list = "vitamins"}

	$split_vitamins_list .= ", " . join(", ", map {normalize_vitamin($lc, $_)} @vitamins);

	$log->debug("vitamins split", {input => $vitamins_list, output => $split_vitamins_list}) if $log->is_debug();

	return $split_vitamins_list;
}

sub normalize_allergen ($type, $lc, $allergen) {

	# $type  ->  allergens or traces

	$log->debug("normalize allergen", {allergen => $allergen})
		if $log->is_debug();

	my $of = ' - ';
	if (defined $of{$lc}) {
		$of = $of{$lc};
	}
	my $and_of = ' - ';
	if (defined $and_of{$lc}) {
		$and_of = $and_of{$lc};
	}

	# "de moutarde" -> moutarde
	# "et de la moutarde" -> moutarde

	$allergen = " " . $allergen;
	$allergen =~ s/^($and_of|$of)\b//;
	$allergen =~ s/\s+$//;
	$allergen =~ s/^\s+//;

	return $Lang{$type}{$lc} . " : " . $allergen;
}

sub normalize_allergens_enumeration ($type, $lc, $before, $allergens_list, $after) {

	# $type    ->  allergens or traces
	# $before  ->  may contain an opening parenthesis

	$log->debug("splitting allergens", {input => $allergens_list, before => $before, after => $after})
		if $log->is_debug();

	# do not match anything if we don't have a translation for "and"
	my $and = $and{$lc} || " will not match ";

	$log->debug("splitting allergens", {input => $allergens_list}) if $log->is_debug();

	# remove stopwords at the end
	# e.g. Kann Spuren von Senf und Sellerie enthalten.
	if (defined $allergens_stopwords{$lc}) {
		my $stopwords = $allergens_stopwords{$lc};
		$allergens_list =~ s/( ($stopwords)\b)+(\.|$)/$3/ig;
	}

	$log->debug("splitting allergens after removing stopwords", {input => $allergens_list}) if $log->is_debug();

	my @allergens = split(/\(|\)|\/| \/ | - |, |,|$and/i, $allergens_list);

	my $split_allergens_list = " " . join(", ", map {normalize_allergen($type, $lc, $_)} @allergens) . ".";
	# added ending . to facilite matching and removing when parsing ingredients

	# if there was a closing parenthesis after, remove it only if there is an opening parenthesis before
	# e.g. contains (milk) -> contains milk
	# but: (contains milk) -> (contains milk)

	if ((defined $after) and ($after eq ')') and ($before !~ /\(/)) {
		$split_allergens_list .= $after;
	}

	$log->debug("allergens split", {input => $allergens_list, output => $split_allergens_list}) if $log->is_debug();

	return $split_allergens_list;
}

# Ingredients: list of ingredients -> phrases followed by a colon, dash, or line feed

my %phrases_before_ingredients_list = (

	ar => ['المكونات',],

	az => ['Tarkibi',],

	bg => ['Съставки', 'Състав',],

	bs => ['Sastoji',],

	ca => ['Ingredient(s)?', 'composició',],

	cs => ['složení',],

	da => ['ingredienser', 'indeholder',],

	de => ['Zusammensetzung', 'zutat(en)?',],

	el => ['Συστατικά',],

	en => ['composition', 'ingredient(s?)',],

	es => ['composición', 'ingredientes',],

	et => ['koostisosad',],

	fi => ['aine(?:kse|s?osa)t(?:\s*\/\s*ingredienser)?', 'ainesosia', 'valmistusaineet', 'koostumus',],

	fr => [
		'ingr(e|é)dient(s?)',
		'Quels Ingr(e|é)dients ?',    # In Casino packagings
		'composition',
	],

	hr =>
		['HR BiH', 'HR/BIH', 'naziv', 'naziv proizvoda', 'popis sastojaka', 'sastav', 'sastojci', 'sastojci/sestavine'],

	hu => ['(ö|ő|o)sszetev(ö|ő|o)k', 'összetétel',],

	id => ['komposisi',],

	is => ['innihald(?:slýsing|sefni)?', 'inneald',],

	it => ['ingredienti', 'composizione',],

	ja => ['原材料名',],

	kk => ['курамы',],

	ko => ['配料',],

	ky => ['курамы',],

	lt => ['Sudedamosios dalys', 'Sudėtis',],

	lv => ['sast[āäa]v(s|da[ļl]as)',],

	nl => ['(I|i)ngredi(e|ë)nten', 'samenstelling', 'bestanddelen'],

	nb => ['Ingredienser',],

	pl => ['sk[łl]adniki', 'skład',],

	pt => ['ingredientes', 'composição',],

	ro => ['(I|i)ngrediente', 'compoziţie',],

	ru => ['состав', 'coctab', 'Ингредиенты',],

	si => ['sestavine',],

	sk => ['obsahuje', 'zloženie',],

	sl => ['vsebuje', '(S|s)estavine',],

	sq => ['P[eë]rb[eë]r[eë]sit',],

	sr => ['Sastojci',],

	sv => ['ingredienser', 'innehåll(er)?',],

	tg => ['Таркиб',],

	th => ['ส่วนประกอบ', 'ส่วนประกอบที่สำคัญ',],

	tr => ['(İ|i)çindekiler',],

	uz => ['tarkib',],

	zh => ['配料', '成份',],

);

# INGREDIENTS followed by lowercase list of ingredients

my %phrases_before_ingredients_list_uppercase = (

	en => ['INGREDIENT(S)?',],

	cs => ['SLOŽENÍ',],

	da => ['INGREDIENSER',],

	de => ['ZUTAT(EN)?',],

	el => ['ΣΥΣΤΑΤΙΚΑ'],

	es => ['INGREDIENTE(S)?',],

	fi => ['AINE(?:KSE|S?OSA)T(?:\s*\/\s*INGREDIENSER)?', 'VALMISTUSAINEET',],

	fr => ['INGR(E|É)(D|0|O)IENTS',],

	hu => ['(Ö|O|0)SSZETEVOK',],

	is => ['INNIHALD(?:SLÝSING|SEFNI)?', 'INNEALD',],

	it => ['INGREDIENTI(\s*)',],

	nb => ['INGREDIENSER',],

	nl => ['INGREDI(E|Ë)NTEN(\s*)',],

	nl => ['INGREDIENSER',],

	pl => ['SKŁADNIKI(\s*)',],

	pt => ['INGREDIENTES(\s*)',],

	ru => ['COCTАB',],

	si => ['SESTAVINE',],

	sv => ['INGREDIENSER', 'INNEHÅLL(ER)?',],

	uz => ['ІHГРЕДІЄНТИ',],

	uz => ['TARKIB',],

	vi => ['TH(A|À)NH PH(A|Â)N',],

);

my %phrases_after_ingredients_list = (

	# TODO: Introduce a common list for kcal

	bg => [
		'да се съхранява (в закрити|на сухо)',    # store in ...
	],

	cs => ['doporučeny způsob přípravy', 'V(ý|y)(ž|z)ivov(e|é) (ú|u)daje ve 100 g',],

	da => [
		'(?:gennemsnitlig )?n(æ|ae)rings(?:indhold|værdi|deklaration)',
		'tilberedning(?:svejledning)?',
		'holdbarhed efter åbning',
		'opbevar(?:ing|res)?',
		'(?:for )?allergener',
		'produceret af',
		'beskyttes', 'nettovægt', 'åbnet',
	],

	de => [
		'Ern(â|a|ä)hrungswerte',
		'Mindestens altbar bis',
		'Mindestens haltbar bis',
		'davon ges(â|a|ä)tigte Fettsäuren',
		'davon Zuckerarten',
		'davon ges(â|a|ä)ttigte',
		'Durchschnittlich enthalten 100 (ml|g)',
		'Durchschnittliche N(â|a|ä)hrwerte',
		'DURCHSCHNITTLICHE NÄHRWERTE',
		'Durchschnittliche N(â|a|ä)hrwert(angaben|angabe)',
		'Kakao: \d\d\s?% mindestens.',
		'N(â|a|ä)hrwert(angaben|angabe|information|tabelle)',    #Nährwertangaben pro 100g
		'N(â|a|ä)hrwerte je',
		'Nâhrwerte',
		'(Ungeöffnet )?mindestens',
		'(k[uü]hl|bei Zimmertemperatur) und trocken lagern',
		'Rinde nicht zum Verzehr geeignet.',
		'Vor W(â|a|ä)rme und Feuchtigkeit sch(u|ü)tzen',
		'Unge(ö|o)ffnet bei max.',
		'Unter Schutzatmosphäre verpackt',
		'verbrauchen bis',
		'Vor Wärme geschützt (und trocken )?lagern',
		'Vorbereitung Tipps',
		'zu verbrauchen bis',
		'100 (ml|g) enthalten durchschnittlich',
		'\d\d\d\sg\s\w*\swerden aus\s\d\d\d\sg\s\w*\shergestellt'
		,    # 100 g Salami werden aus 120 g Schweinefleisch hergestellt.
	],

	el => [
		'ΔΙΑΘΡΕΠΤΙΚΗ ΕΠΙΣΗΜΑΝΣΗ',    #Nutritional labelling
		'ΔΙΤΡΟΦΙΚΕΣ ΠΗΡΟΦΟΡΙΕΣ',
	],

	en => [
		'adds a trivial amount',    # e.g. adds a trivial amount of added sugars per serving
		'after opening',
		#'Best before',
		'nutrition(al)? (as sold|facts|information|typical|value[s]?)',
		# "nutrition advice" seems to appear before ingredients rather than after.
		# "nutritional" on its own would match the ingredient "nutritional yeast" etc.
		'of whlch saturates',
		'of which saturates',
		'of which saturated fat',
		'((\d+)(\s?)kJ\s+)?(\d+)(\s?)kcal',
		'once opened[,]? (consume|keep|refrigerate|store|use)',
		'(Storage( instructions)?[: ]+)?Store in a cool[,]? dry place',
		'(dist(\.)?|distributed|sold)(\&|and|sold| )* (by|exclusively)',
		#'See bottom of tin',
	],

	es => [
		'valores nutricionales',
		'modo de preparacion',
		'informaci(o|ô)n nutricional',
		'valor energ(e|é)tico',
		'condiciones de conservaci(o|ó)n',
		#'pa(i|í)s de transformaci(o|ó)n',
		'cons[eé]rv(ar|ese) en( un)? lug[ae]r (fresco y seco|seco y fresco)',
		'de los cuates az(u|ü)cares',
		'de las cuales saturadas',
		'protegido de la luz',
		'conser(y|v)ar entre',
		'una vez abierto',
		'conservaci(o|ó)n:',
		'consumi preferentemente antes del',
		'consumir preferentemente antes del',
		#Envasado por:
	],

	et => [
		'parim enne',    # best before
	],

	fi => [
		'100 g:aan tuotetta käytetään',
		'Kypsennys',
		'Makeisten sekoitussuhde voi vaihdella',
		'Pakattu suojakaasuun',
		'Parasta ennen',
		'Viimeinen käyttöpäivä',
		'(?:Keskimääräinen )?Ravinto(?:arvo|sisältö)',
		'Sisältää aluspaperin',
		'Suositellaan säilytettäväksi',
		'Säily(?:tettävä|tetään|tys|y)',
		'Tämä tuote on tehty ihmisille',
		'Valmist(?:aja:|us)',
	],

	fr => [
		'valeur(s?) (e|é)nerg(e|é)tique',
		'valeur(s?) nutritives',
		'valeur nutritive',
		'valeurs mo(y|v)ennes',
		'valeurs nutritionelles moyennes',
		'valeur nutritionnelle mo(y|v)enne',
		'valeur nutritionnelle',
		'(va(l|t)eurs|informations|d(e|é)claration|analyse|rep(e|è)res) (nutritionnel)(s|le|les)?',
		'(a|à) consommer de pr[ée]f[ée]rence',
		'(a|à) consommer de',
		'(a|à) cons.de préférence avant',
		'(a|à) consommer (cuit|rapidement|dans|jusqu)',
		'(a|à)[ ]?conserver (entre|dans|de|au|a|à)',
		'Allergènes: voir les ingrédients en gras',
		'Attention: les enfants en bas âge risquent de',
		'apr(e|è)s (ouverture|achat)',
		'apport de r(e|é)ference pour un adulte type',
		'caractéristiques nu(t|f)ritionnelles',
		'Conditionné sous vide',
		'(conseil|conseils) de pr(e|é)paration',
		'(conditions|conseils) de conservation',
		'conseil d\'utilisation',
		'conservation[ ]?:',
		'Croûte en matière plastique non comestible',
		'dans le compartiment (a|à) gla(c|ç)ons',
		'de préférence avant le',
		'dont sucres',
		'dont acides (gras|ras) satur(e|é)s',
		'Fabriquee à partir de fruits entiers',
		'Fabriqué dans un atelier qui utilise',
		'information nutritionnelle',
		'((\d+)(\s?)kJ\s+)?(\d+)(\s?)kcal',
		'la pr(e|é)sence de vide',    # La présence de vide au fond du pot est due au procédé de fabrication.
		'Modes de pr(e|é)paration',
		'Mode de pr(e|é)paration',
		'moyennes pour 100(g|ml)',
		'Naturellement riche en fibres',
		'ne jamais recongeler un produit décongelé',
		'nutritionnelles mo(y|v)ennes'
		,    # in case of ocr issue on the first word "valeurs" v in case the y is cut halfway
		'nutritionnelles pour 100(g|ml)',    #Arôme Valeum nutritionnelles pour 100g: Energie
		'Nutrition pour 100 (g|ml)',
		'pensez au tri',
		'Peux contenir des morceaux de noyaux',
		'pr(e|é)paration au four',
		'Prépar(e|é)e? avec',
		'(produit )?(a|à) protéger de ',    # humidité, chaleur, lumière etc.
		'(produit )?conditionn(e|é) sous atmosph(e|è)re protectrice',
		'N(o|ò)us vous conseillons',
		'Non ouvert,',
		'Sans conservateur',
		'(Utilisation: |Préparation: )?Servir frais',
		'Temps de Cuisson',
		'tenir à l\'abri',
		'Teneur en matière grasse',
		'(Chocolat: )?teneur en cacao',
		'Teneur totale en sucres',
		# Belgian products often mix languages and thus can have ending phrases in dutch
		'Gemiddelde voedingswaarde',
		#'Pour votre santé',
		#'La certification Fairtrade assure',
		#Préparation:
		#'ne pas laisser les enfants' # Ne pas laisser les enfants de moins de 36 mols sans surveillance avec le bouchon dévissable. BT Daonan ar
		#`etten/Matières grasses`, # (Vetten mais j'avais Netten/Matières grasses)
		#'dont sucres',
		#'dontSUcres',
		#'waarvan suikers/
		#`verzadigde vetzuren/ acides gras saturés`,
		#`Conditionné par`,
	],

	hr => [
		'bez konzervans',    # without preservatives
		'Čuvati na (hladnom|sobnoj temperaturi|suhom|temperaturi)',    # store in...
		'Čuvati zatvoreno na',
		'Čuvati pri sobnoj temperaturi',
		'izvor dijetalnih vlakana',    # source of proteins
		'najbolje upotrijebiti do',    # best before
		'nakon otvaranja',    # after opening
		'pakirano u (kontroliranoj|zaštitnoj) atmosferi',    # packed in a ... atmosphere
		'proizvod je termički obrađen-pasteriziran',    # pasteurized
		'proizvođač',    # producer
		'prosječn(a|e) (hranjiva|hranjive|nutritivne) (vrijednost|vrijednosti)',    # Average nutritional value
		'protresti prije otvaranja',    # shake before opening
		'upotrijebiti do datuma',    # valid until
		'upozorenje',    # warning
		'uputa',    # instructions
		'uvjeti čuvanja',    # storage conditions
		'uvoznik za',    # importer
		'vakuumirana',    # Vacuumed
		'vrijeme kuhanja',    # Cooking time
		'zaštićena oznaka zemljopisnog podrijetla',    # ZOI/PDO
		'zbog (mutan|prisutnosti)',    # Due to ...
		'zemlja (porijekla|podrijetla|porekla)',    # country of origin
	],

	hu => [
		'Atlagos tápérték 100g termékben',
		'((száraz|hűvös|(közvetlen )?napfénytől védett)[, ]*)+helyen tárolandó',    # store in cool/dry/etc
	],

	is => ['n(æ|ae)ringargildi', 'geymi(st|ð) á', 'eftir opnum', 'aðferð',],

	it => [
		'valori nutrizionali',
		'consigli per la preparazione',
		'di cui zuccheri',
		'Valori nutritivi',
		'Conservare in luogo fresco e asciutto',
		'MODALITA D\'USO',
		'MODALITA DI CONSERVAZIONE',
		'Preparazione:',
		'Una volta aperto',    # once opened...
		'Da consumarsi preferibilmente entro',    # best before
	],

	ja => [
		'栄養価',    # nutritional value
		'内容量',    # weight
		'賞味期限',    # best before
	],

	lt => [
		'geriausias iki',    # best before
		'tinka vartoti iki',    # valid until
		'data ant pakuotės',    #date on package
		'laikyti sausoje vietoje',    #Keep in dry place
		'',
	],

	nb => ['netto(?:innhold|vekt)', 'oppbevar(?:ing|es)', 'næringsinnhold', 'kjølevare',],

	nl => [
		'Beter Leven keurmerk 1 ster.',
		'Beter Leven keurmerk 3 sterren',
		'Bewaren bij kamertemperatuur',
		'Cacao: ten minste ',
		'Droog bewaren',
		'E = door EU goedgekeurde hulpstof',
		'E door EU goedgekeurde hulpstoffen',
		'"E"-nummers zijn door de EU goedgekeurde hulpstoffen',
		'gemiddelde voedingswaarden',
		'Gemiddeldevoedingswaardel',
		'gemiddelde voedingswaarde per 100 g',
		'Na openen beperkt houdbaar',
		'Ongeopend, ten minste houdbaar tot:',
		'o.a.',
		'ten minste',
		'ten minste houdbaar tot',
		'Van nature rijk aan vezels',
		'Verpakt onder beschermende atmosfeer',
		'voedingswaarden',
		'voedingswaarde',
		'Voor allergenen: zie ingrediëntenlijst, in vet gemarkeerd',
		'voorbereidingstips',
		#'waarvan suikers',
		'Witte chocolade: ten minste',
	],

	pl => [
		'przechowywać w chlodnym i ciemnym miejscu',    #keep in a dry and dark place
		'n(a|o)jlepiej spożyć przed',    #Best before
		'Przechowywanie',
		'pakowan(o|y|e) w atmosferze ochronnej',    # Packaged in protective environment
	],

	pt => [
		'conservar em local (seco e )?fresco',
		'conservar em lugar fresco',
		'dos quais a(ç|c)(u|ü)ares',
		'dos quais a(ç|c)(u|ü)cares',
		'informa(ç|c)(a|ã)o nutricional',
		'modo de prepara(ç|c)(a|ã)o',
		'a consumir de prefer(e|ê)ncia antes do',
		'consumir de prefer(e|ê)ncia antes do',
	],

	ro => [
		'declaratie nutritional(a|ă)',
		'a si pastra la frigider dup(a|ă) deschidere',
		'a se agita inainte de deschidere',
		'Valori nutritionale medii',
		'a se p[ăa]stra la',    # store in...
	],

	sv => [
		'närings(?:deklaration|innehåll|värde)', '(?:bör )?förvar(?:ing|as?)',
		'till(?:agning|redning)', 'produkten innehåller',
		'serveringsförslag', 'produkterna bör',
		'bruksanvisning', 'källsortering',
		'anvisningar', 'skyddas mot',
		'uppvärmning', 'återvinning',
		'hållbarhet', 'producerad',
		'upptining', 'o?öppnad',
		'bevaras', 'kylvara',
		'tappat',
	],

	vi => ['GI(Á|A) TR(Ị|I) DINH D(Ư|U)(Ỡ|O)NG (TRONG|TRÊN)',],
);

# turn demi - écrémé to demi-écrémé
my %prefixes_before_dash = (fr => ['demi', 'saint',],);

# phrases that can be removed
my %ignore_phrases = (
	de => [
		'\d\d?\s?%\sFett\si(\.|,)\s?Tr(\.|,)?',    # 45 % Fett i.Tr.
		'inklusive',
	],
	en => ['not applicable',],
	fr => ['non applicable|non concerné',],

);

=head2 validate_regular_expressions ( )

This function is used to check that all regular expressions / parts of
regular expressions used to parse ingredients are valid, without
unmatched parenthesis etc.

=cut

sub validate_regular_expressions() {

	my %regexps = (
		phrases_before_ingredients_list => \%phrases_before_ingredients_list,
		phrases_before_ingredients_list_uppercase => \%phrases_before_ingredients_list_uppercase,
		phrases_after_ingredients_list => \%phrases_after_ingredients_list,
		prefixes_before_dash => \%prefixes_before_dash,
		ignore_phrases => \%ignore_phrases,
	);

	foreach my $list (sort keys %regexps) {

		foreach my $language (sort keys %{$regexps{$list}}) {

			foreach my $regexp (@{$regexps{$list}{$language}}) {
				$log->debug("validate_regular_expressions", {list => $list, l => $language, regexp => $regexp})
					if $log->is_debug();
				eval {"test" =~ /$regexp/;};
				is($@, "");
			}
		}
	}

	return;
}

=head2 split_generic_name_from_ingredients ( product_ref language_code )

Some producers send us an ingredients list that starts with the generic name followed by the actual ingredients list.

e.g. "Pâtes de fruits aromatisées à la fraise et à la canneberge, contenant de la maltodextrine et de l'acérola. Source de vitamines B1, B6, B12 et C.  Ingrédients : Pulpe de fruits 50% (poire William 25%, fraise 15%, canneberge 10%), sucre, sirop de glucose de blé, maltodextrine 5%, stabilisant : glycérol, gélifiant : pectine, acidifiant : acide citrique, arôme naturel de fraise, arôme naturel de canneberge, poudre d'acérola (acérola, maltodextrine) 0,4%, vitamines : B1, B6 et B12. Fabriqué dans un atelier utilisant: GLUTEN*, FRUITS A COQUE*. * Allergènes"

This function splits the list to put the generic name in the generic_name_[lc] field and the ingredients list
in the ingredients_text_[lc] field.

If there is already a generic name, it is not overridden.

WARNING: This function should be called only during the import of data from producers.
It should not be called on lists that can be the result of an OCR, as there is no guarantee that the text before the ingredients list is the generic name.
It should also not be called when we import product data from the producers platform to the public database.

=cut

sub split_generic_name_from_ingredients ($product_ref, $language) {

	if (    (defined $phrases_before_ingredients_list{$language})
		and (defined $product_ref->{"ingredients_text_$language"}))
	{

		$log->debug("split_generic_name_from_ingredients",
			{language => $language, "ingredients_text_$language" => $product_ref->{"ingredients_text_$language"}})
			if $log->is_debug();

		foreach my $regexp (@{$phrases_before_ingredients_list{$language}}) {
			if ($product_ref->{"ingredients_text_$language"} =~ /(\s*)\b($regexp(\s*)(-|:|\r|\n)+(\s*))/is) {

				my $generic_name = $`;
				$product_ref->{"ingredients_text_$language"} = ucfirst($');

				if (
					($generic_name ne '')
					and (  (not defined $product_ref->{"generic_name_$language"})
						or ($product_ref->{"generic_name_$language"} eq ""))
					)
				{
					$product_ref->{"generic_name_$language"} = $generic_name;
					$log->debug("split_generic_name_from_ingredients",
						{language => $language, generic_name => $generic_name})
						if $log->is_debug();
				}
				last;
			}
		}
	}

	return;
}

=head2 clean_ingredients_text_for_lang ( product_ref language_code )

Perform some cleaning of the ingredients list.

The operations included in the cleaning must be 100% safe.

The function can be applied multiple times on the ingredients list.

=cut

sub clean_ingredients_text_for_lang ($text, $language) {

	$log->debug("clean_ingredients_text_for_lang - start", {language => $language, text => $text}) if $log->is_debug();

	# Remove phrases before ingredients list, but only when they are at the very beginning of the text

	foreach my $regexp (@{$phrases_before_ingredients_list{$language}}) {
		if ($text =~ /^(\s*)\b($regexp(\s*)(-|:|\r|\n)+(\s*))/is) {

			$text = ucfirst($');
		}
	}

	# turn demi - écrémé to demi-écrémé

	if (defined $prefixes_before_dash{$language}) {

		foreach my $prefix (@{$prefixes_before_dash{$language}}) {
			$text =~ s/\b($prefix) - (\w)/$1-$2/is;
		}
	}

	# Non language specific cleaning
	# Try to add missing spaces around dashes - separating ingredients

	# jus d'orange à base de concentré 14%- sucre
	$text =~ s/(\%)- /$1 - /g;

	# persil- poivre blanc -ail
	$text =~ s/(\w|\*)- /$1 - /g;
	$text =~ s/ -(\w)/ - $1/g;

	$text =~ s/^\s*(:|-)\s*//;
	$text =~ s/\s+$//;

	$log->debug("clean_ingredients_text_for_lang - done", {language => $language, text => $text}) if $log->is_debug();

	return $text;
}

=head2 cut_ingredients_text_for_lang ( product_ref language_code )

This function should be called once when getting text data from the OCR that includes an ingredients list.

It tries to remove phrases before and after the list that are not ingredients list.

It MUST NOT be applied multiple times on the ingredients list, as it could otherwise
remove parts of the ingredients list. (e.g. it looks for "Ingredients: " and remove everything before it.
If there are multiple "Ingredients:" listed, it would keep only the last one if called multiple times.

=cut

sub cut_ingredients_text_for_lang ($text, $language) {

	$log->debug("cut_ingredients_text_for_lang - start", {language => $language, text => $text}) if $log->is_debug();

	# Remove phrases before ingredients list lowercase

	$log->debug("cut_ingredients_text_for_lang - 1", {language => $language, text => $text}) if $log->is_debug();

	my $cut = 0;

	if (defined $phrases_before_ingredients_list{$language}) {

		foreach my $regexp (@{$phrases_before_ingredients_list{$language}}) {
			# The match before the regexp must be not greedy so that we don't cut too much
			# if we have multiple times "Ingredients:" (e.g. for products with 2 sub-products)
			if ($text =~ /^(.*?)\b$regexp(\s*)(-|:|\r|\n)+(\s*)/is) {
				$text = ucfirst($');
				$log->debug("removed phrases_before_ingredients_list",
					{removed => $1, kept => $text, regexp => $regexp})
					if $log->is_debug();
				$cut = 1;
				last;
			}
		}
	}

	# Remove phrases before ingredients list UPPERCASE

	$log->debug("cut_ingredients_text_for_lang - 2", {language => $language, text => $text}) if $log->is_debug();

	if ((not $cut) and (defined $phrases_before_ingredients_list_uppercase{$language})) {

		foreach my $regexp (@{$phrases_before_ingredients_list_uppercase{$language}}) {
			# INGREDIENTS followed by lowercase

			if ($text =~ /^(.*?)\b$regexp(\s*)(\s|-|:|\r|\n)+(\s*)(?=(\w?)(\w?)[a-z])/s) {
				$text =~ s/^(.*?)\b$regexp(\s*)(\s|-|:|\r|\n)+(\s*)(?=(\w?)(\w?)[a-z])//s;
				$text = ucfirst($text);
				$log->debug("removed phrases_before_ingredients_list_uppercase", {kept => $text, regexp => $regexp})
					if $log->is_debug();
				$cut = 1;
				last;
			}
		}
	}

	# Remove phrases after ingredients list

	$log->debug("cut_ingredients_text_for_lang - 3", {language => $language, text => $text}) if $log->is_debug();

	if (defined $phrases_after_ingredients_list{$language}) {

		foreach my $regexp (@{$phrases_after_ingredients_list{$language}}) {
			if ($text =~ /\*?\s*\b$regexp\b(.*)$/is) {
				$text = $`;
				$log->debug("removed phrases_after_ingredients_list", {removed => $1, kept => $text, regexp => $regexp})
					if $log->is_debug();
			}
		}
	}

	# Remove phrases

	$log->debug("cut_ingredients_text_for_lang - 4", {language => $language, text => $text}) if $log->is_debug();

	if (defined $ignore_phrases{$language}) {

		foreach my $regexp (@{$ignore_phrases{$language}}) {
			# substract regexp
			$text =~ s/\s*\b(?:$regexp)\s*/ /gi;
			# rm opened-closed parenthesis
			$text =~ s/\(\s?\)//g;
			# rm double commas
			$text =~ s/\s?,\s?,/,/g;
			# rm double spaces
			$text =~ s/\s+/ /g;
			# rm space before comma
			$text =~ s/\s,\s?/, /g;
		}
	}

	$log->debug("cut_ingredients_text_for_lang - 5", {language => $language, text => $text}) if $log->is_debug();

	$text = clean_ingredients_text_for_lang($text, $language);

	$log->debug("cut_ingredients_text_for_lang - done", {language => $language, text => $text}) if $log->is_debug();

	return $text;
}

sub clean_ingredients_text ($product_ref) {
	if (defined $product_ref->{languages_codes}) {

		foreach my $language (keys %{$product_ref->{languages_codes}}) {

			if (defined $product_ref->{"ingredients_text_" . $language}) {

				my $text = $product_ref->{"ingredients_text_" . $language};

				$text = clean_ingredients_text_for_lang($text, $language);

				if ($text ne $product_ref->{"ingredients_text_" . $language}) {

					my $time = time();

					# Keep a copy of the original ingredients list just in case
					$product_ref->{"ingredients_text_" . $language . "_ocr_" . $time}
						= $product_ref->{"ingredients_text_" . $language};
					$product_ref->{"ingredients_text_" . $language . "_ocr_" . $time . "_result"} = $text;
					$product_ref->{"ingredients_text_" . $language} = $text;
				}

				if ($language eq ($product_ref->{ingredients_lc} || $product_ref->{lc})) {
					$product_ref->{"ingredients_text"} = $product_ref->{"ingredients_text_" . $language};
				}
			}
		}
	}

	return;
}

sub is_compound_word_with_dash ($word_lc, $compound_word) {

	if (exists_taxonomy_tag("ingredients", canonicalize_taxonomy_tag($word_lc, "ingredients", $compound_word))) {
		$compound_word =~ s/ - /-/;
		return $compound_word;
	}
	else {
		return $compound_word;
	}
}

# additive class + additive (e.g. "colour caramel" -> "colour : caramel"
# warning: the additive class may also be the start of the name of an additive.
# e.g. "regulatory kwasowości: kwas cytrynowy i cytryniany sodu." -> "kwas" means acid / acidifier.
sub separate_additive_class ($ingredients_lc, $additive_class, $spaces, $colon, $after) {

	my $and = $and{$ingredients_lc} || " and ";

	# check that we have an additive after the additive class
	# keep only what is before the first separator
	$after =~ s/^$separators+//;
	#print STDERR "separate_additive_class - after 1 : $after\n";
	$after =~ s/^(.*?)$separators(.*)$/$1/;
	#print STDERR "separate_additive_class - after 2 : $after\n";

	# also look if we have additive 1 and additive 2
	my $after2;
	if ($after =~ /$and/i) {
		$after2 = $`;
	}

	# also check that we are not separating an actual ingredient
	# e.g. acide acétique -> acide : acétique

	if (
		(
			not exists_taxonomy_tag(
				"additives", canonicalize_taxonomy_tag($ingredients_lc, "additives", $additive_class . " " . $after)
			)
		)
		and (
			exists_taxonomy_tag("additives", canonicalize_taxonomy_tag($ingredients_lc, "additives", $after))
			or ((defined $after2)
				and exists_taxonomy_tag("additives", canonicalize_taxonomy_tag($ingredients_lc, "additives", $after2)))
		)
		)
	{
		#print STDERR "separate_additive_class - after is an additive\n";
		return $additive_class . " : ";
	}
	else {
		#print STDERR "separate_additive_class - after is not an additive\n";
		return $additive_class . $spaces . $colon;
	}
}

=head2 replace_additive ($number, $letter, $variant) - normalize the additive

This function is used inside regular expressions to turn additives to a normalized form.

Using a function to concatenate the E-number, letter and variant makes it possible 
to deal with undefined $letter or $variant without triggering an undefined warning.

=head3 Synopsis

	$text =~ s/(\b)e( |-|\.)?$additivesregexp(\b|\s|,|\.|;|\/|-|\\|$)/replace_additive($3,$6,$9) . $12/ieg;

=cut

sub replace_additive ($number, $letter, $variant) {

	# $number  ->  e.g. 160
	# $letter  ->  e.g. a
	# $variant ->  e.g. ii

	my $additive = "e" . $number;
	if (defined $letter) {
		$additive .= $letter;
	}
	if (defined $variant) {
		$variant =~ s/^\(//;
		$variant =~ s/\)$//;
		$additive .= $variant;
	}
	return $additive;
}

=head2 develop_ingredients_categories_and_types ( $ingredients_lc, $text ) - turn "oil (sunflower, olive and palm)" into "sunflower oil, olive oil, palm oil"

Some ingredients are specified by an ingredient "category" (e.g. "oil", "flavouring") and a "type" (e.g. "sunflower", "palm" or "strawberry", "vanilla").

Sometimes, the category is mentioned only once for several types:
"strawberry and vanilla flavourings", "vegetable oil (palm, sunflower)".

This function lists each individual ingredient: 
"oil (sunflower, olive and palm)" becomes "sunflower oil, olive oil, palm oil"

=head3 Arguments

=head4 Language

=head4 Ingredients list text

=head3 Return value

=head4 Transformed ingredients list text

=cut

# simple plural (just an additional "s" at the end) will be added in the regexp
my %ingredients_categories_and_types = (

	en => [
		# oils
		[
			# categories
			["oil", "vegetable oil", "vegetal oil",],
			# types
			["colza", "olive", "palm", "rapeseed", "sunflower",],
		],
	],

	fr => [
		# huiles
		[
			[
				"huile",
				"huile végétale",
				"huiles végétales",
				"matière grasse",
				"matières grasses",
				"matière grasse végétale",
				"matières grasses végétales",
				"graisse",
				"graisse végétale",
				"graisses végétales",
			],
			[
				"arachide", "avocat", "chanvre", "coco",
				"colza", "illipe", "karité", "lin",
				"mangue", "noisette", "noix", "noyaux de mangue",
				"olive", "olive extra", "olive vierge", "olive extra vierge",
				"olive vierge extra", "palme", "palmiste", "pépins de raisin",
				"sal", "sésame", "soja", "tournesol",
				"tournesol oléique",
			]
		],
		# (natural) extract
		[
			["extrait", "extrait naturel",],
			[
				"café", "chicorée", "curcuma", "houblon", "levure", "malt",
				"muscade", "poivre", "poivre noir", "romarin", "thé", "thé vert",
				"thym",
			]
		],
		# lecithin
		[["lécithine",], ["colza", "soja", "soja sans ogm", "tournesol",]],
		# natural flavouring
		[
			[
				"arôme naturel",
				"arômes naturels",
				"arôme artificiel",
				"arômes artificiels",
				"arômes naturels et artificiels", "arômes",
			],
			[
				"abricot", "ail", "amande", "amande amère",
				"agrumes", "aneth", "boeuf", "cacao",
				"cannelle", "caramel", "carotte", "carthame",
				"cassis", "céleri", "cerise", "curcuma",
				"cumin", "citron", "citron vert", "crustacés",
				"estragon", "fenouil", "figue", "fraise",
				"framboise", "fromage de chèvre", "fruit", "fruit de la passion",
				"fruits de la passion", "fruits de mer", "fumée", "gentiane",
				"herbes", "jasmin", "laurier", "lime",
				"limette", "mangue", "menthe", "menthe crêpue",
				"menthe poivrée", "muscade", "noix", "noix de coco",
				"oignon", "olive", "orange", "orange amère",
				"origan", "pamplemousse", "pamplemousse rose", "pêche",
				"piment", "pistache", "porc", "pomme",
				"poire", "poivre", "poisson", "poulet",
				"réglisse", "romarin", "rose", "rhum",
				"sauge", "saumon", "sureau", "thé",
				"thym", "vanille", "vanille de Madagascar", "autres agrumes",
			]
		],
		# chemical substances
		[
			[
				"carbonate", "carbonates acides", "chlorure", "citrate",
				"iodure", "nitrate", "diphosphate", "diphosphate",
				"phosphate", "sélénite", "sulfate", "hydroxyde",
				"sulphate",
			],
			[
				"aluminium", "ammonium", "calcium", "cuivre", "fer", "magnésium",
				"manganèse", "potassium", "sodium", "zinc",
			]
		],
		# peppers
		[["piment", "poivron"], ["vert", "jaune", "rouge",], 0,],
	],

	lt => [
		#oils
		[
			# categories
			["aliejai", "augaliniai aliejai",],
			# types
			["palmių", "rapsų", "saulėgrąžų",],
		],
	],

	hr => [
		# malts
		[
			# categories
			["slad",],
			# types
			["ječmeni", "pšenični",]
		],
	],

	pl => [
		# oils and fats
		[
			# categories
			["olej", "olej roślinny", "oleje", "oleje roślinne", "tłuszcze", "tłuszcze roślinne", "tłuszcz roślinny",],
			# types
			[
				"rzepakowy", "z oliwek", "palmowy", "słonecznikowy",
				"kokosowy", "sojowy", "shea", "palmowy utwardzony",
				"palmowy nieutwardzony",
			],
		],
		# concentrates
		[
			# categories
			[
				"koncentraty",
				"koncentraty roślinne",
				"soki z zagęszczonych soków z",
				"soki owocowe", "przeciery", "przeciery z", "soki owocowe z zagęszczonych soków owocowych",
			],
			# types
			[
				"jabłek", "pomarańczy", "marchwi", "bananów", "brzoskwiń", "gujawy",
				"papai", "ananasów", "mango", "marakui", "liczi", "kiwi",
				"limonek", "jabłkowy", "marchwiowy", "bananowy", "pomarańczowy"
			],
		],
		# flours
		[
			# categories
			["mąki", "mąka"],
			# types
			[
				"pszenna", "kukurydziana", "ryżowa", "pszenna pełnoziarnista",
				"orkiszowa", "żytnia", "jęczmienna", "owsiana",
				"jaglana", "gryczana",
			],
		],
		#meat
		[
			# categories
			["mięso", "mięsa"],
			# types
			["wieprzowe", "wołowe", "drobiowe", "z kurczaka", "z indyka", "cielęce"],
		],
	],

	ru => [
		# oils
		[
			# categories
			["масло", "масло растительное",],
			# types
			[
				"Подсолнечное", "Пальмовое", "Рапсовое", "Кокосовое", "горчицы", "Соевое",
				"Пальмоядровое", "Оливковое", "пальм",
			],
		],
	],

);

# Symbols to indicate labels like organic, fairtrade etc.
my @symbols = ('\*\*\*', '\*\*', '\*', '°°°', '°°', '°', '\(1\)', '\(2\)', '¹', '²');
my $symbols_regexp = join('|', @symbols);

sub develop_ingredients_categories_and_types ($ingredients_lc, $text) {
	$log->debug("develop_ingredients_categories_and_types: start with>$text<") if $log->is_debug();

	if (defined $ingredients_categories_and_types{$ingredients_lc}) {

		foreach my $categories_and_types_ref (@{$ingredients_categories_and_types{$ingredients_lc}}) {
			my $category_regexp = "";
			foreach my $category (@{$categories_and_types_ref->[0]}) {
				$category_regexp .= '|' . $category . '|' . $category . 's';
				my $unaccented_category = unac_string_perl($category);
				if ($unaccented_category ne $category) {
					$category_regexp .= '|' . $unaccented_category . '|' . $unaccented_category . 's';
				}

			}
			$category_regexp =~ s/^\|//;

			if ($ingredients_lc eq "en") {
				$category_regexp = '(?:organic |fair trade )*(?:' . $category_regexp . ')(?:' . $symbols_regexp . ')*';
			}
			elsif ($ingredients_lc eq "fr") {
				$category_regexp
					= '(?:' . $category_regexp . ')(?: bio| biologique| équitable|s|\s|' . $symbols_regexp . ')*';
			}
			else {
				$category_regexp = '(?:' . $category_regexp . ')(?:' . $symbols_regexp . ')*';
			}

			my $type_regexp = "";
			foreach my $type (@{$categories_and_types_ref->[1]}) {
				$type_regexp .= '|' . $type . '|' . $type . 's';
				my $unaccented_type = unac_string_perl($type);
				if ($unaccented_type ne $type) {
					$type_regexp .= '|' . $unaccented_type . '|' . $unaccented_type . 's';
				}
			}
			$type_regexp =~ s/^\|//;

			my $of_bool = 1;
			if (defined $categories_and_types_ref->[2]) {
				$of_bool = $categories_and_types_ref->[2];
			}

			# arôme naturel de citron-citron vert et d'autres agrumes
			# -> separate types
			$text =~ s/($type_regexp)-($type_regexp)/$1, $2/g;

			my $and = ' - ';
			if (defined $and{$ingredients_lc}) {
				$and = $and{$ingredients_lc};
			}
			my $of = ' - ';
			if (defined $of{$ingredients_lc}) {
				$of = $of{$ingredients_lc};
			}
			my $and_of = ' - ';
			if (defined $and_of{$ingredients_lc}) {
				$and_of = $and_of{$ingredients_lc};
			}
			my $and_or = ' - ';
			if (defined $and_or{$ingredients_lc}) {
				$and_or = $and_or{$ingredients_lc};
			}

			if (   ($ingredients_lc eq "en")
				or ($ingredients_lc eq "hr")
				or ($ingredients_lc eq "ru")
				or ($ingredients_lc eq "pl"))
			{
				# vegetable oil (palm, sunflower and olive)
				$text
					=~ s/($category_regexp)(?::|\(|\[| | $of )+((($type_regexp)($symbols_regexp|\s)*( |\/| \/ | - |,|, |$and|$of|$and_of|$and_or)+)+($type_regexp)($symbols_regexp|\s)*)\b(\s?(\)|\]))?/normalize_enumeration($ingredients_lc,$1,$2,$of_bool)/ieg;

				# vegetable oil (palm)
				$text
					=~ s/($category_regexp)\s?(?:\(|\[)\s?($type_regexp)\b(\s?(\)|\]))/normalize_enumeration($ingredients_lc,$1,$2,$of_bool)/ieg;
				# vegetable oil: palm
				$text
					=~ s/($category_regexp)\s?(?::)\s?($type_regexp)(?=$separators|.|$)/normalize_enumeration($ingredients_lc,$1,$2,$of_bool)/ieg;

				# ječmeni i pšenični slad (barley and wheat malt)
				$text
					=~ s/((?:(?:$type_regexp)(?: |\/| \/ | - |,|, |$and|$of|$and_of|$and_or)+)+(?:$type_regexp))\s*($category_regexp)/normalize_enumeration($ingredients_lc,$2,$1,$of_bool)/ieg;
			}
			elsif ($ingredients_lc eq "fr") {
				# arôme naturel de pomme avec d'autres âromes
				$text =~ s/ (ou|et|avec) (d')?autres /, /g;

				$text
					=~ s/($category_regexp) et ($category_regexp)(?:$of)?($type_regexp)/normalize_fr_a_et_b_de_c($1, $2, $3)/ieg;

				# Huiles végétales de palme, de colza et de tournesol
				# Carbonate de magnésium, fer élémentaire -> should not trigger carbonate de fer élémentaire. Bug #3838
				# TODO 18/07/2020 remove when we have a better solution
				$text =~ s/fer (é|e)l(é|e)mentaire/fer_élémentaire/ig;

				$text
					=~ s/($category_regexp)(?::|\(|\[| | de | d')+((($type_regexp)($symbols_regexp|\s)*( |\/| \/ | - |,|, | et | de | et de | et d'| d')+)+($type_regexp)($symbols_regexp|\s)*)\b(\s?(\)|\]))?/normalize_enumeration($ingredients_lc,$1,$2,$of_bool)/ieg;
				$text =~ s/fer_élémentaire/fer élémentaire/ig;

				# huile végétale (colza)
				$text
					=~ s/($category_regexp)\s?(?:\(|\[)\s?($type_regexp)\b(\s?(\)|\]))/normalize_enumeration($ingredients_lc,$1,$2,$of_bool)/ieg;
				# huile végétale : colza,
				$text
					=~ s/($category_regexp)\s?(?::)\s?($type_regexp)(?=$separators|.|$)/normalize_enumeration($ingredients_lc,$1,$2,$of_bool)/ieg;
			}
		}

		# Some additives have "et" in their name: need to recombine them

		if ($ingredients_lc eq "fr") {

			# Sels de sodium et de potassium de complexes cupriques de chlorophyllines,

			my $info = <<INFO
Complexe cuivrique des chlorophyllines avec sels de sodium et de potassium,
oxyde et hydroxyde de fer rouge,
oxyde et hydroxyde de fer jaune et rouge,
Tartrate double de sodium et de potassium,
Éthylènediaminetétraacétate de calcium et de disodium,
Phosphate d'aluminium et de sodium,
Diphosphate de potassium et de sodium,
Tripoliphosphates de sodium et de potassium,
Sels de sodium de potassium et de calcium d'acides gras,
Mono- et diglycérides d'acides gras,
Esters acétiques des mono- et diglycérides,
Esters glycéroliques de l'acide acétique et d'acides gras,
Esters glycéroliques de l'acide citrique et d'acides gras,
Esters monoacétyltartriques et diacétyltartriques,
Esters mixtes acétiques et tartriques des mono- et diglycérides d'acides gras,
Esters lactyles d'acides gras du glycérol et du propane-1,
Silicate double d'aluminium et de calcium,
Silicate d'aluminium et calcium,
Silicate d'aluminium et de calcium,
Silicate double de calcium et d'aluminium,
Glycine et son sel de sodium,
Cire d'abeille blanche et jaune,
Acide cyclamique et ses sels,
Saccharine et ses sels,
Acide glycyrrhizique et sels,
Sels et esters de choline,
Octénylesuccinate d'amidon et d'aluminium,
INFO
				;

			# Phosphate d'aluminium et de sodium --> E541. Should not be split.

			$text
				=~ s/(di|tri|tripoli|)(phosphate|phosphates) d'aluminium,\s?(di|tri|tripoli)?(phosphate|phosphates) de sodium/$1phosphate d'aluminium et de sodium/ig;

			# Sels de sodium et de potassium de complexes cupriques de chlorophyllines -> should not be split...
			$text =~ s/(sel|sels) de sodium,\s?(sel|sels) de potassium/sels de sodium et de potassium/ig;
		}
	}

	return $text;
}

=head2 preparse_ingredients_text ($ingredients_lc, $text) - normalize the ingredient list to make parsing easier

This function transform the ingredients list in a more normalized list that is easier to parse.

It does the following:

- Normalize quote characters
- Replace abbreviations by their full name
- Remove extra spaces in compound words width dashes (e.g. céléri - rave -> céléri-rave)
- Split vitamins enumerations
- Normalize additives and split additives enumerations
- Split other enumerations (e.g. oils, some minerals)
- Split allergens and traces
- Deal with signs like * to indicate labels (e.g. *: Organic)

=head3 Arguments

=head4 Language

=head4 Ingredients list text

=head3 Return value

=head4 Transformed ingredients list text

=cut

sub preparse_ingredients_text ($ingredients_lc, $text) {

	not defined $text and return;

	$log->debug("preparse_ingredients_text", {text => $text}) if $log->is_debug();

	# if we're called twice with the same input in succession, such as in update_all_products.pl,
	# cache the result, so we can instantly return the 2nd time.
	state $prev_lc = '';
	state $prev_text = '';
	state $prev_return = '';

	if (($ingredients_lc eq $prev_lc) && ($text eq $prev_text)) {
		return $prev_return;
	}

	$prev_lc = $ingredients_lc;
	$prev_text = $text;

	if ((scalar keys %labels_regexps) == 0) {
		init_labels_regexps();
		init_ingredients_processing_regexps();
		init_additives_classes_regexps();
		init_allergens_regexps();
		init_origins_regexps();
	}

	my $and = $and{$ingredients_lc} || " and ";
	my $and_without_spaces = $and;
	$and_without_spaces =~ s/^ //;
	$and_without_spaces =~ s/ $//;

	my $of = ' - ';
	if (defined $of{$ingredients_lc}) {
		$of = $of{$ingredients_lc};
	}

	my $and_of = ' - ';
	if (defined $and_of{$ingredients_lc}) {
		$and_of = $and_of{$ingredients_lc};
	}

	# Spanish "and" is y or e when before "i" or "hi"
	# E can also be in a vitamin enumeration (vitamina B y E)
	# colores E (120, 124 y 125)
	# color E 120

	# replace "and / or" by "and"
	# except if followed by a separator, a digit, or "and", to avoid false positives
	my $and_or = ' - ';
	if (defined $and_or{$ingredients_lc}) {
		$and_or = $and_or{$ingredients_lc};
		$text =~ s/($and_or)(?!($and_without_spaces |\d|$separators))/$and/ig;
	}

	$text =~ s/\&quot;/"/g;
	$text =~ s/\&lt;/</g;
	$text =~ s/\&gt;/>/g;
	$text =~ s/\&apos;/'/g;
	$text =~ s/’/'/g;

	# turn special chars to spaces
	$text =~ s/[\000-\037]/ /g;

	# zero width space
	$text =~ s/\x{200B}/-/g;

	# vegetable oil (coconut & rapeseed)
	# turn & to and
	$text =~ s/ \& /$and/g;

	# number + gr / grams -> g
	$text =~ s/(\d\s*)(gr|gram|grams)\b/$1g/ig;
	if ($ingredients_lc eq 'fr') {
		$text =~ s/(\d\s*)(gramme|grammes)\b/$1g/ig;
	}

	# Farine de blé 56 g* ; beurre concentré 25 g* (soit 30 g* en beurre reconstitué); sucre 22 g* ; œufs frais 2 g
	# 56 g -> 56%
	$text =~ s/(\d| )g(\*)/$1g/ig;

	# transform 0,2% into 0.2%
	$text =~ s/(\d),(\d+)( )?(\%|g\b)/$1.$2\%/ig;
	$text =~ s/—/-/g;

	# abbreviations, replace language specific abbreviations first
	foreach my $abbreviations_lc ($ingredients_lc, "all") {
		if (defined $abbreviations{$abbreviations_lc}) {
			foreach my $abbreviation_ref (@{$abbreviations{$abbreviations_lc}}) {
				my $source = $abbreviation_ref->[0];
				my $target = $abbreviation_ref->[1];
				$source =~ s/\. /(\\.| |\\. )/g;
				if ($source =~ /\.$/) {
					$source =~ s/\.$/(\\. | |\\.)/;
					$target .= " ";
				}
				$text =~ s/(\b|^)$source(?= |\b|$)/$target/ig;
			}
		}
	}

	# remove extra spaces in compound words width dashes
	# e.g. céleri - rave -> céleri-rave

	# céleri - rave 3.9% -> stop at numbers
	$text
		=~ s/((^|$separators)([^,;\-\/\.0-9]+?) - ([^,;\-\/\.0-9]+?)(?=[0-9]|$separators|$))/is_compound_word_with_dash($ingredients_lc,$1)/ieg;

	# vitamins...
	# vitamines A, B1, B2, B5, B6, B9, B12, C, D, H, PP et E (lactose, protéines de lait)

	my $split_vitamins = sub ($vitamin, $list) {

		my $return = '';
		foreach my $vitamin_code (split(/(\W|\s|-|n|;|et|and)+/, $list)) {
			next if $vitamin_code =~ /^(\W|\s|-|n|;|et|and)*$/;
			$return .= $vitamin . " " . $vitamin_code . " - ";
		}
		return $return;
	};

	# vitamin code: 1 or 2 letters followed by 1 or 2 numbers (e.g. PP, B6, B12)
	# $text =~ s/(vitamin|vitamine)(s?)(((\W+)((and|et) )?(\w(\w)?(\d+)?)\b)+)/$split_vitamins->($1,$3)/eig;

	# 2018-03-07 : commenting out the code above as we are now separating vitamins from additives,
	# and PP, B6, B12 etc. will be listed as synonyms for Vitamine PP, Vitamin B6, Vitamin B12 etc.
	# we will need to be careful that we don't match a single letter K, E etc. that is not a vitamin, and if it happens, check for a "vitamin" prefix

	# colorants alimentaires E (124,122,133,104,110)
	my $roman_numerals = "i|ii|iii|iv|v|vi|vii|viii|ix|x|xi|xii|xii|xiv|xv";
	my $additivesregexp;
	# special cases, when $and (" a ", " e " or " i ") conflict with variants (E470a, E472e or E451i or E451(i))
	# in these cases, we fetch variant only if there is no space before
	# E470a	 -> ok, E470 a -> not ok, E470 a, -> ok
	# E451i -> ok, E451 i -> not ok, E451 i, -> ok
	if ($and eq " a " || $and eq " e ") {
		# based on $additivesregexp below in the else, with following modifications
		# no space before abcdefgh
		$additivesregexp
			= '(\d{3}|\d{4})((-|\.)?([abcdefgh]))?(( |,|.)?((' . $roman_numerals . ')|\((' . $roman_numerals . ')\)))?';
	}
	elsif ($and eq " i ") {
		# based on $additivesregexp below in the else, with following modifications
		# no space before i
		$additivesregexp
			= '(\d{3}|\d{4})(( |-|\.)?([abcdefgh]))?((-|\.)?(('
			. $roman_numerals . ')|\(('
			. $roman_numerals
			. ')\)))?';
	}
	else {
		$additivesregexp
			= '(\d{3}|\d{4})(( |-|\.)?([abcdefgh]))?(( |-|\.)?(('
			. $roman_numerals . ')|\(('
			. $roman_numerals
			. ')\)))?';
	}

	$text
		=~ s/\b(e|ins|sin|i-n-s|s-i-n|i\.n\.s\.?|s\.i\.n\.?)(:|\(|\[| | n| nb|#|°)+((($additivesregexp)( |\/| \/ | - |,|, |$and))+($additivesregexp))\b(\s?(\)|\]))?/normalize_additives_enumeration($ingredients_lc,$3)/ieg;

	# in India: INS 240 instead of E 240, bug #1133)
	# also INS N°420, bug #3618
	# Russian е (!= e), https://github.com/openfoodfacts/openfoodfacts-server/issues/4931
	$text =~ s/\b(е|ins|sin|i-n-s|s-i-n|i\.n\.s\.?|s\.i\.n\.?)( |-| n| nb|#|°|'|"|\.|\W)*(\d{3}|\d{4})/E$3/ig;

	# E 240, E.240, E-240..
	# E250-E251-E260
	$text =~ s/-e( |-|\.)?($additivesregexp)/- E$2/ig;
	# do not turn E172-i into E172 - i
	$text =~ s/e( |-|\.)?($additivesregexp)-(e)/E$2 - E/ig;

	# Canonicalize additives to remove the dash that can make further parsing break
	# Match E + number + letter a to h + i to xv, followed by a space or separator
	# $3 would be either \d{3} or \d{4} in $additivesregexp
	# $6 would be ([abcdefgh]) in $additivesregexp
	# $9 would be (( |-|\.)?((' . $roman_numerals . ')|\((' . $roman_numerals . ')\))) in $additivesregexp
	# $12 would be (\b|\s|,|\.|;|\/|-|\\|\)|\]|$)
	$text =~ s/(\b)e( |-|\.)?$additivesregexp(\b|\s|,|\.|;|\/|-|\\|\)|\]|$)/replace_additive($3,$6,$9) . $12/ieg;

	# E100 et E120 -> E100, E120
	$text =~ s/\be($additivesregexp)$and/e$1, /ig;
	$text =~ s/${and}e($additivesregexp)/, e$1/ig;

	# E100 E122 -> E100, E122
	$text =~ s/\be($additivesregexp)\s+e(?=\d)/e$1, e/ig;

	# ! caramel E150d -> caramel - E150d -> e150a - e150d ...
	$text =~ s/(caramel|caramels)(\W*)e150/e150/ig;

	# stabilisant e420 (sans : ) -> stabilisant : e420
	# but not acidifier (pectin) : acidifier : (pectin)

	# additive class + additive (e.g. "colour caramel" -> "colour : caramel"
	# warning: the additive class may also be the start of the name of an additive.
	# e.g. "regulatory kwasowości: kwas cytrynowy i cytryniany sodu." -> "kwas" means acid / acidifier.
	if (defined $additives_classes_regexps{$ingredients_lc}) {
		my $regexp = $additives_classes_regexps{$ingredients_lc};
		# negative look ahead so that the additive class is not preceded by other words
		# e.g. "de l'acide" should not match "acide"
		$text =~ s/(?<!\w( |'))\b($regexp)(\s+)(:?)(?!\(| \()/separate_additive_class($ingredients_lc,$2,$3,$4,$')/ieg;
	}

	# dash with 1 missing space
	$text =~ s/(\w)- /$1 - /ig;
	$text =~ s/ -(\w)/ - $1/ig;

	# mono-glycéride -> monoglycérides
	$text =~ s/\b(mono|di)\s?-\s?([a-z])/$1$2/ig;
	$text =~ s/\bmono\s-\s/mono- /ig;
	$text =~ s/\bmono\s/mono- /ig;
	#  émulsifiant mono-et diglycérides d'acides gras
	$text =~ s/(mono$and_without_spaces )/mono- $and_without_spaces /ig;

	# acide gras -> acides gras
	$text =~ s/acide gras/acides gras/ig;
	$text =~ s/glycéride /glycérides /ig;

	# !! mono et diglycérides ne doit pas donner mono + diglycérides : keep the whole version too.
	# $text =~ s/(,|;|:|\)|\(|( - ))(.+?)( et )(.+?)(,|;|:|\)|\(|( - ))/$1$3_et_$5$6 , $1$3 et $5$6/ig;

	# e432 et lécithines -> e432 - et lécithines
	$text =~ s/ - et / - /ig;

	# print STDERR "additives: $text\n\n";

	#$product_ref->{ingredients_text_debug} = $text;

	# separator followed by and
	# aceite de girasol (70%) y aceite de oliva virgen (30%)
	$text =~ s/($cbrackets)$and/$1, /ig;

	$log->debug("preparse_ingredients_text - before language specific preparsing", {text => $text}) if $log->is_debug();

	if ($ingredients_lc eq 'de') {
		# deletes comma in "Bienenwachs, weiß und gelb" since it is just one ingredient
		$text =~ s/Bienenwachs, weiß und gelb/Bienenwachs weiß und gelb/ig;
		# deletes brackets in "Bienenwachs, weiß und gelb" since it is just one ingredient
		$text =~ s/Bienenwachs \(weiß und gelb\)/Bienenwachs weiß und gelb/ig;
	}
	elsif ($ingredients_lc eq 'es') {

		# Special handling for sal as it can mean salt or shorea robusta
		# aceites vegetales (palma, shea, sal (shorea robusta), hueso de mango)
		$text =~ s/\bsal \(shorea robusta\)/shorea robusta/ig;
		$text =~ s/\bshorea robusta \(sal\)/shorea robusta/ig;
	}
	elsif ($ingredients_lc eq 'fi') {

		# Organic label can appear as a part of a longer word.
		# Separate it so it can be detected
		$text =~ s/\b(luomu)\B/$1 /ig;
	}
	elsif ($ingredients_lc eq 'fr') {

		# huiles de palme et de

		# carbonates d'ammonium et de sodium

		# carotène et extraits de paprika et de curcuma

		# Minéraux (carbonate de calcium, chlorures de calcium, potassium et magnésium, citrates de potassium et de sodium, phosphate de calcium,
		# sulfates de fer, de zinc, de cuivre et de manganèse, iodure de potassium, sélénite de sodium).

		# graisses végétales de palme et de colza en proportion variable
		# remove stopwords
		$text =~ s/( en)? proportion(s)? variable(s)?//i;

		# Ingrédient(s) : lentilles vertes* - *issu(e)(s) de l'agriculture biologique.
		# -> remove the parenthesis

		$text =~ s/dient\(s\)/dients/ig;
		$text =~ s/\bissu(\(e\))?(\(s\))?/issu/ig;
	}
	elsif ($ingredients_lc eq 'pl') {

		# remove stopwords
		$text =~ s/w? (zmiennych|różnych)? proporcjach?//i;

	}

	$text = develop_ingredients_categories_and_types($ingredients_lc, $text);

	# vitamines A, B1, B2, B5, B6, B9, B12, C, D, H, PP et E
	# vitamines (A, B1, B2, B5, B6, B9, B12, C, D, H, PP et E)

	my @vitaminssuffixes = (
		"a", "rétinol", "b", "b1",
		"b2", "b3", "b4", "b5",
		"b6", "b7", "b8", "b9",
		"b10", "b11", "b12", "thiamine",
		"riboflavine", "niacine", "pyridoxine", "cobalamine",
		"biotine", "acide pantothénique", "acide folique", "c",
		"acide ascorbique", "d", "d2", "d3",
		"cholécalciférol", "e", "tocophérol", "alphatocophérol",
		"alpha-tocophérol", "f", "h", "k",
		"k1", "k2", "k3", "p",
		"pp",
	);
	my $vitaminsprefixregexp = "vit|vit\.|vitamine|vitamines";

	# Add synonyms in target language
	if (defined $translations_to{vitamins}) {
		foreach my $vitamin (keys %{$translations_to{vitamins}}) {
			if (defined $translations_to{vitamins}{$vitamin}{$ingredients_lc}) {
				push @vitaminssuffixes, $translations_to{vitamins}{$vitamin}{$ingredients_lc};
			}
		}
	}

	# Add synonyms in target language
	my $vitamin_in_lc
		= get_string_id_for_lang($ingredients_lc, display_taxonomy_tag($ingredients_lc, "ingredients", "en:vitamins"));
	$vitamin_in_lc =~ s/^\w\w://;

	if (    (defined $synonyms_for{ingredients})
		and (defined $synonyms_for{ingredients}{$ingredients_lc})
		and (defined $synonyms_for{ingredients}{$ingredients_lc}{$vitamin_in_lc}))
	{
		foreach my $synonym (@{$synonyms_for{ingredients}{$ingredients_lc}{$vitamin_in_lc}}) {
			$vitaminsprefixregexp .= '|' . $synonym;
		}
	}

	my $vitaminssuffixregexp = "";
	foreach my $suffix (@vitaminssuffixes) {
		$vitaminssuffixregexp .= '|' . $suffix;
		# vitamines [E, thiamine (B1), riboflavine (B2), B6, acide folique)].
		# -> also put (B1)
		$vitaminssuffixregexp .= '|\(' . $suffix . '\)';

		my $unaccented_suffix = unac_string_perl($suffix);
		if ($unaccented_suffix ne $suffix) {
			$vitaminssuffixregexp .= '|' . $unaccented_suffix;
		}
		if ($suffix =~ /[a-z]\d/) {

			$suffix =~ s/([a-z])(\d)/$1 $2/;
			$vitaminssuffixregexp .= '|' . $suffix;
			$suffix =~ s/ /-/;
			$vitaminssuffixregexp .= '|' . $suffix;

		}

	}
	$vitaminssuffixregexp =~ s/^\|//;

	#$log->debug("vitamins regexp", { regex => "s/($vitaminsprefixregexp)(:|\(|\[| )?(($vitaminssuffixregexp)(\/| \/ | - |,|, | et | and | y ))+/" }) if $log->is_debug();
	#$log->debug("vitamins text", { vitaminssuffixregexp => $vitaminssuffixregexp }) if $log->is_debug();

	# vitamines (B1, acide folique (B9)) <-- we need to match (B9) which is not followed by a \b boundary, hence the ((\s?((\)|\]))|\b)) in the regexp below

	$text
		=~ s/($vitaminsprefixregexp)(:|\(|\[| )+((($vitaminssuffixregexp)( |\/| \/ | - |,|, |$and)+)+($vitaminssuffixregexp))((\s?((\)|\]))|\b))/normalize_vitamins_enumeration($ingredients_lc,$3)/ieg;

	# Allergens and traces
	# Traces de lait, d'oeufs et de soja.
	# Contains: milk and soy.

	foreach my $allergens_type ("allergens", "traces") {

		if (defined $contains_or_may_contain_regexps{$allergens_type}{$ingredients_lc}) {

			my $contains_or_may_contain_regexp = $contains_or_may_contain_regexps{$allergens_type}{$ingredients_lc};
			my $allergens_regexp = $allergens_regexps{$ingredients_lc};

			# stopwords
			# e.g. Kann Spuren von Senf und Sellerie enthalten.
			my $stopwords = "";
			if (defined $allergens_stopwords{$ingredients_lc}) {
				$stopwords = $allergens_stopwords{$ingredients_lc};
			}

			# $contains_or_may_contain_regexp may be the end of a sentence, remove the beginning
			# e.g. this product has been manufactured in a factory that also uses...
			# Some text with comma May contain ... -> Some text with comma, May contain
			# ! does not work in German and languages that have words with a capital letter
			if ($ingredients_lc ne "de") {
				my $ucfirst_contains_or_may_contain_regexp = $contains_or_may_contain_regexp;
				$ucfirst_contains_or_may_contain_regexp =~ s/(^|\|)(\w)/$1 . uc($2)/ieg;
				$text =~ s/([a-z]) ($ucfirst_contains_or_may_contain_regexp)/$1, $2/g;
			}

			#$log->debug("allergens regexp", { regex => "s/([^,-\.;\(\)\/]*)\b($contains_or_may_contain_regexp)\b(:|\(|\[| |$and|$of)+((($allergens_regexp)( |\/| \/ | - |,|, |$and|$of|$and_of)+)+($allergens_regexp))\b(s?(\)|\]))?" }) if $log->is_debug();
			#$log->debug("allergens", { lc => $ingredients_lc, may_contain_regexps => \%may_contain_regexps, contains_or_may_contain_regexp => $contains_or_may_contain_regexp, text => $text }) if $log->is_debug();

			# warning: we should remove a parenthesis at the end only if we remove one at the beginning
			# e.g. contains (milk, eggs) -> contains milk, eggs
			# chocolate (contains milk) -> chocolate (contains milk)
			$text
				=~ s/([^,-\.;\(\)\/]*)\b($contains_or_may_contain_regexp)\b((:|\(|\[| |$of)+)((_?($allergens_regexp)_?\b((\s)($stopwords)\b)*( |\/| \/ | - |,|, |$and|$of|$and_of)+)*_?($allergens_regexp)_?)\b((\s)($stopwords)\b)*(\s?(\)|\]))?/normalize_allergens_enumeration($allergens_type,$ingredients_lc,$3,$5,$17)/ieg;
			# we may have added an extra dot in order to make sure we have at least one
			$text =~ s/\.\./\./g;
		}
	}

	# Try to find the signification of symbols like *
	# Jus de pomme*** 68%, jus de poire***32% *** Ingrédients issus de l'agriculture biologique
	# Pâte de cacao°* du Pérou 65 %, sucre de canne°*, beurre de cacao°*. °Issus de l'agriculture biologique (100 %). *Issus du commerce équitable (100 % du poids total avec 93 % SPP).
	#  riz* de Camargue IGP(1) (16,5%) (riz complet*, riz rouge complet*, huiles* (tournesol*, olive* vierge extra), sel marin. *issus de l'agriculture biologique. (1) IGP : Indication Géographique Protégée.

	if (defined $labels_regexps{$ingredients_lc}) {

		foreach my $symbol (@symbols) {
			# Find the last occurence of the symbol or symbol in parenthesis:  * (*)
			# we need a negative look ahead (?!\)) to make sure we match (*) completely (otherwise we would match *)
			if ($text =~ /^(.*)(\($symbol\)|$symbol)(?!\))\s*(:|=)?\s*/i) {
				my $after = $';
				#print STDERR "symbol: $symbol - after: $after\n";
				foreach my $labelid (@labels) {
					my $regexp = $labels_regexps{$ingredients_lc}{$labelid};
					if (defined $regexp) {
						#print STDERR "-- label: $labelid - regexp: $regexp\n";
						# try to also match optional precisions like "Issus de l'agriculture biologique (100 % du poids total)"
						# *Issus du commerce équitable (100 % du poids total avec 93 % SPP).
						if ($after =~ /^($regexp)\b\s*(\([^\)]+\))?\s*\.?\s*/i) {
							my $label = $1;
							$text
								=~ s/^(.*)(\($symbol\)|$symbol)(?!\))\s?(:|=)?\s?$label\s*(\([^\)]+\))?\s*\.?\s*/$1 /i;
							my $ingredients_lc_label = display_taxonomy_tag($ingredients_lc, "labels", $labelid);
							$text =~ s/$symbol/ $ingredients_lc_label /g;
							last;
						}
					}
				}
			}
		}
	}

	# remove extra spaces
	$text =~ s/\s(\s)+/ /g;
	$text =~ s/ (\.|,|;)( |$)/$1$2/g;
	$text =~ s/^(\s|\.|,|;|-)+//;
	$text =~ s/(\s|,|;|-)+$//;

	$log->debug("preparse_ingredients_text result", {text => $text}) if $log->is_debug();

	$prev_return = $text;
	return $text;
}

sub extract_ingredients_classes_from_text ($product_ref) {

	not defined $product_ref->{ingredients_text} and return;
	my $ingredients_lc = $product_ref->{ingredients_lc} || $product_ref->{lc};
	my $text = preparse_ingredients_text($ingredients_lc, $product_ref->{ingredients_text});
	# do not match anything if we don't have a translation for "and"
	my $and = $and{$ingredients_lc} || " will not match ";
	$and =~ s/ /-/g;

	#  remove % / percent (to avoid identifying 100% as E100 in some cases)
	$text =~ s/(\d+((\,|\.)\d+)?)\s*\%$//g;

	my @ingredients = split($separators, $text);

	my @ingredients_ids = ();
	foreach my $ingredient (@ingredients) {
		my $ingredientid = get_string_id_for_lang($ingredients_lc, $ingredient);
		if ((defined $ingredientid) and ($ingredientid ne '')) {

			# split additives
			# caramel ordinaire et curcumine
			if ($ingredientid =~ /$and/i) {

				my $ingredientid1 = $`;
				my $ingredientid2 = $';

				#print STDERR "ingredients_classes - ingredient1: $ingredientid1 - ingredient2: $ingredientid2\n";

				# check if the whole ingredient is an additive
				my $canon_ingredient_additive = canonicalize_taxonomy_tag($ingredients_lc, "additives", $ingredientid);

				if (not exists_taxonomy_tag("additives", $canon_ingredient_additive)) {

					# otherwise check the 2 sub ingredients
					my $canon_ingredient_additive1
						= canonicalize_taxonomy_tag($ingredients_lc, "additives", $ingredientid1);
					my $canon_ingredient_additive2
						= canonicalize_taxonomy_tag($ingredients_lc, "additives", $ingredientid2);

					if (    (exists_taxonomy_tag("additives", $canon_ingredient_additive1))
						and (exists_taxonomy_tag("additives", $canon_ingredient_additive2)))
					{
						push @ingredients_ids, $ingredientid1;
						$ingredientid = $ingredientid2;
						#print STDERR "ingredients_classes - ingredient1: $ingredientid1 exists - ingredient2: $ingredientid2 exists\n";
					}
				}

			}

			push @ingredients_ids, $ingredientid;
			$log->debug("ingredient 3", {ingredient => $ingredient}) if $log->is_debug();
		}
	}

	my %all_seen = ();    # used to not tag "huile végétale" if we have seen "huile de palme" already

	# Additives using new global taxonomy

	# delete old additive fields

	foreach my $tagtype ('additives', 'additives_prev', 'additives_next', 'old_additives', 'new_additives') {

		delete $product_ref->{$tagtype};
		delete $product_ref->{$tagtype . "_prev"};
		delete $product_ref->{$tagtype . "_prev_n"};
		delete $product_ref->{$tagtype . "_tags"};
	}

	delete $product_ref->{new_additives_debug};

	foreach my $tagtype ('additives', 'additives_prev', 'additives_next') {

		next if (not exists $loaded_taxonomies{$tagtype});

		$product_ref->{$tagtype . '_tags'} = [];

		my $tagtype_suffix = $tagtype;
		$tagtype_suffix =~ s/[^_]+//;

		my $vitamins_tagtype = "vitamins" . $tagtype_suffix;
		my $minerals_tagtype = "minerals" . $tagtype_suffix;
		my $amino_acids_tagtype = "amino_acids" . $tagtype_suffix;
		my $nucleotides_tagtype = "nucleotides" . $tagtype_suffix;
		my $other_nutritional_substances_tagtype = "other_nutritional_substances" . $tagtype_suffix;
		$product_ref->{$vitamins_tagtype . '_tags'} = [];
		$product_ref->{$minerals_tagtype . '_tags'} = [];
		$product_ref->{$amino_acids_tagtype . '_tags'} = [];
		$product_ref->{$nucleotides_tagtype . '_tags'} = [];
		$product_ref->{$other_nutritional_substances_tagtype . '_tags'} = [];

		my $class = $tagtype;

		my %seen = ();
		my %seen_tags = ();

		# Keep track of mentions of the additive class (e.g. "coloring: X, Y, Z") so that we can correctly identify additives after
		my $current_additive_class = "ingredient";

		foreach my $ingredient_id (@ingredients_ids) {

			my $ingredient_id_copy = $ingredient_id
				;    # can be modified later: soy-lecithin -> lecithin, but we don't change values of @ingredients_ids

			my $match = 0;
			my $match_without_mandatory_class = 0;

			while (not $match) {

				# additive class?
				my $canon_ingredient_additive_class
					= canonicalize_taxonomy_tag($ingredients_lc, "additives_classes", $ingredient_id_copy);

				if (exists_taxonomy_tag("additives_classes", $canon_ingredient_additive_class)) {
					$current_additive_class = $canon_ingredient_additive_class;
					$log->debug("current additive class", {current_additive_class => $canon_ingredient_additive_class})
						if $log->is_debug();
				}

				# additive?
				my $canon_ingredient = canonicalize_taxonomy_tag($ingredients_lc, $tagtype, $ingredient_id_copy);
				# in Hong Kong, the E- can be omitted in E-numbers
				my $canon_e_ingredient
					= canonicalize_taxonomy_tag($ingredients_lc, $tagtype, "e" . $ingredient_id_copy);
				my $canon_ingredient_vitamins
					= canonicalize_taxonomy_tag($ingredients_lc, "vitamins", $ingredient_id_copy);
				my $canon_ingredient_minerals
					= canonicalize_taxonomy_tag($ingredients_lc, "minerals", $ingredient_id_copy);
				my $canon_ingredient_amino_acids
					= canonicalize_taxonomy_tag($ingredients_lc, "amino_acids", $ingredient_id_copy);
				my $canon_ingredient_nucleotides
					= canonicalize_taxonomy_tag($ingredients_lc, "nucleotides", $ingredient_id_copy);
				my $canon_ingredient_other_nutritional_substances
					= canonicalize_taxonomy_tag($ingredients_lc, "other_nutritional_substances", $ingredient_id_copy);

				$product_ref->{$tagtype} .= " [ $ingredient_id_copy -> $canon_ingredient ";

				if (defined $seen{$canon_ingredient}) {
					$product_ref->{$tagtype} .= " -- already seen ";
					$match = 1;
				}

				# For additives, first check if the current class is vitamins or minerals and if the ingredient
				# exists in the vitamins and minerals taxonomy

				elsif (
					(
						   ($current_additive_class eq "en:vitamins")
						or ($current_additive_class eq "en:minerals")
						or ($current_additive_class eq "en:amino-acids")
						or ($current_additive_class eq "en:nucleotides")
						or ($current_additive_class eq "en:other-nutritional-substances")
					)

					and (exists_taxonomy_tag("vitamins", $canon_ingredient_vitamins))
					)
				{
					$match = 1;
					$seen{$canon_ingredient} = 1;
					$product_ref->{$tagtype}
						.= " -> exists as a vitamin $canon_ingredient_vitamins and current class is $current_additive_class ";
					if (not exists $seen_tags{$vitamins_tagtype . '_tags' . $canon_ingredient_vitamins}) {
						push @{$product_ref->{$vitamins_tagtype . '_tags'}}, $canon_ingredient_vitamins;
						$seen_tags{$vitamins_tagtype . '_tags' . $canon_ingredient_vitamins} = 1;
					}
				}

				elsif ( ($current_additive_class eq "en:minerals")
					and (exists_taxonomy_tag("minerals", $canon_ingredient_minerals))
					and not($just_synonyms{"minerals"}{$canon_ingredient_minerals}))
				{
					$match = 1;
					$seen{$canon_ingredient} = 1;
					$product_ref->{$tagtype}
						.= " -> exists as a mineral $canon_ingredient_minerals and current class is $current_additive_class ";
					if (not exists $seen_tags{$minerals_tagtype . '_tags' . $canon_ingredient_minerals}) {
						push @{$product_ref->{$minerals_tagtype . '_tags'}}, $canon_ingredient_minerals;
						$seen_tags{$minerals_tagtype . '_tags' . $canon_ingredient_minerals} = 1;
					}
				}

				elsif (
					(exists_taxonomy_tag($tagtype, $canon_ingredient))
					# do not match synonyms
					and ($canon_ingredient !~ /^en:(fd|no|colour)/)
					)
				{

					$seen{$canon_ingredient} = 1;
					$product_ref->{$tagtype} .= " -> exists ";

					if (    (defined $properties{$tagtype}{$canon_ingredient})
						and (defined $properties{$tagtype}{$canon_ingredient}{"mandatory_additive_class:en"}))
					{

						my $mandatory_additive_class
							= $properties{$tagtype}{$canon_ingredient}{"mandatory_additive_class:en"};
						# make the comma separated list a regexp
						$product_ref->{$tagtype}
							.= " -- mandatory_additive_class: $mandatory_additive_class (current: $current_additive_class) ";
						$mandatory_additive_class =~ s/,/\|/g;
						$mandatory_additive_class =~ s/\s//g;
						if ($current_additive_class =~ /^$mandatory_additive_class$/) {
							if (not exists $seen_tags{$tagtype . '_tags' . $canon_ingredient}) {
								push @{$product_ref->{$tagtype . '_tags'}}, $canon_ingredient;
								$seen_tags{$tagtype . '_tags' . $canon_ingredient} = 1;
							}
							# success!
							$match = 1;
							$product_ref->{$tagtype} .= " -- ok ";
						}
						elsif ($ingredient_id_copy =~ /^e( |-)?\d/) {
							# id the additive is mentioned with an E number, tag it even if we haven't detected a mandatory class
							if (not exists $seen_tags{$tagtype . '_tags' . $canon_ingredient}) {
								push @{$product_ref->{$tagtype . '_tags'}}, $canon_ingredient;
								$seen_tags{$tagtype . '_tags' . $canon_ingredient} = 1;
							}
							# success!
							$match = 1;
							$product_ref->{$tagtype} .= " -- e-number ";

						}
						else {
							$match_without_mandatory_class = 1;
						}
					}
					else {
						if (not exists $seen_tags{$tagtype . '_tags' . $canon_ingredient}) {
							push @{$product_ref->{$tagtype . '_tags'}}, $canon_ingredient;
							$seen_tags{$tagtype . '_tags' . $canon_ingredient} = 1;
						}
						# success!
						$match = 1;
						$product_ref->{$tagtype} .= " -- ok ";
					}
				}

				# continue to try to match a known additive, mineral or vitamin
				if (not $match) {

					# check if it is mineral or vitamin, even if we haven't seen "minerals" or "vitamins" before
					if ((exists_taxonomy_tag("vitamins", $canon_ingredient_vitamins))) {
						$match = 1;
						$seen{$canon_ingredient} = 1;
						$product_ref->{$tagtype} .= " -> exists as a vitamin $canon_ingredient_vitamins ";
						if (not exists $seen_tags{$vitamins_tagtype . '_tags' . $canon_ingredient_vitamins}) {
							push @{$product_ref->{$vitamins_tagtype . '_tags'}}, $canon_ingredient_vitamins;
							$seen_tags{$vitamins_tagtype . '_tags' . $canon_ingredient_vitamins} = 1;
						}
						# set current class to vitamins
						$current_additive_class = "en:vitamins";
					}

					elsif ((exists_taxonomy_tag("minerals", $canon_ingredient_minerals))
						and not($just_synonyms{"minerals"}{$canon_ingredient_minerals}))
					{
						$match = 1;
						$seen{$canon_ingredient} = 1;
						$product_ref->{$tagtype} .= " -> exists as a mineral $canon_ingredient_minerals ";
						if (not exists $seen_tags{$minerals_tagtype . '_tags' . $canon_ingredient_minerals}) {
							push @{$product_ref->{$minerals_tagtype . '_tags'}}, $canon_ingredient_minerals;
							$seen_tags{$minerals_tagtype . '_tags' . $canon_ingredient_minerals} = 1;
						}
						$current_additive_class = "en:minerals";
					}

					if ((exists_taxonomy_tag("amino_acids", $canon_ingredient_amino_acids))) {
						$match = 1;
						$seen{$canon_ingredient} = 1;
						$product_ref->{$tagtype} .= " -> exists as a amino_acid $canon_ingredient_amino_acids ";
						if (not exists $seen_tags{$amino_acids_tagtype . '_tags' . $canon_ingredient_amino_acids}) {
							push @{$product_ref->{$amino_acids_tagtype . '_tags'}}, $canon_ingredient_amino_acids;
							$seen_tags{$amino_acids_tagtype . '_tags' . $canon_ingredient_amino_acids} = 1;
						}
						$current_additive_class = "en:amino-acids";
					}

					elsif ((exists_taxonomy_tag("nucleotides", $canon_ingredient_nucleotides))) {
						$match = 1;
						$seen{$canon_ingredient} = 1;
						$product_ref->{$tagtype} .= " -> exists as a nucleotide $canon_ingredient_nucleotides ";
						if (not exists $seen_tags{$nucleotides_tagtype . '_tags' . $canon_ingredient_nucleotides}) {
							push @{$product_ref->{$nucleotides_tagtype . '_tags'}}, $canon_ingredient_nucleotides;
							$seen_tags{$nucleotides_tagtype . '_tags' . $canon_ingredient_nucleotides} = 1;
						}
						$current_additive_class = "en:nucleotides";
					}

					elsif (
						(
							exists_taxonomy_tag(
								"other_nutritional_substances",
								$canon_ingredient_other_nutritional_substances
							)
						)
						)
					{
						$match = 1;
						$seen{$canon_ingredient} = 1;
						$product_ref->{$tagtype}
							.= " -> exists as a other_nutritional_substance $canon_ingredient_other_nutritional_substances ";
						if (
							not exists $seen_tags{
									  $other_nutritional_substances_tagtype . '_tags'
									. $canon_ingredient_other_nutritional_substances
							}
							)
						{
							push @{$product_ref->{$other_nutritional_substances_tagtype . '_tags'}},
								$canon_ingredient_other_nutritional_substances;
							$seen_tags{$other_nutritional_substances_tagtype . '_tags'
									. $canon_ingredient_other_nutritional_substances} = 1;
						}
						$current_additive_class = "en:other-nutritional-substances";
					}

					# in Hong Kong, the E- can be omitted in E-numbers

					elsif (
						(
							$canon_ingredient
							=~ /^en:(\d+)( |-)?([a-z])??(i|ii|iii|iv|v|vi|vii|viii|ix|x|xi|xii|xii|xiv|xv)?$/i
						)
						and (exists_taxonomy_tag($tagtype, $canon_e_ingredient))
						and ($current_additive_class ne "ingredient")
						)
					{

						$seen{$canon_e_ingredient} = 1;
						$product_ref->{$tagtype} .= " -> e-ingredient exists  ";

						if (not exists $seen_tags{$tagtype . '_tags' . $canon_e_ingredient}) {
							push @{$product_ref->{$tagtype . '_tags'}}, $canon_e_ingredient;
							$seen_tags{$tagtype . '_tags' . $canon_e_ingredient} = 1;
						}
						# success!
						$match = 1;
						$product_ref->{$tagtype} .= " -- ok ";
					}
				}

				# spellcheck
				my $spellcheck = 0;
				# 2019/11/10 - disable spellcheck of additives, as it is much too slow and make way too many calls to functions
				if (
						0
					and (not $match)
					and ($tagtype eq 'additives')
					and not $match_without_mandatory_class
					# do not correct words that are existing ingredients in the taxonomy
					and (
						not exists_taxonomy_tag(
							"ingredients",
							canonicalize_taxonomy_tag($ingredients_lc, "ingredients", $ingredient_id_copy)
						)
					)
					)
				{

					my ($corrected_canon_tagid, $corrected_tagid, $corrected_tag)
						= spellcheck_taxonomy_tag($ingredients_lc, $tagtype, $ingredient_id_copy);
					if (
							(defined $corrected_canon_tagid)
						and ($corrected_tag ne $ingredient_id_copy)
						and (exists_taxonomy_tag($tagtype, $corrected_canon_tagid))

						# false positives
						# proteinas -> proteinase
						# vitamine z -> vitamine c
						# coloré -> chlore
						# chlorela -> chlore

						and (not $corrected_tag =~ /^proteinase/)
						and (not $corrected_tag =~ /^vitamin/)
						and (not $corrected_tag =~ /^argent/)
						and (not $corrected_tag =~ /^chlore/)

						)
					{

						$product_ref->{$tagtype}
							.= " -- spell correction (lc: "
							. $ingredients_lc
							. "): $ingredient_id_copy -> $corrected_tag";
						print STDERR "spell correction (lc: "
							. $ingredients_lc
							. "): $ingredient_id_copy -> $corrected_tag - code: $product_ref->{code}\n";

						$ingredient_id_copy = $corrected_tag;
						$spellcheck = 1;
					}
				}

				if (    (not $match)
					and (not $spellcheck))
				{

					# try to shorten the ingredient to make it less specific, to see if it matches then
					# in last resort, try with the first (in French, Spanish) or last (in English) word only

					if (($ingredients_lc eq 'en') and ($ingredient_id_copy =~ /^([^-]+)-/)) {
						# soy-lecithin -> lecithin
						$ingredient_id_copy = $';
					}
					elsif ( (($ingredients_lc eq 'es') or ($ingredients_lc eq 'fr'))
						and ($ingredient_id_copy =~ /-([^-]+)$/))
					{
						# lecitina-de-girasol -> lecitina-de -> lecitina
						# lecithine-de-soja -> lecithine-de -> lecithine
						$ingredient_id_copy = $`;
					}
					else {
						# give up
						$match = 1;
					}
				}

				$product_ref->{$tagtype} .= " ] ";
			}
		}

		# Also generate a list of additives with the parents (e.g. E500ii adds E500)
		$product_ref->{$tagtype . '_original_tags'} = $product_ref->{$tagtype . '_tags'};
		$product_ref->{$tagtype . '_tags'}
			= [
			sort(
				gen_tags_hierarchy_taxonomy("en", $tagtype, join(', ', @{$product_ref->{$tagtype . '_original_tags'}})))
			];

		# No ingredients?
		if ($product_ref->{ingredients_text} eq '') {
			delete $product_ref->{$tagtype . '_n'};
		}
		else {
			# count the original list of additives, don't count E500ii as both E500 and E500ii
			if (defined $product_ref->{$tagtype . '_original_tags'}) {
				$product_ref->{$tagtype . '_n'} = scalar @{$product_ref->{$tagtype . '_original_tags'}};
			}
			else {
				delete $product_ref->{$tagtype . '_n'};
			}
		}

		# Delete debug info
		if (not has_tag($product_ref, "categories", 'en:debug')) {
			delete $product_ref->{$tagtype};
		}

		# Delete empty arrays
		# -> not active
		# -> may be dangerous if some apps rely on them existing even if empty

		if (0) {
			foreach my $array (
				$tagtype . '_tags',
				$tagtype . '_original_tags',
				$vitamins_tagtype . '_tags',
				$minerals_tagtype . '_tags',
				$amino_acids_tagtype . '_tags',
				$nucleotides_tagtype . '_tags',
				$other_nutritional_substances_tagtype . '_tags'
				)
			{
				if ((defined $product_ref->{$array}) and ((scalar @{$product_ref->{$array}}) == 0)) {
					delete $product_ref->{$array};
				}
			}
		}
	}

	foreach my $class (sort keys %ingredients_classes) {

		my $tagtype = $class;

		if ($tagtype eq 'additives') {
			$tagtype = 'additives_old';
		}

		$product_ref->{$tagtype . '_tags'} = [];

		# skip palm oil classes if there is a palm oil free label
		if (($class =~ /palm/) and has_tag($product_ref, "labels", 'en:palm-oil-free')) {

		}
		else {

			my %seen = ();

			foreach my $ingredient_id (@ingredients_ids) {

				#$product_ref->{$tagtype . "_debug_ingredients_ids" } .=  " ; " . $ingredient_id . " ";

				if (    (defined $ingredients_classes{$class}{$ingredient_id})
					and (not defined $seen{$ingredients_classes{$class}{$ingredient_id}{id}}))
				{

					next
						if (($ingredients_classes{$class}{$ingredient_id}{id} eq 'huile-vegetale')
						and (defined $all_seen{"huile-de-palme"}));

					#$product_ref->{$tagtype . "_debug_ingredients_ids" } .= " -> exact match $ingredients_classes{$class}{$ingredient_id}{id} ";

					push @{$product_ref->{$tagtype . '_tags'}}, $ingredients_classes{$class}{$ingredient_id}{id};
					$seen{$ingredients_classes{$class}{$ingredient_id}{id}} = 1;
					$all_seen{$ingredients_classes{$class}{$ingredient_id}{id}} = 1;

				}
				else {

					#$product_ref->{$tagtype . "_debug_ingredients_ids" } .= " -> no exact match ";

					foreach my $id (@{$ingredients_classes_sorted{$class}}) {

						if (index($ingredient_id, $id) == 0) {
							# only compile the regex if we can't avoid it
							if (    ($ingredient_id =~ /^$id\b/)
								and (not defined $seen{$ingredients_classes{$class}{$id}{id}}))
							{

								next
									if (($ingredients_classes{$class}{$id}{id} eq 'huile-vegetale')
									and (defined $all_seen{"huile-de-palme"}));

								#$product_ref->{$tagtype . "_debug_ingredients_ids" } .= " -> match $id - $ingredients_classes{$class}{$id}{id} ";

								push @{$product_ref->{$tagtype . '_tags'}}, $ingredients_classes{$class}{$id}{id};
								$seen{$ingredients_classes{$class}{$id}{id}} = 1;
								$all_seen{$ingredients_classes{$class}{$id}{id}} = 1;
							}
						}

					}
				}
			}
		}

		# No ingredients?
		if ((defined $product_ref->{ingredients_text}) and ($product_ref->{ingredients_text} eq '')) {
			delete $product_ref->{$tagtype . '_n'};
		}
		else {
			$product_ref->{$tagtype . '_n'} = scalar @{$product_ref->{$tagtype . '_tags'}};
		}

		# Delete empty arrays
		# -> not active
		# -> may be dangerous if some apps rely on them existing even if empty

		if (0) {
			if ((defined $product_ref->{$tagtype . '_tags'}) and ((scalar @{$product_ref->{$tagtype . '_tags'}}) == 0))
			{
				delete $product_ref->{$tagtype . '_tags'};
			}
		}
	}

	if (defined $product_ref->{additives_old_tags}) {
		for (my $i = 0; $i < (scalar @{$product_ref->{additives_old_tags}}); $i++) {
			$product_ref->{additives_old_tags}[$i] = 'en:' . $product_ref->{additives_old_tags}[$i];
		}
	}

	# keep the old additives for France until we can fix the new taxonomy matching to support all special cases
	# e.g. lecithine de soja
	#if ($ingredients_lc ne 'fr') {
	#	$product_ref->{additives_tags} = $product_ref->{new_additives_tags};
	#	$product_ref->{additives_tags_n} = $product_ref->{new_additives_tags_n};
	#}

	# compute minus and debug values

	my $field = 'additives';

	# check if we have a previous or a next version and compute differences

	# previous version

	if (exists $loaded_taxonomies{$field . "_prev"}) {

		(defined $product_ref->{$field . "_debug_tags"}) or $product_ref->{$field . "_debug_tags"} = [];

		# compute differences
		foreach my $tag (@{$product_ref->{$field . "_tags"}}) {
			if (not has_tag($product_ref, $field . "_prev", $tag)) {
				my $tagid = $tag;
				$tagid =~ s/:/-/;
				push @{$product_ref->{$field . "_debug_tags"}}, "$tagid-added";
			}
		}
		foreach my $tag (@{$product_ref->{$field . "_prev_tags"}}) {
			if (not has_tag($product_ref, $field, $tag)) {
				my $tagid = $tag;
				$tagid =~ s/:/-/;
				push @{$product_ref->{$field . "_debug_tags"}}, "$tagid-removed";
			}
		}
	}
	else {
		delete $product_ref->{$field . "_prev_hierarchy"};
		delete $product_ref->{$field . "_prev_tags"};
	}

	# next version

	if (exists $loaded_taxonomies{$field . "_next"}) {

		(defined $product_ref->{$field . "_debug_tags"}) or $product_ref->{$field . "_debug_tags"} = [];

		# compute differences
		foreach my $tag (@{$product_ref->{$field . "_tags"}}) {
			if (not has_tag($product_ref, $field . "_next", $tag)) {
				my $tagid = $tag;
				$tagid =~ s/:/-/;
				push @{$product_ref->{$field . "_debug_tags"}}, "$tagid-will-remove";
			}
		}
		foreach my $tag (@{$product_ref->{$field . "_next_tags"}}) {
			if (not has_tag($product_ref, $field, $tag)) {
				my $tagid = $tag;
				$tagid =~ s/:/-/;
				push @{$product_ref->{$field . "_debug_tags"}}, "$tagid-will-add";
			}
		}
	}
	else {
		delete $product_ref->{$field . "_next_hierarchy"};
		delete $product_ref->{$field . "_next_tags"};
	}

	if (   (defined $product_ref->{ingredients_that_may_be_from_palm_oil_n})
		or (defined $product_ref->{ingredients_from_palm_oil_n}))
	{
		$product_ref->{ingredients_from_or_that_may_be_from_palm_oil_n}
			= $product_ref->{ingredients_that_may_be_from_palm_oil_n} + $product_ref->{ingredients_from_palm_oil_n};
	}

	# Determine if the product has sweeteners, and non nutritive sweeteners
	determine_if_the_product_contains_sweeteners($product_ref);

	return;
}

=head2 determine_if_the_product_contains_sweeteners

Check if the product contains sweeteners and non nutritive sweeteners (used for the Nutri-Score for beverages)

The NNS / Non nutritive sweeteners listed in the Nutri-Score Update report beverages_31 01 2023-voted
have been added as a non_nutritive_sweetener:en:yes property in the additives taxonomy.

=cut

sub determine_if_the_product_contains_sweeteners ($product_ref) {

	delete $product_ref->{with_sweeteners};
	delete $product_ref->{with_non_nutritive_sweeteners};

	if (
		get_matching_regexp_property_from_tags(
			'additives', $product_ref->{'additives_tags'},
			'additives_classes:en', 'sweetener'
		)
		)
	{
		$product_ref->{with_sweeteners} = 1;
	}

	if (
		get_matching_regexp_property_from_tags(
			'additives', $product_ref->{'additives_tags'},
			'non_nutritive_sweetener:en', 'yes'
		)
		)
	{
		$product_ref->{with_non_nutritive_sweeteners} = 1;
	}

	return;
}

sub replace_allergen ($language, $product_ref, $allergen, $before) {

	my $ingredients_lc = $product_ref->{ingredients_lc} || $product_ref->{lc};
	my $field = "allergens";

	my $traces_regexp = $may_contain_regexps{$language};

	if ((defined $traces_regexp) and ($before =~ /\b($traces_regexp)\b/i)) {
		$field = "traces";
	}

	# to build the product allergens list, just use the ingredients in the main language
	if ($language eq $ingredients_lc) {
		# skip allergens like "moutarde et céleri" (will be caught later by replace_allergen_between_separators)
		if (not(($language eq 'fr') and $allergen =~ / et /i)) {
			$product_ref->{$field . "_from_ingredients"} .= $allergen . ', ';
		}
	}

	return '<span class="allergen">' . $allergen . '</span>';
}

sub replace_allergen_in_caps ($language, $product_ref, $allergen, $before) {

	my $ingredients_lc = $product_ref->{ingredients_lc} || $product_ref->{lc};
	my $field = "allergens";

	my $traces_regexp = $may_contain_regexps{$language};

	if ((defined $traces_regexp) and ($before =~ /\b($traces_regexp)\b/i)) {
		$field = "traces";
	}

	my $tagid = canonicalize_taxonomy_tag($language, "allergens", $allergen);

	if (exists_taxonomy_tag("allergens", $tagid)) {
		#$allergen = display_taxonomy_tag($product_ref->{lang},"allergens", $tagid);
		# to build the product allergens list, just use the ingredients in the main language
		if ($language eq $ingredients_lc) {
			$product_ref->{$field . "_from_ingredients"} .= $allergen . ', ';
		}
		return '<span class="allergen">' . $allergen . '</span>';
	}
	else {
		return $allergen;
	}
}

sub replace_allergen_between_separators ($language, $product_ref, $start_separator, $allergen, $end_separator, $before)
{
	my $ingredients_lc = $product_ref->{ingredients_lc} || $product_ref->{lc};
	my $field = "allergens";

	#print STDERR "replace_allergen_between_separators - allergen: $allergen\n";

	my $stopwords = $allergens_stopwords{$language};

	#print STDERR "replace_allergen_between_separators - language: $language - allergen: $allergen\nstopwords: $stopwords\n";

	my $before_allergen = "";
	my $after_allergen = "";

	my $contains_regexp = $contains_regexps{$language} || "";
	my $may_contain_regexp = $may_contain_regexps{$language} || "";

	# allergen or trace?

	if ($allergen =~ /\b($contains_regexp|$may_contain_regexp)\b/i) {
		$before_allergen .= $` . $1;
		$allergen = $';
	}

	# Remove stopwords at the beginning or end
	if (defined $stopwords) {
		if ($allergen =~ /^((\s|\b($stopwords)\b)+)/i) {
			$before_allergen .= $1;
			$allergen =~ s/^(\s|\b($stopwords)\b)+//i;
		}
		if ($allergen =~ /((\s|\b($stopwords)\b)+)$/i) {
			$after_allergen .= $1;
			$allergen =~ s/(\s|\b($stopwords)\b)+$//i;
		}
	}

	if (($before . $before_allergen) =~ /\b($may_contain_regexp)\b/i) {
		$field = "traces";
		#print STDERR "traces (before_allergen: $before_allergen - before: $before)\n";
	}

	# Farine de blé 97%
	if ($allergen =~ /( \d)/) {
		$allergen = $`;
		$end_separator = $1 . $' . $end_separator;
	}

	#print STDERR "before_allergen: $before_allergen - allergen: $allergen\n";

	my $tagid = canonicalize_taxonomy_tag($language, "allergens", $allergen);

	#print STDERR "before_allergen: $before_allergen - allergen: $allergen - tagid: $tagid\n";

	if (($tagid ne "en:none") and (exists_taxonomy_tag("allergens", $tagid))) {
		#$allergen = display_taxonomy_tag($product_ref->{lang},"allergens", $tagid);
		# to build the product allergens list, just use the ingredients in the main language
		if ($language eq $ingredients_lc) {
			$product_ref->{$field . "_from_ingredients"} .= $allergen . ', ';
		}
		return
			  $start_separator
			. $before_allergen
			. '<span class="allergen">'
			. $allergen
			. '</span>'
			. $after_allergen
			. $end_separator;
	}
	else {
		return $start_separator . $before_allergen . $allergen . $after_allergen . $end_separator;
	}
}

=head2 detect_allergens_from_ingredients ( $product_ref )

Detects allergens from the ingredients extracted from the ingredients text,
using the "allergens:en" property associated to some ingredients in the
ingredients taxonomy.

This functions needs to be run after the $product_ref->{ingredients} array
is populated from the ingredients text.

It is called by detect_allergens_from_text().
Allergens are added to $product_ref->{"allergens_from_ingredients"} which
is then used by detect_allergens_from_text() to populate the allergens_tags field.

=cut

sub detect_allergens_from_ingredients ($product_ref) {

	# Check the allergens:en property of each ingredient

	$log->debug("detect_allergens_from_ingredients -- start", {ingredients => $product_ref->{ingredients}})
		if $log->is_debug();

	if (not defined $product_ref->{ingredients}) {
		return;
	}

	my @ingredients = (@{$product_ref->{ingredients}});

	while (@ingredients) {
		my $ingredient_ref = pop(@ingredients);
		if (defined $ingredient_ref->{ingredients}) {
			foreach my $sub_ingredient_ref (@{$ingredient_ref->{ingredients}}) {
				push @ingredients, $sub_ingredient_ref;
			}
		}
		my $allergens = get_inherited_property("ingredients", $ingredient_ref->{id}, "allergens:en");
		$log->debug(
			"detect_allergens_from_ingredients -- ingredient",
			{id => $ingredient_ref->{id}, allergens => $allergens}
		) if $log->is_debug();

		if (defined $allergens) {
			$product_ref->{"allergens_from_ingredients"} = $allergens . ', ';
			$log->debug("detect_allergens_from_ingredients -- found allergen", {allergens => $allergens})
				if $log->is_debug();
		}
	}
	return;
}

=head2 detect_allergens_from_text ( $product_ref )

This function:
- combines all the ways we have to detect allergens in order to populate
the allergens_tags and traces_tags fields.
- creates the ingredients_text_with_allergens_[lc] fields with added
HTML <span class="allergen"> tags

Allergens are recognized in the following ways:

1. using the list of ingredients that have been recognized through
ingredients analysis, by looking at the allergens:en property in the
ingredients taxonomy.
This is done with the function detect_allergens_from_ingredients()

2. when entered in ALL CAPS, or between underscores

3. when matching exact entries o synonyms of the allergens taxonomy

Allergens detected using 2. or 3. are marked with <span class="allergen">

=cut

sub detect_allergens_from_text ($product_ref) {

	$log->debug("detect_allergens_from_text - start", {}) if $log->is_debug();

	if ((scalar keys %allergens_stopwords) == 0) {
		init_allergens_regexps();
	}

	my $ingredients_lc = $product_ref->{ingredients_lc} || $product_ref->{lc};

	# Keep allergens entered by users in the allergens and traces field

	foreach my $field ("allergens", "traces") {

		# new fields for allergens detected from ingredient list

		$product_ref->{$field . "_from_ingredients"} = "";
	}

	# Add allergens from the ingredients analysis
	detect_allergens_from_ingredients($product_ref);

	# Remove ingredients_text_with_allergens_* fields
	# they will be recomputed for existing ingredients languages

	foreach my $field (keys %$product_ref) {
		if ($field =~ /^ingredients_text_with_allergens/) {
			delete $product_ref->{$field};
		}
	}

	if (defined $product_ref->{languages_codes}) {

		foreach my $language (keys %{$product_ref->{languages_codes}}) {

			my $text = $product_ref->{"ingredients_text_" . $language};
			next if not defined $text;

			# do not match anything if we don't have a translation for "and"
			my $and = $and{$language} || " will not match ";
			my $of = ' - ';
			if (defined $of{$language}) {
				$of = $of{$language};
			}
			my $the = ' - ';
			if (defined $the{$language}) {
				$the = $the{$language};
			}

			my $traces_regexp = "traces";
			if (defined $may_contain_regexps{$language}) {
				$traces_regexp = $may_contain_regexps{$language};
			}

			$text =~ s/\&quot;/"/g;

			# allergens between underscores
			# _allergen_ + __allergen__ + ___allergen___

			$text =~ s/\b___([^,;_\(\)\[\]]+?)___\b/replace_allergen($language,$product_ref,$1,$`)/iesg;
			$text =~ s/\b__([^,;_\(\)\[\]]+?)__\b/replace_allergen($language,$product_ref,$1,$`)/iesg;
			$text =~ s/\b_([^,;_\(\)\[\]]+?)_\b/replace_allergen($language,$product_ref,$1,$`)/iesg;
			# _Weizen_eiweiß is not caught in last regex because of \b (word boundary).
			if ($language eq 'de') {
				$text =~ s/\b_([^,;_\(\)\[\]]+?)_/replace_allergen($language,$product_ref,$1,$`)/iesg;
			}

			# allergens in all caps, with other ingredients not in all caps

			if ($text =~ /[a-z]/) {
				# match ALL CAPS including space (but stop at the dash in "FRUITS A COQUE - Something")
				$text
					=~ s/\b([A-ZÌÒÁÉÍÓÚÝÂÊÎÔÛÃÑÕÄËÏÖŸÇŒß][A-ZÌÒÁÉÍÓÚÝÂÊÎÔÛÃÑÕÄËÏÖŸÇŒß]([A-ZÌÒÁÉÍÓÚÝÂÊÎÔÛÃÑÕÄËÏÖŸÇŒß' ]+))\b/replace_allergen_in_caps($language,$product_ref,$1,$`)/esg;
				# match ALL-CAPS including space and - (for NOIX DE SAINT-JACQUES)
				$text
					=~ s/\b([A-ZÌÒÁÉÍÓÚÝÂÊÎÔÛÃÑÕÄËÏÖŸÇŒß][A-ZÌÒÁÉÍÓÚÝÂÊÎÔÛÃÑÕÄËÏÖŸÇŒß]([A-ZÌÒÁÉÍÓÚÝÂÊÎÔÛÃÑÕÄËÏÖŸÇŒß'\- ]+))\b/replace_allergen_in_caps($language,$product_ref,$1,$`)/esg;
			}

			# allergens between separators

			# positive look ahead for the separators so that we can properly match the next word
			# match at least 3 characters so that we don't match the separator
			# Farine de blé 97% -> make numbers be separators
			$text
				=~ s/(^| - |_|\(|\[|\)|\]|,|$the|$and|$of|;|\.|$)((\s*)\w.+?)(?=(\s*)(^| - |_|\(|\[|\)|\]|,|$and|;|\.|\b($traces_regexp)\b|$))/replace_allergen_between_separators($language,$product_ref,$1, $2, "",$`)/iesg;

			# some allergens can be recognized in multiple ways.
			# e.g. _CELERY_ -> <span class="allergen"><span class="allergen"><span class="allergen">CELERI</span></span></span>
			$text =~ s/(<span class="allergen">)+/<span class="allergen">/g;
			$text =~ s/(<\/span>)+/<\/span>/g;

			$product_ref->{"ingredients_text_with_allergens_" . $language} = $text;

			if ($language eq $ingredients_lc) {
				$product_ref->{"ingredients_text_with_allergens"} = $text;
			}

		}
	}

	# If traces were entered in the allergens field, split them
	# Use the language the tag have been entered in

	my $traces_regexp;
	if (defined $may_contain_regexps{$product_ref->{traces_lc} || $ingredients_lc}) {
		$traces_regexp = $may_contain_regexps{$product_ref->{traces_lc} || $ingredients_lc};
	}

	if (    (defined $traces_regexp)
		and (defined $product_ref->{allergens})
		and ($product_ref->{allergens} =~ /\b($traces_regexp)\b\s*:?\s*/i))
	{
		if (defined $product_ref->{traces}) {
			$product_ref->{traces} .= ", " . $';
		}
		else {
			$product_ref->{traces} = $';
		}
		$product_ref->{allergens} = $`;
		$product_ref->{allergens} =~ s/\s+$//;
	}

	foreach my $field ("allergens", "traces") {

		# regenerate allergens and traces from the allergens_tags field so that it is prefixed with the values in the
		# main language of the product (which may be different than the $tag_lc language of the interface)

		my $tag_lc = $product_ref->{$field . "_lc"} || $ingredients_lc || "?";
		$product_ref->{$field . "_from_user"} = "($tag_lc) " . ($product_ref->{$field} // "");
		$product_ref->{$field . "_hierarchy"} = [gen_tags_hierarchy_taxonomy($tag_lc, $field, $product_ref->{$field})];
		$product_ref->{$field} = join(',', @{$product_ref->{$field . "_hierarchy"}});

		# concatenate allergens and traces fields from ingredients and entered by users

		$product_ref->{$field . "_from_ingredients"} =~ s/, $//;

		my $allergens = $product_ref->{$field . "_from_ingredients"};

		if ((defined $product_ref->{$field}) and ($product_ref->{$field} ne "")) {

			$allergens .= ", " . $product_ref->{$field};
		}

		$product_ref->{$field . "_hierarchy"} = [gen_tags_hierarchy_taxonomy($ingredients_lc, $field, $allergens)];
		$product_ref->{$field . "_tags"} = [];
		# print STDERR "result for $field : ";
		foreach my $tag (@{$product_ref->{$field . "_hierarchy"}}) {
			push @{$product_ref->{$field . "_tags"}}, get_taxonomyid($ingredients_lc, $tag);
			# print STDERR " - $tag";
		}
		# print STDERR "\n";
	}

	$log->debug("detect_allergens_from_text - done", {}) if $log->is_debug();

	return;
}

=head2 add_ingredients_matching_function ( $ingredients_ref, $match_function_ref )

Recursive function to compute the percentage of ingredients that match a specific function.

The match function takes 2 arguments:
- ingredient id
- processing (comma separated list of ingredients_processing taxonomy entries)

Used to compute % of fruits and vegetables, % of milk etc. which is needed by some algorithm
like the Nutri-Score.

=head3 Return values

=head4 $percent

Sum of matching ingredients percent.

=head4 $water_percent

Percent of water (used to recompute the percentage for categories of products that are consumed after removing water)

=cut

sub add_ingredients_matching_function ($ingredients_ref, $match_function_ref) {

	my $percent = 0;
	my $water_percent = 0;

	foreach my $ingredient_ref (@{$ingredients_ref}) {

		my $sub_ingredients_percent = 0;
		my $sub_ingredients_water_percent = 0;

		my $ingredient_percent;
		if (defined $ingredient_ref->{percent}) {
			$ingredient_percent = $ingredient_ref->{percent};
		}
		elsif (defined $ingredient_ref->{percent_estimate}) {
			$ingredient_percent = $ingredient_ref->{percent_estimate};
		}

		my $match = $match_function_ref->($ingredient_ref->{id}, $ingredient_ref->{processing});

		# We have a match and a percent
		if (($match) and (defined $ingredient_percent)) {
			$percent += $ingredient_percent;
		}
		# The ingredient does not match,
		# or we don't have percent_estimate if the ingredient analysis failed because of seemingly impossible values
		# in that case, try to get the possible percent values in nested sub ingredients
		elsif (defined $ingredient_ref->{ingredients}) {
			($sub_ingredients_percent, $sub_ingredients_water_percent)
				= add_ingredients_matching_function($ingredient_ref->{ingredients}, $match_function_ref);
			$percent += $sub_ingredients_percent;
		}
		# Keep track of water
		if ((is_a("ingredients", $ingredient_ref->{id}, 'en:water')) and (defined $ingredient_percent)) {
			# Count water only in the ingredient if we have something like "flavored water 80% (water, flavour)"
			$water_percent += $ingredient_percent;
		}
		else {
			# We may have water in sub ingredients
			$water_percent += $sub_ingredients_water_percent;
		}

	}
	return ($percent, $water_percent);
}

=head2 estimate_ingredients_matching_function ( $product_ref, $match_function_ref, $nutrient_id = undef )

This function analyzes the ingredients to estimate the percentage of ingredients of a specific type
(e.g. fruits/vegetables/legumes for the Nutri-Score).

=head3 Parameters

=head4 $product_ref

=head4 $match_function_ref

Reference to a function that matches specific ingredients (e.g. fruits/vegetables/legumes)

=head4 $nutrient_id (optional)

If the $nutrient_id argument is defined, we also store the nutrient value in $product_ref->{nutriments}.

=head3 Return value

Estimated percentage of ingredients matching the function.

=cut

sub estimate_ingredients_matching_function ($product_ref, $match_function_ref, $nutrient_id = undef) {

	my ($percent, $water_percent);

	if ((defined $product_ref->{ingredients}) and ((scalar @{$product_ref->{ingredients}}) > 0)) {

		($percent, $water_percent)
			= add_ingredients_matching_function($product_ref->{ingredients}, $match_function_ref);

		$log->debug("estimate_ingredients_matching_function", {percent => $percent, water_percent => $water_percent})
			if $log->is_debug();

		# For product categories where water is not consumed (e.g canned vegetables),
		# we recompute the percent of matching ingredients in the product without water
		# en:canned-plant-based-foods may be a bit broad, as some canned vegetables are consumed with the sauce/water
		# en:canned-fruits are not included as those are often in syrup, which is consumed
		if (    (defined $water_percent)
			and ($water_percent > 0)
			and ($water_percent < 100)
			and (has_tag($product_ref, "categories", "en:canned-plant-based-foods"))
			and not(has_tag($product_ref, "categories", "en:canned-fruits")))
		{
			$percent = $percent * 100 / (100 - $water_percent);
		}
	}

	# If we have specific ingredients, check if we have a higher fruits / vegetables content
	if (defined $product_ref->{specific_ingredients}) {
		my $specific_ingredients_percent = 0;
		foreach my $ingredient_ref (@{$product_ref->{specific_ingredients}}) {
			my $ingredient_id = $ingredient_ref->{id};
			# We can have specific ingredients with % or grams
			my $percent_or_quantity_g = $ingredient_ref->{percent} || $ingredient_ref->{quantity_g};
			if (defined $percent_or_quantity_g) {

				if ($match_function_ref->($ingredient_id)) {
					$specific_ingredients_percent += $percent_or_quantity_g;
				}
			}
		}

		if (    ($specific_ingredients_percent > 0)
			and ((not defined $percent) or ($specific_ingredients_percent > $percent)))
		{
			$percent = $specific_ingredients_percent;
		}
	}

	if (defined $nutrient_id) {
		if (defined $percent) {
			$product_ref->{nutriments}{$nutrient_id . "_100g"} = $percent;
			$product_ref->{nutriments}{$nutrient_id . "_serving"} = $percent;
		}
		elsif (defined $product_ref->{nutriments}) {
			delete $product_ref->{nutriments}{$nutrient_id . "_100g"};
			delete $product_ref->{nutriments}{$nutrient_id . "_serving"};
		}
	}

	return $percent;
}

=head2 is_fruits_vegetables_nuts_olive_walnut_rapeseed_oils ( $ingredient_id, $processing = undef )

Determine if an ingredient should be counted as "fruits, vegetables, nuts, olive / walnut / rapeseed oils"
in Nutriscore 2021 algorithm.

- we use the nutriscore_fruits_vegetables_nuts:en property to identify qualifying ingredients
- we check that the parent of those ingredients is not a flour
- we check that the ingredient does not have a processing like en:powder

NUTRI-SCORE FREQUENTLY ASKED QUESTIONS - UPDATED 27/09/2022:

"However, fruits, vegetables and pulses that are subject to further processing (e.g. concentrated fruit juice
sugars, powders, freeze-drying, candied fruits, fruits in stick form, flours leading to loss of water) do not
count. As an example, corn in the form of popcorn or soy proteins cannot be considered as vegetables.
Regarding the frying process, fried vegetables which are thick and only partially dehydrated by the process
can be taken into account, whereas crisps which are thin and completely dehydrated are excluded."

=cut

my $further_processing_regexp = 'en:candied|en:flour|en:freeze-dried|en:powder';

sub is_fruits_vegetables_nuts_olive_walnut_rapeseed_oils ($ingredient_id, $processing = undef) {

	my $nutriscore_fruits_vegetables_nuts
		= get_inherited_property("ingredients", $ingredient_id, "nutriscore_fruits_vegetables_nuts:en");

	# Check that the ingredient is not further processed
	my $is_a_further_processed_ingredient = is_a("ingredients", $ingredient_id, "en:flour");

	my $further_processed = ((defined $processing) and ($processing =~ /\b($further_processing_regexp)\b/));

	return (
		(
					(defined $nutriscore_fruits_vegetables_nuts)
				and ($nutriscore_fruits_vegetables_nuts eq "yes")
				and (not $is_a_further_processed_ingredient)
				and (not $further_processed)
		)
			or 0
	);
}

=head2 estimate_nutriscore_2021_fruits_vegetables_nuts_percent_from_ingredients ( product_ref )

This function analyzes the ingredients to estimate the minimum percentage of
fruits, vegetables, nuts, olive / walnut / rapeseed oil, so that we can compute
the Nutri-Score fruit points if we don't have a value given by the manufacturer
or estimated by users.

Results are stored in $product_ref->{nutriments}{"fruits-vegetables-nuts-estimate-from-ingredients_100g"} (and _serving)

=cut

sub estimate_nutriscore_2021_fruits_vegetables_nuts_percent_from_ingredients ($product_ref) {

	return estimate_ingredients_matching_function(
		$product_ref,
		\&is_fruits_vegetables_nuts_olive_walnut_rapeseed_oils,
		"fruits-vegetables-nuts-estimate-from-ingredients"
	);

}

=head2 is_fruits_vegetables_legumes ( $ingredient_id, $processing = undef)

Determine if an ingredient should be counted as "fruits, vegetables, legumes"
in Nutriscore 2023 algorithm.

- we use the eurocode_2_group_1:en and eurocode_2_group_2:en  property to identify qualifying ingredients
- we check that the parent of those ingredients is not a flour
- we check that the ingredient does not have a processing like en:powder

1.2.2. Ingredients contributing to the "Fruit, vegetables and legumes" component

The list of ingredients qualifying for the "Fruit, vegetables and legumes" component has been revised
to include the following Eurocodes:
•
Vegetables groups
o 8.10 (Leaf vegetables);
o 8.15 (Brassicas);
o 8.20 (Stalk vegetables);
o 8.25 (Shoot vegetables);
o 8.30 (Onion-family vegetables);
o 8.38 (Root vegetables);
o 8.40 (Fruit vegetables);
o 8.42 (Flower-head vegetables);
o 8.45 (Seed vegetables and immature pulses);
o 8.50 (Edible fungi);
o 8.55 (Seaweeds and algae);
o 8.60 (Vegetable mixtures)
Fruits groups
o 9.10 (Malaceous fruit);
o 9.20 (Prunus species fruit);
o 9.25 (Other stone fruit);
o 9.30 (Berries);
o 9.40 (Citrus fruit);
o 9.50 (Miscellaneous fruit);
o 9.60 (Fruit mixtures).
Pulses groups
o 7.10 (Pulses).

Additionally, in the fats and oils category specifically, oils derived from ingredients in the list qualify
for the component (e.g. olive and avocado).

--

NUTRI-SCORE FREQUENTLY ASKED QUESTIONS - UPDATED 27/09/2022:

"However, fruits, vegetables and pulses that are subject to further processing (e.g. concentrated fruit juice
sugars, powders, freeze-drying, candied fruits, fruits in stick form, flours leading to loss of water) do not
count. As an example, corn in the form of popcorn or soy proteins cannot be considered as vegetables.
Regarding the frying process, fried vegetables which are thick and only partially dehydrated by the process
can be taken into account, whereas crisps which are thin and completely dehydrated are excluded."

=cut

my %fruits_vegetables_legumes_eurocodes = (
	"8.10" => 1,
	"8.15" => 1,
	"8.20" => 1,
	"8.25" => 1,
	"8.30" => 1,
	"8.38" => 1,
	"8.40" => 1,
	"8.42" => 1,
	"8.45" => 1,
	"8.50" => 1,
	"8.55" => 1,
	"8.60" => 1,
	"9.10" => 1,
	"9.20" => 1,
	"9.25" => 1,
	"9.30" => 1,
	"9.40" => 1,
	"9.50" => 1,
	"9.60" => 1,
	"7.10" => 1,
);

sub is_fruits_vegetables_legumes ($ingredient_id, $processing = undef) {

	my $eurocode_2_group_1 = get_inherited_property("ingredients", $ingredient_id, "eurocode_2_group_1:en");
	my $eurocode_2_group_2 = get_inherited_property("ingredients", $ingredient_id, "eurocode_2_group_2:en");

	# Check that the ingredient is not further processed
	my $is_a_further_processed_ingredient = is_a("ingredients", $ingredient_id, "en:flour");

	my $further_processed = ((defined $processing) and ($processing =~ /\b($further_processing_regexp)\b/));

	return (
		(
			(
				# All fruits groups
				# TODO: check that we don't have entries under en:fruits that are in fact not listed in Eurocode 9 "Fruits and fruit products"
				((defined $eurocode_2_group_1) and ($eurocode_2_group_1 eq "9"))
					# Vegetables and legumes
					or ((defined $eurocode_2_group_2)
					and (exists $fruits_vegetables_legumes_eurocodes{$eurocode_2_group_2}))
			)
				and (not $is_a_further_processed_ingredient)
				and (not $further_processed)
		)
			or 0
	);
}

sub is_fruits_vegetables_legumes_for_fat_oil_nuts_seed ($ingredient_id, $processing = undef) {

	# for fat/oil/nuts/seeds products, oils of fruits and vegetables count for fruits and vegetables
	return (
		is_fruits_vegetables_legumes($ingredient_id, $processing)
			or (
			(
				   ($ingredient_id eq "en:olive-oil")
				or ($ingredient_id eq "en:avocado-oil")
			)
			)
			or 0
	);
}

=head2 estimate_nutriscore_2023_fruits_vegetables_legumes_percent_from_ingredients ( product_ref )

This function analyzes the ingredients to estimate the minimum percentage of
fruits, vegetables, legumes, so that we can compute the Nutri-Score (2023) fruit points.

Results are stored in $product_ref->{nutriments}{"fruits-vegetables-legumes-estimate-from-ingredients_100g"} (and _serving)

=cut

sub estimate_nutriscore_2023_fruits_vegetables_legumes_percent_from_ingredients ($product_ref) {

	# For fat/oil/nuts/seeds products, oils of fruits and vegetables count for fruits and vegetables
	my $matching_function_ref;
	if (is_fat_oil_nuts_seeds_for_nutrition_score($product_ref)) {
		$matching_function_ref = \&is_fruits_vegetables_legumes_for_fat_oil_nuts_seed;
	}
	else {
		$matching_function_ref = \&is_fruits_vegetables_legumes;
	}

	return estimate_ingredients_matching_function($product_ref, $matching_function_ref,
		"fruits-vegetables-legumes-estimate-from-ingredients",
	);
}

=head2 is_milk ( $ingredient_id, $processing = undef )

Determine if an ingredient should be counted as milk in Nutriscore 2021 algorithm

=cut

sub is_milk ($ingredient_id, $processing = undef) {

	return is_a("ingredients", $ingredient_id, "en:milk");
}

=head2 estimate_nutriscore_2021_milk_percent_from_ingredients ( product_ref )

This function analyzes the ingredients to estimate the percentage of milk in a product,
in order to know if a dairy drink should be considered as a food (at least 80% of milk) or a beverage.

Return value: estimated % of milk.

=cut

sub estimate_nutriscore_2021_milk_percent_from_ingredients ($product_ref) {

	return estimate_ingredients_matching_function($product_ref, \&is_milk);
}

=head2 is_red_meat ( $ingredient_id )

Determine if an ingredient should be counted as red meat in Nutriscore 2023 algorithm

=cut

sub is_red_meat ($ingredient_id, $ingredient_processing = undef) {

	my $red_meat_property = get_inherited_property("ingredients", $ingredient_id, "nutriscore_red_meat:en");
	if ((defined $red_meat_property) and ($red_meat_property eq "yes")) {
		return 1;
	}
	return 0;
}

=head2 estimate_nutriscore_2023_red_meat_percent_from_ingredients ( product_ref )

This function analyzes the ingredients to estimate the percentage of red meat,
so that we can determine if the maximum limit of 2 points for proteins
should be applied in the Nutri-Score 2023 algorithm.

=cut

sub estimate_nutriscore_2023_red_meat_percent_from_ingredients ($product_ref) {

	return estimate_ingredients_matching_function($product_ref, \&is_red_meat);
}

1;<|MERGE_RESOLUTION|>--- conflicted
+++ resolved
@@ -2965,13 +2965,10 @@
 
 sub estimate_ingredients_percent_service ($product_ref, $updated_product_fields_ref) {
 
-<<<<<<< HEAD
-	# Compute the min and max range for each ingredient
-=======
 	# Add a percent_max value for salt and sugar ingredients, based on the nutrition facts.
 	add_percent_max_for_ingredients_from_nutrition_facts($product_ref);
 
->>>>>>> 80bcc29b
+	# Compute the min and max range for each ingredient
 	if (compute_ingredients_percent_min_max_values(100, 100, $product_ref->{ingredients}) < 0) {
 
 		# The computation yielded seemingly impossible values, delete the values
