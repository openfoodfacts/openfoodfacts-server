# This file is part of Product Opener.
#
# Product Opener
# Copyright (C) 2011-2018 Association Open Food Facts
# Contact: contact@openfoodfacts.org
# Address: 21 rue des Iles, 94100 Saint-Maur des Fossés, France
#
# Product Opener is free software: you can redistribute it and/or modify
# it under the terms of the GNU Affero General Public License as
# published by the Free Software Foundation, either version 3 of the
# License, or (at your option) any later version.
#
# This program is distributed in the hope that it will be useful,
# but WITHOUT ANY WARRANTY; without even the implied warranty of
# MERCHANTABILITY or FITNESS FOR A PARTICULAR PURPOSE.  See the
# GNU Affero General Public License for more details.
#
# You should have received a copy of the GNU Affero General Public License
# along with this program.  If not, see <http://www.gnu.org/licenses/>.

package ProductOpener::Tags;

use utf8;
use Modern::Perl '2012';
use Exporter    qw< import >;

BEGIN
{
	use vars       qw(@ISA @EXPORT @EXPORT_OK %EXPORT_TAGS);
	@EXPORT = qw();            # symbols to export by default
	@EXPORT_OK = qw(

					&canonicalize_tag2
					&canonicalize_tag_link
					
					&has_tag
					&add_tag
					&remove_tag
	
					%canon_tags
					%tags_images
					%tags_texts
					%tags_levels
					%levels
					%special_tags
					
					&get_taxonomyid
					&get_taxonomyurl
					
					&gen_tags_hierarchy
					&gen_tags_hierarchy_taxonomy
					&gen_ingredients_tags_hierarchy_taxonomy
					&display_tags_hierarchy_taxonomy
					&build_tags_taxonomy
					
					&canonicalize_taxonomy_tag
					&canonicalize_taxonomy_tag_link
					&canonicalize_taxonomy_2tag_link
					&exists_taxonomy_tag
					&display_taxonomy_tag
					&display_taxonomy_tag_link
					
					&spellcheck_taxonomy_tag
					
					&get_tag_css_class
					
					&display_tag_link
					&display_tags_list
					&display_tag_and_parents
					&display_parents_and_children
					&display_tags_hierarchy
					&export_tags_hierarchy
					
					&compute_field_tags

					&get_city_code
					%emb_codes_cities
					%emb_codes_geo
					%cities
					
					%tags_fields
					%hierarchy_fields
					%taxonomy_fields
					@drilldown_fields
					%language_fields
					
					%properties
					
					%language_codes
					%language_codes_reverse
					
					%country_names
					%country_codes
					%country_codes_reverse
					%country_languages
					
					%loaded_taxonomies
					
					%just_synonyms
					%translations_from
					%translations_to
					
					%Languages
					
					&init_select_country_options
					
					);	# symbols to export on request
	%EXPORT_TAGS = (all => [@EXPORT_OK]);
}

use vars @EXPORT_OK ;

use ProductOpener::Store qw/:all/;
use ProductOpener::Config qw/:all/;
use ProductOpener::TagsEntries qw/:all/;
use ProductOpener::Food qw/:all/;
use ProductOpener::Lang qw/:all/;
use ProductOpener::Text qw/:all/;
use Clone qw(clone);

use URI::Escape::XS;
use Log::Any qw($log);

use GraphViz2;
use JSON::PP;




%tags_fields = (packaging => 1, brands => 1, categories => 1, labels => 1, origins => 1, manufacturing_places => 1, emb_codes => 1, allergens => 1, traces => 1, purchase_places => 1, stores => 1, countries => 1, states=>1, codes=>1, debug => 1);
%hierarchy_fields = ();

%taxonomy_fields = (); # populated by retrieve_tags_taxonomy



# Fields that can have different values by language
%language_fields = (
front_image => 1,
ingredients_image => 1,
nutrition_image => 1,
product_name => 1,
generic_name => 1,
ingredients_text => 1,
);


%canon_tags = ();

my %tags_level = ();
my %tags_direct_parents = ();
my %tags_direct_children = ();
my %tags_all_parents = ();

my %stopwords = ();
%just_synonyms = ();
my %just_tags = ();	# does not include synonyms that are only synonyms
my %synonyms = ();
my %synonyms_for = ();
my %synonyms_for_extended = ();
%translations_from = ();
%translations_to = ();
my %level = ();
my %direct_parents = ();
my %direct_children = ();
my %all_parents = ();


%properties = ();


%tags_images = ();
%tags_levels = ();
%tags_texts = ();

my $logo_height = 90;


sub has_tag($$$) {

	my $product_ref = shift;
	my $tagtype = shift;
	my $tagid = shift;
	
	my $return = 0;
	
	if (defined $product_ref->{$tagtype . "_tags"}) {
	
		foreach my $tag (@{$product_ref->{$tagtype . "_tags"}}) {
			if ($tag eq $tagid) {
				$return = 1;
				last;
			}
		}
	}
	return $return;
}


sub add_tag($$$) {

	my $product_ref = shift;
	my $tagtype = shift;
	my $tagid = shift;
	
	push @{$product_ref->{$tagtype . "_tags"}}, $tagid; 
}

sub remove_tag($$$) {

	my $product_ref = shift;
	my $tagtype = shift;
	my $tagid = shift;
	
	my $return = 0;
	
	if (defined $product_ref->{$tagtype . "_tags"}) {
	
		$product_ref->{$tagtype . "_tags_new"} = [];
		foreach my $tag (@{$product_ref->{$tagtype . "_tags"}}) {
			if ($tag ne $tagid) {
				push @{$product_ref->{$tagtype . "_tags_new"}}, $tag;
			}
		}
		$product_ref->{$tagtype . "_tags"} = $product_ref->{$tagtype . "_tags_new"};
		delete $product_ref->{$tagtype . "_tags_new"};
	}
	return $return;
}



sub load_tags_images($$) {
	my $lc = shift;
	my $tagtype = shift;
	
	defined $tags_images{$lc} or $tags_images{$lc} = {};
	defined $tags_images{$lc}{$tagtype} or $tags_images{$lc}{$tagtype} = {};	
	
	if (opendir (DH2, "$www_root/images/lang/$lc/$tagtype")) {
		foreach my $file (readdir(DH2)) {
			if ($file =~ /^((.*)\.\d+x${logo_height}.(png|svg))$/) {
				if ((not defined $tags_images{$lc}{$tagtype}{$2}) or ($3 eq 'svg')) {
					$tags_images{$lc}{$tagtype}{$2} = $1;
					# print STDERR "load_tags_images - tags_images - lc: $lc - tagtype: $tagtype - tag: $2 - img: $1 - ext: $3 \n";
					# print "load_tags_images - tags_images - loading lc: $lc - tagtype: $tagtype - tag: $2 - img: $1 - ext: $3 \n";
				}
			}
		}
		closedir DH2;
	}
}	
	

sub load_tags_hierarchy($$) {
	my $lc = shift;
	my $tagtype = shift;
	
	defined $canon_tags{$lc} or $canon_tags{$lc} = {};
	defined $canon_tags{$lc}{$tagtype} or $canon_tags{$lc}{$tagtype} = {};
	defined $tags_images{$lc} or $tags_images{$lc} = {};
	defined $tags_images{$lc}{$tagtype} or $tags_images{$lc}{$tagtype} = {};	
	defined $tags_level{$lc} or $tags_level{$lc} = {};
	defined $tags_level{$lc}{$tagtype} or $tags_level{$lc}{$tagtype} = {};
	defined $tags_direct_parents{$lc} or $tags_direct_parents{$lc} = {};
	defined $tags_direct_parents{$lc}{$tagtype} or $tags_direct_parents{$lc}{$tagtype} = {};
	defined $tags_direct_children{$lc} or $tags_direct_children{$lc} = {};
	defined $tags_direct_children{$lc}{$tagtype} or $tags_direct_children{$lc}{$tagtype} = {};
	defined $tags_all_parents{$lc} or $tags_all_parents{$lc} = {};
	defined $tags_all_parents{$lc}{$tagtype} or $tags_all_parents{$lc}{$tagtype} = {};
	defined $synonyms{$tagtype}{$lc} or $synonyms{$tagtype}{$lc} = {};
	defined $synonyms_for{$tagtype}{$lc} or $synonyms_for{$tagtype}{$lc} = {};

	
	if (open (my $IN, "<:encoding(UTF-8)", "$data_root/lang/$lc/tags/$tagtype.txt")) {
	
		my $current_tagid;
		my $current_tag;
		
		# print STDERR "Tags.pm - load_tags_hierarchy - lc: $lc - tagtype: $tagtype \n";
	

	
		while (<$IN>) {
		
			my $line = $_;
			chomp($line);
			$line =~ s/\s+$//;
			
			next if ($line =~ /^(\s*)$/);
			next if ($line =~ /^\#/);
			
# Nectars de fruits, nectar de fruits, nectars, nectar
# < Jus et nectars de fruits, jus et nectar de fruits
# > Nectars de goyave, nectar de goyave, nectar goyave
# > Nectars d'abricot, nectar d'abricot, nectars d'abricots, nectar 

			if ($line !~ /^(>|<)/) {
				my @tags = split(/,( )?/, $line);
				$current_tag = shift @tags;
				$current_tagid = get_fileid($current_tag);
				$canon_tags{$lc}{$tagtype}{$current_tagid} = $current_tag;
				foreach my $tag (@tags) {
					my $tagid = get_fileid($tag);
					next if $tagid eq '';
					$canon_tags{$lc}{$tagtype}{$tagid} = $current_tag;
					(defined $synonyms_for{$lc}{$current_tagid}) or $synonyms_for{$lc}{$current_tagid} = [];		
					push @{$synonyms_for{$lc}{$current_tagid}}, $tag;
					$synonyms{$lc}{$tagid} = $current_tagid;
				}				
			}
			elsif ($line =~ /^>( )?/) {
				$line = $';
				my @tags = split(/,( )?/, $line);
				my $child = shift(@tags);
				# print "line : $line\nchild: $child\n";
				my $childid = get_fileid($child);
				$canon_tags{$lc}{$tagtype}{$childid} = $child;
				defined $tags_direct_children{$lc}{$tagtype}{$current_tagid} or $tags_direct_children{$lc}{$tagtype}{$current_tagid} = {};
				$tags_direct_children{$lc}{$tagtype}{$current_tagid}{$childid} = 1;
				defined $tags_direct_parents{$lc}{$tagtype}{$childid} or $tags_direct_parents{$lc}{$tagtype}{$childid} = {};
				$tags_direct_parents{$lc}{$tagtype}{$childid}{$current_tagid} = 1;
				foreach my $tag (@tags) {
					my $tagid = get_fileid($tag);
					next if $tagid eq '';				
					$canon_tags{$lc}{$tagtype}{$tagid} = $child;
					(defined $synonyms_for{$lc}{$childid}) or $synonyms_for{$lc}{$childid} = [];		
					push @{$synonyms_for{$lc}{$childid}}, $tag;
					$synonyms{$lc}{$tagid} = $childid;
				}					
			}
			elsif ($line =~ /^<( )?/) {
				$line = $';
				my @tags = split(/,( )?/, $line);
				my $parent = shift(@tags);
				# print "line : $line\nparent: $parent\n";				
				my $parentid = get_fileid($parent);
				$canon_tags{$lc}{$tagtype}{$parentid} = $parent;
				defined $tags_direct_parents{$lc}{$tagtype}{$current_tagid} or $tags_direct_parents{$lc}{$tagtype}{$current_tagid} = {};
				$tags_direct_parents{$lc}{$tagtype}{$current_tagid}{$parentid} = 1;
				defined $tags_direct_children{$lc}{$tagtype}{$parentid} or $tags_direct_children{$lc}{$tagtype}{$parentid} = {};
				$tags_direct_children{$lc}{$tagtype}{$parentid}{$current_tagid} = 1;
				foreach my $tag (@tags) {
					my $tagid = get_fileid($tag);
					next if $tagid eq '';
					$canon_tags{$lc}{$tagtype}{$tagid} = $parent;
					(defined $synonyms_for{$lc}{$parentid}) or $synonyms_for{$lc}{$parentid} = [];		
					push @{$synonyms_for{$lc}{$parentid}}, $tag;
					$synonyms{$lc}{$tagid} = $parentid;					
				}					
			}				
		}
	
		close $IN;
		
		
		# Deal with simple singular and plurals, and other forms
		
		foreach my $tagid (keys %{$canon_tags{$lc}{$tagtype}}) {
	
			# Warning: it's possible that several forms (or multiple times the same form) exist in the @known_tags list
			# (e.g. tomates + tomate)
			# the first one should take precedence

			my @other_forms = ($tagid);
			
			if ($lc eq 'fr') {
				if ($tagid =~ /(s|x)(-(a-la|au|aux))-/) {
					push @other_forms, "$`$1-$'", "$`-$'", "$`$1-a-la-$'", "$`-a-la-$'", "$`$1-au-$'", "$`-au-$'", "$`$1-aux-$'", "$`-aux-$'";
				}			
			}
			
			my @all_other_forms = ();
			
			foreach my $other_form (@other_forms) {
				push @all_other_forms, $other_form;
				if ($other_form =~ /(s|x)$/) {
					push @all_other_forms, $`;
				}
				else {
					push @all_other_forms, $other_form . 's';
				}
			}
			
			foreach my $other_form (@all_other_forms) {
				if (not defined $canon_tags{$lc}{$tagtype}{$other_form}) {
					$canon_tags{$lc}{$tagtype}{$other_form} = $canon_tags{$lc}{$tagtype}{$tagid};
					#print STDERR "canon_tags: $tagid\t <-- $other_form\n";
				}
			}
			
		}
		
		
		# Compute all parents, breadth first
		
		# print STDERR "Tags.pm - load_tags_hierarchy - lc: $lc - tagtype: $tagtype - compute all parents breadth first\n";		
		
		my %longest_parent = ($lc => {});
		
		# foreach my $tagid (keys %{$tags_direct_parents{$lc}{$tagtype}}) {
		foreach my $tag (values %{$canon_tags{$lc}{$tagtype}}) {
		
			my $tagid = get_fileid($tag);
		
			print "Tags.pm - load_tags_hierarchy - lc: $lc - tagtype: $tagtype - compute all parents breadth first - tagid: $tagid\n";		
		
			$tags_all_parents{$lc}{$tagtype}{$tagid} = [];
			
			my @queue = (); 
			
			if (defined $tags_direct_parents{$lc}{$tagtype}{$tagid}) {
				@queue = keys %{$tags_direct_parents{$lc}{$tagtype}{$tagid}};
			}
			
			if (not defined $tags_level{$lc}{$tagtype}{$tagid}) {
				$tags_level{$lc}{$tagtype}{$tagid} = 1;
				if (defined $tags_direct_parents{$lc}{$tagtype}{$tagid}) {
					$longest_parent{$lc}{$tagid} = (keys %{$tags_direct_parents{$lc}{$tagtype}{$tagid}})[0];
				}
			}
			
			my %seen = ();
		
			while ($#queue > -1) {
				my $parentid = shift @queue;
				#print "- $parentid\n";
				if (not defined $seen{$parentid}) {
					push @{$tags_all_parents{$lc}{$tagtype}{$tagid}}, $parentid;
					$seen{$parentid} = 1;
				
					if (not defined $tags_level{$lc}{$tagtype}{$parentid})  {
						$tags_level{$lc}{$tagtype}{$parentid} = 2;
						$longest_parent{$lc}{$tagid} = $parentid;
					}				
					
					if (defined $tags_direct_parents{$lc}{$tagtype}{$parentid}) {
						foreach my $grandparentid (keys %{$tags_direct_parents{$lc}{$tagtype}{$parentid}}) {
							push @queue, $grandparentid;
							if ((not defined $tags_level{$lc}{$tagtype}{$grandparentid}) or ($tags_level{$lc}{$tagtype}{$grandparentid} <= $tags_level{$lc}{$tagtype}{$parentid})) {
								$tags_level{$lc}{$tagtype}{$grandparentid} = $tags_level{$lc}{$tagtype}{$parentid} + 1;
								$longest_parent{$lc}{$parentid} = $grandparentid;
							}
						}
					}
				}
			}
		}
		
		# Compute all children, breadth first
		
		open (my $OUT, ">:encoding(UTF-8)", "$data_root/taxonomies/$tagtype.$lc.txt");
		
		foreach my $tagid (
			sort { ($tags_level{$lc}{$tagtype}{$b} <=> $tags_level{$lc}{$tagtype}{$a})
				|| ($longest_parent{$lc}{$a} cmp $longest_parent{$lc}{$b})
				|| ($a cmp $b)
				}
				keys %{$tags_level{$lc}{$tagtype}} ) {
			
			#print $OUT "$tagid - $tags_level{$lc}{$tagtype}{$tagid} - $longest_parent{$lc}{$tagid} \n";
			if (defined $tags_direct_parents{$lc}{$tagtype}{$tagid}) {
				#print "direct_parents\n";
				foreach my $parentid (sort keys %{$tags_direct_parents{$lc}{$tagtype}{$tagid}}) {
					print $OUT "< $lc:" . $canon_tags{$lc}{$tagtype}{$parentid} . "\n";
				}
				
			}
			print $OUT "$lc: " . $canon_tags{$lc}{$tagtype}{$tagid};
			if (defined $synonyms_for{$lc}{$tagid}) {
				print $OUT ", " . join(", ", @{$synonyms_for{$lc}{$tagid}});
			}
			print $OUT "\n\n" ;
		
		}
		
		close $OUT;
		
		
	}
}



sub remove_stopwords($$$) {

	my $tagtype = shift;
	my $lc = shift;
	my $tagid = shift;
	
	if (defined $stopwords{$tagtype}{$lc}) { 
		foreach my $stopword (@{$stopwords{$tagtype}{$lc}}) {
			$tagid =~ s/-${stopword}-/-/g;
			$tagid =~ s/^${stopword}-//g;
			$tagid =~ s/-${stopword}$//g;
		}
	}
	return $tagid;

}


sub remove_plurals($$) {

	my $lc = shift;
	my $tagid = shift;
	
	if ($lc eq 'en') {
		$tagid =~ s/s$//;
		$tagid =~ s/(s)-/-/g;		
	}	
	if ($lc eq 'fr') {
		$tagid =~ s/(s|x)$//;
		$tagid =~ s/(s|x)-/-/g;
	}
	if ($lc eq 'es') {
		$tagid =~ s/s$//;
		$tagid =~ s/(s)-/-/g;		
	}
	
	return $tagid;

}






sub build_tags_taxonomy($$) {

	my $tagtype = shift;
	my $publish = shift;

	defined $tags_images{$lc} or $tags_images{$lc} = {};
	defined $tags_images{$lc}{$tagtype} or $tags_images{$lc}{$tagtype} = {};	
	
	
	

	# Need to be initialized as a taxonomy is probably already loaded by Tags.pm
	$stopwords{$tagtype} = {};
	$synonyms{$tagtype} = {};
	$synonyms_for{$tagtype} = {};
	$synonyms_for_extended{$tagtype} = {};
	$translations_from{$tagtype} = {};
	$translations_to{$tagtype} = {};
	$level{$tagtype} = {};
	$direct_parents{$tagtype} = {};
	$direct_children{$tagtype} = {};
	$all_parents{$tagtype} = {};	
	
	$just_tags{$tagtype} = {};
	$just_synonyms{$tagtype} = {};
	$properties{$tagtype} = {};
	
		
	if (open (my $IN, "<:encoding(UTF-8)", "$data_root/taxonomies/$tagtype.txt")) {
	
		my $current_tagid;
		my $current_tag;
		my $canon_tagid;
		
		# print STDERR "Tags.pm - load_tags_taxonomy - tagtype: $tagtype \n";
	

		# 1st phase: read translations and synonyms
		
		while (<$IN>) {
		
			my $line = $_;
			chomp($line);

			$line =~ s/’/'/g;
			
			# assume commas between numbers are part of the name
			# e.g. en:2-Bromo-2-Nitropropane-1,3-Diol, Bronopol
			# replace by a lower comma ‚

			$line =~ s/(\d),(\d)/$1‚$2/g;
			
			# replace escaped comma \, by a lower comma ‚
			$line =~ s/\\,/‚/g;
			
			# fr:E333(iii), Citrate tricalcique
			# -> E333iii
			
			$line =~ s/\(((i|v|x)+)\)/$1/i;
			
			# replace parenthesis (they break regular expressions)
			
			#$line =~ s/\(/\\\(/g;
			#$line =~ s/\)/\\\)/g;
			
			#$line =~ s/\)/）/g;
			#$line =~ s/\(/（/g;
			#$line =~ s/\\/⁄/g;
			
			
			# just remove everything between parenthesis
			#$line =~ s/\([^\)]*\)/ /g;
			#$line =~ s/\([^\)]*\)/ /g;
			#$line =~ s/\([^\)]*\)/ /g;
			# 3 times for embedded parenthesis
			#$line =~ s/\(|\)/-/g;			
			
			$line =~ s/\s+$//;			
			
			if ($line =~ /^(\s*)$/) {
				$canon_tagid = undef;
				next;
			}
			
			next if ($line =~ /^\#/);
			
			#print "new_line: $line\n";
		
			if ($line =~ /^</) {
				# Parent
				# Ignore in first pass as it may be a synonym, or a translation, for the canonical parent
			}
			elsif ($line =~ /^stopwords:(\w\w):(\s*)/) {
				my $lc = $1;
				$stopwords{$tagtype}{$lc . ".orig"} .= "stopwords:$lc:$'\n";
				$line = $';
				$line =~ s/^\s+//;
				print "taxonomy - stopwords - tagtype: $tagtype - lc: $lc - $lc.orig: " . $stopwords{$tagtype}{$lc . ".orig"} . "\n";
				my @tags = split(/( )?,( )?/, $line);
				foreach my $tag (@tags) {
					my $tagid = get_fileid($tag);
					next if $tagid eq '';
					defined $stopwords{$tagtype}{$lc} or $stopwords{$tagtype}{$lc} = [];
					push @{$stopwords{$tagtype}{$lc}}, $tagid;
					print "taxonomy - stopwords - tagtype: $tagtype - lc: $lc - tagid: $tagid\n";
				}
			}
			elsif ($line =~ /^(synonyms:)?(\w\w):/) {
				my $synonyms = $1;
				my $lc = $2;
				$line = $';
				$line =~ s/^\s+//;
				my @tags = split(/( )?,( )?/, $line);
				
				$current_tag = $tags[0];
				$current_tag = ucfirst($current_tag);
				$current_tagid = get_fileid($current_tag);
				
				# check if we already have an entry listed for one of the synonyms
				# this is useful for taxonomies that need to be merged, and that are concatenated
				
				# should only be applied to ingredients (and not to additives)
				
				if ($tagtype eq 'ingredients') {
				
					foreach my $tag2 (@tags) {

						my $tag = $tag2;
					
						$tag =~ s/^\s+//;
						$tag = normalize_percentages($tag, $lc);
						my $tagid = get_fileid($tag);
						my $possible_canon_tagid = $synonyms{$tagtype}{$lc}{$tagid};
						if (not defined $possible_canon_tagid) {
							my $stopped_tagid = $tagid;
							$stopped_tagid = remove_stopwords($tagtype,$lc,$tagid);
							$stopped_tagid = remove_plurals($lc,$stopped_tagid);
							$possible_canon_tagid = $synonyms{$tagtype}{$lc}{$stopped_tagid};
						}
						if ((not defined $canon_tagid) and (defined $possible_canon_tagid)) {
							$canon_tagid = "$lc:" . $possible_canon_tagid;
							$current_tagid = $possible_canon_tagid;
							print "taxonomy - we already have a canon_tagid $canon_tagid for the tag $tag\n";
							last;
						}
					}
									
				
					# do we already have a translation from a previous definition?
					if (defined $translations_to{$tagtype}{$canon_tagid}{$lc}) {
						$current_tag = $translations_to{$tagtype}{$canon_tagid}{$lc};
						$current_tagid = get_fileid($current_tag);
					}
				
				}
				
				
				if (not defined $canon_tagid) {
					$canon_tagid = "$lc:$current_tagid";
					print STDERR "new canon_tagid: $canon_tagid\n";
					if ($synonyms eq 'synonyms:') {
						$just_synonyms{$tagtype}{$canon_tagid} = 1;
					}
				}

				if (not defined $translations_from{$tagtype}{"$lc:$current_tagid"}) {
					$translations_from{$tagtype}{"$lc:$current_tagid"} = $canon_tagid;
					print "taxonomy - translation_from{$tagtype}{$lc:$current_tagid} = $canon_tagid \n";
				}
				
				defined $translations_to{$tagtype}{$canon_tagid} or $translations_to{$tagtype}{$canon_tagid} = {};
				
				if (not defined $translations_to{$tagtype}{$canon_tagid}{$lc}) {
					$translations_to{$tagtype}{$canon_tagid}{$lc} = $current_tag;
					print "taxonomy - translations_to{$tagtype}{$canon_tagid}{$lc} = $current_tag \n";
				}
								
				
				# Include the main tag as a synonym of itself, useful later to compute other synonyms
				
				(defined $synonyms_for{$tagtype}{$lc}) or $synonyms_for{$tagtype}{$lc} = {};
				defined $synonyms_for{$tagtype}{$lc}{$current_tagid} or $synonyms_for{$tagtype}{$lc}{$current_tagid} = [];
				
				foreach my $tag (@tags) {
					my $tagid = get_fileid($tag);
					next if $tagid eq '';		
							
					if (defined $synonyms{$tagtype}{$lc}{$tagid}) {
						($synonyms{$tagtype}{$lc}{$tagid} eq $current_tagid) and next;
						# for additives, E101 contains synonyms that corresponds to E101(i) etc.   Make E101(i) override E101.
						if (not ($tagtype =~ /^additives/)) {
						($synonyms{$tagtype}{$lc}{$tagid} ne $current_tagid) and print "$tagid already is a synonym of $synonyms{$tagtype}{$lc}{$tagid} - cannot add $current_tagid\n";
						next;
						}
					}
							
					push @{$synonyms_for{$tagtype}{$lc}{$current_tagid}}, $tag;
					$synonyms{$tagtype}{$lc}{$tagid} = $current_tagid;
					print "taxonomy - synonyms - synonyms{$tagtype}{$lc}{$tagid} = $current_tagid \n";
				}					
				
			}
			else {
				$log->info("unrecognized line in taxonomy", { tagtype => $tagtype, line => $line }) if $log->is_info();
			}
		
		}
		
		close ($IN);
		
		# 2nd phase: compute synonyms
		# e.g.
		# en:yogurts, yoghurts
		# ..
		# en:banana yogurts
		#
		# --> also compute banana yoghurts
		
		#print "synonyms: initializing synonyms_for_extended - tagtype: $tagtype - lc keys: " . scalar(keys %{$synonyms_for{$tagtype}{$lc}}) . "\n";
		
		my %synonym_contains_synonyms = {};
		
		foreach my $lc (sort keys %{$synonyms_for{$tagtype}}) {
			$synonym_contains_synonyms{$lc} = {};
			foreach my $current_tagid (sort keys %{$synonyms_for{$tagtype}{$lc}}) {
				print "synonyms_for{$tagtype}{$lc} - $current_tagid - " . scalar(@{$synonyms_for{$tagtype}{$lc}{$current_tagid}}) . "\n";
				
				(defined $synonyms_for_extended{$tagtype}{$lc}) or $synonyms_for_extended{$tagtype}{$lc} = {};
				
				foreach my $tag (@{$synonyms_for{$tagtype}{$lc}{$current_tagid}}) {
					my $tagid = get_fileid($tag);
					(defined $synonyms_for_extended{$tagtype}{$lc}{$current_tagid}) or $synonyms_for_extended{$tagtype}{$lc}{$current_tagid} = {};
					$synonyms_for_extended{$tagtype}{$lc}{$current_tagid}{$tagid} = 1;
					print "synonyms_for_extended{$tagtype}{$lc}{$current_tagid}{$tagid} = 1 \n";
				}
			}
		}
		
		my $max_pass = 3;
		if ($tagtype =~ /^additives/) {
			$max_pass = 1;
		}
		
		for (my $pass = 1; $pass <= $max_pass; $pass++) {
		
		print "computing synonyms - $tagtype - pass $pass\n";
		
		foreach my $lc ( sort keys %{$synonyms{$tagtype}}) {
		
			my @smaller_synonyms = ();
			
			# synonyms don't support non roman languages at this point
			next if ($lc eq 'ar');
			next if ($lc eq 'he');
		
			foreach my $tagid (sort { length($a) <=> length($b) } keys %{$synonyms{$tagtype}{$lc}}) {

				my $max_length = length($tagid) - 3;
				$max_length > 40 and next; # don't lengthen already long synonyms
			
				# check if the synonym contains another small synonym
				
				my $tagid_c = $synonyms{$tagtype}{$lc}{$tagid};
				
				#print "computing synonyms for $tagid (canon: $tagid_c)\n";				
				
				# Does $tagid have other synonyms?
				if (scalar @{$synonyms_for{$tagtype}{$lc}{$tagid_c}} > 1) {
					if (length($tagid) < 20) {
						# limit length of synonyms for performance
						push @smaller_synonyms, $tagid;
						#print "$tagid (canon: $tagid_c) has other synonyms\n";
					}
				}
			
				foreach my $tagid2 (@smaller_synonyms) {
				
					last if length($tagid2) >  $max_length;
					
					# try to avoid looping:
					# e.g. bio, agriculture biologique, biologique -> agriculture bio -> agriculture agriculture biologique etc.
					
					my $tagid2_c = $synonyms{$tagtype}{$lc}{$tagid2};
										
					next if $tagid2_c eq $tagid_c;					
					# do not apply same synonym twice
					
					next if ((defined $synonym_contains_synonyms{$lc}{$tagid})
						and (defined $synonym_contains_synonyms{$lc}{$tagid}{$tagid2_c}));
										
					my $replace;
					my $before = '';
					my $after = '';
					
					# replace whole words/phrases only
					
					if ($tagid =~ /-${tagid2}-/) {
						$replace = "-${tagid2}-";
						$before = '-';
						$after = '-';
					}
					elsif ($tagid =~ /-${tagid2}$/) {
						$replace = "-${tagid2}\$";
						$before = '-';
					}
					elsif ($tagid =~ /^${tagid2}-/) {
						$replace = "^${tagid2}-";
						$after = '-';					
					}
					
					
					if (defined $replace) {
					
						#print "computing synonyms for $tagid ($tagid_c): replace: $replace \n";
					
						foreach my $tagid2_s (keys %{$synonyms_for_extended{$tagtype}{$lc}{$tagid2_c}}) {
						
							# don't replace a synonym by itself
							next if $tagid2_s eq $tagid2;
							
							# oeufs, oeufs frais -> oeufs frais frais -> oeufs frais frais frais
							# synonym already contained? skip if we are not shortening
							next if (($tagid =~ /${tagid2_s}/) and (length($tagid2_s) > length($tagid2)));
							next if ($tagid2_s =~ /$tagid/);
							
						
							my $tagid_new = $tagid;
							my $replaceby = "${before}${tagid2_s}${after}";
							$tagid_new =~ s/$replace/$replaceby/e;
							
							
							
							#print "computing synonyms for $tagid ($tagid0): replaceby: $replaceby - tagid4: $tagid4\n";
							
							if (not defined $synonyms_for_extended{$tagtype}{$lc}{$tagid_c}{$tagid_new}) {
								$synonyms_for_extended{$tagtype}{$lc}{$tagid_c}{$tagid_new} = 1;
								$synonyms{$tagtype}{$lc}{$tagid_new} = $tagid_c;
								if (defined $synonym_contains_synonyms{$lc}{$tagid_new}) {
									$synonym_contains_synonyms{$lc}{$tagid_new} = clone($synonym_contains_synonyms{$lc}{$tagid});
								}
								else {
									$synonym_contains_synonyms{$lc}{$tagid_new} = {};
								}
								$synonym_contains_synonyms{$lc}{$tagid_new}{$tagid2_c} = 1;
								print "synonyms_extended : synonyms{$tagtype}{$lc}{$tagid_new} = $tagid_c (tagid: $tagid - tagid2: $tagid2 - tagid2_c: $tagid2_c - tagid2_s: $tagid2_s - replace: $replace - replaceby: $replaceby)\n";
							}
						}
					}				
				
				}
			
			}
		
		}
		
		}
		
		
		# add more synonyms: remove stopwords and deal with simple plurals
		
		
		foreach my $lc (keys %{$synonyms{$tagtype}}) {
		
			foreach my $tagid (keys %{$synonyms{$tagtype}{$lc}}) {
			
				# stopwords
			
				my $tagid2 = remove_stopwords($tagtype,$lc,$tagid);
				$tagid2 = remove_plurals($lc,$tagid2);
				
				if (not defined $synonyms{$tagtype}{$lc}{$tagid2}) {
					$synonyms{$tagtype}{$lc}{$tagid2} = $synonyms{$tagtype}{$lc}{$tagid};
					print "taxonomy - more synonyms - tagid2: $tagid2 - tagid: $tagid\n";
				}	
				
			}
		}
		
		
		# 3rd phase: compute the hierarchy
		
			
# Nectars de fruits, nectar de fruits, nectars, nectar
# < Jus et nectars de fruits, jus et nectar de fruits
# > Nectars de goyave, nectar de goyave, nectar goyave
# > Nectars d'abricot, nectar d'abricot, nectars d'abricots, nectar 


		open (my $IN, "<:encoding(UTF-8)", "$data_root/taxonomies/$tagtype.txt");
	
		# print STDERR "Tags.pm - load_tags_taxonomy - tagtype: $tagtype - phase 3, computing hierarchy\n";
	

		my %parents = ();
		
		$canon_tagid = undef;
		
		while (<$IN>) {
		
			my $line = $_;
			chomp($line);
			$line =~ s/\s+$//;
			
			$line =~ s/’/'/g;
			
			# assume commas between numbers are part of the name
			# e.g. en:2-Bromo-2-Nitropropane-1,3-Diol, Bronopol
			# replace by a lower comma ‚

			$line =~ s/(\d),(\d)/$1‚$2/g;
						
			
			# replace escaped comma \, by a lower comma ‚
			$line =~ s/\\,/‚/g;
			
			# fr:E333(iii), Citrate tricalcique
			# -> E333iii
			
			$line =~ s/\(((i|v|x)+)\)/$1/i;
			
			# just remove everything between parenthesis
			#$line =~ s/\([^\)]*\)/ /g;
			#$line =~ s/\([^\)]*\)/ /g;
			#$line =~ s/\([^\)]*\)/ /g;
			# 3 times for embedded parenthesis
			
			$line =~ s/\(|\)/-/g;
			
			$line =~ s/\s+$//;				
			
			if ($line =~ /^(\s*)$/) {
				$canon_tagid = undef;
				%parents = ();
				print "taxonomy: next tag\n";
				next;
			}
			
			next if ($line =~ /^\#/);
				
			if ($line =~ /^<(\s*)(\w\w):/) {
				# Parent
				my $lc = $2;
				my $parent = $';
				$parent =~ s/^\s+//;
				$parent = normalize_percentages($parent, $lc);
				my $parentid = get_fileid($parent);
				my $canon_parentid = $synonyms{$tagtype}{$lc}{$parentid};
				if (not defined $canon_parentid) {
					my $stopped_parentid = $parentid;
					$stopped_parentid = remove_stopwords($tagtype,$lc,$parentid);
					$stopped_parentid = remove_plurals($lc,$stopped_parentid);
					$canon_parentid = $synonyms{$tagtype}{$lc}{$stopped_parentid};
					print "taxonomy : did not find parentid $parentid, trying stopped_parentid $stopped_parentid - result canon_parentid: $canon_parentid\n";
				}
				my $main_parentid = $translations_from{$tagtype}{"$lc:" . $canon_parentid};
				$parents{$main_parentid}++;
				# display a warning if the same parent is specified twice?
				print "taxonomy: tagtype: $tagtype - lc: $lc - parent: $parent - parentid: $parentid - canon_parentid: $canon_parentid - main_parentid: $main_parentid\n";
			}
			elsif ($line =~ /^(\w\w):/) {
				my $lc = $1;
				$line = $';
				$line =~ s/^\s+//;
				my @tags = split(/( )?,( )?/, $line);
				$current_tag = normalize_percentages($tags[0], $lc);
				$current_tagid = get_fileid($current_tag);
				
				if (not defined $canon_tagid) {
				
					$canon_tagid = "$lc:$current_tagid";
					
					
					# check if we already have an entry listed for one of the synonyms
					# this is useful for taxonomies that need to be merged, and that are concatenated
					
					# should only be applied to ingredients (and not to additives)
					
					if ($tagtype eq 'ingredients') {
										
					
					foreach my $tag2 (@tags) {
					
						my $tag = $tag2;

						$tag =~ s/^\s+//;
						$tag = normalize_percentages($tag, $lc);
						my $tagid = get_fileid($tag);
						my $possible_canon_tagid = $synonyms{$tagtype}{$lc}{$tagid};
						if (not defined $possible_canon_tagid) {
							my $stopped_tagid = $tagid;
							$stopped_tagid = remove_stopwords($tagtype,$lc,$tagid);
							$stopped_tagid = remove_plurals($lc,$stopped_tagid);
							$possible_canon_tagid = $synonyms{$tagtype}{$lc}{$stopped_tagid};
						}
						if ((not defined $canon_tagid) and (defined $possible_canon_tagid)) {
							$canon_tagid = "$lc:" . $possible_canon_tagid;
							print "taxonomy - we already have a canon_tagid $canon_tagid for the tag $tag\n";
							last;
						}
					}	
					
					}

			
				
					
					$just_tags{$tagtype}{$canon_tagid} = 1;
					foreach my $parentid (keys %parents) {
						defined $direct_parents{$tagtype}{$canon_tagid} or $direct_parents{$tagtype}{$canon_tagid} = {};
						$direct_parents{$tagtype}{$canon_tagid}{$parentid} = 1;
						defined $direct_children{$tagtype}{$parentid} or $direct_children{$tagtype}{$parentid} = {};
						$direct_children{$tagtype}{$parentid}{$canon_tagid} = 1;
						print "taxonomy: $parentid > $canon_tagid\n";
					}
				}
			}			
			elsif ($line =~ /^([a-z0-9_\-\.]+):(\w\w):(\s*)/) {
				my $property = $1;
				my $lc = $2;
				$line = $';
				$line =~ s/^\s+//;
				next if $property eq 'synonyms';
				next if $property eq 'stopwords';
				
				print "taxonomy - property - tagtype: $tagtype - lc: $lc - property: $property\n";
				defined $properties{$tagtype}{$canon_tagid} or $properties{$tagtype}{$canon_tagid} = {};
				$properties{$tagtype}{$canon_tagid}{"$property:$lc"} = $line;
			}
		}
		
	
		close $IN;
		
	
		
		
		# Compute all parents, breadth first
		
		# print STDERR "Tags.pm - load_tags_hierarchy - lc: $lc - tagtype: $tagtype - compute all parents breadth first\n";		
		
		my %longest_parent = ();
		
		# foreach my $tagid (keys %{$direct_parents{$tagtype}}) {   
		foreach my $tagid (keys %{$translations_to{$tagtype}}) {   
		
			# print STDERR "Tags.pm - load_tags_hierarchy - lc: $lc - tagtype: $tagtype - compute all parents breadth first - tagid: $tagid\n";		
		
			
			my @queue = ();
			
			if (defined $direct_parents{$tagtype}{$tagid}) {
				@queue = keys %{$direct_parents{$tagtype}{$tagid}};
			}			
			
			if (not defined $level{$tagtype}{$tagid}) {
				$level{$tagtype}{$tagid} = 1;
				if (defined $direct_parents{$tagtype}{$tagid}) {
					$longest_parent{$tagid} = (keys %{$direct_parents{$tagtype}{$tagid}})[0];
				}
			}
			
			my %seen = ();
		
			while ($#queue > -1) {
				my $parentid = shift @queue;
				#print "- $parentid\n";
				if (not defined $seen{$parentid}) {
					defined $all_parents{$tagtype}{$tagid} or $all_parents{$tagtype}{$tagid} = [];
					push @{$all_parents{$tagtype}{$tagid}}, $parentid;
					$seen{$parentid} = 1;
				
					if (not defined $level{$tagtype}{$parentid})  {
						$level{$tagtype}{$parentid} = 2;
						$longest_parent{$tagid} = $parentid;
					}				
					
					if (defined $direct_parents{$tagtype}{$parentid}) {
						foreach my $grandparentid (keys %{$direct_parents{$tagtype}{$parentid}}) {
							push @queue, $grandparentid;
							if ((not defined $level{$tagtype}{$grandparentid}) or ($level{$tagtype}{$grandparentid} <= $level{$tagtype}{$parentid})) {
								$level{$tagtype}{$grandparentid} = $level{$tagtype}{$parentid} + 1;
								$longest_parent{$parentid} = $grandparentid;
							}
						}
					}
				}
			}
		}
		
		# Compute all children, breadth first
		
		my %sort_key_parents = ();
		foreach my $tagid (keys %{$level{$tagtype}}) {
			my $key = '';
			if (defined $just_synonyms{$tagtype}{$tagid}) {
				$key = '! synonyms ';	# synonyms first
			}
			if (defined $all_parents{$tagtype}{$tagid}) {
				# sort parents according to level
				@{$all_parents{$tagtype}{$tagid}} = sort ( {$level{$tagtype}{$a} <=> $level{$tagtype}{$b} } @{$all_parents{$tagtype}{$tagid}} );
				$key .= '> ' . join((' > ', reverse @{$all_parents{$tagtype}{$tagid}})) . ' ';
			}
			$key .= '> ' . $tagid;
			$sort_key_parents{$tagid} = $key;
		}
				
		
		open (my $OUT, ">:encoding(UTF-8)", "$data_root/taxonomies/$tagtype.result.txt");
		
		
		# data structure to export the taxonomy to json format
		my %taxonomy_json = ();
		
		my $errors = '';
		
		foreach my $lc (keys %{$stopwords{$tagtype}}) {
			print $OUT $stopwords{$tagtype}{$lc . ".orig"};
		}
		print $OUT "\n\n";
		
		foreach my $tagid (
			sort { ($sort_key_parents{$a} cmp $sort_key_parents{$b})
				|| ($a cmp $b)
				}
				keys %{$level{$tagtype}} ) {
				
			$taxonomy_json{$tagid} = {name => {}};
			
			# print "taxonomy - compute all children - $tagid - level: $level{$tagtype}{$tagid} - longest: $longest_parent{$tagid} - syn: $just_synonyms{$tagtype}{$tagid} - sort_key: $sort_key_parents{$tagid} \n";
			if (defined $direct_parents{$tagtype}{$tagid}) {
				print "taxonomy - direct_parents\n";
				$taxonomy_json{$tagid}{parents} = [];
				foreach my $parentid (sort keys %{$direct_parents{$tagtype}{$tagid}}) {
					my $lc = $parentid;
					$lc =~ s/^(\w\w):.*/$1/;
					print $OUT "< $lc:" . $translations_to{$tagtype}{$parentid}{$lc} . "\n";
					push @{$taxonomy_json{$tagid}{parents}}, $parentid;
					print "taxonomy - parentid: $parentid > tagid: $tagid\n";
					if (not exists $translations_to{$tagtype}{$parentid}{$lc}) {
						$errors .= "ERROR - parent $parentid is not defined for tag $tagid\n";
					}
				}
			}
			
			if (defined $direct_children{$tagtype}{$tagid}) {
				print "taxonomy - direct_children\n";
				$taxonomy_json{$tagid}{children} = [];
				foreach my $childid (sort keys %{$direct_children{$tagtype}{$tagid}}) {
					my $lc = $childid;
					push @{$taxonomy_json{$tagid}{children}}, $childid;
				}
			}			
			
			my $main_lc = $tagid;
			$main_lc =~ s/^(\w\w):.*/$1/;
			
			my $i = 0;
			
			# print "taxonomy - compute all children - $tagid - translations \n";
			
			my $synonyms = '';
			if (defined $just_synonyms{$tagtype}{$tagid}) {
				$synonyms = "synonyms:";
				
				# remove synonyms that are also tags from just_synonyms
				if (defined $just_tags{$tagtype}{$tagid}) {
					delete $just_synonyms{$tagtype}{$tagid};
				}
			}
			
			foreach my $lc ($main_lc, sort keys %{$translations_to{$tagtype}{$tagid}}) {
				$i++;
				
				$taxonomy_json{$tagid}{name}{$lc} = $translations_to{$tagtype}{$tagid}{$lc};
				
				my $lc_tagid = get_fileid($translations_to{$tagtype}{$tagid}{$lc});
				
				# print "taxonomy - lc: $lc - tagid: $tagid - lc_tagid: $lc_tagid\n";
				if (defined $synonyms_for{$tagtype}{$lc}{$lc_tagid}) {
					if (not (($lc eq $main_lc) and ($i > 1))) {
						print $OUT "$synonyms$lc:" . join(", ", @{$synonyms_for{$tagtype}{$lc}{$lc_tagid}}) . "\n";
					}
					
					# additives has e-number as their name, and the first synonym is the additive name
					if (($tagtype eq 'additives') and (defined $synonyms_for{$tagtype}{$lc}{$lc_tagid}[1])) {
						$taxonomy_json{$tagid}{name}{$lc} .= " - " . $synonyms_for{$tagtype}{$lc}{$lc_tagid}[1];
					}
				}
			}
			
			if (defined $properties{$tagtype}{$tagid}) {
				
				foreach my $prop_lc (sort keys %{$properties{$tagtype}{$tagid}}) {
					print $OUT "$prop_lc: " . $properties{$tagtype}{$tagid}{$prop_lc} . "\n";
					if ($prop_lc =~ /^(.*):(\w\w)$/) {
						my $prop = $1;
						my $lc = $2;
						(defined $taxonomy_json{$tagid}{$prop}) or $taxonomy_json{$tagid}{$prop} = {};
						$taxonomy_json{$tagid}{$prop}{$lc} = $properties{$tagtype}{$tagid}{$prop_lc};
					}
					else {
						$taxonomy_json{$tagid}{$prop_lc} = $properties{$tagtype}{$tagid}{$prop_lc};
					}
				}
			}
			
			print $OUT "\n" ;
		
		}
		
		close $OUT;
		
		(-e "$www_root/data/taxonomies") or mkdir("$www_root/data/taxonomies", 0755);
		
		{
		binmode STDOUT, ":encoding(UTF-8)";
		open (my $OUT_JSON, ">", "$www_root/data/taxonomies/$tagtype.json");
		print $OUT_JSON encode_json(\%taxonomy_json);
		close ($OUT_JSON);
		# to serve pre-compressed files from Apache
		# nginx : needs nginx_static module
		# system("cp $www_root/data/taxonomies/$tagtype.json $www_root/data/taxonomies/$tagtype.json.json");
		# system("gzip $www_root/data/taxonomies/$tagtype.json");
		}
		
		$log->error("taxonomy errors", { errors => $errors }) if $log->is_error();
		
		my $taxonomy_ref = {
			stopwords => $stopwords{$tagtype},
			synonyms => $synonyms{$tagtype},
			just_synonyms => $just_synonyms{$tagtype},
			synonyms_for => $synonyms_for{$tagtype},
			synonyms_for_extended => $synonyms_for_extended{$tagtype},
			translations_from => $translations_from{$tagtype},
			translations_to => $translations_to{$tagtype},
			level => $level{$tagtype},
			direct_parents => $direct_parents{$tagtype},
			direct_children => $direct_children{$tagtype},
			all_parents => $all_parents{$tagtype},
			properties => $properties{$tagtype},
		};
		
		if ($publish) {
			store("$data_root/taxonomies/$tagtype.result.sto", $taxonomy_ref);
		}
		
	}
}


sub retrieve_tags_taxonomy {

	my $tagtype = shift;
	
	$taxonomy_fields{$tagtype} = 1;
	$tags_fields{$tagtype} = 1;
	
	# Check if we have a taxonomy for the previous or the next version
	if ($tagtype !~ /_(next|prev)/) {
		if (-e "$data_root/taxonomies/${tagtype}_prev.result.sto") {
			retrieve_tags_taxonomy("${tagtype}_prev");
		}
		if (-e "$data_root/taxonomies/${tagtype}_next.result.sto") {
			retrieve_tags_taxonomy("${tagtype}_next");
		}		
	}
	
	my $taxonomy_ref = retrieve("$data_root/taxonomies/$tagtype.result.sto");
	if (defined $taxonomy_ref) {
	
		$loaded_taxonomies{$tagtype} = 1;
		$stopwords{$tagtype} = $taxonomy_ref->{stopwords};
		$synonyms{$tagtype} = $taxonomy_ref->{synonyms};
		$synonyms_for{$tagtype} = $taxonomy_ref->{synonyms_for};
		$synonyms_for_extended{$tagtype} = $taxonomy_ref->{synonyms_for_extended};
		$just_synonyms{$tagtype} = $taxonomy_ref->{just_synonyms};
		# %just_synonyms was not included in taxonomies previously
		if (not exists $just_synonyms{$tagtype}) {
			$just_synonyms{$tagtype} = {};
		}
		$translations_from{$tagtype} = $taxonomy_ref->{translations_from};
		$translations_to{$tagtype} = $taxonomy_ref->{translations_to};
		$level{$tagtype} = $taxonomy_ref->{level};
		$direct_parents{$tagtype} = $taxonomy_ref->{direct_parents};
		$direct_children{$tagtype} = $taxonomy_ref->{direct_children};
		$all_parents{$tagtype} = $taxonomy_ref->{all_parents};
		$properties{$tagtype} = $taxonomy_ref->{properties};
	}
	
	$special_tags{$tagtype} = [];
	if (open (my $IN, "<:encoding(UTF-8)", "$data_root/taxonomies/special_$tagtype.txt")) {

		while (<$IN>) {
		
			my $line = $_;
			chomp($line);
			$line =~ s/\s+$//s;
			
			next if (($line =~ /^#/) or ($line eq ""));
			my $type = "with";
			if ($line =~ /^-/) {
				$type = "without";
				$line = $';
			}
			my $tag = canonicalize_taxonomy_tag("en", $tagtype, $line);
			my $tagid = get_taxonomyid($tag);		

			print "special_tag - line:<$line> - tag:<$tag> - tagid:<$tagid>\n";
			
			if ($tagid ne "") {
				push @{$special_tags{$tagtype}}, {
					tagid => $tagid,
					type => $type,
				};
			}
		}
	
		close ($IN);
	}
}

sub country_to_cc {
	my ($country) = @_;
	
	if ($country eq 'en:world') {
		return 'world';
	}
	elsif (defined $properties{countries}{$country}{"country_code_2:en"}) {
		return lc($properties{countries}{$country}{"country_code_2:en"});
	}
	
	return;
}

# load all tags hierarchies

# print STDERR "Tags.pm - loading tags hierarchies\n";
opendir DH2, "$data_root/lang" or die "Couldn't open $data_root/lang : $!";
foreach my $langid (readdir(DH2)) {
	next if $langid eq '.';
	next if $langid eq '..';
	# print STDERR "Tags.pm - reading tagtypes for lang $langid\n";
	next if ((length($langid) ne 2) and not ($langid eq 'other'));
	
	if (-e "$www_root/images/lang/$langid") {
		opendir DH, "$www_root/images/lang/$langid" or die "Couldn't open the current directory: $!";
		foreach my $tagtype (readdir(DH)) {
			next if $tagtype =~ /\./;
			# print STDERR "Tags: loading tagtype images $langid/$tagtype\n";			
			# print "Tags: loading tagtype images $langid/$tagtype\n";			
			load_tags_images($langid, $tagtype)
		}
		closedir(DH);	
	}
	
}
closedir(DH2);


foreach my $taxonomyid (@ProductOpener::Config::taxonomy_fields) {

	print "loading taxonomy $taxonomyid\n";
	retrieve_tags_taxonomy($taxonomyid);
	
}



# Build map of language codes and names

%language_codes = ();
%language_codes_reverse = ();

%Languages = (); # Hash of language codes, will be used to initialize %Lang::Langs

foreach my $language (keys %{$properties{languages}}) {

	my $lc = lc($properties{languages}{$language}{"language_code_2:en"});

	$language_codes{$lc} = $language;
	$language_codes_reverse{$language} = $lc;
	
	
	
	# %Languages will be passed to Lang::build_lang() to populate language names and 
	# to initialize to the English value all missing values for all the languages
	$Languages{$lc} = $translations_to{languages}{$language};
}


# Build map of local country names in official languages to (country, language)

$log->info("Building a map of local country names in official languages to (country, language)") if $log->is_info();

%country_names = ();
%country_codes = ();
%country_codes_reverse = ();
%country_languages = ();

foreach my $country (keys %{$properties{countries}}) {
	
	my $cc = country_to_cc($country);
	if (not (defined $cc)) {
		next;
	}
	
	$country_codes{$cc} = $country;
	$country_codes_reverse{$country} = $cc;

	$country_languages{$cc} = ['en'];
	if (defined $properties{countries}{$country}{"languages:en"}) {
		$country_languages{$cc} = [];
		foreach my $language (split(",", $properties{countries}{$country}{"languages:en"})) {
			$language = get_fileid($language);
			$language =~ s/-/_/;
			push @{$country_languages{$cc}}, $language;
			my $name = $translations_to{countries}{$country}{$language};
			my $nameid = get_fileid($name);
			if (not defined $country_names{$nameid}) {
				$country_names{$nameid} = [$cc, $country, $language];
				# print STDERR "country_names{$nameid} = [$cc, $country, $language]\n";
			}
		}
	}
}





sub init_select_country_options($) {

	# takes one minute to load

	my $Lang_ref = shift;
	
	# Build lists of countries and generate select button
	# <select data-placeholder="Choose a Country..." style="width:350px;" tabindex="1">
	#            <option value=""></option>
	#            <option value="United States">United States</option>
	#            <option value="United Kingdom">United Kingdom</option>

	$log->info("Buildin lists of countries and generate select button") if $log->is_info();

	foreach my $language (keys %Langs) {

		my $country_options = '';
		my $first_option = '';
			
		foreach my $country (sort {(get_fileid($translations_to{countries}{$a}{$language}) || get_fileid($translations_to{countries}{$a}{'en'}) )
			cmp (get_fileid($translations_to{countries}{$b}{$language}) || get_fileid($translations_to{countries}{$b}{'en'}))}
				keys %{$properties{countries}}
			) {
			
			my $cc = country_to_cc($country);
			if (not (defined $cc)) {
				next;
			}
			
			my $option = '<option value="' . $cc . '">' . display_taxonomy_tag($language,'countries',$country) . "</option>\n";
			
			if ($country ne 'en:world') {
				$country_options .= $option;
			}
			else {
				$first_option = $option;
			}
		}
		
		$Lang_ref->{select_country_options}{$language} = $first_option . $country_options;
		
	}
}




$log->info("Tags.pm - 1") if $log->is_info();

sub gen_tags_hierarchy($$) {

	my $tagtype = shift;
	my $tags_list = shift;	# comma-separated list of tags, not in a specific order
	
	if (not (defined $tags_all_parents{$lc}) and (defined $tags_all_parents{$lc}{$tagtype})) {
		return (split(/(\s*),(\s*)/, $tags_list));
	}
	
	my %tags = ();
	
	foreach my $tag2 (split(/(\s*),(\s*)/, $tags_list)) {
		my $tag = $tag2;
		$tag = canonicalize_tag2($tagtype, $tag);
		my $tagid = get_fileid($tag);
		next if $tagid eq '';
		$tags{$tag} = 1;
		if ((defined $tags_all_parents{$lc}) and (defined $tags_all_parents{$lc}{$tagtype}) and (defined $tags_all_parents{$lc}{$tagtype}{$tagid})) {
			foreach my $parentid (@{$tags_all_parents{$lc}{$tagtype}{$tagid}}) {
				$tags{canonicalize_tag2($tagtype, $parentid)} = 1;
			}
		}
	}
	
	if (0) {
	
		foreach my $tag (sort { $tags_level{$lc}{$tagtype}{get_fileid($b)} <=> $tags_level{$lc}{$tagtype}{get_fileid($a)} } keys %tags) {	
			my $tagid = get_fileid($tag);
			# print STDERR "hierarchy: tag: $tag - tagid: $tagid - tag_level: " . $tags_level{$lc}{$tagtype}{get_fileid($tag)} . " - tag_level2 : " . $tags_level{$lc}{$tagtype}{$tagid} . " \n";
		}
	
	}
	
	my @sorted_list = sort { $tags_level{$lc}{$tagtype}{get_fileid($b)} <=> $tags_level{$lc}{$tagtype}{get_fileid($a)} } keys %tags;
	return @sorted_list;
}


sub gen_tags_hierarchy_taxonomy($$$) {

	my $tag_lc = shift;
	my $tagtype = shift;
	my $tags_list = shift;	# comma-separated list of tags, not in a specific order
	
	if (not defined $all_parents{$tagtype}) {
		$log->warning("all_parents{\$tagtype} not defined", { tagtype => $tagtype }) if $log->is_warning();
		return (split(/(\s*),(\s*)/, $tags_list));
	}
	
	my %tags = ();
	
	foreach my $tag2 (split(/(\s*),(\s*)/, $tags_list)) {
		my $tag = $tag2;
		my $l = $tag_lc;
		if ($tag =~ /^(\w\w):/) {
			$l = $1;
			$tag = $';			
		}
		next if $tag eq '';
		$tag = canonicalize_taxonomy_tag($l,$tagtype, $tag);
		my $tagid = get_taxonomyid($tag);
		next if $tagid eq '';
		if ($tagid =~ /:$/) {
			#print STDERR "taxonomy - empty tag: $tag - l: $l - tagid: $tagid - tag_lc: >$tags_list< \n";
			next;
		}
		$tags{$tag} = 1;
		if (defined $all_parents{$tagtype}{$tagid}) {
			foreach my $parentid (@{$all_parents{$tagtype}{$tagid}}) {
				if ($parentid eq 'fr:') {
					$log->info("empty parent id for taxonmy", { parentid => $parentid, tagid => $tagid, tag_lc => $tags_list }) if $log->is_info();
					next;
				}			
				$tags{$parentid} = 1;				
			}
		}
	}
	
	my @sorted_list = sort { ($level{$tagtype}{$b} <=> $level{$tagtype}{$a}) || ($a cmp $b) } keys %tags;
	return @sorted_list;
}



sub gen_ingredients_tags_hierarchy_taxonomy($$) {

	# for ingredients, we should keep the order
	# question: what do do with parents?

	my $tag_lc = shift;
	my $tagtype = "ingredients";
	my $tags_list = shift;	# comma-separated list of tags, not in a specific order
	
	if (not defined $all_parents{$tagtype}) {
		$log->warning("all_parents{\$tagtype} not defined", { tagtype => $tagtype }) if $log->is_warning();
		return (split(/(\s*),(\s*)/, $tags_list));
	}
	
	my @tags = ();
	
	foreach my $tag2 (split(/(\s*),(\s*)/, $tags_list)) {
		my $tag = $tag2;
		my $l = $tag_lc;
		if ($tag =~ /^(\w\w):/) {
			$l = $1;
			$tag = $';			
		}
		next if $tag eq '';
		$tag = canonicalize_taxonomy_tag($l,$tagtype, $tag);
		my $tagid = get_taxonomyid($tag);
		next if $tagid eq '';
		if ($tagid =~ /:$/) {
			#print STDERR "taxonomy - empty tag: $tag - l: $l - tagid: $tagid - tag_lc: >$tags_list< \n";
			next;
		}
		push @tags, $tag;
		
		if (defined $all_parents{$tagtype}{$tagid}) {
			foreach my $parentid (@{$all_parents{$tagtype}{$tagid}}) {
				if ($parentid eq 'fr:') {
					$log->info("empty parent id for taxonmy", { parentid => $parentid, tagid => $tagid, tag_lc => $tags_list }) if $log->is_info();
					next;
				}			
				push @tags, $parentid;
			}
		}
	}
	
	return @tags;
}



sub get_city_code($) {

	my $tag = shift;
	my $city_code = uc(get_fileid($tag));
	$city_code =~ s/^(EMB|FR)/FREMB/i;
	$city_code =~ s/CE$//i;
	$city_code =~ s/-//g;
	$city_code =~ s/(\d{5})\d+/$1/;
	$city_code =~ s/[A-Z]+$//i;
	# print STDERR "get_city_code : tag: $tag - city_code: $city_code \n";
	return $city_code;
}

sub get_tag_css_class($$$) {
	my $target_lc = shift; $target_lc =~ s/_.*//;
	my $tagtype = shift;
	my $tag = shift;
	$tag = display_taxonomy_tag($target_lc,$tagtype, $tag);
	my $tagid = get_taxonomyid($tag);
	my $tagurl = get_taxonomyurl($tagid);

	my $canon_tagid = canonicalize_taxonomy_tag($target_lc, $tagtype, $tag);

	# Don't treat users as tags.
	if (($tagtype eq 'photographers') or ($tagtype eq 'editors') or ($tagtype eq 'informers') or ($tagtype eq 'correctors') or ($tagtype eq 'checkers')) {
		return "";
	}
	
	my $cssclass = "tag ";
	if (not exists_taxonomy_tag($tagtype, $canon_tagid)) {
		$cssclass .= "user_defined";
	}
	else {
		$cssclass .= "well_known";
	}

	return $cssclass;
}

sub display_tag_link($$) {

	my $tagtype = shift;
	my $tag = shift;
	$tag = canonicalize_tag2($tagtype, $tag);
	my $tagid = get_fileid($tag);
	my $tagurl = get_urlid($tagid);
	
	my $path = $tag_type_singular{$tagtype}{$lc};

	my $tag_lc;
	if ($tag =~ /^(\w\w):/) {
		$tag_lc = $1;
		$tag = $';
	}
	
	my $html;
	if ((defined $tag_lc) and ($tag_lc ne $lc)) {
		$html = "<a href=\"/$path/$tagurl\" lang=\"$tag_lc\">$tag</a>";
	}
	else {
		$html = "<a href=\"/$path/$tagurl\">$tag</a>";
	}
	
	if ($tagtype eq 'emb_codes') {
	
		my $city_code = get_city_code($tagid);
				
		if (defined $emb_codes_cities{$city_code}) {
			$html .= " - " . display_tag_link('cities', $emb_codes_cities{$city_code}) ;
		}
	}
	
	return $html;
}


sub canonicalize_taxonomy_tag_link($$$) {
	my $target_lc = shift; $target_lc =~ s/_.*//;
	my $tagtype = shift;
	my $tag = shift;
	$tag = display_taxonomy_tag($target_lc,$tagtype, $tag);
	my $tagurl = get_taxonomyurl($tag);
	
	my $path = $tag_type_singular{$tagtype}{$target_lc};
	
	return "/$path/$tagurl";
}



sub canonicalize_taxonomy_2tag_link($$$$$) {
	my $target_lc = shift; $target_lc =~ s/_.*//;
	my $tagtype = shift;
	my $tag = shift;
	my $tagtype2 = shift;
	my $tag2 = shift;	
	
	$tag = display_taxonomy_tag($target_lc,$tagtype, $tag);
	my $tagurl = get_taxonomyurl($tag);
	my $path = $tag_type_singular{$tagtype}{$target_lc};
	
	$tag2 = display_taxonomy_tag($target_lc,$tagtype2, $tag2);
	my $tagurl2 = get_taxonomyurl($tag2);
	my $path2 = $tag_type_singular{$tagtype2}{$target_lc};	
	
	return "/$path/$tagurl/$path2/$tagurl2";
}


sub display_taxonomy_tag_link($$$) {

	my $target_lc = shift; $target_lc =~ s/_.*//;
	my $tagtype = shift;
	my $tag = shift;
	$tag = display_taxonomy_tag($target_lc,$tagtype, $tag);
	my $tagid = get_taxonomyid($tag);
	my $tagurl = get_taxonomyurl($tagid);

	my $tag_lc;
	if ($tag =~ /^(\w\w):/) {
		$tag_lc = $1;
		$tag = $';
	}
	
	my $path = $tag_type_singular{$tagtype}{$target_lc};
	
	my $cssclass = get_tag_css_class($target_lc, $tagtype, $tag);

	my $html;
	if ((defined $tag_lc) and ($tag_lc ne $lc)) {
		$html = "<a href=\"/$path/$tagurl\" class=\"$cssclass\" lang=\"$tag_lc\">$tag</a>";
	}
	else {
		$html = "<a href=\"/$path/$tagurl\" class=\"$cssclass\">$tag</a>";
	}
	
	if ($tagtype eq 'emb_codes') {
	
		my $city_code = get_city_code($tagid);
				
		if (defined $emb_codes_cities{$city_code}) {
			$html .= " - " . display_tag_link('cities', $emb_codes_cities{$city_code}) ;
		}
	}
	
	return $html;
}


sub display_tags_list_orig($$) {

	my $tagtype = shift;
	my $tags_list = shift;
	my $html = join(', ', map { display_tag_link($tagtype, $_) } split(/,/, $tags_list));
	return $html;
}


sub display_tags_list($$) {

	my $tagtype = shift;
	my $tags_list = shift;
	my $html = '';
	my $images = '';
	foreach my $tag (split(/,/, $tags_list)) {
		$html .= display_tag_link($tagtype, $tag) . ", ";
		
		if (defined $tags_images{$lc}{$tagtype}{get_fileid($tag)}) {
			my $img = $tags_images{$lc}{$tagtype}{get_fileid($tag)};
			my $size = '';
			if ($img =~ /\.(\d+)x(\d+)/) {
				$size = " width=\"$1\" height=\"$2\"";
			}
			$images .= <<HTML
<img src="/images/lang/$lc/$tagtype/$img"$size/ style="display:inline"> 
HTML
;
		}
	}
	$html =~ s/, $//;
	if ($images ne '') {
		$html .= "<br />$images";
	}
	
	return $html;
}




sub display_tag_and_parents($$) {

	my $tagtype = shift;
	my $tagid = shift;
	
	my $html = '';
	
	if ((defined $tags_all_parents{$lc}) and (defined $tags_all_parents{$lc}{$tagtype}) and (defined $tags_all_parents{$lc}{$tagtype}{$tagid})) {
		foreach my $parentid (@{$tags_all_parents{$lc}{$tagtype}{$tagid}}) {
			$html = display_tag_link($tagtype, $parentid) . ', ' . $html;
		}
	}
	
	$html =~ s/, $//;

	return $html;
}		


sub display_tag_and_parents_taxonomy($$) {

	my $target_lc = $lc;
	my $tagtype = shift;
	my $tagid = shift;
	
	my $html = '';
	
	if ((defined $all_parents{$tagtype}) and (defined $all_parents{$tagtype}{$tagid})) {
		foreach my $parentid (@{$all_parents{$tagtype}{$tagid}}) {
			$html = display_taxonomy_tag_link($target_lc,$tagtype, $parentid) . ', ' . $html;
		}
	}
	
	$html =~ s/, $//;

	return $html;
}	


sub display_parents_and_children($$$) {

	my $target_lc = shift; $target_lc =~ s/_.*//;
	my $tagtype = shift;
	my $tagid = shift;

	my $html = '';
	
	if (defined $taxonomy_fields{$tagtype}) {
	
		# print STDERR "family - $target_lc - tagtype: $tagtype - tagid: $tagid - all_parents{$tagtype}{$tagid}: $all_parents{$tagtype}{$tagid} - direct_children{$tagtype}{$tagid}: $direct_children{$tagtype}{$tagid}\n";
	
		if ((defined $all_parents{$tagtype}) and (defined $all_parents{$tagtype}{$tagid})) {
			$html .= "<p>" . lang("tag_belongs_to") . "</p>\n";
			$html .= "<p>" . display_tag_and_parents_taxonomy($tagtype, $tagid) . "</p>\n";
		}
		
		if ((defined $direct_children{$tagtype}) and (defined $direct_children{$tagtype}{$tagid})) {
			$html .= "<p>" . lang("tag_contains") . "</p><ul>\n";
			foreach my $childid (sort keys %{$direct_children{$tagtype}{$tagid}}) {
				$html .= "<li>" . display_taxonomy_tag_link($target_lc,$tagtype, $childid) . "</li>\n";
			}		
			$html .= "</ul>\n";
		}	
	}
	else {
	
		if ((defined $tags_all_parents{$lc}) and (defined $tags_all_parents{$lc}{$tagtype}) and (defined $tags_all_parents{$lc}{$tagtype}{$tagid})) {
			$html .= "<p>" . lang("tag_belongs_to") . "</p>\n";
			$html .= "<p>" . display_tag_and_parents($tagtype, $tagid) . "</p>\n";
		}
		
		if ((defined $tags_direct_children{$lc}) and (defined $tags_direct_children{$lc}{$tagtype}) and (defined $tags_direct_children{$lc}{$tagtype}{$tagid})) {
			$html .= "<p>" . lang("tag_contains") . "</p><ul>\n";
			foreach my $childid (sort keys %{$tags_direct_children{$lc}{$tagtype}{$tagid}}) {
				$html .= "<li>" . display_tag_link($tagtype, $childid) . "</li>\n";
			}		
			$html .= "</ul>\n";
		}

	}
	
	return $html;
}




sub display_tags_hierarchy($$) {

	my $tagtype = shift;
	my $tags_ref = shift;
	
	my $html = '';
	my $images = '';
	if (defined $tags_ref) {
		foreach my $tag (@$tags_ref) {
			$html .= display_tag_link($tagtype, $tag) . ", ";
			
#			print STDERR "abbio - lc: $lc - tagtype: $tagtype - tag: $tag\n";
			
			if (defined $tags_images{$lc}{$tagtype}{get_fileid($tag)}) {
				my $img = $tags_images{$lc}{$tagtype}{get_fileid($tag)};
				my $size = '';
				if ($img =~ /\.(\d+)x(\d+)/) {
					$size = " width=\"$1\" height=\"$2\"";
				}
				# print STDERR "abbio - lc: $lc - tagtype: $tagtype - tag: $tag - img: $img\n";

				$images .= <<HTML
<img src="/images/lang/$lc/$tagtype/$img"$size/ style="display:inline"> 
HTML
;
			}
		}
		$html =~ s/, $//;
		if ($images ne '') {
			$html .= "<br />$images";
		}
	}
	return $html;
}


sub display_tags_hierarchy_taxonomy($$$) {

	my $target_lc = shift; $target_lc =~ s/_.*//;
	my $tag_lc = undef;
	my $tagtype = shift;
	my $tags_ref = shift;
	
	my $html = '';
	my $images = '';
	if (defined $tags_ref) {
		foreach my $tag (@$tags_ref) {
			$html .= display_taxonomy_tag_link($target_lc, $tagtype, $tag) . ", ";
			
			my $img;
			my $canon_tagid = canonicalize_taxonomy_tag($target_lc,$tagtype, $tag);
			my $target_title = display_taxonomy_tag($target_lc,$tagtype,$canon_tagid); 
			
			my $img_lc = $target_lc;
			
			my $lc_imgid = get_fileid($target_title);
			my $en_imgid = get_taxonomyid($canon_tagid);
			my $tag_lc = undef;
			if ($en_imgid =~ /^(\w\w):/) {
				$en_imgid = $';
				$tag_lc = $1;
			}
			
			if (defined $tags_images{$target_lc}{$tagtype}{$lc_imgid}) {
				$img = $tags_images{$target_lc}{$tagtype}{$lc_imgid};
			}
			elsif ((defined $tag_lc) and (defined $tags_images{$tag_lc}) and (defined $tags_images{$tag_lc}{$tagtype}{$en_imgid})) {
				$img = $tags_images{$tag_lc}{$tagtype}{$en_imgid};
				$img_lc = $tag_lc;
			}
			elsif (defined $tags_images{'en'}{$tagtype}{$en_imgid}) {
				$img = $tags_images{'en'}{$tagtype}{$en_imgid};
				$img_lc = 'en';
			}
			
<<<<<<< HEAD
			if ((defined $tag) and ($tag =~ /certified|montagna/)) {
				print STDERR "labels_logo - lc_imgid: $lc_imgid - en_imgid: $en_imgid - canon_tagid: $canon_tagid - img: $img \n";
=======
			if ($tag =~ /certified|montagna/) {
				$log->debug("labels_logo", { lc_imgid => $lc_imgid, en_imgid => $en_imgid, canon_tagid => $canon_tagid, img => $img }) if $log->is_debug();
>>>>>>> 318e1928
			}

			
			if ($img) {
				my $size = '';
				if ($img =~ /\.(\d+)x(\d+)/) {
					$size = " width=\"$1\" height=\"$2\"";
				}
				$images .= <<HTML
<img src="/images/lang/${img_lc}/$tagtype/$img"$size/ style="display:inline"> 
HTML
;
			}
		}
		$html =~ s/, $//;
		if ($images ne '') {
			$html .= "<br />$images";
		}
	}
	return $html;
}


sub canonicalize_saint($) {
	my $s = shift;
	return "Saint-" . ucfirst($s);
}


sub capitalize_tag($)
{
	my $tag = shift;
	$tag = ucfirst($tag);
	$tag =~ s/(?<= |_|')(\w)(?!')/uc($1)/eg;
	$tag =~ s/\b(de|du|des|au|aux|des|à|a|en|le|la|les)\b/lcfirst($1)/eig;
	$tag =~ s/(?<=_)(de|du|des|au|aux|des|à|a|en|le|la|les)(?=_)/lcfirst($1)/eig;
	return $tag;
}




sub canonicalize_tag2($$)
{
	my $tagtype = shift;
	my $tag = shift;
	#$tag = lc($tag);
	my $canon_tag = $tag;
	$canon_tag =~ s/^ //g;
	$canon_tag =~ s/ $//g;

	my $tagid = get_fileid($tag);
	if ((defined $canon_tags{$lc}) and (defined $canon_tags{$lc}{$tagtype}) and (defined $canon_tags{$lc}{$tagtype}{$tagid})) {
		$canon_tag = $canon_tags{$lc}{$tagtype}{$tagid};
	}
	elsif ($canon_tag eq $tagid) {
		$canon_tag =~ s/-/ /g;
		$canon_tag = ucfirst($tag);
	}
	
	#$canon_tag =~ s/(-|\'|_|\n)/ /g;	# - and ' might be added back

	$tag = $canon_tag;
	
	if (($tagtype ne "additives_debug") and ($tagtype =~ /^additives/)) {
	
		# e322-lecithines -> e322
		my $tagid = get_fileid($tag);
		$tagid =~ s/-.*//;
		my $other_name = $ingredients_classes{$tagtype}{$tagid}{other_names};
		$other_name =~ s/,.*//;
		if ($other_name ne '') {
			$other_name = " - " . $other_name;
		}
		$tag = ucfirst($tagid) . $other_name;
	}	
	
	elsif (($tagtype eq 'ingredients_from_palm_oil') or ($tagtype eq 'ingredients_that_may_be_from_palm_oil')) {
		my $tagid = get_fileid($tag);
		$tag = $ingredients_classes{$tagtype}{$tagid}{name};
	}
	
	elsif ($tagtype eq 'emb_codes') {
	
		$tag = uc($tag);
		
		if (1) {
			$tag = normalize_packager_codes($tag);
			if ($lc =~ /fr|es|it|pt/) {
				$tag =~ s/EC$/CE/;
			}
			elsif ($lc =~ /de|nl/) {
				$tag =~ s/EC$/EG/;
			}
		}
		else {
			# old, FR only
		$tag =~ s/([A-Z])-/$1 /g;
		$tag =~ s/-([A-Z])/ $1/g;
		$tag =~ s/(\d)-(\d)/$1.$2/g;
		}
	}
	
	elsif ($tagtype eq 'cities') {
		if (defined $cities{$tagid}) {
			$tag = $cities{$tagid};
		}
	}
	
	return $tag;
	
}

sub get_taxonomyid($) {

	my $tagid = shift;
	if ($tagid =~ /^(\w\w):/) {
		return lc($1) . ':' . get_fileid($');
	}
	else {
		return get_fileid($tagid);
	}
}

sub get_taxonomyurl($) {

	my $tagid = shift;
	if ($tagid =~ /^(\w\w):/) {
		return lc($1) . ':' . get_urlid($');
	}
	else {
		return get_urlid($tagid);
	}
}


sub canonicalize_taxonomy_tag($$$)
{
	my $tag_lc = shift;
	my $tagtype = shift;
	my $tag = shift;

	if (not defined $tag) {
		return "";
	}

	#$tag = lc($tag);
	$tag =~ s/^ //g;
	$tag =~ s/ $//g;		
	
	if (($tag =~ /^(\w+:\w\w):(.+)/) and (defined $properties{$tagtype})) {
		# Test for linked data, ie. wikidata:en:Q1234
		my $property_key = $1;
		my $property_value = $2;
		my $matched_tagid;
		foreach my $canon_tagid (keys %{$properties{$tagtype}}) {
			if ((defined $properties{$tagtype}{$canon_tagid}{$property_key}) and ($properties{$tagtype}{$canon_tagid}{$property_key} eq $property_value)) {
				if (defined $matched_tagid) {
					# Bail out on multiple matches for a single tag.
					undef $matched_tagid;
					last;
				}
				
				$matched_tagid = $canon_tagid;
			}
		}

		if (defined $matched_tagid) {
			return $matched_tagid;
		}
	}

	if ($tag =~ /^https?:\/\/.+/) {
		# Test for linked data URLs, ie. https://www.wikidata.org/wiki/Q1234
		my $matched_tagid;
		foreach my $property_key (keys %weblink_templates) {
			next if not defined $weblink_templates{$property_key}{parse};
			my $property_value = $weblink_templates{$property_key}{parse}->($tag);
			if (defined $property_value) {
				foreach my $canon_tagid (keys %{$properties{$tagtype}}) {
					if ((defined $properties{$tagtype}{$canon_tagid}{$property_key}) and ($properties{$tagtype}{$canon_tagid}{$property_key} eq $property_value)) {
						if (defined $matched_tagid) {
							# Bail out on multiple matches for a single tag.
							undef $matched_tagid;
							last;
						}
						
						$matched_tagid = $canon_tagid;
					}
				}
			}
		}

		if (defined $matched_tagid) {
			return $matched_tagid;
		}
	}
		
	if ($tag =~ /^(\w\w):/) {
		$tag_lc = $1;
		$tag = $';
	}

	$tag = normalize_percentages($tag, $tag_lc);
	my $tagid = get_fileid($tag);
	
	if ($tagtype =~ /^additives/) {
		# convert the E-number + name into just E-number (we get those in urls like /additives/e330-citric-acid)
		# check E + 1 digit in order to not convert Erythorbate-de-sodium to Erythorbate
		$tagid =~ s/^e(\d.*?)-(.*)$/e$1/i;
	}	

	
	if ((defined $synonyms{$tagtype}) and (defined $synonyms{$tagtype}{$tag_lc}) and (defined $synonyms{$tagtype}{$tag_lc}{$tagid})) {
		$tagid = $synonyms{$tagtype}{$tag_lc}{$tagid};
	}
	else {
		# try removing stopwords and plurals
		my $tagid2 = remove_stopwords($tagtype,$tag_lc,$tagid);
		$tagid2 = remove_plurals($tag_lc,$tagid2);
		
		# try to add / remove hyphens (e.g. antioxydant / anti-oxydant)
		my $tagid3 = $tagid2;
		my $tagid4 = $tagid2;
		$tagid3 =~ s/(anti)(-| )/$1/;
		$tagid4 =~ s/(anti)([a-z])/$1-$2/;
		
		if ((defined $synonyms{$tagtype}) and (defined $synonyms{$tagtype}{$tag_lc}) and (defined $synonyms{$tagtype}{$tag_lc}{$tagid2})) {
			$tagid = $synonyms{$tagtype}{$tag_lc}{$tagid2};
		}
		if ((defined $synonyms{$tagtype}) and (defined $synonyms{$tagtype}{$tag_lc}) and (defined $synonyms{$tagtype}{$tag_lc}{$tagid3})) {
			$tagid = $synonyms{$tagtype}{$tag_lc}{$tagid3};
		}
		if ((defined $synonyms{$tagtype}) and (defined $synonyms{$tagtype}{$tag_lc}) and (defined $synonyms{$tagtype}{$tag_lc}{$tagid4})) {
			$tagid = $synonyms{$tagtype}{$tag_lc}{$tagid4};
		}		
		elsif ($tag_lc ne 'en') {
			# try English
			# try removing stopwords and plurals
			my $tagid2 = remove_stopwords($tagtype,'en',$tagid);
			$tagid2 = remove_plurals('en',$tagid2);
			if ((defined $synonyms{$tagtype}) and (defined $synonyms{$tagtype}{'en'}) and (defined $synonyms{$tagtype}{'en'}{$tagid2})) {
				$tagid = $synonyms{$tagtype}{'en'}{$tagid2};
				$tag_lc = 'en';
			}			
			else {
				# try Latin
				if ((defined $synonyms{$tagtype}) and (defined $synonyms{$tagtype}{"la"}) and (defined $synonyms{$tagtype}{"la"}{$tagid})) {
					$tagid = $synonyms{$tagtype}{"la"}{$tagid};
					$tag_lc = 'la';
				}
			}		
		}
	}
	
	$tagid = $tag_lc . ':' . $tagid;
	
	if ((defined $translations_from{$tagtype}) and (defined $translations_from{$tagtype}{$tagid})) {
		$tagid = $translations_from{$tagtype}{$tagid};
	}
	elsif (defined $tag) {
		# no translation available, tag is not in known taxonomy
		$tagid = $tag_lc . ':' . $tag;
	}
	else {
		# If $tag is not defined, we don't want to return "$tag_lc:", but we also cannot return undef, because consumers assume an assigned value.
		$tagid = "";
	}
	
	return $tagid;
	
}


sub generate_spellcheck_candidates($) {

	my $tagid = shift;
	
	my @candidates = [$tagid];
	
	# https://norvig.com/spell-correct.html
	# "All edits that are one edit away from `word`."
    # letters    = 'abcdefghijklmnopqrstuvwxyz'
    # splits     = [(word[:i], word[i:])    for i in range(len(word) + 1)]
    # deletes    = [L + R[1:]               for L, R in splits if R]
    # transposes = [L + R[1] + R[0] + R[2:] for L, R in splits if len(R)>1]
    # replaces   = [L + c + R[1:]           for L, R in splits if R for c in letters]
    # inserts    = [L + c + R               for L, R in splits for c in letters]
	
	my $l = length($tagid);
	
	for (my $i = 0; $i <= $l; $i++) {
	
		my $left = substr($tagid, 0, $i);
		my $right = substr($tagid, $i);
		
		# delete
		if ($i < $l) {
			push @candidates, $left . substr($right, 1);
		}
		
		foreach my $c ("a".."z") {
		
			# insert
			push @candidates, $left . $c . $right;
			
			# replace
			if ($i < $l) {
				push @candidates, $left . $c . substr($right, 1);
			}
		}
		
		if (($i > 0) and ($i < $l)) {
			push @candidates, $left . "-" . $right;
			if ($i < ($l - 1)) {
				push @candidates, $left . "-" . substr($right, 1);
			}
		}		
	}
	
	return @candidates;
}


sub spellcheck_taxonomy_tag($$$)
{
	my $tag_lc = shift;
	my $tagtype = shift;
	my $tag = shift;
	#$tag = lc($tag);
	$tag =~ s/^ //g;
	$tag =~ s/ $//g;		

		
	if ($tag =~ /^(\w\w):/) {
		$tag_lc = $1;
		$tag = $';
	}

	$tag = normalize_percentages($tag, $tag_lc);
	my $tagid = get_fileid($tag);
	
	if ($tagtype =~ /^additives/) {
		# convert the E-number + name into just E-number (we get those in urls like /additives/e330-citric-acid)
		# check E + 1 digit in order to not convert Erythorbate-de-sodium to Erythorbate
		$tagid =~ s/^e(\d.*?)-(.*)$/e$1/i;
	}	

	my @candidates = ($tag);

	if (length($tag) > 6) {
		@candidates = generate_spellcheck_candidates($tag);
	}
	
	my $result;
	my $resultid;
	my $canon_resultid;
	my $correction;
	my $last_candidate;
	
	foreach my $candidate (@candidates) {
	
		$last_candidate = $candidate;
		$tagid = get_fileid($candidate);
	
		if ((defined $synonyms{$tagtype}) and (defined $synonyms{$tagtype}{$tag_lc}) and (defined $synonyms{$tagtype}{$tag_lc}{$tagid})) {
			$result = $synonyms{$tagtype}{$tag_lc}{$tagid};
			last;
		}
		else {
			# try removing stopwords and plurals
			my $tagid2 = remove_stopwords($tagtype,$tag_lc,$tagid);
			$tagid2 = remove_plurals($tag_lc,$tagid2);
			
			# try to add / remove hyphens (e.g. antioxydant / anti-oxydant)
			my $tagid3 = $tagid2;
			my $tagid4 = $tagid2;
			$tagid3 =~ s/(anti)(-| )/$1/;
			$tagid4 =~ s/(anti)([a-z])/$1-$2/;
			
			if ((defined $synonyms{$tagtype}) and (defined $synonyms{$tagtype}{$tag_lc}) and (defined $synonyms{$tagtype}{$tag_lc}{$tagid2})) {
				$result = $synonyms{$tagtype}{$tag_lc}{$tagid2};
				last;
			}
			if ((defined $synonyms{$tagtype}) and (defined $synonyms{$tagtype}{$tag_lc}) and (defined $synonyms{$tagtype}{$tag_lc}{$tagid3})) {
				$result = $synonyms{$tagtype}{$tag_lc}{$tagid3};
				last;
			}
			if ((defined $synonyms{$tagtype}) and (defined $synonyms{$tagtype}{$tag_lc}) and (defined $synonyms{$tagtype}{$tag_lc}{$tagid4})) {
				$result = $synonyms{$tagtype}{$tag_lc}{$tagid4};
				last;
			}		
		}	
	}
	
	
	if (defined $result) {
	
		$correction = $last_candidate;
		$tagid = $tag_lc . ':' . $result;
		$resultid = $tagid;
		
		if ((defined $translations_from{$tagtype}) and (defined $translations_from{$tagtype}{$tagid})) {
			$canon_resultid = $translations_from{$tagtype}{$tagid};
		}
	}

	return ($canon_resultid, $resultid, $correction);
	
}





sub exists_taxonomy_tag($$) {

	my $tagtype = shift;
	my $tagid = shift;

	return ((exists $translations_from{$tagtype}) and (exists $translations_from{$tagtype}{$tagid}));
}


sub display_taxonomy_tag($$$)
{
	my $target_lc = shift; $target_lc =~ s/_.*//;
	my $tagtype = shift;
	my $tag = shift;
	
	if (not defined $tag) {
		$log->warn("display_taxonomy_tag() called for undefined \$tag") if $log->is_warn();
		return "";
	}
	
	$tag =~ s/^ //g;
	$tag =~ s/ $//g;		
	
	if (not defined $taxonomy_fields{$tagtype}) {
		
		return canonicalize_tag2($tagtype,$tag);
	}
	
	my $tag_lc;
		
	if ($tag =~ /^(\w\w):/) {
		$tag_lc = $1;
		$tag = $';
	}
	else {
		# print STDERR "WARNING - display_taxonomy_tag - $tag has no language code, assuming lc: $lc\n";
		$tag_lc = $lc;
	}
	
	my $tagid = $tag_lc . ':' . get_fileid($tag);
	
	my $display = '';
	
	if ((defined $translations_to{$tagtype}) and (defined $translations_to{$tagtype}{$tagid}) and (defined $translations_to{$tagtype}{$tagid}{$target_lc})) {
		# we have a translation for the target language
		# print STDERR "display_taxonomy_tag - translation for the target language - translations_to{$tagtype}{$tagid}{$target_lc} : $translations_to{$tagtype}{$tagid}{$target_lc}\n";
		$display = $translations_to{$tagtype}{$tagid}{$target_lc};
	}	
	else {
		# use tag language
		if ((defined $translations_to{$tagtype}) and (defined $translations_to{$tagtype}{$tagid}) and (defined $translations_to{$tagtype}{$tagid}{$tag_lc})) {
			# we have a translation for the tag language
			# print STDERR "display_taxonomy_tag - translation for the tag language - translations_to{$tagtype}{$tagid}{$tag_lc} : $translations_to{$tagtype}{$tagid}{$tag_lc}\n";			
			if ($tag_lc eq 'en') {
				# for English, use English tag without prefix as it will be recognized
				$display = $translations_to{$tagtype}{$tagid}{$tag_lc};
			}
			else {
				$display = "$tag_lc:" . $translations_to{$tagtype}{$tagid}{$tag_lc};
			}
		}
		else {
			$display = $tag;
			$display = ucfirst($display);			
			if ($target_lc ne $tag_lc) {
				$display = "$tag_lc:$display";
			}
			# print STDERR "display_taxonomy_tag - no translation available for $tagtype $tagid in target language $lc or tag language $tag_lc - result: $display\n";						
		}
	}
	
	# for additives, add the first synonym
	if ($tagtype =~ /^additives/) {
		$tagid =~ s/.*://;
		if ((defined $synonyms_for{$tagtype}{$target_lc}) and (defined $synonyms_for{$tagtype}{$target_lc}{$tagid})
			and (defined $synonyms_for{$tagtype}{$target_lc}{$tagid}[1])) {
				$display .= " - " . ucfirst($synonyms_for{$tagtype}{$target_lc}{$tagid}[1]);
		}
	}
	
	return $display;
	
}



sub canonicalize_tag_link($$)
{
	my $tagtype = shift;
	my $tagid = shift;
	
	if (defined $taxonomy_fields{$tagtype}) {
		die "ERROR: canonicalize_tag_link called for a taxonomy tagtype: $tagtype - tagid: $tagid - $!";
	}
	
	my $tag_lc = $lc;
	
	if ($tagtype eq 'missions') {
		if ($tagid =~ /\./) {
			$tag_lc = $`;
			$tagid = $';			
		}
	}
	
	# Redirect photographers, informers, correctors, checkers to users page
	if (($tagtype eq 'photographers') or ($tagtype eq 'informers')
		or ($tagtype eq 'correctors') or ($tagtype eq 'checkers')) {
		
		$tagtype = 'users';
	}
		
		
	my $path = $tag_type_singular{$tagtype}{$lang};
	if (not defined $path) {
		$path = $tag_type_singular{$tagtype}{en};
	}
	
	
	my $link = "/$path/" . URI::Escape::XS::encodeURIComponent($tagid);
	
	#if ($tag_lc ne $lc) {
	#	my $test = '';
	#	if ($data_root =~ /-test/) {
	#		$test = "-test";
	#	}
	#	$link = "http://" . $tag_lc . $test . "." . $server_domain . $link;
	#}	
	
	#print STDERR "tagtype: $tagtype - $lc: $lc - lang: $lang - link: $link\n";
	
	return $link;
	
}


sub export_tags_hierarchy($$) {
	my $lc = shift;
	my $tagtype = shift;
	
	# GEXF graph file (gephi, sigma.js etc.)
	# GraphViz dot file / png / svg
	
	my $gexf_example = <<GEXF
<?xml version="1.0" encoding="UTF-8"?>
<gexf xmlns="http://www.gexf.net/1.2draft" xmlns:xsi="http://www.w3.org/2001/XMLSchema-instance" xsi:schemaLocation="http://www.gexf.net/1.1draft http://www.gexf.net/1.2draft/gexf.xsd" version="1.2">
    <graph>
        <nodes>
            <node id="a" label="cheese"/>
            <node id="b" label="cherry"/>
            <node id="c" label="cake">
                <parents>
                    <parent for="a"/>
                    <parent for="b"/>
                </parents>
            </node>
        </nodes>
		
		<edges>
            <edge id="0" source="0" target="1" />
        </edges>		
		
    </graph>
</gexf>
GEXF
;

	my $gexf = <<GEXF
<?xml version="1.0" encoding="UTF-8"?>
<gexf xmlns="http://www.gexf.net/1.2draft" xmlns:xsi="http://www.w3.org/2001/XMLSchema-instance" xsi:schemaLocation="http://www.gexf.net/1.1draft http://www.gexf.net/1.2draft/gexf.xsd" version="1.2">
    <graph>
        <nodes>
GEXF
;		
	my $edges = '';
	
	my $graph = GraphViz2->new(
		edge => { color => 'grey' },
		global => { directed => 1 },
		node => { shape => 'oval' },
	);
	
	if ((defined $tags_level{$lc}) and (defined $tags_level{$lc}{$tagtype})) {
	
		foreach my $tagid (keys %{$tags_level{$lc}{$tagtype}}) {
		
			$gexf .= "\t\t\t" . "<node id=\"$tagid\" label=\"" . canonicalize_tag2($tagtype, $tagid) . "\" ";
		
			$graph->add_node(name=>$tagid, label => canonicalize_tag2($tagtype, $tagid), URL => "http://$lc.openfoodfacts.org/" . $tag_type_singular{$tagtype}{$lc} . "/" . $tagid);
		
			if (defined $tags_direct_parents{$lc}{$tagtype}{$tagid}) {
				$gexf .= ">\n";
				$gexf .= "\t\t\t\t<parents>\n";
				foreach my $parentid (sort keys %{$tags_direct_parents{$lc}{$tagtype}{$tagid}}) {
					$gexf .= "\t\t\t\t\t<parent for=\"$parentid\"/>\n";
					$edges .= "\t\t\t<edge id=\"${parentid}_$tagid\" source=\"$parentid\" target=\"$tagid\" />\n";
					
					$graph->add_edge(from => $parentid, to => $tagid);
				}
				$gexf .= "\t\t\t\t<\/parents>\n" . "\t\t\t<\/node>\n";				
			}		
			else {
				$gexf .= "\/>\n";
			}
		}
	}	
	
	$gexf .= <<GEXF	
        </nodes>
		<edges>
			$edges
		</edges>
    </graph>
</gexf>
GEXF
;

	 # print STDERR "saving $www_root/data/$lc." . get_fileid(lang($tagtype . "_p")) . ".gexf" . "\n";
	 open (my $OUT, ">:encoding(UTF-8)", "$www_root/data/$lc." . get_fileid(lang($tagtype . "_p")) . ".gexf") or die("write error: $!\n");
	 print $OUT $gexf;
	 close $OUT;
	 
	 eval {
	 $graph-> run (format => 'svg', output_file => "$www_root/data/$lc." . get_fileid(lang($tagtype . "_p")) . ".svg");
	 };
	 eval {
	 $graph-> run (format => 'png', output_file => "$www_root/data/$lc." . get_fileid(lang($tagtype . "_p")) . ".png");
	 };
	
}





# Load cities for emb codes

$log->info("Loading cities for packaging codes") if $log->is_info();

# French departements

my %departements = ();

open (my $IN, "<:encoding(windows-1252)", "$data_root/emb_codes/france_departements.txt");
while (<$IN>) {
	chomp();
	my ($code, $dep) = split(/\t/);
	$departements{$code} = $dep;
}
close ($IN);


# France
# http://www.insee.fr/fr/methodes/nomenclatures/cog/telechargement/2012/txt/france2012.zip

	open ($IN, "<:encoding(windows-1252)", "$data_root/emb_codes/france2012.txt");

	my @th = split(/\t/, <$IN>);
	my %th = ();
	my $i = 0;
	foreach my $h (@th) {
		$th{$h} = $i;
		$i++;
	}
	
	while (<$IN>) {
		chomp();
		my @td = split(/\t/);
		
		my $dep = $td[$th{DEP}];
		if (length($dep) == 1) {
			$dep = '0' . $dep;
		}
		my $com = $td[$th{COM}];
		if (length($com) == 1) {
			$com = '0' . $com;
		}
		if ((length($dep) == 2) and (length($com) == 2)) {
			$com = '0' . $com;
		}
		
		$emb_codes_cities{'FREMB' . $dep . $com } = $td[$th{NCCENR}] . " ($departements{$dep}, France)";
		#print STDERR 'FR' . $dep . $com. ' =  ' . $td[$th{NCCENR}] . " ($departements{$dep}, France)\n";
		
		$cities{get_fileid($td[$th{NCCENR}] . " ($departements{$dep}, France)")} = $td[$th{NCCENR}] . " ($departements{$dep}, France)";
	}
	close($IN);

	open($IN, "<:encoding(windows-1252)", "$data_root/emb_codes/insee.csv");
	while (<$IN>) {
		chomp();
		my @td = split(/;/);
		my $postal_code = $td[1];
		my $insee = $td[3];
		$insee =~ s/(\r|\n)+$//;
		if (length($insee) == 4) {
			$insee = '0' . $insee;
		}
		if (defined $emb_codes_cities{'FREMB' . $insee}) {
			$emb_codes_cities{'FR' . $postal_code} = $emb_codes_cities{'FREMB' . $insee};  # not used...
		}
	}
	close($IN);
	
	# geo coordinates
	
	my @geofiles = ("villes-geo-france-galichon-20130208.csv", "villes-geo-france-complement.csv");
	

	foreach my $geofile (@geofiles) {
	
	print "Tags.pm - loading geofile $geofile\n";
		open (my $IN, "<:encoding(UTF-8)", "$data_root/emb_codes/$geofile");

		my @th = split(/\t/, <$IN>);
		my %th = ();
		
		my $i = 0;

		foreach my $h (@th) {
			$h =~ s/^\s+//;
			$h =~ s/\s+$//;
			$th{$h} = $i;
			$i++;
		}
		
		my $j = 0;
		while (<$IN>) {
			chomp();
			my @td = split(/\t/);
			
			my $insee = $td[$th{"Code INSEE"}];
			if (length($insee) == 4) {
				$insee = '0' . $insee;
			}		
			
			($td[$th{"Latitude"}] == 0) and $td[$th{"Latitude"}] = 0;  # - => 0
			($td[$th{"Longitude"}] == 0) and $td[$th{"Longitude"}] = 0;
			$emb_codes_geo{'FREMB' . $insee } = [$td[$th{"Latitude"}] , $td[$th{"Longitude"}]];
			
			$j++;
			# ($j < 10) and print STDERR "Tags.pm - geo - map - emb_codes_geo: FREMB$insee =  " . $td[$th{"Latitude"}] . " , " . $td[$th{"Longitude"}]. " \n";						

		}
		close($IN);
	}
	
	# print STDERR "Tags.pm - map - emb_codes_geo total: " . (scalar keys %emb_codes_geo) . "\n";				


# nutrient levels
 
foreach my $l (@Langs) {

	$lc = $l;
	$lang = $l;
	
	foreach my $nutrient_level_ref (@nutrient_levels) {
		my ($nid, $low, $high) = @$nutrient_level_ref;

		foreach my $level ('low', 'moderate', 'high') {
			my $fmt = lang("nutrient_in_quantity");
			my $nutrient_name = $Nutriments{$nid}{$lc};
			my $level_quantity = lang($level . "_quantity");
			if ((not defined $fmt) or (not defined $nutrient_name) or (not defined $level_quantity)) {
				next;
			}
			
			my $tag = sprintf($fmt, $nutrient_name, $level_quantity);
			my $tagid = get_fileid($tag);
			$canon_tags{$lc}{nutrient_levels}{$tagid} = $tag;
			# print "nutrient_levels : lc: $lc - tagid: $tagid - tag: $tag\n";
		}
	}
}

# load all tags texts

$log->info("loading tags texts") if $log->is_info();
opendir DH2, "$data_root/lang" or die "Couldn't open $data_root/lang : $!";
foreach my $langid (readdir(DH2)) {
	next if $langid eq '.';
	next if $langid eq '..';
	
	# print STDERR "Tags.pm - reading texts for lang $langid\n";
	next if ((length($langid) ne 2) and not ($langid eq 'other'));

	my $lc = $langid;
	
	defined $tags_texts{$lc} or $tags_texts{$lc} = {};
	defined $tags_levels{$lc} or $tags_levels{$lc} = {};		
	
	if (-e "$data_root/lang/$langid") {
		foreach my $tagtype (sort keys %tag_type_singular) {
		
			defined $tags_texts{$lc}{$tagtype} or $tags_texts{$lc}{$tagtype} = {};	
			defined $tags_levels{$lc}{$tagtype} or $tags_levels{$lc}{$tagtype} = {};		
		
			if (-e "$data_root/lang/$langid/$tagtype") {
				opendir DH, "$data_root/lang/$langid/$tagtype" or die "Couldn't open the current directory: $!";
				foreach my $file (readdir(DH)) {
					next if $file !~ /(.*)\.html/;
					my $tagid = $1;
					open(my $IN, "<:encoding(UTF-8)", "$data_root/lang/$langid/$tagtype/$file") or $log->error("cannot open file", { path => "$data_root/lang/$langid/$tagtype/$file", error => $! });

					my $text = join("",(<$IN>));
					close $IN;
					if ($text =~ /class="level_(\d+)"/) {
						$tags_levels{$lc}{$tagtype}{$tagid} = $1;
					}
					$text =~  s/class="(\w+)_level_(\d)"/class="$1_level_$2 level_$2"/g;
					$tags_texts{$lc}{$tagtype}{$tagid} = $text;
					
				}		
				closedir(DH);
			}
		}
	}
}
closedir(DH2);
	
	
sub compute_field_tags($$) {

	my $product_ref = shift;
	my $field = shift;
	
	# tags fields without hierarchy or taxonomy
	
	if (defined $tags_fields{$field}) {

		$product_ref->{$field . "_tags" } = [];
		if ($field eq 'emb_codes') {
			$product_ref->{"cities_tags" } = [];
		}
		foreach my $tag (split(',', $product_ref->{$field} )) {
			if (get_fileid($tag) ne '') {
				push @{$product_ref->{$field . "_tags" }}, get_fileid($tag);
				if ($field eq 'emb_codes') {
					my $city_code = get_city_code($tag);
					if (defined $emb_codes_cities{$city_code}) {
						push @{$product_ref->{"cities_tags" }}, get_fileid($emb_codes_cities{$city_code}) ;
					}
				}
			}
		}			
	}	
	
	# generate the hierarchy of tags from the field values
				
	if (defined $taxonomy_fields{$field}) {
		$product_ref->{$field . "_hierarchy" } = [ gen_tags_hierarchy_taxonomy($lc, $field, $product_ref->{$field}) ];
		$product_ref->{$field . "_tags" } = [];
		foreach my $tag (@{$product_ref->{$field . "_hierarchy" }}) {
			push @{$product_ref->{$field . "_tags" }}, get_taxonomyid($tag);
		}
	}		
	elsif (defined $hierarchy_fields{$field}) {
		$product_ref->{$field . "_hierarchy" } = [ gen_tags_hierarchy($field, $product_ref->{$field}) ];
		$product_ref->{$field . "_tags" } = [];
		foreach my $tag (@{$product_ref->{$field . "_hierarchy" }}) {
			if (get_fileid($tag) ne '') {
				push @{$product_ref->{$field . "_tags" }}, get_fileid($tag);
			}
		}
	}
	
	# special handling for allergens and traces: 
	# the allergens_tags and traces_tags fields will be overwritten by Ingredients::detect_allergens_from_text
	# regenerate allergens and traces from the allergens_tags field so that it is prefixed with the values in the
	# main language of the product (which may be different than the $lc language of the interface)
	
	if (($field eq 'allergens') or ($field eq 'traces')) {
		$product_ref->{$field . "_from_user"} = "($lc)" . $product_ref->{$field};
		$product_ref->{$field} = join(',', @{$product_ref->{$field . "_hierarchy" }});
	}
	
	# check if we have a previous or a next version and compute differences
	
	$product_ref->{$field . "_debug_tags"} = [];
	
	# previous version
	
	if (exists $loaded_taxonomies{$field . "_prev"}) {
		$product_ref->{$field . "_prev_hierarchy" } = [ gen_tags_hierarchy_taxonomy($lc, $field . "_prev", $product_ref->{$field}) ];
		$product_ref->{$field . "_prev_tags" } = [];
		foreach my $tag (@{$product_ref->{$field . "_prev_hierarchy" }}) {
			push @{$product_ref->{$field . "_prev_tags" }}, get_taxonomyid($tag);
		}
		
		# compute differences
		foreach my $tag (@{$product_ref->{$field . "_tags"}}) {
			if (not has_tag($product_ref,$field . "_prev",$tag)) {
				my $tagid = $tag;
				$tagid =~ s/:/-/;
				push @{$product_ref->{$field . "_debug_tags"}}, "added-$tagid";
			}
		}
		foreach my $tag (@{$product_ref->{$field . "_prev_tags"}}) {
			if (not has_tag($product_ref,$field,$tag)) {
				my $tagid = $tag;
				$tagid =~ s/:/-/;
				push @{$product_ref->{$field . "_debug_tags"}}, "removed-$tagid";
			}
		}			
	}
	else {
		delete $product_ref->{$field . "_prev_hierarchy" };
		delete $product_ref->{$field . "_prev_tags" };
	}	
	
	# next version
	
	if (exists $loaded_taxonomies{$field . "_next"}) {
		$product_ref->{$field . "_next_hierarchy" } = [ gen_tags_hierarchy_taxonomy($lc, $field . "_next", $product_ref->{$field}) ];
		$product_ref->{$field . "_next_tags" } = [];
		foreach my $tag (@{$product_ref->{$field . "_next_hierarchy" }}) {
			push @{$product_ref->{$field . "_next_tags" }}, get_taxonomyid($tag);
		}
		
		# compute differences
		foreach my $tag (@{$product_ref->{$field . "_tags"}}) {
			if (not has_tag($product_ref,$field . "_next",$tag)) {
				my $tagid = $tag;
				$tagid =~ s/:/-/;
				push @{$product_ref->{$field . "_debug_tags"}}, "will-remove-$tagid";
			}
		}
		foreach my $tag (@{$product_ref->{$field . "_next_tags"}}) {
			if (not has_tag($product_ref,$field,$tag)) {
				my $tagid = $tag;
				$tagid =~ s/:/-/;
				push @{$product_ref->{$field . "_debug_tags"}}, "will-add-$tagid";
			}
		}			
	}
	else {
		delete $product_ref->{$field . "_next_hierarchy" };
		delete $product_ref->{$field . "_next_tags" };
	}
	
}


$log->info("Tags.pm loaded") if $log->is_info();
	
1;<|MERGE_RESOLUTION|>--- conflicted
+++ resolved
@@ -1991,13 +1991,8 @@
 				$img_lc = 'en';
 			}
 			
-<<<<<<< HEAD
 			if ((defined $tag) and ($tag =~ /certified|montagna/)) {
-				print STDERR "labels_logo - lc_imgid: $lc_imgid - en_imgid: $en_imgid - canon_tagid: $canon_tagid - img: $img \n";
-=======
-			if ($tag =~ /certified|montagna/) {
 				$log->debug("labels_logo", { lc_imgid => $lc_imgid, en_imgid => $en_imgid, canon_tagid => $canon_tagid, img => $img }) if $log->is_debug();
->>>>>>> 318e1928
 			}
 
 			
