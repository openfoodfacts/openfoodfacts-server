# This file is part of Product Opener.
#
# Product Opener
# Copyright (C) 2011-2023 Association Open Food Facts
# Contact: contact@openfoodfacts.org
# Address: 21 rue des Iles, 94100 Saint-Maur des Fossés, France
#
# Product Opener is free software: you can redistribute it and/or modify
# it under the terms of the GNU Affero General Public License as
# published by the Free Software Foundation, either version 3 of the
# License, or (at your option) any later version.
#
# This program is distributed in the hope that it will be useful,
# but WITHOUT ANY WARRANTY; without even the implied warranty of
# MERCHANTABILITY or FITNESS FOR A PARTICULAR PURPOSE.  See the
# GNU Affero General Public License for more details.
#
# You should have received a copy of the GNU Affero General Public License
# along with this program.  If not, see <http://www.gnu.org/licenses/>.

=head1 NAME

ProductOpener::Tags - multilingual tags taxonomies (hierarchies of tags)

=head1 SYNOPSIS

C<ProductOpener::Tags> provides functions to build multilingual tags taxonomies from source files,
to use those taxonomies to canonicalize lists of tags, and to display them in different languages.

    use ProductOpener::Tags qw/:all/;

..


=head1 DESCRIPTION

..

=cut

package ProductOpener::Tags;

use ProductOpener::PerlStandards;
use Exporter qw< import >;

BEGIN {
	use vars qw(@ISA @EXPORT_OK %EXPORT_TAGS);
	@EXPORT_OK = qw(

		&canonicalize_tag2
		&canonicalize_tag_link

		&has_tag
		&has_one_of_the_tags_from_the_list
		&add_tag
		&remove_tag
		&is_a

		&get_property
		&get_property_with_fallbacks
		&get_inherited_property
		&get_inherited_properties
		&get_tags_grouped_by_property

		%canon_tags
		%tags_images
		%tags_texts
		%level
		%special_tags

		&get_taxonomyid
		&get_taxonomyurl

		&gen_tags_hierarchy_taxonomy
		&gen_ingredients_tags_hierarchy_taxonomy
		&display_tags_hierarchy_taxonomy
		&build_tags_taxonomy
		&build_all_taxonomies
		&list_taxonomy_tags_in_language

		&canonicalize_taxonomy_tag
		&canonicalize_taxonomy_tag_or_die
		&canonicalize_taxonomy_tag_linkeddata
		&canonicalize_taxonomy_tag_weblink
		&canonicalize_taxonomy_tag_link
		&exists_taxonomy_tag
		&display_taxonomy_tag
		&display_taxonomy_tag_name
		&display_taxonomy_tag_link
		&get_taxonomy_tag_and_link_for_lang

		&spellcheck_taxonomy_tag

		&get_tag_css_class
		&get_tag_image

		&display_tag_name
		&display_tag_link
		&display_tags_list
		&display_tag_and_parents
		&display_parents_and_children
		&display_tags_hierarchy
		&export_tags_hierarchy

		&compute_field_tags
		&add_tags_to_field

		&init_tags_texts

		&get_city_code
		%emb_codes_cities
		%emb_codes_geo
		%cities
		&init_emb_codes

		%tags_fields
		%users_tags_fields
		%taxonomy_fields
		@drilldown_fields
		%language_fields

		%properties

		%language_codes
		%language_codes_reverse

		%country_names
		%country_codes
		%country_codes_reverse
		%country_languages

		%loaded_taxonomies

		%stopwords
		%synonyms_for
		%synonyms_for_extended
		%just_synonyms
		%translations_from
		%translations_to

		%Languages

		&country_to_cc

		&add_user_translation
		&load_users_translations
		&load_users_translations_for_lc
		&add_users_translations_to_taxonomy

		&remove_stopwords_from_start_or_end_of_string
		&get_lc_tagid

		&generate_tags_taxonomy_extract

		&get_all_taxonomy_entries
		&get_taxonomy_tag_synonyms

		&generate_regexps_matching_taxonomy_entries

		&cmp_taxonomy_tags_alphabetically

	);    # symbols to export on request
	%EXPORT_TAGS = (all => [@EXPORT_OK]);
}

use vars @EXPORT_OK;

use ProductOpener::Store qw/:all/;
use ProductOpener::Config qw/:all/;
use ProductOpener::TagsEntries qw/:all/;
use ProductOpener::Lang qw/:all/;
use ProductOpener::Text qw/:all/;
use ProductOpener::PackagerCodes qw/:all/;
use ProductOpener::Index qw/:all/;

use Clone qw(clone);
use List::MoreUtils qw(uniq);

use URI::Escape::XS;
use Log::Any qw($log);
use Digest::SHA1;
use File::Copy;
use MIME::Base64 qw(encode_base64);
use POSIX qw(strftime);
use LWP::UserAgent ();
use Encode;

use GraphViz2;
use JSON::PP;

use Data::DeepAccess qw(deep_get deep_exists);

binmode STDERR, ":encoding(UTF-8)";

=head1 GLOBAL VARIABLES
=cut

=head2 %tags_fields

This defines which are the fields that are list of values.
To this initial list, taxonomized fields will be added by retrieve_tags_taxonomy

=cut

# Fields that are tags
%tags_fields = (
	packaging => 1,
	brands => 1,
	categories => 1,
	labels => 1,
	origins => 1,
	manufacturing_places => 1,
	emb_codes => 1,
	allergens => 1,
	traces => 1,
	purchase_places => 1,
	stores => 1,
	countries => 1,
	states => 1,
	codes => 1,
	debug => 1,
	environment_impact_level => 1,
	data_sources => 1,
	teams => 1,
	categories_properties => 1,
	owners => 1,
	ecoscore => 1,
	# users tags:
	editors => 1,
	photographers => 1,
	informers => 1,
	checkers => 1,
	correctors => 1,
	weighers => 1,
);

# Fields that are tags related to users
%users_tags_fields = (
	editors => 1,
	photographers => 1,
	informers => 1,
	checkers => 1,
	correctors => 1,
	weighers => 1,
);

# Fields that have an associated taxonomy
%taxonomy_fields = ();    # populated by retrieve_tags_taxonomy

# Fields that can have different values by language
%language_fields = (
	front_image => 1,
	ingredients_image => 1,
	nutrition_image => 1,
	packaging_image => 1,
	product_name => 1,
	abbreviated_product_name => 1,
	generic_name => 1,
	ingredients_text => 1,
	conservation_conditions => 1,
	other_information => 1,
	packaging_text => 1,
	recycling_instructions_to_recycle => 1,
	recycling_instructions_to_discard => 1,
	producer => 1,
	origin => 1,
	preparation => 1,
	warning => 1,
	recipe_idea => 1,
	customer_service => 1,
	product_infocard => 1,
	ingredients_infocard => 1,
	nutrition_infocard => 1,
	environment_infocard => 1,
);

%canon_tags = ();

my %tags_level = ();
my %tags_direct_parents = ();
my %tags_direct_children = ();
my %tags_all_parents = ();

%stopwords = ();
%just_synonyms = ();
my %just_tags = ();    # does not include synonyms that are only synonyms
my %synonyms = ();
%synonyms_for = ();
%synonyms_for_extended = ();
%translations_from = ();
%translations_to = ();
%level = ();
my %direct_parents = ();
my %direct_children = ();
my %all_parents = ();
my %root_entries = ();

%properties = ();

%tags_images = ();
%tags_texts = ();

my $logo_height = 90;

=head1 FUNCTIONS

=cut

sub get_property ($tagtype, $canon_tagid, $property) {

	if ((exists $properties{$tagtype}{$canon_tagid}) and (exists $properties{$tagtype}{$canon_tagid}{$property})) {
		return $properties{$tagtype}{$canon_tagid}{$property};
	}
	else {
		return;
	}
}

sub get_property_with_fallbacks ($tagtype, $tagid, $property, $fallback_lcs = ["xx", "en"]) {

	my $property_value = get_property($tagtype, $tagid, $property);
	if (!defined $property_value) {
		# is it language dependent ?
		if ($property =~ /:..$/) {
			my $bare_name = $`;
			# try fallbacks
			foreach my $lc (@$fallback_lcs) {
				$property_value = get_property($tagtype, $tagid, "$bare_name:$lc");
				last if defined $property_value;
			}
		}
	}
	return $property_value;
}

sub get_inherited_property ($tagtype, $canon_tagid, $property) {

	my @parents = ($canon_tagid);
	my %seen = ();

	foreach my $tagid (@parents) {
		if (not defined $tagid) {
			$log->warn("undefined parent for tag", {parent_tagid => $tagid, canon_tagid => $canon_tagid})
				if $log->is_warn();
		}
		else {
			defined $seen{$tagid} and next;
			$seen{$tagid} = 1;
			my $property_value = deep_get(\%properties, $tagtype, $tagid, $property);
			if (defined $property_value) {

				if ($property_value eq "undef") {
					# stop the propagation to parents of this tag, but continue with other parents
				}
				else {
					#Return only one occurence of the property if several are defined in ingredients.txt
					return $property_value;
				}
			}
			elsif (exists $direct_parents{$tagtype}{$tagid}) {
				# check if one of the parents has the property
				push @parents, sort keys %{$direct_parents{$tagtype}{$tagid}};
			}
		}
	}
	return;
}

=head2 get_inherited_properties ($tagtype, $canon_tagid, $properties_names_ref, $fallback_lcs = ["xx", "en"]) {

Try to get a set of properties for a tag by exploring the taxonomy (using parents).

This methods take into account if a property is defined as "undef"
(but it cuts value only for the considered branch
and might still lead to a value if there are multiple parents branches).

B<Warning:> The algorithm is a bit rough and my not work as you would expect on a DAG.
It does not (currently) respect exploration of nodes that joins from multiple parent
(in those case you would expect to first explore children from both branches).
If we want to change the algorithm for this to work we should first explore parents,
and then decide the order, but this methods is more eager to save time.

=head3 Parameters

=head4 $tagtype - str, name of taxonomy
=head4 $canon_tagid - tag id for which we want properties
=head4 $properties_names - ref to a list of property name
=head4 $fallback_lcs - fallback language code to try
If may search a description:fr but if fallback is ['xx', 'en']
and we find a description:xx or description:en property we will use this value.

=head3 Return

A ref to a hashmap where keys are property names and values are found value.
If a property name is not present it means it was not found.

=cut

sub get_inherited_properties ($tagtype, $canon_tagid, $properties_names_ref, $fallback_lcs = ["xx", "en"]) {

	my @parents = ([0, $canon_tagid]);
	my @fallback_langs = @$fallback_lcs;
	my %seen = ($canon_tagid => 1);
	my %found_properties = ();
	# we have to handle properties that explicitely have "undef" as value
	# we will do it by retaining and propagating this undef value for each target tagid
	my %undef_properties = ();
	my %unfound_properties = ();
	foreach my $property (@{$properties_names_ref}) {
		$unfound_properties{$property} = 1;
	}

	while (scalar @parents) {
		my ($depth, $tagid) = @{shift @parents};
		if (not defined $tagid) {
			$log->warn("undefined parent for tag", {parent_tagid => $tagid, canon_tagid => $canon_tagid})
				if $log->is_warn();
		}
		else {
			# harvest properties
			foreach my $property (keys %unfound_properties) {
				my $property_value = deep_get(\%properties, $tagtype, $tagid, $property);
				if (!defined $property_value) {
					# is it language dependent ?
					if ($property =~ /:..$/) {
						my $bare_name = $`;
						# try fallbacks
						foreach my $lang (@fallback_langs) {
							$property_value = deep_get(\%properties, $tagtype, $tagid, "$bare_name:$lang");
							last if defined $property_value;
						}
					}
				}
				if (defined $property_value) {
					# skip if propagation by a previous children with "undef" value
					next if defined $undef_properties{$tagid} && defined $undef_properties{$tagid}{$property};
					if ($property_value eq "undef") {
						# stop the propagation to parents of this tag, but continue with other parents
						defined $undef_properties{$tagid} or $undef_properties{$tagid} = {};
						$undef_properties{$tagid}{$property} = 1;
					}
					else {
						#Return only one occurence of the property if several are defined in ingredients.txt
						$found_properties{$property} = $property_value;
						delete $unfound_properties{$property};
					}
				}
			}
			# add parents to the search ?
			my $propagate = 0;
			if (exists $direct_parents{$tagtype}{$tagid}) {
				if (!defined $unfound_properties{$tagid}) {
					$propagate = scalar %unfound_properties;
				}
				else {
					# check if we have at least one unfonud property which not "undef"
					for my $property (keys %unfound_properties) {
						if (!defined $unfound_properties{$tagid}{$property}) {
							$propagate = 1;
							last;
						}
					}
				}
			}

			if ($propagate) {
				# propagate search to parents
				foreach my $parent (keys %{$direct_parents{$tagtype}{$tagid}}) {
					if (!defined $seen{$parent}) {
						$seen{$parent} = 1;
						push @parents, [$depth + 1, $parent];
					}
					# propagate undef, we merge with maybe existing items
					if (defined $undef_properties{$tagid}) {
						defined $undef_properties{$parent} or $undef_properties{$parent} = {};
						foreach my $property (keys %{$undef_properties{$tagid}}) {
							$undef_properties{$parent}{$property} = 1;
						}
					}
				}

				# sort parents, lower depth first, name second
				@parents = sort {(@$a[0] <=> @$b[0]) || (@$a[1] cmp @$b[1])} @parents;
			}

			# no need to keep undef_properties for $tagid
			delete $undef_properties{$tagid} if defined $undef_properties{$tagid};
		}
	}
	return \%found_properties;
}

=head2 get_tags_grouped_by_property ($tagtype, $tagids_ref, $prop_name, $props_ref, $inherited_props_ref, $fallback_lcs = ["xx", "en"])
Retrieve properties of a series of tags given in C<$tagids_ref>
and return them, but grouped by C<$prop_name>,
also fetching C<$props_ref> and C<$inherited_props_ref>

=head3 Return
A ref to a hashmap, where keys are property C<$prop_name> values,
and values are in turn hashmaps where keys are tag ids,
and values are a hashmap with of properties and their values.

Tags with undefined property are with group under "undef" value.

=head4 Example
we asks for quality tags, grouped by fix_action, while getting descriptions
{
	"add_nutrition_facts" => {
		"en:kcal-does-not-match-other-nutrients" => {
			"description:en" => "Kcal is not matching value computed from other nutriments"
		},
		"en:kcal-does-not-match-kj" => {
			"description:en" => "Kcal is not matching kJ value"
		},
	},
	"add_categories" =>
	{
		"en:detected-category-baby-milk" {
			"description:en" => "Detected category … may be missing baby milks"
		}
	}
}
=cut

sub get_tags_grouped_by_property ($tagtype, $tagids_ref, $prop_name, $props_ref, $inherited_props_ref,
	$fallback_lcs = ["xx", "en"])
{
	my @tagids = @{$tagids_ref};
	my @props_to_fetch = (@{$inherited_props_ref});
	push @props_to_fetch, $prop_name;

	my $grouped_tags = {};

	foreach my $tagid (@tagids) {
		my $found_ref = get_inherited_properties($tagtype, $tagid, \@props_to_fetch);
		my $prop_value = $found_ref->{$prop_name} // "undef";
		delete $found_ref->{$prop_name} if defined $found_ref->{$prop_name};
		defined $grouped_tags->{$prop_value} or $grouped_tags->{$prop_value} = {};
		# properties only on first level
		foreach my $property (@$props_ref) {
			my $value = get_property_with_fallbacks($tagtype, $tagid, $property, $fallback_lcs);
			if (defined $value) {
				$found_ref->{$property} = $value;
			}
		}
		$grouped_tags->{$prop_value}{$tagid} = $found_ref;
	}

	return $grouped_tags;
}

sub has_tag ($product_ref, $tagtype, $tagid) {

	my $return = 0;

	if (defined $product_ref->{$tagtype . "_tags"}) {

		foreach my $tag (@{$product_ref->{$tagtype . "_tags"}}) {

			if ($tag eq $tagid) {
				$return = 1;
				last;
			}
		}
	}
	return $return;
}

# Helper function to tell if a product has a certain tag from the passed list
sub has_one_of_the_tags_from_the_list ($product_ref, $tagtype, $tag_list_ref) {

	foreach my $tag_name (@$tag_list_ref) {
		if (has_tag($product_ref, $tagtype, $tag_name)) {
			return 1;
		}
	}
	return 0;
}

# Determine if a tag is a child of another tag (or the same tag)
# assume tags are already canonicalized
sub is_a ($tagtype, $child, $parent) {

	if (not defined $tagtype) {
		$log->error("is_a() function called with undefined $tagtype: should not happen",
			{child => $child, parent => $parent})
			if $log->is_error();
		return 0;
	}

	#$log->debug("is_a", { tagtype => $tagtype, child => $child, parent => $parent }) if $log->is_debug();

	my $found = 0;

	if ($child eq $parent) {
		$found = 1;
	}
	elsif ( (defined $all_parents{$tagtype})
		and (defined $all_parents{$tagtype}{$child}))
	{

		#$log->debug("is_a - parents found") if $log->is_debug();

		foreach my $tagid (@{$all_parents{$tagtype}{$child}}) {
			#$log->debug("is_a - comparing parents", {tagid => $tagid}) if $log->is_debug();
			if ($tagid eq $parent) {
				$found = 1;
				last;
			}
		}
	}

	return $found;
}

sub add_tag ($product_ref, $tagtype, $tagid) {

	(defined $product_ref->{$tagtype . "_tags"}) or $product_ref->{$tagtype . "_tags"} = [];
	foreach my $existing_tagid (@{$product_ref->{$tagtype . "_tags"}}) {
		if ($tagid eq $existing_tagid) {
			return 0;
		}
	}
	push @{$product_ref->{$tagtype . "_tags"}}, $tagid;
	return 1;
}

sub remove_tag ($product_ref, $tagtype, $tagid) {

	my $return = 0;

	if (defined $product_ref->{$tagtype . "_tags"}) {

		$product_ref->{$tagtype . "_tags_new"} = [];
		foreach my $tag (@{$product_ref->{$tagtype . "_tags"}}) {
			if ($tag ne $tagid) {
				push @{$product_ref->{$tagtype . "_tags_new"}}, $tag;
			}
			else {
				$return = 1;
			}
		}
		$product_ref->{$tagtype . "_tags"} = $product_ref->{$tagtype . "_tags_new"};
		delete $product_ref->{$tagtype . "_tags_new"};
	}
	return $return;
}

sub load_tags_images ($lc, $tagtype) {

	defined $tags_images{$lc} or $tags_images{$lc} = {};
	defined $tags_images{$lc}{$tagtype} or $tags_images{$lc}{$tagtype} = {};

	if (opendir(DH2, "$www_root/images/lang/$lc/$tagtype")) {
		foreach my $file (sort readdir(DH2)) {
			# Note: readdir returns bytes, which may be utf8 on some systems
			# see https://perldoc.perl.org/perlunicode#When-Unicode-Does-Not-Happen
			$file = decode('utf8', $file);
			if ($file =~ /^((.*)\.\d+x${logo_height}.(png|svg))$/) {
				if ((not defined $tags_images{$lc}{$tagtype}{$2}) or ($3 eq 'svg')) {
					$tags_images{$lc}{$tagtype}{$2} = $1;
<<<<<<< HEAD
=======
					#print STDERR
					#	"load_tags_images - tags_images - loading lc: $lc - tagtype: $tagtype - tag: $2 - img: $1 - ext: $3 \n";
>>>>>>> bfc1fe2c
				}
			}
		}
		closedir DH2;
	}

	return;
}

# Cache the stopwords regexps to remove stopwords from strings and tagids
my %stopwords_regexps = ();

=head2 remove_stopwords_from_start_or_end_of_string ( $tagtype, $lc, $string )

Remove stopwords (that are specific to each category) from the start or end of a string that has not been normalized.
This function differs from remove_stopwords() that works on normalized tags instead of strings and that also removes stopwords in the middle.

=head3 Arguments

=head4 $tagtype

The type of the tag (e.g. categories, labels, allergens)

=head4 $lc - Language code

The language the string is in.

=head4 $string - string

The string to remove stopwords from.

=cut

sub remove_stopwords_from_start_or_end_of_string ($tagtype, $lc, $string) {

	if (defined $stopwords{$tagtype}{$lc . ".strings"}) {

		if (not defined $stopwords_regexps{$tagtype . '.' . $lc . '.strings'}) {
			$stopwords_regexps{$tagtype . '.' . $lc . '.strings'}
				= join('|', uniq(@{$stopwords{$tagtype}{$lc . '.strings'}}));
		}

		my $regexp = $stopwords_regexps{$tagtype . '.' . $lc . '.strings'};

		$string =~ s/^(\b($regexp)\s)+//ig;
		$string =~ s/(\s($regexp)\b)+$//ig;
	}
	return $string;
}

=head2 remove_stopwords ( $tagtype, $lc, $tagid )

Remove stopwords (that are specific to each category) from a normalized tag.

=head3 Arguments

=head4 $tagtype

The type of the tag (e.g. categories, labels, allergens)

=head4 $lc - Language code

The language the tagid is in.

=head4 $tagid - normalized tag

Lowercased, unaccented depending on language, non-alphanumeric chars turned to dash.

=cut

sub remove_stopwords ($tagtype, $lc, $tagid) {

	if (defined $stopwords{$tagtype}{$lc}) {

		my $uppercased_stopwords_overrides = 0;

		if ($lc eq 'fr') {
			# "Dés de tomates" -> "des-de-tomates" --> "dés" should not be a stopword
			$tagid =~ s/\bdes-de\b/DES-DE/g;
			$tagid =~ s/\ben-des\b/EN-DES/g;
			$uppercased_stopwords_overrides = 1;
		}

		if (not defined $stopwords_regexps{$tagtype . '.' . $lc}) {
			$stopwords_regexps{$tagtype . '.' . $lc} = join('|', uniq(@{$stopwords{$tagtype}{$lc}}));
		}

		my $regexp = $stopwords_regexps{$tagtype . '.' . $lc};

		$tagid =~ s/(^|-)($regexp)(-($regexp))*(-|$)/-/g;

		$tagid =~ tr/-/-/s;
		$tagid =~ s/^-//;
		$tagid =~ s/-$//;

		if ($uppercased_stopwords_overrides) {
			$tagid = lc($tagid);
		}
	}
	return $tagid;
}

sub remove_plurals ($lc, $tagid) {

	if ($lc eq 'en') {
		$tagid =~ s/s$//;
		$tagid =~ s/(s)-/-/g;
	}
	if ($lc eq 'fr') {
		$tagid =~ s/(s|x)$//;
		$tagid =~ s/(s|x)-/-/g;
	}
	if ($lc eq 'es') {
		$tagid =~ s/s$//;
		$tagid =~ s/(s)-/-/g;
	}

	return $tagid;

}

=head2 sanitize_taxonomy_line( $line )

Sanitize a taxonomy line before processing

=head3 Arguments

=head4 str $line - the line read from the file

=cut

sub sanitize_taxonomy_line ($line) {

	chomp($line);

	$line =~ s/’/'/g;    # normalize quotes

	# assume commas between numbers are part of the name
	# e.g. en:2-Bromo-2-Nitropropane-1,3-Diol, Bronopol
	# replace by a lower comma ‚

	$line =~ s/(\d),(\d)/$1‚$2/g;

	# replace escaped comma \, by a lower comma ‚
	$line =~ s/\\,/‚/g;

	# remove parenthesis for roman numerals
	# fr:E333(iii), Citrate tricalcique
	# -> E333iii

	$line =~ s/\(((i|v|x)+)\)/$1/i;

	# strip spaces at end of line
	$line =~ s/\s+$//;

	return $line;
}

=head2 get_lc_tagid( $synonyms_ref, $lc, $tagtype, $tag, $warning )

Search for "current tag" (tag at start of line) for a given tag

=head3 Arguments

=head4 str $tag - tag string for which we search

=head4 reference to hash map $synonyms_ref - ref to %synonyms for $tagtype

=head4 str $tagtype - tag type

=head4 str $lc - language

=head4 str $warning

An optional prefix to display errors if we had to use stopwords / plurals.

If empty, no warning will be displayed.

=head3 return str - found current tagid or undef

=cut

sub get_lc_tagid ($synonyms_ref, $lc, $tagtype, $tag, $warning) {
	$tag =~ s/^\s+//;    # normalize spaces
	$tag = normalize_percentages($tag, $lc);
	my $tagid = get_string_id_for_lang($lc, $tag);
	# search if this tag is associated to a canonical tag id
	my $lc_tagid = $synonyms_ref->{$lc}{$tagid};
	if (not defined $lc_tagid) {
		# try to remove stop words and plurals
		my $stopped_tagid = remove_stopwords($tagtype, $lc, $tagid);
		$stopped_tagid = remove_plurals($lc, $stopped_tagid);
		# and try again to see if it is associated to a canonical tag id
		$lc_tagid = $synonyms_ref->{$lc}{$stopped_tagid};
		if ($warning) {
			print STDERR "$warning tagid $tagid, trying stopped_tagid $stopped_tagid - result canon_tagid: "
				. ($lc_tagid // "") . "\n";
		}

	}
	return $lc_tagid;
}

sub get_file_from_cache ($source, $target) {
	my $cache_root = "$data_root/build-cache/taxonomies";
	my $local_cache_source = "$cache_root/$source";

	# first, try to get it localy
	if (-e $local_cache_source) {
		copy($local_cache_source, $target);
		return 1;
	}

	# Else try to get it from the github project acting as cache
	my $ua = LWP::UserAgent->new();
	my $response = $ua->mirror("https://raw.githubusercontent.com/$build_cache_repo/main/taxonomies/$source",
		$local_cache_source);

	if (($response->is_success) and (-e $local_cache_source)) {
		copy($local_cache_source, $target);
		return 2;
	}

	return 0;
}

sub get_from_cache ($tagtype, @files) {
	# If the full set of cached files can't be found then returns the hash to be used
	# when saving the new cached files.
	my $tag_data_root = "$data_root/taxonomies/$tagtype";
	my $tag_www_root = "$www_root/data/taxonomies/$tagtype";

	my $sha1 = Digest::SHA1->new;

	# Add a version string to the taxonomy data
	# Change this version string if you want to force the taxonomies to be rebuilt
	# e.g. if the taxonomy building algorithm or configuration has changed
	# This needs to be done also when the unaccenting parameters for languages set in Config.pm are changed

	$sha1->add("20230316 - made xx: unaccented");

	foreach my $source_file (@files) {
		open(my $IN, "<", "$data_root/taxonomies/$source_file.txt")
			or die("Cannot open $data_root/taxonomies/$source_file.txt : $!\n");

		binmode($IN);
		$sha1->addfile($IN);
		close($IN);
	}

	my $hash = $sha1->hexdigest;
	my $cache_prefix = "$tagtype.$hash";
	my $got_from_cache = get_file_from_cache("$cache_prefix.result.sto", "$tag_data_root.result.sto");
	if ($got_from_cache) {
		$got_from_cache = get_file_from_cache("$cache_prefix.result.txt", "$tag_data_root.result.txt");
	}
	if ($got_from_cache) {
		$got_from_cache = get_file_from_cache("$cache_prefix.json", "$tag_www_root.json");
	}
	if ($got_from_cache) {
		print "obtained taxonomy for $tagtype from " . ('', 'local', 'GitHub')[$got_from_cache] . " cache.\n";
		$cache_prefix = '';
	}

	return $cache_prefix;
}

sub put_file_to_cache ($source, $target) {
	my $local_target_path = "$data_root/build-cache/taxonomies/$target";
	copy($source, $local_target_path);

	# Upload to github
	my $token = $ENV{GITHUB_TOKEN};
	if ($token) {
		open my $source_file, '<', $source;
		binmode $source_file;
		my $content = '{"message":"put_to_cache ' . strftime('%Y-%m-%d %H:%M:%S', gmtime) . '","content":"';
		my $buf;
		while (read($source_file, $buf, 60 * 57)) {
			$content .= encode_base64($buf, '');
		}
		$content .= '"}';
		close $source_file;

		my $ua = LWP::UserAgent->new(timeout => 300);
		my $url = "https://api.github.com/repos/$build_cache_repo/contents/taxonomies/$target";
		my $response = $ua->put(
			$url,
			Accept => 'application/vnd.github+json',
			Authorization => "Bearer $token",
			'X-GitHub-Api-Version' => '2022-11-28',
			Content => $content
		);
		if (!$response->is_success()) {
			print "Error uploading to GitHub cache for $target: ${\$response->message()}\n";
		}
	}

	return;
}

sub put_to_cache ($tagtype, $cache_prefix) {
	my $tag_data_root = "$data_root/taxonomies/$tagtype";
	my $tag_www_root = "$www_root/data/taxonomies/$tagtype";

	put_file_to_cache("$tag_www_root.json", "$cache_prefix.json");
	put_file_to_cache("$tag_data_root.result.txt", "$cache_prefix.result.txt");
	put_file_to_cache("$tag_data_root.result.sto", "$cache_prefix.result.sto");

	return;
}

=head2 build_tags_taxonomy( $tagtype, $file, $publish )

Build taxonomy from the taxonomy file

Taxonomy will be stored in global hash maps under the entry $tagtype

=head3 Arguments

=head4 str $tagtype - the tagtype

Like "categories", "ingredients"

=head3 $file - name of the file to read in taxonomies folder

=head3 $publish - if 1, store the result in sto

=cut

sub build_tags_taxonomy ($tagtype, $publish) {
	binmode STDERR, ":encoding(UTF-8)";
	binmode STDIN, ":encoding(UTF-8)";
	binmode STDOUT, ":encoding(UTF-8)";

	my @files = ($tagtype);

	# For the origins taxonomy, include the countries taxonomy
	if ($tagtype eq "origins") {
		@files = ("countries", "origins");
	}

	# For the Open Food Facts ingredients taxonomy, concatenate additives, minerals, vitamins, nucleotides and other nutritional substances taxonomies
	elsif (($tagtype eq "ingredients") and (defined $options{product_type}) and ($options{product_type} eq "food")) {
		@files = (
			"additives_classes", "additives", "minerals", "vitamins",
			"nucleotides", "other_nutritional_substances", "ingredients"
		);
	}

	# Packaging
	elsif (($tagtype eq "packaging")) {
		@files = ("packaging_materials", "packaging_shapes", "packaging_recycling", "preservation");
	}

	# Traces - just a copy of allergens
	elsif ($tagtype eq "traces") {
		@files = ("allergens");
	}

	my $cache_prefix = get_from_cache($tagtype, @files);
	if (!$cache_prefix) {
		return;
	}

	print "building taxonomy for $tagtype - publish: $publish\n";

	# Concatenate taxonomy files if needed
	my $file = "$tagtype.txt";
	if ((scalar @files) > 1) {
		$file = "$tagtype.all.txt";

		open(my $OUT, ">:encoding(UTF-8)", "$data_root/taxonomies/$file")
			or die("Cannot write $data_root/taxonomies/$file : $!\n");

		foreach my $taxonomy (@files) {
			open(my $IN, "<:encoding(UTF-8)", "$data_root/taxonomies/$taxonomy.txt")
				or die("Missing $data_root/taxonomies/$taxonomy.txt\n");

			print $OUT "# $taxonomy.txt\n\n";

			while (<$IN>) {
				print $OUT $_;
			}

			print $OUT "\n\n";
			close($IN);
		}

		close($OUT);
	}

	# we ofen use the term *tag* in the code to indicate a single entry between commas
	# that is most lines, are tags separated by commas.

	# when we speak about normalized entry, or tagid,
	# it's the tag value where we lowercased, replace separators by dash etc.,
	# see get_string_id_for_lang

	# language code tagid, aka lc_tagid in particular is the first entry in a line
	# that is the id for this tag in a particular language

	# when we speak about canonical tagid (or canon_tagid),
	# this is the lc_tagid for the first line of a definition block,
	# This is the id for the tag among languages,
	# we keep the language code as prefix, as it may be in any language

	# Need to be initialized as a taxonomy is probably already loaded by Tags.pm
	# stopwords contains three entry per language
	# * <lc> contains an array of normalized stop words
	# * <lc>.strings contains an array of stop words
	# * <lc>.orig the original lines as a string
	$stopwords{$tagtype} = {};
	# synonyms track know synonyms and associate to their tagid, by language
	# Note that it contains synonyms and extended synonyms
	# tagtype -> lc -> tagid stores the lc tagid for this tagid
	# Note: it could have been named synonym_of
	$synonyms{$tagtype} = {};
	# synonyms by language for each tagid (this is the reverse lookup of synonyms)
	# but only for direct synonyms (not extended one)
	# tagtype -> lc -> line_tagid stores synonyms tag strings
	$synonyms_for{$tagtype} = {};
	# this is a close parent to synonyms_for,
	# but this contains synonyms generated by substitutions
	# tagtype -> lc -> line_tagid -> tagid contains 1 if tagid in a synonym of line_tagid
	$synonyms_for_extended{$tagtype} = {};
	# given a tagid, with language prefix, gives the corresponding canonical tag id
	# tagtype -> lc:tagid gives you canon_tagid
	$translations_from{$tagtype} = {};
	# associtate each canonical tag id, to a hash where key is language code and value the tag text
	# eg: tagtype -> canon_tagid -> lc gives you text tag
	$translations_to{$tagtype} = {};
	$level{$tagtype} = {};
	# list of parents for every tag as a hashmap (only canonical tagid)
	# $tagtype -> $canon_tagid -> $parentid contains 1
	$direct_parents{$tagtype} = {};
	# list of children for every tag as a hashmap
	# $tagtype -> $canon_tagid -> $childid contains 1
	$direct_children{$tagtype} = {};
	$all_parents{$tagtype} = {};
	$root_entries{$tagtype} = {};
	# a list of all canon_tagid as a hashmap
	# $tagtype -> $canon_tagid contains 1 for every canonical tagid
	$just_tags{$tagtype} = {};
	# synonyms that are not real entries, but only enrich existing tags
	# they correspond to synonyms: entries
	# this is a hashmap where keys are canonical tagid, and value is 1
	$just_synonyms{$tagtype} = {};
	# this stores properties for each canonical tagid
	# $tagtype -> $canon_tagid -> "$property:$lc" stores the value for property
	$properties{$tagtype} = {};

	my $errors = '';

	if (open(my $IN, "<:encoding(UTF-8)", "$data_root/taxonomies/$file")) {

		# Main name of a tag in a specific language (display form) - e.g. "Café au lait"
		my $lc_tag;
		# Main id of a tag in a specific language (normalized form) - e.g. "cafe-au-lait"
		my $lc_tagid;
		# Canonical id of the tag (main language prefix + normalized form in the main language)
		# e.g. "en:coffee-with-milk"
		my $canon_tagid;

		# print STDERR "Tags.pm - load_tags_taxonomy - tagtype: $tagtype \n";

		# 1st phase: read translations and synonyms

		my $line_number = 0;

		while (<$IN>) {

			my $line = sanitize_taxonomy_line($_);

			$line_number++;

			# empty line, means we change tag block
			if ($line =~ /^(\s*)$/) {
				$canon_tagid = undef;
				next;
			}

			# handle lines of comments
			next if ($line =~ /^\#/);

			#print "new_line: $line\n";
			if ($line =~ /^</) {
				# Parent
				# Ignore in first pass as it may be a synonym, or a translation, for the canonical parent
			}
			elsif ($line =~ /^stopwords:(\w\w):(\s*)/) {
				# stop words definition
				my $lc = $1;
				# store an orig version as is (but spaces)
				$stopwords{$tagtype}{$lc . ".orig"} .= "stopwords:$lc:$'\n";
				$line = $';
				$line =~ s/^\s+//;    # normalize spaces
				my @tags = split(/\s*,\s*/, $line);    # split on comma
				foreach my $tag (@tags) {
					my $tagid = get_string_id_for_lang($lc, $tag);
					next if $tagid eq '';
					defined $stopwords{$tagtype}{$lc} or $stopwords{$tagtype}{$lc} = [];
					defined $stopwords{$tagtype}{$lc . ".strings"} or $stopwords{$tagtype}{$lc . ".strings"} = [];
					# normalized version
					push @{$stopwords{$tagtype}{$lc}}, $tagid;
					# full text version
					push @{$stopwords{$tagtype}{$lc . ".strings"}}, $tag;
				}
			}
			elsif ($line =~ /^(synonyms:)?(\w\w):/) {
				# line with regular entry or a synonyms entry
				my $qualifier = $1;    # eventual synonyms prefix
				my $lc = $2;
				$line = $';
				$line =~ s/^\s+//;

				# Make sure we don't have empty entries
				if ($line eq "") {
					die("Empty entry at line $line_number in $data_root/taxonomies/$file\n");
				}
				# split on comma
				my @tags = split(/\s*,\s*/, $line);

				# first entry gives id of tag
				$lc_tag = $tags[0];
				$lc_tag = ucfirst($lc_tag);
				$lc_tagid = get_string_id_for_lang($lc, $lc_tag);

				# check if we already have an entry listed for one of the synonyms
				# this is useful for taxonomies that need to be merged, and that are concatenated
				# In this case we want to use same canon_tagid and current_tag

				# should only be applied to ingredients (and not to additives)

				if ($tagtype eq 'ingredients') {
					# the other taxonomy may not have chosen the same tag as canonical tag
					# so we try them all until we eventually find
					foreach my $tag2 (@tags) {

						my $tag = $tag2;
						my $possible_canon_tagid = get_lc_tagid($synonyms{$tagtype}, $lc, $tagtype, $tag, "");
						if ((not defined $canon_tagid) and (defined $possible_canon_tagid)) {
							$canon_tagid = "$lc:" . $possible_canon_tagid;
							$lc_tagid = $possible_canon_tagid;
							# we already have a canon_tagid $canon_tagid for the tag
							last;
						}
					}

					# do we already have a translation from a previous definition?
					if ((defined $canon_tagid) and (defined $translations_to{$tagtype}{$canon_tagid}{$lc})) {
						# in this case change current_tag
						$lc_tag = $translations_to{$tagtype}{$canon_tagid}{$lc};
						$lc_tagid = get_string_id_for_lang($lc, $lc_tag);
					}

				}

				if (not defined $canon_tagid) {
					# this is the first entry for the block, so it defines the canonical tagid
					$canon_tagid = "$lc:$lc_tagid";
					# print STDERR "new canon_tagid: $canon_tagid\n";
					if ((defined $qualifier) and ($qualifier eq 'synonyms:')) {
						# register that it's just a synonym
						$just_synonyms{$tagtype}{$canon_tagid} = 1;
					}
				}
				# update translations_from
				if (not defined $translations_from{$tagtype}{"$lc:$lc_tagid"}) {
					$translations_from{$tagtype}{"$lc:$lc_tagid"} = $canon_tagid;
					# print STDERR "taxonomy - translation_from{$tagtype}{$lc:$lc_tagid} = $canon_tagid \n";
				}
				# check that we have same canon_tagid as before
				elsif ($translations_from{$tagtype}{"$lc:$lc_tagid"} ne $canon_tagid) {
					# issue an error message and continue
					my $msg
						= "$lc:$lc_tagid already is associated to "
						. $translations_from{$tagtype}{"$lc:$lc_tagid"}
						. " - $lc:$lc_tagid cannot be mapped to entry $canon_tagid\n";
					$errors .= "ERROR - " . $msg;
					next;
				}

				defined $translations_to{$tagtype}{$canon_tagid} or $translations_to{$tagtype}{$canon_tagid} = {};
				# update translations_to
				if (not defined $translations_to{$tagtype}{$canon_tagid}{$lc}) {
					$translations_to{$tagtype}{$canon_tagid}{$lc} = $lc_tag;
					# print STDERR "taxonomy - translations_to{$tagtype}{$canon_tagid}{$lc} = $lc_tag \n";
				}

				# Initialize the synonyms list
				(defined $synonyms_for{$tagtype}{$lc}) or $synonyms_for{$tagtype}{$lc} = {};
				defined $synonyms_for{$tagtype}{$lc}{$lc_tagid} or $synonyms_for{$tagtype}{$lc}{$lc_tagid} = [];

				# note: Include the main tag as a synonym of itself,
				# useful later to compute other synonyms
				foreach my $tag (@tags) {
					my $tagid = get_string_id_for_lang($lc, $tag);
					next if $tagid eq '';

					# Check if the synonym is already associated with another tag
					if (
							(defined $synonyms{$tagtype}{$lc}{$tagid})
						and ($synonyms{$tagtype}{$lc}{$tagid} ne $lc_tagid)
						# for additives, E101 contains synonyms that corresponds to E101(i) etc.   Make E101(i) override E101.
						and (not($tagtype =~ /^additives(|_prev|_next|_debug)$/))
						# we have some exception when we merge packaging shapes and materials
						# in packaging
						and (not($tagtype =~ /^packaging(|_prev|_next|_debug)$/))
						)
					{
						# issue an error
						my $msg
							= "$lc:$tagid already is a synonym of $lc:"
							. $synonyms{$tagtype}{$lc}{$tagid}
							. " for entry "
							. $translations_from{$tagtype}{$lc . ":" . $synonyms{$tagtype}{$lc}{$tagid}}
							. " - $lc:$tagid cannot be mapped to entry $canon_tagid / $lc:$lc_tagid\n";
						$errors .= "ERROR - " . $msg;
						next;
					}
					# add synonym to both tracking lists
					push @{$synonyms_for{$tagtype}{$lc}{$lc_tagid}}, $tag;
					$synonyms{$tagtype}{$lc}{$tagid} = $lc_tagid;
					# print STDERR "taxonomy - synonyms - synonyms{$tagtype}{$lc}{$tagid} = $lc_tagid \n";
				}

			}
			else {
				$log->info("unrecognized line in taxonomy", {tagtype => $tagtype, line => $line}) if $log->is_info();
			}

		}

		close($IN);

		if ($errors ne "") {

			print STDERR "Errors in the $tagtype taxonomy definition:\n";
			print STDERR $errors;
			# Disable die for the ingredients taxonomy that is merged with additives, minerals etc.
			# Disable die for the packaging taxonomy as some legit material and shape might have same name
			# Temporarily (hopefully) disable die for the categories taxonomy, to give time to fix issues
			unless (($tagtype eq "ingredients")
				or ($tagtype eq "packaging")
				or ($tagtype eq "categories")
				or ($tagtype eq "packaging"))
			{
				die("Errors in the $tagtype taxonomy definition");
			}
		}

		# 2nd phase: compute synonyms
		# e.g.
		# en:yogurts, yoghurts
		# ..
		# en:banana yogurts
		#
		# --> also compute banana yoghurts
		# Note that this does not happen on tag string but on tagid (banana-yoghurts)

		#print "synonyms: initializing synonyms_for_extended - tagtype: $tagtype - lc keys: " . scalar(keys %{$synonyms_for{$tagtype}{$lc}}) . "\n";

		# synonym_contains_synonyms is the memory of substitutions that where done
		# $lc -> $tagid -> $canon_tagid2 stores 1
		# if $tagid had a substitution of a tag which canonical tag is $canon_tagid2
		my %synonym_contains_synonyms = ();

		# first pass to build synonyms_for_extended without any reccursion yet
		foreach my $lc (sort keys %{$synonyms_for{$tagtype}}) {
			# initialize synonym_contains_synonyms that we will use later on
			# synonym_contains_synonyms tracks already made substitutions
			# lc -> tagid -> synonym_canonical_tagid
			$synonym_contains_synonyms{$lc} = {};
			# for each list of synonyms
			foreach my $lc_tagid (sort keys %{$synonyms_for{$tagtype}{$lc}}) {
				# print STDERR "synonyms_for{$tagtype}{$lc} - $lc_tagid - " . scalar(@{$synonyms_for{$tagtype}{$lc}{$lc_tagid}}) . "\n";

				(defined $synonyms_for_extended{$tagtype}{$lc}) or $synonyms_for_extended{$tagtype}{$lc} = {};
				# iterate over synonyms to register in synonyms_for_extended
				foreach my $tag (@{$synonyms_for{$tagtype}{$lc}{$lc_tagid}}) {
					my $tagid = get_string_id_for_lang($lc, $tag);
					(defined $synonyms_for_extended{$tagtype}{$lc}{$lc_tagid})
						or $synonyms_for_extended{$tagtype}{$lc}{$lc_tagid} = {};
					$synonyms_for_extended{$tagtype}{$lc}{$lc_tagid}{$tagid} = 1;
					# print STDERR "synonyms_for_extended{$tagtype}{$lc}{$lc_tagid}{$tagid} = 1 \n";
				}
			}
		}

		# Limit the number of passes for big taxonomies to avoid generating tons of useless synonyms
		my $max_pass = 2;
		if (($tagtype =~ /^additives(|_prev|_next|_debug)$/) or ($tagtype =~ /^ingredients/)) {
			$max_pass = 2;
		}

		for (my $pass = 1; $pass <= $max_pass; $pass++) {

			print STDERR "computing synonyms - $tagtype - pass $pass\n";

			foreach my $lc (sort keys %{$synonyms{$tagtype}}) {

				# this list will contain all tags that are possible synonyms
				# that are smaller than current tag and that we may substitute in it
				my @smaller_synonyms = ();

				# synonyms don't support non roman languages at this point
				next if ($lc eq 'ar');
				next if ($lc eq 'he');

				# iterate over synonyms for this tagtype
				# sort from shorter to longuest string and then in lexical order
				# the size sort, enables us to only loop once,
				# as we already harvested all smaller tagsid when we loop over a tag
				foreach my $tagid (sort {length($a) <=> length($b) || ($a cmp $b)} keys %{$synonyms{$tagtype}{$lc}}) {

					my $max_length = length($tagid) - 3;
					# don't lengthen already long synonyms
					# but for the first pass, allow longer synonyms
					$max_length > (60 / $pass) and next;

					# check if the synonym contains another small synonym

					# the canonical tagid this tag is a synonym for
					my $lc_tagid1 = $synonyms{$tagtype}{$lc}{$tagid};

					#print "computing synonyms for $tagid (canon: $lc_tagid1)\n";

					# Does $tagid have other synonyms?
					if (scalar @{$synonyms_for{$tagtype}{$lc}{$lc_tagid1}} > 1) {
						# limit length of synonyms for performance
						if (length($tagid) < (30 / $pass)) {
							push @smaller_synonyms, $tagid;
							#print "$tagid (canon: $lc_tagid1) has other synonyms\n";
						}
					}

					# try each candidate synonyms
					foreach my $tagid2 (@smaller_synonyms) {

						last if length($tagid2) > $max_length;    # avoid generating long strings

						# try to avoid looping:
						# e.g. bio, agriculture biologique, biologique -> agriculture bio -> agriculture agriculture biologique etc.

						# canonical tagid for tagid2
						my $lc_tagid2 = $synonyms{$tagtype}{$lc}{$tagid2};

						# tag is not candidate to its own sustitution !
						next if $lc_tagid2 eq $lc_tagid1;

						# do not apply same synonym twice
						next
							if ((defined $synonym_contains_synonyms{$lc}{$tagid})
							and (defined $synonym_contains_synonyms{$lc}{$tagid}{$lc_tagid2}));

						my $replace;
						my $before = '';
						my $after = '';

						# replace whole words/phrases only

						# String comparisons are many times faster than the regexps, as long as tags only ever need simple string matching.
						# despite how convoluted it is, this is still faster than the regexp.
						# looks in the middle of $tagid
						#if ($tagid =~ /-${tagid2}-/) {
						if (index($tagid, "-${tagid2}-") >= 0) {
							$replace = "-${tagid2}-";
							$before = '-';
							$after = '-';
						}
						# looks at the end of $tagid
						#elsif ($tagid =~ /-${tagid2}$/) {
						elsif (rindex($tagid, "-${tagid2}") + length("-${tagid2}") == length($tagid)) {
							$replace = "-${tagid2}\$";
							$before = '-';
						}
						# looks at the start of $tagid
						#elsif ($tagid =~ /^${tagid2}-/) {
						elsif (index($tagid, "${tagid2}-") == 0) {
							$replace = "^${tagid2}-";
							$after = '-';
						}
						# note that exact match is not a case here (eliminated earlier)

						if (defined $replace) {

							#print "computing synonyms for $tagid ($lc_tagid1): replace: $replace \n";

							# now that we know we have a candidate, we will substitute with all its synonyms
							foreach my $tagid2_s (sort keys %{$synonyms_for_extended{$tagtype}{$lc}{$lc_tagid2}}) {

								# don't replace a synonym by itself
								next if $tagid2_s eq $tagid2;

								# oeufs, oeufs frais -> oeufs frais frais -> oeufs frais frais frais
								# synonym already contained? skip if we are not shortening
								next if ((length($tagid2_s) > length($tagid2)) and ($tagid =~ /${tagid2_s}/));
								next if ($tagid2_s =~ /$tagid/);

								# generate the tag with substitution
								my $tagid_new = $tagid;
								my $replaceby = "${before}${tagid2_s}${after}";
								# TODO: why do we need /e here ?
								$tagid_new =~ s/$replace/$replaceby/e;

								#print "computing synonyms for $tagid ($tagid0): replaceby: $replaceby - tagid4: $tagid4\n";

								if (not defined $synonyms_for_extended{$tagtype}{$lc}{$lc_tagid1}{$tagid_new}) {
									# register substitution as a new synonym
									$synonyms_for_extended{$tagtype}{$lc}{$lc_tagid1}{$tagid_new} = 1;
									# register in synonyms
									$synonyms{$tagtype}{$lc}{$tagid_new} = $lc_tagid1;
									# and register the supstitution happened
									if (defined $synonym_contains_synonyms{$lc}{$tagid_new}) {
										# we inherit substitutions already made on original tagid
										$synonym_contains_synonyms{$lc}{$tagid_new}
											= clone($synonym_contains_synonyms{$lc}{$tagid});
									}
									else {
										$synonym_contains_synonyms{$lc}{$tagid_new} = {};
									}
									$synonym_contains_synonyms{$lc}{$tagid_new}{$lc_tagid2} = 1;
									# print STDERR "synonyms_extended : synonyms{$tagtype}{$lc}{$tagid_new} = $lc_tagid1 (tagid: $tagid - tagid2: $tagid2 - tagid2_c: $lc_tagid2 - tagid2_s: $tagid2_s - replace: $replace - replaceby: $replaceby)\n";
								}
							}
						}

					}

				}    # end of substitutions on a tagid

			}    # end of language code $lc loop

		}    # on of pass loop

		# add more synonyms: remove stopwords and deal with simple plurals
		# -> should not be done on some taxonomies that contain only proper names
		# TODO we could mark this kind of thing in a header for taxonomy
		if (($tagtype ne "countries") and ($tagtype ne "origins")) {

			# Remember: synonyms also contains extended synonyms
			foreach my $lc (sort keys %{$synonyms{$tagtype}}) {

				foreach my $tagid (sort keys %{$synonyms{$tagtype}{$lc}}) {

					my $tagid2 = $tagid;

					# remove stopwords if have at least 3 words in the tag name
					# for this check that we have at least 2 word separators (dashes)
					if ($tagid2 =~ /-.+-/) {
						$tagid2 = remove_stopwords($tagtype, $lc, $tagid);
					}

					$tagid2 = remove_plurals($lc, $tagid2);

					if (not defined $synonyms{$tagtype}{$lc}{$tagid2}) {
						# this is a new synonym, add it using same canonical tagid
						$synonyms{$tagtype}{$lc}{$tagid2} = $synonyms{$tagtype}{$lc}{$tagid};
						#print STDERR "taxonomy - more synonyms - tagid2: $tagid2 - tagid: $tagid\n";
					}
				}
			}
		}

		# 3rd phase: compute the hierarchy
		# there we will associate each tags with its parent
		# the complexity arise by the fact we let taxonomy contains parents written using synonyms
		# or in a different language than the canonical language for this tag

		# we will also collect properties

		# Nectars de fruits, nectar de fruits, nectars, nectar
		# < Jus et nectars de fruits, jus et nectar de fruits
		# > Nectars de goyave, nectar de goyave, nectar goyave
		# > Nectars d'abricot, nectar d'abricot, nectars d'abricots, nectar

		open(my $IN, "<:encoding(UTF-8)", "$data_root/taxonomies/$file") or die;

		# print STDERR "Tags.pm - load_tags_taxonomy - tagtype: $tagtype - phase 3, computing hierarchy\n";

		# counts for children for each parent
		my %parents = ();

		$canon_tagid = undef;

		while (<$IN>) {

			my $line = sanitize_taxonomy_line($_);

			# consider parenthesis as spaces
			$line =~ s/\(|\)/-/g;

			if ($line =~ /^(\s*)$/) {
				# empty line, this is the end of current block
				$canon_tagid = undef;
				%parents = ();
				#print STDERR "taxonomy: next tag\n";
				next;
			}
			# skip comments lines
			next if ($line =~ /^\#/);

			if ($line =~ /^<(\s*)(\w\w):/) {
				# Parent lines, starting with "<".

				my $lc = $2;
				my $parent = $';
				my $canon_parentid = get_lc_tagid($synonyms{$tagtype}, $lc, $tagtype, $parent,
					"taxonomy : $tagtype : did not find parent");
				my $main_parentid = $translations_from{$tagtype}{"$lc:" . $canon_parentid};
				$parents{$main_parentid}++;
				# display a warning if the same parent is specified twice?
			}
			elsif ($line =~ /^(\w\w):/) {
				# Synonym/translation lines, starting with a language code.

				my $lc = $1;
				$line = $';
				$line =~ s/^\s+//;
				my @tags = split(/\s*,\s*/, $line);
				$lc_tag = normalize_percentages($tags[0], $lc);
				$lc_tagid = get_string_id_for_lang($lc, $lc_tag);

				# we are only interested with the line that defines the canonical tagid
				if (not defined $canon_tagid) {

					$canon_tagid = "$lc:$lc_tagid";

					# check if we already have an entry listed for one of the synonyms
					# this is useful for taxonomies that need to be merged, and that are concatenated

					# should only be applied to ingredients (and not to additives)

					if ($tagtype eq 'ingredients') {

						foreach my $tag2 (@tags) {

							my $tag = $tag2;
							my $possible_canon_tagid = get_lc_tagid($synonyms{$tagtype}, $lc, $tagtype, $tag, "");

							if ((not defined $canon_tagid) and (defined $possible_canon_tagid)) {
								# this is the first line of a block
								$canon_tagid = "$lc:" . $possible_canon_tagid;
								print STDERR
									"taxonomy : $tagtype : we already have a canon_tagid $canon_tagid for the tag $tag\n";
								last;
							}
						}

					}
					# register as canonical tag
					$just_tags{$tagtype}{$canon_tagid} = 1;
					# register direct parents and direct children
					foreach my $parentid (sort keys %parents) {
						# Make sure the parent is not equal to the child
						if ($parentid eq $canon_tagid) {
							$errors .= "ERROR - $canon_tagid is a parent of itself\n";
							next;
						}
						defined $direct_parents{$tagtype}{$canon_tagid} or $direct_parents{$tagtype}{$canon_tagid} = {};
						$direct_parents{$tagtype}{$canon_tagid}{$parentid} = 1;
						defined $direct_children{$tagtype}{$parentid} or $direct_children{$tagtype}{$parentid} = {};
						$direct_children{$tagtype}{$parentid}{$canon_tagid} = 1;
					}
				}
			}
			elsif ($line =~ /^([a-z0-9_\-\.]+):(\w\w):(\s*)/) {
				# property lines - wikidata:en:, description:fr:, etc.

				my $property = $1;
				my $lc = $2;
				$line = $';
				$line =~ s/^\s+//;
				next if $property eq 'synonyms';
				next if $property eq 'stopwords';

				if (defined $canon_tagid) {
					defined $properties{$tagtype}{$canon_tagid} or $properties{$tagtype}{$canon_tagid} = {};

					# If the property name matches the name of an already loaded taxonomy,
					# canonicalize the property values for the corresponding synonym
					# e.g. if an additive has a class additives_classes:en: en:stabilizer (a synonym),
					# we can map it to en:stabiliser (the canonical name in the additives_classes taxonomy)
					if (exists $translations_from{$property}) {
						$properties{$tagtype}{$canon_tagid}{"$property:$lc"}
							= join(",", map({canonicalize_taxonomy_tag($lc, $property, $_)} split(/\s*,\s*/, $line)));
					}
					else {
						# TODO print a warning if the property is already defined
						# add property value
						$properties{$tagtype}{$canon_tagid}{"$property:$lc"} = $line;
					}
				}
				else {
					print STDERR "taxonomy : $tagtype : discarding orphan line : $property : "
						. substr($line, 0, 50) . "...\n";
				}
			}
		}

		close $IN;

		# allow a second file for wikipedia abstracts -> too big, so don't include it in the main file
		# only process properties

		if (-e "$data_root/taxonomies/${tagtype}.properties.txt") {

			open(my $IN, "<:encoding(UTF-8)", "$data_root/taxonomies/${tagtype}.properties.txt");

			# print STDERR "Tags.pm - load_tags_taxonomy - tagtype: $tagtype - phase 3, computing hierarchy\n";

			$canon_tagid = undef;

			while (<$IN>) {

				my $line = sanitize_taxonomy_line($_);

				# consider parenthesis as spaces
				$line =~ s/\(|\)/-/g;

				# blank line, is the start of a new block
				if ($line =~ /^(\s*)$/) {
					$canon_tagid = undef;
					next;
				}
				# ignore comments lines
				next if ($line =~ /^\#/);

				if ($line =~ /^(\w\w):/) {
					my $lc = $1;
					$line = $';
					# TODO: why not use get_lc_tagid here ?
					$line =~ s/^\s+//;
					my @tags = split(/\s*,\s*/, $line);
					$lc_tag = normalize_percentages($tags[0], $lc);
					$lc_tagid = get_string_id_for_lang($lc, $lc_tag);

					# this is the first line of the block
					if (not defined $canon_tagid) {
						$canon_tagid = "$lc:$lc_tagid";
					}
				}
				elsif ($line =~ /^([a-z0-9_\-\.]+):(\w\w):(\s*)/) {
					my $property = $1;
					my $lc = $2;
					$line = $';
					$line =~ s/^\s+//;
					next if $property eq 'synonyms';
					next if $property eq 'stopwords';

					# register property value
					#print STDERR "taxonomy - property - tagtype: $tagtype - canon_tagid: $canon_tagid - lc: $lc - property: $property\n";
					defined $properties{$tagtype}{$canon_tagid} or $properties{$tagtype}{$canon_tagid} = {};
					$properties{$tagtype}{$canon_tagid}{"$property:$lc"} = $line;
				}
			}

			close $IN;
		}    # wikipedia file

		# Compute all parents, breadth first

		# print STDERR "Tags.pm - load_tags_hierarchy - lc: $lc - tagtype: $tagtype - compute all parents breadth first\n";

		my %longest_parent = ();

		# foreach my $tagid (keys %{$direct_parents{$tagtype}}) {
		foreach my $tagid (sort keys %{$translations_to{$tagtype}}) {

			# print STDERR "Tags.pm - load_tags_hierarchy - lc: $lc - tagtype: $tagtype - compute all parents breadth first - tagid: $tagid\n";

			my @queue = ();

			if (defined $direct_parents{$tagtype}{$tagid}) {
				@queue = sort keys %{$direct_parents{$tagtype}{$tagid}};
			}
			elsif (not defined $just_synonyms{$tagtype}{$tagid}) {
				# Keep track of entries that are at the root level
				$root_entries{$tagtype}{$tagid} = 1;
			}

			if (not defined $level{$tagtype}{$tagid}) {
				$level{$tagtype}{$tagid} = 1;
				if (defined $direct_parents{$tagtype}{$tagid}) {
					$longest_parent{$tagid} = (sort keys %{$direct_parents{$tagtype}{$tagid}})[0];
				}
			}

			my %seen = ();

			while ($#queue > -1) {
				my $parentid = shift @queue;
				#print "- $parentid\n";

				if ($parentid eq $tagid) {
					$errors .= "ERROR - $tagid is a parent of itself\n";
				}
				elsif (not defined $seen{$parentid}) {
					defined $all_parents{$tagtype}{$tagid} or $all_parents{$tagtype}{$tagid} = [];
					push @{$all_parents{$tagtype}{$tagid}}, $parentid;
					$seen{$parentid} = 1;

					if (not defined $level{$tagtype}{$parentid}) {
						$level{$tagtype}{$parentid} = 2;
						$longest_parent{$tagid} = $parentid;
					}

					if (defined $direct_parents{$tagtype}{$parentid}) {
						foreach my $grandparentid (sort keys %{$direct_parents{$tagtype}{$parentid}}) {
							push @queue, $grandparentid;
							if (   (not defined $level{$tagtype}{$grandparentid})
								or ($level{$tagtype}{$grandparentid} <= $level{$tagtype}{$parentid}))
							{
								$level{$tagtype}{$grandparentid} = $level{$tagtype}{$parentid} + 1;
								$longest_parent{$parentid} = $grandparentid;
							}
						}
					}
				}
			}
		}

		# Compute all children, breadth first

		my %sort_key_parents = ();
		foreach my $tagid (sort keys %{$level{$tagtype}}) {
			my $key = '';
			if (defined $just_synonyms{$tagtype}{$tagid}) {
				$key = '! synonyms ';    # synonyms first
			}
			if (defined $all_parents{$tagtype}{$tagid}) {
				# sort parents according to level
				@{$all_parents{$tagtype}{$tagid}} = sort {
					(((defined $level{$tagtype}{$b}) ? $level{$tagtype}{$b} : 0)
						<=> ((defined $level{$tagtype}{$a}) ? $level{$tagtype}{$a} : 0))
						|| ($a cmp $b)
				} @{$all_parents{$tagtype}{$tagid}};
				$key .= '> ' . join((' > ', reverse @{$all_parents{$tagtype}{$tagid}})) . ' ';
			}
			$key .= '> ' . $tagid;
			$sort_key_parents{$tagid} = $key;
		}

		open(my $OUT, ">:encoding(UTF-8)", "$data_root/taxonomies/$tagtype.result.txt");

		print $OUT
			"# The [taxonomy name].results.txt files are generated by build_tags_taxonomy.pl.\n# Do not edit this file manually. Edit instead the [taxonomy name].txt source.\n\n";

		# data structure to export the taxonomy to json format
		my %taxonomy_json = ();
		my %taxonomy_full_json = ();    # including wikipedia abstracts

		foreach my $lc (sort keys %{$stopwords{$tagtype}}) {
			next if $lc =~ /\./;    # .orig or .strings
			print $OUT $stopwords{$tagtype}{$lc . ".orig"};
		}
		print $OUT "\n\n";

		foreach my $tagid (
			sort {($sort_key_parents{$a} cmp $sort_key_parents{$b}) || ($a cmp $b)}
			keys %{$level{$tagtype}}
			)
		{

			$taxonomy_json{$tagid} = {name => {}};
			$taxonomy_full_json{$tagid} = {name => {}};

			# print "taxonomy - compute all children - $tagid - level: $level{$tagtype}{$tagid} - longest: $longest_parent{$tagid} - syn: $just_synonyms{$tagtype}{$tagid} - sort_key: $sort_key_parents{$tagid} \n";
			if (defined $direct_parents{$tagtype}{$tagid}) {
				$taxonomy_json{$tagid}{parents} = [];
				$taxonomy_full_json{$tagid}{parents} = [];
				foreach my $parentid (sort keys %{$direct_parents{$tagtype}{$tagid}}) {
					my $lc = $parentid;
					$lc =~ s/^(\w\w):.*/$1/;
					if (not exists $translations_to{$tagtype}{$parentid}{$lc}) {
						$errors .= "ERROR - $tagid has an undefined parent $parentid\n";
					}
					else {
						print $OUT "< $lc:" . $translations_to{$tagtype}{$parentid}{$lc} . "\n";
						push @{$taxonomy_json{$tagid}{parents}}, $parentid;
						push @{$taxonomy_full_json{$tagid}{parents}}, $parentid;
					}
				}
			}

			if (defined $direct_children{$tagtype}{$tagid}) {
				$taxonomy_json{$tagid}{children} = [];
				$taxonomy_full_json{$tagid}{children} = [];
				foreach my $childid (sort keys %{$direct_children{$tagtype}{$tagid}}) {
					my $lc = $childid;
					push @{$taxonomy_json{$tagid}{children}}, $childid;
					push @{$taxonomy_full_json{$tagid}{children}}, $childid;
				}
			}

			my $main_lc = $tagid;
			$main_lc =~ s/^(\w\w):.*/$1/;

			my $i = 0;

			# print "taxonomy - compute all children - $tagid - translations \n";

			my $qualifier = '';
			if (defined $just_synonyms{$tagtype}{$tagid}) {
				$qualifier = "synonyms:";

				# remove synonyms that are also tags from just_synonyms
				if (defined $just_tags{$tagtype}{$tagid}) {
					delete $just_synonyms{$tagtype}{$tagid};
				}
			}

			foreach my $lc ($main_lc, sort keys %{$translations_to{$tagtype}{$tagid}}) {
				$i++;

				$taxonomy_json{$tagid}{name}{$lc} = $translations_to{$tagtype}{$tagid}{$lc};
				$taxonomy_full_json{$tagid}{name}{$lc} = $translations_to{$tagtype}{$tagid}{$lc};

				my $lc_tagid = get_string_id_for_lang($lc, $translations_to{$tagtype}{$tagid}{$lc});

				# print "taxonomy - lc: $lc - tagid: $tagid - lc_tagid: $lc_tagid\n";
				if (defined $synonyms_for{$tagtype}{$lc}{$lc_tagid}) {
					if (not(($lc eq $main_lc) and ($i > 1))) {
						print $OUT "$qualifier$lc:" . join(", ", @{$synonyms_for{$tagtype}{$lc}{$lc_tagid}}) . "\n";
					}

					# additives has e-number as their name, and the first synonym is the additive name
					if (    ($tagtype =~ /^additives(|_prev|_next|_debug)$/)
						and (defined $synonyms_for{$tagtype}{$lc}{$lc_tagid}[1]))
					{
						$taxonomy_json{$tagid}{name}{$lc} .= " - " . $synonyms_for{$tagtype}{$lc}{$lc_tagid}[1];
						$taxonomy_full_json{$tagid}{name}{$lc} .= " - " . $synonyms_for{$tagtype}{$lc}{$lc_tagid}[1];
					}

					# add synonyms to the full taxonomy
					if (defined $synonyms_for{$tagtype}{$lc}{$lc_tagid}) {
						(defined $taxonomy_full_json{$tagid}{synonyms}) or $taxonomy_full_json{$tagid}{synonyms} = {};
						$taxonomy_full_json{$tagid}{synonyms}{$lc} = $synonyms_for{$tagtype}{$lc}{$lc_tagid};
					}
				}
			}

			if (defined $properties{$tagtype}{$tagid}) {

				foreach my $prop_lc (sort keys %{$properties{$tagtype}{$tagid}}) {
					print $OUT "$prop_lc: " . $properties{$tagtype}{$tagid}{$prop_lc} . "\n";
					if ($prop_lc =~ /^(.*):(\w\w)$/) {
						my $prop = $1;
						my $lc = $2;

						(defined $taxonomy_full_json{$tagid}{$prop}) or $taxonomy_full_json{$tagid}{$prop} = {};
						$taxonomy_full_json{$tagid}{$prop}{$lc} = $properties{$tagtype}{$tagid}{$prop_lc};

						if ($prop_lc !~ /^wikipedia/) {
							(defined $taxonomy_json{$tagid}{$prop}) or $taxonomy_json{$tagid}{$prop} = {};
							$taxonomy_json{$tagid}{$prop}{$lc} = $properties{$tagtype}{$tagid}{$prop_lc};
						}

					}
					else {
						$taxonomy_json{$tagid}{$prop_lc} = $properties{$tagtype}{$tagid}{$prop_lc};
						$taxonomy_full_json{$tagid}{$prop_lc} = $properties{$tagtype}{$tagid}{$prop_lc};
					}
				}
			}

			print $OUT "\n";

		}

		close $OUT;

		if ($errors ne "") {

			print STDERR "Errors in the $tagtype taxonomy definition:\n";
			print STDERR $errors;
			# Disable die for the ingredients taxonomy that is merged with additives, minerals etc.
			# Disable also for packaging taxonomy for some shapes and materials shares same names
			# Also temporarily disable die for the categories taxonomy, to give use time to fix it.
			# Tracking bug: https://github.com/openfoodfacts/openfoodfacts-server/issues/6382
			unless (($tagtype eq "ingredients") or ($tagtype eq "packaging") or ($tagtype eq "categories")) {
				die("Errors in the $tagtype taxonomy definition");
			}
		}

		(-e "$www_root/data/taxonomies") or mkdir("$www_root/data/taxonomies", 0755);

		{
			binmode STDOUT, ":encoding(UTF-8)";
			if (open(my $OUT_JSON, ">", "$www_root/data/taxonomies/$tagtype.json")) {
				print $OUT_JSON encode_json(\%taxonomy_json);
				close($OUT_JSON);
			}
			else {
				print "Cannot open $www_root/data/taxonomies/$tagtype.json, skipping writing taxonomy to file.\n";
			}

			if (open(my $OUT_JSON_FULL, ">", "$www_root/data/taxonomies/$tagtype.full.json")) {
				print $OUT_JSON_FULL encode_json(\%taxonomy_full_json);
				close($OUT_JSON_FULL);
			}
			else {
				print "Cannot open $www_root/data/taxonomies/$tagtype.full.json, skipping writing taxonomy to file.\n";
			}
			# to serve pre-compressed files from Apache
			# nginx : needs nginx_static module
			# system("cp $www_root/data/taxonomies/$tagtype.json $www_root/data/taxonomies/$tagtype.json.json");
			# system("gzip $www_root/data/taxonomies/$tagtype.json");
		}

		$log->error("taxonomy errors", {errors => $errors}) if $log->is_error();

		my $taxonomy_ref = {
			stopwords => $stopwords{$tagtype},
			synonyms => $synonyms{$tagtype},
			just_synonyms => $just_synonyms{$tagtype},
			synonyms_for => $synonyms_for{$tagtype},
			synonyms_for_extended => $synonyms_for_extended{$tagtype},
			translations_from => $translations_from{$tagtype},
			translations_to => $translations_to{$tagtype},
			level => $level{$tagtype},
			direct_parents => $direct_parents{$tagtype},
			direct_children => $direct_children{$tagtype},
			all_parents => $all_parents{$tagtype},
			root_entries => $root_entries{$tagtype},
			properties => $properties{$tagtype},
		};

		if ($publish) {
			store("$data_root/taxonomies/$tagtype.result.sto", $taxonomy_ref);
			put_to_cache($tagtype, $cache_prefix);
		}
	}

	return;
}

=head2 build_all_taxonomies ( $pubish)

Build all taxonomies, including the test taxonomy

=head3 Parameters

=head4 Publish STO file $publish

=cut

sub build_all_taxonomies ($publish) {
	foreach my $taxonomy (@taxonomy_fields, "test") {
		# traces and data_quality_xxx are not real taxonomy per se
		# (but built from allergens and data_quality)
		if ($taxonomy ne "traces" and rindex($taxonomy, 'data_quality_', 0) != 0) {
			build_tags_taxonomy($taxonomy, $publish);
		}
	}

	return;
}

=head2 generate_tags_taxonomy_extract ( $tagtype, $tags_ref, $options_ref, $lcs_ref)

Generate an extract of the taxonomy for a specific set of tags.

=head3 Parameters

=head4 tag type $tagtype

=head4 reference to a list of tags ids $tags_ref

=head4 reference to a hash of key/value options

Options:
- fields: comma separated lists of fields (e.g. "name,description,vegan:en,inherited:vegetarian:en" )

Properties can be requested with their name (e.g."description") or name + a specific language (e.g. "vegan:en").
Only properties directly defined for the entry are returned.
To include inherited properties from parents, prefix the property with "inherited:" (e.g. "inherited:vegan:en").

- include_parents: include entries for all direct parents of the requested tags
- include_children: include entries for all direct children of the requested tags

=head4 reference to an array of language codes

Languages for which we want to extract names, synonyms, properties.

=cut

sub generate_tags_taxonomy_extract ($tagtype, $tags_ref, $options_ref, $lcs_ref) {

	$log->debug("generate_tags_taxonomy_extract",
		{tagtype => $tagtype, tags_ref => $tags_ref, options_ref => $options_ref, lcs_ref => $lcs_ref})
		if $log->is_debug();

	# Return empty hash if the taxonomy does not exist
	if (not defined $translations_to{$tagtype}) {
		$log->debug("taxonomy not found", {tagtype => $tagtype}) if $log->is_debug();
		return {};
	}

	# For the options include_children or include_parents,
	# we will need to include data for more tags than requested.
	# @tags will hold the tags to include

	my @tags = ();
	my %requested_tags = ();
	my %included_tags = ();

	# Requested tags
	foreach my $tagid (@$tags_ref) {
		push @tags, $tagid;
		$requested_tags{$tagid} = 1;
		$included_tags{$tagid} = 1;
	}

	# Root entries
	if ((defined $options_ref) and ($options_ref->{include_root_entries})) {
		if (defined $root_entries{$tagtype}) {
			foreach my $tagid (sort keys %{$root_entries{$tagtype}}) {
				push @tags, $tagid;
				$requested_tags{$tagid} = 1;
				$included_tags{$tagid} = 1;
			}
		}
	}

	my $include_all_fields = 0;
	my $fields_ref = {};
	my @inherited_properties = ();
	if ((defined $options_ref) and (defined $options_ref->{fields})) {
		foreach my $field (split(/,/, $options_ref->{fields})) {
			# Compute a list of the requested inherited properties,
			# as we will populate them directly
			if ($field =~ /^inherited:(.*):(\w\w)$/) {
				my $prop = $1;
				my $lc = $2;
				push @inherited_properties, [$prop, $lc];
			}
			# Compute a hash of the other requested fields
			# as we will go through all existing properties
			else {
				$fields_ref->{$field} = 1;
			}
		}
	}
	else {
		$include_all_fields = 1;
	}

	my $taxonomy_ref = {};

	while (my $tagid = shift @tags) {

		$taxonomy_ref->{$tagid} = {};

		# Handle parent fields

		if (defined $direct_parents{$tagtype}{$tagid}) {

			$taxonomy_ref->{$tagid}{parents} = [];
			foreach my $parentid (sort keys %{$direct_parents{$tagtype}{$tagid}}) {
				if (($include_all_fields) or (defined $fields_ref->{parents})) {
					exists $taxonomy_ref->{$tagid}{parents} or $taxonomy_ref->{$tagid}{parents} = [];
					push @{$taxonomy_ref->{$tagid}{parents}}, $parentid;
				}
				# Include parents if the tag is one of the initially requested tags
				# so that we don't also add parents of parents.
				# Also check that the parent has not been already included.
				if (    (defined $options_ref)
					and ($options_ref->{include_parents})
					and ($requested_tags{$tagid})
					and (not exists $included_tags{$parentid}))
				{
					# Add parent to list of tags to process and included_tags, while leaving it outside of requested_tags
					push @tags, $parentid;
					$included_tags{$parentid} = 1;
				}
			}
		}

		# Handle children fields

		if (defined $direct_children{$tagtype}{$tagid}) {

			foreach my $childid (sort keys %{$direct_children{$tagtype}{$tagid}}) {
				if (($include_all_fields) or (defined $fields_ref->{children})) {
					exists $taxonomy_ref->{$tagid}{children} or $taxonomy_ref->{$tagid}{children} = [];
					push @{$taxonomy_ref->{$tagid}{children}}, $childid;
				}
				# Include children if the tag is one of the initially requested tags
				# so that we don't also add children of children.
				# Also check that the child has not been already included.
				if (    (defined $options_ref)
					and ($options_ref->{include_children})
					and ($requested_tags{$tagid})
					and (not exists $included_tags{$childid}))
				{
					# Add child to list of tags to process and included_tags, while leaving it outside of requested_tags
					push @tags, $childid;
					$included_tags{$childid} = 1;
				}
			}
		}

		# Handle name and synonyms fields

		if (    (($include_all_fields) or (defined $fields_ref->{name}))
			and (defined $translations_to{$tagtype}{$tagid}))
		{

			$taxonomy_ref->{$tagid}{name} = {};

			foreach my $lc (@{$lcs_ref}) {

				if (defined $translations_to{$tagtype}{$tagid}{$lc}) {
					$taxonomy_ref->{$tagid}{name}{$lc} = $translations_to{$tagtype}{$tagid}{$lc};
				}

				my $lc_tagid = get_string_id_for_lang($lc, $translations_to{$tagtype}{$tagid}{$lc});

				if (defined $synonyms_for{$tagtype}{$lc}{$lc_tagid}) {

					# additives has e-number as their name, and the first synonym is the additive name
					if (    ($tagtype =~ /^additives(|_prev|_next|_debug)$/)
						and (defined $synonyms_for{$tagtype}{$lc}{$lc_tagid}[1]))
					{
						$taxonomy_ref->{$tagid}{name}{$lc} .= " - " . $synonyms_for{$tagtype}{$lc}{$lc_tagid}[1];
					}

					# add synonyms to the full taxonomy
					if (    (($include_all_fields) or (defined $fields_ref->{synonyms}))
						and (defined $synonyms_for{$tagtype}{$lc}{$lc_tagid}))
					{
						(defined $taxonomy_ref->{$tagid}{synonyms}) or $taxonomy_ref->{$tagid}{synonyms} = {};
						$taxonomy_ref->{$tagid}{synonyms}{$lc} = $synonyms_for{$tagtype}{$lc}{$lc_tagid};
					}
				}
			}
		}

		# Handle properties that are directly defined for the tags

		if (defined $properties{$tagtype}{$tagid}) {

			foreach my $prop_lc (keys %{$properties{$tagtype}{$tagid}}) {

				# properties are of the form [property_name]:[2 letter language code]
				my ($prop, $lc) = split(/:/, $prop_lc);

				if (
					# Include the property in all requested languages if the property
					# is specified without a language in the fields parameter
					# or if the fields parameter is not specified.

					((($include_all_fields) or (defined $fields_ref->{$prop})) and (grep({/^$lc$/} @$lcs_ref)))

					# Also include the property if it was requested in a specific language
					# e.g. fields=vegan:en
					# as some properties are defined only for English

					or ((defined $fields_ref) and (defined $fields_ref->{$prop_lc}))

					)
				{

					(defined $taxonomy_ref->{$tagid}{$prop}) or $taxonomy_ref->{$tagid}{$prop} = {};
					$taxonomy_ref->{$tagid}{$prop}{$lc} = $properties{$tagtype}{$tagid}{$prop_lc};
				}
			}
		}

		# Handle inherited properties
		foreach my $property_ref (@inherited_properties) {

			my $prop = $property_ref->[0];
			my $lc = $property_ref->[1];
			my $property_value = get_inherited_property($tagtype, $tagid, "$prop:$lc");
			if (defined $property_value) {
				(defined $taxonomy_ref->{$tagid}{$prop}) or $taxonomy_ref->{$tagid}{$prop} = {};
				# If we already have a value for the property (because it's a direct property of the tag)
				# then the inherited value is the same.
				# For simplicity we return the value for both direct and inherited properties in the same field.
				$taxonomy_ref->{$tagid}{$prop}{$lc} = $property_value;
			}
		}
	}

	return $taxonomy_ref;
}

sub retrieve_tags_taxonomy ($tagtype) {

	$taxonomy_fields{$tagtype} = 1;
	$tags_fields{$tagtype} = 1;

	my $file = $tagtype;
	if ($tagtype eq "traces") {
		$file = "allergens";
	}
	elsif (rindex($tagtype, 'data_quality_', 0) == 0) {
		$file = "data_quality";
	}

	# Check if we have a taxonomy for the previous or the next version
	if ($tagtype !~ /_(next|prev)/) {
		if (-e "$data_root/taxonomies/${file}_prev.result.sto") {
			retrieve_tags_taxonomy("${tagtype}_prev");
		}
		if (-e "$data_root/taxonomies/${file}_next.result.sto") {
			retrieve_tags_taxonomy("${tagtype}_next");
		}
	}

	if (!-e "$data_root/taxonomies/$file.result.sto") {
		print "Building $file on the fly\n";
		build_tags_taxonomy($file, 1);
	}

	my $taxonomy_ref = retrieve("$data_root/taxonomies/$file.result.sto")
		or die("Could not load taxonomy: $data_root/taxonomies/$file.result.sto");
	if (defined $taxonomy_ref) {

		$loaded_taxonomies{$tagtype} = 1;
		$stopwords{$tagtype} = $taxonomy_ref->{stopwords};
		$synonyms{$tagtype} = $taxonomy_ref->{synonyms};
		$synonyms_for{$tagtype} = $taxonomy_ref->{synonyms_for};
		$synonyms_for_extended{$tagtype} = $taxonomy_ref->{synonyms_for_extended};
		$just_synonyms{$tagtype} = $taxonomy_ref->{just_synonyms};
		# %just_synonyms was not included in taxonomies previously
		if (not exists $just_synonyms{$tagtype}) {
			$just_synonyms{$tagtype} = {};
		}
		$translations_from{$tagtype} = $taxonomy_ref->{translations_from};
		$translations_to{$tagtype} = $taxonomy_ref->{translations_to};
		$level{$tagtype} = $taxonomy_ref->{level};
		$direct_parents{$tagtype} = $taxonomy_ref->{direct_parents};
		$direct_children{$tagtype} = $taxonomy_ref->{direct_children};
		$all_parents{$tagtype} = $taxonomy_ref->{all_parents};
		$root_entries{$tagtype} = $taxonomy_ref->{root_entries};
		$properties{$tagtype} = $taxonomy_ref->{properties};
	}

	$special_tags{$tagtype} = [];
	if (open(my $IN, "<:encoding(UTF-8)", "$data_root/taxonomies/special_$file.txt")) {

		while (<$IN>) {

			my $line = $_;
			chomp($line);
			$line =~ s/\s+$//s;

			next if (($line =~ /^#/) or ($line eq ""));
			my $type = "with";
			if ($line =~ /^-/) {
				$type = "without";
				$line = $';
			}
			my $tag = canonicalize_taxonomy_tag("en", $tagtype, $line);
			my $tagid = get_taxonomyid("en", $tag);

			print "special_tag - line:<$line> - tag:<$tag> - tagid:<$tagid>\n";

			if ($tagid ne "") {
				push @{$special_tags{$tagtype}},
					{
					tagid => $tagid,
					type => $type,
					};
			}
		}

		close($IN);
	}

	return;
}

sub country_to_cc ($country) {

	if ($country eq 'en:world') {
		return 'world';
	}
	elsif (defined $properties{countries}{$country}{"country_code_2:en"}) {
		return lc($properties{countries}{$country}{"country_code_2:en"});
	}

	return;
}

# load all tags images

# print STDERR "Tags.pm - loading tags images\n";
if (opendir my $DH2, "$www_root/images/lang") {
	foreach my $langid (sort readdir($DH2)) {
		next if $langid eq '.';
		next if $langid eq '..';
		next if ((length($langid) ne 2) and not($langid eq 'other'));

		if (-e "$www_root/images/lang/$langid") {
			opendir my $DH, "$www_root/images/lang/$langid" or die "Couldn't open the current directory: $!";
			foreach my $tagtype (sort readdir($DH)) {
				next if $tagtype =~ /\./;
				#print STDERR "Tags: loading tagtype images $langid/$tagtype\n";
				load_tags_images($langid, $tagtype);
			}
			closedir($DH);
		}

	}
	closedir($DH2);
}
else {
	$log->warn("The $lang_dir directory could not be opened.") if $log->is_warn();
	$log->warn("Tags images could not be loaded.") if $log->is_warn();
}

# It would be nice to move this from BEGIN to INIT, as it's slow, but other BEGIN code depends on it.
foreach my $taxonomyid (@ProductOpener::Config::taxonomy_fields) {
	$log->info("loading taxonomy $taxonomyid");
	retrieve_tags_taxonomy($taxonomyid);
}

# Build map of language codes and names

%language_codes = ();
%language_codes_reverse = ();

%Languages = ();    # Hash of language codes, will be used to initialize %Lang::Langs

foreach my $language (keys %{$properties{languages}}) {

	my $lc = lc($properties{languages}{$language}{"language_code_2:en"});

	$language_codes{$lc} = $language;
	$language_codes_reverse{$language} = $lc;

	# %Languages will be passed to Lang::build_lang() to populate language names and
	# to initialize to the English value all missing values for all the languages
	$Languages{$lc} = $translations_to{languages}{$language};
}

# Build map of local country names in official languages to (country, language)

$log->info("Building a map of local country names in official languages to (country, language)") if $log->is_info();

%country_names = ();
%country_codes = ();
%country_codes_reverse = ();
%country_languages = ();

foreach my $country (keys %{$properties{countries}}) {

	my $cc = country_to_cc($country);
	if (not(defined $cc)) {
		next;
	}

	$country_codes{$cc} = $country;
	$country_codes_reverse{$country} = $cc;

	$country_languages{$cc} = ['en'];
	if (defined $properties{countries}{$country}{"language_codes:en"}) {
		$country_languages{$cc} = [];
		foreach my $language (split(",", $properties{countries}{$country}{"language_codes:en"})) {
			$language = get_string_id_for_lang("no_language", $language);
			$language =~ s/-/_/;
			push @{$country_languages{$cc}}, $language;
			my $name = $translations_to{countries}{$country}{$language};
			my $nameid = get_string_id_for_lang("no_language", $name);
			if (not defined $country_names{$nameid}) {
				$country_names{$nameid} = [$cc, $country, $language];
				# print STDERR "country_names{$nameid} = [$cc, $country, $language]\n";
			}
		}
	}
}

my %and = (
	en => " and ",
	cs => " a ",
	da => " og ",
	de => " und ",
	es => " y ",
	fi => " ja ",
	fr => " et ",
	it => " e ",
	nl => " en ",
	pt => " e ",
);

sub gen_tags_hierarchy_taxonomy ($tag_lc, $tagtype, $tags_list) {

	# $tags_list  ->  comma-separated list of tags, not in a specific order

	if ((not defined $tags_list) or ($tags_list =~ /^\s*$/)) {
		return ();
	}

	if (not defined $all_parents{$tagtype}) {
		$log->warning("all_parents{\$tagtype} not defined", {tagtype => $tagtype}) if $log->is_warning();
		return (split(/\s*,\s*/, $tags_list));
	}

	my %tags = ();

	my $and = $and{$tag_lc} || " and ";

	foreach my $tag2 (split(/\s*,\s*/, $tags_list)) {
		my $tag = $tag2;
		my $l = $tag_lc;
		if ($tag =~ /^(\w\w):/) {
			$l = $1;
			$tag = $';
		}
		next if $tag eq '';
		my $canon_tag = canonicalize_taxonomy_tag($l, $tagtype, $tag);
		my @canon_tags = ($canon_tag);

		# Try to split unrecognized tags (e.g. "known tag and other known tag" -> "known tag, other known tag"

		if (($tag =~ /$and/i) and (not exists_taxonomy_tag($tagtype, $canon_tag))) {

			my $tag1 = $`;
			my $tag2 = $';

			my $canon_tag1 = canonicalize_taxonomy_tag($l, $tagtype, $tag1);
			my $canon_tag2 = canonicalize_taxonomy_tag($l, $tagtype, $tag2);

			if (    (exists_taxonomy_tag($tagtype, $canon_tag1))
				and (exists_taxonomy_tag($tagtype, $canon_tag2)))
			{
				@canon_tags = ($canon_tag1, $canon_tag2);
			}
		}

		foreach my $canon_tag_i (@canon_tags) {

			my $tagid = get_taxonomyid($l, $canon_tag_i);
			next if $tagid eq '';
			if ($tagid =~ /:$/) {
				#print STDERR "taxonomy - empty tag: $tag - l: $l - tagid: $tagid - tag_lc: >$tags_list< \n";
				next;
			}
			$tags{$canon_tag_i} = 1;
			if (defined $all_parents{$tagtype}{$tagid}) {
				foreach my $parentid (@{$all_parents{$tagtype}{$tagid}}) {
					$tags{$parentid} = 1;
				}
			}
		}
	}

	my @sorted_list = sort {
		(((defined $level{$tagtype}{$b}) ? $level{$tagtype}{$b} : 0)
			<=> ((defined $level{$tagtype}{$a}) ? $level{$tagtype}{$a} : 0))
			|| ($a cmp $b)
	} keys %tags;

	return @sorted_list;
}

sub gen_ingredients_tags_hierarchy_taxonomy ($tag_lc, $tags_list) {
	# $tags_list  ->  comma-separated list of tags, not in a specific order

	# for ingredients, we should keep the order
	# question: what do do with parents?
	# put the parents after the ingredient
	# do not put parents that have already been added after another ingredient

	my $tagtype = "ingredients";

	if (not defined $all_parents{$tagtype}) {
		$log->warning("all_parents{\$tagtype} not defined", {tagtype => $tagtype}) if $log->is_warning();
		return (split(/\s*,\s*/, $tags_list));
	}

	my @tags = ();
	my %seen = ();

	foreach my $tag2 (split(/\s*,\s*/, $tags_list)) {
		my $tag = $tag2;
		my $l = $tag_lc;
		if ($tag =~ /^(\w\w):/) {
			$l = $1;
			$tag = $';
		}
		next if $tag eq '';
		$tag = canonicalize_taxonomy_tag($l, $tagtype, $tag);
		my $tagid = get_taxonomyid($l, $tag);
		next if $tagid eq '';
		if ($tagid =~ /:$/) {
			#print STDERR "taxonomy - empty tag: $tag - l: $l - tagid: $tagid - tag_lc: >$tags_list< \n";
			next;
		}

		if (not exists $seen{$tag}) {
			push @tags, $tag;
			$seen{$tag} = 1;
		}

		if (defined $all_parents{$tagtype}{$tagid}) {
			foreach my $parentid (@{$all_parents{$tagtype}{$tagid}}) {
				if (not exists $seen{$parentid}) {
					push @tags, $parentid;
					$seen{$parentid} = 1;
				}
			}
		}
	}

	return @tags;
}

sub get_city_code ($tag) {

	my $city_code = uc(get_string_id_for_lang("no_language", $tag));
	$city_code =~ s/^(EMB|FR)/FREMB/i;
	$city_code =~ s/CE$//i;
	$city_code =~ s/-//g;
	$city_code =~ s/(\d{5})\d+/$1/;
	$city_code =~ s/[A-Z]+$//i;
	# print STDERR "get_city_code : tag: $tag - city_code: $city_code \n";
	return $city_code;
}

# This function is not efficient (calls too many other functions) and should be removed
sub get_tag_css_class ($target_lc, $tagtype, $tag) {

	$target_lc =~ s/_.*//;
	$tag = display_taxonomy_tag($target_lc, $tagtype, $tag);

	my $canon_tagid = canonicalize_taxonomy_tag($target_lc, $tagtype, $tag);

	# Don't treat users as tags.
	if (   ($tagtype eq 'photographers')
		or ($tagtype eq 'editors')
		or ($tagtype eq 'informers')
		or ($tagtype eq 'correctors')
		or ($tagtype eq 'checkers'))
	{
		return "";
	}

	my $css_class = "tag ";
	if (not exists_taxonomy_tag($tagtype, $canon_tagid)) {
		$css_class .= "user_defined";
	}
	else {
		$css_class .= "well_known";
	}

	return $css_class;
}

sub display_tag_name ($tagtype, $tag) {

	# do not display UUIDs yuka-UnY4RExZOGpoTVVWb01aajN4eUY2UHRJNDY2cWZFVzhCL1U0SVE9PQ
	# but just yuka - user
	if ($tagtype =~ /^(users|correctors|editors|informers|correctors|photographers|checkers)$/) {
		$tag =~ s/\.(.*)/ - user/;
	}
	return $tag;
}

sub display_tag_link ($tagtype, $tag) {

	$tag = canonicalize_tag2($tagtype, $tag);

	my $path = $tag_type_singular{$tagtype}{$lc};

	my $tag_lc = $lc;
	if ($tag =~ /^(\w\w):/) {
		$tag_lc = $1;
		$tag = $';
	}

	if ($tagtype =~ /^(users|correctors|editors|informers|correctors|photographers|checkers|team)$/) {
		$tag_lc = "no_language";
	}

	my $tagid = get_string_id_for_lang($tag_lc, $tag);
	my $tagurl = get_urlid($tagid, 0, $tag_lc);

	my $display_tag = display_tag_name($tagtype, $tag);

	my $html;
	if ((defined $tag_lc) and ($tag_lc ne $lc)) {
		$html = "<a href=\"/$path/$tagurl\" lang=\"$tag_lc\">$display_tag</a>";
	}
	else {
		$html = "<a href=\"/$path/$tagurl\">$display_tag</a>";
	}

	if ($tagtype eq 'emb_codes') {
		my $city_code = get_city_code($tagid);

		init_emb_codes() unless %emb_codes_cities;
		if (defined $emb_codes_cities{$city_code}) {
			$html .= " - " . display_tag_link('cities', $emb_codes_cities{$city_code});
		}
	}

	return $html;
}

sub canonicalize_taxonomy_tag_link ($target_lc, $tagtype, $tag) {

	$target_lc =~ s/_.*//;
	$tag = display_taxonomy_tag($target_lc, $tagtype, $tag);
	my $tagurl = get_taxonomyurl($target_lc, $tag);

	my $path = $tag_type_singular{$tagtype}{$target_lc};
	$log->info("tax tag 1 /$path/$tagurl") if $log->is_info();
	return "/$path/$tagurl";
}

# The display_taxonomy_tag_link function makes many calls to other functions, in particular it calls twice display_taxonomy_tag_link
# Will be replaced by display_taxonomy_tag_link_new function

sub display_taxonomy_tag_link ($target_lc, $tagtype, $tag) {

	$target_lc =~ s/_.*//;
	$tag = display_taxonomy_tag($target_lc, $tagtype, $tag);
	my $tagid = get_taxonomyid($target_lc, $tag);
	my $tagurl = get_taxonomyurl($target_lc, $tagid);

	my $tag_lc;
	if ($tag =~ /^(\w\w):/) {
		$tag_lc = $1;
		$tag = $';
	}

	my $path = $tag_type_singular{$tagtype}{$target_lc} // '';

	my $css_class = get_tag_css_class($target_lc, $tagtype, $tag);

	my $html;
	if ((defined $tag_lc) and ($tag_lc ne $target_lc)) {
		$html = "<a href=\"/$path/$tagurl\" class=\"$css_class\" lang=\"$tag_lc\">$tag_lc:$tag</a>";
	}
	else {
		$html = "<a href=\"/$path/$tagurl\" class=\"$css_class\">$tag</a>";
	}

	if ($tagtype eq 'emb_codes') {
		my $city_code = get_city_code($tagid);

		init_emb_codes() unless %emb_codes_cities;
		if (defined $emb_codes_cities{$city_code}) {
			$html .= " - " . display_tag_link('cities', $emb_codes_cities{$city_code});
		}
	}

	return $html;
}

# get_taxonomy_tag_and_link_for_lang computes the display text and link
# in a target language for a canonical tagid
# It returns a hash ref with:
# - display : text of the link in the target language, or English
# - display_lc : language code of the language returned in display
# - known : 0 or 1, indicates if the input tagid exists in the taxonomy
# - tagurl : escaped link to the tag, without the tag type path component

sub get_taxonomy_tag_and_link_for_lang ($target_lc, $tagtype, $tagid) {

	my $tag_lc;

	if ($tagid =~ /^(\w\w):/) {
		$tag_lc = $1;
	}

	my $display = '';
	my $display_lc = "en";    # Default to English
	my $exists_in_taxonomy = 0;

	if (    (defined $translations_to{$tagtype})
		and (defined $translations_to{$tagtype}{$tagid})
		and (defined $translations_to{$tagtype}{$tagid}{$target_lc}))
	{
		# we have a translation for the target language
		# print STDERR "display_taxonomy_tag - translation for the target language - translations_to{$tagtype}{$tagid}{$target_lc} : $translations_to{$tagtype}{$tagid}{$target_lc}\n";
		$display = $translations_to{$tagtype}{$tagid}{$target_lc};
		$display_lc = $target_lc;
		$exists_in_taxonomy = 1;
	}
	else {
		# use tag language
		if (    (defined $translations_to{$tagtype})
			and (defined $translations_to{$tagtype}{$tagid})
			and (defined $tag_lc)
			and (defined $translations_to{$tagtype}{$tagid}{$tag_lc}))
		{
			# we have a translation for the tag language
			# print STDERR "display_taxonomy_tag - translation for the tag language - translations_to{$tagtype}{$tagid}{$tag_lc} : $translations_to{$tagtype}{$tagid}{$tag_lc}\n";

			$display = "$tag_lc:" . $translations_to{$tagtype}{$tagid}{$tag_lc};

			$exists_in_taxonomy = 1;
		}
		else {
			$display = $tagid;
			if (defined $tag_lc) {
				$display_lc = $tag_lc;
			}

			if ($target_lc eq $tag_lc) {
				$display =~ s/^(\w\w)://;
			}
			# print STDERR "display_taxonomy_tag - no translation available for $tagtype $tagid in target language $lc or tag language $tag_lc - result: $display\n";
		}
	}

	# for additives, add the first synonym
	if ($tagtype =~ /^additives(|_prev|_next|_debug)$/) {
		$tagid =~ s/.*://;
		if (    (defined $synonyms_for{$tagtype}{$target_lc})
			and (defined $synonyms_for{$tagtype}{$target_lc}{$tagid})
			and (defined $synonyms_for{$tagtype}{$target_lc}{$tagid}[1]))
		{
			$display .= " - " . ucfirst($synonyms_for{$tagtype}{$target_lc}{$tagid}[1]);
		}
	}

	my $display_lc_prefix = "";
	my $display_tag = $display;

	if ($display =~ /^((\w\w):)/) {
		$display_lc_prefix = $1;
		$display_lc = $2;
		$display_tag = $';
	}

	my $tagurlid = get_string_id_for_lang($display_lc, $display_tag);
	if ($tagurlid =~ /[^a-zA-Z0-9-]/) {
		$tagurlid = URI::Escape::XS::encodeURIComponent($display_tag);
	}

	my $tagurl = $display_lc_prefix . $tagurlid;

	my $css_class = "";
	my $html_lang = "";

	# Don't treat users as tags.
	if (
		not(   ($tagtype eq 'photographers')
			or ($tagtype eq 'editors')
			or ($tagtype eq 'informers')
			or ($tagtype eq 'correctors')
			or ($tagtype eq 'checkers'))
		)
	{
		$css_class = "tag ";

		if ($exists_in_taxonomy) {
			$css_class .= "known ";
		}
		else {
			$css_class .= "user_defined ";
		}

		if ($display_lc ne $lc) {
			$html_lang = ' lang="' . $display_lc . '"';
		}

	}

	my $tag_ref = {
		tagid => $tagid,
		display => $display,
		display_lc => $display_lc,
		tagurl => $tagurl,
		known => $exists_in_taxonomy,
		css_class => $css_class,
		html_lang => $html_lang,
	};

	return $tag_ref;
}

sub display_tags_list ($tagtype, $tags_list) {

	my $html = '';
	my $images = '';
	if (not defined $tags_list) {
		return '';
	}
	foreach my $tag (split(/,/, $tags_list)) {
		$html .= display_tag_link($tagtype, $tag) . ", ";

		my $tagid = get_string_id_for_lang($lc, $tag);
		if (defined $tags_images{$lc}{$tagtype}{$tagid}) {
			my $img = $tags_images{$lc}{$tagtype}{$tagid};
			my $size = '';
			if ($img =~ /\.(\d+)x(\d+)/) {
				$size = " width=\"$1\" height=\"$2\"";
			}
			$images .= <<HTML
<img src="/images/lang/$lc/$tagtype/$img"$size/ style="display:inline">
HTML
				;
		}
	}
	$html =~ s/, $//;
	if ($images ne '') {
		$html .= "<br />$images";
	}

	return $html;
}

sub display_tag_and_parents ($tagtype, $tagid) {

	my $html = '';

	if (    (defined $tags_all_parents{$lc})
		and (defined $tags_all_parents{$lc}{$tagtype})
		and (defined $tags_all_parents{$lc}{$tagtype}{$tagid}))
	{
		foreach my $parentid (@{$tags_all_parents{$lc}{$tagtype}{$tagid}}) {
			$html = display_tag_link($tagtype, $parentid) . ', ' . $html;
		}
	}

	$html =~ s/, $//;

	return $html;
}

sub display_tag_and_parents_taxonomy ($tagtype, $tagid) {

	my $target_lc = $lc;
	my $html = '';

	if ((defined $all_parents{$tagtype}) and (defined $all_parents{$tagtype}{$tagid})) {
		foreach my $parentid (@{$all_parents{$tagtype}{$tagid}}) {
			$html = display_taxonomy_tag_link($target_lc, $tagtype, $parentid) . ', ' . $html;
		}
	}

	$html =~ s/, $//;

	return $html;
}

sub display_parents_and_children ($target_lc, $tagtype, $tagid) {

	$target_lc =~ s/_.*//;
	my $html = '';

	if (defined $taxonomy_fields{$tagtype}) {

		# print STDERR "family - $target_lc - tagtype: $tagtype - tagid: $tagid - all_parents{$tagtype}{$tagid}: $all_parents{$tagtype}{$tagid} - direct_children{$tagtype}{$tagid}: $direct_children{$tagtype}{$tagid}\n";

		if ((defined $all_parents{$tagtype}) and (defined $all_parents{$tagtype}{$tagid})) {
			$html .= "<p>" . lang("tag_belongs_to") . "</p>\n";
			$html .= "<p>" . display_tag_and_parents_taxonomy($tagtype, $tagid) . "</p>\n";
		}

		if ((defined $direct_children{$tagtype}) and (defined $direct_children{$tagtype}{$tagid})) {
			$html .= "<p>" . lang("tag_contains") . "</p><ul>\n";
			foreach my $childid (sort keys %{$direct_children{$tagtype}{$tagid}}) {
				$html .= "<li>" . display_taxonomy_tag_link($target_lc, $tagtype, $childid) . "</li>\n";
			}
			$html .= "</ul>\n";
		}
	}
	else {

		if (    (defined $tags_all_parents{$lc})
			and (defined $tags_all_parents{$lc}{$tagtype})
			and (defined $tags_all_parents{$lc}{$tagtype}{$tagid}))
		{
			$html .= "<p>" . lang("tag_belongs_to") . "</p>\n";
			$html .= "<p>" . display_tag_and_parents($tagtype, $tagid) . "</p>\n";
		}

		if (    (defined $tags_direct_children{$lc})
			and (defined $tags_direct_children{$lc}{$tagtype})
			and (defined $tags_direct_children{$lc}{$tagtype}{$tagid}))
		{
			$html .= "<p>" . lang("tag_contains") . "</p><ul>\n";
			foreach my $childid (sort keys %{$tags_direct_children{$lc}{$tagtype}{$tagid}}) {
				$html .= "<li>" . display_tag_link($tagtype, $childid) . "</li>\n";
			}
			$html .= "</ul>\n";
		}

	}

	return $html;
}

sub display_tags_hierarchy ($tagtype, $tags_ref) {

	my $html = '';
	my $images = '';
	if (defined $tags_ref) {
		foreach my $tag (@{$tags_ref}) {
			$html .= display_tag_link($tagtype, $tag) . ", ";

			#			print STDERR "abbio - lc: $lc - tagtype: $tagtype - tag: $tag\n";

			my $tagid = get_string_id_for_lang($lc, $tag);
			if (defined $tags_images{$lc}{$tagtype}{$tagid}) {
				my $img = $tags_images{$lc}{$tagtype}{$tagid};
				my $size = '';
				if ($img =~ /\.(\d+)x(\d+)/) {
					$size = " width=\"$1\" height=\"$2\"";
				}
				# print STDERR "abbio - lc: $lc - tagtype: $tagtype - tag: $tag - img: $img\n";

				$images .= <<HTML
<img src="/images/lang/$lc/$tagtype/$img"$size/ style="display:inline">
HTML
					;
			}
		}
		$html =~ s/, $//;
		if ($images ne '') {
			$html .= "<br />$images";
		}
	}
	return $html;
}

=head2 get_tag_image ( $target_lc, $tagtype, $canon_tagid )

If an image is associated to a tag, return its relative url, otherwise return undef.

=head3 Arguments

=head4 $target_lc

The desired language for the image. If an image is not available in the target language,
it can be returned in English or in the tag language.

=head4 $tagtype

The type of the tag (e.g. categories, labels, allergens)

=head4 $canon_tagid

=cut

sub get_tag_image ($target_lc, $tagtype, $canon_tagid) {

	# Build an ordered list of languages that the image can be in
	my @languages = ($target_lc, "xx", "en");
	if ($canon_tagid =~ /^(\w\w):/) {
		push @languages, $1;
	}

	# Record which language we tested, as the list can contain the same language multiple times
	my %seen_lc = ();

	foreach my $l (@languages) {
		next if defined $seen_lc{$l};
		$seen_lc{$l} = 1;
		my $translation = display_taxonomy_tag($l, $tagtype, $canon_tagid);
		# Support both unaccented and possibly deaccented image file name
		foreach
			my $imgid (get_string_id_for_lang("no_language", $translation), get_string_id_for_lang($l, $translation))
		{
			if (defined $tags_images{$l}{$tagtype}{$imgid}) {
				return "/images/lang/$l/$tagtype/" . $tags_images{$l}{$tagtype}{$imgid};
			}
		}
	}

	return;
}

=head2 display_tags_hierarchy_taxonomy ( $target_lc, $tagtype, $tags_ref )

Generates a comma separated list of tags in the target language, with links and images.

=head3 Arguments

=head4 $target_lc

=head4 $tagtype

The type of the tag (e.g. categories, labels, allergens)

=head4 $tags_ref

Reference to a list of tags. (usually the *_tags field corresponding to the tag type)

=cut

sub display_tags_hierarchy_taxonomy ($target_lc, $tagtype, $tags_ref) {

	# $target_lc =~ s/_.*//;
	my $tag_lc = undef;

	my $html = '';
	my $images = '';
	if (defined $tags_ref) {
		foreach my $tag (@{$tags_ref}) {
			$html .= display_taxonomy_tag_link($target_lc, $tagtype, $tag) . ", ";

			my $canon_tagid = canonicalize_taxonomy_tag($target_lc, $tagtype, $tag);
			my $img = get_tag_image($target_lc, $tagtype, $canon_tagid);

			if ($img) {
				my $size = '';
				if ($img =~ /\.(\d+)x(\d+)/) {
					$size = " width=\"$1\" height=\"$2\"";
				}
				$images .= <<HTML
<img src="$img"$size/ style="display:inline">
HTML
					;
			}
		}
		$html =~ s/, $//;
		if ($images ne '') {
			$html .= "<br />$images";
		}
	}
	return $html;
}

=head2 list_taxonomy_tags_in_language ( $target_lc, $tagtype, $tags_ref )

Generates a comma separated (with a space after the comma) list of tags in the target language.

=head3 Arguments

=head4 $target_lc

=head4 $tagtype

The type of the tag (e.g. categories, labels, allergens)

=head4 $tags_ref

Reference to a list of tags. (usually the *_tags field corresponding to the tag type)

The tags are expected to be in their canonical format.

=cut

sub list_taxonomy_tags_in_language ($target_lc, $tagtype, $tags_ref) {

	# $target_lc =~ s/_.*//;

	if (defined $tags_ref) {
		return join(', ', map({display_taxonomy_tag($target_lc, $tagtype, $_)} @{$tags_ref}));
	}
	else {
		return "";
	}
}

sub canonicalize_tag2 ($tagtype, $tag) {
	#$tag = lc($tag);
	my $canon_tag = $tag;
	$canon_tag =~ s/^ //g;
	$canon_tag =~ s/ $//g;

	my $tagid = get_string_id_for_lang($lc, $tag);

	if ($tagtype =~ /^(users|correctors|editors|informers|correctors|photographers|checkers)$/) {
		return $tagid;
	}

	if (    (defined $canon_tags{$lc})
		and (defined $canon_tags{$lc}{$tagtype})
		and (defined $canon_tags{$lc}{$tagtype}{$tagid}))
	{
		$canon_tag = $canon_tags{$lc}{$tagtype}{$tagid};
	}
	elsif ($canon_tag eq $tagid) {
		$canon_tag =~ s/-/ /g;
		$canon_tag = ucfirst($tag);
	}

	#$canon_tag =~ s/(-|\'|_|\n)/ /g;	# - and ' might be added back

	$tag = $canon_tag;

	if (($tagtype ne "additives_debug") and ($tagtype =~ /^additives(|_prev|_next|_debug)$/)) {

		# e322-lecithines -> e322
		my $tagid = get_string_id_for_lang($lc, $tag);
		$tagid =~ s/-.*//;
		my $other_name = $ingredients_classes{$tagtype}{$tagid}{other_names};
		$other_name =~ s/,.*//;
		if ($other_name ne '') {
			$other_name = " - " . $other_name;
		}
		$tag = ucfirst($tagid) . $other_name;
	}

	elsif (($tagtype eq 'ingredients_from_palm_oil') or ($tagtype eq 'ingredients_that_may_be_from_palm_oil')) {
		my $tagid = get_string_id_for_lang($lc, $tag);
		$tag = $ingredients_classes{$tagtype}{$tagid}{name};
	}

	elsif ($tagtype eq 'emb_codes') {

		$tag = uc($tag);

		$tag = normalize_packager_codes($tag);
		$tag = localize_packager_code($tag);
	}

	elsif ($tagtype eq 'cities') {
		if (defined $cities{$tagid}) {
			$tag = $cities{$tagid};
		}
	}

	return $tag;

}

sub get_taxonomyid ($tag_lc, $tagid) {

	# $tag_lc  ->  Default tag language if tagid is not prefixed by a language code
	if ($tagid =~ /^(\w\w):/) {
		return lc($1) . ':' . get_string_id_for_lang(lc($1), $');
	}
	else {
		return get_string_id_for_lang($tag_lc, $tagid);
	}
}

sub get_taxonomyurl ($tag_lc, $tagid) {

	# $tag_lc  ->  Default tag language if tagid is not prefixed by a language code
	if ($tagid =~ /^(\w\w):/) {
		return lc($1) . ':' . get_url_id_for_lang(lc($1), $');
	}
	else {
		return get_url_id_for_lang($tag_lc, $tagid);
	}
}

=head2 canonicalize_taxonomy_tag_or_die ($tag_lc, $tagtype, $tag)

Canonicalize a string to check if matches an entry in a taxonomy, and die otherwise.

This function is used during initialization, to check that some initialization data has matching entries in taxonomies.

=head3 Arguments

=head4 $tag_lc

The language of the string.

=head4 $tagtype

The type of the tag (e.g. categories, labels, allergens)

=head4 $tag

The string that we want to match to a tag.

=head4 $exists_in_taxonomy_ref

A reference to a variable that will be assigned 1 if we found a matching taxonomy entry, or 0 otherwise.

=head3 Return value

If the string could be matched to an existing taxonomy entry, the canonical id for the entry is returned.

Otherwise, the function dies.

=cut

sub canonicalize_taxonomy_tag_or_die ($tag_lc, $tagtype, $tag) {

	my $exists_in_taxonomy;
	my $tagid = canonicalize_taxonomy_tag($tag_lc, $tagtype, $tag, \$exists_in_taxonomy);
	if (not $exists_in_taxonomy) {
		die("$tag ($tag_lc) could not be matched to an entry in the $tagtype taxonomy");
	}
	return $tagid;
}

=head2 canonicalize_taxonomy_tag ($tag_lc, $tagtype, $tag, $exists_in_taxonomy_ref = undef)

Canonicalize a string to check if matches an entry in a taxonomy

=head3 Arguments

=head4 $tag_lc

The language of the string.

=head4 $tagtype

The type of the tag (e.g. categories, labels, allergens)

=head4 $tag

The string that we want to match to a tag.

=head4 $exists_in_taxonomy_ref

A reference to a variable that will be assigned 1 if we found a matching taxonomy entry, or 0 otherwise.

=head3 Return value

If the string could be matched to an existing taxonomy entry, the canonical id for the entry is returned.

Otherwise, we return the string prefixed with the language code (e.g. en:An unknown entry)

=cut

sub canonicalize_taxonomy_tag ($tag_lc, $tagtype, $tag, $exists_in_taxonomy_ref = undef) {

	if (not defined $tag) {
		if (defined $exists_in_taxonomy_ref) {
			$$exists_in_taxonomy_ref = 0;
		}
		return "";
	}

	#$tag = lc($tag);
	$tag =~ s/^ //g;
	$tag =~ s/ $//g;

	my $linked_data_tag = canonicalize_taxonomy_tag_linkeddata($tagtype, $tag);
	if ($linked_data_tag) {
		return $linked_data_tag;
	}

	my $weblink_tag = canonicalize_taxonomy_tag_weblink($tagtype, $tag);
	if ($weblink_tag) {
		return $weblink_tag;
	}

	# If we are passed a tag string that starts with a language code (e.g. fr:café)
	# override the input language
	if ($tag =~ /^(\w\w):/) {
		$tag_lc = $1;
		$tag = $';
	}

	$tag = normalize_percentages($tag, $tag_lc);
	my $tagid = get_string_id_for_lang($tag_lc, $tag);

	if ($tagtype =~ /^additives/) {
		# convert the E-number + name into just E-number (we get those in urls like /additives/e330-citric-acid)
		# check E + 1 digit in order to not convert Erythorbate-de-sodium to Erythorbate
		$tagid =~ s/^e(\d.*?)-(.*)$/e$1/i;
	}

	if (($tagtype eq "ingredients") or ($tagtype eq "packaging") or ($tagtype =~ /^additives/)) {
		# convert E-number + name to E-number only if the number match the name
		my $additive_tagid;
		my $name;
		if ($tagid =~ /^(e\d.*?)-(.*)$/i) {
			$additive_tagid = $1;
			$name = $2;
		}
		elsif ($tagid =~ /^(.*)-(e\d.*?)$/i) {
			$name = $1;
			$additive_tagid = $2;
		}
		if (defined $name) {
			my $name_id = canonicalize_taxonomy_tag($tag_lc, "additives", $name, $exists_in_taxonomy_ref);
			# caramelo e150c -> name_id is e150
			if (("en:" . $additive_tagid) =~ /^$name_id/) {
				return "en:" . $additive_tagid;
			}
		}
	}

	my $found = 0;

	if (    (defined $synonyms{$tagtype})
		and (defined $synonyms{$tagtype}{$tag_lc})
		and (defined $synonyms{$tagtype}{$tag_lc}{$tagid}))
	{
		$tagid = $synonyms{$tagtype}{$tag_lc}{$tagid};
		$found = 1;
	}
	else {
		# try removing stopwords and plurals
		my $tagid2 = remove_stopwords($tagtype, $tag_lc, $tagid);
		$tagid2 = remove_plurals($tag_lc, $tagid2);

		# try to add / remove hyphens (e.g. antioxydant / anti-oxydant)
		my $tagid3 = $tagid2;
		my $tagid4 = $tagid2;
		$tagid3 =~ s/(anti)(-| )/$1/;
		$tagid4 =~ s/(anti)([a-z])/$1-$2/;

		if (    (defined $synonyms{$tagtype})
			and (defined $synonyms{$tagtype}{$tag_lc})
			and (defined $synonyms{$tagtype}{$tag_lc}{$tagid2}))
		{
			$tagid = $synonyms{$tagtype}{$tag_lc}{$tagid2};
			$found = 1;
		}
		elsif ( (defined $synonyms{$tagtype})
			and (defined $synonyms{$tagtype}{$tag_lc})
			and (defined $synonyms{$tagtype}{$tag_lc}{$tagid3}))
		{
			$tagid = $synonyms{$tagtype}{$tag_lc}{$tagid3};
			$found = 1;
		}
		elsif ( (defined $synonyms{$tagtype})
			and (defined $synonyms{$tagtype}{$tag_lc})
			and (defined $synonyms{$tagtype}{$tag_lc}{$tagid4}))
		{
			$tagid = $synonyms{$tagtype}{$tag_lc}{$tagid4};
			$found = 1;
		}
		else {

			# try matching in other languages (by default, in the "language-less" language xx, and in English)
			my @test_languages = ("xx", "en");

			if (defined $options{product_type}) {

				if ($options{product_type} eq "food") {

					# Latin animal species (e.g. for fish)
					if ($tagtype eq "ingredients") {
						@test_languages = ("la");
					}
				}
				elsif ($options{product_type} eq "beauty") {

					# Beauty products ingredients are often in English or Latin
					if ($tagtype eq "ingredients") {
						@test_languages = ("en", "la");
					}
				}
			}

			foreach my $test_lc (@test_languages) {

				next if ($test_lc eq $tag_lc);

				# get a tagid with the unaccenting rules for the language we are trying to match
				my $test_lc_tagid = get_string_id_for_lang($test_lc, $tag);

				if (    (defined $synonyms{$tagtype})
					and (defined $synonyms{$tagtype}{$test_lc})
					and (defined $synonyms{$tagtype}{$test_lc}{$test_lc_tagid}))
				{
					$tagid = $synonyms{$tagtype}{$test_lc}{$test_lc_tagid};
					$tag_lc = $test_lc;
					$found = 1;
				}
				else {

					# try removing stopwords and plurals
					my $tagid2 = remove_stopwords($tagtype, $test_lc, $test_lc_tagid);
					$tagid2 = remove_plurals($test_lc, $tagid2);
					if (    (defined $synonyms{$tagtype})
						and (defined $synonyms{$tagtype}{$test_lc})
						and (defined $synonyms{$tagtype}{$test_lc}{$tagid2}))
					{
						$tagid = $synonyms{$tagtype}{$test_lc}{$tagid2};
						$tag_lc = $test_lc;
						$found = 1;
						last;
					}
				}
			}
		}
	}

	# If we have not found the tag in the taxonomy, try to see if it is of the form
	# "Parent / Children" or "Synonym 1 / Synonym 2", "Synonym 1 (Synonym 2)"
	if (not $found) {
		if ($tag =~ /\/|\(/) {    # Match / or the ( opening parenthesis
			my $tag1 = $`;
			# we might get closing parenthesis, but canonicalize will get rid of it
			my $tag2 = $';
			my $exists_tag1;
			my $exists_tag2;
			my $tagid1 = canonicalize_taxonomy_tag($tag_lc, $tagtype, $tag1, \$exists_tag1);
			my $tagid2 = canonicalize_taxonomy_tag($tag_lc, $tagtype, $tag2, \$exists_tag2);

			$log->debug(
				"Checking for multiple tags separated by a slash",
				{
					tagtype => $tagtype,
					tag => $tag,
					tag1 => $tag1,
					tag2 => $tag2,
					tagid1 => $tagid1,
					tagid2 => $tagid2,
					exists_tag1 => $exists_tag1,
					exists_tag2 => $exists_tag2
				}
			) if $log->is_debug();

			if ($exists_tag1 and $exists_tag2) {
				# "Synonym 1 / Synonym 2"
				if ($tagid1 eq $tagid2) {
					$tagid = $tagid1;
				}
				# "Parent / Child"
				elsif (is_a($tagtype, $tagid2, $tagid1)) {
					$tagid = $tagid2;
				}
				# "Child / Parent"
				elsif (is_a($tagtype, $tagid1, $tagid2)) {
					$tagid = $tagid1;
				}
			}
		}
	}

	# $tagid may already be a canon tagid with a language prefix, in which case do not add the language prefix
	if ($tagid !~ /^\w\w:/) {
		$tagid = $tag_lc . ':' . $tagid;
	}

	my $exists_in_taxonomy = 0;

	if (    (defined $translations_from{$tagtype})
		and (defined $translations_from{$tagtype}{$tagid})
		and not((exists $just_synonyms{$tagtype}) and (exists $just_synonyms{$tagtype}{$tagid})))
	{
		$tagid = $translations_from{$tagtype}{$tagid};
		$exists_in_taxonomy = 1;
	}
	elsif (defined $tag) {
		# no translation available, tag is not in known taxonomy
		$tagid = $tag_lc . ':' . $tag;
	}
	else {
		# If $tag is not defined, we don't want to return "$tag_lc:", but we also cannot return undef, because consumers assume an assigned value.
		$tagid = "";
	}

	if (defined $exists_in_taxonomy_ref) {
		$$exists_in_taxonomy_ref = $exists_in_taxonomy;
	}

	return $tagid;
}

sub canonicalize_taxonomy_tag_linkeddata ($tagtype, $tag) {

	if (   (not defined $tagtype)
		or (not defined $tag)
		or (not($tag =~ /^(\w+:\w\w):(.+)/))
		or (not defined $properties{$tagtype}))
	{
		return;
	}

	# Test for linked data, ie. wikidata:en:Q1234
	my $property_key = $1;
	my $property_value = $2;
	my $matched_tagid;
	foreach my $canon_tagid (keys %{$properties{$tagtype}}) {
		if (    (defined $properties{$tagtype}{$canon_tagid}{$property_key})
			and ($properties{$tagtype}{$canon_tagid}{$property_key} eq $property_value))
		{
			if (defined $matched_tagid) {
				# Bail out on multiple matches for a single tag.
				undef $matched_tagid;
				last;
			}

			$matched_tagid = $canon_tagid;
		}
	}

	return $matched_tagid;
}

sub canonicalize_taxonomy_tag_weblink ($tagtype, $tag) {

	if (   (not defined $tagtype)
		or (not defined $tag)
		or (not($tag =~ /^https?:\/\/.+/)))
	{
		return;
	}

	# Test for linked data URLs, ie. https://www.wikidata.org/wiki/Q1234
	my $matched_tagid;
	foreach my $property_key (keys %weblink_templates) {
		next if not defined $weblink_templates{$property_key}{parse};
		my $property_value = $weblink_templates{$property_key}{parse}->($tag);
		if (defined $property_value) {
			foreach my $canon_tagid (keys %{$properties{$tagtype}}) {
				if (    (defined $properties{$tagtype}{$canon_tagid}{$property_key})
					and ($properties{$tagtype}{$canon_tagid}{$property_key} eq $property_value))
				{
					if (defined $matched_tagid) {
						# Bail out on multiple matches for a single tag.
						undef $matched_tagid;
						last;
					}

					$matched_tagid = $canon_tagid;
				}
			}
		}
	}

	return $matched_tagid;
}

sub generate_spellcheck_candidates ($tagid, $candidates_ref) {

	# https://norvig.com/spell-correct.html
	# "All edits that are one edit away from `word`."
	# letters    = 'abcdefghijklmnopqrstuvwxyz'
	# splits     = [(word[:i], word[i:])    for i in range(len(word) + 1)]
	# deletes    = [L + R[1:]               for L, R in splits if R]
	# transposes = [L + R[1] + R[0] + R[2:] for L, R in splits if len(R)>1]
	# replaces   = [L + c + R[1:]           for L, R in splits if R for c in letters]
	# inserts    = [L + c + R               for L, R in splits for c in letters]

	my $l = length($tagid);

	for (my $i = 0; $i <= $l; $i++) {

		my $left = substr($tagid, 0, $i);
		my $right = substr($tagid, $i);

		# delete
		if ($i < $l) {
			push @{$candidates_ref}, $left . substr($right, 1);
		}

		foreach my $c ("a" .. "z") {

			# insert
			push @{$candidates_ref}, $left . $c . $right;

			# replace
			if ($i < $l) {
				push @{$candidates_ref}, $left . $c . substr($right, 1);
			}
		}

		if (($i > 0) and ($i < $l)) {
			push @{$candidates_ref}, $left . "-" . $right;
			if ($i < ($l - 1)) {
				push @{$candidates_ref}, $left . "-" . substr($right, 1);
			}
		}
	}

	return;
}

sub spellcheck_taxonomy_tag ($tag_lc, $tagtype, $tag) {
	#$tag = lc($tag);
	$tag =~ s/^ //g;
	$tag =~ s/ $//g;

	if ($tag =~ /^(\w\w):/) {
		$tag_lc = $1;
		$tag = $';
	}

	$tag = normalize_percentages($tag, $tag_lc);

	my @candidates = ($tag);

	if (length($tag) > 6) {
		generate_spellcheck_candidates($tag, \@candidates);
	}

	my $result;
	my $resultid;
	my $canon_resultid;
	my $correction;
	my $last_candidate;

	if ((exists $synonyms{$tagtype}) and (exists $synonyms{$tagtype}{$tag_lc})) {

		foreach my $candidate (@candidates) {

			$last_candidate = $candidate;
			my $tagid = get_string_id_for_lang($tag_lc, $candidate);

			if (exists $synonyms{$tagtype}{$tag_lc}{$tagid}) {
				$result = $synonyms{$tagtype}{$tag_lc}{$tagid};
				last;
			}
			else {
				# try removing stopwords and plurals
				# my $tagid2 = remove_stopwords($tagtype,$tag_lc,$tagid);
				# $tagid2 = remove_plurals($tag_lc,$tagid2);
				my $tagid2 = remove_plurals($tag_lc, $tagid);

				# try to add / remove hyphens (e.g. antioxydant / anti-oxydant)
				my $tagid3 = $tagid2;
				my $tagid4 = $tagid2;
				$tagid3 =~ s/(anti)(-| )/$1/;
				$tagid4 =~ s/(anti)([a-z])/$1-$2/;

				if (exists $synonyms{$tagtype}{$tag_lc}{$tagid2}) {
					$result = $synonyms{$tagtype}{$tag_lc}{$tagid2};
					last;
				}
				elsif (exists $synonyms{$tagtype}{$tag_lc}{$tagid3}) {
					$result = $synonyms{$tagtype}{$tag_lc}{$tagid3};
					last;
				}
				elsif (exists $synonyms{$tagtype}{$tag_lc}{$tagid4}) {
					$result = $synonyms{$tagtype}{$tag_lc}{$tagid4};
					last;
				}
			}
		}
	}

	if (defined $result) {

		$correction = $last_candidate;
		my $tagid = $tag_lc . ':' . $result;
		$resultid = $tagid;

		if ((defined $translations_from{$tagtype}) and (defined $translations_from{$tagtype}{$tagid})) {
			$canon_resultid = $translations_from{$tagtype}{$tagid};
		}
	}

	return ($canon_resultid, $resultid, $correction);

}

=head2 get_taxonomy_tag_synonyms ( $tagtype )

Return all entries in a taxonomy.

=head3 Arguments

=head4 $tagtype

=head4 $canon_tagid

=head3 Return values

- undef is the taxonomy does not exist or is not loaded
- or a list of all tags

=cut

sub get_all_taxonomy_entries ($tagtype) {

	if (defined $translations_to{$tagtype}) {

		my @list = ();
		foreach my $tagid (keys %{$translations_to{$tagtype}}) {
			# Skip entries that are just synonyms
			next if (defined $just_synonyms{$tagtype}{$tagid});
			push @list, $tagid;
		}
		return @list;
	}
	else {
		return;
	}
}

=head2 get_taxonomy_tag_synonyms ( $target_lc, $tagtype, $canon_tagid )

Return all synonyms (including extended synonyms) in a specific language for a taxonomy entry.

=head3 Arguments

=head4 $target_lc

=head4 $tagtype

=head4 $canon_tagid

=head3 Return values

- undef is the taxonomy does not exist or is not loaded, or if the tag does not exist
- or a list of all synonyms

=cut

sub get_taxonomy_tag_synonyms ($target_lc, $tagtype, $tagid) {

	if ((defined $translations_to{$tagtype}) and (defined $translations_to{$tagtype}{$tagid})) {

		my $target_lc_tagid = get_string_id_for_lang($target_lc, $translations_to{$tagtype}{$tagid}{$target_lc});

		if (defined $synonyms_for_extended{$tagtype}{$target_lc}{$target_lc_tagid}) {
			return (@{$synonyms_for{$tagtype}{$target_lc}{$target_lc_tagid}},
				sort keys %{$synonyms_for_extended{$tagtype}{$target_lc}{$target_lc_tagid}});
		}
		elsif (defined $synonyms_for{$tagtype}{$target_lc}{$target_lc_tagid}) {
			return @{$synonyms_for{$tagtype}{$target_lc}{$target_lc_tagid}};
		}
		else {
			return;
		}
	}
	else {
		return;
	}
}

sub exists_taxonomy_tag ($tagtype, $tagid) {

	return (    (exists $translations_from{$tagtype})
			and (exists $translations_from{$tagtype}{$tagid})
			and not((exists $just_synonyms{$tagtype}) and (exists $just_synonyms{$tagtype}{$tagid})));
}

=head2 display_taxonomy_tag ( $target_lc, $tagtype, $canon_tagid )

Return the name of a tag for displaying it to the user

=head3 Arguments

=head4 $target_lc - target language code

=head4 $tagtype

=head4 $canon_tagid

=head3 Return values

The tag translation if it exists in target language,
otherwise, the tag id.

=cut

sub display_taxonomy_tag ($target_lc, $tagtype, $tag) {
	$target_lc =~ s/_.*//;

	if (not defined $tag) {
		$log->warn("display_taxonomy_tag() called for undefined \$tag") if $log->is_warn();
		return "";
	}

	$tag =~ s/^ //g;
	$tag =~ s/ $//g;

	if (not defined $taxonomy_fields{$tagtype}) {

		return canonicalize_tag2($tagtype, $tag);
	}

	my $tag_lc;

	if ($tag =~ /^(\w\w):/) {
		$tag_lc = $1;
		$tag = $';
	}
	else {
		# print STDERR "WARNING - display_taxonomy_tag - $tag has no language code, assuming target_lc: $lc\n";
		$tag_lc = $target_lc;
	}

	my $tagid_no_lc = get_string_id_for_lang($tag_lc, $tag);
	my $tagid = $tag_lc . ':' . $tagid_no_lc;

	my $display = '';

	if (    (defined $translations_to{$tagtype})
		and (defined $translations_to{$tagtype}{$tagid})
		and (defined $translations_to{$tagtype}{$tagid}{$target_lc}))
	{
		# we have a translation for the target language
		$display = $translations_to{$tagtype}{$tagid}{$target_lc};
	}
	elsif ( (defined $translations_to{$tagtype})
		and (defined $translations_to{$tagtype}{$tagid})
		and (defined $translations_to{$tagtype}{$tagid}{xx}))
	{
		# we have a translation for the default xx language
		$display = $translations_to{$tagtype}{$tagid}{xx};
	}
	else {
		# We may have changed a canonical en: entry into an language-less xx: entry,
		# or removed a canonical en: entry to replace it to a language-specific entry
		# (e.g. we used to have en:label-rouge, we now have fr:label-rouge + xx:label-rouge)

		my $xx_tagid = 'xx:' . $tagid_no_lc;

		# if we didn't find a language specific entry but there is a corresponding xx: synonym for it,
		# assume the language specific entry was changed to a language-less xx: entry
		if (    (defined $synonyms{$tagtype})
			and (defined $synonyms{$tagtype}{xx})
			and (defined $synonyms{$tagtype}{xx}{$tagid_no_lc}))
		{
			$tagid = "xx:" . $synonyms{$tagtype}{xx}{$tagid_no_lc};
			$tagid = $translations_from{$tagtype}{$tagid};
		}

		if (    (defined $translations_to{$tagtype})
			and (defined $translations_to{$tagtype}{$tagid})
			and (defined $translations_to{$tagtype}{$tagid}{$target_lc}))
		{
			# we have a translation for the target language
			$display = $translations_to{$tagtype}{$tagid}{$target_lc};
		}
		elsif ( (defined $translations_to{$tagtype})
			and (defined $translations_to{$tagtype}{$tagid})
			and (defined $translations_to{$tagtype}{$tagid}{xx}))
		{
			# we have a translation for the default xx language
			$display = $translations_to{$tagtype}{$tagid}{xx};
		}

		elsif ( (defined $translations_to{$tagtype})
			and (defined $translations_to{$tagtype}{$xx_tagid})
			and (defined $translations_to{$tagtype}{$xx_tagid}{xx}))
		{
			# we have a translation for the default xx language
			$display = $translations_to{$tagtype}{$xx_tagid}{xx};
		}

		# use tag language
		elsif ( (defined $translations_to{$tagtype})
			and (defined $translations_to{$tagtype}{$tagid})
			and (defined $translations_to{$tagtype}{$tagid}{$tag_lc}))
		{
			# we have a translation for the tag language
			# print STDERR "display_taxonomy_tag - translation for the tag language - translations_to{$tagtype}{$tagid}{$tag_lc} : $translations_to{$tagtype}{$tagid}{$tag_lc}\n";

			$display = "$tag_lc:" . $translations_to{$tagtype}{$tagid}{$tag_lc};
		}
		else {
			$display = $tag;

			if ($target_lc ne $tag_lc) {
				$display = "$tag_lc:$display";
			}
			else {
				$display = ucfirst($display);
			}
			# print STDERR "display_taxonomy_tag - no translation available for $tagtype $tagid in target language $lc or tag language $tag_lc - result: $display\n";
		}
	}

	# for additives, add the first synonym
	if ($tagtype =~ /^additives(|_prev|_next|_debug)$/) {
		$tagid =~ s/.*://;
		if (    (defined $synonyms_for{$tagtype}{$target_lc})
			and (defined $synonyms_for{$tagtype}{$target_lc}{$tagid})
			and (defined $synonyms_for{$tagtype}{$target_lc}{$tagid}[1]))
		{
			$display .= " - " . ucfirst($synonyms_for{$tagtype}{$target_lc}{$tagid}[1]);
		}
	}

	return $display;

}

=head2 display_taxonomy_tag_name ( $target_lc, $tagtype, $canon_tagid )

A version of display_taxonomy_tag that removes eventual language prefix

=head3 Arguments

=head4 $target_lc - target language code

=head4 $tagtype

=head4 $canon_tagid

=head3 Return values

The tag translation if it exists in target language,
otherwise, the tag in its primary language

=cut

sub display_taxonomy_tag_name ($target_lc, $tagtype, $canon_tagid) {
	my $display_value = display_taxonomy_tag($target_lc, $tagtype, $canon_tagid);
	# remove eventual leading language code
	$display_value =~ s/^\w\w://;
	return $display_value;
}

sub canonicalize_tag_link ($tagtype, $tagid) {

	if (defined $taxonomy_fields{$tagtype}) {
		die "ERROR: canonicalize_tag_link called for a taxonomy tagtype: $tagtype - tagid: $tagid - $!";
	}

	my $tag_lc = $lc;

	if ($tagtype eq 'missions') {
		if ($tagid =~ /\./) {
			$tag_lc = $`;
			$tagid = $';
		}
	}

	my $path = $tag_type_singular{$tagtype}{$lang};
	if (not defined $path) {
		$path = $tag_type_singular{$tagtype}{en};
	}

	my $link = "/$path/" . URI::Escape::XS::encodeURIComponent($tagid);

	#if ($tag_lc ne $lc) {
	#	my $test = '';
	#	if ($data_root =~ /-test/) {
	#		$test = "-test";
	#	}
	#	$link = "http://" . $tag_lc . $test . "." . $server_domain . $link;
	#}

	#print STDERR "tagtype: $tagtype - $lc: $lc - lang: $lang - link: $link\n";
	$log->info("canonicalize_tag_link $tagtype $tagid $path $link") if $log->is_info();

	return $link;

}

sub export_tags_hierarchy ($lc, $tagtype) {

	# GEXF graph file (gephi, sigma.js etc.)
	# GraphViz dot file / png / svg

	my $gexf_example = <<GEXF
<?xml version="1.0" encoding="UTF-8"?>
<gexf xmlns="http://www.gexf.net/1.2draft" xmlns:xsi="http://www.w3.org/2001/XMLSchema-instance" xsi:schemaLocation="http://www.gexf.net/1.1draft http://www.gexf.net/1.2draft/gexf.xsd" version="1.2">
    <graph>
        <nodes>
            <node id="a" label="cheese"/>
            <node id="b" label="cherry"/>
            <node id="c" label="cake">
                <parents>
                    <parent for="a"/>
                    <parent for="b"/>
                </parents>
            </node>
        </nodes>

		<edges>
            <edge id="0" source="0" target="1" />
        </edges>

    </graph>
</gexf>
GEXF
		;

	my $gexf = <<GEXF
<?xml version="1.0" encoding="UTF-8"?>
<gexf xmlns="http://www.gexf.net/1.2draft" xmlns:xsi="http://www.w3.org/2001/XMLSchema-instance" xsi:schemaLocation="http://www.gexf.net/1.1draft http://www.gexf.net/1.2draft/gexf.xsd" version="1.2">
    <graph>
        <nodes>
GEXF
		;
	my $edges = '';

	my $graph = GraphViz2->new(
		edge => {color => 'grey'},
		global => {directed => 1},
		node => {shape => 'oval'},
	);

	if ((defined $tags_level{$lc}) and (defined $tags_level{$lc}{$tagtype})) {

		foreach my $tagid (keys %{$tags_level{$lc}{$tagtype}}) {

			$gexf .= "\t\t\t" . "<node id=\"$tagid\" label=\"" . canonicalize_tag2($tagtype, $tagid) . "\" ";

			$graph->add_node(
				name => $tagid,
				label => canonicalize_tag2($tagtype, $tagid),
				URL => "http://$lc.openfoodfacts.org/" . $tag_type_singular{$tagtype}{$lc} . "/" . $tagid
			);

			if (defined $tags_direct_parents{$lc}{$tagtype}{$tagid}) {
				$gexf .= ">\n";
				$gexf .= "\t\t\t\t<parents>\n";
				foreach my $parentid (sort keys %{$tags_direct_parents{$lc}{$tagtype}{$tagid}}) {
					$gexf .= "\t\t\t\t\t<parent for=\"$parentid\"/>\n";
					$edges .= "\t\t\t<edge id=\"${parentid}_$tagid\" source=\"$parentid\" target=\"$tagid\" />\n";

					$graph->add_edge(from => $parentid, to => $tagid);
				}
				$gexf .= "\t\t\t\t<\/parents>\n" . "\t\t\t<\/node>\n";
			}
			else {
				$gexf .= "\/>\n";
			}
		}
	}

	$gexf .= <<GEXF
        </nodes>
		<edges>
			$edges
		</edges>
    </graph>
</gexf>
GEXF
		;

	open(my $OUT, ">:encoding(UTF-8)",
		"$www_root/data/$lc." . get_string_id_for_lang("no_language", lang($tagtype . "_p"), 1) . ".gexf")
		or die("write error: $!\n");
	print $OUT $gexf;
	close $OUT;

	eval {
		$graph->run(
			format => 'svg',
			output_file => "$www_root/data/$lc."
				. get_string_id_for_lang("no_language", lang($tagtype . "_p"), 1) . ".svg"
		);
	};
	eval {
		$graph->run(
			format => 'png',
			output_file => "$www_root/data/$lc."
				. get_string_id_for_lang("no_language", lang($tagtype . "_p"), 1) . ".png"
		);
	};

	return;
}

sub init_emb_codes {
	return if ((%emb_codes_geo) and (%emb_codes_cities));
	# Load cities for emb codes
	$log->info("Loading cities for packaging codes") if $log->is_info();

	# French departements
	my %departements = ();
	open(my $IN, "<:encoding(windows-1252)", "$data_root/emb_codes/france_departements.txt");
	while (<$IN>) {
		chomp();
		my ($code, $dep) = split(/\t/);
		$departements{$code} = $dep;
	}
	close($IN);

	# France
	# http://www.insee.fr/fr/methodes/nomenclatures/cog/telechargement/2012/txt/france2012.zip
	open($IN, "<:encoding(windows-1252)", "$data_root/emb_codes/france2012.txt");

	my @th = split(/\t/, <$IN>);
	my %th = ();
	my $i = 0;
	foreach my $h (@th) {
		$th{$h} = $i;
		$i++;
	}

	while (<$IN>) {
		chomp();
		my @td = split(/\t/);

		my $dep = $td[$th{DEP}];
		if (length($dep) == 1) {
			$dep = '0' . $dep;
		}
		my $com = $td[$th{COM}];
		if (length($com) == 1) {
			$com = '0' . $com;
		}
		if ((length($dep) == 2) and (length($com) == 2)) {
			$com = '0' . $com;
		}

		$emb_codes_cities{'FREMB' . $dep . $com} = $td[$th{NCCENR}] . " ($departements{$dep}, France)";
		#print STDERR 'FR' . $dep . $com. ' =  ' . $td[$th{NCCENR}] . " ($departements{$dep}, France)\n";

		$cities{get_string_id_for_lang("no_language", $td[$th{NCCENR}] . " ($departements{$dep}, France)")}
			= $td[$th{NCCENR}] . " ($departements{$dep}, France)";
	}
	close($IN);

	open($IN, "<:encoding(windows-1252)", "$data_root/emb_codes/insee.csv");
	while (<$IN>) {
		chomp();
		my @td = split(/;/);
		my $postal_code = $td[1];
		my $insee = $td[3];
		$insee =~ s/(\r|\n)+$//;
		if (length($insee) == 4) {
			$insee = '0' . $insee;
		}
		if (defined $emb_codes_cities{'FREMB' . $insee}) {
			$emb_codes_cities{'FR' . $postal_code} = $emb_codes_cities{'FREMB' . $insee};    # not used...
		}
	}
	close($IN);

	# geo coordinates

	my @geofiles = ("villes-geo-france-galichon-20130208.csv", "villes-geo-france-complement.csv");
	foreach my $geofile (@geofiles) {
		local $log->context->{geofile} = $geofile;
		$log->info("loading geofile $geofile") if $log->is_info();
		open(my $IN, "<:encoding(UTF-8)", "$data_root/emb_codes/$geofile");

		my @th = split(/\t/, <$IN>);
		my %th = ();

		my $i = 0;

		foreach my $h (@th) {
			$h =~ s/^\s+//;
			$h =~ s/\s+$//;
			$th{$h} = $i;
			$i++;
		}

		my $j = 0;
		while (<$IN>) {
			chomp();
			my @td = split(/\t/);

			my $insee = $td[$th{"Code INSEE"}];
			if (length($insee) == 4) {
				$insee = '0' . $insee;
			}

			($td[$th{"Latitude"}] == 0) and $td[$th{"Latitude"}] = 0;    # - => 0
			($td[$th{"Longitude"}] == 0) and $td[$th{"Longitude"}] = 0;
			$emb_codes_geo{'FREMB' . $insee} = [$td[$th{"Latitude"}], $td[$th{"Longitude"}]];

			$j++;
			# ($j < 10) and print STDERR "Tags.pm - geo - map - emb_codes_geo: FREMB$insee =  " . $td[$th{"Latitude"}] . " , " . $td[$th{"Longitude"}]. " \n";
		}

		close($IN);
	}

	$log->debug("Cities for packaging codes loaded") if $log->is_debug();

	return;
}

# load all tags texts
sub init_tags_texts {
	return if (%tags_texts);

	$log->info("loading tags texts") if $log->is_info();
	if (opendir DH2, $lang_dir) {
		foreach my $langid (readdir(DH2)) {
			next if $langid eq '.';
			next if $langid eq '..';

			# print STDERR "Tags.pm - reading texts for lang $langid\n";
			next if ((length($langid) ne 2) and not($langid eq 'other'));

			my $lc = $langid;

			defined $tags_texts{$lc} or $tags_texts{$lc} = {};

			if (-e "$lang_dir/$langid") {
				foreach my $tagtype (sort keys %tag_type_singular) {

					defined $tags_texts{$lc}{$tagtype} or $tags_texts{$lc}{$tagtype} = {};

					# this runs number-of-languages * number-of-tag-types times.
					if (-e "$lang_dir/$langid/$tagtype") {
						opendir DH, "$lang_dir/$langid/$tagtype" or die "Couldn't open the current directory: $!";
						foreach my $file (readdir(DH)) {
							next if $file !~ /(.*)\.html/;
							my $tagid = $1;
							open(my $IN, "<:encoding(UTF-8)", "$lang_dir/$langid/$tagtype/$file")
								or $log->error("cannot open file",
								{path => "$lang_dir/$langid/$tagtype/$file", error => $!});

							my $text = join("", (<$IN>));
							close $IN;

							$tags_texts{$lc}{$tagtype}{$tagid} = $text;
						}
						closedir(DH);
					}
				}
			}
		}
		closedir(DH2);
		$log->debug("tags texts loaded") if $log->is_debug();
	}
	else {
		$log->warn("The $lang_dir could not be opened.") if $log->is_warn();
		$log->warn("Tags texts could not be loaded.") if $log->is_warn();
	}

	return;
}

sub add_tags_to_field ($product_ref, $tag_lc, $field, $additional_fields) {
	# add a comma separated list of values in the $lc language to a taxonomy field

	my $current_field = $product_ref->{$field};

	my %existing = ();
	if (defined $product_ref->{$field . "_tags"}) {
		foreach my $tagid (@{$product_ref->{$field . "_tags"}}) {
			$existing{$tagid} = 1;
		}
	}

	my @added_tags = ();

	foreach my $tag (split(/,/, $additional_fields)) {

		$tag =~ s/^\s+//;
		$tag =~ s/\s+$//;

		my $tagid;

		if (defined $taxonomy_fields{$field}) {
			$tagid = get_taxonomyid($tag_lc, canonicalize_taxonomy_tag($tag_lc, $field, $tag));
		}
		else {
			$tagid = get_string_id_for_lang($tag_lc, $tag);
		}
		if (not exists $existing{$tagid}) {
			my $current_value = "current: does not exist";
			(defined $product_ref->{$field}) and $current_value = "current: " . $product_ref->{$field};
			#print STDERR "add_tags_to_field - adding $tagid to $field: $current_value\n";
			push @added_tags, $tag;
		}

	}

	if ((scalar @added_tags) > 0) {

		my $value;

		if (defined $taxonomy_fields{$field}) {
			# we do not know the language of the current value of $product_ref->{$field}
			# so regenerate it in the current language used by the interface / caller
			$value = list_taxonomy_tags_in_language($tag_lc, $field, $product_ref->{$field . "_hierarchy"});
			#print STDERR "add_tags_to_fields value: $value\n";
		}
		else {
			$value = $product_ref->{$field};
		}
		(defined $value) or $value = "";

		$product_ref->{$field} = $value . ", " . join(", ", @added_tags);

		if ($product_ref->{$field} =~ /^, /) {
			$product_ref->{$field} = $';
		}

		compute_field_tags($product_ref, $tag_lc, $field);
	}

	return;
}

sub compute_field_tags ($product_ref, $tag_lc, $field) {
	# generate the tags hierarchy from the comma separated list of $field with default language $tag_lc

	# fields that should not have a different normalization (accentuation etc.) based on language
	if ($field eq "teams") {
		$tag_lc = "no_language";
	}

	init_emb_codes() unless %emb_codes_cities;
	# generate the hierarchy of tags from the field values

	if (defined $taxonomy_fields{$field}) {
		$product_ref->{$field . "_lc"} = $tag_lc;    # save the language for the field, useful for debugging
		$product_ref->{$field . "_hierarchy"} = [gen_tags_hierarchy_taxonomy($tag_lc, $field, $product_ref->{$field})];
		$product_ref->{$field . "_tags"} = [];
		foreach my $tag (@{$product_ref->{$field . "_hierarchy"}}) {
			push @{$product_ref->{$field . "_tags"}}, get_taxonomyid($tag_lc, $tag);
		}
	}
	# tags fields without an associated taxonomy
	elsif (defined $tags_fields{$field}) {

		my $value = $product_ref->{$field};

		$product_ref->{$field . "_tags"} = [];
		if ($field eq 'emb_codes') {
			$product_ref->{"cities_tags"} = [];
			$value = normalize_packager_codes($product_ref->{emb_codes});
		}

		foreach my $tag (split(',', $value)) {
			if (get_string_id_for_lang($tag_lc, $tag) ne '') {
				# There is only one field value for all languages, use "no_language" to normalize
				push @{$product_ref->{$field . "_tags"}}, get_string_id_for_lang("no_language", $tag);
				if ($field eq 'emb_codes') {
					my $city_code = get_city_code($tag);
					if (defined $emb_codes_cities{$city_code}) {
						push @{$product_ref->{"cities_tags"}},
							get_string_id_for_lang("no_language", $emb_codes_cities{$city_code});
					}
				}
			}
		}
	}

	# check if we have a previous or a next version and compute differences

	my $debug_tags = 0;

	$product_ref->{$field . "_debug_tags"} = [];

	# previous version

	if (exists $loaded_taxonomies{$field . "_prev"}) {

		$product_ref->{$field . "_prev_hierarchy"}
			= [gen_tags_hierarchy_taxonomy($tag_lc, $field . "_prev", $product_ref->{$field})];
		$product_ref->{$field . "_prev_tags"} = [];
		foreach my $tag (@{$product_ref->{$field . "_prev_hierarchy"}}) {
			push @{$product_ref->{$field . "_prev_tags"}}, get_taxonomyid($tag_lc, $tag);
		}

		# compute differences
		foreach my $tag (@{$product_ref->{$field . "_tags"}}) {
			if (not has_tag($product_ref, $field . "_prev", $tag)) {
				my $tagid = $tag;
				$tagid =~ s/:/-/;
				push @{$product_ref->{$field . "_debug_tags"}}, "added-$tagid";
				$debug_tags++;
			}
		}
		foreach my $tag (@{$product_ref->{$field . "_prev_tags"}}) {
			if (not has_tag($product_ref, $field, $tag)) {
				my $tagid = $tag;
				$tagid =~ s/:/-/;
				push @{$product_ref->{$field . "_debug_tags"}}, "removed-$tagid";
				$debug_tags++;
			}
		}
	}
	else {
		delete $product_ref->{$field . "_prev_hierarchy"};
		delete $product_ref->{$field . "_prev_tags"};
	}

	# next version

	if (exists $loaded_taxonomies{$field . "_next"}) {

		$product_ref->{$field . "_next_hierarchy"}
			= [gen_tags_hierarchy_taxonomy($tag_lc, $field . "_next", $product_ref->{$field})];
		$product_ref->{$field . "_next_tags"} = [];
		foreach my $tag (@{$product_ref->{$field . "_next_hierarchy"}}) {
			push @{$product_ref->{$field . "_next_tags"}}, get_taxonomyid($tag_lc, $tag);
		}

		# compute differences
		foreach my $tag (@{$product_ref->{$field . "_tags"}}) {
			if (not has_tag($product_ref, $field . "_next", $tag)) {
				my $tagid = $tag;
				$tagid =~ s/:/-/;
				push @{$product_ref->{$field . "_debug_tags"}}, "will-remove-$tagid";
				$debug_tags++;
			}
		}
		foreach my $tag (@{$product_ref->{$field . "_next_tags"}}) {
			if (not has_tag($product_ref, $field, $tag)) {
				my $tagid = $tag;
				$tagid =~ s/:/-/;
				push @{$product_ref->{$field . "_debug_tags"}}, "will-add-$tagid";
				$debug_tags++;
			}
		}
	}
	else {
		delete $product_ref->{$field . "_next_hierarchy"};
		delete $product_ref->{$field . "_next_tags"};
	}

	if ($debug_tags == 0) {
		delete $product_ref->{$field . "_debug_tags"};
	}

	return;
}

sub add_user_translation ($tag_lc, $tagtype, $user, $from, $to) {

	(-e "$data_root/translate") or mkdir("$data_root/translate", 0755);

	open(my $LOG, ">>:encoding(UTF-8)", "$data_root/translate/$tagtype.$tag_lc.txt");
	print $LOG join("\t", (time(), $user, $from, $to)) . "\n";
	close $LOG;

	return;
}

sub load_users_translations_for_lc ($users_translations_ref, $tagtype, $tag_lc) {

	if (not defined $users_translations_ref->{$tag_lc}) {
		$users_translations_ref->{$tag_lc} = {};
	}

	my $file = "$data_root/translate/$tagtype.$tag_lc.txt";

	$log->debug("load_users_translations_for_lc", {file => $file}) if $log->is_debug();

	if (-e $file) {
		$log->debug("load_users_translations_for_lc, file exists", {file => $file}) if $log->is_debug();
		open(my $LOG, "<:encoding(UTF-8)", "$data_root/translate/$tagtype.$tag_lc.txt");
		while (<$LOG>) {
			chomp();
			my ($time, $userid, $from, $to) = split(/\t/, $_);
			$users_translations_ref->{$tag_lc}{$from} = {t => $time, userid => $userid, to => $to};
			$log->debug("load_users_translations_for_lc, new translation $tagtype $userid $from $to",
				{userid => $userid, from => $from, to => $to})
				if $log->is_debug();
		}
		close($LOG);

		return 1;
	}
	else {
		$log->debug("load_users_translations_for_lc, file does not exist", {file => $file}) if $log->is_debug();
		return 0;
	}
}

sub load_users_translations ($users_translations_ref, $tagtype) {

	if (opendir(my $DH, "$data_root/translate")) {
		foreach my $file (readdir($DH)) {
			if ($file =~ /^$tagtype.(\w\w).txt$/) {
				load_users_translations_for_lc($users_translations_ref, $tagtype, $1);
			}
		}
		closedir $DH;
	}

	return;
}

sub add_users_translations_to_taxonomy ($tagtype) {

	my $users_translations_ref = {};

	load_users_translations($users_translations_ref, $tagtype);

	if (open(my $IN, "<:encoding(UTF-8)", "$data_root/taxonomies/$tagtype.txt")) {

		binmode(STDIN, ":encoding(UTF-8)");
		binmode(STDOUT, ":encoding(UTF-8)");
		binmode(STDERR, ":encoding(UTF-8)");

		my $first_lc = "";
		my $first_language_tag = "";
		my $others = "";
		my $tagid;

		my %translations = ();

		while (<$IN>) {

			my $line = $_;
			chomp($line);

			if ($line =~ /^(<|stopwords|synonyms)/) {
				print $line . "\n";
			}
			elsif (($first_lc eq '') and (($line =~ /^#/) or ($line =~ /^\s*$/))) {
				# comments above the English definition
				print $line . "\n";
			}
			elsif (($line =~ /^(\w\w):(.*)$/) or ($line =~ /^(\w\w_\w\w):(.*)$/)) {
				my $l = $1;
				my $tag = $2;

				if ($first_lc eq "") {
					$first_language_tag = $tag;
					$first_lc = $l;
					$tag =~ s/,.*//;
					$tagid = $first_lc . ":" . get_string_id_for_lang($first_lc, $tag);
				}
				else {
					$translations{$l} = $tag;
				}
			}
			elsif ($line =~ /^#/) {
				$others .= $line . "\n";
			}
			elsif (($first_language_tag ne "") and ($line =~ /^\s*$/)) {

				foreach my $l (keys %{$users_translations_ref}) {
					if (defined $users_translations_ref->{$l}{$tagid}) {

						if (not defined $translations{$l}) {
							$translations{$l} = $users_translations_ref->{$l}{$tagid}{to};
						}
						elsif (defined $users_translations_ref->{$l}{$tagid}) {
							print STDERR "ignoring translation for already existing translation:\n";
							print STDERR "existing: " . $translations{$l} . "\n";
							print STDERR "new: " . $users_translations_ref->{$l}{$tagid}{to} . "\n";
						}
					}
				}

				print "$first_lc:$first_language_tag\n";
				foreach my $l (sort keys %translations) {
					print "$l:$translations{$l}\n";
				}
				print $others;
				print "\n";

				%translations = ();
				$first_lc = "";
				$first_language_tag = "";
				$others = "";
				$tagid = undef;

			}
			else {
				$others .= $line . "\n";
			}
		}

		if ($first_language_tag) {

			foreach my $l (keys %{$users_translations_ref}) {
				if (defined $users_translations_ref->{$l}{$tagid}) {
					if (not defined $translations{$l}) {
						$translations{$l} = $users_translations_ref->{$l}{$tagid}{to};
					}
					else {
						print STDERR "ignoring translation for already existing translation:\n";
						print STDERR "existing: " . $translations{$l} . "\n";
						print STDERR "new: " . $users_translations_ref->{$l}{$tagid}{to} . "\n";
					}
				}
			}

			print "$first_lc:$first_language_tag\n";
			foreach my $l (sort keys %translations) {
				print "$l:$translations{$l}\n";
			}
			print $others;
			print "\n";

		}
	}

	return;
}

=head2 generate_regexps_matching_taxonomy_entries($taxonomy, $return_type, $options_ref)

Create regular expressions that will match entries of a taxonomy.

=head3 Arguments

=head4 $taxonomy

The type of the tag (e.g. categories, labels, allergens)

=head4 $return_type - string

Either "unique_regexp" to get one single regexp for all entries of one language.

Or "list_of_regexps" to get a list of regexps (1 per entry) for each language.
For each entry, we return an array with the entry id, and the the regexp for that entry.
e.g. ['en:coffee',"coffee|coffees"]

=head4 $options_ref

A reference to a hash to enable options to indicate how to match:

- add_simple_plurals : in some languages, like French, we will allow an extra "s" at the end of entries
- add_simple_singulars: same with removing the "s" at the end of entries
- match_space_with_dash: spaces or dashes in entries will match either a space or a dash (e.g. "South America" will match "South-America")

=cut

sub generate_regexps_matching_taxonomy_entries ($taxonomy, $return_type, $options_ref) {

	# We will return for each language an unique regexp or a list of regexps
	my $result_ref = {};

	# Lists of synonyms regular expressions per language
	my %synonyms_regexps = ();

	foreach my $tagid (get_all_taxonomy_entries($taxonomy)) {

		foreach my $language (sort keys %{$translations_to{$taxonomy}{$tagid}}) {

			defined $synonyms_regexps{$language} or $synonyms_regexps{$language} = [];

			# the synonyms below also contain the main translation as the first entry

			foreach my $synonym (get_taxonomy_tag_synonyms($language, $taxonomy, $tagid)) {

				# Escape some characters
				$synonym = regexp_escape($synonym);

				if ($options_ref->{add_simple_singulars}) {
					if ($synonym =~ /s$/) {
						# match entry without final s
						$synonym =~ s/s$/\(\?:s\?\)/;
					}
				}

				if ($options_ref->{add_simple_plurals}) {
					if ($synonym !~ /s$/) {
						# match entry with additional final s
						$synonym =~ s/$/\(\?:s\?\)/;
					}
				}

				if ($options_ref->{match_space_with_dash}) {
					# Make spaces match dashes and the reverse
					$synonym =~ s/( |-)/\(\?: \|-\)/g;
				}

				push @{$synonyms_regexps{$language}}, [$tagid, $synonym];

				if ((my $unaccented_synonym = unac_string_perl($synonym)) ne $synonym) {
					push @{$synonyms_regexps{$language}}, [$tagid, $unaccented_synonym];
				}
			}
		}
	}

	# We want to match the longest strings first

	if ($return_type eq 'unique_regexp') {
		foreach my $language (keys %synonyms_regexps) {
			$result_ref->{$language} = join('|',
				map {$_->[1]}
					sort {(length $b->[1] <=> length $a->[1]) || ($a->[1] cmp $b->[1])}
					@{$synonyms_regexps{$language}});
		}
	}
	elsif ($return_type eq 'list_of_regexps') {
		foreach my $language (keys %synonyms_regexps) {
			@{$result_ref->{$language}}
				= sort {(length $b->[1] <=> length $a->[1]) || ($a->[1] cmp $b->[1])} @{$synonyms_regexps{$language}};
		}
	}
	else {
		die(
			"unknown return type for generate_regexps_matching_taxonomy_entries: $return_type - must be unique_regexp or list_of_regexps"
		);
	}

	return $result_ref;
}

=head2 cmp_taxonomy_tags_alphabetically($tagtype, $target_lc, $a, $b)

Comparison function for canonical tags entries in a taxonomy.

To be used as a sort function in a sort() call.

Each tag is converted to a string, by priority:
1 - the tag name in the target language
2 - the tag name in the xx language
3 - the tag id

=head3 Arguments

=head4 $tagtype

The type of the tag (e.g. categories, labels, allergens)

=head4 $target_lc

=head4 $a

=head4 $b

=cut

sub cmp_taxonomy_tags_alphabetically ($tagtype, $target_lc, $a, $b) {

	return ($translations_to{$tagtype}{$a}{$target_lc} || $translations_to{$tagtype}{$a}{"xx"} || $a)
		cmp($translations_to{$tagtype}{$b}{$target_lc} || $translations_to{$tagtype}{$b}{"xx"} || $b);
}

$log->info("Tags.pm loaded") if $log->is_info();

1;<|MERGE_RESOLUTION|>--- conflicted
+++ resolved
@@ -659,11 +659,6 @@
 			if ($file =~ /^((.*)\.\d+x${logo_height}.(png|svg))$/) {
 				if ((not defined $tags_images{$lc}{$tagtype}{$2}) or ($3 eq 'svg')) {
 					$tags_images{$lc}{$tagtype}{$2} = $1;
-<<<<<<< HEAD
-=======
-					#print STDERR
-					#	"load_tags_images - tags_images - loading lc: $lc - tagtype: $tagtype - tag: $2 - img: $1 - ext: $3 \n";
->>>>>>> bfc1fe2c
 				}
 			}
 		}
