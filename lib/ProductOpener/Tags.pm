# This file is part of Product Opener.
#
# Product Opener
# Copyright (C) 2011-2023 Association Open Food Facts
# Contact: contact@openfoodfacts.org
# Address: 21 rue des Iles, 94100 Saint-Maur des Fossés, France
#
# Product Opener is free software: you can redistribute it and/or modify
# it under the terms of the GNU Affero General Public License as
# published by the Free Software Foundation, either version 3 of the
# License, or (at your option) any later version.
#
# This program is distributed in the hope that it will be useful,
# but WITHOUT ANY WARRANTY; without even the implied warranty of
# MERCHANTABILITY or FITNESS FOR A PARTICULAR PURPOSE.  See the
# GNU Affero General Public License for more details.
#
# You should have received a copy of the GNU Affero General Public License
# along with this program.  If not, see <http://www.gnu.org/licenses/>.

=encoding UTF-8

=head1 NAME

ProductOpener::Tags - multilingual tags taxonomies (hierarchies of tags)

=head1 SYNOPSIS

C<ProductOpener::Tags> provides functions to build multilingual tags taxonomies from source files,
to use those taxonomies to canonicalize lists of tags, and to display them in different languages.

    use ProductOpener::Tags qw/:all/;

..


=head1 DESCRIPTION

..

=cut

package ProductOpener::Tags;

use ProductOpener::PerlStandards;
use Exporter qw< import >;

BEGIN {
	use vars qw(@ISA @EXPORT_OK %EXPORT_TAGS);
	@EXPORT_OK = qw(
		&init_taxonomies
		&retrieve_tags_taxonomy
		&init_languages
		&load_knowledge_content

		&canonicalize_tag2
		&canonicalize_tag_link

		&sanitize_taxonomy_line

		&has_tag
		&has_one_of_the_tags_from_the_list
		&add_tag
		&remove_tag
		&is_a

		&get_property
		&get_property_with_fallbacks
		&get_inherited_property
		&get_property_from_tags
		&get_inherited_property_and_matching_tag
		&get_inherited_property_from_tags
		&get_matching_regexp_property_from_tags
		&get_inherited_property_from_categories_tags
		&get_inherited_properties
		&get_tags_grouped_by_property
		&get_all_tags_having_property

		%tags_images
		%tags_texts
		%level
		%special_tags
		%translations_from

		&get_taxonomyid

		&gen_tags_hierarchy_taxonomy
		&gen_ingredients_tags_hierarchy_taxonomy
		&display_tags_hierarchy_taxonomy

		&build_tags_taxonomy
		&build_all_taxonomies
		&list_taxonomy_tags_in_language

		&canonicalize_taxonomy_tag
		&canonicalize_taxonomy_tag_or_die
		&canonicalize_taxonomy_tag_linkeddata
		&canonicalize_taxonomy_tag_weblink
		&canonicalize_taxonomy_tag_link
		&exists_taxonomy_tag
		&display_taxonomy_tag
		&display_taxonomy_tag_name
		&display_taxonomy_tag_link
		&get_taxonomy_tag_and_link_for_lang

		&get_tag_image

		&display_tag_name
		&display_tag_link
		&display_tags_list
		&display_parents_and_children
		&display_tags_hierarchy
		&export_tags_hierarchy

		&compute_field_tags
		&add_tags_to_field

		&init_tags_texts
		&get_knowledge_content
		&get_city_code
		%emb_codes_cities
		%emb_codes_geo
		&init_emb_codes

		%tags_fields
		%writable_tags_fields
		%users_tags_fields
		%taxonomy_fields
		@drilldown_fields
		%language_fields

		%properties

		%language_codes

		%country_names
		%country_codes
		%country_codes_reverse
		%country_languages

		%loaded_taxonomies

		%stopwords
		%synonyms_for
		%just_synonyms
		%translations_to

		%Languages

		&country_to_cc

		&add_user_translation
		&load_users_translations_for_lc
		&add_users_translations_to_taxonomy

		&remove_stopwords_from_start_or_end_of_string
		&get_lc_tagid

		&generate_tags_taxonomy_extract

		&get_all_taxonomy_entries
		&get_taxonomy_tag_synonyms

		&generate_regexps_matching_taxonomy_entries

		&cmp_taxonomy_tags_alphabetically

		&cached_display_taxonomy_tag

		&create_property_to_tag_mapping_table

	);    # symbols to export on request
	%EXPORT_TAGS = (all => [@EXPORT_OK]);
}

use vars @EXPORT_OK;

use ProductOpener::Store qw/:all/;
use ProductOpener::Config qw/:all/;
use ProductOpener::Paths qw/%BASE_DIRS ensure_dir_created_or_die get_files_for_taxonomy get_path_for_taxonomy_file/;
use ProductOpener::Lang qw/$lc  %Lang %tag_type_plural %tag_type_singular lang/;
use ProductOpener::Text qw/normalize_percentages regexp_escape/;
use ProductOpener::PackagerCodes qw/localize_packager_code normalize_packager_codes/;
use ProductOpener::Index qw/$lang_dir/;

use Clone qw(clone);
use List::MoreUtils qw(uniq);

use URI::Escape::XS;
use List::Util qw(first);
use Log::Any qw($log);
use Digest::SHA1;
use File::Copy;
use MIME::Base64 qw(encode_base64);
use POSIX qw(strftime);
use LWP::UserAgent ();
use Encode;

use GraphViz2;
use JSON::MaybeXS;

use Data::DeepAccess qw(deep_get deep_exists deep_set);

binmode STDERR, ":encoding(UTF-8)";

=head1 GLOBAL VARIABLES

=cut

=head2 %tags_fields

This defines which are the fields that are list of values.
To this initial list, taxonomized fields will be added by retrieve_tags_taxonomy

=cut

# Fields that are tags
%tags_fields = (
	packaging => 1,
	brands => 1,
	categories => 1,
	labels => 1,
	origins => 1,
	manufacturing_places => 1,
	emb_codes => 1,
	allergens => 1,
	traces => 1,
	purchase_places => 1,
	stores => 1,
	countries => 1,
	states => 1,
	codes => 1,
	debug => 1,
	environment_impact_level => 1,
	data_sources => 1,
	teams => 1,
	categories_properties => 1,
	owners => 1,
	environmental_score => 1,
	# users tags:
	editors => 1,
	photographers => 1,
	informers => 1,
	checkers => 1,
	correctors => 1,
	weighers => 1,
);

# Writable tags fields that can be written directly (e.g. categories, labels) and that are not derived from other fields (e.g. states)
%writable_tags_fields = (
	brands => 1,
	categories => 1,
	labels => 1,
	origins => 1,
	manufacturing_places => 1,
	emb_codes => 1,
	allergens => 1,
	traces => 1,
	purchase_places => 1,
	stores => 1,
	countries => 1,
);

# Fields that are tags related to users
%users_tags_fields = (
	editors => 1,
	photographers => 1,
	informers => 1,
	checkers => 1,
	correctors => 1,
	weighers => 1,
);

# Fields, that is property, that have an associated taxonomy
# most of the time it associate the taxonomy name with itself,
# but their might be other property refering to a taxonomy under an other name
%taxonomy_fields = ();    # populated by retrieve_tags_taxonomy and init_taxonomies

# Fields that can have different values by language
%language_fields = (
	front_image => 1,
	ingredients_image => 1,
	nutrition_image => 1,
	packaging_image => 1,
	product_name => 1,
	abbreviated_product_name => 1,
	generic_name => 1,
	ingredients_text => 1,
	conservation_conditions => 1,
	other_information => 1,
	packaging_text => 1,
	recycling_instructions_to_recycle => 1,
	recycling_instructions_to_discard => 1,
	producer => 1,
	origin => 1,
	preparation => 1,
	warning => 1,
	recipe_idea => 1,
	customer_service => 1,
	product_infocard => 1,
	ingredients_infocard => 1,
	nutrition_infocard => 1,
	environment_infocard => 1,
);

my %canon_tags = ();

my %tags_level = ();
my %tags_direct_parents = ();
my %tags_direct_children = ();
my %tags_all_parents = ();

%stopwords = ();
%just_synonyms = ();
my %just_tags = ();    # does not include synonyms that are only synonyms
my %synonyms = ();
%synonyms_for = ();
my %synonyms_for_extended = ();
%translations_from = ();
%translations_to = ();
%level = ();
my %direct_parents = ();
my %direct_children = ();
my %all_parents = ();
my %root_entries = ();

%properties = ();

%tags_images = ();
%tags_texts = ();

my %cities;

my $logo_height = 90;

=head1 FUNCTIONS

=cut

sub get_property ($tagtype, $canon_tagid, $property) {

	if ((exists $properties{$tagtype}{$canon_tagid}) and (exists $properties{$tagtype}{$canon_tagid}{$property})) {
		return $properties{$tagtype}{$canon_tagid}{$property};
	}
	else {
		return;
	}
}

sub get_property_with_fallbacks ($tagtype, $tagid, $property, $fallback_lcs = ["xx", "en"]) {

	my $property_value = get_property($tagtype, $tagid, $property);
	if (!defined $property_value) {
		# is it language dependent ?
		if ($property =~ /:..$/) {
			my $bare_name = $`;
			# try fallbacks
			foreach my $lc (@$fallback_lcs) {
				$property_value = get_property($tagtype, $tagid, "$bare_name:$lc");
				last if defined $property_value;
			}
		}
	}
	return $property_value;
}

sub get_inherited_property ($tagtype, $canon_tagid, $property) {

	my ($value, $matching_tagid) = get_inherited_property_and_matching_tag($tagtype, $canon_tagid, $property);
	return $value;
}

sub get_inherited_property_and_matching_tag ($tagtype, $canon_tagid, $property) {

	my @parents = ($canon_tagid);
	my %seen = ();

	foreach my $tagid (@parents) {
		if (not defined $tagid) {
			$log->warn("undefined parent for tag", {parent_tagid => $tagid, canon_tagid => $canon_tagid})
				if $log->is_warn();
		}
		else {
			defined $seen{$tagid} and next;
			$seen{$tagid} = 1;
			my $property_value = deep_get(\%properties, $tagtype, $tagid, $property);
			if (defined $property_value) {

				if ($property_value eq "undef") {
					# stop the propagation to parents of this tag, but continue with other parents
				}
				else {
					#Return only one occurence of the property if several are defined in ingredients.txt
					return ($property_value, $tagid);
				}
			}
			elsif (exists $direct_parents{$tagtype}{$tagid}) {
				# check if one of the parents has the property
				push @parents, sort keys %{$direct_parents{$tagtype}{$tagid}};
			}
		}
	}
	return (undef, undef);
}

=head2 get_property_from_tags ($tagtype, $tags_ref, $property)

Return the value of a property for the first tag of a list that has this property.

=head3 Parameters

=head4 $tagtype

=head4 $tags_ref Reference to a list of tags

=head4 $property

=cut

sub get_property_from_tags ($tagtype, $tags_ref, $property) {

	my $value;
	if (defined $tags_ref) {
		foreach my $tagid (@$tags_ref) {
			$value = get_property($tagtype, $tagid, $property);
			last if defined $value;
		}
	}
	return $value;
}

=head2 get_inherited_property_from_tags ($tagtype, $tags_ref, $property)

Return the value of an inherited property for the first tag of a list that has this property, and the corresponding matching tag.

=head3 Parameters

=head4 $tagtype

=head4 $tags_ref Reference to a list of tags

=head4 $property

=head3 Return values

=head4 $property_value

=head4 $matching_tagid

=cut

sub get_inherited_property_from_tags ($tagtype, $tags_ref, $property) {

	my $value;
	my $matching_tagid;
	if (defined $tags_ref) {
		foreach my $tagid (@$tags_ref) {
			$value = get_inherited_property($tagtype, $tagid, $property);
			if (defined $value) {
				$matching_tagid = $tagid;
				last;
			}
		}
	}
	return ($value, $matching_tagid);
}

=head2 get_matching_regexp_property_from_tags ($tagtype, $tags_ref, $property, $regexp)

Return the value of a property for the first tag of a list that has this property that matches the regexp.

=head3 Parameters

=head4 $tagtype

=head4 $tags_ref Reference to a list of tags

=head4 $property

=head4 $regexp

=cut

sub get_matching_regexp_property_from_tags ($tagtype, $tags_ref, $property, $regexp) {

	my $matching_value;
	if (defined $tags_ref) {
		foreach my $tagid (@$tags_ref) {
			my $value = get_property($tagtype, $tagid, $property);
			if ((defined $value) and ($value =~ /$regexp/)) {
				$matching_value = $value;
				last;
			}
		}
	}
	return $matching_value;
}

=head2 get_inherited_property_from_categories_tags ($product_ref, $property) {

Iterating from the most specific category, try to get a property for a tag by exploring the taxonomy (using parents).

=head3 Parameters

=head4 $product_ref - the product reference

=head4 $property - the property - string

=head3 Return

=head4 $property_value

The property value if found.

=head4 $matching_category_id

The matching category id if we found a property value.

=cut

sub get_inherited_property_from_categories_tags ($product_ref, $property) {

	if (defined $product_ref->{categories_tags}) {
		# We reverse the list of categories in order to have the most specific categories first
		return (
			get_inherited_property_from_tags("categories", [reverse @{$product_ref->{categories_tags}}], $property));
	}

	return (undef, undef);
}

=head2 get_inherited_properties ($tagtype, $canon_tagid, $properties_names_ref, $fallback_lcs = ["xx", "en"]) {

Try to get a set of properties for a tag by exploring the taxonomy (using parents).

This methods take into account if a property is defined as "undef"
(but it cuts value only for the considered branch
and might still lead to a value if there are multiple parents branches).

B<Warning:> The algorithm is a bit rough and my not work as you would expect on a DAG.
It does not (currently) respect exploration of nodes that joins from multiple parent
(in those case you would expect to first explore children from both branches).
If we want to change the algorithm for this to work we should first explore parents,
and then decide the order, but this methods is more eager to save time.

=head3 Parameters

=head4 $tagtype - str, name of taxonomy

=head4 $canon_tagid - tag id for which we want properties

=head4 $properties_names - ref to a list of property name

=head4 $fallback_lcs - fallback language code to try

If may search a description:fr but if fallback is ['xx', 'en']
and we find a description:xx or description:en property we will use this value.

=head3 Return

A ref to a hashmap where keys are property names and values are found value.
If a property name is not present it means it was not found.

=cut

sub get_inherited_properties ($tagtype, $canon_tagid, $properties_names_ref, $fallback_lcs = ["xx", "en"]) {

	my @parents = ([0, $canon_tagid]);
	my @fallback_langs = @$fallback_lcs;
	my %seen = ($canon_tagid => 1);
	my %found_properties = ();
	# we have to handle properties that explicitely have "undef" as value
	# we will do it by retaining and propagating this undef value for each target tagid
	my %undef_properties = ();
	my %unfound_properties = ();
	foreach my $property (@{$properties_names_ref}) {
		$unfound_properties{$property} = 1;
	}

	while (scalar @parents) {
		my ($depth, $tagid) = @{shift @parents};
		if (not defined $tagid) {
			$log->warn("undefined parent for tag", {parent_tagid => $tagid, canon_tagid => $canon_tagid})
				if $log->is_warn();
		}
		else {
			# harvest properties
			foreach my $property (keys %unfound_properties) {
				my $property_value = deep_get(\%properties, $tagtype, $tagid, $property);
				if (!defined $property_value) {
					# is it language dependent ?
					if ($property =~ /:..$/) {
						my $bare_name = $`;
						# try fallbacks
						foreach my $lang (@fallback_langs) {
							$property_value = deep_get(\%properties, $tagtype, $tagid, "$bare_name:$lang");
							last if defined $property_value;
						}
					}
				}
				if (defined $property_value) {
					# skip if propagation by a previous children with "undef" value
					next if defined $undef_properties{$tagid} && defined $undef_properties{$tagid}{$property};
					if ($property_value eq "undef") {
						# stop the propagation to parents of this tag, but continue with other parents
						defined $undef_properties{$tagid} or $undef_properties{$tagid} = {};
						$undef_properties{$tagid}{$property} = 1;
					}
					else {
						#Return only one occurence of the property if several are defined in ingredients.txt
						$found_properties{$property} = $property_value;
						delete $unfound_properties{$property};
					}
				}
			}
			# add parents to the search ?
			my $propagate = 0;
			if (exists $direct_parents{$tagtype}{$tagid}) {
				if (!defined $unfound_properties{$tagid}) {
					$propagate = scalar %unfound_properties;
				}
				else {
					# check if we have at least one unfonud property which not "undef"
					for my $property (keys %unfound_properties) {
						if (!defined $unfound_properties{$tagid}{$property}) {
							$propagate = 1;
							last;
						}
					}
				}
			}

			if ($propagate) {
				# propagate search to parents
				foreach my $parent (keys %{$direct_parents{$tagtype}{$tagid}}) {
					if (!defined $seen{$parent}) {
						$seen{$parent} = 1;
						push @parents, [$depth + 1, $parent];
					}
					# propagate undef, we merge with maybe existing items
					if (defined $undef_properties{$tagid}) {
						defined $undef_properties{$parent} or $undef_properties{$parent} = {};
						foreach my $property (keys %{$undef_properties{$tagid}}) {
							$undef_properties{$parent}{$property} = 1;
						}
					}
				}

				# sort parents, lower depth first, name second
				@parents = sort {(@$a[0] <=> @$b[0]) || (@$a[1] cmp @$b[1])} @parents;
			}

			# no need to keep undef_properties for $tagid
			delete $undef_properties{$tagid} if defined $undef_properties{$tagid};
		}
	}
	return \%found_properties;
}

=head2 get_tags_grouped_by_property ($tagtype, $tagids_ref, $prop_name, $props_ref, $inherited_props_ref, $fallback_lcs = ["xx", "en"])

Retrieve properties of a series of tags given in C<$tagids_ref>
and return them, but grouped by C<$prop_name>,
also fetching C<$props_ref> and C<$inherited_props_ref>

=head3 Return

A ref to a hashmap, where keys are property C<$prop_name> values,
and values are in turn hashmaps where keys are tag ids,
and values are a hashmap with of properties and their values.

Tags with undefined property are with group under "undef" value.

=head4 Example

we asks for quality tags, grouped by fix_action, while getting descriptions
{
	"add_nutrition_facts" => {
		"en:kcal-does-not-match-other-nutrients" => {
			"description:en" => "Kcal is not matching value computed from other nutriments"
		},
		"en:kcal-does-not-match-kj" => {
			"description:en" => "Kcal is not matching kJ value"
		},
	},
	"add_categories" =>
	{
		"en:detected-category-baby-milk" {
			"description:en" => "Detected category … may be missing baby milks"
		}
	}
}

=cut

sub get_tags_grouped_by_property ($tagtype, $tagids_ref, $prop_name, $props_ref, $inherited_props_ref,
	$fallback_lcs = ["xx", "en"])
{
	my @tagids = @{$tagids_ref};
	my @props_to_fetch = (@{$inherited_props_ref});
	push @props_to_fetch, $prop_name;

	my $grouped_tags = {};

	foreach my $tagid (@tagids) {
		my $found_ref = get_inherited_properties($tagtype, $tagid, \@props_to_fetch);
		my $prop_value = $found_ref->{$prop_name} // "undef";
		delete $found_ref->{$prop_name} if defined $found_ref->{$prop_name};
		defined $grouped_tags->{$prop_value} or $grouped_tags->{$prop_value} = {};
		# properties only on first level
		foreach my $property (@$props_ref) {
			my $value = get_property_with_fallbacks($tagtype, $tagid, $property, $fallback_lcs);
			if (defined $value) {
				$found_ref->{$property} = $value;
			}
		}
		$grouped_tags->{$prop_value}{$tagid} = $found_ref;
	}

	return $grouped_tags;
}

=head2 get_all_tags_having_property ($product_ref, $tagtype, $prop_name)

For each tag of a given field ($tagtype, can be "labels" or "categories", for example),
and a given property ($prop_name, without last column (:). Can be "incompatible_with:en", for example),
return a hash of tagid <-> property_value
remark: this DOES NOT handle property inheritance

=head3 Return

A hash, where keys are tagid and values are property_value

=head4 Example, get_all_tags_having_property($product_ref, "labels", "incompatible_with:en")


=cut

sub get_all_tags_having_property ($product_ref, $tagtype, $prop_name) {
	my %tag_property_hash = ();
	if (defined $product_ref->{$tagtype . "_tags"}) {
		foreach my $tagid (@{$product_ref->{$tagtype . "_tags"}}) {
			my $property_value = get_property($tagtype, $tagid, $prop_name);

			if (defined $property_value) {
				$tag_property_hash{$tagid} = lc($property_value =~ s/\s+/-/gr);
			}
		}
	}

	return \%tag_property_hash;
}

sub has_tag ($product_ref, $tagtype, $tagid) {

	my $return = 0;

	if (defined $product_ref->{$tagtype . "_tags"}) {

		foreach my $tag (@{$product_ref->{$tagtype . "_tags"}}) {

			if ($tag eq $tagid) {
				$return = 1;
				last;
			}
		}
	}
	return $return;
}

# Helper function to tell if a product has a certain tag from the passed list
sub has_one_of_the_tags_from_the_list ($product_ref, $tagtype, $tag_list_ref) {

	foreach my $tag_name (@$tag_list_ref) {
		if (has_tag($product_ref, $tagtype, $tag_name)) {
			return 1;
		}
	}
	return 0;
}

# Determine if a tag is a child of another tag (or the same tag)
# assume tags are already canonicalized
sub is_a ($tagtype, $child, $parent) {

	if (not defined $tagtype) {
		$log->error("is_a() function called with undefined $tagtype: should not happen",
			{child => $child, parent => $parent})
			if $log->is_error();
		return 0;
	}

	#$log->debug("is_a", { tagtype => $tagtype, child => $child, parent => $parent }) if $log->is_debug();

	my $found = 0;

	if ($child eq $parent) {
		$found = 1;
	}
	elsif ( (defined $all_parents{$tagtype})
		and (defined $all_parents{$tagtype}{$child}))
	{

		#$log->debug("is_a - parents found") if $log->is_debug();

		foreach my $tagid (@{$all_parents{$tagtype}{$child}}) {
			#$log->debug("is_a - comparing parents", {tagid => $tagid}) if $log->is_debug();
			if ($tagid eq $parent) {
				$found = 1;
				last;
			}
		}
	}

	return $found;
}

sub add_tag ($product_ref, $tagtype, $tagid) {

	(defined $product_ref->{$tagtype . "_tags"}) or $product_ref->{$tagtype . "_tags"} = [];
	foreach my $existing_tagid (@{$product_ref->{$tagtype . "_tags"}}) {
		if ($tagid eq $existing_tagid) {
			return 0;
		}
	}
	push @{$product_ref->{$tagtype . "_tags"}}, $tagid;
	return 1;
}

sub remove_tag ($product_ref, $tagtype, $tagid) {

	my $return = 0;

	if (defined $product_ref->{$tagtype . "_tags"}) {

		$product_ref->{$tagtype . "_tags_new"} = [];
		foreach my $tag (@{$product_ref->{$tagtype . "_tags"}}) {
			if ($tag ne $tagid) {
				push @{$product_ref->{$tagtype . "_tags_new"}}, $tag;
			}
			else {
				$return = 1;
			}
		}
		$product_ref->{$tagtype . "_tags"} = $product_ref->{$tagtype . "_tags_new"};
		delete $product_ref->{$tagtype . "_tags_new"};
	}
	return $return;
}

sub load_tags_images ($lc, $tagtype) {

	defined $tags_images{$lc} or $tags_images{$lc} = {};
	defined $tags_images{$lc}{$tagtype} or $tags_images{$lc}{$tagtype} = {};

	if (opendir(DH2, "$www_root/images/lang/$lc/$tagtype")) {
		foreach my $file (sort readdir(DH2)) {
			# Note: readdir returns bytes, which may be utf8 on some systems
			# see https://perldoc.perl.org/perlunicode#When-Unicode-Does-Not-Happen
			$file = decode('utf8', $file);
			if ($file =~ /^((.*)\.\d+x${logo_height}.(png|svg))$/) {
				if ((not defined $tags_images{$lc}{$tagtype}{$2}) or ($3 eq 'svg')) {
					$tags_images{$lc}{$tagtype}{$2} = $1;
				}
			}
		}
		closedir DH2;
	}

	return;
}

# Cache the stopwords regexps to remove stopwords from strings and tagids
my %stopwords_regexps = ();

=head2 remove_stopwords_from_start_or_end_of_string ( $tagtype, $lc, $string )

Remove stopwords (that are specific to each category) from the start or end of a string that has not been normalized.
This function differs from remove_stopwords() that works on normalized tags instead of strings and that also removes stopwords in the middle.

=head3 Arguments

=head4 $tagtype

The type of the tag (e.g. categories, labels, allergens)

=head4 $lc - Language code

The language the string is in.

=head4 $string - string

The string to remove stopwords from.

=cut

sub remove_stopwords_from_start_or_end_of_string ($tagtype, $lc, $string) {

	if (defined $stopwords{$tagtype}{$lc . ".strings"}) {

		if (not defined $stopwords_regexps{$tagtype . '.' . $lc . '.strings'}) {
			$stopwords_regexps{$tagtype . '.' . $lc . '.strings'}
				= join('|', uniq(@{$stopwords{$tagtype}{$lc . '.strings'}}));
		}

		my $regexp = $stopwords_regexps{$tagtype . '.' . $lc . '.strings'};

		$string =~ s/^(\s*($regexp)\s*\b)+//ig;
		$string =~ s/(\b\s*($regexp)\s*)+$//ig;
	}
	return $string;
}

=head2 remove_stopwords ( $tagtype, $lc, $tagid )

Remove stopwords (that are specific to each category) from a normalized tag.

=head3 Arguments

=head4 $tagtype

The type of the tag (e.g. categories, labels, allergens)

=head4 $lc - Language code

The language the tagid is in.

=head4 $tagid - normalized tag

Lowercased, unaccented depending on language, non-alphanumeric chars turned to dash.

=cut

sub remove_stopwords ($tagtype, $lc, $tagid) {

	if (defined $stopwords{$tagtype}{$lc}) {

		my $uppercased_stopwords_overrides = 0;

		if ($lc eq 'en') {
			# in English, "a" is a stopwords for ingredients, but we do not want to remove it at the end of a tag
			# e.g. "Cochineal Red A" -> "cochineal-red-a" --> "a" should not be a stopword
			$tagid =~ s/a$/A/;
			$uppercased_stopwords_overrides = 1;
		}

		if ($lc eq 'fr') {
			# "Dés de tomates" -> "des-de-tomates" --> "dés" should not be a stopword
			$tagid =~ s/\bdes-de\b/DES-DE/g;
			$tagid =~ s/\ben-des\b/EN-DES/g;
			$uppercased_stopwords_overrides = 1;
		}

		if (not defined $stopwords_regexps{$tagtype . '.' . $lc}) {
			$stopwords_regexps{$tagtype . '.' . $lc} = join('|', uniq(@{$stopwords{$tagtype}{$lc}}));
		}

		my $regexp = $stopwords_regexps{$tagtype . '.' . $lc};

		# In Japanese, do not require a word boundary, and do not introduce a hyphen
		if ($lc eq 'ja') {
			$tagid =~ s/$regexp//g;
		}
		# In other languages, require a word boundary, and replace stopwords with a hyphen
		else {
			$tagid =~ s/(^|-)($regexp)(-($regexp))*(-|$)/-/g;
		}

		$tagid =~ tr/-/-/s;
		$tagid =~ s/^-//;
		$tagid =~ s/-$//;

		if ($uppercased_stopwords_overrides) {
			$tagid = lc($tagid);
		}
	}
	return $tagid;
}

sub remove_plurals ($lc, $tagid) {

	if ($lc eq 'en') {
		$tagid =~ s/s$//;
		$tagid =~ s/(s)-/-/g;
	}
	if ($lc eq 'fr') {
		$tagid =~ s/(s|x)$//;
		$tagid =~ s/(s|x)-/-/g;
	}
	if ($lc eq 'es') {
		$tagid =~ s/s$//;
		$tagid =~ s/(s)-/-/g;
	}

	return $tagid;

}

=head2 sanitize_taxonomy_line( $line )

Sanitize a taxonomy line before processing

=head3 Arguments

=head4 str $line - the line read from the file

=cut

sub sanitize_taxonomy_line ($line) {

	chomp($line);

	$line =~ s/’/'/g;    # normalize quotes

	# assume commas between numbers are part of the name
	# e.g. en:2-Bromo-2-Nitropropane-1,3-Diol, Bronopol
	# replace by a lower comma ‚

	$line =~ s/(\d),(\d)/$1‚$2/g;

	# replace escaped comma \, by a lower comma ‚
	$line =~ s/\\,/‚/g;

	# remove parenthesis for roman numerals
	# fr:E333(iii), Citrate tricalcique
	# -> E333iii

	$line =~ s/\(((i|v|x)+)\)/$1/i;

	# strip spaces at end of line
	$line =~ s/\s+$//;

	return $line;
}

=head2 get_lc_tagid( $synonyms_ref, $lc, $tagtype, $tag, $warning )

Search for "current tag" (tag at start of line) for a given tag

=head3 Arguments

=head4 str $tag - tag string for which we search

=head4 reference to hash map $synonyms_ref - ref to %synonyms for $tagtype

=head4 str $tagtype - tag type

=head4 str $lc - language

=head4 str $warning

An optional prefix to display errors if we had to use stopwords / plurals.

If empty, no warning will be displayed.

=head3 return str - found current tagid or undef

=cut

sub get_lc_tagid ($synonyms_ref, $lc, $tagtype, $tag, $warning) {
	$tag =~ s/^\s+//;    # normalize spaces
	$tag = normalize_percentages($tag, $lc);
	my $tagid = get_string_id_for_lang($lc, $tag);
	# search if this tag is associated to a canonical tag id
	my $lc_tagid = $synonyms_ref->{$lc}{$tagid};
	if (not defined $lc_tagid) {
		# try to remove stop words and plurals
		my $stopped_tagid = remove_stopwords($tagtype, $lc, $tagid);
		$stopped_tagid = remove_plurals($lc, $stopped_tagid);
		# and try again to see if it is associated to a canonical tag id
		$lc_tagid = $synonyms_ref->{$lc}{$stopped_tagid};
		if ($warning) {
			print STDERR "$warning tagid $tagid, trying stopped_tagid $stopped_tagid - result canon_tagid: "
				. ($lc_tagid // "") . "\n";
		}

	}
	return $lc_tagid;
}

sub get_file_from_cache ($source, $target) {
	my $cache_root = "$BASE_DIRS{CACHE_BUILD}/taxonomies";
	(-e $cache_root) or mkdir($cache_root, 0755);
	my $local_cache_source = "$cache_root/$source";

	# first, try to get it localy
	if (-e $local_cache_source) {
		copy($local_cache_source, $target);
		return 1;
	}

	# Else try to get it from the github project acting as cache
	my $ua = LWP::UserAgent->new();
	my $response = $ua->mirror("https://raw.githubusercontent.com/$build_cache_repo/main/taxonomies/$source",
		$local_cache_source);

	if (($response->is_success) and (-e $local_cache_source)) {
		copy($local_cache_source, $target);
		return 2;
	}

	return 0;
}

# Add a version string to the taxonomy data
# Change this version string if you want to force the taxonomies to be rebuilt
# e.g. if the taxonomy building algorithm or configuration has changed
# This needs to be done also when the unaccenting parameters for languages set in Config.pm are changed

my $BUILD_TAGS_VERSION = "20241206 - the letter A at the end of an entry should not be a stopword in English";

sub get_from_cache ($tagtype, @files) {
	# If the full set of cached files can't be found then returns the hash to be used
	# when saving the new cached files.
	my $tag_data_root = "$BASE_DIRS{CACHE_BUILD}/taxonomies-result/$tagtype";
	my $tag_www_root = "$BASE_DIRS{PUBLIC_DATA}/taxonomies/$tagtype";

	my $sha1 = Digest::SHA1->new;

	# marker for code version
	$sha1->add($BUILD_TAGS_VERSION);

	foreach my $source_file (@files) {
		# The source file can be prefixed by the product type
		my $source_path = get_path_for_taxonomy_file($source_file);
		open(my $IN, "<", $source_path)
			or die("Cannot open $source_path (tagtype: $tagtype - product_type: $options{product_type}): $!\n");

		binmode($IN);
		$sha1->addfile($IN);
		close($IN);
	}

	my $hash = $sha1->hexdigest;
	my $cache_prefix = "$tagtype.$hash";

	# disable by env variable, useful when iterating over Tags.pm (see make rebuild_taxonomies)
	return $cache_prefix if $ENV{TAXONOMY_NO_GET_FROM_CACHE};

	my $got_from_cache = get_file_from_cache("$cache_prefix.result.json", "$tag_data_root.result.json");
	if ($got_from_cache) {
		$got_from_cache = get_file_from_cache("$cache_prefix.result.txt", "$tag_data_root.result.txt");
	}
	if ($got_from_cache) {
		$got_from_cache = get_file_from_cache("$cache_prefix.json", "$tag_www_root.json");
	}
	if ($got_from_cache) {
		$got_from_cache = get_file_from_cache("$cache_prefix.full.json", "$tag_www_root.full.json");
	}
	if ($got_from_cache) {
		$got_from_cache = get_file_from_cache("$cache_prefix.extended.json", "$tag_www_root.extended.json");
	}
	if ($got_from_cache) {
		print "obtained taxonomy for $tagtype from " . ('', 'local', 'GitHub')[$got_from_cache] . " cache.\n";
		$cache_prefix = '';
	}

	return $cache_prefix;
}

sub put_file_to_cache ($source, $target) {
	my $local_target_path = "$BASE_DIRS{CACHE_BUILD}/taxonomies/$target";
	copy($source, $local_target_path);

	# Upload to github
	my $token = $ENV{GITHUB_TOKEN};
	if ($token) {
		open my $source_file, '<', $source;
		binmode $source_file;
		my $content = '{"message":"put_to_cache ' . strftime('%Y-%m-%d %H:%M:%S', gmtime) . '","content":"';
		my $buf;
		while (read($source_file, $buf, 60 * 57)) {
			$content .= encode_base64($buf, '');
		}
		$content .= '"}';
		close $source_file;

		my $ua = LWP::UserAgent->new(timeout => 300);
		my $url = "https://api.github.com/repos/$build_cache_repo/contents/taxonomies/$target";
		my $response = $ua->put(
			$url,
			Accept => 'application/vnd.github+json',
			Authorization => "Bearer $token",
			'X-GitHub-Api-Version' => '2022-11-28',
			Content => $content
		);
		if (!$response->is_success()) {
			print "Error uploading to GitHub cache for $target: ${\$response->message()}\n";
		}
	}

	return;
}

sub put_to_cache ($tagtype, $cache_prefix) {
	my $tag_data_root = "$BASE_DIRS{CACHE_BUILD}/taxonomies-result//$tagtype";
	my $tag_www_root = "$BASE_DIRS{PUBLIC_DATA}/taxonomies/$tagtype";

	put_file_to_cache("$tag_www_root.json", "$cache_prefix.json");
	put_file_to_cache("$tag_www_root.full.json", "$cache_prefix.full.json");
	put_file_to_cache("$tag_www_root.extended.json", "$cache_prefix.extended.json");
	put_file_to_cache("$tag_data_root.result.txt", "$cache_prefix.result.txt");
	put_file_to_cache("$tag_data_root.result.json", "$cache_prefix.result.json");
	# note: we don't put errors to cache as it is a non sense, errors are to be fixed before
	# and you need them only if you touch the taxonomy hence rebuild it (and thus have them locally)

	return;
}

# create a struct for a taxonomy error
sub _taxonomy_error($severity, $type, $msg, $line = undef) {
	return {
		severity => $severity,
		type => $type,
		msg => $msg,
		line_num => $line,
	};
}

# error to string
sub _taxonomy_error_display($error_ref) {
	my %error = %$error_ref;
	my $line = "";
	$line = "$error{line_num} - " if $error{line_num};
	return "$error{severity} - $error{type} - $line$error{msg}";
}

=head2 build_tags_taxonomy( $tagtype, $file, $publish)

Build taxonomy from the taxonomy file

Taxonomy will be stored in global hash maps under the entry $tagtype

=head3 Arguments

=head4 str $tagtype - the tagtype

Like "categories", "ingredients"

=head3 $file - name of the file to read in taxonomies folder

=head3 $publish - if 1, store the result in sto

=cut

sub build_tags_taxonomy ($tagtype, $publish) {
	binmode STDERR, ":encoding(UTF-8)";
	binmode STDIN, ":encoding(UTF-8)";
	binmode STDOUT, ":encoding(UTF-8)";

	my $result_dir = "$BASE_DIRS{CACHE_BUILD}/taxonomies-result/";
	ensure_dir_created_or_die("$result_dir");

	# Some taxonomy tag types include other tag types (e.g. origins includes countries)
	my @tagtypes = ($tagtype);

	# For the origins taxonomy, include the countries taxonomy
	if ($tagtype eq "origins") {
		@tagtypes = ("countries", "origins");
	}

	# For the Open Food Facts ingredients taxonomy, concatenate additives, minerals, vitamins, nucleotides and other nutritional substances taxonomies
	elsif ( ($tagtype eq "ingredients")
		and (defined $options{product_type})
		and (($options{product_type} eq "food") or ($options{product_type} eq "petfood")))
	{
		@tagtypes = (
			"additives_classes", "additives", "minerals", "vitamins",
			"nucleotides", "other_nutritional_substances", "ingredients"
		);
	}

	# Packaging
	elsif (($tagtype eq "packaging")) {
		@tagtypes = ("packaging_materials", "packaging_shapes", "packaging_recycling", "preservation");
	}

	# Traces - just a copy of allergens
	elsif ($tagtype eq "traces") {
		@tagtypes = ("allergens");
	}

	# List the individual taxonomy source files for all included tag types
	# Each tag type can have a common and/or a product type specific source file.

	my @files = ();
	foreach my $tagtype (@tagtypes) {
		my @tagtype_files = get_files_for_taxonomy($tagtype, $options{product_type});
		if (scalar @tagtype_files == 0) {
			die("No taxonomy file(s) found for $tagtype\n");
		}
		push @files, @tagtype_files;
	}

	# Check if we already have a cached version of the taxonomy
	my $cache_prefix = get_from_cache($tagtype, @files);
	if (!$cache_prefix) {
		return;
	}

	print("building taxonomy for $tagtype - publish: $publish\n");

	# Concatenate taxonomy files if needed
	my $file_path;
	if ((scalar @files) == 1) {
		# Only 1 file
		$file_path = get_path_for_taxonomy_file($files[0]);
	}
	else {
		# Multiple files
		$file_path = "$result_dir/$tagtype.all.txt";

		open(my $OUT, ">:encoding(UTF-8)", $file_path)
			or die("Cannot write $file_path : $!\n");

		foreach my $taxonomy_file (@files) {
			my $taxonomy_path = get_path_for_taxonomy_file($taxonomy_file);
			open(my $IN, "<:encoding(UTF-8)", $taxonomy_path)
				or die("Cannot open $taxonomy_path: $!\n");

			print $OUT "# $taxonomy_file\n\n";

			while (<$IN>) {
				print $OUT $_;
			}

			print $OUT "\n\n";
			close($IN);
		}

		close($OUT);
	}

	# we often use the term *tag* in the code to indicate a single entry between commas
	# that is most lines, are tags separated by commas.

	# when we speak about normalized entry, or tagid,
	# it's the tag value where we lowercased, replace separators by dash etc.,
	# see get_string_id_for_lang

	# language code tagid, aka lc_tagid in particular is the first entry in a line
	# that is the id for this tag in a particular language

	# when we speak about canonical tagid (or canon_tagid),
	# this is the lc_tagid for the first line of a definition block,
	# This is the id for the tag among languages,
	# we keep the language code as prefix, as it may be in any language

	# Need to be initialized as a taxonomy is probably already loaded by Tags.pm
	# stopwords contains three entry per language
	# * <lc> contains an array of normalized stop words
	# * <lc>.strings contains an array of stop words
	# * <lc>.orig the original lines as a string
	$stopwords{$tagtype} = {};
	# synonyms track know synonyms and associate to their tagid, by language
	# Note that it contains synonyms and extended synonyms
	# tagtype -> lc -> tagid stores the lc tagid for this tagid
	# Note: it could have been named synonym_of
	$synonyms{$tagtype} = {};
	# synonyms by language for each tagid (this is the reverse lookup of synonyms)
	# but only for direct synonyms (not extended one)
	# tagtype -> lc -> line_tagid stores synonyms tag strings
	$synonyms_for{$tagtype} = {};
	# this is a close parent to synonyms_for,
	# but this contains synonyms generated by substitutions
	# tagtype -> lc -> line_tagid -> tagid contains 1 if tagid in a synonym of line_tagid
	$synonyms_for_extended{$tagtype} = {};
	# given a tagid, with language prefix, gives the corresponding canonical tag id
	# tagtype -> lc:tagid gives you canon_tagid
	$translations_from{$tagtype} = {};
	# associtate each canonical tag id, to a hash where key is language code and value the tag text
	# eg: tagtype -> canon_tagid -> lc gives you text tag
	$translations_to{$tagtype} = {};
	$level{$tagtype} = {};
	# list of parents for every tag as a hashmap (only canonical tagid)
	# $tagtype -> $canon_tagid -> $parentid contains 1
	$direct_parents{$tagtype} = {};
	# list of children for every tag as a hashmap
	# $tagtype -> $canon_tagid -> $childid contains 1
	$direct_children{$tagtype} = {};
	$all_parents{$tagtype} = {};
	$root_entries{$tagtype} = {};
	# a list of all canon_tagid as a hashmap
	# $tagtype -> $canon_tagid contains 1 for every canonical tagid
	$just_tags{$tagtype} = {};
	# synonyms that are not real entries, but only enrich existing tags
	# they correspond to synonyms: entries
	# this is a hashmap where keys are canonical tagid, and value is 1
	$just_synonyms{$tagtype} = {};
	# this stores properties for each canonical tagid
	# $tagtype -> $canon_tagid -> "$property:$lc" stores the value for property
	$properties{$tagtype} = {};

	my @taxonomy_errors = ();

	if (open(my $IN, "<:encoding(UTF-8)", $file_path)) {

		# Main name of a tag in a specific language (display form) - e.g. "Café au lait"
		my $lc_tag;
		# Main id of a tag in a specific language (normalized form) - e.g. "cafe-au-lait"
		my $lc_tagid;
		# Canonical id of the tag (main language prefix + normalized form in the main language)
		# e.g. "en:coffee-with-milk"
		my $canon_tagid;

		# print STDERR "Tags.pm - load_tags_taxonomy - tagtype: $tagtype \n";

		# 1st phase: read translations and synonyms

		my $line_number = 0;

		while (<$IN>) {

			my $line = sanitize_taxonomy_line($_);

			$line_number++;

			# empty line, means we change tag block
			if ($line =~ /^(\s*)$/) {
				$canon_tagid = undef;
				next;
			}

			# handle lines of comments
			next if ($line =~ /^\#/);

			#print "new_line: $line\n";
			if ($line =~ /^</) {
				# Parent
				# Ignore in first pass as it may be a synonym, or a translation, for the canonical parent
			}
			elsif ($line =~ /^stopwords:(\w\w):(\s*)/) {
				# stop words definition
				my $lc = $1;
				# store an orig version as is (but spaces)
				$stopwords{$tagtype}{$lc . ".orig"} .= "stopwords:$lc:$'\n";
				$line = $';
				$line =~ s/^\s+//;    # normalize spaces
				my @tags = split(/\s*,\s*/, $line);    # split on comma
				foreach my $tag (@tags) {
					my $tagid = get_string_id_for_lang($lc, $tag);
					next if $tagid eq '';
					defined $stopwords{$tagtype}{$lc} or $stopwords{$tagtype}{$lc} = [];
					defined $stopwords{$tagtype}{$lc . ".strings"} or $stopwords{$tagtype}{$lc . ".strings"} = [];
					# normalized version
					push @{$stopwords{$tagtype}{$lc}}, $tagid;
					# full text version
					push @{$stopwords{$tagtype}{$lc . ".strings"}}, $tag;
				}
			}
			elsif ($line =~ /^(synonyms:)?(\w\w):/) {
				# line with regular entry or a synonyms entry
				my $qualifier = $1;    # eventual synonyms prefix
				my $lc = $2;
				$line = $';
				$line =~ s/^\s+//;

				# Make sure we don't have empty entries
				if ($line eq "") {
					die("Empty entry at line $line_number in $file_path\n");
				}
				# split on comma
				my @tags = split(/\s*,\s*/, $line);

				# first entry gives id of tag
				$lc_tag = $tags[0];
				$lc_tag = ucfirst($lc_tag);
				$lc_tagid = get_string_id_for_lang($lc, $lc_tag);

				# check if we already have an entry listed for one of the synonyms
				# this is useful for taxonomies that need to be merged, and that are concatenated
				# In this case we want to use same canon_tagid and current_tag

				# should only be applied to ingredients (and not to additives)

				if ($tagtype eq 'ingredients') {
					# the other taxonomy may not have chosen the same tag as canonical tag
					# so we try them all until we eventually find
					foreach my $tag2 (@tags) {

						my $tag = $tag2;
						my $possible_canon_tagid = get_lc_tagid($synonyms{$tagtype}, $lc, $tagtype, $tag, "");
						if ((not defined $canon_tagid) and (defined $possible_canon_tagid)) {
							$canon_tagid = "$lc:" . $possible_canon_tagid;
							$lc_tagid = $possible_canon_tagid;
							# we already have a canon_tagid $canon_tagid for the tag
							last;
						}
					}

					# do we already have a translation from a previous definition?
					if ((defined $canon_tagid) and (defined $translations_to{$tagtype}{$canon_tagid}{$lc})) {
						# in this case change current_tag
						$lc_tag = $translations_to{$tagtype}{$canon_tagid}{$lc};
						$lc_tagid = get_string_id_for_lang($lc, $lc_tag);
					}

				}

				if (not defined $canon_tagid) {
					# this is the first entry for the block, so it defines the canonical tagid
					$canon_tagid = "$lc:$lc_tagid";
					# print STDERR "new canon_tagid: $canon_tagid\n";
					if ((defined $qualifier) and ($qualifier eq 'synonyms:')) {
						# register that it's just a synonym
						$just_synonyms{$tagtype}{$canon_tagid} = 1;
					}
				}
				# update translations_from
				if (not defined $translations_from{$tagtype}{"$lc:$lc_tagid"}) {
					$translations_from{$tagtype}{"$lc:$lc_tagid"} = $canon_tagid;
					# print STDERR "taxonomy - translation_from{$tagtype}{$lc:$lc_tagid} = $canon_tagid \n";
				}
				# check that we have same canon_tagid as before
				elsif ($translations_from{$tagtype}{"$lc:$lc_tagid"} ne $canon_tagid) {
					# issue an error message and continue
					my $msg
						= "$lc:$lc_tagid already is associated to "
						. $translations_from{$tagtype}{"$lc:$lc_tagid"} . " ("
						. $tagtype . ")"
						. " - $lc:$lc_tagid cannot be mapped to entry $canon_tagid\n";
					push(@taxonomy_errors, _taxonomy_error("ERROR", "duplicate_synonym", $msg, $line_number));
					next;
				}

				defined $translations_to{$tagtype}{$canon_tagid} or $translations_to{$tagtype}{$canon_tagid} = {};
				# update translations_to
				if (not defined $translations_to{$tagtype}{$canon_tagid}{$lc}) {
					$translations_to{$tagtype}{$canon_tagid}{$lc} = $lc_tag;
					# print STDERR "taxonomy - translations_to{$tagtype}{$canon_tagid}{$lc} = $lc_tag \n";
				}

				# Initialize the synonyms list
				(defined $synonyms_for{$tagtype}{$lc}) or $synonyms_for{$tagtype}{$lc} = {};
				defined $synonyms_for{$tagtype}{$lc}{$lc_tagid} or $synonyms_for{$tagtype}{$lc}{$lc_tagid} = [];

				# note: Include the main tag as a synonym of itself,
				# useful later to compute other synonyms
				foreach my $tag (@tags) {
					my $tagid = get_string_id_for_lang($lc, $tag);
					next if $tagid eq '';

					# Check if the synonym is already associated with another tag
					if (
							(defined $synonyms{$tagtype}{$lc}{$tagid})
						and ($synonyms{$tagtype}{$lc}{$tagid} ne $lc_tagid)
						# for additives, E101 contains synonyms that corresponds to E101(i) etc.   Make E101(i) override E101.
						and (not($tagtype eq 'additives'))
						# we have some exception when we merge packaging shapes and materials
						# in packaging
						and (not($tagtype eq 'packaging'))
						)
					{
						# issue an error
						my $msg
							= "$lc:$tagid already is a synonym of $lc:"
							. $synonyms{$tagtype}{$lc}{$tagid}
							. " for entry "
							. $translations_from{$tagtype}{$lc . ":" . $synonyms{$tagtype}{$lc}{$tagid}}
							. " ($tagtype)"
							. " - $lc:$tagid cannot be mapped to entry $canon_tagid / $lc:$lc_tagid\n";
						push(@taxonomy_errors, _taxonomy_error("ERROR", "duplicate_synonym", $msg, $line_number));
						next;
					}
					# add synonym to both tracking lists
					push @{$synonyms_for{$tagtype}{$lc}{$lc_tagid}}, $tag;
					$synonyms{$tagtype}{$lc}{$tagid} = $lc_tagid;
					# print STDERR "taxonomy - synonyms - synonyms{$tagtype}{$lc}{$tagid} = $lc_tagid \n";
				}

			}
			elsif ($line =~ /^expected_nutriscore_grade:en: */) {
				# the line should be the nutriscore grade: a, b, c, d or e
				my $nutriscore_grade = $';    # everything after the matched string

				if (not($nutriscore_grade =~ /^([a-e]){1}$/i)) {
					my $msg
						= "expected_nutriscore_grade:en: in "
						. $tagtype
						. " should be followed by a single letter between a and e. expected_nutriscore_grade:en: "
						. $nutriscore_grade
						. " is incorrect\n";

					push(@taxonomy_errors, _taxonomy_error("ERROR", "unknown_nutriscore", $msg, $line_number));
				}
			}
			elsif ($line =~ /^expected_ingredients:en: */) {
				# the line should contain a single ingredient
				my $expected_ingredients = $';    # everything after the matched string

				if ($expected_ingredients =~ /,/i) {
					my $msg
						= "expected_ingredients:en: in "
						. $tagtype
						. " should contain a single value "
						. $expected_ingredients
						. " is incorrect\n";

					push(@taxonomy_errors,
						_taxonomy_error("ERROR", "multiple_expected_ingredients", $msg, $line_number));
				}
			}
			else {
				$log->info("unrecognized line in taxonomy", {tagtype => $tagtype, line => $line}) if $log->is_info();
			}

		}

		close($IN);

		if (scalar @taxonomy_errors) {

			print STDERR "Errors in the $tagtype taxonomy definition:\n";
			print STDERR join("", map {_taxonomy_error_display($_)} @taxonomy_errors);
			# do we only have duplicate synonyms errors ?
			my $only_duplicate_errors = !(first {$_->{type} ne "duplicate_synonym"} @taxonomy_errors);
			# Disable die for the ingredients taxonomy that is merged with additives, minerals etc.
			# Disable die for the packaging taxonomy as some legit material and shape might have same name
			my $taxonomy_with_duplicate_tolerated
				= (($tagtype eq "ingredients") or ($tagtype eq "packaging") or ($tagtype eq "inci_functions"));
			unless ($only_duplicate_errors and $taxonomy_with_duplicate_tolerated) {
				store_config("$result_dir/$tagtype.errors", {errors => \@taxonomy_errors});
				die("Errors in the $tagtype taxonomy definition");
			}
		}

		# 2nd phase: compute synonyms
		# e.g.
		# en:yogurts, yoghurts
		# ..
		# en:banana yogurts
		#
		# --> also compute banana yoghurts
		# Note that this does not happen on tag string but on tagid (banana-yoghurts)

		#print "synonyms: initializing synonyms_for_extended - tagtype: $tagtype - lc keys: " . scalar(keys %{$synonyms_for{$tagtype}{$lc}}) . "\n";

		# synonym_contains_synonyms is the memory of substitutions that where done
		# $lc -> $tagid -> $canon_tagid2 stores 1
		# if $tagid had a substitution of a tag which canonical tag is $canon_tagid2
		my %synonym_contains_synonyms = ();

		# first pass to build synonyms_for_extended without any reccursion yet
		foreach my $lc (sort keys %{$synonyms_for{$tagtype}}) {
			# initialize synonym_contains_synonyms that we will use later on
			# synonym_contains_synonyms tracks already made substitutions
			# lc -> tagid -> synonym_canonical_tagid
			$synonym_contains_synonyms{$lc} = {};
			# for each list of synonyms
			foreach my $lc_tagid (sort keys %{$synonyms_for{$tagtype}{$lc}}) {
				# print STDERR "synonyms_for{$tagtype}{$lc} - $lc_tagid - " . scalar(@{$synonyms_for{$tagtype}{$lc}{$lc_tagid}}) . "\n";

				(defined $synonyms_for_extended{$tagtype}{$lc}) or $synonyms_for_extended{$tagtype}{$lc} = {};
				# iterate over synonyms to register in synonyms_for_extended
				foreach my $tag (@{$synonyms_for{$tagtype}{$lc}{$lc_tagid}}) {
					my $tagid = get_string_id_for_lang($lc, $tag);
					(defined $synonyms_for_extended{$tagtype}{$lc}{$lc_tagid})
						or $synonyms_for_extended{$tagtype}{$lc}{$lc_tagid} = {};
					$synonyms_for_extended{$tagtype}{$lc}{$lc_tagid}{$tagid} = 1;
					# print STDERR "synonyms_for_extended{$tagtype}{$lc}{$lc_tagid}{$tagid} = 1 \n";
				}
			}
		}

		# Limit the number of passes for big taxonomies to avoid generating tons of useless synonyms
		my $max_pass = 2;
		if (($tagtype eq 'additives') or ($tagtype eq 'ingredients')) {
			$max_pass = 2;
		}

		for (my $pass = 1; $pass <= $max_pass; $pass++) {

			print STDERR "computing synonyms - $tagtype - pass $pass\n";

			foreach my $lc (sort keys %{$synonyms{$tagtype}}) {

				# this list will contain all tags that are possible synonyms
				# that are smaller than current tag and that we may substitute in it
				my @smaller_synonyms = ();

				# synonyms don't support non roman languages at this point
				next if ($lc eq 'ar');
				next if ($lc eq 'he');

				# iterate over synonyms for this tagtype
				# sort from shorter to longuest string and then in lexical order
				# the size sort, enables us to only loop once,
				# as we already harvested all smaller tagsid when we loop over a tag
				foreach my $tagid (sort {length($a) <=> length($b) || ($a cmp $b)} keys %{$synonyms{$tagtype}{$lc}}) {

					my $max_length = length($tagid) - 3;
					# don't lengthen already long synonyms
					# but for the first pass, allow longer synonyms
					$max_length > (60 / $pass) and next;

					# check if the synonym contains another small synonym

					# the canonical tagid this tag is a synonym for
					my $lc_tagid1 = $synonyms{$tagtype}{$lc}{$tagid};

					#print "computing synonyms for $tagid (canon: $lc_tagid1)\n";

					# Does $tagid have other synonyms?
					if (scalar @{$synonyms_for{$tagtype}{$lc}{$lc_tagid1}} > 1) {
						# limit length of synonyms for performance
						if (length($tagid) < (30 / $pass)) {
							push @smaller_synonyms, $tagid;
							#print "$tagid (canon: $lc_tagid1) has other synonyms\n";
						}
					}

					# try each candidate synonyms
					foreach my $tagid2 (@smaller_synonyms) {

						last if length($tagid2) > $max_length;    # avoid generating long strings

						# try to avoid looping:
						# e.g. bio, agriculture biologique, biologique -> agriculture bio -> agriculture agriculture biologique etc.

						# canonical tagid for tagid2
						my $lc_tagid2 = $synonyms{$tagtype}{$lc}{$tagid2};

						# tag is not candidate to its own sustitution !
						next if $lc_tagid2 eq $lc_tagid1;

						# do not apply same synonym twice
						next
							if ((defined $synonym_contains_synonyms{$lc}{$tagid})
							and (defined $synonym_contains_synonyms{$lc}{$tagid}{$lc_tagid2}));

						my $replace;
						my $before = '';
						my $after = '';

						# replace whole words/phrases only

						# String comparisons are many times faster than the regexps, as long as tags only ever need simple string matching.
						# despite how convoluted it is, this is still faster than the regexp.
						# looks in the middle of $tagid
						#if ($tagid =~ /-${tagid2}-/) {
						if (index($tagid, "-${tagid2}-") >= 0) {
							$replace = "-${tagid2}-";
							$before = '-';
							$after = '-';
						}
						# looks at the end of $tagid
						#elsif ($tagid =~ /-${tagid2}$/) {
						elsif (rindex($tagid, "-${tagid2}") + length("-${tagid2}") == length($tagid)) {
							$replace = "-${tagid2}\$";
							$before = '-';
						}
						# looks at the start of $tagid
						#elsif ($tagid =~ /^${tagid2}-/) {
						elsif (index($tagid, "${tagid2}-") == 0) {
							$replace = "^${tagid2}-";
							$after = '-';
						}
						# note that exact match is not a case here (eliminated earlier)

						if (defined $replace) {

							#print "computing synonyms for $tagid ($lc_tagid1): replace: $replace \n";

							# now that we know we have a candidate, we will substitute with all its synonyms
							foreach my $tagid2_s (sort keys %{$synonyms_for_extended{$tagtype}{$lc}{$lc_tagid2}}) {

								# don't replace a synonym by itself
								next if $tagid2_s eq $tagid2;

								# oeufs, oeufs frais -> oeufs frais frais -> oeufs frais frais frais
								# synonym already contained? skip if we are not shortening
								next if ((length($tagid2_s) > length($tagid2)) and ($tagid =~ /${tagid2_s}/));
								next if ($tagid2_s =~ /$tagid/);

								# generate the tag with substitution
								my $tagid_new = $tagid;
								my $replaceby = "${before}${tagid2_s}${after}";
								# TODO: why do we need /e here ?
								$tagid_new =~ s/$replace/$replaceby/e;

								#print "computing synonyms for $tagid ($tagid0): replaceby: $replaceby - tagid4: $tagid4\n";

								if (not defined $synonyms_for_extended{$tagtype}{$lc}{$lc_tagid1}{$tagid_new}) {
									# register substitution as a new synonym
									$synonyms_for_extended{$tagtype}{$lc}{$lc_tagid1}{$tagid_new} = 1;
									# register in synonyms
									$synonyms{$tagtype}{$lc}{$tagid_new} = $lc_tagid1;
									# and register the supstitution happened
									if (defined $synonym_contains_synonyms{$lc}{$tagid_new}) {
										# we inherit substitutions already made on original tagid
										$synonym_contains_synonyms{$lc}{$tagid_new}
											= clone($synonym_contains_synonyms{$lc}{$tagid});
									}
									else {
										$synonym_contains_synonyms{$lc}{$tagid_new} = {};
									}
									$synonym_contains_synonyms{$lc}{$tagid_new}{$lc_tagid2} = 1;
									# print STDERR "synonyms_extended : synonyms{$tagtype}{$lc}{$tagid_new} = $lc_tagid1 (tagid: $tagid - tagid2: $tagid2 - tagid2_c: $lc_tagid2 - tagid2_s: $tagid2_s - replace: $replace - replaceby: $replaceby)\n";
								}
							}
						}

					}

				}    # end of substitutions on a tagid

			}    # end of language code $lc loop

		}    # on of pass loop

		# add more synonyms: remove stopwords and deal with simple plurals
		# -> should not be done on some taxonomies that contain only proper names
		# TODO we could mark this kind of thing in a header for taxonomy
		if (($tagtype ne "countries") and ($tagtype ne "origins")) {

			# Remember: synonyms also contains extended synonyms
			foreach my $lc (sort keys %{$synonyms{$tagtype}}) {

				foreach my $tagid (sort keys %{$synonyms{$tagtype}{$lc}}) {

					my $tagid2 = $tagid;

					# remove stopwords if have at least 3 words in the tag name
					# for this check that we have at least 2 word separators (dashes)
					if ($tagid2 =~ /-.+-/) {
						$tagid2 = remove_stopwords($tagtype, $lc, $tagid);
					}

					$tagid2 = remove_plurals($lc, $tagid2);

					if (not defined $synonyms{$tagtype}{$lc}{$tagid2}) {
						# this is a new synonym, add it using same canonical tagid
						$synonyms{$tagtype}{$lc}{$tagid2} = $synonyms{$tagtype}{$lc}{$tagid};
						#print STDERR "taxonomy - more synonyms - tagid2: $tagid2 - tagid: $tagid\n";
					}
				}
			}
		}

		# 3rd phase: compute the hierarchy
		# there we will associate each tags with its parent
		# the complexity arise by the fact we let taxonomy contains parents written using synonyms
		# or in a different language than the canonical language for this tag

		# we will also collect properties

		# Nectars de fruits, nectar de fruits, nectars, nectar
		# < Jus et nectars de fruits, jus et nectar de fruits
		# > Nectars de goyave, nectar de goyave, nectar goyave
		# > Nectars d'abricot, nectar d'abricot, nectars d'abricots, nectar

		open(my $IN, "<:encoding(UTF-8)", $file_path) or die;

		# print STDERR "Tags.pm - load_tags_taxonomy - tagtype: $tagtype - phase 3, computing hierarchy\n";

		# counts for children for each parent
		my %parents = ();

		$canon_tagid = undef;

		$line_number = 0;

		while (<$IN>) {

			my $line = sanitize_taxonomy_line($_);
			$line_number++;

			# consider parenthesis as spaces
			$line =~ s/\(|\)/-/g;

			if ($line =~ /^(\s*)$/) {
				# empty line, this is the end of current block
				$canon_tagid = undef;
				%parents = ();
				#print STDERR "taxonomy: next tag\n";
				next;
			}
			# skip comments lines
			next if ($line =~ /^\#/);

			if ($line =~ /^<(\s*)(\w\w):/) {
				# Parent lines, starting with "<".

				my $lc = $2;
				my $parent = $';
				my $canon_parentid = get_lc_tagid($synonyms{$tagtype}, $lc, $tagtype, $parent,
					"taxonomy : $tagtype : did not find parent");
				my $main_parentid = $translations_from{$tagtype}{"$lc:" . $canon_parentid};
				$parents{$main_parentid}++;
				# display a warning if the same parent is specified twice?
			}
			elsif ($line =~ /^(\w\w):/) {
				# Synonym/translation lines, starting with a language code.

				my $lc = $1;
				$line = $';
				$line =~ s/^\s+//;
				my @tags = split(/\s*,\s*/, $line);
				$lc_tag = normalize_percentages($tags[0], $lc);
				$lc_tagid = get_string_id_for_lang($lc, $lc_tag);

				# we are only interested with the line that defines the canonical tagid
				if (not defined $canon_tagid) {

					$canon_tagid = "$lc:$lc_tagid";

					# check if we already have an entry listed for one of the synonyms
					# this is useful for taxonomies that need to be merged, and that are concatenated

					# should only be applied to ingredients (and not to additives)

					if ($tagtype eq 'ingredients') {

						foreach my $tag2 (@tags) {

							my $tag = $tag2;
							my $possible_canon_tagid = get_lc_tagid($synonyms{$tagtype}, $lc, $tagtype, $tag, "");

							if ((not defined $canon_tagid) and (defined $possible_canon_tagid)) {
								# this is the first line of a block
								$canon_tagid = "$lc:" . $possible_canon_tagid;
								print STDERR
									"taxonomy : $tagtype : we already have a canon_tagid $canon_tagid for the tag $tag\n";
								last;
							}
						}

					}
					# register as canonical tag
					$just_tags{$tagtype}{$canon_tagid} = 1;
					# register direct parents and direct children
					foreach my $parentid (sort keys %parents) {
						# Make sure the parent is not equal to the child
						if ($parentid eq $canon_tagid) {
							my $msg = "$canon_tagid is a parent of itself\n";
							push(@taxonomy_errors, _taxonomy_error("ERROR", "circular_parent", $msg, $line_number));
							next;
						}
						defined $direct_parents{$tagtype}{$canon_tagid} or $direct_parents{$tagtype}{$canon_tagid} = {};
						$direct_parents{$tagtype}{$canon_tagid}{$parentid} = 1;
						defined $direct_children{$tagtype}{$parentid} or $direct_children{$tagtype}{$parentid} = {};
						$direct_children{$tagtype}{$parentid}{$canon_tagid} = 1;
					}
				}
			}
			elsif ($line =~ /^([a-z0-9_\-\.]+):(\w\w):(\s*)/) {
				# property lines - wikidata:en:, description:fr:, etc.

				my $property = $1;
				my $lc = $2;
				$line = $';
				$line =~ s/^\s+//;
				next if $property eq 'synonyms';
				next if $property eq 'stopwords';

				if (defined $canon_tagid) {
					defined $properties{$tagtype}{$canon_tagid} or $properties{$tagtype}{$canon_tagid} = {};

					# TODO print a warning if the property is already defined
					# add property value
					$properties{$tagtype}{$canon_tagid}{"$property:$lc"} = $line;
				}
				else {
					print STDERR "taxonomy : $tagtype : discarding orphan line : $property : "
						. substr($line, 0, 50) . "...\n";
				}
			}
		}

		close $IN;

		# allow a second file for wikipedia abstracts -> too big, so don't include it in the main file
		# only process properties
		my $properties_path = $file_path;
		$properties_path =~ s/\.txt$/.properties.txt/;

		if (-e $properties_path) {

			open(my $IN, "<:encoding(UTF-8)", $properties_path);

			# print STDERR "Tags.pm - load_tags_taxonomy - tagtype: $tagtype - phase 3, computing hierarchy\n";

			$canon_tagid = undef;

			$line_number = 0;
			while (<$IN>) {

				my $line = sanitize_taxonomy_line($_);
				$line_number++;

				# consider parenthesis as spaces
				$line =~ s/\(|\)/-/g;

				# blank line, is the start of a new block
				if ($line =~ /^(\s*)$/) {
					$canon_tagid = undef;
					next;
				}
				# ignore comments lines
				next if ($line =~ /^\#/);

				if ($line =~ /^(\w\w):/) {
					my $lc = $1;
					$line = $';
					# TODO: why not use get_lc_tagid here ?
					$line =~ s/^\s+//;
					my @tags = split(/\s*,\s*/, $line);
					$lc_tag = normalize_percentages($tags[0], $lc);
					$lc_tagid = get_string_id_for_lang($lc, $lc_tag);

					# this is the first line of the block
					if (not defined $canon_tagid) {
						$canon_tagid = "$lc:$lc_tagid";
					}
				}
				elsif ($line =~ /^([a-z0-9_\-\.]+):(\w\w):(\s*)/) {
					my $property = $1;
					my $lc = $2;
					$line = $';
					$line =~ s/^\s+//;
					next if $property eq 'synonyms';
					next if $property eq 'stopwords';

					# register property value
					#print STDERR "taxonomy - property - tagtype: $tagtype - canon_tagid: $canon_tagid - lc: $lc - property: $property\n";
					defined $properties{$tagtype}{$canon_tagid} or $properties{$tagtype}{$canon_tagid} = {};
					$properties{$tagtype}{$canon_tagid}{"$property:$lc"} = $line;
				}
			}

			close $IN;
		}    # wikipedia file

		# Compute all parents, breadth first

		# print STDERR "Tags.pm - load_tags_hierarchy - lc: $lc - tagtype: $tagtype - compute all parents breadth first\n";

		my %longest_parent = ();

		# foreach my $tagid (keys %{$direct_parents{$tagtype}}) {
		foreach my $tagid (sort keys %{$translations_to{$tagtype}}) {

			# print STDERR "Tags.pm - load_tags_hierarchy - lc: $lc - tagtype: $tagtype - compute all parents breadth first - tagid: $tagid\n";

			my @queue = ();

			if (defined $direct_parents{$tagtype}{$tagid}) {
				@queue = sort keys %{$direct_parents{$tagtype}{$tagid}};
			}
			elsif (not defined $just_synonyms{$tagtype}{$tagid}) {
				# Keep track of entries that are at the root level
				$root_entries{$tagtype}{$tagid} = 1;
			}

			if (not defined $level{$tagtype}{$tagid}) {
				$level{$tagtype}{$tagid} = 1;
				if (defined $direct_parents{$tagtype}{$tagid}) {
					$longest_parent{$tagid} = (sort keys %{$direct_parents{$tagtype}{$tagid}})[0];
				}
			}

			my %seen = ();

			while ($#queue > -1) {
				my $parentid = shift @queue;
				#print "- $parentid\n";

				if ($parentid eq $tagid) {
					my $msg = "$tagid is a parent of itself\n";
					push(@taxonomy_errors, _taxonomy_error("ERROR", "circular_parent", $msg));
				}
				elsif (not defined $seen{$parentid}) {
					defined $all_parents{$tagtype}{$tagid} or $all_parents{$tagtype}{$tagid} = [];
					push @{$all_parents{$tagtype}{$tagid}}, $parentid;
					$seen{$parentid} = 1;

					if (not defined $level{$tagtype}{$parentid}) {
						$level{$tagtype}{$parentid} = 2;
						$longest_parent{$tagid} = $parentid;
					}

					if (defined $direct_parents{$tagtype}{$parentid}) {
						foreach my $grandparentid (sort keys %{$direct_parents{$tagtype}{$parentid}}) {
							push @queue, $grandparentid;
							if (   (not defined $level{$tagtype}{$grandparentid})
								or ($level{$tagtype}{$grandparentid} <= $level{$tagtype}{$parentid}))
							{
								$level{$tagtype}{$grandparentid} = $level{$tagtype}{$parentid} + 1;
								$longest_parent{$parentid} = $grandparentid;
							}
						}
					}
				}
			}
		}

		# Compute all children, breadth first

		my %sort_key_parents = ();
		foreach my $tagid (sort keys %{$level{$tagtype}}) {
			my $key = '';
			if (defined $just_synonyms{$tagtype}{$tagid}) {
				$key = '! synonyms ';    # synonyms first
			}
			if (defined $all_parents{$tagtype}{$tagid}) {
				# sort parents according to level
				@{$all_parents{$tagtype}{$tagid}} = sort {
					(((defined $level{$tagtype}{$b}) ? $level{$tagtype}{$b} : 0)
						<=> ((defined $level{$tagtype}{$a}) ? $level{$tagtype}{$a} : 0))
						|| ($a cmp $b)
				} @{$all_parents{$tagtype}{$tagid}};
				$key .= '> ' . join((' > ', reverse @{$all_parents{$tagtype}{$tagid}})) . ' ';
			}
			$key .= '> ' . $tagid;
			$sort_key_parents{$tagid} = $key;
		}

		open(my $OUT, ">:encoding(UTF-8)", "$result_dir/$tagtype.result.txt");

		print $OUT
			"# The [taxonomy name].results.txt files are generated by build_tags_taxonomy.pl.\n# Do not edit this file manually. Edit instead the [taxonomy name].txt source.\n\n";

		# data structure to export the taxonomy to json format
		my %taxonomy_json = ();
		my %taxonomy_full_json = ();    # including wikipedia abstracts
		my %taxonomy_extended_json = ();    # with extended synonyms

		foreach my $lc (sort keys %{$stopwords{$tagtype}}) {
			next if $lc =~ /\./;    # .orig or .strings
			print $OUT $stopwords{$tagtype}{$lc . ".orig"};
		}
		print $OUT "\n\n";

		foreach my $tagid (
			sort {($sort_key_parents{$a} cmp $sort_key_parents{$b}) || ($a cmp $b)}
			keys %{$level{$tagtype}}
			)
		{

			$taxonomy_json{$tagid} = {name => {}};
			$taxonomy_full_json{$tagid} = {name => {}};
			$taxonomy_extended_json{$tagid} = {name => {}};

			# print "taxonomy - compute all children - $tagid - level: $level{$tagtype}{$tagid} - longest: $longest_parent{$tagid} - syn: $just_synonyms{$tagtype}{$tagid} - sort_key: $sort_key_parents{$tagid} \n";
			if (defined $direct_parents{$tagtype}{$tagid}) {
				$taxonomy_json{$tagid}{parents} = [];
				$taxonomy_full_json{$tagid}{parents} = [];
				foreach my $parentid (sort keys %{$direct_parents{$tagtype}{$tagid}}) {
					my $lc = $parentid;
					$lc =~ s/^(\w\w):.*/$1/;
					if (not exists $translations_to{$tagtype}{$parentid}{$lc}) {
						my $msg = "$tagid has an undefined parent $parentid\n";
						push(@taxonomy_errors, _taxonomy_error("ERROR", "unknown_parent", $msg));

					}
					else {
						print $OUT "< $lc:" . $translations_to{$tagtype}{$parentid}{$lc} . "\n";
						push @{$taxonomy_json{$tagid}{parents}}, $parentid;
						push @{$taxonomy_full_json{$tagid}{parents}}, $parentid;
					}
				}
			}

			if (defined $direct_children{$tagtype}{$tagid}) {
				$taxonomy_json{$tagid}{children} = [];
				$taxonomy_full_json{$tagid}{children} = [];
				foreach my $childid (sort keys %{$direct_children{$tagtype}{$tagid}}) {
					my $lc = $childid;
					push @{$taxonomy_json{$tagid}{children}}, $childid;
					push @{$taxonomy_full_json{$tagid}{children}}, $childid;
				}
			}

			my $main_lc = $tagid;
			$main_lc =~ s/^(\w\w):.*/$1/;

			my $i = 0;

			# print "taxonomy - compute all children - $tagid - translations \n";

			my $qualifier = '';
			if (defined $just_synonyms{$tagtype}{$tagid}) {
				$qualifier = "synonyms:";

				# remove synonyms that are also tags from just_synonyms
				if (defined $just_tags{$tagtype}{$tagid}) {
					delete $just_synonyms{$tagtype}{$tagid};
				}
			}

			foreach my $lc ($main_lc, sort keys %{$translations_to{$tagtype}{$tagid}}) {
				$i++;

				$taxonomy_json{$tagid}{name}{$lc} = $translations_to{$tagtype}{$tagid}{$lc};
				$taxonomy_full_json{$tagid}{name}{$lc} = $translations_to{$tagtype}{$tagid}{$lc};
				$taxonomy_extended_json{$tagid}{name}{$lc} = $translations_to{$tagtype}{$tagid}{$lc};

				my $lc_tagid = get_string_id_for_lang($lc, $translations_to{$tagtype}{$tagid}{$lc});

				# print "taxonomy - lc: $lc - tagid: $tagid - lc_tagid: $lc_tagid\n";
				if (defined $synonyms_for{$tagtype}{$lc}{$lc_tagid}) {
					if (not(($lc eq $main_lc) and ($i > 1))) {
						print $OUT "$qualifier$lc:" . join(", ", @{$synonyms_for{$tagtype}{$lc}{$lc_tagid}}) . "\n";
					}

					# additives has e-number as their name, and the first synonym is the additive name
					if (    ($tagtype eq "additives")
						and (defined $synonyms_for{$tagtype}{$lc}{$lc_tagid}[1]))
					{
						$taxonomy_json{$tagid}{name}{$lc} .= " - " . $synonyms_for{$tagtype}{$lc}{$lc_tagid}[1];
						$taxonomy_full_json{$tagid}{name}{$lc} .= " - " . $synonyms_for{$tagtype}{$lc}{$lc_tagid}[1];
						$taxonomy_extended_json{$tagid}{name}{$lc}
							.= " - " . $synonyms_for{$tagtype}{$lc}{$lc_tagid}[1];
					}

					# add synonyms to the full taxonomy
					if (defined $synonyms_for{$tagtype}{$lc}{$lc_tagid}) {
						(defined $taxonomy_full_json{$tagid}{synonyms}) or $taxonomy_full_json{$tagid}{synonyms} = {};
						$taxonomy_full_json{$tagid}{synonyms}{$lc} = $synonyms_for{$tagtype}{$lc}{$lc_tagid};
						$taxonomy_extended_json{$tagid}{normalized_synonyms}{$lc}
							= [map {get_string_id_for_lang($lc, $_)} @{$synonyms_for{$tagtype}{$lc}{$lc_tagid}}];
					}

					# add extended synonyms to the extended taxonomy
					if (defined $synonyms_for_extended{$tagtype}{$lc}{$lc_tagid}) {
						(defined $taxonomy_extended_json{$tagid}{synonyms_extended})
							or $taxonomy_extended_json{$tagid}{synonyms_extended} = {};
						$taxonomy_extended_json{$tagid}{normalized_synonyms_extended}{$lc}
							= [sort keys %{$synonyms_for_extended{$tagtype}{$lc}{$lc_tagid}}];
					}
				}
			}

			if (defined $properties{$tagtype}{$tagid}) {

				foreach my $prop_lc (sort keys %{$properties{$tagtype}{$tagid}}) {
					print $OUT "$prop_lc: " . $properties{$tagtype}{$tagid}{$prop_lc} . "\n";
					if ($prop_lc =~ /^(.*):(\w\w)$/) {
						my $prop = $1;
						my $lc = $2;

						(defined $taxonomy_full_json{$tagid}{$prop}) or $taxonomy_full_json{$tagid}{$prop} = {};
						$taxonomy_full_json{$tagid}{$prop}{$lc} = $properties{$tagtype}{$tagid}{$prop_lc};

						if ($prop_lc !~ /^wikipedia/) {
							(defined $taxonomy_json{$tagid}{$prop}) or $taxonomy_json{$tagid}{$prop} = {};
							$taxonomy_json{$tagid}{$prop}{$lc} = $properties{$tagtype}{$tagid}{$prop_lc};
						}

					}
					else {
						$taxonomy_json{$tagid}{$prop_lc} = $properties{$tagtype}{$tagid}{$prop_lc};
						$taxonomy_full_json{$tagid}{$prop_lc} = $properties{$tagtype}{$tagid}{$prop_lc};
					}
				}
			}

			print $OUT "\n";

		}

		close $OUT;

		if (scalar @taxonomy_errors) {

			print STDERR "Errors in the $tagtype taxonomy definition:\n";
			print STDERR join("", map {_taxonomy_error_display($_)} @taxonomy_errors);
			# do we only have duplicate synonyms errors ?
			my $only_duplicate_errors = !(first {%{$_}{type} ne "duplicate_synonym"} @taxonomy_errors);
			# Disable die for the ingredients taxonomy that is merged with additives, minerals etc.
			# Disable die for the packaging taxonomy as some legit material and shape might have same name

			# ignore errors for ingredients for beauty, pet food, products
			# TODO: reenable when we have cleaned the ingredients taxonomy for beauty, pet food, products
			my $taxonomy_with_duplicate_tolerated;
			if ($options{product_type} eq "food") {
				$taxonomy_with_duplicate_tolerated
					= (($tagtype eq "packaging") or ($tagtype eq "inci_functions"));
			}
			else {
				$taxonomy_with_duplicate_tolerated
					= (($tagtype eq "ingredients") or ($tagtype eq "packaging") or ($tagtype eq "inci_functions"));
			}

			unless ($only_duplicate_errors and $taxonomy_with_duplicate_tolerated) {
				store_config("$result_dir/$tagtype.errors", {errors => \@taxonomy_errors});
				die("Errors in the $tagtype taxonomy definition");
			}
		}

		(-e "$BASE_DIRS{PUBLIC_DATA}/taxonomies") or mkdir("$BASE_DIRS{PUBLIC_DATA}/taxonomies", 0755);

		{
			binmode STDOUT, ":encoding(UTF-8)";

			foreach my $extension_taxonomy_ref (
				["", \%taxonomy_json],
				[".full", \%taxonomy_full_json],
				[".extended", \%taxonomy_extended_json]
				)
			{
				my ($extension, $taxonomy_ref) = @$extension_taxonomy_ref;
				# Output the taxonomy in JSON format
				if (open(my $OUT_JSON, ">", "$BASE_DIRS{PUBLIC_DATA}/taxonomies/$tagtype$extension.json")) {
					print $OUT_JSON encode_json($taxonomy_ref);
					close($OUT_JSON);
				}
				else {
					print
						"Cannot open $BASE_DIRS{PUBLIC_DATA}/taxonomies/$tagtype$extension.json, skipping writing taxonomy to file.\n";
				}
			}
		}

		$log->error("taxonomy errors", {errors => \@taxonomy_errors}) if $log->is_error();

		my $taxonomy_ref = {
			stopwords => $stopwords{$tagtype},
			synonyms => $synonyms{$tagtype},
			just_synonyms => $just_synonyms{$tagtype},
			synonyms_for => $synonyms_for{$tagtype},
			synonyms_for_extended => $synonyms_for_extended{$tagtype},
			translations_from => $translations_from{$tagtype},
			translations_to => $translations_to{$tagtype},
			level => $level{$tagtype},
			direct_parents => $direct_parents{$tagtype},
			direct_children => $direct_children{$tagtype},
			all_parents => $all_parents{$tagtype},
			root_entries => $root_entries{$tagtype},
			properties => $properties{$tagtype},
		};

		if ($publish) {
			store_config("$result_dir/$tagtype.result", $taxonomy_ref);
			store_config("$result_dir/$tagtype.errors", {errors => \@taxonomy_errors});
			put_to_cache($tagtype, $cache_prefix);
		}
	}

	return @taxonomy_errors;
}

=head2 build_all_taxonomies ( $pubish)

Build all taxonomies, including the test taxonomy

=head3 Parameters

=head4 Publish STO file $publish

=cut

sub build_all_taxonomies ($publish) {
	my %errors = ();
	foreach my $taxonomy (@taxonomy_fields, "test") {
		# traces and data_quality_xxx are not real taxonomy per se
		# (but built from allergens and data_quality)
		if ($taxonomy ne "traces" and rindex($taxonomy, 'data_quality_', 0) != 0) {
			my @taxonomy_errors = build_tags_taxonomy($taxonomy, $publish);
			$errors{$taxonomy} = \@taxonomy_errors if @taxonomy_errors;
		}
	}

	return \%errors;
}

=head2 generate_tags_taxonomy_extract ( $tagtype, $tags_ref, $options_ref, $lcs_ref)

Generate an extract of the taxonomy for a specific set of tags.

=head3 Parameters

=head4 tag type $tagtype

=head4 reference to a list of tags ids $tags_ref

=head4 reference to a hash of key/value options

Options:
- fields: comma separated lists of fields (e.g. "name,description,vegan:en,inherited:vegetarian:en" )

Properties can be requested with their name (e.g."description") or name + a specific language (e.g. "vegan:en").
Only properties directly defined for the entry are returned.
To include inherited properties from parents, prefix the property with "inherited:" (e.g. "inherited:vegan:en").

- include_parents: include entries for all direct parents of the requested tags
- include_children: include entries for all direct children of the requested tags

=head4 reference to an array of language codes

Languages for which we want to extract names, synonyms, properties.

=cut

sub generate_tags_taxonomy_extract ($tagtype, $tags_ref, $options_ref, $lcs_ref) {

	$log->debug("generate_tags_taxonomy_extract",
		{tagtype => $tagtype, tags_ref => $tags_ref, options_ref => $options_ref, lcs_ref => $lcs_ref})
		if $log->is_debug();

	# Return empty hash if the taxonomy does not exist
	if (not defined $translations_to{$tagtype}) {
		$log->debug("taxonomy not found", {tagtype => $tagtype}) if $log->is_debug();
		return {};
	}

	# For the options include_children or include_parents,
	# we will need to include data for more tags than requested.
	# @tags will hold the tags to include

	my @tags = ();
	my %requested_tags = ();
	my %included_tags = ();

	# Requested tags
	foreach my $tagid (@$tags_ref) {
		push @tags, $tagid;
		$requested_tags{$tagid} = 1;
		$included_tags{$tagid} = 1;
	}

	# Root entries
	if ((defined $options_ref) and ($options_ref->{include_root_entries})) {
		if (defined $root_entries{$tagtype}) {
			foreach my $tagid (sort keys %{$root_entries{$tagtype}}) {
				push @tags, $tagid;
				$requested_tags{$tagid} = 1;
				$included_tags{$tagid} = 1;
			}
		}
	}

	my $include_all_fields = 0;
	my $fields_ref = {};
	my @inherited_properties = ();
	if ((defined $options_ref) and (defined $options_ref->{fields})) {
		foreach my $field (split(/,/, $options_ref->{fields})) {
			# Compute a list of the requested inherited properties,
			# as we will populate them directly
			if ($field =~ /^inherited:(.*):(\w\w)$/) {
				my $prop = $1;
				my $lc = $2;
				push @inherited_properties, [$prop, $lc];
			}
			# Compute a hash of the other requested fields
			# as we will go through all existing properties
			else {
				$fields_ref->{$field} = 1;
			}
		}
	}
	else {
		$include_all_fields = 1;
	}

	my $taxonomy_ref = {};

	while (my $tagid = shift @tags) {

		$taxonomy_ref->{$tagid} = {};

		# Handle parent fields

		if (defined $direct_parents{$tagtype}{$tagid}) {

			$taxonomy_ref->{$tagid}{parents} = [];
			foreach my $parentid (sort keys %{$direct_parents{$tagtype}{$tagid}}) {
				if (($include_all_fields) or (defined $fields_ref->{parents})) {
					exists $taxonomy_ref->{$tagid}{parents} or $taxonomy_ref->{$tagid}{parents} = [];
					push @{$taxonomy_ref->{$tagid}{parents}}, $parentid;
				}
				# Include parents if the tag is one of the initially requested tags
				# so that we don't also add parents of parents.
				# Also check that the parent has not been already included.
				if (    (defined $options_ref)
					and ($options_ref->{include_parents})
					and ($requested_tags{$tagid})
					and (not exists $included_tags{$parentid}))
				{
					# Add parent to list of tags to process and included_tags, while leaving it outside of requested_tags
					push @tags, $parentid;
					$included_tags{$parentid} = 1;
				}
			}
		}

		# Handle children fields

		if (defined $direct_children{$tagtype}{$tagid}) {

			foreach my $childid (sort keys %{$direct_children{$tagtype}{$tagid}}) {
				if (($include_all_fields) or (defined $fields_ref->{children})) {
					exists $taxonomy_ref->{$tagid}{children} or $taxonomy_ref->{$tagid}{children} = [];
					push @{$taxonomy_ref->{$tagid}{children}}, $childid;
				}
				# Include children if the tag is one of the initially requested tags
				# so that we don't also add children of children.
				# Also check that the child has not been already included.
				if (    (defined $options_ref)
					and ($options_ref->{include_children})
					and ($requested_tags{$tagid})
					and (not exists $included_tags{$childid}))
				{
					# Add child to list of tags to process and included_tags, while leaving it outside of requested_tags
					push @tags, $childid;
					$included_tags{$childid} = 1;
				}
			}
		}

		# Handle name and synonyms fields

		if (    (($include_all_fields) or (defined $fields_ref->{name}))
			and (defined $translations_to{$tagtype}{$tagid}))
		{

			$taxonomy_ref->{$tagid}{name} = {};

			foreach my $lc (@{$lcs_ref}) {

				if (defined $translations_to{$tagtype}{$tagid}{$lc}) {
					$taxonomy_ref->{$tagid}{name}{$lc} = $translations_to{$tagtype}{$tagid}{$lc};
				}

				my $lc_tagid = get_string_id_for_lang($lc, $translations_to{$tagtype}{$tagid}{$lc});

				if (defined $synonyms_for{$tagtype}{$lc}{$lc_tagid}) {

					# additives has e-number as their name, and the first synonym is the additive name
					if (    ($tagtype eq "additives")
						and (defined $synonyms_for{$tagtype}{$lc}{$lc_tagid}[1]))
					{
						$taxonomy_ref->{$tagid}{name}{$lc} .= " - " . $synonyms_for{$tagtype}{$lc}{$lc_tagid}[1];
					}

					# add synonyms to the full taxonomy
					if (    (($include_all_fields) or (defined $fields_ref->{synonyms}))
						and (defined $synonyms_for{$tagtype}{$lc}{$lc_tagid}))
					{
						(defined $taxonomy_ref->{$tagid}{synonyms}) or $taxonomy_ref->{$tagid}{synonyms} = {};
						$taxonomy_ref->{$tagid}{synonyms}{$lc} = $synonyms_for{$tagtype}{$lc}{$lc_tagid};
					}
				}
			}
		}

		# Handle properties that are directly defined for the tags

		if (defined $properties{$tagtype}{$tagid}) {

			foreach my $prop_lc (keys %{$properties{$tagtype}{$tagid}}) {

				# properties are of the form [property_name]:[2 letter language code]
				my ($prop, $lc) = split(/:/, $prop_lc);

				if (
					# Include the property in all requested languages if the property
					# is specified without a language in the fields parameter
					# or if the fields parameter is not specified.

					((($include_all_fields) or (defined $fields_ref->{$prop})) and (grep({/^$lc$/} @$lcs_ref)))

					# Also include the property if it was requested in a specific language
					# e.g. fields=vegan:en
					# as some properties are defined only for English

					or ((defined $fields_ref) and (defined $fields_ref->{$prop_lc}))

					)
				{

					(defined $taxonomy_ref->{$tagid}{$prop}) or $taxonomy_ref->{$tagid}{$prop} = {};
					$taxonomy_ref->{$tagid}{$prop}{$lc} = $properties{$tagtype}{$tagid}{$prop_lc};
				}
			}
		}

		# Handle inherited properties
		foreach my $property_ref (@inherited_properties) {

			my $prop = $property_ref->[0];
			my $lc = $property_ref->[1];
			my $property_value = get_inherited_property($tagtype, $tagid, "$prop:$lc");
			if (defined $property_value) {
				(defined $taxonomy_ref->{$tagid}{$prop}) or $taxonomy_ref->{$tagid}{$prop} = {};
				# If we already have a value for the property (because it's a direct property of the tag)
				# then the inherited value is the same.
				# For simplicity we return the value for both direct and inherited properties in the same field.
				$taxonomy_ref->{$tagid}{$prop}{$lc} = $property_value;
			}
		}
	}

	return $taxonomy_ref;
}

sub retrieve_tags_taxonomy ($tagtype, $die_if_taxonomy_cannot_be_loaded = 0) {

	$taxonomy_fields{$tagtype} = $tagtype;
	$tags_fields{$tagtype} = 1;

	my $result_dir = "$BASE_DIRS{CACHE_BUILD}/taxonomies-result";

	my $file = $tagtype;
	if ($tagtype eq "traces") {
		$file = "allergens";
	}
	elsif (rindex($tagtype, 'data_quality_', 0) == 0) {
		$file = "data_quality";
	}

<<<<<<< HEAD
	# Check if we have a taxonomy for the previous or the next version
	if ($tagtype !~ /_(next|prev)/) {
		if (-e "$result_dir/${file}_prev.result.json") {
			retrieve_tags_taxonomy("${tagtype}_prev");
		}
		if (-e "$result_dir/${file}_next.result.json") {
			retrieve_tags_taxonomy("${tagtype}_next");
		}
	}

	my $taxonomy_ref = retrieve_config("$result_dir/$file.result");
=======
	my $taxonomy_ref = retrieve("$result_dir/$file.result.sto");
>>>>>>> ceb52103

	if (not defined $taxonomy_ref) {
		if ($die_if_taxonomy_cannot_be_loaded) {
			$log->error("Could not load taxonomy $tagtype - dying") if $log->is_error();
			die("Could not load taxonomy: $result_dir/$file.result");
		}
		else {
			$log->info("Could not load taxonomy $tagtype - skipping") if $log->is_info();
			return;
		}
	}

	$loaded_taxonomies{$tagtype} = 1;
	$stopwords{$tagtype} = $taxonomy_ref->{stopwords};
	$synonyms{$tagtype} = $taxonomy_ref->{synonyms};
	$synonyms_for{$tagtype} = $taxonomy_ref->{synonyms_for};
	$synonyms_for_extended{$tagtype} = $taxonomy_ref->{synonyms_for_extended};
	$just_synonyms{$tagtype} = $taxonomy_ref->{just_synonyms};
	# %just_synonyms was not included in taxonomies previously
	if (not exists $just_synonyms{$tagtype}) {
		$just_synonyms{$tagtype} = {};
	}
	$translations_from{$tagtype} = $taxonomy_ref->{translations_from};
	$translations_to{$tagtype} = $taxonomy_ref->{translations_to};
	$level{$tagtype} = $taxonomy_ref->{level};
	$direct_parents{$tagtype} = $taxonomy_ref->{direct_parents};
	$direct_children{$tagtype} = $taxonomy_ref->{direct_children};
	$all_parents{$tagtype} = $taxonomy_ref->{all_parents};
	$root_entries{$tagtype} = $taxonomy_ref->{root_entries};
	$properties{$tagtype} = $taxonomy_ref->{properties};

	$special_tags{$tagtype} = [];
	if (open(my $IN, "<:encoding(UTF-8)", "$BASE_DIRS{TAXONOMIES_SRC}/special_$file.txt")) {

		while (<$IN>) {

			my $line = $_;
			chomp($line);
			$line =~ s/\s+$//s;

			next if (($line =~ /^#/) or ($line eq ""));
			my $type = "with";
			if ($line =~ /^-/) {
				$type = "without";
				$line = $';
			}
			my $tag = canonicalize_taxonomy_tag("en", $tagtype, $line);
			my $tagid = get_taxonomyid("en", $tag);

			print "special_tag - line:<$line> - tag:<$tag> - tagid:<$tagid>\n";

			if ($tagid ne "") {
				push @{$special_tags{$tagtype}},
					{
					tagid => $tagid,
					type => $type,
					};
			}
		}

		close($IN);
	}

	return;
}

sub country_to_cc ($country) {

	if ($country eq 'en:world') {
		return 'world';
	}
	elsif (defined $properties{countries}{$country}{"country_code_2:en"}) {
		return lc($properties{countries}{$country}{"country_code_2:en"});
	}

	return;
}

sub init_languages() {
	# Build map of language codes and names

	%language_codes = ();
	my %language_codes_reverse = ();

	%Languages = ();    # Hash of language codes, will be used to initialize %Lang::Langs

	foreach my $language (keys %{$properties{languages}}) {

		my $lc = lc($properties{languages}{$language}{"language_code_2:en"});

		$language_codes{$lc} = $language;
		$language_codes_reverse{$language} = $lc;

		# %Languages will be passed to Lang::build_lang() to populate language names and
		# to initialize to the English value all missing values for all the languages
		$Languages{$lc} = $translations_to{languages}{$language};
	}

	return;
}

sub init_countries() {
	# Build map of local country names in official languages to (country, language)

	$log->info("Building a map of local country names in official languages to (country, language)") if $log->is_info();

	%country_names = ();
	%country_codes = ();
	%country_codes_reverse = ();
	%country_languages = ();

	foreach my $country (sort keys %{$properties{countries}}) {

		my $cc = country_to_cc($country);
		if (not(defined $cc)) {
			next;
		}

		$country_codes{$cc} = $country;
		$country_codes_reverse{$country} = $cc;

		$country_languages{$cc} = ['en'];
		if (defined $properties{countries}{$country}{"language_codes:en"}) {
			$country_languages{$cc} = [];
			foreach my $language (split(",", $properties{countries}{$country}{"language_codes:en"})) {
				$language = get_string_id_for_lang("no_language", $language);
				$language =~ s/-/_/;
				push @{$country_languages{$cc}}, $language;
				my $name = $translations_to{countries}{$country}{$language};
				my $nameid = get_string_id_for_lang("no_language", $name);
				if (not defined $country_names{$nameid}) {
					$country_names{$nameid} = [$cc, $country, $language];
				}
			}
		}
		elsif ($country ne 'en:world') {
			$log->warn("No language_codes:en for country $country") if $log->is_warn();
		}
	}
	return;
}

=head2 init_taxonomies($die_if_some_taxonomies_cannot_be_loaded = 0)

Initialize all taxonomies. This function is called when the Tags.pm module is loaded,
in order to load all available taxonomies, as most scripts / modules that load Tags.pm
expect taxonomies to be loaded.

It is also called by lib/startup_apache.pl startup script with the $die_if_some_taxonomies_cannot_be_loaded set to 1.

=head3 Parameters

=head4 die if some taxonomies cannot be loaded $die_if_some_taxonomies_cannot_be_loaded

If set to 1, the function will die if some taxonomies cannot be loaded.

=cut

sub init_taxonomies($die_if_some_taxonomies_cannot_be_loaded = 0) {
	# this is only to avoid loading data when we check compilation
	return if ($ENV{PO_NO_LOAD_DATA});

	# load all tags images

	# print STDERR "Tags.pm - loading tags images\n";
	if (opendir my $DH2, "$www_root/images/lang") {
		foreach my $langid (sort readdir($DH2)) {
			next if $langid eq '.';
			next if $langid eq '..';
			next if ((length($langid) ne 2) and not($langid eq 'other'));

			if (-e "$www_root/images/lang/$langid") {
				opendir my $DH, "$www_root/images/lang/$langid" or die "Couldn't open the current directory: $!";
				foreach my $tagtype (sort readdir($DH)) {
					next if $tagtype =~ /\./;
					#print STDERR "Tags: loading tagtype images $langid/$tagtype\n";
					load_tags_images($langid, $tagtype);
				}
				closedir($DH);
			}

		}
		closedir($DH2);
	}
	else {
		$log->warn("The $lang_dir directory could not be opened.") if $log->is_warn();
		$log->warn("Tags images could not be loaded.") if $log->is_warn();
	}

	foreach my $taxonomyid (@ProductOpener::Config::taxonomy_fields) {
		$log->info("loading taxonomy $taxonomyid");
		retrieve_tags_taxonomy($taxonomyid, $die_if_some_taxonomies_cannot_be_loaded);
	}
	# ingredients_original uses the ingredients taxonomy
	$taxonomy_fields{"ingredients_original"} = "ingredients";
	# mandatory_additive_class uses additives_classes
	$taxonomy_fields{"mandatory_additive_class"} = "additives_classes";

	init_languages();
	init_countries();

	return;
}

my %and = (
	en => " and ",
	cs => " a ",
	da => " og ",
	de => " und ",
	es => " y ",
	fi => " ja ",
	fr => " et ",
	it => " e ",
	nl => " en ",
	pt => " e ",
);

sub gen_tags_hierarchy_taxonomy ($tag_lc, $tagtype, $tags_list) {

	# $tags_list  ->  comma-separated list of tags, not in a specific order

	if ((not defined $tags_list) or ($tags_list =~ /^\s*$/)) {
		return ();
	}

	if (not exists $all_parents{$tagtype}) {
		$log->error("all_parents{\$tagtype} does not exists", {tagtype => $tagtype}) if $log->is_warning();
		return (split(/\s*,\s*/, $tags_list));
	}

	my %tags = ();

	my $and = $and{$tag_lc} || " and ";

	foreach my $tag2 (split(/\s*,\s*/, $tags_list)) {
		my $tag = $tag2;
		my $l = $tag_lc;
		if ($tag =~ /^(\w\w):/) {
			$l = $1;
			$tag = $';
		}
		next if $tag eq '';
		my $canon_tag = canonicalize_taxonomy_tag($l, $tagtype, $tag);
		my @canon_tags = ($canon_tag);

		# Try to split unrecognized tags (e.g. "known tag and other known tag" -> "known tag, other known tag"

		if (($tag =~ /$and/i) and (not exists_taxonomy_tag($tagtype, $canon_tag))) {

			my $tag1 = $`;
			my $tag2 = $';

			my $canon_tag1 = canonicalize_taxonomy_tag($l, $tagtype, $tag1);
			my $canon_tag2 = canonicalize_taxonomy_tag($l, $tagtype, $tag2);

			if (    (exists_taxonomy_tag($tagtype, $canon_tag1))
				and (exists_taxonomy_tag($tagtype, $canon_tag2)))
			{
				@canon_tags = ($canon_tag1, $canon_tag2);
			}
		}

		foreach my $canon_tag_i (@canon_tags) {

			my $tagid = get_taxonomyid($l, $canon_tag_i);
			next if $tagid eq '';
			if ($tagid =~ /:$/) {
				#print STDERR "taxonomy - empty tag: $tag - l: $l - tagid: $tagid - tag_lc: >$tags_list< \n";
				next;
			}
			$tags{$canon_tag_i} = 1;
			if (defined $all_parents{$tagtype}{$tagid}) {
				foreach my $parentid (@{$all_parents{$tagtype}{$tagid}}) {
					$tags{$parentid} = 1;
				}
			}
		}
	}

	my @sorted_list = sort {
		(((defined $level{$tagtype}{$b}) ? $level{$tagtype}{$b} : 0)
			<=> ((defined $level{$tagtype}{$a}) ? $level{$tagtype}{$a} : 0))
			|| ($a cmp $b)
	} keys %tags;

	return @sorted_list;
}

sub gen_ingredients_tags_hierarchy_taxonomy ($tag_lc, $tags_list) {
	# $tags_list  ->  comma-separated list of tags, not in a specific order

	# for ingredients, we should keep the order
	# question: what do do with parents?
	# put the parents after the ingredient
	# do not put parents that have already been added after another ingredient

	my $tagtype = "ingredients";

	if (not defined $all_parents{$tagtype}) {
		$log->warning("all_parents{\$tagtype} not defined", {tagtype => $tagtype}) if $log->is_warning();
		return (split(/\s*,\s*/, $tags_list));
	}

	my @tags = ();
	my %seen = ();

	foreach my $tag2 (split(/\s*,\s*/, $tags_list)) {
		my $tag = $tag2;
		my $l = $tag_lc;
		if ($tag =~ /^(\w\w):/) {
			$l = $1;
			$tag = $';
		}
		next if $tag eq '';
		$tag = canonicalize_taxonomy_tag($l, $tagtype, $tag);
		my $tagid = get_taxonomyid($l, $tag);
		next if $tagid eq '';
		if ($tagid =~ /:$/) {
			#print STDERR "taxonomy - empty tag: $tag - l: $l - tagid: $tagid - tag_lc: >$tags_list< \n";
			next;
		}

		if (not exists $seen{$tag}) {
			push @tags, $tag;
			$seen{$tag} = 1;
		}

		if (defined $all_parents{$tagtype}{$tagid}) {
			foreach my $parentid (@{$all_parents{$tagtype}{$tagid}}) {
				if (not exists $seen{$parentid}) {
					push @tags, $parentid;
					$seen{$parentid} = 1;
				}
			}
		}
	}

	return @tags;
}

sub get_city_code ($tag) {

	my $city_code = uc(get_string_id_for_lang("no_language", $tag));
	$city_code =~ s/^(EMB|FR)/FREMB/i;
	$city_code =~ s/CE$//i;
	$city_code =~ s/-//g;
	$city_code =~ s/(\d{5})\d+/$1/;
	$city_code =~ s/[A-Z]+$//i;
	# print STDERR "get_city_code : tag: $tag - city_code: $city_code \n";
	return $city_code;
}

# This function is not efficient (calls too many other functions) and should be removed
sub get_tag_css_class ($target_lc, $tagtype, $tag) {

	$target_lc =~ s/_.*//;
	$tag = display_taxonomy_tag($target_lc, $tagtype, $tag);

	my $canon_tagid = canonicalize_taxonomy_tag($target_lc, $tagtype, $tag);

	# Don't treat users as tags.
	if (   ($tagtype eq 'photographers')
		or ($tagtype eq 'editors')
		or ($tagtype eq 'informers')
		or ($tagtype eq 'correctors')
		or ($tagtype eq 'checkers'))
	{
		return "";
	}

	my $css_class = "tag ";
	if (not exists_taxonomy_tag($tagtype, $canon_tagid)) {
		$css_class .= "user_defined";
	}
	else {
		$css_class .= "well_known";
	}

	return $css_class;
}

sub display_tag_name ($tagtype, $tag) {

	# do not display UUIDs yuka-UnY4RExZOGpoTVVWb01aajN4eUY2UHRJNDY2cWZFVzhCL1U0SVE9PQ
	# but just yuka - user
	if ($tagtype =~ /^(users|correctors|editors|informers|correctors|photographers|checkers)$/) {
		$tag =~ s/\.(.*)/ - user/;
	}
	return $tag;
}

sub display_tag_link ($tagtype, $tag) {

	$tag = canonicalize_tag2($tagtype, $tag);

	my $path = $tag_type_plural{$tagtype}{$lc};

	my $tag_lc = $lc;
	if ($tag =~ /^(\w\w):/) {
		$tag_lc = $1;
		$tag = $';
	}

	if ($tagtype =~ /^(users|correctors|editors|informers|correctors|photographers|checkers|team)$/) {
		$tag_lc = "no_language";
	}

	my $tagid = get_string_id_for_lang($tag_lc, $tag);
	my $tagurl = get_urlid($tagid, 0, $tag_lc);

	my $display_tag = display_tag_name($tagtype, $tag);

	my $html;
	if ((defined $tag_lc) and ($tag_lc ne $lc)) {
		$html = "<a href=\"/facets/$path/$tagurl\" lang=\"$tag_lc\">$display_tag</a>";
	}
	else {
		$html = "<a href=\"/facets/$path/$tagurl\">$display_tag</a>";
	}

	if ($tagtype eq 'emb_codes') {
		my $city_code = get_city_code($tagid);

		init_emb_codes() unless %emb_codes_cities;
		if (defined $emb_codes_cities{$city_code}) {
			$html .= " - " . display_tag_link('cities', $emb_codes_cities{$city_code});
		}
	}

	return $html;
}

=head2 canonicalize_taxonomy_tag_link ($target_lc, $tagtype, $tag, $tag_prefix = undef)

Returns a link to the canonicalized tag

=head3 Arguments

=head4 $tagtype

=head4 $tagid

=head4 $tag_prefix (optional)

Can be - to indicate that the tag is a negative tag

=cut

sub canonicalize_taxonomy_tag_link ($target_lc, $tagtype, $tag, $tag_prefix = undef) {

	$target_lc =~ s/_.*//;
	$tag = display_taxonomy_tag($target_lc, $tagtype, $tag);
	my $tagurl = get_taxonomyurl($target_lc, $tag);

	my $path = $tag_type_plural{$tagtype}{$target_lc};
	return "/$path/" . ($tag_prefix // '') . "$tagurl";
}

# The display_taxonomy_tag_link function makes many calls to other functions, in particular it calls twice display_taxonomy_tag_link
# Will be replaced by display_taxonomy_tag_link_new function

sub display_taxonomy_tag_link ($target_lc, $tagtype, $tag) {

	my $taxonomy = $taxonomy_fields{$tagtype};

	$target_lc =~ s/_.*//;
	$tag = display_taxonomy_tag($target_lc, $taxonomy, $tag);
	my $tagid = get_taxonomyid($target_lc, $tag);
	my $tagurl = get_taxonomyurl($target_lc, $tagid);

	my $tag_lc;
	if ($tag =~ /^(\w\w):/) {
		$tag_lc = $1;
		$tag = $';
	}

	my $path = $tag_type_plural{$tagtype}{$target_lc} // '';

	my $css_class = get_tag_css_class($target_lc, $tagtype, $tag);

	my $html;
	if ((defined $tag_lc) and ($tag_lc ne $target_lc)) {
		$html = "<a href=\"/facets/$path/$tagurl\" class=\"$css_class\" lang=\"$tag_lc\">$tag_lc:$tag</a>";
	}
	else {
		$html = "<a href=\"/facets/$path/$tagurl\" class=\"$css_class\">$tag</a>";
	}

	if ($tagtype eq 'emb_codes') {
		my $city_code = get_city_code($tagid);

		init_emb_codes() unless %emb_codes_cities;
		if (defined $emb_codes_cities{$city_code}) {
			$html .= " - " . display_tag_link('cities', $emb_codes_cities{$city_code});
		}
	}

	return $html;
}

# get_taxonomy_tag_and_link_for_lang computes the display text and link
# in a target language for a canonical tagid
# It returns a hash ref with:
# - display : text of the link in the target language, or English
# - display_lc : language code of the language returned in display
# - known : 0 or 1, indicates if the input tagid exists in the taxonomy
# - tagurl : escaped link to the tag, without the tag type path component

sub get_taxonomy_tag_and_link_for_lang ($target_lc, $tagtype, $tagid) {

	my $taxonomy = $taxonomy_fields{$tagtype};

	my $exists_in_taxonomy = exists_taxonomy_tag($tagtype, $tagid) || 0;
	my $display = display_taxonomy_tag($target_lc, $tagtype, $tagid);

	my $display_lc = $target_lc;
	my $display_lc_prefix = "";
	my $display_tag = $display;

	if ($display =~ /^((\w\w):)/) {
		$display_lc_prefix = $1;
		$display_lc = $2;
		$display_tag = $';
	}

	my $tagurlid = get_string_id_for_lang($display_lc, $display_tag);
	if ($tagurlid =~ /[^a-zA-Z0-9-]/) {
		$tagurlid = URI::Escape::XS::encodeURIComponent($display_tag);
	}

	my $tagurl = $display_lc_prefix . $tagurlid;

	my $css_class = "";
	my $html_lang = "";

	# Don't treat users as tags.
	if (
		not(   ($tagtype eq 'photographers')
			or ($tagtype eq 'editors')
			or ($tagtype eq 'informers')
			or ($tagtype eq 'correctors')
			or ($tagtype eq 'checkers'))
		)
	{
		$css_class = "tag ";

		if ($exists_in_taxonomy) {
			$css_class .= "known ";
		}
		else {
			$css_class .= "user_defined ";
		}

		if ($display_lc ne $lc) {
			$html_lang = ' lang="' . $display_lc . '"';
		}

	}

	my $tag_ref = {
		tagid => $tagid,
		display => $display,
		display_lc => $display_lc,
		tagurl => $tagurl,
		known => $exists_in_taxonomy,
		css_class => $css_class,
		html_lang => $html_lang,
	};

	return $tag_ref;
}

sub display_tags_list ($tagtype, $tags_list) {

	my $html = '';
	my $images = '';
	if (not defined $tags_list) {
		return '';
	}
	foreach my $tag (split(/,/, $tags_list)) {
		$html .= display_tag_link($tagtype, $tag) . ", ";

		my $tagid = get_string_id_for_lang($lc, $tag);
		if (defined $tags_images{$lc}{$tagtype}{$tagid}) {
			my $img = $tags_images{$lc}{$tagtype}{$tagid};
			my $size = '';
			if ($img =~ /\.(\d+)x(\d+)/) {
				$size = " width=\"$1\" height=\"$2\"";
			}
			my $alt = display_taxonomy_tag_name($lc, $tagtype, $tag);
			$images .= <<HTML
<img src="/images/lang/$lc/$tagtype/$img"$size/ style="display:inline" alt="$alt">
HTML
				;
		}
	}
	$html =~ s/, $//;
	if ($images ne '') {
		$html .= "<br />$images";
	}

	return $html;
}

sub display_tag_and_parents ($tagtype, $tagid) {

	my $html = '';

	if (    (defined $tags_all_parents{$lc})
		and (defined $tags_all_parents{$lc}{$tagtype})
		and (defined $tags_all_parents{$lc}{$tagtype}{$tagid}))
	{
		foreach my $parentid (@{$tags_all_parents{$lc}{$tagtype}{$tagid}}) {
			$html = display_tag_link($tagtype, $parentid) . ', ' . $html;
		}
	}

	$html =~ s/, $//;

	return $html;
}

sub display_tag_and_parents_taxonomy ($tagtype, $tagid) {

	my $target_lc = $lc;
	my $html = '';

	if ((defined $all_parents{$tagtype}) and (defined $all_parents{$tagtype}{$tagid})) {
		foreach my $parentid (@{$all_parents{$tagtype}{$tagid}}) {
			$html = display_taxonomy_tag_link($target_lc, $tagtype, $parentid) . ', ' . $html;
		}
	}

	$html =~ s/, $//;

	return $html;
}

sub display_parents_and_children ($target_lc, $tagtype, $tagid) {

	$target_lc =~ s/_.*//;
	my $html = '';

	if (defined $taxonomy_fields{$tagtype}) {

		# print STDERR "family - $target_lc - tagtype: $tagtype - tagid: $tagid - all_parents{$tagtype}{$tagid}: $all_parents{$tagtype}{$tagid} - direct_children{$tagtype}{$tagid}: $direct_children{$tagtype}{$tagid}\n";

		if ((defined $all_parents{$tagtype}) and (defined $all_parents{$tagtype}{$tagid})) {
			$html .= "<p>" . lang("tag_belongs_to") . "</p>\n";
			$html .= "<p>" . display_tag_and_parents_taxonomy($tagtype, $tagid) . "</p>\n";
		}

		if ((defined $direct_children{$tagtype}) and (defined $direct_children{$tagtype}{$tagid})) {
			$html .= "<p>" . lang("tag_contains") . "</p><ul>\n";
			foreach my $childid (sort keys %{$direct_children{$tagtype}{$tagid}}) {
				$html .= "<li>" . display_taxonomy_tag_link($target_lc, $tagtype, $childid) . "</li>\n";
			}
			$html .= "</ul>\n";
		}
	}
	else {

		if (    (defined $tags_all_parents{$lc})
			and (defined $tags_all_parents{$lc}{$tagtype})
			and (defined $tags_all_parents{$lc}{$tagtype}{$tagid}))
		{
			$html .= "<p>" . lang("tag_belongs_to") . "</p>\n";
			$html .= "<p>" . display_tag_and_parents($tagtype, $tagid) . "</p>\n";
		}

		if (    (defined $tags_direct_children{$lc})
			and (defined $tags_direct_children{$lc}{$tagtype})
			and (defined $tags_direct_children{$lc}{$tagtype}{$tagid}))
		{
			$html .= "<p>" . lang("tag_contains") . "</p><ul>\n";
			foreach my $childid (sort keys %{$tags_direct_children{$lc}{$tagtype}{$tagid}}) {
				$html .= "<li>" . display_tag_link($tagtype, $childid) . "</li>\n";
			}
			$html .= "</ul>\n";
		}

	}

	return $html;
}

sub display_tags_hierarchy ($tagtype, $tags_ref) {

	my $html = '';
	my $images = '';
	if (defined $tags_ref) {
		foreach my $tag (@{$tags_ref}) {
			$html .= display_tag_link($tagtype, $tag) . ", ";

			#			print STDERR "abbio - lc: $lc - tagtype: $tagtype - tag: $tag\n";

			my $tagid = get_string_id_for_lang($lc, $tag);
			if (defined $tags_images{$lc}{$tagtype}{$tagid}) {
				my $img = $tags_images{$lc}{$tagtype}{$tagid};
				my $size = '';
				if ($img =~ /\.(\d+)x(\d+)/) {
					$size = " width=\"$1\" height=\"$2\"";
				}
				# print STDERR "abbio - lc: $lc - tagtype: $tagtype - tag: $tag - img: $img\n";
				my $alt = display_taxonomy_tag_name($lc, $tagtype, $tag);
				$images .= <<HTML
<img src="/images/lang/$lc/$tagtype/$img"$size/ style="display:inline" atl="$alt">
HTML
					;
			}
		}
		$html =~ s/, $//;
		if ($images ne '') {
			$html .= "<br />$images";
		}
	}
	return $html;
}

=head2 get_tag_image ( $target_lc, $tagtype, $canon_tagid )

If an image is associated to a tag, return its relative url, otherwise return undef.

=head3 Arguments

=head4 $target_lc

The desired language for the image. If an image is not available in the target language,
it can be returned in English or in the tag language.

=head4 $tagtype

The type of the tag (e.g. categories, labels, allergens)

=head4 $canon_tagid

=cut

sub get_tag_image ($target_lc, $tagtype, $canon_tagid) {

	# Build an ordered list of languages that the image can be in
	my @languages = ($target_lc, "xx", "en");
	if ($canon_tagid =~ /^(\w\w):/) {
		push @languages, $1;
	}

	# Record which language we tested, as the list can contain the same language multiple times
	my %seen_lc = ();

	foreach my $l (@languages) {
		next if defined $seen_lc{$l};
		$seen_lc{$l} = 1;
		my $translation = display_taxonomy_tag($l, $tagtype, $canon_tagid);
		# Support both unaccented and possibly deaccented image file name
		foreach
			my $imgid (get_string_id_for_lang("no_language", $translation), get_string_id_for_lang($l, $translation))
		{
			if (defined $tags_images{$l}{$tagtype}{$imgid}) {
				return "/images/lang/$l/$tagtype/" . $tags_images{$l}{$tagtype}{$imgid};
			}
		}
	}

	return;
}

=head2 display_tags_hierarchy_taxonomy ( $target_lc, $tagtype, $tags_ref )

Generates a comma separated list of tags in the target language, with links and images.

=head3 Arguments

=head4 $target_lc

=head4 $tagtype

The type of the tag (e.g. categories, labels, allergens)

=head4 $tags_ref

Reference to a list of tags. (usually the *_tags field corresponding to the tag type)

=cut

sub display_tags_hierarchy_taxonomy ($target_lc, $tagtype, $tags_ref) {

	# $target_lc =~ s/_.*//;
	my $tag_lc = undef;

	my $html = '';
	my $images = '';
	if (defined $tags_ref) {
		foreach my $tag (@{$tags_ref}) {
			$html .= display_taxonomy_tag_link($target_lc, $tagtype, $tag) . ", ";

			my $canon_tagid = canonicalize_taxonomy_tag($target_lc, $tagtype, $tag);
			my $img = get_tag_image($target_lc, $tagtype, $canon_tagid);

			if ($img) {
				my $size = '';
				if ($img =~ /\.(\d+)x(\d+)/) {
					$size = " width=\"$1\" height=\"$2\"";
				}
				my $alt = display_taxonomy_tag_name($target_lc, $tagtype, $tag);

				$images .= <<HTML
<img src="$img"$size/ style="display:inline" alt="$alt">
HTML
					;
			}
		}
		$html =~ s/, $//;
		if ($images ne '') {
			$html .= "<br />$images";
		}
	}
	return $html;
}

=head2 list_taxonomy_tags_in_language ( $target_lc, $tagtype, $tags_ref )

Generates a comma separated (with a space after the comma) list of tags in the target language.

=head3 Arguments

=head4 $target_lc

=head4 $tagtype

The type of the tag (e.g. categories, labels, allergens)

=head4 $tags_ref

Reference to a list of tags. (usually the *_tags field corresponding to the tag type)

The tags are expected to be in their canonical format.

=cut

sub list_taxonomy_tags_in_language ($target_lc, $tagtype, $tags_ref) {

	# $target_lc =~ s/_.*//;

	if (defined $tags_ref) {
		return join(', ', map({display_taxonomy_tag($target_lc, $tagtype, $_)} @{$tags_ref}));
	}
	else {
		return "";
	}
}

sub canonicalize_tag2 ($tagtype, $tag) {
	return $tag if !defined $tag;

	#$tag = lc($tag);
	my $canon_tag = $tag;
	$canon_tag =~ s/^ //g;
	$canon_tag =~ s/ $//g;

	my $tagid = get_string_id_for_lang($lc, $tag);

	if ($tagtype =~ /^(users|correctors|editors|informers|correctors|photographers|checkers)$/) {
		return $tagid;
	}

	if (    (defined $canon_tags{$lc})
		and (defined $canon_tags{$lc}{$tagtype})
		and (defined $canon_tags{$lc}{$tagtype}{$tagid}))
	{
		$canon_tag = $canon_tags{$lc}{$tagtype}{$tagid};
	}
	elsif ($canon_tag eq $tagid) {
		$canon_tag =~ s/-/ /g;
		$canon_tag = ucfirst($tag);
	}

	#$canon_tag =~ s/(-|\'|_|\n)/ /g;	# - and ' might be added back

	$tag = $canon_tag;

	if ($tagtype eq 'emb_codes') {

		$tag = uc($tag);

		$tag = normalize_packager_codes($tag);
		$tag = localize_packager_code($tag);
	}

	elsif ($tagtype eq 'cities') {
		if (defined $cities{$tagid}) {
			$tag = $cities{$tagid};
		}
	}

	return $tag;
}

sub get_taxonomyid ($tag_lc, $tagid) {

	# $tag_lc  ->  Default tag language if tagid is not prefixed by a language code
	if ($tagid =~ /^(\w\w):/) {
		return lc($1) . ':' . get_string_id_for_lang(lc($1), $');
	}
	else {
		return get_string_id_for_lang($tag_lc, $tagid);
	}
}

sub get_taxonomyurl ($tag_lc, $tagid) {

	# $tag_lc  ->  Default tag language if tagid is not prefixed by a language code
	if ($tagid =~ /^(\w\w):/) {
		return lc($1) . ':' . get_url_id_for_lang(lc($1), $');
	}
	else {
		return get_url_id_for_lang($tag_lc, $tagid);
	}
}

=head2 canonicalize_taxonomy_tag_or_die ($tag_lc, $tagtype, $tag)

Canonicalize a string to check if matches an entry in a taxonomy, and die otherwise.

This function is used during initialization, to check that some initialization data has matching entries in taxonomies.

=head3 Arguments

=head4 $tag_lc

The language of the string.

=head4 $tagtype

The type of the tag (e.g. categories, labels, allergens)

=head4 $tag

The string that we want to match to a tag.

=head4 $exists_in_taxonomy_ref

A reference to a variable that will be assigned 1 if we found a matching taxonomy entry, or 0 otherwise.

=head3 Return value

If the string could be matched to an existing taxonomy entry, the canonical id for the entry is returned.

Otherwise, the function dies.

=cut

sub canonicalize_taxonomy_tag_or_die ($tag_lc, $tagtype, $tag) {

	my $exists_in_taxonomy;
	my $tagid = canonicalize_taxonomy_tag($tag_lc, $tagtype, $tag, \$exists_in_taxonomy);
	if (not $exists_in_taxonomy) {
		die("$tag ($tag_lc) could not be matched to an entry in the $tagtype taxonomy");
	}
	return $tagid;
}

=head2 canonicalize_taxonomy_tag ($tag_lc, $tagtype, $tag, $exists_in_taxonomy_ref = undef)

Canonicalize a string to check if matches an entry in a taxonomy

=head3 Arguments

=head4 $tag_lc

The language of the string.

=head4 $tagtype

The type of the tag (e.g. categories, labels, allergens)

=head4 $tag

The string that we want to match to a tag.

=head4 $exists_in_taxonomy_ref

A reference to a variable that will be assigned 1 if we found a matching taxonomy entry, or 0 otherwise.

=head3 Return value

If the string could be matched to an existing taxonomy entry, the canonical id for the entry is returned.

Otherwise, we return the string prefixed with the language code (e.g. en:An unknown entry)

=cut

sub canonicalize_taxonomy_tag ($tag_lc, $tagtype, $tag, $exists_in_taxonomy_ref = undef) {

	my $taxonomy = $taxonomy_fields{$tagtype};
	if (not defined $taxonomy) {
		die("canonicalize_taxonomy_tag: unknown tag type $tagtype, cannot canonicalize tag $tag");
	}

	if (not defined $tag) {
		if (defined $exists_in_taxonomy_ref) {
			$$exists_in_taxonomy_ref = 0;
		}
		return "";
	}

	#$tag = lc($tag);
	$tag =~ s/^ //g;
	$tag =~ s/ $//g;

	my $linked_data_tag = canonicalize_taxonomy_tag_linkeddata($taxonomy, $tag);
	if ($linked_data_tag) {
		return $linked_data_tag;
	}

	my $weblink_tag = canonicalize_taxonomy_tag_weblink($taxonomy, $tag);
	if ($weblink_tag) {
		return $weblink_tag;
	}

	# If we are passed a tag string that starts with a language code (e.g. fr:café)
	# override the input language
	if ($tag =~ /^(\w\w):/) {
		$tag_lc = $1;
		$tag = $';
	}

	# Language less taxonomies (e.g. brands): consider the input to be in the xx language
	if ($tagtype eq "brands") {
		$tag_lc = "xx";
	}

	$tag = normalize_percentages($tag, $tag_lc);
	my $tagid = get_string_id_for_lang($tag_lc, $tag);

	if ($taxonomy =~ /^additives/) {
		# convert the E-number + name into just E-number (we get those in urls like /additives/e330-citric-acid)
		# check E + 1 digit in order to not convert Erythorbate-de-sodium to Erythorbate
		$tagid =~ s/^e(\d.*?)-(.*)$/e$1/i;
	}

	if (($taxonomy eq "ingredients") or ($taxonomy eq "packaging") or ($taxonomy =~ /^additives/)) {
		# convert E-number + name to E-number only if the number match the name
		my $additive_tagid;
		my $name;
		if ($tagid =~ /^(e\d.*?)-(.*)$/i) {
			$additive_tagid = $1;
			$name = $2;
		}
		elsif ($tagid =~ /^(.*)-(e\d.*?)$/i) {
			$name = $1;
			$additive_tagid = $2;
		}
		if (defined $name) {
			my $name_id = canonicalize_taxonomy_tag($tag_lc, "additives", $name, $exists_in_taxonomy_ref);
			# caramelo e150c -> name_id is e150
			if (("en:" . $additive_tagid) =~ /^$name_id/) {
				return "en:" . $additive_tagid;
			}
		}
	}

	my $found = 0;

	if (    (defined $synonyms{$taxonomy})
		and (defined $synonyms{$taxonomy}{$tag_lc})
		and (defined $synonyms{$taxonomy}{$tag_lc}{$tagid}))
	{
		$tagid = $synonyms{$taxonomy}{$tag_lc}{$tagid};
		$found = 1;
	}
	else {
		# try removing stopwords and plurals
		my $tagid2 = remove_stopwords($taxonomy, $tag_lc, $tagid);
		$tagid2 = remove_plurals($tag_lc, $tagid2);

		# try to add / remove hyphens (e.g. antioxydant / anti-oxydant)
		my $tagid3 = $tagid2;
		my $tagid4 = $tagid2;
		$tagid3 =~ s/(anti)(-| )/$1/;
		$tagid4 =~ s/(anti)([a-z])/$1-$2/;

		if (    (defined $synonyms{$taxonomy})
			and (defined $synonyms{$taxonomy}{$tag_lc})
			and (defined $synonyms{$taxonomy}{$tag_lc}{$tagid2}))
		{
			$tagid = $synonyms{$taxonomy}{$tag_lc}{$tagid2};
			$found = 1;
		}
		elsif ( (defined $synonyms{$taxonomy})
			and (defined $synonyms{$taxonomy}{$tag_lc})
			and (defined $synonyms{$taxonomy}{$tag_lc}{$tagid3}))
		{
			$tagid = $synonyms{$taxonomy}{$tag_lc}{$tagid3};
			$found = 1;
		}
		elsif ( (defined $synonyms{$taxonomy})
			and (defined $synonyms{$taxonomy}{$tag_lc})
			and (defined $synonyms{$taxonomy}{$tag_lc}{$tagid4}))
		{
			$tagid = $synonyms{$taxonomy}{$tag_lc}{$tagid4};
			$found = 1;
		}
		else {

			# try matching in other languages (by default, in the "language-less" language xx, and in English)
			# note that there may be conflicts where a non-English word matches an English entry,
			# so this should be disabled in taxonomies with many small entries such as ingredients
			my @test_languages = ("xx", "en");

			if (defined $options{product_type}) {

				if ($options{product_type} eq "food") {

					# Latin animal species (e.g. for fish)
					if ($taxonomy eq "ingredients") {
						@test_languages = ("xx", "la");
					}
				}
				elsif ($options{product_type} eq "beauty") {

					# Beauty products ingredients are often in English or Latin
					if ($taxonomy eq "ingredients") {
						@test_languages = ("xx", "en", "la");
					}
				}
			}

			foreach my $test_lc (@test_languages) {

				next if ($test_lc eq $tag_lc);

				# get a tagid with the unaccenting rules for the language we are trying to match
				my $test_lc_tagid = get_string_id_for_lang($test_lc, $tag);

				if (    (defined $synonyms{$taxonomy})
					and (defined $synonyms{$taxonomy}{$test_lc})
					and (defined $synonyms{$taxonomy}{$test_lc}{$test_lc_tagid}))
				{
					$tagid = $synonyms{$taxonomy}{$test_lc}{$test_lc_tagid};
					$tag_lc = $test_lc;
					$found = 1;
				}
				else {

					# try removing stopwords and plurals
					my $tagid2 = remove_stopwords($taxonomy, $test_lc, $test_lc_tagid);
					$tagid2 = remove_plurals($test_lc, $tagid2);
					if (    (defined $synonyms{$taxonomy})
						and (defined $synonyms{$taxonomy}{$test_lc})
						and (defined $synonyms{$taxonomy}{$test_lc}{$tagid2}))
					{
						$tagid = $synonyms{$taxonomy}{$test_lc}{$tagid2};
						$tag_lc = $test_lc;
						$found = 1;
						last;
					}
				}
			}
		}
	}

	# If we have not found the tag in the taxonomy, try to see if it is of the form
	# "Parent / Children" or "Synonym 1 / Synonym 2", "Synonym 1 (Synonym 2)"
	if (not $found) {
		if ($tag =~ /\/|\(/) {    # Match / or the ( opening parenthesis
			my $tag1 = $`;
			# we might get closing parenthesis, but canonicalize will get rid of it
			my $tag2 = $';
			my $exists_tag1;
			my $exists_tag2;
			my $tagid1 = canonicalize_taxonomy_tag($tag_lc, $taxonomy, $tag1, \$exists_tag1);
			my $tagid2 = canonicalize_taxonomy_tag($tag_lc, $taxonomy, $tag2, \$exists_tag2);

			$log->debug(
				"Checking for multiple tags separated by a slash",
				{
					tagtype => $tagtype,
					tag => $tag,
					tag1 => $tag1,
					tag2 => $tag2,
					tagid1 => $tagid1,
					tagid2 => $tagid2,
					exists_tag1 => $exists_tag1,
					exists_tag2 => $exists_tag2
				}
			) if $log->is_debug();

			if ($exists_tag1 and $exists_tag2) {
				# "Synonym 1 / Synonym 2"
				if ($tagid1 eq $tagid2) {
					$tagid = $tagid1;
				}
				# "Parent / Child"
				elsif (is_a($taxonomy, $tagid2, $tagid1)) {
					$tagid = $tagid2;
				}
				# "Child / Parent"
				elsif (is_a($taxonomy, $tagid1, $tagid2)) {
					$tagid = $tagid1;
				}
			}
		}
	}

	# $tagid may already be a canon tagid with a language prefix, in which case do not add the language prefix
	if ($tagid !~ /^\w\w:/) {
		$tagid = $tag_lc . ':' . $tagid;
	}

	my $exists_in_taxonomy = 0;

	if (    (defined $translations_from{$taxonomy})
		and (defined $translations_from{$taxonomy}{$tagid})
		and not((exists $just_synonyms{$taxonomy}) and (exists $just_synonyms{$taxonomy}{$tagid})))
	{
		$tagid = $translations_from{$taxonomy}{$tagid};
		$exists_in_taxonomy = 1;
	}
	elsif (defined $tag) {
		# no translation available, tag is not in known taxonomy
		$tagid = $tag_lc . ':' . $tag;
	}
	else {
		# If $tag is not defined, we don't want to return "$tag_lc:", but we also cannot return undef, because consumers assume an assigned value.
		$tagid = "";
	}

	if (defined $exists_in_taxonomy_ref) {
		$$exists_in_taxonomy_ref = $exists_in_taxonomy;
	}

	return $tagid;
}

sub canonicalize_taxonomy_tag_linkeddata ($tagtype, $tag) {

	if (   (not defined $tagtype)
		or (not defined $tag)
		or (not($tag =~ /^(\w+:\w\w):(.+)/))
		or (not defined $properties{$tagtype}))
	{
		return;
	}

	# Test for linked data, ie. wikidata:en:Q1234
	my $property_key = $1;
	my $property_value = $2;
	my $matched_tagid;
	foreach my $canon_tagid (keys %{$properties{$tagtype}}) {
		if (    (defined $properties{$tagtype}{$canon_tagid}{$property_key})
			and ($properties{$tagtype}{$canon_tagid}{$property_key} eq $property_value))
		{
			if (defined $matched_tagid) {
				# Bail out on multiple matches for a single tag.
				undef $matched_tagid;
				last;
			}

			$matched_tagid = $canon_tagid;
		}
	}

	return $matched_tagid;
}

sub canonicalize_taxonomy_tag_weblink ($tagtype, $tag) {

	if (   (not defined $tagtype)
		or (not defined $tag)
		or (not($tag =~ /^https?:\/\/.+/)))
	{
		return;
	}

	# Test for linked data URLs, ie. https://www.wikidata.org/wiki/Q1234
	my $matched_tagid;
	foreach my $property_key (keys %weblink_templates) {
		next if not defined $weblink_templates{$property_key}{parse};
		my $property_value = $weblink_templates{$property_key}{parse}->($tag);
		if (defined $property_value) {
			foreach my $canon_tagid (keys %{$properties{$tagtype}}) {
				if (    (defined $properties{$tagtype}{$canon_tagid}{$property_key})
					and ($properties{$tagtype}{$canon_tagid}{$property_key} eq $property_value))
				{
					if (defined $matched_tagid) {
						# Bail out on multiple matches for a single tag.
						undef $matched_tagid;
						last;
					}

					$matched_tagid = $canon_tagid;
				}
			}
		}
	}

	return $matched_tagid;
}

=head2 get_taxonomy_tag_synonyms ( $tagtype )

Return all entries in a taxonomy.

=head3 Arguments

=head4 $tagtype

=head4 $canon_tagid

=head3 Return values

- undef is the taxonomy does not exist or is not loaded
- or a list of all tags

=cut

sub get_all_taxonomy_entries ($tagtype) {

	if (defined $translations_to{$tagtype}) {

		my @list = ();
		foreach my $tagid (keys %{$translations_to{$tagtype}}) {
			# Skip entries that are just synonyms
			next if (defined $just_synonyms{$tagtype}{$tagid});
			push @list, $tagid;
		}
		return @list;
	}
	else {
		return;
	}
}

=head2 get_taxonomy_tag_synonyms ( $target_lc, $tagtype, $canon_tagid )

Return all synonyms (including extended synonyms) in a specific language for a taxonomy entry.

=head3 Arguments

=head4 $target_lc

=head4 $tagtype

=head4 $canon_tagid

=head3 Return values

- undef is the taxonomy does not exist or is not loaded, or if the tag does not exist
- or a list of all synonyms

=cut

sub get_taxonomy_tag_synonyms ($target_lc, $tagtype, $tagid) {

	if ((defined $translations_to{$tagtype}) and (defined $translations_to{$tagtype}{$tagid})) {

		my $target_lc_tagid = get_string_id_for_lang($target_lc, $translations_to{$tagtype}{$tagid}{$target_lc});

		if (defined $synonyms_for_extended{$tagtype}{$target_lc}{$target_lc_tagid}) {
			return (@{$synonyms_for{$tagtype}{$target_lc}{$target_lc_tagid}},
				sort keys %{$synonyms_for_extended{$tagtype}{$target_lc}{$target_lc_tagid}});
		}
		elsif (defined $synonyms_for{$tagtype}{$target_lc}{$target_lc_tagid}) {
			return @{$synonyms_for{$tagtype}{$target_lc}{$target_lc_tagid}};
		}
		else {
			return;
		}
	}
	else {
		return;
	}
}

sub exists_taxonomy_tag ($tagtype, $tagid) {

	my $taxonomy = $taxonomy_fields{$tagtype};

	return (    (exists $translations_from{$taxonomy})
			and (exists $translations_from{$taxonomy}{$tagid})
			and not((exists $just_synonyms{$taxonomy}) and (exists $just_synonyms{$taxonomy}{$tagid})));
}

=head2 cached_display_taxonomy_tag ( $target_lc, $tagtype, $canon_tagid )

Return the name of a tag for displaying it to the user.
This function builds a cache of the resulting names, in order to reduce execution time.
The cache is an ever-growing hash of input parameters.
This function should only be used in batch scripts, and not in code called from the Apache mod_perl processes.

=head3 Arguments

=head4 $target_lc - target language code

=head4 $tagtype

=head4 $canon_tagid

=head3 Return values

The tag translation if it exists in target language,
otherwise, the tag id.

=cut

my %cached_display_taxonomy_tags = ();
my $cached_display_taxonomy_tag_calls = 0;
my $cached_display_taxonomy_tag_misses = 0;

sub cached_display_taxonomy_tag ($target_lc, $tagtype, $tag) {
	$cached_display_taxonomy_tag_calls++;
	my $key = $target_lc . ':' . $tagtype . ':' . $tag;
	return $cached_display_taxonomy_tags{$key} if exists $cached_display_taxonomy_tags{$key};

	$cached_display_taxonomy_tag_misses++;
	my $value = display_taxonomy_tag($target_lc, $tagtype, $tag);
	$cached_display_taxonomy_tags{$key} = $value;
	return $value;
}

=head2 display_taxonomy_tag ( $target_lc, $tagtype, $canon_tagid )

Return the name of a tag for displaying it to the user

=head3 Arguments

=head4 $target_lc - target language code

=head4 $tagtype

=head4 $canon_tagid

=head3 Return values

The tag translation if it exists in target language,
otherwise, the tag id.

=cut

sub display_taxonomy_tag ($target_lc, $tagtype, $tag) {

	$target_lc =~ s/_.*//;

	if (not defined $tag) {
		$log->warn("display_taxonomy_tag() called for undefined \$tag") if $log->is_warn();
		return "";
	}

	$tag =~ s/^ //g;
	$tag =~ s/ $//g;

	my $taxonomy = $taxonomy_fields{$tagtype};

	if (not defined $taxonomy) {

		return canonicalize_tag2($tagtype, $tag);
	}

	my $tag_lc;

	if ($tag =~ /^(\w\w):/) {
		$tag_lc = $1;
		$tag = $';
	}
	else {
		# print STDERR "WARNING - display_taxonomy_tag - $tag has no language code, assuming target_lc: $lc\n";
		$tag_lc = $target_lc;
	}

	my $tagid_no_lc = get_string_id_for_lang($tag_lc, $tag);
	my $tagid = $tag_lc . ':' . $tagid_no_lc;

	my $display = '';

	if (    (defined $translations_to{$taxonomy})
		and (defined $translations_to{$taxonomy}{$tagid})
		and (defined $translations_to{$taxonomy}{$tagid}{$target_lc}))
	{
		# we have a translation for the target language
		$display = $translations_to{$taxonomy}{$tagid}{$target_lc};
	}
	elsif ( (defined $translations_to{$taxonomy})
		and (defined $translations_to{$taxonomy}{$tagid})
		and (defined $translations_to{$taxonomy}{$tagid}{xx}))
	{
		# we have a translation for the default xx language
		$display = $translations_to{$taxonomy}{$tagid}{xx};
	}
	else {
		# We may have changed a canonical en: entry into an language-less xx: entry,
		# or removed a canonical en: entry to replace it to a language-specific entry
		# (e.g. we used to have en:label-rouge, we now have fr:label-rouge + xx:label-rouge)

		my $xx_tagid = 'xx:' . $tagid_no_lc;

		# if we didn't find a language specific entry but there is a corresponding xx: synonym for it,
		# assume the language specific entry was changed to a language-less xx: entry
		if (    (defined $synonyms{$taxonomy})
			and (defined $synonyms{$taxonomy}{xx})
			and (defined $synonyms{$taxonomy}{xx}{$tagid_no_lc}))
		{
			$tagid = "xx:" . $synonyms{$taxonomy}{xx}{$tagid_no_lc};
			$tagid = $translations_from{$taxonomy}{$tagid};
		}

		if (    (defined $translations_to{$taxonomy})
			and (defined $translations_to{$taxonomy}{$tagid})
			and (defined $translations_to{$taxonomy}{$tagid}{$target_lc}))
		{
			# we have a translation for the target language
			$display = $translations_to{$taxonomy}{$tagid}{$target_lc};
		}
		elsif ( (defined $translations_to{$taxonomy})
			and (defined $translations_to{$taxonomy}{$tagid})
			and (defined $translations_to{$taxonomy}{$tagid}{xx}))
		{
			# we have a translation for the default xx language
			$display = $translations_to{$taxonomy}{$tagid}{xx};
		}

		elsif ( (defined $translations_to{$taxonomy})
			and (defined $translations_to{$taxonomy}{$xx_tagid})
			and (defined $translations_to{$taxonomy}{$xx_tagid}{xx}))
		{
			# we have a translation for the default xx language
			$display = $translations_to{$taxonomy}{$xx_tagid}{xx};
		}

		# use tag language
		elsif ( (defined $translations_to{$taxonomy})
			and (defined $translations_to{$taxonomy}{$tagid})
			and (defined $translations_to{$taxonomy}{$tagid}{$tag_lc}))
		{
			# we have a translation for the tag language
			# print STDERR "display_taxonomy_tag - translation for the tag language - translations_to{$taxonomy}{$tagid}{$tag_lc} : $translations_to{$taxonomy}{$tagid}{$tag_lc}\n";

			$display = "$tag_lc:" . $translations_to{$taxonomy}{$tagid}{$tag_lc};
		}
		else {
			$display = $tag;

			if ($target_lc ne $tag_lc) {
				# If the tag language is xx:, we don't want to add the language code
				# This happens for language less taxonomies (e.g. brands) when we don't have a taxonomized entry
				# So if someone enters SomeUnknownBrand in the brands field, it is normalized to xx:SomeUnknownBrand
				# and we display it as SomeUnknownBrand
				if ($tag_lc ne 'xx') {
					$display = "$tag_lc:$display";
				}
			}
			else {
				$display = ucfirst($display);
			}
			# print STDERR "display_taxonomy_tag - no translation available for $taxonomy $tagid in target language $lc or tag language $tag_lc - result: $display\n";
		}
	}

	# for additives, add the first synonym
	if ($taxonomy eq 'additives') {
		$tagid =~ s/.*://;
		if (    (defined $synonyms_for{$taxonomy}{$target_lc})
			and (defined $synonyms_for{$taxonomy}{$target_lc}{$tagid})
			and (defined $synonyms_for{$taxonomy}{$target_lc}{$tagid}[1]))
		{
			$display .= " - " . ucfirst($synonyms_for{$taxonomy}{$target_lc}{$tagid}[1]);
		}
	}

	return $display;

}

=head2 display_taxonomy_tag_name ( $target_lc, $tagtype, $canon_tagid )

A version of display_taxonomy_tag that removes eventual language prefix

=head3 Arguments

=head4 $target_lc - target language code

=head4 $tagtype

=head4 $canon_tagid

=head3 Return values

The tag translation if it exists in target language,
otherwise, the tag in its primary language

=cut

sub display_taxonomy_tag_name ($target_lc, $tagtype, $canon_tagid) {
	my $display_value = display_taxonomy_tag($target_lc, $tagtype, $canon_tagid);
	# remove eventual leading language code
	$display_value =~ s/^\w\w://;
	return $display_value;
}

=head2 canonicalize_tag_link ($tagtype, $tagid, $tag_prefix = undef)

Return a relative link to a tag page.

=head3 Arguments

=head4 $tagtype

=head4 $tagid

=head4 $tag_prefix (optional)

Can be - to indicate that the tag is a negative tag

=cut

sub canonicalize_tag_link ($tagtype, $tagid, $tag_prefix = undef) {

	if (defined $taxonomy_fields{$tagtype}) {
		die "ERROR: canonicalize_tag_link called for a taxonomy tagtype: $tagtype - tagid: $tagid - $!";
	}

	if ($tagtype eq 'missions') {
		if ($tagid =~ /\./) {
			$tagid = $';
		}
	}

	my $path = $tag_type_plural{$tagtype}{$lc};
	if (not defined $path) {
		$path = $tag_type_plural{$tagtype}{en};
	}

	my $link = "/$path/" . ($tag_prefix // '') . URI::Escape::XS::encodeURIComponent($tagid);

	$log->info("canonicalize_tag_link $tagtype $tagid $path $link") if $log->is_info();

	return $link;
}

sub export_tags_hierarchy ($lc, $tagtype) {

	# GEXF graph file (gephi, sigma.js etc.)
	# GraphViz dot file / png / svg

	my $gexf_example = <<GEXF
<?xml version="1.0" encoding="UTF-8"?>
<gexf xmlns="http://www.gexf.net/1.2draft" xmlns:xsi="http://www.w3.org/2001/XMLSchema-instance" xsi:schemaLocation="http://www.gexf.net/1.1draft http://www.gexf.net/1.2draft/gexf.xsd" version="1.2">
    <graph>
        <nodes>
            <node id="a" label="cheese"/>
            <node id="b" label="cherry"/>
            <node id="c" label="cake">
                <parents>
                    <parent for="a"/>
                    <parent for="b"/>
                </parents>
            </node>
        </nodes>

		<edges>
            <edge id="0" source="0" target="1" />
        </edges>

    </graph>
</gexf>
GEXF
		;

	my $gexf = <<GEXF
<?xml version="1.0" encoding="UTF-8"?>
<gexf xmlns="http://www.gexf.net/1.2draft" xmlns:xsi="http://www.w3.org/2001/XMLSchema-instance" xsi:schemaLocation="http://www.gexf.net/1.1draft http://www.gexf.net/1.2draft/gexf.xsd" version="1.2">
    <graph>
        <nodes>
GEXF
		;
	my $edges = '';

	my $graph = GraphViz2->new(
		edge => {color => 'grey'},
		global => {directed => 1},
		node => {shape => 'oval'},
	);

	if ((defined $tags_level{$lc}) and (defined $tags_level{$lc}{$tagtype})) {

		foreach my $tagid (keys %{$tags_level{$lc}{$tagtype}}) {

			$gexf .= "\t\t\t" . "<node id=\"$tagid\" label=\"" . canonicalize_tag2($tagtype, $tagid) . "\" ";

			$graph->add_node(
				name => $tagid,
				label => canonicalize_tag2($tagtype, $tagid),
				URL => "http://$lc.openfoodfacts.org/facets/" . $tag_type_plural{$tagtype}{$lc} . "/" . $tagid
			);

			if (defined $tags_direct_parents{$lc}{$tagtype}{$tagid}) {
				$gexf .= ">\n";
				$gexf .= "\t\t\t\t<parents>\n";
				foreach my $parentid (sort keys %{$tags_direct_parents{$lc}{$tagtype}{$tagid}}) {
					$gexf .= "\t\t\t\t\t<parent for=\"$parentid\"/>\n";
					$edges .= "\t\t\t<edge id=\"${parentid}_$tagid\" source=\"$parentid\" target=\"$tagid\" />\n";

					$graph->add_edge(from => $parentid, to => $tagid);
				}
				$gexf .= "\t\t\t\t<\/parents>\n" . "\t\t\t<\/node>\n";
			}
			else {
				$gexf .= "\/>\n";
			}
		}
	}

	$gexf .= <<GEXF
        </nodes>
		<edges>
			$edges
		</edges>
    </graph>
</gexf>
GEXF
		;

	open(my $OUT, ">:encoding(UTF-8)",
		"$BASE_DIRS{PUBLIC_DATA}/$lc." . get_string_id_for_lang("no_language", lang($tagtype . "_p"), 1) . ".gexf")
		or die("write error: $!\n");
	print $OUT $gexf;
	close $OUT;

	eval {
		$graph->run(
			format => 'svg',
			output_file => "$BASE_DIRS{PUBLIC_DATA}/$lc."
				. get_string_id_for_lang("no_language", lang($tagtype . "_p"), 1) . ".svg"
		);
	};
	eval {
		$graph->run(
			format => 'png',
			output_file => "$BASE_DIRS{PUBLIC_DATA}/$lc."
				. get_string_id_for_lang("no_language", lang($tagtype . "_p"), 1) . ".png"
		);
	};

	return;
}

sub init_emb_codes {
	return if ((%emb_codes_geo) and (%emb_codes_cities));
	# Load cities for emb codes
	$log->info("Loading cities for packaging codes") if $log->is_info();

	# French departements
	my %departements = ();
	open(my $IN, "<:encoding(windows-1252)", "$data_root/emb_codes/france_departements.txt");
	while (<$IN>) {
		chomp();
		my ($code, $dep) = split(/\t/);
		$departements{$code} = $dep;
	}
	close($IN);

	# France
	# http://www.insee.fr/fr/methodes/nomenclatures/cog/telechargement/2012/txt/france2012.zip
	open($IN, "<:encoding(windows-1252)", "$data_root/emb_codes/france2012.txt");

	my @th = split(/\t/, <$IN>);
	my %th = ();
	my $i = 0;
	foreach my $h (@th) {
		$th{$h} = $i;
		$i++;
	}

	while (<$IN>) {
		chomp();
		my @td = split(/\t/);

		my $dep = $td[$th{DEP}];
		if (length($dep) == 1) {
			$dep = '0' . $dep;
		}
		my $com = $td[$th{COM}];
		if (length($com) == 1) {
			$com = '0' . $com;
		}
		if ((length($dep) == 2) and (length($com) == 2)) {
			$com = '0' . $com;
		}

		$emb_codes_cities{'FREMB' . $dep . $com} = $td[$th{NCCENR}] . " ($departements{$dep}, France)";
		#print STDERR 'FR' . $dep . $com. ' =  ' . $td[$th{NCCENR}] . " ($departements{$dep}, France)\n";

		$cities{get_string_id_for_lang("no_language", $td[$th{NCCENR}] . " ($departements{$dep}, France)")}
			= $td[$th{NCCENR}] . " ($departements{$dep}, France)";
	}
	close($IN);

	open($IN, "<:encoding(windows-1252)", "$data_root/emb_codes/insee.csv");
	while (<$IN>) {
		chomp();
		my @td = split(/;/);
		my $postal_code = $td[1];
		my $insee = $td[3];
		$insee =~ s/(\r|\n)+$//;
		if (length($insee) == 4) {
			$insee = '0' . $insee;
		}
		if (defined $emb_codes_cities{'FREMB' . $insee}) {
			$emb_codes_cities{'FR' . $postal_code} = $emb_codes_cities{'FREMB' . $insee};    # not used...
		}
	}
	close($IN);

	# geo coordinates

	my @geofiles = ("villes-geo-france-galichon-20130208.csv", "villes-geo-france-complement.csv");
	foreach my $geofile (@geofiles) {
		local $log->context->{geofile} = $geofile;
		$log->info("loading geofile $geofile") if $log->is_info();
		open(my $IN, "<:encoding(UTF-8)", "$data_root/emb_codes/$geofile");

		my @th = split(/\t/, <$IN>);
		my %th = ();

		my $i = 0;

		foreach my $h (@th) {
			$h =~ s/^\s+//;
			$h =~ s/\s+$//;
			$th{$h} = $i;
			$i++;
		}

		my $j = 0;
		while (<$IN>) {
			chomp();
			my @td = split(/\t/);

			my $insee = $td[$th{"Code INSEE"}];
			if (length($insee) == 4) {
				$insee = '0' . $insee;
			}

			($td[$th{"Latitude"}] == 0) and $td[$th{"Latitude"}] = 0;    # - => 0
			($td[$th{"Longitude"}] == 0) and $td[$th{"Longitude"}] = 0;
			$emb_codes_geo{'FREMB' . $insee} = [$td[$th{"Latitude"}], $td[$th{"Longitude"}]];

			$j++;
			# ($j < 10) and print STDERR "Tags.pm - geo - map - emb_codes_geo: FREMB$insee =  " . $td[$th{"Latitude"}] . " , " . $td[$th{"Longitude"}]. " \n";
		}

		close($IN);
	}

	$log->debug("Cities for packaging codes loaded") if $log->is_debug();

	return;
}

# load all tags texts
sub init_tags_texts {
	return if (%tags_texts);

	$log->info("loading tags texts") if $log->is_info();

	if (opendir DH2, $lang_dir) {
		foreach my $langid (readdir(DH2)) {
			next if $langid eq '.';
			next if $langid eq '..';

			# print STDERR "Tags.pm - reading texts for lang $langid\n";
			next if ((length($langid) ne 2) and not($langid eq 'other'));

			my $lc = $langid;

			defined $tags_texts{$lc} or $tags_texts{$lc} = {};

			if (-e "$lang_dir/$langid") {
				foreach my $tagtype (sort keys %tag_type_singular) {

					defined $tags_texts{$lc}{$tagtype} or $tags_texts{$lc}{$tagtype} = {};

					# this runs number-of-languages * number-of-tag-types times.
					if (-e "$lang_dir/$langid/$tagtype") {
						opendir DH, "$lang_dir/$langid/$tagtype" or die "Couldn't open the current directory: $!";
						foreach my $file (readdir(DH)) {
							next if $file !~ /(.*)\.html/;
							my $tagid = $1;
							open(my $IN, "<:encoding(UTF-8)", "$lang_dir/$langid/$tagtype/$file")
								or $log->error("cannot open file",
								{path => "$lang_dir/$langid/$tagtype/$file", error => $!});

							my $text = join("", (<$IN>));
							close $IN;

							$tags_texts{$lc}{$tagtype}{$tagid} = $text;
						}
						closedir(DH);
					}
				}
			}
		}
		closedir(DH2);
		$log->debug("tags texts loaded") if $log->is_debug();
	}
	else {
		$log->warn("The $lang_dir could not be opened.") if $log->is_warn();
		$log->warn("Tags texts could not be loaded.") if $log->is_warn();
	}

	return;
}

sub add_tags_to_field ($product_ref, $tag_lc, $field, $additional_fields) {
	# add a comma separated list of values in the $lc language to a taxonomy field

	my $current_field = $product_ref->{$field};

	my %existing = ();
	if (defined $product_ref->{$field . "_tags"}) {
		foreach my $tagid (@{$product_ref->{$field . "_tags"}}) {
			$existing{$tagid} = 1;
		}
	}

	my @added_tags = ();

	foreach my $tag (split(/,/, $additional_fields)) {

		$tag =~ s/^\s+//;
		$tag =~ s/\s+$//;

		my $tagid;

		if (defined $taxonomy_fields{$field}) {
			$tagid = get_taxonomyid($tag_lc, canonicalize_taxonomy_tag($tag_lc, $field, $tag));
		}
		else {
			$tagid = get_string_id_for_lang($tag_lc, $tag);
		}
		if (not exists $existing{$tagid}) {
			my $current_value = "current: does not exist";
			(defined $product_ref->{$field}) and $current_value = "current: " . $product_ref->{$field};
			#print STDERR "add_tags_to_field - adding $tagid to $field: $current_value\n";
			push @added_tags, $tag;
		}

	}

	if ((scalar @added_tags) > 0) {

		my $value;

		if (defined $taxonomy_fields{$field}) {
			# we do not know the language of the current value of $product_ref->{$field}
			# so regenerate it in the current language used by the interface / caller
			$value = list_taxonomy_tags_in_language($tag_lc, $field, $product_ref->{$field . "_hierarchy"});
			#print STDERR "add_tags_to_fields value: $value\n";
		}
		else {
			$value = $product_ref->{$field};
		}
		(defined $value) or $value = "";

		$product_ref->{$field} = $value . ", " . join(", ", @added_tags);

		if ($product_ref->{$field} =~ /^, /) {
			$product_ref->{$field} = $';
		}

		compute_field_tags($product_ref, $tag_lc, $field);
	}

	return;
}

sub compute_field_tags ($product_ref, $tag_lc, $field) {
	# generate the tags hierarchy from the comma separated list of $field with default language $tag_lc

	# fields that should not have a different normalization (accentuation etc.) based on language
	if ($field eq "teams") {
		$tag_lc = "no_language";
	}

	# brands are a language less taxonomy, the input tag_lc is not used, we use xx instead
	if ($field eq "brands") {
		$tag_lc = "xx";
	}

	init_emb_codes() unless %emb_codes_cities;
	# generate the hierarchy of tags from the field values

	if (defined $taxonomy_fields{$field}) {
		$product_ref->{$field . "_lc"} = $tag_lc;    # save the language for the field, useful for debugging
		$product_ref->{$field . "_hierarchy"} = [gen_tags_hierarchy_taxonomy($tag_lc, $field, $product_ref->{$field})];
		$product_ref->{$field . "_tags"} = [];
		foreach my $tag (@{$product_ref->{$field . "_hierarchy"}}) {
			push @{$product_ref->{$field . "_tags"}}, get_taxonomyid($tag_lc, $tag);
		}
	}
	# tags fields without an associated taxonomy
	elsif (defined $tags_fields{$field}) {

		my $value = $product_ref->{$field};

		$product_ref->{$field . "_tags"} = [];
		if ($field eq 'emb_codes') {
			$product_ref->{"cities_tags"} = [];
			$value = normalize_packager_codes($product_ref->{emb_codes});
		}

		foreach my $tag (split(',', $value)) {
			if (get_string_id_for_lang($tag_lc, $tag) ne '') {
				# There is only one field value for all languages, use "no_language" to normalize
				push @{$product_ref->{$field . "_tags"}}, get_string_id_for_lang("no_language", $tag);
				if ($field eq 'emb_codes') {
					my $city_code = get_city_code($tag);
					if (defined $emb_codes_cities{$city_code}) {
						push @{$product_ref->{"cities_tags"}},
							get_string_id_for_lang("no_language", $emb_codes_cities{$city_code});
					}
				}
			}
		}
	}

	return;
}

sub add_user_translation ($tag_lc, $tagtype, $user, $from, $to) {

	ensure_dir_created_or_die($BASE_DIRS{USERS_TRANSLATIONS});

	open(my $LOG, ">>:encoding(UTF-8)", "$BASE_DIRS{USERS_TRANSLATIONS}/$tagtype.$tag_lc.txt");
	print $LOG join("\t", (time(), $user, $from, $to)) . "\n";
	close $LOG;

	return;
}

sub load_users_translations_for_lc ($users_translations_ref, $tagtype, $tag_lc) {

	if (not defined $users_translations_ref->{$tag_lc}) {
		$users_translations_ref->{$tag_lc} = {};
	}

	my $file = "$BASE_DIRS{USERS_TRANSLATIONS}/$tagtype.$tag_lc.txt";

	$log->debug("load_users_translations_for_lc", {file => $file}) if $log->is_debug();

	if (-e $file) {
		$log->debug("load_users_translations_for_lc, file exists", {file => $file}) if $log->is_debug();
		open(my $LOG, "<:encoding(UTF-8)", "$BASE_DIRS{USERS_TRANSLATIONS}/$tagtype.$tag_lc.txt");
		while (<$LOG>) {
			chomp();
			my ($time, $userid, $from, $to) = split(/\t/, $_);
			$users_translations_ref->{$tag_lc}{$from} = {t => $time, userid => $userid, to => $to};
			$log->debug("load_users_translations_for_lc, new translation $tagtype $userid $from $to",
				{userid => $userid, from => $from, to => $to})
				if $log->is_debug();
		}
		close($LOG);

		return 1;
	}
	else {
		$log->debug("load_users_translations_for_lc, file does not exist", {file => $file}) if $log->is_debug();
		return 0;
	}
}

sub load_users_translations ($users_translations_ref, $tagtype) {

	if (opendir(my $DH, $BASE_DIRS{USERS_TRANSLATIONS})) {
		foreach my $file (readdir($DH)) {
			if ($file =~ /^$tagtype.(\w\w).txt$/) {
				load_users_translations_for_lc($users_translations_ref, $tagtype, $1);
			}
		}
		closedir $DH;
	}

	return;
}

sub add_users_translations_to_taxonomy ($tagtype) {

	my $users_translations_ref = {};

	load_users_translations($users_translations_ref, $tagtype);

	my $file_path = get_path_for_taxonomy($tagtype, $options{product_type});

	if (open(my $IN, "<:encoding(UTF-8)", $file_path)) {

		binmode(STDIN, ":encoding(UTF-8)");
		binmode(STDOUT, ":encoding(UTF-8)");
		binmode(STDERR, ":encoding(UTF-8)");

		my $first_lc = "";
		my $first_language_tag = "";
		my $others = "";
		my $tagid;

		my %translations = ();

		while (<$IN>) {

			my $line = $_;
			chomp($line);

			if ($line =~ /^(<|stopwords|synonyms)/) {
				print $line . "\n";
			}
			elsif (($first_lc eq '') and (($line =~ /^#/) or ($line =~ /^\s*$/))) {
				# comments above the English definition
				print $line . "\n";
			}
			elsif (($line =~ /^(\w\w):(.*)$/) or ($line =~ /^(\w\w_\w\w):(.*)$/)) {
				my $l = $1;
				my $tag = $2;

				if ($first_lc eq "") {
					$first_language_tag = $tag;
					$first_lc = $l;
					$tag =~ s/,.*//;
					$tagid = $first_lc . ":" . get_string_id_for_lang($first_lc, $tag);
				}
				else {
					$translations{$l} = $tag;
				}
			}
			elsif ($line =~ /^#/) {
				$others .= $line . "\n";
			}
			elsif (($first_language_tag ne "") and ($line =~ /^\s*$/)) {

				foreach my $l (keys %{$users_translations_ref}) {
					if (defined $users_translations_ref->{$l}{$tagid}) {

						if (not defined $translations{$l}) {
							$translations{$l} = $users_translations_ref->{$l}{$tagid}{to};
						}
						elsif (defined $users_translations_ref->{$l}{$tagid}) {
							print STDERR "ignoring translation for already existing translation:\n";
							print STDERR "existing: " . $translations{$l} . "\n";
							print STDERR "new: " . $users_translations_ref->{$l}{$tagid}{to} . "\n";
						}
					}
				}

				print "$first_lc:$first_language_tag\n";
				foreach my $l (sort keys %translations) {
					print "$l:$translations{$l}\n";
				}
				print $others;
				print "\n";

				%translations = ();
				$first_lc = "";
				$first_language_tag = "";
				$others = "";
				$tagid = undef;

			}
			else {
				$others .= $line . "\n";
			}
		}

		if ($first_language_tag) {

			foreach my $l (keys %{$users_translations_ref}) {
				if (defined $users_translations_ref->{$l}{$tagid}) {
					if (not defined $translations{$l}) {
						$translations{$l} = $users_translations_ref->{$l}{$tagid}{to};
					}
					else {
						print STDERR "ignoring translation for already existing translation:\n";
						print STDERR "existing: " . $translations{$l} . "\n";
						print STDERR "new: " . $users_translations_ref->{$l}{$tagid}{to} . "\n";
					}
				}
			}

			print "$first_lc:$first_language_tag\n";
			foreach my $l (sort keys %translations) {
				print "$l:$translations{$l}\n";
			}
			print $others;
			print "\n";

		}
	}

	return;
}

=head2 generate_regexps_matching_taxonomy_entries($taxonomy, $return_type, $options_ref)

Create regular expressions that will match entries of a taxonomy.

=head3 Arguments

=head4 $taxonomy

The type of the tag (e.g. categories, labels, allergens)

=head4 $return_type - string

Either "unique_regexp" to get one single regexp for all entries of one language.

Or "list_of_regexps" to get a list of regexps (1 per entry) for each language.
For each entry, we return an array with the entry id, and the the regexp for that entry.
e.g. ['en:coffee',"coffee|coffees"]

=head4 $options_ref

A reference to a hash to enable options to indicate how to match:

- add_simple_plurals : in some languages, like French, we will allow an extra "s" at the end of entries
- add_simple_singulars: same with removing the "s" at the end of entries
- match_space_with_dash: spaces or dashes in entries will match either a space or a dash (e.g. "South America" will match "South-America")

=cut

sub generate_regexps_matching_taxonomy_entries ($taxonomy, $return_type, $options_ref) {

	# We will return for each language an unique regexp or a list of regexps
	my $result_ref = {};

	# Lists of synonyms regular expressions per language
	my %synonyms_regexps = ();

	foreach my $tagid (get_all_taxonomy_entries($taxonomy)) {

		foreach my $language (sort keys %{$translations_to{$taxonomy}{$tagid}}) {

			defined $synonyms_regexps{$language} or $synonyms_regexps{$language} = [];

			# the synonyms below also contain the main translation as the first entry

			foreach my $synonym (get_taxonomy_tag_synonyms($language, $taxonomy, $tagid)) {

				# Escape some characters
				$synonym = regexp_escape($synonym);

				if ($options_ref->{add_simple_singulars}) {
					if ($synonym =~ /s$/) {
						# match entry without final s
						$synonym =~ s/s$/\(\?:s\?\)/;
					}
				}

				if ($options_ref->{add_simple_plurals}) {
					if ($synonym !~ /s$/) {
						# match entry with additional final s
						$synonym =~ s/$/\(\?:s\?\)/;
					}
				}

				if ($options_ref->{match_space_with_dash}) {
					# Make spaces match dashes and the reverse
					$synonym =~ s/( |-)/\(\?: \|-\)/g;
				}

				push @{$synonyms_regexps{$language}}, [$tagid, $synonym];

				if ((my $unaccented_synonym = unac_string_perl($synonym)) ne $synonym) {
					push @{$synonyms_regexps{$language}}, [$tagid, $unaccented_synonym];
				}
			}
		}
	}

	# We want to match the longest strings first

	if ($return_type eq 'unique_regexp') {
		foreach my $language (keys %synonyms_regexps) {
			$result_ref->{$language} = join('|',
				map {$_->[1]}
					sort {(length $b->[1] <=> length $a->[1]) || ($a->[1] cmp $b->[1])}
					@{$synonyms_regexps{$language}});
		}
	}
	elsif ($return_type eq 'list_of_regexps') {
		foreach my $language (keys %synonyms_regexps) {
			@{$result_ref->{$language}}
				= sort {(length $b->[1] <=> length $a->[1]) || ($a->[1] cmp $b->[1])} @{$synonyms_regexps{$language}};
		}
	}
	else {
		die(
			"unknown return type for generate_regexps_matching_taxonomy_entries: $return_type - must be unique_regexp or list_of_regexps"
		);
	}

	return $result_ref;
}

=head2 cmp_taxonomy_tags_alphabetically($tagtype, $target_lc, $a, $b)

Comparison function for canonical tags entries in a taxonomy.

To be used as a sort function in a sort() call.

Each tag is converted to a string, by priority:
1 - the tag name in the target language
2 - the tag name in the xx language
3 - the tag id

=head3 Arguments

=head4 $tagtype

The type of the tag (e.g. categories, labels, allergens)

=head4 $target_lc

=head4 $a

=head4 $b

=cut

sub cmp_taxonomy_tags_alphabetically ($tagtype, $target_lc, $a, $b) {

	return ($translations_to{$tagtype}{$a}{$target_lc} || $translations_to{$tagtype}{$a}{"xx"} || $a)
		cmp($translations_to{$tagtype}{$b}{$target_lc} || $translations_to{$tagtype}{$b}{"xx"} || $b);
}

# To avoid doing file operations for each call to get_knowledge_content (e.g. for each ingredient of a product),
# we load all knowledge content in memory at startup.

my %knowledge_content = ();

=head2 load_knowledge_content()

Load all knowledge content in memory.
The content is in /lang/[flavor]?/[lc]/knowledge_panels/[tagtype]/[tagid]_[cc|world].html

=cut

sub load_knowledge_content() {
	# Parse the $lang_dir and $lang_dir/$flavor directories to load all knowledge content in memory
	foreach my $dir ("$lang_dir", "$lang_dir/$flavor") {
		if (opendir(my $DH, $dir)) {
			foreach my $langid (sort readdir($DH)) {
				next if $langid eq '.';
				next if $langid eq '..';
				next if (length($langid) ne 2);

				my $target_lc = $langid;

				if (-e "$dir/$langid/knowledge_panels") {
					# read the directories
					opendir my $DH2, "$dir/$langid/knowledge_panels" or die "Couldn't open the current directory: $!";
					foreach my $tagtype (sort readdir($DH2)) {
						next if $tagtype eq '.';
						next if $tagtype eq '..';

						opendir my $DH3, "$dir/$langid/knowledge_panels/$tagtype"
							or die "Couldn't open the current directory: $!";
						foreach my $file (readdir($DH3)) {
							next if $file !~ /(.*)_(\w\w|world)\.html/;
							my $tagid = $1;
							my $target_cc = $2;
							open(my $IN, "<:encoding(UTF-8)", "$dir/$langid/knowledge_panels/$tagtype/$file")
								or $log->error("cannot open file",
								{path => "$dir/$langid/knowledge_panels/$tagtype/$file", error => $!});

							my $text = join("", (<$IN>));
							deep_set(\%knowledge_content, $tagtype, $tagid, $target_lc, $target_cc, $text);
							close $IN;
						}
						closedir($DH3);
					}

					closedir($DH2);
				}
			}
			closedir($DH);
		}
	}
	return;
}

=head2 get_knowledge_content ($tagtype, $tagid, $target_lc, $target_cc)

Fetch knowledge content as HTML about additive, categories,...

This content is used in knowledge panels.

Content is stored as HTML files in `${lang_dir}/${target_lc}/knowledge_panels/${tagtype}`.
We first check the existence of a file specific to the country specified by `${target_cc}`,
with a fallback on `world` otherwise. This is useful to have a more specific description for some
countries compared to the `world` base content.

=head3 Arguments

=head4 $tagtype

The type of the tag (e.g. categories, labels, allergens)

=head4 $tagid

The tag we want to match, with language prefix (ex: `en:e255`).

=head4 $target_lc

The user language as a 2-letters code (fr, it,...)

=head4 $target_cc

The user country as a 2-letters code (fr, it, ch) or `world`

=head3 Return value

If a content exists for the tag type, tag value, language code and country code, return the HTML text,
return undef otherwise. 

=cut

sub get_knowledge_content ($tagtype, $tagid, $target_lc, $target_cc) {
	# tag value is normalized:
	# en:250 -> en_250
	$tagid =~ s/:/_/g;

	foreach my $cc ($target_cc, "world") {
		if (my $content = deep_get(\%knowledge_content, $tagtype, $tagid, $target_lc, $cc)) {
			return $content;
		}
	}
	return;
}

=head2 create_property_to_tag_mapping_table ($tagtype, $property)

Given a tag type and a property name, create a mapping table from the property to the tag id.

=head3 Arguments

=head4 $tagtype

The type of the tag (e.g. categories, labels, allergens)

=head4 $property

The property name (e.g. "gpc_category_code:en:")

=head3 Return value

A hash reference with the tag id as key and the property value as value.

=cut

sub create_property_to_tag_mapping_table ($tagtype, $property) {
	my %mapping = ();

	if (exists $properties{$tagtype}) {
		foreach my $tagid (keys %{$properties{$tagtype}}) {
			my $value = $properties{$tagtype}{$tagid}{$property};
			if (defined $value) {
				$mapping{$value} = $tagid;
			}
		}
	}

	return \%mapping;
}

# Init the taxonomies, as most modules / scripts that load Tags.pm expect the taxonomies to be loaded
# only available taxonomies will be loaded, and missing taxonomies will not trigger an error.
# In almost all cases, all taxonomies should be available, with the exception of the build_tags_taxonomy.pl script

init_taxonomies(0);

$log->info("Tags.pm loaded") if $log->is_info();

1;<|MERGE_RESOLUTION|>--- conflicted
+++ resolved
@@ -2609,21 +2609,7 @@
 		$file = "data_quality";
 	}
 
-<<<<<<< HEAD
-	# Check if we have a taxonomy for the previous or the next version
-	if ($tagtype !~ /_(next|prev)/) {
-		if (-e "$result_dir/${file}_prev.result.json") {
-			retrieve_tags_taxonomy("${tagtype}_prev");
-		}
-		if (-e "$result_dir/${file}_next.result.json") {
-			retrieve_tags_taxonomy("${tagtype}_next");
-		}
-	}
-
 	my $taxonomy_ref = retrieve_config("$result_dir/$file.result");
-=======
-	my $taxonomy_ref = retrieve("$result_dir/$file.result.sto");
->>>>>>> ceb52103
 
 	if (not defined $taxonomy_ref) {
 		if ($die_if_taxonomy_cannot_be_loaded) {
