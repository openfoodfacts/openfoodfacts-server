# This file is part of Product Opener.
#
# Product Opener
# Copyright (C) 2011-2023 Association Open Food Facts
# Contact: contact@openfoodfacts.org
# Address: 21 rue des Iles, 94100 Saint-Maur des Fossés, France
#
# Product Opener is free software: you can redistribute it and/or modify
# it under the terms of the GNU Affero General Public License as
# published by the Free Software Foundation, either version 3 of the
# License, or (at your option) any later version.
#
# This program is distributed in the hope that it will be useful,
# but WITHOUT ANY WARRANTY; without even the implied warranty of
# MERCHANTABILITY or FITNESS FOR A PARTICULAR PURPOSE.  See the
# GNU Affero General Public License for more details.
#
# You should have received a copy of the GNU Affero General Public License
# along with this program.  If not, see <http://www.gnu.org/licenses/>.

=head1 NAME

ProductOpener::Tags - multilingual tags taxonomies (hierarchies of tags)

=head1 SYNOPSIS

C<ProductOpener::Tags> provides functions to build multilingual tags taxonomies from source files,
to use those taxonomies to canonicalize lists of tags, and to display them in different languages.

    use ProductOpener::Tags qw/:all/;

..


=head1 DESCRIPTION

..

=cut

package ProductOpener::Tags;

use ProductOpener::PerlStandards;
use Exporter qw< import >;

BEGIN {
	use vars qw(@ISA @EXPORT_OK %EXPORT_TAGS);
	@EXPORT_OK = qw(
		&init_taxonomies
		&retrieve_tags_taxonomy
		&init_languages

		&canonicalize_tag2
		&canonicalize_tag_link

		&has_tag
		&has_one_of_the_tags_from_the_list
		&add_tag
		&remove_tag
		&is_a

		&get_property
		&get_property_with_fallbacks
		&get_inherited_property
		&get_property_from_tags
		&get_inherited_property_from_tags
		&get_matching_regexp_property_from_tags
		&get_inherited_property_from_categories_tags
		&get_inherited_properties
		&get_tags_grouped_by_property

		%canon_tags
		%tags_images
		%tags_texts
		%level
		%special_tags

		&get_taxonomyid
		&get_taxonomyurl

		&gen_tags_hierarchy_taxonomy
		&gen_ingredients_tags_hierarchy_taxonomy
		&display_tags_hierarchy_taxonomy

		&build_tags_taxonomy
		&build_all_taxonomies
		&list_taxonomy_tags_in_language

		&canonicalize_taxonomy_tag
		&canonicalize_taxonomy_tag_or_die
		&canonicalize_taxonomy_tag_linkeddata
		&canonicalize_taxonomy_tag_weblink
		&canonicalize_taxonomy_tag_link
		&exists_taxonomy_tag
		&display_taxonomy_tag
		&display_taxonomy_tag_name
		&display_taxonomy_tag_link
		&get_taxonomy_tag_and_link_for_lang

		&spellcheck_taxonomy_tag

		&get_tag_css_class
		&get_tag_image

		&display_tag_name
		&display_tag_link
		&display_tags_list
		&display_tag_and_parents
		&display_parents_and_children
		&display_tags_hierarchy
		&export_tags_hierarchy

		&compute_field_tags
		&add_tags_to_field

		&init_tags_texts
		&get_knowledge_content
		&get_city_code
		%emb_codes_cities
		%emb_codes_geo
		%cities
		&init_emb_codes

		%tags_fields
		%writable_tags_fields
		%users_tags_fields
		%taxonomy_fields
		@drilldown_fields
		%language_fields

		%properties

		%language_codes
		%language_codes_reverse

		%country_names
		%country_codes
		%country_codes_reverse
		%country_languages

		%loaded_taxonomies

		%stopwords
		%synonyms_for
		%synonyms_for_extended
		%just_synonyms
		%translations_from
		%translations_to

		%Languages

		&country_to_cc

		&add_user_translation
		&load_users_translations
		&load_users_translations_for_lc
		&add_users_translations_to_taxonomy

		&remove_stopwords_from_start_or_end_of_string
		&get_lc_tagid

		&generate_tags_taxonomy_extract

		&get_all_taxonomy_entries
		&get_taxonomy_tag_synonyms

		&generate_regexps_matching_taxonomy_entries

		&cmp_taxonomy_tags_alphabetically

		&cached_display_taxonomy_tag
		$cached_display_taxonomy_tag_calls
		$cached_display_taxonomy_tag_misses

	);    # symbols to export on request
	%EXPORT_TAGS = (all => [@EXPORT_OK]);
}

use vars @EXPORT_OK;

use ProductOpener::Store qw/:all/;
use ProductOpener::Config qw/:all/;
use ProductOpener::Paths qw/:all/;
use ProductOpener::Lang qw/:all/;
use ProductOpener::Text qw/:all/;
use ProductOpener::PackagerCodes qw/:all/;
use ProductOpener::Index qw/:all/;

use Clone qw(clone);
use List::MoreUtils qw(uniq);

use URI::Escape::XS;
use Log::Any qw($log);
use Digest::SHA1;
use File::Copy;
use MIME::Base64 qw(encode_base64);
use POSIX qw(strftime);
use LWP::UserAgent ();
use Encode;

use GraphViz2;
use JSON::PP;

use Data::DeepAccess qw(deep_get deep_exists);

binmode STDERR, ":encoding(UTF-8)";

=head1 GLOBAL VARIABLES
=cut

=head2 %tags_fields

This defines which are the fields that are list of values.
To this initial list, taxonomized fields will be added by retrieve_tags_taxonomy

=cut

# Fields that are tags
%tags_fields = (
	packaging => 1,
	brands => 1,
	categories => 1,
	labels => 1,
	origins => 1,
	manufacturing_places => 1,
	emb_codes => 1,
	allergens => 1,
	traces => 1,
	purchase_places => 1,
	stores => 1,
	countries => 1,
	states => 1,
	codes => 1,
	debug => 1,
	environment_impact_level => 1,
	data_sources => 1,
	teams => 1,
	categories_properties => 1,
	owners => 1,
	ecoscore => 1,
	# users tags:
	editors => 1,
	photographers => 1,
	informers => 1,
	checkers => 1,
	correctors => 1,
	weighers => 1,
);

# Writable tags fields that can be written directly (e.g. categories, labels) and that are not derived from other fields (e.g. states)
%writable_tags_fields = (
	brands => 1,
	categories => 1,
	labels => 1,
	origins => 1,
	manufacturing_places => 1,
	emb_codes => 1,
	allergens => 1,
	traces => 1,
	purchase_places => 1,
	stores => 1,
	countries => 1,
);

# Fields that are tags related to users
%users_tags_fields = (
	editors => 1,
	photographers => 1,
	informers => 1,
	checkers => 1,
	correctors => 1,
	weighers => 1,
);

# Fields that have an associated taxonomy
%taxonomy_fields = ();    # populated by retrieve_tags_taxonomy

# Fields that can have different values by language
%language_fields = (
	front_image => 1,
	ingredients_image => 1,
	nutrition_image => 1,
	packaging_image => 1,
	product_name => 1,
	abbreviated_product_name => 1,
	generic_name => 1,
	ingredients_text => 1,
	conservation_conditions => 1,
	other_information => 1,
	packaging_text => 1,
	recycling_instructions_to_recycle => 1,
	recycling_instructions_to_discard => 1,
	producer => 1,
	origin => 1,
	preparation => 1,
	warning => 1,
	recipe_idea => 1,
	customer_service => 1,
	product_infocard => 1,
	ingredients_infocard => 1,
	nutrition_infocard => 1,
	environment_infocard => 1,
);

%canon_tags = ();

my %tags_level = ();
my %tags_direct_parents = ();
my %tags_direct_children = ();
my %tags_all_parents = ();

%stopwords = ();
%just_synonyms = ();
my %just_tags = ();    # does not include synonyms that are only synonyms
my %synonyms = ();
%synonyms_for = ();
%synonyms_for_extended = ();
%translations_from = ();
%translations_to = ();
%level = ();
my %direct_parents = ();
my %direct_children = ();
my %all_parents = ();
my %root_entries = ();

%properties = ();

%tags_images = ();
%tags_texts = ();

my $logo_height = 90;

=head1 FUNCTIONS

=cut

sub get_property ($tagtype, $canon_tagid, $property) {

	if ((exists $properties{$tagtype}{$canon_tagid}) and (exists $properties{$tagtype}{$canon_tagid}{$property})) {
		return $properties{$tagtype}{$canon_tagid}{$property};
	}
	else {
		return;
	}
}

sub get_property_with_fallbacks ($tagtype, $tagid, $property, $fallback_lcs = ["xx", "en"]) {

	my $property_value = get_property($tagtype, $tagid, $property);
	if (!defined $property_value) {
		# is it language dependent ?
		if ($property =~ /:..$/) {
			my $bare_name = $`;
			# try fallbacks
			foreach my $lc (@$fallback_lcs) {
				$property_value = get_property($tagtype, $tagid, "$bare_name:$lc");
				last if defined $property_value;
			}
		}
	}
	return $property_value;
}

sub get_inherited_property ($tagtype, $canon_tagid, $property) {

	my @parents = ($canon_tagid);
	my %seen = ();

	foreach my $tagid (@parents) {
		if (not defined $tagid) {
			$log->warn("undefined parent for tag", {parent_tagid => $tagid, canon_tagid => $canon_tagid})
				if $log->is_warn();
		}
		else {
			defined $seen{$tagid} and next;
			$seen{$tagid} = 1;
			my $property_value = deep_get(\%properties, $tagtype, $tagid, $property);
			if (defined $property_value) {

				if ($property_value eq "undef") {
					# stop the propagation to parents of this tag, but continue with other parents
				}
				else {
					#Return only one occurence of the property if several are defined in ingredients.txt
					return $property_value;
				}
			}
			elsif (exists $direct_parents{$tagtype}{$tagid}) {
				# check if one of the parents has the property
				push @parents, sort keys %{$direct_parents{$tagtype}{$tagid}};
			}
		}
	}
	return;
}

=head2 get_property_from_tags ($tagtype, $tags_ref, $property)

Return the value of a property for the first tag of a list that has this property.

=head3 Parameters

=head4 $tagtype

=head4 $tags_ref Reference to a list of tags

=head4 $property

=cut

sub get_property_from_tags ($tagtype, $tags_ref, $property) {

	my $value;
	if (defined $tags_ref) {
		foreach my $tagid (@$tags_ref) {
			$value = get_property($tagtype, $tagid, $property);
			last if defined $value;
		}
	}
	return $value;
}

=head2 get_inherited_property_from_tags ($tagtype, $tags_ref, $property)

Return the value of an inherited property for the first tag of a list that has this property, and the corresponding matching tag.

=head3 Parameters

=head4 $tagtype

=head4 $tags_ref Reference to a list of tags

=head4 $property

=head3 Return values

=head4 $property_value

=head4 $matching_tagid

=cut

sub get_inherited_property_from_tags ($tagtype, $tags_ref, $property) {

	my $value;
	my $matching_tagid;
	if (defined $tags_ref) {
		foreach my $tagid (@$tags_ref) {
			$value = get_inherited_property($tagtype, $tagid, $property);
			if (defined $value) {
				$matching_tagid = $tagid;
				last;
			}
		}
	}
	return ($value, $matching_tagid);
}

=head2 get_matching_regexp_property_from_tags ($tagtype, $tags_ref, $property, $regexp)

Return the value of a property for the first tag of a list that has this property that matches the regexp.

=head3 Parameters

=head4 $tagtype

=head4 $tags_ref Reference to a list of tags

=head4 $property

=head4 $regexp

=cut

sub get_matching_regexp_property_from_tags ($tagtype, $tags_ref, $property, $regexp) {

	my $matching_value;
	if (defined $tags_ref) {
		foreach my $tagid (@$tags_ref) {
			my $value = get_property($tagtype, $tagid, $property);
			if ((defined $value) and ($value =~ /$regexp/)) {
				$matching_value = $value;
				last;
			}
		}
	}
	return $matching_value;
}

=head2 get_inherited_property_from_categories_tags ($product_ref, $property) {

Iterating from the most specific category, try to get a property for a tag by exploring the taxonomy (using parents).

=head3 Parameters

=head4 $product_ref - the product reference
=head4 $property - the property - string

=head3 Return

=head4 $property_value

The property value if found.

=head4 $matching_category_id

The matching category id if we found a property value.

=cut

sub get_inherited_property_from_categories_tags ($product_ref, $property) {

	if (defined $product_ref->{categories_tags}) {
		# We reverse the list of categories in order to have the most specific categories first
		return (
			get_inherited_property_from_tags("categories", [reverse @{$product_ref->{categories_tags}}], $property));
	}

	return (undef, undef);
}

=head2 get_inherited_properties ($tagtype, $canon_tagid, $properties_names_ref, $fallback_lcs = ["xx", "en"]) {

Try to get a set of properties for a tag by exploring the taxonomy (using parents).

This methods take into account if a property is defined as "undef"
(but it cuts value only for the considered branch
and might still lead to a value if there are multiple parents branches).

B<Warning:> The algorithm is a bit rough and my not work as you would expect on a DAG.
It does not (currently) respect exploration of nodes that joins from multiple parent
(in those case you would expect to first explore children from both branches).
If we want to change the algorithm for this to work we should first explore parents,
and then decide the order, but this methods is more eager to save time.

=head3 Parameters

=head4 $tagtype - str, name of taxonomy
=head4 $canon_tagid - tag id for which we want properties
=head4 $properties_names - ref to a list of property name
=head4 $fallback_lcs - fallback language code to try
If may search a description:fr but if fallback is ['xx', 'en']
and we find a description:xx or description:en property we will use this value.

=head3 Return

A ref to a hashmap where keys are property names and values are found value.
If a property name is not present it means it was not found.

=cut

sub get_inherited_properties ($tagtype, $canon_tagid, $properties_names_ref, $fallback_lcs = ["xx", "en"]) {

	my @parents = ([0, $canon_tagid]);
	my @fallback_langs = @$fallback_lcs;
	my %seen = ($canon_tagid => 1);
	my %found_properties = ();
	# we have to handle properties that explicitely have "undef" as value
	# we will do it by retaining and propagating this undef value for each target tagid
	my %undef_properties = ();
	my %unfound_properties = ();
	foreach my $property (@{$properties_names_ref}) {
		$unfound_properties{$property} = 1;
	}

	while (scalar @parents) {
		my ($depth, $tagid) = @{shift @parents};
		if (not defined $tagid) {
			$log->warn("undefined parent for tag", {parent_tagid => $tagid, canon_tagid => $canon_tagid})
				if $log->is_warn();
		}
		else {
			# harvest properties
			foreach my $property (keys %unfound_properties) {
				my $property_value = deep_get(\%properties, $tagtype, $tagid, $property);
				if (!defined $property_value) {
					# is it language dependent ?
					if ($property =~ /:..$/) {
						my $bare_name = $`;
						# try fallbacks
						foreach my $lang (@fallback_langs) {
							$property_value = deep_get(\%properties, $tagtype, $tagid, "$bare_name:$lang");
							last if defined $property_value;
						}
					}
				}
				if (defined $property_value) {
					# skip if propagation by a previous children with "undef" value
					next if defined $undef_properties{$tagid} && defined $undef_properties{$tagid}{$property};
					if ($property_value eq "undef") {
						# stop the propagation to parents of this tag, but continue with other parents
						defined $undef_properties{$tagid} or $undef_properties{$tagid} = {};
						$undef_properties{$tagid}{$property} = 1;
					}
					else {
						#Return only one occurence of the property if several are defined in ingredients.txt
						$found_properties{$property} = $property_value;
						delete $unfound_properties{$property};
					}
				}
			}
			# add parents to the search ?
			my $propagate = 0;
			if (exists $direct_parents{$tagtype}{$tagid}) {
				if (!defined $unfound_properties{$tagid}) {
					$propagate = scalar %unfound_properties;
				}
				else {
					# check if we have at least one unfonud property which not "undef"
					for my $property (keys %unfound_properties) {
						if (!defined $unfound_properties{$tagid}{$property}) {
							$propagate = 1;
							last;
						}
					}
				}
			}

			if ($propagate) {
				# propagate search to parents
				foreach my $parent (keys %{$direct_parents{$tagtype}{$tagid}}) {
					if (!defined $seen{$parent}) {
						$seen{$parent} = 1;
						push @parents, [$depth + 1, $parent];
					}
					# propagate undef, we merge with maybe existing items
					if (defined $undef_properties{$tagid}) {
						defined $undef_properties{$parent} or $undef_properties{$parent} = {};
						foreach my $property (keys %{$undef_properties{$tagid}}) {
							$undef_properties{$parent}{$property} = 1;
						}
					}
				}

				# sort parents, lower depth first, name second
				@parents = sort {(@$a[0] <=> @$b[0]) || (@$a[1] cmp @$b[1])} @parents;
			}

			# no need to keep undef_properties for $tagid
			delete $undef_properties{$tagid} if defined $undef_properties{$tagid};
		}
	}
	return \%found_properties;
}

=head2 get_tags_grouped_by_property ($tagtype, $tagids_ref, $prop_name, $props_ref, $inherited_props_ref, $fallback_lcs = ["xx", "en"])
Retrieve properties of a series of tags given in C<$tagids_ref>
and return them, but grouped by C<$prop_name>,
also fetching C<$props_ref> and C<$inherited_props_ref>

=head3 Return
A ref to a hashmap, where keys are property C<$prop_name> values,
and values are in turn hashmaps where keys are tag ids,
and values are a hashmap with of properties and their values.

Tags with undefined property are with group under "undef" value.

=head4 Example
we asks for quality tags, grouped by fix_action, while getting descriptions
{
	"add_nutrition_facts" => {
		"en:kcal-does-not-match-other-nutrients" => {
			"description:en" => "Kcal is not matching value computed from other nutriments"
		},
		"en:kcal-does-not-match-kj" => {
			"description:en" => "Kcal is not matching kJ value"
		},
	},
	"add_categories" =>
	{
		"en:detected-category-baby-milk" {
			"description:en" => "Detected category … may be missing baby milks"
		}
	}
}
=cut

sub get_tags_grouped_by_property ($tagtype, $tagids_ref, $prop_name, $props_ref, $inherited_props_ref,
	$fallback_lcs = ["xx", "en"])
{
	my @tagids = @{$tagids_ref};
	my @props_to_fetch = (@{$inherited_props_ref});
	push @props_to_fetch, $prop_name;

	my $grouped_tags = {};

	foreach my $tagid (@tagids) {
		my $found_ref = get_inherited_properties($tagtype, $tagid, \@props_to_fetch);
		my $prop_value = $found_ref->{$prop_name} // "undef";
		delete $found_ref->{$prop_name} if defined $found_ref->{$prop_name};
		defined $grouped_tags->{$prop_value} or $grouped_tags->{$prop_value} = {};
		# properties only on first level
		foreach my $property (@$props_ref) {
			my $value = get_property_with_fallbacks($tagtype, $tagid, $property, $fallback_lcs);
			if (defined $value) {
				$found_ref->{$property} = $value;
			}
		}
		$grouped_tags->{$prop_value}{$tagid} = $found_ref;
	}

	return $grouped_tags;
}

sub has_tag ($product_ref, $tagtype, $tagid) {

	my $return = 0;

	if (defined $product_ref->{$tagtype . "_tags"}) {

		foreach my $tag (@{$product_ref->{$tagtype . "_tags"}}) {

			if ($tag eq $tagid) {
				$return = 1;
				last;
			}
		}
	}
	return $return;
}

# Helper function to tell if a product has a certain tag from the passed list
sub has_one_of_the_tags_from_the_list ($product_ref, $tagtype, $tag_list_ref) {

	foreach my $tag_name (@$tag_list_ref) {
		if (has_tag($product_ref, $tagtype, $tag_name)) {
			return 1;
		}
	}
	return 0;
}

# Determine if a tag is a child of another tag (or the same tag)
# assume tags are already canonicalized
sub is_a ($tagtype, $child, $parent) {

	if (not defined $tagtype) {
		$log->error("is_a() function called with undefined $tagtype: should not happen",
			{child => $child, parent => $parent})
			if $log->is_error();
		return 0;
	}

	#$log->debug("is_a", { tagtype => $tagtype, child => $child, parent => $parent }) if $log->is_debug();

	my $found = 0;

	if ($child eq $parent) {
		$found = 1;
	}
	elsif ( (defined $all_parents{$tagtype})
		and (defined $all_parents{$tagtype}{$child}))
	{

		#$log->debug("is_a - parents found") if $log->is_debug();

		foreach my $tagid (@{$all_parents{$tagtype}{$child}}) {
			#$log->debug("is_a - comparing parents", {tagid => $tagid}) if $log->is_debug();
			if ($tagid eq $parent) {
				$found = 1;
				last;
			}
		}
	}

	return $found;
}

sub add_tag ($product_ref, $tagtype, $tagid) {

	(defined $product_ref->{$tagtype . "_tags"}) or $product_ref->{$tagtype . "_tags"} = [];
	foreach my $existing_tagid (@{$product_ref->{$tagtype . "_tags"}}) {
		if ($tagid eq $existing_tagid) {
			return 0;
		}
	}
	push @{$product_ref->{$tagtype . "_tags"}}, $tagid;
	return 1;
}

sub remove_tag ($product_ref, $tagtype, $tagid) {

	my $return = 0;

	if (defined $product_ref->{$tagtype . "_tags"}) {

		$product_ref->{$tagtype . "_tags_new"} = [];
		foreach my $tag (@{$product_ref->{$tagtype . "_tags"}}) {
			if ($tag ne $tagid) {
				push @{$product_ref->{$tagtype . "_tags_new"}}, $tag;
			}
			else {
				$return = 1;
			}
		}
		$product_ref->{$tagtype . "_tags"} = $product_ref->{$tagtype . "_tags_new"};
		delete $product_ref->{$tagtype . "_tags_new"};
	}
	return $return;
}

sub load_tags_images ($lc, $tagtype) {

	defined $tags_images{$lc} or $tags_images{$lc} = {};
	defined $tags_images{$lc}{$tagtype} or $tags_images{$lc}{$tagtype} = {};

	if (opendir(DH2, "$www_root/images/lang/$lc/$tagtype")) {
		foreach my $file (sort readdir(DH2)) {
			# Note: readdir returns bytes, which may be utf8 on some systems
			# see https://perldoc.perl.org/perlunicode#When-Unicode-Does-Not-Happen
			$file = decode('utf8', $file);
			if ($file =~ /^((.*)\.\d+x${logo_height}.(png|svg))$/) {
				if ((not defined $tags_images{$lc}{$tagtype}{$2}) or ($3 eq 'svg')) {
					$tags_images{$lc}{$tagtype}{$2} = $1;
				}
			}
		}
		closedir DH2;
	}

	return;
}

# Cache the stopwords regexps to remove stopwords from strings and tagids
my %stopwords_regexps = ();

=head2 remove_stopwords_from_start_or_end_of_string ( $tagtype, $lc, $string )

Remove stopwords (that are specific to each category) from the start or end of a string that has not been normalized.
This function differs from remove_stopwords() that works on normalized tags instead of strings and that also removes stopwords in the middle.

=head3 Arguments

=head4 $tagtype

The type of the tag (e.g. categories, labels, allergens)

=head4 $lc - Language code

The language the string is in.

=head4 $string - string

The string to remove stopwords from.

=cut

sub remove_stopwords_from_start_or_end_of_string ($tagtype, $lc, $string) {

	if (defined $stopwords{$tagtype}{$lc . ".strings"}) {

		if (not defined $stopwords_regexps{$tagtype . '.' . $lc . '.strings'}) {
			$stopwords_regexps{$tagtype . '.' . $lc . '.strings'}
				= join('|', uniq(@{$stopwords{$tagtype}{$lc . '.strings'}}));
		}

		my $regexp = $stopwords_regexps{$tagtype . '.' . $lc . '.strings'};

		$string =~ s/^(\s*($regexp)\s*\b)+//ig;
		$string =~ s/(\b\s*($regexp)\s*)+$//ig;
	}
	return $string;
}

=head2 remove_stopwords ( $tagtype, $lc, $tagid )

Remove stopwords (that are specific to each category) from a normalized tag.

=head3 Arguments

=head4 $tagtype

The type of the tag (e.g. categories, labels, allergens)

=head4 $lc - Language code

The language the tagid is in.

=head4 $tagid - normalized tag

Lowercased, unaccented depending on language, non-alphanumeric chars turned to dash.

=cut

sub remove_stopwords ($tagtype, $lc, $tagid) {

	if (defined $stopwords{$tagtype}{$lc}) {

		my $uppercased_stopwords_overrides = 0;

		if ($lc eq 'fr') {
			# "Dés de tomates" -> "des-de-tomates" --> "dés" should not be a stopword
			$tagid =~ s/\bdes-de\b/DES-DE/g;
			$tagid =~ s/\ben-des\b/EN-DES/g;
			$uppercased_stopwords_overrides = 1;
		}

		if (not defined $stopwords_regexps{$tagtype . '.' . $lc}) {
			$stopwords_regexps{$tagtype . '.' . $lc} = join('|', uniq(@{$stopwords{$tagtype}{$lc}}));
		}

		my $regexp = $stopwords_regexps{$tagtype . '.' . $lc};

		# In Japanese, do not require a word boundary, and do not introduce a hyphen
		if ($lc eq 'ja') {
			$tagid =~ s/$regexp//g;
		}
		# In other languages, require a word boundary, and replace stopwords with a hyphen
		else {
			$tagid =~ s/(^|-)($regexp)(-($regexp))*(-|$)/-/g;
		}

		$tagid =~ tr/-/-/s;
		$tagid =~ s/^-//;
		$tagid =~ s/-$//;

		if ($uppercased_stopwords_overrides) {
			$tagid = lc($tagid);
		}
	}
	return $tagid;
}

sub remove_plurals ($lc, $tagid) {

	if ($lc eq 'en') {
		$tagid =~ s/s$//;
		$tagid =~ s/(s)-/-/g;
	}
	if ($lc eq 'fr') {
		$tagid =~ s/(s|x)$//;
		$tagid =~ s/(s|x)-/-/g;
	}
	if ($lc eq 'es') {
		$tagid =~ s/s$//;
		$tagid =~ s/(s)-/-/g;
	}

	return $tagid;

}

=head2 sanitize_taxonomy_line( $line )

Sanitize a taxonomy line before processing

=head3 Arguments

=head4 str $line - the line read from the file

=cut

sub sanitize_taxonomy_line ($line) {

	chomp($line);

	$line =~ s/’/'/g;    # normalize quotes

	# assume commas between numbers are part of the name
	# e.g. en:2-Bromo-2-Nitropropane-1,3-Diol, Bronopol
	# replace by a lower comma ‚

	$line =~ s/(\d),(\d)/$1‚$2/g;

	# replace escaped comma \, by a lower comma ‚
	$line =~ s/\\,/‚/g;

	# remove parenthesis for roman numerals
	# fr:E333(iii), Citrate tricalcique
	# -> E333iii

	$line =~ s/\(((i|v|x)+)\)/$1/i;

	# strip spaces at end of line
	$line =~ s/\s+$//;

	return $line;
}

=head2 get_lc_tagid( $synonyms_ref, $lc, $tagtype, $tag, $warning )

Search for "current tag" (tag at start of line) for a given tag

=head3 Arguments

=head4 str $tag - tag string for which we search

=head4 reference to hash map $synonyms_ref - ref to %synonyms for $tagtype

=head4 str $tagtype - tag type

=head4 str $lc - language

=head4 str $warning

An optional prefix to display errors if we had to use stopwords / plurals.

If empty, no warning will be displayed.

=head3 return str - found current tagid or undef

=cut

sub get_lc_tagid ($synonyms_ref, $lc, $tagtype, $tag, $warning) {
	$tag =~ s/^\s+//;    # normalize spaces
	$tag = normalize_percentages($tag, $lc);
	my $tagid = get_string_id_for_lang($lc, $tag);
	# search if this tag is associated to a canonical tag id
	my $lc_tagid = $synonyms_ref->{$lc}{$tagid};
	if (not defined $lc_tagid) {
		# try to remove stop words and plurals
		my $stopped_tagid = remove_stopwords($tagtype, $lc, $tagid);
		$stopped_tagid = remove_plurals($lc, $stopped_tagid);
		# and try again to see if it is associated to a canonical tag id
		$lc_tagid = $synonyms_ref->{$lc}{$stopped_tagid};
		if ($warning) {
			print STDERR "$warning tagid $tagid, trying stopped_tagid $stopped_tagid - result canon_tagid: "
				. ($lc_tagid // "") . "\n";
		}

	}
	return $lc_tagid;
}

sub get_file_from_cache ($source, $target) {
	my $cache_root = "$BASE_DIRS{CACHE_BUILD}/taxonomies";
	my $local_cache_source = "$cache_root/$source";

	# first, try to get it localy
	if (-e $local_cache_source) {
		copy($local_cache_source, $target);
		return 1;
	}

	# Else try to get it from the github project acting as cache
	my $ua = LWP::UserAgent->new();
	my $response = $ua->mirror("https://raw.githubusercontent.com/$build_cache_repo/main/taxonomies/$source",
		$local_cache_source);

	if (($response->is_success) and (-e $local_cache_source)) {
		copy($local_cache_source, $target);
		return 2;
	}

	return 0;
}

sub get_from_cache ($tagtype, @files) {
	# If the full set of cached files can't be found then returns the hash to be used
	# when saving the new cached files.
	my $tag_data_root = "$BASE_DIRS{CACHE_BUILD}/taxonomies-result/$tagtype";
	my $tag_www_root = "$BASE_DIRS{PUBLIC_DATA}/taxonomies/$tagtype";

	my $sha1 = Digest::SHA1->new;

	# Add a version string to the taxonomy data
	# Change this version string if you want to force the taxonomies to be rebuilt
	# e.g. if the taxonomy building algorithm or configuration has changed
	# This needs to be done also when the unaccenting parameters for languages set in Config.pm are changed

	$sha1->add("20230316 - made xx: unaccented");

	foreach my $source_file (@files) {
		# The source file can be prefixed by the product type
		my $source_path = get_path_for_taxonomy($source_file, $options{product_type});
		open(my $IN, "<", $source_path)
			or die("Cannot open $source_path: $!\n");

		binmode($IN);
		$sha1->addfile($IN);
		close($IN);
	}

	my $hash = $sha1->hexdigest;
	my $cache_prefix = "$tagtype.$hash";
	my $got_from_cache = get_file_from_cache("$cache_prefix.result.sto", "$tag_data_root.result.sto");
	if ($got_from_cache) {
		$got_from_cache = get_file_from_cache("$cache_prefix.result.txt", "$tag_data_root.result.txt");
	}
	if ($got_from_cache) {
		$got_from_cache = get_file_from_cache("$cache_prefix.json", "$tag_www_root.json");
	}
	if ($got_from_cache) {
		$got_from_cache = get_file_from_cache("$cache_prefix.full.json", "$tag_www_root.full.json");
	}
	if ($got_from_cache) {
		print "obtained taxonomy for $tagtype from " . ('', 'local', 'GitHub')[$got_from_cache] . " cache.\n";
		$cache_prefix = '';
	}

	return $cache_prefix;
}

sub put_file_to_cache ($source, $target) {
	my $local_target_path = "$BASE_DIRS{CACHE_BUILD}/taxonomies/$target";
	copy($source, $local_target_path);

	# Upload to github
	my $token = $ENV{GITHUB_TOKEN};
	if ($token) {
		open my $source_file, '<', $source;
		binmode $source_file;
		my $content = '{"message":"put_to_cache ' . strftime('%Y-%m-%d %H:%M:%S', gmtime) . '","content":"';
		my $buf;
		while (read($source_file, $buf, 60 * 57)) {
			$content .= encode_base64($buf, '');
		}
		$content .= '"}';
		close $source_file;

		my $ua = LWP::UserAgent->new(timeout => 300);
		my $url = "https://api.github.com/repos/$build_cache_repo/contents/taxonomies/$target";
		my $response = $ua->put(
			$url,
			Accept => 'application/vnd.github+json',
			Authorization => "Bearer $token",
			'X-GitHub-Api-Version' => '2022-11-28',
			Content => $content
		);
		if (!$response->is_success()) {
			print "Error uploading to GitHub cache for $target: ${\$response->message()}\n";
		}
	}

	return;
}

sub put_to_cache ($tagtype, $cache_prefix) {
	my $tag_data_root = "$BASE_DIRS{CACHE_BUILD}/taxonomies-result//$tagtype";
	my $tag_www_root = "$BASE_DIRS{PUBLIC_DATA}/taxonomies/$tagtype";

	put_file_to_cache("$tag_www_root.json", "$cache_prefix.json");
	put_file_to_cache("$tag_www_root.full.json", "$cache_prefix.full.json");
	put_file_to_cache("$tag_data_root.result.txt", "$cache_prefix.result.txt");
	put_file_to_cache("$tag_data_root.result.sto", "$cache_prefix.result.sto");

	return;
}

=head2 build_tags_taxonomy( $tagtype, $file, $publish )

Build taxonomy from the taxonomy file

Taxonomy will be stored in global hash maps under the entry $tagtype

=head3 Arguments

=head4 str $tagtype - the tagtype

Like "categories", "ingredients"

=head3 $file - name of the file to read in taxonomies folder

=head3 $publish - if 1, store the result in sto

=cut

sub build_tags_taxonomy ($tagtype, $publish) {
	binmode STDERR, ":encoding(UTF-8)";
	binmode STDIN, ":encoding(UTF-8)";
	binmode STDOUT, ":encoding(UTF-8)";

	my $result_dir = "$BASE_DIRS{CACHE_BUILD}/taxonomies-result/";
	ensure_dir_created_or_die("$result_dir");

	my @files = ($tagtype);

	# For the origins taxonomy, include the countries taxonomy
	if ($tagtype eq "origins") {
		@files = ("countries", "origins");
	}

	# For the Open Food Facts ingredients taxonomy, concatenate additives, minerals, vitamins, nucleotides and other nutritional substances taxonomies
	elsif (($tagtype eq "ingredients") and (defined $options{product_type}) and ($options{product_type} eq "food")) {
		@files = (
			"additives_classes", "additives", "minerals", "vitamins",
			"nucleotides", "other_nutritional_substances", "ingredients"
		);
	}

	# Packaging
	elsif (($tagtype eq "packaging")) {
		@files = ("packaging_materials", "packaging_shapes", "packaging_recycling", "preservation");
	}

	# Traces - just a copy of allergens
	elsif ($tagtype eq "traces") {
		@files = ("allergens");
	}

	my $cache_prefix = get_from_cache($tagtype, @files);
	if (!$cache_prefix) {
		return;
	}

	print("building taxonomy for $tagtype - publish: $publish\n");

	# Concatenate taxonomy files if needed
	my $file = get_file_for_taxonomy($tagtype, $options{product_type});
	my $file_path = get_path_for_taxonomy($tagtype, $options{product_type});
	if ((scalar @files) > 1) {
		$file = "$tagtype.all.txt";
		$file_path = "$result_dir/$file";

		open(my $OUT, ">:encoding(UTF-8)", $file_path)
			or die("Cannot write $file_path : $!\n");

		foreach my $taxonomy (@files) {
			my $taxonomy_file = get_file_for_taxonomy($taxonomy, $options{product_type});
			my $taxonomy_path = get_path_for_taxonomy($taxonomy, $options{product_type});
			open(my $IN, "<:encoding(UTF-8)", $taxonomy_path)
				or die("Missing $taxonomy_path\n");

			print $OUT "# $taxonomy_file\n\n";

			while (<$IN>) {
				print $OUT $_;
			}

			print $OUT "\n\n";
			close($IN);
		}

		close($OUT);
	}

	# we often use the term *tag* in the code to indicate a single entry between commas
	# that is most lines, are tags separated by commas.

	# when we speak about normalized entry, or tagid,
	# it's the tag value where we lowercased, replace separators by dash etc.,
	# see get_string_id_for_lang

	# language code tagid, aka lc_tagid in particular is the first entry in a line
	# that is the id for this tag in a particular language

	# when we speak about canonical tagid (or canon_tagid),
	# this is the lc_tagid for the first line of a definition block,
	# This is the id for the tag among languages,
	# we keep the language code as prefix, as it may be in any language

	# Need to be initialized as a taxonomy is probably already loaded by Tags.pm
	# stopwords contains three entry per language
	# * <lc> contains an array of normalized stop words
	# * <lc>.strings contains an array of stop words
	# * <lc>.orig the original lines as a string
	$stopwords{$tagtype} = {};
	# synonyms track know synonyms and associate to their tagid, by language
	# Note that it contains synonyms and extended synonyms
	# tagtype -> lc -> tagid stores the lc tagid for this tagid
	# Note: it could have been named synonym_of
	$synonyms{$tagtype} = {};
	# synonyms by language for each tagid (this is the reverse lookup of synonyms)
	# but only for direct synonyms (not extended one)
	# tagtype -> lc -> line_tagid stores synonyms tag strings
	$synonyms_for{$tagtype} = {};
	# this is a close parent to synonyms_for,
	# but this contains synonyms generated by substitutions
	# tagtype -> lc -> line_tagid -> tagid contains 1 if tagid in a synonym of line_tagid
	$synonyms_for_extended{$tagtype} = {};
	# given a tagid, with language prefix, gives the corresponding canonical tag id
	# tagtype -> lc:tagid gives you canon_tagid
	$translations_from{$tagtype} = {};
	# associtate each canonical tag id, to a hash where key is language code and value the tag text
	# eg: tagtype -> canon_tagid -> lc gives you text tag
	$translations_to{$tagtype} = {};
	$level{$tagtype} = {};
	# list of parents for every tag as a hashmap (only canonical tagid)
	# $tagtype -> $canon_tagid -> $parentid contains 1
	$direct_parents{$tagtype} = {};
	# list of children for every tag as a hashmap
	# $tagtype -> $canon_tagid -> $childid contains 1
	$direct_children{$tagtype} = {};
	$all_parents{$tagtype} = {};
	$root_entries{$tagtype} = {};
	# a list of all canon_tagid as a hashmap
	# $tagtype -> $canon_tagid contains 1 for every canonical tagid
	$just_tags{$tagtype} = {};
	# synonyms that are not real entries, but only enrich existing tags
	# they correspond to synonyms: entries
	# this is a hashmap where keys are canonical tagid, and value is 1
	$just_synonyms{$tagtype} = {};
	# this stores properties for each canonical tagid
	# $tagtype -> $canon_tagid -> "$property:$lc" stores the value for property
	$properties{$tagtype} = {};

	my $errors = '';

	if (open(my $IN, "<:encoding(UTF-8)", $file_path)) {

		# Main name of a tag in a specific language (display form) - e.g. "Café au lait"
		my $lc_tag;
		# Main id of a tag in a specific language (normalized form) - e.g. "cafe-au-lait"
		my $lc_tagid;
		# Canonical id of the tag (main language prefix + normalized form in the main language)
		# e.g. "en:coffee-with-milk"
		my $canon_tagid;

		# print STDERR "Tags.pm - load_tags_taxonomy - tagtype: $tagtype \n";

		# 1st phase: read translations and synonyms

		my $line_number = 0;

		while (<$IN>) {

			my $line = sanitize_taxonomy_line($_);

			$line_number++;

			# empty line, means we change tag block
			if ($line =~ /^(\s*)$/) {
				$canon_tagid = undef;
				next;
			}

			# handle lines of comments
			next if ($line =~ /^\#/);

			#print "new_line: $line\n";
			if ($line =~ /^</) {
				# Parent
				# Ignore in first pass as it may be a synonym, or a translation, for the canonical parent
			}
			elsif ($line =~ /^stopwords:(\w\w):(\s*)/) {
				# stop words definition
				my $lc = $1;
				# store an orig version as is (but spaces)
				$stopwords{$tagtype}{$lc . ".orig"} .= "stopwords:$lc:$'\n";
				$line = $';
				$line =~ s/^\s+//;    # normalize spaces
				my @tags = split(/\s*,\s*/, $line);    # split on comma
				foreach my $tag (@tags) {
					my $tagid = get_string_id_for_lang($lc, $tag);
					next if $tagid eq '';
					defined $stopwords{$tagtype}{$lc} or $stopwords{$tagtype}{$lc} = [];
					defined $stopwords{$tagtype}{$lc . ".strings"} or $stopwords{$tagtype}{$lc . ".strings"} = [];
					# normalized version
					push @{$stopwords{$tagtype}{$lc}}, $tagid;
					# full text version
					push @{$stopwords{$tagtype}{$lc . ".strings"}}, $tag;
				}
			}
			elsif ($line =~ /^(synonyms:)?(\w\w):/) {
				# line with regular entry or a synonyms entry
				my $qualifier = $1;    # eventual synonyms prefix
				my $lc = $2;
				$line = $';
				$line =~ s/^\s+//;

				# Make sure we don't have empty entries
				if ($line eq "") {
					die("Empty entry at line $line_number in $file_path\n");
				}
				# split on comma
				my @tags = split(/\s*,\s*/, $line);

				# first entry gives id of tag
				$lc_tag = $tags[0];
				$lc_tag = ucfirst($lc_tag);
				$lc_tagid = get_string_id_for_lang($lc, $lc_tag);

				# check if we already have an entry listed for one of the synonyms
				# this is useful for taxonomies that need to be merged, and that are concatenated
				# In this case we want to use same canon_tagid and current_tag

				# should only be applied to ingredients (and not to additives)

				if ($tagtype eq 'ingredients') {
					# the other taxonomy may not have chosen the same tag as canonical tag
					# so we try them all until we eventually find
					foreach my $tag2 (@tags) {

						my $tag = $tag2;
						my $possible_canon_tagid = get_lc_tagid($synonyms{$tagtype}, $lc, $tagtype, $tag, "");
						if ((not defined $canon_tagid) and (defined $possible_canon_tagid)) {
							$canon_tagid = "$lc:" . $possible_canon_tagid;
							$lc_tagid = $possible_canon_tagid;
							# we already have a canon_tagid $canon_tagid for the tag
							last;
						}
					}

					# do we already have a translation from a previous definition?
					if ((defined $canon_tagid) and (defined $translations_to{$tagtype}{$canon_tagid}{$lc})) {
						# in this case change current_tag
						$lc_tag = $translations_to{$tagtype}{$canon_tagid}{$lc};
						$lc_tagid = get_string_id_for_lang($lc, $lc_tag);
					}

				}

				if (not defined $canon_tagid) {
					# this is the first entry for the block, so it defines the canonical tagid
					$canon_tagid = "$lc:$lc_tagid";
					# print STDERR "new canon_tagid: $canon_tagid\n";
					if ((defined $qualifier) and ($qualifier eq 'synonyms:')) {
						# register that it's just a synonym
						$just_synonyms{$tagtype}{$canon_tagid} = 1;
					}
				}
				# update translations_from
				if (not defined $translations_from{$tagtype}{"$lc:$lc_tagid"}) {
					$translations_from{$tagtype}{"$lc:$lc_tagid"} = $canon_tagid;
					# print STDERR "taxonomy - translation_from{$tagtype}{$lc:$lc_tagid} = $canon_tagid \n";
				}
				# check that we have same canon_tagid as before
				elsif ($translations_from{$tagtype}{"$lc:$lc_tagid"} ne $canon_tagid) {
					# issue an error message and continue
					my $msg
						= "$lc:$lc_tagid already is associated to "
						. $translations_from{$tagtype}{"$lc:$lc_tagid"} . " ("
						. $tagtype . ")"
						. " - $lc:$lc_tagid cannot be mapped to entry $canon_tagid\n";
					$errors .= "ERROR - " . $msg;
					next;
				}

				defined $translations_to{$tagtype}{$canon_tagid} or $translations_to{$tagtype}{$canon_tagid} = {};
				# update translations_to
				if (not defined $translations_to{$tagtype}{$canon_tagid}{$lc}) {
					$translations_to{$tagtype}{$canon_tagid}{$lc} = $lc_tag;
					# print STDERR "taxonomy - translations_to{$tagtype}{$canon_tagid}{$lc} = $lc_tag \n";
				}

				# Initialize the synonyms list
				(defined $synonyms_for{$tagtype}{$lc}) or $synonyms_for{$tagtype}{$lc} = {};
				defined $synonyms_for{$tagtype}{$lc}{$lc_tagid} or $synonyms_for{$tagtype}{$lc}{$lc_tagid} = [];

				# note: Include the main tag as a synonym of itself,
				# useful later to compute other synonyms
				foreach my $tag (@tags) {
					my $tagid = get_string_id_for_lang($lc, $tag);
					next if $tagid eq '';

					# Check if the synonym is already associated with another tag
					if (
							(defined $synonyms{$tagtype}{$lc}{$tagid})
						and ($synonyms{$tagtype}{$lc}{$tagid} ne $lc_tagid)
						# for additives, E101 contains synonyms that corresponds to E101(i) etc.   Make E101(i) override E101.
						and (not($tagtype =~ /^additives(|_prev|_next|_debug)$/))
						# we have some exception when we merge packaging shapes and materials
						# in packaging
						and (not($tagtype =~ /^packaging(|_prev|_next|_debug)$/))
						)
					{
						# issue an error
						my $msg
							= "$lc:$tagid already is a synonym of $lc:"
							. $synonyms{$tagtype}{$lc}{$tagid}
							. " for entry "
							. $translations_from{$tagtype}{$lc . ":" . $synonyms{$tagtype}{$lc}{$tagid}}
							. " ($tagtype)"
							. " - $lc:$tagid cannot be mapped to entry $canon_tagid / $lc:$lc_tagid\n";
						$errors .= "ERROR - " . $msg;
						next;
					}
					# add synonym to both tracking lists
					push @{$synonyms_for{$tagtype}{$lc}{$lc_tagid}}, $tag;
					$synonyms{$tagtype}{$lc}{$tagid} = $lc_tagid;
					# print STDERR "taxonomy - synonyms - synonyms{$tagtype}{$lc}{$tagid} = $lc_tagid \n";
				}

			}
			elsif ($line =~ /^expected_nutriscore_grade:en:/) {
				# the line should be the nutriscore grade: a, b, c, d or e
				my $nutriscore_grade = $';    # everything after the matched string

				if (not($nutriscore_grade =~ /^([a-e]){1}$/i)) {
					my $msg
						= "expected_nutriscore_grade:en: in "
						. $tagtype
						. " should be followed by a single letter between a and e. expected_nutriscore_grade:en: "
						. $nutriscore_grade
						. " is incorrect\n";

					$errors .= "ERROR - " . $msg;
				}
			}
			elsif ($line =~ /^expected_ingredients:en:/) {
				# the line should contain a single ingredient
				my $expected_ingredients = $';    # everything after the matched string

				if ($expected_ingredients =~ /,/i) {
					my $msg
						= "expected_ingredients:en: in "
						. $tagtype
						. " should contain a single letter "
						. $expected_ingredients
						. " is incorrect\n";

					$errors .= "ERROR - " . $msg;
				}
			}
			else {
				$log->info("unrecognized line in taxonomy", {tagtype => $tagtype, line => $line}) if $log->is_info();
			}

		}

		close($IN);

		if ($errors ne "") {

			print STDERR "Errors in the $tagtype taxonomy definition:\n";
			print STDERR $errors;
			# Disable die for the ingredients taxonomy that is merged with additives, minerals etc.
			# Disable die for the packaging taxonomy as some legit material and shape might have same name
			unless (($tagtype eq "ingredients") or ($tagtype eq "packaging") or ($tagtype eq "inci_functions")) {
				die("Errors in the $tagtype taxonomy definition");
			}
		}

		# 2nd phase: compute synonyms
		# e.g.
		# en:yogurts, yoghurts
		# ..
		# en:banana yogurts
		#
		# --> also compute banana yoghurts
		# Note that this does not happen on tag string but on tagid (banana-yoghurts)

		#print "synonyms: initializing synonyms_for_extended - tagtype: $tagtype - lc keys: " . scalar(keys %{$synonyms_for{$tagtype}{$lc}}) . "\n";

		# synonym_contains_synonyms is the memory of substitutions that where done
		# $lc -> $tagid -> $canon_tagid2 stores 1
		# if $tagid had a substitution of a tag which canonical tag is $canon_tagid2
		my %synonym_contains_synonyms = ();

		# first pass to build synonyms_for_extended without any reccursion yet
		foreach my $lc (sort keys %{$synonyms_for{$tagtype}}) {
			# initialize synonym_contains_synonyms that we will use later on
			# synonym_contains_synonyms tracks already made substitutions
			# lc -> tagid -> synonym_canonical_tagid
			$synonym_contains_synonyms{$lc} = {};
			# for each list of synonyms
			foreach my $lc_tagid (sort keys %{$synonyms_for{$tagtype}{$lc}}) {
				# print STDERR "synonyms_for{$tagtype}{$lc} - $lc_tagid - " . scalar(@{$synonyms_for{$tagtype}{$lc}{$lc_tagid}}) . "\n";

				(defined $synonyms_for_extended{$tagtype}{$lc}) or $synonyms_for_extended{$tagtype}{$lc} = {};
				# iterate over synonyms to register in synonyms_for_extended
				foreach my $tag (@{$synonyms_for{$tagtype}{$lc}{$lc_tagid}}) {
					my $tagid = get_string_id_for_lang($lc, $tag);
					(defined $synonyms_for_extended{$tagtype}{$lc}{$lc_tagid})
						or $synonyms_for_extended{$tagtype}{$lc}{$lc_tagid} = {};
					$synonyms_for_extended{$tagtype}{$lc}{$lc_tagid}{$tagid} = 1;
					# print STDERR "synonyms_for_extended{$tagtype}{$lc}{$lc_tagid}{$tagid} = 1 \n";
				}
			}
		}

		# Limit the number of passes for big taxonomies to avoid generating tons of useless synonyms
		my $max_pass = 2;
		if (($tagtype =~ /^additives(|_prev|_next|_debug)$/) or ($tagtype =~ /^ingredients/)) {
			$max_pass = 2;
		}

		for (my $pass = 1; $pass <= $max_pass; $pass++) {

			print STDERR "computing synonyms - $tagtype - pass $pass\n";

			foreach my $lc (sort keys %{$synonyms{$tagtype}}) {

				# this list will contain all tags that are possible synonyms
				# that are smaller than current tag and that we may substitute in it
				my @smaller_synonyms = ();

				# synonyms don't support non roman languages at this point
				next if ($lc eq 'ar');
				next if ($lc eq 'he');

				# iterate over synonyms for this tagtype
				# sort from shorter to longuest string and then in lexical order
				# the size sort, enables us to only loop once,
				# as we already harvested all smaller tagsid when we loop over a tag
				foreach my $tagid (sort {length($a) <=> length($b) || ($a cmp $b)} keys %{$synonyms{$tagtype}{$lc}}) {

					my $max_length = length($tagid) - 3;
					# don't lengthen already long synonyms
					# but for the first pass, allow longer synonyms
					$max_length > (60 / $pass) and next;

					# check if the synonym contains another small synonym

					# the canonical tagid this tag is a synonym for
					my $lc_tagid1 = $synonyms{$tagtype}{$lc}{$tagid};

					#print "computing synonyms for $tagid (canon: $lc_tagid1)\n";

					# Does $tagid have other synonyms?
					if (scalar @{$synonyms_for{$tagtype}{$lc}{$lc_tagid1}} > 1) {
						# limit length of synonyms for performance
						if (length($tagid) < (30 / $pass)) {
							push @smaller_synonyms, $tagid;
							#print "$tagid (canon: $lc_tagid1) has other synonyms\n";
						}
					}

					# try each candidate synonyms
					foreach my $tagid2 (@smaller_synonyms) {

						last if length($tagid2) > $max_length;    # avoid generating long strings

						# try to avoid looping:
						# e.g. bio, agriculture biologique, biologique -> agriculture bio -> agriculture agriculture biologique etc.

						# canonical tagid for tagid2
						my $lc_tagid2 = $synonyms{$tagtype}{$lc}{$tagid2};

						# tag is not candidate to its own sustitution !
						next if $lc_tagid2 eq $lc_tagid1;

						# do not apply same synonym twice
						next
							if ((defined $synonym_contains_synonyms{$lc}{$tagid})
							and (defined $synonym_contains_synonyms{$lc}{$tagid}{$lc_tagid2}));

						my $replace;
						my $before = '';
						my $after = '';

						# replace whole words/phrases only

						# String comparisons are many times faster than the regexps, as long as tags only ever need simple string matching.
						# despite how convoluted it is, this is still faster than the regexp.
						# looks in the middle of $tagid
						#if ($tagid =~ /-${tagid2}-/) {
						if (index($tagid, "-${tagid2}-") >= 0) {
							$replace = "-${tagid2}-";
							$before = '-';
							$after = '-';
						}
						# looks at the end of $tagid
						#elsif ($tagid =~ /-${tagid2}$/) {
						elsif (rindex($tagid, "-${tagid2}") + length("-${tagid2}") == length($tagid)) {
							$replace = "-${tagid2}\$";
							$before = '-';
						}
						# looks at the start of $tagid
						#elsif ($tagid =~ /^${tagid2}-/) {
						elsif (index($tagid, "${tagid2}-") == 0) {
							$replace = "^${tagid2}-";
							$after = '-';
						}
						# note that exact match is not a case here (eliminated earlier)

						if (defined $replace) {

							#print "computing synonyms for $tagid ($lc_tagid1): replace: $replace \n";

							# now that we know we have a candidate, we will substitute with all its synonyms
							foreach my $tagid2_s (sort keys %{$synonyms_for_extended{$tagtype}{$lc}{$lc_tagid2}}) {

								# don't replace a synonym by itself
								next if $tagid2_s eq $tagid2;

								# oeufs, oeufs frais -> oeufs frais frais -> oeufs frais frais frais
								# synonym already contained? skip if we are not shortening
								next if ((length($tagid2_s) > length($tagid2)) and ($tagid =~ /${tagid2_s}/));
								next if ($tagid2_s =~ /$tagid/);

								# generate the tag with substitution
								my $tagid_new = $tagid;
								my $replaceby = "${before}${tagid2_s}${after}";
								# TODO: why do we need /e here ?
								$tagid_new =~ s/$replace/$replaceby/e;

								#print "computing synonyms for $tagid ($tagid0): replaceby: $replaceby - tagid4: $tagid4\n";

								if (not defined $synonyms_for_extended{$tagtype}{$lc}{$lc_tagid1}{$tagid_new}) {
									# register substitution as a new synonym
									$synonyms_for_extended{$tagtype}{$lc}{$lc_tagid1}{$tagid_new} = 1;
									# register in synonyms
									$synonyms{$tagtype}{$lc}{$tagid_new} = $lc_tagid1;
									# and register the supstitution happened
									if (defined $synonym_contains_synonyms{$lc}{$tagid_new}) {
										# we inherit substitutions already made on original tagid
										$synonym_contains_synonyms{$lc}{$tagid_new}
											= clone($synonym_contains_synonyms{$lc}{$tagid});
									}
									else {
										$synonym_contains_synonyms{$lc}{$tagid_new} = {};
									}
									$synonym_contains_synonyms{$lc}{$tagid_new}{$lc_tagid2} = 1;
									# print STDERR "synonyms_extended : synonyms{$tagtype}{$lc}{$tagid_new} = $lc_tagid1 (tagid: $tagid - tagid2: $tagid2 - tagid2_c: $lc_tagid2 - tagid2_s: $tagid2_s - replace: $replace - replaceby: $replaceby)\n";
								}
							}
						}

					}

				}    # end of substitutions on a tagid

			}    # end of language code $lc loop

		}    # on of pass loop

		# add more synonyms: remove stopwords and deal with simple plurals
		# -> should not be done on some taxonomies that contain only proper names
		# TODO we could mark this kind of thing in a header for taxonomy
		if (($tagtype ne "countries") and ($tagtype ne "origins")) {

			# Remember: synonyms also contains extended synonyms
			foreach my $lc (sort keys %{$synonyms{$tagtype}}) {

				foreach my $tagid (sort keys %{$synonyms{$tagtype}{$lc}}) {

					my $tagid2 = $tagid;

					# remove stopwords if have at least 3 words in the tag name
					# for this check that we have at least 2 word separators (dashes)
					if ($tagid2 =~ /-.+-/) {
						$tagid2 = remove_stopwords($tagtype, $lc, $tagid);
					}

					$tagid2 = remove_plurals($lc, $tagid2);

					if (not defined $synonyms{$tagtype}{$lc}{$tagid2}) {
						# this is a new synonym, add it using same canonical tagid
						$synonyms{$tagtype}{$lc}{$tagid2} = $synonyms{$tagtype}{$lc}{$tagid};
						#print STDERR "taxonomy - more synonyms - tagid2: $tagid2 - tagid: $tagid\n";
					}
				}
			}
		}

		# 3rd phase: compute the hierarchy
		# there we will associate each tags with its parent
		# the complexity arise by the fact we let taxonomy contains parents written using synonyms
		# or in a different language than the canonical language for this tag

		# we will also collect properties

		# Nectars de fruits, nectar de fruits, nectars, nectar
		# < Jus et nectars de fruits, jus et nectar de fruits
		# > Nectars de goyave, nectar de goyave, nectar goyave
		# > Nectars d'abricot, nectar d'abricot, nectars d'abricots, nectar

		open(my $IN, "<:encoding(UTF-8)", $file_path) or die;

		# print STDERR "Tags.pm - load_tags_taxonomy - tagtype: $tagtype - phase 3, computing hierarchy\n";

		# counts for children for each parent
		my %parents = ();

		$canon_tagid = undef;

		while (<$IN>) {

			my $line = sanitize_taxonomy_line($_);

			# consider parenthesis as spaces
			$line =~ s/\(|\)/-/g;

			if ($line =~ /^(\s*)$/) {
				# empty line, this is the end of current block
				$canon_tagid = undef;
				%parents = ();
				#print STDERR "taxonomy: next tag\n";
				next;
			}
			# skip comments lines
			next if ($line =~ /^\#/);

			if ($line =~ /^<(\s*)(\w\w):/) {
				# Parent lines, starting with "<".

				my $lc = $2;
				my $parent = $';
				my $canon_parentid = get_lc_tagid($synonyms{$tagtype}, $lc, $tagtype, $parent,
					"taxonomy : $tagtype : did not find parent");
				my $main_parentid = $translations_from{$tagtype}{"$lc:" . $canon_parentid};
				$parents{$main_parentid}++;
				# display a warning if the same parent is specified twice?
			}
			elsif ($line =~ /^(\w\w):/) {
				# Synonym/translation lines, starting with a language code.

				my $lc = $1;
				$line = $';
				$line =~ s/^\s+//;
				my @tags = split(/\s*,\s*/, $line);
				$lc_tag = normalize_percentages($tags[0], $lc);
				$lc_tagid = get_string_id_for_lang($lc, $lc_tag);

				# we are only interested with the line that defines the canonical tagid
				if (not defined $canon_tagid) {

					$canon_tagid = "$lc:$lc_tagid";

					# check if we already have an entry listed for one of the synonyms
					# this is useful for taxonomies that need to be merged, and that are concatenated

					# should only be applied to ingredients (and not to additives)

					if ($tagtype eq 'ingredients') {

						foreach my $tag2 (@tags) {

							my $tag = $tag2;
							my $possible_canon_tagid = get_lc_tagid($synonyms{$tagtype}, $lc, $tagtype, $tag, "");

							if ((not defined $canon_tagid) and (defined $possible_canon_tagid)) {
								# this is the first line of a block
								$canon_tagid = "$lc:" . $possible_canon_tagid;
								print STDERR
									"taxonomy : $tagtype : we already have a canon_tagid $canon_tagid for the tag $tag\n";
								last;
							}
						}

					}
					# register as canonical tag
					$just_tags{$tagtype}{$canon_tagid} = 1;
					# register direct parents and direct children
					foreach my $parentid (sort keys %parents) {
						# Make sure the parent is not equal to the child
						if ($parentid eq $canon_tagid) {
							$errors .= "ERROR - $canon_tagid is a parent of itself\n";
							next;
						}
						defined $direct_parents{$tagtype}{$canon_tagid} or $direct_parents{$tagtype}{$canon_tagid} = {};
						$direct_parents{$tagtype}{$canon_tagid}{$parentid} = 1;
						defined $direct_children{$tagtype}{$parentid} or $direct_children{$tagtype}{$parentid} = {};
						$direct_children{$tagtype}{$parentid}{$canon_tagid} = 1;
					}
				}
			}
			elsif ($line =~ /^([a-z0-9_\-\.]+):(\w\w):(\s*)/) {
				# property lines - wikidata:en:, description:fr:, etc.

				my $property = $1;
				my $lc = $2;
				$line = $';
				$line =~ s/^\s+//;
				next if $property eq 'synonyms';
				next if $property eq 'stopwords';

				if (defined $canon_tagid) {
					defined $properties{$tagtype}{$canon_tagid} or $properties{$tagtype}{$canon_tagid} = {};

					# If the property name matches the name of an already loaded taxonomy,
					# canonicalize the property values for the corresponding synonym
					# e.g. if an additive has a class additives_classes:en: en:stabilizer (a synonym),
					# we can map it to en:stabiliser (the canonical name in the additives_classes taxonomy)
					if (exists $translations_from{$property}) {
						$properties{$tagtype}{$canon_tagid}{"$property:$lc"}
							= join(",", map({canonicalize_taxonomy_tag($lc, $property, $_)} split(/\s*,\s*/, $line)));
					}
					else {
						# TODO print a warning if the property is already defined
						# add property value
						$properties{$tagtype}{$canon_tagid}{"$property:$lc"} = $line;
					}
				}
				else {
					print STDERR "taxonomy : $tagtype : discarding orphan line : $property : "
						. substr($line, 0, 50) . "...\n";
				}
			}
		}

		close $IN;

		# allow a second file for wikipedia abstracts -> too big, so don't include it in the main file
		# only process properties
		my $properties_path = $file_path;
		$properties_path =~ s/\.txt^/.properties.txt/;

		if (-e $properties_path) {

			open(my $IN, "<:encoding(UTF-8)", $properties_path);

			# print STDERR "Tags.pm - load_tags_taxonomy - tagtype: $tagtype - phase 3, computing hierarchy\n";

			$canon_tagid = undef;

			while (<$IN>) {

				my $line = sanitize_taxonomy_line($_);

				# consider parenthesis as spaces
				$line =~ s/\(|\)/-/g;

				# blank line, is the start of a new block
				if ($line =~ /^(\s*)$/) {
					$canon_tagid = undef;
					next;
				}
				# ignore comments lines
				next if ($line =~ /^\#/);

				if ($line =~ /^(\w\w):/) {
					my $lc = $1;
					$line = $';
					# TODO: why not use get_lc_tagid here ?
					$line =~ s/^\s+//;
					my @tags = split(/\s*,\s*/, $line);
					$lc_tag = normalize_percentages($tags[0], $lc);
					$lc_tagid = get_string_id_for_lang($lc, $lc_tag);

					# this is the first line of the block
					if (not defined $canon_tagid) {
						$canon_tagid = "$lc:$lc_tagid";
					}
				}
				elsif ($line =~ /^([a-z0-9_\-\.]+):(\w\w):(\s*)/) {
					my $property = $1;
					my $lc = $2;
					$line = $';
					$line =~ s/^\s+//;
					next if $property eq 'synonyms';
					next if $property eq 'stopwords';

					# register property value
					#print STDERR "taxonomy - property - tagtype: $tagtype - canon_tagid: $canon_tagid - lc: $lc - property: $property\n";
					defined $properties{$tagtype}{$canon_tagid} or $properties{$tagtype}{$canon_tagid} = {};
					$properties{$tagtype}{$canon_tagid}{"$property:$lc"} = $line;
				}
			}

			close $IN;
		}    # wikipedia file

		# Compute all parents, breadth first

		# print STDERR "Tags.pm - load_tags_hierarchy - lc: $lc - tagtype: $tagtype - compute all parents breadth first\n";

		my %longest_parent = ();

		# foreach my $tagid (keys %{$direct_parents{$tagtype}}) {
		foreach my $tagid (sort keys %{$translations_to{$tagtype}}) {

			# print STDERR "Tags.pm - load_tags_hierarchy - lc: $lc - tagtype: $tagtype - compute all parents breadth first - tagid: $tagid\n";

			my @queue = ();

			if (defined $direct_parents{$tagtype}{$tagid}) {
				@queue = sort keys %{$direct_parents{$tagtype}{$tagid}};
			}
			elsif (not defined $just_synonyms{$tagtype}{$tagid}) {
				# Keep track of entries that are at the root level
				$root_entries{$tagtype}{$tagid} = 1;
			}

			if (not defined $level{$tagtype}{$tagid}) {
				$level{$tagtype}{$tagid} = 1;
				if (defined $direct_parents{$tagtype}{$tagid}) {
					$longest_parent{$tagid} = (sort keys %{$direct_parents{$tagtype}{$tagid}})[0];
				}
			}

			my %seen = ();

			while ($#queue > -1) {
				my $parentid = shift @queue;
				#print "- $parentid\n";

				if ($parentid eq $tagid) {
					$errors .= "ERROR - $tagid is a parent of itself\n";
				}
				elsif (not defined $seen{$parentid}) {
					defined $all_parents{$tagtype}{$tagid} or $all_parents{$tagtype}{$tagid} = [];
					push @{$all_parents{$tagtype}{$tagid}}, $parentid;
					$seen{$parentid} = 1;

					if (not defined $level{$tagtype}{$parentid}) {
						$level{$tagtype}{$parentid} = 2;
						$longest_parent{$tagid} = $parentid;
					}

					if (defined $direct_parents{$tagtype}{$parentid}) {
						foreach my $grandparentid (sort keys %{$direct_parents{$tagtype}{$parentid}}) {
							push @queue, $grandparentid;
							if (   (not defined $level{$tagtype}{$grandparentid})
								or ($level{$tagtype}{$grandparentid} <= $level{$tagtype}{$parentid}))
							{
								$level{$tagtype}{$grandparentid} = $level{$tagtype}{$parentid} + 1;
								$longest_parent{$parentid} = $grandparentid;
							}
						}
					}
				}
			}
		}

		# Compute all children, breadth first

		my %sort_key_parents = ();
		foreach my $tagid (sort keys %{$level{$tagtype}}) {
			my $key = '';
			if (defined $just_synonyms{$tagtype}{$tagid}) {
				$key = '! synonyms ';    # synonyms first
			}
			if (defined $all_parents{$tagtype}{$tagid}) {
				# sort parents according to level
				@{$all_parents{$tagtype}{$tagid}} = sort {
					(((defined $level{$tagtype}{$b}) ? $level{$tagtype}{$b} : 0)
						<=> ((defined $level{$tagtype}{$a}) ? $level{$tagtype}{$a} : 0))
						|| ($a cmp $b)
				} @{$all_parents{$tagtype}{$tagid}};
				$key .= '> ' . join((' > ', reverse @{$all_parents{$tagtype}{$tagid}})) . ' ';
			}
			$key .= '> ' . $tagid;
			$sort_key_parents{$tagid} = $key;
		}

		open(my $OUT, ">:encoding(UTF-8)", "$result_dir/$tagtype.result.txt");

		print $OUT
			"# The [taxonomy name].results.txt files are generated by build_tags_taxonomy.pl.\n# Do not edit this file manually. Edit instead the [taxonomy name].txt source.\n\n";

		# data structure to export the taxonomy to json format
		my %taxonomy_json = ();
		my %taxonomy_full_json = ();    # including wikipedia abstracts

		foreach my $lc (sort keys %{$stopwords{$tagtype}}) {
			next if $lc =~ /\./;    # .orig or .strings
			print $OUT $stopwords{$tagtype}{$lc . ".orig"};
		}
		print $OUT "\n\n";

		foreach my $tagid (
			sort {($sort_key_parents{$a} cmp $sort_key_parents{$b}) || ($a cmp $b)}
			keys %{$level{$tagtype}}
			)
		{

			$taxonomy_json{$tagid} = {name => {}};
			$taxonomy_full_json{$tagid} = {name => {}};

			# print "taxonomy - compute all children - $tagid - level: $level{$tagtype}{$tagid} - longest: $longest_parent{$tagid} - syn: $just_synonyms{$tagtype}{$tagid} - sort_key: $sort_key_parents{$tagid} \n";
			if (defined $direct_parents{$tagtype}{$tagid}) {
				$taxonomy_json{$tagid}{parents} = [];
				$taxonomy_full_json{$tagid}{parents} = [];
				foreach my $parentid (sort keys %{$direct_parents{$tagtype}{$tagid}}) {
					my $lc = $parentid;
					$lc =~ s/^(\w\w):.*/$1/;
					if (not exists $translations_to{$tagtype}{$parentid}{$lc}) {
						$errors .= "ERROR - $tagid has an undefined parent $parentid\n";
					}
					else {
						print $OUT "< $lc:" . $translations_to{$tagtype}{$parentid}{$lc} . "\n";
						push @{$taxonomy_json{$tagid}{parents}}, $parentid;
						push @{$taxonomy_full_json{$tagid}{parents}}, $parentid;
					}
				}
			}

			if (defined $direct_children{$tagtype}{$tagid}) {
				$taxonomy_json{$tagid}{children} = [];
				$taxonomy_full_json{$tagid}{children} = [];
				foreach my $childid (sort keys %{$direct_children{$tagtype}{$tagid}}) {
					my $lc = $childid;
					push @{$taxonomy_json{$tagid}{children}}, $childid;
					push @{$taxonomy_full_json{$tagid}{children}}, $childid;
				}
			}

			my $main_lc = $tagid;
			$main_lc =~ s/^(\w\w):.*/$1/;

			my $i = 0;

			# print "taxonomy - compute all children - $tagid - translations \n";

			my $qualifier = '';
			if (defined $just_synonyms{$tagtype}{$tagid}) {
				$qualifier = "synonyms:";

				# remove synonyms that are also tags from just_synonyms
				if (defined $just_tags{$tagtype}{$tagid}) {
					delete $just_synonyms{$tagtype}{$tagid};
				}
			}

			foreach my $lc ($main_lc, sort keys %{$translations_to{$tagtype}{$tagid}}) {
				$i++;

				$taxonomy_json{$tagid}{name}{$lc} = $translations_to{$tagtype}{$tagid}{$lc};
				$taxonomy_full_json{$tagid}{name}{$lc} = $translations_to{$tagtype}{$tagid}{$lc};

				my $lc_tagid = get_string_id_for_lang($lc, $translations_to{$tagtype}{$tagid}{$lc});

				# print "taxonomy - lc: $lc - tagid: $tagid - lc_tagid: $lc_tagid\n";
				if (defined $synonyms_for{$tagtype}{$lc}{$lc_tagid}) {
					if (not(($lc eq $main_lc) and ($i > 1))) {
						print $OUT "$qualifier$lc:" . join(", ", @{$synonyms_for{$tagtype}{$lc}{$lc_tagid}}) . "\n";
					}

					# additives has e-number as their name, and the first synonym is the additive name
					if (    ($tagtype =~ /^additives(|_prev|_next|_debug)$/)
						and (defined $synonyms_for{$tagtype}{$lc}{$lc_tagid}[1]))
					{
						$taxonomy_json{$tagid}{name}{$lc} .= " - " . $synonyms_for{$tagtype}{$lc}{$lc_tagid}[1];
						$taxonomy_full_json{$tagid}{name}{$lc} .= " - " . $synonyms_for{$tagtype}{$lc}{$lc_tagid}[1];
					}

					# add synonyms to the full taxonomy
					if (defined $synonyms_for{$tagtype}{$lc}{$lc_tagid}) {
						(defined $taxonomy_full_json{$tagid}{synonyms}) or $taxonomy_full_json{$tagid}{synonyms} = {};
						$taxonomy_full_json{$tagid}{synonyms}{$lc} = $synonyms_for{$tagtype}{$lc}{$lc_tagid};
					}
				}
			}

			if (defined $properties{$tagtype}{$tagid}) {

				foreach my $prop_lc (sort keys %{$properties{$tagtype}{$tagid}}) {
					print $OUT "$prop_lc: " . $properties{$tagtype}{$tagid}{$prop_lc} . "\n";
					if ($prop_lc =~ /^(.*):(\w\w)$/) {
						my $prop = $1;
						my $lc = $2;

						(defined $taxonomy_full_json{$tagid}{$prop}) or $taxonomy_full_json{$tagid}{$prop} = {};
						$taxonomy_full_json{$tagid}{$prop}{$lc} = $properties{$tagtype}{$tagid}{$prop_lc};

						if ($prop_lc !~ /^wikipedia/) {
							(defined $taxonomy_json{$tagid}{$prop}) or $taxonomy_json{$tagid}{$prop} = {};
							$taxonomy_json{$tagid}{$prop}{$lc} = $properties{$tagtype}{$tagid}{$prop_lc};
						}

					}
					else {
						$taxonomy_json{$tagid}{$prop_lc} = $properties{$tagtype}{$tagid}{$prop_lc};
						$taxonomy_full_json{$tagid}{$prop_lc} = $properties{$tagtype}{$tagid}{$prop_lc};
					}
				}
			}

			print $OUT "\n";

		}

		close $OUT;

		if ($errors ne "") {

			print STDERR "Errors in the $tagtype taxonomy definition:\n";
			print STDERR $errors;
			# Disable die for the ingredients taxonomy that is merged with additives, minerals etc.
			# Disable also for packaging taxonomy for some shapes and materials shares same names
			unless (($tagtype eq "ingredients") or ($tagtype eq "packaging") or ($tagtype eq "inci_functions")) {
				die("Errors in the $tagtype taxonomy definition");
			}
		}

		(-e "$BASE_DIRS{PUBLIC_DATA}/taxonomies") or mkdir("$BASE_DIRS{PUBLIC_DATA}/taxonomies", 0755);

		{
			binmode STDOUT, ":encoding(UTF-8)";
			if (open(my $OUT_JSON, ">", "$BASE_DIRS{PUBLIC_DATA}/taxonomies/$tagtype.json")) {
				print $OUT_JSON encode_json(\%taxonomy_json);
				close($OUT_JSON);
			}
			else {
				print
					"Cannot open $BASE_DIRS{PUBLIC_DATA}/taxonomies/$tagtype.json, skipping writing taxonomy to file.\n";
			}

			if (open(my $OUT_JSON_FULL, ">", "$BASE_DIRS{PUBLIC_DATA}/taxonomies/$tagtype.full.json")) {
				print $OUT_JSON_FULL encode_json(\%taxonomy_full_json);
				close($OUT_JSON_FULL);
			}
			else {
				print
					"Cannot open $BASE_DIRS{PUBLIC_DATA}/taxonomies/$tagtype.full.json, skipping writing taxonomy to file.\n";
			}
			# to serve pre-compressed files from Apache
			# nginx : needs nginx_static module
			# system("cp $BASE_DIRS{PUBLIC_DATA}/taxonomies/$tagtype.json $BASE_DIRS{PUBLIC_DATA}/taxonomies/$tagtype.json.json");
			# system("gzip $BASE_DIRS{PUBLIC_DATA}/taxonomies/$tagtype.json");
		}

		$log->error("taxonomy errors", {errors => $errors}) if $log->is_error();

		my $taxonomy_ref = {
			stopwords => $stopwords{$tagtype},
			synonyms => $synonyms{$tagtype},
			just_synonyms => $just_synonyms{$tagtype},
			synonyms_for => $synonyms_for{$tagtype},
			synonyms_for_extended => $synonyms_for_extended{$tagtype},
			translations_from => $translations_from{$tagtype},
			translations_to => $translations_to{$tagtype},
			level => $level{$tagtype},
			direct_parents => $direct_parents{$tagtype},
			direct_children => $direct_children{$tagtype},
			all_parents => $all_parents{$tagtype},
			root_entries => $root_entries{$tagtype},
			properties => $properties{$tagtype},
		};

		if ($publish) {
			store("$result_dir/$tagtype.result.sto", $taxonomy_ref);
			put_to_cache($tagtype, $cache_prefix);
		}
	}

	return;
}

=head2 build_all_taxonomies ( $pubish)

Build all taxonomies, including the test taxonomy

=head3 Parameters

=head4 Publish STO file $publish

=cut

sub build_all_taxonomies ($publish) {
	foreach my $taxonomy (@taxonomy_fields, "test") {
		# traces and data_quality_xxx are not real taxonomy per se
		# (but built from allergens and data_quality)
		if ($taxonomy ne "traces" and rindex($taxonomy, 'data_quality_', 0) != 0) {
			build_tags_taxonomy($taxonomy, $publish);
		}
	}

	return;
}

=head2 generate_tags_taxonomy_extract ( $tagtype, $tags_ref, $options_ref, $lcs_ref)

Generate an extract of the taxonomy for a specific set of tags.

=head3 Parameters

=head4 tag type $tagtype

=head4 reference to a list of tags ids $tags_ref

=head4 reference to a hash of key/value options

Options:
- fields: comma separated lists of fields (e.g. "name,description,vegan:en,inherited:vegetarian:en" )

Properties can be requested with their name (e.g."description") or name + a specific language (e.g. "vegan:en").
Only properties directly defined for the entry are returned.
To include inherited properties from parents, prefix the property with "inherited:" (e.g. "inherited:vegan:en").

- include_parents: include entries for all direct parents of the requested tags
- include_children: include entries for all direct children of the requested tags

=head4 reference to an array of language codes

Languages for which we want to extract names, synonyms, properties.

=cut

sub generate_tags_taxonomy_extract ($tagtype, $tags_ref, $options_ref, $lcs_ref) {

	$log->debug("generate_tags_taxonomy_extract",
		{tagtype => $tagtype, tags_ref => $tags_ref, options_ref => $options_ref, lcs_ref => $lcs_ref})
		if $log->is_debug();

	# Return empty hash if the taxonomy does not exist
	if (not defined $translations_to{$tagtype}) {
		$log->debug("taxonomy not found", {tagtype => $tagtype}) if $log->is_debug();
		return {};
	}

	# For the options include_children or include_parents,
	# we will need to include data for more tags than requested.
	# @tags will hold the tags to include

	my @tags = ();
	my %requested_tags = ();
	my %included_tags = ();

	# Requested tags
	foreach my $tagid (@$tags_ref) {
		push @tags, $tagid;
		$requested_tags{$tagid} = 1;
		$included_tags{$tagid} = 1;
	}

	# Root entries
	if ((defined $options_ref) and ($options_ref->{include_root_entries})) {
		if (defined $root_entries{$tagtype}) {
			foreach my $tagid (sort keys %{$root_entries{$tagtype}}) {
				push @tags, $tagid;
				$requested_tags{$tagid} = 1;
				$included_tags{$tagid} = 1;
			}
		}
	}

	my $include_all_fields = 0;
	my $fields_ref = {};
	my @inherited_properties = ();
	if ((defined $options_ref) and (defined $options_ref->{fields})) {
		foreach my $field (split(/,/, $options_ref->{fields})) {
			# Compute a list of the requested inherited properties,
			# as we will populate them directly
			if ($field =~ /^inherited:(.*):(\w\w)$/) {
				my $prop = $1;
				my $lc = $2;
				push @inherited_properties, [$prop, $lc];
			}
			# Compute a hash of the other requested fields
			# as we will go through all existing properties
			else {
				$fields_ref->{$field} = 1;
			}
		}
	}
	else {
		$include_all_fields = 1;
	}

	my $taxonomy_ref = {};

	while (my $tagid = shift @tags) {

		$taxonomy_ref->{$tagid} = {};

		# Handle parent fields

		if (defined $direct_parents{$tagtype}{$tagid}) {

			$taxonomy_ref->{$tagid}{parents} = [];
			foreach my $parentid (sort keys %{$direct_parents{$tagtype}{$tagid}}) {
				if (($include_all_fields) or (defined $fields_ref->{parents})) {
					exists $taxonomy_ref->{$tagid}{parents} or $taxonomy_ref->{$tagid}{parents} = [];
					push @{$taxonomy_ref->{$tagid}{parents}}, $parentid;
				}
				# Include parents if the tag is one of the initially requested tags
				# so that we don't also add parents of parents.
				# Also check that the parent has not been already included.
				if (    (defined $options_ref)
					and ($options_ref->{include_parents})
					and ($requested_tags{$tagid})
					and (not exists $included_tags{$parentid}))
				{
					# Add parent to list of tags to process and included_tags, while leaving it outside of requested_tags
					push @tags, $parentid;
					$included_tags{$parentid} = 1;
				}
			}
		}

		# Handle children fields

		if (defined $direct_children{$tagtype}{$tagid}) {

			foreach my $childid (sort keys %{$direct_children{$tagtype}{$tagid}}) {
				if (($include_all_fields) or (defined $fields_ref->{children})) {
					exists $taxonomy_ref->{$tagid}{children} or $taxonomy_ref->{$tagid}{children} = [];
					push @{$taxonomy_ref->{$tagid}{children}}, $childid;
				}
				# Include children if the tag is one of the initially requested tags
				# so that we don't also add children of children.
				# Also check that the child has not been already included.
				if (    (defined $options_ref)
					and ($options_ref->{include_children})
					and ($requested_tags{$tagid})
					and (not exists $included_tags{$childid}))
				{
					# Add child to list of tags to process and included_tags, while leaving it outside of requested_tags
					push @tags, $childid;
					$included_tags{$childid} = 1;
				}
			}
		}

		# Handle name and synonyms fields

		if (    (($include_all_fields) or (defined $fields_ref->{name}))
			and (defined $translations_to{$tagtype}{$tagid}))
		{

			$taxonomy_ref->{$tagid}{name} = {};

			foreach my $lc (@{$lcs_ref}) {

				if (defined $translations_to{$tagtype}{$tagid}{$lc}) {
					$taxonomy_ref->{$tagid}{name}{$lc} = $translations_to{$tagtype}{$tagid}{$lc};
				}

				my $lc_tagid = get_string_id_for_lang($lc, $translations_to{$tagtype}{$tagid}{$lc});

				if (defined $synonyms_for{$tagtype}{$lc}{$lc_tagid}) {

					# additives has e-number as their name, and the first synonym is the additive name
					if (    ($tagtype =~ /^additives(|_prev|_next|_debug)$/)
						and (defined $synonyms_for{$tagtype}{$lc}{$lc_tagid}[1]))
					{
						$taxonomy_ref->{$tagid}{name}{$lc} .= " - " . $synonyms_for{$tagtype}{$lc}{$lc_tagid}[1];
					}

					# add synonyms to the full taxonomy
					if (    (($include_all_fields) or (defined $fields_ref->{synonyms}))
						and (defined $synonyms_for{$tagtype}{$lc}{$lc_tagid}))
					{
						(defined $taxonomy_ref->{$tagid}{synonyms}) or $taxonomy_ref->{$tagid}{synonyms} = {};
						$taxonomy_ref->{$tagid}{synonyms}{$lc} = $synonyms_for{$tagtype}{$lc}{$lc_tagid};
					}
				}
			}
		}

		# Handle properties that are directly defined for the tags

		if (defined $properties{$tagtype}{$tagid}) {

			foreach my $prop_lc (keys %{$properties{$tagtype}{$tagid}}) {

				# properties are of the form [property_name]:[2 letter language code]
				my ($prop, $lc) = split(/:/, $prop_lc);

				if (
					# Include the property in all requested languages if the property
					# is specified without a language in the fields parameter
					# or if the fields parameter is not specified.

					((($include_all_fields) or (defined $fields_ref->{$prop})) and (grep({/^$lc$/} @$lcs_ref)))

					# Also include the property if it was requested in a specific language
					# e.g. fields=vegan:en
					# as some properties are defined only for English

					or ((defined $fields_ref) and (defined $fields_ref->{$prop_lc}))

					)
				{

					(defined $taxonomy_ref->{$tagid}{$prop}) or $taxonomy_ref->{$tagid}{$prop} = {};
					$taxonomy_ref->{$tagid}{$prop}{$lc} = $properties{$tagtype}{$tagid}{$prop_lc};
				}
			}
		}

		# Handle inherited properties
		foreach my $property_ref (@inherited_properties) {

			my $prop = $property_ref->[0];
			my $lc = $property_ref->[1];
			my $property_value = get_inherited_property($tagtype, $tagid, "$prop:$lc");
			if (defined $property_value) {
				(defined $taxonomy_ref->{$tagid}{$prop}) or $taxonomy_ref->{$tagid}{$prop} = {};
				# If we already have a value for the property (because it's a direct property of the tag)
				# then the inherited value is the same.
				# For simplicity we return the value for both direct and inherited properties in the same field.
				$taxonomy_ref->{$tagid}{$prop}{$lc} = $property_value;
			}
		}
	}

	return $taxonomy_ref;
}

sub retrieve_tags_taxonomy ($tagtype, $die_if_taxonomy_cannot_be_loaded = 0) {

	$taxonomy_fields{$tagtype} = $tagtype;
	$tags_fields{$tagtype} = 1;

	my $result_dir = "$BASE_DIRS{CACHE_BUILD}/taxonomies-result";

	my $file = $tagtype;
	if ($tagtype eq "traces") {
		$file = "allergens";
	}
	elsif (rindex($tagtype, 'data_quality_', 0) == 0) {
		$file = "data_quality";
	}

	# Check if we have a taxonomy for the previous or the next version
	if ($tagtype !~ /_(next|prev)/) {
		if (-e "$result_dir/${file}_prev.result.sto") {
			retrieve_tags_taxonomy("${tagtype}_prev");
		}
		if (-e "$result_dir/${file}_next.result.sto") {
			retrieve_tags_taxonomy("${tagtype}_next");
		}
	}

	my $taxonomy_ref = retrieve("$result_dir/$file.result.sto");

	if (not defined $taxonomy_ref) {
		if ($die_if_taxonomy_cannot_be_loaded) {
			$log->error("Could not load taxonomy $tagtype - dying") if $log->is_error();
			die("Could not load taxonomy: $result_dir/$file.result.sto");
		}
		else {
			$log->info("Could not load taxonomy $tagtype - skipping") if $log->is_info();
			return;
		}
	}

	$loaded_taxonomies{$tagtype} = 1;
	$stopwords{$tagtype} = $taxonomy_ref->{stopwords};
	$synonyms{$tagtype} = $taxonomy_ref->{synonyms};
	$synonyms_for{$tagtype} = $taxonomy_ref->{synonyms_for};
	$synonyms_for_extended{$tagtype} = $taxonomy_ref->{synonyms_for_extended};
	$just_synonyms{$tagtype} = $taxonomy_ref->{just_synonyms};
	# %just_synonyms was not included in taxonomies previously
	if (not exists $just_synonyms{$tagtype}) {
		$just_synonyms{$tagtype} = {};
	}
	$translations_from{$tagtype} = $taxonomy_ref->{translations_from};
	$translations_to{$tagtype} = $taxonomy_ref->{translations_to};
	$level{$tagtype} = $taxonomy_ref->{level};
	$direct_parents{$tagtype} = $taxonomy_ref->{direct_parents};
	$direct_children{$tagtype} = $taxonomy_ref->{direct_children};
	$all_parents{$tagtype} = $taxonomy_ref->{all_parents};
	$root_entries{$tagtype} = $taxonomy_ref->{root_entries};
	$properties{$tagtype} = $taxonomy_ref->{properties};

	$special_tags{$tagtype} = [];
	if (open(my $IN, "<:encoding(UTF-8)", "$BASE_DIRS{TAXONOMIES_SRC}/special_$file.txt")) {

		while (<$IN>) {

			my $line = $_;
			chomp($line);
			$line =~ s/\s+$//s;

			next if (($line =~ /^#/) or ($line eq ""));
			my $type = "with";
			if ($line =~ /^-/) {
				$type = "without";
				$line = $';
			}
			my $tag = canonicalize_taxonomy_tag("en", $tagtype, $line);
			my $tagid = get_taxonomyid("en", $tag);

			print "special_tag - line:<$line> - tag:<$tag> - tagid:<$tagid>\n";

			if ($tagid ne "") {
				push @{$special_tags{$tagtype}},
					{
					tagid => $tagid,
					type => $type,
					};
			}
		}

		close($IN);
	}

	return;
}

sub country_to_cc ($country) {

	if ($country eq 'en:world') {
		return 'world';
	}
	elsif (defined $properties{countries}{$country}{"country_code_2:en"}) {
		return lc($properties{countries}{$country}{"country_code_2:en"});
	}

	return;
}

sub init_languages() {
	# Build map of language codes and names
<<<<<<< HEAD

	%language_codes = ();
	%language_codes_reverse = ();

	%Languages = ();    # Hash of language codes, will be used to initialize %Lang::Langs

	foreach my $language (keys %{$properties{languages}}) {

		my $lc = lc($properties{languages}{$language}{"language_code_2:en"});

=======

	%language_codes = ();
	%language_codes_reverse = ();

	%Languages = ();    # Hash of language codes, will be used to initialize %Lang::Langs

	foreach my $language (keys %{$properties{languages}}) {

		my $lc = lc($properties{languages}{$language}{"language_code_2:en"});

>>>>>>> 493c5c8c
		$language_codes{$lc} = $language;
		$language_codes_reverse{$language} = $lc;

		# %Languages will be passed to Lang::build_lang() to populate language names and
		# to initialize to the English value all missing values for all the languages
		$Languages{$lc} = $translations_to{languages}{$language};
	}

	return;
}

sub init_countries() {
	# Build map of local country names in official languages to (country, language)

	$log->info("Building a map of local country names in official languages to (country, language)") if $log->is_info();

	%country_names = ();
	%country_codes = ();
	%country_codes_reverse = ();
	%country_languages = ();

	foreach my $country (keys %{$properties{countries}}) {

		my $cc = country_to_cc($country);
		if (not(defined $cc)) {
			next;
		}

		$country_codes{$cc} = $country;
		$country_codes_reverse{$country} = $cc;

		$country_languages{$cc} = ['en'];
		if (defined $properties{countries}{$country}{"language_codes:en"}) {
			$country_languages{$cc} = [];
			foreach my $language (split(",", $properties{countries}{$country}{"language_codes:en"})) {
				$language = get_string_id_for_lang("no_language", $language);
				$language =~ s/-/_/;
				push @{$country_languages{$cc}}, $language;
				my $name = $translations_to{countries}{$country}{$language};
				my $nameid = get_string_id_for_lang("no_language", $name);
				if (not defined $country_names{$nameid}) {
					$country_names{$nameid} = [$cc, $country, $language];
					# print STDERR "country_names{$nameid} = [$cc, $country, $language]\n";
				}
			}
		}
	}
	return;
}

=head2 init_taxonomies($die_if_some_taxonomies_cannot_be_loaded = 0)

Initialize all taxonomies. This function is called when the Tags.pm module is loaded,
in order to load all available taxonomies, as most scripts / modules that load Tags.pm
expect taxonomies to be loaded.

It is also called by lib/startup_apache.pl startup script with the $die_if_some_taxonomies_cannot_be_loaded set to 1.

=head3 Parameters

=head4 die if some taxonomies cannot be loaded $die_if_some_taxonomies_cannot_be_loaded

If set to 1, the function will die if some taxonomies cannot be loaded.

=cut
<<<<<<< HEAD

sub init_taxonomies($die_if_some_taxonomies_cannot_be_loaded = 0) {

	# load all tags images

=======

sub init_taxonomies($die_if_some_taxonomies_cannot_be_loaded = 0) {

	# load all tags images

>>>>>>> 493c5c8c
	# print STDERR "Tags.pm - loading tags images\n";
	if (opendir my $DH2, "$www_root/images/lang") {
		foreach my $langid (sort readdir($DH2)) {
			next if $langid eq '.';
			next if $langid eq '..';
			next if ((length($langid) ne 2) and not($langid eq 'other'));

			if (-e "$www_root/images/lang/$langid") {
				opendir my $DH, "$www_root/images/lang/$langid" or die "Couldn't open the current directory: $!";
				foreach my $tagtype (sort readdir($DH)) {
					next if $tagtype =~ /\./;
					#print STDERR "Tags: loading tagtype images $langid/$tagtype\n";
					load_tags_images($langid, $tagtype);
				}
				closedir($DH);
			}

		}
		closedir($DH2);
	}
	else {
		$log->warn("The $lang_dir directory could not be opened.") if $log->is_warn();
		$log->warn("Tags images could not be loaded.") if $log->is_warn();
	}

	foreach my $taxonomyid (@ProductOpener::Config::taxonomy_fields) {
		$log->info("loading taxonomy $taxonomyid");
		retrieve_tags_taxonomy($taxonomyid, $die_if_some_taxonomies_cannot_be_loaded);
	}
	# ingredients_original uses the ingredients taxonomy
	$taxonomy_fields{"ingredients_original"} = "ingredients";

	init_languages();
	init_countries();

	return;
}

my %and = (
	en => " and ",
	cs => " a ",
	da => " og ",
	de => " und ",
	es => " y ",
	fi => " ja ",
	fr => " et ",
	it => " e ",
	nl => " en ",
	pt => " e ",
);

sub gen_tags_hierarchy_taxonomy ($tag_lc, $tagtype, $tags_list) {

	# $tags_list  ->  comma-separated list of tags, not in a specific order

	if ((not defined $tags_list) or ($tags_list =~ /^\s*$/)) {
		return ();
	}

	if (not defined $all_parents{$tagtype}) {
		$log->warning("all_parents{\$tagtype} not defined", {tagtype => $tagtype}) if $log->is_warning();
		return (split(/\s*,\s*/, $tags_list));
	}

	my %tags = ();

	my $and = $and{$tag_lc} || " and ";

	foreach my $tag2 (split(/\s*,\s*/, $tags_list)) {
		my $tag = $tag2;
		my $l = $tag_lc;
		if ($tag =~ /^(\w\w):/) {
			$l = $1;
			$tag = $';
		}
		next if $tag eq '';
		my $canon_tag = canonicalize_taxonomy_tag($l, $tagtype, $tag);
		my @canon_tags = ($canon_tag);

		# Try to split unrecognized tags (e.g. "known tag and other known tag" -> "known tag, other known tag"

		if (($tag =~ /$and/i) and (not exists_taxonomy_tag($tagtype, $canon_tag))) {

			my $tag1 = $`;
			my $tag2 = $';

			my $canon_tag1 = canonicalize_taxonomy_tag($l, $tagtype, $tag1);
			my $canon_tag2 = canonicalize_taxonomy_tag($l, $tagtype, $tag2);

			if (    (exists_taxonomy_tag($tagtype, $canon_tag1))
				and (exists_taxonomy_tag($tagtype, $canon_tag2)))
			{
				@canon_tags = ($canon_tag1, $canon_tag2);
			}
		}

		foreach my $canon_tag_i (@canon_tags) {

			my $tagid = get_taxonomyid($l, $canon_tag_i);
			next if $tagid eq '';
			if ($tagid =~ /:$/) {
				#print STDERR "taxonomy - empty tag: $tag - l: $l - tagid: $tagid - tag_lc: >$tags_list< \n";
				next;
			}
			$tags{$canon_tag_i} = 1;
			if (defined $all_parents{$tagtype}{$tagid}) {
				foreach my $parentid (@{$all_parents{$tagtype}{$tagid}}) {
					$tags{$parentid} = 1;
				}
			}
		}
	}

	my @sorted_list = sort {
		(((defined $level{$tagtype}{$b}) ? $level{$tagtype}{$b} : 0)
			<=> ((defined $level{$tagtype}{$a}) ? $level{$tagtype}{$a} : 0))
			|| ($a cmp $b)
	} keys %tags;

	return @sorted_list;
}

sub gen_ingredients_tags_hierarchy_taxonomy ($tag_lc, $tags_list) {
	# $tags_list  ->  comma-separated list of tags, not in a specific order

	# for ingredients, we should keep the order
	# question: what do do with parents?
	# put the parents after the ingredient
	# do not put parents that have already been added after another ingredient

	my $tagtype = "ingredients";

	if (not defined $all_parents{$tagtype}) {
		$log->warning("all_parents{\$tagtype} not defined", {tagtype => $tagtype}) if $log->is_warning();
		return (split(/\s*,\s*/, $tags_list));
	}

	my @tags = ();
	my %seen = ();

	foreach my $tag2 (split(/\s*,\s*/, $tags_list)) {
		my $tag = $tag2;
		my $l = $tag_lc;
		if ($tag =~ /^(\w\w):/) {
			$l = $1;
			$tag = $';
		}
		next if $tag eq '';
		$tag = canonicalize_taxonomy_tag($l, $tagtype, $tag);
		my $tagid = get_taxonomyid($l, $tag);
		next if $tagid eq '';
		if ($tagid =~ /:$/) {
			#print STDERR "taxonomy - empty tag: $tag - l: $l - tagid: $tagid - tag_lc: >$tags_list< \n";
			next;
		}

		if (not exists $seen{$tag}) {
			push @tags, $tag;
			$seen{$tag} = 1;
		}

		if (defined $all_parents{$tagtype}{$tagid}) {
			foreach my $parentid (@{$all_parents{$tagtype}{$tagid}}) {
				if (not exists $seen{$parentid}) {
					push @tags, $parentid;
					$seen{$parentid} = 1;
				}
			}
		}
	}

	return @tags;
}

sub get_city_code ($tag) {

	my $city_code = uc(get_string_id_for_lang("no_language", $tag));
	$city_code =~ s/^(EMB|FR)/FREMB/i;
	$city_code =~ s/CE$//i;
	$city_code =~ s/-//g;
	$city_code =~ s/(\d{5})\d+/$1/;
	$city_code =~ s/[A-Z]+$//i;
	# print STDERR "get_city_code : tag: $tag - city_code: $city_code \n";
	return $city_code;
}

# This function is not efficient (calls too many other functions) and should be removed
sub get_tag_css_class ($target_lc, $tagtype, $tag) {

	$target_lc =~ s/_.*//;
	$tag = display_taxonomy_tag($target_lc, $tagtype, $tag);

	my $canon_tagid = canonicalize_taxonomy_tag($target_lc, $tagtype, $tag);

	# Don't treat users as tags.
	if (   ($tagtype eq 'photographers')
		or ($tagtype eq 'editors')
		or ($tagtype eq 'informers')
		or ($tagtype eq 'correctors')
		or ($tagtype eq 'checkers'))
	{
		return "";
	}

	my $css_class = "tag ";
	if (not exists_taxonomy_tag($tagtype, $canon_tagid)) {
		$css_class .= "user_defined";
	}
	else {
		$css_class .= "well_known";
	}

	return $css_class;
}

sub display_tag_name ($tagtype, $tag) {

	# do not display UUIDs yuka-UnY4RExZOGpoTVVWb01aajN4eUY2UHRJNDY2cWZFVzhCL1U0SVE9PQ
	# but just yuka - user
	if ($tagtype =~ /^(users|correctors|editors|informers|correctors|photographers|checkers)$/) {
		$tag =~ s/\.(.*)/ - user/;
	}
	return $tag;
}

sub display_tag_link ($tagtype, $tag) {

	$tag = canonicalize_tag2($tagtype, $tag);

	my $path = $tag_type_singular{$tagtype}{$lc};

	my $tag_lc = $lc;
	if ($tag =~ /^(\w\w):/) {
		$tag_lc = $1;
		$tag = $';
	}

	if ($tagtype =~ /^(users|correctors|editors|informers|correctors|photographers|checkers|team)$/) {
		$tag_lc = "no_language";
	}

	my $tagid = get_string_id_for_lang($tag_lc, $tag);
	my $tagurl = get_urlid($tagid, 0, $tag_lc);

	my $display_tag = display_tag_name($tagtype, $tag);

	my $html;
	if ((defined $tag_lc) and ($tag_lc ne $lc)) {
		$html = "<a href=\"/$path/$tagurl\" lang=\"$tag_lc\">$display_tag</a>";
	}
	else {
		$html = "<a href=\"/$path/$tagurl\">$display_tag</a>";
	}

	if ($tagtype eq 'emb_codes') {
		my $city_code = get_city_code($tagid);

		init_emb_codes() unless %emb_codes_cities;
		if (defined $emb_codes_cities{$city_code}) {
			$html .= " - " . display_tag_link('cities', $emb_codes_cities{$city_code});
		}
	}

	return $html;
}

=head2 canonicalize_taxonomy_tag_link ($target_lc, $tagtype, $tag, $tag_prefix = undef)

Returns a link to the canonicalized tag

=head3 Arguments

=head4 $tagtype

=head4 $tagid

=head4 $tag_prefix (optional)

Can be - to indicate that the tag is a negative tag

=cut

sub canonicalize_taxonomy_tag_link ($target_lc, $tagtype, $tag, $tag_prefix = undef) {

	$target_lc =~ s/_.*//;
	$tag = display_taxonomy_tag($target_lc, $tagtype, $tag);
	my $tagurl = get_taxonomyurl($target_lc, $tag);

	my $path = $tag_type_singular{$tagtype}{$target_lc};
	return "/$path/" . ($tag_prefix // '') . "$tagurl";
}

# The display_taxonomy_tag_link function makes many calls to other functions, in particular it calls twice display_taxonomy_tag_link
# Will be replaced by display_taxonomy_tag_link_new function

sub display_taxonomy_tag_link ($target_lc, $tagtype, $tag) {

	my $taxonomy = $taxonomy_fields{$tagtype};

	$target_lc =~ s/_.*//;
	$tag = display_taxonomy_tag($target_lc, $taxonomy, $tag);
	my $tagid = get_taxonomyid($target_lc, $tag);
	my $tagurl = get_taxonomyurl($target_lc, $tagid);

	my $tag_lc;
	if ($tag =~ /^(\w\w):/) {
		$tag_lc = $1;
		$tag = $';
	}

	my $path = $tag_type_singular{$tagtype}{$target_lc} // '';

	my $css_class = get_tag_css_class($target_lc, $tagtype, $tag);

	my $html;
	if ((defined $tag_lc) and ($tag_lc ne $target_lc)) {
		$html = "<a href=\"/$path/$tagurl\" class=\"$css_class\" lang=\"$tag_lc\">$tag_lc:$tag</a>";
	}
	else {
		$html = "<a href=\"/$path/$tagurl\" class=\"$css_class\">$tag</a>";
	}

	if ($tagtype eq 'emb_codes') {
		my $city_code = get_city_code($tagid);

		init_emb_codes() unless %emb_codes_cities;
		if (defined $emb_codes_cities{$city_code}) {
			$html .= " - " . display_tag_link('cities', $emb_codes_cities{$city_code});
		}
	}

	return $html;
}

# get_taxonomy_tag_and_link_for_lang computes the display text and link
# in a target language for a canonical tagid
# It returns a hash ref with:
# - display : text of the link in the target language, or English
# - display_lc : language code of the language returned in display
# - known : 0 or 1, indicates if the input tagid exists in the taxonomy
# - tagurl : escaped link to the tag, without the tag type path component

sub get_taxonomy_tag_and_link_for_lang ($target_lc, $tagtype, $tagid) {

	my $taxonomy = $taxonomy_fields{$tagtype};

	my $tag_lc;

	if ($tagid =~ /^(\w\w):/) {
		$tag_lc = $1;
	}

	my $display = '';
	my $display_lc = "en";    # Default to English
	my $exists_in_taxonomy = 0;

	if (    (defined $translations_to{$taxonomy})
		and (defined $translations_to{$taxonomy}{$tagid})
		and (defined $translations_to{$taxonomy}{$tagid}{$target_lc}))
	{
		# we have a translation for the target language
		# print STDERR "display_taxonomy_tag - translation for the target language - translations_to{$taxonomy}{$tagid}{$target_lc} : $translations_to{$taxonomy}{$tagid}{$target_lc}\n";
		$display = $translations_to{$taxonomy}{$tagid}{$target_lc};
		$display_lc = $target_lc;
		$exists_in_taxonomy = 1;
	}
	else {
		# use tag language
		if (    (defined $translations_to{$taxonomy})
			and (defined $translations_to{$taxonomy}{$tagid})
			and (defined $tag_lc)
			and (defined $translations_to{$taxonomy}{$tagid}{$tag_lc}))
		{
			# we have a translation for the tag language
			# print STDERR "display_taxonomy_tag - translation for the tag language - translations_to{$taxonomy}{$tagid}{$tag_lc} : $translations_to{$taxonomy}{$tagid}{$tag_lc}\n";

			$display = "$tag_lc:" . $translations_to{$taxonomy}{$tagid}{$tag_lc};

			$exists_in_taxonomy = 1;
		}
		else {
			$display = $tagid;
			if (defined $tag_lc) {
				$display_lc = $tag_lc;
			}

			if ($target_lc eq $tag_lc) {
				$display =~ s/^(\w\w)://;
			}
			# print STDERR "display_taxonomy_tag - no translation available for $taxonomy $tagid in target language $lc or tag language $tag_lc - result: $display\n";
		}
	}

	# for additives, add the first synonym
	if ($taxonomy =~ /^additives(|_prev|_next|_debug)$/) {
		$tagid =~ s/.*://;
		if (    (defined $synonyms_for{$taxonomy}{$target_lc})
			and (defined $synonyms_for{$taxonomy}{$target_lc}{$tagid})
			and (defined $synonyms_for{$taxonomy}{$target_lc}{$tagid}[1]))
		{
			$display .= " - " . ucfirst($synonyms_for{$taxonomy}{$target_lc}{$tagid}[1]);
		}
	}

	my $display_lc_prefix = "";
	my $display_tag = $display;

	if ($display =~ /^((\w\w):)/) {
		$display_lc_prefix = $1;
		$display_lc = $2;
		$display_tag = $';
	}

	my $tagurlid = get_string_id_for_lang($display_lc, $display_tag);
	if ($tagurlid =~ /[^a-zA-Z0-9-]/) {
		$tagurlid = URI::Escape::XS::encodeURIComponent($display_tag);
	}

	my $tagurl = $display_lc_prefix . $tagurlid;

	my $css_class = "";
	my $html_lang = "";

	# Don't treat users as tags.
	if (
		not(   ($tagtype eq 'photographers')
			or ($tagtype eq 'editors')
			or ($tagtype eq 'informers')
			or ($tagtype eq 'correctors')
			or ($tagtype eq 'checkers'))
		)
	{
		$css_class = "tag ";

		if ($exists_in_taxonomy) {
			$css_class .= "known ";
		}
		else {
			$css_class .= "user_defined ";
		}

		if ($display_lc ne $lc) {
			$html_lang = ' lang="' . $display_lc . '"';
		}

	}

	my $tag_ref = {
		tagid => $tagid,
		display => $display,
		display_lc => $display_lc,
		tagurl => $tagurl,
		known => $exists_in_taxonomy,
		css_class => $css_class,
		html_lang => $html_lang,
	};

	return $tag_ref;
}

sub display_tags_list ($tagtype, $tags_list) {

	my $html = '';
	my $images = '';
	if (not defined $tags_list) {
		return '';
	}
	foreach my $tag (split(/,/, $tags_list)) {
		$html .= display_tag_link($tagtype, $tag) . ", ";

		my $tagid = get_string_id_for_lang($lc, $tag);
		if (defined $tags_images{$lc}{$tagtype}{$tagid}) {
			my $img = $tags_images{$lc}{$tagtype}{$tagid};
			my $size = '';
			if ($img =~ /\.(\d+)x(\d+)/) {
				$size = " width=\"$1\" height=\"$2\"";
			}
			$images .= <<HTML
<img src="/images/lang/$lc/$tagtype/$img"$size/ style="display:inline">
HTML
				;
		}
	}
	$html =~ s/, $//;
	if ($images ne '') {
		$html .= "<br />$images";
	}

	return $html;
}

sub display_tag_and_parents ($tagtype, $tagid) {

	my $html = '';

	if (    (defined $tags_all_parents{$lc})
		and (defined $tags_all_parents{$lc}{$tagtype})
		and (defined $tags_all_parents{$lc}{$tagtype}{$tagid}))
	{
		foreach my $parentid (@{$tags_all_parents{$lc}{$tagtype}{$tagid}}) {
			$html = display_tag_link($tagtype, $parentid) . ', ' . $html;
		}
	}

	$html =~ s/, $//;

	return $html;
}

sub display_tag_and_parents_taxonomy ($tagtype, $tagid) {

	my $target_lc = $lc;
	my $html = '';

	if ((defined $all_parents{$tagtype}) and (defined $all_parents{$tagtype}{$tagid})) {
		foreach my $parentid (@{$all_parents{$tagtype}{$tagid}}) {
			$html = display_taxonomy_tag_link($target_lc, $tagtype, $parentid) . ', ' . $html;
		}
	}

	$html =~ s/, $//;

	return $html;
}

sub display_parents_and_children ($target_lc, $tagtype, $tagid) {

	$target_lc =~ s/_.*//;
	my $html = '';

	if (defined $taxonomy_fields{$tagtype}) {

		# print STDERR "family - $target_lc - tagtype: $tagtype - tagid: $tagid - all_parents{$tagtype}{$tagid}: $all_parents{$tagtype}{$tagid} - direct_children{$tagtype}{$tagid}: $direct_children{$tagtype}{$tagid}\n";

		if ((defined $all_parents{$tagtype}) and (defined $all_parents{$tagtype}{$tagid})) {
			$html .= "<p>" . lang("tag_belongs_to") . "</p>\n";
			$html .= "<p>" . display_tag_and_parents_taxonomy($tagtype, $tagid) . "</p>\n";
		}

		if ((defined $direct_children{$tagtype}) and (defined $direct_children{$tagtype}{$tagid})) {
			$html .= "<p>" . lang("tag_contains") . "</p><ul>\n";
			foreach my $childid (sort keys %{$direct_children{$tagtype}{$tagid}}) {
				$html .= "<li>" . display_taxonomy_tag_link($target_lc, $tagtype, $childid) . "</li>\n";
			}
			$html .= "</ul>\n";
		}
	}
	else {

		if (    (defined $tags_all_parents{$lc})
			and (defined $tags_all_parents{$lc}{$tagtype})
			and (defined $tags_all_parents{$lc}{$tagtype}{$tagid}))
		{
			$html .= "<p>" . lang("tag_belongs_to") . "</p>\n";
			$html .= "<p>" . display_tag_and_parents($tagtype, $tagid) . "</p>\n";
		}

		if (    (defined $tags_direct_children{$lc})
			and (defined $tags_direct_children{$lc}{$tagtype})
			and (defined $tags_direct_children{$lc}{$tagtype}{$tagid}))
		{
			$html .= "<p>" . lang("tag_contains") . "</p><ul>\n";
			foreach my $childid (sort keys %{$tags_direct_children{$lc}{$tagtype}{$tagid}}) {
				$html .= "<li>" . display_tag_link($tagtype, $childid) . "</li>\n";
			}
			$html .= "</ul>\n";
		}

	}

	return $html;
}

sub display_tags_hierarchy ($tagtype, $tags_ref) {

	my $html = '';
	my $images = '';
	if (defined $tags_ref) {
		foreach my $tag (@{$tags_ref}) {
			$html .= display_tag_link($tagtype, $tag) . ", ";

			#			print STDERR "abbio - lc: $lc - tagtype: $tagtype - tag: $tag\n";

			my $tagid = get_string_id_for_lang($lc, $tag);
			if (defined $tags_images{$lc}{$tagtype}{$tagid}) {
				my $img = $tags_images{$lc}{$tagtype}{$tagid};
				my $size = '';
				if ($img =~ /\.(\d+)x(\d+)/) {
					$size = " width=\"$1\" height=\"$2\"";
				}
				# print STDERR "abbio - lc: $lc - tagtype: $tagtype - tag: $tag - img: $img\n";

				$images .= <<HTML
<img src="/images/lang/$lc/$tagtype/$img"$size/ style="display:inline">
HTML
					;
			}
		}
		$html =~ s/, $//;
		if ($images ne '') {
			$html .= "<br />$images";
		}
	}
	return $html;
}

=head2 get_tag_image ( $target_lc, $tagtype, $canon_tagid )

If an image is associated to a tag, return its relative url, otherwise return undef.

=head3 Arguments

=head4 $target_lc

The desired language for the image. If an image is not available in the target language,
it can be returned in English or in the tag language.

=head4 $tagtype

The type of the tag (e.g. categories, labels, allergens)

=head4 $canon_tagid

=cut

sub get_tag_image ($target_lc, $tagtype, $canon_tagid) {

	# Build an ordered list of languages that the image can be in
	my @languages = ($target_lc, "xx", "en");
	if ($canon_tagid =~ /^(\w\w):/) {
		push @languages, $1;
	}

	# Record which language we tested, as the list can contain the same language multiple times
	my %seen_lc = ();

	foreach my $l (@languages) {
		next if defined $seen_lc{$l};
		$seen_lc{$l} = 1;
		my $translation = display_taxonomy_tag($l, $tagtype, $canon_tagid);
		# Support both unaccented and possibly deaccented image file name
		foreach
			my $imgid (get_string_id_for_lang("no_language", $translation), get_string_id_for_lang($l, $translation))
		{
			if (defined $tags_images{$l}{$tagtype}{$imgid}) {
				return "/images/lang/$l/$tagtype/" . $tags_images{$l}{$tagtype}{$imgid};
			}
		}
	}

	return;
}

=head2 display_tags_hierarchy_taxonomy ( $target_lc, $tagtype, $tags_ref )

Generates a comma separated list of tags in the target language, with links and images.

=head3 Arguments

=head4 $target_lc

=head4 $tagtype

The type of the tag (e.g. categories, labels, allergens)

=head4 $tags_ref

Reference to a list of tags. (usually the *_tags field corresponding to the tag type)

=cut

sub display_tags_hierarchy_taxonomy ($target_lc, $tagtype, $tags_ref) {

	# $target_lc =~ s/_.*//;
	my $tag_lc = undef;

	my $html = '';
	my $images = '';
	if (defined $tags_ref) {
		foreach my $tag (@{$tags_ref}) {
			$html .= display_taxonomy_tag_link($target_lc, $tagtype, $tag) . ", ";

			my $canon_tagid = canonicalize_taxonomy_tag($target_lc, $tagtype, $tag);
			my $img = get_tag_image($target_lc, $tagtype, $canon_tagid);

			if ($img) {
				my $size = '';
				if ($img =~ /\.(\d+)x(\d+)/) {
					$size = " width=\"$1\" height=\"$2\"";
				}
				$images .= <<HTML
<img src="$img"$size/ style="display:inline">
HTML
					;
			}
		}
		$html =~ s/, $//;
		if ($images ne '') {
			$html .= "<br />$images";
		}
	}
	return $html;
}

=head2 list_taxonomy_tags_in_language ( $target_lc, $tagtype, $tags_ref )

Generates a comma separated (with a space after the comma) list of tags in the target language.

=head3 Arguments

=head4 $target_lc

=head4 $tagtype

The type of the tag (e.g. categories, labels, allergens)

=head4 $tags_ref

Reference to a list of tags. (usually the *_tags field corresponding to the tag type)

The tags are expected to be in their canonical format.

=cut

sub list_taxonomy_tags_in_language ($target_lc, $tagtype, $tags_ref) {

	# $target_lc =~ s/_.*//;

	if (defined $tags_ref) {
		return join(', ', map({display_taxonomy_tag($target_lc, $tagtype, $_)} @{$tags_ref}));
	}
	else {
		return "";
	}
}

sub canonicalize_tag2 ($tagtype, $tag) {
	#$tag = lc($tag);
	my $canon_tag = $tag;
	$canon_tag =~ s/^ //g;
	$canon_tag =~ s/ $//g;

	my $tagid = get_string_id_for_lang($lc, $tag);

	if ($tagtype =~ /^(users|correctors|editors|informers|correctors|photographers|checkers)$/) {
		return $tagid;
	}

	if (    (defined $canon_tags{$lc})
		and (defined $canon_tags{$lc}{$tagtype})
		and (defined $canon_tags{$lc}{$tagtype}{$tagid}))
	{
		$canon_tag = $canon_tags{$lc}{$tagtype}{$tagid};
	}
	elsif ($canon_tag eq $tagid) {
		$canon_tag =~ s/-/ /g;
		$canon_tag = ucfirst($tag);
	}

	#$canon_tag =~ s/(-|\'|_|\n)/ /g;	# - and ' might be added back

	$tag = $canon_tag;

	if ($tagtype eq 'emb_codes') {

		$tag = uc($tag);

		$tag = normalize_packager_codes($tag);
		$tag = localize_packager_code($tag);
	}

	elsif ($tagtype eq 'cities') {
		if (defined $cities{$tagid}) {
			$tag = $cities{$tagid};
		}
	}

	return $tag;
}

sub get_taxonomyid ($tag_lc, $tagid) {

	# $tag_lc  ->  Default tag language if tagid is not prefixed by a language code
	if ($tagid =~ /^(\w\w):/) {
		return lc($1) . ':' . get_string_id_for_lang(lc($1), $');
	}
	else {
		return get_string_id_for_lang($tag_lc, $tagid);
	}
}

sub get_taxonomyurl ($tag_lc, $tagid) {

	# $tag_lc  ->  Default tag language if tagid is not prefixed by a language code
	if ($tagid =~ /^(\w\w):/) {
		return lc($1) . ':' . get_url_id_for_lang(lc($1), $');
	}
	else {
		return get_url_id_for_lang($tag_lc, $tagid);
	}
}

=head2 canonicalize_taxonomy_tag_or_die ($tag_lc, $tagtype, $tag)

Canonicalize a string to check if matches an entry in a taxonomy, and die otherwise.

This function is used during initialization, to check that some initialization data has matching entries in taxonomies.

=head3 Arguments

=head4 $tag_lc

The language of the string.

=head4 $tagtype

The type of the tag (e.g. categories, labels, allergens)

=head4 $tag

The string that we want to match to a tag.

=head4 $exists_in_taxonomy_ref

A reference to a variable that will be assigned 1 if we found a matching taxonomy entry, or 0 otherwise.

=head3 Return value

If the string could be matched to an existing taxonomy entry, the canonical id for the entry is returned.

Otherwise, the function dies.

=cut

sub canonicalize_taxonomy_tag_or_die ($tag_lc, $tagtype, $tag) {

	my $exists_in_taxonomy;
	my $tagid = canonicalize_taxonomy_tag($tag_lc, $tagtype, $tag, \$exists_in_taxonomy);
	if (not $exists_in_taxonomy) {
		die("$tag ($tag_lc) could not be matched to an entry in the $tagtype taxonomy");
	}
	return $tagid;
}

=head2 canonicalize_taxonomy_tag ($tag_lc, $tagtype, $tag, $exists_in_taxonomy_ref = undef)

Canonicalize a string to check if matches an entry in a taxonomy

=head3 Arguments

=head4 $tag_lc

The language of the string.

=head4 $tagtype

The type of the tag (e.g. categories, labels, allergens)

=head4 $tag

The string that we want to match to a tag.

=head4 $exists_in_taxonomy_ref

A reference to a variable that will be assigned 1 if we found a matching taxonomy entry, or 0 otherwise.

=head3 Return value

If the string could be matched to an existing taxonomy entry, the canonical id for the entry is returned.

Otherwise, we return the string prefixed with the language code (e.g. en:An unknown entry)

=cut

sub canonicalize_taxonomy_tag ($tag_lc, $tagtype, $tag, $exists_in_taxonomy_ref = undef) {

	my $taxonomy = $taxonomy_fields{$tagtype};
	if (not defined $taxonomy) {
		die("canonicalize_taxonomy_tag: unknown tag type $tagtype, cannot canonicalize tag $tag");
	}

	if (not defined $tag) {
		if (defined $exists_in_taxonomy_ref) {
			$$exists_in_taxonomy_ref = 0;
		}
		return "";
	}

	#$tag = lc($tag);
	$tag =~ s/^ //g;
	$tag =~ s/ $//g;

	my $linked_data_tag = canonicalize_taxonomy_tag_linkeddata($taxonomy, $tag);
	if ($linked_data_tag) {
		return $linked_data_tag;
	}

	my $weblink_tag = canonicalize_taxonomy_tag_weblink($taxonomy, $tag);
	if ($weblink_tag) {
		return $weblink_tag;
	}

	# If we are passed a tag string that starts with a language code (e.g. fr:café)
	# override the input language
	if ($tag =~ /^(\w\w):/) {
		$tag_lc = $1;
		$tag = $';
	}

	$tag = normalize_percentages($tag, $tag_lc);
	my $tagid = get_string_id_for_lang($tag_lc, $tag);

	if ($taxonomy =~ /^additives/) {
		# convert the E-number + name into just E-number (we get those in urls like /additives/e330-citric-acid)
		# check E + 1 digit in order to not convert Erythorbate-de-sodium to Erythorbate
		$tagid =~ s/^e(\d.*?)-(.*)$/e$1/i;
	}

	if (($taxonomy eq "ingredients") or ($taxonomy eq "packaging") or ($taxonomy =~ /^additives/)) {
		# convert E-number + name to E-number only if the number match the name
		my $additive_tagid;
		my $name;
		if ($tagid =~ /^(e\d.*?)-(.*)$/i) {
			$additive_tagid = $1;
			$name = $2;
		}
		elsif ($tagid =~ /^(.*)-(e\d.*?)$/i) {
			$name = $1;
			$additive_tagid = $2;
		}
		if (defined $name) {
			my $name_id = canonicalize_taxonomy_tag($tag_lc, "additives", $name, $exists_in_taxonomy_ref);
			# caramelo e150c -> name_id is e150
			if (("en:" . $additive_tagid) =~ /^$name_id/) {
				return "en:" . $additive_tagid;
			}
		}
	}

	my $found = 0;

	if (    (defined $synonyms{$taxonomy})
		and (defined $synonyms{$taxonomy}{$tag_lc})
		and (defined $synonyms{$taxonomy}{$tag_lc}{$tagid}))
	{
		$tagid = $synonyms{$taxonomy}{$tag_lc}{$tagid};
		$found = 1;
	}
	else {
		# try removing stopwords and plurals
		my $tagid2 = remove_stopwords($taxonomy, $tag_lc, $tagid);
		$tagid2 = remove_plurals($tag_lc, $tagid2);

		# try to add / remove hyphens (e.g. antioxydant / anti-oxydant)
		my $tagid3 = $tagid2;
		my $tagid4 = $tagid2;
		$tagid3 =~ s/(anti)(-| )/$1/;
		$tagid4 =~ s/(anti)([a-z])/$1-$2/;

		if (    (defined $synonyms{$taxonomy})
			and (defined $synonyms{$taxonomy}{$tag_lc})
			and (defined $synonyms{$taxonomy}{$tag_lc}{$tagid2}))
		{
			$tagid = $synonyms{$taxonomy}{$tag_lc}{$tagid2};
			$found = 1;
		}
		elsif ( (defined $synonyms{$taxonomy})
			and (defined $synonyms{$taxonomy}{$tag_lc})
			and (defined $synonyms{$taxonomy}{$tag_lc}{$tagid3}))
		{
			$tagid = $synonyms{$taxonomy}{$tag_lc}{$tagid3};
			$found = 1;
		}
		elsif ( (defined $synonyms{$taxonomy})
			and (defined $synonyms{$taxonomy}{$tag_lc})
			and (defined $synonyms{$taxonomy}{$tag_lc}{$tagid4}))
		{
			$tagid = $synonyms{$taxonomy}{$tag_lc}{$tagid4};
			$found = 1;
		}
		else {

			# try matching in other languages (by default, in the "language-less" language xx, and in English)
			# note that there may be conflicts where a non-English word matches an English entry,
			# so this should be disabled in taxonomies with many small entries such as ingredients
			my @test_languages = ("xx", "en");

			if (defined $options{product_type}) {

				if ($options{product_type} eq "food") {

					# Latin animal species (e.g. for fish)
					if ($taxonomy eq "ingredients") {
						@test_languages = ("xx", "la");
					}
				}
				elsif ($options{product_type} eq "beauty") {

					# Beauty products ingredients are often in English or Latin
					if ($taxonomy eq "ingredients") {
						@test_languages = ("xx", "en", "la");
					}
				}
			}

			foreach my $test_lc (@test_languages) {

				next if ($test_lc eq $tag_lc);

				# get a tagid with the unaccenting rules for the language we are trying to match
				my $test_lc_tagid = get_string_id_for_lang($test_lc, $tag);

				if (    (defined $synonyms{$taxonomy})
					and (defined $synonyms{$taxonomy}{$test_lc})
					and (defined $synonyms{$taxonomy}{$test_lc}{$test_lc_tagid}))
				{
					$tagid = $synonyms{$taxonomy}{$test_lc}{$test_lc_tagid};
					$tag_lc = $test_lc;
					$found = 1;
				}
				else {

					# try removing stopwords and plurals
					my $tagid2 = remove_stopwords($taxonomy, $test_lc, $test_lc_tagid);
					$tagid2 = remove_plurals($test_lc, $tagid2);
					if (    (defined $synonyms{$taxonomy})
						and (defined $synonyms{$taxonomy}{$test_lc})
						and (defined $synonyms{$taxonomy}{$test_lc}{$tagid2}))
					{
						$tagid = $synonyms{$taxonomy}{$test_lc}{$tagid2};
						$tag_lc = $test_lc;
						$found = 1;
						last;
					}
				}
			}
		}
	}

	# If we have not found the tag in the taxonomy, try to see if it is of the form
	# "Parent / Children" or "Synonym 1 / Synonym 2", "Synonym 1 (Synonym 2)"
	if (not $found) {
		if ($tag =~ /\/|\(/) {    # Match / or the ( opening parenthesis
			my $tag1 = $`;
			# we might get closing parenthesis, but canonicalize will get rid of it
			my $tag2 = $';
			my $exists_tag1;
			my $exists_tag2;
			my $tagid1 = canonicalize_taxonomy_tag($tag_lc, $taxonomy, $tag1, \$exists_tag1);
			my $tagid2 = canonicalize_taxonomy_tag($tag_lc, $taxonomy, $tag2, \$exists_tag2);

			$log->debug(
				"Checking for multiple tags separated by a slash",
				{
					tagtype => $tagtype,
					tag => $tag,
					tag1 => $tag1,
					tag2 => $tag2,
					tagid1 => $tagid1,
					tagid2 => $tagid2,
					exists_tag1 => $exists_tag1,
					exists_tag2 => $exists_tag2
				}
			) if $log->is_debug();

			if ($exists_tag1 and $exists_tag2) {
				# "Synonym 1 / Synonym 2"
				if ($tagid1 eq $tagid2) {
					$tagid = $tagid1;
				}
				# "Parent / Child"
				elsif (is_a($taxonomy, $tagid2, $tagid1)) {
					$tagid = $tagid2;
				}
				# "Child / Parent"
				elsif (is_a($taxonomy, $tagid1, $tagid2)) {
					$tagid = $tagid1;
				}
			}
		}
	}

	# $tagid may already be a canon tagid with a language prefix, in which case do not add the language prefix
	if ($tagid !~ /^\w\w:/) {
		$tagid = $tag_lc . ':' . $tagid;
	}

	my $exists_in_taxonomy = 0;

	if (    (defined $translations_from{$taxonomy})
		and (defined $translations_from{$taxonomy}{$tagid})
		and not((exists $just_synonyms{$taxonomy}) and (exists $just_synonyms{$taxonomy}{$tagid})))
	{
		$tagid = $translations_from{$taxonomy}{$tagid};
		$exists_in_taxonomy = 1;
	}
	elsif (defined $tag) {
		# no translation available, tag is not in known taxonomy
		$tagid = $tag_lc . ':' . $tag;
	}
	else {
		# If $tag is not defined, we don't want to return "$tag_lc:", but we also cannot return undef, because consumers assume an assigned value.
		$tagid = "";
	}

	if (defined $exists_in_taxonomy_ref) {
		$$exists_in_taxonomy_ref = $exists_in_taxonomy;
	}

	return $tagid;
}

sub canonicalize_taxonomy_tag_linkeddata ($tagtype, $tag) {

	if (   (not defined $tagtype)
		or (not defined $tag)
		or (not($tag =~ /^(\w+:\w\w):(.+)/))
		or (not defined $properties{$tagtype}))
	{
		return;
	}

	# Test for linked data, ie. wikidata:en:Q1234
	my $property_key = $1;
	my $property_value = $2;
	my $matched_tagid;
	foreach my $canon_tagid (keys %{$properties{$tagtype}}) {
		if (    (defined $properties{$tagtype}{$canon_tagid}{$property_key})
			and ($properties{$tagtype}{$canon_tagid}{$property_key} eq $property_value))
		{
			if (defined $matched_tagid) {
				# Bail out on multiple matches for a single tag.
				undef $matched_tagid;
				last;
			}

			$matched_tagid = $canon_tagid;
		}
	}

	return $matched_tagid;
}

sub canonicalize_taxonomy_tag_weblink ($tagtype, $tag) {

	if (   (not defined $tagtype)
		or (not defined $tag)
		or (not($tag =~ /^https?:\/\/.+/)))
	{
		return;
	}

	# Test for linked data URLs, ie. https://www.wikidata.org/wiki/Q1234
	my $matched_tagid;
	foreach my $property_key (keys %weblink_templates) {
		next if not defined $weblink_templates{$property_key}{parse};
		my $property_value = $weblink_templates{$property_key}{parse}->($tag);
		if (defined $property_value) {
			foreach my $canon_tagid (keys %{$properties{$tagtype}}) {
				if (    (defined $properties{$tagtype}{$canon_tagid}{$property_key})
					and ($properties{$tagtype}{$canon_tagid}{$property_key} eq $property_value))
				{
					if (defined $matched_tagid) {
						# Bail out on multiple matches for a single tag.
						undef $matched_tagid;
						last;
					}

					$matched_tagid = $canon_tagid;
				}
			}
		}
	}

	return $matched_tagid;
}

sub generate_spellcheck_candidates ($tagid, $candidates_ref) {

	# https://norvig.com/spell-correct.html
	# "All edits that are one edit away from `word`."
	# letters    = 'abcdefghijklmnopqrstuvwxyz'
	# splits     = [(word[:i], word[i:])    for i in range(len(word) + 1)]
	# deletes    = [L + R[1:]               for L, R in splits if R]
	# transposes = [L + R[1] + R[0] + R[2:] for L, R in splits if len(R)>1]
	# replaces   = [L + c + R[1:]           for L, R in splits if R for c in letters]
	# inserts    = [L + c + R               for L, R in splits for c in letters]

	my $l = length($tagid);

	for (my $i = 0; $i <= $l; $i++) {

		my $left = substr($tagid, 0, $i);
		my $right = substr($tagid, $i);

		# delete
		if ($i < $l) {
			push @{$candidates_ref}, $left . substr($right, 1);
		}

		foreach my $c ("a" .. "z") {

			# insert
			push @{$candidates_ref}, $left . $c . $right;

			# replace
			if ($i < $l) {
				push @{$candidates_ref}, $left . $c . substr($right, 1);
			}
		}

		if (($i > 0) and ($i < $l)) {
			push @{$candidates_ref}, $left . "-" . $right;
			if ($i < ($l - 1)) {
				push @{$candidates_ref}, $left . "-" . substr($right, 1);
			}
		}
	}

	return;
}

sub spellcheck_taxonomy_tag ($tag_lc, $tagtype, $tag) {
	#$tag = lc($tag);
	$tag =~ s/^ //g;
	$tag =~ s/ $//g;

	if ($tag =~ /^(\w\w):/) {
		$tag_lc = $1;
		$tag = $';
	}

	$tag = normalize_percentages($tag, $tag_lc);

	my @candidates = ($tag);

	if (length($tag) > 6) {
		generate_spellcheck_candidates($tag, \@candidates);
	}

	my $result;
	my $resultid;
	my $canon_resultid;
	my $correction;
	my $last_candidate;

	if ((exists $synonyms{$tagtype}) and (exists $synonyms{$tagtype}{$tag_lc})) {

		foreach my $candidate (@candidates) {

			$last_candidate = $candidate;
			my $tagid = get_string_id_for_lang($tag_lc, $candidate);

			if (exists $synonyms{$tagtype}{$tag_lc}{$tagid}) {
				$result = $synonyms{$tagtype}{$tag_lc}{$tagid};
				last;
			}
			else {
				# try removing stopwords and plurals
				# my $tagid2 = remove_stopwords($tagtype,$tag_lc,$tagid);
				# $tagid2 = remove_plurals($tag_lc,$tagid2);
				my $tagid2 = remove_plurals($tag_lc, $tagid);

				# try to add / remove hyphens (e.g. antioxydant / anti-oxydant)
				my $tagid3 = $tagid2;
				my $tagid4 = $tagid2;
				$tagid3 =~ s/(anti)(-| )/$1/;
				$tagid4 =~ s/(anti)([a-z])/$1-$2/;

				if (exists $synonyms{$tagtype}{$tag_lc}{$tagid2}) {
					$result = $synonyms{$tagtype}{$tag_lc}{$tagid2};
					last;
				}
				elsif (exists $synonyms{$tagtype}{$tag_lc}{$tagid3}) {
					$result = $synonyms{$tagtype}{$tag_lc}{$tagid3};
					last;
				}
				elsif (exists $synonyms{$tagtype}{$tag_lc}{$tagid4}) {
					$result = $synonyms{$tagtype}{$tag_lc}{$tagid4};
					last;
				}
			}
		}
	}

	if (defined $result) {

		$correction = $last_candidate;
		my $tagid = $tag_lc . ':' . $result;
		$resultid = $tagid;

		if ((defined $translations_from{$tagtype}) and (defined $translations_from{$tagtype}{$tagid})) {
			$canon_resultid = $translations_from{$tagtype}{$tagid};
		}
	}

	return ($canon_resultid, $resultid, $correction);

}

=head2 get_taxonomy_tag_synonyms ( $tagtype )

Return all entries in a taxonomy.

=head3 Arguments

=head4 $tagtype

=head4 $canon_tagid

=head3 Return values

- undef is the taxonomy does not exist or is not loaded
- or a list of all tags

=cut

sub get_all_taxonomy_entries ($tagtype) {

	if (defined $translations_to{$tagtype}) {

		my @list = ();
		foreach my $tagid (keys %{$translations_to{$tagtype}}) {
			# Skip entries that are just synonyms
			next if (defined $just_synonyms{$tagtype}{$tagid});
			push @list, $tagid;
		}
		return @list;
	}
	else {
		return;
	}
}

=head2 get_taxonomy_tag_synonyms ( $target_lc, $tagtype, $canon_tagid )

Return all synonyms (including extended synonyms) in a specific language for a taxonomy entry.

=head3 Arguments

=head4 $target_lc

=head4 $tagtype

=head4 $canon_tagid

=head3 Return values

- undef is the taxonomy does not exist or is not loaded, or if the tag does not exist
- or a list of all synonyms

=cut

sub get_taxonomy_tag_synonyms ($target_lc, $tagtype, $tagid) {

	if ((defined $translations_to{$tagtype}) and (defined $translations_to{$tagtype}{$tagid})) {

		my $target_lc_tagid = get_string_id_for_lang($target_lc, $translations_to{$tagtype}{$tagid}{$target_lc});

		if (defined $synonyms_for_extended{$tagtype}{$target_lc}{$target_lc_tagid}) {
			return (@{$synonyms_for{$tagtype}{$target_lc}{$target_lc_tagid}},
				sort keys %{$synonyms_for_extended{$tagtype}{$target_lc}{$target_lc_tagid}});
		}
		elsif (defined $synonyms_for{$tagtype}{$target_lc}{$target_lc_tagid}) {
			return @{$synonyms_for{$tagtype}{$target_lc}{$target_lc_tagid}};
		}
		else {
			return;
		}
	}
	else {
		return;
	}
}

sub exists_taxonomy_tag ($tagtype, $tagid) {

	my $taxonomy = $taxonomy_fields{$tagtype};

	return (    (exists $translations_from{$taxonomy})
			and (exists $translations_from{$taxonomy}{$tagid})
			and not((exists $just_synonyms{$taxonomy}) and (exists $just_synonyms{$taxonomy}{$tagid})));
}

=head2 cached_display_taxonomy_tag ( $target_lc, $tagtype, $canon_tagid )

Return the name of a tag for displaying it to the user.
This function builds a cache of the resulting names, in order to reduce execution time.
The cache is an ever-growing hash of input parameters.
This function should only be used in batch scripts, and not in code called from the Apache mod_perl processes.

=head3 Arguments

=head4 $target_lc - target language code

=head4 $tagtype

=head4 $canon_tagid

=head3 Return values

The tag translation if it exists in target language,
otherwise, the tag id.

=cut

my %cached_display_taxonomy_tags = ();
$cached_display_taxonomy_tag_calls = 0;
$cached_display_taxonomy_tag_misses = 0;

sub cached_display_taxonomy_tag ($target_lc, $tagtype, $tag) {
	$cached_display_taxonomy_tag_calls++;
	my $key = $target_lc . ':' . $tagtype . ':' . $tag;
	return $cached_display_taxonomy_tags{$key} if exists $cached_display_taxonomy_tags{$key};

	$cached_display_taxonomy_tag_misses++;
	my $value = display_taxonomy_tag($target_lc, $tagtype, $tag);
	$cached_display_taxonomy_tags{$key} = $value;
	return $value;
}

=head2 display_taxonomy_tag ( $target_lc, $tagtype, $canon_tagid )

Return the name of a tag for displaying it to the user

=head3 Arguments

=head4 $target_lc - target language code

=head4 $tagtype

=head4 $canon_tagid

=head3 Return values

The tag translation if it exists in target language,
otherwise, the tag id.

=cut

sub display_taxonomy_tag ($target_lc, $tagtype, $tag) {

	$target_lc =~ s/_.*//;

	if (not defined $tag) {
		$log->warn("display_taxonomy_tag() called for undefined \$tag") if $log->is_warn();
		return "";
	}

	$tag =~ s/^ //g;
	$tag =~ s/ $//g;

	my $taxonomy = $taxonomy_fields{$tagtype};

	if (not defined $taxonomy) {

		return canonicalize_tag2($tagtype, $tag);
	}

	my $tag_lc;

	if ($tag =~ /^(\w\w):/) {
		$tag_lc = $1;
		$tag = $';
	}
	else {
		# print STDERR "WARNING - display_taxonomy_tag - $tag has no language code, assuming target_lc: $lc\n";
		$tag_lc = $target_lc;
	}

	my $tagid_no_lc = get_string_id_for_lang($tag_lc, $tag);
	my $tagid = $tag_lc . ':' . $tagid_no_lc;

	my $display = '';

	if (    (defined $translations_to{$taxonomy})
		and (defined $translations_to{$taxonomy}{$tagid})
		and (defined $translations_to{$taxonomy}{$tagid}{$target_lc}))
	{
		# we have a translation for the target language
		$display = $translations_to{$taxonomy}{$tagid}{$target_lc};
	}
	elsif ( (defined $translations_to{$taxonomy})
		and (defined $translations_to{$taxonomy}{$tagid})
		and (defined $translations_to{$taxonomy}{$tagid}{xx}))
	{
		# we have a translation for the default xx language
		$display = $translations_to{$taxonomy}{$tagid}{xx};
	}
	else {
		# We may have changed a canonical en: entry into an language-less xx: entry,
		# or removed a canonical en: entry to replace it to a language-specific entry
		# (e.g. we used to have en:label-rouge, we now have fr:label-rouge + xx:label-rouge)

		my $xx_tagid = 'xx:' . $tagid_no_lc;

		# if we didn't find a language specific entry but there is a corresponding xx: synonym for it,
		# assume the language specific entry was changed to a language-less xx: entry
		if (    (defined $synonyms{$taxonomy})
			and (defined $synonyms{$taxonomy}{xx})
			and (defined $synonyms{$taxonomy}{xx}{$tagid_no_lc}))
		{
			$tagid = "xx:" . $synonyms{$taxonomy}{xx}{$tagid_no_lc};
			$tagid = $translations_from{$taxonomy}{$tagid};
		}

		if (    (defined $translations_to{$taxonomy})
			and (defined $translations_to{$taxonomy}{$tagid})
			and (defined $translations_to{$taxonomy}{$tagid}{$target_lc}))
		{
			# we have a translation for the target language
			$display = $translations_to{$taxonomy}{$tagid}{$target_lc};
		}
		elsif ( (defined $translations_to{$taxonomy})
			and (defined $translations_to{$taxonomy}{$tagid})
			and (defined $translations_to{$taxonomy}{$tagid}{xx}))
		{
			# we have a translation for the default xx language
			$display = $translations_to{$taxonomy}{$tagid}{xx};
		}

		elsif ( (defined $translations_to{$taxonomy})
			and (defined $translations_to{$taxonomy}{$xx_tagid})
			and (defined $translations_to{$taxonomy}{$xx_tagid}{xx}))
		{
			# we have a translation for the default xx language
			$display = $translations_to{$taxonomy}{$xx_tagid}{xx};
		}

		# use tag language
		elsif ( (defined $translations_to{$taxonomy})
			and (defined $translations_to{$taxonomy}{$tagid})
			and (defined $translations_to{$taxonomy}{$tagid}{$tag_lc}))
		{
			# we have a translation for the tag language
			# print STDERR "display_taxonomy_tag - translation for the tag language - translations_to{$taxonomy}{$tagid}{$tag_lc} : $translations_to{$taxonomy}{$tagid}{$tag_lc}\n";

			$display = "$tag_lc:" . $translations_to{$taxonomy}{$tagid}{$tag_lc};
		}
		else {
			$display = $tag;

			if ($target_lc ne $tag_lc) {
				$display = "$tag_lc:$display";
			}
			else {
				$display = ucfirst($display);
			}
			# print STDERR "display_taxonomy_tag - no translation available for $taxonomy $tagid in target language $lc or tag language $tag_lc - result: $display\n";
		}
	}

	# for additives, add the first synonym
	if ($taxonomy =~ /^additives(|_prev|_next|_debug)$/) {
		$tagid =~ s/.*://;
		if (    (defined $synonyms_for{$taxonomy}{$target_lc})
			and (defined $synonyms_for{$taxonomy}{$target_lc}{$tagid})
			and (defined $synonyms_for{$taxonomy}{$target_lc}{$tagid}[1]))
		{
			$display .= " - " . ucfirst($synonyms_for{$taxonomy}{$target_lc}{$tagid}[1]);
		}
	}

	return $display;

}

=head2 display_taxonomy_tag_name ( $target_lc, $tagtype, $canon_tagid )

A version of display_taxonomy_tag that removes eventual language prefix

=head3 Arguments

=head4 $target_lc - target language code

=head4 $tagtype

=head4 $canon_tagid

=head3 Return values

The tag translation if it exists in target language,
otherwise, the tag in its primary language

=cut

sub display_taxonomy_tag_name ($target_lc, $tagtype, $canon_tagid) {
	my $display_value = display_taxonomy_tag($target_lc, $tagtype, $canon_tagid);
	# remove eventual leading language code
	$display_value =~ s/^\w\w://;
	return $display_value;
}

=head2 canonicalize_tag_link ($tagtype, $tagid, $tag_prefix = undef)

Return a relative link to a tag page.

=head3 Arguments

=head4 $tagtype

=head4 $tagid

=head4 $tag_prefix (optional)

Can be - to indicate that the tag is a negative tag

=cut

sub canonicalize_tag_link ($tagtype, $tagid, $tag_prefix = undef) {

	if (defined $taxonomy_fields{$tagtype}) {
		die "ERROR: canonicalize_tag_link called for a taxonomy tagtype: $tagtype - tagid: $tagid - $!";
	}

	if ($tagtype eq 'missions') {
		if ($tagid =~ /\./) {
			$tagid = $';
		}
	}

	my $path = $tag_type_singular{$tagtype}{$lc};
	if (not defined $path) {
		$path = $tag_type_singular{$tagtype}{en};
	}

	my $link = "/$path/" . ($tag_prefix // '') . URI::Escape::XS::encodeURIComponent($tagid);

	$log->info("canonicalize_tag_link $tagtype $tagid $path $link") if $log->is_info();

	return $link;
}

sub export_tags_hierarchy ($lc, $tagtype) {

	# GEXF graph file (gephi, sigma.js etc.)
	# GraphViz dot file / png / svg

	my $gexf_example = <<GEXF
<?xml version="1.0" encoding="UTF-8"?>
<gexf xmlns="http://www.gexf.net/1.2draft" xmlns:xsi="http://www.w3.org/2001/XMLSchema-instance" xsi:schemaLocation="http://www.gexf.net/1.1draft http://www.gexf.net/1.2draft/gexf.xsd" version="1.2">
    <graph>
        <nodes>
            <node id="a" label="cheese"/>
            <node id="b" label="cherry"/>
            <node id="c" label="cake">
                <parents>
                    <parent for="a"/>
                    <parent for="b"/>
                </parents>
            </node>
        </nodes>

		<edges>
            <edge id="0" source="0" target="1" />
        </edges>

    </graph>
</gexf>
GEXF
		;

	my $gexf = <<GEXF
<?xml version="1.0" encoding="UTF-8"?>
<gexf xmlns="http://www.gexf.net/1.2draft" xmlns:xsi="http://www.w3.org/2001/XMLSchema-instance" xsi:schemaLocation="http://www.gexf.net/1.1draft http://www.gexf.net/1.2draft/gexf.xsd" version="1.2">
    <graph>
        <nodes>
GEXF
		;
	my $edges = '';

	my $graph = GraphViz2->new(
		edge => {color => 'grey'},
		global => {directed => 1},
		node => {shape => 'oval'},
	);

	if ((defined $tags_level{$lc}) and (defined $tags_level{$lc}{$tagtype})) {

		foreach my $tagid (keys %{$tags_level{$lc}{$tagtype}}) {

			$gexf .= "\t\t\t" . "<node id=\"$tagid\" label=\"" . canonicalize_tag2($tagtype, $tagid) . "\" ";

			$graph->add_node(
				name => $tagid,
				label => canonicalize_tag2($tagtype, $tagid),
				URL => "http://$lc.openfoodfacts.org/" . $tag_type_singular{$tagtype}{$lc} . "/" . $tagid
			);

			if (defined $tags_direct_parents{$lc}{$tagtype}{$tagid}) {
				$gexf .= ">\n";
				$gexf .= "\t\t\t\t<parents>\n";
				foreach my $parentid (sort keys %{$tags_direct_parents{$lc}{$tagtype}{$tagid}}) {
					$gexf .= "\t\t\t\t\t<parent for=\"$parentid\"/>\n";
					$edges .= "\t\t\t<edge id=\"${parentid}_$tagid\" source=\"$parentid\" target=\"$tagid\" />\n";

					$graph->add_edge(from => $parentid, to => $tagid);
				}
				$gexf .= "\t\t\t\t<\/parents>\n" . "\t\t\t<\/node>\n";
			}
			else {
				$gexf .= "\/>\n";
			}
		}
	}

	$gexf .= <<GEXF
        </nodes>
		<edges>
			$edges
		</edges>
    </graph>
</gexf>
GEXF
		;

	open(my $OUT, ">:encoding(UTF-8)",
		"$BASE_DIRS{PUBLIC_DATA}/$lc." . get_string_id_for_lang("no_language", lang($tagtype . "_p"), 1) . ".gexf")
		or die("write error: $!\n");
	print $OUT $gexf;
	close $OUT;

	eval {
		$graph->run(
			format => 'svg',
			output_file => "$BASE_DIRS{PUBLIC_DATA}/$lc."
				. get_string_id_for_lang("no_language", lang($tagtype . "_p"), 1) . ".svg"
		);
	};
	eval {
		$graph->run(
			format => 'png',
			output_file => "$BASE_DIRS{PUBLIC_DATA}/$lc."
				. get_string_id_for_lang("no_language", lang($tagtype . "_p"), 1) . ".png"
		);
	};

	return;
}

sub init_emb_codes {
	return if ((%emb_codes_geo) and (%emb_codes_cities));
	# Load cities for emb codes
	$log->info("Loading cities for packaging codes") if $log->is_info();

	# French departements
	my %departements = ();
	open(my $IN, "<:encoding(windows-1252)", "$data_root/emb_codes/france_departements.txt");
	while (<$IN>) {
		chomp();
		my ($code, $dep) = split(/\t/);
		$departements{$code} = $dep;
	}
	close($IN);

	# France
	# http://www.insee.fr/fr/methodes/nomenclatures/cog/telechargement/2012/txt/france2012.zip
	open($IN, "<:encoding(windows-1252)", "$data_root/emb_codes/france2012.txt");

	my @th = split(/\t/, <$IN>);
	my %th = ();
	my $i = 0;
	foreach my $h (@th) {
		$th{$h} = $i;
		$i++;
	}

	while (<$IN>) {
		chomp();
		my @td = split(/\t/);

		my $dep = $td[$th{DEP}];
		if (length($dep) == 1) {
			$dep = '0' . $dep;
		}
		my $com = $td[$th{COM}];
		if (length($com) == 1) {
			$com = '0' . $com;
		}
		if ((length($dep) == 2) and (length($com) == 2)) {
			$com = '0' . $com;
		}

		$emb_codes_cities{'FREMB' . $dep . $com} = $td[$th{NCCENR}] . " ($departements{$dep}, France)";
		#print STDERR 'FR' . $dep . $com. ' =  ' . $td[$th{NCCENR}] . " ($departements{$dep}, France)\n";

		$cities{get_string_id_for_lang("no_language", $td[$th{NCCENR}] . " ($departements{$dep}, France)")}
			= $td[$th{NCCENR}] . " ($departements{$dep}, France)";
	}
	close($IN);

	open($IN, "<:encoding(windows-1252)", "$data_root/emb_codes/insee.csv");
	while (<$IN>) {
		chomp();
		my @td = split(/;/);
		my $postal_code = $td[1];
		my $insee = $td[3];
		$insee =~ s/(\r|\n)+$//;
		if (length($insee) == 4) {
			$insee = '0' . $insee;
		}
		if (defined $emb_codes_cities{'FREMB' . $insee}) {
			$emb_codes_cities{'FR' . $postal_code} = $emb_codes_cities{'FREMB' . $insee};    # not used...
		}
	}
	close($IN);

	# geo coordinates

	my @geofiles = ("villes-geo-france-galichon-20130208.csv", "villes-geo-france-complement.csv");
	foreach my $geofile (@geofiles) {
		local $log->context->{geofile} = $geofile;
		$log->info("loading geofile $geofile") if $log->is_info();
		open(my $IN, "<:encoding(UTF-8)", "$data_root/emb_codes/$geofile");

		my @th = split(/\t/, <$IN>);
		my %th = ();

		my $i = 0;

		foreach my $h (@th) {
			$h =~ s/^\s+//;
			$h =~ s/\s+$//;
			$th{$h} = $i;
			$i++;
		}

		my $j = 0;
		while (<$IN>) {
			chomp();
			my @td = split(/\t/);

			my $insee = $td[$th{"Code INSEE"}];
			if (length($insee) == 4) {
				$insee = '0' . $insee;
			}

			($td[$th{"Latitude"}] == 0) and $td[$th{"Latitude"}] = 0;    # - => 0
			($td[$th{"Longitude"}] == 0) and $td[$th{"Longitude"}] = 0;
			$emb_codes_geo{'FREMB' . $insee} = [$td[$th{"Latitude"}], $td[$th{"Longitude"}]];

			$j++;
			# ($j < 10) and print STDERR "Tags.pm - geo - map - emb_codes_geo: FREMB$insee =  " . $td[$th{"Latitude"}] . " , " . $td[$th{"Longitude"}]. " \n";
		}

		close($IN);
	}

	$log->debug("Cities for packaging codes loaded") if $log->is_debug();

	return;
}

# load all tags texts
sub init_tags_texts {
	return if (%tags_texts);

	$log->info("loading tags texts") if $log->is_info();
	if (opendir DH2, $lang_dir) {
		foreach my $langid (readdir(DH2)) {
			next if $langid eq '.';
			next if $langid eq '..';

			# print STDERR "Tags.pm - reading texts for lang $langid\n";
			next if ((length($langid) ne 2) and not($langid eq 'other'));

			my $lc = $langid;

			defined $tags_texts{$lc} or $tags_texts{$lc} = {};

			if (-e "$lang_dir/$langid") {
				foreach my $tagtype (sort keys %tag_type_singular) {

					defined $tags_texts{$lc}{$tagtype} or $tags_texts{$lc}{$tagtype} = {};

					# this runs number-of-languages * number-of-tag-types times.
					if (-e "$lang_dir/$langid/$tagtype") {
						opendir DH, "$lang_dir/$langid/$tagtype" or die "Couldn't open the current directory: $!";
						foreach my $file (readdir(DH)) {
							next if $file !~ /(.*)\.html/;
							my $tagid = $1;
							open(my $IN, "<:encoding(UTF-8)", "$lang_dir/$langid/$tagtype/$file")
								or $log->error("cannot open file",
								{path => "$lang_dir/$langid/$tagtype/$file", error => $!});

							my $text = join("", (<$IN>));
							close $IN;

							$tags_texts{$lc}{$tagtype}{$tagid} = $text;
						}
						closedir(DH);
					}
				}
			}
		}
		closedir(DH2);
		$log->debug("tags texts loaded") if $log->is_debug();
	}
	else {
		$log->warn("The $lang_dir could not be opened.") if $log->is_warn();
		$log->warn("Tags texts could not be loaded.") if $log->is_warn();
	}

	return;
}

sub add_tags_to_field ($product_ref, $tag_lc, $field, $additional_fields) {
	# add a comma separated list of values in the $lc language to a taxonomy field

	my $current_field = $product_ref->{$field};

	my %existing = ();
	if (defined $product_ref->{$field . "_tags"}) {
		foreach my $tagid (@{$product_ref->{$field . "_tags"}}) {
			$existing{$tagid} = 1;
		}
	}

	my @added_tags = ();

	foreach my $tag (split(/,/, $additional_fields)) {

		$tag =~ s/^\s+//;
		$tag =~ s/\s+$//;

		my $tagid;

		if (defined $taxonomy_fields{$field}) {
			$tagid = get_taxonomyid($tag_lc, canonicalize_taxonomy_tag($tag_lc, $field, $tag));
		}
		else {
			$tagid = get_string_id_for_lang($tag_lc, $tag);
		}
		if (not exists $existing{$tagid}) {
			my $current_value = "current: does not exist";
			(defined $product_ref->{$field}) and $current_value = "current: " . $product_ref->{$field};
			#print STDERR "add_tags_to_field - adding $tagid to $field: $current_value\n";
			push @added_tags, $tag;
		}

	}

	if ((scalar @added_tags) > 0) {

		my $value;

		if (defined $taxonomy_fields{$field}) {
			# we do not know the language of the current value of $product_ref->{$field}
			# so regenerate it in the current language used by the interface / caller
			$value = list_taxonomy_tags_in_language($tag_lc, $field, $product_ref->{$field . "_hierarchy"});
			#print STDERR "add_tags_to_fields value: $value\n";
		}
		else {
			$value = $product_ref->{$field};
		}
		(defined $value) or $value = "";

		$product_ref->{$field} = $value . ", " . join(", ", @added_tags);

		if ($product_ref->{$field} =~ /^, /) {
			$product_ref->{$field} = $';
		}

		compute_field_tags($product_ref, $tag_lc, $field);
	}

	return;
}

sub compute_field_tags ($product_ref, $tag_lc, $field) {
	# generate the tags hierarchy from the comma separated list of $field with default language $tag_lc

	# fields that should not have a different normalization (accentuation etc.) based on language
	if ($field eq "teams") {
		$tag_lc = "no_language";
	}

	init_emb_codes() unless %emb_codes_cities;
	# generate the hierarchy of tags from the field values

	if (defined $taxonomy_fields{$field}) {
		$product_ref->{$field . "_lc"} = $tag_lc;    # save the language for the field, useful for debugging
		$product_ref->{$field . "_hierarchy"} = [gen_tags_hierarchy_taxonomy($tag_lc, $field, $product_ref->{$field})];
		$product_ref->{$field . "_tags"} = [];
		foreach my $tag (@{$product_ref->{$field . "_hierarchy"}}) {
			push @{$product_ref->{$field . "_tags"}}, get_taxonomyid($tag_lc, $tag);
		}
	}
	# tags fields without an associated taxonomy
	elsif (defined $tags_fields{$field}) {

		my $value = $product_ref->{$field};

		$product_ref->{$field . "_tags"} = [];
		if ($field eq 'emb_codes') {
			$product_ref->{"cities_tags"} = [];
			$value = normalize_packager_codes($product_ref->{emb_codes});
		}

		foreach my $tag (split(',', $value)) {
			if (get_string_id_for_lang($tag_lc, $tag) ne '') {
				# There is only one field value for all languages, use "no_language" to normalize
				push @{$product_ref->{$field . "_tags"}}, get_string_id_for_lang("no_language", $tag);
				if ($field eq 'emb_codes') {
					my $city_code = get_city_code($tag);
					if (defined $emb_codes_cities{$city_code}) {
						push @{$product_ref->{"cities_tags"}},
							get_string_id_for_lang("no_language", $emb_codes_cities{$city_code});
					}
				}
			}
		}
	}

	# check if we have a previous or a next version and compute differences

	my $debug_tags = 0;

	$product_ref->{$field . "_debug_tags"} = [];

	# previous version

	if (exists $loaded_taxonomies{$field . "_prev"}) {

		$product_ref->{$field . "_prev_hierarchy"}
			= [gen_tags_hierarchy_taxonomy($tag_lc, $field . "_prev", $product_ref->{$field})];
		$product_ref->{$field . "_prev_tags"} = [];
		foreach my $tag (@{$product_ref->{$field . "_prev_hierarchy"}}) {
			push @{$product_ref->{$field . "_prev_tags"}}, get_taxonomyid($tag_lc, $tag);
		}

		# compute differences
		foreach my $tag (@{$product_ref->{$field . "_tags"}}) {
			if (not has_tag($product_ref, $field . "_prev", $tag)) {
				my $tagid = $tag;
				$tagid =~ s/:/-/;
				push @{$product_ref->{$field . "_debug_tags"}}, "added-$tagid";
				$debug_tags++;
			}
		}
		foreach my $tag (@{$product_ref->{$field . "_prev_tags"}}) {
			if (not has_tag($product_ref, $field, $tag)) {
				my $tagid = $tag;
				$tagid =~ s/:/-/;
				push @{$product_ref->{$field . "_debug_tags"}}, "removed-$tagid";
				$debug_tags++;
			}
		}
	}
	else {
		delete $product_ref->{$field . "_prev_hierarchy"};
		delete $product_ref->{$field . "_prev_tags"};
	}

	# next version

	if (exists $loaded_taxonomies{$field . "_next"}) {

		$product_ref->{$field . "_next_hierarchy"}
			= [gen_tags_hierarchy_taxonomy($tag_lc, $field . "_next", $product_ref->{$field})];
		$product_ref->{$field . "_next_tags"} = [];
		foreach my $tag (@{$product_ref->{$field . "_next_hierarchy"}}) {
			push @{$product_ref->{$field . "_next_tags"}}, get_taxonomyid($tag_lc, $tag);
		}

		# compute differences
		foreach my $tag (@{$product_ref->{$field . "_tags"}}) {
			if (not has_tag($product_ref, $field . "_next", $tag)) {
				my $tagid = $tag;
				$tagid =~ s/:/-/;
				push @{$product_ref->{$field . "_debug_tags"}}, "will-remove-$tagid";
				$debug_tags++;
			}
		}
		foreach my $tag (@{$product_ref->{$field . "_next_tags"}}) {
			if (not has_tag($product_ref, $field, $tag)) {
				my $tagid = $tag;
				$tagid =~ s/:/-/;
				push @{$product_ref->{$field . "_debug_tags"}}, "will-add-$tagid";
				$debug_tags++;
			}
		}
	}
	else {
		delete $product_ref->{$field . "_next_hierarchy"};
		delete $product_ref->{$field . "_next_tags"};
	}

	if ($debug_tags == 0) {
		delete $product_ref->{$field . "_debug_tags"};
	}

	return;
}

sub add_user_translation ($tag_lc, $tagtype, $user, $from, $to) {

	ensure_dir_created_or_die($BASE_DIRS{USERS_TRANSLATIONS});

	open(my $LOG, ">>:encoding(UTF-8)", "$BASE_DIRS{USERS_TRANSLATIONS}/$tagtype.$tag_lc.txt");
	print $LOG join("\t", (time(), $user, $from, $to)) . "\n";
	close $LOG;

	return;
}

sub load_users_translations_for_lc ($users_translations_ref, $tagtype, $tag_lc) {

	if (not defined $users_translations_ref->{$tag_lc}) {
		$users_translations_ref->{$tag_lc} = {};
	}

	my $file = "$BASE_DIRS{USERS_TRANSLATIONS}/$tagtype.$tag_lc.txt";

	$log->debug("load_users_translations_for_lc", {file => $file}) if $log->is_debug();

	if (-e $file) {
		$log->debug("load_users_translations_for_lc, file exists", {file => $file}) if $log->is_debug();
		open(my $LOG, "<:encoding(UTF-8)", "$BASE_DIRS{USERS_TRANSLATIONS}/$tagtype.$tag_lc.txt");
		while (<$LOG>) {
			chomp();
			my ($time, $userid, $from, $to) = split(/\t/, $_);
			$users_translations_ref->{$tag_lc}{$from} = {t => $time, userid => $userid, to => $to};
			$log->debug("load_users_translations_for_lc, new translation $tagtype $userid $from $to",
				{userid => $userid, from => $from, to => $to})
				if $log->is_debug();
		}
		close($LOG);

		return 1;
	}
	else {
		$log->debug("load_users_translations_for_lc, file does not exist", {file => $file}) if $log->is_debug();
		return 0;
	}
}

sub load_users_translations ($users_translations_ref, $tagtype) {

	if (opendir(my $DH, $BASE_DIRS{USERS_TRANSLATIONS})) {
		foreach my $file (readdir($DH)) {
			if ($file =~ /^$tagtype.(\w\w).txt$/) {
				load_users_translations_for_lc($users_translations_ref, $tagtype, $1);
			}
		}
		closedir $DH;
	}

	return;
}

sub add_users_translations_to_taxonomy ($tagtype) {

	my $users_translations_ref = {};

	load_users_translations($users_translations_ref, $tagtype);

	my $file_path = get_path_for_taxonomy($tagtype, $options{product_type});

	if (open(my $IN, "<:encoding(UTF-8)", $file_path)) {

		binmode(STDIN, ":encoding(UTF-8)");
		binmode(STDOUT, ":encoding(UTF-8)");
		binmode(STDERR, ":encoding(UTF-8)");

		my $first_lc = "";
		my $first_language_tag = "";
		my $others = "";
		my $tagid;

		my %translations = ();

		while (<$IN>) {

			my $line = $_;
			chomp($line);

			if ($line =~ /^(<|stopwords|synonyms)/) {
				print $line . "\n";
			}
			elsif (($first_lc eq '') and (($line =~ /^#/) or ($line =~ /^\s*$/))) {
				# comments above the English definition
				print $line . "\n";
			}
			elsif (($line =~ /^(\w\w):(.*)$/) or ($line =~ /^(\w\w_\w\w):(.*)$/)) {
				my $l = $1;
				my $tag = $2;

				if ($first_lc eq "") {
					$first_language_tag = $tag;
					$first_lc = $l;
					$tag =~ s/,.*//;
					$tagid = $first_lc . ":" . get_string_id_for_lang($first_lc, $tag);
				}
				else {
					$translations{$l} = $tag;
				}
			}
			elsif ($line =~ /^#/) {
				$others .= $line . "\n";
			}
			elsif (($first_language_tag ne "") and ($line =~ /^\s*$/)) {

				foreach my $l (keys %{$users_translations_ref}) {
					if (defined $users_translations_ref->{$l}{$tagid}) {

						if (not defined $translations{$l}) {
							$translations{$l} = $users_translations_ref->{$l}{$tagid}{to};
						}
						elsif (defined $users_translations_ref->{$l}{$tagid}) {
							print STDERR "ignoring translation for already existing translation:\n";
							print STDERR "existing: " . $translations{$l} . "\n";
							print STDERR "new: " . $users_translations_ref->{$l}{$tagid}{to} . "\n";
						}
					}
				}

				print "$first_lc:$first_language_tag\n";
				foreach my $l (sort keys %translations) {
					print "$l:$translations{$l}\n";
				}
				print $others;
				print "\n";

				%translations = ();
				$first_lc = "";
				$first_language_tag = "";
				$others = "";
				$tagid = undef;

			}
			else {
				$others .= $line . "\n";
			}
		}

		if ($first_language_tag) {

			foreach my $l (keys %{$users_translations_ref}) {
				if (defined $users_translations_ref->{$l}{$tagid}) {
					if (not defined $translations{$l}) {
						$translations{$l} = $users_translations_ref->{$l}{$tagid}{to};
					}
					else {
						print STDERR "ignoring translation for already existing translation:\n";
						print STDERR "existing: " . $translations{$l} . "\n";
						print STDERR "new: " . $users_translations_ref->{$l}{$tagid}{to} . "\n";
					}
				}
			}

			print "$first_lc:$first_language_tag\n";
			foreach my $l (sort keys %translations) {
				print "$l:$translations{$l}\n";
			}
			print $others;
			print "\n";

		}
	}

	return;
}

=head2 generate_regexps_matching_taxonomy_entries($taxonomy, $return_type, $options_ref)

Create regular expressions that will match entries of a taxonomy.

=head3 Arguments

=head4 $taxonomy

The type of the tag (e.g. categories, labels, allergens)

=head4 $return_type - string

Either "unique_regexp" to get one single regexp for all entries of one language.

Or "list_of_regexps" to get a list of regexps (1 per entry) for each language.
For each entry, we return an array with the entry id, and the the regexp for that entry.
e.g. ['en:coffee',"coffee|coffees"]

=head4 $options_ref

A reference to a hash to enable options to indicate how to match:

- add_simple_plurals : in some languages, like French, we will allow an extra "s" at the end of entries
- add_simple_singulars: same with removing the "s" at the end of entries
- match_space_with_dash: spaces or dashes in entries will match either a space or a dash (e.g. "South America" will match "South-America")

=cut

sub generate_regexps_matching_taxonomy_entries ($taxonomy, $return_type, $options_ref) {

	# We will return for each language an unique regexp or a list of regexps
	my $result_ref = {};

	# Lists of synonyms regular expressions per language
	my %synonyms_regexps = ();

	foreach my $tagid (get_all_taxonomy_entries($taxonomy)) {

		foreach my $language (sort keys %{$translations_to{$taxonomy}{$tagid}}) {

			defined $synonyms_regexps{$language} or $synonyms_regexps{$language} = [];

			# the synonyms below also contain the main translation as the first entry

			foreach my $synonym (get_taxonomy_tag_synonyms($language, $taxonomy, $tagid)) {

				# Escape some characters
				$synonym = regexp_escape($synonym);

				if ($options_ref->{add_simple_singulars}) {
					if ($synonym =~ /s$/) {
						# match entry without final s
						$synonym =~ s/s$/\(\?:s\?\)/;
					}
				}

				if ($options_ref->{add_simple_plurals}) {
					if ($synonym !~ /s$/) {
						# match entry with additional final s
						$synonym =~ s/$/\(\?:s\?\)/;
					}
				}

				if ($options_ref->{match_space_with_dash}) {
					# Make spaces match dashes and the reverse
					$synonym =~ s/( |-)/\(\?: \|-\)/g;
				}

				push @{$synonyms_regexps{$language}}, [$tagid, $synonym];

				if ((my $unaccented_synonym = unac_string_perl($synonym)) ne $synonym) {
					push @{$synonyms_regexps{$language}}, [$tagid, $unaccented_synonym];
				}
			}
		}
	}

	# We want to match the longest strings first

	if ($return_type eq 'unique_regexp') {
		foreach my $language (keys %synonyms_regexps) {
			$result_ref->{$language} = join('|',
				map {$_->[1]}
					sort {(length $b->[1] <=> length $a->[1]) || ($a->[1] cmp $b->[1])}
					@{$synonyms_regexps{$language}});
		}
	}
	elsif ($return_type eq 'list_of_regexps') {
		foreach my $language (keys %synonyms_regexps) {
			@{$result_ref->{$language}}
				= sort {(length $b->[1] <=> length $a->[1]) || ($a->[1] cmp $b->[1])} @{$synonyms_regexps{$language}};
		}
	}
	else {
		die(
			"unknown return type for generate_regexps_matching_taxonomy_entries: $return_type - must be unique_regexp or list_of_regexps"
		);
	}

	return $result_ref;
}

=head2 cmp_taxonomy_tags_alphabetically($tagtype, $target_lc, $a, $b)

Comparison function for canonical tags entries in a taxonomy.

To be used as a sort function in a sort() call.

Each tag is converted to a string, by priority:
1 - the tag name in the target language
2 - the tag name in the xx language
3 - the tag id

=head3 Arguments

=head4 $tagtype

The type of the tag (e.g. categories, labels, allergens)

=head4 $target_lc

=head4 $a

=head4 $b

=cut

sub cmp_taxonomy_tags_alphabetically ($tagtype, $target_lc, $a, $b) {

	return ($translations_to{$tagtype}{$a}{$target_lc} || $translations_to{$tagtype}{$a}{"xx"} || $a)
		cmp($translations_to{$tagtype}{$b}{$target_lc} || $translations_to{$tagtype}{$b}{"xx"} || $b);
}

=head2 get_knowledge_content ($tagtype, $tagid, $target_lc, $target_cc)

Fetch knowledge content as HTML about additive, categories,...

This content is used in knowledge panels.

Content is stored as HTML files in `${lang_dir}/${target_lc}/knowledge_panels/${tagtype}`.
We first check the existence of a file specific to the country specified by `${target_cc}`,
with a fallback on `world` otherwise. This is useful to have a more specific description for some
countries compared to the `world` base content.

=head3 Arguments

=head4 $tagtype

The type of the tag (e.g. categories, labels, allergens)

=head4 $tagid

The tag we want to match, with language prefix (ex: `en:e255`).

=head4 $target_lc

The user language as a 2-letters code (fr, it,...)

=head4 $target_cc

The user country as a 2-letters code (fr, it, ch) or `world`

=head3 Return value

If a content exists for the tag type, tag value, language code and country code, return the HTML text,
return undef otherwise. 

=cut

sub get_knowledge_content ($tagtype, $tagid, $target_lc, $target_cc) {
	# tag value is normalized:
	# en:250 -> en_250
	$tagid =~ s/:/_/g;

	my $base_dir = "$lang_dir/$target_lc/knowledge_panels/$tagtype";

	foreach my $cc ($target_cc, "world") {
		my $file_path = "$base_dir/$tagid" . "_" . "$cc.html";
		$log->debug("get_knowledge_content - checking $file_path") if $log->is_debug();
		if (-e $file_path) {
			$log->debug("get_knowledge_content - Match on $file_path!") if $log->is_debug();
			open(my $IN, "<:encoding(UTF-8)", $file_path) or $log->error("cannot open file", {path => $file_path});
			my $text = join("", (<$IN>));
			close $IN;
			return $text;
		}
	}
	return;
}

# Init the taxonomies, as most modules / scripts that load Tags.pm expect the taxonomies to be loaded
# only available taxonomies will be loaded, and missing taxonomies will not trigger an error.
# In almost all cases, all taxonomies should be available, with the exception of the build_tags_taxonomy.pl script

init_taxonomies(0);

$log->info("Tags.pm loaded") if $log->is_info();

1;<|MERGE_RESOLUTION|>--- conflicted
+++ resolved
@@ -2557,7 +2557,6 @@
 
 sub init_languages() {
 	# Build map of language codes and names
-<<<<<<< HEAD
 
 	%language_codes = ();
 	%language_codes_reverse = ();
@@ -2568,18 +2567,6 @@
 
 		my $lc = lc($properties{languages}{$language}{"language_code_2:en"});
 
-=======
-
-	%language_codes = ();
-	%language_codes_reverse = ();
-
-	%Languages = ();    # Hash of language codes, will be used to initialize %Lang::Langs
-
-	foreach my $language (keys %{$properties{languages}}) {
-
-		my $lc = lc($properties{languages}{$language}{"language_code_2:en"});
-
->>>>>>> 493c5c8c
 		$language_codes{$lc} = $language;
 		$language_codes_reverse{$language} = $lc;
 
@@ -2645,19 +2632,11 @@
 If set to 1, the function will die if some taxonomies cannot be loaded.
 
 =cut
-<<<<<<< HEAD
 
 sub init_taxonomies($die_if_some_taxonomies_cannot_be_loaded = 0) {
 
 	# load all tags images
 
-=======
-
-sub init_taxonomies($die_if_some_taxonomies_cannot_be_loaded = 0) {
-
-	# load all tags images
-
->>>>>>> 493c5c8c
 	# print STDERR "Tags.pm - loading tags images\n";
 	if (opendir my $DH2, "$www_root/images/lang") {
 		foreach my $langid (sort readdir($DH2)) {
