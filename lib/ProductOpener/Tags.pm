# This file is part of Product Opener.
#
# Product Opener
# Copyright (C) 2011-2023 Association Open Food Facts
# Contact: contact@openfoodfacts.org
# Address: 21 rue des Iles, 94100 Saint-Maur des Fossés, France
#
# Product Opener is free software: you can redistribute it and/or modify
# it under the terms of the GNU Affero General Public License as
# published by the Free Software Foundation, either version 3 of the
# License, or (at your option) any later version.
#
# This program is distributed in the hope that it will be useful,
# but WITHOUT ANY WARRANTY; without even the implied warranty of
# MERCHANTABILITY or FITNESS FOR A PARTICULAR PURPOSE.  See the
# GNU Affero General Public License for more details.
#
# You should have received a copy of the GNU Affero General Public License
# along with this program.  If not, see <http://www.gnu.org/licenses/>.

=head1 NAME

ProductOpener::Tags - multilingual tags taxonomies (hierarchies of tags)

=head1 SYNOPSIS

C<ProductOpener::Tags> provides functions to build multilingual tags taxonomies from source files,
to use those taxonomies to canonicalize lists of tags, and to display them in different languages.

    use ProductOpener::Tags qw/:all/;

..


=head1 DESCRIPTION

..

=cut

package ProductOpener::Tags;

use ProductOpener::PerlStandards;
use Exporter qw< import >;

BEGIN {
	use vars qw(@ISA @EXPORT_OK %EXPORT_TAGS);
	@EXPORT_OK = qw(

		&canonicalize_tag2
		&canonicalize_tag_link

		&has_tag
		&has_one_of_the_tags_from_the_list
		&add_tag
		&remove_tag
		&is_a

		&get_property
		&get_inherited_property

		%canon_tags
		%tags_images
		%tags_texts
		%level
		%special_tags

		&get_taxonomyid
		&get_taxonomyurl

		&gen_tags_hierarchy_taxonomy
		&gen_ingredients_tags_hierarchy_taxonomy
		&display_tags_hierarchy_taxonomy
		&build_tags_taxonomy
		&list_taxonomy_tags_in_language

		&canonicalize_taxonomy_tag
		&canonicalize_taxonomy_tag_linkeddata
		&canonicalize_taxonomy_tag_weblink
		&canonicalize_taxonomy_tag_link
		&exists_taxonomy_tag
		&display_taxonomy_tag
		&display_taxonomy_tag_name
		&display_taxonomy_tag_link
		&get_taxonomy_tag_and_link_for_lang

		&spellcheck_taxonomy_tag

		&get_tag_css_class
		&get_tag_image

		&display_tag_name
		&display_tag_link
		&display_tags_list
		&display_tag_and_parents
		&display_parents_and_children
		&display_tags_hierarchy
		&export_tags_hierarchy

		&compute_field_tags
		&add_tags_to_field

		&init_tags_texts

		&get_city_code
		%emb_codes_cities
		%emb_codes_geo
		%cities
		&init_emb_codes

		%tags_fields
		%users_tags_fields
		%taxonomy_fields
		@drilldown_fields
		%language_fields

		%properties

		%language_codes
		%language_codes_reverse

		%country_names
		%country_codes
		%country_codes_reverse
		%country_languages

		%loaded_taxonomies

		%stopwords
		%synonyms_for
		%synonyms_for_extended
		%just_synonyms
		%translations_from
		%translations_to

		%Languages

		&country_to_cc

		&add_user_translation
		&load_users_translations
		&load_users_translations_for_lc
		&add_users_translations_to_taxonomy

		&remove_stopwords_from_start_or_end_of_string
		&get_lc_tagid

		&generate_tags_taxonomy_extract

		&get_all_taxonomy_entries
		&get_taxonomy_tag_synonyms

		&generate_regexps_matching_taxonomy_entries

		&cmp_taxonomy_tags_alphabetically

	);    # symbols to export on request
	%EXPORT_TAGS = (all => [@EXPORT_OK]);
}

use vars @EXPORT_OK;

use ProductOpener::Store qw/:all/;
use ProductOpener::Config qw/:all/;
use ProductOpener::TagsEntries qw/:all/;
use ProductOpener::Lang qw/:all/;
use ProductOpener::Text qw/:all/;
use ProductOpener::PackagerCodes qw/:all/;
use ProductOpener::Index qw/:all/;

use Clone qw(clone);
use List::MoreUtils qw(uniq);

use URI::Escape::XS;
use Log::Any qw($log);

use GraphViz2;
use JSON::PP;

use Data::DeepAccess qw(deep_get deep_exists);

binmode STDERR, ":encoding(UTF-8)";

=head1 GLOBAL VARIABLES
=cut

=head2 %tags_fields

This defines which are the fields that are list of values.
To this initial list, taxonomized fields will be added by retrieve_tags_taxonomy

=cut

# Fields that are tags
%tags_fields = (
	packaging => 1,
	brands => 1,
	categories => 1,
	labels => 1,
	origins => 1,
	manufacturing_places => 1,
	emb_codes => 1,
	allergens => 1,
	traces => 1,
	purchase_places => 1,
	stores => 1,
	countries => 1,
	states => 1,
	codes => 1,
	debug => 1,
	environment_impact_level => 1,
	data_sources => 1,
	teams => 1,
	categories_properties => 1,
	owners => 1,
	ecoscore => 1,
	# users tags:
	editors => 1,
	photographers => 1,
	informers => 1,
	checkers => 1,
	correctors => 1,
	weighters => 1,
);

# Fields that are tags related to users
%users_tags_fields = (
	editors => 1,
	photographers => 1,
	informers => 1,
	checkers => 1,
	correctors => 1,
	weighters => 1,
);

# Fields that have an associated taxonomy
%taxonomy_fields = ();    # populated by retrieve_tags_taxonomy

# Fields that can have different values by language
%language_fields = (
	front_image => 1,
	ingredients_image => 1,
	nutrition_image => 1,
	packaging_image => 1,
	product_name => 1,
	abbreviated_product_name => 1,
	generic_name => 1,
	ingredients_text => 1,
	conservation_conditions => 1,
	other_information => 1,
	packaging_text => 1,
	recycling_instructions_to_recycle => 1,
	recycling_instructions_to_discard => 1,
	producer => 1,
	origin => 1,
	preparation => 1,
	warning => 1,
	recipe_idea => 1,
	customer_service => 1,
	product_infocard => 1,
	ingredients_infocard => 1,
	nutrition_infocard => 1,
	environment_infocard => 1,
);

%canon_tags = ();

my %tags_level = ();
my %tags_direct_parents = ();
my %tags_direct_children = ();
my %tags_all_parents = ();

%stopwords = ();
%just_synonyms = ();
my %just_tags = ();    # does not include synonyms that are only synonyms
my %synonyms = ();
%synonyms_for = ();
%synonyms_for_extended = ();
%translations_from = ();
%translations_to = ();
%level = ();
my %direct_parents = ();
my %direct_children = ();
my %all_parents = ();
my %root_entries = ();

%properties = ();

%tags_images = ();
%tags_texts = ();

my $logo_height = 90;

=head1 FUNCTIONS

=cut

sub get_property ($tagtype, $canon_tagid, $property) {

	if ((exists $properties{$tagtype}{$canon_tagid}) and (exists $properties{$tagtype}{$canon_tagid}{$property})) {
		return $properties{$tagtype}{$canon_tagid}{$property};
	}
	else {
		return;
	}
}

sub get_inherited_property ($tagtype, $canon_tagid, $property) {

	my @parents = ($canon_tagid);
	my %seen = ();

	foreach my $tagid (@parents) {
		if (not defined $tagid) {
			$log->warn("undefined parent for tag", {parent_tagid => $tagid, canon_tagid => $canon_tagid})
				if $log->is_warn();
		}
		else {
			defined $seen{$tagid} and next;
			$seen{$tagid} = 1;
			my $property_value = deep_get(\%properties, $tagtype, $tagid, $property);
			if (defined $property_value) {

				if ($property_value eq "undef") {
					# stop the propagation to parents of this tag, but continue with other parents
				}
				else {
					#Return only one occurence of the property if several are defined in ingredients.txt
					return $property_value;
				}
			}
			elsif (exists $direct_parents{$tagtype}{$tagid}) {
				# check if one of the parents has the property
				push @parents, sort keys %{$direct_parents{$tagtype}{$tagid}};
			}
		}
	}
	return;
}

sub has_tag ($product_ref, $tagtype, $tagid) {

	my $return = 0;

	if (defined $product_ref->{$tagtype . "_tags"}) {

		foreach my $tag (@{$product_ref->{$tagtype . "_tags"}}) {

			if ($tag eq $tagid) {
				$return = 1;
				last;
			}
		}
	}
	return $return;
}

# Helper function to tell if a product has a certain tag from the passed list
sub has_one_of_the_tags_from_the_list ($product_ref, $tagtype, $tag_list_ref) {

	foreach my $tag_name (@$tag_list_ref) {
		if (has_tag($product_ref, $tagtype, $tag_name)) {
			return 1;
		}
	}
	return 0;
}

# Determine if a tag is a child of another tag (or the same tag)
# assume tags are already canonicalized
sub is_a ($tagtype, $child, $parent) {

	if (not defined $tagtype) {
		$log->error("is_a() function called with undefined $tagtype: should not happen",
			{child => $child, parent => $parent})
			if $log->is_error();
		return 0;
	}

	#$log->debug("is_a", { tagtype => $tagtype, child => $child, parent => $parent }) if $log->is_debug();

	my $found = 0;

	if ($child eq $parent) {
		$found = 1;
	}
	elsif ( (defined $all_parents{$tagtype})
		and (defined $all_parents{$tagtype}{$child}))
	{

		#$log->debug("is_a - parents found") if $log->is_debug();

		foreach my $tagid (@{$all_parents{$tagtype}{$child}}) {
			#$log->debug("is_a - comparing parents", {tagid => $tagid}) if $log->is_debug();
			if ($tagid eq $parent) {
				$found = 1;
				last;
			}
		}
	}

	return $found;
}

sub add_tag ($product_ref, $tagtype, $tagid) {

	(defined $product_ref->{$tagtype . "_tags"}) or $product_ref->{$tagtype . "_tags"} = [];
	foreach my $existing_tagid (@{$product_ref->{$tagtype . "_tags"}}) {
		if ($tagid eq $existing_tagid) {
			return 0;
		}
	}
	push @{$product_ref->{$tagtype . "_tags"}}, $tagid;
	return 1;
}

sub remove_tag ($product_ref, $tagtype, $tagid) {

	my $return = 0;

	if (defined $product_ref->{$tagtype . "_tags"}) {

		$product_ref->{$tagtype . "_tags_new"} = [];
		foreach my $tag (@{$product_ref->{$tagtype . "_tags"}}) {
			if ($tag ne $tagid) {
				push @{$product_ref->{$tagtype . "_tags_new"}}, $tag;
			}
			else {
				$return = 1;
			}
		}
		$product_ref->{$tagtype . "_tags"} = $product_ref->{$tagtype . "_tags_new"};
		delete $product_ref->{$tagtype . "_tags_new"};
	}
	return $return;
}

sub load_tags_images ($lc, $tagtype) {

	defined $tags_images{$lc} or $tags_images{$lc} = {};
	defined $tags_images{$lc}{$tagtype} or $tags_images{$lc}{$tagtype} = {};

	if (opendir(DH2, "$www_root/images/lang/$lc/$tagtype")) {
		foreach my $file (readdir(DH2)) {
			if ($file =~ /^((.*)\.\d+x${logo_height}.(png|svg))$/) {
				if ((not defined $tags_images{$lc}{$tagtype}{$2}) or ($3 eq 'svg')) {
					$tags_images{$lc}{$tagtype}{$2} = $1;
					# print STDERR "load_tags_images - tags_images - lc: $lc - tagtype: $tagtype - tag: $2 - img: $1 - ext: $3 \n";
					# print "load_tags_images - tags_images - loading lc: $lc - tagtype: $tagtype - tag: $2 - img: $1 - ext: $3 \n";
				}
			}
		}
		closedir DH2;
	}

	return;
}

# Cache the stopwords regexps to remove stopwords from strings and tagids
my %stopwords_regexps = ();

=head2 remove_stopwords_from_start_or_end_of_string ( $tagtype, $lc, $string )

Remove stopwords (that are specific to each category) from the start or end of a string that has not been normalized.
This function differs from remove_stopwords() that works on normalized tags instead of strings and that also removes stopwords in the middle.

=head3 Arguments

=head4 $tagtype

The type of the tag (e.g. categories, labels, allergens)

=head4 $lc - Language code

The language the string is in.

=head4 $string - string

The string to remove stopwords from.

=cut

sub remove_stopwords_from_start_or_end_of_string ($tagtype, $lc, $string) {

	if (defined $stopwords{$tagtype}{$lc . ".strings"}) {

		if (not defined $stopwords_regexps{$tagtype . '.' . $lc . '.strings'}) {
			$stopwords_regexps{$tagtype . '.' . $lc . '.strings'}
				= join('|', uniq(@{$stopwords{$tagtype}{$lc . '.strings'}}));
		}

		my $regexp = $stopwords_regexps{$tagtype . '.' . $lc . '.strings'};

		$string =~ s/^(\b($regexp)\s)+//ig;
		$string =~ s/(\s($regexp)\b)+$//ig;
	}
	return $string;
}

=head2 remove_stopwords ( $tagtype, $lc, $tagid )

Remove stopwords (that are specific to each category) from a normalized tag.

=head3 Arguments

=head4 $tagtype

The type of the tag (e.g. categories, labels, allergens)

=head4 $lc - Language code

The language the tagid is in.

=head4 $tagid - normalized tag

Lowercased, unaccented depending on language, non-alphanumeric chars turned to dash.

=cut

sub remove_stopwords ($tagtype, $lc, $tagid) {

	if (defined $stopwords{$tagtype}{$lc}) {

		my $uppercased_stopwords_overrides = 0;

		if ($lc eq 'fr') {
			# "Dés de tomates" -> "des-de-tomates" --> "dés" should not be a stopword
			$tagid =~ s/\bdes-de\b/DES-DE/g;
			$tagid =~ s/\ben-des\b/EN-DES/g;
			$uppercased_stopwords_overrides = 1;
		}

		if (not defined $stopwords_regexps{$tagtype . '.' . $lc}) {
			$stopwords_regexps{$tagtype . '.' . $lc} = join('|', uniq(@{$stopwords{$tagtype}{$lc}}));
		}

		my $regexp = $stopwords_regexps{$tagtype . '.' . $lc};

		$tagid =~ s/(^|-)($regexp)(-($regexp))*(-|$)/-/g;

		$tagid =~ tr/-/-/s;
		$tagid =~ s/^-//;
		$tagid =~ s/-$//;

		if ($uppercased_stopwords_overrides) {
			$tagid = lc($tagid);
		}
	}
	return $tagid;
}

sub remove_plurals ($lc, $tagid) {

	if ($lc eq 'en') {
		$tagid =~ s/s$//;
		$tagid =~ s/(s)-/-/g;
	}
	if ($lc eq 'fr') {
		$tagid =~ s/(s|x)$//;
		$tagid =~ s/(s|x)-/-/g;
	}
	if ($lc eq 'es') {
		$tagid =~ s/s$//;
		$tagid =~ s/(s)-/-/g;
	}

	return $tagid;

}

=head2 sanitize_taxonomy_line( $line )

Sanitize a taxonomy line before processing

=head3 Arguments

=head4 str $line - the line read from the file

=cut

sub sanitize_taxonomy_line ($line) {

	chomp($line);

	$line =~ s/’/'/g;    # normalize quotes

	# assume commas between numbers are part of the name
	# e.g. en:2-Bromo-2-Nitropropane-1,3-Diol, Bronopol
	# replace by a lower comma ‚

	$line =~ s/(\d),(\d)/$1‚$2/g;

	# replace escaped comma \, by a lower comma ‚
	$line =~ s/\\,/‚/g;

	# remove parenthesis for roman numerals
	# fr:E333(iii), Citrate tricalcique
	# -> E333iii

	$line =~ s/\(((i|v|x)+)\)/$1/i;

	# strip spaces at end of line
	$line =~ s/\s+$//;

	return $line;
}

=head2 get_lc_tagid( $synonyms_ref, $lc, $tagtype, $tag, $warning )

Search for "current tag" (tag at start of line) for a given tag

=head3 Arguments

=head4 str $tag - tag string for which we search

=head4 reference to hash map $synonyms_ref - ref to %synonyms for $tagtype

=head4 str $tagtype - tag type

=head4 str $lc - language

=head4 str $warning

An optional prefix to display errors if we had to use stopwords / plurals.

If empty, no warning will be displayed.

=head3 return str - found current tagid or undef

=cut

sub get_lc_tagid ($synonyms_ref, $lc, $tagtype, $tag, $warning) {
	$tag =~ s/^\s+//;    # normalize spaces
	$tag = normalize_percentages($tag, $lc);
	my $tagid = get_string_id_for_lang($lc, $tag);
	# search if this tag is associated to a canonical tag id
	my $lc_tagid = $synonyms_ref->{$lc}{$tagid};
	if (not defined $lc_tagid) {
		# try to remove stop words and plurals
		my $stopped_tagid = remove_stopwords($tagtype, $lc, $tagid);
		$stopped_tagid = remove_plurals($lc, $stopped_tagid);
		# and try again to see if it is associated to a canonical tag id
		$lc_tagid = $synonyms_ref->{$lc}{$stopped_tagid};
		if ($warning) {
			print STDERR "$warning tagid $tagid, trying stopped_tagid $stopped_tagid - result canon_tagid: "
				. ($lc_tagid // "") . "\n";
		}

	}
	return $lc_tagid;
}

=head2 build_tags_taxonomy( $tagtype, $file, $publish )

Build taxonomy from the taxonomy file

Taxonomy will be stored in global hash maps under the entry $tagtype

=head3 Arguments

=head4 str $tagtype - the tagtype

Like "categories", "ingredients"

=head3 $file - name of the file to read in taxonomies folder

=head3 $publish - if 1, store the result in sto

=cut

sub build_tags_taxonomy ($tagtype, $file, $publish) {

	defined $tags_images{$lc} or $tags_images{$lc} = {};
	defined $tags_images{$lc}{$tagtype} or $tags_images{$lc}{$tagtype} = {};

	# we ofen use the term *tag* in the code to indicate a single entry between commas
	# that is most lines, are tags separated by commas.

	# when we speak about normalized entry, or tagid,
	# it's the tag value where we lowercased, replace separators by dash etc.,
	# see get_string_id_for_lang

	# language code tagid, aka lc_tagid in particular is the first entry in a line
	# that is the id for this tag in a particular language

	# when we speak about canonical tagid (or canon_tagid),
	# this is the lc_tagid for the first line of a definition block,
	# This is the id for the tag among languages,
	# we keep the language code as prefix, as it may be in any language

	# Need to be initialized as a taxonomy is probably already loaded by Tags.pm
	# stopwords contains three entry per language
	# * <lc> contains an array of normalized stop words
	# * <lc>.strings contains an array of stop words
	# * <lc>.orig the original lines as a string
	$stopwords{$tagtype} = {};
	# synonyms track know synonyms and associate to their tagid, by language
	# Note that it contains synonyms and extended synonyms
	# tagtype -> lc -> tagid stores the lc tagid for this tagid
	# Note: it could have been named synonym_of
	$synonyms{$tagtype} = {};
	# synonyms by language for each tagid (this is the reverse lookup of synonyms)
	# but only for direct synonyms (not extended one)
	# tagtype -> lc -> line_tagid stores synonyms tag strings
	$synonyms_for{$tagtype} = {};
	# this is a close parent to synonyms_for,
	# but this contains synonyms generated by substitutions
	# tagtype -> lc -> line_tagid -> tagid contains 1 if tagid in a synonym of line_tagid
	$synonyms_for_extended{$tagtype} = {};
	# given a tagid, with language prefix, gives the corresponding canonical tag id
	# tagtype -> lc:tagid gives you canon_tagid
	$translations_from{$tagtype} = {};
	# associtate each canonical tag id, to a hash where key is language code and value the tag text
	# eg: tagtype -> canon_tagid -> lc gives you text tag
	$translations_to{$tagtype} = {};
	$level{$tagtype} = {};
	# list of parents for every tag as a hashmap (only canonical tagid)
	# $tagtype -> $canon_tagid -> $parentid contains 1
	$direct_parents{$tagtype} = {};
	# list of children for every tag as a hashmap
	# $tagtype -> $canon_tagid -> $childid contains 1
	$direct_children{$tagtype} = {};
	$all_parents{$tagtype} = {};
	$root_entries{$tagtype} = {};
	# a list of all canon_tagid as a hashmap
	# $tagtype -> $canon_tagid contains 1 for every canonical tagid
	$just_tags{$tagtype} = {};
	# synonyms that are not real entries, but only enrich existing tags
	# they correspond to synonyms: entries
	# this is a hashmap where keys are canonical tagid, and value is 1
	$just_synonyms{$tagtype} = {};
	# this stores properties for each canonical tagid
	# $tagtype -> $canon_tagid -> "$property:$lc" stores the value for property
	$properties{$tagtype} = {};

	my $errors = '';

	if (open(my $IN, "<:encoding(UTF-8)", "$data_root/taxonomies/$file")) {

		# Main name of a tag in a specific language (display form) - e.g. "Café au lait"
		my $lc_tag;
		# Main id of a tag in a specific language (normalized form) - e.g. "cafe-au-lait"
		my $lc_tagid;
		# Canonical id of the tag (main language prefix + normalized form in the main language)
		# e.g. "en:coffee-with-milk"
		my $canon_tagid;

		# print STDERR "Tags.pm - load_tags_taxonomy - tagtype: $tagtype \n";

		# 1st phase: read translations and synonyms

		my $line_number = 0;

		while (<$IN>) {

			my $line = sanitize_taxonomy_line($_);

			$line_number++;

			# empty line, means we change tag block
			if ($line =~ /^(\s*)$/) {
				$canon_tagid = undef;
				next;
			}

			# handle lines of comments
			next if ($line =~ /^\#/);

			#print "new_line: $line\n";
			if ($line =~ /^</) {
				# Parent
				# Ignore in first pass as it may be a synonym, or a translation, for the canonical parent
			}
			elsif ($line =~ /^stopwords:(\w\w):(\s*)/) {
				# stop words definition
				my $lc = $1;
				# store an orig version as is (but spaces)
				$stopwords{$tagtype}{$lc . ".orig"} .= "stopwords:$lc:$'\n";
				$line = $';
				$line =~ s/^\s+//;    # normalize spaces
				my @tags = split(/\s*,\s*/, $line);    # split on comma
				foreach my $tag (@tags) {
					my $tagid = get_string_id_for_lang($lc, $tag);
					next if $tagid eq '';
					defined $stopwords{$tagtype}{$lc} or $stopwords{$tagtype}{$lc} = [];
					defined $stopwords{$tagtype}{$lc . ".strings"} or $stopwords{$tagtype}{$lc . ".strings"} = [];
					# normalized version
					push @{$stopwords{$tagtype}{$lc}}, $tagid;
					# full text version
					push @{$stopwords{$tagtype}{$lc . ".strings"}}, $tag;
				}
			}
			elsif ($line =~ /^(synonyms:)?(\w\w):/) {
				# line with regular entry or a synonyms entry
				my $qualifier = $1;    # eventual synonyms prefix
				my $lc = $2;
				$line = $';
				$line =~ s/^\s+//;

				# Make sure we don't have empty entries
				if ($line eq "") {
					die("Empty entry at line $line_number in $data_root/taxonomies/$file\n");
				}
				# split on comma
				my @tags = split(/\s*,\s*/, $line);

				# first entry gives id of tag
				$lc_tag = $tags[0];
				$lc_tag = ucfirst($lc_tag);
				$lc_tagid = get_string_id_for_lang($lc, $lc_tag);

				# check if we already have an entry listed for one of the synonyms
				# this is useful for taxonomies that need to be merged, and that are concatenated
				# In this case we want to use same canon_tagid and current_tag

				# should only be applied to ingredients (and not to additives)

				if ($tagtype eq 'ingredients') {
					# the other taxonomy may not have chosen the same tag as canonical tag
					# so we try them all until we eventually find
					foreach my $tag2 (@tags) {

						my $tag = $tag2;
						my $possible_canon_tagid = get_lc_tagid($synonyms{$tagtype}, $lc, $tagtype, $tag, "");
						if ((not defined $canon_tagid) and (defined $possible_canon_tagid)) {
							$canon_tagid = "$lc:" . $possible_canon_tagid;
							$lc_tagid = $possible_canon_tagid;
							# we already have a canon_tagid $canon_tagid for the tag
							last;
						}
					}

					# do we already have a translation from a previous definition?
					if ((defined $canon_tagid) and (defined $translations_to{$tagtype}{$canon_tagid}{$lc})) {
						# in this case change current_tag
						$lc_tag = $translations_to{$tagtype}{$canon_tagid}{$lc};
						$lc_tagid = get_string_id_for_lang($lc, $lc_tag);
					}

				}

				if (not defined $canon_tagid) {
					# this is the first entry for the block, so it defines the canonical tagid
					$canon_tagid = "$lc:$lc_tagid";
					# print STDERR "new canon_tagid: $canon_tagid\n";
					if ((defined $qualifier) and ($qualifier eq 'synonyms:')) {
						# register that it's just a synonym
						$just_synonyms{$tagtype}{$canon_tagid} = 1;
					}
				}
				# update translations_from
				if (not defined $translations_from{$tagtype}{"$lc:$lc_tagid"}) {
					$translations_from{$tagtype}{"$lc:$lc_tagid"} = $canon_tagid;
					# print STDERR "taxonomy - translation_from{$tagtype}{$lc:$lc_tagid} = $canon_tagid \n";
				}
				# check that we have same canon_tagid as before
				elsif ($translations_from{$tagtype}{"$lc:$lc_tagid"} ne $canon_tagid) {
					# issue an error message and continue
					my $msg
						= "$lc:$lc_tagid already is associated to "
						. $translations_from{$tagtype}{"$lc:$lc_tagid"}
						. " - $lc:$lc_tagid cannot be mapped to entry $canon_tagid\n";
					$errors .= "ERROR - " . $msg;
					next;
				}

				defined $translations_to{$tagtype}{$canon_tagid} or $translations_to{$tagtype}{$canon_tagid} = {};
				# update translations_to
				if (not defined $translations_to{$tagtype}{$canon_tagid}{$lc}) {
					$translations_to{$tagtype}{$canon_tagid}{$lc} = $lc_tag;
					# print STDERR "taxonomy - translations_to{$tagtype}{$canon_tagid}{$lc} = $lc_tag \n";
				}

				# Initialize the synonyms list
				(defined $synonyms_for{$tagtype}{$lc}) or $synonyms_for{$tagtype}{$lc} = {};
				defined $synonyms_for{$tagtype}{$lc}{$lc_tagid} or $synonyms_for{$tagtype}{$lc}{$lc_tagid} = [];

				# note: Include the main tag as a synonym of itself,
				# useful later to compute other synonyms
				foreach my $tag (@tags) {
					my $tagid = get_string_id_for_lang($lc, $tag);
					next if $tagid eq '';

					# Check if the synonym is already associated with another tag
					if (
							(defined $synonyms{$tagtype}{$lc}{$tagid})
						and ($synonyms{$tagtype}{$lc}{$tagid} ne $lc_tagid)
						# for additives, E101 contains synonyms that corresponds to E101(i) etc.   Make E101(i) override E101.
						and (not($tagtype =~ /^additives(|_prev|_next|_debug)$/))
						)
					{
						# issue an error
						my $msg
							= "$lc:$tagid already is a synonym of $lc:"
							. $synonyms{$tagtype}{$lc}{$tagid}
							. " for entry "
							. $translations_from{$tagtype}{$lc . ":" . $synonyms{$tagtype}{$lc}{$tagid}}
							. " - $lc:$tagid cannot be mapped to entry $canon_tagid / $lc:$lc_tagid\n";
						$errors .= "ERROR - " . $msg;
						next;
					}
					# add synonym to both tracking lists
					push @{$synonyms_for{$tagtype}{$lc}{$lc_tagid}}, $tag;
					$synonyms{$tagtype}{$lc}{$tagid} = $lc_tagid;
					# print STDERR "taxonomy - synonyms - synonyms{$tagtype}{$lc}{$tagid} = $lc_tagid \n";
				}

			}
			else {
				$log->info("unrecognized line in taxonomy", {tagtype => $tagtype, line => $line}) if $log->is_info();
			}

		}

		close($IN);

		if ($errors ne "") {

			print STDERR "Errors in the $tagtype taxonomy definition:\n";
			print STDERR $errors;
			# Disable die for the ingredients taxonomy that is merged with additives, minerals etc.
			# Temporarily (hopefully) disable die for the categories taxonomy, to give time to fix issues
			unless (($tagtype eq "ingredients") or ($tagtype eq "categories")) {
				die("Errors in the $tagtype taxonomy definition");
			}
		}

		# 2nd phase: compute synonyms
		# e.g.
		# en:yogurts, yoghurts
		# ..
		# en:banana yogurts
		#
		# --> also compute banana yoghurts
		# Note that this does not happen on tag string but on tagid (banana-yoghurts)

		#print "synonyms: initializing synonyms_for_extended - tagtype: $tagtype - lc keys: " . scalar(keys %{$synonyms_for{$tagtype}{$lc}}) . "\n";

		# synonym_contains_synonyms is the memory of substitutions that where done
		# $lc -> $tagid -> $canon_tagid2 stores 1
		# if $tagid had a substitution of a tag which canonical tag is $canon_tagid2
		my %synonym_contains_synonyms = ();

		# first pass to build synonyms_for_extended without any reccursion yet
		foreach my $lc (sort keys %{$synonyms_for{$tagtype}}) {
			# initialize synonym_contains_synonyms that we will use later on
			# synonym_contains_synonyms tracks already made substitutions
			# lc -> tagid -> synonym_canonical_tagid
			$synonym_contains_synonyms{$lc} = {};
			# for each list of synonyms
			foreach my $lc_tagid (sort keys %{$synonyms_for{$tagtype}{$lc}}) {
				# print STDERR "synonyms_for{$tagtype}{$lc} - $lc_tagid - " . scalar(@{$synonyms_for{$tagtype}{$lc}{$lc_tagid}}) . "\n";

				(defined $synonyms_for_extended{$tagtype}{$lc}) or $synonyms_for_extended{$tagtype}{$lc} = {};
				# iterate over synonyms to register in synonyms_for_extended
				foreach my $tag (@{$synonyms_for{$tagtype}{$lc}{$lc_tagid}}) {
					my $tagid = get_string_id_for_lang($lc, $tag);
					(defined $synonyms_for_extended{$tagtype}{$lc}{$lc_tagid})
						or $synonyms_for_extended{$tagtype}{$lc}{$lc_tagid} = {};
					$synonyms_for_extended{$tagtype}{$lc}{$lc_tagid}{$tagid} = 1;
					# print STDERR "synonyms_for_extended{$tagtype}{$lc}{$lc_tagid}{$tagid} = 1 \n";
				}
			}
		}

		# Limit the number of passes for big taxonomies to avoid generating tons of useless synonyms
		my $max_pass = 2;
		if (($tagtype =~ /^additives(|_prev|_next|_debug)$/) or ($tagtype =~ /^ingredients/)) {
			$max_pass = 2;
		}

		for (my $pass = 1; $pass <= $max_pass; $pass++) {

			print STDERR "computing synonyms - $tagtype - pass $pass\n";

			foreach my $lc (sort keys %{$synonyms{$tagtype}}) {

				# this list will contain all tags that are possible synonyms
				# that are smaller than current tag and that we may substitute in it
				my @smaller_synonyms = ();

				# synonyms don't support non roman languages at this point
				next if ($lc eq 'ar');
				next if ($lc eq 'he');

				# iterate over synonyms for this tagtype
				# sort from shorter to longuest string and then in lexical order
				# the size sort, enables us to only loop once,
				# as we already harvested all smaller tagsid when we loop over a tag
				foreach my $tagid (sort {length($a) <=> length($b) || ($a cmp $b)} keys %{$synonyms{$tagtype}{$lc}}) {

					my $max_length = length($tagid) - 3;
					# don't lengthen already long synonyms
					# but for the first pass, allow longer synonyms
					$max_length > (60 / $pass) and next;

					# check if the synonym contains another small synonym

					# the canonical tagid this tag is a synonym for
					my $lc_tagid1 = $synonyms{$tagtype}{$lc}{$tagid};

					#print "computing synonyms for $tagid (canon: $lc_tagid1)\n";

					# Does $tagid have other synonyms?
					if (scalar @{$synonyms_for{$tagtype}{$lc}{$lc_tagid1}} > 1) {
						# limit length of synonyms for performance
						if (length($tagid) < (30 / $pass)) {
							push @smaller_synonyms, $tagid;
							#print "$tagid (canon: $lc_tagid1) has other synonyms\n";
						}
					}

					# try each candidate synonyms
					foreach my $tagid2 (@smaller_synonyms) {

						last if length($tagid2) > $max_length;    # avoid generating long strings

						# try to avoid looping:
						# e.g. bio, agriculture biologique, biologique -> agriculture bio -> agriculture agriculture biologique etc.

						# canonical tagid for tagid2
						my $lc_tagid2 = $synonyms{$tagtype}{$lc}{$tagid2};

						# tag is not candidate to its own sustitution !
						next if $lc_tagid2 eq $lc_tagid1;

						# do not apply same synonym twice
						next
							if ((defined $synonym_contains_synonyms{$lc}{$tagid})
							and (defined $synonym_contains_synonyms{$lc}{$tagid}{$lc_tagid2}));

						my $replace;
						my $before = '';
						my $after = '';

						# replace whole words/phrases only

						# String comparisons are many times faster than the regexps, as long as tags only ever need simple string matching.
						# despite how convoluted it is, this is still faster than the regexp.
						# looks in the middle of $tagid
						#if ($tagid =~ /-${tagid2}-/) {
						if (index($tagid, "-${tagid2}-") >= 0) {
							$replace = "-${tagid2}-";
							$before = '-';
							$after = '-';
						}
						# looks at the end of $tagid
						#elsif ($tagid =~ /-${tagid2}$/) {
						elsif (rindex($tagid, "-${tagid2}") + length("-${tagid2}") == length($tagid)) {
							$replace = "-${tagid2}\$";
							$before = '-';
						}
						# looks at the start of $tagid
						#elsif ($tagid =~ /^${tagid2}-/) {
						elsif (index($tagid, "${tagid2}-") == 0) {
							$replace = "^${tagid2}-";
							$after = '-';
						}
						# note that exact match is not a case here (eliminated earlier)

						if (defined $replace) {

							#print "computing synonyms for $tagid ($lc_tagid1): replace: $replace \n";

							# now that we know we have a candidate, we will substitute with all its synonyms
							foreach my $tagid2_s (sort keys %{$synonyms_for_extended{$tagtype}{$lc}{$lc_tagid2}}) {

								# don't replace a synonym by itself
								next if $tagid2_s eq $tagid2;

								# oeufs, oeufs frais -> oeufs frais frais -> oeufs frais frais frais
								# synonym already contained? skip if we are not shortening
								next if ((length($tagid2_s) > length($tagid2)) and ($tagid =~ /${tagid2_s}/));
								next if ($tagid2_s =~ /$tagid/);

								# generate the tag with substitution
								my $tagid_new = $tagid;
								my $replaceby = "${before}${tagid2_s}${after}";
								# TODO: why do we need /e here ?
								$tagid_new =~ s/$replace/$replaceby/e;

								#print "computing synonyms for $tagid ($tagid0): replaceby: $replaceby - tagid4: $tagid4\n";

								if (not defined $synonyms_for_extended{$tagtype}{$lc}{$lc_tagid1}{$tagid_new}) {
									# register substitution as a new synonym
									$synonyms_for_extended{$tagtype}{$lc}{$lc_tagid1}{$tagid_new} = 1;
									# register in synonyms
									$synonyms{$tagtype}{$lc}{$tagid_new} = $lc_tagid1;
									# and register the supstitution happened
									if (defined $synonym_contains_synonyms{$lc}{$tagid_new}) {
										# we inherit substitutions already made on original tagid
										$synonym_contains_synonyms{$lc}{$tagid_new}
											= clone($synonym_contains_synonyms{$lc}{$tagid});
									}
									else {
										$synonym_contains_synonyms{$lc}{$tagid_new} = {};
									}
									$synonym_contains_synonyms{$lc}{$tagid_new}{$lc_tagid2} = 1;
									# print STDERR "synonyms_extended : synonyms{$tagtype}{$lc}{$tagid_new} = $lc_tagid1 (tagid: $tagid - tagid2: $tagid2 - tagid2_c: $lc_tagid2 - tagid2_s: $tagid2_s - replace: $replace - replaceby: $replaceby)\n";
								}
							}
						}

					}

				}    # end of substitutions on a tagid

			}    # end of language code $lc loop

		}    # on of pass loop

		# add more synonyms: remove stopwords and deal with simple plurals
		# -> should not be done on some taxonomies that contain only proper names
		# TODO we could mark this kind of thing in a header for taxonomy
		if (($tagtype ne "countries") and ($tagtype ne "origins")) {

			# Remember: synonyms also contains extended synonyms
			foreach my $lc (sort keys %{$synonyms{$tagtype}}) {

				foreach my $tagid (sort keys %{$synonyms{$tagtype}{$lc}}) {

					my $tagid2 = $tagid;

					# remove stopwords if have at least 3 words in the tag name
					# for this check that we have at least 2 word separators (dashes)
					if ($tagid2 =~ /-.+-/) {
						$tagid2 = remove_stopwords($tagtype, $lc, $tagid);
					}

					$tagid2 = remove_plurals($lc, $tagid2);

					if (not defined $synonyms{$tagtype}{$lc}{$tagid2}) {
						# this is a new synonym, add it using same canonical tagid
						$synonyms{$tagtype}{$lc}{$tagid2} = $synonyms{$tagtype}{$lc}{$tagid};
						#print STDERR "taxonomy - more synonyms - tagid2: $tagid2 - tagid: $tagid\n";
					}
				}
			}
		}

		# 3rd phase: compute the hierarchy
		# there we will associate each tags with its parent
		# the complexity arise by the fact we let taxonomy contains parents written using synonyms
		# or in a different language than the canonical language for this tag

		# we will also collect properties

		# Nectars de fruits, nectar de fruits, nectars, nectar
		# < Jus et nectars de fruits, jus et nectar de fruits
		# > Nectars de goyave, nectar de goyave, nectar goyave
		# > Nectars d'abricot, nectar d'abricot, nectars d'abricots, nectar

		open(my $IN, "<:encoding(UTF-8)", "$data_root/taxonomies/$file") or die;

		# print STDERR "Tags.pm - load_tags_taxonomy - tagtype: $tagtype - phase 3, computing hierarchy\n";

		# counts for children for each parent
		my %parents = ();

		$canon_tagid = undef;

		while (<$IN>) {

			my $line = sanitize_taxonomy_line($_);

			# consider parenthesis as spaces
			$line =~ s/\(|\)/-/g;

			if ($line =~ /^(\s*)$/) {
				# empty line, this is the end of current block
				$canon_tagid = undef;
				%parents = ();
				#print STDERR "taxonomy: next tag\n";
				next;
			}
			# skip comments lines
			next if ($line =~ /^\#/);

			if ($line =~ /^<(\s*)(\w\w):/) {
				# Parent lines, starting with "<".

				my $lc = $2;
				my $parent = $';
				my $canon_parentid = get_lc_tagid($synonyms{$tagtype}, $lc, $tagtype, $parent,
					"taxonomy : $tagtype : did not find parent");
				my $main_parentid = $translations_from{$tagtype}{"$lc:" . $canon_parentid};
				$parents{$main_parentid}++;
				# display a warning if the same parent is specified twice?
			}
			elsif ($line =~ /^(\w\w):/) {
				# Synonym/translation lines, starting with a language code.

				my $lc = $1;
				$line = $';
				$line =~ s/^\s+//;
				my @tags = split(/\s*,\s*/, $line);
				$lc_tag = normalize_percentages($tags[0], $lc);
				$lc_tagid = get_string_id_for_lang($lc, $lc_tag);

				# we are only interested with the line that defines the canonical tagid
				if (not defined $canon_tagid) {

					$canon_tagid = "$lc:$lc_tagid";

					# check if we already have an entry listed for one of the synonyms
					# this is useful for taxonomies that need to be merged, and that are concatenated

					# should only be applied to ingredients (and not to additives)

					if ($tagtype eq 'ingredients') {

						foreach my $tag2 (@tags) {

							my $tag = $tag2;
							my $possible_canon_tagid = get_lc_tagid($synonyms{$tagtype}, $lc, $tagtype, $tag, "");

							if ((not defined $canon_tagid) and (defined $possible_canon_tagid)) {
								# this is the first line of a block
								$canon_tagid = "$lc:" . $possible_canon_tagid;
								print STDERR
									"taxonomy : $tagtype : we already have a canon_tagid $canon_tagid for the tag $tag\n";
								last;
							}
						}

					}
					# register as canonical tag
					$just_tags{$tagtype}{$canon_tagid} = 1;
					# register direct parents and direct children
					foreach my $parentid (sort keys %parents) {
						# Make sure the parent is not equal to the child
						if ($parentid eq $canon_tagid) {
							$errors .= "ERROR - $canon_tagid is a parent of itself\n";
							next;
						}
						defined $direct_parents{$tagtype}{$canon_tagid} or $direct_parents{$tagtype}{$canon_tagid} = {};
						$direct_parents{$tagtype}{$canon_tagid}{$parentid} = 1;
						defined $direct_children{$tagtype}{$parentid} or $direct_children{$tagtype}{$parentid} = {};
						$direct_children{$tagtype}{$parentid}{$canon_tagid} = 1;
					}
				}
			}
			elsif ($line =~ /^([a-z0-9_\-\.]+):(\w\w):(\s*)/) {
				# property lines - wikidata:en:, description:fr:, etc.

				my $property = $1;
				my $lc = $2;
				$line = $';
				$line =~ s/^\s+//;
				next if $property eq 'synonyms';
				next if $property eq 'stopwords';

				if (defined $canon_tagid) {
					defined $properties{$tagtype}{$canon_tagid} or $properties{$tagtype}{$canon_tagid} = {};

					# If the property name matches the name of an already loaded taxonomy,
					# canonicalize the property values for the corresponding synonym
					# e.g. if an additive has a class additives_classes:en: en:stabilizer (a synonym),
					# we can map it to en:stabilizer (the canonical name in the additives_classes taxonomy)
					if (exists $translations_from{$property}) {
						$properties{$tagtype}{$canon_tagid}{"$property:$lc"}
							= join(",", map({canonicalize_taxonomy_tag($lc, $property, $_)} split(/\s*,\s*/, $line)));
					}
					else {
						# TODO print a warning if the property is already defined
						# add property value
						$properties{$tagtype}{$canon_tagid}{"$property:$lc"} = $line;
					}
				}
				else {
					print STDERR "taxonomy : $tagtype : discarding orphan line : $property : "
						. substr($line, 0, 50) . "...\n";
				}
			}
		}

		close $IN;

		# allow a second file for wikipedia abstracts -> too big, so don't include it in the main file
		# only process properties

		if (-e "$data_root/taxonomies/${tagtype}.properties.txt") {

			open(my $IN, "<:encoding(UTF-8)", "$data_root/taxonomies/${tagtype}.properties.txt");

			# print STDERR "Tags.pm - load_tags_taxonomy - tagtype: $tagtype - phase 3, computing hierarchy\n";

			$canon_tagid = undef;

			while (<$IN>) {

				my $line = sanitize_taxonomy_line($_);

				# consider parenthesis as spaces
				$line =~ s/\(|\)/-/g;

				# blank line, is the start of a new block
				if ($line =~ /^(\s*)$/) {
					$canon_tagid = undef;
					next;
				}
				# ignore comments lines
				next if ($line =~ /^\#/);

				if ($line =~ /^(\w\w):/) {
					my $lc = $1;
					$line = $';
					# TODO: why not use get_lc_tagid here ?
					$line =~ s/^\s+//;
					my @tags = split(/\s*,\s*/, $line);
					$lc_tag = normalize_percentages($tags[0], $lc);
					$lc_tagid = get_string_id_for_lang($lc, $lc_tag);

					# this is the first line of the block
					if (not defined $canon_tagid) {
						$canon_tagid = "$lc:$lc_tagid";
					}
				}
				elsif ($line =~ /^([a-z0-9_\-\.]+):(\w\w):(\s*)/) {
					my $property = $1;
					my $lc = $2;
					$line = $';
					$line =~ s/^\s+//;
					next if $property eq 'synonyms';
					next if $property eq 'stopwords';

					# register property value
					#print STDERR "taxonomy - property - tagtype: $tagtype - canon_tagid: $canon_tagid - lc: $lc - property: $property\n";
					defined $properties{$tagtype}{$canon_tagid} or $properties{$tagtype}{$canon_tagid} = {};
					$properties{$tagtype}{$canon_tagid}{"$property:$lc"} = $line;
				}
			}

			close $IN;
		}    # wikipedia file

		# Compute all parents, breadth first

		# print STDERR "Tags.pm - load_tags_hierarchy - lc: $lc - tagtype: $tagtype - compute all parents breadth first\n";

		my %longest_parent = ();

		# foreach my $tagid (keys %{$direct_parents{$tagtype}}) {
		foreach my $tagid (sort keys %{$translations_to{$tagtype}}) {

			# print STDERR "Tags.pm - load_tags_hierarchy - lc: $lc - tagtype: $tagtype - compute all parents breadth first - tagid: $tagid\n";

			my @queue = ();

			if (defined $direct_parents{$tagtype}{$tagid}) {
				@queue = sort keys %{$direct_parents{$tagtype}{$tagid}};
			}
			elsif (not defined $just_synonyms{$tagtype}{$tagid}) {
				# Keep track of entries that are at the root level
				$root_entries{$tagtype}{$tagid} = 1;
			}

			if (not defined $level{$tagtype}{$tagid}) {
				$level{$tagtype}{$tagid} = 1;
				if (defined $direct_parents{$tagtype}{$tagid}) {
					$longest_parent{$tagid} = (sort keys %{$direct_parents{$tagtype}{$tagid}})[0];
				}
			}

			my %seen = ();

			while ($#queue > -1) {
				my $parentid = shift @queue;
				#print "- $parentid\n";

				if ($parentid eq $tagid) {
					$errors .= "ERROR - $tagid is a parent of itself\n";
				}
				elsif (not defined $seen{$parentid}) {
					defined $all_parents{$tagtype}{$tagid} or $all_parents{$tagtype}{$tagid} = [];
					push @{$all_parents{$tagtype}{$tagid}}, $parentid;
					$seen{$parentid} = 1;

					if (not defined $level{$tagtype}{$parentid}) {
						$level{$tagtype}{$parentid} = 2;
						$longest_parent{$tagid} = $parentid;
					}

					if (defined $direct_parents{$tagtype}{$parentid}) {
						foreach my $grandparentid (sort keys %{$direct_parents{$tagtype}{$parentid}}) {
							push @queue, $grandparentid;
							if (   (not defined $level{$tagtype}{$grandparentid})
								or ($level{$tagtype}{$grandparentid} <= $level{$tagtype}{$parentid}))
							{
								$level{$tagtype}{$grandparentid} = $level{$tagtype}{$parentid} + 1;
								$longest_parent{$parentid} = $grandparentid;
							}
						}
					}
				}
			}
		}

		# Compute all children, breadth first

		my %sort_key_parents = ();
		foreach my $tagid (sort keys %{$level{$tagtype}}) {
			my $key = '';
			if (defined $just_synonyms{$tagtype}{$tagid}) {
				$key = '! synonyms ';    # synonyms first
			}
			if (defined $all_parents{$tagtype}{$tagid}) {
				# sort parents according to level
				@{$all_parents{$tagtype}{$tagid}} = sort {
					(((defined $level{$tagtype}{$b}) ? $level{$tagtype}{$b} : 0)
						<=> ((defined $level{$tagtype}{$a}) ? $level{$tagtype}{$a} : 0))
						|| ($a cmp $b)
				} @{$all_parents{$tagtype}{$tagid}};
				$key .= '> ' . join((' > ', reverse @{$all_parents{$tagtype}{$tagid}})) . ' ';
			}
			$key .= '> ' . $tagid;
			$sort_key_parents{$tagid} = $key;
		}

		open(my $OUT, ">:encoding(UTF-8)", "$data_root/taxonomies/$tagtype.result.txt");

		print $OUT
			"# The [taxonomy name].results.txt files are generated by build_tags_taxonomy.pl.\n# Do not edit this file manually. Edit instead the [taxonomy name].txt source.\n\n";

		# data structure to export the taxonomy to json format
		my %taxonomy_json = ();
		my %taxonomy_full_json = ();    # including wikipedia abstracts

		foreach my $lc (sort keys %{$stopwords{$tagtype}}) {
			next if $lc =~ /\./;    # .orig or .strings
			print $OUT $stopwords{$tagtype}{$lc . ".orig"};
		}
		print $OUT "\n\n";

		foreach my $tagid (
			sort {($sort_key_parents{$a} cmp $sort_key_parents{$b}) || ($a cmp $b)}
			keys %{$level{$tagtype}}
			)
		{

			$taxonomy_json{$tagid} = {name => {}};
			$taxonomy_full_json{$tagid} = {name => {}};

			# print "taxonomy - compute all children - $tagid - level: $level{$tagtype}{$tagid} - longest: $longest_parent{$tagid} - syn: $just_synonyms{$tagtype}{$tagid} - sort_key: $sort_key_parents{$tagid} \n";
			if (defined $direct_parents{$tagtype}{$tagid}) {
				$taxonomy_json{$tagid}{parents} = [];
				$taxonomy_full_json{$tagid}{parents} = [];
				foreach my $parentid (sort keys %{$direct_parents{$tagtype}{$tagid}}) {
					my $lc = $parentid;
					$lc =~ s/^(\w\w):.*/$1/;
					if (not exists $translations_to{$tagtype}{$parentid}{$lc}) {
						$errors .= "ERROR - $tagid has an undefined parent $parentid\n";
					}
					else {
						print $OUT "< $lc:" . $translations_to{$tagtype}{$parentid}{$lc} . "\n";
						push @{$taxonomy_json{$tagid}{parents}}, $parentid;
						push @{$taxonomy_full_json{$tagid}{parents}}, $parentid;
					}
				}
			}

			if (defined $direct_children{$tagtype}{$tagid}) {
				$taxonomy_json{$tagid}{children} = [];
				$taxonomy_full_json{$tagid}{children} = [];
				foreach my $childid (sort keys %{$direct_children{$tagtype}{$tagid}}) {
					my $lc = $childid;
					push @{$taxonomy_json{$tagid}{children}}, $childid;
					push @{$taxonomy_full_json{$tagid}{children}}, $childid;
				}
			}

			my $main_lc = $tagid;
			$main_lc =~ s/^(\w\w):.*/$1/;

			my $i = 0;

			# print "taxonomy - compute all children - $tagid - translations \n";

			my $qualifier = '';
			if (defined $just_synonyms{$tagtype}{$tagid}) {
				$qualifier = "synonyms:";

				# remove synonyms that are also tags from just_synonyms
				if (defined $just_tags{$tagtype}{$tagid}) {
					delete $just_synonyms{$tagtype}{$tagid};
				}
			}

			foreach my $lc ($main_lc, sort keys %{$translations_to{$tagtype}{$tagid}}) {
				$i++;

				$taxonomy_json{$tagid}{name}{$lc} = $translations_to{$tagtype}{$tagid}{$lc};
				$taxonomy_full_json{$tagid}{name}{$lc} = $translations_to{$tagtype}{$tagid}{$lc};

				my $lc_tagid = get_string_id_for_lang($lc, $translations_to{$tagtype}{$tagid}{$lc});

				# print "taxonomy - lc: $lc - tagid: $tagid - lc_tagid: $lc_tagid\n";
				if (defined $synonyms_for{$tagtype}{$lc}{$lc_tagid}) {
					if (not(($lc eq $main_lc) and ($i > 1))) {
						print $OUT "$qualifier$lc:" . join(", ", @{$synonyms_for{$tagtype}{$lc}{$lc_tagid}}) . "\n";
					}

					# additives has e-number as their name, and the first synonym is the additive name
					if (    ($tagtype =~ /^additives(|_prev|_next|_debug)$/)
						and (defined $synonyms_for{$tagtype}{$lc}{$lc_tagid}[1]))
					{
						$taxonomy_json{$tagid}{name}{$lc} .= " - " . $synonyms_for{$tagtype}{$lc}{$lc_tagid}[1];
						$taxonomy_full_json{$tagid}{name}{$lc} .= " - " . $synonyms_for{$tagtype}{$lc}{$lc_tagid}[1];
					}

					# add synonyms to the full taxonomy
					if (defined $synonyms_for{$tagtype}{$lc}{$lc_tagid}) {
						(defined $taxonomy_full_json{$tagid}{synonyms}) or $taxonomy_full_json{$tagid}{synonyms} = {};
						$taxonomy_full_json{$tagid}{synonyms}{$lc} = $synonyms_for{$tagtype}{$lc}{$lc_tagid};
					}
				}
			}

			if (defined $properties{$tagtype}{$tagid}) {

				foreach my $prop_lc (sort keys %{$properties{$tagtype}{$tagid}}) {
					print $OUT "$prop_lc: " . $properties{$tagtype}{$tagid}{$prop_lc} . "\n";
					if ($prop_lc =~ /^(.*):(\w\w)$/) {
						my $prop = $1;
						my $lc = $2;

						(defined $taxonomy_full_json{$tagid}{$prop}) or $taxonomy_full_json{$tagid}{$prop} = {};
						$taxonomy_full_json{$tagid}{$prop}{$lc} = $properties{$tagtype}{$tagid}{$prop_lc};

						if ($prop_lc !~ /^wikipedia/) {
							(defined $taxonomy_json{$tagid}{$prop}) or $taxonomy_json{$tagid}{$prop} = {};
							$taxonomy_json{$tagid}{$prop}{$lc} = $properties{$tagtype}{$tagid}{$prop_lc};
						}

					}
					else {
						$taxonomy_json{$tagid}{$prop_lc} = $properties{$tagtype}{$tagid}{$prop_lc};
						$taxonomy_full_json{$tagid}{$prop_lc} = $properties{$tagtype}{$tagid}{$prop_lc};
					}
				}
			}

			print $OUT "\n";

		}

		close $OUT;

		if ($errors ne "") {

			print STDERR "Errors in the $tagtype taxonomy definition:\n";
			print STDERR $errors;
			# Disable die for the ingredients taxonomy that is merged with additives, minerals etc.
			# Also temporarily disable die for the categories taxonomy, to give use time to fix it.
			# Tracking bug: https://github.com/openfoodfacts/openfoodfacts-server/issues/6382
			unless (($tagtype eq "ingredients") or ($tagtype eq "categories")) {
				die("Errors in the $tagtype taxonomy definition");
			}
		}

		(-e "$www_root/data/taxonomies") or mkdir("$www_root/data/taxonomies", 0755);

		{
			binmode STDOUT, ":encoding(UTF-8)";
			if (open(my $OUT_JSON, ">", "$www_root/data/taxonomies/$tagtype.json")) {
				print $OUT_JSON encode_json(\%taxonomy_json);
				close($OUT_JSON);
			}
			else {
				print "Cannot open $www_root/data/taxonomies/$tagtype.json, skipping writing taxonomy to file.\n";
			}

			if (open(my $OUT_JSON_FULL, ">", "$www_root/data/taxonomies/$tagtype.full.json")) {
				print $OUT_JSON_FULL encode_json(\%taxonomy_full_json);
				close($OUT_JSON_FULL);
			}
			else {
				print "Cannot open $www_root/data/taxonomies/$tagtype.full.json, skipping writing taxonomy to file.\n";
			}
			# to serve pre-compressed files from Apache
			# nginx : needs nginx_static module
			# system("cp $www_root/data/taxonomies/$tagtype.json $www_root/data/taxonomies/$tagtype.json.json");
			# system("gzip $www_root/data/taxonomies/$tagtype.json");
		}

		$log->error("taxonomy errors", {errors => $errors}) if $log->is_error();

		my $taxonomy_ref = {
			stopwords => $stopwords{$tagtype},
			synonyms => $synonyms{$tagtype},
			just_synonyms => $just_synonyms{$tagtype},
			synonyms_for => $synonyms_for{$tagtype},
			synonyms_for_extended => $synonyms_for_extended{$tagtype},
			translations_from => $translations_from{$tagtype},
			translations_to => $translations_to{$tagtype},
			level => $level{$tagtype},
			direct_parents => $direct_parents{$tagtype},
			direct_children => $direct_children{$tagtype},
			all_parents => $all_parents{$tagtype},
			root_entries => $root_entries{$tagtype},
			properties => $properties{$tagtype},
		};

		if ($publish) {
			store("$data_root/taxonomies/$tagtype.result.sto", $taxonomy_ref);
		}

	}

	return;
}

=head2 generate_tags_taxonomy_extract ( $tagtype, $tags_ref, $options_ref, $lcs_ref)

Generate an extract of the taxonomy for a specific set of tags.

=head3 Parameters

=head4 tag type $tagtype

=head4 reference to a list of tags ids $tags_ref

=head4 reference to a hash of key/value options

Options:
- fields: comma separated lists of fields (e.g. "name,description,vegan:en,inherited:vegetarian:en" )

Properties can be requested with their name (e.g."description") or name + a specific language (e.g. "vegan:en").
Only properties directly defined for the entry are returned.
To include inherited properties from parents, prefix the property with "inherited:" (e.g. "inherited:vegan:en").

- include_parents: include entries for all direct parents of the requested tags
- include_children: include entries for all direct children of the requested tags

=head4 reference to an array of language codes

Languages for which we want to extract names, synonyms, properties.

=cut

sub generate_tags_taxonomy_extract ($tagtype, $tags_ref, $options_ref, $lcs_ref) {

	$log->debug("generate_tags_taxonomy_extract",
		{tagtype => $tagtype, tags_ref => $tags_ref, options_ref => $options_ref, lcs_ref => $lcs_ref})
		if $log->is_debug();

	# Return empty hash if the taxonomy does not exist
	if (not defined $translations_to{$tagtype}) {
		$log->debug("taxonomy not found", {tagtype => $tagtype}) if $log->is_debug();
		return {};
	}

	# For the options include_children or include_parents,
	# we will need to include data for more tags than requested.
	# @tags will hold the tags to include

	my @tags = ();
	my %requested_tags = ();
	my %included_tags = ();

	# Requested tags
	foreach my $tagid (@$tags_ref) {
		push @tags, $tagid;
		$requested_tags{$tagid} = 1;
		$included_tags{$tagid} = 1;
	}

	# Root entries
	if ((defined $options_ref) and ($options_ref->{include_root_entries})) {
		if (defined $root_entries{$tagtype}) {
			foreach my $tagid (sort keys %{$root_entries{$tagtype}}) {
				push @tags, $tagid;
				$requested_tags{$tagid} = 1;
				$included_tags{$tagid} = 1;
			}
		}
	}

	my $include_all_fields = 0;
	my $fields_ref = {};
	my @inherited_properties = ();
	if ((defined $options_ref) and (defined $options_ref->{fields})) {
		foreach my $field (split(/,/, $options_ref->{fields})) {
			# Compute a list of the requested inherited properties,
			# as we will populate them directly
			if ($field =~ /^inherited:(.*):(\w\w)$/) {
				my $prop = $1;
				my $lc = $2;
				push @inherited_properties, [$prop, $lc];
			}
			# Compute a hash of the other requested fields
			# as we will go through all existing properties
			else {
				$fields_ref->{$field} = 1;
			}
		}
	}
	else {
		$include_all_fields = 1;
	}

	my $taxonomy_ref = {};

	while (my $tagid = shift @tags) {

		$taxonomy_ref->{$tagid} = {};

		# Handle parent fields

		if (defined $direct_parents{$tagtype}{$tagid}) {

			$taxonomy_ref->{$tagid}{parents} = [];
			foreach my $parentid (sort keys %{$direct_parents{$tagtype}{$tagid}}) {
				if (($include_all_fields) or (defined $fields_ref->{parents})) {
					exists $taxonomy_ref->{$tagid}{parents} or $taxonomy_ref->{$tagid}{parents} = [];
					push @{$taxonomy_ref->{$tagid}{parents}}, $parentid;
				}
				# Include parents if the tag is one of the initially requested tags
				# so that we don't also add parents of parents.
				# Also check that the parent has not been already included.
				if (    (defined $options_ref)
					and ($options_ref->{include_parents})
					and ($requested_tags{$tagid})
					and (not exists $included_tags{$parentid}))
				{
					# Add parent to list of tags to process and included_tags, while leaving it outside of requested_tags
					push @tags, $parentid;
					$included_tags{$parentid} = 1;
				}
			}
		}

		# Handle children fields

		if (defined $direct_children{$tagtype}{$tagid}) {

			foreach my $childid (sort keys %{$direct_children{$tagtype}{$tagid}}) {
				if (($include_all_fields) or (defined $fields_ref->{children})) {
					exists $taxonomy_ref->{$tagid}{children} or $taxonomy_ref->{$tagid}{children} = [];
					push @{$taxonomy_ref->{$tagid}{children}}, $childid;
				}
				# Include children if the tag is one of the initially requested tags
				# so that we don't also add children of children.
				# Also check that the child has not been already included.
				if (    (defined $options_ref)
					and ($options_ref->{include_children})
					and ($requested_tags{$tagid})
					and (not exists $included_tags{$childid}))
				{
					# Add child to list of tags to process and included_tags, while leaving it outside of requested_tags
					push @tags, $childid;
					$included_tags{$childid} = 1;
				}
			}
		}

		# Handle name and synonyms fields

		if (    (($include_all_fields) or (defined $fields_ref->{name}))
			and (defined $translations_to{$tagtype}{$tagid}))
		{

			$taxonomy_ref->{$tagid}{name} = {};

			foreach my $lc (@{$lcs_ref}) {

				if (defined $translations_to{$tagtype}{$tagid}{$lc}) {
					$taxonomy_ref->{$tagid}{name}{$lc} = $translations_to{$tagtype}{$tagid}{$lc};
				}

				my $lc_tagid = get_string_id_for_lang($lc, $translations_to{$tagtype}{$tagid}{$lc});

				if (defined $synonyms_for{$tagtype}{$lc}{$lc_tagid}) {

					# additives has e-number as their name, and the first synonym is the additive name
					if (    ($tagtype =~ /^additives(|_prev|_next|_debug)$/)
						and (defined $synonyms_for{$tagtype}{$lc}{$lc_tagid}[1]))
					{
						$taxonomy_ref->{$tagid}{name}{$lc} .= " - " . $synonyms_for{$tagtype}{$lc}{$lc_tagid}[1];
					}

					# add synonyms to the full taxonomy
					if (    (($include_all_fields) or (defined $fields_ref->{synonyms}))
						and (defined $synonyms_for{$tagtype}{$lc}{$lc_tagid}))
					{
						(defined $taxonomy_ref->{$tagid}{synonyms}) or $taxonomy_ref->{$tagid}{synonyms} = {};
						$taxonomy_ref->{$tagid}{synonyms}{$lc} = $synonyms_for{$tagtype}{$lc}{$lc_tagid};
					}
				}
			}
		}

		# Handle properties that are directly defined for the tags

		if (defined $properties{$tagtype}{$tagid}) {

			foreach my $prop_lc (keys %{$properties{$tagtype}{$tagid}}) {

				# properties are of the form [property_name]:[2 letter language code]
				my ($prop, $lc) = split(/:/, $prop_lc);

				if (
					# Include the property in all requested languages if the property
					# is specified without a language in the fields parameter
					# or if the fields parameter is not specified.

					((($include_all_fields) or (defined $fields_ref->{$prop})) and (grep({/^$lc$/} @$lcs_ref)))

					# Also include the property if it was requested in a specific language
					# e.g. fields=vegan:en
					# as some properties are defined only for English

					or ((defined $fields_ref) and (defined $fields_ref->{$prop_lc}))

					)
				{

					(defined $taxonomy_ref->{$tagid}{$prop}) or $taxonomy_ref->{$tagid}{$prop} = {};
					$taxonomy_ref->{$tagid}{$prop}{$lc} = $properties{$tagtype}{$tagid}{$prop_lc};
				}
			}
		}

		# Handle inherited properties
		foreach my $property_ref (@inherited_properties) {

			my $prop = $property_ref->[0];
			my $lc = $property_ref->[1];
			my $property_value = get_inherited_property($tagtype, $tagid, "$prop:$lc");
			if (defined $property_value) {
				(defined $taxonomy_ref->{$tagid}{$prop}) or $taxonomy_ref->{$tagid}{$prop} = {};
				# If we already have a value for the property (because it's a direct property of the tag)
				# then the inherited value is the same.
				# For simplicity we return the value for both direct and inherited properties in the same field.
				$taxonomy_ref->{$tagid}{$prop}{$lc} = $property_value;
			}
		}
	}

	return $taxonomy_ref;
}

sub retrieve_tags_taxonomy ($tagtype) {

	$taxonomy_fields{$tagtype} = 1;
	$tags_fields{$tagtype} = 1;

	# Check if we have a taxonomy for the previous or the next version
	if ($tagtype !~ /_(next|prev)/) {
		if (-e "$data_root/taxonomies/${tagtype}_prev.result.sto") {
			retrieve_tags_taxonomy("${tagtype}_prev");
		}
		if (-e "$data_root/taxonomies/${tagtype}_next.result.sto") {
			retrieve_tags_taxonomy("${tagtype}_next");
		}
	}

	my $taxonomy_ref = retrieve("$data_root/taxonomies/$tagtype.result.sto")
		or die("Could not load taxonomy: $data_root/taxonomies/$tagtype.result.sto");
	if (defined $taxonomy_ref) {

		$loaded_taxonomies{$tagtype} = 1;
		$stopwords{$tagtype} = $taxonomy_ref->{stopwords};
		$synonyms{$tagtype} = $taxonomy_ref->{synonyms};
		$synonyms_for{$tagtype} = $taxonomy_ref->{synonyms_for};
		$synonyms_for_extended{$tagtype} = $taxonomy_ref->{synonyms_for_extended};
		$just_synonyms{$tagtype} = $taxonomy_ref->{just_synonyms};
		# %just_synonyms was not included in taxonomies previously
		if (not exists $just_synonyms{$tagtype}) {
			$just_synonyms{$tagtype} = {};
		}
		$translations_from{$tagtype} = $taxonomy_ref->{translations_from};
		$translations_to{$tagtype} = $taxonomy_ref->{translations_to};
		$level{$tagtype} = $taxonomy_ref->{level};
		$direct_parents{$tagtype} = $taxonomy_ref->{direct_parents};
		$direct_children{$tagtype} = $taxonomy_ref->{direct_children};
		$all_parents{$tagtype} = $taxonomy_ref->{all_parents};
		$root_entries{$tagtype} = $taxonomy_ref->{root_entries};
		$properties{$tagtype} = $taxonomy_ref->{properties};
	}

	$special_tags{$tagtype} = [];
	if (open(my $IN, "<:encoding(UTF-8)", "$data_root/taxonomies/special_$tagtype.txt")) {

		while (<$IN>) {

			my $line = $_;
			chomp($line);
			$line =~ s/\s+$//s;

			next if (($line =~ /^#/) or ($line eq ""));
			my $type = "with";
			if ($line =~ /^-/) {
				$type = "without";
				$line = $';
			}
			my $tag = canonicalize_taxonomy_tag("en", $tagtype, $line);
			my $tagid = get_taxonomyid("en", $tag);

			print "special_tag - line:<$line> - tag:<$tag> - tagid:<$tagid>\n";

			if ($tagid ne "") {
				push @{$special_tags{$tagtype}},
					{
					tagid => $tagid,
					type => $type,
					};
			}
		}

		close($IN);
	}

	return;
}

sub country_to_cc ($country) {

	if ($country eq 'en:world') {
		return 'world';
	}
	elsif (defined $properties{countries}{$country}{"country_code_2:en"}) {
		return lc($properties{countries}{$country}{"country_code_2:en"});
	}

	return;
}

# Need to be able to suppress loading when we are building taxonomies
if (!defined $ENV{'SKIP_TAXONOMY_LOAD'}) {
	# load all tags images

	# print STDERR "Tags.pm - loading tags images\n";
	if (opendir my $DH2, $lang_dir) {
		foreach my $langid (readdir($DH2)) {
			next if $langid eq '.';
			next if $langid eq '..';
			# print STDERR "Tags.pm - reading tagtypes for lang $langid\n";
			next if ((length($langid) ne 2) and not($langid eq 'other'));

			if (-e "$www_root/images/lang/$langid") {
				opendir my $DH, "$www_root/images/lang/$langid" or die "Couldn't open the current directory: $!";
				foreach my $tagtype (readdir($DH)) {
					next if $tagtype =~ /\./;
					# print STDERR "Tags: loading tagtype images $langid/$tagtype\n";
					# print "Tags: loading tagtype images $langid/$tagtype\n";
					load_tags_images($langid, $tagtype);
				}
				closedir($DH);
			}

		}
		closedir($DH2);
	}
	else {
		$log->warn("The $lang_dir directory could not be opened.") if $log->is_warn();
		$log->warn("Tags images could not be loaded.") if $log->is_warn();
	}

	# It would be nice to move this from BEGIN to INIT, as it's slow, but other BEGIN code depends on it.
	foreach my $taxonomyid (@ProductOpener::Config::taxonomy_fields) {

		$log->info("loading taxonomy $taxonomyid");
		retrieve_tags_taxonomy($taxonomyid);

	}

	# Build map of language codes and names

	%language_codes = ();
	%language_codes_reverse = ();

	%Languages = ();    # Hash of language codes, will be used to initialize %Lang::Langs

	foreach my $language (keys %{$properties{languages}}) {

		my $lc = lc($properties{languages}{$language}{"language_code_2:en"});

		$language_codes{$lc} = $language;
		$language_codes_reverse{$language} = $lc;

		# %Languages will be passed to Lang::build_lang() to populate language names and
		# to initialize to the English value all missing values for all the languages
		$Languages{$lc} = $translations_to{languages}{$language};
	}

	# Build map of local country names in official languages to (country, language)

	$log->info("Building a map of local country names in official languages to (country, language)") if $log->is_info();

	%country_names = ();
	%country_codes = ();
	%country_codes_reverse = ();
	%country_languages = ();

	foreach my $country (keys %{$properties{countries}}) {

		my $cc = country_to_cc($country);
		if (not(defined $cc)) {
			next;
		}

		$country_codes{$cc} = $country;
		$country_codes_reverse{$country} = $cc;

		$country_languages{$cc} = ['en'];
		if (defined $properties{countries}{$country}{"language_codes:en"}) {
			$country_languages{$cc} = [];
			foreach my $language (split(",", $properties{countries}{$country}{"language_codes:en"})) {
				$language = get_string_id_for_lang("no_language", $language);
				$language =~ s/-/_/;
				push @{$country_languages{$cc}}, $language;
				my $name = $translations_to{countries}{$country}{$language};
				my $nameid = get_string_id_for_lang("no_language", $name);
				if (not defined $country_names{$nameid}) {
					$country_names{$nameid} = [$cc, $country, $language];
					# print STDERR "country_names{$nameid} = [$cc, $country, $language]\n";
				}
			}
		}
	}

<<<<<<< HEAD
	$log->info("Tags.pm - 1") if $log->is_info();
}

sub gen_tags_hierarchy ($tagtype, $tags_list) {

	# $tags_list  ->  comma-separated list of tags, not in a specific order

	if (not(defined $tags_all_parents{$lc}) and (defined $tags_all_parents{$lc}{$tagtype})) {
		return (split(/\s*,\s*/, $tags_list));
	}

	my %tags = ();

	foreach my $tag2 (split(/\s*,\s*/, $tags_list)) {
		my $tag = $tag2;
		$tag = canonicalize_tag2($tagtype, $tag);
		my $tagid = get_string_id_for_lang($lc, $tag);
		next if $tagid eq '';
		$tags{$tag} = 1;
		if (    (defined $tags_all_parents{$lc})
			and (defined $tags_all_parents{$lc}{$tagtype})
			and (defined $tags_all_parents{$lc}{$tagtype}{$tagid}))
		{
			foreach my $parentid (@{$tags_all_parents{$lc}{$tagtype}{$tagid}}) {
				$tags{canonicalize_tag2($tagtype, $parentid)} = 1;
			}
		}
	}

	my @sorted_list = sort {
		$tags_level{$lc}{$tagtype}{get_string_id_for_lang($lc, $b)}
			<=> $tags_level{$lc}{$tagtype}{get_string_id_for_lang($lc, $a)}
	} keys %tags;
	return @sorted_list;
}

=======
>>>>>>> 50f2fec5
my %and = (
	en => " and ",
	cs => " a ",
	da => " og ",
	de => " und ",
	es => " y ",
	fi => " ja ",
	fr => " et ",
	it => " e ",
	nl => " en ",
	pt => " e ",
);

sub gen_tags_hierarchy_taxonomy ($tag_lc, $tagtype, $tags_list) {

	# $tags_list  ->  comma-separated list of tags, not in a specific order

	if ((not defined $tags_list) or ($tags_list =~ /^\s*$/)) {
		return ();
	}

	if (not defined $all_parents{$tagtype}) {
		$log->warning("all_parents{\$tagtype} not defined", {tagtype => $tagtype}) if $log->is_warning();
		return (split(/\s*,\s*/, $tags_list));
	}

	my %tags = ();

	my $and = $and{$tag_lc} || " and ";

	foreach my $tag2 (split(/\s*,\s*/, $tags_list)) {
		my $tag = $tag2;
		my $l = $tag_lc;
		if ($tag =~ /^(\w\w):/) {
			$l = $1;
			$tag = $';
		}
		next if $tag eq '';
		my $canon_tag = canonicalize_taxonomy_tag($l, $tagtype, $tag);
		my @canon_tags = ($canon_tag);

		# Try to split unrecognized tags (e.g. "known tag and other known tag" -> "known tag, other known tag"

		if (($tag =~ /$and/i) and (not exists_taxonomy_tag($tagtype, $canon_tag))) {

			my $tag1 = $`;
			my $tag2 = $';

			my $canon_tag1 = canonicalize_taxonomy_tag($l, $tagtype, $tag1);
			my $canon_tag2 = canonicalize_taxonomy_tag($l, $tagtype, $tag2);

			if (    (exists_taxonomy_tag($tagtype, $canon_tag1))
				and (exists_taxonomy_tag($tagtype, $canon_tag2)))
			{
				@canon_tags = ($canon_tag1, $canon_tag2);
			}
		}

		foreach my $canon_tag_i (@canon_tags) {

			my $tagid = get_taxonomyid($l, $canon_tag_i);
			next if $tagid eq '';
			if ($tagid =~ /:$/) {
				#print STDERR "taxonomy - empty tag: $tag - l: $l - tagid: $tagid - tag_lc: >$tags_list< \n";
				next;
			}
			$tags{$canon_tag_i} = 1;
			if (defined $all_parents{$tagtype}{$tagid}) {
				foreach my $parentid (@{$all_parents{$tagtype}{$tagid}}) {
					$tags{$parentid} = 1;
				}
			}
		}
	}

	my @sorted_list = sort {
		(((defined $level{$tagtype}{$b}) ? $level{$tagtype}{$b} : 0)
			<=> ((defined $level{$tagtype}{$a}) ? $level{$tagtype}{$a} : 0))
			|| ($a cmp $b)
	} keys %tags;

	return @sorted_list;
}

sub gen_ingredients_tags_hierarchy_taxonomy ($tag_lc, $tags_list) {
	# $tags_list  ->  comma-separated list of tags, not in a specific order

	# for ingredients, we should keep the order
	# question: what do do with parents?
	# put the parents after the ingredient
	# do not put parents that have already been added after another ingredient

	my $tagtype = "ingredients";

	if (not defined $all_parents{$tagtype}) {
		$log->warning("all_parents{\$tagtype} not defined", {tagtype => $tagtype}) if $log->is_warning();
		return (split(/\s*,\s*/, $tags_list));
	}

	my @tags = ();
	my %seen = ();

	foreach my $tag2 (split(/\s*,\s*/, $tags_list)) {
		my $tag = $tag2;
		my $l = $tag_lc;
		if ($tag =~ /^(\w\w):/) {
			$l = $1;
			$tag = $';
		}
		next if $tag eq '';
		$tag = canonicalize_taxonomy_tag($l, $tagtype, $tag);
		my $tagid = get_taxonomyid($l, $tag);
		next if $tagid eq '';
		if ($tagid =~ /:$/) {
			#print STDERR "taxonomy - empty tag: $tag - l: $l - tagid: $tagid - tag_lc: >$tags_list< \n";
			next;
		}

		if (not exists $seen{$tag}) {
			push @tags, $tag;
			$seen{$tag} = 1;
		}

		if (defined $all_parents{$tagtype}{$tagid}) {
			foreach my $parentid (@{$all_parents{$tagtype}{$tagid}}) {
				if (not exists $seen{$parentid}) {
					push @tags, $parentid;
					$seen{$parentid} = 1;
				}
			}
		}
	}

	return @tags;
}

sub get_city_code ($tag) {

	my $city_code = uc(get_string_id_for_lang("no_language", $tag));
	$city_code =~ s/^(EMB|FR)/FREMB/i;
	$city_code =~ s/CE$//i;
	$city_code =~ s/-//g;
	$city_code =~ s/(\d{5})\d+/$1/;
	$city_code =~ s/[A-Z]+$//i;
	# print STDERR "get_city_code : tag: $tag - city_code: $city_code \n";
	return $city_code;
}

# This function is not efficient (calls too many other functions) and should be removed
sub get_tag_css_class ($target_lc, $tagtype, $tag) {

	$target_lc =~ s/_.*//;
	$tag = display_taxonomy_tag($target_lc, $tagtype, $tag);

	my $canon_tagid = canonicalize_taxonomy_tag($target_lc, $tagtype, $tag);

	# Don't treat users as tags.
	if (   ($tagtype eq 'photographers')
		or ($tagtype eq 'editors')
		or ($tagtype eq 'informers')
		or ($tagtype eq 'correctors')
		or ($tagtype eq 'checkers'))
	{
		return "";
	}

	my $css_class = "tag ";
	if (not exists_taxonomy_tag($tagtype, $canon_tagid)) {
		$css_class .= "user_defined";
	}
	else {
		$css_class .= "well_known";
	}

	return $css_class;
}

sub display_tag_name ($tagtype, $tag) {

	# do not display UUIDs yuka-UnY4RExZOGpoTVVWb01aajN4eUY2UHRJNDY2cWZFVzhCL1U0SVE9PQ
	# but just yuka - user
	if ($tagtype =~ /^(users|correctors|editors|informers|correctors|photographers|checkers)$/) {
		$tag =~ s/\.(.*)/ - user/;
	}
	return $tag;
}

sub display_tag_link ($tagtype, $tag) {

	$tag = canonicalize_tag2($tagtype, $tag);

	my $path = $tag_type_singular{$tagtype}{$lc};

	my $tag_lc = $lc;
	if ($tag =~ /^(\w\w):/) {
		$tag_lc = $1;
		$tag = $';
	}

	if ($tagtype =~ /^(users|correctors|editors|informers|correctors|photographers|checkers|team)$/) {
		$tag_lc = "no_language";
	}

	my $tagid = get_string_id_for_lang($tag_lc, $tag);
	my $tagurl = get_urlid($tagid, 0, $tag_lc);

	my $display_tag = display_tag_name($tagtype, $tag);

	my $html;
	if ((defined $tag_lc) and ($tag_lc ne $lc)) {
		$html = "<a href=\"/$path/$tagurl\" lang=\"$tag_lc\">$display_tag</a>";
	}
	else {
		$html = "<a href=\"/$path/$tagurl\">$display_tag</a>";
	}

	if ($tagtype eq 'emb_codes') {
		my $city_code = get_city_code($tagid);

		init_emb_codes() unless %emb_codes_cities;
		if (defined $emb_codes_cities{$city_code}) {
			$html .= " - " . display_tag_link('cities', $emb_codes_cities{$city_code});
		}
	}

	return $html;
}

sub canonicalize_taxonomy_tag_link ($target_lc, $tagtype, $tag) {

	$target_lc =~ s/_.*//;
	$tag = display_taxonomy_tag($target_lc, $tagtype, $tag);
	my $tagurl = get_taxonomyurl($target_lc, $tag);

	my $path = $tag_type_singular{$tagtype}{$target_lc};
	$log->info("tax tag 1 /$path/$tagurl") if $log->is_info();
	return "/$path/$tagurl";
}

# The display_taxonomy_tag_link function makes many calls to other functions, in particular it calls twice display_taxonomy_tag_link
# Will be replaced by display_taxonomy_tag_link_new function

sub display_taxonomy_tag_link ($target_lc, $tagtype, $tag) {

	$target_lc =~ s/_.*//;
	$tag = display_taxonomy_tag($target_lc, $tagtype, $tag);
	my $tagid = get_taxonomyid($target_lc, $tag);
	my $tagurl = get_taxonomyurl($target_lc, $tagid);

	my $tag_lc;
	if ($tag =~ /^(\w\w):/) {
		$tag_lc = $1;
		$tag = $';
	}

	my $path = $tag_type_singular{$tagtype}{$target_lc} // '';

	my $css_class = get_tag_css_class($target_lc, $tagtype, $tag);

	my $html;
	if ((defined $tag_lc) and ($tag_lc ne $target_lc)) {
		$html = "<a href=\"/$path/$tagurl\" class=\"$css_class\" lang=\"$tag_lc\">$tag_lc:$tag</a>";
	}
	else {
		$html = "<a href=\"/$path/$tagurl\" class=\"$css_class\">$tag</a>";
	}

	if ($tagtype eq 'emb_codes') {
		my $city_code = get_city_code($tagid);

		init_emb_codes() unless %emb_codes_cities;
		if (defined $emb_codes_cities{$city_code}) {
			$html .= " - " . display_tag_link('cities', $emb_codes_cities{$city_code});
		}
	}

	return $html;
}

# get_taxonomy_tag_and_link_for_lang computes the display text and link
# in a target language for a canonical tagid
# It returns a hash ref with:
# - display : text of the link in the target language, or English
# - display_lc : language code of the language returned in display
# - known : 0 or 1, indicates if the input tagid exists in the taxonomy
# - tagurl : escaped link to the tag, without the tag type path component

sub get_taxonomy_tag_and_link_for_lang ($target_lc, $tagtype, $tagid) {

	my $tag_lc;

	if ($tagid =~ /^(\w\w):/) {
		$tag_lc = $1;
	}

	my $display = '';
	my $display_lc = "en";    # Default to English
	my $exists_in_taxonomy = 0;

	if (    (defined $translations_to{$tagtype})
		and (defined $translations_to{$tagtype}{$tagid})
		and (defined $translations_to{$tagtype}{$tagid}{$target_lc}))
	{
		# we have a translation for the target language
		# print STDERR "display_taxonomy_tag - translation for the target language - translations_to{$tagtype}{$tagid}{$target_lc} : $translations_to{$tagtype}{$tagid}{$target_lc}\n";
		$display = $translations_to{$tagtype}{$tagid}{$target_lc};
		$display_lc = $target_lc;
		$exists_in_taxonomy = 1;
	}
	else {
		# use tag language
		if (    (defined $translations_to{$tagtype})
			and (defined $translations_to{$tagtype}{$tagid})
			and (defined $tag_lc)
			and (defined $translations_to{$tagtype}{$tagid}{$tag_lc}))
		{
			# we have a translation for the tag language
			# print STDERR "display_taxonomy_tag - translation for the tag language - translations_to{$tagtype}{$tagid}{$tag_lc} : $translations_to{$tagtype}{$tagid}{$tag_lc}\n";

			$display = "$tag_lc:" . $translations_to{$tagtype}{$tagid}{$tag_lc};

			$exists_in_taxonomy = 1;
		}
		else {
			$display = $tagid;
			if (defined $tag_lc) {
				$display_lc = $tag_lc;
			}

			if ($target_lc eq $tag_lc) {
				$display =~ s/^(\w\w)://;
			}
			# print STDERR "display_taxonomy_tag - no translation available for $tagtype $tagid in target language $lc or tag language $tag_lc - result: $display\n";
		}
	}

	# for additives, add the first synonym
	if ($tagtype =~ /^additives(|_prev|_next|_debug)$/) {
		$tagid =~ s/.*://;
		if (    (defined $synonyms_for{$tagtype}{$target_lc})
			and (defined $synonyms_for{$tagtype}{$target_lc}{$tagid})
			and (defined $synonyms_for{$tagtype}{$target_lc}{$tagid}[1]))
		{
			$display .= " - " . ucfirst($synonyms_for{$tagtype}{$target_lc}{$tagid}[1]);
		}
	}

	my $display_lc_prefix = "";
	my $display_tag = $display;

	if ($display =~ /^((\w\w):)/) {
		$display_lc_prefix = $1;
		$display_lc = $2;
		$display_tag = $';
	}

	my $tagurlid = get_string_id_for_lang($display_lc, $display_tag);
	if ($tagurlid =~ /[^a-zA-Z0-9-]/) {
		$tagurlid = URI::Escape::XS::encodeURIComponent($display_tag);
	}

	my $tagurl = $display_lc_prefix . $tagurlid;

	my $css_class = "";
	my $html_lang = "";

	# Don't treat users as tags.
	if (
		not(   ($tagtype eq 'photographers')
			or ($tagtype eq 'editors')
			or ($tagtype eq 'informers')
			or ($tagtype eq 'correctors')
			or ($tagtype eq 'checkers'))
		)
	{
		$css_class = "tag ";

		if ($exists_in_taxonomy) {
			$css_class .= "known ";
		}
		else {
			$css_class .= "user_defined ";
		}

		if ($display_lc ne $lc) {
			$html_lang = ' lang="' . $display_lc . '"';
		}

	}

	my $tag_ref = {
		tagid => $tagid,
		display => $display,
		display_lc => $display_lc,
		tagurl => $tagurl,
		known => $exists_in_taxonomy,
		css_class => $css_class,
		html_lang => $html_lang,
	};

	return $tag_ref;
}

sub display_tags_list ($tagtype, $tags_list) {

	my $html = '';
	my $images = '';
	if (not defined $tags_list) {
		return '';
	}
	foreach my $tag (split(/,/, $tags_list)) {
		$html .= display_tag_link($tagtype, $tag) . ", ";

		my $tagid = get_string_id_for_lang($lc, $tag);
		if (defined $tags_images{$lc}{$tagtype}{$tagid}) {
			my $img = $tags_images{$lc}{$tagtype}{$tagid};
			my $size = '';
			if ($img =~ /\.(\d+)x(\d+)/) {
				$size = " width=\"$1\" height=\"$2\"";
			}
			$images .= <<HTML
<img src="/images/lang/$lc/$tagtype/$img"$size/ style="display:inline">
HTML
				;
		}
	}
	$html =~ s/, $//;
	if ($images ne '') {
		$html .= "<br />$images";
	}

	return $html;
}

sub display_tag_and_parents ($tagtype, $tagid) {

	my $html = '';

	if (    (defined $tags_all_parents{$lc})
		and (defined $tags_all_parents{$lc}{$tagtype})
		and (defined $tags_all_parents{$lc}{$tagtype}{$tagid}))
	{
		foreach my $parentid (@{$tags_all_parents{$lc}{$tagtype}{$tagid}}) {
			$html = display_tag_link($tagtype, $parentid) . ', ' . $html;
		}
	}

	$html =~ s/, $//;

	return $html;
}

sub display_tag_and_parents_taxonomy ($tagtype, $tagid) {

	my $target_lc = $lc;
	my $html = '';

	if ((defined $all_parents{$tagtype}) and (defined $all_parents{$tagtype}{$tagid})) {
		foreach my $parentid (@{$all_parents{$tagtype}{$tagid}}) {
			$html = display_taxonomy_tag_link($target_lc, $tagtype, $parentid) . ', ' . $html;
		}
	}

	$html =~ s/, $//;

	return $html;
}

sub display_parents_and_children ($target_lc, $tagtype, $tagid) {

	$target_lc =~ s/_.*//;
	my $html = '';

	if (defined $taxonomy_fields{$tagtype}) {

		# print STDERR "family - $target_lc - tagtype: $tagtype - tagid: $tagid - all_parents{$tagtype}{$tagid}: $all_parents{$tagtype}{$tagid} - direct_children{$tagtype}{$tagid}: $direct_children{$tagtype}{$tagid}\n";

		if ((defined $all_parents{$tagtype}) and (defined $all_parents{$tagtype}{$tagid})) {
			$html .= "<p>" . lang("tag_belongs_to") . "</p>\n";
			$html .= "<p>" . display_tag_and_parents_taxonomy($tagtype, $tagid) . "</p>\n";
		}

		if ((defined $direct_children{$tagtype}) and (defined $direct_children{$tagtype}{$tagid})) {
			$html .= "<p>" . lang("tag_contains") . "</p><ul>\n";
			foreach my $childid (sort keys %{$direct_children{$tagtype}{$tagid}}) {
				$html .= "<li>" . display_taxonomy_tag_link($target_lc, $tagtype, $childid) . "</li>\n";
			}
			$html .= "</ul>\n";
		}
	}
	else {

		if (    (defined $tags_all_parents{$lc})
			and (defined $tags_all_parents{$lc}{$tagtype})
			and (defined $tags_all_parents{$lc}{$tagtype}{$tagid}))
		{
			$html .= "<p>" . lang("tag_belongs_to") . "</p>\n";
			$html .= "<p>" . display_tag_and_parents($tagtype, $tagid) . "</p>\n";
		}

		if (    (defined $tags_direct_children{$lc})
			and (defined $tags_direct_children{$lc}{$tagtype})
			and (defined $tags_direct_children{$lc}{$tagtype}{$tagid}))
		{
			$html .= "<p>" . lang("tag_contains") . "</p><ul>\n";
			foreach my $childid (sort keys %{$tags_direct_children{$lc}{$tagtype}{$tagid}}) {
				$html .= "<li>" . display_tag_link($tagtype, $childid) . "</li>\n";
			}
			$html .= "</ul>\n";
		}

	}

	return $html;
}

sub display_tags_hierarchy ($tagtype, $tags_ref) {

	my $html = '';
	my $images = '';
	if (defined $tags_ref) {
		foreach my $tag (@{$tags_ref}) {
			$html .= display_tag_link($tagtype, $tag) . ", ";

			#			print STDERR "abbio - lc: $lc - tagtype: $tagtype - tag: $tag\n";

			my $tagid = get_string_id_for_lang($lc, $tag);
			if (defined $tags_images{$lc}{$tagtype}{$tagid}) {
				my $img = $tags_images{$lc}{$tagtype}{$tagid};
				my $size = '';
				if ($img =~ /\.(\d+)x(\d+)/) {
					$size = " width=\"$1\" height=\"$2\"";
				}
				# print STDERR "abbio - lc: $lc - tagtype: $tagtype - tag: $tag - img: $img\n";

				$images .= <<HTML
<img src="/images/lang/$lc/$tagtype/$img"$size/ style="display:inline">
HTML
					;
			}
		}
		$html =~ s/, $//;
		if ($images ne '') {
			$html .= "<br />$images";
		}
	}
	return $html;
}

=head2 get_tag_image ( $target_lc, $tagtype, $canon_tagid )

If an image is associated to a tag, return its relative url, otherwise return undef.

=head3 Arguments

=head4 $target_lc

The desired language for the image. If an image is not available in the target language,
it can be returned in the tag language, or in English.

=head4 $tagtype

The type of the tag (e.g. categories, labels, allergens)

=head4 $canon_tagid

=cut

sub get_tag_image ($target_lc, $tagtype, $canon_tagid) {

	my $img;

	my $target_title = display_taxonomy_tag($target_lc, $tagtype, $canon_tagid);

	my $img_lc = $target_lc;

	my $lc_imgid = get_string_id_for_lang($target_lc, $target_title);
	my $en_imgid = get_taxonomyid("en", $canon_tagid);
	my $tag_lc = undef;
	if ($en_imgid =~ /^(\w\w):/) {
		$en_imgid = $';
		$tag_lc = $1;
	}

	if (defined $tags_images{$target_lc}{$tagtype}{$lc_imgid}) {
		$img = $tags_images{$target_lc}{$tagtype}{$lc_imgid};
	}
	elsif ( (defined $tag_lc)
		and (defined $tags_images{$tag_lc})
		and (defined $tags_images{$tag_lc}{$tagtype}{$en_imgid}))
	{
		$img = $tags_images{$tag_lc}{$tagtype}{$en_imgid};
		$img_lc = $tag_lc;
	}
	elsif (defined $tags_images{'en'}{$tagtype}{$en_imgid}) {
		$img = $tags_images{'en'}{$tagtype}{$en_imgid};
		$img_lc = 'en';
	}

	if ($img) {
		$img = "/images/lang/${img_lc}/$tagtype/" . $img;
	}

	return $img;
}

=head2 display_tags_hierarchy_taxonomy ( $target_lc, $tagtype, $tags_ref )

Generates a comma separated list of tags in the target language, with links and images.

=head3 Arguments

=head4 $target_lc

=head4 $tagtype

The type of the tag (e.g. categories, labels, allergens)

=head4 $tags_ref

Reference to a list of tags. (usually the *_tags field corresponding to the tag type)

=cut

sub display_tags_hierarchy_taxonomy ($target_lc, $tagtype, $tags_ref) {

	# $target_lc =~ s/_.*//;
	my $tag_lc = undef;

	my $html = '';
	my $images = '';
	if (defined $tags_ref) {
		foreach my $tag (@{$tags_ref}) {
			$html .= display_taxonomy_tag_link($target_lc, $tagtype, $tag) . ", ";

			my $canon_tagid = canonicalize_taxonomy_tag($target_lc, $tagtype, $tag);
			my $img = get_tag_image($target_lc, $tagtype, $canon_tagid);

			if ($img) {
				my $size = '';
				if ($img =~ /\.(\d+)x(\d+)/) {
					$size = " width=\"$1\" height=\"$2\"";
				}
				$images .= <<HTML
<img src="$img"$size/ style="display:inline">
HTML
					;
			}
		}
		$html =~ s/, $//;
		if ($images ne '') {
			$html .= "<br />$images";
		}
	}
	return $html;
}

=head2 list_taxonomy_tags_in_language ( $target_lc, $tagtype, $tags_ref )

Generates a comma separated (with a space after the comma) list of tags in the target language.

=head3 Arguments

=head4 $target_lc

=head4 $tagtype

The type of the tag (e.g. categories, labels, allergens)

=head4 $tags_ref

Reference to a list of tags. (usually the *_tags field corresponding to the tag type)

The tags are expected to be in their canonical format.

=cut

sub list_taxonomy_tags_in_language ($target_lc, $tagtype, $tags_ref) {

	# $target_lc =~ s/_.*//;

	if (defined $tags_ref) {
		return join(', ', map({display_taxonomy_tag($target_lc, $tagtype, $_)} @{$tags_ref}));
	}
	else {
		return "";
	}
}

sub canonicalize_tag2 ($tagtype, $tag) {
	#$tag = lc($tag);
	my $canon_tag = $tag;
	$canon_tag =~ s/^ //g;
	$canon_tag =~ s/ $//g;

	my $tagid = get_string_id_for_lang($lc, $tag);

	if ($tagtype =~ /^(users|correctors|editors|informers|correctors|photographers|checkers)$/) {
		return $tagid;
	}

	if (    (defined $canon_tags{$lc})
		and (defined $canon_tags{$lc}{$tagtype})
		and (defined $canon_tags{$lc}{$tagtype}{$tagid}))
	{
		$canon_tag = $canon_tags{$lc}{$tagtype}{$tagid};
	}
	elsif ($canon_tag eq $tagid) {
		$canon_tag =~ s/-/ /g;
		$canon_tag = ucfirst($tag);
	}

	#$canon_tag =~ s/(-|\'|_|\n)/ /g;	# - and ' might be added back

	$tag = $canon_tag;

	if (($tagtype ne "additives_debug") and ($tagtype =~ /^additives(|_prev|_next|_debug)$/)) {

		# e322-lecithines -> e322
		my $tagid = get_string_id_for_lang($lc, $tag);
		$tagid =~ s/-.*//;
		my $other_name = $ingredients_classes{$tagtype}{$tagid}{other_names};
		$other_name =~ s/,.*//;
		if ($other_name ne '') {
			$other_name = " - " . $other_name;
		}
		$tag = ucfirst($tagid) . $other_name;
	}

	elsif (($tagtype eq 'ingredients_from_palm_oil') or ($tagtype eq 'ingredients_that_may_be_from_palm_oil')) {
		my $tagid = get_string_id_for_lang($lc, $tag);
		$tag = $ingredients_classes{$tagtype}{$tagid}{name};
	}

	elsif ($tagtype eq 'emb_codes') {

		$tag = uc($tag);

		$tag = normalize_packager_codes($tag);
		$tag = localize_packager_code($tag);
	}

	elsif ($tagtype eq 'cities') {
		if (defined $cities{$tagid}) {
			$tag = $cities{$tagid};
		}
	}

	return $tag;

}

sub get_taxonomyid ($tag_lc, $tagid) {

	# $tag_lc  ->  Default tag language if tagid is not prefixed by a language code
	if ($tagid =~ /^(\w\w):/) {
		return lc($1) . ':' . get_string_id_for_lang(lc($1), $');
	}
	else {
		return get_string_id_for_lang($tag_lc, $tagid);
	}
}

sub get_taxonomyurl ($tag_lc, $tagid) {

	# $tag_lc  ->  Default tag language if tagid is not prefixed by a language code
	if ($tagid =~ /^(\w\w):/) {
		return lc($1) . ':' . get_url_id_for_lang(lc($1), $');
	}
	else {
		return get_url_id_for_lang($tag_lc, $tagid);
	}
}

sub canonicalize_taxonomy_tag ($tag_lc, $tagtype, $tag) {

	if (not defined $tag) {
		return "";
	}

	#$tag = lc($tag);
	$tag =~ s/^ //g;
	$tag =~ s/ $//g;

	my $linked_data_tag = canonicalize_taxonomy_tag_linkeddata($tagtype, $tag);
	if ($linked_data_tag) {
		return $linked_data_tag;
	}

	my $weblink_tag = canonicalize_taxonomy_tag_weblink($tagtype, $tag);
	if ($weblink_tag) {
		return $weblink_tag;
	}

	if ($tag =~ /^(\w\w):/) {
		$tag_lc = $1;
		$tag = $';
	}

	$tag = normalize_percentages($tag, $tag_lc);
	my $tagid = get_string_id_for_lang($tag_lc, $tag);

	if ($tagtype =~ /^additives/) {
		# convert the E-number + name into just E-number (we get those in urls like /additives/e330-citric-acid)
		# check E + 1 digit in order to not convert Erythorbate-de-sodium to Erythorbate
		$tagid =~ s/^e(\d.*?)-(.*)$/e$1/i;
	}

	if (($tagtype eq "ingredients") or ($tagtype =~ /^additives/)) {
		# convert E-number + name to E-number only if the number match the name
		my $additive_tagid;
		my $name;
		if ($tagid =~ /^(e\d.*?)-(.*)$/i) {
			$additive_tagid = $1;
			$name = $2;
		}
		elsif ($tagid =~ /^(.*)-(e\d.*?)$/i) {
			$name = $1;
			$additive_tagid = $2;
		}
		if (defined $name) {
			my $name_id = canonicalize_taxonomy_tag($tag_lc, "additives", $name);
			# caramelo e150c -> name_id is e150
			if (("en:" . $additive_tagid) =~ /^$name_id/) {
				return "en:" . $additive_tagid;
			}
		}
	}

	if (    (defined $synonyms{$tagtype})
		and (defined $synonyms{$tagtype}{$tag_lc})
		and (defined $synonyms{$tagtype}{$tag_lc}{$tagid}))
	{
		$tagid = $synonyms{$tagtype}{$tag_lc}{$tagid};
	}
	else {
		# try removing stopwords and plurals
		my $tagid2 = remove_stopwords($tagtype, $tag_lc, $tagid);
		$tagid2 = remove_plurals($tag_lc, $tagid2);

		# try to add / remove hyphens (e.g. antioxydant / anti-oxydant)
		my $tagid3 = $tagid2;
		my $tagid4 = $tagid2;
		$tagid3 =~ s/(anti)(-| )/$1/;
		$tagid4 =~ s/(anti)([a-z])/$1-$2/;

		if (    (defined $synonyms{$tagtype})
			and (defined $synonyms{$tagtype}{$tag_lc})
			and (defined $synonyms{$tagtype}{$tag_lc}{$tagid2}))
		{
			$tagid = $synonyms{$tagtype}{$tag_lc}{$tagid2};
		}
		if (    (defined $synonyms{$tagtype})
			and (defined $synonyms{$tagtype}{$tag_lc})
			and (defined $synonyms{$tagtype}{$tag_lc}{$tagid3}))
		{
			$tagid = $synonyms{$tagtype}{$tag_lc}{$tagid3};
		}
		if (    (defined $synonyms{$tagtype})
			and (defined $synonyms{$tagtype}{$tag_lc})
			and (defined $synonyms{$tagtype}{$tag_lc}{$tagid4}))
		{
			$tagid = $synonyms{$tagtype}{$tag_lc}{$tagid4};
		}
		else {

			# try matching in other languages (by default, in the "language-less" language xx, and in English)
			my @test_languages = ("xx", "en");

			if (defined $options{product_type}) {

				if ($options{product_type} eq "food") {

					# Latin animal species (e.g. for fish)
					if ($tagtype eq "ingredients") {
						@test_languages = ("la");
					}
				}
				elsif ($options{product_type} eq "beauty") {

					# Beauty products ingredients are often in English or Latin
					if ($tagtype eq "ingredients") {
						@test_languages = ("en", "la");
					}
				}
			}

			foreach my $test_lc (@test_languages) {

				next if ($test_lc eq $tag_lc);

				if (    (defined $synonyms{$tagtype})
					and (defined $synonyms{$tagtype}{$test_lc})
					and (defined $synonyms{$tagtype}{$test_lc}{$tagid}))
				{
					$tagid = $synonyms{$tagtype}{$test_lc}{$tagid};
					$tag_lc = $test_lc;
				}
				else {

					# try removing stopwords and plurals
					my $tagid2 = remove_stopwords($tagtype, $test_lc, $tagid);
					$tagid2 = remove_plurals($test_lc, $tagid2);
					if (    (defined $synonyms{$tagtype})
						and (defined $synonyms{$tagtype}{$test_lc})
						and (defined $synonyms{$tagtype}{$test_lc}{$tagid2}))
					{
						$tagid = $synonyms{$tagtype}{$test_lc}{$tagid2};
						$tag_lc = $test_lc;
						last;
					}
				}
			}
		}
	}

	$tagid = $tag_lc . ':' . $tagid;

	if ((defined $translations_from{$tagtype}) and (defined $translations_from{$tagtype}{$tagid})) {
		$tagid = $translations_from{$tagtype}{$tagid};
	}
	elsif (defined $tag) {
		# no translation available, tag is not in known taxonomy
		$tagid = $tag_lc . ':' . $tag;
	}
	else {
		# If $tag is not defined, we don't want to return "$tag_lc:", but we also cannot return undef, because consumers assume an assigned value.
		$tagid = "";
	}

	return $tagid;

}

sub canonicalize_taxonomy_tag_linkeddata ($tagtype, $tag) {

	if (   (not defined $tagtype)
		or (not defined $tag)
		or (not($tag =~ /^(\w+:\w\w):(.+)/))
		or (not defined $properties{$tagtype}))
	{
		return;
	}

	# Test for linked data, ie. wikidata:en:Q1234
	my $property_key = $1;
	my $property_value = $2;
	my $matched_tagid;
	foreach my $canon_tagid (keys %{$properties{$tagtype}}) {
		if (    (defined $properties{$tagtype}{$canon_tagid}{$property_key})
			and ($properties{$tagtype}{$canon_tagid}{$property_key} eq $property_value))
		{
			if (defined $matched_tagid) {
				# Bail out on multiple matches for a single tag.
				undef $matched_tagid;
				last;
			}

			$matched_tagid = $canon_tagid;
		}
	}

	return $matched_tagid;
}

sub canonicalize_taxonomy_tag_weblink ($tagtype, $tag) {

	if (   (not defined $tagtype)
		or (not defined $tag)
		or (not($tag =~ /^https?:\/\/.+/)))
	{
		return;
	}

	# Test for linked data URLs, ie. https://www.wikidata.org/wiki/Q1234
	my $matched_tagid;
	foreach my $property_key (keys %weblink_templates) {
		next if not defined $weblink_templates{$property_key}{parse};
		my $property_value = $weblink_templates{$property_key}{parse}->($tag);
		if (defined $property_value) {
			foreach my $canon_tagid (keys %{$properties{$tagtype}}) {
				if (    (defined $properties{$tagtype}{$canon_tagid}{$property_key})
					and ($properties{$tagtype}{$canon_tagid}{$property_key} eq $property_value))
				{
					if (defined $matched_tagid) {
						# Bail out on multiple matches for a single tag.
						undef $matched_tagid;
						last;
					}

					$matched_tagid = $canon_tagid;
				}
			}
		}
	}

	return $matched_tagid;
}

sub generate_spellcheck_candidates ($tagid, $candidates_ref) {

	# https://norvig.com/spell-correct.html
	# "All edits that are one edit away from `word`."
	# letters    = 'abcdefghijklmnopqrstuvwxyz'
	# splits     = [(word[:i], word[i:])    for i in range(len(word) + 1)]
	# deletes    = [L + R[1:]               for L, R in splits if R]
	# transposes = [L + R[1] + R[0] + R[2:] for L, R in splits if len(R)>1]
	# replaces   = [L + c + R[1:]           for L, R in splits if R for c in letters]
	# inserts    = [L + c + R               for L, R in splits for c in letters]

	my $l = length($tagid);

	for (my $i = 0; $i <= $l; $i++) {

		my $left = substr($tagid, 0, $i);
		my $right = substr($tagid, $i);

		# delete
		if ($i < $l) {
			push @{$candidates_ref}, $left . substr($right, 1);
		}

		foreach my $c ("a" .. "z") {

			# insert
			push @{$candidates_ref}, $left . $c . $right;

			# replace
			if ($i < $l) {
				push @{$candidates_ref}, $left . $c . substr($right, 1);
			}
		}

		if (($i > 0) and ($i < $l)) {
			push @{$candidates_ref}, $left . "-" . $right;
			if ($i < ($l - 1)) {
				push @{$candidates_ref}, $left . "-" . substr($right, 1);
			}
		}
	}

	return;
}

sub spellcheck_taxonomy_tag ($tag_lc, $tagtype, $tag) {
	#$tag = lc($tag);
	$tag =~ s/^ //g;
	$tag =~ s/ $//g;

	if ($tag =~ /^(\w\w):/) {
		$tag_lc = $1;
		$tag = $';
	}

	$tag = normalize_percentages($tag, $tag_lc);

	my @candidates = ($tag);

	if (length($tag) > 6) {
		generate_spellcheck_candidates($tag, \@candidates);
	}

	my $result;
	my $resultid;
	my $canon_resultid;
	my $correction;
	my $last_candidate;

	if ((exists $synonyms{$tagtype}) and (exists $synonyms{$tagtype}{$tag_lc})) {

		foreach my $candidate (@candidates) {

			$last_candidate = $candidate;
			my $tagid = get_string_id_for_lang($tag_lc, $candidate);

			if (exists $synonyms{$tagtype}{$tag_lc}{$tagid}) {
				$result = $synonyms{$tagtype}{$tag_lc}{$tagid};
				last;
			}
			else {
				# try removing stopwords and plurals
				# my $tagid2 = remove_stopwords($tagtype,$tag_lc,$tagid);
				# $tagid2 = remove_plurals($tag_lc,$tagid2);
				my $tagid2 = remove_plurals($tag_lc, $tagid);

				# try to add / remove hyphens (e.g. antioxydant / anti-oxydant)
				my $tagid3 = $tagid2;
				my $tagid4 = $tagid2;
				$tagid3 =~ s/(anti)(-| )/$1/;
				$tagid4 =~ s/(anti)([a-z])/$1-$2/;

				if (exists $synonyms{$tagtype}{$tag_lc}{$tagid2}) {
					$result = $synonyms{$tagtype}{$tag_lc}{$tagid2};
					last;
				}
				elsif (exists $synonyms{$tagtype}{$tag_lc}{$tagid3}) {
					$result = $synonyms{$tagtype}{$tag_lc}{$tagid3};
					last;
				}
				elsif (exists $synonyms{$tagtype}{$tag_lc}{$tagid4}) {
					$result = $synonyms{$tagtype}{$tag_lc}{$tagid4};
					last;
				}
			}
		}
	}

	if (defined $result) {

		$correction = $last_candidate;
		my $tagid = $tag_lc . ':' . $result;
		$resultid = $tagid;

		if ((defined $translations_from{$tagtype}) and (defined $translations_from{$tagtype}{$tagid})) {
			$canon_resultid = $translations_from{$tagtype}{$tagid};
		}
	}

	return ($canon_resultid, $resultid, $correction);

}

=head2 get_taxonomy_tag_synonyms ( $tagtype )

Return all entries in a taxonomy.

=head3 Arguments

=head4 $tagtype

=head4 $canon_tagid

=head3 Return values

- undef is the taxonomy does not exist or is not loaded
- or a list of all tags

=cut

sub get_all_taxonomy_entries ($tagtype) {

	if (defined $translations_to{$tagtype}) {

		my @list = ();
		foreach my $tagid (keys %{$translations_to{$tagtype}}) {
			# Skip entries that are just synonyms
			next if (defined $just_synonyms{$tagtype}{$tagid});
			push @list, $tagid;
		}
		return @list;
	}
	else {
		return;
	}
}

=head2 get_taxonomy_tag_synonyms ( $target_lc, $tagtype, $canon_tagid )

Return all synonyms (including extended synonyms) in a specific language for a taxonomy entry.

=head3 Arguments

=head4 $target_lc

=head4 $tagtype

=head4 $canon_tagid

=head3 Return values

- undef is the taxonomy does not exist or is not loaded, or if the tag does not exist
- or a list of all synonyms

=cut

sub get_taxonomy_tag_synonyms ($target_lc, $tagtype, $tagid) {

	if ((defined $translations_to{$tagtype}) and (defined $translations_to{$tagtype}{$tagid})) {

		my $target_lc_tagid = get_string_id_for_lang($target_lc, $translations_to{$tagtype}{$tagid}{$target_lc});

		if (defined $synonyms_for_extended{$tagtype}{$target_lc}{$target_lc_tagid}) {
			return (@{$synonyms_for{$tagtype}{$target_lc}{$target_lc_tagid}},
				sort keys %{$synonyms_for_extended{$tagtype}{$target_lc}{$target_lc_tagid}});
		}
		elsif (defined $synonyms_for{$tagtype}{$target_lc}{$target_lc_tagid}) {
			return @{$synonyms_for{$tagtype}{$target_lc}{$target_lc_tagid}};
		}
		else {
			return;
		}
	}
	else {
		return;
	}
}

sub exists_taxonomy_tag ($tagtype, $tagid) {

	return (    (exists $translations_from{$tagtype})
			and (exists $translations_from{$tagtype}{$tagid})
			and not((exists $just_synonyms{$tagtype}) and (exists $just_synonyms{$tagtype}{$tagid})));
}

=head2 display_taxonomy_tag ( $target_lc, $tagtype, $canon_tagid )

Return the name of a tag for displaying it to the user

=head3 Arguments

=head4 $target_lc - target language code

=head4 $tagtype

=head4 $canon_tagid

=head3 Return values

The tag translation if it exists in target language,
otherwise, the tag id.

=cut

sub display_taxonomy_tag ($target_lc, $tagtype, $tag) {
	$target_lc =~ s/_.*//;

	if (not defined $tag) {
		$log->warn("display_taxonomy_tag() called for undefined \$tag") if $log->is_warn();
		return "";
	}

	$tag =~ s/^ //g;
	$tag =~ s/ $//g;

	if (not defined $taxonomy_fields{$tagtype}) {

		return canonicalize_tag2($tagtype, $tag);
	}

	my $tag_lc;

	if ($tag =~ /^(\w\w):/) {
		$tag_lc = $1;
		$tag = $';
	}
	else {
		# print STDERR "WARNING - display_taxonomy_tag - $tag has no language code, assuming target_lc: $lc\n";
		$tag_lc = $target_lc;
	}

	my $tagid_no_lc = get_string_id_for_lang($tag_lc, $tag);
	my $tagid = $tag_lc . ':' . $tagid_no_lc;

	my $display = '';

	if (    (defined $translations_to{$tagtype})
		and (defined $translations_to{$tagtype}{$tagid})
		and (defined $translations_to{$tagtype}{$tagid}{$target_lc}))
	{
		# we have a translation for the target language
		$display = $translations_to{$tagtype}{$tagid}{$target_lc};
	}
	elsif ( (defined $translations_to{$tagtype})
		and (defined $translations_to{$tagtype}{$tagid})
		and (defined $translations_to{$tagtype}{$tagid}{xx}))
	{
		# we have a translation for the default xx language
		$display = $translations_to{$tagtype}{$tagid}{xx};
	}
	else {
		# We may have changed a canonical en: entry into an language-less xx: entry,
		# or removed a canonical en: entry to replace it to a language-specific entry
		# (e.g. we used to have en:label-rouge, we now have fr:label-rouge + xx:label-rouge)

		my $xx_tagid = 'xx:' . $tagid_no_lc;

		# if we didn't find a language specific entry but there is a corresponding xx: synonym for it,
		# assume the language specific entry was changed to a language-less xx: entry
		if (    (defined $synonyms{$tagtype})
			and (defined $synonyms{$tagtype}{xx})
			and (defined $synonyms{$tagtype}{xx}{$tagid_no_lc}))
		{
			$tagid = "xx:" . $synonyms{$tagtype}{xx}{$tagid_no_lc};
			$tagid = $translations_from{$tagtype}{$tagid};
		}

		if (    (defined $translations_to{$tagtype})
			and (defined $translations_to{$tagtype}{$tagid})
			and (defined $translations_to{$tagtype}{$tagid}{$target_lc}))
		{
			# we have a translation for the target language
			$display = $translations_to{$tagtype}{$tagid}{$target_lc};
		}
		elsif ( (defined $translations_to{$tagtype})
			and (defined $translations_to{$tagtype}{$tagid})
			and (defined $translations_to{$tagtype}{$tagid}{xx}))
		{
			# we have a translation for the default xx language
			$display = $translations_to{$tagtype}{$tagid}{xx};
		}

		elsif ( (defined $translations_to{$tagtype})
			and (defined $translations_to{$tagtype}{$xx_tagid})
			and (defined $translations_to{$tagtype}{$xx_tagid}{xx}))
		{
			# we have a translation for the default xx language
			$display = $translations_to{$tagtype}{$xx_tagid}{xx};
		}

		# use tag language
		elsif ( (defined $translations_to{$tagtype})
			and (defined $translations_to{$tagtype}{$tagid})
			and (defined $translations_to{$tagtype}{$tagid}{$tag_lc}))
		{
			# we have a translation for the tag language
			# print STDERR "display_taxonomy_tag - translation for the tag language - translations_to{$tagtype}{$tagid}{$tag_lc} : $translations_to{$tagtype}{$tagid}{$tag_lc}\n";

			$display = "$tag_lc:" . $translations_to{$tagtype}{$tagid}{$tag_lc};
		}
		else {
			$display = $tag;

			if ($target_lc ne $tag_lc) {
				$display = "$tag_lc:$display";
			}
			else {
				$display = ucfirst($display);
			}
			# print STDERR "display_taxonomy_tag - no translation available for $tagtype $tagid in target language $lc or tag language $tag_lc - result: $display\n";
		}
	}

	# for additives, add the first synonym
	if ($tagtype =~ /^additives(|_prev|_next|_debug)$/) {
		$tagid =~ s/.*://;
		if (    (defined $synonyms_for{$tagtype}{$target_lc})
			and (defined $synonyms_for{$tagtype}{$target_lc}{$tagid})
			and (defined $synonyms_for{$tagtype}{$target_lc}{$tagid}[1]))
		{
			$display .= " - " . ucfirst($synonyms_for{$tagtype}{$target_lc}{$tagid}[1]);
		}
	}

	return $display;

}

=head2 display_taxonomy_tag_name ( $target_lc, $tagtype, $canon_tagid )

A version of display_taxonomy_tag that removes eventual language prefix

=head3 Arguments

=head4 $target_lc - target language code

=head4 $tagtype

=head4 $canon_tagid

=head3 Return values

The tag translation if it exists in target language,
otherwise, the tag in its primary language

=cut

sub display_taxonomy_tag_name ($target_lc, $tagtype, $canon_tagid) {
	my $display_value = display_taxonomy_tag($target_lc, $tagtype, $canon_tagid);
	# remove eventual leading language code
	$display_value =~ s/^\w\w://;
	return $display_value;
}

sub canonicalize_tag_link ($tagtype, $tagid) {

	if (defined $taxonomy_fields{$tagtype}) {
		die "ERROR: canonicalize_tag_link called for a taxonomy tagtype: $tagtype - tagid: $tagid - $!";
	}

	my $tag_lc = $lc;

	if ($tagtype eq 'missions') {
		if ($tagid =~ /\./) {
			$tag_lc = $`;
			$tagid = $';
		}
	}

	my $path = $tag_type_singular{$tagtype}{$lang};
	if (not defined $path) {
		$path = $tag_type_singular{$tagtype}{en};
	}

	my $link = "/$path/" . URI::Escape::XS::encodeURIComponent($tagid);

	#if ($tag_lc ne $lc) {
	#	my $test = '';
	#	if ($data_root =~ /-test/) {
	#		$test = "-test";
	#	}
	#	$link = "http://" . $tag_lc . $test . "." . $server_domain . $link;
	#}

	#print STDERR "tagtype: $tagtype - $lc: $lc - lang: $lang - link: $link\n";
	$log->info("canonicalize_tag_link $tagtype $tagid $path $link") if $log->is_info();

	return $link;

}

sub export_tags_hierarchy ($lc, $tagtype) {

	# GEXF graph file (gephi, sigma.js etc.)
	# GraphViz dot file / png / svg

	my $gexf_example = <<GEXF
<?xml version="1.0" encoding="UTF-8"?>
<gexf xmlns="http://www.gexf.net/1.2draft" xmlns:xsi="http://www.w3.org/2001/XMLSchema-instance" xsi:schemaLocation="http://www.gexf.net/1.1draft http://www.gexf.net/1.2draft/gexf.xsd" version="1.2">
    <graph>
        <nodes>
            <node id="a" label="cheese"/>
            <node id="b" label="cherry"/>
            <node id="c" label="cake">
                <parents>
                    <parent for="a"/>
                    <parent for="b"/>
                </parents>
            </node>
        </nodes>

		<edges>
            <edge id="0" source="0" target="1" />
        </edges>

    </graph>
</gexf>
GEXF
		;

	my $gexf = <<GEXF
<?xml version="1.0" encoding="UTF-8"?>
<gexf xmlns="http://www.gexf.net/1.2draft" xmlns:xsi="http://www.w3.org/2001/XMLSchema-instance" xsi:schemaLocation="http://www.gexf.net/1.1draft http://www.gexf.net/1.2draft/gexf.xsd" version="1.2">
    <graph>
        <nodes>
GEXF
		;
	my $edges = '';

	my $graph = GraphViz2->new(
		edge => {color => 'grey'},
		global => {directed => 1},
		node => {shape => 'oval'},
	);

	if ((defined $tags_level{$lc}) and (defined $tags_level{$lc}{$tagtype})) {

		foreach my $tagid (keys %{$tags_level{$lc}{$tagtype}}) {

			$gexf .= "\t\t\t" . "<node id=\"$tagid\" label=\"" . canonicalize_tag2($tagtype, $tagid) . "\" ";

			$graph->add_node(
				name => $tagid,
				label => canonicalize_tag2($tagtype, $tagid),
				URL => "http://$lc.openfoodfacts.org/" . $tag_type_singular{$tagtype}{$lc} . "/" . $tagid
			);

			if (defined $tags_direct_parents{$lc}{$tagtype}{$tagid}) {
				$gexf .= ">\n";
				$gexf .= "\t\t\t\t<parents>\n";
				foreach my $parentid (sort keys %{$tags_direct_parents{$lc}{$tagtype}{$tagid}}) {
					$gexf .= "\t\t\t\t\t<parent for=\"$parentid\"/>\n";
					$edges .= "\t\t\t<edge id=\"${parentid}_$tagid\" source=\"$parentid\" target=\"$tagid\" />\n";

					$graph->add_edge(from => $parentid, to => $tagid);
				}
				$gexf .= "\t\t\t\t<\/parents>\n" . "\t\t\t<\/node>\n";
			}
			else {
				$gexf .= "\/>\n";
			}
		}
	}

	$gexf .= <<GEXF
        </nodes>
		<edges>
			$edges
		</edges>
    </graph>
</gexf>
GEXF
		;

	open(my $OUT, ">:encoding(UTF-8)",
		"$www_root/data/$lc." . get_string_id_for_lang("no_language", lang($tagtype . "_p"), 1) . ".gexf")
		or die("write error: $!\n");
	print $OUT $gexf;
	close $OUT;

	eval {
		$graph->run(
			format => 'svg',
			output_file => "$www_root/data/$lc."
				. get_string_id_for_lang("no_language", lang($tagtype . "_p"), 1) . ".svg"
		);
	};
	eval {
		$graph->run(
			format => 'png',
			output_file => "$www_root/data/$lc."
				. get_string_id_for_lang("no_language", lang($tagtype . "_p"), 1) . ".png"
		);
	};

	return;
}

sub init_emb_codes {
	return if ((%emb_codes_geo) and (%emb_codes_cities));
	# Load cities for emb codes
	$log->info("Loading cities for packaging codes") if $log->is_info();

	# French departements
	my %departements = ();
	open(my $IN, "<:encoding(windows-1252)", "$data_root/emb_codes/france_departements.txt");
	while (<$IN>) {
		chomp();
		my ($code, $dep) = split(/\t/);
		$departements{$code} = $dep;
	}
	close($IN);

	# France
	# http://www.insee.fr/fr/methodes/nomenclatures/cog/telechargement/2012/txt/france2012.zip
	open($IN, "<:encoding(windows-1252)", "$data_root/emb_codes/france2012.txt");

	my @th = split(/\t/, <$IN>);
	my %th = ();
	my $i = 0;
	foreach my $h (@th) {
		$th{$h} = $i;
		$i++;
	}

	while (<$IN>) {
		chomp();
		my @td = split(/\t/);

		my $dep = $td[$th{DEP}];
		if (length($dep) == 1) {
			$dep = '0' . $dep;
		}
		my $com = $td[$th{COM}];
		if (length($com) == 1) {
			$com = '0' . $com;
		}
		if ((length($dep) == 2) and (length($com) == 2)) {
			$com = '0' . $com;
		}

		$emb_codes_cities{'FREMB' . $dep . $com} = $td[$th{NCCENR}] . " ($departements{$dep}, France)";
		#print STDERR 'FR' . $dep . $com. ' =  ' . $td[$th{NCCENR}] . " ($departements{$dep}, France)\n";

		$cities{get_string_id_for_lang("no_language", $td[$th{NCCENR}] . " ($departements{$dep}, France)")}
			= $td[$th{NCCENR}] . " ($departements{$dep}, France)";
	}
	close($IN);

	open($IN, "<:encoding(windows-1252)", "$data_root/emb_codes/insee.csv");
	while (<$IN>) {
		chomp();
		my @td = split(/;/);
		my $postal_code = $td[1];
		my $insee = $td[3];
		$insee =~ s/(\r|\n)+$//;
		if (length($insee) == 4) {
			$insee = '0' . $insee;
		}
		if (defined $emb_codes_cities{'FREMB' . $insee}) {
			$emb_codes_cities{'FR' . $postal_code} = $emb_codes_cities{'FREMB' . $insee};    # not used...
		}
	}
	close($IN);

	# geo coordinates

	my @geofiles = ("villes-geo-france-galichon-20130208.csv", "villes-geo-france-complement.csv");
	foreach my $geofile (@geofiles) {
		local $log->context->{geofile} = $geofile;
		$log->info("loading geofile $geofile") if $log->is_info();
		open(my $IN, "<:encoding(UTF-8)", "$data_root/emb_codes/$geofile");

		my @th = split(/\t/, <$IN>);
		my %th = ();

		my $i = 0;

		foreach my $h (@th) {
			$h =~ s/^\s+//;
			$h =~ s/\s+$//;
			$th{$h} = $i;
			$i++;
		}

		my $j = 0;
		while (<$IN>) {
			chomp();
			my @td = split(/\t/);

			my $insee = $td[$th{"Code INSEE"}];
			if (length($insee) == 4) {
				$insee = '0' . $insee;
			}

			($td[$th{"Latitude"}] == 0) and $td[$th{"Latitude"}] = 0;    # - => 0
			($td[$th{"Longitude"}] == 0) and $td[$th{"Longitude"}] = 0;
			$emb_codes_geo{'FREMB' . $insee} = [$td[$th{"Latitude"}], $td[$th{"Longitude"}]];

			$j++;
			# ($j < 10) and print STDERR "Tags.pm - geo - map - emb_codes_geo: FREMB$insee =  " . $td[$th{"Latitude"}] . " , " . $td[$th{"Longitude"}]. " \n";
		}

		close($IN);
	}

	$log->debug("Cities for packaging codes loaded") if $log->is_debug();

	return;
}

# load all tags texts
sub init_tags_texts {
	return if (%tags_texts);

	$log->info("loading tags texts") if $log->is_info();
	if (opendir DH2, $lang_dir) {
		foreach my $langid (readdir(DH2)) {
			next if $langid eq '.';
			next if $langid eq '..';

			# print STDERR "Tags.pm - reading texts for lang $langid\n";
			next if ((length($langid) ne 2) and not($langid eq 'other'));

			my $lc = $langid;

			defined $tags_texts{$lc} or $tags_texts{$lc} = {};

			if (-e "$lang_dir/$langid") {
				foreach my $tagtype (sort keys %tag_type_singular) {

					defined $tags_texts{$lc}{$tagtype} or $tags_texts{$lc}{$tagtype} = {};

					# this runs number-of-languages * number-of-tag-types times.
					if (-e "$lang_dir/$langid/$tagtype") {
						opendir DH, "$lang_dir/$langid/$tagtype" or die "Couldn't open the current directory: $!";
						foreach my $file (readdir(DH)) {
							next if $file !~ /(.*)\.html/;
							my $tagid = $1;
							open(my $IN, "<:encoding(UTF-8)", "$lang_dir/$langid/$tagtype/$file")
								or $log->error("cannot open file",
								{path => "$lang_dir/$langid/$tagtype/$file", error => $!});

							my $text = join("", (<$IN>));
							close $IN;

							$tags_texts{$lc}{$tagtype}{$tagid} = $text;
						}
						closedir(DH);
					}
				}
			}
		}
		closedir(DH2);
		$log->debug("tags texts loaded") if $log->is_debug();
	}
	else {
		$log->warn("The $lang_dir could not be opened.") if $log->is_warn();
		$log->warn("Tags texts could not be loaded.") if $log->is_warn();
	}

	return;
}

sub add_tags_to_field ($product_ref, $tag_lc, $field, $additional_fields) {
	# add a comma separated list of values in the $lc language to a taxonomy field

	my $current_field = $product_ref->{$field};

	my %existing = ();
	if (defined $product_ref->{$field . "_tags"}) {
		foreach my $tagid (@{$product_ref->{$field . "_tags"}}) {
			$existing{$tagid} = 1;
		}
	}

	my @added_tags = ();

	foreach my $tag (split(/,/, $additional_fields)) {

		$tag =~ s/^\s+//;
		$tag =~ s/\s+$//;

		my $tagid;

		if (defined $taxonomy_fields{$field}) {
			$tagid = get_taxonomyid($tag_lc, canonicalize_taxonomy_tag($tag_lc, $field, $tag));
		}
		else {
			$tagid = get_string_id_for_lang($tag_lc, $tag);
		}
		if (not exists $existing{$tagid}) {
			my $current_value = "current: does not exist";
			(defined $product_ref->{$field}) and $current_value = "current: " . $product_ref->{$field};
			print STDERR "add_tags_to_field - adding $tagid to $field: $current_value\n";
			push @added_tags, $tag;
		}

	}

	if ((scalar @added_tags) > 0) {

		my $value;

		if (defined $taxonomy_fields{$field}) {
			# we do not know the language of the current value of $product_ref->{$field}
			# so regenerate it in the current language used by the interface / caller
			$value = list_taxonomy_tags_in_language($tag_lc, $field, $product_ref->{$field . "_hierarchy"});
			print STDERR "add_tags_to_fields value: $value\n";
		}
		else {
			$value = $product_ref->{$field};
		}
		(defined $value) or $value = "";

		$product_ref->{$field} = $value . ", " . join(", ", @added_tags);

		if ($product_ref->{$field} =~ /^, /) {
			$product_ref->{$field} = $';
		}

		compute_field_tags($product_ref, $tag_lc, $field);
	}

	return;
}

sub compute_field_tags ($product_ref, $tag_lc, $field) {
	# generate the tags hierarchy from the comma separated list of $field with default language $tag_lc

	# fields that should not have a different normalization (accentuation etc.) based on language
	if ($field eq "teams") {
		$tag_lc = "no_language";
	}

	init_emb_codes() unless %emb_codes_cities;
	# generate the hierarchy of tags from the field values

	if (defined $taxonomy_fields{$field}) {
		$product_ref->{$field . "_lc"} = $tag_lc;    # save the language for the field, useful for debugging
		$product_ref->{$field . "_hierarchy"} = [gen_tags_hierarchy_taxonomy($tag_lc, $field, $product_ref->{$field})];
		$product_ref->{$field . "_tags"} = [];
		foreach my $tag (@{$product_ref->{$field . "_hierarchy"}}) {
			push @{$product_ref->{$field . "_tags"}}, get_taxonomyid($tag_lc, $tag);
		}
	}
	# tags fields without an associated taxonomy
	elsif (defined $tags_fields{$field}) {

		my $value = $product_ref->{$field};

		$product_ref->{$field . "_tags"} = [];
		if ($field eq 'emb_codes') {
			$product_ref->{"cities_tags"} = [];
			$value = normalize_packager_codes($product_ref->{emb_codes});
		}

		foreach my $tag (split(',', $value)) {
			if (get_string_id_for_lang($tag_lc, $tag) ne '') {
				# There is only one field value for all languages, use "no_language" to normalize
				push @{$product_ref->{$field . "_tags"}}, get_string_id_for_lang("no_language", $tag);
				if ($field eq 'emb_codes') {
					my $city_code = get_city_code($tag);
					if (defined $emb_codes_cities{$city_code}) {
						push @{$product_ref->{"cities_tags"}},
							get_string_id_for_lang("no_language", $emb_codes_cities{$city_code});
					}
				}
			}
		}
	}

	# check if we have a previous or a next version and compute differences

	my $debug_tags = 0;

	$product_ref->{$field . "_debug_tags"} = [];

	# previous version

	if (exists $loaded_taxonomies{$field . "_prev"}) {

		$product_ref->{$field . "_prev_hierarchy"}
			= [gen_tags_hierarchy_taxonomy($tag_lc, $field . "_prev", $product_ref->{$field})];
		$product_ref->{$field . "_prev_tags"} = [];
		foreach my $tag (@{$product_ref->{$field . "_prev_hierarchy"}}) {
			push @{$product_ref->{$field . "_prev_tags"}}, get_taxonomyid($tag_lc, $tag);
		}

		# compute differences
		foreach my $tag (@{$product_ref->{$field . "_tags"}}) {
			if (not has_tag($product_ref, $field . "_prev", $tag)) {
				my $tagid = $tag;
				$tagid =~ s/:/-/;
				push @{$product_ref->{$field . "_debug_tags"}}, "added-$tagid";
				$debug_tags++;
			}
		}
		foreach my $tag (@{$product_ref->{$field . "_prev_tags"}}) {
			if (not has_tag($product_ref, $field, $tag)) {
				my $tagid = $tag;
				$tagid =~ s/:/-/;
				push @{$product_ref->{$field . "_debug_tags"}}, "removed-$tagid";
				$debug_tags++;
			}
		}
	}
	else {
		delete $product_ref->{$field . "_prev_hierarchy"};
		delete $product_ref->{$field . "_prev_tags"};
	}

	# next version

	if (exists $loaded_taxonomies{$field . "_next"}) {

		$product_ref->{$field . "_next_hierarchy"}
			= [gen_tags_hierarchy_taxonomy($tag_lc, $field . "_next", $product_ref->{$field})];
		$product_ref->{$field . "_next_tags"} = [];
		foreach my $tag (@{$product_ref->{$field . "_next_hierarchy"}}) {
			push @{$product_ref->{$field . "_next_tags"}}, get_taxonomyid($tag_lc, $tag);
		}

		# compute differences
		foreach my $tag (@{$product_ref->{$field . "_tags"}}) {
			if (not has_tag($product_ref, $field . "_next", $tag)) {
				my $tagid = $tag;
				$tagid =~ s/:/-/;
				push @{$product_ref->{$field . "_debug_tags"}}, "will-remove-$tagid";
				$debug_tags++;
			}
		}
		foreach my $tag (@{$product_ref->{$field . "_next_tags"}}) {
			if (not has_tag($product_ref, $field, $tag)) {
				my $tagid = $tag;
				$tagid =~ s/:/-/;
				push @{$product_ref->{$field . "_debug_tags"}}, "will-add-$tagid";
				$debug_tags++;
			}
		}
	}
	else {
		delete $product_ref->{$field . "_next_hierarchy"};
		delete $product_ref->{$field . "_next_tags"};
	}

	if ($debug_tags == 0) {
		delete $product_ref->{$field . "_debug_tags"};
	}

	return;
}

sub add_user_translation ($tag_lc, $tagtype, $user, $from, $to) {

	(-e "$data_root/translate") or mkdir("$data_root/translate", 0755);

	open(my $LOG, ">>:encoding(UTF-8)", "$data_root/translate/$tagtype.$tag_lc.txt");
	print $LOG join("\t", (time(), $user, $from, $to)) . "\n";
	close $LOG;

	return;
}

sub load_users_translations_for_lc ($users_translations_ref, $tagtype, $tag_lc) {

	if (not defined $users_translations_ref->{$tag_lc}) {
		$users_translations_ref->{$tag_lc} = {};
	}

	my $file = "$data_root/translate/$tagtype.$tag_lc.txt";

	$log->debug("load_users_translations_for_lc", {file => $file}) if $log->is_debug();

	if (-e $file) {
		$log->debug("load_users_translations_for_lc, file exists", {file => $file}) if $log->is_debug();
		open(my $LOG, "<:encoding(UTF-8)", "$data_root/translate/$tagtype.$tag_lc.txt");
		while (<$LOG>) {
			chomp();
			my ($time, $userid, $from, $to) = split(/\t/, $_);
			$users_translations_ref->{$tag_lc}{$from} = {t => $time, userid => $userid, to => $to};
			$log->debug("load_users_translations_for_lc, new translation $tagtype $userid $from $to",
				{userid => $userid, from => $from, to => $to})
				if $log->is_debug();
		}
		close($LOG);

		return 1;
	}
	else {
		$log->debug("load_users_translations_for_lc, file does not exist", {file => $file}) if $log->is_debug();
		return 0;
	}
}

sub load_users_translations ($users_translations_ref, $tagtype) {

	if (opendir(my $DH, "$data_root/translate")) {
		foreach my $file (readdir($DH)) {
			if ($file =~ /^$tagtype.(\w\w).txt$/) {
				load_users_translations_for_lc($users_translations_ref, $tagtype, $1);
			}
		}
		closedir $DH;
	}

	return;
}

sub add_users_translations_to_taxonomy ($tagtype) {

	my $users_translations_ref = {};

	load_users_translations($users_translations_ref, $tagtype);

	if (open(my $IN, "<:encoding(UTF-8)", "$data_root/taxonomies/$tagtype.txt")) {

		binmode(STDIN, ":encoding(UTF-8)");
		binmode(STDOUT, ":encoding(UTF-8)");
		binmode(STDERR, ":encoding(UTF-8)");

		my $first_lc = "";
		my $first_language_tag = "";
		my $others = "";
		my $tagid;

		my %translations = ();

		while (<$IN>) {

			my $line = $_;
			chomp($line);

			if ($line =~ /^(<|stopwords|synonyms)/) {
				print $line . "\n";
			}
			elsif (($first_lc eq '') and (($line =~ /^#/) or ($line =~ /^\s*$/))) {
				# comments above the English definition
				print $line . "\n";
			}
			elsif (($line =~ /^(\w\w):(.*)$/) or ($line =~ /^(\w\w_\w\w):(.*)$/)) {
				my $l = $1;
				my $tag = $2;

				if ($first_lc eq "") {
					$first_language_tag = $tag;
					$first_lc = $l;
					$tag =~ s/,.*//;
					$tagid = $first_lc . ":" . get_string_id_for_lang($first_lc, $tag);
				}
				else {
					$translations{$l} = $tag;
				}
			}
			elsif ($line =~ /^#/) {
				$others .= $line . "\n";
			}
			elsif (($first_language_tag ne "") and ($line =~ /^\s*$/)) {

				foreach my $l (keys %{$users_translations_ref}) {
					if (defined $users_translations_ref->{$l}{$tagid}) {

						if (not defined $translations{$l}) {
							$translations{$l} = $users_translations_ref->{$l}{$tagid}{to};
						}
						elsif (defined $users_translations_ref->{$l}{$tagid}) {
							print STDERR "ignoring translation for already existing translation:\n";
							print STDERR "existing: " . $translations{$l} . "\n";
							print STDERR "new: " . $users_translations_ref->{$l}{$tagid}{to} . "\n";
						}
					}
				}

				print "$first_lc:$first_language_tag\n";
				foreach my $l (sort keys %translations) {
					print "$l:$translations{$l}\n";
				}
				print $others;
				print "\n";

				%translations = ();
				$first_lc = "";
				$first_language_tag = "";
				$others = "";
				$tagid = undef;

			}
			else {
				$others .= $line . "\n";
			}
		}

		if ($first_language_tag) {

			foreach my $l (keys %{$users_translations_ref}) {
				if (defined $users_translations_ref->{$l}{$tagid}) {
					if (not defined $translations{$l}) {
						$translations{$l} = $users_translations_ref->{$l}{$tagid}{to};
					}
					else {
						print STDERR "ignoring translation for already existing translation:\n";
						print STDERR "existing: " . $translations{$l} . "\n";
						print STDERR "new: " . $users_translations_ref->{$l}{$tagid}{to} . "\n";
					}
				}
			}

			print "$first_lc:$first_language_tag\n";
			foreach my $l (sort keys %translations) {
				print "$l:$translations{$l}\n";
			}
			print $others;
			print "\n";

		}
	}

	return;
}

=head2 generate_regexps_matching_taxonomy_entries($taxonomy, $return_type, $options_ref)

Create regular expressions that will match entries of a taxonomy.

=head3 Arguments

=head4 $taxonomy

The type of the tag (e.g. categories, labels, allergens)

=head4 $return_type - string

Either "unique_regexp" to get one single regexp for all entries of one language.

Or "list_of_regexps" to get a list of regexps (1 per entry) for each language.
For each entry, we return an array with the entry id, and the the regexp for that entry.
e.g. ['en:coffee',"coffee|coffees"]

=head4 $options_ref

A reference to a hash to enable options to indicate how to match:

- add_simple_plurals : in some languages, like French, we will allow an extra "s" at the end of entries
- add_simple_singulars: same with removing the "s" at the end of entries
- match_space_with_dash: spaces or dashes in entries will match either a space or a dash (e.g. "South America" will match "South-America")

=cut

sub generate_regexps_matching_taxonomy_entries ($taxonomy, $return_type, $options_ref) {

	# We will return for each language an unique regexp or a list of regexps
	my $result_ref = {};

	# Lists of synonyms regular expressions per language
	my %synonyms_regexps = ();

	foreach my $tagid (get_all_taxonomy_entries($taxonomy)) {

		foreach my $language (keys %{$translations_to{$taxonomy}{$tagid}}) {

			defined $synonyms_regexps{$language} or $synonyms_regexps{$language} = [];

			# the synonyms below also contain the main translation as the first entry

			foreach my $synonym (get_taxonomy_tag_synonyms($language, $taxonomy, $tagid)) {

				if ($options_ref->{add_simple_singulars}) {
					if ($synonym =~ /s$/) {
						# match entry without final s
						$synonym =~ s/s$/\(\?:s\?\)/;
					}
				}

				if ($options_ref->{add_simple_plurals}) {
					if ($synonym !~ /s$/) {
						# match entry with additional final s
						$synonym =~ s/$/\(\?:s\?\)/;
					}
				}

				if ($options_ref->{match_space_with_dash}) {
					# Make spaces match dashes and the reverse
					$synonym =~ s/( |-)/\(\?: \|-\)/g;
				}

				push @{$synonyms_regexps{$language}}, [$tagid, $synonym];

				if ((my $unaccented_synonym = unac_string_perl($synonym)) ne $synonym) {
					push @{$synonyms_regexps{$language}}, [$tagid, $unaccented_synonym];
				}
			}
		}
	}

	# We want to match the longest strings first

	if ($return_type eq 'unique_regexp') {
		foreach my $language (keys %synonyms_regexps) {
			$result_ref->{$language} = join(
				'|', map {$_->[1]}
					sort {length $b->[1] <=> length $a->[1]} @{$synonyms_regexps{$language}}
			);
		}
	}
	elsif ($return_type eq 'list_of_regexps') {
		foreach my $language (keys %synonyms_regexps) {
			@{$result_ref->{$language}} = sort {length $b->[1] <=> length $a->[1]} @{$synonyms_regexps{$language}};
		}
	}
	else {
		die(
			"unknown return type for generate_regexps_matching_taxonomy_entries: $return_type - must be unique_regexp or list_of_regexps"
		);
	}

	return $result_ref;
}

=head2 cmp_taxonomy_tags_alphabetically($tagtype, $target_lc, $a, $b)

Comparison function for canonical tags entries in a taxonomy.

To be used as a sort function in a sort() call.

Each tag is converted to a string, by priority:
1 - the tag name in the target language
2 - the tag name in the xx language
3 - the tag id

=head3 Arguments

=head4 $tagtype

The type of the tag (e.g. categories, labels, allergens)

=head4 $target_lc

=head4 $a

=head4 $b

=cut

sub cmp_taxonomy_tags_alphabetically ($tagtype, $target_lc, $a, $b) {

	return ($translations_to{$tagtype}{$a}{$target_lc} || $translations_to{$tagtype}{$a}{"xx"} || $a)
		cmp($translations_to{$tagtype}{$b}{$target_lc} || $translations_to{$tagtype}{$b}{"xx"} || $b);
}

$log->info("Tags.pm loaded") if $log->is_info();

1;<|MERGE_RESOLUTION|>--- conflicted
+++ resolved
@@ -2019,46 +2019,8 @@
 			}
 		}
 	}
-
-<<<<<<< HEAD
-	$log->info("Tags.pm - 1") if $log->is_info();
-}
-
-sub gen_tags_hierarchy ($tagtype, $tags_list) {
-
-	# $tags_list  ->  comma-separated list of tags, not in a specific order
-
-	if (not(defined $tags_all_parents{$lc}) and (defined $tags_all_parents{$lc}{$tagtype})) {
-		return (split(/\s*,\s*/, $tags_list));
-	}
-
-	my %tags = ();
-
-	foreach my $tag2 (split(/\s*,\s*/, $tags_list)) {
-		my $tag = $tag2;
-		$tag = canonicalize_tag2($tagtype, $tag);
-		my $tagid = get_string_id_for_lang($lc, $tag);
-		next if $tagid eq '';
-		$tags{$tag} = 1;
-		if (    (defined $tags_all_parents{$lc})
-			and (defined $tags_all_parents{$lc}{$tagtype})
-			and (defined $tags_all_parents{$lc}{$tagtype}{$tagid}))
-		{
-			foreach my $parentid (@{$tags_all_parents{$lc}{$tagtype}{$tagid}}) {
-				$tags{canonicalize_tag2($tagtype, $parentid)} = 1;
-			}
-		}
-	}
-
-	my @sorted_list = sort {
-		$tags_level{$lc}{$tagtype}{get_string_id_for_lang($lc, $b)}
-			<=> $tags_level{$lc}{$tagtype}{get_string_id_for_lang($lc, $a)}
-	} keys %tags;
-	return @sorted_list;
-}
-
-=======
->>>>>>> 50f2fec5
+}
+
 my %and = (
 	en => " and ",
 	cs => " a ",
