--- conflicted
+++ resolved
@@ -1058,12 +1058,9 @@
 # Change this version string if you want to force the taxonomies to be rebuilt
 # e.g. if the taxonomy building algorithm or configuration has changed
 # This needs to be done also when the unaccenting parameters for languages set in Config.pm are changed
-<<<<<<< HEAD
-my $BUILD_TAGS_VERSION = "20240403 - fix issue with additives.properties.txt not loaded + circular_parent check + moved canonicalization of properties to linter";
-=======
+
 my $BUILD_TAGS_VERSION
 	= "20240403 - fix issue with additives.properties.txt not loaded + circular_parent check + moved canonicalization of properties to linter";
->>>>>>> 273dcc50
 
 sub get_from_cache ($tagtype, @files) {
 	# If the full set of cached files can't be found then returns the hash to be used
