# This file is part of Product Opener.
#
# Product Opener
# Copyright (C) 2011-2024 Association Open Food Facts
# Contact: contact@openfoodfacts.org
# Address: 21 rue des Iles, 94100 Saint-Maur des Fossés, France
#
# Product Opener is free software: you can redistribute it and/or modify
# it under the terms of the GNU Affero General Public License as
# published by the Free Software Foundation, either version 3 of the
# License, or (at your option) any later version.
#
# This program is distributed in the hope that it will be useful,
# but WITHOUT ANY WARRANTY; without even the implied warranty of
# MERCHANTABILITY or FITNESS FOR A PARTICULAR PURPOSE.  See the
# GNU Affero General Public License for more details.
#
# You should have received a copy of the GNU Affero General Public License
# along with this program.  If not, see <http://www.gnu.org/licenses/>.

## no critic (RequireFilenameMatchesPackage);

package ProductOpener::Config2;

use utf8;
use Modern::Perl '2017';
use Exporter qw< import >;

BEGIN {
	use vars qw(@ISA @EXPORT @EXPORT_OK %EXPORT_TAGS);
	require Exporter;
	@ISA = qw(Exporter);
	@EXPORT = qw();
	@EXPORT_OK = qw(
		$server_domain
		@ssl_subdomains
		$producers_platform
		$data_root
		$conf_root
		$sftp_root
		$www_root
		$geolite2_path
		$log_emails
		$mongodb
		$mongodb_host
		$mongodb_timeout_ms
		$memd_servers
		$tesseract_ocr_available
		$google_cloud_vision_api_key
		$google_cloud_vision_api_url
		$crowdin_project_identifier
		$crowdin_project_key
		$robotoff_url
		$query_url
		$events_url
		$facets_kp_url
		$events_username
		$events_password
		$redis_url
<<<<<<< HEAD
		$folksonomy_url
=======
		$process_global_redis_events
>>>>>>> 00d6b99f
		%server_options
		$build_cache_repo
		$rate_limiter_blocking_enabled
		$crm_url
		$crm_api_url
		$crm_username
		$crm_db
		$crm_pwd
		$serialize_to_json
	);
	%EXPORT_TAGS = (all => [@EXPORT_OK]);
}
use vars @EXPORT_OK;    # no 'my' keyword for these
use utf8;

# Set PRODUCERS_PLATFORM to a non empty and non 0 value to enable the producers platform
# by default, the producers platform is not activated
$producers_platform = $ENV{PRODUCERS_PLATFORM} ? 1 : 0;

# server constants
# $po_domain and $server_domain are prefixed by pro. on the producers platform
my $po_domain = $producers_platform ? "pro." . $ENV{PRODUCT_OPENER_DOMAIN} : $ENV{PRODUCT_OPENER_DOMAIN};
my $po_port = $ENV{PRODUCT_OPENER_PORT};
my $is_localhost = index($po_domain, 'localhost') != -1;

$server_domain = $is_localhost && $po_port != '80' ? "$po_domain:$po_port" : $po_domain;
@ssl_subdomains = $is_localhost ? qw() : qw(*);

# server paths
$data_root = "/mnt/podata";
$www_root = "/opt/product-opener/html";
$conf_root = "/opt/product-opener/conf";
$sftp_root = "/mnt/podata/sftp";
$geolite2_path = $ENV{GEOLITE2_PATH};

$mongodb_host = $ENV{MONGODB_HOST} || "mongodb";
$mongodb = $producers_platform ? "off-pro" : "off";
$mongodb_timeout_ms = 50000;    # config option max_time_ms/maxTimeMS

$memd_servers = ["memcached:11211"];

$tesseract_ocr_available = $ENV{TESSERACT_OCR_AVAILABLE} // 1;    # Set to 0 to disable Tesseract OCR
$google_cloud_vision_api_key = $ENV{GOOGLE_CLOUD_VISION_API_KEY};
$google_cloud_vision_api_url = $ENV{GOOGLE_CLOUD_VISION_API_URL} || "https://vision.googleapis.com/v1/images:annotate";

$crowdin_project_identifier = $ENV{CROWDIN_PROJECT_IDENTIFIER};
$crowdin_project_key = $ENV{CROWDIN_PROJECT_KEY};

my $postgres_host = $ENV{POSTGRES_HOST} || "postgres";
my $postgres_user = $ENV{POSTGRES_USER};
my $postgres_password = $ENV{POSTGRES_PASSWORD};
my $postgres_db = $ENV{POSTGRES_DB} || "minion";
my $postgres_url = "postgresql://${postgres_user}:${postgres_password}\@${postgres_host}/${postgres_db}";

# do we want to log emails instead of sending them (dev environments)
$log_emails = $ENV{OFF_LOG_EMAILS} // 0;

# Set this to your instance of https://github.com/openfoodfacts/robotoff/ to
# enable an in-site robotoff-asker in the product page
$robotoff_url = $ENV{ROBOTOFF_URL};

# Set this to your instance of https://github.com/openfoodfacts/openfoodfacts-query/ to
# enable product counts and aggregations / facets
$query_url = $ENV{QUERY_URL};

# Set this to your instance of https://github.com/openfoodfacts/openfoodfacts-events
# enable creating events for some actions (e.g. when a product is edited)
$events_url = $ENV{EVENTS_URL};
$events_username = $ENV{EVENTS_USERNAME};
$events_password = $ENV{EVENTS_PASSWORD};

# Set this to your instance of https://github.com/openfoodfacts/facets-knowledge-panels
# Inject facet knowledge panels
$facets_kp_url = $ENV{FACETS_KP_URL};

# Set this to your instance of the search service to enable writes to it
$redis_url = $ENV{REDIS_URL};
$process_global_redis_events = $ENV{PROCESS_GLOBAL_REDIS_EVENTS};

# Set this to your instance of https://github.com/openfoodfacts/folksonomy_api/ to
# enable folksonomy features
$folksonomy_url = $ENV{FOLKSONOMY_URL};

%server_options = (
	private_products => $producers_platform,    # 1 to make products visible only to the owner (producer platform)
	producers_platform => $producers_platform,
	minion_backend => {Pg => $postgres_url},
	minion_local_queue => $server_domain,
	minion_export_queue => $ENV{PRODUCT_OPENER_DOMAIN},
	cookie_domain => $ENV{PRODUCT_OPENER_DOMAIN},
	export_servers => {public => "off", experiment => "off-exp"},
	ip_whitelist_session_cookie => ["", ""],
	export_data_root => "/mnt/podata/export",
	minion_daemon_server_and_port => "http://0.0.0.0:3001",
	# this one does not seems to be used
	minion_admin_server_and_port => "http://0.0.0.0:3003",
);

$build_cache_repo = $ENV{BUILD_CACHE_REPO};

$rate_limiter_blocking_enabled = $ENV{RATE_LIMITER_BLOCKING_ENABLED} // "0";

# Odoo CRM
$crm_url = $ENV{ODOO_CRM_URL};
$crm_api_url = $crm_url . '//xmlrpc/2/' if $crm_url;
$crm_username = $ENV{ODOO_CRM_USER};
$crm_db = $ENV{ODOO_CRM_DB};
$crm_pwd = $ENV{ODOO_CRM_PASSWORD};

#11901: Remove once production is migrated
$serialize_to_json = $ENV{SERIALIZE_TO_JSON};
1;<|MERGE_RESOLUTION|>--- conflicted
+++ resolved
@@ -57,11 +57,8 @@
 		$events_username
 		$events_password
 		$redis_url
-<<<<<<< HEAD
 		$folksonomy_url
-=======
 		$process_global_redis_events
->>>>>>> 00d6b99f
 		%server_options
 		$build_cache_repo
 		$rate_limiter_blocking_enabled
