# This file is part of Product Opener.
#
# Product Opener
# Copyright (C) 2011-2021 Association Open Food Facts
# Contact: contact@openfoodfacts.org
# Address: 21 rue des Iles, 94100 Saint-Maur des Fossés, France
#
# Product Opener is free software: you can redistribute it and/or modify
# it under the terms of the GNU Affero General Public License as
# published by the Free Software Foundation, either version 3 of the
# License, or (at your option) any later version.
#
# This program is distributed in the hope that it will be useful,
# but WITHOUT ANY WARRANTY; without even the implied warranty of
# MERCHANTABILITY or FITNESS FOR A PARTICULAR PURPOSE.  See the
# GNU Affero General Public License for more details.
#
# You should have received a copy of the GNU Affero General Public License
# along with this program.  If not, see <http://www.gnu.org/licenses/>.

=head1 NAME

ProductOpener::Web - contains display functions for the website.

=head1 SYNOPSIS

C<ProductOpener::Web> consists of functions used only in OpenFoodFacts website for different tasks.

=head1 DESCRIPTION

The module implements the functions that are being used by the OpenFoodFacts website.
This module consists of different functions for displaying the different parts of home page, creating and saving products, etc

=cut

package ProductOpener::Web;


use Modern::Perl '2017';
use utf8;
use Exporter qw(import);

use ProductOpener::Store qw(:all);
use ProductOpener::Display qw/:all/;
<<<<<<< HEAD
use ProductOpener::Config qw(:all);
use ProductOpener::Tags qw(:all);
use ProductOpener::Users qw(:all);
use ProductOpener::Orgs qw(:all);
use ProductOpener::Lang qw(:all);

=======
use ProductOpener::Store qw(:all);
use ProductOpener::Config qw(:all);
use ProductOpener::Tags qw(:all);
use ProductOpener::TagsEntries qw(:all);
use ProductOpener::Users qw(:all);
use ProductOpener::Index qw(:all);
use ProductOpener::Lang qw(:all);
use ProductOpener::Images qw(:all);
use ProductOpener::Food qw(:all);
use ProductOpener::Ingredients qw(:all);
use ProductOpener::Products qw(:all);
use ProductOpener::Missions qw(:all);
use ProductOpener::MissionsConfig qw(:all);
use ProductOpener::URL qw(:all);
use ProductOpener::Data qw(:all);
use ProductOpener::Text qw(:all);
use ProductOpener::Nutriscore qw(:all);
use ProductOpener::Ecoscore qw(:all);
use ProductOpener::Attributes qw(:all);
use ProductOpener::Orgs qw(:all);
>>>>>>> 54865db9

use Template;
use Log::Log4perl;

BEGIN
{
	use vars       qw(@ISA @EXPORT_OK %EXPORT_TAGS);
	@EXPORT_OK = qw(
		&display_login_register
		&display_blocks
		&display_my_block
		); #the fucntions which are called outside this file
	%EXPORT_TAGS = (all => [@EXPORT_OK]);
}

use vars @EXPORT_OK;


=head1 FUNCTIONS

=head2 display_blocks( $request_ref )

The sidebar of home page consists of blocks. It displays some of those blocks in the sidebar.

=cut

sub display_blocks($)
{
	my $request_ref = shift;

	my $html = '';
	my $template_data_ref_blocks->{blocks} = $request_ref->{blocks_ref};

	process_template('web/common/includes/display_blocks.tt.html', $template_data_ref_blocks, \$html) || return "template error: " . $tt->error();
	return $html;
}

<<<<<<< HEAD
=head1 FUNCTIONS

=head2 display_my_block ( $request_ref )

The sidebar of home page consists of blocks. This function is used to to display one block with information and links related to the logged in user.

=cut

sub display_my_block($)
{
	my $blocks_ref = shift;

	if (defined $User_id) {

		my $content = '';
		my $template_data_ref_block = {};

		$template_data_ref_block->{org_name} = $Org{name};
		$template_data_ref_block->{server_options_private_products} = $server_options{private_products};

		if ((defined $server_options{private_products}) and ($server_options{private_products})) {

			my $pro_moderator_message;

			if (defined $User{pro_moderator_owner}) {
				$pro_moderator_message = sprintf(lang("pro_moderator_owner_set"), $User{pro_moderator_owner});
			}
			else {
				$pro_moderator_message = lang("pro_moderator_owner_not_set");
			}

			$template_data_ref_block->{pro_moderator_message} = $pro_moderator_message;
			$template_data_ref_block->{user_pro_moderator} = $User{pro_moderator}; #can be removed after changes in Display.pm get merged
		}
		else {
			$template_data_ref_block->{edited_products_url} = canonicalize_tag_link("editors", get_string_id_for_lang("no_language",$User_id));
			$template_data_ref_block->{created_products_to_be_completed_url} = canonicalize_tag_link("users", get_string_id_for_lang("no_language",$User_id)) . canonicalize_taxonomy_tag_link($lc,"states", "en:to-be-completed")
		}

		process_template('web/common/includes/display_my_block.tt.html', $template_data_ref_block, \$content) || ($content .= 'template error: ' . $tt->error());

		push @{$blocks_ref}, {
			'title'=> lang("hello") . ' ' . $User{name},
			'content'=>$content,
			'id'=>'my_block',
=======

=head1 FUNCTIONS

=head2 display_login_register( $blocks_ref )

This function displays the sign in block in the sidebar.

=cut

sub display_login_register($)
{
	my $blocks_ref = shift;

	if (not defined $User_id) {

		my $content = '';
		my $template_data_ref_login = {};

		process_template('web/common/includes/display_login_register.tt.html', $template_data_ref_login, \$content) || ($content .= 'template error: ' . $tt->error());

		push @{$blocks_ref}, {
			'title'=>lang("login_register_title"),
			'content'=>$content,
>>>>>>> 54865db9
		};
	}

	return;
}

1;<|MERGE_RESOLUTION|>--- conflicted
+++ resolved
@@ -41,36 +41,13 @@
 use Exporter qw(import);
 
 use ProductOpener::Store qw(:all);
-use ProductOpener::Display qw/:all/;
-<<<<<<< HEAD
+use ProductOpener::Display qw(:all);
 use ProductOpener::Config qw(:all);
 use ProductOpener::Tags qw(:all);
 use ProductOpener::Users qw(:all);
 use ProductOpener::Orgs qw(:all);
 use ProductOpener::Lang qw(:all);
 
-=======
-use ProductOpener::Store qw(:all);
-use ProductOpener::Config qw(:all);
-use ProductOpener::Tags qw(:all);
-use ProductOpener::TagsEntries qw(:all);
-use ProductOpener::Users qw(:all);
-use ProductOpener::Index qw(:all);
-use ProductOpener::Lang qw(:all);
-use ProductOpener::Images qw(:all);
-use ProductOpener::Food qw(:all);
-use ProductOpener::Ingredients qw(:all);
-use ProductOpener::Products qw(:all);
-use ProductOpener::Missions qw(:all);
-use ProductOpener::MissionsConfig qw(:all);
-use ProductOpener::URL qw(:all);
-use ProductOpener::Data qw(:all);
-use ProductOpener::Text qw(:all);
-use ProductOpener::Nutriscore qw(:all);
-use ProductOpener::Ecoscore qw(:all);
-use ProductOpener::Attributes qw(:all);
-use ProductOpener::Orgs qw(:all);
->>>>>>> 54865db9
 
 use Template;
 use Log::Log4perl;
@@ -108,7 +85,6 @@
 	return $html;
 }
 
-<<<<<<< HEAD
 =head1 FUNCTIONS
 
 =head2 display_my_block ( $request_ref )
@@ -154,7 +130,11 @@
 			'title'=> lang("hello") . ' ' . $User{name},
 			'content'=>$content,
 			'id'=>'my_block',
-=======
+		};
+	}
+
+	return;
+}
 
 =head1 FUNCTIONS
 
@@ -178,7 +158,7 @@
 		push @{$blocks_ref}, {
 			'title'=>lang("login_register_title"),
 			'content'=>$content,
->>>>>>> 54865db9
+
 		};
 	}
 
