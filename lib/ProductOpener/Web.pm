# This file is part of Product Opener.
#
# Product Opener
# Copyright (C) 2011-2021 Association Open Food Facts
# Contact: contact@openfoodfacts.org
# Address: 21 rue des Iles, 94100 Saint-Maur des Fossés, France
#
# Product Opener is free software: you can redistribute it and/or modify
# it under the terms of the GNU Affero General Public License as
# published by the Free Software Foundation, either version 3 of the
# License, or (at your option) any later version.
#
# This program is distributed in the hope that it will be useful,
# but WITHOUT ANY WARRANTY; without even the implied warranty of
# MERCHANTABILITY or FITNESS FOR A PARTICULAR PURPOSE.  See the
# GNU Affero General Public License for more details.
#
# You should have received a copy of the GNU Affero General Public License
# along with this program.  If not, see <http://www.gnu.org/licenses/>.

=head1 NAME

ProductOpener::Web - contains display functions for the website.

=head1 SYNOPSIS

C<ProductOpener::Web> consists of functions used only in OpenFoodFacts website for different tasks.

=head1 DESCRIPTION

The module implements the functions that are being used by the OpenFoodFacts website.
This module consists of different functions for displaying the different parts of home page, creating and saving products, etc

=cut

package ProductOpener::Web;


use Modern::Perl '2017';
use utf8;
use Exporter qw(import);

use ProductOpener::Store qw(:all);
use ProductOpener::Display qw(:all);
use ProductOpener::Config qw(:all);
use ProductOpener::Tags qw(:all);
use ProductOpener::Users qw(:all);
use ProductOpener::Orgs qw(:all);
use ProductOpener::Lang qw(:all);
use ProductOpener::Images qw(:all);


use Template;
use Log::Log4perl;

BEGIN
{
	use vars       qw(@ISA @EXPORT_OK %EXPORT_TAGS);
	@EXPORT_OK = qw(
		&display_login_register
		&display_blocks
		&display_my_block
		&display_product_search_or_add
		&display_field
<<<<<<< HEAD
		&display_data_quality_issues_and_improvement_opportunities
=======
		&display_data_quality_description
>>>>>>> f141272b
		); #the fucntions which are called outside this file
	%EXPORT_TAGS = (all => [@EXPORT_OK]);
}

use vars @EXPORT_OK;


=head1 FUNCTIONS

=head2 display_blocks( $request_ref )

The sidebar of home page consists of blocks. It displays some of those blocks in the sidebar.

=cut

sub display_blocks($)
{
	my $request_ref = shift;

	my $html = '';
	my $template_data_ref_blocks->{blocks} = $request_ref->{blocks_ref};

	process_template('web/common/includes/display_blocks.tt.html', $template_data_ref_blocks, \$html) || return "template error: " . $tt->error();
	return $html;
}

=head1 FUNCTIONS

=head2 display_my_block ( $blocks_ref )

The sidebar of home page consists of blocks. This function is used to to display one block with information and links related to the logged in user.

=cut

sub display_my_block($)
{
	my $blocks_ref = shift;

	if (defined $User_id) {

		my $content = '';
		my $template_data_ref_block = {};

		$template_data_ref_block->{org_name} = $Org{name};
		$template_data_ref_block->{server_options_private_products} = $server_options{private_products};

		if ((defined $server_options{private_products}) and ($server_options{private_products})) {

			my $pro_moderator_message;

			if (defined $User{pro_moderator_owner}) {
				$pro_moderator_message = sprintf(lang("pro_moderator_owner_set"), $User{pro_moderator_owner});
			}
			else {
				$pro_moderator_message = lang("pro_moderator_owner_not_set");
			}

			$template_data_ref_block->{pro_moderator_message} = $pro_moderator_message;
			$template_data_ref_block->{user_pro_moderator} = $User{pro_moderator}; #can be removed after changes in Display.pm get merged
		}
		else {
			$template_data_ref_block->{edited_products_url} = canonicalize_tag_link("editors", get_string_id_for_lang("no_language",$User_id));
			$template_data_ref_block->{created_products_to_be_completed_url} = canonicalize_tag_link("users", get_string_id_for_lang("no_language",$User_id)) . canonicalize_taxonomy_tag_link($lc,"states", "en:to-be-completed")
		}

		process_template('web/common/includes/display_my_block.tt.html', $template_data_ref_block, \$content) || ($content .= 'template error: ' . $tt->error());

		push @{$blocks_ref}, {
			'title'=> lang("hello") . ' ' . $User{name},
			'content'=>$content,
			'id'=>'my_block',
		};
	}

	return;
}

=head1 FUNCTIONS

=head2 display_login_register( $blocks_ref )

This function displays the sign in block in the sidebar.

=cut

sub display_login_register($)
{
	my $blocks_ref = shift;

	if (not defined $User_id) {

		my $content = '';
		my $template_data_ref_login = {};

		process_template('web/common/includes/display_login_register.tt.html', $template_data_ref_login, \$content) || ($content .= 'template error: ' . $tt->error());

		push @{$blocks_ref}, {
			'title'=>lang("login_register_title"),
			'content'=>$content,

		};
	}

	return;
}

=head1 FUNCTIONS

=head2 display_product_search_or_add ( $blocks_ref )

The sidebar of home page consists of blocks. This function is used to to display the product block to add a new product or search an existing product. Product can be added with or without barcode.

=cut

sub display_product_search_or_add($)
{
	my $blocks_ref = shift;

	# Producer platform and no org or not admin: do not offer to add products

	if (($server_options{producers_platform})
		and not ((defined $Owner_id) and (($Owner_id =~ /^org-/) or ($User{moderator}) or $User{pro_moderator}))) {
		return "";
	}

	my $title = lang("add_product");

	my $html = '';
	my $template_data_ref_content = {};
	$template_data_ref_content->{server_options_producers_platform} = $server_options{producers_platform};

	# Producers platform: display an addition import products block

	if ($server_options{producers_platform}) {
		my $html_producer = '';
		my $template_data_ref_content_producer = {};

		process_template('web/common/includes/display_product_search_or_add_producer.tt.html', $template_data_ref_content_producer, \$html_producer) || ($html_producer = "template error: " . $tt->error());

		push @{$blocks_ref}, {
			'title'=>lang("import_products"),
			'content'=>$html_producer,
		};

	}

	$template_data_ref_content->{display_search_image_form} = display_search_image_form("block_side");
	process_template('web/common/includes/display_product_search_or_add.tt.html', $template_data_ref_content, \$html) || ($html = "template error: " . $tt->error());

	push @{$blocks_ref}, {
			'title'=>$title,
			'content'=> $html,
	};


	return;
}

=head1 FUNCTIONS

=head2 display_product_search_or_add ( $product_ref, $field )

This function is used to display the one characteristic in the product's characteristics section on the product page.

=cut


# itemprop="description"
my %itemprops = (
"generic_name"=>"description",
"brands"=>"brand",
);

sub display_field($$) {

	my $product_ref = shift;
	my $field = shift;

	my $html = '';
	my $template_data_ref_field = {};

	$template_data_ref_field->{field} = $field;

	if ($field eq 'br') {
		process_template('web/common/includes/display_field_br.tt.html', $template_data_ref_field, \$html) || return "template error: " . $tt->error();
		return $html;
	}

	my $value = $product_ref->{$field};

	# fields in %language_fields can have different values by language

	if (defined $language_fields{$field}) {
		if ((defined $product_ref->{$field . "_" . $lc}) and ($product_ref->{$field . "_" . $lc} ne '')) {
			$value = $product_ref->{$field . "_" . $lc};
			$value =~ s/\n/<br>/g;
		}
	}

	if ($field eq 'states'){
		my $to_do_status = '';
		my $done_status = '';
		my @to_do_status;
		my @done_status;
		my $state_items = $product_ref->{$field . "_hierarchy"};
		foreach my $val (@{$state_items}){
			if ( index( $val, 'empty' ) != -1 or $val =~ /(^|-)to-be-/sxmn ) {
				push(@to_do_status, $val);
			}
			else {
				push(@done_status, $val);
			}
		}
		$to_do_status = display_tags_hierarchy_taxonomy($lc, $field, \@to_do_status);
		$done_status = display_tags_hierarchy_taxonomy($lc, $field, \@done_status);

		$template_data_ref_field->{to_do_status} = $to_do_status;
		$template_data_ref_field->{done_status} = $done_status;

	}
	elsif (defined $taxonomy_fields{$field}) {
		$value = display_tags_hierarchy_taxonomy($lc, $field, $product_ref->{$field . "_hierarchy"});
	}
	elsif (defined $hierarchy_fields{$field}) {
		$value = display_tags_hierarchy($field, $product_ref->{$field . "_hierarchy"});
	}
	elsif ((defined $tags_fields{$field}) and (defined $value)) {
		$value = display_tags_list($field, $value);
	}

	$template_data_ref_field->{value_check} = $value;

	if ((defined $value) and ($value ne '')) {
		# See https://stackoverflow.com/a/3809435
		if (($field eq 'link') and ($value =~ /[-a-zA-Z0-9\@:%._\+~#=]{1,256}\.[a-zA-Z0-9()]{1,6}\b([-a-zA-Z0-9()\@:%_\+.~#?&\/\/=]*)/)) {
			if ($value !~ /https?:\/\//) {
				$value = 'http://' . $value;
			}
			my $link = $value;
			$link =~ s/"|<|>|'//g;
			my $link2 = $link;
			$link2 =~ s/^(.{40}).*$/$1\.\.\./;
			$value = "<a href=\"$link\">$link2</a>";
		}
		my $itemprop = '';
		if (defined $itemprops{$field}) {
			$itemprop = " itemprop=\"$itemprops{$field}\"";
			if ($value =~ /<a /) {
				$value =~ s/<a /<a$itemprop /g;
			}
			else {
				$value = "<span$itemprop>$value</span>";
			}
		}
		my $lang_field = lang($field);
		if ($lang_field eq '') {
			$lang_field = ucfirst(lang($field . "_p"));
		}

		$template_data_ref_field->{lang_field} = $lang_field;
		$template_data_ref_field->{value} = $value;

		if ($field eq 'brands') {
			my $brand = $value;
			# Keep the first one
			$brand =~ s/,(.*)//;
			$brand =~ s/<([^>]+)>//g;
			$product_ref->{brand} = $brand;
		}

		if ($field eq 'categories') {
			my $category = $value;
			# Keep the last one
			$category =~ s/.*,( )?//;
			$category =~ s/<([^>]+)>//g;
			$product_ref->{category} = $category;
		}
	}

	process_template('web/common/includes/display_field.tt.html', $template_data_ref_field, \$html) || return "template error: " . $tt->error();

	return $html;
}

=head1 FUNCTIONS

<<<<<<< HEAD
=head2 display_data_quality_issues_and_improvement_opportunities( $product_ref )

Display on the product page a list of data quality issues, and of improvement opportunities.
This is for the platform for producers.

=cut

sub display_data_quality_issues_and_improvement_opportunities($) {

	my $product_ref = shift;

	my $html = "";
	my $template_data_ref_quality_issues = {};
	my @tagtypes;

	foreach my $tagtype ("data_quality_errors_producers", "data_quality_warnings_producers", "improvements") {

		my $tagtype_ref = {};

		if ((defined $product_ref->{$tagtype . "_tags"}) and (scalar @{$product_ref->{$tagtype . "_tags"}} > 0)) {

			$tagtype_ref->{tagtype_heading} = ucfirst(lang($tagtype . "_p"));
			my @tagids;
			my $description = '';

			foreach my $tagid (@{$product_ref->{$tagtype . "_tags"}}) {

				if ($tagtype =~ /^data_quality/) {
					$description = display_data_quality_description($product_ref, $tagid);
				}
				elsif ($tagtype eq "improvements") {
					$description = display_possible_improvement_description($product_ref, $tagid);
				}

				push(@tagids, {
					display_taxonomy_tag => display_taxonomy_tag($lc, $tagtype, $tagid),
					properties => $properties{$tagtype}{$tagid}{"description:$lc"},
					description => $description,
				});

			}

			$tagtype_ref->{tagids} = \@tagids;
			push(@tagtypes, $tagtype_ref);
		}
	}

	$template_data_ref_quality_issues->{tagtypes} = \@tagtypes;
	process_template('web/common/includes/display_data_quality_issues_and_improvement_opportunities.tt.html', $template_data_ref_quality_issues, \$html) || return "template error: " . $tt->error();
=======
=head2 display_data_quality_description( $product_ref, $tagid )

Display an explanation of the data quality warning or error, using specific product data related to the warning.

=cut

sub display_data_quality_description($$) {

	my $product_ref = shift;
	my $tagid = shift;

	my $html = "";
	my $template_data_ref_quality = {};

	$template_data_ref_quality->{tagid} = $tagid;
	$template_data_ref_quality->{product_ref_nutriscore_score} = $product_ref->{nutriscore_score};
	$template_data_ref_quality->{product_ref_nutriscore_score_producer} = $product_ref->{nutriscore_score_producer};
	$template_data_ref_quality->{product_ref_nutriscore_grade_producer} = uc($product_ref->{nutriscore_grade_producer});
	$template_data_ref_quality->{product_ref_nutriscore_grade} = uc($product_ref->{nutriscore_grade});

	process_template('web/common/includes/display_data_quality_description.tt.html', $template_data_ref_quality, \$html) || return "template error: " . $tt->error();
>>>>>>> f141272b

	return $html;
}

1;<|MERGE_RESOLUTION|>--- conflicted
+++ resolved
@@ -62,11 +62,8 @@
 		&display_my_block
 		&display_product_search_or_add
 		&display_field
-<<<<<<< HEAD
 		&display_data_quality_issues_and_improvement_opportunities
-=======
 		&display_data_quality_description
->>>>>>> f141272b
 		); #the fucntions which are called outside this file
 	%EXPORT_TAGS = (all => [@EXPORT_OK]);
 }
@@ -353,7 +350,6 @@
 
 =head1 FUNCTIONS
 
-<<<<<<< HEAD
 =head2 display_data_quality_issues_and_improvement_opportunities( $product_ref )
 
 Display on the product page a list of data quality issues, and of improvement opportunities.
@@ -403,7 +399,11 @@
 
 	$template_data_ref_quality_issues->{tagtypes} = \@tagtypes;
 	process_template('web/common/includes/display_data_quality_issues_and_improvement_opportunities.tt.html', $template_data_ref_quality_issues, \$html) || return "template error: " . $tt->error();
-=======
+  
+  return $html;
+}
+
+
 =head2 display_data_quality_description( $product_ref, $tagid )
 
 Display an explanation of the data quality warning or error, using specific product data related to the warning.
@@ -425,7 +425,6 @@
 	$template_data_ref_quality->{product_ref_nutriscore_grade} = uc($product_ref->{nutriscore_grade});
 
 	process_template('web/common/includes/display_data_quality_description.tt.html', $template_data_ref_quality, \$html) || return "template error: " . $tt->error();
->>>>>>> f141272b
 
 	return $html;
 }
