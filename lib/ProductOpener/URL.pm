--- conflicted
+++ resolved
@@ -1,7 +1,7 @@
 # This file is part of Product Opener.
 #
 # Product Opener
-# Copyright (C) 2011-2023 Association Open Food Facts
+# Copyright (C) 2011-2024 Association Open Food Facts
 # Contact: contact@openfoodfacts.org
 # Address: 21 rue des Iles, 94100 Saint-Maur des Fossés, France
 #
@@ -50,11 +50,7 @@
 	use vars qw(@ISA @EXPORT_OK %EXPORT_TAGS);
 	@EXPORT_OK = qw(
 		&format_subdomain
-<<<<<<< HEAD
-		&subdomain_supports_https
 		&get_cookie_domain
-=======
->>>>>>> ad1b2b06
 
 	);    # symbols to export on request
 	%EXPORT_TAGS = (all => [@EXPORT_OK]);
