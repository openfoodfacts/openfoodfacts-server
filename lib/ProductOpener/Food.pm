--- conflicted
+++ resolved
@@ -1726,144 +1726,7 @@
 	return;
 }
 
-<<<<<<< HEAD
-
-sub compute_unknown_nutrients($product_ref) {
-=======
-sub compute_carbon_footprint_infocard ($product_ref) {
-
-	# compute the environment impact level
-	# -> currently only for prepared meals
-
-	# Limit to France, as the carbon values from ADEME are intended for France
-
-	if (
-		not(    (has_tag($product_ref, "countries", "en:france"))
-			and (defined $product_ref->{ingredients_text})
-			and (length($product_ref->{ingredients_text}) > 5))
-		)
-	{
-
-		my @product_fields_to_delete = (
-			"environment_impact_level", "environment_impact_level_tags",
-			"environment_infocard", "environment_infocard_en",
-			"environment_infocard_fr"
-		);
-
-		remove_fields($product_ref, \@product_fields_to_delete);
-
-		return;
-	}
-
-	if (has_tag($product_ref, "categories", "en:meals")) {
-
-		$product_ref->{environment_impact_level} = "en:low";
-
-		if (    (defined $product_ref->{nutriments})
-			and (defined $product_ref->{nutriments}{"carbon-footprint-from-meat-or-fish_product"}))
-		{
-
-			if ($product_ref->{nutriments}{"carbon-footprint-from-meat-or-fish_product"} < 250) {
-				$product_ref->{environment_impact_level} = "en:medium";
-			}
-			else {
-				$product_ref->{environment_impact_level} = "en:high";
-			}
-		}
-
-		$product_ref->{environment_impact_level_tags} = [$product_ref->{environment_impact_level}];
-	}
-
-	# compute the carbon footprint infocard when we have a carbon footprint from meat or fish
-
-	if (    (defined $product_ref->{nutriments})
-		and (defined $product_ref->{nutriments}{"carbon-footprint-from-meat-or-fish_product"}))
-	{
-
-		foreach my $lang ("en", "fr") {
-			my $html = "<h2>" . $Lang{carbon_impact_from_meat_or_fish}{$lang} . "</h2>";
-
-			$html .= "<ul>\n";
-
-			$html
-				.= "<li><b>"
-				. (
-				sprintf("%.2e", $product_ref->{nutriments}{"carbon-footprint-from-meat-or-fish_product"} / 1000) + 0.0)
-				. " kg</b> "
-				. $Lang{of_carbon_impact_from_meat_or_fish_for_whole_product}{$lang};
-
-			if (defined $product_ref->{nutriments}{"carbon-footprint-from-meat-or-fish_serving"}) {
-				$html
-					.= " (<b>"
-					. (
-					sprintf("%.2e", $product_ref->{nutriments}{"carbon-footprint-from-meat-or-fish_serving"} / 1000)
-						+ 0.0)
-					. " kg</b> "
-					. $Lang{for_one_serving}{$lang} . ")";
-			}
-
-			$html .= "</li>\n";
-
-			# COP 21 sustainable amount of CO2 per person per year: 2 tons
-			my %sustainable = (annual => 2000 * 1000);
-			$sustainable{daily} = $sustainable{annual} / 365;
-			$sustainable{weekly} = $sustainable{daily} * 7;
-
-			foreach my $period ("daily", "weekly") {
-
-				$html .= "<li><b>"
-					. (
-					sprintf("%.2e",
-							  $product_ref->{nutriments}{"carbon-footprint-from-meat-or-fish_product"}
-							/ $sustainable{$period}
-							* 100) + 0.0
-					)
-					. "%</b> "
-					. $Lang{"of_sustainable_" . $period . "_emissions_of_1_person"}{$lang};
-
-				if (defined $product_ref->{nutriments}{"carbon-footprint-from-meat-or-fish_serving"}) {
-					$html .= " (<b>"
-						. (
-						sprintf("%.2e",
-								  $product_ref->{nutriments}{"carbon-footprint-from-meat-or-fish_serving"}
-								/ $sustainable{$period}
-								* 100) + 0.0
-						)
-						. "%</b> "
-						. $Lang{for_one_serving}{$lang} . ")";
-				}
-
-				$html .= "</li>\n";
-			}
-
-			$html .= "</ul>";
-
-			$html .= "<br><br>";
-
-			$html
-				.= "<h3>"
-				. $Lang{methodology}{$lang} . "</h3>" . "<p>"
-				. $Lang{carbon_footprint_note_foodges_ademe}{$lang} . "</p>" . "<p>"
-				. $Lang{carbon_footprint_note_sustainable_annual_emissions}{$lang} . "</p>" . "<p>"
-				. $Lang{carbon_footprint_note_uncertainty}{$lang} . "</p>";
-
-			$product_ref->{"environment_infocard_" . $lang} = $html;
-		}
-
-		# copy the main language
-		if (defined $product_ref->{"environment_infocard_" . $product_ref->{lc}}) {
-			$product_ref->{environment_infocard} = $product_ref->{"environment_infocard_" . $product_ref->{lc}};
-		}
-		else {
-			$product_ref->{environment_infocard} = $product_ref->{environment_infocard_en};
-		}
-	}
-
-	return;
-}
-
 sub compute_unknown_nutrients ($product_ref) {
->>>>>>> 0e4b5a42
 
 	$product_ref->{unknown_nutrients_tags} = [];
 
