--- conflicted
+++ resolved
@@ -879,15 +879,10 @@
 			'--glucose-', '--fructose-',
 			'--galactose-', '--lactose-',
 			'--maltose-', '--maltodextrins-',
-<<<<<<< HEAD
 			'-psicose-', '-starch-',
 			'-polyols-', '--erythritol-',
 			'--isomalt-', '--maltitol-',
 			'--sorbitol-', '!fiber',
-=======
-			'-starch-', '-polyols-',
-			'--erythritol-', '!fiber',
->>>>>>> 343ea75d
 			'-soluble-fiber-', '-insoluble-fiber-',
 			'!salt', '-added-salt-',
 			'sodium', 'alcohol',
