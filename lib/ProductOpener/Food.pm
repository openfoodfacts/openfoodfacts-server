--- conflicted
+++ resolved
@@ -40,12 +40,7 @@
 
 BEGIN
 {
-<<<<<<< HEAD
-	use vars       qw(@ISA @EXPORT @EXPORT_OK %EXPORT_TAGS);
-	@EXPORT = qw();    # symbols to export by default
-=======
 	use vars       qw(@ISA @EXPORT_OK %EXPORT_TAGS);
->>>>>>> d6f96c22
 	@EXPORT_OK = qw(
 		%Nutriments
 		%nutriments_labels
