--- conflicted
+++ resolved
@@ -89,14 +89,11 @@
 requires 'AnyEvent';
 requires 'AnyEvent::Inotify::Simple';
 
-<<<<<<< HEAD
-# GS1 Sunrise 2027
-=======
 # more Apache stuff
 requires 'Apache::Bootstrap';  # needed by Apache2::Connection::XForwardedFor
 requires 'Apache2::Connection::XForwardedFor';
-# GS1 Encoder
->>>>>>> 9a894924
+
+# GS1 Sunrise 2027
 requires 'GS1::SyntaxEngine::FFI';
 requires 'Imager::zxing';
 requires 'Imager::File::AVIF';
