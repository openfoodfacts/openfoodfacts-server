--- conflicted
+++ resolved
@@ -51,11 +51,8 @@
 requires 'Spreadsheet::CSV';
 requires 'List::MoreUtils';
 requires 'Excel::Writer::XLSX';
-<<<<<<< HEAD
 requires 'Web::Sitemap', '>= 0.902, < 1.0';
-=======
 requires 'Pod::Simple::HTMLBatch';
->>>>>>> f84b9aeb
 
 # Mojolicious/Minion
 requires 'Mojolicious::Lite';
@@ -63,13 +60,8 @@
 requires 'Mojo::Pg';
 
 # Logging
-<<<<<<< HEAD
-requires 'Log::Any', '>= 1.708';
-requires 'Log::Log4perl', '>= 1.49';
-=======
 requires 'Log::Any', '>= 1.708, < 2.0';
 requires 'Log::Log4perl', '>= 1.49, < 2.0';
->>>>>>> f84b9aeb
 requires 'Log::Any::Adapter::Log4perl', '>= 0.09';
 
 # Retry
