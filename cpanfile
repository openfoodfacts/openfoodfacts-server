# Should also be available as Debian packages
# If a minimum version number is specified, "cpanm --skip-satisfied" will install a newer version than apt if one is available in cpan.
requires 'Array::Diff';
requires 'CGI', '>= 4.53, < 5.0'; # libcgi-pm-perl
requires 'Tie::IxHash'; # libtie-ixhash-perl
requires 'LWP::Authen::Digest'; # libwww-perl
requires 'LWP::Simple'; # libwww-perl
requires 'LWP::UserAgent'; # libwww-perl
requires 'Image::Magick'; # libimage-magick-perl
requires 'XML::Encoding'; # libxml-encoding-perl
requires 'MIME::Lite'; # libmime-lite-perl
requires 'MIME::Base32';
requires 'Cache::Memcached::Fast'; #libcache-memcached-fast-perl
requires 'JSON'; # libjson-perl
requires 'JSON::PP'; # libjson-pp-perl
requires 'Cpanel::JSON::XS'; # libcpanel-json-xs-perl - fast parsing
requires 'JSON::MaybeXS'; # libjson-maybexs-perl
requires 'Clone'; # libclone-perl
requires 'Crypt::PasswdMD5'; # libcrypt-passwdmd5-perl
requires 'Encode::Detect'; # libencode-detect-perl
requires 'Barcode::ZBar'; # libbarcode-zbar-perl
requires 'XML::FeedPP'; # libxml-feedpp-perl
requires 'URI::Find'; # liburi-find-perl
requires 'XML::Simple'; # libxml-simple-perl
requires 'experimental'; # libexperimental-perl
requires 'Apache2::Request'; # libapache2-request-perl
requires 'Digest::MD5'; # libdigest-md5-perl
requires 'Time::Local'; # libtime-local-perl
requires 'Template', '>= 3.009'; # libtemplate-perl
requires 'URI::Escape::XS'; # liburi-escape-xs-perl
requires 'Math::Random::Secure'; # libmath-random-secure-perl. deps: libtest-sharedfork-perl, libtest-warn-perl, libmath-random-isaac-perl, libcrypt-random-source-perl
requires 'Email::Stuffer', '>= 0.018'; # libemail-stuffer-perl
requires 'File::Copy::Recursive', '>= 0.45'; # libfile-copy-recursive-perl
requires 'List::MoreUtils', '>= 0.430'; # liblist-moreutils-perl
requires 'Excel::Writer::XLSX', '>= 1.09'; # libexcel-writer-xlsx-perl
requires 'Pod::Simple::HTMLBatch'; # libpod-simple-perl
requires 'GeoIP2', '>= 2.006002, < 3.0'; # libgeoip2-perl, deps: libdata-validate-ip-perl libio-compress-perl libjson-maybexs-perl liblist-someutils-perl, libdata-dumper-concise-perl, libdata-printer-perl
requires 'Email::Valid', '>= 1.202, < 2.0'; # libemail-valid-perl
requires 'Path::Tiny', '>= 0.118'; # libpath-tiny-perl
requires 'XML::RPC', '== 2'; # libxml-rpc-fast-perl

# Probably not available as Debian/Ubuntu packages
requires 'MongoDB', '>= 2.2.2, < 2.3'; # libmongodb-perl has 1.8.1/2.0.3 vs 2.2.2. deps: libauthen-sasl-saslprep-perl, libbson-perl, libauthen-scram-perl, libclass-xsaccessor-perl, libdigest-hmac-perl, libsafe-isa-perl, libconfig-autoconf-perl, libpath-tiny-perl
# we fix this because MongoDB depends on it, and 0.023 does not install correctly
requires 'Type::Tiny::XS', '==0.022';
requires 'GraphViz2'; # deps: libfile-which-perl, libdata-section-simple-perl, libwant-perl, libipc-run3-perl, liblog-handler-perl, libtest-deep-perl
requires 'Algorithm::CheckDigits'; # libalgorithm-checkdigits-perl has 0.50 vs 1.3.3. deps: libprobe-perl-perl
requires 'Image::OCR::Tesseract'; # deps: libfile-find-rule-perl
requires 'DateTime', '>= 1.54, < 2.0'; # libdatetime-perl has 1.46. deps: libclass-singleton-perl
requires 'DateTime::Locale', '>= 1.32, < 2.0'; # libdatetime-locale-perl has 1.17. deps: libfile-sharedir-install-perl
requires 'DateTime::Format::ISO8601'; # libdatetime-format-iso8601-perl
requires 'Crypt::ScryptKDF';
requires 'Locale::Maketext::Lexicon::Getcontext', '>= 0.05'; # deps: liblocale-maketext-lexicon-perl
requires 'CLDR::Number::Format::Decimal';
requires 'CLDR::Number::Format::Percent';
requires 'CLDR::Number'; # deps: libmath-round-perl, libtest-differences-perl, libsoftware-license-perl
requires 'Modern::Perl', '>= 1.20200211'; # libmodern-perl-perl has 1.20170117/1.20180901
requires 'Data::Dumper::AutoEncode'; # deps: libmodule-build-pluggable-perl, libclass-accessor-lite-perl
requires 'XML::Rules';
requires 'Text::CSV', '>= 2.01, < 3.0'; # libtext-csv-perl has 1.95/1.99 vs 2.00.
requires 'Text::CSV_XS';
requires 'Text::Fuzzy';
requires 'Spreadsheet::CSV'; # deps: libspreadsheet-parseexcel-perl
requires 'File::chmod::Recursive'; # deps: libfile-chmod-perl
requires 'Devel::Size'; # deps: libdevel-size-perl
requires 'JSON::Create';
requires 'JSON::Parse';
requires 'Data::DeepAccess';
requires 'XML::XML2JSON';
requires 'Redis';
requires 'Digest::SHA1';
requires 'Data::Difference';
requires 'Data::Compare';

# Mojolicious/Minion
requires 'Mojolicious::Lite';
requires 'Minion'; # libminion-perl has 9.09 vs 10.13.
requires 'Mojo::Pg'; # libmojo-pg-perl has 4.13 vs 4.19. deps: libsql-abstract-perl

# Logging
requires 'Log::Any', '>= 1.710, < 2.0'; # liblog-any-perl has 1.707
requires 'Log::Log4perl', '>= 1.54, < 2.0'; # liblog-log4perl-perl
requires 'Log::Any::Adapter::Log4perl', '>= 0.09'; # liblog-any-adapter-log4perl-perl

# AnyEvent
requires 'AnyEvent';
requires 'AnyEvent::Inotify::Simple';

# more Apache stuff
requires 'Apache::Bootstrap';  # needed by Apache2::Connection::XForwardedFor
requires 'Apache2::Connection::XForwardedFor';

# GS1 Sunrise 2027
requires 'GS1::SyntaxEngine::FFI';
requires 'Imager::zxing';
requires 'Imager::File::AVIF';
requires 'Imager::File::HEIF';
requires 'Imager::File::JPEG';
requires 'Imager::File::PNG';
requires 'Imager::File::WEBP';

# To dynamically load Config_*.pm modules
requires 'Module::Load';

# To measure the time taken by requests
requires 'Time::Monotonic';

# To measure similarity between words and find possible typo
requires 'Text::Levenshtein';

<<<<<<< HEAD
# OpenTelemetry
requires 'OpenTelemetry', '>= 0.027';
requires 'OpenTelemetry::SDK', '>= 0.025';
requires 'OpenTelemetry::Exporter::OTLP', '>= 0.020';
requires 'Feature::Compat::Try', '0.05'; # For finally before 5.35
requires 'Syntax::Keyword::Dynamically';
=======
# To handle IP and IP blocks white lists
requires 'Net::CIDR'; # libnet-cidr-perl
>>>>>>> e2613e2a

on 'test' => sub {
  requires 'Test2::V0';
  requires 'Mock::Quick';
  requires 'Test::Files';
  requires 'File::Spec';
  requires 'Log::Any::Adapter::TAP'; # liblog-any-adapter-tap-perl
  requires 'IO::Capture::Stdout::Extended';
  requires 'IO::Capture::Stderr::Extended';
  requires 'HTTP::CookieJar::LWP';
  requires 'File::Tail';
  requires 'Test2::Plugin::UTF8';
  requires 'Devel::Cover';
  requires 'Devel::Cover::Report::Codecov';
  requires 'Devel::Cover::Report::Codecovbash';
  requires 'Test::Fake::HTTPD';
  requires 'URL::Encode';
  requires 'Test::File::Contents';
  requires 'FindBin';
  requires 'Test::Pod';
  requires 'UUID';
};

on 'develop' => sub {
  requires 'Test::Perl::Critic', '>=1.04', '<2.0'; # perl-critic refuse to install without this explicit deps
  requires 'Perl::Critic', '>= 1.140, < 2.0'; # libperl-critic-perl has 1.132 vs 1.138, and all the depended on packages are old too.
  requires 'Apache::DB', '>= 0.18, < 1.00'; # old non-working version also available as the Debian package libapache-db-perl 0.14
  requires 'Perl::Tidy';
  requires 'Perl::Critic';
  requires 'Devel::Cover';
  requires 'Devel::Cover::Report::Codecov';
  requires 'Devel::Cover::Report::Codecovbash';
  requires 'Test2::Harness';
  requires 'Test2::Harness::Renderer::JUnit';
};

feature "off_server_dev_tools", "Optional development tools" => sub {
  # Modules needed to ease development but not need to run CI tasks or automated tests
  # on GitHub, or for production
  # For docker, use CPANMOPTS=--with-develop  --with-feature=off_server_dev_tools
  requires 'Devel::REPL';
  requires 'Term::ReadLine::Gnu', '>= 1.42, < 2.0'; # readline support for the Perl debugger. libterm-readline-gnu-perl is available.
  requires 'Perl::LanguageServer';
  requires 'Hash::SafeKeys';  # Perl::LanguageServer dependency
};
<|MERGE_RESOLUTION|>--- conflicted
+++ resolved
@@ -108,17 +108,15 @@
 # To measure similarity between words and find possible typo
 requires 'Text::Levenshtein';
 
-<<<<<<< HEAD
+# To handle IP and IP blocks white lists
+requires 'Net::CIDR'; # libnet-cidr-perl
+
 # OpenTelemetry
 requires 'OpenTelemetry', '>= 0.027';
 requires 'OpenTelemetry::SDK', '>= 0.025';
 requires 'OpenTelemetry::Exporter::OTLP', '>= 0.020';
 requires 'Feature::Compat::Try', '0.05'; # For finally before 5.35
 requires 'Syntax::Keyword::Dynamically';
-=======
-# To handle IP and IP blocks white lists
-requires 'Net::CIDR'; # libnet-cidr-perl
->>>>>>> e2613e2a
 
 on 'test' => sub {
   requires 'Test2::V0';
