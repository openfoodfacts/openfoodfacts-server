# Should also be available as Debian packages
# If a minimum version number is specified, "cpanm --skip-satisfied" will install a newer version than apt if one is available in cpan.
requires 'Array::Diff';
requires 'CGI', '>= 4.53, < 5.0'; # libcgi-pm-perl
requires 'Tie::IxHash'; # libtie-ixhash-perl
requires 'LWP::Authen::Digest'; # libwww-perl
requires 'LWP::Simple'; # libwww-perl
requires 'LWP::UserAgent'; # libwww-perl
requires 'Image::Magick'; # libimage-magick-perl
requires 'XML::Encoding'; # libxml-encoding-perl
requires 'MIME::Lite'; # libmime-lite-perl
requires 'MIME::Base32';
requires 'Cache::Memcached::Fast'; #libcache-memcached-fast-perl
requires 'JSON'; # libjson-perl
requires 'JSON::PP'; # libjson-pp-perl
requires 'Cpanel::JSON::XS'; # libcpanel-json-xs-perl - fast parsing
requires 'JSON::MaybeXS'; # libjson-maybexs-perl
requires 'Clone'; # libclone-perl
requires 'Crypt::PasswdMD5'; # libcrypt-passwdmd5-perl
requires 'Encode::Detect'; # libencode-detect-perl
requires 'Barcode::ZBar'; # libbarcode-zbar-perl
requires 'XML::FeedPP'; # libxml-feedpp-perl
requires 'URI::Find'; # liburi-find-perl
requires 'XML::Simple'; # libxml-simple-perl
requires 'experimental'; # libexperimental-perl
requires 'Apache2::Request'; # libapache2-request-perl
requires 'Digest::MD5'; # libdigest-md5-perl
requires 'Time::Local'; # libtime-local-perl
requires 'Template', '>= 3.009'; # libtemplate-perl
requires 'URI::Escape::XS'; # liburi-escape-xs-perl
requires 'Math::Random::Secure'; # libmath-random-secure-perl. deps: libtest-sharedfork-perl, libtest-warn-perl, libmath-random-isaac-perl, libcrypt-random-source-perl
requires 'Email::Stuffer', '>= 0.018'; # libemail-stuffer-perl
requires 'File::Copy::Recursive', '>= 0.45'; # libfile-copy-recursive-perl
requires 'List::MoreUtils', '>= 0.430'; # liblist-moreutils-perl
requires 'Excel::Writer::XLSX', '>= 1.09'; # libexcel-writer-xlsx-perl
requires 'Pod::Simple::HTMLBatch'; # libpod-simple-perl
requires 'GeoIP2', '>= 2.006002, < 3.0'; # libgeoip2-perl, deps: libdata-validate-ip-perl libio-compress-perl libjson-maybexs-perl liblist-someutils-perl, libdata-dumper-concise-perl, libdata-printer-perl
requires 'Email::Valid', '>= 1.202, < 2.0'; # libemail-valid-perl
requires 'Path::Tiny', '>= 0.118'; # libpath-tiny-perl

# Probably not available as Debian/Ubuntu packages
requires 'MongoDB', '>= 2.2.2, < 2.3'; # libmongodb-perl has 1.8.1/2.0.3 vs 2.2.2. deps: libauthen-sasl-saslprep-perl, libbson-perl, libauthen-scram-perl, libclass-xsaccessor-perl, libdigest-hmac-perl, libsafe-isa-perl, libconfig-autoconf-perl, libpath-tiny-perl
# we fix this because MongoDB depends on it, and 0.023 does not install correctly
requires 'Type::Tiny::XS', '==0.022';
requires 'GraphViz2'; # deps: libfile-which-perl, libdata-section-simple-perl, libwant-perl, libipc-run3-perl, liblog-handler-perl, libtest-deep-perl
requires 'Algorithm::CheckDigits'; # libalgorithm-checkdigits-perl has 0.50 vs 1.3.3. deps: libprobe-perl-perl
requires 'Image::OCR::Tesseract'; # deps: libfile-find-rule-perl
requires 'DateTime', '>= 1.54, < 2.0'; # libdatetime-perl has 1.46. deps: libclass-singleton-perl
requires 'DateTime::Locale', '>= 1.32, < 2.0'; # libdatetime-locale-perl has 1.17. deps: libfile-sharedir-install-perl
requires 'DateTime::Format::ISO8601'; # libdatetime-format-iso8601-perl
requires 'Crypt::ScryptKDF';
requires 'Locale::Maketext::Lexicon::Getcontext', '>= 0.05'; # deps: liblocale-maketext-lexicon-perl
requires 'CLDR::Number::Format::Decimal';
requires 'CLDR::Number::Format::Percent';
requires 'CLDR::Number'; # deps: libmath-round-perl, libtest-differences-perl, libsoftware-license-perl
requires 'Modern::Perl', '>= 1.20200211'; # libmodern-perl-perl has 1.20170117/1.20180901
requires 'Data::Dumper::AutoEncode'; # deps: libmodule-build-pluggable-perl, libclass-accessor-lite-perl
requires 'XML::Rules';
requires 'Text::CSV', '>= 2.01, < 3.0'; # libtext-csv-perl has 1.95/1.99 vs 2.00.
requires 'Text::CSV_XS';
requires 'Text::Fuzzy';
requires 'Spreadsheet::CSV'; # deps: libspreadsheet-parseexcel-perl
requires 'File::chmod::Recursive'; # deps: libfile-chmod-perl
requires 'Devel::Size'; # deps: libdevel-size-perl
requires 'JSON::Create';
requires 'JSON::Parse';
requires 'Data::DeepAccess';
requires 'XML::XML2JSON';
requires 'Redis';
requires 'Digest::SHA1';
requires 'Data::Difference';
requires 'Data::Compare';

# Mojolicious/Minion
requires 'Mojolicious::Lite';
requires 'Minion'; # libminion-perl has 9.09 vs 10.13.
requires 'Mojo::Pg'; # libmojo-pg-perl has 4.13 vs 4.19. deps: libsql-abstract-perl

# Logging
requires 'Log::Any', '>= 1.710, < 2.0'; # liblog-any-perl has 1.707
requires 'Log::Log4perl', '>= 1.54, < 2.0'; # liblog-log4perl-perl
requires 'Log::Any::Adapter::Log4perl', '>= 0.09'; # liblog-any-adapter-log4perl-perl

# Retry
requires 'Action::CircuitBreaker';
requires 'Action::Retry'; # deps: libmath-fibonacci-perl

# AnyEvent
requires 'AnyEvent';
requires 'AnyEvent::Inotify::Simple';

# more Apache stuff
requires 'Apache::Bootstrap';  # needed by Apache2::Connection::XForwardedFor
requires 'Apache2::Connection::XForwardedFor';

# GS1 Sunrise 2027
requires 'GS1::SyntaxEngine::FFI';
requires 'Imager::zxing';
requires 'Imager::File::AVIF';
requires 'Imager::File::HEIF';
requires 'Imager::File::JPEG';
requires 'Imager::File::PNG';
requires 'Imager::File::WEBP';

# To dynamically load Config_*.pm modules
requires 'Module::Load';

on 'test' => sub {
  requires 'Test::More', '>= 1.302186, < 2.0';
  requires 'Test::MockModule';
  requires 'Mock::Quick';
  requires 'Test::Number::Delta'; # libtest-number-delta-perl
  requires 'Test::Files';
  requires 'File::Spec';
  requires 'Log::Any::Adapter::TAP'; # liblog-any-adapter-tap-perl
  requires 'IO::Capture::Stdout::Extended';
  requires 'IO::Capture::Stderr::Extended';
  requires 'HTTP::CookieJar::LWP';
  requires 'File::Tail';
  requires 'Test2::Plugin::UTF8';
  requires 'Devel::Cover';
  requires 'Devel::Cover::Report::Codecov';
  requires 'Devel::Cover::Report::Codecovbash';
  requires 'Test::Fake::HTTPD';
  requires 'URL::Encode';
<<<<<<< HEAD
  requires 'Test::File::Contents';
=======
  requires 'FindBin';
  requires 'Test::Pod';
>>>>>>> ae86b03f
};

on 'develop' => sub {
  requires 'Test::Perl::Critic', '>=1.04', '<2.0'; # perl-critic refuse to install without this explicit deps
  requires 'Perl::Critic', '>= 1.140, < 2.0'; # libperl-critic-perl has 1.132 vs 1.138, and all the depended on packages are old too.
  requires 'Apache::DB', '>= 0.18, < 1.00'; # old non-working version also available as the Debian package libapache-db-perl 0.14
  requires 'Perl::Tidy';
  requires 'Perl::Critic';
  requires 'Devel::Cover';
  requires 'Devel::Cover::Report::Codecov';
  requires 'Devel::Cover::Report::Codecovbash';
  requires 'Test2::Harness';
};

feature "off_server_dev_tools", "Optional development tools" => sub {
  # Modules needed to ease development but not need to run CI tasks or automated tests
  # on GitHub, or for production
  # For docker, use CPANMOPTS=--with-develop  --with-feature=off_server_dev_tools
  requires 'Devel::REPL';
  requires 'Term::ReadLine::Gnu', '>= 1.42, < 2.0'; # readline support for the Perl debugger. libterm-readline-gnu-perl is available.
  requires 'Perl::LanguageServer';
  requires 'Hash::SafeKeys';  # Perl::LanguageServer dependency
};
<|MERGE_RESOLUTION|>--- conflicted
+++ resolved
@@ -123,12 +123,9 @@
   requires 'Devel::Cover::Report::Codecovbash';
   requires 'Test::Fake::HTTPD';
   requires 'URL::Encode';
-<<<<<<< HEAD
   requires 'Test::File::Contents';
-=======
   requires 'FindBin';
   requires 'Test::Pod';
->>>>>>> ae86b03f
 };
 
 on 'develop' => sub {
