--- conflicted
+++ resolved
@@ -34,19 +34,11 @@
 		<img src="/images/svg/crowdsourcing-icon.svg" alt="Feito por todos - Crowdsourcing" />	
 		<h3>Feito por todos</h3>
 		<p>A Open Food Facts é uma associação sem fins lucrativos de voluntários.</p>
-<<<<<<< HEAD
-		<p>Mais que 15000 contribuintes como você adiciononaram mais que 660&nbsp;000 produtos de 150 países usando nossos apps
-<a href="https://play.google.com/store/apps/details?id=org.openfoodfacts.scanner&hl=en">Android</a>, 
-<a href="https://apps.apple.com/app/open-food-facts/id588797948">iPhone</a> ou 
-<a href="https://microsoft.com/p/openfoodfacts/9nblggh0dkqr">Windows Phone</a>
-ou sua câmera para escanear códigos de barras e fazer upload de fotos de produtos e seus rótulos.
-=======
 		<p>Mais que 15000 contribuintes como você adiciononaram mais que 1&nbsp;000&nbsp;000 produtos de 150 países usando os nossos apps
 <a href="https://play.google.com/store/apps/details?id=org.openfoodfacts.scanner&hl=pt">Android</a>, 
 <a href="https://apps.apple.com/pt/app/open-food-facts/id588797948">iPhone</a> ou 
 <a href="https://www.microsoft.com/pt-br/p/openfoodfacts/9nblggh0dkqr">Windows Phone</a>
 ou a sua câmera para escanear códigos de barras e enviar de fotos de produtos e os seus rótulos.
->>>>>>> 0f92e5a0
 		</p>
 	</div>
 
