--- conflicted
+++ resolved
@@ -34,11 +34,7 @@
 		<img src="/images/svg/crowdsourcing-icon.svg" alt="נוצר על ידי כולם - מיקור קהילתי" />	
 		<h3>נוצר על ידי כולם</h3>
 		<p>Open Food Facts הוא איגוד מתנדבים ללא מטרות רווח.</p>
-<<<<<<< HEAD
-		<p>למעלה מ־15000 מתנדבים כמוך הוסיפו למעלה מ־660,000 מוצרים מ־150 מדינות דרך היישומון שלנו ל־<a href="https://play.google.com/store/apps/details?id=org.openfoodfacts.scanner&hl=he">Android</a>,
-=======
 		<p>למעלה מ־15000 מתנדבים כמוך הוסיפו למעלה מ־1,000,000 מוצרים מ־150 מדינות דרך היישומון שלנו ל־<a href="https://play.google.com/store/apps/details?id=org.openfoodfacts.scanner&hl=en">Android</a>,
->>>>>>> 0f92e5a0
 <a href="https://apps.apple.com/app/open-food-facts/id588797948">iPhone</a> או
 <a href="https://microsoft.com/p/openfoodfacts/9nblggh0dkqr">Windows Phone</a> 
 או דרך המצלמה שלהם כדי לסרוק ברקודים ולהעלות תמונות של מוצרים ושל התוויות שלהם.
