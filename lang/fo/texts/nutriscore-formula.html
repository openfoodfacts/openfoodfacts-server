<div id="main_column" class="XXLarge-11 xlarge-10 wide-9 medium-8 columns" style="padding-top: 1REM; height: 4313px;" data-equalizer-watch="">

<!-- Hand column content - how used to remove left column and center glad On Some pages -->

<<<<<<< HEAD
<h1>Nutri-Score Nutritional Score and Color grades</h1>

<h2>A system of grades from A to E to simplify nutritional labeling</h2>
=======
<h1>Compare the nutrition quality of food products with the Nutri-Score!</h1>
  


  
<h2>What is Nutri-Score?</h2>
  
<div class="row">
  
  <div class="small-6 medium-6 large-8 xlarge-10 columns">  
  
   <img src="https://static.openfoodfacts.org/images/misc/nutriscore-a.png" alt="NutriScore">
    
  <p>The Nutri-Score is a logo that shows the nutritional quality of food products with A to E grades. With the NutriScore, products can be easily and quickly compared.</p>
  
  </div>
  
  <div class="small-6 medium-6 large-4 xlarge-2 columns">
  
  <img src="https://static.openfoodfacts.org/images/misc/nutriscore-cereals-delhaize-201905.jpg" alt="Nutri-Score in Belgium" />
  <p><em>Nutri-Score front-of-pack nutrition grade on breakfast cereals in a Delhaize store in Belgium (May 2019)</em></p>
  
  
  </div>
  
</div>
  
<h2>How is Nutri-Score computed?</h2>
 
  
  <p>The Nutri-Score grade is determined by the amount of healthy and unhealthy nutrients:</p> 
  
  <p><b>Negative points:</b> energy, saturated fat, sugars, sodium (high levels are considered unhealthy)</p>
  <p><b>Positive points:</b> the proportion of fruits, vegetables and nuts, fibers and proteins (high levels are considered good for health).</p>
      
 

  <p>The detailed <a href="https://www.santepubliquefrance.fr/Media/Files/NUTRISCORE/Questions_reponses_EN">Nutri-Score formula</a> is publicly available on the Santé publique France web site.</p>
  

  
<h2>How can I see the Nutri-Score of food products?</h2>
  
<div class="row">
  
  <div class="small-12 medium-6 columns">  
     
  
<p>The Nutri-Score appears on the label of food products only in some countries and for a currently limited number of brands, but it is computed for all products of all countries on Open Food Facts since 2014!</p>
  
<p>You can see the Nutri-Score of food products with the Open Food Facts iPhone and Android mobile app, and on the Open Food Facts web site. If the product is not yet on Open Food Facts, you can add it in a minute by adding the nutrition facts and selecting a category, and the Nutri-Score will be computed and shown instantly.</p>

  </div>
  
  <div class="small-12 medium-6 columns">
    <img src="https://static.openfoodfacts.org/images/misc/nutriscore-biscuits-e.800x600.jpg" alt="NutriScore on the Open Food Facts mobile app">
<p><em>Get the Nutri-Score with the Open Food Facts app!</em></p>
  </div>
 
</div>
    
<h3>Install the Open Food Facts mobile app</h3>

<p>To scan food products, get their Nutri-Score nutritional grade, the NOVA group for ultra-processed foods, allergens alerts and to decypher food additives, install the free Open Food Facts app!</p>


		<a href="https://itunes.apple.com/app/open-food-facts/id588797948"><img src="https://static.openfoodfacts.org/images/misc/Available_on_the_App_Store_Badge_EN_135x40.png" alt="Available on the App Store" width="135" height="40"></a>
		<a href="https://play.google.com/store/apps/details?id=org.openfoodfacts.scanner"><img src="https://static.openfoodfacts.org/images/misc/android-app-on-google-play-en_app_rgb_wo_135x47.png" alt="Available on Google Play" width="135" height="47"></a>
		<a href="https://www.windowsphone.com/en-us/store/app/openfoodfacts/5d7cf939-cfd9-4ac0-86d7-91b946f4df34"><img src="https://static.openfoodfacts.org/images/misc/154x40_WP_Store_blk.png" alt="Windows Phone Store" width="154" height="40"></a>
		<a href="https://world.openfoodfacts.org/files/off.apk"><img src="https://static.openfoodfacts.org/images/misc/android-apk.svg" loading="lazy" alt="Android APK"></a>

<br><br>

<p>You will also be able to easily add new products to Open Food Facts and help to build a common good to improve everyone's food and health. Thank you!</p>


<h2>Who created the Nutri-Score?</h2>
  
<p>Nutri-Score has been proposed by EREN, a French public nutrition research team, led by Professor Serge Hercberg. It is based on the FSA nutritional score created by the Food Standards Agency in the UK.</p>  
  
  <p>The Nutri-Score is presented in the 2013 report "Proposals for a new impetus to the French public health nutrition policy in the framework of the National Health Strategy" (<a href="http://www.sante.gouv.fr/IMG/pdf/rapport_Hercberg_15_11_2013.pdf">pdf</a>).
Professor Serge Hercberg advocates for the adoption of a system of grades from A to E on the front of food products to allow to easily compare the nutritional quality of products.</p>

  
<h2>Which countries have adopted the Nutri-Score ?</h2>
  
  
<p>The Nutri-Score has been adopted in France in 2016, and in Belgium and Spain in 2018. Some producers in Germany are also using the Nutri-Score. The Nutri-Score is optional in these countries, but a growing number of food manufacturers are displaying it on their products:</p>
  
  <ul>
    <li><a href="https://fr.openfoodfacts.org/label/nutriscore/brands">Brands with Nutri-Score in France</a></li>
    <li><a href="https://be.openfoodfacts.org/label/nutriscore/brands">Brands with Nutri-Score in Belgium</a></li>
        <li><a href="https://es.openfoodfacts.org/label/nutriscore/brands">Brands with Nutri-Score in Spain</a></li>
  </ul>

<p>Research teams in other countries, like Mexico, are also conducting research based on Nutri-Score.</p>



<h2>The #PRONUTRISCORE Petition: Consumers across the EU are joining forces for 1 million signatures</h2>
  
  <p>UFC-Que Choisir (France), Test-Achat (Belgium), VZBV (Germany), Consumentenbond (The Netherlands), OCU (Spain), Federajca Konsumentow (Poland) and EKPIZO (Greece), members of the European Bureau of Consumer Associations (BEUC) have teamed up to ask the EU commission to make the Nutri-Score compulsory on food packagings.</p>
  
  <blockquote>
  <p>We are asking the European Commission to impose simplified ‘Nutriscore’ labelling on food products, to guarantee that consumers are provided with quality nutritional information and to protect their health.</p>
  <ol>
  <li>Make nutritional labelling easier to read and understand, so that the nutritional value of a food can be understood at a glance in the face of the diversity of food supply;</li>
<li>Take action on public health issues by encouraging professionals to improve the composition of their products;</li>
 <li>Harmonise nutritional information at European level by imposing a single official labelling system, thereby putting an end to the confusion experienced by European consumers when faced by the plethora of existing logos.</li>
  </ol>
  </blockquote>
<h3>Petition to make the Nutri-Score compulsory on all packages across Europe</h3>

  <a class="small button" href="https://www.pronutriscore.org">Sign the Nutri-Score Petition on the EU commission website</a> (requires a valid form of European identification number)
  
  <p><a class="small button" href="https://twitter.com/share?url=https://world-en.openfoodfacts.org/nutriscore&amp;text=Join%20me%20in%20signing%20the%20%23PRONUTRISCORE%20petition&amp;hashtags=yeswescan">Tweet about the petition</a></p>
  <p><a class="small button" href="https://www.facebook.com/sharer.php?u=https://world-en.openfoodfacts.org/nutriscore">Share this call to sign on Facebook</a></p>
  <p><a class="small button" href="https://www.linkedin.com/shareArticle?mini=true&amp;url=https://world-en.openfoodfacts.org/nutriscore">Share this call to sign on LinkedIn</a></p>
    

  
<h2>Thank You</h2>
<p>We would like to thank Professor Serge Hercberg and Dr. Chantal Julia from the <a href="http://www-smbh.univ-paris13.fr/recherche/laboratoires/69-equipe-de-recherche-en-epidemiologie-nutritionnelle-eren-umr-1153-inserm-u1125-inra-cnam-up13.html">Research Team in Nutritional Epidemiology (EREN)</a> of the Paris 13 University / Avicenne Hospital for their help and the data they have communicated us to compute the nutritional score and the Nutri-Score grades.</p>
>>>>>>> 2a5021cb

<p>In the report "Proposals for a new impetus to the French public health nutrition policy in the framework of the National Health Strategy" (<a href="https://www.sante.gouv.fr/IMG/pdf/rapport_Hercberg_15_11_2013.pdf">pdf</a>),
Professor Serge Hercberg advocates for the adoption of a system of grades from A to E on the front of food
to allow to simply compare the nutritional quality of products.</p>

<img src="https://static.openfoodfacts.org/images/misc/nutriscore-a.png">

<p>These color accents are set by calculating a nutritional score that reflects for the 1st part of the energy, saturated fat, sugars, sodium (high levels are considered unhealthy), and for the 2nd part of the proportion of fruits, vegetables and nuts, fibers and proteins
  (high levels are considered good for health).</p>

<p>To learn more:</p>

<ul>
<li><a href="https://www.santepubliquefrance.fr/Sante-publique-France/Nutri-Score">Nutri-Score official presentation</a> and <a href="https://www.santepubliquefrance.fr/Media/Files/NUTRISCORE/Questions_reponses_EN">Nutri-Score Scientific and Technical FAQ</a> on the web site of the French national public health agency Santé Publique France.</li>
<li><a href="https://www.youtube.com/watch?v=GAwTyEEHnOs">A 2 minutes video : What labeling for food products?</a></li>
<li><a href="https://www.sfsp.fr/petitions/petition.php?cid=7">Petition for a simple , intuitive and understandable by all nutritional labeling on the front of food packages</a>
</li>
</ul>

<h2>The nutritional score on Open Food Facts</h2>

<p>The formula for calculating the nutritional score, the thresholds of the grades and the various tweaking proposals were transmitted by Professor Hercberg's team. This formula was the subject of studies and adaptations for the French market.</p>

<p>The version adopted officially and implementated on Open Food Facts is the one from the report
<a href="/files/hcspa20150625_infoqualnutprodalim.pdf">NOTICE of the High Council for Public Health relating to information on the nutritional quality of food products published on June 25, 2015</a>.</p>

<p>However, we calculated the nutritional score for products sold on French soil and referenced in the database Open Food Facts,
and determined the corresponding A to E grades. This allows in particular to compare the nutritional score and / or notes of different products, and to study the distribution for each product category.</p>

<h2>Formula to calculate the nutritional score</h2>

<p>Points are given to the products according to the amount of nutrients they contain per 100 g.</p>

<p>A Points are given for the nutrients considered "bad" and C points are given for the "good" nutrients and the content in fruits, vegetables and nuts.</p>

<h3>A Points</h3>

<p>A points are the sum of points for energy, saturated fat, sugars and sodium.</p>

<table class="points">
<tbody>
  <tr>
    <th>Points</th>
    <th>Energy (kJ)</th>
    <th>Saturated Fat (g)</th>
    <th>Sugars (g)</th>
    <th>Sodium (mg)</th>
  </tr>
<tr>
  <td>0</td>
  <td>≤335</td>
  <td>≤1</td>
  <td>≤4.5</td>
  <td>≤90</td>
</tr>
<tr>
  <td>1</td>
  <td>&gt;335</td>
  <td>&gt;1</td>
  <td>&gt;4.5</td>
  <td>&gt;90</td>
</tr>
<tr>
  <td>2</td>
  <td>&gt;670</td>
  <td>&gt;2</td>
  <td>&gt;9</td>
  <td>&gt;180</td>
</tr>
<tr>
  <td>3</td>
  <td>&gt;1005</td>
  <td>&gt;3</td>
  <td>&gt;13.5</td>
  <td>&gt;270</td>
</tr>
<tr>
  <td>4</td>
  <td>&gt;1340</td>
  <td>&gt;4</td>
  <td>&gt;18</td>
  <td>&gt;360</td>
</tr>
<tr>
  <td>5</td>
  <td>&gt;1675</td>
  <td>&gt;5</td>
  <td>&gt;22.5</td>
  <td>&gt;450</td>
</tr>
<tr>
  <td>6</td>
  <td>&gt;2010</td>
  <td>&gt;6</td>
  <td>&gt;27</td>
  <td>&gt;540</td>
  </tr>
<tr>
  <td>7</td>
  <td>&gt;2345</td>
  <td>&gt;7</td>
  <td>&gt;31</td>
  <td>&gt;630</td>
</tr>
<tr>
  <td>8</td>
  <td>&gt;2680</td>
  <td>&gt;8</td>
  <td>&gt;36</td>
  <td>&gt;720</td>
</tr>
<tr>
  <td>9</td>
  <td>&gt;3015</td>
  <td>&gt;9</td>
  <td>&gt;40</td>
  <td>&gt;810</td>
</tr>
<tr>
  <td>10</td>
  <td>&gt;3350</td>
  <td>&gt;10</td>
  <td>&gt;45</td>
  <td>&gt;900</td>
</tr>
</tbody>
  </table>

<h3>C Points</h3>

<p>The C points are the sum of points for fruits, vegetables and nuts, for fiber and protein.</p>

<table class="points">
<tbody>
  <tr>
    <th>Points</th>
    <th>Fruits, vegetables and nuts (%)</th>
    <th>Fibre (g)</th>
    <th>Protein (g)</th>
  </tr>
<tr>
  <td>0</td>
  <td>≤40</td>
  <td>≤0.7</td>
  <td>≤1.6</td>
</tr>
<tr>
    <td>1</td>
    <td>&gt;40</td>
    <td>&gt;0.7</td>
    <td>&gt;1.6</td>
</tr>
<tr>
  <td>2</td>
  <td>&gt;60</td>
  <td>&gt;1.4</td>
  <td>&gt;3.2</td>
</tr>
<tr>
  <td>3</td>
  <td>-</td>
  <td>&gt;2.1</td>
  <td>&gt;4.8</td>
</tr>
<tr>
  <td>4</td>
  <td>-</td>
  <td>&gt;2.8</td>
  <td>&gt;6.4</td>
  </tr>
<tr>
  <td>5</td>
  <td>&gt;80</td>
  <td>&gt;3.5</td>
  <td>&gt;8.0</td>
</tr>
</tbody>
</table>

<p>Note: potatoes, sweet potatoes, taro, cassava and tapioca are not included in fruits, vegetables and nuts.</p>

<h3>Nutritional score calculation</h3>

<ul>
<li>If A points &lt; 11 then score = A points - C points</li>
<li>If A points ≥ 11
<ul>
<li>If the points for fruit, vegetables and nuts = 5, then score = A points - C points</li>
<li>If the points for fruit, vegetables and nuts &lt; 5, then score = A points - (fiber points + points for points fruits, vegetables and nuts)</li>
</ul>

</li>
</ul>

<h3>Adaptations for the French market</h3>

<p>The formula of nutritional score indicated above corresponds to the formula of the
  nutritional score of the Food Standards Agency (FSA) in the UK.</p>

<p>The team of Professor Hercberg offers adaptations for the French market that
  are implemented to calculate the score on Open Food Facts.</p>

<h4>Adaptation for cheese</h4>

<p>For cheeses, points for the proteins are substracted from the score even if the A points are ≥ 11.</p>

<h4>Adaptation for fat</h4>

<p>To help differentiate between fats (oils, margarines, crèmes fraîches), all of which have rates of
  saturated fat higher than the maximum threshold of 10 g,
  another grid that takes into account the ratio of saturated fatty acids on the total fat is applied:</p>

<table class="points">
<tbody>
  <tr>
    <td>Points</td>
    <td>Ratio Saturated Fat / Total Fat</td>
  </tr>
<tr>
  <td>0</td>
  <td>&lt; 10</td>
</tr>
<tr>
  <td>1</td>
  <td>&lt; 16</td>
</tr>
<tr>
  <td>2</td>
  <td>&lt; 22</td>
</tr>
<tr>
  <td>3</td>
  <td>&lt; 28</td>
</tr>
<tr>
  <td>4</td>
  <td>&lt; 34</td>
</tr>
<tr>
  <td>5</td>
  <td>&lt; 40</td>
</tr>
<tr>
  <td>6</td>
  <td>&lt; 46</td>
</tr>
<tr>
  <td>7</td>
  <td>&lt; 52</td>
</tr>
<tr>
  <td>8</td>
  <td>&lt; 58</td>
</tr>
<tr>
  <td>9</td>
  <td>&lt; 64</td>
</tr>
<tr>
  <td>10</td>
  <td>&gt;64</td>
</tr>
</tbody>
</table>

<h4>Adaptations for fruits and vegetables</h4>

<p>The nuts are not taken into account for the calculation of the content of fruits and vegetables.</p>

<h4>Adaptations for drinks</h4>

<p>Warning: the nutritional score for milk and vegetable milks is calculated with the general formula and
  not the formula for drinks.</p>

<p>The threshold of points for energy and for sugars are modified for drinks, and points are doubled for fruits:</p>

<table class="points">
<tbody>
<tr>
  <th>Points</th>
  <th>Energy (kJ)</th>
  <th>Sugars (g)</th>
  <th>Fruits, vegetables (%)</th>
</tr>
<tr>
  <td>0</td>
  <td>0</td>
  <td>0</td>
  <td>&lt; = 40</td>
</tr>
<tr>
  <td>1</td> <td>≤30</td>
  <td>≤1,5 or sweeteners</td>
  <td></td>
</tr>
<tr>
  <td>2</td> <td>&gt;30</td>
  <td>&gt;1.5</td>
  <td>&gt;40</td>
</tr>
<tr>
  <td>3</td> <td>&gt;60</td>
  <td>&gt;3</td>
  <td></td>
</tr>
<tr>
  <td>4</td>
  <td>&gt;90</td>
  <td>&gt;4.5</td>
  <td>&gt;60</td>
</tr>
<tr>
  <td>5</td>
  <td>&gt;120</td>
  <td>&gt;6</td>
  <td></td>
</tr>
<tr>
  <td>6</td>
  <td>&gt;150</td>
  <td>&gt;7.5</td>
  <td></td>
</tr>
<tr>
  <td>7</td>
  <td>&gt;180</td>
  <td>&gt;9</td>
  <td></td>
</tr>
<tr>
  <td>8</td>
  <td>&gt;210</td>
  <td>&gt;10.5</td>
  <td></td>
</tr>
<tr>
  <td>9</td>
  <td>&gt;240</td>
  <td>&gt;12</td>
  <td></td>
</tr>
<tr>
  <td>10</td>
  <td>&gt;270</td>
  <td>&gt;13.5</td>
  <td>&gt;80</td>
  </tr>
</tbody>
</table>

<h2>Nutri-Score grades thresholds</h2>

<p>The thresholds used to assign the A to E grades are:</p> <p>
</p><h3>Solid Foods:</h3>
<ul>
<li>A: up to -1</li>
<li>B: from 0 to 2</li>
<li>C: from 3 to 10</li>
<li>D: from 11 to 18</li>
<li>E: 19 and more</li>
</ul>
<h3>Beverages:</h3>
<p>Only water (mineral and spring, with the exclusion of flavored waters) is graded A.</p>

<ul>
<li>A: mineral waters and spring waters</li>
<li>B: up to 1</li>
<li>C: from 2 to 5</li>
<li>D: from 6 to 9</li>
<li>E: 10 and more</li>
</ul>

<p><b>Warning: This score may still not match the recommended score:</b></p>

<ul>
<li>The fiber content is not necessarily present in the nutrition table. When the latter is not indicated, any
positive contribution of the fibers is not taken into account. We encourage all producers to indicate
  the fiber content of their products on the packaging thereof.</li>

  <--end of current proofread -->
<li>The points corresponding to the levels in fruits and vegetables are not taken into account for all products. The fruit , vegetables content
  is indeed not on the package within the nutrition table, and we'll have to determine it
with other information (such as the words "minimum fruit content", the category of products (eg. jams contain 50% fruit) and/or the ingredient list.)
<ul>
<li>A new field "Fruits, vegetables (minimum)" was created to record the values of the terms "minimum content of fruit / vegetables" etc.</li>
<li>By default, the products in certain categories are considered to have a minimum content of:
<ul>
<li>100%: <a href="https://world.openfoodfacts.org/category/fr:jus-de-fruits">juice</a></li>
<li>90%: <a href="https://world.openfoodfacts.org/category/fr:compotes">stewed fruits</a></li>
<li>85%: <a href="https://world.openfoodfacts.org/category/fr:legumes">vegetables</a></li>
<li>50%: <a href="https://world.openfoodfacts.org/category/fr:confitures">jams</a></li>
<li>other categories to define</li>
</ul>

To calculate the nutritional score, it is important to distinguish levels above 40%, 60% and 80%.
</li>
</ul>

</li>

<li>For the lyophilized food (packaged soups, etc.), the score should be calculated for the reconstituted product, not the raw product as is currently the case.</li>
</ul>

<p>You can help us learn the fruit content, vegetables and nuts products. For more information, see
<a href="https://fr.wiki.openfoodfacts.org/Projet_de_loi_sur_l%27%C3%A9tiquetage_nutritionnel_:_on_s%27en_m%C3%AAle_%3F">the Nutritional Labeling</a> project on the wiki.</p>

<p>Note: tubers such as potatoes and sweet potatoes are not considered vegetables to calculate nutritional score.</p>
<h2>Thank You</h2>
<p>We thank Professor Serge Hercberg and Dr. Chantal Julia for their help and the data they have
communicated us to calculate the nutritional score. These data come from the work of the
<a href="http://www-smbh.univ-paris13.fr/recherche/laboratoires/69-equipe-de-recherche-en-epidemiologie-nutritionnelle-eren-umr-1153-inserm-u1125-inra-cnam-up13.html">Research Team in Nutritional Epidemiology (EREN)</a>
of the Paris 13 University / Avicenne Hospital.</p>

</div><|MERGE_RESOLUTION|>--- conflicted
+++ resolved
@@ -2,81 +2,82 @@
 
 <!-- Hand column content - how used to remove left column and center glad On Some pages -->
 
-<<<<<<< HEAD
 <h1>Nutri-Score Nutritional Score and Color grades</h1>
 
 <h2>A system of grades from A to E to simplify nutritional labeling</h2>
-=======
-<h1>Compare the nutrition quality of food products with the Nutri-Score!</h1>
-  
-
-
-  
-<h2>What is Nutri-Score?</h2>
-  
+
+<p>In the report "Proposals for a new impetus to the French public health nutrition policy in the framework of the National Health Strategy" (<a href="https://www.sante.gouv.fr/IMG/pdf/rapport_Hercberg_15_11_2013.pdf">pdf</a>),
+Professor Serge Hercberg advocates for the adoption of a system of grades from A to E on the front of food
+to allow to simply compare the nutritional quality of products.</p>
+
+<img src="https://static.openfoodfacts.org/images/misc/nutriscore-a.png">
+
+<p>These color accents are set by calculating a nutritional score that reflects for the 1st part of the energy, saturated fat, sugars, sodium (high levels are considered unhealthy), and for the 2nd part of the proportion of fruits, vegetables and nuts, fibers and proteins
+  (high levels are considered good for health).</p>
+
 <div class="row">
-  
-  <div class="small-6 medium-6 large-8 xlarge-10 columns">  
-  
+
+  <div class="small-6 medium-6 large-8 xlarge-10 columns">
+
    <img src="https://static.openfoodfacts.org/images/misc/nutriscore-a.png" alt="NutriScore">
-    
+
   <p>The Nutri-Score is a logo that shows the nutritional quality of food products with A to E grades. With the NutriScore, products can be easily and quickly compared.</p>
-  
+
   </div>
-  
+
   <div class="small-6 medium-6 large-4 xlarge-2 columns">
-  
+
   <img src="https://static.openfoodfacts.org/images/misc/nutriscore-cereals-delhaize-201905.jpg" alt="Nutri-Score in Belgium" />
   <p><em>Nutri-Score front-of-pack nutrition grade on breakfast cereals in a Delhaize store in Belgium (May 2019)</em></p>
-  
-  
+
+
   </div>
-  
+
 </div>
-  
+
 <h2>How is Nutri-Score computed?</h2>
- 
-  
-  <p>The Nutri-Score grade is determined by the amount of healthy and unhealthy nutrients:</p> 
-  
+
+
+  <p>The Nutri-Score grade is determined by the amount of healthy and unhealthy nutrients:</p>
+
   <p><b>Negative points:</b> energy, saturated fat, sugars, sodium (high levels are considered unhealthy)</p>
   <p><b>Positive points:</b> the proportion of fruits, vegetables and nuts, fibers and proteins (high levels are considered good for health).</p>
-      
- 
+
+
 
   <p>The detailed <a href="https://www.santepubliquefrance.fr/Media/Files/NUTRISCORE/Questions_reponses_EN">Nutri-Score formula</a> is publicly available on the Santé publique France web site.</p>
-  
-
-  
+
+
+
 <h2>How can I see the Nutri-Score of food products?</h2>
-  
+
 <div class="row">
-  
-  <div class="small-12 medium-6 columns">  
-     
-  
+
+  <div class="small-12 medium-6 columns">
+
+
 <p>The Nutri-Score appears on the label of food products only in some countries and for a currently limited number of brands, but it is computed for all products of all countries on Open Food Facts since 2014!</p>
-  
+
 <p>You can see the Nutri-Score of food products with the Open Food Facts iPhone and Android mobile app, and on the Open Food Facts web site. If the product is not yet on Open Food Facts, you can add it in a minute by adding the nutrition facts and selecting a category, and the Nutri-Score will be computed and shown instantly.</p>
 
   </div>
-  
+
   <div class="small-12 medium-6 columns">
     <img src="https://static.openfoodfacts.org/images/misc/nutriscore-biscuits-e.800x600.jpg" alt="NutriScore on the Open Food Facts mobile app">
 <p><em>Get the Nutri-Score with the Open Food Facts app!</em></p>
   </div>
- 
+
 </div>
-    
+
 <h3>Install the Open Food Facts mobile app</h3>
 
 <p>To scan food products, get their Nutri-Score nutritional grade, the NOVA group for ultra-processed foods, allergens alerts and to decypher food additives, install the free Open Food Facts app!</p>
 
 
-		<a href="https://itunes.apple.com/app/open-food-facts/id588797948"><img src="https://static.openfoodfacts.org/images/misc/Available_on_the_App_Store_Badge_EN_135x40.png" alt="Available on the App Store" width="135" height="40"></a>
-		<a href="https://play.google.com/store/apps/details?id=org.openfoodfacts.scanner"><img src="https://static.openfoodfacts.org/images/misc/android-app-on-google-play-en_app_rgb_wo_135x47.png" alt="Available on Google Play" width="135" height="47"></a>
-		<a href="https://www.windowsphone.com/en-us/store/app/openfoodfacts/5d7cf939-cfd9-4ac0-86d7-91b946f4df34"><img src="https://static.openfoodfacts.org/images/misc/154x40_WP_Store_blk.png" alt="Windows Phone Store" width="154" height="40"></a>
-		<a href="https://world.openfoodfacts.org/files/off.apk"><img src="https://static.openfoodfacts.org/images/misc/android-apk.svg" loading="lazy" alt="Android APK"></a>
+<a href="https://itunes.apple.com/app/open-food-facts/id588797948"><img src="https://static.openfoodfacts.org/images/misc/Available_on_the_App_Store_Badge_EN_135x40.png" alt="Available on the App Store" width="135" height="40"></a>
+<a href="https://play.google.com/store/apps/details?id=org.openfoodfacts.scanner"><img src="https://static.openfoodfacts.org/images/misc/android-app-on-google-play-en_app_rgb_wo_135x47.png" alt="Available on Google Play" width="135" height="47"></a>
+<a href="https://www.windowsphone.com/en-us/store/app/openfoodfacts/5d7cf939-cfd9-4ac0-86d7-91b946f4df34"><img src="https://static.openfoodfacts.org/images/misc/154x40_WP_Store_blk.png" alt="Windows Phone Store" width="154" height="40"></a>
+<a href="https://world.openfoodfacts.org/files/off.apk"><img src="https://static.openfoodfacts.org/images/misc/android-apk.svg" loading="lazy" alt="Android APK"></a>
 
 <br><br>
 
@@ -84,64 +85,17 @@
 
 
 <h2>Who created the Nutri-Score?</h2>
-  
-<p>Nutri-Score has been proposed by EREN, a French public nutrition research team, led by Professor Serge Hercberg. It is based on the FSA nutritional score created by the Food Standards Agency in the UK.</p>  
-  
+
+<p>Nutri-Score has been proposed by EREN, a French public nutrition research team, led by Professor Serge Hercberg. It is based on the FSA nutritional score created by the Food Standards Agency in the UK.</p>
+
   <p>The Nutri-Score is presented in the 2013 report "Proposals for a new impetus to the French public health nutrition policy in the framework of the National Health Strategy" (<a href="http://www.sante.gouv.fr/IMG/pdf/rapport_Hercberg_15_11_2013.pdf">pdf</a>).
 Professor Serge Hercberg advocates for the adoption of a system of grades from A to E on the front of food products to allow to easily compare the nutritional quality of products.</p>
 
-  
+
 <h2>Which countries have adopted the Nutri-Score ?</h2>
-  
-  
+
+
 <p>The Nutri-Score has been adopted in France in 2016, and in Belgium and Spain in 2018. Some producers in Germany are also using the Nutri-Score. The Nutri-Score is optional in these countries, but a growing number of food manufacturers are displaying it on their products:</p>
-  
-  <ul>
-    <li><a href="https://fr.openfoodfacts.org/label/nutriscore/brands">Brands with Nutri-Score in France</a></li>
-    <li><a href="https://be.openfoodfacts.org/label/nutriscore/brands">Brands with Nutri-Score in Belgium</a></li>
-        <li><a href="https://es.openfoodfacts.org/label/nutriscore/brands">Brands with Nutri-Score in Spain</a></li>
-  </ul>
-
-<p>Research teams in other countries, like Mexico, are also conducting research based on Nutri-Score.</p>
-
-
-
-<h2>The #PRONUTRISCORE Petition: Consumers across the EU are joining forces for 1 million signatures</h2>
-  
-  <p>UFC-Que Choisir (France), Test-Achat (Belgium), VZBV (Germany), Consumentenbond (The Netherlands), OCU (Spain), Federajca Konsumentow (Poland) and EKPIZO (Greece), members of the European Bureau of Consumer Associations (BEUC) have teamed up to ask the EU commission to make the Nutri-Score compulsory on food packagings.</p>
-  
-  <blockquote>
-  <p>We are asking the European Commission to impose simplified ‘Nutriscore’ labelling on food products, to guarantee that consumers are provided with quality nutritional information and to protect their health.</p>
-  <ol>
-  <li>Make nutritional labelling easier to read and understand, so that the nutritional value of a food can be understood at a glance in the face of the diversity of food supply;</li>
-<li>Take action on public health issues by encouraging professionals to improve the composition of their products;</li>
- <li>Harmonise nutritional information at European level by imposing a single official labelling system, thereby putting an end to the confusion experienced by European consumers when faced by the plethora of existing logos.</li>
-  </ol>
-  </blockquote>
-<h3>Petition to make the Nutri-Score compulsory on all packages across Europe</h3>
-
-  <a class="small button" href="https://www.pronutriscore.org">Sign the Nutri-Score Petition on the EU commission website</a> (requires a valid form of European identification number)
-  
-  <p><a class="small button" href="https://twitter.com/share?url=https://world-en.openfoodfacts.org/nutriscore&amp;text=Join%20me%20in%20signing%20the%20%23PRONUTRISCORE%20petition&amp;hashtags=yeswescan">Tweet about the petition</a></p>
-  <p><a class="small button" href="https://www.facebook.com/sharer.php?u=https://world-en.openfoodfacts.org/nutriscore">Share this call to sign on Facebook</a></p>
-  <p><a class="small button" href="https://www.linkedin.com/shareArticle?mini=true&amp;url=https://world-en.openfoodfacts.org/nutriscore">Share this call to sign on LinkedIn</a></p>
-    
-
-  
-<h2>Thank You</h2>
-<p>We would like to thank Professor Serge Hercberg and Dr. Chantal Julia from the <a href="http://www-smbh.univ-paris13.fr/recherche/laboratoires/69-equipe-de-recherche-en-epidemiologie-nutritionnelle-eren-umr-1153-inserm-u1125-inra-cnam-up13.html">Research Team in Nutritional Epidemiology (EREN)</a> of the Paris 13 University / Avicenne Hospital for their help and the data they have communicated us to compute the nutritional score and the Nutri-Score grades.</p>
->>>>>>> 2a5021cb
-
-<p>In the report "Proposals for a new impetus to the French public health nutrition policy in the framework of the National Health Strategy" (<a href="https://www.sante.gouv.fr/IMG/pdf/rapport_Hercberg_15_11_2013.pdf">pdf</a>),
-Professor Serge Hercberg advocates for the adoption of a system of grades from A to E on the front of food
-to allow to simply compare the nutritional quality of products.</p>
-
-<img src="https://static.openfoodfacts.org/images/misc/nutriscore-a.png">
-
-<p>These color accents are set by calculating a nutritional score that reflects for the 1st part of the energy, saturated fat, sugars, sodium (high levels are considered unhealthy), and for the 2nd part of the proportion of fruits, vegetables and nuts, fibers and proteins
-  (high levels are considered good for health).</p>
-
-<p>To learn more:</p>
 
 <ul>
 <li><a href="https://www.santepubliquefrance.fr/Sante-publique-France/Nutri-Score">Nutri-Score official presentation</a> and <a href="https://www.santepubliquefrance.fr/Media/Files/NUTRISCORE/Questions_reponses_EN">Nutri-Score Scientific and Technical FAQ</a> on the web site of the French national public health agency Santé Publique France.</li>
