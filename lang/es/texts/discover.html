--- conflicted
+++ resolved
@@ -34,15 +34,7 @@
 		<img src="/images/svg/crowdsourcing-icon.svg" alt="Hecho por todos - Crowdsourcing" />	
 		<h3>Hecho por todos</h3>
 		<p>Open Food Facts es una asociación de voluntarios sin ánimo de lucro.</p>
-<<<<<<< HEAD
-		<p>Más de 15000 colaboradores como tú han añadido más de 660&nbsp;000 productos de 150 países distintos usando nuestra aplicación para <a href="https://play.google.com/store/apps/details?id=org.openfoodfacts.scanner&hl=es">Android</a>, <a href="https://apps.apple.com/es/app/open-food-facts/id588797948">iPhone</a> o <a href="https://www.microsoft.com/p/openfoodfacts/9nblggh0dkqr">Windows Phone</a>, o su cámara para escanear códigos de barras y subir imágenes de los productos y sus etiquetas.
-=======
-		<p>15000+ contributors like you have added 1&nbsp;000&nbsp;000+ products from 150 countries using our
-<a href="https://play.google.com/store/apps/details?id=org.openfoodfacts.scanner&hl=en">Android</a>,
-<a href="https://apps.apple.com/app/open-food-facts/id588797948">iPhone</a> or
-<a href="https://microsoft.com/p/openfoodfacts/9nblggh0dkqr">Windows Phone</a> app
-or their camera to scan barcodes and upload pictures of products and their labels.
->>>>>>> be17d074
+		<p>Más de 15000 colaboradores como tú han añadido más de 1&nbsp;000&nbsp;000+ productos de 150 países distintos usando nuestra aplicación para <a href="https://play.google.com/store/apps/details?id=org.openfoodfacts.scanner&hl=es">Android</a>, <a href="https://apps.apple.com/es/app/open-food-facts/id588797948">iPhone</a> o <a href="https://www.microsoft.com/es-es/p/openfoodfacts/9nblggh0dkqr">Windows Phone</a>, o su cámara para escanear códigos de barras y subir imágenes de los productos y sus etiquetas.
 		</p>
 	</div>
 
