

<!-- no side column -->

<div class="row">

	<div class="small-12 medium-8 columns">
		<h1>Bijdragen aan Open Food Facts</h1>
		<h2 class="subheader">U hoeft alleen maar een scan-do-houding te hebben! :-)</h2>
		<!-- note to translators: you can replace "All you need is a scan-do attitude!" by a sentence that works better
		for your language. Something that says that it's easy to contribute and that all that is needed is good will and a positive / can-do attitude -->
		<blockquote>Kunnen we de levensmiddelenindustrie opener en transparanter maken? Ja, we scannen!
		<!-- note to translators: please translate "Can we make the food industry more open and transparent" but keep "Yes we scan!" in English -->
		<cite> 1863 Open Food Facts bijdragers en groeiende - sinds 2012 </cite></blockquote>
	</div>

	<div class="text-center small-12 medium-4 columns">
		<img src="/images/svg/crowdsourcing-icon.svg" width="100%" style="max-width:356px" alt="Ja, we scannen!" />
	</div>

</div>

<hr>

<div class="row text-center">
	<div class="large-12 columns">
		<h2>Iedereen kan bijdragen</h2>
		<h4 class="subheader">Wees onderdeel van onze gezamenlijke, vrije en open database van levensmiddelen uit de hele wereld!</h4>
		<p>Open Food Facts is een project dat volledig door vrijwilligers is gemaakt, we hebben u nodig.</p>

	</div>
</div>
<div class="row text-center">
	<div class="medium-3 columns">
		<h3>Voeg producten toe</h3>
		<p>Use our <a href="https://play.google.com/store/apps/details?id=org.openfoodfacts.scanner&hl=en">Android</a>,
<a href="https://apps.apple.com/app/open-food-facts/id588797948">iPhone</a> or
<a href="https://microsoft.com/p/openfoodfacts/9nblggh0dkqr">Windows Phone</a> app to
easily scan the barcode of products from your home or local stores and upload pictures of their label.</p>
		<p>Geen smartphone? Geen probleem: u kunt ook uw camera gebruiken om producten direct op de website toe te voegen.</p>
	</div>


	<div class="medium-3 columns">
		<h3>Complete products</h3>
    <p>We need to categorize products and extract ingredients lists and nutrition facts to
analyze their nutritional quality, determine if they are suitable for vegans and vegetatarians and much more!</p>
    <p><a href="/help-complete-products">You can help us complete products</a> by selecting and cropping photos
    and filling in information.</p>

	</div>

	<div class="medium-3 columns">
		<h3>Vertel de wereld</h3>
		<p>Hou je van Open Food Facts? Vertel anderen erover!</p>
		<p>You can present the project to your family and friends, show them how to install the app and contribute,
		write a blog post, and share Open Food Facts on social media.</p>

	</div>

	<div class="medium-3 columns">
		<h3>Maak het lokaal</h3>
		<p>Je kunt helpen de site en mobiele app in het Nederlands te <a href="https://wiki.openfoodfacts.org/Translations">vertalen</a>. Ook presentaties, aankondigingen en dergelijke kunnen vertaald worden.</p>
		<p>Start or join a local contributors community: add local products, recruit friends, present the project in local meetups and
		conferences etc.</p>
	</div>
</div>

<hr>

<div class="row text-center">
	<div class="large-12 columns">
		<h2>Deskundige hulp nodig</h2>
		<p>Het ontwikkelen van Open Food Facts vereist ook gespecialiseerde kennis en expertise op veel verschillende gebieden:</p>
	</div>
</div>

<ul class="text-center small-block-grid-1 medium-block-grid-2 large-block-grid-3">
	<li>
		<h3>Projectmanagement</h3>
		<p>Wij hebben veel ideeën en jij hebt er waarschijnlijk nog meer. Het is de uitdaging om de prioriteit van al deze ideeën te bepalen en een routekaart voor Open Food Facts te bouwen. Met name omdat elke deelnemer een vrijwilliger is met vaak beperkte beschikbare tijd.</p>
	</li>

	<li>
		<h3>Ontwerp</h3>
		<p>We hebben hulp nodig om een betere gebruikerservaring te bouwen van de website en mobiele app, om betere presentaties te maken, etc.</p>
	</li>

	<li>
		<h3>Ontwikkeling</h3>
		<p>Onze code staat op <a href="https://github.com/openfoodfacts">GitHub</a>. 
      On the Open Food Facts backend (Perl and MongoDB), API (JSON),
      web site (templatized HTML5, JS, Foundation), iOS and Android apps (a <a href="https://github.com/openfoodfacts/openfoodfacts-androidapp">Java/Kotlin version</a> 
      on Android, and <a href="https://github.com/openfoodfacts/openfoodfacts-ios">a Swift version on iOS</a>, both needing volunteers), 
      but also to build new cool reuses etc.
      We have projects in many programming languages to ensure anyone can reuse and contribute to Open Food Facts, in any language. 
      We hebben ook een groeiende inspanning op het gebied van kunstmatige intelligentie om bijdragen te vereenvoudigen.
      Onze code staat op <a href="https://github.com/openfoodfacts">GitHub</a>.
	</li>

	<li>
		<h3>Gemeenschapsopbouw</h3>
		<p>In alle landen moeten we lokale gemeenschappen opbouwen en deze tegelijkertijd wereldwijd verenigen.</p>
		<p>Het is erg moeilijk om een lokale gemeenschap in een land te starten zonder daar te wonen, dus jouw hulp om de eerste zeer gemotiveerde deelnemers te vinden is essentieel. Ben jij een van zei?</p>
	</li>

	<li>
		<h3>Communicatie</h3>
		<p>We weten niet wat we hier moeten schrijven, kan je ons helpen?</p>
		<p>Er zijn veel te gekke toepassingen voor Open Food Facts, zowel voor gebruikers, medewerkers en hergebruikers. Het zou geweldig zijn als meer mensen onze toepassingen kennen. In het vooral hulp nodig bij de relaties met publiek en <a href="/press">pers</a>.</p>

	</li>

	<li>
		<h3>Speciale projecten</h3>
		<p>Er zijn veel interessante en originele toepassingen van open levensmiddelendata waar we aan kunnen werken met voedselagentschappen van de overheid, levensmiddelenproducenten, onderzoekers, universiteiten, scholen, NGO's enz. Misschien heb je al ideeën? Misschien heb je al ideeën?
		Als je bij een van deze organisaties werkt, help ons dan om ze verder te helpen.</p>
	</li>
</ul>

<hr>

<div class="row text-center">
	<div class="large-12 columns">
		<h2>Laten we praten!</h2>
		<h4 class="subheader">Veel ideeën, energie en enthousiasme worden gedeeld in onze bijdragersgemeenschap, doe met ons mee!</h4>
		<p>Hier zijn enkele plaatsen waar je andere medewerkers kunt ontmoeten, met hen kunt praten en met hen kunt werken:</p>
	</div>
</div>

<ul class="text-center small-block-grid-1 medium-block-grid-2 large-block-grid-3">
	<li>
		<h3>Slack</h3>
		<p>Slack is de beste manier om te communiceren en samen te werken met andere bijdragers, ontwikkelaars en hergebruikers. Het is een discussieforum dat je kunt openen met je browser, telefoon of tablet. Het heeft onze manier van samenwerken compleet veranderd. Probeer het, klik op de knop om uitgenodigd te worden voor onze Slack-groep.</p>
		<script async defer src="https://slack.openfoodfacts.org/slackin.js"></script>
	</li>

	<li>
		<h3>Facebook groepen</h3>
		<p>We hebben <a href="https://www.facebook.com/groups/OpenFoodFacts/permalink/902105433179730/">Facebook groepen voor Open Food Facts bijdragers</a> in veel talen. Het is een goede manier om nieuws te krijgen over het project en aankondigingen te delen met een breder publiek.</p>
	</li>

	<li>
		<h3>Wiki</h3>
		<p>We hebben ook een <a href="https://wiki.openfoodfacts.org/"> -wiki </a> die we gebruiken om Open Food Facts en zijn deelprojecten gezamenlijk te documenteren. 
      We gebruiken de wiki
		ook om <a href="https://wiki.openfoodfacts.org/Translations">vertalingen</a> te beheren en om te werken aan de <a href="https://wiki.openfoodfacts.org/Global_taxonomies">taxonomieën / hiërarchieën</a> van categorieën, labels etc. 
<<<<<<< HEAD
=======
      You can even help add a food category or a label that is not yet supported by Open Food Facts. 
>>>>>>> 222eb50a
      You can even help add a food category or a label that is not yet supported by Open Food Facts.</p>
	</li>
</ul>

<hr>

<div class="row text-center">
	<div class="large-12 columns">
		<p>Er zijn nog veel meer manieren om een bijdrage te leveren aan Open Food Facts. <a href="https://slack.openfoodfacts.org"> Sluit je aan op Slack </a> en laten we beginnen met praten!</p>
	</div>
</div><|MERGE_RESOLUTION|>--- conflicted
+++ resolved
@@ -145,10 +145,7 @@
 		<p>We hebben ook een <a href="https://wiki.openfoodfacts.org/"> -wiki </a> die we gebruiken om Open Food Facts en zijn deelprojecten gezamenlijk te documenteren. 
       We gebruiken de wiki
 		ook om <a href="https://wiki.openfoodfacts.org/Translations">vertalingen</a> te beheren en om te werken aan de <a href="https://wiki.openfoodfacts.org/Global_taxonomies">taxonomieën / hiërarchieën</a> van categorieën, labels etc. 
-<<<<<<< HEAD
-=======
       You can even help add a food category or a label that is not yet supported by Open Food Facts. 
->>>>>>> 222eb50a
       You can even help add a food category or a label that is not yet supported by Open Food Facts.</p>
 	</li>
 </ul>
