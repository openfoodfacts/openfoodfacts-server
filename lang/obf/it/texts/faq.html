--- conflicted
+++ resolved
@@ -7,13 +7,8 @@
 
 <ul>
 <li><a href="#contact_the_team">Come posso contattare il team di Open Beauty Facts, fare domande o dare suggerimenti?</a></li>
-<<<<<<< HEAD
 <li><a href="#data_verification">Le informazioni ed i dati sui prodotti sono verificate?</a></li>
 <li><a href="#pictures_and_data_from_other_sites">Posso aggiungere immagini del prodotto o dati da siti dei produttori, siti di shopping o altri siti?</a></li>
-=======
-<li><a href="#data_verification">Is the information and data on products verified?</a></li>
-<li><a href="#pictures_and_data_from_other_sites">Can I add product pictures or data from the manufacturer's site, shopping sites or other sites?</a></li>
->>>>>>> 976890fb
 <li><a href="#adding_my_products">Sono un produttore di prodotti cosmetici, posso aggiungere i miei prodotti?</a></li>
 <li><a href="#difference_with_other_services">Qual è la differenza con altri siti web, servizi ed applicazioni mobili che già consentono di vedere le informazioni dei prodotti cosmetici?</a></li>
 <li><a href="#economic_model">Cos'è il modello economico di Open Beauty Facts?</a></li>
@@ -31,15 +26,9 @@
 <h2 id="data_verification">Le informazioni ed i dati sui prodotti sono verificate?</h2>
 
 <p>Le informazioni e dati sono inviati dai collaboratori di Open Beauty Facts. I collaboratori inviano anche foto dei prodotti, le loro etichette, elenchi ingredienti ed indicazioni di bellezza e salute.
-<<<<<<< HEAD
 Quando in dubbio, i visitatori possono così verificare da soli la loro precisione e se c'è un errore, possono correggerlo sul posto.</p>
 
 <p>Per individuare più facilmente potenziali errori, aggiungeremo progressivamente controlli automatizzati. e.g. Se gli ingredienti di un prodotto sono molto differenti da prodotti della stessa categoria, potrebbe essere un errore.</p>
-=======
-When in doubt, visitors can thus check the accuracy by themselves, and if there is an error, they can correct it on the spot.</p>
-
-<p>To detect potential errors more easily, we will progressively add automated checks. e.g. Se gli ingredienti di un prodotto sono molto differenti da prodotti della stessa categoria, potrebbe essere un errore.</p>
->>>>>>> 976890fb
 
 
 <h2 id="pictures_and_data_from_other_sites">Posso aggiungere immagini del prodotto o dati da siti dei produttori, siti di shopping o altri siti?</h2>
@@ -51,50 +40,28 @@
 
 <h2 id="adding_my_products">Sono un produttore di prodotti cosmetici, posso aggiungere i miei prodotti?</h2>
 
-<<<<<<< HEAD
 <p>Sì! L'unica condizione è accettare che i dati e le immagini siano rese disponibilo sotto una licenza aperta. (vedi i <a href="http://en.openbeautyfacts.org/terms-of-use#contribution">Termini di contributo</a>)</p>
 
 <p>Se hai un gran numero di prodotti da aggiungere (piú di 50), possiami provare a trovare un modo per aggiungere i prodotti ed i loro dati automaticamente. Contattaci per discutere come potremmo procedere: contact@openbeautyvacts.org</p>
-=======
-<p>Sì! The only condition is to accept that the data and the pictures be made available under an open licence. (vedi i <a href="http://en.openbeautyfacts.org/terms-of-use#contribution">Termini di contributo</a>)</p>
-
-<p>If you have a large number of products to add (more than 50), we can try to find a way to automatically add the products and their data. Contattaci per discutere come potremmo procedere: contact@openbeautyvacts.org</p>
->>>>>>> 976890fb
 
 
 <h2 id="difference_with_other_services">Qual è la differenza con altri siti web, servizi ed applicazioni mobili che già consentono di vedere le informazioni dei prodotti cosmetici?</h2>
 
 <p>La principale differenza è per noi critica: i nostri dati sono gratuitamente disponibili a tutti e per tutti gli usi. È ciò che è chiamato dato aperto.</p>
 
-<<<<<<< HEAD
 <p>Quasi tutti gli altri siti, servizi ed applicazioni proibiscono ad altri di riprodurre e riutilizzare i loro dati. Al contrario, lo tengono gelosamente per loro. In quasi tutti i casi, i loro termini di servizio proibiscono esplicitamente ogni uso non personale ed ogni estrazione di tutti i dati o parte dei dati.</p>
 
 <p>Consideriamo che le informazioni dei prodotti cosmetici siano troppo importanti ed utili da mantenerli chiusi in cassaforte. Così abbiamo deciso di fare esattamente l'opposto: non solo consentiamo l'uso ed il riutilizzo del nostro database, gratuitamente e senza tasse, a tutti e per tutti gli usi (commerciali inclusi), ma anche la incoraggiamo!</p>
 
 <p>Rendendo i dati disponibili pubblicamente (ciò che è noto come <i>dati aperti</i>) consente ad individui, associazioni, aziende, ricercatori etc. da tutto il mondo di pensare e sviluppare applicazioni per i dati che noi certamente non avremmo mai pensato.</p>
-=======
-<p>Almost all other sites, services and applications forbid others from reproducting and reusing their data. Quite to the contrary, the jealously keep it for themselves. In quasi tutti i casi, i loro termini di servizio proibiscono esplicitamente ogni uso non personale ed ogni estrazione di tutti i dati o parte dei dati.</p>
-
-<p>Consideriamo che le informazioni dei prodotti cosmetici siano troppo importanti ed utili da mantenerli chiusi in cassaforte. Così abbiamo deciso di fare esattamente l'opposto: non solo consentiamo l'uso ed il riutilizzo del nostro database, gratuitamente e senza tasse, a tutti e per tutti gli usi (commerciali inclusi), ma anche la incoraggiamo!</p>
-
-<p>Making the data publicly available (what is know as <i>open data</i>) allows individuals, associations, companies, researchers etc. da tutto il mondo di pensare e sviluppare applicazioni per i dati che noi certamente non avremmo mai pensato.</p>
->>>>>>> 976890fb
-
 
 
 <h2 id="economic_model">Cos'è il modello economico di Open Beauty Facts?</h2>
 
-<<<<<<< HEAD
 <p>I contributori sono volontari. I loro contributi sono raccolti in un database aperto che può essere usato da tutti e per tutti gli usi.
 (vedi i <a href="https://en.openbeautyfacts.org/terms-of-use#reuse">Termini di riutilizzo</a>)</p>
 
 <p>Tutti (incluso ma non limitato ai collaboratori e creatori di Open Beauty Facts) possono quindi ridistribuire e/o riutilizzare dati per costruire siti web, servizi, software, app mobili, o per scrivere articoli e studi. Sono liberi di rendere il lavoro risultante disponibile gratuitamente, o di venderlo o monetizzarlo (ad esempio con pubblicità), purché rispettino i termini di riutilizzo.</p>
-=======
-<p>Contributors are volunteers. Their contributions are gathered in an open database that can be used by everyone and for all uses.
-(vedi i <a href="https://en.openbeautyfacts.org/terms-of-use#reuse">Termini di riutilizzo</a>)</p>
-
-<p>Tutti (incluso ma non limitato ai collaboratori e creatori di Open Beauty Facts) possono quindi ridistribuire e/o riutilizzare dati per costruire siti web, servizi, software, app mobili, o per scrivere articoli e studi. They are free to make the resulting work freely available, or to sell or monetize it (e.g. with ads), as long as they respect the terms of reuse.</p>
->>>>>>> 976890fb
 
 
 <p> </p>
