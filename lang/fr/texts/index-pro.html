--- conflicted
+++ resolved
@@ -1,25 +1,15 @@
 <h1>Open Food Facts pour les producteurs</h1>
 
 <div class="row show-when-no-access-to-producers-platform">
-<<<<<<< HEAD
-  <div class="medium-12 columns">
-=======
 
 <div class="medium-12 columns">
->>>>>>> c1c90e3b
 
 <p>Une plateforme entièrement gratuite pour permettre aux fabricants de gérer facilement les photos et données de leurs produits sur Open Food Facts.</p>
 
 <div class="hide-when-logged-in">
-<<<<<<< HEAD
-    <a href="/cgi/user.pl" class="small button">Create a free producer account</a>
-</div>
-    
-=======
     <a href="/cgi/user.pl" class="small button">Créez un compte producteur gratuit</a>
 </div>
 
->>>>>>> c1c90e3b
 <h2>Rendez visibles vos produits dans plus de 100 applications et services</h2>
 
 <p>Publish your product data on Open Food Facts and participate in the global movement for transparency on food products.</p>
