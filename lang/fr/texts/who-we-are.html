<h1>L'Équipe Open Food Facts</h1>

<p>Open Food Facts est un projet de collaboration avec des contributeurs du monde entier.</p>

<p>Le projet a été lancé par Stéphane Gigandet, créateur des portables de blogs sur la gastronomie <a href="https://recettes.de/cuisine">Recettes de Cuisine<a href="https://verygoodrecipes.com"> et du <1>Very Good Recipes</a>, et
de nombreuses autres collaborations et/ou liés à l'alimentations (par exemple <a href="http://mangerbloguer.fr">Manger Bloguer</a> et <a href="https://informationsnutritionnelles.fr">Informations nutritionnelles</a>).<br/>
Stépahane s'occupe notamment en particulier de l'architecture technique d'Open Food Facts, de son développement, de l'hébergement du site et de sa base de données.</p>

<h2>Contributeurs</h2>

<p>Les contributeurs au projet Open Food Facts sont des passionnés de nourriture. Ils ajoutent des produits à la base de données et ils sont aussi la source primaire pour les améliorations et pour les idées via
le <a href="https://openfoodfacts.uservoice.com/">Forum d'idées</a> et plusieurs autres lieux de partage de discussion pour la communauté d'Open Food Facts.</p>

<p>Open Food Facts est un projet ouvert à tous : vous pouvez nous rejoindre en <a href="https://en.openfoodfacts.org/cgi/user.pl">créant un compte</a> en mois d'une minute, et vous pouvez ajouter votre premier produit en quelques minutes.</p>

<p>Veuillez également nous rejoindre sur les différents réseaux sociaux pour en savoir plus sur le projet et/ou démarrer la conversation !</p>

<<<<<<< HEAD
&rarr; <a href="https://twitter.com/openfoodfacts">Twitter</a><br/>
&rarr; <a href="https://www.facebook.com/OpenFoodFacts">Facebook page</a>
&rarr; <a href="https://www.instagram.com/Open.Food.Facts">Instagram page</a>
and <a href="https://www.facebook.com/groups/openfoodfacts/">Facebook contributors group</a><br />
=======
&rarr; <a href="https://twitter.com/openfoodfacts">Twitter</a><br/>
&rarr; <a href="https://plus.google.com/u/0/+OpenfoodfactsOrg">Google+</a><br />
&rarr; <a href="https://www.facebook.com/OpenFoodFacts">Page Facebook</a>
et <a href="https://www.facebook.com/groups/openfoodfacts/">la page Facebook des contributeurs</a><br />
>>>>>>> 48f95cd0


<p>&rarr; <a href="https://world.openfoodfacts.org/contributors">liste des contributeurs à la version anglaise</a></p>

<h3>Les premiers contributeurs</h3>

<p>Les premiers contributeurs ont apporté beaucoup plus que les premiers produits : leurs idées et leur enthousiasme ont rendu possible la création d'Open Food Facts !</p>

<p>Un grand merci à :</p>

<p>
<a href="https://undemisieclederecettes.blogspot.com/">Marie Claire Saint Maux</a>, 
<a href="http://lacuisinedelilimarti.over-blog.com/">Martine Perthuis</a>, 
<a href="https://recettessimples.fr/">André Gigandet</a>, 
Minouche, 
<a href="http://mondeculinair.com/">Adrien</a>, 
<a href="http://www.aromes-gourmandiz.com/">Pénélope Lucheux</a>, 
<a href="https://latelierdeboljo.wordpress.com/">Boljo</a>, 
<a href="https://www.kitchenz-and-more.com/">Za Nguyen</a>, 
Marianne, 
Elsa,
<a href="http://www.deslivresdanslacuisine.com/">Caroline Giraud</a>, 
<a href="http://saveurpassion.over-blog.com/">Nathalie Merceron</a>, 
<a href="http://www.lesensfigure.fr/blog/">Grégoire Clémencin</a>, 
<a href="http://www.passionculinaire.fr/">Clément Tomasella</a>,
<a href="http://prici.canalblog.com/">Pricilla Despinoy</a>, 
<a href="http://saveursetexperiences.blogspot.fr/">Emma</a>, 
<a href="http://lacuisinedariane.canalblog.com/">Ariane</a>, 
<a href="http://cuisine.palats.org/coinblog/">Isabelle Hurbain</a>,
<a href="http://poppycuisine.blogspot.fr/">Pauline Prideaux</a>,
<a href="http://www.macgestion.com/">Olivier Vidal</a>, 
<a href="http://emyrky.com/food/">Emyrky</a>, 
Caroline Constantin, 
<a href="http://asnieresensemble.viabloga.com/">Isabelle Clep</a>, 
<a href="http://lesdelicesdereinefeuille.blogspot.fr/">Reinefeuille</a>, 
<a href="http://vie-quotidienne-de-flaure.blogspot.fr/">FLaure</a>, 
<a href="http://alaro.over-blog.com/">Alaro</a>
</p>

<p>Un merci spécial à Marie Claire qui a consacré son temps et son énergie dans le projet dès le début et qui a ajouté plus de 200 produits avant le lancement public !</p>
<|MERGE_RESOLUTION|>--- conflicted
+++ resolved
@@ -15,18 +15,10 @@
 
 <p>Veuillez également nous rejoindre sur les différents réseaux sociaux pour en savoir plus sur le projet et/ou démarrer la conversation !</p>
 
-<<<<<<< HEAD
-&rarr; <a href="https://twitter.com/openfoodfacts">Twitter</a><br/>
-&rarr; <a href="https://www.facebook.com/OpenFoodFacts">Facebook page</a>
+&rarr; <a href="https://twitter.com/openfoodfactsfr">Twitter</a><br/>
+&rarr; <a href="https://www.facebook.com/OpenFoodFacts">Page Facebook</a>
 &rarr; <a href="https://www.instagram.com/Open.Food.Facts">Instagram page</a>
-and <a href="https://www.facebook.com/groups/openfoodfacts/">Facebook contributors group</a><br />
-=======
-&rarr; <a href="https://twitter.com/openfoodfacts">Twitter</a><br/>
-&rarr; <a href="https://plus.google.com/u/0/+OpenfoodfactsOrg">Google+</a><br />
-&rarr; <a href="https://www.facebook.com/OpenFoodFacts">Page Facebook</a>
 et <a href="https://www.facebook.com/groups/openfoodfacts/">la page Facebook des contributeurs</a><br />
->>>>>>> 48f95cd0
-
 
 <p>&rarr; <a href="https://world.openfoodfacts.org/contributors">liste des contributeurs à la version anglaise</a></p>
 
@@ -65,4 +57,4 @@
 <a href="http://alaro.over-blog.com/">Alaro</a>
 </p>
 
-<p>Un merci spécial à Marie Claire qui a consacré son temps et son énergie dans le projet dès le début et qui a ajouté plus de 200 produits avant le lancement public !</p>
+<p>Un merci spécial à Marie Claire qui a consacré son temps et son énergie dans le projet dès le début et qui a ajouté plus de 200 produits avant le lancement public !</p>