<h1>Open Food Facts</h1>

<div class="row hide-when-logged-in">

	<div class="medium-12 large-6 columns">

<h2>Entdecken</h2>

<p>Open Food Facts ist eine Lebensmitteldatenbank, die von jedermann für alle erstellt wurde.</p>
<p>Sie können sie verwenden, um bessere Lebensmittelauswahlen zu treffen und da es sich um offene Daten handelt, kann jeder sie für jeden Zweck weiterverwenden.</p>

<p>➜ <a href="/discover">Erfahren Sie mehr über Open Food Facts</a></p>

	</div>

	<div class="medium-12 large-6 columns">

<h2>Mitwirken</h2>

<p>Open Food Facts ist ein gemeinnütziges Projekt, das von Tausenden von Freiwilligen aus der ganzen Welt entwickelt wurde.
<<<<<<< HEAD
Sie können anfangen, einen Beitrag zu leisten, indem Sie <a href="/open-food-facts-mobile-app">ein Produkt aus Ihrer Küche mit unserer App für iPhone oder Android</a> hinzufügen. Außerdem haben wir viele
spannende Projekte, zu denen Sie auf vielfältige Weise beitragen können.</p>
=======
You can start contributing by <a href="/open-food-facts-mobile-app">adding a product from your kitchen with our app for iPhone or Android</a>, and we have lots of
exciting projects you can contribute to in many different ways.</p>
>>>>>>> 69cb2f32

<p>➜ <a href="/contribute">Erfahren Sie mehr darüber, wie Sie bei uns mitwirken können</a></p>

	</div>
</div>

<h2>Kürzlich aktualisierte Produkte:</h2>

<p>➜ <a href="/state/to-be-completed">Produkte aus der mobilen App, die vervollständigt werden müssen</a></p>
<|MERGE_RESOLUTION|>--- conflicted
+++ resolved
@@ -18,13 +18,7 @@
 <h2>Mitwirken</h2>
 
 <p>Open Food Facts ist ein gemeinnütziges Projekt, das von Tausenden von Freiwilligen aus der ganzen Welt entwickelt wurde.
-<<<<<<< HEAD
-Sie können anfangen, einen Beitrag zu leisten, indem Sie <a href="/open-food-facts-mobile-app">ein Produkt aus Ihrer Küche mit unserer App für iPhone oder Android</a> hinzufügen. Außerdem haben wir viele
-spannende Projekte, zu denen Sie auf vielfältige Weise beitragen können.</p>
-=======
-You can start contributing by <a href="/open-food-facts-mobile-app">adding a product from your kitchen with our app for iPhone or Android</a>, and we have lots of
-exciting projects you can contribute to in many different ways.</p>
->>>>>>> 69cb2f32
+Sie können anfangen, einen Beitrag zu leisten, indem Sie <a href="/open-food-facts-mobile-app">ein Produkt aus Ihrer Küche mit unserer App für iPhone oder Android</a> hinzufügen. Außerdem haben wir viele spannende Projekte, zu denen Sie auf vielfältige Weise beitragen können.</p>
 
 <p>➜ <a href="/contribute">Erfahren Sie mehr darüber, wie Sie bei uns mitwirken können</a></p>
 
