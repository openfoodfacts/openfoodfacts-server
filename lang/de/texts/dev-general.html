<div class="row text-center">
	<div class="medium-4 columns">
		<img src="https://world.openfoodfacts.org/files/presskit/PressKit/developers/impact-accessibility.png" alt="" style="height: 140px;">	
		<h3>Beeinflussen Sie die Zugänglichkeit für alle</h3>
		<p>
			Eine fundierte Entscheidung für Lebensmittel ist ein universelles Recht. Helfen Sie uns, Open Food Facts für Menschen, die auf Screenreader und Barrierefreiheit im Allgemeinen angewiesen sind, noch besser zugänglich zu machen.
		</p>
	</div>

	<div class="medium-4 columns">
		<img src="https://world.openfoodfacts.org/files/presskit/PressKit/developers/impact-geo.png" alt="" style="height: 140px;">	
		<h3>Sicherstellen, dass Open Food Facts überall auf der Welt verfügbar ist</h3>
		<p>
			Eine fundierte Entscheidung für Lebensmittel ist ein universelles Recht. Helfen Sie uns, dass Open Food Facts in so vielen Ländern und Sprachen wie möglich genutzt werden kann, indem Sie die Anwendung an die Besonderheiten Ihres Landes (oder anderer) und aller Schriftsysteme anpassen.
		</p>
	</div>

	<div class="medium-4 columns">
		<img src="https://world.openfoodfacts.org/files/presskit/PressKit/android/healthy-android.jpg" alt="" style="height: 140px;">	
		<h3>Wirkung erzielen</h3>
		<p>Neue Funktionen werden an mehr als 0,5 Millionen Benutzer ausgeliefert. Wir stellen gemeinsam sicher, dass sie für alle funktionieren, dass sie nicht abstürzen, und dann veröffentlichen wir sie so schnell wie möglich, in so vielen Sprachen wie möglich.
		</p>
	</div>
</div>


<div class="row text-center">

	<div class="medium-4 columns">
		<img src="https://world.openfoodfacts.org/files/presskit/PressKit/developers/summerofcode.png" alt="" style="height: 140px;">	
		<h3>Google Summer of Code</h3>
		<p>
<<<<<<< HEAD
			Möchten Sie Studierende im Rahmen des Google Summer of Docs betreuen und gleichzeitig ein besserer Programmierer werden?
=======
			Möchten Sie Studierende im Rahmen des Google Summer of Code betreuen und gleichzeitig ein besserer Programmierer werden?
>>>>>>> f3dc9853
			Möchten Sie eines der besten Sommerangebote der Welt haben und das Ernährungssystem nachhaltig beeinflussen?
		</p>
	</div>

	<div class="medium-4 columns">
		<img src="https://world.openfoodfacts.org/files/presskit/PressKit/developers/seasonofdocs.png" alt="" style="height: 140px;">	
		<h3>Google • Season of Docs</h3>
		<p>
			Wir freuen uns, Teil der ersten Auflage von Google's Season of Docs zu sein. Dokumentationsschreiber sind unbesungene Helden. Sie helfen anderen bei der Umsetzung von Projekten. Wenn Sie dies lesen und erwägen zu helfen, liegt das daran, dass unsere Teilnahme am Programm dokumentiert wurde 😉

		</p>
	</div>

	<div class="medium-4 columns">
		<img src="https://world.openfoodfacts.org/files/presskit/PressKit/developers/coderswanted.png" alt="" style="height: 140px;">	
		<h3>Programmierer gesucht</h3>
		<p>
			Alle freiwilligen Entwicklerteams von Open Food Facts warten darauf, Sie an Bord begrüßen zu können und Ihnen Ihre erste Pull-Anfrage zu stellen. Es gibt keine kleinen Fehler, und Ihre Beiträge werden innerhalb von Tagen, nicht Wochen, einen riesigen Einfluss haben.
		</p>
	</div>

</div><|MERGE_RESOLUTION|>--- conflicted
+++ resolved
@@ -30,11 +30,7 @@
 		<img src="https://world.openfoodfacts.org/files/presskit/PressKit/developers/summerofcode.png" alt="" style="height: 140px;">	
 		<h3>Google Summer of Code</h3>
 		<p>
-<<<<<<< HEAD
-			Möchten Sie Studierende im Rahmen des Google Summer of Docs betreuen und gleichzeitig ein besserer Programmierer werden?
-=======
 			Möchten Sie Studierende im Rahmen des Google Summer of Code betreuen und gleichzeitig ein besserer Programmierer werden?
->>>>>>> f3dc9853
 			Möchten Sie eines der besten Sommerangebote der Welt haben und das Ernährungssystem nachhaltig beeinflussen?
 		</p>
 	</div>
