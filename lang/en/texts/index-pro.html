<h1>Open Food Facts for producers</h1>

<<<<<<< HEAD
<div class="grid-x hide-when-logged-in">
  <div class="cell medium-12">

<p>A completely free platform to allow manufacturers to easily manage the data and photos of their products on Open Food Facts.</p>

    <p><a href="mailto:producers@openfoodfacts.org" class="button">Get in touch to get a free producer account</a></p>

=======
<div class="row show-when-no-access-to-producers-platform">
  <div class="medium-12 columns">

<p>A completely free platform to allow manufacturers to easily manage the data and photos of their products on Open Food Facts.</p>

<div class="hide-when-logged-in">
    <a href="/cgi/user.pl" class="small button">Create a free producer account</a>
</div>
    
>>>>>>> b0605866
<h2>Make your products visible in more than 100 apps and services</h2>

<p>Publish your product data on Open Food Facts and participate in the global movement for transparency on food products.</p>

<ul>
	<li>Your data is complete, correct and up-to-date.</li>
	<li>Add extra information like traceability, a link to the product page on your site, and customer service contact info.</p>
</ul>

<h2>Easily adopt the Nutri-Score</h2>

<p>The Nutri-Score is automatically computed from the nutrition facts.</p>

<ul>
	<li>Understand the Nutri-Score calculation with all its components.</li>
	<li>Verify the Nutri-Score if you have already calculated it.</li>
</ul>

<h2>Find opportunities to improve the quality of your products</h2>

<p>We automatically analyze the data of your products and compare them to similar products.</p>

<ul>
	<li>Significantly improve the Nutri-Score with a reasonable reduction in sugar, salt or saturated fatty acids.</li>
	<li>Detect products with a lower nutritional profile than similar products on the market.</li>
</ul>

	</div>
</div>

<|MERGE_RESOLUTION|>--- conflicted
+++ resolved
@@ -1,24 +1,13 @@
 <h1>Open Food Facts for producers</h1>
 
-<<<<<<< HEAD
-<div class="grid-x hide-when-logged-in">
+<div class="grid-x show-when-no-access-to-producers-platform">
   <div class="cell medium-12">
-
-<p>A completely free platform to allow manufacturers to easily manage the data and photos of their products on Open Food Facts.</p>
-
-    <p><a href="mailto:producers@openfoodfacts.org" class="button">Get in touch to get a free producer account</a></p>
-
-=======
-<div class="row show-when-no-access-to-producers-platform">
-  <div class="medium-12 columns">
-
 <p>A completely free platform to allow manufacturers to easily manage the data and photos of their products on Open Food Facts.</p>
 
 <div class="hide-when-logged-in">
     <a href="/cgi/user.pl" class="small button">Create a free producer account</a>
 </div>
-    
->>>>>>> b0605866
+
 <h2>Make your products visible in more than 100 apps and services</h2>
 
 <p>Publish your product data on Open Food Facts and participate in the global movement for transparency on food products.</p>
