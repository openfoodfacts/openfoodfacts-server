

<!-- no side column -->

<div class="grid-x">

	<div class="cell small-12 medium-8">
		<h1>Contribute to Open Food Facts</h1>
		<h2 class="subheader">All you need is a scan-do attitude! :-)</h2>
		<!-- note to translators: you can replace "All you need is a scan-do attitude!" by a sentence that works better
		for your language. Something that says that it's easy to contribute and that all that is needed is good will and a positive / can-do attitude -->
		<blockquote>Can we make the food industry more open and transparent? Yes we scan!
		<!-- note to translators: please translate "Can we make the food industry more open and transparent" but keep "Yes we scan!" in English -->
		<cite>1863 Open Food Facts contributors and growing - Since 2012</cite></blockquote>
	</div>

	<div class="cell text-center small-12 medium-4">
		<img src="/images/svg/crowdsourcing-icon.svg" width="100%" style="max-width:356px" alt="Yes we scan!" />
	</div>

</div>

<hr>

<div class="grid-x text-center">
	<div class="cell large-12">
		<h2>Everyone can contribute</h2>
		<h4 class="subheader">Be part of our collaborative, free and open database of food products from around the world!</h4>
		<p>Open Food Facts is a non-profit project made entirely by volunteers, we do need you.</p>

	</div>
</div>
<div class="grid-x text-center">
	<div class="cell medium-3">
		<h3>Add products</h3>
		<p>Use our <a href="https://play.google.com/store/apps/details?id=org.openfoodfacts.scanner&hl=en">Android</a>,
<a href="https://apps.apple.com/app/open-food-facts/id588797948">iPhone</a> or
<a href="https://microsoft.com/p/openfoodfacts/9nblggh0dkqr">Windows Phone</a> app to
easily scan the barcode of products from your home or local stores and upload pictures of their label.</p>
		<p>No smartphone? No problem: you can also use your camera to add products directly on the web site.</p>
	</div>

	<div class="cell medium-3">
		<h3>Complete products</h3>
    <p>We need to categorize products and extract ingredients lists and nutrition facts to
analyze their nutritional quality, determine if they are suitable for vegans and vegetatarians and much more!</p>
    <p><a href="/help-complete-products">You can help us complete products</a> by selecting and cropping photos
    and filling in information.</p>

	</div>

	<div class="cell medium-3">
		<h3>Tell the world</h3>
		<p>Do you like Open Food Facts? Tell others about it!</p>
		<p>You can present the project to your family and friends, show them how to install the app and contribute,
		write a blog post, and share Open Food Facts on social media.</p>

	</div>

	<div class="cell medium-3">
		<h3>Make it local</h3>
		<p>You can help <a href="https://wiki.openfoodfacts.org/Translations">translate</a> the site and mobile app in your language,
and to translate presentations, announcements etc.</p>
		<p>Start or join a local contributors community: add local products, recruit friends, present the project in local meetups and
		conferences etc.</p>
	</div>
</div>

<hr>

<div class="grid-x text-center">
	<div class="cell large-12">
		<h2>Expert help needed</h2>
		<p>Developing Open Food Facts also requires specialized knowledge and expertise in many different areas:</p>
	</div>
</div>

<ul class="text-center small-block-grid-1 medium-block-grid-2 large-block-grid-3">
	<li>
		<h3>Project management</h3>
		<p>We have tons of ideas and you probably have even more, but it is quite a challenge to prioritize them,
to build a roadmap, and to manage projects when every participant is a volunteer with often limited time available.</p>
	</li>

	<li>
		<h3>Design</h3>
		<p>We need help to build a better user experience on the Open Food Facts web site and mobile app, to improve
their design, to create impactful presentation materials etc.</p>
	</li>

	<li>
		<h3>Development</h3>
		<p>We have a lot of development work to do: on the Open Food Facts backend (Perl and MongoDB), API (JSON),
		web site (HTML5, JS, Foundation), iOS / Android / Windows Phone apps
(a Java/Kotlin version on Android, and an hybrid version on iOS currently developed in HTML and JS with Apache Cordova / Phonegap for iOS, with a Swift version that needs volunteers), to build new cool reuses etc.
      We have projects in many programming languages to ensure anyone can reuse and contribute to Open Food Facts, in any language. We also have a growing Artificial Intelligence effort to simplify contribution work.
      Our code is on <a href="https://github.com/openfoodfacts">GitHub</a>.


	</li>

	<li>
		<h3>Community building</h3>
		<p>We need to build local communities in all countries and at the same time unite them globally.</p>
		<p>It is very difficult to bootstrap a local community in a country without living there, so your help
		to find the first very motivated participants is essential. Are you one of them?</p>
	</li>

	<li>
		<h3>Communication</h3>
		<p>We are not sure what to write here, could you help?</p>
		<p>More seriously, there are lot of cool things that users, contributors and reusers do with Open Food Facts,
		it would be great to get more people to know about it. In particular, we need help for public
		and <a href="/press">media relations</a>.</p>

	</li>

	<li>
		<h3>Special projects</h3>
		<p>There are lots of interesting and original applications of food open data that we could work on with
		government food agencies, food producers, researchers, universities, schools, NGOs etc. Maybe you already have ideas?
		If you do, please help us to push them forward.</p>
	</li>
</ul>

<hr>

<div class="grid-x text-center">
	<div class="cell large-12">
		<h2>Let's talk!</h2>
		<h4 class="subheader">A lot of ideas, energy and enthusiasm are shared in our contributors community, join us!</h4>
		<p>Here are some places where you can meet other contributors, talk to them and work with them:</p>
	</div>
</div>

<ul class="text-center small-block-grid-1 medium-block-grid-2 large-block-grid-3">
	<li>
		<h3>Slack</h3>
		<p>Slack is the best way to interact and collaborate with other contributors, developers and reusers. It's a discussion forum
		you can access from your browser or your phone. It completely changed how we work together. Please try it, click on the button
		below to get invited to our Slack.</p>
		<script async defer src="https://slack.openfoodfacts.org/slackin.js"></script>
	</li>

	<li>
		<h3>Facebook groups</h3>
		<p>We have <a href="https://www.facebook.com/groups/OpenFoodFacts/permalink/902105433179730/">Facebook groups for Open Food Facts contributors</a> in many languages. Joining them is a good way to get news about
		the project and to share announcements to a wider audience. </p>
	</li>

	<li>
		<h3>Wiki</h3>
		<p>We also have a <a href="https://wiki.openfoodfacts.org/">wiki</a> that we use to collaboratively document Open Food Facts and its sub-projects. We also use the wiki
		to manage <a href="https://wiki.openfoodfacts.org/Translations">translations</a> and to work on the <a href="https://wiki.openfoodfacts.org/Global_taxonomies">taxonomies / hierarchies</a> of categories, labels etc.</p>
	</li>
</ul>

<hr>

<div class="grid-x text-center">
	<div class="cell large-12">
		<p>There are many more ways to contribute to Open Food Facts, please <a href="https://slack.openfoodfacts.org">join us on Slack</a> and let's start the discussion!</p>
	</div>
<<<<<<< HEAD
</div>
=======
</div>






<!-- retrieved from https://wiki.openfoodfacts.org/Translations_-_Contribute_page_-_English?action=raw on Agasti 28, 2016 4:39:46 PM CEST -->
>>>>>>> 76674a62
<|MERGE_RESOLUTION|>--- conflicted
+++ resolved
@@ -161,15 +161,4 @@
 	<div class="cell large-12">
 		<p>There are many more ways to contribute to Open Food Facts, please <a href="https://slack.openfoodfacts.org">join us on Slack</a> and let's start the discussion!</p>
 	</div>
-<<<<<<< HEAD
-</div>
-=======
-</div>
-
-
-
-
-
-
-<!-- retrieved from https://wiki.openfoodfacts.org/Translations_-_Contribute_page_-_English?action=raw on Agasti 28, 2016 4:39:46 PM CEST -->
->>>>>>> 76674a62
+</div>