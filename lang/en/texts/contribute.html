

<!-- no side column -->

<div class="grid-x">

	<div class="cell small-12 medium-8">
		<h1>Contribute to Open Food Facts</h1>
		<h2 class="subheader">All you need is a scan-do attitude! :-)</h2>
		<!-- note to translators: you can replace "All you need is a scan-do attitude!" by a sentence that works better
		for your language. Something that says that it's easy to contribute and that all that is needed is good will and a positive / can-do attitude -->
		<blockquote>Can we make the food industry more open and transparent? Yes we scan!
		<!-- note to translators: please translate "Can we make the food industry more open and transparent" but keep "Yes we scan!" in English -->
		<cite>1863 Open Food Facts contributors and growing - Since 2012</cite></blockquote>
	</div>
<<<<<<< HEAD
	
	<div class="cell text-center small-12 medium-4">
=======

	<div class="text-center small-12 medium-4 columns">
>>>>>>> f84b9aeb
		<img src="/images/svg/crowdsourcing-icon.svg" width="100%" style="max-width:356px" alt="Yes we scan!" />
	</div>

</div>

<hr>

<div class="grid-x text-center">
	<div class="cell large-12">
		<h2>Everyone can contribute</h2>
		<h4 class="subheader">Be part of our collaborative, free and open database of food products from around the world!</h4>
		<p>Open Food Facts is a non-profit project made entirely by volunteers, we do need you.</p>

	</div>
</div>
<<<<<<< HEAD
<div class="grid-x text-center">
	<div class="cell medium-4">
=======
<div class="row text-center">
	<div class="medium-3 columns">
>>>>>>> f84b9aeb
		<h3>Add products</h3>
		<p>Use our <a href="https://play.google.com/store/apps/details?id=org.openfoodfacts.scanner&hl=en">Android</a>,
<a href="https://apps.apple.com/app/open-food-facts/id588797948">iPhone</a> or
<a href="https://microsoft.com/p/openfoodfacts/9nblggh0dkqr">Windows Phone</a> app to
easily scan the barcode of products from your home or local stores and upload pictures of their label.</p>
		<p>No smartphone? No problem: you can also use your camera to add products directly on the web site.</p>
	</div>
<<<<<<< HEAD
	
	<div class="cell medium-4">
=======


	<div class="medium-3 columns">
		<h3>Complete products</h3>
    <p>We need to categorize products and extract ingredients lists and nutrition facts to
analyze their nutritional quality, determine if they are suitable for vegans and vegetatarians and much more!</p>
    <p><a href="/help-complete-products">You can help us complete products</a> by selecting and cropping photos
    and filling in information.</p>

	</div>

	<div class="medium-3 columns">
>>>>>>> f84b9aeb
		<h3>Tell the world</h3>
		<p>Do you like Open Food Facts? Tell others about it!</p>
		<p>You can present the project to your family and friends, show them how to install the app and contribute,
		write a blog post, and share Open Food Facts on social media.</p>

	</div>

<<<<<<< HEAD
	<div class="cell medium-4">
=======
	<div class="medium-3 columns">
>>>>>>> f84b9aeb
		<h3>Make it local</h3>
		<p>You can help <a href="https://en.wiki.openfoodfacts.org/Translations">translate</a> the site and mobile app in your language,
and to translate presentations, announcements etc.</p>
		<p>Start or join a local contributors community: add local products, recruit friends, present the project in local meetups and
		conferences etc.</p>
	</div>
</div>

<hr>

<div class="grid-x text-center">
	<div class="cell large-12">
		<h2>Expert help needed</h2>
		<p>Developing Open Food Facts also requires specialized knowledge and expertise in many different areas:</p>
	</div>
</div>

<ul class="text-center small-block-grid-1 medium-block-grid-2 large-block-grid-3">
	<li>
		<h3>Project management</h3>
		<p>We have tons of ideas and you probably have even more, but it is quite a challenge to prioritize them,
to build a roadmap, and to manage projects when every participant is a volunteer with often limited time available.</p>
	</li>

	<li>
		<h3>Design</h3>
		<p>We need help to build a better user experience on the Open Food Facts web site and mobile app, to improve
their design, to create impactful presentation materials etc.</p>
	</li>

	<li>
		<h3>Development</h3>
		<p>We have a lot of development work to do: on the Open Food Facts backend (Perl and MongoDB), API (JSON),
		web site (HTML5, JS, Foundation), iOS / Android / Windows Phone apps
(a Java/Kotlin version on Android, and an hybrid version on iOS currently developed in HTML and JS with Apache Cordova / Phonegap for iOS, with a Swift version that needs volunteers), to build new cool reuses etc.
      We have projects in many programming languages to ensure anyone can reuse and contribute to Open Food Facts, in any language. We also have a growing Artificial Intelligence effort to simplify contribution work.
      Our code is on <a href="https://github.com/openfoodfacts">GitHub</a>.


	</li>

	<li>
		<h3>Community building</h3>
		<p>We need to build local communities in all countries and at the same time unite them globally.</p>
		<p>It is very difficult to bootstrap a local community in a country without living there, so your help
		to find the first very motivated participants is essential. Are you one of them?</p>
	</li>

	<li>
		<h3>Communication</h3>
		<p>We are not sure what to write here, could you help?</p>
		<p>More seriously, there are lot of cool things that users, contributors and reusers do with Open Food Facts,
		it would be great to get more people to know about it. In particular, we need help for public
		and <a href="/press">media relations</a>.</p>

	</li>

	<li>
		<h3>Special projects</h3>
		<p>There are lots of interesting and original applications of food open data that we could work on with
		government food agencies, food producers, researchers, universities, schools, NGOs etc. Maybe you already have ideas?
		If you do, please help us to push them forward.</p>
	</li>
</ul>

<hr>

<div class="grid-x text-center">
	<div class="cell large-12">
		<h2>Let's talk!</h2>
		<h4 class="subheader">A lot of ideas, energy and enthusiasm are shared in our contributors community, join us!</h4>
		<p>Here are some places where you can meet other contributors, talk to them and work with them:</p>
	</div>
</div>

<ul class="text-center small-block-grid-1 medium-block-grid-2 large-block-grid-3">
	<li>
		<h3>Slack</h3>
		<p>Slack is the best way to interact and collaborate with other contributors, developers and reusers. It's a discussion forum
		you can access from your browser or your phone. It completely changed how we work together. Please try it, click on the button
		below to get invited to our Slack.</p>
		<script async defer src="https://slack.openfoodfacts.org/slackin.js"></script>
	</li>

	<li>
		<h3>Facebook groups</h3>
		<p>We have <a href="https://www.facebook.com/groups/OpenFoodFacts/permalink/902105433179730/">Facebook groups for Open Food Facts contributors</a> in many languages. Joining them is a good way to get news about
		the project and to share announcements to a wider audience. </p>
	</li>

	<li>
		<h3>Wiki</h3>
		<p>We also have a <a href="https://en.wiki.openfoodfacts.org/">wiki</a> that we use to collaboratively document Open Food Facts and its sub-projects. We also use the wiki
		to manage <a href="https://en.wiki.openfoodfacts.org/Translations">translations</a> and to work on the <a href="https://en.wiki.openfoodfacts.org/Global_taxonomies">taxonomies / hierarchies</a> of categories, labels etc.</p>
	</li>
</ul>

<hr>

<div class="grid-x text-center">
	<div class="cell large-12">
		<p>There are many more ways to contribute to Open Food Facts, please <a href="https://slack.openfoodfacts.org">join us on Slack</a> and let's start the discussion!</p>
	</div>
</div><|MERGE_RESOLUTION|>--- conflicted
+++ resolved
@@ -13,13 +13,8 @@
 		<!-- note to translators: please translate "Can we make the food industry more open and transparent" but keep "Yes we scan!" in English -->
 		<cite>1863 Open Food Facts contributors and growing - Since 2012</cite></blockquote>
 	</div>
-<<<<<<< HEAD
-	
+
 	<div class="cell text-center small-12 medium-4">
-=======
-
-	<div class="text-center small-12 medium-4 columns">
->>>>>>> f84b9aeb
 		<img src="/images/svg/crowdsourcing-icon.svg" width="100%" style="max-width:356px" alt="Yes we scan!" />
 	</div>
 
@@ -35,13 +30,8 @@
 
 	</div>
 </div>
-<<<<<<< HEAD
 <div class="grid-x text-center">
-	<div class="cell medium-4">
-=======
-<div class="row text-center">
-	<div class="medium-3 columns">
->>>>>>> f84b9aeb
+	<div class="cell medium-3">
 		<h3>Add products</h3>
 		<p>Use our <a href="https://play.google.com/store/apps/details?id=org.openfoodfacts.scanner&hl=en">Android</a>,
 <a href="https://apps.apple.com/app/open-food-facts/id588797948">iPhone</a> or
@@ -49,13 +39,8 @@
 easily scan the barcode of products from your home or local stores and upload pictures of their label.</p>
 		<p>No smartphone? No problem: you can also use your camera to add products directly on the web site.</p>
 	</div>
-<<<<<<< HEAD
-	
-	<div class="cell medium-4">
-=======
 
-
-	<div class="medium-3 columns">
+	<div class="cell medium-3">
 		<h3>Complete products</h3>
     <p>We need to categorize products and extract ingredients lists and nutrition facts to
 analyze their nutritional quality, determine if they are suitable for vegans and vegetatarians and much more!</p>
@@ -64,8 +49,7 @@
 
 	</div>
 
-	<div class="medium-3 columns">
->>>>>>> f84b9aeb
+	<div class="cell medium-3">
 		<h3>Tell the world</h3>
 		<p>Do you like Open Food Facts? Tell others about it!</p>
 		<p>You can present the project to your family and friends, show them how to install the app and contribute,
@@ -73,11 +57,7 @@
 
 	</div>
 
-<<<<<<< HEAD
-	<div class="cell medium-4">
-=======
-	<div class="medium-3 columns">
->>>>>>> f84b9aeb
+	<div class="cell medium-3">
 		<h3>Make it local</h3>
 		<p>You can help <a href="https://en.wiki.openfoodfacts.org/Translations">translate</a> the site and mobile app in your language,
 and to translate presentations, announcements etc.</p>
