--- conflicted
+++ resolved
@@ -362,14 +362,7 @@
 delete $product_ref->{minerals_prev_tags};
 delete $product_ref->{minerals_prev};
 
-<<<<<<< HEAD
-# added
-diag explain $product_ref->{ingredients_original_tags};
-
-$expected_product_ref = 
-=======
 $expected_product_ref =
->>>>>>> 8f012497
  {
     'ingredients' => [
       {
