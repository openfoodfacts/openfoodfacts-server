{
   "forest_footprint_data" : {
      "footprint_per_kg" : 1.62771653543307,
      "grade" : "d",
      "ingredients" : [
         {
            "conditions_tags" : [
               [
                  "origins",
                  "en:france"
               ]
            ],
            "footprint_per_kg" : 1.62771653543307,
            "matching_tag_id" : "en:chicken-meat",
            "percent" : 66.6666666666667,
            "percent_estimate" : 66.6666666666667,
            "processing_factor" : 0.75,
            "tag_id" : "en:chicken-meat",
            "tag_type" : "ingredients",
            "type" : {
               "deforestation_risk" : 0.76,
               "name" : "Poulet Standard",
               "soy_feed_factor" : 0.765,
               "soy_yield" : 0.3175
            }
         }
      ]
   },
   "ingredients" : [
      {
         "id" : "fr:viande-de-poulet-traitee-en-salaison",
         "ingredients" : [
            {
               "id" : "en:chicken-meat",
               "origins" : "en:france",
               "percent_estimate" : 66.6666666666667,
               "percent_max" : 100,
               "percent_min" : 33.3333333333333,
               "text" : "viande de poulet",
               "vegan" : "no",
               "vegetarian" : "no"
            },
            {
               "id" : "en:water",
               "percent_estimate" : 16.6666666666667,
               "percent_max" : 50,
               "percent_min" : 0,
               "text" : "eau",
               "vegan" : "yes",
               "vegetarian" : "yes"
            },
            {
               "id" : "en:brine",
               "percent_estimate" : 16.6666666666667,
               "percent_max" : 33.3333333333333,
               "percent_min" : 0,
               "text" : "saumure"
            }
         ],
         "percent_estimate" : 100,
         "percent_max" : 100,
         "percent_min" : 100,
         "text" : "viande de poulet traitée en salaison",
         "vegan" : "no",
         "vegetarian" : "no"
      }
   ],
   "ingredients_analysis_tags" : [
      "en:palm-oil-free",
      "en:non-vegan",
      "en:non-vegetarian"
   ],
   "ingredients_hierarchy" : [
      "fr:viande-de-poulet-traitee-en-salaison",
      "en:poultry",
      "en:chicken",
      "en:chicken-meat",
      "fr:poulet-traite-en-salaison",
      "en:water",
      "en:brine"
   ],
   "ingredients_n" : 4,
   "ingredients_n_tags" : [
      "4",
      "1-10"
   ],
   "ingredients_original_tags" : [
      "fr:viande-de-poulet-traitee-en-salaison",
      "en:chicken-meat",
      "en:water",
      "en:brine"
   ],
   "ingredients_percent_analysis" : 1,
   "ingredients_tags" : [
      "fr:viande-de-poulet-traitee-en-salaison",
      "en:poultry",
      "en:chicken",
      "en:chicken-meat",
      "fr:poulet-traite-en-salaison",
      "en:water",
      "en:brine"
   ],
   "ingredients_text" : "viande de poulet traitée en salaison [viande de poulet (origine : France), eau, saumure]",
<<<<<<< HEAD
=======
   "ingredients_with_specified_percent_n" : 0,
   "ingredients_with_specified_percent_sum" : 0,
   "ingredients_with_unspecified_percent_n" : 3,
   "ingredients_with_unspecified_percent_sum" : 100,
>>>>>>> 0c3cb758
   "known_ingredients_n" : 7,
   "lc" : "fr",
   "misc_tags" : [
      "en:forest-footprint-computed",
      "en:forest-footprint-d"
   ],
   "nutriments" : {
      "fruits-vegetables-nuts-estimate-from-ingredients_100g" : 0
   },
   "unknown_ingredients_n" : 0
}<|MERGE_RESOLUTION|>--- conflicted
+++ resolved
@@ -101,13 +101,10 @@
       "en:brine"
    ],
    "ingredients_text" : "viande de poulet traitée en salaison [viande de poulet (origine : France), eau, saumure]",
-<<<<<<< HEAD
-=======
    "ingredients_with_specified_percent_n" : 0,
    "ingredients_with_specified_percent_sum" : 0,
    "ingredients_with_unspecified_percent_n" : 3,
    "ingredients_with_unspecified_percent_sum" : 100,
->>>>>>> 0c3cb758
    "known_ingredients_n" : 7,
    "lc" : "fr",
    "misc_tags" : [
