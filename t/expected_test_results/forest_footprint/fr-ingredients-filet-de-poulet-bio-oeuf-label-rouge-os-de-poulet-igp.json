{
   "forest_footprint_data" : {
      "footprint_per_kg" : 1.26911401606236,
      "grade" : "c",
      "ingredients" : [
         {
            "conditions_tags" : [
               [
                  "labels",
                  "en:organic"
               ]
            ],
            "footprint_per_kg" : 0.958083832335329,
            "matching_tag_id" : "en:chicken-meat",
            "percent" : 66.6666666666667,
            "percent_estimate" : 66.6666666666667,
            "processing_factor" : 0.75,
            "tag_id" : "en:chicken-fillet",
            "tag_type" : "ingredients",
            "type" : {
               "deforestation_risk" : 0.32,
               "name" : "Poulet Bio",
               "soy_feed_factor" : 0.9,
               "soy_yield" : 0.2672
            }
         },
         {
            "conditions_tags" : [
               [
                  "labels",
                  "fr:label-rouge"
               ]
            ],
            "footprint_per_kg" : 0.00583333333333333,
            "matching_tag_id" : "en:egg",
            "percent" : 16.6666666666667,
            "percent_estimate" : 16.6666666666667,
            "processing_factor" : 1,
            "tag_id" : "en:egg",
            "tag_type" : "ingredients",
            "type" : {
               "deforestation_risk" : 0.3,
               "name" : "Oeufs Label Rouge issus de poules nourries sans OGM",
               "soy_feed_factor" : 0.035,
               "soy_yield" : 0.3
            }
         },
         {
            "conditions_tags" : [
               [
                  "labels",
                  "en:pgi"
               ]
            ],
            "footprint_per_kg" : 0.305196850393701,
            "matching_tag_id" : "en:chicken-bone",
            "percent" : 16.6666666666667,
            "percent_estimate" : 16.6666666666667,
            "processing_factor" : 1,
            "tag_id" : "en:chicken-bone",
            "tag_type" : "ingredients",
            "type" : {
               "deforestation_risk" : 0.76,
               "name" : "Poulet Standard",
               "soy_feed_factor" : 0.765,
               "soy_yield" : 0.3175
            }
         }
      ]
   },
   "ingredients" : [
      {
         "id" : "en:chicken-fillet",
         "labels" : "en:organic",
         "percent_estimate" : 66.6666666666667,
         "percent_max" : 100,
         "percent_min" : 33.3333333333333,
         "text" : "Filet de poulet",
         "vegan" : "no",
         "vegetarian" : "no"
      },
      {
         "id" : "en:egg",
         "labels" : "fr:label-rouge",
         "percent_estimate" : 16.6666666666667,
         "percent_max" : 50,
         "percent_min" : 0,
         "text" : "oeuf",
         "vegan" : "no",
         "vegetarian" : "yes"
      },
      {
         "id" : "en:chicken-bone",
         "labels" : "en:pgi",
         "percent_estimate" : 16.6666666666667,
         "percent_max" : 33.3333333333333,
         "percent_min" : 0,
         "text" : "os de poulet",
         "vegan" : "no",
         "vegetarian" : "no"
      }
   ],
   "ingredients_analysis_tags" : [
      "en:palm-oil-free",
      "en:non-vegan",
      "en:non-vegetarian"
   ],
   "ingredients_hierarchy" : [
      "en:chicken-fillet",
      "en:poultry",
      "en:chicken",
      "en:chicken-meat",
      "en:egg",
      "en:chicken-bone",
      "en:bone"
   ],
   "ingredients_n" : 3,
   "ingredients_n_tags" : [
      "3",
      "1-10"
   ],
   "ingredients_original_tags" : [
      "en:chicken-fillet",
      "en:egg",
      "en:chicken-bone"
   ],
   "ingredients_percent_analysis" : 1,
   "ingredients_tags" : [
      "en:chicken-fillet",
      "en:poultry",
      "en:chicken",
      "en:chicken-meat",
      "en:egg",
      "en:chicken-bone",
      "en:bone"
   ],
   "ingredients_text" : "Filet de poulet bio, oeuf label rouge, os de poulet IGP",
<<<<<<< HEAD
=======
   "ingredients_with_specified_percent_n" : 0,
   "ingredients_with_specified_percent_sum" : 0,
   "ingredients_with_unspecified_percent_n" : 3,
   "ingredients_with_unspecified_percent_sum" : 100,
>>>>>>> 0c3cb758
   "known_ingredients_n" : 7,
   "lc" : "fr",
   "misc_tags" : [
      "en:forest-footprint-computed",
      "en:forest-footprint-c"
   ],
   "nutriments" : {
      "fruits-vegetables-nuts-estimate-from-ingredients_100g" : 0
   },
   "unknown_ingredients_n" : 0
}<|MERGE_RESOLUTION|>--- conflicted
+++ resolved
@@ -135,13 +135,10 @@
       "en:bone"
    ],
    "ingredients_text" : "Filet de poulet bio, oeuf label rouge, os de poulet IGP",
-<<<<<<< HEAD
-=======
    "ingredients_with_specified_percent_n" : 0,
    "ingredients_with_specified_percent_sum" : 0,
    "ingredients_with_unspecified_percent_n" : 3,
    "ingredients_with_unspecified_percent_sum" : 100,
->>>>>>> 0c3cb758
    "known_ingredients_n" : 7,
    "lc" : "fr",
    "misc_tags" : [
