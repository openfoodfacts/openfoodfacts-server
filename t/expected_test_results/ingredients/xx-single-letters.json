--- conflicted
+++ resolved
@@ -286,19 +286,16 @@
       {
          "has_sub_ingredients" : "yes",
          "id" : "fr:somethingelse",
-<<<<<<< HEAD
          "ingredients" : [
             {
                "id" : "fr:u",
+               "percent_estimate" : 2.82953749319859e-09,
                "percent_max" : 2.77777777777778,
                "percent_min" : 0,
                "text" : "u"
             }
          ],
-=======
-         "origin" : "en:united-states",
          "percent_estimate" : 2.82953749319859e-09,
->>>>>>> 3a2aaa9d
          "percent_max" : 2.77777777777778,
          "percent_min" : 0,
          "rank" : 36,
@@ -306,6 +303,7 @@
       },
       {
          "id" : "fr:u",
+         "percent_estimate" : 2.82953749319859e-09,
          "percent_max" : 2.77777777777778,
          "percent_min" : 0,
          "text" : "u"
