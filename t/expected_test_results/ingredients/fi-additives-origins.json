--- conflicted
+++ resolved
@@ -20,12 +20,8 @@
       },
       {
          "id" : "en:flavouring",
-<<<<<<< HEAD
          "origins" : "en:european-union",
-=======
-         "origin" : "en:european-union",
          "percent_estimate" : 33.25,
->>>>>>> 3a2aaa9d
          "percent_max" : 33.5,
          "percent_min" : "33",
          "rank" : 2,
