--- conflicted
+++ resolved
@@ -2,12 +2,8 @@
    "ingredients" : [
       {
          "id" : "en:strawberry",
-<<<<<<< HEAD
          "origins" : "en:finland",
-=======
-         "origin" : "en:finland",
          "percent_estimate" : 58.3333333333333,
->>>>>>> 3a2aaa9d
          "percent_max" : 100,
          "percent_min" : 16.6666666666667,
          "rank" : 1,
@@ -17,12 +13,8 @@
       },
       {
          "id" : "en:blackcurrant",
-<<<<<<< HEAD
          "origins" : "en:south-africa",
-=======
-         "origin" : "en:south-africa",
          "percent_estimate" : 20.8333333333333,
->>>>>>> 3a2aaa9d
          "percent_max" : 50,
          "percent_min" : 0,
          "rank" : 2,
@@ -32,12 +24,8 @@
       },
       {
          "id" : "en:raspberry",
-<<<<<<< HEAD
          "origins" : "en:sweden",
-=======
-         "origin" : "en:sweden",
          "percent_estimate" : 10.4166666666667,
->>>>>>> 3a2aaa9d
          "percent_max" : 33.3333333333333,
          "percent_min" : 0,
          "rank" : 3,
