#!/usr/bin/perl -w

use strict;
use warnings;

use utf8;

use Test::More;
#use Log::Any::Adapter 'TAP';
use Log::Any::Adapter 'TAP', filter => 'trace';

use ProductOpener::Tags qw/:all/;
use ProductOpener::TagsEntries qw/:all/;
use ProductOpener::Ingredients qw/:all/;

# dummy product for testing

my @tests = (
<<<<<<< HEAD
#                 English
	[ { lc => "en", ingredients_text => "raw milk, sliced tomatoes, garlic powder, powdered eggplant, 
			courgette powder, sieved ham"}, 
		[
	  		{
	    		'id' => 'en:raw-milk',
	    		'text' => 'raw milk'
	  		},
	  		{
	    		'id' => 'en:tomato',
	    		'processing' => 'en:sliced',
	    		'text' => 'tomatoes'
	  		},
	  		{
	    		'id' => 'en:garlic-powder',
	    		'text' => 'garlic powder'
	  		},
	  		{
	    		'id' => 'en:aubergine',
	    		'processing' => 'en:powdered',
	    		'text' => 'eggplant'
	  		},
	  		{
	    		'id' => 'en:courgette',
	    		'processing' => 'en:powdered',
	    		'text' => 'courgette'
	  		},
	  		{
	    		'id' => 'en:ham',
	    		'processing' => 'en:sieved',
	    		'text' => 'ham'
	  		}
		]
	],

	[ { lc => "fr", ingredients_text => "dés de jambon frits, tomates crues en dés, 
			tomates bio pré-cuites, poudre de noisettes, banane tamisé"}, 

[
=======
	[ { lc => "en", ingredients_text => "raw milk, sliced tomatoes, garlic powder, powdered eggplant, courgette powder"}, 
		[
			{
				'id' => 'en:raw-milk',
				'text' => 'raw milk'
			},
			{
				'id' => 'en:tomato',
				'processing' => 'en:sliced',
				'text' => 'tomatoes'
			},
			{
				'id' => 'en:garlic-powder',
				'text' => 'garlic powder'
			},
			{
				'id' => 'en:aubergine',
				'processing' => 'en:powdered',
				'text' => 'eggplant'
			},
			{
				'id' => 'en:courgette',
				'processing' => 'en:powdered',
				'text' => 'courgette'
			}
		]
	],

	[ { lc => "fr", ingredients_text => "dés de jambon frits, tomates crues en dés, tomates bio pré-cuites, poudre de noisettes"}, 
		[
>>>>>>> 00946a6b
  {
    'id' => 'en:ham',
    'processing' => 'en:diced, en:fried',
    'text' => 'jambon'
  },
  {
    'id' => 'en:tomato',
    'processing' => 'en:diced, en:raw',
    'text' => 'tomates'
  },
  {
    'id' => 'en:tomato',
    'labels' => 'en:organic',
    'processing' => 'en:pre-cooked',
    'text' => 'tomates'
  },
  {
    'id' => 'en:hazelnut',
    'processing' => 'en:powdered',
    'text' => 'noisettes'
  },
  {
    'id' => 'en:banana',
    'processing' => 'en:sieved',
    'text' => 'banane'
  }
		]
	],

		[ { lc => "fr", ingredients_text => "banane coupée et cuite au naturel"}, 
			[
	  			{
	    			'id' => 'en:banana',
	    			'processing' => 'en:cooked, en:cut',
	    			'text' => 'banane'
	  			}
			]
		],

	[ { lc => "nl", ingredients_text => "sjalotpoeder, wei-poeder, vanillepoeder, gemalen sjalot, geraspte sjalot, gepelde goudsbloem"}, 
		[
			{
				'id' => 'en:shallot',
				'processing' => 'en:powdered',
				'text' => 'sjalot'
			},
			{
				'id' => 'en:whey-powder',
				'text' => 'wei-poeder'
			},
			{
				'id' => 'en:vanilla-powder',
				'text' => 'vanillepoeder'
			},
			{
				'id' => 'en:shallot',
				'processing' => 'en:ground',
				'text' => 'sjalot'
			},
			{
				'id' => 'en:shallot',
				'processing' => 'en:grated',
				'text' => 'sjalot'
			},
			{
				'id' => 'en:marigold',
				'processing' => 'en:peeled',
				'text' => 'goudsbloem'
			}
		]
	],

<<<<<<< HEAD
=======
	[ { lc => "fr", ingredients_text => "banane coupée et cuite au naturel"}, 
		[
			{
				'id' => 'en:banana',
				'processing' => 'en:cooked, en:cut',
				'text' => 'banane'
			}
		]
	],
##################################################################
#
#                  G E R M A N ( D E )
#
##################################################################

>>>>>>> 00946a6b
	[ { lc => "de", ingredients_text => "bourbon-vanillepulver" }, 
		[
	  		{
	    		'id' => 'en:bourbon-vanilla-powder',
	    		'text' => 'bourbon-vanillepulver'
	  		}
		]
	],

	[ { lc => "de", ingredients_text => "gehacktes Buttermilch"}, 
		[
			{
				'id' => 'en:buttermilk',
				'processing' => 'en:chopped',
				'text' => 'Buttermilch'
			},
		]
	],
	
	[ { lc => "de", ingredients_text => "Sauerkrautpulver" }, 
		[
			{
    			'id' => 'en:sauerkraut',
    			'processing' => 'en:powdered',
    			'text' => 'Sauerkraut'
  			}
		]
	],
	
	[ { lc => "de", ingredients_text => "gehobelt passionsfrucht" }, 
		[
			{
    			'id' => 'en:passion-fruit',
    			'processing' => 'en:sliced',
    			'text' => 'passionsfrucht'
  			}
		]
	],
	
	[ { lc => "de", ingredients_text => "acerola-pulver" }, 
		[
			{
    			'id' => 'en:acerola',
    			'processing' => 'en:powdered',
    			'text' => 'acerola'
			}
		]
	],

	[ { lc => "de", ingredients_text => "gehackter Dickmilch" }, 
		[
			{
	    		'id' => 'en:soured-milk',
	    		'processing' => 'en:chopped',
	    		'text' => 'Dickmilch'
			}
		]
	],

# Test for de:püree (and for process placing de:püree without space)
	[ { lc => "de", ingredients_text => "Schalottepüree" }, 
		[
			{
	    		'id' => 'en:shallot',
	    		'processing' => 'en:pureed',
	    		'text' => 'Schalotte'
			}
		]
	],
	
# Test for process de:püree placing with space (not really necessary as it has been tested with the other)
	[ { lc => "de", ingredients_text => "Schalotte püree" }, 
		[
		  	{
				'id' => 'en:shallot',
				'processing' => 'en:pureed',
				'text' => 'Schalotte'
<<<<<<< HEAD
				}
			]
		],
# Test for de:passiert
				[ { lc => "de", ingredients_text => "Schalotte passiert" }, 
					[
					  	{
							'id' => 'en:shallot',
							'processing' => 'en:sieved',
							'text' => 'Schalotte'
						}
					]
			],
=======
			}
		]
	],
	

# Test for process/adjective de:gesalzen, de:ungesalzen
	[ { lc => "de", ingredients_text => "hartkäse gesalzen, haselnüsse gesalzene, haselnüsse gesalzenes, 
	gesalzener haselnusskerne, ungesalzen schalotte, ungesalzene mandeln" },
		[
			{
				'id' => "de:hartk\x{e4}se",
				'processing' => 'de:gesalzen',
				'text' => "hartk\x{e4}se"
			},
			{
				'id' => 'en:hazelnut',
				'processing' => 'de:gesalzen',
				'text' => "haseln\x{fc}sse"
			},
			{
				'id' => 'en:hazelnut',
				'processing' => 'de:gesalzen',
				'text' => "haseln\x{fc}sse"
			},
			{
				'id' => 'en:hazelnut',
				'processing' => 'de:gesalzen',
				'text' => 'haselnusskerne'
			},
			{
				'id' => 'en:shallot',
				'processing' => 'de:ungesalzen',
				'text' => 'schalotte'
 			},
			{
				'id' => 'en:almond',
				'processing' => 'de:ungesalzen',
				'text' => 'mandeln'
			}
		]
	],
	

# Test for process de:entsteint
	[ { lc => "de", ingredients_text => "Schalotte entsteint" }, 
		[
		  	{
				'id' => 'en:shallot',
				'processing' => 'en:pitted',
				'text' => 'Schalotte'
			}
		]
	],
>>>>>>> 00946a6b

# Test for process de:eingelegt
	[ { lc => "de", ingredients_text => "Schalotte eingelegt" }, 
		[
		  	{
				'id' => 'en:shallot',
				'processing' => 'de:eingelegt',
				'text' => 'Schalotte'
			}
		]
	],
	

# Test for de: ingredients, that should NOT be detected through processing
	[ { lc => "de", ingredients_text => "Markerbsen, Deutsche Markenbutter" }, 
		[
			{
				'id' => 'en:garden-peas',
				'text' => 'Markerbsen'
			},
			{
				'id' => 'de:deutsche-markenbutter',
				'text' => 'Deutsche Markenbutter'
			}
		]
	],

	# Various tests
	[ { lc => "de", ingredients_text => "hartkäse gehobelt, haselnüsse gehackt, haselnüsse gehackt und geröstet, 
	gehackte und geröstete haselnusskerne, gehobelte und gehackte mandeln, Dickmilch in scheiben geschnitten" },
		[
			{
				'id' => "de:hartk\x{e4}se",
				'processing' => 'en:sliced',
				'text' => "hartk\x{e4}se"
			},
			{
				'id' => 'en:hazelnut',
				'processing' => 'en:chopped',
				'text' => "haseln\x{fc}sse"
			},
			{
				'id' => 'en:hazelnut',
				'processing' => 'en:roasted, en:chopped',
				'text' => "haseln\x{fc}sse"
			},
			{
				'id' => 'en:toasted-hazelnut',
				'processing' => 'en:chopped',
				'text' => "ger\x{f6}stete haselnusskerne"
			},
			{
				'id' => 'en:almond',
				'processing' => 'en:sliced, en:chopped',
				'text' => 'mandeln'
			},
			{
				'id' => 'en:soured-milk',
				'processing' => 'en:sliced',
				'text' => 'Dickmilch'
			}
		]
	],
	
	# All variants of de:mariniert
	[ { lc => "de", ingredients_text => "Schalotte mariniert, zwiebel marinierte, spinat marinierter, 
		mariniertes gurken" },
		[
			{
				'id' => 'en:shallot',
				'processing' => 'en:marinated',
				'text' => 'Schalotte'
			},
			{
				'id' => 'en:onion',
				'processing' => 'en:marinated',
				'text' => 'zwiebel'
			},
			{
				'id' => 'en:spinach',
				'processing' => 'en:marinated',
				'text' => 'spinat'
			},
			{
				'id' => 'en:gherkin',
				'processing' => 'en:marinated',
				'text' => 'gurken'
			}
		]
	],

# All variants of de:geschnitten
	[ { lc => "de", ingredients_text => "Schalotte geschnitten, zwiebel mittelfein geschnittenen, spinat feingeschnitten, 
		fein geschnittenen gurken, feingeschnittener Mandeln, handgeschnittene haselnüsse" },
		[
			{
				'id' => 'en:shallot',
				'processing' => 'en:cut',
				'text' => 'Schalotte'
			},
			{
				'id' => 'en:onion',
				'processing' => 'de:mittelfein-geschnittenen',
				'text' => 'zwiebel'
			},
			{
				'id' => 'en:spinach',
				'processing' => 'de:feingeschnitten',
				'text' => 'spinat'
			},
			{
				'id' => 'en:gherkin',
				'processing' => 'de:feingeschnitten',
				'text' => 'gurken'
			},
			{
				'id' => 'en:almond',
				'processing' => 'de:feingeschnitten',
				'text' => 'Mandeln'
			},
			{
				'id' => 'en:hazelnut',
				'processing' => 'de:handgeschnitten',
				'text' => "haseln\x{fc}sse"
			}
		]
	],

	[ { lc => "de", ingredients_text => "Schalottepüree, zwiebel püree, spinat-püree, gurkenmark" },
		[
			{
    'id' => 'en:shallot',
    'processing' => 'en:pureed',
    'text' => 'Schalotte'
  },
			{
    'id' => 'en:onion',
    'processing' => 'en:pureed',
    'text' => 'zwiebel'
  },
			{
    'id' => 'en:spinach',
    'processing' => 'en:pureed',
    'text' => 'spinat'
  },
			{
    'id' => 'en:gherkin',
    'processing' => 'en:pulp',
    'text' => 'gurken'
  }
		]
	],

# de:gerieben and synonyms tests
	[ { lc => "de", ingredients_text => "Schalotte gerieben, geriebener zwiebel, geriebene spinat" },
		[
			{
				'id' => 'en:shallot',
				'processing' => 'en:grated',
				'text' => 'Schalotte'
			},
			{
				'id' => 'en:onion',
				'processing' => 'en:grated',
				'text' => 'zwiebel'
			},
			{
				'id' => 'en:spinach',
				'processing' => 'en:grated',
				'text' => 'spinat'
			}
		]
	],
	
# de würfel and synonyms tests
	[ { lc => "de", ingredients_text => "Schalottewürfel, spinat gewürfelt, gewürfelte gurken, 
zwiebel in würfel geschnitten, mandeln in würfel" },
		[
			{
				'id' => 'en:shallot',
				'processing' => 'en:diced',
				'text' => 'Schalotte'
			},
			{
				'id' => 'en:spinach',
				'processing' => 'en:diced',
				'text' => 'spinat'
			},
			{
				'id' => 'en:gherkin',
				'processing' => 'en:diced',
				'text' => 'gurken'
			},
			{
				'id' => 'en:onion',
				'processing' => 'en:diced',
				'text' => 'zwiebel'
			},
			{
				'id' => 'en:almond',
				'processing' => 'en:diced',
				'text' => 'mandeln'
			}
		]
	]

);

foreach my $test_ref (@tests) {

	my $product_ref = $test_ref->[0];
	my $expected_ingredients_ref = $test_ref->[1];

	print STDERR "ingredients_text: " . $product_ref->{ingredients_text} . "\n";

	parse_ingredients_text($product_ref);

	is_deeply ($product_ref->{ingredients}, $expected_ingredients_ref)
		# using print + join instead of diag so that we don't have
		# hashtags. It makes copy/pasting the resulting structure
		# inside the test file much easier when tests results need
		# to be updated. Caveat is that it might interfere with
		# test output.
		or print STDERR join("\n", explain $product_ref->{ingredients});
}

done_testing();<|MERGE_RESOLUTION|>--- conflicted
+++ resolved
@@ -16,7 +16,6 @@
 # dummy product for testing
 
 my @tests = (
-<<<<<<< HEAD
 #                 English
 	[ { lc => "en", ingredients_text => "raw milk, sliced tomatoes, garlic powder, powdered eggplant, 
 			courgette powder, sieved ham"}, 
@@ -54,40 +53,7 @@
 
 	[ { lc => "fr", ingredients_text => "dés de jambon frits, tomates crues en dés, 
 			tomates bio pré-cuites, poudre de noisettes, banane tamisé"}, 
-
-[
-=======
-	[ { lc => "en", ingredients_text => "raw milk, sliced tomatoes, garlic powder, powdered eggplant, courgette powder"}, 
-		[
-			{
-				'id' => 'en:raw-milk',
-				'text' => 'raw milk'
-			},
-			{
-				'id' => 'en:tomato',
-				'processing' => 'en:sliced',
-				'text' => 'tomatoes'
-			},
-			{
-				'id' => 'en:garlic-powder',
-				'text' => 'garlic powder'
-			},
-			{
-				'id' => 'en:aubergine',
-				'processing' => 'en:powdered',
-				'text' => 'eggplant'
-			},
-			{
-				'id' => 'en:courgette',
-				'processing' => 'en:powdered',
-				'text' => 'courgette'
-			}
-		]
-	],
-
-	[ { lc => "fr", ingredients_text => "dés de jambon frits, tomates crues en dés, tomates bio pré-cuites, poudre de noisettes"}, 
-		[
->>>>>>> 00946a6b
+		[
   {
     'id' => 'en:ham',
     'processing' => 'en:diced, en:fried',
@@ -160,8 +126,6 @@
 		]
 	],
 
-<<<<<<< HEAD
-=======
 	[ { lc => "fr", ingredients_text => "banane coupée et cuite au naturel"}, 
 		[
 			{
@@ -177,7 +141,6 @@
 #
 ##################################################################
 
->>>>>>> 00946a6b
 	[ { lc => "de", ingredients_text => "bourbon-vanillepulver" }, 
 		[
 	  		{
@@ -255,21 +218,17 @@
 				'id' => 'en:shallot',
 				'processing' => 'en:pureed',
 				'text' => 'Schalotte'
-<<<<<<< HEAD
-				}
-			]
-		],
+			}
+		]
+	],
+
 # Test for de:passiert
-				[ { lc => "de", ingredients_text => "Schalotte passiert" }, 
-					[
-					  	{
-							'id' => 'en:shallot',
-							'processing' => 'en:sieved',
-							'text' => 'Schalotte'
-						}
-					]
-			],
-=======
+	[ { lc => "de", ingredients_text => "Schalotte passiert" }, 
+		[
+			{
+				'id' => 'en:shallot',
+				'processing' => 'en:sieved',
+				'text' => 'Schalotte'
 			}
 		]
 	],
@@ -323,7 +282,6 @@
 			}
 		]
 	],
->>>>>>> 00946a6b
 
 # Test for process de:eingelegt
 	[ { lc => "de", ingredients_text => "Schalotte eingelegt" }, 
