--- conflicted
+++ resolved
@@ -194,30 +194,9 @@
 				'id' => 'en:shallot',
 				'processing' => 'en:pureed',
 				'text' => 'Schalotte'
-<<<<<<< HEAD
-			}
-		]
-	],
-=======
 				}
 			]
 		],
-
-# Test for de: ingredients, that should NOT be detected through processing
-		[ { lc => "de", ingredients_text => "Markerbsen, Deutsche Markenbutter" }, 
-			[
-			  	{
-					'id' => 'en:garden-peas',
-					'text' => 'Markerbsen'
-				},
-			  	{
-					'id' => 'de:deutsche-markenbutter',
-					'text' => 'Deutsche Markenbutter'
-				}
-			]
-
-		],
->>>>>>> 5b282508
 
 	[ { lc => "de", ingredients_text => "hartkäse gehobelt, haselnüsse gehackt, haselnüsse gehackt und geröstet, 
 	gehackte und geröstete haselnusskerne, gehobelte und gehackte mandeln, Dickmilch in scheiben geschnitten" },
@@ -316,8 +295,6 @@
   }
 ]
 	],
-<<<<<<< HEAD
-=======
 
 [ { lc => "de", ingredients_text => "Schalotte gerieben, geriebener zwiebel, geriebene spinat" },
 [
@@ -337,7 +314,6 @@
     'text' => 'spinat'
   },
 ]
->>>>>>> 5b282508
 
 # de würfel and synonyms tests
 
