--- conflicted
+++ resolved
@@ -20,11 +20,7 @@
 ["fr", "nom-produit", { field=>"product_name", lc=>"fr"}],
 ["fr", "Nom du produit", {field => 'product_name', lc => 'fr'}],
 ["fr", "marque", { field=>"brands"}],
-<<<<<<< HEAD
-["fr", "Liste des ingrédients", {field => 'product_name', lc => 'fr'}],
-=======
 ["fr", "Liste des ingrédients", {field => 'ingredients_text', lc => 'fr'}],
->>>>>>> 8c2886f0
 ["fr", "liste-ingredients", { field=>"ingredients_text", lc =>"fr"}],
 ["fr", "bio", { field=>"labels_specific", tag=>"Bio"}],
 
