--- conflicted
+++ resolved
@@ -157,13 +157,10 @@
         libreadline-dev \
         # IO::AIO needed by Perl::LanguageServer
         libperl-dev \
-<<<<<<< HEAD
+        # needed to build Apache2::Connection::XForwardedFor
+        libapache2-mod-perl2-dev \
         # OpenSSL dev needed by OIDC::Lite
         libssl-dev
-=======
-        # needed to build Apache2::Connection::XForwardedFor
-        libapache2-mod-perl2-dev
->>>>>>> 9a894924
 
 # Run www-data user as host user 'off' or developper uid
 ARG USER_UID
