# syntax=docker/dockerfile:1.2
# Base user uid / gid keep 1000 on prod, align with your user on dev
ARG USER_UID=1000
ARG USER_GID=1000
# options for cpan installs
ARG CPANMOPTS=

######################
# Base modperl image stage
######################
FROM bitnami/minideb:buster AS modperl

# Install cpm to install cpanfile dependencies
RUN --mount=type=cache,id=apt-cache,target=/var/cache/apt set -x && \
    install_packages \
        apache2 \
        apt-utils \
        cpanminus \
        g++ \
        gcc \
        less \
        libapache2-mod-perl2 \
        # libexpat1-dev \
        make \
        gettext \
        wget \
        imagemagick \
        graphviz \
        tesseract-ocr \
        # perlmagick \
        #
        # Packages from ./cpanfile:
        # If cpanfile specifies a newer version than apt has, cpanm will install the newer version.
        #
        libtie-ixhash-perl \
        libwww-perl \
        libimage-magick-perl \
        libxml-encoding-perl  \
        libtext-unaccent-perl \
        libmime-lite-perl \
        libcache-memcached-fast-perl \
        libjson-pp-perl \
        libclone-perl \
        libcrypt-passwdmd5-perl \
        libencode-detect-perl \
        libgraphics-color-perl \
        libbarcode-zbar-perl \
        libxml-feedpp-perl \
        liburi-find-perl \
        libxml-simple-perl \
        libexperimental-perl \
        libapache2-request-perl \
        libdigest-md5-perl \
        libtime-local-perl \
        libdbd-pg-perl \
        libtemplate-perl \
        liburi-escape-xs-perl \
        # NB: not available in ubuntu 1804 LTS:
        libmath-random-secure-perl \
        libfile-copy-recursive-perl \
        libemail-stuffer-perl \
        liblist-moreutils-perl \
        libexcel-writer-xlsx-perl \
        libpod-simple-perl \
        liblog-any-perl \
        liblog-log4perl-perl \
        liblog-any-adapter-log4perl-perl \
        # NB: not available in ubuntu 1804 LTS:
        libgeoip2-perl \
        libemail-valid-perl \
        #
        # cpan dependencies that can be satisfied by apt even if the package itself can't:
        #
        # Action::Retry
        libmath-fibonacci-perl \
        # Algorithm::CheckDigits
        libprobe-perl-perl \
        # CLDR::Number
        libmath-round-perl \
        libsoftware-license-perl \
        libtest-differences-perl \
        libtest-exception-perl \
        # Data::Dumper::AutoEncode
        # NB: not available in ubuntu 1804 LTS:
        libmodule-build-pluggable-perl \
        libclass-accessor-lite-perl \
        # DateTime
        libclass-singleton-perl \
        # DateTime::Locale
        libfile-sharedir-install-perl \
        # Encode::Punycode
        libnet-idn-encode-perl \
        libtest-nowarnings-perl \
        # File::chmod::Recursive
        libfile-chmod-perl \
        # GeoIP2
        libdata-dumper-concise-perl \
        libdata-printer-perl \
        libdata-validate-ip-perl \
        libio-compress-perl \
        libjson-maybexs-perl \
        liblist-allutils-perl \
        liblist-someutils-perl \
        # GraphViz2
        libdata-section-simple-perl \
        libfile-which-perl \
        libipc-run3-perl \
        liblog-handler-perl \
        libtest-deep-perl \
        libwant-perl \
        # Image::OCR::Tesseract
        libfile-find-rule-perl \
        liblinux-usermod-perl \
        # Locale::Maketext::Lexicon::Getcontext
        liblocale-maketext-lexicon-perl \
        # Log::Any::Adapter::TAP
        liblog-any-adapter-tap-perl \
        # Math::Random::Secure
        libcrypt-random-source-perl \
        libmath-random-isaac-perl \
        libtest-sharedfork-perl \
        libtest-warn-perl \
        # Mojo::Pg
        libsql-abstract-perl \
        # MongoDB
        libauthen-sasl-saslprep-perl \
        libauthen-scram-perl \
        libbson-perl \
        libclass-xsaccessor-perl \
        libconfig-autoconf-perl \
        libdigest-hmac-perl \
        libpath-tiny-perl \
        libsafe-isa-perl \
        # Spreadsheet::CSV
        libspreadsheet-parseexcel-perl \
        # Test::Number::Delta
        libtest-number-delta-perl \
        libdevel-size-perl \
        gnumeric \
        incron \
        # for dev
        # gnu readline
        libreadline-dev \
        # IO::AIO needed by Perl::LanguageServer
        libperl-dev

# Run www-data user as host user 'off' or developper uid
ARG USER_UID
ARG USER_GID
RUN usermod --uid $USER_UID www-data && \
    groupmod --gid $USER_GID www-data


######################
# Stage for installing/compiling cpanfile dependencies
######################
FROM modperl AS builder
ARG CPANMOPTS
WORKDIR /tmp

# Install Product Opener from the workdir.
COPY ./cpanfile* /tmp/
# Add ProductOpener runtime dependencies from cpan
RUN --mount=type=cache,id=cpanm-cache,target=/root/.cpanm \
    cpanm $CPANMOPTS --notest --quiet --skip-satisfied --local-lib /tmp/local/ --installdeps .

######################
# backend production image stage
######################
FROM modperl AS runnable

# Prepare Apache to include our custom config
RUN rm /etc/apache2/sites-enabled/000-default.conf

# Copy Perl libraries from the builder image
COPY --from=builder /tmp/local/ /opt/perl/local/
ENV PERL5LIB="/opt/product-opener/lib/:/opt/perl/local/lib/perl5/"
ENV PATH="/opt/perl/local/bin:${PATH}"
# Set up apache2 to use npm prefork
RUN \
    a2dismod mpm_event && \
    a2enmod mpm_prefork

# Create writable dirs and change ownership to www-data
RUN \
    mkdir -p var/run/apache2/ && \
    chown www-data:www-data var/run/apache2/ && \
    for path in data html_data users products product_images orgs new_images logs tmp; do \
        mkdir -p /mnt/podata/${path}; \
    done && \
    chown www-data:www-data -R /mnt/podata && \
    # Create symlinks of data files that are indeed conf data in /mnt/podata (because we currently mix data and conf data)
<<<<<<< HEAD
    for path in ecoscore emb_codes forest-footprint ingredients packager-codes po taxonomies templates cache; do \
=======
    for path in data-default ecoscore emb_codes forest-footprint ingredients packager-codes po taxonomies templates; do \
>>>>>>> 50f2fec5
        ln -sf /opt/product-opener/${path} /mnt/podata/${path}; \
    done && \
    # Create some necessary files to ensure permissions in volumes
    mkdir -p /opt/product-opener/html/data/ && \
    mkdir -p /opt/product-opener/html/data/taxonomies/ && \
    mkdir -p /opt/product-opener/html/images/ && \
    chown www-data:www-data -R /opt/product-opener/html/ && \
    # logs dir
    mkdir -p /var/log/apache2/ && \
    chown www-data:www-data -R /var/log
# Install Product Opener from the workdir
COPY --chown=www-data:www-data . /opt/product-opener/
RUN \
    # www-data user shall be able to use incron
    echo www-data >> /etc/incron.allow && \
    incrontab -u www-data /opt/product-opener/conf/incron.conf

EXPOSE 80
COPY ./docker/docker-entrypoint.sh /
WORKDIR /opt/product-opener/
USER www-data
ENTRYPOINT [ "/docker-entrypoint.sh" ]
# default command is apache2ctl start
CMD ["apache2ctl", "-D", "FOREGROUND"]

######################
# Prod image is default
######################
FROM runnable as prod<|MERGE_RESOLUTION|>--- conflicted
+++ resolved
@@ -190,11 +190,7 @@
     done && \
     chown www-data:www-data -R /mnt/podata && \
     # Create symlinks of data files that are indeed conf data in /mnt/podata (because we currently mix data and conf data)
-<<<<<<< HEAD
-    for path in ecoscore emb_codes forest-footprint ingredients packager-codes po taxonomies templates cache; do \
-=======
-    for path in data-default ecoscore emb_codes forest-footprint ingredients packager-codes po taxonomies templates; do \
->>>>>>> 50f2fec5
+    for path in data-default ecoscore emb_codes forest-footprint ingredients packager-codes po taxonomies templates cache; do \
         ln -sf /opt/product-opener/${path} /mnt/podata/${path}; \
     done && \
     # Create some necessary files to ensure permissions in volumes
