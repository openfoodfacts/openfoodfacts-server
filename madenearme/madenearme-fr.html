--- conflicted
+++ resolved
@@ -7,33 +7,9 @@
 <meta name="language" content="fr-FR" />
 <meta name="viewport" content="width=device-width, user-scalable=no" />
 
-<script type="text/javascript" src="/js/jquery.cookie.min.js"></script>	
-
-<<<<<<< HEAD
-<HEADER>
-
-<script>
-$(function() {
-
-<INITJS>
-	
-});
-</script>
+<script type="text/javascript" src="/js/jquery.cookie.min.js"></script>
 
 <script src="/js/dist/madenearyou.js"></script>
-=======
-<script src="/js/jquery.iframe-transport.js"></script>
-<script src="/js/jquery.fileupload.js"></script>	
-<script src="/js/load-image.min.js"></script>
-<script src="/js/canvas-to-blob.min.js"></script>
-<script src="/js/jquery.fileupload-ip.js"></script>
-
-<link rel="stylesheet" href="/bower_components/leaflet/dist/leaflet.css">
-<script src="/bower_components/leaflet/dist/leaflet.js"></script>
-<link rel="stylesheet" href="/bower_components/leaflet.markercluster/dist/MarkerCluster.css" />
-<link rel="stylesheet" href="/bower_components/leaflet.markercluster/dist/MarkerCluster.Default.css" />
-<script src="/bower_components/leaflet.markercluster/dist/leaflet.markercluster.js"></script>
->>>>>>> 0db1a4df
 
 <meta property="fb:admins" content="706410516" />
 <meta property="og:site_name" content="C'est emballé près de chez vous"/>
@@ -87,7 +63,7 @@
 </script>
 
 
-	
+
 </head>
 <body>
 
@@ -115,7 +91,7 @@
 <p>C'est très intéressant de voir que beaucoup de produits sont fabriqués ou conditionnés en France mais dont les ingrédients viennent parfois de l'autre bout de la planète !</p>
 
 <p>Si vous ne trouvez pas de produits vraiment locaux à côté de chez vous sur cette carte (les Noix de Saint-Jacques conditionnés à Fécamp qui viennent du Pérou ? Les fameux coeurs de palmiers et les crevettes géantes tigrées d'Ivry-sur-Seine ?),
-vous pouvez partir à leur recherche dans votre frigo, vos placards ou le magasin du coin et les ajouter sur le site d'<a href="https://fr.openfoodfacts.org">Open Food Facts</a> 
+vous pouvez partir à leur recherche dans votre frigo, vos placards ou le magasin du coin et les ajouter sur le site d'<a href="https://fr.openfoodfacts.org">Open Food Facts</a>
 ou avec l'app <a href="https://itunes.apple.com/fr/app/open-food-facts/id588797948">iPhone</a> ou <a href="https://play.google.com/store/apps/details?id=org.openfoodfacts.scanner">Android</a>. Merci d'avance !</p>
 
 <p>Les données qui permettent de générer la carte sont issues du projet collaboratif <a href="https://openstreetmap.fr/">OpenStreetMap</a> qui créé une carte libre du monde.</p>
@@ -127,7 +103,7 @@
 
 <div id="contact">
 
-<p>Auteur : <a href="mailto:stephane\@openfoodfacts.org">Stéphane Gigandet</a> - 
+<p>Auteur : <a href="mailto:stephane\@openfoodfacts.org">Stéphane Gigandet</a> -
 <a href="https://fr.openfoodfacts.org/mentions-legales">Mentions légales</a></p>
 
 <p>Retrouvez-nous aussi sur :</p>
@@ -157,7 +133,7 @@
 
 
 <div id="sharebuttons">
-<div style="float:left;padding-right:15px;" class="sharebutton"><iframe allowtransparency="true" frameborder="0" scrolling="no" role="presentation" 
+<div style="float:left;padding-right:15px;" class="sharebutton"><iframe allowtransparency="true" frameborder="0" scrolling="no" role="presentation"
 src="https://platform.twitter.com/widgets/tweet_button.html?via=OpenFoodFactsFr&amp;count=vertical&amp;lang=fr"
 style="width:65px; height:63px;"></iframe></div>
 <div style="float:left;padding-right:15px;" class="sharebutton"><fb:like href="https://cestemballepresdechezvous.fr" layout="box_count"></fb:like></div>
@@ -173,7 +149,7 @@
         FB.init({appId: '156259644527005', status: true, cookie: true,
                  xfbml: true});
      };
-	 
+
       (function() {
         var e = document.createElement('script');
         e.type = 'text/javascript';
@@ -182,9 +158,9 @@
         e.async = true;
         document.getElementById('fb-root').appendChild(e);
       }());
-	  
 
-    </script>	
+
+    </script>
 
 <script type="text/javascript" src="https://apis.google.com/js/plusone.js">
   {lang: 'fr'}
@@ -192,4 +168,3 @@
 
 </body>
 </html>
-
