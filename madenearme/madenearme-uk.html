<<<<<<< HEAD
<!DOCTYPE html PUBLIC "-//W3C//DTD XHTML 1.0 Transitional//EN" "https://www.w3.org/TR/xhtml1/DTD/xhtml1-transitional.dtd">

<html xmlns="https://www.w3.org/1999/xhtml" xmlns:fb="https://www.facebook.com/2008/fbml">
<head>
<title>Made Near Me UK</title>
<meta http-equiv="content-type" content="text/html; charset=UTF-8" />
<meta name="language" content="en-GB" />
<meta name="viewport" content="width=device-width, user-scalable=no" />

<link rel="icon" href="/favicon.ico" />

<HEADER>

<script>
$(function() {

<INITJS>
	
});
</script>

<script src="/js/dist/madenearyou.js"></script>

<meta property="fb:admins" content="706410516" />
<meta property="og:site_name" content="Made Near Me UK"/>
<meta property="fb:app_id" content="156259644527005" />
<meta property="og:type" content="food"/>
<meta property="og:title" content="Made Near Me UK"/>
<meta property="og:url" content="https://madenear.me.uk"/>

<meta property="og:image" content="https://madenear.me.uk/images/misc/madenearme-uk-map.1240x930.png"/>
<meta property="og:description" content="Interactive map of food products from the UK. What's made near you?"/>
<meta name="description" content="Interactive map of food products from the UK. What's made near you?" />

<link rel="apple-touch-icon" sizes="180x180" href="/images/favicon-madenearme/apple-touch-icon.png">
<link rel="icon" type="image/png" href="/images/favicon-madenearme/favicon-32x32.png" sizes="32x32">
<link rel="icon" type="image/png" href="/images/favicon-madenearme/favicon-16x16.png" sizes="16x16">
<link rel="manifest" href="/images/favicon-madenearme/manifest.json">
<link rel="mask-icon" href="/images/favicon-madenearme/safari-pinned-tab.svg" color="#003380">
<link rel="shortcut icon" href="/images/favicon-madenearme/favicon.ico">
<meta name="msapplication-config" content="/images/favicon-madenearme/browserconfig.xml">
<meta name="theme-color" content="#ffffff">

<link rel="stylesheet" href="/css/normalize.css" />
<link rel="stylesheet" href="/css/madenearme.css" />

<script>
  (function(i,s,o,g,r,a,m){i['GoogleAnalyticsObject']=r;i[r]=i[r]||function(){
  (i[r].q=i[r].q||[]).push(arguments)},i[r].l=1*new Date();a=s.createElement(o),
  m=s.getElementsByTagName(o)[0];a.async=1;a.src=g;m.parentNode.insertBefore(a,m)
  })(window,document,'script','//www.google-analytics.com/analytics.js','ga');

  ga('create', 'UA-31851927-6', 'auto');
  ga('send', 'pageview');

</script>

<link href='https://fonts.googleapis.com/css?family=Fredericka+the+Great' rel='stylesheet' type='text/css'>

	
</head>
<body>

<div id="page">
<div id="header">
  <img src="/images/misc/madenearme-uk.575x200.png" alt="Made Near Me UK" id="logo" />
  <div id="description">Interactive map of food products from the UK.<br/>What's made near you?</div>
</div>

<h2>Do you want to eat local? Discover what's made near you!</h2>

<p><i>Made Near Me UK</i> shows on a map where the food products you eat every day are made, transformed and/or packaged.
This map can be useful if you care about local food and "eating local", or if you're curious to see what foods are produced in your area.
Zoom on the place you live in and you might be surprised of what is produced there!</p>


<CONTENT>

<h2>YOU make this map!</h2>

<p>The data for food products comes from the collaborative, free and open database <a href="https://uk.openfoodfacts.org">Open Food Facts</a>.

The place of production or transformation is identified by a European food approval number (starting with UK and ending with EC, like "UK UW020 EC")
 issued by the Food Standards Agency or local authorities. This number is printed on the label of food products.</p>

<p>Of note is that the food approval number is often for the company that packaged the product. In many cases, it is also the company that manufactured the product, but the different ingredients can come from other places and sometime countries.
When the origin of products is known, we display it under the product photo.</p>

<p>If you do not find local food products made near you, you can go hunt for them in your fridge, 
your cupboards or the store around the corner and add them on <a href="https://uk.openfoodfacts.org">Open Food Facts</a> - directly on
the site or through our iPhone, Android and Windows Phone app. They will then be displayed automatically on the map. Thanks in advance!</p>

<p>The geographic data used in this map comes from the collaborative project <a href="https://www.openstreetmap.org/">OpenStreetMap</a> which creates a free and open map of the world.</p>

<p>Both projects Open Food Facts and OpenStreetMap exist thanks to thousands of volunteers who collect and add data (crowdsourcing). Scan the barcode of a few products or add your street and join us!</p> 

<p>&rarr;  
<a href="https://en.blog.openfoodfacts.org/news/discover-what-food-products-are-made-near-you-with-made-near-me">
Learn more about Made Near Me on the Open Food Facts blogs</a>
</p>

<h2>Contact</h2>

<img src="/images/misc/madenearme-uk-map.620x465.png" alt="Made Near Me UK Map" id="map-image" />

<p>Contact: <a href="mailto:contact@openfoodfacts.org">contact@openfoodfacts.org</a><br/>
<a href="https://world.openfoodfacts.org/legal">Legal mentions</a></p>

<p>Join us also on:</p>

<p>
&rarr; <a href="https://twitter.com/openfoodfactsuk">Twitter</a><br/>
&rarr; <a href="https://plus.google.com/u/0/+OpenfoodfactsOrg">Google+</a><br />
&rarr; <a href="https://www.facebook.com/OpenFoodFacts">Facebook</a> + <a href="https://www.facebook.com/groups/374350705955208/">Open Food Facts contributors group</a><br />
</p>


<p>You can add products easily with our <a href="<a href="https://itunes.apple.com/app/open-food-facts/id588797948">iPhone</a>, 
<a href="https://play.google.com/store/apps/details?id=org.openfoodfacts.scanner">Android</a> or 
<a href="https://www.windowsphone.com/en-us/store/app/openfoodfacts/5d7cf939-cfd9-4ac0-86d7-91b946f4df34">Windows Phone</a> app:</p>

<a href="https://itunes.apple.com/app/open-food-facts/id588797948">
  <img title="Available on the App Store" width="135" height="40" src="https://world.openfoodfacts.org/images/misc/Available_on_the_App_Store_Badge_EN_135x40.png" alt="Available on the App Store" />
</a>
<a href="https://play.google.com/store/apps/details?id=org.openfoodfacts.scanner" style="width: 14%;">
  <img title="Available on Google Play" width="115" height="40" src="https://world.openfoodfacts.org/images/misc/android-app-on-google-play-en_app_rgb_wo_135x47.png" alt="Available on Google Play" />
</a>
<a href="https://www.windowsphone.com/en-us/store/app/openfoodfacts/5d7cf939-cfd9-4ac0-86d7-91b946f4df34">
  <img title="Windows Phone Store" width="154" height="40" src="https://world.openfoodfacts.org/images/misc/154x40_WP_Store_blk.png" alt="Windows Phone Store" />
</a>




<h2 style="clear:left;padding-top:20px;">Open data</h2>


<p>All the data from Open Food Facts and OpenStreetMap is available for free, for everyone and for all uses under the <a href="https://opendatacommons.org/licenses/odbl/1.0/">Open Database Licence (ODBL)</a>.</p>

<p>Made Near Me also uses open data from the UK <a href="https://www.food.gov.uk/">Food Standards Agency</a> published under the 
<a href="https://www.nationalarchives.gov.uk/doc/open-government-licence/version/2/">Open Government Licence</a>:</p>
<ul>
<li><a href="https://www.food.gov.uk/enforcement/sectorrules">Approved premises in the UK</a></li>
<li><a href="https://ratings.food.gov.uk/">UK Food Hygiene Ratings</a></li>
<li><a href="https://www.food.gov.uk/business-industry/meat/audit">FSA audit of meat establishments</a></li>

</ul>

<p>Made Near Me participates in the <a href="https://www.nesta.org.uk/project/the-open-data-challenge-series/food-open-data-challenge">Food Open Data Challenge</a>
organized by NESTA and the Open Data Institute.</p>

<div id="credits">
  <a href="https://uk.openfoodfacts.org/">
    <img src="https://upload.wikimedia.org/wikipedia/commons/7/75/Open_Food_Facts_logo.svg" alt="Open Food Facts" />
  </a>
  <a href="https://openstreetmap.org/">
    <img src="https://wiki.openstreetmap.org/w/images/7/79/Public-images-osm_logo.svg" alt="OpenStreetMap" />
  </a>
  <a href="https://www.nesta.org.uk/project/the-open-data-challenge-series/food-open-data-challenge">
    <img src="https://uk.openfoodfacts.org/images/misc/food-open-data-challenge.371x260.png">
  </a>
</div>


<div id="sharebuttons">
<div style="float:left;padding-right:15px;" class="sharebutton"><iframe allowtransparency="true" frameborder="0" scrolling="no" role="presentation" 
src="https://platform.twitter.com/widgets/tweet_button.html?via=OpenFoodFactsUK&amp;count=vertical&amp;text=An%20interactive%20map%20of%20food%20products%20from%20the%20UK%20in%20%23opendata&amp;lang=en"
style="width:65px; height:63px;"></iframe></div>
<div style="float:left;padding-right:15px;" class="sharebutton"><fb:like href="https://madenear.me.uk" layout="box_count"></fb:like></div>
<div style="float:left;padding-right:15px;padding-bottom:10px;" class="sharebutton"><g:plusone size="tall" count="true" href="https://madenear.me.uk"></g:plusone></div>
</div>

</div>

<div id="fb-root"></div>

    <script type="text/javascript">
      window.fbAsyncInit = function() {
        FB.init({appId: '367777710064221', status: true, cookie: true,
                 xfbml: true});
     };
	 
      (function() {
        var e = document.createElement('script');
        e.type = 'text/javascript';
        e.src = document.location.protocol +
          '//connect.facebook.net/en_GB/all.js';
        e.async = true;
        document.getElementById('fb-root').appendChild(e);
      }());
	  

    </script>	

<script type="text/javascript" src="https://apis.google.com/js/plusone.js">
  {lang: 'en'}
</script>

</body>
</html>

=======
<!DOCTYPE html PUBLIC "-//W3C//DTD XHTML 1.0 Transitional//EN" "https://www.w3.org/TR/xhtml1/DTD/xhtml1-transitional.dtd">

<html xmlns="https://www.w3.org/1999/xhtml" xmlns:fb="https://www.facebook.com/2008/fbml">
<head>
<title>Made Near Me UK</title>
<meta http-equiv="content-type" content="text/html; charset=UTF-8" />
<meta name="language" content="en-GB" />
<meta name="viewport" content="width=device-width, user-scalable=no" />

<script type="text/javascript" src="https://ajax.googleapis.com/ajax/libs/jquery/1.7.1/jquery.min.js"></script>
<link rel="stylesheet" href="https://ajax.googleapis.com/ajax/libs/jqueryui/1.8.16/themes/ui-lightness/jquery-ui.css" />

<HEADER>

<script>
$(function() {

<INITJS>

});
</script>

<link rel="stylesheet" href="https://static.openfoodfacts.org/bower_components/leaflet/dist/leaflet.css">
<script src="https://static.openfoodfacts.org/bower_components/leaflet/dist/leaflet.js"></script>
<link rel="stylesheet" href="https://static.openfoodfacts.org/bower_components/leaflet.markercluster/dist/MarkerCluster.css" />
<link rel="stylesheet" href="https://static.openfoodfacts.org/bower_components/leaflet.markercluster/dist/MarkerCluster.Default.css" />
<script src="https://static.openfoodfacts.org/bower_components/leaflet.markercluster/dist/leaflet.markercluster.js"></script>

<meta property="fb:admins" content="706410516" />
<meta property="og:site_name" content="Made Near Me UK"/>
<meta property="fb:app_id" content="156259644527005" />
<meta property="og:type" content="food"/>
<meta property="og:title" content="Made Near Me UK"/>
<meta property="og:url" content="https://madenear.me.uk"/>

<meta property="og:image" content="https://madenear.me.uk/images/misc/madenearme-uk-map.1240x930.png"/>
<meta property="og:description" content="Interactive map of food products from the UK. What's made near you?"/>
<meta name="description" content="Interactive map of food products from the UK. What's made near you?" />

<link rel="apple-touch-icon" sizes="180x180" href="https://static.openfoodfacts.org/images/favicon-madenearme/apple-touch-icon.png">
<link rel="icon" type="image/png" href="https://static.openfoodfacts.org/images/favicon-madenearme/favicon-32x32.png" sizes="32x32">
<link rel="icon" type="image/png" href="https://static.openfoodfacts.org/images/favicon-madenearme/favicon-16x16.png" sizes="16x16">
<link rel="manifest" href="https://static.openfoodfacts.org/images/favicon-madenearme/manifest.json">
<link rel="mask-icon" href="https://static.openfoodfacts.org/images/favicon-madenearme/safari-pinned-tab.svg" color="#003380">
<link rel="shortcut icon" href="https://static.openfoodfacts.org/images/favicon-madenearme/favicon.ico">
<meta name="msapplication-config" content="https://static.openfoodfacts.org/images/favicon-madenearme/browserconfig.xml">
<meta name="theme-color" content="#ffffff">

<link rel="stylesheet" href="https://static.openfoodfacts.org/css/normalize.css" />
<link rel="stylesheet" href="https://static.openfoodfacts.org/css/madenearme.css" />

<script>
  (function(i,s,o,g,r,a,m){i['GoogleAnalyticsObject']=r;i[r]=i[r]||function(){
  (i[r].q=i[r].q||[]).push(arguments)},i[r].l=1*new Date();a=s.createElement(o),
  m=s.getElementsByTagName(o)[0];a.async=1;a.src=g;m.parentNode.insertBefore(a,m)
  })(window,document,'script','//www.google-analytics.com/analytics.js','ga');

  ga('create', 'UA-31851927-6', 'auto');
  ga('send', 'pageview');

</script>

<link href='https://fonts.googleapis.com/css?family=Fredericka+the+Great' rel='stylesheet' type='text/css'>


</head>
<body>

<div id="page">
<div id="header">
  <img src="https://static.openfoodfacts.org/images/misc/madenearme-uk.575x200.png" alt="Made Near Me UK" id="logo" />
  <div id="description">Interactive map of food products from the UK.<br/>What's made near you?</div>
</div>

<h2>Do you want to eat local? Discover what's made near you!</h2>

<p><i>Made Near Me UK</i> shows on a map where the food products you eat every day are made, transformed and/or packaged.
This map can be useful if you care about local food and "eating local", or if you're curious to see what foods are produced in your area.
Zoom on the place you live in and you might be surprised of what is produced there!</p>


<CONTENT>

<h2>YOU make this map!</h2>

<p>The data for food products comes from the collaborative, free and open database <a href="https://uk.openfoodfacts.org">Open Food Facts</a>.

The place of production or transformation is identified by a European food approval number (starting with UK and ending with EC, like "UK UW020 EC")
 issued by the Food Standards Agency or local authorities. This number is printed on the label of food products.</p>

<p>Of note is that the food approval number is often for the company that packaged the product. In many cases, it is also the company that manufactured the product, but the different ingredients can come from other places and sometime countries.
When the origin of products is known, we display it under the product photo.</p>

<p>If you do not find local food products made near you, you can go hunt for them in your fridge,
your cupboards or the store around the corner and add them on <a href="https://uk.openfoodfacts.org">Open Food Facts</a> - directly on
the site or through our iPhone, Android and Windows Phone app. They will then be displayed automatically on the map. Thanks in advance!</p>

<p>The geographic data used in this map comes from the collaborative project <a href="https://www.openstreetmap.org/">OpenStreetMap</a> which creates a free and open map of the world.</p>

<p>Both projects Open Food Facts and OpenStreetMap exist thanks to thousands of volunteers who collect and add data (crowdsourcing). Scan the barcode of a few products or add your street and join us!</p>

<p>&rarr;
<a href="https://en.blog.openfoodfacts.org/news/discover-what-food-products-are-made-near-you-with-made-near-me">
Learn more about Made Near Me on the Open Food Facts blogs</a>
</p>

<h2>Contact</h2>

<img src="https://static.openfoodfacts.org/images/misc/madenearme-uk-map.620x465.png" alt="Made Near Me UK Map" id="map-image" />

<p>Contact: <a href="mailto:contact@openfoodfacts.org">contact@openfoodfacts.org</a><br/>
<a href="https://world.openfoodfacts.org/legal">Legal mentions</a></p>

<p>Join us also on:</p>

<p>
&rarr; <a href="https://twitter.com/openfoodfactsuk">Twitter</a><br/>
&rarr; <a href="https://plus.google.com/u/0/+OpenfoodfactsOrg">Google+</a><br />
&rarr; <a href="https://www.facebook.com/OpenFoodFacts">Facebook</a> + <a href="https://www.facebook.com/groups/374350705955208/">Open Food Facts contributors group</a><br />
</p>


<p>You can add products easily with our <a href="<a href="https://itunes.apple.com/app/open-food-facts/id588797948">iPhone</a>,
<a href="https://play.google.com/store/apps/details?id=org.openfoodfacts.scanner">Android</a> or
<a href="https://www.windowsphone.com/en-us/store/app/openfoodfacts/5d7cf939-cfd9-4ac0-86d7-91b946f4df34">Windows Phone</a> app:</p>

<a href="https://itunes.apple.com/app/open-food-facts/id588797948">
  <img title="Available on the App Store" width="135" height="40" src="https://world.openfoodfacts.org/images/misc/Available_on_the_App_Store_Badge_EN_135x40.png" alt="Available on the App Store" />
</a>
<a href="https://play.google.com/store/apps/details?id=org.openfoodfacts.scanner" style="width: 14%;">
  <img title="Available on Google Play" width="115" height="40" src="https://world.openfoodfacts.org/images/misc/android-app-on-google-play-en_app_rgb_wo_135x47.png" alt="Available on Google Play" />
</a>
<a href="https://www.windowsphone.com/en-us/store/app/openfoodfacts/5d7cf939-cfd9-4ac0-86d7-91b946f4df34">
  <img title="Windows Phone Store" width="154" height="40" src="https://world.openfoodfacts.org/images/misc/154x40_WP_Store_blk.png" alt="Windows Phone Store" />
</a>




<h2 style="clear:left;padding-top:20px;">Open data</h2>


<p>All the data from Open Food Facts and OpenStreetMap is available for free, for everyone and for all uses under the <a href="https://opendatacommons.org/licenses/odbl/1.0/">Open Database Licence (ODBL)</a>.</p>

<p>Made Near Me also uses open data from the UK <a href="https://www.food.gov.uk/">Food Standards Agency</a> published under the
<a href="https://www.nationalarchives.gov.uk/doc/open-government-licence/version/2/">Open Government Licence</a>:</p>
<ul>
<li><a href="https://www.food.gov.uk/enforcement/sectorrules">Approved premises in the UK</a></li>
<li><a href="https://ratings.food.gov.uk/">UK Food Hygiene Ratings</a></li>
<li><a href="https://www.food.gov.uk/business-industry/meat/audit">FSA audit of meat establishments</a></li>

</ul>

<p>Made Near Me participates in the <a href="https://www.nesta.org.uk/project/the-open-data-challenge-series/food-open-data-challenge">Food Open Data Challenge</a>
organized by NESTA and the Open Data Institute.</p>

<div id="credits">
  <a href="https://uk.openfoodfacts.org/">
    <img src="https://upload.wikimedia.org/wikipedia/commons/7/75/Open_Food_Facts_logo.svg" alt="Open Food Facts" />
  </a>
  <a href="https://openstreetmap.org/">
    <img src="https://wiki.openstreetmap.org/w/images/7/79/Public-images-osm_logo.svg" alt="OpenStreetMap" />
  </a>
  <a href="https://www.nesta.org.uk/project/the-open-data-challenge-series/food-open-data-challenge">
    <img src="https://uk.openfoodfacts.org/images/misc/food-open-data-challenge.371x260.png">
  </a>
</div>


<div id="sharebuttons">
<div style="float:left;padding-right:15px;" class="sharebutton"><iframe allowtransparency="true" frameborder="0" scrolling="no" role="presentation"
src="https://platform.twitter.com/widgets/tweet_button.html?via=OpenFoodFactsUK&amp;count=vertical&amp;text=An%20interactive%20map%20of%20food%20products%20from%20the%20UK%20in%20%23opendata&amp;lang=en"
style="width:65px; height:63px;"></iframe></div>
<div style="float:left;padding-right:15px;" class="sharebutton"><fb:like href="https://madenear.me.uk" layout="box_count"></fb:like></div>
<div style="float:left;padding-right:15px;padding-bottom:10px;" class="sharebutton"><g:plusone size="tall" count="true" href="https://madenear.me.uk"></g:plusone></div>
</div>

</div>

<div id="fb-root"></div>

    <script type="text/javascript">
      window.fbAsyncInit = function() {
        FB.init({appId: '367777710064221', status: true, cookie: true,
                 xfbml: true});
     };

      (function() {
        var e = document.createElement('script');
        e.type = 'text/javascript';
        e.src = document.location.protocol +
          '//connect.facebook.net/en_GB/all.js';
        e.async = true;
        document.getElementById('fb-root').appendChild(e);
      }());


    </script>

<script type="text/javascript" src="https://apis.google.com/js/plusone.js">
  {lang: 'en'}
</script>

</body>
</html>
>>>>>>> b72df8a8
<|MERGE_RESOLUTION|>--- conflicted
+++ resolved
@@ -1,4 +1,3 @@
-<<<<<<< HEAD
 <!DOCTYPE html PUBLIC "-//W3C//DTD XHTML 1.0 Transitional//EN" "https://www.w3.org/TR/xhtml1/DTD/xhtml1-transitional.dtd">
 
 <html xmlns="https://www.w3.org/1999/xhtml" xmlns:fb="https://www.facebook.com/2008/fbml">
@@ -16,7 +15,7 @@
 $(function() {
 
 <INITJS>
-	
+
 });
 </script>
 
@@ -58,7 +57,7 @@
 
 <link href='https://fonts.googleapis.com/css?family=Fredericka+the+Great' rel='stylesheet' type='text/css'>
 
-	
+
 </head>
 <body>
 
@@ -87,15 +86,15 @@
 <p>Of note is that the food approval number is often for the company that packaged the product. In many cases, it is also the company that manufactured the product, but the different ingredients can come from other places and sometime countries.
 When the origin of products is known, we display it under the product photo.</p>
 
-<p>If you do not find local food products made near you, you can go hunt for them in your fridge, 
+<p>If you do not find local food products made near you, you can go hunt for them in your fridge,
 your cupboards or the store around the corner and add them on <a href="https://uk.openfoodfacts.org">Open Food Facts</a> - directly on
 the site or through our iPhone, Android and Windows Phone app. They will then be displayed automatically on the map. Thanks in advance!</p>
 
 <p>The geographic data used in this map comes from the collaborative project <a href="https://www.openstreetmap.org/">OpenStreetMap</a> which creates a free and open map of the world.</p>
 
-<p>Both projects Open Food Facts and OpenStreetMap exist thanks to thousands of volunteers who collect and add data (crowdsourcing). Scan the barcode of a few products or add your street and join us!</p> 
-
-<p>&rarr;  
+<p>Both projects Open Food Facts and OpenStreetMap exist thanks to thousands of volunteers who collect and add data (crowdsourcing). Scan the barcode of a few products or add your street and join us!</p>
+
+<p>&rarr;
 <a href="https://en.blog.openfoodfacts.org/news/discover-what-food-products-are-made-near-you-with-made-near-me">
 Learn more about Made Near Me on the Open Food Facts blogs</a>
 </p>
@@ -116,8 +115,8 @@
 </p>
 
 
-<p>You can add products easily with our <a href="<a href="https://itunes.apple.com/app/open-food-facts/id588797948">iPhone</a>, 
-<a href="https://play.google.com/store/apps/details?id=org.openfoodfacts.scanner">Android</a> or 
+<p>You can add products easily with our <a href="<a href="https://itunes.apple.com/app/open-food-facts/id588797948">iPhone</a>,
+<a href="https://play.google.com/store/apps/details?id=org.openfoodfacts.scanner">Android</a> or
 <a href="https://www.windowsphone.com/en-us/store/app/openfoodfacts/5d7cf939-cfd9-4ac0-86d7-91b946f4df34">Windows Phone</a> app:</p>
 
 <a href="https://itunes.apple.com/app/open-food-facts/id588797948">
@@ -138,7 +137,7 @@
 
 <p>All the data from Open Food Facts and OpenStreetMap is available for free, for everyone and for all uses under the <a href="https://opendatacommons.org/licenses/odbl/1.0/">Open Database Licence (ODBL)</a>.</p>
 
-<p>Made Near Me also uses open data from the UK <a href="https://www.food.gov.uk/">Food Standards Agency</a> published under the 
+<p>Made Near Me also uses open data from the UK <a href="https://www.food.gov.uk/">Food Standards Agency</a> published under the
 <a href="https://www.nationalarchives.gov.uk/doc/open-government-licence/version/2/">Open Government Licence</a>:</p>
 <ul>
 <li><a href="https://www.food.gov.uk/enforcement/sectorrules">Approved premises in the UK</a></li>
@@ -164,7 +163,7 @@
 
 
 <div id="sharebuttons">
-<div style="float:left;padding-right:15px;" class="sharebutton"><iframe allowtransparency="true" frameborder="0" scrolling="no" role="presentation" 
+<div style="float:left;padding-right:15px;" class="sharebutton"><iframe allowtransparency="true" frameborder="0" scrolling="no" role="presentation"
 src="https://platform.twitter.com/widgets/tweet_button.html?via=OpenFoodFactsUK&amp;count=vertical&amp;text=An%20interactive%20map%20of%20food%20products%20from%20the%20UK%20in%20%23opendata&amp;lang=en"
 style="width:65px; height:63px;"></iframe></div>
 <div style="float:left;padding-right:15px;" class="sharebutton"><fb:like href="https://madenear.me.uk" layout="box_count"></fb:like></div>
@@ -180,7 +179,7 @@
         FB.init({appId: '367777710064221', status: true, cookie: true,
                  xfbml: true});
      };
-	 
+
       (function() {
         var e = document.createElement('script');
         e.type = 'text/javascript';
@@ -189,9 +188,9 @@
         e.async = true;
         document.getElementById('fb-root').appendChild(e);
       }());
-	  
-
-    </script>	
+
+
+    </script>
 
 <script type="text/javascript" src="https://apis.google.com/js/plusone.js">
   {lang: 'en'}
@@ -199,211 +198,3 @@
 
 </body>
 </html>
-
-=======
-<!DOCTYPE html PUBLIC "-//W3C//DTD XHTML 1.0 Transitional//EN" "https://www.w3.org/TR/xhtml1/DTD/xhtml1-transitional.dtd">
-
-<html xmlns="https://www.w3.org/1999/xhtml" xmlns:fb="https://www.facebook.com/2008/fbml">
-<head>
-<title>Made Near Me UK</title>
-<meta http-equiv="content-type" content="text/html; charset=UTF-8" />
-<meta name="language" content="en-GB" />
-<meta name="viewport" content="width=device-width, user-scalable=no" />
-
-<script type="text/javascript" src="https://ajax.googleapis.com/ajax/libs/jquery/1.7.1/jquery.min.js"></script>
-<link rel="stylesheet" href="https://ajax.googleapis.com/ajax/libs/jqueryui/1.8.16/themes/ui-lightness/jquery-ui.css" />
-
-<HEADER>
-
-<script>
-$(function() {
-
-<INITJS>
-
-});
-</script>
-
-<link rel="stylesheet" href="https://static.openfoodfacts.org/bower_components/leaflet/dist/leaflet.css">
-<script src="https://static.openfoodfacts.org/bower_components/leaflet/dist/leaflet.js"></script>
-<link rel="stylesheet" href="https://static.openfoodfacts.org/bower_components/leaflet.markercluster/dist/MarkerCluster.css" />
-<link rel="stylesheet" href="https://static.openfoodfacts.org/bower_components/leaflet.markercluster/dist/MarkerCluster.Default.css" />
-<script src="https://static.openfoodfacts.org/bower_components/leaflet.markercluster/dist/leaflet.markercluster.js"></script>
-
-<meta property="fb:admins" content="706410516" />
-<meta property="og:site_name" content="Made Near Me UK"/>
-<meta property="fb:app_id" content="156259644527005" />
-<meta property="og:type" content="food"/>
-<meta property="og:title" content="Made Near Me UK"/>
-<meta property="og:url" content="https://madenear.me.uk"/>
-
-<meta property="og:image" content="https://madenear.me.uk/images/misc/madenearme-uk-map.1240x930.png"/>
-<meta property="og:description" content="Interactive map of food products from the UK. What's made near you?"/>
-<meta name="description" content="Interactive map of food products from the UK. What's made near you?" />
-
-<link rel="apple-touch-icon" sizes="180x180" href="https://static.openfoodfacts.org/images/favicon-madenearme/apple-touch-icon.png">
-<link rel="icon" type="image/png" href="https://static.openfoodfacts.org/images/favicon-madenearme/favicon-32x32.png" sizes="32x32">
-<link rel="icon" type="image/png" href="https://static.openfoodfacts.org/images/favicon-madenearme/favicon-16x16.png" sizes="16x16">
-<link rel="manifest" href="https://static.openfoodfacts.org/images/favicon-madenearme/manifest.json">
-<link rel="mask-icon" href="https://static.openfoodfacts.org/images/favicon-madenearme/safari-pinned-tab.svg" color="#003380">
-<link rel="shortcut icon" href="https://static.openfoodfacts.org/images/favicon-madenearme/favicon.ico">
-<meta name="msapplication-config" content="https://static.openfoodfacts.org/images/favicon-madenearme/browserconfig.xml">
-<meta name="theme-color" content="#ffffff">
-
-<link rel="stylesheet" href="https://static.openfoodfacts.org/css/normalize.css" />
-<link rel="stylesheet" href="https://static.openfoodfacts.org/css/madenearme.css" />
-
-<script>
-  (function(i,s,o,g,r,a,m){i['GoogleAnalyticsObject']=r;i[r]=i[r]||function(){
-  (i[r].q=i[r].q||[]).push(arguments)},i[r].l=1*new Date();a=s.createElement(o),
-  m=s.getElementsByTagName(o)[0];a.async=1;a.src=g;m.parentNode.insertBefore(a,m)
-  })(window,document,'script','//www.google-analytics.com/analytics.js','ga');
-
-  ga('create', 'UA-31851927-6', 'auto');
-  ga('send', 'pageview');
-
-</script>
-
-<link href='https://fonts.googleapis.com/css?family=Fredericka+the+Great' rel='stylesheet' type='text/css'>
-
-
-</head>
-<body>
-
-<div id="page">
-<div id="header">
-  <img src="https://static.openfoodfacts.org/images/misc/madenearme-uk.575x200.png" alt="Made Near Me UK" id="logo" />
-  <div id="description">Interactive map of food products from the UK.<br/>What's made near you?</div>
-</div>
-
-<h2>Do you want to eat local? Discover what's made near you!</h2>
-
-<p><i>Made Near Me UK</i> shows on a map where the food products you eat every day are made, transformed and/or packaged.
-This map can be useful if you care about local food and "eating local", or if you're curious to see what foods are produced in your area.
-Zoom on the place you live in and you might be surprised of what is produced there!</p>
-
-
-<CONTENT>
-
-<h2>YOU make this map!</h2>
-
-<p>The data for food products comes from the collaborative, free and open database <a href="https://uk.openfoodfacts.org">Open Food Facts</a>.
-
-The place of production or transformation is identified by a European food approval number (starting with UK and ending with EC, like "UK UW020 EC")
- issued by the Food Standards Agency or local authorities. This number is printed on the label of food products.</p>
-
-<p>Of note is that the food approval number is often for the company that packaged the product. In many cases, it is also the company that manufactured the product, but the different ingredients can come from other places and sometime countries.
-When the origin of products is known, we display it under the product photo.</p>
-
-<p>If you do not find local food products made near you, you can go hunt for them in your fridge,
-your cupboards or the store around the corner and add them on <a href="https://uk.openfoodfacts.org">Open Food Facts</a> - directly on
-the site or through our iPhone, Android and Windows Phone app. They will then be displayed automatically on the map. Thanks in advance!</p>
-
-<p>The geographic data used in this map comes from the collaborative project <a href="https://www.openstreetmap.org/">OpenStreetMap</a> which creates a free and open map of the world.</p>
-
-<p>Both projects Open Food Facts and OpenStreetMap exist thanks to thousands of volunteers who collect and add data (crowdsourcing). Scan the barcode of a few products or add your street and join us!</p>
-
-<p>&rarr;
-<a href="https://en.blog.openfoodfacts.org/news/discover-what-food-products-are-made-near-you-with-made-near-me">
-Learn more about Made Near Me on the Open Food Facts blogs</a>
-</p>
-
-<h2>Contact</h2>
-
-<img src="https://static.openfoodfacts.org/images/misc/madenearme-uk-map.620x465.png" alt="Made Near Me UK Map" id="map-image" />
-
-<p>Contact: <a href="mailto:contact@openfoodfacts.org">contact@openfoodfacts.org</a><br/>
-<a href="https://world.openfoodfacts.org/legal">Legal mentions</a></p>
-
-<p>Join us also on:</p>
-
-<p>
-&rarr; <a href="https://twitter.com/openfoodfactsuk">Twitter</a><br/>
-&rarr; <a href="https://plus.google.com/u/0/+OpenfoodfactsOrg">Google+</a><br />
-&rarr; <a href="https://www.facebook.com/OpenFoodFacts">Facebook</a> + <a href="https://www.facebook.com/groups/374350705955208/">Open Food Facts contributors group</a><br />
-</p>
-
-
-<p>You can add products easily with our <a href="<a href="https://itunes.apple.com/app/open-food-facts/id588797948">iPhone</a>,
-<a href="https://play.google.com/store/apps/details?id=org.openfoodfacts.scanner">Android</a> or
-<a href="https://www.windowsphone.com/en-us/store/app/openfoodfacts/5d7cf939-cfd9-4ac0-86d7-91b946f4df34">Windows Phone</a> app:</p>
-
-<a href="https://itunes.apple.com/app/open-food-facts/id588797948">
-  <img title="Available on the App Store" width="135" height="40" src="https://world.openfoodfacts.org/images/misc/Available_on_the_App_Store_Badge_EN_135x40.png" alt="Available on the App Store" />
-</a>
-<a href="https://play.google.com/store/apps/details?id=org.openfoodfacts.scanner" style="width: 14%;">
-  <img title="Available on Google Play" width="115" height="40" src="https://world.openfoodfacts.org/images/misc/android-app-on-google-play-en_app_rgb_wo_135x47.png" alt="Available on Google Play" />
-</a>
-<a href="https://www.windowsphone.com/en-us/store/app/openfoodfacts/5d7cf939-cfd9-4ac0-86d7-91b946f4df34">
-  <img title="Windows Phone Store" width="154" height="40" src="https://world.openfoodfacts.org/images/misc/154x40_WP_Store_blk.png" alt="Windows Phone Store" />
-</a>
-
-
-
-
-<h2 style="clear:left;padding-top:20px;">Open data</h2>
-
-
-<p>All the data from Open Food Facts and OpenStreetMap is available for free, for everyone and for all uses under the <a href="https://opendatacommons.org/licenses/odbl/1.0/">Open Database Licence (ODBL)</a>.</p>
-
-<p>Made Near Me also uses open data from the UK <a href="https://www.food.gov.uk/">Food Standards Agency</a> published under the
-<a href="https://www.nationalarchives.gov.uk/doc/open-government-licence/version/2/">Open Government Licence</a>:</p>
-<ul>
-<li><a href="https://www.food.gov.uk/enforcement/sectorrules">Approved premises in the UK</a></li>
-<li><a href="https://ratings.food.gov.uk/">UK Food Hygiene Ratings</a></li>
-<li><a href="https://www.food.gov.uk/business-industry/meat/audit">FSA audit of meat establishments</a></li>
-
-</ul>
-
-<p>Made Near Me participates in the <a href="https://www.nesta.org.uk/project/the-open-data-challenge-series/food-open-data-challenge">Food Open Data Challenge</a>
-organized by NESTA and the Open Data Institute.</p>
-
-<div id="credits">
-  <a href="https://uk.openfoodfacts.org/">
-    <img src="https://upload.wikimedia.org/wikipedia/commons/7/75/Open_Food_Facts_logo.svg" alt="Open Food Facts" />
-  </a>
-  <a href="https://openstreetmap.org/">
-    <img src="https://wiki.openstreetmap.org/w/images/7/79/Public-images-osm_logo.svg" alt="OpenStreetMap" />
-  </a>
-  <a href="https://www.nesta.org.uk/project/the-open-data-challenge-series/food-open-data-challenge">
-    <img src="https://uk.openfoodfacts.org/images/misc/food-open-data-challenge.371x260.png">
-  </a>
-</div>
-
-
-<div id="sharebuttons">
-<div style="float:left;padding-right:15px;" class="sharebutton"><iframe allowtransparency="true" frameborder="0" scrolling="no" role="presentation"
-src="https://platform.twitter.com/widgets/tweet_button.html?via=OpenFoodFactsUK&amp;count=vertical&amp;text=An%20interactive%20map%20of%20food%20products%20from%20the%20UK%20in%20%23opendata&amp;lang=en"
-style="width:65px; height:63px;"></iframe></div>
-<div style="float:left;padding-right:15px;" class="sharebutton"><fb:like href="https://madenear.me.uk" layout="box_count"></fb:like></div>
-<div style="float:left;padding-right:15px;padding-bottom:10px;" class="sharebutton"><g:plusone size="tall" count="true" href="https://madenear.me.uk"></g:plusone></div>
-</div>
-
-</div>
-
-<div id="fb-root"></div>
-
-    <script type="text/javascript">
-      window.fbAsyncInit = function() {
-        FB.init({appId: '367777710064221', status: true, cookie: true,
-                 xfbml: true});
-     };
-
-      (function() {
-        var e = document.createElement('script');
-        e.type = 'text/javascript';
-        e.src = document.location.protocol +
-          '//connect.facebook.net/en_GB/all.js';
-        e.async = true;
-        document.getElementById('fb-root').appendChild(e);
-      }());
-
-
-    </script>
-
-<script type="text/javascript" src="https://apis.google.com/js/plusone.js">
-  {lang: 'en'}
-</script>
-
-</body>
-</html>
->>>>>>> b72df8a8
