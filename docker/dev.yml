﻿version: "3.7"

x-backend-conf: &backend-conf
  image: openfoodfacts-server/backend:dev
  build:
    context: .
    dockerfile: Dockerfile
    # align user id
    args:
      USER_UID: ${USER_UID:-1000}
      USER_GID: ${USER_GID:-1000}
      CPANMOPTS: "${CPANMOPTS:---with-develop}"
  volumes:
    # mount local folder for reload on dev changes.
    # Note that this means /opt/product-opener/html/images/product wont be connected to product_images volume
    # Sadly, there is no sane way to do this, while retaining compatibility with prod
    # (which requires images/product to be empty in git)
    - ./:/opt/product-opener
    # dynamic entrypoint
    - ./docker/docker-entrypoint.sh:/docker-entrypoint.sh
    # we use this for debugging, from times to times
    - ./debug:/mnt/podata/debug/
  # Allow the container to connect to the host when using Linux.
  # This is needed to access other services that are running outside of Docker
  # e.g. when developing with Robotoff or openfoodfacts-query
  extra_hosts:
    - "host.docker.internal:host-gateway"

x-minion-db-network: &minion-db-network
  networks:
    # we need to be on default, but also on a dedicated network (ease sharing with pro in dev)
    # see also docs/dev/explain-pro-dev-setup.md
    minion_db:
    default:


services:
  postgres:
    # only turn on for off profile
    profiles: ["off"]
    <<: *minion-db-network
  backend:
    <<: [*backend-conf, *minion-db-network] 
  incron: *backend-conf
  minion:
    <<: [*backend-conf, *minion-db-network]
  # in dev we want to use watch assets and recompile on the fly
  # also we want to build at start time in case some files changed, as we want to avoid recreating volumes
  dynamicfront:
    image: openfoodfacts-server/dynamicfront:dev
    build:
      context: .
      target: builder
      dockerfile: Dockerfile.frontend
      args:
        USER_UID: ${USER_UID:-1000}
        USER_GID: ${USER_GID:-1000}
    command: ["npm", "run", "build:dynamic"]
    volumes:
      # Static dist/ assets (JS, CSS, Icons, Image attributes)
      - icons_dist:/opt/product-opener/html/images/icons/dist
      - js_dist:/opt/product-opener/html/js/dist
      - css_dist:/opt/product-opener/html/css/dist
      # mount local folder for reload on dev changes, we follow Dockerfile.frontend COPYs
      - ./package.json:/opt/product-opener/package.json
      - ./package-lock.json:/opt/product-opener/package-lock.json
      - ./html:/opt/product-opener/html
      - ./icons:/opt/product-opener/icons
      - ./scss:/opt/product-opener/scss
      - ./gulpfile.ts:/opt/product-opener/gulpfile.ts
  frontend:
    image: openfoodfacts-server/frontend:dev
    build:
      context: .
      dockerfile: Dockerfile.frontend
      args:
        USER_UID: ${USER_UID:-1000}
        USER_GID: ${USER_GID:-1000}
    volumes:
      - ./html:/opt/product-opener/html/
      - ./icons:/opt/product-opener/icons
      - ./scss:/opt/product-opener/scss
      - ./gulpfile.ts:/opt/product-opener/
      - ./snyk:/opt/product-opener/
    networks:
        default:
          aliases:
            # trick: make it possible for robotoff to reach it internally, 
            # using localhost domain
            - world.openfoodfacts.localhost
            - static.openfoodfacts.localhost
            - images.openfoodfacts.localhost
  mongodb:
    # Note: keep it as close a possible to mongodb.yml
    image: mongo:4.4
    command: mongod --wiredTigerCacheSizeGB ${MONGODB_CACHE_SIZE}
    volumes:
      - dbdata:/data/db
      - ./html/data:/import
    ports:
      - "127.0.0.1:${MONGO_EXPOSE_PORT:-27017}:27017"
<<<<<<< HEAD
  keycloak:
    image: quay.io/keycloak/keycloak:23.0
    environment:
      - KEYCLOAK_ADMIN
      - KEYCLOAK_ADMIN_PASSWORD
    volumes:
      - keycloak_data:/opt/keycloak/data
      - ./conf/keycloak:/opt/keycloak/data/import
    command: start-dev --import-realm --features="account3,declarative-user-profile"
    ports:
      - "127.0.0.1:${KEYCLOAK_EXPOSE_PORT:-8080}:8080"
    networks:
        default:
          aliases:
            # trick: make it possible for product opener to reach it internally,
            # using localhost domain
            - accounts.openfoodfacts.localhost
=======

>>>>>>> 15e8cead
volumes:
  product_images:
  html_data:
  other_servers:
  products:
  # those one are volumes shared between off and pro, so we assign hard-coded names
  # see docs/dev/explain-pro-dev-setup.md
  # PO_COMMON_PREFIX is there to separate envs, eg. for tests
  users:
    name: ${PO_COMMON_PREFIX:-}po_users
  orgs:
    name: ${PO_COMMON_PREFIX:-}po_orgs
  export_files:
    name: ${PO_COMMON_PREFIX:-}po_export_files
  podata:
  dbdata:
  keycloak_data:

networks:
  # this is a specific network to enable pro platform to join the postgres db
  minion_db:
    name: ${PO_COMMON_PREFIX:-}minion_db<|MERGE_RESOLUTION|>--- conflicted
+++ resolved
@@ -99,7 +99,6 @@
       - ./html/data:/import
     ports:
       - "127.0.0.1:${MONGO_EXPOSE_PORT:-27017}:27017"
-<<<<<<< HEAD
   keycloak:
     image: quay.io/keycloak/keycloak:23.0
     environment:
@@ -117,9 +116,7 @@
             # trick: make it possible for product opener to reach it internally,
             # using localhost domain
             - accounts.openfoodfacts.localhost
-=======
 
->>>>>>> 15e8cead
 volumes:
   product_images:
   html_data:
