--- conflicted
+++ resolved
@@ -10,7 +10,6 @@
     image: memcached:1.5.16-alpine
     networks:
       - webnet
-<<<<<<< HEAD
   hydra:
     image: oryd/hydra:v1.0.0-rc.6_oryOS.10-alpine
     ports:
@@ -30,7 +29,6 @@
       - OAUTH2_SHARE_ERROR_DEBUG=1
       - OIDC_SUBJECT_TYPES_SUPPORTED=public,pairwise
       - OIDC_SUBJECT_TYPE_PAIRWISE_SALT=youReallyNeedToChangeThis
-=======
   postgres:
     image: postgres:12.1-alpine
     volumes:
@@ -41,17 +39,13 @@
       - POSTGRES_PASSWORD=productopener
       - POSTGRES_USER=productopener
       - POSTGRES_DB=minion
->>>>>>> a8f36527
   backend:
     image: docker.pkg.github.com/openfoodfacts/openfoodfacts-server/backend:latest
     depends_on:
       - mongodb
       - memcached
-<<<<<<< HEAD
       - hydra
-=======
       - postgres
->>>>>>> a8f36527
     volumes:
       - podata:/mnt/podata
       - type: tmpfs
