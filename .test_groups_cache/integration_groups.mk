# Auto-calculated 9 groups for 47 tests (total estimated time: 23.5m)
# Generated test groups for integration tests
<<<<<<< HEAD
# Generated at: Fri Oct 24 11:12:29 2025
=======
# Generated at: Fri Oct 24 18:58:20 2025
>>>>>>> 89a0b5cb

INTEGRATION_GROUP_1_TESTS := add_update_to_redis.t api_v3_product_revert.t change_product_code_and_product_type.t export.t page_crawler.t upload_images.t
INTEGRATION_GROUP_2_TESTS := api_attribute_groups.t api_v3_product_services.t convert_and_import_excel_file.t facets.t product_read.t web_html.t
INTEGRATION_GROUP_3_TESTS := api_cgi_nutrients.t api_v3_product_services_external.t cors.t fix_non_normalized_codes.t protected_images.t
INTEGRATION_GROUP_4_TESTS := api_cgi_suggest.t api_v3_product_write.t countries.t import_csv_file.t protected_product.t
INTEGRATION_GROUP_5_TESTS := api_v2_product_read.t api_v3_taxonomy.t create_pro_user.t import_systemeu.t recipes_stats.t
INTEGRATION_GROUP_6_TESTS := api_v2_product_write.t api_v3_taxonomy_suggestions.t create_product.t madenearme.t remove_documents_by_ids.t
INTEGRATION_GROUP_7_TESTS := api_v3_product_images_selected.t auth-keycloak.t create_user.t modify_user.t run_cloud_vision_ocr.t
INTEGRATION_GROUP_8_TESTS := api_v3_product_images_upload.t auth.t data_quality_knowledge_panel.t oidc_signin.t search_v1.t
INTEGRATION_GROUP_9_TESTS := api_v3_product_read.t auth_user_from_keycloak.t delete_user.t oidc_signout.t unknown_tags.t<|MERGE_RESOLUTION|>--- conflicted
+++ resolved
@@ -1,10 +1,6 @@
 # Auto-calculated 9 groups for 47 tests (total estimated time: 23.5m)
 # Generated test groups for integration tests
-<<<<<<< HEAD
-# Generated at: Fri Oct 24 11:12:29 2025
-=======
 # Generated at: Fri Oct 24 18:58:20 2025
->>>>>>> 89a0b5cb
 
 INTEGRATION_GROUP_1_TESTS := add_update_to_redis.t api_v3_product_revert.t change_product_code_and_product_type.t export.t page_crawler.t upload_images.t
 INTEGRATION_GROUP_2_TESTS := api_attribute_groups.t api_v3_product_services.t convert_and_import_excel_file.t facets.t product_read.t web_html.t
