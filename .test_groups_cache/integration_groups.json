[
  {
    "tests": [
      "tests/integration/add_update_to_redis.t",
      "tests/integration/api_v3_product_revert.t",
      "tests/integration/auth_user_from_keycloak.t",
      "tests/integration/delete_user.t",
      "tests/integration/oidc_signout.t",
      "tests/integration/unknown_tags.t"
    ],
    "total_time": 180.0
  },
  {
    "tests": [
      "tests/integration/api_attribute_groups.t",
      "tests/integration/api_v3_product_services.t",
      "tests/integration/change_product_code_and_product_type.t",
      "tests/integration/export.t",
      "tests/integration/oidc_signout.t",
      "tests/integration/unknown_tags.t"
    ],
    "total_time": 180.0
  },
  {
    "tests": [
      "tests/integration/api_cgi_nutrients.t",
      "tests/integration/api_v3_product_services_external.t",
      "tests/integration/convert_and_import_excel_file.t",
      "tests/integration/external_sources.t",
      "tests/integration/page_crawler.t",
      "tests/integration/upload_images.t"
    ],
    "total_time": 180.0
  },
  {
    "tests": [
      "tests/integration/api_cgi_suggest.t",
      "tests/integration/api_v3_product_write.t",
      "tests/integration/cors.t",
      "tests/integration/facets.t",
      "tests/integration/product_read.t",
      "tests/integration/web_html.t"
    ],
    "total_time": 180.0
  },
  {
    "tests": [
      "tests/integration/api_v2_product_read.t",
      "tests/integration/api_v3_product_write_nutrition.t",
      "tests/integration/countries.t",
      "tests/integration/fix_non_normalized_codes.t",
      "tests/integration/protected_images.t"
    ],
    "total_time": 150.0
  },
  {
    "tests": [
      "tests/integration/api_v2_product_write.t",
      "tests/integration/api_v3_taxonomy.t",
      "tests/integration/create_pro_user.t",
      "tests/integration/import_csv_file.t",
      "tests/integration/protected_product.t"
    ],
    "total_time": 150.0
  },
  {
    "tests": [
      "tests/integration/api_v3_product_images_selected.t",
      "tests/integration/api_v3_taxonomy_suggestions.t",
      "tests/integration/create_product.t",
      "tests/integration/import_systemeu.t",
      "tests/integration/recipes_stats.t"
    ],
    "total_time": 150.0
  },
  {
    "tests": [
      "tests/integration/api_v3_product_images_upload.t",
      "tests/integration/auth-keycloak.t",
      "tests/integration/create_user.t",
      "tests/integration/madenearme.t",
      "tests/integration/remove_documents_by_ids.t"
    ],
    "total_time": 150.0
  },
  {
    "tests": [
      "tests/integration/api_v3_product_read.t",
      "tests/integration/auth.t",
      "tests/integration/data_quality_knowledge_panel.t",
      "tests/integration/modify_user.t",
      "tests/integration/run_cloud_vision_ocr.t"
    ],
    "total_time": 150.0
<<<<<<< HEAD
=======
  },
  {
    "tests": [
      "tests/integration/api_v3_product_read.t",
      "tests/integration/auth_user_from_keycloak.t",
      "tests/integration/delete_user.t",
      "tests/integration/oidc_signin.t",
      "tests/integration/search_v1.t"
    ],
    "total_time": 150.0
>>>>>>> b8fdc10d
  }
]<|MERGE_RESOLUTION|>--- conflicted
+++ resolved
@@ -5,8 +5,8 @@
       "tests/integration/api_v3_product_revert.t",
       "tests/integration/auth_user_from_keycloak.t",
       "tests/integration/delete_user.t",
-      "tests/integration/oidc_signout.t",
-      "tests/integration/unknown_tags.t"
+      "tests/integration/oidc_signin.t",
+      "tests/integration/search_v1.t"
     ],
     "total_time": 180.0
   },
@@ -92,18 +92,5 @@
       "tests/integration/run_cloud_vision_ocr.t"
     ],
     "total_time": 150.0
-<<<<<<< HEAD
-=======
-  },
-  {
-    "tests": [
-      "tests/integration/api_v3_product_read.t",
-      "tests/integration/auth_user_from_keycloak.t",
-      "tests/integration/delete_user.t",
-      "tests/integration/oidc_signin.t",
-      "tests/integration/search_v1.t"
-    ],
-    "total_time": 150.0
->>>>>>> b8fdc10d
   }
 ]