--- conflicted
+++ resolved
@@ -1,10 +1,6 @@
 # Auto-calculated 6 groups for 77 tests (total estimated time: 38.5m)
 # Generated test groups for unit tests
-<<<<<<< HEAD
-# Generated at: Tue Oct 28 10:06:32 2025
-=======
 # Generated at: Tue Oct 28 11:02:44 2025
->>>>>>> fbbb9fa7
 
 UNIT_GROUP_1_TESTS := additives.t attributes.t data_quality_tags_panel.t environmental_impact.t i18n.t ingredients_analysis.t ingredients_parsing_todo.t lang.t nutrition.t packaging_stats.t products.t store.t templates.t
 UNIT_GROUP_2_TESTS := additives_tags.t booleans.t dataquality.t environmental_score.t images.t ingredients_clean.t ingredients_percent.t load_csv_or_excel_file.t nutrition_ciqual.t parse_origins_from_text.t recipes.t tags.t test.t
