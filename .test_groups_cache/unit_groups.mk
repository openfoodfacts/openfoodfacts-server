# Auto-calculated 6 groups for 75 tests (total estimated time: 37.5m)
# Generated test groups for unit tests
<<<<<<< HEAD
# Generated at: Fri Oct 10 09:38:10 2025
=======
# Generated at: Fri Oct 10 08:23:28 2025
>>>>>>> 432a0499

UNIT_GROUP_1_TESTS := additives.t attributes.t data_quality_tags_panel.t environmental_score.t images.t ingredients_clean.t ingredients_percent.t load_csv_or_excel_file.t nutrition_ciqual.t parse_origins_from_text.t recipes.t tags.t text.t
UNIT_GROUP_2_TESTS := additives_tags.t booleans.t dataquality.t food.t import.t ingredients_contents.t ingredients_preparsing.t match_ingredient_origin.t nutrition_estimation.t paths.t redis.t tags_unit.t units.t
UNIT_GROUP_3_TESTS := all_pod_correct.t brevo.t dataqualityfood.t food_groups.t import_convert_carrefour_france.t ingredients_extract.t ingredients_processing.t nova.t packager_codes.t process_product_edit_rules.t routing.t taxonomies.t vitamins.t
UNIT_GROUP_4_TESTS := allergens.t contribution_knowledge_panels.t dataqualityfood_labels.t forest_footprint.t import_gs1.t ingredients_nesting.t ingredients_tags.t numbers.t packaging.t producers.t send_image_to_cloud_vision.t taxonomies_enhancer.t
UNIT_GROUP_5_TESTS := allergens_tags.t convert_gs1_xml_to_json.t display.t http.t ingredients.t ingredients_nutriscore.t knowledge_panels.t nutriscore.t packaging_food_contact.t product_schema_changes.t spam_user.t taxonomy_suggestions.t
UNIT_GROUP_6_TESTS := api.t cursor.t environmental_impact.t i18n.t ingredients_analysis.t ingredients_parsing_todo.t lang.t nutrition.t packaging_stats.t products.t store.t templates.t<|MERGE_RESOLUTION|>--- conflicted
+++ resolved
@@ -1,10 +1,6 @@
 # Auto-calculated 6 groups for 75 tests (total estimated time: 37.5m)
 # Generated test groups for unit tests
-<<<<<<< HEAD
-# Generated at: Fri Oct 10 09:38:10 2025
-=======
 # Generated at: Fri Oct 10 08:23:28 2025
->>>>>>> 432a0499
 
 UNIT_GROUP_1_TESTS := additives.t attributes.t data_quality_tags_panel.t environmental_score.t images.t ingredients_clean.t ingredients_percent.t load_csv_or_excel_file.t nutrition_ciqual.t parse_origins_from_text.t recipes.t tags.t text.t
 UNIT_GROUP_2_TESTS := additives_tags.t booleans.t dataquality.t food.t import.t ingredients_contents.t ingredients_preparsing.t match_ingredient_origin.t nutrition_estimation.t paths.t redis.t tags_unit.t units.t
