stopwords:fr:aux,au,de,le,du,la,a,et,avec,pour

synonyms:en:flavoured,flavored

###### CATEGORIE HYGIENE

en:Hygiene
fr:Hygiène
nl:Hygiëne

<en:Hygiene
en:Mouthwash
fr:Bains de bouche, bain de bouche
nl:Mondwater
wikidata:en:Q518968

#### Dentifrices

<en:Hygiene
en:Toothpastes, tooth pastes, tooth paste
fr:Dentifrices
de:Zahnpasten, Zahnpastas, Zahncremes
nl:Tandanpastas, Tandanpasta
wikidata:en:Q35855

<en:Toothpastes
en:Children's toothpastes
fr:Dentifrices pour enfants
<<<<<<< HEAD
=======
en:Children's toothpastes
>>>>>>> fa1c42a0
nl:Kindertandpasta

<en:Toothpastes
en:Whitening toothpastes
fr:Dentifrices blancheur, Dentifrice blancheur

<en:Toothpastes
en:Tartar control toothpastes
fr:Dentifrices anti-tartre, Dentifrice anti-tartre

<en:Toothpastes
en:Sensitivity Toothpastes
fr:Dentifrices dents sensibles
nl:Tandpasta voor gevoelige tanden
de:Zahnpasta für empfindliche Zähne

#### Savons

<en:Hygiene
en:Soaps
fr:Savons
de:Seifen
nl:Zepen
wikidata:en:Q34396

<en:Soaps
en:Marseille soaps, Marseille soap
fr:Savons de Marseille, Savon de Marseille
wikidata:en:Q908677

<en:Soaps
en:Dermatological soaps, Dermatological soap
fr:Savons dermatologiques, savon dermatologiques, savons dermatologique

<en:Soaps
en:Liquid soaps
fr:Savons liquides, Savon liquide
nl:Vloeibare zepen, vloeibare zeep
wikidata:en:Q97925317

<en:Hygiene
en:Hydro-alcoholic gels, alcohol-based gels
fr:Gels hydro-alcooliques, Solutions hydro-alcooliques
wikidata:en:Q520181

#### Douches et bains

<en:Hygiene
en:Showers and baths
fr:Douches et bains
nl:Douches en baden

<en:Showers and baths
en:Bubble baths, foaming baths
fr:Bains moussants, Bain moussant, Bains moussant

<en:Showers and baths
en:Bath salts
fr:Sels de bain
wikidata:en:Q798972

<en:Showers and baths
en:Shower gels
fr:Gels douche, Gel douche
de:Duschgele, Duschgels
nl:Douchegel, douchegels
wikidata:en:Q1267611

<en:Showers and baths
fr:Crèmes douche, Douche crème

<en:Showers and baths
fr:Huiles douche

#### Hygiène intime

<en:Hygiene
en:Intimate hygiene
fr:Hygiène intime
nl:Intieme hygiëne

<en:Intimate hygiene
en:Tampons
es:tampón higiénico
fr:Tampons hygiéniques,Tampons
nl:Tampons
wikidata:en:Q976338

<fr:Tampons hygiéniques
fr:Tampons réguliers

<en:Intimate hygiene
en:Intimate wash gels
fr:Gels pour la toilette intime
<<<<<<< HEAD
=======
en:Intimate wash gels
>>>>>>> fa1c42a0
de:Intimwaschgele
nl:Intieme wasgels

#### Déodorants

<en:Hygiene
en:Deodorants
fr:Déodorants, Déos, Déo
de:Deodorante, Deodorants, Deo
nl:Deodorant, deodorants, deo
wikidata:en:Q309035

<en:Deodorants
en:Anti-perspirants
fr:Déodorants anti-transpirants, Déodorant anti-transpirant, Anti-transpirant

<en:Deodorants
fr:Déodorants pieds, Déodorant pied

<en:Deodorants
fr:Déodorants sticks, Déodorant stick

<en:Deodorants
en:Roll-on deodorants
fr:Déodorants bille, Déodorant bille

<en:Deodorants
en:Deodorant with Alum stone
fr:Déodorant à la pierre d'Alun
en:Deodorant with Alum stone

#### Épilation

<en:Hygiene
en:Hair removal, Depilation
fr:Épilation
wikidata:en:Q625145

<en:Hair removal
fr:Gels décolorants, gel décolorant

<en:Hair removal
en:Post-epilation lotion
fr:Lotion post-épilation
en:Post-epilation lotion

<en:Hair removal
en:Depilatory wax
fr:Cire épilatoire
wikidata:en:Q47471797

<en:Depilatory wax
en:Cold depilatory wax
wikidata:en:Q47471806

<en:Depilatory wax
en:Face depilatory wax

#### Rasage

en:Shaving
fr:Rasage

<en:Shaving
fr:Avant rasage

<en:Shaving
en:Aftershaves, Aftershave
fr:Aftershaves, Après-rasage, Aftershave, Après-rasages
wikidata:en:Q1545022

<en:Aftershaves
fr:Lotion post-rasage

<en:Aftershaves
fr:Baumes Après-rasage, Lotion Après-rasage, Baume Après-rasage

<en:Shaving
en:Shaving gel
fr:Gel de rasage
<<<<<<< HEAD
=======
en:Shaving gel
>>>>>>> fa1c42a0
de:Rasierschaum
nl:Scheergel

<en:Shaving
en:Shaving foam
fr:Mousse à raser, crème à raser
wikidata:en:Q413152

<en:Shaving
<en:Soaps
en:Shaving soaps, Shaving soap
fr:Savons à raser, Savon à raser, Savons à barbe, Savon à barbe
wikidata:en:Q1189777


###### CATEGORIE CORPS

en:Body
fr:Corps
nl:Lichaam

<en:Body
en:Body milks
fr:Laits pour le corps, laits corporels, Lait pour le corps, Lait corporel
nl:Bodymelk, bodymelken
wikidata:en:Q18011764

<en:Body
en:Body creams
fr:Crèmes pour le corps, crèmes corporelles, Crème pour le corps, Crème corporelle

<en:Body creams
fr:Crèmes pour les pieds, Crème pour les pieds
nl:Voetencrèmes

<en:Body creams
fr:Baumes et beurres pour le corps, baumes et beurres corporels

<en:Body creams
fr:Crèmes hydratantes, Crème hydratante

<en:Body
en:Body oils
fr:Huiles pour le corps, huiles corporelles, Huile pour le corps, Huile corporelle

<en:Body oils
fr:Huile de massage

<fr:Huile de massage
fr:Huile de massage comestible

<en:Body
en:Body gels

<en:Body gels
fr:Gel Amincissant

<en:Body gels
fr:Gel de massage

<en:Body
en:Body powders
fr:Poudres pour le corps, poudres corporelles, Poudre pour le corps, Poudre corporelle

<en:Body
en:Body scrubs, body exfoliants
fr:Gommages pour le corps, Gommages corporels, Gommage pour le corps, Gommage corporel

<en:Body
fr:Soins pour les jambes, Soin pour les jambes

<en:Body
en:Bust, Bust care
fr:Buste, Soins du buste, Soin du buste

<en:Body
en:Hand creams
fr:Crèmes pour les mains, Crème pour les mains, crèmes mains, crème mains
de:Handcremes
nl:Handcrèmes

###### CATEGORIE VISAGE

en:Face
fr:Visage
nl:Gezicht

#### Crèmes pour le visage

<en:Face
en:Facial creams, face creams
fr:Crèmes pour le visage, Crème pour le visage, crèmes visage, crème visage
de:Gesichtscremes
nl:Gezichtscrèmes

<en:Facial creams
en:Day creams
fr:Crèmes de jour, Crème de jour
nl:Dagcrèmes

<en:Facial creams
en:Night creams
fr:Crèmes de nuit, Crème de nuit, Soin de nuit
nl:Nachtcrèmes

<en:Facial creams
en:Day and night creams
fr:Crèmes jour et nuit, Crèmes jour et nuit, Soin jour et nuit

<en:Facial creams
en:Anti-aging face care products
fr:Soins anti-âge visage, Crête anti-âge visage

<en:Anti-aging face care products
en:Anti-wrinkles creams
fr:Crèmes anti-rides, Crème anti-rides, Soins anti-rides

####

<en:Face
fr:Contours des yeux

<en:Face
en:Face scrubs, face exfoliants, facial exfoliants
fr:Gommages visage, Gommage visage

<en:Face
en:Face masks
fr:Masques visage, Masque visage
nl:Gezichtmasker, gezichtmaskers

<en:Face
en:Lip balms, lip cares
fr:Baumes à lèvres, Baume à lèvres, Soins des lèvres, Soin des lèvres, Soin à lèvres, Soins à lèvres

<en:Face
en:Cleansers, makeup removers
fr:Démaquillants
wikidata:en:Q2549529

<en:Cleansers
en:Cleansing waters, Cleanser waters
fr:Eaux démaquillantes

<en:Cleansing waters
en:Micellar water, Micellar waters
fr:Eaux micellaires, eau micellaire, lotions micellaires, lotion micellaire
nl:Reinigingswater

<en:Cleansers
en:Cleansing milks, Cleansing milk
fr:Laits démaquillants, laits démaquillant

<en:Cleansers
en:Nail polish remover, Nail varnish remover
fr:Dissolvants
wikidata:en:Q1963534

<en:Cleansers
en:Eye makeup remover
fr:Démaquillants yeux, Démaquillant yeux

<en:Cleansers
en:Nose strips
fr:Patchs pour le nez

<en:Face
en:Face lotions
fr:Lotions visage, Lotion visage

###### CATEGORIE CHEVEUX

en:Hair, Hair products
fr:Cheveux, produits pour cheveux,produits pour les cheveux, produits capillaires, produits coiffants, produits capilaires
nl:Haar, haarproducten

<en:Hair
en:Hair conditioners
fr:Après-shampoings, Après-shampoing, Après-shampooings, Après shampooing
wikidata:en:Q1056607

<en:Hair conditioners
en:Anti-dandruff hair conditioners
fr:Après-shampoings antipelliculaires, Après-shampoing antipelliculaire

<en:Hair conditioners
en:Hair conditioners for colored hair
fr:Après-shampoings pour cheveux colorés

<en:Hair conditioners
en:Hair conditioners for greasy hair
fr:Après-shampoings pour cheveux gras

<en:Hair conditioners
en:Hair conditioners for regular hair
fr:Après-shampoings pour cheveux normaux

<en:Hair conditioners
en:Hair conditioners for dry hair
fr:Après-shampoings pour cheveux secs

<en:Hair conditioners
fr:Après-shampoings pour cheveux abimés

<en:Hair conditioners
en:Hair conditioners for children
fr:Après-shampoings pour enfant

#### Shampoings 

<en:Hair
en:Shampoos
fr:Shampoings, Shampooings
de:Haarwaschmittel
ar:شامبو
nl:Shampoos
wikidata:en:Q180204

<en:Shampoos
en:2-in-1 Shampoos, Shampoos 2-in-1
fr:Shampoings 2-en-1

<en:2-in-1 Shampoos
<en:Hair conditioners
en:Shampoos + Conditioners
fr:Shampoings + Après-shampoings

<en:2-in-1 Shampoos
en:Shampoos + Shower gels
fr:Shampoings + Gels douche, Shampoings douche

<en:Shampoos
en:Dry shampoos
fr:Shampoings secs
wikidata:en:Q11322916

<en:Shampoos
en:Shampoos for colored hair
fr:Shampoings pour cheveux colorés, Shampooings pour cheveux colorés

<en:Shampoos
en:Shampoo for dry hair
fr:Shampoings pour cheveux secs, Shampooings pour cheveux secs

<en:Shampoos
en:Shampoos for oily hair
fr:Shampoings pour cheveux gras, Shampooings pour cheveux gras

<en:Shampoos
en:Anti-lice shampoos
fr:Shampoings antipoux
en:Anti-lice shampoos

<en:Shampoos
en:Anti-dandruff shampoos
fr:Shampoings anti-pelliculaires, Shampoings antipelliculaires, Shampooings anti-pelliculaires, Shampooings antipelliculaires

<en:Shampoos
en:Shampoos for children
fr:Shampoings pour enfants, Shampooings pour enfants

<en:Shampoos
en:Shampoos for babies
fr:Shampoings pour bébé, Shampooings pour bébé
es:Champús para bebés
de:Shampoos für Babys
nl:Shampoos voor baby's

<en:Shampoos
en:Natural extract shampoos
fr:Shampooings aux extraits naturels
<<<<<<< HEAD
=======
en:Natural extract shampoos
>>>>>>> fa1c42a0
de:Shampoos mit natürlichen Extrakten
es:Champús con extractos naturales

<fr:Shampooings aux extraits naturels
fr:Shampooings au tilleul

<fr:Shampooings aux extraits naturels
fr:Shampooings à l'ortie

<fr:Shampooings aux extraits naturels
fr:Shampooings à la mélisse

<fr:Shampooings aux extraits naturels
fr:Shampooings à la camomille

<fr:Shampooings aux extraits naturels
fr:Shampooings au miel, shampooings au miel de fleurs

<en:Shampoos
en:Fortifying shampoos
fr:Shampooing fortifiant

<en:Shampoos
en:Untangling shampoos, Detangling shampoos
fr:Shampooing démêlant

<en:Shampoos
fr:Shampoings anti-dessèchement

<en:Shampoos
fr:Shampooings anti-chute

####

<en:Hair
en:Hair care
fr:Soins cheveux, Soin cheveux

<en:Hair care
en:Hair masks
fr:Masques capillaires, masques pour cheveux

<en:Hair
en:Hair dyes
fr:Colorations capillaires, colorations

<en:Hair
en:Hair straightening
fr:Défrisage

<en:Hair
fr:Coiffants

<fr:Coiffants
en:Hair Gel
fr:Gels pour les cheveux, Gel pour les cheveux

<fr:Coiffants
en:Hair sprays, Hairsprays
fr:Laques pour les cheveux, Laque pour les cheveux, laque à cheveux

###### CATEGORIE MAQUILLAGE

en:Makeup
fr:Maquillage
es:Maquillaje
de:Make-up
nl:Make-up

#### Maquillage pour les yeux

<en:Makeup
en:Eyes makeup
fr:Maquillage pour les yeux
es:Maquillaje de ojos
de:Augen-Make-up
nl:Oogmake-up

<en:Eyes makeup
en:Mascara
fr:Mascara
wikidata:en:Q324120

<en:Eyes makeup
en:Eyeliners
fr:Eye-liners, Eye-liner, Ligneur, Ligneurs
wikidata:en:Q8243409

<en:Eyes makeup
en:Eyeshadows, Eyes shadows
fr:Fards à paupières
nl:Oogschaduw
wikidata:en:Q964307

<en:Eyes makeup
en:Eye pencils
fr:Crayons yeux, Crayon yeux
nl:Oogpotloden, oogpotlood

<en:Eye pencils
en:Kohl pencils
fr:Crayons khôl, Crayon khôl

#### Maquillage pour le teint

<en:Makeup
en:Face Makeup
fr:Maquillage pour le teint
es:Maquillaje facial
de:Gesichtsmakeup
nl:Gezichtsmake-up

<en:Face Makeup
fr:Fonds de teint
wikidata:en:Q1418455

<fr:Fonds de teint
fr:Fond de teint poudre

<fr:Fonds de teint
fr:Fond de teint liquide

<en:Face Makeup
fr:Poudres bronzantes

<en:Face Makeup
fr:Poudres libres

<fr:Poudres libres
en:Setting powders
fr:Poudres fixantes
<<<<<<< HEAD
=======
en:Setting powders
>>>>>>> fa1c42a0
es:Polvos fijadores
de:Fixierpuder

<en:Face Makeup
fr:Primer

<en:Face Makeup
en:Blush, Blusher, Rouge
fr:Blush, Fards à joues, Fard à joues

<en:Face Makeup
en:BB Creams, BB Cream, Blemish Balm Creams
fr:BB Crèmes, BB Crème, BB Cream, BB Creams
wikidata:en:Q3631730

<en:Face Makeup
en:CC Creams, CC Cream, Color Control Creams
fr:CC Crèmes, CC Crème, CC Creams, CC Cream
wikidata:en:Q5009763

<en:Face Makeup
en:DD Creams, DD Cream, Daily Defense Creams, Daily Defense Cream
fr:DD Crèmes, DD Crème, DD Creams, DD Cream
wikidata:en:Q85755097

#### Maquillage pour les ongles

<en:Makeup
en:Nail makeup
fr:Maquillage pour les ongles

<en:Nail makeup
en:Nail polish
fr:Vernis à ongles
nl:Nagellak
ru:Лак для ногтей
wikidata:en:Q223807

<en:Nail polish
en:Top Coat
fr:Top Coat
nl:Top Coat

<en:Nail makeup
fr:Durcisseur pour les ongles, Durcisseur pour ongles
es:Endurecedor de uñas
de:Nagelhärter
nl:Nagelverharder

<en:Nail makeup
en:Nail patch, nail stickers
fr:Nail patch, Stickers pour les ongles

#### Maquillage pour les lèvres

<en:Makeup
en:Lip Makeup
fr:Maquillage pour les lèvres
es:Maquillaje labial
de:Lippen-Make-up
nl:Lippenmake-up

<en:Lip Makeup
en:Lip pencils
fr:Crayons à lèvres
wikidata:en:Q875981

<en:Lip pencils
en:Lip and cheek pencils
fr:Crayons à lèvres et joues
<<<<<<< HEAD
=======
en:Lip and cheek pencils
>>>>>>> fa1c42a0
es:Lápices labiales y para mejillas
de:Lippen- und Wangenstifte

<en:Lip Makeup
en:Lipsticks
fr:Rouges à lèvres, Rouge à lèvres
wikidata:en:Q184191

<en:Lip Makeup
en:Lip gloss, Gloss
fr:Gloss
wikidata:en:Q747675

<en:Lip Makeup
en:Lip stickers
fr:Stickers à lèvres, Sticker à lèvres

######## CATEGORIE Solaire

en:Suncare, Sun Care
fr:Solaire

<en:Suncare
en:In-sun protections
fr:Protections solaires

<en:In-sun protections
en:Sunscreen, Sunblock
fr:Crèmes solaire, crème solaire
de:Sonnencremes
wikidata:en:Q827658

<en:Suncare
fr:Après-solaires
en:After Sun Care

<en:Suncare
en:Self-tanner, Self-tanning lotion
fr:Autobronzants
wikidata:en:Q995634

<en:Suncare
en:Tan Preparers, Tan Preparer, Tanning lotions, Tanning lotion
fr:Préparateurs de bronzage

######## CATEGORIE Parfums

en:Perfumes, Fragrances
fr:Parfums
nl:Parfums

<en:Perfumes
en:Men perfumes, Men perfume, Men fragrances, Men fragrance, Male perfume, Male perfumes
fr:Parfums homme, Parfums hommes, Parfum homme, Parfum hommes

<en:Perfumes
fr:Women perfumes, Women perfume, Women fragrances, Women fragrance, Female perfume, Female perfumes
fr:Parfums femme, Parfum femmes, Parfum femme, Parfum femmes

<en:Perfumes
en:Kids perfumes, Kids fragrances
fr:Parfums enfants, Parfum enfants, Parfum enfant, Parfum enfant

<en:Perfumes
en:Eau de toilette
fr:Eaux de toilette, Eau de toilette
wikidata:en:Q2605029

<en:Perfumes
en:Cologne, Eau de Cologne
fr:Eaux de Cologne, Eau de Cologne
wikidata:en:Q2863

<en:Perfumes
fr:Brumes corporelles, Brumes corporelle, Brume corporelles, Brume corporelle

######## CATEGORIE Accessoires

en:Accessories
fr:Accessoires
es:Accesorios
de:Zubehör

<en:Accessories
en:Tablets
fr:Comprimés à avaler

<en:Accessories
en:Razors
fr:Rasoirs
de:Rasierer
wikidata:en:Q13422881

<en:Razors
en:Razor blades, razorblades
fr:Lames de rasoir
de:Rasierklingen
wikidata:en:Q11625433

<en:Accessories
en:Moist wipes
fr:Lingettes imprégnées
wikidata:en:Q2916237

<en:Accessories
en:Condoms
fr:Préservatifs
en:Condoms

<fr:Préservatifs
en:Male condoms
fr:Préservatifs masculins
en:Male condoms
wikidata:en:Q14076

<fr:Préservatifs
en:Female condoms
fr:Préservatifs féminins
en:Female condoms
wikidata:en:Q864088

<en:Accessories
en:Lubricating gels, lubricants
fr:Gels lubrifiants, lubrifiants
<<<<<<< HEAD
=======
en:Lubricating gels, lubricants
>>>>>>> fa1c42a0
de:Gleitgele, Schmiermittel
es:Geles lubricantes, lubricantes

<en:Accessories
en:Massage candle
fr:Bougie pour massage
de:Massagekerze
es:Vela de masaje

<en:Moist wipes
en:Baby wipes
fr:Lingettes pour bébé, Lingettes bébé, Lingettes bébés, Lingette bébés, Lingette bébés<|MERGE_RESOLUTION|>--- conflicted
+++ resolved
@@ -1,838 +1,810 @@
-stopwords:fr:aux,au,de,le,du,la,a,et,avec,pour
-
-synonyms:en:flavoured,flavored
-
-###### CATEGORIE HYGIENE
-
-en:Hygiene
-fr:Hygiène
-nl:Hygiëne
-
-<en:Hygiene
-en:Mouthwash
-fr:Bains de bouche, bain de bouche
-nl:Mondwater
-wikidata:en:Q518968
-
-#### Dentifrices
-
-<en:Hygiene
-en:Toothpastes, tooth pastes, tooth paste
-fr:Dentifrices
-de:Zahnpasten, Zahnpastas, Zahncremes
-nl:Tandanpastas, Tandanpasta
-wikidata:en:Q35855
-
-<en:Toothpastes
-en:Children's toothpastes
-fr:Dentifrices pour enfants
-<<<<<<< HEAD
-=======
-en:Children's toothpastes
->>>>>>> fa1c42a0
-nl:Kindertandpasta
-
-<en:Toothpastes
-en:Whitening toothpastes
-fr:Dentifrices blancheur, Dentifrice blancheur
-
-<en:Toothpastes
-en:Tartar control toothpastes
-fr:Dentifrices anti-tartre, Dentifrice anti-tartre
-
-<en:Toothpastes
-en:Sensitivity Toothpastes
-fr:Dentifrices dents sensibles
-nl:Tandpasta voor gevoelige tanden
-de:Zahnpasta für empfindliche Zähne
-
-#### Savons
-
-<en:Hygiene
-en:Soaps
-fr:Savons
-de:Seifen
-nl:Zepen
-wikidata:en:Q34396
-
-<en:Soaps
-en:Marseille soaps, Marseille soap
-fr:Savons de Marseille, Savon de Marseille
-wikidata:en:Q908677
-
-<en:Soaps
-en:Dermatological soaps, Dermatological soap
-fr:Savons dermatologiques, savon dermatologiques, savons dermatologique
-
-<en:Soaps
-en:Liquid soaps
-fr:Savons liquides, Savon liquide
-nl:Vloeibare zepen, vloeibare zeep
-wikidata:en:Q97925317
-
-<en:Hygiene
-en:Hydro-alcoholic gels, alcohol-based gels
-fr:Gels hydro-alcooliques, Solutions hydro-alcooliques
-wikidata:en:Q520181
-
-#### Douches et bains
-
-<en:Hygiene
-en:Showers and baths
-fr:Douches et bains
-nl:Douches en baden
-
-<en:Showers and baths
-en:Bubble baths, foaming baths
-fr:Bains moussants, Bain moussant, Bains moussant
-
-<en:Showers and baths
-en:Bath salts
-fr:Sels de bain
-wikidata:en:Q798972
-
-<en:Showers and baths
-en:Shower gels
-fr:Gels douche, Gel douche
-de:Duschgele, Duschgels
-nl:Douchegel, douchegels
-wikidata:en:Q1267611
-
-<en:Showers and baths
-fr:Crèmes douche, Douche crème
-
-<en:Showers and baths
-fr:Huiles douche
-
-#### Hygiène intime
-
-<en:Hygiene
-en:Intimate hygiene
-fr:Hygiène intime
-nl:Intieme hygiëne
-
-<en:Intimate hygiene
-en:Tampons
-es:tampón higiénico
-fr:Tampons hygiéniques,Tampons
-nl:Tampons
-wikidata:en:Q976338
-
-<fr:Tampons hygiéniques
-fr:Tampons réguliers
-
-<en:Intimate hygiene
-en:Intimate wash gels
-fr:Gels pour la toilette intime
-<<<<<<< HEAD
-=======
-en:Intimate wash gels
->>>>>>> fa1c42a0
-de:Intimwaschgele
-nl:Intieme wasgels
-
-#### Déodorants
-
-<en:Hygiene
-en:Deodorants
-fr:Déodorants, Déos, Déo
-de:Deodorante, Deodorants, Deo
-nl:Deodorant, deodorants, deo
-wikidata:en:Q309035
-
-<en:Deodorants
-en:Anti-perspirants
-fr:Déodorants anti-transpirants, Déodorant anti-transpirant, Anti-transpirant
-
-<en:Deodorants
-fr:Déodorants pieds, Déodorant pied
-
-<en:Deodorants
-fr:Déodorants sticks, Déodorant stick
-
-<en:Deodorants
-en:Roll-on deodorants
-fr:Déodorants bille, Déodorant bille
-
-<en:Deodorants
-en:Deodorant with Alum stone
-fr:Déodorant à la pierre d'Alun
-en:Deodorant with Alum stone
-
-#### Épilation
-
-<en:Hygiene
-en:Hair removal, Depilation
-fr:Épilation
-wikidata:en:Q625145
-
-<en:Hair removal
-fr:Gels décolorants, gel décolorant
-
-<en:Hair removal
-en:Post-epilation lotion
-fr:Lotion post-épilation
-en:Post-epilation lotion
-
-<en:Hair removal
-en:Depilatory wax
-fr:Cire épilatoire
-wikidata:en:Q47471797
-
-<en:Depilatory wax
-en:Cold depilatory wax
-wikidata:en:Q47471806
-
-<en:Depilatory wax
-en:Face depilatory wax
-
-#### Rasage
-
-en:Shaving
-fr:Rasage
-
-<en:Shaving
-fr:Avant rasage
-
-<en:Shaving
-en:Aftershaves, Aftershave
-fr:Aftershaves, Après-rasage, Aftershave, Après-rasages
-wikidata:en:Q1545022
-
-<en:Aftershaves
-fr:Lotion post-rasage
-
-<en:Aftershaves
-fr:Baumes Après-rasage, Lotion Après-rasage, Baume Après-rasage
-
-<en:Shaving
-en:Shaving gel
-fr:Gel de rasage
-<<<<<<< HEAD
-=======
-en:Shaving gel
->>>>>>> fa1c42a0
-de:Rasierschaum
-nl:Scheergel
-
-<en:Shaving
-en:Shaving foam
-fr:Mousse à raser, crème à raser
-wikidata:en:Q413152
-
-<en:Shaving
-<en:Soaps
-en:Shaving soaps, Shaving soap
-fr:Savons à raser, Savon à raser, Savons à barbe, Savon à barbe
-wikidata:en:Q1189777
-
-
-###### CATEGORIE CORPS
-
-en:Body
-fr:Corps
-nl:Lichaam
-
-<en:Body
-en:Body milks
-fr:Laits pour le corps, laits corporels, Lait pour le corps, Lait corporel
-nl:Bodymelk, bodymelken
-wikidata:en:Q18011764
-
-<en:Body
-en:Body creams
-fr:Crèmes pour le corps, crèmes corporelles, Crème pour le corps, Crème corporelle
-
-<en:Body creams
-fr:Crèmes pour les pieds, Crème pour les pieds
-nl:Voetencrèmes
-
-<en:Body creams
-fr:Baumes et beurres pour le corps, baumes et beurres corporels
-
-<en:Body creams
-fr:Crèmes hydratantes, Crème hydratante
-
-<en:Body
-en:Body oils
-fr:Huiles pour le corps, huiles corporelles, Huile pour le corps, Huile corporelle
-
-<en:Body oils
-fr:Huile de massage
-
-<fr:Huile de massage
-fr:Huile de massage comestible
-
-<en:Body
-en:Body gels
-
-<en:Body gels
-fr:Gel Amincissant
-
-<en:Body gels
-fr:Gel de massage
-
-<en:Body
-en:Body powders
-fr:Poudres pour le corps, poudres corporelles, Poudre pour le corps, Poudre corporelle
-
-<en:Body
-en:Body scrubs, body exfoliants
-fr:Gommages pour le corps, Gommages corporels, Gommage pour le corps, Gommage corporel
-
-<en:Body
-fr:Soins pour les jambes, Soin pour les jambes
-
-<en:Body
-en:Bust, Bust care
-fr:Buste, Soins du buste, Soin du buste
-
-<en:Body
-en:Hand creams
-fr:Crèmes pour les mains, Crème pour les mains, crèmes mains, crème mains
-de:Handcremes
-nl:Handcrèmes
-
-###### CATEGORIE VISAGE
-
-en:Face
-fr:Visage
-nl:Gezicht
-
-#### Crèmes pour le visage
-
-<en:Face
-en:Facial creams, face creams
-fr:Crèmes pour le visage, Crème pour le visage, crèmes visage, crème visage
-de:Gesichtscremes
-nl:Gezichtscrèmes
-
-<en:Facial creams
-en:Day creams
-fr:Crèmes de jour, Crème de jour
-nl:Dagcrèmes
-
-<en:Facial creams
-en:Night creams
-fr:Crèmes de nuit, Crème de nuit, Soin de nuit
-nl:Nachtcrèmes
-
-<en:Facial creams
-en:Day and night creams
-fr:Crèmes jour et nuit, Crèmes jour et nuit, Soin jour et nuit
-
-<en:Facial creams
-en:Anti-aging face care products
-fr:Soins anti-âge visage, Crête anti-âge visage
-
-<en:Anti-aging face care products
-en:Anti-wrinkles creams
-fr:Crèmes anti-rides, Crème anti-rides, Soins anti-rides
-
-####
-
-<en:Face
-fr:Contours des yeux
-
-<en:Face
-en:Face scrubs, face exfoliants, facial exfoliants
-fr:Gommages visage, Gommage visage
-
-<en:Face
-en:Face masks
-fr:Masques visage, Masque visage
-nl:Gezichtmasker, gezichtmaskers
-
-<en:Face
-en:Lip balms, lip cares
-fr:Baumes à lèvres, Baume à lèvres, Soins des lèvres, Soin des lèvres, Soin à lèvres, Soins à lèvres
-
-<en:Face
-en:Cleansers, makeup removers
-fr:Démaquillants
-wikidata:en:Q2549529
-
-<en:Cleansers
-en:Cleansing waters, Cleanser waters
-fr:Eaux démaquillantes
-
-<en:Cleansing waters
-en:Micellar water, Micellar waters
-fr:Eaux micellaires, eau micellaire, lotions micellaires, lotion micellaire
-nl:Reinigingswater
-
-<en:Cleansers
-en:Cleansing milks, Cleansing milk
-fr:Laits démaquillants, laits démaquillant
-
-<en:Cleansers
-en:Nail polish remover, Nail varnish remover
-fr:Dissolvants
-wikidata:en:Q1963534
-
-<en:Cleansers
-en:Eye makeup remover
-fr:Démaquillants yeux, Démaquillant yeux
-
-<en:Cleansers
-en:Nose strips
-fr:Patchs pour le nez
-
-<en:Face
-en:Face lotions
-fr:Lotions visage, Lotion visage
-
-###### CATEGORIE CHEVEUX
-
-en:Hair, Hair products
-fr:Cheveux, produits pour cheveux,produits pour les cheveux, produits capillaires, produits coiffants, produits capilaires
-nl:Haar, haarproducten
-
-<en:Hair
-en:Hair conditioners
-fr:Après-shampoings, Après-shampoing, Après-shampooings, Après shampooing
-wikidata:en:Q1056607
-
-<en:Hair conditioners
-en:Anti-dandruff hair conditioners
-fr:Après-shampoings antipelliculaires, Après-shampoing antipelliculaire
-
-<en:Hair conditioners
-en:Hair conditioners for colored hair
-fr:Après-shampoings pour cheveux colorés
-
-<en:Hair conditioners
-en:Hair conditioners for greasy hair
-fr:Après-shampoings pour cheveux gras
-
-<en:Hair conditioners
-en:Hair conditioners for regular hair
-fr:Après-shampoings pour cheveux normaux
-
-<en:Hair conditioners
-en:Hair conditioners for dry hair
-fr:Après-shampoings pour cheveux secs
-
-<en:Hair conditioners
-fr:Après-shampoings pour cheveux abimés
-
-<en:Hair conditioners
-en:Hair conditioners for children
-fr:Après-shampoings pour enfant
-
-#### Shampoings 
-
-<en:Hair
-en:Shampoos
-fr:Shampoings, Shampooings
-de:Haarwaschmittel
-ar:شامبو
-nl:Shampoos
-wikidata:en:Q180204
-
-<en:Shampoos
-en:2-in-1 Shampoos, Shampoos 2-in-1
-fr:Shampoings 2-en-1
-
-<en:2-in-1 Shampoos
-<en:Hair conditioners
-en:Shampoos + Conditioners
-fr:Shampoings + Après-shampoings
-
-<en:2-in-1 Shampoos
-en:Shampoos + Shower gels
-fr:Shampoings + Gels douche, Shampoings douche
-
-<en:Shampoos
-en:Dry shampoos
-fr:Shampoings secs
-wikidata:en:Q11322916
-
-<en:Shampoos
-en:Shampoos for colored hair
-fr:Shampoings pour cheveux colorés, Shampooings pour cheveux colorés
-
-<en:Shampoos
-en:Shampoo for dry hair
-fr:Shampoings pour cheveux secs, Shampooings pour cheveux secs
-
-<en:Shampoos
-en:Shampoos for oily hair
-fr:Shampoings pour cheveux gras, Shampooings pour cheveux gras
-
-<en:Shampoos
-en:Anti-lice shampoos
-fr:Shampoings antipoux
-en:Anti-lice shampoos
-
-<en:Shampoos
-en:Anti-dandruff shampoos
-fr:Shampoings anti-pelliculaires, Shampoings antipelliculaires, Shampooings anti-pelliculaires, Shampooings antipelliculaires
-
-<en:Shampoos
-en:Shampoos for children
-fr:Shampoings pour enfants, Shampooings pour enfants
-
-<en:Shampoos
-en:Shampoos for babies
-fr:Shampoings pour bébé, Shampooings pour bébé
-es:Champús para bebés
-de:Shampoos für Babys
-nl:Shampoos voor baby's
-
-<en:Shampoos
-en:Natural extract shampoos
-fr:Shampooings aux extraits naturels
-<<<<<<< HEAD
-=======
-en:Natural extract shampoos
->>>>>>> fa1c42a0
-de:Shampoos mit natürlichen Extrakten
-es:Champús con extractos naturales
-
-<fr:Shampooings aux extraits naturels
-fr:Shampooings au tilleul
-
-<fr:Shampooings aux extraits naturels
-fr:Shampooings à l'ortie
-
-<fr:Shampooings aux extraits naturels
-fr:Shampooings à la mélisse
-
-<fr:Shampooings aux extraits naturels
-fr:Shampooings à la camomille
-
-<fr:Shampooings aux extraits naturels
-fr:Shampooings au miel, shampooings au miel de fleurs
-
-<en:Shampoos
-en:Fortifying shampoos
-fr:Shampooing fortifiant
-
-<en:Shampoos
-en:Untangling shampoos, Detangling shampoos
-fr:Shampooing démêlant
-
-<en:Shampoos
-fr:Shampoings anti-dessèchement
-
-<en:Shampoos
-fr:Shampooings anti-chute
-
-####
-
-<en:Hair
-en:Hair care
-fr:Soins cheveux, Soin cheveux
-
-<en:Hair care
-en:Hair masks
-fr:Masques capillaires, masques pour cheveux
-
-<en:Hair
-en:Hair dyes
-fr:Colorations capillaires, colorations
-
-<en:Hair
-en:Hair straightening
-fr:Défrisage
-
-<en:Hair
-fr:Coiffants
-
-<fr:Coiffants
-en:Hair Gel
-fr:Gels pour les cheveux, Gel pour les cheveux
-
-<fr:Coiffants
-en:Hair sprays, Hairsprays
-fr:Laques pour les cheveux, Laque pour les cheveux, laque à cheveux
-
-###### CATEGORIE MAQUILLAGE
-
-en:Makeup
-fr:Maquillage
-es:Maquillaje
-de:Make-up
-nl:Make-up
-
-#### Maquillage pour les yeux
-
-<en:Makeup
-en:Eyes makeup
-fr:Maquillage pour les yeux
-es:Maquillaje de ojos
-de:Augen-Make-up
-nl:Oogmake-up
-
-<en:Eyes makeup
-en:Mascara
-fr:Mascara
-wikidata:en:Q324120
-
-<en:Eyes makeup
-en:Eyeliners
-fr:Eye-liners, Eye-liner, Ligneur, Ligneurs
-wikidata:en:Q8243409
-
-<en:Eyes makeup
-en:Eyeshadows, Eyes shadows
-fr:Fards à paupières
-nl:Oogschaduw
-wikidata:en:Q964307
-
-<en:Eyes makeup
-en:Eye pencils
-fr:Crayons yeux, Crayon yeux
-nl:Oogpotloden, oogpotlood
-
-<en:Eye pencils
-en:Kohl pencils
-fr:Crayons khôl, Crayon khôl
-
-#### Maquillage pour le teint
-
-<en:Makeup
-en:Face Makeup
-fr:Maquillage pour le teint
-es:Maquillaje facial
-de:Gesichtsmakeup
-nl:Gezichtsmake-up
-
-<en:Face Makeup
-fr:Fonds de teint
-wikidata:en:Q1418455
-
-<fr:Fonds de teint
-fr:Fond de teint poudre
-
-<fr:Fonds de teint
-fr:Fond de teint liquide
-
-<en:Face Makeup
-fr:Poudres bronzantes
-
-<en:Face Makeup
-fr:Poudres libres
-
-<fr:Poudres libres
-en:Setting powders
-fr:Poudres fixantes
-<<<<<<< HEAD
-=======
-en:Setting powders
->>>>>>> fa1c42a0
-es:Polvos fijadores
-de:Fixierpuder
-
-<en:Face Makeup
-fr:Primer
-
-<en:Face Makeup
-en:Blush, Blusher, Rouge
-fr:Blush, Fards à joues, Fard à joues
-
-<en:Face Makeup
-en:BB Creams, BB Cream, Blemish Balm Creams
-fr:BB Crèmes, BB Crème, BB Cream, BB Creams
-wikidata:en:Q3631730
-
-<en:Face Makeup
-en:CC Creams, CC Cream, Color Control Creams
-fr:CC Crèmes, CC Crème, CC Creams, CC Cream
-wikidata:en:Q5009763
-
-<en:Face Makeup
-en:DD Creams, DD Cream, Daily Defense Creams, Daily Defense Cream
-fr:DD Crèmes, DD Crème, DD Creams, DD Cream
-wikidata:en:Q85755097
-
-#### Maquillage pour les ongles
-
-<en:Makeup
-en:Nail makeup
-fr:Maquillage pour les ongles
-
-<en:Nail makeup
-en:Nail polish
-fr:Vernis à ongles
-nl:Nagellak
-ru:Лак для ногтей
-wikidata:en:Q223807
-
-<en:Nail polish
-en:Top Coat
-fr:Top Coat
-nl:Top Coat
-
-<en:Nail makeup
-fr:Durcisseur pour les ongles, Durcisseur pour ongles
-es:Endurecedor de uñas
-de:Nagelhärter
-nl:Nagelverharder
-
-<en:Nail makeup
-en:Nail patch, nail stickers
-fr:Nail patch, Stickers pour les ongles
-
-#### Maquillage pour les lèvres
-
-<en:Makeup
-en:Lip Makeup
-fr:Maquillage pour les lèvres
-es:Maquillaje labial
-de:Lippen-Make-up
-nl:Lippenmake-up
-
-<en:Lip Makeup
-en:Lip pencils
-fr:Crayons à lèvres
-wikidata:en:Q875981
-
-<en:Lip pencils
-en:Lip and cheek pencils
-fr:Crayons à lèvres et joues
-<<<<<<< HEAD
-=======
-en:Lip and cheek pencils
->>>>>>> fa1c42a0
-es:Lápices labiales y para mejillas
-de:Lippen- und Wangenstifte
-
-<en:Lip Makeup
-en:Lipsticks
-fr:Rouges à lèvres, Rouge à lèvres
-wikidata:en:Q184191
-
-<en:Lip Makeup
-en:Lip gloss, Gloss
-fr:Gloss
-wikidata:en:Q747675
-
-<en:Lip Makeup
-en:Lip stickers
-fr:Stickers à lèvres, Sticker à lèvres
-
-######## CATEGORIE Solaire
-
-en:Suncare, Sun Care
-fr:Solaire
-
-<en:Suncare
-en:In-sun protections
-fr:Protections solaires
-
-<en:In-sun protections
-en:Sunscreen, Sunblock
-fr:Crèmes solaire, crème solaire
-de:Sonnencremes
-wikidata:en:Q827658
-
-<en:Suncare
-fr:Après-solaires
-en:After Sun Care
-
-<en:Suncare
-en:Self-tanner, Self-tanning lotion
-fr:Autobronzants
-wikidata:en:Q995634
-
-<en:Suncare
-en:Tan Preparers, Tan Preparer, Tanning lotions, Tanning lotion
-fr:Préparateurs de bronzage
-
-######## CATEGORIE Parfums
-
-en:Perfumes, Fragrances
-fr:Parfums
-nl:Parfums
-
-<en:Perfumes
-en:Men perfumes, Men perfume, Men fragrances, Men fragrance, Male perfume, Male perfumes
-fr:Parfums homme, Parfums hommes, Parfum homme, Parfum hommes
-
-<en:Perfumes
-fr:Women perfumes, Women perfume, Women fragrances, Women fragrance, Female perfume, Female perfumes
-fr:Parfums femme, Parfum femmes, Parfum femme, Parfum femmes
-
-<en:Perfumes
-en:Kids perfumes, Kids fragrances
-fr:Parfums enfants, Parfum enfants, Parfum enfant, Parfum enfant
-
-<en:Perfumes
-en:Eau de toilette
-fr:Eaux de toilette, Eau de toilette
-wikidata:en:Q2605029
-
-<en:Perfumes
-en:Cologne, Eau de Cologne
-fr:Eaux de Cologne, Eau de Cologne
-wikidata:en:Q2863
-
-<en:Perfumes
-fr:Brumes corporelles, Brumes corporelle, Brume corporelles, Brume corporelle
-
-######## CATEGORIE Accessoires
-
-en:Accessories
-fr:Accessoires
-es:Accesorios
-de:Zubehör
-
-<en:Accessories
-en:Tablets
-fr:Comprimés à avaler
-
-<en:Accessories
-en:Razors
-fr:Rasoirs
-de:Rasierer
-wikidata:en:Q13422881
-
-<en:Razors
-en:Razor blades, razorblades
-fr:Lames de rasoir
-de:Rasierklingen
-wikidata:en:Q11625433
-
-<en:Accessories
-en:Moist wipes
-fr:Lingettes imprégnées
-wikidata:en:Q2916237
-
-<en:Accessories
-en:Condoms
-fr:Préservatifs
-en:Condoms
-
-<fr:Préservatifs
-en:Male condoms
-fr:Préservatifs masculins
-en:Male condoms
-wikidata:en:Q14076
-
-<fr:Préservatifs
-en:Female condoms
-fr:Préservatifs féminins
-en:Female condoms
-wikidata:en:Q864088
-
-<en:Accessories
-en:Lubricating gels, lubricants
-fr:Gels lubrifiants, lubrifiants
-<<<<<<< HEAD
-=======
-en:Lubricating gels, lubricants
->>>>>>> fa1c42a0
-de:Gleitgele, Schmiermittel
-es:Geles lubricantes, lubricantes
-
-<en:Accessories
-en:Massage candle
-fr:Bougie pour massage
-de:Massagekerze
-es:Vela de masaje
-
-<en:Moist wipes
-en:Baby wipes
+stopwords:fr:aux,au,de,le,du,la,a,et,avec,pour
+
+synonyms:en:flavoured,flavored
+
+###### CATEGORIE HYGIENE
+
+en:Hygiene
+fr:Hygiène
+nl:Hygiëne
+
+<en:Hygiene
+en:Mouthwash
+fr:Bains de bouche, bain de bouche
+nl:Mondwater
+wikidata:en:Q518968
+
+#### Dentifrices
+
+<en:Hygiene
+en:Toothpastes, tooth pastes, tooth paste
+fr:Dentifrices
+de:Zahnpasten, Zahnpastas, Zahncremes
+nl:Tandanpastas, Tandanpasta
+wikidata:en:Q35855
+
+<en:Toothpastes
+en:Children's toothpastes
+fr:Dentifrices pour enfants
+nl:Kindertandpasta
+
+<en:Toothpastes
+en:Whitening toothpastes
+fr:Dentifrices blancheur, Dentifrice blancheur
+
+<en:Toothpastes
+en:Tartar control toothpastes
+fr:Dentifrices anti-tartre, Dentifrice anti-tartre
+
+<en:Toothpastes
+en:Sensitivity Toothpastes
+fr:Dentifrices dents sensibles
+nl:Tandpasta voor gevoelige tanden
+de:Zahnpasta für empfindliche Zähne
+
+#### Savons
+
+<en:Hygiene
+en:Soaps
+fr:Savons
+de:Seifen
+nl:Zepen
+wikidata:en:Q34396
+
+<en:Soaps
+en:Marseille soaps, Marseille soap
+fr:Savons de Marseille, Savon de Marseille
+wikidata:en:Q908677
+
+<en:Soaps
+en:Dermatological soaps, Dermatological soap
+fr:Savons dermatologiques, savon dermatologiques, savons dermatologique
+
+<en:Soaps
+en:Liquid soaps
+fr:Savons liquides, Savon liquide
+nl:Vloeibare zepen, vloeibare zeep
+wikidata:en:Q97925317
+
+<en:Hygiene
+en:Hydro-alcoholic gels, alcohol-based gels
+fr:Gels hydro-alcooliques, Solutions hydro-alcooliques
+wikidata:en:Q520181
+
+#### Douches et bains
+
+<en:Hygiene
+en:Showers and baths
+fr:Douches et bains
+nl:Douches en baden
+
+<en:Showers and baths
+en:Bubble baths, foaming baths
+fr:Bains moussants, Bain moussant, Bains moussant
+
+<en:Showers and baths
+en:Bath salts
+fr:Sels de bain
+wikidata:en:Q798972
+
+<en:Showers and baths
+en:Shower gels
+fr:Gels douche, Gel douche
+de:Duschgele, Duschgels
+nl:Douchegel, douchegels
+wikidata:en:Q1267611
+
+<en:Showers and baths
+fr:Crèmes douche, Douche crème
+
+<en:Showers and baths
+fr:Huiles douche
+
+#### Hygiène intime
+
+<en:Hygiene
+en:Intimate hygiene
+fr:Hygiène intime
+nl:Intieme hygiëne
+
+<en:Intimate hygiene
+en:Tampons
+es:tampón higiénico
+fr:Tampons hygiéniques,Tampons
+nl:Tampons
+wikidata:en:Q976338
+
+<fr:Tampons hygiéniques
+fr:Tampons réguliers
+
+<en:Intimate hygiene
+en:Intimate wash gels
+fr:Gels pour la toilette intime
+de:Intimwaschgele
+nl:Intieme wasgels
+
+#### Déodorants
+
+<en:Hygiene
+en:Deodorants
+fr:Déodorants, Déos, Déo
+de:Deodorante, Deodorants, Deo
+nl:Deodorant, deodorants, deo
+wikidata:en:Q309035
+
+<en:Deodorants
+en:Anti-perspirants
+fr:Déodorants anti-transpirants, Déodorant anti-transpirant, Anti-transpirant
+
+<en:Deodorants
+fr:Déodorants pieds, Déodorant pied
+
+<en:Deodorants
+fr:Déodorants sticks, Déodorant stick
+
+<en:Deodorants
+en:Roll-on deodorants
+fr:Déodorants bille, Déodorant bille
+
+<en:Deodorants
+en:Deodorant with Alum stone
+fr:Déodorant à la pierre d'Alun
+en:Deodorant with Alum stone
+
+#### Épilation
+
+<en:Hygiene
+en:Hair removal, Depilation
+fr:Épilation
+wikidata:en:Q625145
+
+<en:Hair removal
+fr:Gels décolorants, gel décolorant
+
+<en:Hair removal
+en:Post-epilation lotion
+fr:Lotion post-épilation
+en:Post-epilation lotion
+
+<en:Hair removal
+en:Depilatory wax
+fr:Cire épilatoire
+wikidata:en:Q47471797
+
+<en:Depilatory wax
+en:Cold depilatory wax
+wikidata:en:Q47471806
+
+<en:Depilatory wax
+en:Face depilatory wax
+
+#### Rasage
+
+en:Shaving
+fr:Rasage
+
+<en:Shaving
+fr:Avant rasage
+
+<en:Shaving
+en:Aftershaves, Aftershave
+fr:Aftershaves, Après-rasage, Aftershave, Après-rasages
+wikidata:en:Q1545022
+
+<en:Aftershaves
+fr:Lotion post-rasage
+
+<en:Aftershaves
+fr:Baumes Après-rasage, Lotion Après-rasage, Baume Après-rasage
+
+<en:Shaving
+en:Shaving gel
+fr:Gel de rasage
+de:Rasierschaum
+nl:Scheergel
+
+<en:Shaving
+en:Shaving foam
+fr:Mousse à raser, crème à raser
+wikidata:en:Q413152
+
+<en:Shaving
+<en:Soaps
+en:Shaving soaps, Shaving soap
+fr:Savons à raser, Savon à raser, Savons à barbe, Savon à barbe
+wikidata:en:Q1189777
+
+
+###### CATEGORIE CORPS
+
+en:Body
+fr:Corps
+nl:Lichaam
+
+<en:Body
+en:Body milks
+fr:Laits pour le corps, laits corporels, Lait pour le corps, Lait corporel
+nl:Bodymelk, bodymelken
+wikidata:en:Q18011764
+
+<en:Body
+en:Body creams
+fr:Crèmes pour le corps, crèmes corporelles, Crème pour le corps, Crème corporelle
+
+<en:Body creams
+fr:Crèmes pour les pieds, Crème pour les pieds
+nl:Voetencrèmes
+
+<en:Body creams
+fr:Baumes et beurres pour le corps, baumes et beurres corporels
+
+<en:Body creams
+fr:Crèmes hydratantes, Crème hydratante
+
+<en:Body
+en:Body oils
+fr:Huiles pour le corps, huiles corporelles, Huile pour le corps, Huile corporelle
+
+<en:Body oils
+fr:Huile de massage
+
+<fr:Huile de massage
+fr:Huile de massage comestible
+
+<en:Body
+en:Body gels
+
+<en:Body gels
+fr:Gel Amincissant
+
+<en:Body gels
+fr:Gel de massage
+
+<en:Body
+en:Body powders
+fr:Poudres pour le corps, poudres corporelles, Poudre pour le corps, Poudre corporelle
+
+<en:Body
+en:Body scrubs, body exfoliants
+fr:Gommages pour le corps, Gommages corporels, Gommage pour le corps, Gommage corporel
+
+<en:Body
+fr:Soins pour les jambes, Soin pour les jambes
+
+<en:Body
+en:Bust, Bust care
+fr:Buste, Soins du buste, Soin du buste
+
+<en:Body
+en:Hand creams
+fr:Crèmes pour les mains, Crème pour les mains, crèmes mains, crème mains
+de:Handcremes
+nl:Handcrèmes
+
+###### CATEGORIE VISAGE
+
+en:Face
+fr:Visage
+nl:Gezicht
+
+#### Crèmes pour le visage
+
+<en:Face
+en:Facial creams, face creams
+fr:Crèmes pour le visage, Crème pour le visage, crèmes visage, crème visage
+de:Gesichtscremes
+nl:Gezichtscrèmes
+
+<en:Facial creams
+en:Day creams
+fr:Crèmes de jour, Crème de jour
+nl:Dagcrèmes
+
+<en:Facial creams
+en:Night creams
+fr:Crèmes de nuit, Crème de nuit, Soin de nuit
+nl:Nachtcrèmes
+
+<en:Facial creams
+en:Day and night creams
+fr:Crèmes jour et nuit, Crèmes jour et nuit, Soin jour et nuit
+
+<en:Facial creams
+en:Anti-aging face care products
+fr:Soins anti-âge visage, Crête anti-âge visage
+
+<en:Anti-aging face care products
+en:Anti-wrinkles creams
+fr:Crèmes anti-rides, Crème anti-rides, Soins anti-rides
+
+####
+
+<en:Face
+fr:Contours des yeux
+
+<en:Face
+en:Face scrubs, face exfoliants, facial exfoliants
+fr:Gommages visage, Gommage visage
+
+<en:Face
+en:Face masks
+fr:Masques visage, Masque visage
+nl:Gezichtmasker, gezichtmaskers
+
+<en:Face
+en:Lip balms, lip cares
+fr:Baumes à lèvres, Baume à lèvres, Soins des lèvres, Soin des lèvres, Soin à lèvres, Soins à lèvres
+
+<en:Face
+en:Cleansers, makeup removers
+fr:Démaquillants
+wikidata:en:Q2549529
+
+<en:Cleansers
+en:Cleansing waters, Cleanser waters
+fr:Eaux démaquillantes
+
+<en:Cleansing waters
+en:Micellar water, Micellar waters
+fr:Eaux micellaires, eau micellaire, lotions micellaires, lotion micellaire
+nl:Reinigingswater
+
+<en:Cleansers
+en:Cleansing milks, Cleansing milk
+fr:Laits démaquillants, laits démaquillant
+
+<en:Cleansers
+en:Nail polish remover, Nail varnish remover
+fr:Dissolvants
+wikidata:en:Q1963534
+
+<en:Cleansers
+en:Eye makeup remover
+fr:Démaquillants yeux, Démaquillant yeux
+
+<en:Cleansers
+en:Nose strips
+fr:Patchs pour le nez
+
+<en:Face
+en:Face lotions
+fr:Lotions visage, Lotion visage
+
+###### CATEGORIE CHEVEUX
+
+en:Hair, Hair products
+fr:Cheveux, produits pour cheveux,produits pour les cheveux, produits capillaires, produits coiffants, produits capilaires
+nl:Haar, haarproducten
+
+<en:Hair
+en:Hair conditioners
+fr:Après-shampoings, Après-shampoing, Après-shampooings, Après shampooing
+wikidata:en:Q1056607
+
+<en:Hair conditioners
+en:Anti-dandruff hair conditioners
+fr:Après-shampoings antipelliculaires, Après-shampoing antipelliculaire
+
+<en:Hair conditioners
+en:Hair conditioners for colored hair
+fr:Après-shampoings pour cheveux colorés
+
+<en:Hair conditioners
+en:Hair conditioners for greasy hair
+fr:Après-shampoings pour cheveux gras
+
+<en:Hair conditioners
+en:Hair conditioners for regular hair
+fr:Après-shampoings pour cheveux normaux
+
+<en:Hair conditioners
+en:Hair conditioners for dry hair
+fr:Après-shampoings pour cheveux secs
+
+<en:Hair conditioners
+fr:Après-shampoings pour cheveux abimés
+
+<en:Hair conditioners
+en:Hair conditioners for children
+fr:Après-shampoings pour enfant
+
+#### Shampoings 
+
+<en:Hair
+en:Shampoos
+fr:Shampoings, Shampooings
+de:Haarwaschmittel
+ar:شامبو
+nl:Shampoos
+wikidata:en:Q180204
+
+<en:Shampoos
+en:2-in-1 Shampoos, Shampoos 2-in-1
+fr:Shampoings 2-en-1
+
+<en:2-in-1 Shampoos
+<en:Hair conditioners
+en:Shampoos + Conditioners
+fr:Shampoings + Après-shampoings
+
+<en:2-in-1 Shampoos
+en:Shampoos + Shower gels
+fr:Shampoings + Gels douche, Shampoings douche
+
+<en:Shampoos
+en:Dry shampoos
+fr:Shampoings secs
+wikidata:en:Q11322916
+
+<en:Shampoos
+en:Shampoos for colored hair
+fr:Shampoings pour cheveux colorés, Shampooings pour cheveux colorés
+
+<en:Shampoos
+en:Shampoo for dry hair
+fr:Shampoings pour cheveux secs, Shampooings pour cheveux secs
+
+<en:Shampoos
+en:Shampoos for oily hair
+fr:Shampoings pour cheveux gras, Shampooings pour cheveux gras
+
+<en:Shampoos
+en:Anti-lice shampoos
+fr:Shampoings antipoux
+en:Anti-lice shampoos
+
+<en:Shampoos
+en:Anti-dandruff shampoos
+fr:Shampoings anti-pelliculaires, Shampoings antipelliculaires, Shampooings anti-pelliculaires, Shampooings antipelliculaires
+
+<en:Shampoos
+en:Shampoos for children
+fr:Shampoings pour enfants, Shampooings pour enfants
+
+<en:Shampoos
+en:Shampoos for babies
+fr:Shampoings pour bébé, Shampooings pour bébé
+es:Champús para bebés
+de:Shampoos für Babys
+nl:Shampoos voor baby's
+
+<en:Shampoos
+en:Natural extract shampoos
+fr:Shampooings aux extraits naturels
+de:Shampoos mit natürlichen Extrakten
+es:Champús con extractos naturales
+
+<fr:Shampooings aux extraits naturels
+fr:Shampooings au tilleul
+
+<fr:Shampooings aux extraits naturels
+fr:Shampooings à l'ortie
+
+<fr:Shampooings aux extraits naturels
+fr:Shampooings à la mélisse
+
+<fr:Shampooings aux extraits naturels
+fr:Shampooings à la camomille
+
+<fr:Shampooings aux extraits naturels
+fr:Shampooings au miel, shampooings au miel de fleurs
+
+<en:Shampoos
+en:Fortifying shampoos
+fr:Shampooing fortifiant
+
+<en:Shampoos
+en:Untangling shampoos, Detangling shampoos
+fr:Shampooing démêlant
+
+<en:Shampoos
+fr:Shampoings anti-dessèchement
+
+<en:Shampoos
+fr:Shampooings anti-chute
+
+####
+
+<en:Hair
+en:Hair care
+fr:Soins cheveux, Soin cheveux
+
+<en:Hair care
+en:Hair masks
+fr:Masques capillaires, masques pour cheveux
+
+<en:Hair
+en:Hair dyes
+fr:Colorations capillaires, colorations
+
+<en:Hair
+en:Hair straightening
+fr:Défrisage
+
+<en:Hair
+fr:Coiffants
+
+<fr:Coiffants
+en:Hair Gel
+fr:Gels pour les cheveux, Gel pour les cheveux
+
+<fr:Coiffants
+en:Hair sprays, Hairsprays
+fr:Laques pour les cheveux, Laque pour les cheveux, laque à cheveux
+
+###### CATEGORIE MAQUILLAGE
+
+en:Makeup
+fr:Maquillage
+es:Maquillaje
+de:Make-up
+nl:Make-up
+
+#### Maquillage pour les yeux
+
+<en:Makeup
+en:Eyes makeup
+fr:Maquillage pour les yeux
+es:Maquillaje de ojos
+de:Augen-Make-up
+nl:Oogmake-up
+
+<en:Eyes makeup
+en:Mascara
+fr:Mascara
+wikidata:en:Q324120
+
+<en:Eyes makeup
+en:Eyeliners
+fr:Eye-liners, Eye-liner, Ligneur, Ligneurs
+wikidata:en:Q8243409
+
+<en:Eyes makeup
+en:Eyeshadows, Eyes shadows
+fr:Fards à paupières
+nl:Oogschaduw
+wikidata:en:Q964307
+
+<en:Eyes makeup
+en:Eye pencils
+fr:Crayons yeux, Crayon yeux
+nl:Oogpotloden, oogpotlood
+
+<en:Eye pencils
+en:Kohl pencils
+fr:Crayons khôl, Crayon khôl
+
+#### Maquillage pour le teint
+
+<en:Makeup
+en:Face Makeup
+fr:Maquillage pour le teint
+es:Maquillaje facial
+de:Gesichtsmakeup
+nl:Gezichtsmake-up
+
+<en:Face Makeup
+fr:Fonds de teint
+wikidata:en:Q1418455
+
+<fr:Fonds de teint
+fr:Fond de teint poudre
+
+<fr:Fonds de teint
+fr:Fond de teint liquide
+
+<en:Face Makeup
+fr:Poudres bronzantes
+
+<en:Face Makeup
+fr:Poudres libres
+
+<fr:Poudres libres
+en:Setting powders
+fr:Poudres fixantes
+es:Polvos fijadores
+de:Fixierpuder
+
+<en:Face Makeup
+fr:Primer
+
+<en:Face Makeup
+en:Blush, Blusher, Rouge
+fr:Blush, Fards à joues, Fard à joues
+
+<en:Face Makeup
+en:BB Creams, BB Cream, Blemish Balm Creams
+fr:BB Crèmes, BB Crème, BB Cream, BB Creams
+wikidata:en:Q3631730
+
+<en:Face Makeup
+en:CC Creams, CC Cream, Color Control Creams
+fr:CC Crèmes, CC Crème, CC Creams, CC Cream
+wikidata:en:Q5009763
+
+<en:Face Makeup
+en:DD Creams, DD Cream, Daily Defense Creams, Daily Defense Cream
+fr:DD Crèmes, DD Crème, DD Creams, DD Cream
+wikidata:en:Q85755097
+
+#### Maquillage pour les ongles
+
+<en:Makeup
+en:Nail makeup
+fr:Maquillage pour les ongles
+
+<en:Nail makeup
+en:Nail polish
+fr:Vernis à ongles
+nl:Nagellak
+ru:Лак для ногтей
+wikidata:en:Q223807
+
+<en:Nail polish
+en:Top Coat
+fr:Top Coat
+nl:Top Coat
+
+<en:Nail makeup
+fr:Durcisseur pour les ongles, Durcisseur pour ongles
+es:Endurecedor de uñas
+de:Nagelhärter
+nl:Nagelverharder
+
+<en:Nail makeup
+en:Nail patch, nail stickers
+fr:Nail patch, Stickers pour les ongles
+
+#### Maquillage pour les lèvres
+
+<en:Makeup
+en:Lip Makeup
+fr:Maquillage pour les lèvres
+es:Maquillaje labial
+de:Lippen-Make-up
+nl:Lippenmake-up
+
+<en:Lip Makeup
+en:Lip pencils
+fr:Crayons à lèvres
+wikidata:en:Q875981
+
+<en:Lip pencils
+en:Lip and cheek pencils
+fr:Crayons à lèvres et joues
+es:Lápices labiales y para mejillas
+de:Lippen- und Wangenstifte
+
+<en:Lip Makeup
+en:Lipsticks
+fr:Rouges à lèvres, Rouge à lèvres
+wikidata:en:Q184191
+
+<en:Lip Makeup
+en:Lip gloss, Gloss
+fr:Gloss
+wikidata:en:Q747675
+
+<en:Lip Makeup
+en:Lip stickers
+fr:Stickers à lèvres, Sticker à lèvres
+
+######## CATEGORIE Solaire
+
+en:Suncare, Sun Care
+fr:Solaire
+
+<en:Suncare
+en:In-sun protections
+fr:Protections solaires
+
+<en:In-sun protections
+en:Sunscreen, Sunblock
+fr:Crèmes solaire, crème solaire
+de:Sonnencremes
+wikidata:en:Q827658
+
+<en:Suncare
+fr:Après-solaires
+en:After Sun Care
+
+<en:Suncare
+en:Self-tanner, Self-tanning lotion
+fr:Autobronzants
+wikidata:en:Q995634
+
+<en:Suncare
+en:Tan Preparers, Tan Preparer, Tanning lotions, Tanning lotion
+fr:Préparateurs de bronzage
+
+######## CATEGORIE Parfums
+
+en:Perfumes, Fragrances
+fr:Parfums
+nl:Parfums
+
+<en:Perfumes
+en:Men perfumes, Men perfume, Men fragrances, Men fragrance, Male perfume, Male perfumes
+fr:Parfums homme, Parfums hommes, Parfum homme, Parfum hommes
+
+<en:Perfumes
+fr:Women perfumes, Women perfume, Women fragrances, Women fragrance, Female perfume, Female perfumes
+fr:Parfums femme, Parfum femmes, Parfum femme, Parfum femmes
+
+<en:Perfumes
+en:Kids perfumes, Kids fragrances
+fr:Parfums enfants, Parfum enfants, Parfum enfant, Parfum enfant
+
+<en:Perfumes
+en:Eau de toilette
+fr:Eaux de toilette, Eau de toilette
+wikidata:en:Q2605029
+
+<en:Perfumes
+en:Cologne, Eau de Cologne
+fr:Eaux de Cologne, Eau de Cologne
+wikidata:en:Q2863
+
+<en:Perfumes
+fr:Brumes corporelles, Brumes corporelle, Brume corporelles, Brume corporelle
+
+######## CATEGORIE Accessoires
+
+en:Accessories
+fr:Accessoires
+es:Accesorios
+de:Zubehör
+
+<en:Accessories
+en:Tablets
+fr:Comprimés à avaler
+
+<en:Accessories
+en:Razors
+fr:Rasoirs
+de:Rasierer
+wikidata:en:Q13422881
+
+<en:Razors
+en:Razor blades, razorblades
+fr:Lames de rasoir
+de:Rasierklingen
+wikidata:en:Q11625433
+
+<en:Accessories
+en:Moist wipes
+fr:Lingettes imprégnées
+wikidata:en:Q2916237
+
+<en:Accessories
+en:Condoms
+fr:Préservatifs
+en:Condoms
+
+<fr:Préservatifs
+en:Male condoms
+fr:Préservatifs masculins
+en:Male condoms
+wikidata:en:Q14076
+
+<fr:Préservatifs
+en:Female condoms
+fr:Préservatifs féminins
+en:Female condoms
+wikidata:en:Q864088
+
+<en:Accessories
+en:Lubricating gels, lubricants
+fr:Gels lubrifiants, lubrifiants
+de:Gleitgele, Schmiermittel
+es:Geles lubricantes, lubricantes
+
+<en:Accessories
+en:Massage candle
+fr:Bougie pour massage
+de:Massagekerze
+es:Vela de masaje
+
+<en:Moist wipes
+en:Baby wipes
 fr:Lingettes pour bébé, Lingettes bébé, Lingettes bébés, Lingette bébés, Lingette bébés