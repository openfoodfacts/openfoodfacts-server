--- conflicted
+++ resolved
@@ -48,14 +48,6 @@
 ```console
 cd openfoodfacts-server/
 ```
-<<<<<<< HEAD
-=======
-
-_If docker complains about `ERROR: could not find an available, non-overlapping IPv4 address pool among the defaults to assign to the network` it can be solved by adding `{"base":"172.80.0.0/16","size":24}, {"base":"172.90.0.0/16","size":24}` to `default-address-pools` in `/etc/docker/daemon.json` and then restarting the docker daemon. Credits to https://theorangeone.net/posts/increase-docker-ip-space/ for this solution._
-
-The first build can take between 10 and 30 minutes depending on your machine and internet connection (broadband connection heavily recommended, as this will download Docker base images, install Debian and Perl modules in preparation of the final container image).
-This will build a new backend image from your local source files. Note that this binds the docker container to your local development directory. Therefore, it is not required to rebuild the container image after changing the source files.
->>>>>>> 2ee80a37
 
 ## 3. [Optional] Review Product Opener's environment
 
@@ -106,6 +98,8 @@
 
 * You might not immediately see the test products: create an account, login, and they should appear.
 
+* If docker complains about `ERROR: could not find an available, non-overlapping IPv4 address pool among the defaults to assign to the network` it can be solved by adding `{"base":"172.80.0.0/16","size":24}, {"base":"172.90.0.0/16","size":24}` to `default-address-pools` in `/etc/docker/daemon.json` and then restarting the docker daemon. Credits to https://theorangeone.net/posts/increase-docker-ip-space/ for this solution._
+
 **Hosts file:**
 
 Since the default `PRODUCT_OPENER_DOMAIN` in the `.env` file is set to `productopener.localhost`, add the following to your hosts file (Windows: `C:\Windows\System32\drivers\etc\hosts`; Linux/MacOSX: `/etc/hosts`):
