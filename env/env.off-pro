# NOTE: this is an addition to .env file, not a standalone file !
# It should be loaded with: source env/setenv.sh <env>

COMPOSE_PROJECT_NAME=po_off_pro
# we do not want postgres on the pro side, we use the one from off
COMPOSE_PROFILES=
# Expose mongo on a different port to avoid conflict with public platform
MONGO_EXPOSE_PORT=27018
# Tweak config for producer platform
PRODUCERS_PLATFORM=1
MINION_QUEUE=pro.openfoodfacts.localhost
# use a different port for minion admin
# Note: we do not change PRODUCT_OPENER_DOMAIN for Config2.pm will handle this

# containers specific configurations
APACHE_ENVVARS=/etc/apache2/off-envvars
# app configurations
PRODUCT_OPENER_FLAVOR=openfoodfacts
PRODUCT_OPENER_FLAVOR_SHORT=off

<<<<<<< HEAD
#11901: Remove once production is migrated. Initially duplicate STO and JSON
SERIALIZE_TO_JSON=1
=======
# We don't enable the redis listener for the pro-platform so this is not strictly needed
PROCESS_GLOBAL_REDIS_EVENTS=0
>>>>>>> ca6b9aaf
<|MERGE_RESOLUTION|>--- conflicted
+++ resolved
@@ -18,10 +18,8 @@
 PRODUCT_OPENER_FLAVOR=openfoodfacts
 PRODUCT_OPENER_FLAVOR_SHORT=off
 
-<<<<<<< HEAD
-#11901: Remove once production is migrated. Initially duplicate STO and JSON
-SERIALIZE_TO_JSON=1
-=======
 # We don't enable the redis listener for the pro-platform so this is not strictly needed
 PROCESS_GLOBAL_REDIS_EVENTS=0
->>>>>>> ca6b9aaf
+
+#11901: Remove once production is migrated. Initially duplicate STO and JSON
+SERIALIZE_TO_JSON=1