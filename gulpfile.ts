--- conflicted
+++ resolved
@@ -14,7 +14,7 @@
 const jsSrc = [
   "./html/js/display*.js",
   "./html/js/product-*.js",
-  "./html/js/tagify-init.js",  
+  "./html/js/tagify-init.js",
   "./html/js/search.js",
   "./html/js/hc-sticky.js",
   "./html/js/stikelem.js",
@@ -31,9 +31,8 @@
   "./node_modules/foundation-sites/js/vendor/*.js",
   "./node_modules/foundation-sites/js/foundation.js",
   "./node_modules/papaparse/papaparse.js",
-  "./node_modules/osmtogeojson/osmtogeojson.js",
-  "./node_modules/leaflet/dist/leaflet.js",
-  "./node_modules/leaflet.markercluster/dist/leaflet.markercluster.js",
+  "./node_modules/leaflet/dist/*.js",
+  "./node_modules/leaflet.markercluster-es/dist/*.js",
   "./node_modules/blueimp-tmpl/js/tmpl.js",
   "./node_modules/blueimp-load-image/js/load-image.all.min.js",
   "./node_modules/blueimp-canvas-to-blob/js/canvas-to-blob.js",
@@ -111,38 +110,12 @@
   const compressed = processed.
     pipe(gzip()).
     pipe(dest("./html/css/dist"));
-  
+
   return processed && compressed;
 }
 
 export function copyJs() {
-<<<<<<< HEAD
-  const processed = src([
-    "./node_modules/@webcomponents/**/webcomponentsjs/**/*.js",
-    "./node_modules/@openfoodfacts/openfoodfacts-webcomponents/dist/**/*.js",
-    "./node_modules/foundation-sites/js/vendor/*.js",
-    "./node_modules/foundation-sites/js/foundation.js",
-    "./node_modules/papaparse/papaparse.js",
-    "./node_modules/leaflet/dist/*.js",
-    "./node_modules/leaflet.markercluster-es/dist/*.js",
-    "./node_modules/blueimp-tmpl/js/tmpl.js",
-    "./node_modules/blueimp-load-image/js/load-image.all.min.js",
-    "./node_modules/blueimp-canvas-to-blob/js/canvas-to-blob.js",
-    "./node_modules/blueimp-file-upload/js/*.js",
-    "./node_modules/@yaireo/tagify/dist/tagify.js",
-    "./node_modules/cropperjs/dist/cropper.js",
-    "./node_modules/jquery-cropper/dist/jquery-cropper.js",
-    "./node_modules/jquery-form/src/jquery.form.js",
-    "./node_modules/highcharts/highcharts.js",
-    "./node_modules/jsvectormap/dist/jsvectormap.js",
-    "./node_modules/jsvectormap/dist/maps/world-merc.js",
-    "./node_modules/select2/dist/js/select2.min.js",
-    "./node_modules/jsbarcode/dist/JsBarcode.all.min.js",
-    "./node_modules/jquery/dist/jquery.js",
-  ], {
-=======
   const processed = src(jsLibSrc, {
->>>>>>> 49accdbf
     // prefer jquery from package.json to foundation-vendored copy
     ignore: "./node_modules/foundation-sites/js/vendor/jquery.js",
   }).
@@ -214,7 +187,7 @@
   const compressed = processed.
     pipe(gzip()).
     pipe(dest("./html/css/dist/jqueryui/themes/base"));
-  
+
   return processed && compressed;
 }
 
