--- conflicted
+++ resolved
@@ -36,12 +36,7 @@
     "win32"
   ],
   "dependencies": {
-<<<<<<< HEAD
-    "@openfoodfacts/openfoodfacts-webcomponents": "1.9.0",
-    "@snyk/protect": "^1.1297.1",
-=======
     "@snyk/protect": "^1.1299.0",
->>>>>>> 49accdbf
     "@webcomponents/webcomponentsjs": "2.8.0",
     "@yaireo/tagify": ">=4.12.0 <4.36.0",
     "blueimp-file-upload": "^10.31.0",
@@ -55,16 +50,12 @@
     "jsbarcode": "^3.11.6",
     "jsvectormap": "^1.6.0",
     "leaflet": "^2.0.0-alpha",
-    "leaflet.markercluster-es": "https://github.com/hangy/Leaflet.markercluster/archive/refs/tags/test.tar.gz",
+    "leaflet.markercluster-es": "https://github.com/hangy/Leaflet.markercluster/archive/refs/tags/test4.tar.gz",
     "papaparse": "^5.5.3",
-<<<<<<< HEAD
-    "select2": "~4.0"
-=======
     "select2": "~4.0",
     "jsbarcode": "^3.12.1",
     "@openfoodfacts/openfoodfacts-nodejs": "2.0.0-alpha.16",
     "@openfoodfacts/openfoodfacts-webcomponents": "1.13.2"
->>>>>>> 49accdbf
   },
   "devDependencies": {
     "@babel/core": "^7.28.3",
