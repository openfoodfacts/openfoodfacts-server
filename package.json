--- conflicted
+++ resolved
@@ -38,7 +38,7 @@
   "dependencies": {
     "@kristjan.esperanto/leaflet.markercluster": "^2.1.0",
     "@openfoodfacts/openfoodfacts-nodejs": "2.0.0-alpha.19",
-    "@openfoodfacts/openfoodfacts-webcomponents": "1.14.2",
+    "@openfoodfacts/openfoodfacts-webcomponents": "1.15.0"
     "@snyk/protect": "^1.1300.2",
     "@webcomponents/webcomponentsjs": "2.8.0",
     "@yaireo/tagify": ">=4.12.0 <4.36.0",
@@ -54,14 +54,7 @@
     "jsvectormap": "^1.6.0",
     "leaflet": "^2.0.0-alpha",
     "papaparse": "^5.5.3",
-<<<<<<< HEAD
     "select2": "~4.0"
-=======
-    "select2": "~4.0",
-    "jsbarcode": "^3.12.1",
-    "@openfoodfacts/openfoodfacts-nodejs": "2.0.0-alpha.19",
-    "@openfoodfacts/openfoodfacts-webcomponents": "1.15.0"
->>>>>>> d3965ab6
   },
   "devDependencies": {
     "@babel/core": "^7.28.5",
