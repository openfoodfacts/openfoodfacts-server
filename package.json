--- conflicted
+++ resolved
@@ -36,14 +36,10 @@
     "win32"
   ],
   "dependencies": {
-<<<<<<< HEAD
     "@kristjan.esperanto/leaflet.markercluster": "^2.2.0",
     "@openfoodfacts/openfoodfacts-nodejs": "2.0.0-alpha.19",
     "@openfoodfacts/openfoodfacts-webcomponents": "1.15.0",
-    "@snyk/protect": "^1.1300.2",
-=======
     "@snyk/protect": "^1.1301.0",
->>>>>>> 18ee7c5c
     "@webcomponents/webcomponentsjs": "2.8.0",
     "@yaireo/tagify": ">=4.12.0 <4.36.0",
     "blueimp-file-upload": "^10.31.0",
