--- conflicted
+++ resolved
@@ -17,17 +17,11 @@
     "lint:scss": "stylelint scss/app.scss",
     "perlc": "npm run perlc:startup && npm run perlc:cgi && npm run perlc:scripts",
     "perlc:startup": "perl -c -CS -Ilib lib/startup_apache2.pl",
-<<<<<<< HEAD
-    "perlc:cgi": "node check_perl.js cgi/*.pl",
-    "perlc:scripts": "node check_perl.js scripts/*.pl",
+    "perlc:cgi": "node scripts/check_perl.js cgi/*.pl",
+    "perlc:scripts": "node scripts/check_perl.js scripts/*.pl",
     "postinstall": "opencollective-postinstall",
     "snyk-protect": "snyk protect",
     "prepare": "npm run snyk-protect"
-=======
-    "perlc:cgi": "node scripts/check_perl.js cgi/*.pl",
-    "perlc:scripts": "node scripts/check_perl.js scripts/*.pl",
-    "postinstall": "opencollective-postinstall"
->>>>>>> 4967981f
   },
   "repository": {
     "type": "git",
