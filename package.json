--- conflicted
+++ resolved
@@ -54,12 +54,8 @@
     "leaflet.markercluster": "1.4.1",
     "osmtogeojson": "^3.0.0-beta.4",
     "papaparse": "^5.3.0",
-<<<<<<< HEAD
-    "snyk": "^1.452.0",
-    "xml2json": "^0.12.0" 
-=======
-    "snyk": "^1.455.0"
->>>>>>> 604203a0
+    "snyk": "^1.455.0",
+    "xml2json": "^0.12.0"
   },
   "devDependencies": {
     "eslint": "^7.19.0",
