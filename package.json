{
  "name": "product-opener",
  "version": "1.0.0",
  "description": "",
  "main": "",
  "private": true,
  "scripts": {
    "build": "gulp",
    "test": "npm run test:lang && npm run prove && npm run lint && npm run perlc",
    "test:lang": "npm run test:lang:common && npm run test:lang:en",
    "test:lang:en": "perl scripts/check_po_file.pl po/tags/en.po",
    "test:lang:common": "perl scripts/check_po_file.pl po/common/en.po",
    "prove": "prove -l",
    "lint": "npm run lint:js && npm run lint:css && npm run lint:scss",
    "lint:js": "eslint html/js/product-multilingual.js html/js/search.js html/js/display*.js",
    "lint:css": "stylelint html/css/product-multilingual.css",
    "lint:scss": "stylelint scss/app.scss",
    "perlc": "npm run perlc:startup && npm run perlc:cgi && npm run perlc:scripts",
    "perlc:startup": "perl -c -CS -Ilib lib/startup_apache2.pl",
    "perlc:cgi": "node check_perl.js cgi/*.pl",
    "perlc:scripts": "node check_perl.js scripts/*.pl",
    "postinstall": "opencollective-postinstall"
  },
  "repository": {
    "type": "git",
    "url": "https://github.com/openfoodfacts/openfoodfacts-server.git"
  },
  "author": "Open Food Facts Association",
  "license": "GNU Affero General Public License",
  "bugs": {
    "url": "https://github.com/openfoodfacts/openfoodfacts-server/issues"
  },
  "homepage": "https://github.com/openfoodfacts/openfoodfacts-server#readme",
  "os": [
    "darwin",
    "linux",
    "win32"
  ],
  "dependencies": {
    "@yaireo/tagify": "^3.6.2",
    "blueimp-file-upload": "^10.8.0",
    "foundation-sites": "^6.6.1",
    "jquery": "^3.4.1",
    "jquery-ui": "^1.12.1",
    "jquery.cookie": "^1.4.1",
    "leaflet": "^1.6.0",
    "leaflet.markercluster": "1.4.1",
    "modernizr": "^3.9.1",
    "opencollective": "^1.0.3",
    "opencollective-postinstall": "^2.0.1",
    "osmtogeojson": "^3.0.0-beta.4",
    "papaparse": "^5.1.1",
<<<<<<< HEAD
    "what-input": "^5.2.7"
=======
    "cropper": "4.1.0"
>>>>>>> ef7a8c04
  },
  "devDependencies": {
    "eslint": "^6.8.0",
    "gulp": "^4.0.2",
    "gulp-concat": "^2.6.1",
    "gulp-csso": "^4.0.1",
    "gulp-modernizr": "^3.4.1",
    "gulp-sass": "^4.0.2",
    "gulp-sourcemaps": "^2.6.5",
    "gulp-svgmin": "^2.2.0",
    "gulp-terser-js": "^5.1.2",
    "stylelint": "^13.2.0",
    "stylelint-config-recommended-scss": "^4.2.0",
    "stylelint-scss": "^3.14.2"
  },
  "collective": {
    "type": "opencollective",
    "url": "https://opencollective.com/openfoodfacts-server"
  }
}<|MERGE_RESOLUTION|>--- conflicted
+++ resolved
@@ -50,11 +50,8 @@
     "opencollective-postinstall": "^2.0.1",
     "osmtogeojson": "^3.0.0-beta.4",
     "papaparse": "^5.1.1",
-<<<<<<< HEAD
-    "what-input": "^5.2.7"
-=======
+    "what-input": "^5.2.7",
     "cropper": "4.1.0"
->>>>>>> ef7a8c04
   },
   "devDependencies": {
     "eslint": "^6.8.0",
