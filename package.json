--- conflicted
+++ resolved
@@ -80,12 +80,7 @@
     "gulp-sourcemaps": "^3.0.0",
     "gulp-svgmin": "^4.1.0",
     "gulp-terser": "^2.1.0",
-<<<<<<< HEAD
-    "sass": "^1.87.0",
-=======
-    "mocha": "^11.1.0",
     "sass": "^1.89.1",
->>>>>>> ba3ad705
     "stylelint": "^16.2.1",
     "stylelint-config-recommended": "^14.0.0",
     "stylelint-config-recommended-scss": "^15.0.1",
