{
  "name": "product-opener",
  "version": "1.0.0",
  "description": "",
  "main": "",
  "private": true,
  "scripts": {
<<<<<<< HEAD
    "test": "concurrently 'npm run prove' 'npm run jshint' 'npm run perlc'",
    "prove": "prove -l",
    "jshint": "./node_modules/.bin/jshint --show-non-errors html/js/product-multilingual.js html/js/search.js",
    "perlc": "perl -c -CS -I/home/travis/build/openfoodfacts/openfoodfacts-server/lib lib/startup_apache2.pl",
    "postinstall": "npm run bower",
    "bower": "./node_modules/.bin/bower install"
=======
    "test": "jshint --show-non-errors html/js/product-multilingual.js html/js/search.js",
    "postinstall": "node -e \"try { require('fs').symlinkSync(require('path').resolve('node_modules/@bower_components'), 'html/bower_components', 'junction') } catch (e) { }\""
>>>>>>> 11b81e8f
  },
  "repository": {
    "type": "git",
    "url": "https://github.com/openfoodfacts/openfoodfacts-server.git"
  },
  "author": "Open Food Facts Association",
  "license": "GNU Affero General Public License",
  "bugs": {
    "url": "https://github.com/openfoodfacts/openfoodfacts-server/issues"
  },
  "homepage": "https://github.com/openfoodfacts/openfoodfacts-server#readme",
  "os": [
    "darwin",
    "linux"
  ],
  "dependencies": {
<<<<<<< HEAD
    "bower": "^1.8.0",
    "gulp": "^3.9.1",
    "gulp-clean-css": "^2.3.2",
    "gulp-sass": "^3.1.0",
    "gulp-sourcemaps": "^2.4.0"
=======
    "@bower_components/ManUp.js": "git://github.com/boyofgreen/ManUp.js.git#*",
    "@bower_components/leaflet": "Leaflet/Leaflet#>=1.0.0",
    "@bower_components/leaflet.markercluster": "Leaflet/Leaflet.markercluster#>=1.0.0",
    "yarn": "^1.2.1"
>>>>>>> 11b81e8f
  },
  "devDependencies": {
    "concurrently": "^3.2.0",
    "jshint": "^2.9.4"
  },
  "engines": {
    "yarn": ">= 1.0.0"
  }
}<|MERGE_RESOLUTION|>--- conflicted
+++ resolved
@@ -5,17 +5,17 @@
   "main": "",
   "private": true,
   "scripts": {
-<<<<<<< HEAD
-    "test": "concurrently 'npm run prove' 'npm run jshint' 'npm run perlc'",
+    "build": "./node_modules/.bin/gulp",
+    "test": "yarn run test:lang && yarn run prove && yarn run jshint && yarn run perlc",
+    "test:lang": "yarn run test:lang:common && yarn run test:lang:en",
+    "test:lang:en": "perl scripts/check_po_file.pl po/tags/en.po",
+    "test:lang:common": "perl scripts/check_po_file.pl po/common/en.po",
     "prove": "prove -l",
     "jshint": "./node_modules/.bin/jshint --show-non-errors html/js/product-multilingual.js html/js/search.js",
-    "perlc": "perl -c -CS -I/home/travis/build/openfoodfacts/openfoodfacts-server/lib lib/startup_apache2.pl",
-    "postinstall": "npm run bower",
-    "bower": "./node_modules/.bin/bower install"
-=======
-    "test": "jshint --show-non-errors html/js/product-multilingual.js html/js/search.js",
+    "perlc": "yarn run perlc:startup && yarn run perlc:product",
+    "perlc:startup": "perl -c -CS -Ilib lib/startup_apache2.pl",
+    "perlc:product": "perl -c -CS -Ilib cgi/product_multilingual.pl",
     "postinstall": "node -e \"try { require('fs').symlinkSync(require('path').resolve('node_modules/@bower_components'), 'html/bower_components', 'junction') } catch (e) { }\""
->>>>>>> 11b81e8f
   },
   "repository": {
     "type": "git",
@@ -29,24 +29,23 @@
   "homepage": "https://github.com/openfoodfacts/openfoodfacts-server#readme",
   "os": [
     "darwin",
-    "linux"
+    "linux",
+    "win32"
   ],
   "dependencies": {
-<<<<<<< HEAD
-    "bower": "^1.8.0",
+    "@bower_components/ManUp.js": "git://github.com/boyofgreen/ManUp.js.git#*",
+    "@bower_components/leaflet": "Leaflet/Leaflet#>=1.0.0",
+    "@bower_components/leaflet.markercluster": "Leaflet/Leaflet.markercluster#>=1.0.0",
+    "@bower_components/foundation": "zurb/foundation#^5.5.3",
+    "@bower_components/foundation-icon-fonts": "zurb/foundation-icon-fonts#*",
+    "@bower_components/jquery-ui": "jquery/jquery-ui#^1.12.1",
     "gulp": "^3.9.1",
     "gulp-clean-css": "^2.3.2",
     "gulp-sass": "^3.1.0",
-    "gulp-sourcemaps": "^2.4.0"
-=======
-    "@bower_components/ManUp.js": "git://github.com/boyofgreen/ManUp.js.git#*",
-    "@bower_components/leaflet": "Leaflet/Leaflet#>=1.0.0",
-    "@bower_components/leaflet.markercluster": "Leaflet/Leaflet.markercluster#>=1.0.0",
+    "gulp-sourcemaps": "^2.4.0",
     "yarn": "^1.2.1"
->>>>>>> 11b81e8f
   },
   "devDependencies": {
-    "concurrently": "^3.2.0",
     "jshint": "^2.9.4"
   },
   "engines": {
