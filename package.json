--- conflicted
+++ resolved
@@ -36,11 +36,6 @@
     "@bower_components/ManUp.js": "git://github.com/boyofgreen/ManUp.js.git#*",
     "@bower_components/leaflet": "Leaflet/Leaflet#>=1.0.0",
     "@bower_components/leaflet.markercluster": "Leaflet/Leaflet.markercluster#>=1.0.0",
-<<<<<<< HEAD
-    "gulp": "^3.9.1",
-    "gulp-imagemin": "^3.1.1",
-    "imagemin-svgo": "^5.2.0",
-=======
     "@bower_components/foundation": "zurb/foundation#^5.5.3",
     "@bower_components/foundation-icon-fonts": "zurb/foundation-icon-fonts#*",
     "@bower_components/jquery-ui": "jquery/jquery-ui#^1.12.1",
@@ -48,7 +43,8 @@
     "gulp-clean-css": "^2.3.2",
     "gulp-sass": "^3.1.0",
     "gulp-sourcemaps": "^2.4.0",
->>>>>>> 68f8d6db
+    "gulp-imagemin": "^3.1.1",
+    "imagemin-svgo": "^5.2.0",
     "yarn": "^1.2.1"
   },
   "devDependencies": {
