msgid ""
msgstr ""
"MIME-Version: 1.0\n"
"Content-Type: text/plain; charset=UTF-8\n"
"Content-Transfer-Encoding: 8bit\n"
"Language: lv\n"
"Project-Id-Version: openfoodfacts\n"
"PO-Revision-Date: 2019-01-03 16:45\n"
"Language-Team: Latvian\n"
"Last-Translator: pierreslamich <pierre.slamich@gmail.com>\n"
"POT-Creation-Date: \n"
"X-Generator: crowdin.com\n"
"Plural-Forms: nplurals=3; plural=(n==0 ? 0 : n%10==1 && n%100!=11 ? 1 : 2);\n"
"X-Crowdin-Project: openfoodfacts\n"
"X-Crowdin-Language: lv\n"
"X-Crowdin-File: /master/po/common/common.pot\n"

msgctxt "1_product"
msgid "1 product"
msgstr "1 produkts"

msgctxt "_and_"
msgid " and "
msgstr " un "

msgctxt "about"
msgid "About me"
msgstr "Par mani"

msgctxt "add"
msgid "Add"
msgstr "Pievienot"

msgctxt "add_language"
msgid "Add language"
msgstr "Pievienot valodu"

msgctxt "add_product"
msgid "Add a product"
msgstr "Pievienot produktu"

msgctxt "add_user"
msgid "Register"
msgstr "Reģistrēties"

msgctxt "add_user_confirm"
msgid "<p>Thanks for joining. You can now sign-in on the site to add and edit products.</p>"
msgstr "<p>Paldies, ka pievienojies. Tagad varat pierakstīties vietnē, lai pievienotu un rediģētu produktus.</p>"

msgctxt "add_user_email_body"
msgid "Hello <NAME>,\n\n"
"Thanks a lot for joining https://openfoodfacts.org\n"
"Here is your user name:\n\n"
"User name: <USERID>\n\n"
"You can now sign in on the site to add and edit products.\n\n"
"<<site_name>> is a collaborative project to which you can bring much more than new products: your energy, enthusiasm and ideas!\n"
"To discuss between contributors and make the project go forward, we use a very convenient messaging system called Slack: https://slack.openfoodfacts.org\n\n"
"You can also join the Facebook group for contributors:\n"
"https://www.facebook.com/groups/OpenFoodFacts/\n\n"
"New: we are also starting Open Beauty Facts to create a database of cosmetics: soap, toothpaste, makeup etc.\n"
"https://openbeautyfacts.org\n\n"
"Thank you very much!\n\n"
"Stéphane and the Open Food Facts team\n"
"https://openfoodfacts.org\n"
"https://twitter.com/OpenFoodFacts\n"
msgstr "Sveiki <°NAME>\n\n"
"Paldies, ka pievienojāties https://openfoodfacts.org\n"
"Jusu lietotājvārds ir:\n\n"
"Lietotājvārds <USERID>\n\n"
"Jūs varat ielogoties addresē un pievienot, rediģēt produktus.\n\n"
"<<site_name>> ir pretīmnākošs projekts kurā tu vari pievienot ne tikai jaunus produktus bet arī savu enerģiju, entuziasmu un idejas!\n"
"Lai diskutētu ar projekta dalībniekiem un palīdzētu projektam virzīties uz priekšu mēs izmantojam comunicēšanas sistēmu ar nosaukumu \"Slack\" https://slack.openfoodfacts.org\n\n"
"Jūs varat ari pievienoties mūsu dalībnieku Facebook grupai \n"
"https://www.facebook.com/groups/OpenFoodFacts/\n\n"
"mēs arī veidojam Open Beauty Facts datu bāzi ar kosmētikas produktiem: ziepēm, zobu pastām, utt.\n\n"
"https://openbeautyfacts.org\n\n"
"Liels jums paldies!\n\n"
"Stéphane un visa Open Food Facts komanda\n"
"https://openfoodfacts.org\n"
"https://twitter.com/OpenFoodFacts\n"
" \n"

msgctxt "add_user_email_subject"
msgid "Thanks for joining <<site_name>>"
msgstr "Paldies par pievienošanos <<site_name>>"

msgctxt "additives_1"
msgid "Potentially hazardous food additive. Limit usage."
msgstr "Potenciāli bīstama pārtikas piedeva. Ierobežot izmantošanu."

msgctxt "additives_2"
msgid "Hazardous food additive. Avoid."
msgstr "Bīstama pārtikas piedeva. Izvairīties."

msgctxt "additives_3"
msgid "Food additive banned in Europe. Avoid at all cost."
msgstr "Pārtikas piedeva aizliegta Eiropā. Jebkādā gadījumā to nelietot."

msgctxt "additives_p"
msgid "additives"
msgstr "piedevas"

msgctxt "additives_s"
msgid "additive"
msgstr "piedeva"

msgctxt "advanced_search"
msgid "Advanced search"
msgstr "Izvērstā meklēšana"

msgctxt "advanced_search_old"
msgid "Advanced search and graphs"
msgstr "Izvērstā meklēšana un grafiki"

msgctxt "alcohol_warning"
msgid "Excess drinking is harmful for health."
msgstr "Pārmērīgs alkohola patēriņš ir kaitīgs veselībai."

msgctxt "all_missions"
msgid "All missions"
msgstr "Visas misijas"

msgctxt "allergens"
msgid "Substances or products causing allergies or intolerances"
msgstr "Vielas vai produkti, kas izraisa alerģiju vai nepanesamību"

msgctxt "allergens_p"
msgid "allergens"
msgstr "alergēni"

msgctxt "allergens_s"
msgid "allergen"
msgstr "alergēnu"

msgctxt "also_edited_by"
msgid "Product page also edited by"
msgstr "Produkta lapa ir arī rediģējis"

msgctxt "android_apk_app_badge"
msgid "<img src=\"/images/misc/android-apk.112x40.png\" alt=\"Android APK\" />"
msgstr "<img src=\"/images/misc/android-apk.112x40.png\" alt=\"Android APK\" />"

msgctxt "android_apk_app_link"
msgid "https://world.openfoodfacts.org/files/off.apk"
msgstr "https://world.openfoodfacts.org/files/off.apk"

msgctxt "android_app_badge"
msgid "<img src=\"/images/misc/android-app-on-google-play-en_app_rgb_wo_135x47.png\" alt=\"Available on Google Play\" width=\"135\" height=\"47\" />"
msgstr "<img src=\"/images/misc/android-app-on-google-play-en_app_rgb_wo_135x47.png\" alt=\"Available on Google Play\" width=\"135\" height=\"47\" />"

# Change hl=en to your language, and make sure the url works
msgctxt "android_app_link"
msgid "https://play.google.com/store/apps/details?id=org.openfoodfacts.scanner&hl=en"
msgstr ""

msgctxt "app_please_take_pictures"
msgid "<p>This product is not yet in the <<site_name>> database. Could you please take some pictures of the product, barcode, ingredients list and nutrition facts to add it on <a href=\"https://world.openfoodfacts.org\" target=\"_blank\"><<site_name>></a>?</p>\n"
"<p>Thanks in advance!</p>\n"
msgstr "<p>Šis produkts vēl nav <<site_name>> datu bāzē. Vai, lūdzu, uzziniet dažus attēlus par produktu, svītrkodu, sastāvdaļu sarakstu un uztura faktu, lai to pievienotu <a href=\"https://world.openfoodfacts.org\" target=\"_blank\"><<site_name>></a>?</p>\n"
"<p>Paldies jau iepriekš!</p>\n"

msgctxt "app_take_a_picture"
msgid "Take a picture"
msgstr "Fotografēt"

msgctxt "app_take_a_picture_note"
msgid "Note: the pictures you send are published under the free licence Creative Commons Attribution and ShareAlike."
msgstr "Attēli, kurus jūs sūtāt, ir publicēti saskaņā ar bezmaksas licenci Creative Commons Attribution / Share-Alike."

msgctxt "app_you_can_add_pictures"
msgid "You can add pictures:"
msgstr "Jūs varat pievienot attēlus:"

msgctxt "axis_x"
msgid "Horizontal axis"
msgstr "Horizontālā ass"

msgctxt "axis_y"
msgid "Vertical axis"
msgstr "Vertikālā ass"

msgctxt "barcode"
msgid "Barcode"
msgstr "Svītrkods"

msgctxt "barcode_number"
msgid "Barcode number:"
msgstr "Svītru koda numurs:"

msgctxt "you_can_also_help_us"
msgid "You can also help to fund the Open Food Facts project"
msgstr ""

msgctxt "bottom_content"
msgid "<a href=\"https://www.helloasso.com/associations/open-food-facts/formulaires/1/widget/en\"><img src=\"https://static.openfoodfacts.org/images/svg/donate-icon.svg\" alt=\"Donate to Open Food Facts\" /></a><p><<site_name>> is made by a non-profit association, independent from the industry. It is made for all, by all, and it is funded by all. You can support our work by <a href=\"https://www.helloasso.com/associations/open-food-facts/formulaires/1/widget/en\">donating to Open Food Facts</a> and also by <a href=\"https://www.lilo.org/fr/open-food-facts/?utm_source=open-food-facts\">using the Lilo search engine</a>.<br/><b>Thank you!</b></p>"
msgstr ""

msgctxt "bottom_title"
msgid "Embrace the mission"
msgstr "Uzņemiet misiju"

msgctxt "brands"
msgid "Brands"
msgstr "Zīmoli"

msgctxt "brands_example"
msgid "Kinder Bueno White, Kinder Bueno, Kinder, Ferrero"
msgstr "Kinder Bueno White, Kinder Bueno, Kinder, Ferrero"

msgctxt "brands_p"
msgid "brands"
msgstr "zīmoli"

msgctxt "brands_products"
msgid "Products from the %s brand"
msgstr "Preces no %s zīmola"

msgctxt "brands_s"
msgid "brand"
msgstr "Zīmols"

msgctxt "brands_tagsinput"
msgid "add a brand"
msgstr "pievienot zīmolu"

msgctxt "brands_without_products"
msgid "Products not from the %s brand"
msgstr "Produkti, kas nav no %s zīmola"

msgctxt "by"
msgid "by"
msgstr "ar"

msgctxt "categories"
msgid "Categories"
msgstr "Kategorijas"

msgctxt "categories_example"
msgid "Sardines in olive oil, Orange juice from concentrate"
msgstr "Sardīnes olīveļļā, apelsīnu sula no koncentrāta"

msgctxt "categories_note"
msgid "Indicate only the most specific category. \"Parents\" categories will be automatically added."
msgstr "Norādiet tikai visatkarīgāko kategoriju. Kategorijas \"Vecāki\" tiks automātiski pievienotas."

msgctxt "categories_p"
msgid "categories"
msgstr "kategorijas"

msgctxt "categories_products"
msgid "Products from the %s category"
msgstr "Preces no %s zīmola"

msgctxt "categories_s"
msgid "category"
msgstr "kategorija"

msgctxt "categories_tagsinput"
msgid "add a category"
msgstr "pievienot sadaļu"

msgctxt "categories_without_products"
msgid "Products not from the %s category"
msgstr "Produkti, kas nav no kategorijas %s"

msgctxt "change_fields"
msgid "Data"
msgstr "Dati"

msgctxt "change_nutriments"
msgid "Nutriments"
msgstr "Nutriments"

msgctxt "change_selected_images"
msgid "Selected images"
msgstr "Atlasītie attēli"

msgctxt "change_uploaded_images"
msgid "Uploaded images"
msgstr "Augšupielādētie attēli"

msgctxt "checkers_p"
msgid "checkers"
msgstr "pārbaudītāji"

msgctxt "checkers_s"
msgid "checker"
msgstr "pārbaudītājs"

msgctxt "cities_p"
msgid "packaging cities"
msgstr "iepakošanas pilsētas"

msgctxt "cities_products"
msgid "Products packaged in the city of %s"
msgstr "Produkti iepakoti pilsētā %s"

msgctxt "cities_s"
msgid "packaging city"
msgstr "iepakošanas pilsēta"

msgctxt "cities_without_products"
msgid "Products not packaged in the city of %s"
msgstr "Produkti, kas nav iesaiņoti pilsētā %s"

msgctxt "codes_p"
msgid "Codes"
msgstr "Kodi"

msgctxt "codes_s"
msgid "Code"
msgstr "Kods"

msgctxt "completed_n_missions"
msgid "completed %d missions:"
msgstr "pabeigti %d komandējumi:"

msgctxt "connected_with_facebook"
msgid "You are connected with your Facebook account."
msgstr "Jūs esat saistīts ar savu Facebook kontu."

msgctxt "contributor_since"
msgid "Contributor since"
msgstr "Atbalstītāji"

msgctxt "copy_data"
msgid "Copy data from current product to new product"
msgstr "Kopēt datus no pašreizējā produkta uz jaunu produktu"

msgctxt "correct_the_following_errors"
msgid "Please correct the following errors:"
msgstr "Lūdzu, labojiet šīs kļūdas:"

msgctxt "correctors_p"
msgid "correctors"
msgstr "korektori"

msgctxt "correctors_s"
msgid "corrector"
msgstr "korektors"

msgctxt "countries"
msgid "Countries where sold"
msgstr "Country"

msgctxt "countries_note"
msgid "Countries where the product is widely available (non including stores specialising in foreign products)"
msgstr "Valstis, kurās produkts ir plaši pieejams (izņemot veikalus, kas specializējas ārzemju produktos)"

msgctxt "countries_p"
msgid "countries"
msgstr "valstis"

msgctxt "countries_products"
msgid "Products sold in %s"
msgstr "Produkti, kas tiek pārdoti %s"

msgctxt "countries_s"
msgid "country"
msgstr "valsts"

msgctxt "countries_without_products"
msgid "Products not sold in %s"
msgstr "Produkti, kas nav pārdoti %s"

msgctxt "data_source"
msgid "Data source"
msgstr "Datu avots"

msgctxt "debug_p"
msgid "debug"
msgstr "atkļūdošana"

msgctxt "debug_s"
msgid "debug"
msgstr "atkļūdošana"

msgctxt "delete_comment"
msgid "Reason for removal"
msgstr "Izņemšanas iemesls"

msgctxt "delete_product"
msgid "Delete a product"
msgstr "Dzēst produktu"

msgctxt "delete_product_page"
msgid "Delete the page"
msgstr "Dzēsiet lapu"

msgctxt "delete_the_images"
msgid "Delete the images"
msgstr "Dzēsiet attēlus"

msgctxt "delete_user"
msgid "Delete an user"
msgstr "Dzēst lietotāju"

msgctxt "diff_add"
msgid "Added:"
msgstr "Pievienots:"

msgctxt "diff_change"
msgid "Changed:"
msgstr "Mainīts:"

msgctxt "diff_delete"
msgid "Deleted:"
msgstr "Dzēsts:"

msgctxt "donate"
msgid "Donate to Open Food Facts"
msgstr "Ziedot Open Food Facts"

msgctxt "donate_link"
msgid "https://www.helloasso.com/associations/open-food-facts/formulaires/1/widget/en"
msgstr "https://www.helloasso.com/associations/open-food-facts/formulaires/1/widget/en"

msgctxt "ecological_data_table"
msgid "Ecological footprint"
msgstr ""

msgctxt "ecological_data_table_note"
msgid "If the carbon footprint is specified on the label (rarely at this time), indicate it for the same quantity than the nutritional composition."
msgstr "Ja uz etiķetes ir norādītas oglekļa pazīmes (retos gadījumos šajā laikā), norādiet to tādā pašā daudzumā kā uztura sastāvā."

msgctxt "edit"
msgid "edit"
msgstr "rediģēt"

msgctxt "edit_comment"
msgid "Changes summary"
msgstr "Izmaiņu kopsavilkums"

msgctxt "edit_product"
msgid "Edit a product"
msgstr "Rediģējiet produktu"

msgctxt "edit_product_page"
msgid "Edit the page"
msgstr "Rediģējiet lapu"

msgctxt "edit_profile"
msgid "Edit your public profile"
msgstr "Rediģēt profilu"

msgctxt "edit_profile_confirm"
msgid "Changes to your public profile have been saved."
msgstr "Jūsu publiskā profila izmaiņas ir saglabātas."

msgctxt "edit_profile_msg"
msgid "Information below is visible in your public profile."
msgstr "Zemāk redzamā informācija ir redzama jūsu publiskajā profilā."

msgctxt "edit_settings"
msgid "Change your account parameters"
msgstr "Mainiet sava konta parametrus"

msgctxt "edit_user"
msgid "Account parameters"
msgstr "Konta parametri"

msgctxt "edit_user_confirm"
msgid "<p>Your account parameters have been changed.</p>"
msgstr "<p>Jūsu konta parametri ir mainīti.</p>"

msgctxt "editors_p"
msgid "editors"
msgstr "redaktori"

msgctxt "editors_s"
msgid "editor"
msgstr "redaktors"

msgctxt "email"
msgid "e-mail address"
msgstr "e-pasta adrese"

msgctxt "emb_code_p"
msgid "EMB codes"
msgstr "EMB kodi"

msgctxt "emb_code_products"
msgid "Products packaged by the company with emb code %s"
msgstr "Produkti, kurus iepakojis uzņēmums ar emblēmu %s"

msgctxt "emb_code_s"
msgid "EMB code"
msgstr "EMB kods"

msgctxt "emb_codes"
msgid "EMB code"
msgstr "EMB kods"

# Those are country specific codes. For European countries, you can change FR 62.448.034 CE to DE BY 718 EG (for instance)
msgctxt "emb_codes_example"
msgid "EMB 53062, FR 62.448.034 CE, 84 R 20, 33 RECOLTANT 522"
msgstr "EMB 53062, FR 62.448.034 CE, 84 R 20, 33 RECOMTANT 522"

msgctxt "emb_codes_note"
msgid "In Europe, code in an ellipse with the 2 country initials followed by a number and CE."
msgstr "Eiropā kodu ievada elipse ar divu valstu nosaukumiem, kam seko skaitlis un CE."

msgctxt "emb_codes_p"
msgid "packager codes"
msgstr "iepakojuma kodi"

msgctxt "emb_codes_products"
msgid "Products with the emb code %s"
msgstr "Produkti ar emblēmu %s"

msgctxt "emb_codes_s"
msgid "packager code"
msgstr "iepakotāja kods"

msgctxt "emb_codes_without_products"
msgid "Products without the emb code %s"
msgstr "Produkti bez emblēmas %s"

msgctxt "entry_dates_p"
msgid "Entry dates"
msgstr "Ierakstu datumi"

msgctxt "entry_dates_s"
msgid "Entry date"
msgstr "Ieraksta datums"

msgctxt "error"
msgid "Error"
msgstr "Kļūda"

msgctxt "error_bad_login_password"
msgid "Incorrect user name or password. <a href=\"/cgi/reset_password.pl\">Forgotten password?</a>"
msgstr "Nepareizs lietotājvārds vai parole. <a href=\"/cgi/reset_password.pl\">Aizmirsāt paroli?</a>"

msgctxt "error_database"
msgid "An error occured while reading the data, try to refresh the page."
msgstr "Lasot datus, radās kļūda, mēģiniet atsvaidzināt lapu."

msgctxt "error_different_passwords"
msgid "The password and confirmation password are different."
msgstr "Parole un apstiprinājuma parole atšķiras."

msgctxt "error_email_already_in_use"
msgid "The e-mail address is already used by another user. Maybe you already have an account? You can  <a href=\"/cgi/reset_password.pl\">reset the password</a> of your other account."
msgstr "E-pasta adresi jau izmanto cits lietotājs. Varbūt jums jau ir konts? Jūs varat  <a href=\"/cgi/reset_password.pl\">atiestatīt sava cita konta paroli</a>."

msgctxt "error_invalid_address"
msgid "Invalid address."
msgstr "Kļūda! Adrese ir tikusi kļūdaini ievadīta"

msgctxt "error_invalid_email"
msgid "Invalid e-mail address"
msgstr "Nederīga e-pasta adrese"

msgctxt "error_invalid_password"
msgid "The password needs to be a least 6 characters long."
msgstr "Parolei jābūt vismaz 6 rakstzīmēm."

msgctxt "error_invalid_user"
msgid "Invalid user."
msgstr "Nederīgs lietotāja ID."

msgctxt "error_invalid_username"
msgid "The user name must contain only unaccented letters, digits and dashes."
msgstr "Lietotājvārdam ir jābūt tikai neapstiprinātiem burtiem, cipariem un defisēm."

msgctxt "error_new_code_already_exists"
msgid "A product already exists with the new code"
msgstr "Produkts jau pastāv ar jauno kodu"

msgctxt "error_no_name"
msgid "You need to enter a name or nickname."
msgstr "Jums jāievada vārds vai segvārds."

msgctxt "error_no_permission"
msgid "Permission denied."
msgstr "Atļauja liegta!"

msgctxt "error_no_username"
msgid "You need to enter a user name"
msgstr "Jums jāievada vārds vai segvārds"

msgctxt "error_reset_already_connected"
msgid "You are already signed in."
msgstr "Jūs jau esat pierakstījies."

msgctxt "error_reset_invalid_token"
msgid "The reset password link is invalid or has expired."
msgstr "Atjaunošanas paroles saite ir nederīga vai derīguma termiņš ir beidzies."

msgctxt "error_reset_unknown_email"
msgid "There is no account with this email"
msgstr "Ar šo e-pastu nav neviena konta"

msgctxt "error_reset_unknown_id"
msgid "This username does not exist."
msgstr "Šāds turnīrs neeksistē."

msgctxt "error_username_not_available"
msgid "This username already exists, please choose another."
msgstr "Šis lietotājvārds jau pastāv, lūdzu, izvēlieties citu."

msgctxt "example"
msgid "Example:"
msgstr "Piemērs:"

msgctxt "examples"
msgid "Examples:"
msgstr "Piemēri:"

msgctxt "expiration_date"
msgid "Best before date"
msgstr "Labākais pirms datuma"

msgctxt "expiration_date_note"
msgid "The expiration date is a way to track product changes over time and to identify the most recent version."
msgstr "Derīguma termiņš ir veids, kā laika gaitā izsekot produkta izmaiņām un noteikt jaunāko versiju."

msgctxt "explore_products_by"
msgid "Drilldown into products by..."
msgstr "Drilldown uz produktiem līdz ..."

msgctxt "facebook_locale"
msgid "en_US"
msgstr "en_US"

msgctxt "facebook_page"
msgid "https://www.facebook.com/OpenFoodFacts"
msgstr "https://www.facebook.com/OpenFoodFacts"

msgctxt "fixme_product"
msgid "If the data is incomplete or incorrect, you can complete or correct it by editing this page."
msgstr "Ja dati ir nepilnīgi vai nepareizi, varat to aizpildīt vai labot, rediģējot šo lapu."

msgctxt "footer"
msgid "<a href=\"https://world.openfoodfacts.org/legal\">Legal</a> -\n"
"<a href=\"https://world.openfoodfacts.org/terms-of-use\">Terms of Use</a> -\n"
"<a href=\"https://world.openfoodfacts.org/who-we-are\">Who we are</a> -\n"
"<a href=\"https://world.openfoodfacts.org/faq\">Frequently Asked Questions</a> -\n"
"<a href=\"https://openfoodfacts.uservoice.com/\">Ideas Forum</a> -\n"
"<a href=\"https://en.blog.openfoodfacts.org\">Blog</a> -\n"
"<a href=\"https://world.openfoodfacts.org/press-and-blogs\">Press and Blogs</a>\n"
msgstr "<a href=\"https://world.openfoodfacts.org/legal\">Legal</a> -\n"
"<a href=\"https://world.openfoodfacts.org/terms-of-use\">Lietošanas noteikumi</a> -\n"
"<a href=\"https://world.openfoodfacts.org/who-we-are\">Kas mēs esam</a> -\n"
"<a href=\"https://world.openfoodfacts.org/faq\">Biežāk uzdotie jautājumi</a> -\n"
"<a href=\"https://openfoodfacts.uservoice.com/\">Ideju forums</a> -\n"
"<a href=\"https://en.blog.openfoodfacts.org\">Blog</a> -\n"
"<a href=\"https://world.openfoodfacts.org/press-and-blogs\">Preses un žurnāli</a>\n"

msgctxt "footer_and_the_facebook_group"
msgid "and the <a href=\"https://www.facebook.com/groups/openfoodfacts/\">Facebook group for contributors</a>"
msgstr ""

msgctxt "footer_blog"
msgid "<<site_name>> blog"
msgstr "<<site_name>> emuārs"

# Do not translate
msgctxt "footer_blog_link"
msgid "https://en.blog.openfoodfacts.org"
msgstr "https://en.blog.openfoodfacts.org"

msgctxt "footer_code_of_conduct"
msgid "Code of conduct"
msgstr "Rīcības kodekss"

# Do not translate without having the same exact string in the Tags template. Do not use spaces, special characters, only alphanumeric characters separated by hyphens
msgctxt "footer_code_of_conduct_link"
msgid "/code-of-conduct"
msgstr "/ricibas-kodekss"

msgctxt "footer_data"
msgid "Data"
msgstr "Dati"

# Do not translate without having the same exact string in the Tags template. Do not use spaces, special characters, only alphanumeric characters separated by hyphens
msgctxt "footer_data_link"
msgid "/data"
msgstr "/data"

msgctxt "footer_discover_the_project"
msgid "Discover the project"
msgstr "Atklājiet projektu"

msgctxt "footer_faq"
msgid "Frequently asked questions"
msgstr "Bieži uzdotie jautājumi"

# Do not translate without having the same exact string in the Tags template. Do not use spaces, special characters, only alphanumeric characters separated by hyphens
msgctxt "footer_faq_link"
msgid "/faq"
<<<<<<< HEAD
msgstr "/ faq"
=======
msgstr "/faq"
>>>>>>> 2d6be484

msgctxt "footer_translators"
msgid "Translators"
msgstr "Tulkotāji"

# Do not translate
msgctxt "footer_translators_link"
msgid "/cgi/top_translators.pl"
msgstr "/cgi/top_translators.pl"

msgctxt "footer_follow_us"
msgid "Follow us on <a href=\"https://twitter.com/openfoodfacts\">Twitter</a>,\n"
"<a href=\"https://www.facebook.com/OpenFoodFacts\">Facebook</a> and\n"
"<a href=\"https://plus.google.com/u/0/110748322211084668559/\">Google+</a>\n"
msgstr "Sekojiet mums <a href=\"https://twitter.com/openfoodfacts\">Twitter</a>,\n"
"<a href=\"https://www.facebook.com/OpenFoodFacts\">Facebook</a> un\n"
"<a href=\"https://plus.google.com/u/0/110748322211084668559/\">Google+</a>\n"

msgctxt "footer_install_the_app"
msgid "Install the app"
msgstr "Instalējiet lietotni"

msgctxt "footer_join_the_community"
msgid "Join the community"
msgstr "Pievienojies kopienai"

msgctxt "footer_join_us_on"
msgid "Join us on %s:"
msgstr "Pievienojieties mums %s:"

msgctxt "footer_legal"
msgid "Legal"
msgstr "Juridiski"

# Do not translate without having the same exact string in the Tags template. Do not use spaces, special characters, only alphanumeric characters separated by hyphens
msgctxt "footer_legal_link"
msgid "/legal"
msgstr "/legal"

msgctxt "footer_press"
msgid "Press"
msgstr "Nospiediet"

# Do not translate without having the same exact string in the Tags template. Do not use spaces, special characters, only alphanumeric characters separated by hyphens
msgctxt "footer_press_link"
msgid "/press"
msgstr "/nospiediet"

msgctxt "footer_tagline"
msgid "A collaborative, free and open database of food products from around the world."
msgstr "Kopīga, bezmaksas un atvērta pārtikas produktu datu bāze no visas pasaules."

msgctxt "footer_terms"
msgid "Terms of use"
msgstr "Izmantošanas noteikumi"

# Do not translate without having the same exact string in the Tags template. Do not use spaces, special characters, only alphanumeric characters separated by hyphens
msgctxt "footer_terms_link"
msgid "/terms-of-use"
msgstr "/terms-of-use"

msgctxt "footer_who_we_are"
msgid "Who we are"
msgstr "Kas mēs esam"

# Do not translate without having the same exact string in the Tags template. Do not use spaces, special characters, only alphanumeric characters separated by hyphens
msgctxt "footer_who_we_are_link"
msgid "/who-we-are"
msgstr "/kas mēs esam"

msgctxt "footer_wiki"
msgid "<<site_name>> wiki (en)"
msgstr "<<site_name>> wiki (en)"

# Do not translate
msgctxt "footer_wiki_link"
msgid "https://en.wiki.openfoodfacts.org"
msgstr "https://en.wiki.openfoodfacts.org"

msgctxt "for"
msgid "for"
msgstr ""

msgctxt "front_alt"
msgid "Product"
msgstr "Produkts"

msgctxt "generic_name"
msgid "Common name"
msgstr ""

msgctxt "generic_name_example"
msgid "Chocolate bar with milk and hazelnuts"
msgstr ""

msgctxt "goodbye"
msgid "See you soon!"
msgstr ""

msgctxt "graph_count"
msgid "%d products match the search criterias, of which %i products have defined values for the graph's axis."
msgstr ""

msgctxt "graph_title"
msgid "Graph title"
msgstr ""

msgctxt "graphs_and_maps"
msgid "Graphs and maps"
msgstr ""

msgctxt "hello"
msgid "Hello"
msgstr "Čau"

msgctxt "high"
msgid "high"
msgstr ""

msgctxt "high_quantity"
msgid "high quantity"
msgstr ""

msgctxt "history"
msgid "Changes history"
msgstr ""

msgctxt "image_front"
msgid "Front picture"
msgstr ""

msgctxt "image_ingredients"
msgid "Ingredients picture"
msgstr ""

msgctxt "image_ingredients_note"
msgid "If the picture is neat enough, the ingredients can be extracted automatically"
msgstr ""

msgctxt "image_nutrition"
msgid "Nutrition facts picture"
msgstr ""

msgctxt "image_upload_error_image_already_exists"
msgid "This picture has already been sent."
msgstr ""

msgctxt "image_upload_error_image_too_small"
msgid "The picture is too small. Please do not upload pictures found on the Internet and only send photos you have taken yourself."
msgstr ""

msgctxt "image_upload_error_no_barcode_found_in_image_long"
msgid "The barcode in the image could not be read, or the image contained no barcode.\n"
"You can try with another image, or directly enter the barcode."
msgstr ""

msgctxt "image_upload_error_no_barcode_found_in_image_short"
msgid "No barcode found in the image."
msgstr ""

msgctxt "image_upload_error_no_barcode_found_in_text"
msgid "You must enter the characters of the barcode or send a product image when the barcode is visible."
msgstr ""

msgctxt "incomplete_products_you_added"
msgid "Products you added that need to be completed"
msgstr ""

msgctxt "informers_p"
msgid "informers"
msgstr ""

msgctxt "informers_s"
msgid "informers"
msgstr ""

msgctxt "ingredients"
msgid "Ingredients"
msgstr "Sastāvdaļas"

msgctxt "ingredients_alt"
msgid "Ingredients"
msgstr "Sastāvdaļas"

msgctxt "ingredients_analysis"
msgid "Ingredients analysis"
msgstr ""

msgctxt "ingredients_analysis_note"
msgid "Note: ingredients can be listed with many different names, please let us know if you think the analysis above is incorrect."
msgstr ""

msgctxt "ingredients_from_or_that_may_be_from_palm_oil_p"
msgid "ingredients from or that may be from palm oil"
msgstr ""

msgctxt "ingredients_from_or_that_may_be_from_palm_oil_s"
msgid "ingredient from or that may be from palm oil"
msgstr ""

msgctxt "ingredients_from_palm_oil_p"
msgid "ingredients from palm oil"
msgstr ""

msgctxt "ingredients_from_palm_oil_s"
msgid "ingredient from palm oil"
msgstr ""

msgctxt "ingredients_n_p"
msgid "Numbers of ingredients"
msgstr ""

msgctxt "ingredients_n_s"
msgid "Number of ingredients"
msgstr ""

msgctxt "ingredients_p"
msgid "ingredients"
msgstr "sastāvdaļas"

msgctxt "ingredients_products"
msgid "Products that contain the ingredient %s"
msgstr ""

msgctxt "ingredients_s"
msgid "ingredient"
msgstr ""

msgctxt "ingredients_text"
msgid "Ingredients list"
msgstr ""

msgctxt "ingredients_text_display_note"
msgid "Ingredients are listed in order of importance (quantity)."
msgstr ""

msgctxt "ingredients_text_example"
msgid "Cereals 85.5% (_wheat_ flour, whole-_wheat_ flour 11%), malt extract, cocoa 4,8%, ascorbic acid"
msgstr ""

msgctxt "ingredients_text_note"
msgid "Keep the order, indicate the % when specified, separate with a comma or - , use ( ) for ingredients of an ingredient, surround allergens with _ e.g. _milk_"
msgstr ""

msgctxt "ingredients_that_may_be_from_palm_oil_p"
msgid "ingredients that may be from palm oil"
msgstr ""

msgctxt "ingredients_that_may_be_from_palm_oil_s"
msgid "ingredient that may be from palm oil"
msgstr ""

msgctxt "ingredients_without_products"
msgid "Products that do not contain the ingredient %s"
msgstr ""

msgctxt "ios_app_badge"
msgid "<img src=\"/images/misc/Available_on_the_App_Store_Badge_EN_135x40.png\" alt=\"Available on the App Store\" width=\"135\" height=\"40\" />"
msgstr "<img src=\"/images/misc/Available_on_the_App_Store_Badge_EN_135x40.png\" alt=\"Available on the App Store\" width=\"135\" height=\"40\" />"

msgctxt "ios_app_link"
msgid "https://itunes.apple.com/app/open-food-facts/id588797948"
msgstr ""

msgctxt "known_nutrients_p"
msgid "known nutrients"
msgstr "zināmas uzturvielas"

msgctxt "known_nutrients_s"
msgid "known nutrient"
msgstr "zināma barības viela"

msgctxt "labels"
msgid "Labels, certifications, awards"
msgstr "Etiķetes, sertifikāti, apbalvojumi"

msgctxt "labels_example"
msgid "Organic"
msgstr "Organisks"

msgctxt "labels_note"
msgid "Indicate only the most specific labels. \"Parents\" labels will be added automatically."
msgstr "Norādiet tikai visatbilstošākās etiķetes. Etiķetes \"Vecāki\" tiks pievienoti automātiski."

msgctxt "labels_p"
msgid "labels"
msgstr "etiķetes"

msgctxt "labels_products"
msgid "Products that have the label %s"
msgstr "Produkti ar marķējumu %s"

msgctxt "labels_s"
msgid "label"
msgstr "etiķete"

msgctxt "labels_tagsinput"
msgid "add a label"
msgstr "pievienot etiķeti"

msgctxt "labels_without_products"
msgid "Products that do not have the label %s"
msgstr "Produkti, kuriem nav marķējuma %s"

msgctxt "lang"
msgid "Main language"
msgstr "Galvenā valoda"

msgctxt "lang_ar"
msgid "Arabic"
msgstr "Arābu valoda"

msgctxt "lang_bg"
msgid "Bulgarian"
msgstr "Bulgāru valoda"

msgctxt "lang_cs"
msgid "Czech"
msgstr "Čehu"

msgctxt "lang_da"
msgid "Danish"
msgstr "Dāņu valoda"

msgctxt "lang_de"
msgid "German"
msgstr "Vācu"

msgctxt "lang_el"
msgid "Greek"
msgstr "Grieķu"

msgctxt "lang_en"
msgid "English"
msgstr "Angļu"

msgctxt "lang_es"
msgid "Spanish"
msgstr "Spāņu"

msgctxt "lang_et"
msgid "Estonian"
msgstr "Igauņu valoda"

msgctxt "lang_fi"
msgid "Finnish"
msgstr "Somu valoda"

msgctxt "lang_fr"
msgid "French"
msgstr "Franču"

msgctxt "lang_ga"
msgid "Irish"
msgstr "Īru valoda"

msgctxt "lang_he"
msgid "Hebrew"
msgstr "Ivrits"

msgctxt "lang_hu"
msgid "Hungarian"
msgstr "Ungāru valoda"

msgctxt "lang_id"
msgid "Indonesian"
msgstr "Indonēziešu valoda"

msgctxt "lang_it"
msgid "Italian"
msgstr "Itāļu"

msgctxt "lang_ja"
msgid "Japanese"
msgstr "Japāņu"

msgctxt "lang_ko"
msgid "Korean"
msgstr "Korejiešu valoda"

msgctxt "lang_lt"
msgid "Lithuanian"
msgstr "Lietuviešu valoda"

msgctxt "lang_lv"
msgid "Latvian"
msgstr "Latviešu"

msgctxt "lang_mt"
msgid "Maltese"
msgstr "Maltiešu"

msgctxt "lang_nl"
msgid "Dutch"
msgstr "Holandiešu valodā"

msgctxt "lang_nl_be"
msgid "Dutch"
msgstr "Holandiešu valodā"

msgctxt "lang_pl"
msgid "Polish"
msgstr "Poļu valoda"

msgctxt "lang_pt"
msgid "Portuguese"
msgstr "Portugāļu"

msgctxt "lang_pt_pt"
msgid "Portugal Portuguese"
msgstr "Portugāļu"

msgctxt "lang_ro"
msgid "Romanian"
msgstr "Rumāņu valoda"

msgctxt "lang_ru"
msgid "Russian"
msgstr "Krievu"

msgctxt "lang_sk"
msgid "Slovak"
msgstr "Slovāku valoda"

msgctxt "lang_sl"
msgid "Slovenian"
msgstr "Slovēņu valoda"

msgctxt "lang_sv"
msgid "Swedish"
msgstr "Zviedru"

msgctxt "lang_th"
msgid "Thai"
msgstr "Taju"

msgctxt "lang_vi"
msgid "Vietnamese"
msgstr "Vjetnamiešu valoda"

msgctxt "lang_zh"
msgid "Chinese"
msgstr "Ķīniešu valoda"

msgctxt "lang_other"
msgid "other language"
msgstr "cita valoda"

msgctxt "lang_note"
msgid "Language most present and most highlighted on the product"
msgstr "Valoda, kas ir visizcilākā un visvairāk uzsvērta uz produktu"

msgctxt "language"
msgid "en-US"
msgstr "lv-LV"

msgctxt "languages_p"
msgid "languages"
msgstr "valodas"

msgctxt "languages_s"
msgid "language"
msgstr "valoda"

msgctxt "last_edit_dates_p"
msgid "Last edit dates"
msgstr "Pēdējie rediģēšanas datumi"

msgctxt "last_edit_dates_s"
msgid "Last edit date"
msgstr "Pēdējais rediģēšanas datums"

msgctxt "last_image_dates_p"
msgid "Last picture dates"
msgstr "Pēdējie attēla datumi"

msgctxt "last_image_dates_s"
msgid "Last picture date"
msgstr "Pēdējais attēla datums"

msgctxt "licence_accept"
msgid "By adding information, data and/or images, you accept to place irrevocably your contribution under the <a href=\"https://opendatacommons.org/licenses/dbcl/1.0/\">Database Contents Licence 1.0</a> licence\n"
"for information and data, and under the <a href=\"https://creativecommons.org/licenses/by-sa/3.0/deed.en\">Creative Commons Attribution - ShareAlike 3.0</a> licence for images.\n"
"You accept to be credited by re-users by a link to the product your are contributing to."
msgstr "Pievienojot informāciju, datus un / vai fotogrāfijas, ieguldītāji piekrīt neatgriezeniski ievietot savus ieguldījumus saskaņā ar <a href=\"https://opendatacommons.org/licenses/dbcl/1.0/\"> Datubāzes satura licenci 1.0 </a> informācijai un datiem un saskaņā ar Creative Commons Attribution-ShareAlike licenci </a> fotogrāfijām."

msgctxt "link"
msgid "Link to the product page on the official site of the producer"
msgstr "Saite uz ražojuma lapu ražotāja oficiālajā vietnē"

msgctxt "list_of_x"
msgid "List of %s"
msgstr "Publicēts %s"

msgctxt "loadmore"
msgid "Load more results"
msgstr "Ielādējiet vairāk rezultātu"

msgctxt "login_and_add_product"
msgid "Sign-in and add the product"
msgstr "Pierakstieties un pievienojiet produktu"

msgctxt "login_and_edit_product"
msgid "Sign-in and edit the product"
msgstr "Pierakstieties un rediģējiet produktu"

msgctxt "login_create_your_account"
msgid "Create your account."
msgstr ""

msgctxt "login_not_registered_yet"
msgid "Not registered yet?"
msgstr ""

msgctxt "login_register_content"
msgid "<p>Sign-in to add or edit products.</p>\n\n"
"<form method=\"post\" action=\"/cgi/session.pl\">\n"
"Username or e-mail address:<br />\n"
"<input type=\"text\" name=\"user_id\" tabindex=\"1\" style=\"width:220px;\" autocomplete=\"username\" /><br />\n"
"Password<br />\n"
"<input type=\"password\" name=\"password\" tabindex=\"2\" style=\"width:220px;\" autocomplete=\"current-password\" /><br />\n"
"<input type=\"checkbox\" name=\"remember_me\" value=\"on\" tabindex=\"3\" /><label>Remember me</label><br />\n"
"<input type=\"submit\" tabindex=\"4\" name=\".submit\" value=\"Sign-in\" class=\"button small\" />\n"
"</form>\n"
"<p>Not registered yet? <a href=\"/cgi/user.pl\">Create your account</a>.</p>\n"
msgstr ""

msgctxt "login_register_title"
msgid "Sign-in"
msgstr "Ieiet"

msgctxt "login_to_add_and_edit_products"
msgid "Sign-in to add or edit products."
msgstr ""

msgctxt "login_to_add_products"
msgid "<p>Please sign-in to add or edit a product.</p>\n\n"
"<p>If you do not yet have an account on <<site_name>>, you can <a href=\"/cgi/user.pl\">register in 30 seconds</a>.</p>\n"
msgstr ""

msgctxt "login_username_email"
msgid "Username or e-mail address:"
msgstr "Lietotājvārds vai epasta adresi:"

msgctxt "low"
msgid "low"
msgstr ""

msgctxt "low_quantity"
msgid "low quantity"
msgstr ""

msgctxt "manage_images"
msgid "Manage images"
msgstr ""

msgctxt "manage_images_info"
msgid "You can select one or more images and then:"
msgstr ""

msgctxt "manufacturing_places"
msgid "Manufacturing or processing places"
msgstr ""

msgctxt "manufacturing_places_example"
msgid "Montana, USA"
msgstr "Montana, ASV"

msgctxt "manufacturing_places_p"
msgid "manufacturing or processing places"
msgstr "ražošanas vai pārstrādes vietas"

msgctxt "manufacturing_places_products"
msgid "Products manufactured or processed in %s"
msgstr "Produkti, kas ražoti vai pārstrādāti %s"

msgctxt "manufacturing_places_s"
msgid "manufacturing or processing place"
msgstr "ražošanas vai pārstrādes vieta"

msgctxt "manufacturing_places_tagsinput"
msgid "add a place"
msgstr "pievienojiet vietu"

msgctxt "manufacturing_places_without_products"
msgid "Products not manufactured or processed in %s"
msgstr "Produkti, kas nav izgatavoti vai pārstrādāti %s"

msgctxt "map_count"
msgid "%d products match the search criterias, of which %i products have a known production place."
msgstr "%d produkti atbilst meklēšanas kritērijiem, no kuriem %i produktiem ir zināma ražošanas vieta."

msgctxt "map_title"
msgid "Map title"
msgstr "Kartes nosaukums"

msgctxt "menu"
msgid "Menu"
msgstr "Izvēlne"

msgctxt "menu_add_a_product"
msgid "Add a product"
msgstr "Pievienot produktu"

# Do not translate without having the same exact string in the Tags template. Do not use spaces, special characters, only alphanumeric characters separated by hyphens
msgctxt "menu_add_a_product_link"
msgid "/add-a-product"
msgstr "/pievienot produktu"

msgctxt "menu_contribute"
msgid "Contribute"
msgstr "Veicināt / atbalstīt"

# Do not translate without having the same exact string in the Tags template. Do not use spaces, special characters, only alphanumeric characters separated by hyphens
msgctxt "menu_contribute_link"
msgid "/contribute"
msgstr "/veicināt / atbalstīt"

msgctxt "menu_discover"
msgid "Discover"
msgstr "Atklāj"

# Do not translate without having the same exact string in the Tags template. Do not use spaces, special characters, only alphanumeric characters separated by hyphens
msgctxt "menu_discover_link"
msgid "/discover"
msgstr "/atklāj"

msgctxt "mission_"
msgid "Mission: "
msgstr "Misija: "

msgctxt "mission_accomplished_by"
msgid "This mission has been completed by:"
msgstr "Šo misiju pabeidz:"

msgctxt "mission_accomplished_by_n"
msgid "Completed by %d persons."
msgstr "Pabeigusi %d persona."

msgctxt "mission_accomplished_by_nobody"
msgid "Be the first to complete this mission!"
msgstr "Esi pirmais, kas pabeidz šo misiju!"

msgctxt "mission_goal"
msgid "Goal:"
msgstr "Mērķis:"

msgctxt "missions"
msgid "Missions"
msgstr "Misijas"

msgctxt "moderate"
msgid "moderate"
msgstr "moderate"

msgctxt "moderate_quantity"
msgid "moderate quantity"
msgstr "mērens daudzums"

msgctxt "move_images_to_another_product"
msgid "Move the images to another product"
msgstr "Pārvietojiet attēlus uz citu produktu"

msgctxt "n_products"
msgid "%d products"
msgstr "%d produkti"

msgctxt "name"
msgid "Name"
msgstr "Nosaukums"

msgctxt "names"
msgid "Names"
msgstr "Nosaukums"

msgctxt "new_code"
msgid "If the barcode is not correct, please correct it here:"
msgstr "Ja svītrkoda kods nav pareizs, lūdzu, izlabojiet to šeit:"

msgctxt "new_code_note"
msgid "For products without a barcode, an internal code is automatically set."
msgstr "Produktiem bez svītrkoda automātiski tiek iestatīts iekšējais kods."

msgctxt "newsletter_description"
msgid "Subscribe to the newsletter (2 emails per month maximum)"
msgstr "Abonējiet jaunāko rakstu (maksimāli 2 e-pastus mēnesī)"

msgctxt "next"
msgid "Next"
msgstr "Nākamais"

msgctxt "no_barcode"
msgid "Product without barcode"
msgstr "Produkts bez svītrkoda"

msgctxt "no_nutrition_data"
msgid "Nutrition facts are not specified on the product."
msgstr "Uz produkta nav norādīti uztura fakti."

msgctxt "multiple_nutrition_data"
msgid "Multiple nutrition facts are specified on the product (e.g. with added water or milk)."
msgstr "Uz produkta ir norādīti vairāki uztura fakti (piemēram, pievienojot ūdeni vai pienu)."

msgctxt "multiple_nutrition_data_instructions"
msgid "Enter only the nutrition facts for the unprepared product, without added water or milk. If there are different products, enter nutrition facts for the first product listed."
msgstr "Ievadiet tikai neapstrādāta produkta uzturvērtības faktus bez ūdens vai piena pievienošanas. Ja ir dažādi produkti, ierakstiet uztura faktus pirmajam uzskaitītajam produktam."

msgctxt "no_product_for_barcode"
msgid "No product listed for barcode %s."
msgstr "Nav neviena produkta, kas uzskaitīts svītrkodā %s."

msgctxt "no_products"
msgid "No products."
msgstr "Nav produktu."

msgctxt "not_saved"
msgid "Error while saving, please retry."
msgstr "Saglabājot kļūdu, lūdzu, mēģiniet vēlreiz."

msgctxt "number_of_additives"
msgid "Number of additives"
msgstr "Piedevu skaits"

msgctxt "number_of_products"
msgid "Number of products"
msgstr "Produktu skaits"

msgctxt "nutrient_in_quantity"
msgid "%s in %s"
msgstr "%s %s"

msgctxt "nutrient_levels_info"
msgid "Nutrient levels for 100 g"
msgstr "Uzturvielu līmenis uz 100 g:"

# Do not translate without having the same exact string in the Tags template. Do not use spaces, special characters, only alphanumeric characters separated by hyphens
msgctxt "nutrient_levels_link"
msgid "/nutrient-levels"
msgstr "/ uzturvielu līmeņi"

msgctxt "nutrient_levels_p"
msgid "nutrient levels"
msgstr "uzturvielu līmeņi"

msgctxt "nutrient_levels_s"
msgid "nutrient level"
msgstr "uzturvielu līmenis"

msgctxt "nutriments_p"
msgid "nutriments"
msgstr "ēdieni"

msgctxt "nutriments_products"
msgid "Products that contain the nutriment %s"
msgstr "Produkti, kas satur barību %s"

msgctxt "nutriments_s"
msgid "nutriment"
msgstr "ēdamais"

msgctxt "nutriments_without_products"
msgid "Products that do not contain the nutriment %s"
msgstr "Produkti, kas nesatur barību %s"

msgctxt "nutrition_alt"
msgid "Nutrition facts"
msgstr "Uztura fakti"

msgctxt "nutrition_data"
msgid "Nutrition facts"
msgstr "Uztura fakti"

msgctxt "nutrition_data_average"
msgid "Average nutrition facts for the %d products of the %s category for which nutrition facts are known (out of %d products)."
msgstr "Vidējie uztura fakti %d produktiem kategorijā %s , kuriem ir zināmi uztura fakti (no %d produktiem)."

msgctxt "nutrition_data_compare_percent"
msgid "% of difference"
msgstr "% no starpības"

msgctxt "nutrition_data_compare_value"
msgid "value for 100 g / 100 ml"
msgstr "vērtība 100 g / 100 ml"

msgctxt "nutrition_data_comparison_with_categories"
msgid "Comparison to average values of products in the same category:"
msgstr "Salīdzinājums ar vidējās vērtības produktiem vienā kategorijā:"

msgctxt "nutrition_data_comparison_with_categories_note"
msgid "Please note: for each nutriment, the average is computed for products for which the nutriment quantity is known, not on all products of the category."
msgstr "Lūdzu, ņemiet vērā: par katru barības piedevu vidējo aprēķina par produktiem, par kuriem ir zināms barības daudzums, nevis uz visiem šīs kategorijas produktiem."

msgctxt "nutrition_data_note"
msgid "If the picture is sufficiently sharp and level, nutrition facts can be automatically extracted from the picture."
msgstr "Ja attēls ir pietiekami asa un līdzena, uzņemšanas faktus var automātiski iegūt no attēla."

msgctxt "nutrition_data_per_10"
msgid "10th centile"
msgstr "10 centile"

msgctxt "nutrition_data_per_100g"
msgid "for 100 g / 100 ml"
msgstr "par 100 g / 100 ml"

msgctxt "nutrition_data_per_5"
msgid "5<sup>th</sup> centile"
msgstr "5<sup>th</sup> centile"

msgctxt "nutrition_data_per_50"
msgid "Median"
msgstr "Mediāna"

msgctxt "nutrition_data_per_90"
msgid "90th centile"
msgstr "90. centile"

msgctxt "nutrition_data_per_95"
msgid "95<sup>th</sup> centile"
msgstr "95<sup>th</sup> centile"

msgctxt "nutrition_data_per_max"
msgid "Maximum"
msgstr "Maksimums"

msgctxt "nutrition_data_per_mean"
msgid "Mean"
msgstr "Vidējais"

msgctxt "nutrition_data_per_min"
msgid "Minimum"
msgstr "Minimums"

msgctxt "nutrition_data_per_serving"
msgid "per serving"
msgstr "uz porciju"

msgctxt "nutrition_data_per_std"
msgid "Standard deviation"
msgstr "Standarta novirze"

msgctxt "nutrition_data_table"
msgid "Nutrition facts"
msgstr "Uztura fakti"

msgctxt "nutrition_data_table_note"
msgid "The table lists by default nutriments that are often specified. Leave the field blank if it's not on the label.<br/>You can add extra nutriments (vitamins, minerals, cholesterol etc.)\n"
"by typing the first letters of their name in the last row of the table."
msgstr "Tabulā pēc noklusējuma tiek parādīti bieži lietotie ēdieni, kurus bieži norāda. Atstājiet lauku tukšu, ja tas nav uz etiķetes.<br/>Jūs varat pievienot papildu ēdienreisi (vitamīnus, minerālvielas, holesterīnu uc), ierakstot vārda pirmos burtus pēdējā tabulas rindā."

msgctxt "nutrition_data_table_sub"
msgid "-"
msgstr "-"

msgctxt "nutrition_grades_p"
msgid "Nutrition grades"
msgstr "Uztura pakāpes"

msgctxt "nutrition_grades_s"
msgid "Nutrition grade"
msgstr "Uztura pakāpe"

# Make sure the translated link works (eg that the image already exists in your language)
msgctxt "og_image_url"
msgid "https://world.openfoodfacts.org/images/misc/openfoodfacts-logo-en-356.png"
msgstr "https://world.openfoodfacts.org/images/misc/openfoodfacts-logo-en-356.png"

# Do not change the lang code if the blog doesn't exist in your language
msgctxt "on_the_blog_content"
msgid "<p>To learn more about <<site_name>>, visit <a href=\"https://en.blog.openfoodfacts.org\">our blog</a>!</p>\n"
"<p>Recent news:</p>\n"
msgstr "<p>Lai uzzinātu vairāk par <<site_name>>, apmeklējiet <a href=\"https://en.blog.openfoodfacts.org\">mūsu emuāru</a>!</p>\n"
"<p>Jaunākās ziņas:</p>\n"

msgctxt "on_the_blog_title"
msgid "News"
msgstr "Jaunumi"

msgctxt "openfoodhunt_points"
msgid "It's <a href=\"/open-food-hunt-2015\">Open Food Hunt</a> on <<site_name>> from Saturday February 21st 2015 to Sunday March 1st 2015! Contributors are awarded\n"
"Explorer points for products they add and Ambassador points for new contributors they recruit. Points are updated every 30 minutes."
msgstr "Tas ir <a href=\"/open-food-hunt-2015\">Open Food Hunt</a> <<site_name>> no sestdienas 2015. gada februāra 21 līdz 2015. gada 1. marta svētdienai! Līdzautoriem tiek piešķirti Explorer punkti par produktiem, kurus viņi pievieno, un vēstnieks norāda uz jauniem ieguldītājiem, kurus viņi pieņem darbā. Punkti tiek atjaunināti ik pēc 30 minūtēm."

msgctxt "or"
msgid "or:"
msgstr "vai:"

msgctxt "origins"
msgid "Origin of ingredients"
msgstr "Sastāvdaļu izcelsme"

msgctxt "origins_example"
msgid "California, USA"
msgstr "Kalifornija, ASV"

msgctxt "origins_note_xxx"
msgid "Indicate the origin of ingredients"
msgstr "Norādiet sastāvdaļu izcelsmi"

msgctxt "origins_p"
msgid "origins of ingredients"
msgstr "sastāvdaļu izcelsme"

msgctxt "origins_products"
msgid "Products with ingredients originating from %s"
msgstr "Produkti ar sastāvdaļām, kuru izcelsme ir %s"

msgctxt "origins_s"
msgid "origin of ingredients"
msgstr "sastāvdaļu izcelsme"

msgctxt "origins_tagsinput"
msgid "add an origin"
msgstr "pievienot izcelsmi"

msgctxt "origins_without_products"
msgid "Products without ingredients originating from %s"
msgstr "Produkti bez sastāvdaļām, kuru izcelsme ir %s"

msgctxt "packaging"
msgid "Packaging"
msgstr "Iepakojums"

msgctxt "packaging_example"
msgid "Fresh, Canned, Frozen, Bottle, Box, Glass, Plastic..."
msgstr "Svaigi, konservēti, saldēti, pudele, kaste, stikls, plastmasa ..."

msgctxt "packaging_note"
msgid "Packaging type, format, material"
msgstr "Iepakojuma veids, formāts, materiāls"

msgctxt "packaging_p"
msgid "packaging"
msgstr "iepakojums"

msgctxt "packaging_products"
msgid "Products with a %s packaging"
msgstr "Produkti ar %s iepakojumu"

msgctxt "packaging_s"
msgid "packaging"
msgstr "iepakojums"

msgctxt "packaging_tagsinput"
msgid "add a type, shape or material"
msgstr "pievienojiet tipu, formu vai materiālu"

msgctxt "packaging_without_products"
msgid "Products without a %s packaging"
msgstr "Produkti bez iepakojuma %s"

msgctxt "page_x"
msgid "Page %d"
msgstr "Page %d"

msgctxt "page_x_out_of_y"
msgid "Page %d out of %d."
msgstr "Lapa %d no %d."

msgctxt "pages"
msgid "Pages:"
msgstr "Lapas:"

msgctxt "password"
msgid "Password"
msgstr "Parole"

msgctxt "password_confirm"
msgid "Confirm password"
msgstr "Apstipriniet paroli"

msgctxt "periods_after_opening"
msgid "Period of time after opening"
msgstr "Laika periods pēc atvēršanas"

msgctxt "periods_after_opening_note"
msgid "Found in an open container logo with a number of months: e.g. 12 M"
msgstr "Atrasts atvērtā konteinera logotipā ar vairākiem mēnešiem: piem., 12 M"

msgctxt "periods_after_opening_p"
msgid "Periods after opening"
msgstr "Periodi pēc atvēršanas"

msgctxt "periods_after_opening_s"
msgid "Period after opening"
msgstr "Periods pēc atvēršanas"

msgctxt "photographers_p"
msgid "photographers"
msgstr "fotogrāfi"

msgctxt "photographers_s"
msgid "photographer"
msgstr "fotogrāfs"

msgctxt "pnns_groups_1"
msgid "PNNS groups 1"
msgstr "PNNS grupas 1"

msgctxt "pnns_groups_1_p"
msgid "PNNS groups 1"
msgstr "PNNS grupas 1"

msgctxt "pnns_groups_1_s"
msgid "PNNS group 1"
msgstr "PNNS grupa 1"

msgctxt "pnns_groups_2"
msgid "PNNS groups 2"
msgstr "PNNS grupas 2"

msgctxt "pnns_groups_2_p"
msgid "PNNS groups 2"
msgstr "PNNS grupas 2"

msgctxt "pnns_groups_2_s"
msgid "PNNS group 2"
msgstr ""

msgctxt "points_all_countries"
msgid "There are %d Explorers and %d Ambassadors."
msgstr ""

msgctxt "points_all_users"
msgid "There are Explorers for %d countries and Ambassadors for %d countries."
msgstr ""

msgctxt "points_country"
msgid "%s has %d Explorers and %d Ambassadors."
msgstr ""

msgctxt "points_ranking"
msgid "Ranking"
msgstr "Rangs"

msgctxt "points_ranking_users_and_countries"
msgid "Ranking of contributors and countries"
msgstr ""

msgctxt "points_user"
msgid "%s is an Explorer for %d countries and an Ambassador for %d countries."
msgstr ""

msgctxt "previous"
msgid "Previous"
msgstr ""

msgctxt "product_add_nutrient"
msgid "Add a nutrient"
msgstr ""

msgctxt "product_added"
msgid "Product added on"
msgstr ""

msgctxt "product_changes_saved"
msgid "Changes saved."
msgstr ""

msgctxt "product_characteristics"
msgid "Product characteristics"
msgstr ""

msgctxt "product_created"
msgid "Product created"
msgstr ""

msgctxt "product_description"
msgid "Ingredients, allergens, additives, nutrition facts, labels, origin of ingredients and information on product %s"
msgstr ""

msgctxt "product_image"
msgid "Product picture"
msgstr ""

msgctxt "product_image_with_barcode"
msgid "Picture with barcode:"
msgstr ""

msgctxt "product_js_current_image"
msgid "Current image:"
msgstr ""

msgctxt "product_js_deleting_images"
msgid "Deleting images"
msgstr ""

msgctxt "product_js_extract_ingredients"
msgid "Extract the ingredients from the picture"
msgstr ""

msgctxt "product_js_extracted_ingredients_nok"
msgid "Ingredients text could not be extracted. Try with a sharper image, with higher resolution or a better framing of the text."
msgstr ""

msgctxt "product_js_extracted_ingredients_ok"
msgid "Ingredients text has been extracted. Text recognition is not perfect, so please check the text below and correct errors if needed."
msgstr ""

msgctxt "product_js_extracting_ingredients"
msgid "Extracting ingredients"
msgstr ""

msgctxt "product_js_image_normalize"
msgid "Normalize colors"
msgstr ""

msgctxt "product_js_image_open_full_size_image"
msgid "Open the picture in original size in a new windows"
msgstr ""

msgctxt "product_js_image_received"
msgid "Image received"
msgstr ""

msgctxt "product_js_image_rotate_and_crop"
msgid "Rotate the image if necessary, then click and drag to select the interesting zone:"
msgstr ""

msgctxt "product_js_image_rotate_left"
msgid "Rotate left"
msgstr ""

msgctxt "product_js_image_rotate_right"
msgid "Rotate right"
msgstr ""

msgctxt "product_js_image_save"
msgid "Validate and/or resize image"
msgstr ""

msgctxt "product_js_image_saved"
msgid "Image saved"
msgstr ""

msgctxt "product_js_image_saving"
msgid "Saving image"
msgstr ""

msgctxt "product_js_image_upload_error"
msgid "Error while uploading image"
msgstr ""

msgctxt "product_js_image_white_magic"
msgid "Photo on white background: try to remove the background"
msgstr ""

msgctxt "product_js_images_delete_error"
msgid "Errors while deleting images"
msgstr ""

msgctxt "product_js_images_deleted"
msgid "Images deleted"
msgstr "Attēli dzēsti"

msgctxt "product_js_images_move_error"
msgid "Errors while moving images"
msgstr "Kļūdas, pārvietojot attēlus"

msgctxt "product_js_images_moved"
msgid "Images moved"
msgstr "Attēli pārvietoti"

msgctxt "product_js_moving_images"
msgid "Moving images"
msgstr "Attēlu pārvietošana"

msgctxt "product_js_upload_image"
msgid "Add a picture"
msgstr "Pievienot attēlu"

msgctxt "product_js_upload_image_note"
msgid "→ With Chrome, Firefox and Safari, you can select multiple pictures (product, ingredients, nutrition facts etc.) by clicking them while holding the Ctrl key pressed to add them all in one shot."
msgstr "→ Ar Chrome, Firefox un Safari varat atlasīt vairākus attēlus (produktu, sastāvdaļas, uztura faktus utt.), Noklikšķinot uz tām, turot nospiestu Ctrl taustiņu, lai tos visus pievienotu vienā šāvienā."

msgctxt "product_js_uploading_image"
msgid "Uploading image"
msgstr "Augšupielādējot attēlu"

msgctxt "product_last_edited"
msgid "Last edit of product page on"
msgstr "Pēdējais produkta lapas rediģējums ir pieejams"

msgctxt "product_name"
msgid "Product name"
msgstr "Produkta nosaukums"

msgctxt "product_name_example"
msgid "Kinder Bueno White"
msgstr "Kinder Bueno White"

msgctxt "products"
msgid "products"
msgstr "produkti"

msgctxt "products_stats"
msgid "Evolution of the number of products on <<site_name>>"
msgstr "Produktu skaita attīstība <<site_name>>"

msgctxt "products_stats_completed_t"
msgid "Products with complete information"
msgstr "Produkti ar pilnīgu informāciju"

msgctxt "products_stats_created_t"
msgid "Products"
msgstr "Produkti"

msgctxt "products_with_nutriments"
msgid "with nutrition facts"
msgstr "ar uztura faktiem"

msgctxt "products_you_edited"
msgid "Products you added or edited"
msgstr "Produkti, kurus pievienojāt vai rediģējat"

msgctxt "purchase_places"
msgid "City, state and country where purchased"
msgstr "Pilsēta, valsts un valsts, kur tas tiek nopirkts"

msgctxt "purchase_places_note"
msgid "Indicate where you bought or saw the product (at least the country)"
msgstr "Norādiet, kur jūs iegādājāties vai redzējāt produktu (vismaz valsts)"

msgctxt "purchase_places_p"
msgid "purchase places"
msgstr "iegādes vietas"

msgctxt "purchase_places_products"
msgid "Products sold in %s"
msgstr "Produkti, kas tiek pārdoti %s"

msgctxt "purchase_places_s"
msgid "purchase place"
msgstr "pirkuma vieta"

msgctxt "purchase_places_tagsinput"
msgid "add a place"
msgstr "pievienojiet vietu"

msgctxt "purchase_places_without_products"
msgid "Products not sold in %s"
msgstr "Produkti, kas nav pārdoti %s"

msgctxt "quantity"
msgid "Quantity"
msgstr "Daudzums"

msgctxt "quantity_example"
msgid "2 l, 250 g, 1 kg, 25 cl, 6 fl oz, 1 pound"
msgstr ""

msgctxt "remember_me"
msgid "Remember me"
msgstr ""

msgctxt "remember_purchase_places_and_stores"
msgid "Remember the place of purchase and store for the next product adds"
msgstr ""

msgctxt "reset_password"
msgid "Reset password"
msgstr ""

msgctxt "reset_password_email_body"
msgid "Hello <NAME>,\n\n"
"You asked for your password to be reset on https://openfoodfacts.org\n\n"
"for the username: <USERID>\n\n"
"To continue the password reset, click on the link below.\n"
"If you did not ask for the password reset, you can ignore this message.\n\n"
"<RESET_URL>\n\n"
"See you soon,\n\n"
"Stephane\n"
"https://openfoodfacts.org\n"
msgstr ""

msgctxt "reset_password_email_subject"
msgid "Reset of your password on <<site_name>>"
msgstr ""

msgctxt "reset_password_reset"
msgid "Your password has been changed. You can now log-in with this password."
msgstr ""

msgctxt "reset_password_reset_msg"
msgid "Enter a new password."
msgstr ""

msgctxt "reset_password_send_email"
msgid "An email with a link to reset your password has been sent to the e-mail address associated with your account."
msgstr ""

msgctxt "reset_password_send_email_msg"
msgid "If you have forgotten your password, fill-in your username or e-mail address to receive instructions for resetting your password."
msgstr ""

msgctxt "risk_level"
msgid "Risk"
msgstr ""

msgctxt "risk_level_0"
msgid "To be completed"
msgstr ""

msgctxt "risk_level_1"
msgid "Low risks"
msgstr ""

msgctxt "risk_level_2"
msgid "Moderate risks"
msgstr ""

msgctxt "risk_level_3"
msgid "High risks"
msgstr ""

msgctxt "salt_equivalent"
msgid "salt equivalent"
msgstr ""

msgctxt "save"
msgid "Save"
msgstr "Saglabāt"

msgctxt "saved"
msgid "Saved."
msgstr ""

msgctxt "saving"
msgid "Saving."
msgstr "Saglabā."

msgctxt "search"
msgid "Search"
msgstr "Meklēt"

msgctxt "search_a_product_placeholder"
msgid "Search a product"
msgstr "Meklēt produktus"

msgctxt "search_button"
msgid "Search"
msgstr "Meklēt"

msgctxt "search_contains"
msgid "contains"
msgstr "satur"

msgctxt "search_criteria"
msgid "Select products with specific brands, categories, labels, origins of ingredients, manufacturing places etc."
msgstr "Atlasiet produktus ar konkrētiem zīmoliem, kategorijām, etiķetēm, sastāvdaļu izcelsmi, ražošanas vietām utt."

msgctxt "search_description_opensearch"
msgid "Open Food Facts product search"
msgstr "Atvērt pārtikas faktu produkta meklēšanu"

msgctxt "search_does_not_contain"
msgid "does not contain"
msgstr "nesatur"

msgctxt "search_download_button"
msgid "Download"
msgstr "Lejupielādēt"

msgctxt "search_download_choice"
msgid "Download results"
msgstr "Lejupielādēt rezultātus"

msgctxt "search_download_results"
msgid "Download results in CSV format (Excel, OpenOffice)"
msgstr "Lejupielādēt rezultātus CSV formātā (Excel, OpenOffice)"

msgctxt "search_download_results_description"
msgid "Character set: Unicode (UTF-8). Separator: tabulation (tab)."
msgstr "Rakstzīmju kopa: Unicode (UTF-8). Atdalītājs: tabulējums (cilne)."

msgctxt "search_edit"
msgid "Change search criteria"
msgstr "Mainīt meklēšanas kritērijus"

msgctxt "search_flatten_tags"
msgid "(Optional) - Create a column for every:"
msgstr "(Pēc izvēles) - izveidojiet kolonnu katram:"

msgctxt "search_generate_graph"
msgid "Generate graph"
msgstr "Izveidot grafiku"

msgctxt "search_generate_map"
msgid "Generate the map"
msgstr "Izveidojiet karti"

msgctxt "search_graph"
msgid "Graph"
msgstr "Grafiks"

msgctxt "search_graph_2_axis"
msgid "Scatter plot"
msgstr "Scatter gabals"

msgctxt "search_graph_blog"
msgid "<p>→ learn more about <<site_name>> graphs: <a href=\"https://fr.blog.openfoodfacts.org/news/des-graphiques-en-3-clics\">Graphs in 3 clicks</a> (blog).</p>"
msgstr "<p>→ uzziniet vairāk par <<site_name>> grafikiem: <a href=\"https://fr.blog.openfoodfacts.org/news/des-graphiques-en-3-clics\">Grafiki 3 klikšķu laikā</a> (emuārs).</p>"

msgctxt "search_graph_choice"
msgid "Results on a graph"
msgstr "Rezultāti uz diagrammas"

msgctxt "search_graph_instructions"
msgid "Select what you want to graph on the horizontal axis to obtain a histogram, or select two axis to\n"
"get a cloud of products (scatter plot)."
msgstr "Lai iegūtu histogrammu, izvēlieties, ko vēlaties attēlot horizontālā ass, vai izvēlieties divas asis, lai iegūtu produktu mākoņu (izkliedes gabals)."

msgctxt "search_graph_link"
msgid "Permanent link to this graph, shareable by e-mail and on social networks"
msgstr "Pastāvīga saite uz šo grafiku, ko var kopīgot pa e-pastu un sociālajos tīklos"

msgctxt "search_graph_note"
msgid "The graph will show only products for which displayed values are known."
msgstr "Diagrammā tiks rādīti tikai tie produkti, kuriem ir zināmas parādās vērtības."

msgctxt "search_graph_title"
msgid "Display results on a graph"
msgstr "Parādiet rezultātus grafikā"

msgctxt "search_graph_warning"
msgid "Note: this is a user generated graph. The title, represented products and axis of visualization have been chosen by the author of the graph."
msgstr "Piezīme. Šis ir lietotāja ģenerēts grafiks. Nosaukumu, attēloto produktu un vizualizācijas asi izvēlējies grafika autors."

msgctxt "search_indifferent"
msgid "Indifferent"
msgstr "Vienaldzīgs"

msgctxt "search_ingredients"
msgid "Ingredients"
msgstr "Sastāvdaļas"

msgctxt "search_link"
msgid "Permanent link to these results, shareable by e-mail and on social networks"
msgstr "Pastāvīga saite uz šiem rezultātiem, ko var kopīgot pa e-pastu un sociālajos tīklos"

msgctxt "search_list_choice"
msgid "Results in a list of products"
msgstr "Rezultāti produktu sarakstā"

msgctxt "search_map"
msgid "Map"
msgstr "Karte"

msgctxt "search_map_choice"
msgid "Results on a map"
msgstr "Rezultāti kartē"

msgctxt "search_map_link"
msgid "Permanent link to this map, shareable by e-mail and on social networks"
msgstr "Pastāvīga saite uz šo karti, ko var kopīgot pa e-pastu un sociālajos tīklos"

msgctxt "search_map_note"
msgid "The map will show only products for which the production place is known."
msgstr "Karte parādīs tikai tos produktus, par kuriem ir zināma ražošanas vieta."

msgctxt "search_map_title"
msgid "Display results on a map"
msgstr "Parādīt rezultātus kartē"

msgctxt "search_nutriment"
msgid "choose a nutriment..."
msgstr "izvēlēties ēdamo..."

msgctxt "search_nutriments"
msgid "Nutriments"
msgstr "Nutriments"

msgctxt "search_or"
msgid "or"
msgstr "vai"

msgctxt "search_page_size"
msgid "Results per page"
msgstr "Rezultāti lapā"

msgctxt "search_products"
msgid "Products search"
msgstr "Produktu meklēšana"

msgctxt "search_results"
msgid "Search results"
msgstr "Meklēšanas rezultāti"

msgctxt "search_series"
msgid "Use a different color for the following products:"
msgstr "Izmantojiet citu krāsu šādiem produktiem:"

msgctxt "search_series_default"
msgid "Other products"
msgstr "Citi produkti"

msgctxt "search_series_fairtrade"
msgid "Fair trade"
msgstr "Godīga tirdzniecība"

msgctxt "search_series_fairtrade_label"
msgid "fair-trade"
msgstr "godīga tirdzniecība"

msgctxt "search_series_nutrition_grades"
msgid "Use nutrition grades colors"
msgstr "Izmantojiet uzturvielu kategorijas krāsas"

msgctxt "search_series_organic"
msgid "Organic"
msgstr "Organisks"

msgctxt "search_series_organic_label"
msgid "organic"
msgstr "organisks"

msgctxt "search_series_with_sweeteners"
msgid "With sweeteners"
msgstr "Ar saldinātājiem"

msgctxt "search_tag"
msgid "choose a criterion..."
msgstr "izvēlēties kritēriju..."

msgctxt "search_tags"
msgid "Criteria"
msgstr "Kritēriji"

msgctxt "search_terms"
msgid "Search terms"
msgstr "Meklēšanas nosacījumi"

msgctxt "search_terms_note"
msgid "Search for words present in the product name, generic name, brands, categories, origins and labels"
msgstr "Meklējiet vārdus, kas atrodas produkta nosaukumā, sugasvārdu, zīmolos, kategorijās, izcelsmē un etiķetēs"

msgctxt "search_title"
msgid "Search a product, brand, ingredient, nutriment etc."
msgstr "Meklēt produktu, zīmolu, sastāvdaļu, pārtikas produktus utt."

msgctxt "search_title_graph"
msgid "Results graph"
msgstr "Rezultātu grafiks"

msgctxt "search_title_map"
msgid "Results map"
msgstr "Rezultātu karte"

msgctxt "search_tools"
msgid "Search tools"
msgstr "Meklēšanas rīki"

msgctxt "search_value"
msgid "value"
msgstr "vērtība"

msgctxt "search_with"
msgid "With"
msgstr "Ar"

msgctxt "search_without"
msgid "Without"
msgstr "Bez"

msgctxt "see_product_page"
msgid "See the product page"
msgstr ""

msgctxt "select_country"
msgid "Country"
msgstr ""

msgctxt "select_lang"
msgid "Language"
msgstr "Valoda"

msgctxt "send_image"
msgid "Send a picture..."
msgstr ""

msgctxt "send_image_error"
msgid "Upload error"
msgstr ""

msgctxt "sending_image"
msgid "Sending image"
msgstr ""

msgctxt "serving_size"
msgid "Serving size"
msgstr "Porcijas lielums"

msgctxt "serving_size_prepared"
msgid ""
msgstr ""
""

msgctxt "serving_size_example"
msgid "60 g, 12 oz, 20cl, 2 fl oz"
msgstr ""

msgctxt "serving_size_note"
msgid "If the nutrition facts table contains values for the prepared product, indicate the total serving size of the prepared product (including added water or milk)."
msgstr ""

msgctxt "session_title"
msgid "Sign-in"
msgstr "Ieiet"

msgctxt "share"
msgid "Share"
msgstr "Dalīties"

msgctxt "show_category_stats"
msgid "Show detailed stats"
msgstr ""

msgctxt "show_category_stats_details"
msgid "standard deviation, minimum, maximum, 10th and 90th percentiles"
msgstr ""

msgctxt "signin_before_submit"
msgid "If you already have an account on <SITE>, please sign-in before filling this form."
msgstr ""

msgctxt "signout"
msgid "Sign-out"
msgstr "Izrakstīties"

msgctxt "site_description"
msgid "A collaborative, free and open database of ingredients, nutrition facts and information on food products from around the world"
msgstr ""

msgctxt "site_name"
msgid "Open Food Facts"
msgstr "Open Food Facts"

msgctxt "sort_by"
msgid "Sort by"
msgstr ""

msgctxt "sort_created_t"
msgid "Add date"
msgstr ""

msgctxt "sort_modified_t"
msgid "Edit date"
msgstr ""

msgctxt "sort_popularity"
msgid "Popularity"
msgstr ""

msgctxt "sort_product_name"
msgid "Product name"
msgstr "Produkta nosaukums"

msgctxt "state"
msgid "State"
msgstr ""

msgctxt "states_p"
msgid "states"
msgstr ""

msgctxt "states_s"
msgid "state"
msgstr ""

msgctxt "stores"
msgid "Stores"
msgstr ""

msgctxt "stores_note"
msgid "Name of the shop or supermarket chain"
msgstr ""

msgctxt "stores_p"
msgid "stores"
msgstr ""

msgctxt "stores_products"
msgid "Products sold at %s"
msgstr ""

msgctxt "stores_s"
msgid "store"
msgstr "veikals"

msgctxt "stores_tagsinput"
msgid "add a store"
msgstr ""

msgctxt "stores_without_products"
msgid "Products not bought at %s"
msgstr ""

msgctxt "subscribe"
msgid "Subscribe"
msgstr ""

msgctxt "tag_belongs_to"
msgid "Belongs to:"
msgstr ""

msgctxt "tag_contains"
msgid "Contains:"
msgstr ""

msgctxt "tag_weblinks"
msgid "Weblinks"
msgstr ""

msgctxt "tagstable_filtered"
msgid "out of _MAX_"
msgstr ""

msgctxt "tagstable_search"
msgid "Search:"
msgstr "Meklēt:"

msgctxt "traces"
msgid "Traces"
msgstr ""

msgctxt "traces_example"
msgid "Milk, Gluten, Nuts"
msgstr ""

msgctxt "traces_note"
msgid "Indicate ingredients from mentions like \"May contain traces of\", \"Made in a factory that also uses\" etc."
msgstr ""

msgctxt "traces_p"
msgid "traces"
msgstr ""

msgctxt "traces_s"
msgid "trace"
msgstr ""

msgctxt "twitter"
msgid "Twitter username (optional)"
msgstr ""

msgctxt "twitter_account"
msgid "OpenFoodFacts"
msgstr ""

msgctxt "unknown"
msgid "Unknown"
msgstr ""

msgctxt "unknown_nutrients_p"
msgid "unknown nutrients"
msgstr ""

msgctxt "unknown_nutrients_s"
msgid "unknown nutrient"
msgstr ""

msgctxt "unsubscribe"
msgid "Unsubscribe"
msgstr ""

msgctxt "unsubscribe_info"
msgid "You can unsubscribe from the lists at any time."
msgstr ""

msgctxt "userid_or_email"
msgid "Username or e-mail address: "
msgstr "Lietotājvārds vai epasta adresi: "

msgctxt "username"
msgid "User name"
msgstr ""

msgctxt "username_info"
msgid "(non-accented letters, digits and/or dashes)"
msgstr ""

msgctxt "username_or_email"
msgid "Username or email address"
msgstr ""

msgctxt "users_add_products"
msgid "Products that were added by the user %s"
msgstr ""

msgctxt "users_add_without_products"
msgid "Products that were not added by the user %s"
msgstr ""

msgctxt "users_edit_products"
msgid "Products that were edited by the user %s"
msgstr ""

msgctxt "users_edit_without_products"
msgid "Products that were not edited by the user %s"
msgstr ""

msgctxt "users_p"
msgid "contributors"
msgstr "atbalstītāji"

msgctxt "users_products"
msgid "Products added by %s"
msgstr ""

msgctxt "users_s"
msgid "contributor"
msgstr "atbalstītājs"

msgctxt "users_without_products"
msgid "Products not added by %s"
msgstr ""

msgctxt "view"
msgid "view"
msgstr ""

msgctxt "view_list_for_products_from_the_entire_world"
msgid "View the list for matching products from the entire world"
msgstr "Skatiet sarakstu ar atbilstošiem produktiem no visas pasaules"

msgctxt "view_products_from_the_entire_world"
msgid "View matching products from the entire world"
msgstr "Skatīt atbilstošos produktus no visas pasaules"

msgctxt "view_results_from_the_entire_world"
msgid "View results from the entire world"
msgstr "Skatīt rezultātus no visas pasaules"

msgctxt "warning_3rd_party_content"
msgid "Information and data must come from the product package and label (and not from other sites or the manufacturer's site), and you must have taken the pictures yourself.<br/>\n"
"→ <a href=\"\">Why it matters</a>"
msgstr "Informācijai un datiem jābūt no produktu iepakojuma un etiķetes (nevis no citām vietnēm vai ražotāja vietnes), un jums ir jābūt uzņemtiem attēliem pats.<br/>\n"
"→ <a href=\"\">Kāpēc tas ir svarīgi</a>"

msgctxt "website"
msgid "Site or blog address"
msgstr "Vietnes vai emuāra adrese"

msgctxt "windows_phone_app_badge"
msgid "<img src=\"/images/misc/154x40_WP_Store_blk.png\" alt=\"Windows Phone Store\" width=\"154\" height=\"40\" />"
msgstr "<img src=\"/images/misc/154x40_WP_Store_blk.png\" alt=\"Windows Phone Store\" width=\"154\" height=\"40\" />"

msgctxt "windows_phone_app_link"
msgid "https://www.microsoft.com/p/openfoodfacts/9nblggh0dkqr"
msgstr ""

msgctxt "you_are_connected_as_x"
msgid "You are connected as %s."
msgstr "Jūs esat izveidojis savienojumu kā %s."

msgctxt "product_js_unselect_image"
msgid "Unselect image"
msgstr "Atcelt izvēlēto attēlu"

msgctxt "product_js_unselecting_image"
msgid "Unselecting image."
msgstr "Noņemat attēlu."

msgctxt "product_js_unselected_image_ok"
msgid "Unselected image."
msgstr "Neizvēlēts attēls."

msgctxt "product_js_unselected_image_nok"
msgid "Error while unselecting image."
msgstr "Kļūda, izvēloties attēlu."

msgctxt "nutrition_grade_fr_fiber_warning"
msgid "Warning: the amount of fiber is not specified, their possible positive contribution to the grade could not be taken into account."
msgstr "Brīdinājums: šķiedru daudzums nav norādīts, to iespējamo pozitīvo ietekmi uz kategoriju nevarēja ņemt vērā."

msgctxt "nutrition_grade_fr_no_fruits_vegetables_nuts_warning"
msgid "Warning: the amount of fruits, vegetables and nuts is not specified, their possible positive contribution to the grade could not be taken into account."
msgstr "Brīdinājums: augļu, dārzeņu un riekstu daudzums nav norādīts, to iespējamo pozitīvo ieguldījumu šajā kategorijā nevarēja ņemt vērā."

msgctxt "nutrition_grade_fr_fruits_vegetables_nuts_estimate_warning"
msgid "Warning: the amount of fruits, vegetables and nuts is not specified on the label, it was estimated from the list of ingredients: %d%"
msgstr "Brīdinājums: uz etiķetes nav norādīts augļu, dārzeņu un riekstu daudzums, tika novērtēts no sastāvdaļu saraksta: %d%"

msgctxt "nutrition_grade_fr_fruits_vegetables_nuts_from_category_warning"
msgid "Warning: the amount of fruits, vegetables and nuts is not specified on the label, it was estimated from the category (%s) of the product: %d%"
msgstr "Brīdinājums: uz etiķetes nav norādīts augļu, dārzeņu un riekstu daudzums, tika novērtēts no produkta kategorijas (%s): %d%"

msgctxt "nutrition_grade_fr_title"
msgid "NutriScore color nutrition grade"
msgstr "NutriScore krāsu uzturvērtības pakāpe"

msgctxt "nutrition_grade_fr_formula"
msgid "How the color nutrition grade is computed"
msgstr "Kā tiek aprēķināta krāsvielu barības pakāpe"

msgctxt "nutrition_grade_fr_alt"
msgid "NutriScore nutrition grade"
msgstr "NutriScore uzturvērtības pakāpe"

msgctxt "delete_product_page"
msgid "Delete the product page"
msgstr "Izdzēst produkta lapu"

msgctxt "deleting_product"
msgid "Deleting product"
msgstr "Produkta dzēšana"

msgctxt "has_deleted_product"
msgid "has deleted product"
msgstr "ir izdzēsis produktu"

msgctxt "delete_product_confirm"
msgid "Are you sure that you want to delete the page for this product?"
msgstr "Vai tiešām vēlaties dzēst šī produkta lapu?"

msgctxt "delete_user"
msgid "Delete the user"
msgstr "Dzēst lietotāju"

msgctxt "sources_openfood_ch"
msgid "Some of the data and/or images comes from the OpenFood.ch database (the exact list is available in the product edit history). Those elements are licenced under the <a href=\"https://creativecommons.org/licenses/by/4.0/\">Creative Commons Attribution 4.0 International License</a>."
msgstr "Daži no datiem un / vai attēliem nāk no OpenFood.ch datubāzes (precīzs saraksts ir pieejams produktu rediģēšanas vēsturē). Šie elementi ir licencēti saskaņā ar <a href=\"https://creativecommons.org/licenses/by/4.0/\">Creative Commons Attribution 4.0 starptautisko licenci</a>."

msgctxt "sources_openfood_ch_product_page"
msgid "Product page on openfood.ch"
msgstr "Produkta lapa vietnē openfood.ch"

msgctxt "sources_usda_ndb"
msgid "Some of the data comes from the USDA National Nutrients Database for Branded Foods (the exact list is available in the product edit history)."
msgstr "Daži no datiem tiek iegūti no USDA National Nutrients datubāzes branded foods (precīzs saraksts ir pieejams produktu rediģēšanas vēsturē)."

msgctxt "sources_usda_ndb_product_page"
msgid "Product page on USDA NDB"
msgstr "Produkta lapa USDA NDB"

msgctxt "sources_fleurymichon"
msgid "Some of the data and images have been provided directly by the manufacturer Fleury Michon."
msgstr "Dažus datus un attēlus tieši piegādāja ražotājs Fleury Michon."

msgctxt "sources_manufacturer"
msgid "Some of the data for this product has been provided directly by the manufacturer %s"
msgstr "Daži šī produkta dati ir tieši pieejami ražotājam %s"

msgctxt "warning_not_complete"
msgid "This product page is not complete. You can help to complete it by editing it and adding more data from the photos we have, or by taking more photos using the app for <a href=\"https://android.openfoodfacts.org\">Android</a> or <a href=\"https://ios.openfoodfacts.org\">iPhone/iPad</a>. Thank you!"
msgstr "Šī produkta lapa nav pilnīga. Varat palīdzēt to aizpildīt, rediģējot to un pievienojot papildu datus no mūsu esošajiem fotoattēliem, vai arī fotografējot vairāk fotoattēlu, izmantojot programmu <a href=\"https://android.openfoodfacts.org\">Android</a> vai <a href=\"https://ios.openfoodfacts.org\">iPhone / iPad</a>. Paldies!"

msgctxt "title_separator"
msgid " - "
msgstr ""

msgctxt "recent_changes"
msgid "Recent Changes"
msgstr "Nesenās izmaiņas"

msgctxt "translators_title"
msgid "Our Translators"
msgstr "Mūsu tulkotāji"

msgctxt "translators_lead"
msgid "We would like to say THANK YOU to the awesome translators that make it possible to present Open Food Facts, Open Beauty Facts, and Open Pet Food Facts to you in all these different languages! <a href=\"https://translate.openfoodfacts.org/\">You can join us in this global effort: it doesn't require any technical knowledge.</a>"
msgstr ""

msgctxt "translators_renewal_notice"
msgid "Please note that this table is refreshed nightly and might be out of date."
msgstr "Lūdzu, ņemiet vērā, ka šī tabula tiek atjaunota nakts laikā un var būt novecojusi."

msgctxt "translators_column_name"
msgid "Name"
msgstr "Nosaukums"

msgctxt "translators_column_translated_words"
msgid "Translated (Words)"
msgstr "Tulkots (vārdi)"

msgctxt "translators_column_target_words"
msgid "Target Words"
msgstr "Mērķvārdi"

msgctxt "translators_column_approved_words"
msgid "Approved (Words)"
msgstr "Apstiprināts (vārdi)"

msgctxt "translators_column_votes_made"
msgid "Votes Made"
msgstr "Balsojumi veikti"

msgctxt "minerals_p"
msgid "added minerals"
msgstr "pievienotas minerālvielas"

msgctxt "minerals_s"
msgid "added mineral"
msgstr "pievienots minerāls"

msgctxt "vitamins_p"
msgid "added vitamins"
msgstr "pievienoti vitamīni"

msgctxt "vitamins_s"
msgid "added vitamin"
msgstr "pievienots vitamīns"

msgctxt "amino_acids_p"
msgid "added amino acids"
msgstr "pievienotas aminoskābes"

msgctxt "amino_acids_s"
msgid "added amino acid"
msgstr "pievienota aminoskābe"

msgctxt "nucleotides_p"
msgid "added nucleotides"
msgstr "pievienoti nukleotīdi"

msgctxt "nucleotides_s"
msgid "added nucleotide"
msgstr "pievienots nukleotīds"

msgctxt "other_nutritional_substances_p"
msgid "other nutritional substances added"
msgstr "citas pievienotās uzturvielas"

msgctxt "other_nutritional_substances_s"
msgid "other nutritional substance added"
msgstr "pievienota cita uzturviela"

msgctxt "product_as_sold"
msgid "As sold"
msgstr ""

msgctxt "prepared_product"
msgid "Prepared"
msgstr ""

msgctxt "unit"
msgid "Unit"
msgstr ""

msgctxt "nutrition_data_exists"
msgid "Nutrition facts are specified for the product as sold."
msgstr ""

msgctxt "nutrition_data_prepared_exists"
msgid "Nutrition facts are specified for the prepared product."
msgstr ""

msgctxt "nova_groups_s"
msgid "NOVA group"
msgstr ""

msgctxt "nova_groups_p"
msgid "NOVA groups"
msgstr ""

msgctxt "footer_partners"
msgid "Partners"
msgstr ""

# Do not translate without having the same exact string in the Tags template. Do not use spaces, special characters, only alphanumeric characters separated by hyphens
msgctxt "footer_partners_link"
msgid "/partners"
msgstr ""

msgctxt "adults"
msgid "Adults"
msgstr ""

msgctxt "adults_age"
msgid "18 to 64"
msgstr ""

msgctxt "adults_description"
msgid "From 18 years up to and including 64 years of age"
msgstr ""

msgctxt "elderly"
msgid "Elderly"
msgstr ""

msgctxt "elderly_age"
msgid "65+"
msgstr ""

msgctxt "elderly_description"
msgid "From 65 years of age and older"
msgstr ""

msgctxt "adolescents"
msgid "Adolescents"
msgstr ""

msgctxt "adolescents_age"
msgid "10 to 17"
msgstr ""

msgctxt "adolescents_description"
msgid "From 10 years up to and including 17 years of age"
msgstr ""

msgctxt "children"
msgid "Children"
msgstr ""

msgctxt "children_age"
msgid "3 to 9"
msgstr ""

msgctxt "children_description"
msgid "From 36 months up to and including 9 years of age"
msgstr ""

msgctxt "toddlers"
msgid "Toddlers"
msgstr ""

msgctxt "toddlers_age"
msgid "1 to 2"
msgstr ""

msgctxt "toddlers_description"
msgid "From 12 months up to and including 35 months of age"
msgstr ""

msgctxt "infants"
msgid "Infants"
msgstr ""

msgctxt "infants_age"
msgid "< 1"
msgstr ""

msgctxt "infants_description"
msgid "From more than 12 weeks up to and including 11 months of age"
msgstr ""

msgctxt "additives_efsa_evaluation"
msgid "EFSA evaluation"
msgstr ""

msgctxt "additives_efsa_evaluation_overexposure_risk_title"
msgid "Risk of overexposure"
msgstr ""

msgctxt "additives_efsa_evaluation_overexposure_risk_high"
msgid "The European Food Safety Authority (EFSA) has determined that some population groups have a high risk of consuming too much <tag>."
msgstr ""

msgctxt "additives_efsa_evaluation_overexposure_risk_moderate"
msgid "The European Food Safety Authority (EFSA) has determined that some population groups have a moderate risk of consuming too much <tag>."
msgstr ""

msgctxt "additives_efsa_evaluation_overexposure_risk_description"
msgid "To evaluate your exposure to the <tag> food additive, you can browse our list of products that contain it. See the list of <nb_products> products with <tag> below."
msgstr ""

msgctxt "additives_efsa_evaluation_overexposure_risk_products_link"
msgid "%d products with %s"
msgstr ""

msgctxt "additives_efsa_evaluation_overexposure_risk_no"
msgid "The European Food Safety Authority (EFSA) has determined that no population groups has more than 5% of members at risk of consuming more than the acceptable daily intake of <tag>."
msgstr ""

msgctxt "additives_efsa_evaluation_overexposure_risk_icon_alt_high"
msgid "High risk of over exposure"
msgstr ""

msgctxt "additives_efsa_evaluation_overexposure_risk_icon_alt_moderate"
msgid "Moderate risk of over exposure"
msgstr ""

msgctxt "additives_efsa_evaluation_exposure_greater_than_adi"
msgid "Risk of exceeding the acceptable daily intake (ADI)"
msgstr ""

msgctxt "additives_efsa_evaluation_exposure_greater_than_noael"
msgid "Risk of exceeding the maximum dose without adverse effect (No observed adverse effect level - NOAEL)"
msgstr ""

msgctxt "additives_efsa_evaluation_exposure_mean_greater_than_adi"
msgid "Groups with more than 50% of members exceeding the acceptable daily intake (ADI)"
msgstr ""

msgctxt "additives_efsa_evaluation_exposure_95th_greater_than_adi"
msgid "Groups with more than 5% of members exceeding the acceptable daily intake (ADI)"
msgstr ""

msgctxt "additives_efsa_evaluation_exposure_mean_greater_than_noael"
msgid "Groups with more than 50% of members exceeding the maximum dose without adverse effect (No observed adverse effect level - NOAEL)"
msgstr ""

msgctxt "additives_efsa_evaluation_exposure_95th_greater_than_noael"
msgid "Groups with more than 5% of members exceeding the maximum dose without adverse effect (No observed adverse effect level - NOAEL)"
msgstr ""

msgctxt "exposure_title_95th"
msgid "Some people"
msgstr ""

msgctxt "exposure_description_95th"
msgid "over 5%"
msgstr ""

msgctxt "exposure_title_mean"
msgid "Most people"
msgstr ""

msgctxt "exposure_description_mean"
msgid "over 50%"
msgstr ""

msgctxt "wikipedia"
msgid "Wikipedia"
msgstr ""

msgctxt "additives_classes"
msgid "Functions"
msgstr ""

msgctxt "photos_and_data_check"
msgid "Photos and data check"
msgstr ""

msgctxt "photos_and_data_check_description"
msgid "Product pages can be marked as checked by experienced contributors who verify that the most recent photos are selected and cropped, and that all the product data that can be inferred from the product photos has been filled and is correct."
msgstr ""

msgctxt "photos_and_data_checked"
msgid "Photos and data checked"
msgstr ""

msgctxt "i_checked_the_photos_and_data"
msgid "I checked the photos and data."
msgstr ""

msgctxt "i_checked_the_photos_and_data_again"
msgid "I checked the photos and data again."
msgstr ""

msgctxt "last_check_dates_p"
msgid "Last check dates"
msgstr ""

msgctxt "last_check_dates_s"
msgid "Last check date"
msgstr ""

msgctxt "product_last_checked"
msgid "Last check of product page on"
msgstr ""

msgctxt "product_other_information"
msgid "Other information"
msgstr ""

msgctxt "producer_version_id"
msgid "Producer version identifier"
msgstr ""

msgctxt "net_weight"
msgid "Net weight"
msgstr ""

msgctxt "drained_weight"
msgid "Drained weight"
msgstr ""

msgctxt "volume"
msgid "Volume"
msgstr ""

msgctxt "other_information"
msgid "Other information"
msgstr ""

msgctxt "conservation_conditions"
msgid "Conservation conditions"
msgstr ""

msgctxt "recycling_instructions_to_recycle"
msgid "Recycling instructions - To recycle"
msgstr ""

msgctxt "recycling_instructions_to_discard"
msgid "Recycling instructions - To discard"
msgstr ""

msgctxt "checkers_products"
msgid "Products checked by %s"
msgstr ""

msgctxt "checkers_without_products"
msgid "Products not checked by %s"
msgstr ""

msgctxt "correctors_products"
msgid "Products corrected by %s"
msgstr ""

msgctxt "correctors_without_products"
msgid "Products not corrected by %s"
msgstr ""

msgctxt "editors_products"
msgid "Products edited by %s"
msgstr ""

msgctxt "editors_without_products"
msgid "Products not edited by %s"
msgstr ""

msgctxt "informers_products"
msgid "Products completed by %s"
msgstr ""

msgctxt "informers_without_products"
msgid "Products not completed by %s"
msgstr ""

msgctxt "photographers_products"
msgid "Products photographed by %s"
msgstr ""

msgctxt "photographers_without_products"
msgid "Products not photographed by %s"
msgstr ""

msgctxt "user_s_page"
msgid "%s's page"
msgstr ""

msgctxt "checkers_products"
msgid "Products checked by %s"
msgstr ""

msgctxt "checkers_without_products"
msgid "Products not checked by %s"
msgstr ""

msgctxt "correctors_products"
msgid "Products corrected by %s"
msgstr ""

msgctxt "correctors_without_products"
msgid "Products not corrected by %s"
msgstr ""

msgctxt "editors_products"
msgid "Products edited by %s"
msgstr ""

msgctxt "editors_without_products"
msgid "Products not edited by %s"
msgstr ""

msgctxt "informers_products"
msgid "Products completed by %s"
msgstr ""

msgctxt "informers_without_products"
msgid "Products not completed by %s"
msgstr ""

msgctxt "photographers_products"
msgid "Products photographed by %s"
msgstr ""

msgctxt "photographers_without_products"
msgid "Products not photographed by %s"
msgstr ""

msgctxt "user_s_page"
msgid "%s's page"
msgstr ""

msgctxt "obsolete"
msgid "The product is no longer sold."
msgstr ""

msgctxt "obsolete_since_date"
msgid "Withdrawal date"
msgstr ""

msgctxt "obsolete_since_date_note"
msgid "Format: YYYY or YYYY-MM"
msgstr ""

msgctxt "obsolete_warning"
msgid "Important note: this product is no longer sold. The data is kept for reference only. This product does not appear in regular searches and is not taken into account for statistics."
msgstr ""

msgctxt "get_the_app"
msgid "Get the app"
msgstr ""

msgctxt "get_the_app_android"
msgid "Get the Android app"
msgstr ""

msgctxt "get_the_app_iphone"
msgid "Get the iPhone app"
msgstr ""

msgctxt "get_the_app_ipad"
msgid "Get the iPad app"
msgstr ""
<|MERGE_RESOLUTION|>--- conflicted
+++ resolved
@@ -690,11 +690,7 @@
 # Do not translate without having the same exact string in the Tags template. Do not use spaces, special characters, only alphanumeric characters separated by hyphens
 msgctxt "footer_faq_link"
 msgid "/faq"
-<<<<<<< HEAD
-msgstr "/ faq"
-=======
 msgstr "/faq"
->>>>>>> 2d6be484
 
 msgctxt "footer_translators"
 msgid "Translators"
