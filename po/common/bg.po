msgid ""
msgstr ""
"MIME-Version: 1.0\n"
"Content-Type: text/plain; charset=UTF-8\n"
"Content-Transfer-Encoding: 8bit\n"
"Language: bg\n"
"Project-Id-Version: openfoodfacts\n"
<<<<<<< HEAD
"PO-Revision-Date: 2022-04-11 09:20\n"
=======
"PO-Revision-Date: 2022-04-17 17:40\n"
>>>>>>> 12a59b3e
"Language-Team: Bulgarian\n"
"Last-Translator: \n"
"POT-Creation-Date: \n"
"X-Generator: Poedit 2.1\n"
"Plural-Forms: nplurals=2; plural=(n != 1);\n"
"X-Crowdin-Project: openfoodfacts\n"
"X-Crowdin-Project-ID: 243092\n"
"X-Crowdin-Language: bg\n"
"X-Crowdin-File: common.pot\n"
"X-Crowdin-File-ID: 1808\n"

msgctxt "1_product"
msgid "1 product"
msgstr "1 продукт"

# leave a space before and after, unless there are no spaces between "A and B" in the target language
msgctxt "_and_"
msgid " and "
msgstr " и "

msgctxt "about"
msgid "About me"
msgstr "За мен"

msgctxt "add"
msgid "Add"
msgstr "Добави"

msgctxt "add_language"
msgid "Add language"
msgstr "Добави език"

msgctxt "add_product"
msgid "Add a product"
msgstr "Добави продукт"

msgctxt "add_user"
msgid "Register"
msgstr "Регистрирай се"

msgctxt "add_user_display"
msgid "Register"
msgstr "Регистрирай се"

msgctxt "add_user_process"
msgid "Welcome!"
msgstr "Добре дошъл!"

msgctxt "add_user_result"
msgid "Thank you for joining us!"
msgstr "Благодарим ти, че се присъедини към нас!"

msgctxt "add_user_you_can_edit"
msgid "You can now add and edit products on the web or with our free <a href=\"%s\">mobile app</a>."
msgstr "Вече можеш да добавяш и редактираш продукти в уеб сайта или в безплатното ни <a href=\"%s\">мобилно приложение</a>."

msgctxt "join_us_on_slack"
msgid "Join us on Slack"
msgstr "Присъедини се към нас в Slack"

msgctxt "add_user_join_the_project"
msgid "%s is a collaborative project to which you can bring much more than new products: your energy, enthusiasm and ideas!"
msgstr "%s е съвместен проект, в който можеш да допринесеш с много повече от нови продукти: твоята енергия, ентусиазъм и идеи!"

msgctxt "add_user_join_us_on_slack"
msgid "We use a discussion system called Slack where all project participants can exchange and collaborate. Please join! We would be happy to know you!"
msgstr "Използваме дискусионна система, наречена Slack, където всички участници в проекта могат да обменят и сътрудничат. Моля, присъедини се! Ще се радваме да те опознаем!"

msgctxt "add_user_you_can_edit_pro"
msgid "You can now easily import your product data and photos."
msgstr "Вече можеш лесно да импортираш данни и снимки на твоите продукти."

msgctxt "add_user_you_can_edit_pro_promo"
msgid "You can now add and edit your products and import their data and photos on our free <a href=\"%s\">platform for producers</a>."
msgstr "Вече можете да добавяте и редактирате вашите продукти и да импортирате техните данни и снимки на нашата безплатна <a href=\"%s\">платформа за производители</a>."

msgctxt "add_user_existing_org"
msgid "There is already an existing organization with the name %s."
msgstr "Вече съществува организация с името %s."

msgctxt "add_user_existing_org_pending"
msgid "Your request to join the organization is pending approval of the organization administrator."
msgstr "Заявката за присъединяване към организацията изчаква одобрение от администратора на организацията."

msgctxt "please_email_producers"
msgid "Please e-mail <a href=\"mailto:producers@openfoodfacts.org\">producers@openfoodfacts.org</a> if you have any question."
msgstr "Моля, изпрати имейл на <a href=\"mailto:producers@openfoodfacts.org\">producers@openfoodfacts.org</a> ако имаш въпроси."

msgctxt "if_you_work_for_a_producer"
msgid "If you work for a producer or brand and will add or complete data for your own products only, you can get access to our completely free Platform for Producers."
msgstr "Ако работите за производител или марка и ще добавяте или допълвате данни само за вашите собствени продукти, можете да получите достъп до нашата напълно безплатна платформа за производители."

msgctxt "producers_platform_description_long"
msgid "The platform for producers allows manufacturers to easily import data and photos for all their products, to mark them as official, and to get free analysis of improvement opportunities for their products."
msgstr "Платформата за производители позволява на производителите лесно да качват данни и снимки за всички свои продукти, да ги маркират като официални и да получават безплатен анализ на възможностите за подобрение на своите продукти."

msgctxt "pro_account"
msgid "Professional account"
msgstr "Професионален акаунт"

msgctxt "this_is_a_pro_account"
msgid "This is a producer or brand account."
msgstr "Това е акаунт на производител или марка."

msgctxt "producer_or_brand"
msgid "Name of producer or name of brand"
msgstr "Име на производителя или на марката"

msgctxt "error_missing_org"
msgid "Professional accounts must have an associated organization (company name or brand)."
msgstr "Професионалните акаунти трябва да имат свързана организация (име на фирма или марка)."

msgctxt "enter_name_of_org"
msgid "Please enter the name of your organization (company name or brand)."
msgstr "Моля, въведете името на вашата организация (име на фирма или марка)."

msgctxt "this_is_a_pro_account_for_org"
msgid "This account is a professional account associated with the producer or brand %s. You have access to the Platform for Producers."
msgstr "Този акаунт е професионален акаунт, свързан с производител или марка %s. Имате достъп до Платформата за производители."

msgctxt "add_user_email_body"
msgid "Hello <NAME>,\n\n"
"Thanks a lot for joining https://openfoodfacts.org\n"
"Here is your user name:\n\n"
"User name: <USERID>\n\n"
"You can now sign in on the site to add and edit products.\n\n"
"<<site_name>> is a collaborative project to which you can bring much more than new products: your energy, enthusiasm and ideas!\n"
"To discuss between contributors and make the project go forward, we use a very convenient messaging system called Slack: https://slack.openfoodfacts.org\n\n"
"You can also join the Facebook group for contributors:\n"
"https://www.facebook.com/groups/OpenFoodFacts/\n\n"
"New: we are also starting Open Beauty Facts to create a database of cosmetics: soap, toothpaste, makeup etc.\n"
"https://openbeautyfacts.org\n\n"
"Thank you very much!\n\n"
"Stéphane and the Open Food Facts team\n"
"https://openfoodfacts.org\n"
"https://twitter.com/OpenFoodFacts\n"
msgstr "Здравей <NAME>,\n\n"
"Благодаря за присъединяването към https://bg.openfoodfacts.org\n"
"Ето твоето потребителско име:\n\n"
"Потребителско име: <USERID>\n\n"
"Вече можеш да влизаш в сайта, за да добавяш и редактираш продукти.\n\n"
"<<site_name>> е съвместен проект, към който можеш да добавиш много повече от нови продукти: твоята енергия, ентусиазъм и идеи!\n"
"За да обсъдим между участниците и да накараме проекта да продължи напред, използваме много удобна система за съобщения, наречена Slack: https://slack.openfoodfacts.org\n\n"
"Можеш също да се присъединиш към групата на Facebook за участници:\n"
"https://www.facebook.com/groups/OpenFoodFacts/\n\n"
"Ново: ние също започваме Open Beauty Facts за създаване на база данни за козметика: сапун, паста за зъби, грим и т.н.\n"
"https://bg.openbeautyfacts.org\n\n"
"Много ти благодаря!\n\n"
"Стефан и екипът на Open Food Facts\n"
"https://bg.openfoodfacts.org\n"
"https://twitter.com/OpenFoodFacts\n"

# please check that site_name and the brackets stays intact
msgctxt "add_user_email_subject"
msgid "Thanks for joining <<site_name>>"
msgstr "Благодаря, че се присъедини към <<site_name>>"

msgctxt "additives_1"
msgid "Potentially hazardous food additive. Limit usage."
msgstr "Потенциално опасна хранителна добавка. Ограничи използването."

msgctxt "additives_2"
msgid "Hazardous food additive. Avoid."
msgstr "Опасна хранителна добавка. Избягвай."

msgctxt "additives_3"
msgid "Food additive banned in Europe. Avoid at all cost."
msgstr "Хранителна добавка забранена в Европа. Избягвай на всяка цена."

msgctxt "additives_p"
msgid "additives"
msgstr "добавки"

msgctxt "additives_s"
msgid "additive"
msgstr "добавка"

msgctxt "advanced_search"
msgid "Advanced search"
msgstr "Разширено търсене"

msgctxt "advanced_search_old"
msgid "Advanced search and graphs"
msgstr "Разширено търсене и графики"

msgctxt "alcohol_warning"
msgid "Excess drinking is harmful for health."
msgstr "Прекаленото пиене е вредно за здравето."

msgctxt "all_missions"
msgid "All missions"
msgstr "Всички мисии"

msgctxt "allergens"
msgid "Substances or products causing allergies or intolerances"
msgstr "Вещества или продукти, причиняващи алергии или непоносимост"

msgctxt "allergens_p"
msgid "allergens"
msgstr "алергени"

msgctxt "allergens_s"
msgid "allergen"
msgstr "алерген"

msgctxt "also_edited_by"
msgid "Product page also edited by"
msgstr "страница на продукта е редактирана от"

msgctxt "android_apk_app_icon_url"
msgid "/images/misc/android-apk.svg"
msgstr "/images/misc/android-apk.svg"

msgctxt "android_apk_app_icon_alt_text"
msgid "Android APK"
msgstr "APK за Android"

# DO NOT TRANSLATE
msgctxt "android_apk_app_link"
msgid "https://world.openfoodfacts.org/files/off.apk"
msgstr "https://world.openfoodfacts.org/files/off.apk"

# Please change en_get.svg to fr_get.svg. check the url https://static.openfoodfacts.org/images/misc/google-play-badge-svg-master/img/XX_get.svg
msgctxt "android_app_icon_url"
msgid "/images/misc/google-play-badge-svg-master/img/en_get.svg"
msgstr "/images/misc/google-play-badge-svg-master/img/bg_get.svg"

msgctxt "android_app_icon_alt_text"
msgid "Get It On Google Play"
msgstr "Предлага се в Google Play"

# Change hl=en to your language, and make sure the url works
msgctxt "android_app_link"
msgid "https://play.google.com/store/apps/details?id=org.openfoodfacts.scanner&hl=en"
msgstr "https://play.google.com/store/apps/details?id=org.openfoodfacts.scanner&hl=bg"

msgctxt "app_please_take_pictures"
msgid "<p>This product is not yet in the <<site_name>> database. Could you please take some pictures of the product, barcode, ingredients list and nutrition facts to add it on <a href=\"https://world.openfoodfacts.org\" target=\"_blank\"><<site_name>></a>?</p>\n"
"<p>Thanks in advance!</p>\n"
msgstr "<p> Този продукт все още не е в <<site_name>> базата данни. Би ли направил няколко снимки на продукта, баркод, списък съставки и хранителни факти и да го добавиш в <a href=\"https://world.openfoodfacts.org\" target=\"_blank\"> <<site_name>></a>? </p>\n"
" <p>Искрени благодарности! </p>\n"

msgctxt "app_take_a_picture"
msgid "Take a picture"
msgstr "Направи снимка"

msgctxt "app_take_a_picture_note"
msgid "Note: the pictures you send are published under the free licence Creative Commons Attribution and ShareAlike."
msgstr "Снимките, които изпращаш, се публикуват под свободния лиценз на Creative Commons Attribution и ShareAlike."

msgctxt "app_you_can_add_pictures"
msgid "You can add pictures:"
msgstr "Можеш да добавяш снимки:"

msgctxt "axis_x"
msgid "Horizontal axis"
msgstr "Хоризонтална ос"

msgctxt "axis_y"
msgid "Vertical axis"
msgstr "Вертикална ос"

msgctxt "barcode"
msgid "Barcode"
msgstr "Баркод"

msgctxt "barcode_number"
msgid "Barcode number:"
msgstr "Номер на баркод:"

msgctxt "you_can_also_help_us"
msgid "You can also help to fund the Open Food Facts project"
msgstr "Можеш също да помогнеш за финансирането на Open Food Facts проектът"

msgctxt "producers_administration_manual"
msgid "Producers Admin manual"
msgstr "Ръководство за администриране на производители"

msgctxt "bottom_content"
msgid "<a href=\"https://world.openfoodfacts.org/donate-to-open-food-facts\"><img src=\"https://static.openfoodfacts.org/images/svg/donate-icon.svg\" alt=\"Donate to Open Food Facts\" /></a><p><<site_name>> is made by a non-profit association, independent from the industry. It is made for all, by all, and it is funded by all. You can support our work by <a href=\"https://world.openfoodfacts.org/donate-to-open-food-facts\">donating to Open Food Facts</a> and also by <a href=\"https://www.lilo.org/fr/open-food-facts/?utm_source=open-food-facts\">using the Lilo search engine</a>.<br/><b>Thank you!</b></p>"
msgstr "<a href=\"https://world.openfoodfacts.org/donate-to-open-food-facts\"><img src=\"https://static.openfoodfacts.org/images/svg/donate-icon.svg\" alt=\"Donate to Open Food Facts\" /></a><p><<site_name>> се прави от сдружение с нестопанска цел, независимо от индустрията. Той е направен за всички, от всички и се финансира от всички. Можеш да подкрепиш нашата работа, като <a href=\"https://world.openfoodfacts.org/donate-to-open-food-facts\">дариш за Open Food Facts</a> а също и чрез <a href=\"https://www.lilo.org/fr/open-food-facts/?utm_source=open-food-facts\">като използваш търсачката Lilo</a>.<br/><b>Благодаря!</b></p>"

msgctxt "bottom_title"
msgid "Donate to support our work"
msgstr "Дари за подкрепа на нашата работа"

msgctxt "brands"
msgid "Brands"
msgstr "Марки"

msgctxt "brands_example"
msgid "Kinder Bueno White, Kinder Bueno, Kinder, Ferrero"
msgstr "Kinder Bueno White, Kinder Bueno, Kinder, Ferrero"

msgctxt "brands_p"
msgid "brands"
msgstr "марки"

msgctxt "brands_products"
msgid "Products from the %s brand"
msgstr "Продукти от марката %s"

msgctxt "brands_s"
msgid "brand"
msgstr "марка"

msgctxt "brands_tagsinput"
msgid "add a brand"
msgstr "добавяне на марка"

msgctxt "brands_without_products"
msgid "Products not from the %s brand"
msgstr "Продукти не са от марката %s"

msgctxt "brand_owner"
msgid "Brand owner"
msgstr "Собственик на марката"

msgctxt "brand_owner_example"
msgid "The Coca Cola Company"
msgstr "The Coca Cola Company"

msgctxt "by"
msgid "by"
msgstr "от"

msgctxt "categories"
msgid "Categories"
msgstr "Категории"

msgctxt "categories_example"
msgid "Sardines in olive oil, Orange juice from concentrate"
msgstr "Сардини в зехтин, портокалов сок от концентрат"

msgctxt "categories_note"
msgid "Indicate only the most specific category. \"Parents\" categories will be automatically added."
msgstr "Посочи само най-специфичната категория. Категориите „Родители“ ще бъдат добавени автоматично."

msgctxt "categories_p"
msgid "categories"
msgstr "категории"

msgctxt "categories_products"
msgid "Products from the %s category"
msgstr "Продукти от категория %s"

msgctxt "categories_s"
msgid "category"
msgstr "категория"

msgctxt "categories_tagsinput"
msgid "add a category"
msgstr "добави категория"

msgctxt "categories_without_products"
msgid "Products not from the %s category"
msgstr "Продукти, които не са от категория %s"

msgctxt "change_fields"
msgid "Data"
msgstr "Данни"

msgctxt "change_nutriments"
msgid "Nutriments"
msgstr "Хранителни съставки"

msgctxt "change_selected_images"
msgid "Selected images"
msgstr "Избрани снимки"

msgctxt "change_uploaded_images"
msgid "Uploaded images"
msgstr "Качени снимки"

msgctxt "checkers_p"
msgid "checkers"
msgstr "проверяващи"

msgctxt "checkers_s"
msgid "checker"
msgstr "проверяващ"

msgctxt "cities_p"
msgid "packaging cities"
msgstr "градове за опаковане"

msgctxt "cities_products"
msgid "Products packaged in the city of %s"
msgstr "Продукти опаковани в град %s"

msgctxt "cities_s"
msgid "packaging city"
msgstr "опаковъчен град"

msgctxt "cities_without_products"
msgid "Products not packaged in the city of %s"
msgstr "Продукти, които не са опаковани в града от %s"

msgctxt "codes_p"
msgid "Codes"
msgstr "Кодове"

msgctxt "codes_s"
msgid "Code"
msgstr "Код"

msgctxt "completed_n_missions"
msgid "completed %d missions:"
msgstr "изпълнени %d мисии:"

msgctxt "connected_with_facebook"
msgid "You are connected with your Facebook account."
msgstr "Свързан си с твоя Facebook акаунт."

msgctxt "contributor_since"
msgid "Contributor since"
msgstr "Сътрудник от"

msgctxt "copy_data"
msgid "Copy data from current product to new product"
msgstr "Копирай данните от текущия продукт в нов продукт"

msgctxt "correct_the_following_errors"
msgid "Please correct the following errors:"
msgstr "Моля, поправи следните грешки:"

msgctxt "correctors_p"
msgid "correctors"
msgstr "коректори"

msgctxt "correctors_s"
msgid "corrector"
msgstr "коректор"

msgctxt "countries"
msgid "Countries where sold"
msgstr "Страни в които се продава"

msgctxt "countries_note"
msgid "Countries where the product is widely available (not including stores specialising in foreign products)"
msgstr "Държави, в които продуктът е широко достъпен (без магазините, специализирани в чужди продукти)"

msgctxt "countries_p"
msgid "countries"
msgstr "страни"

msgctxt "countries_products"
msgid "Products sold in %s"
msgstr "Продукти, продавани в %s"

msgctxt "countries_s"
msgid "country"
msgstr "страна"

msgctxt "countries_without_products"
msgid "Products not sold in %s"
msgstr "Продукти, които не се продават в %s"

msgctxt "data_source"
msgid "Data source"
msgstr "Източник на данни"

msgctxt "data_sources_p"
msgid "data sources"
msgstr "източници на данни"

msgctxt "data_sources_s"
msgid "data source"
msgstr "източник на данни"

msgctxt "debug_p"
msgid "debug"
msgstr "отстраняване на грешки"

msgctxt "debug_s"
msgid "debug"
msgstr "отстраняване на грешки"

msgctxt "delete_comment"
msgid "Reason for removal"
msgstr "Причина за премахването"

msgctxt "delete_product"
msgid "Delete a product"
msgstr "Изтриване на продукт"

msgctxt "delete_product_page"
msgid "Delete the page"
msgstr "Изтриване на страницата"

msgctxt "delete_the_images"
msgid "Delete the images"
msgstr "Изтриване на снимките"

msgctxt "delete_user"
msgid "Delete an user"
msgstr "Изтриване на потребител"

msgctxt "diff_add"
msgid "Added:"
msgstr "Добавено:"

msgctxt "diff_change"
msgid "Changed:"
msgstr "Променено:"

msgctxt "diff_delete"
msgid "Deleted:"
msgstr "Изтрито:"

msgctxt "donate"
msgid "Donate to Open Food Facts"
msgstr "Дари на Open Food Facts"

msgctxt "donate_link"
msgid "https://world.openfoodfacts.org/donate-to-open-food-facts"
msgstr "https://world.openfoodfacts.org/donate-to-open-food-facts"

msgctxt "ecological_data_table"
msgid "Ecological footprint"
msgstr "Екологичен отпечатък"

msgctxt "ecological_data_table_note"
msgid "If the carbon footprint is specified on the label (rarely at this time), indicate it for the same quantity than the nutritional composition."
msgstr "Ако въглеродният отпечатък е посочен на етикета (рядко по това време), посочи го за същото количество като хранителния състав."

msgctxt "edit"
msgid "edit"
msgstr "редактирай"

msgctxt "edit_comment"
msgid "Changes summary"
msgstr "Резюме на промените"

msgctxt "edit_product"
msgid "Edit a product"
msgstr "Редактирай продукт"

msgctxt "edit_product_page"
msgid "Edit the page"
msgstr "Редактирай страницата"

msgctxt "edit_profile"
msgid "Edit your public profile"
msgstr "Редактирай публичния си профил"

msgctxt "edit_profile_confirm"
msgid "Changes to your public profile have been saved."
msgstr "Промените в обществения ти профил са запазени."

msgctxt "edit_profile_msg"
msgid "Information below is visible in your public profile."
msgstr "Информацията по-долу се вижда в твоя обществен профил."

msgctxt "edit_settings"
msgid "Change your account parameters"
msgstr "Промяна на параметрите на акаунта"

msgctxt "edit_user"
msgid "Account parameters"
msgstr "Параметри на акаунта"

msgctxt "edit_user_display"
msgid "Account parameters"
msgstr "Параметри на акаунта"

msgctxt "edit_user_process"
msgid "Account parameters"
msgstr "Параметри на акаунта"

msgctxt "edit_user_result"
msgid "Your account parameters have been changed."
msgstr "Параметрите на твоя акаунт са променени."

msgctxt "editors_p"
msgid "editors"
msgstr "редактори"

msgctxt "editors_s"
msgid "editor"
msgstr "редактор"

msgctxt "email"
msgid "e-mail address"
msgstr "имейл адрес"

msgctxt "emb_code_products"
msgid "Products packaged by the company with traceability code %s"
msgstr "Продукти, опаковани от компанията с код за проследяване %s"

msgctxt "emb_code_p"
msgid "Traceability codes"
msgstr "Кодове за проследимост"

msgctxt "emb_code_s"
msgid "Traceability code"
msgstr "Код за проследимост"

msgctxt "emb_codes"
msgid "Traceability code"
msgstr "Код за проследимост"

msgctxt "emb_codes_p"
msgid "traceability codes"
msgstr "кодове за проследимост"

msgctxt "emb_codes_products"
msgid "Products with the traceability code %s"
msgstr "Продукти с код за проследяване %s"

msgctxt "emb_codes_s"
msgid "traceability code"
msgstr "код за проследимост"

msgctxt "emb_codes_without_products"
msgid "Products without the traceability code %s"
msgstr "Продукти без код за проследяване %s"

# Those are country specific codes. For European countries, you can change FR 62.448.034 CE to DE BY 718 EG (for instance)
msgctxt "emb_codes_example"
msgid "EMB 53062, FR 62.448.034 CE, 84 R 20, 33 RECOLTANT 522"
msgstr "EMB 53062, BG1612009, 84 R 20, 33 RECOLTANT 522"

msgctxt "emb_codes_note"
msgid "In Europe, the code is in an ellipse with the 2 country initials followed by a number and CE."
msgstr "В Европа кодът е в елипса с двете инициали на страната, последвани от число и CE."

msgctxt "entry_dates_p"
msgid "Entry dates"
msgstr "Дати на влизане"

msgctxt "entry_dates_s"
msgid "Entry date"
msgstr "Дата на влизане"

msgctxt "error"
msgid "Error"
msgstr "Грешка"

msgctxt "error_bad_login_password"
msgid "Incorrect user name or password. <a href=\"/cgi/reset_password.pl\">Forgotten password?</a>"
msgstr "Грешен потребител или парола.\n"
" <a href=\"/cgi/reset_password.pl\">Забравена парола?</a>"

msgctxt "error_database"
msgid "An error occurred while reading the data, try to refresh the page."
msgstr "При четенето на данните възникна грешка, опитай да опресниш страницата."

msgctxt "error_different_passwords"
msgid "The password and confirmation password are different."
msgstr "Паролата и паролата за потвърждение са различни."

msgctxt "error_email_already_in_use"
msgid "The e-mail address is already used by another user. Maybe you already have an account? You can <a href=\"/cgi/reset_password.pl\">reset the password</a> of your other account."
msgstr "Адресът на електронната поща вече се използва от друг потребител. Може би вече имаш акаунт? Можеш да <a href=\"/cgi/reset_password.pl\">смениш паролата</a> от другия си профил."

msgctxt "error_invalid_address"
msgid "Invalid address."
msgstr "Невалиден адрес."

msgctxt "error_invalid_email"
msgid "Invalid e-mail address"
msgstr "Невалиден имейл адрес"

msgctxt "error_invalid_password"
msgid "The password needs to be at least 6 characters long."
msgstr "Паролата трябва да бъде дълга най-малко 6 символа."

msgctxt "error_invalid_user"
msgid "Invalid user."
msgstr "Невалиден потребител."

msgctxt "error_invalid_username"
msgid "The user name must contain only unaccented letters, digits and dashes."
msgstr "Потребителското име трябва да съдържа само нецентрирани букви, цифри и тирета."

msgctxt "error_new_code_already_exists"
msgid "A product already exists with the new code"
msgstr "Продукт вече съществува с новия код"

msgctxt "error_no_name"
msgid "You need to enter a name or nickname."
msgstr "Трябва да въведеш име или псевдоним."

msgctxt "error_no_permission"
msgid "Permission denied."
msgstr "Достъпът е отказан."

msgctxt "error_no_username"
msgid "You need to enter a user name"
msgstr "Трябва да въведеш потребителско име"

msgctxt "error_reset_already_connected"
msgid "You are already signed in."
msgstr "Вече си влезъл."

msgctxt "error_reset_invalid_token"
msgid "The reset password link is invalid or has expired."
msgstr "Връзката за възстановяване на паролата не е валидна или е изтекла."

msgctxt "error_reset_unknown_email"
msgid "There is no account with this email"
msgstr "Няма акаунт с този имейл"

msgctxt "error_reset_unknown_id"
msgid "This username does not exist."
msgstr "Това потребителско име не съществува."

msgctxt "error_username_not_available"
msgid "This username already exists, please choose another."
msgstr "Това потребителско име е заето. Моля, избери друго."

msgctxt "example"
msgid "Example:"
msgstr "Пример:"

msgctxt "examples"
msgid "Examples:"
msgstr "Примери:"

msgctxt "expiration_date"
msgid "Best before date"
msgstr "Най-добър до"

msgctxt "expiration_date_note"
msgid "The expiration date is a way to track product changes over time and to identify the most recent version."
msgstr "Датата на годност е начин за проследяване на промените на продукта с течение на времето и за идентифициране на най-новата версия."

msgctxt "explore_products_by"
msgid "Explore products by..."
msgstr "Разгледай продуктите по..."

msgctxt "facebook_locale"
msgid "en_US"
msgstr "bg_BG"

msgctxt "facebook_page"
msgid "https://www.facebook.com/OpenFoodFacts"
msgstr "https://www.facebook.com/OpenFoodFacts"

msgctxt "fixme_product"
msgid "If the data is incomplete or incorrect, you can complete or correct it by editing this page."
msgstr "Ако данните са непълни или неверни, можеш да ги попълниш или коригираш, като редактираш тази страница."

msgctxt "footer_and_the_facebook_group"
msgid "and the <a href=\"https://www.facebook.com/groups/openfoodfacts/\">Facebook group for contributors</a>"
msgstr "и <a href=\"https://www.facebook.com/groups/openfoodfacts/\">Facebook групата за сътрудници</a>"

msgctxt "footer_blog"
msgid "<<site_name>> blog"
msgstr "<<site_name>> блог"

# Do not translate
msgctxt "footer_blog_link"
msgid "https://en.blog.openfoodfacts.org"
msgstr "https://en.blog.openfoodfacts.org"

msgctxt "footer_code_of_conduct"
msgid "Code of conduct"
msgstr "Кодекс на поведение"

# Do not translate without having the same exact string in the Tags template. Do not use spaces, special characters, only alphanumeric characters separated by hyphens
msgctxt "footer_code_of_conduct_link"
msgid "/code-of-conduct"
msgstr "/code-of-conduct"

msgctxt "footer_data"
msgid "Data, API and SDKs"
msgstr "Данни, API и SDK"

# Do not translate without having the same exact string in the Tags template. Do not use spaces, special characters, only alphanumeric characters separated by hyphens
msgctxt "footer_data_link"
msgid "/data"
msgstr "/data"

msgctxt "footer_discover_the_project"
msgid "Discover the project"
msgstr "Открий проекта"

msgctxt "footer_faq"
msgid "Frequently asked questions"
msgstr "Често задавани въпроси"

# Do not translate without having the same exact string in the Tags template. Do not use spaces, special characters, only alphanumeric characters separated by hyphens
msgctxt "footer_faq_link"
msgid "https://support.openfoodfacts.org/help/en-gb"
msgstr "https://support.openfoodfacts.org/help/bg"

msgctxt "footer_translators"
msgid "Translators"
msgstr "Преводачи"

# Do not translate
msgctxt "footer_translators_link"
msgid "/cgi/top_translators.pl"
msgstr "/cgi/top_translators.pl"

msgctxt "footer_follow_us"
msgid "Follow us on <a href=\"https://twitter.com/openfoodfacts\">Twitter</a>,\n"
"<a href=\"https://www.facebook.com/OpenFoodFacts\">Facebook</a> and\n"
"<a href=\"https://www.instagram.com/open.food.facts/\">Instagram</a>\n"
msgstr "Следвай ни в <a href=\"https://twitter.com/openfoodfacts\">Twitter</a>,\n"
"<a href=\"https://www.facebook.com/OpenFoodFacts\">Facebook</a> и\n"
"<a href=\"https://www.instagram.com/open.food.facts/\">Instagram</a>\n"

msgctxt "footer_install_the_app"
msgid "Install the app"
msgstr "Инсталирай приложението"

msgctxt "footer_join_the_community"
msgid "Join the community"
msgstr "Присъедини се към общността"

msgctxt "footer_join_us_on"
msgid "Join us on %s:"
msgstr "Присъедини се в %s:"

msgctxt "footer_legal"
msgid "Legal"
msgstr "Правни"

# Do not translate without having the same exact string in the Tags template. Do not use spaces, special characters, only alphanumeric characters separated by hyphens
msgctxt "footer_legal_link"
msgid "/legal"
msgstr "/legal"

msgctxt "footer_press"
msgid "Press"
msgstr "Преса"

# Do not translate without having the same exact string in the Tags template. Do not use spaces, special characters, only alphanumeric characters separated by hyphens
msgctxt "footer_press_link"
msgid "/press"
msgstr "/press"

msgctxt "footer_tagline"
msgid "A collaborative, free and open database of food products from around the world."
msgstr "Съвместна, безплатна и отворена база данни за съставки и информация за хранителни продукти от света."

msgctxt "footer_terms"
msgid "Terms of use"
msgstr "Условия за ползване"

# Do not translate without having the same exact string in the Tags template. Do not use spaces, special characters, only alphanumeric characters separated by hyphens
msgctxt "footer_terms_link"
msgid "/terms-of-use"
msgstr "/условия за ползване"

msgctxt "footer_who_we_are"
msgid "Who we are"
msgstr "За нас"

# Do not translate without having the same exact string in the Tags template. Do not use spaces, special characters, only alphanumeric characters separated by hyphens
msgctxt "footer_who_we_are_link"
msgid "/who-we-are"
msgstr "/who-we-are"

msgctxt "footer_wiki"
msgid "<<site_name>> wiki (en)"
msgstr "<<site_name>> wiki (en)"

# Do not translate
msgctxt "footer_wiki_link"
msgid "https://wiki.openfoodfacts.org"
msgstr "https://wiki.openfoodfacts.org"

# Do not translate Open Beauty Facts but do translate Cosmetics
msgctxt "footer_obf"
msgid "Open Beauty Facts - Cosmetics"
msgstr "Open Beauty Facts - Козметика"

msgctxt "footer_obf_link"
msgid "https://world.openbeautyfacts.org"
msgstr "https://world.openbeautyfacts.org"

msgctxt "for"
msgid "for"
msgstr "за"

msgctxt "front_alt"
msgid "Product"
msgstr "Продукт"

msgctxt "generic_name"
msgid "Common name"
msgstr "Общо име"

msgctxt "generic_name_example"
msgid "Chocolate bar with milk and hazelnuts"
msgstr "Шоколадово блокче с мляко и лешници"

msgctxt "goodbye"
msgid "See you soon!"
msgstr "До скоро!"

msgctxt "graph_count"
msgid "%d products match the search criteria, of which %i products have defined values for the graph's axis."
msgstr "%d продукта отговарят на критериите за търсене, от които %i продукта имат дефинирани стойности за оста на графиката."

msgctxt "graph_title"
msgid "Graph title"
msgstr "Заглавие на графиката"

msgctxt "graphs_and_maps"
msgid "Graphs and maps"
msgstr "Графики и карти"

msgctxt "hello"
msgid "Hello"
msgstr "Здравей"

msgctxt "high"
msgid "high"
msgstr "високо"

msgctxt "high_quantity"
msgid "high quantity"
msgstr "голямо количество"

msgctxt "history"
msgid "Changes history"
msgstr "История на промените"

msgctxt "image_front"
msgid "Front picture"
msgstr "Предна снимка"

msgctxt "image_ingredients"
msgid "Ingredients picture"
msgstr "Снимка на съставките"

msgctxt "image_ingredients_note"
msgid "If the picture is neat enough, the ingredients can be extracted automatically"
msgstr "Ако снимката е достатъчно чиста, съставките могат да бъдат извлечени автоматично"

msgctxt "image_nutrition"
msgid "Nutrition facts picture"
msgstr "Снимка с хранителни стойности"

msgctxt "image_upload_error_image_already_exists"
msgid "This picture has already been sent."
msgstr "Тази снимка вече е изпратена."

msgctxt "image_upload_error_image_too_small"
msgid "The picture is too small. Please do not upload pictures found on the Internet and only send photos you have taken yourself."
msgstr "Снимката е твърде малка. Моля, не качвай снимки, намерени в интернет, а изпращай само снимки, които си направил сам."

msgctxt "image_upload_error_no_barcode_found_in_image_long"
msgid "The barcode in the image could not be read, or the image contained no barcode.\n"
"You can try with another image, or directly enter the barcode."
msgstr "Баркодът на снимката не може да бъде прочетен или снимката не съдържа баркод.\n"
"Можеш да опиташ с друга снимка или директно да въведеш баркода."

msgctxt "image_upload_error_no_barcode_found_in_image_short"
msgid "No barcode found in the image."
msgstr "В снимката не е намерен баркод."

msgctxt "image_upload_error_no_barcode_specified_or_found"
msgid "No barcode specified or found in the image or filename."
msgstr "Няма посочен или намерен баркод в снимката или името на файла."

msgctxt "image_upload_error_could_not_read_image"
msgid "The image could not be read."
msgstr "Снимката не може да бъде прочетена."

msgctxt "image_upload_error_no_barcode_found_in_text"
msgid "You must enter the characters of the barcode or send a product image when the barcode is visible."
msgstr "Трябва да въведеш знаците на баркода или да изпратиш снимка на продукт, когато баркодът е видим."

msgctxt "image_full_size"
msgid "Full size"
msgstr "Пълен размер"

msgctxt "image_attribution_creativecommons"
msgid "This file was uploaded to product %s and is licensed under the %s license."
msgstr "Този файл е качен в продукт %s и е лицензиран под лиценз %s."

msgctxt "image_attribution_photographer"
msgid "Attribution: Photo by %s per %s"
msgstr "Приписване: Снимка от %s за %s"

msgctxt "image_attribution_photographer_editor"
msgid "Attribution: Photo by %s with additional modifications by %s per %s"
msgstr "Приписване: Снимка от %s с допълнителни модификации от %s за %s"

msgctxt "image_original_link_text"
msgid "(Original Image)"
msgstr "(Оригинална снимка)"

msgctxt "image_attribution_link_title"
msgid "Photo detail and attribution information"
msgstr "Подробности за снимката и информация за приписването"

msgctxt "incomplete_products_you_added"
msgid "Products you added that need to be completed"
msgstr "Продукти, които си добавил и трябва да бъдат завършени"

msgctxt "informers_p"
msgid "informers"
msgstr "информатори"

msgctxt "informers_s"
msgid "informers"
msgstr "информатори"

msgctxt "ingredients"
msgid "Ingredients"
msgstr "Съставки"

msgctxt "ingredients_alt"
msgid "Ingredients"
msgstr "Съставки"

msgctxt "ingredients_analysis_note"
msgid "Note: ingredients can be listed with many different names, please let us know if you think the analysis above is incorrect."
msgstr "Забележка: съставките могат да бъдат изброени с много различни имена, моля, уведоми ни, ако смяташ, че анализът по-горе е неправилен."

msgctxt "ingredients_from_or_that_may_be_from_palm_oil_p"
msgid "ingredients from or that may be from palm oil"
msgstr "съставки от или които може да са от палмово масло"

msgctxt "ingredients_from_or_that_may_be_from_palm_oil_s"
msgid "ingredient from or that may be from palm oil"
msgstr "съставка от или която може да е от палмово масло"

msgctxt "ingredients_from_palm_oil_p"
msgid "ingredients from palm oil"
msgstr "съставки от палмово масло"

msgctxt "ingredients_from_palm_oil_s"
msgid "ingredient from palm oil"
msgstr "съставка от палмово масло"

msgctxt "ingredients_n_p"
msgid "Numbers of ingredients"
msgstr "Брой съставки"

msgctxt "ingredients_n_s"
msgid "Number of ingredients"
msgstr "Брой съставки"

msgctxt "known_ingredients_n_s"
msgid "Number of recognized ingredients"
msgstr "Брой разпознати съставки"

msgctxt "unknown_ingredients_n_s"
msgid "Number of unrecognized ingredients"
msgstr "Брой неразпознати съставки"

msgctxt "ingredients_p"
msgid "ingredients"
msgstr "съставки"

msgctxt "ingredients_products"
msgid "Products that contain the ingredient %s"
msgstr "Продукти, които съдържат съставка %s"

msgctxt "ingredients_s"
msgid "ingredient"
msgstr "съставка"

msgctxt "ingredients_text"
msgid "Ingredients list"
msgstr "Списък на съставките"

msgctxt "ingredients_text_display_note"
msgid "Ingredients are listed in order of importance (quantity)."
msgstr "Съставките са изброени по значимост (количество)."

msgctxt "ingredients_text_example"
msgid "Cereals 85.5% (_wheat_ flour, whole-_wheat_ flour 11%), malt extract, cocoa 4,8%, ascorbic acid"
msgstr "Зърнени храни 85,5% (_пшенично_ брашно, пълнозърнесто_ брашно 11%), екстракт от малц, какао 4,8%, аскорбинова киселина"

msgctxt "ingredients_text_note"
msgid "Keep the order, indicate the % when specified, separate with a comma or - , use ( ) for ingredients of an ingredient, surround allergens with _ e.g. _milk_"
msgstr "Спазвай реда, посочи % , когато е посочено, отдели със запетая или използвай - , използвай () за подсъставките на дадена съставка, огради алергените между _ : _мляко_"

msgctxt "ingredients_that_may_be_from_palm_oil_p"
msgid "ingredients that may be from palm oil"
msgstr "съставки, които може да са от палмово масло"

msgctxt "ingredients_that_may_be_from_palm_oil_s"
msgid "ingredient that may be from palm oil"
msgstr "съставка, които може да е от палмово масло"

msgctxt "ingredients_without_products"
msgid "Products that do not contain the ingredient %s"
msgstr "Продукти, които не съдържат съставка %s"

# Please change appstore_US.svg to appstore_XX.svg. check the url https://static.openfoodfacts.org/images/misc/appstore/black/appstore_XX.svg
msgctxt "ios_app_icon_url"
msgid "/images/misc/appstore/black/appstore_US.svg"
msgstr "/images/misc/appstore/black/appstore_BG.svg"

msgctxt "ios_app_icon_alt_text"
msgid "Download on the App Store"
msgstr "Изтегли от App Store"

msgctxt "ios_app_link"
msgid "https://apps.apple.com/app/open-food-facts/id588797948"
msgstr "https://apps.apple.com/bg/app/open-food-facts/id588797948"

msgctxt "known_nutrients_p"
msgid "known nutrients"
msgstr "известни хранителни вещества"

msgctxt "known_nutrients_s"
msgid "known nutrient"
msgstr "известно хранително вещество"

msgctxt "labels"
msgid "Labels, certifications, awards"
msgstr "Етикети, сертификати, награди"

msgctxt "labels_example"
msgid "Organic"
msgstr "Био"

msgctxt "labels_note"
msgid "Indicate only the most specific labels. \"Parents\" labels will be added automatically."
msgstr "Посочи само най-конкретните етикети. Етикетите „Родители“ ще бъдат добавени автоматично."

msgctxt "labels_p"
msgid "labels"
msgstr "етикети"

msgctxt "labels_products"
msgid "Products that have the label %s"
msgstr "Продукти, които имат етикет %s"

msgctxt "labels_s"
msgid "label"
msgstr "етикет"

msgctxt "labels_tagsinput"
msgid "add a label"
msgstr "добави етикет"

msgctxt "labels_without_products"
msgid "Products that do not have the label %s"
msgstr "Продукти, които нямат етикет %s"

msgctxt "lang"
msgid "Main language"
msgstr "Основен език"

msgctxt "lang_note"
msgid "Language most present and most highlighted on the product"
msgstr "Езикът, който е най-присъстващ и най-изтъкнат в продукта"

msgctxt "language"
msgid "en-US"
msgstr "bg-BG"

msgctxt "languages_p"
msgid "languages"
msgstr "езици"

msgctxt "languages_s"
msgid "language"
msgstr "език"

msgctxt "last_edit_dates_p"
msgid "Last edit dates"
msgstr "Дати на последни редактирания"

msgctxt "last_edit_dates_s"
msgid "Last edit date"
msgstr "Дата на последно редактиране"

msgctxt "last_image_dates_p"
msgid "Last picture dates"
msgstr "Дати на последната снимка"

msgctxt "last_image_dates_s"
msgid "Last picture date"
msgstr "Дата на последната снимка"

msgctxt "licence_accept"
msgid "By adding information, data and/or images, you accept to place irrevocably your contribution under the <a href=\"https://opendatacommons.org/licenses/dbcl/1.0/\">Database Contents Licence 1.0</a> licence\n"
"for information and data, and under the <a href=\"https://creativecommons.org/licenses/by-sa/3.0/deed.en\">Creative Commons Attribution - ShareAlike 3.0</a> licence for images.\n"
"You accept to be credited by re-users by a link to the product your are contributing to."
msgstr "Добавяйки информация, данни и/или снимки, ти приемаш да дадеш безвъзвратно своя принос под лиценза <a href=\"https://opendatacommons.org/licenses/dbcl/1.0/\">Database Contents License 1.0</a> лиценз\n"
"за информация и данни и под лиценза <a href=\"https://creativecommons.org/licenses/by-sa/3.0/deed.en\">Creative Commons Attribution - ShareAlike 3.0</a> за снимки.\n"
"Приемаш да бъдеш кредитиран от повторни потребители чрез връзка към продукта, за който допринасяш."

msgctxt "link"
msgid "Link to the product page on the official site of the producer"
msgstr "Линк към страницата на продукта на официалния сайт на производителя"

msgctxt "list_of_x"
msgid "List of %s"
msgstr "Списък с/със %s"

msgctxt "loadmore"
msgid "Load more results"
msgstr "Зареждане на още резултати"

msgctxt "login_and_add_product"
msgid "Sign-in and add the product"
msgstr "Влез и добави продукта"

msgctxt "login_and_edit_product"
msgid "Sign-in and edit the product"
msgstr "Влез и редактирай продукта"

msgctxt "login_create_your_account"
msgid "Create your account."
msgstr "Регистрация."

msgctxt "login_not_registered_yet"
msgid "Not registered yet?"
msgstr "Все още не си регистриран?"

msgctxt "login_register_title"
msgid "Sign-in"
msgstr "Вход"

msgctxt "login_to_add_and_edit_products"
msgid "Sign-in to add or edit products."
msgstr "Влез, за да добавиш или редактираш продукти."

msgctxt "login_to_add_products"
msgid "<p>Please sign-in to add or edit a product.</p>\n\n"
"<p>If you do not yet have an account on <<site_name>>, you can <a href=\"/cgi/user.pl\">register in 30 seconds</a>.</p>\n"
msgstr "<p>Моля, влез, за да добавиш или редактираш продукт.</p>\n\n"
"<p>Ако все още нямаш акаунт в <<site_name>>, можеш <a href=\"/cgi/user.pl\">регистрираш за 30 секунди</a>.</p>\n"

msgctxt "login_username_email"
msgid "Username or e-mail address:"
msgstr "Потребителско име или имейл адрес:"

msgctxt "low"
msgid "low"
msgstr "ниско"

msgctxt "low_quantity"
msgid "low quantity"
msgstr "малко количество"

msgctxt "manage_images"
msgid "Manage images"
msgstr "Управление на снимки"

msgctxt "manage_images_info"
msgid "You can select one or more images and then:"
msgstr "Можеш да избереш едно или повече снимки и след това:"

msgctxt "manufacturing_places"
msgid "Manufacturing or processing places"
msgstr "Места на производство или обработка"

msgctxt "manufacturing_places_example"
msgid "Montana, USA"
msgstr "Варна, България"

msgctxt "manufacturing_places_p"
msgid "manufacturing or processing places"
msgstr "места на производство или обработка"

msgctxt "manufacturing_places_products"
msgid "Products manufactured or processed in %s"
msgstr "Продукти, произведени или преработени в %s"

msgctxt "manufacturing_places_s"
msgid "manufacturing or processing place"
msgstr "място на производство или обработка"

msgctxt "manufacturing_places_tagsinput"
msgid "add a place"
msgstr "добави място"

msgctxt "manufacturing_places_without_products"
msgid "Products not manufactured or processed in %s"
msgstr "Продукти, които не са произведени или преработени в %s"

msgctxt "map_count"
msgid "%d products match the search criteria, of which %i products have a known production place."
msgstr "%d продукта отговарят на критериите за търсене, от които %i продукта имат известно място на производство."

msgctxt "map_title"
msgid "Map title"
msgstr "Заглавие на картата"

msgctxt "menu"
msgid "Menu"
msgstr "Меню"

msgctxt "menu_add_a_product"
msgid "Add a product"
msgstr "Добави продукт"

# Do not translate without having the same exact string in the Tags template. Do not use spaces, special characters, only alphanumeric characters separated by hyphens
msgctxt "menu_add_a_product_link"
msgid "/add-a-product"
msgstr "/add-a-product"

msgctxt "menu_contribute"
msgid "Contribute"
msgstr "Допринеси"

# Do not translate without having the same exact string in the Tags template. Do not use spaces, special characters, only alphanumeric characters separated by hyphens
msgctxt "menu_contribute_link"
msgid "/contribute"
msgstr "/contribute"

msgctxt "menu_discover"
msgid "Discover"
msgstr "Открий"

# Do not translate without having the same exact string in the Tags template. Do not use spaces, special characters, only alphanumeric characters separated by hyphens
msgctxt "menu_discover_link"
msgid "/discover"
msgstr "/discover"

msgctxt "mission_"
msgid "Mission: "
msgstr "Мисия: "

msgctxt "mission_accomplished_by"
msgid "This mission has been completed by:"
msgstr "Тази мисия е изпълнена от:"

msgctxt "mission_accomplished_by_n"
msgid "Completed by %d persons."
msgstr "Попълнено от %d лица."

msgctxt "mission_accomplished_by_nobody"
msgid "Be the first to complete this mission!"
msgstr "Бъди първият, завършил тази мисия!"

msgctxt "mission_goal"
msgid "Goal:"
msgstr "Цел:"

msgctxt "missions"
msgid "Missions"
msgstr "Мисии"

msgctxt "moderate"
msgid "moderate"
msgstr "умерено"

msgctxt "moderate_quantity"
msgid "moderate quantity"
msgstr "умерено количество"

msgctxt "move_images_to_another_product"
msgid "Move the images to another product"
msgstr "Преместване на снимките към друг продукт"

msgctxt "n_products"
msgid "%s products"
msgstr "%s продукта"

msgctxt "name"
msgid "Name"
msgstr "Име"

msgctxt "names"
msgid "Names"
msgstr "Имена"

msgctxt "new_code"
msgid "If the barcode is not correct, please correct it here:"
msgstr "Ако баркодът не е правилен, моля, коригирай го тук:"

msgctxt "new_code_note"
msgid "For products without a barcode, an internal code is automatically set."
msgstr "За продукти без баркод автоматично се задава вътрешен код."

msgctxt "newsletter_description"
msgid "Subscribe to the newsletter (2 emails per month maximum)"
msgstr "Абонирай се за бюлетина (максимум 2 имейла на месец)"

msgctxt "next"
msgid "Next"
msgstr "Следваща"

msgctxt "no_barcode"
msgid "Product without barcode"
msgstr "Продукт без баркод"

msgctxt "no_nutrition_data"
msgid "Nutrition facts are not specified on the product."
msgstr "Хранителните стойности не са посочени върху продукта."

msgctxt "multiple_nutrition_data"
msgid "Multiple nutrition facts are specified on the product (e.g. with added water or milk)."
msgstr "Върху продукта са посочени множество хранителни факти (напр. с добавена вода или мляко)."

msgctxt "multiple_nutrition_data_instructions"
msgid "Enter only the nutrition facts for the unprepared product, without added water or milk. If there are different products, enter nutrition facts for the first product listed."
msgstr "Въведи само хранителните данни за неприготвения продукт, без добавена вода или мляко. Ако има различни продукти, въведи хранителните данни за първия изброен продукт."

msgctxt "no_product_for_barcode"
msgid "No product listed for barcode %s."
msgstr "Няма посочен продукт за баркод %s."

msgctxt "no_products"
msgid "No products."
msgstr "Няма продукти."

msgctxt "not_saved"
msgid "Error while saving, please retry."
msgstr "Грешка при запазването, моля опитай отново."

msgctxt "number_of_additives"
msgid "Number of additives"
msgstr "Брой добавки"

msgctxt "number_of_products"
msgid "Number of products"
msgstr "Брой продукти"

msgctxt "nutrient_in_quantity"
msgid "%s in %s"
msgstr "%s в %s"

msgctxt "nutrient_levels_info"
msgid "Nutrient levels for 100 g"
msgstr "Хранителни стойности за 100 г"

# Do not translate without having the same exact string in the Tags template. Do not use spaces, special characters, only alphanumeric characters separated by hyphens
msgctxt "nutrient_levels_link"
msgid "/nutrient-levels"
msgstr "/nutrient-levels"

msgctxt "nutrient_levels_p"
msgid "nutrient levels"
msgstr "хранителни стойности"

msgctxt "nutrient_levels_s"
msgid "nutrient level"
msgstr "хранителна стойност"

msgctxt "nutriments_p"
msgid "nutriments"
msgstr "хранителни вещества"

msgctxt "nutriments_products"
msgid "Products that contain the nutriment %s"
msgstr "Продукти, които съдържат хранително вещество %s"

msgctxt "nutriments_s"
msgid "nutriment"
msgstr "хранително вещество"

msgctxt "nutriments_without_products"
msgid "Products that do not contain the nutriment %s"
msgstr "Продукти, които не съдържат хранителното вещество %s"

msgctxt "nutrition_alt"
msgid "Nutrition facts"
msgstr "Хранителни стойности"

msgctxt "nutrition_data"
msgid "Nutrition facts"
msgstr "Хранителни стойности"

msgctxt "nutrition_data_average"
msgid "Average nutrition facts for the %d products of the %s category for which nutrition facts are known (out of %d products)."
msgstr ""

msgctxt "nutrition_data_compare_percent"
msgid "% of difference"
msgstr "% разлика"

msgctxt "nutrition_data_compare_value"
msgid "value for 100 g / 100 ml"
msgstr "стойност за 100 г / 100 мл"

msgctxt "nutrition_data_comparison_with_categories"
msgid "Comparison to average values of products in the same category:"
msgstr "Сравнение със средните стойности на продукти от същата категория:"

msgctxt "nutrition_data_comparison_with_categories_note"
msgid "Please note: for each nutriment, the average is computed for products for which the nutriment quantity is known, not on all products of the category."
msgstr "Моля, обърни внимание: за всяка хранителна съставка средната стойност се изчислява за продукти, за които е известно количеството на хранителните стойности, а не за всички продукти от категорията."

msgctxt "nutrition_data_note"
msgid "If the picture is sufficiently sharp and level, nutrition facts can be automatically extracted from the picture."
msgstr ""

msgctxt "nutrition_data_per_10"
msgid "10th centile"
msgstr ""

msgctxt "nutrition_data_per_100g"
msgid "for 100 g / 100 ml"
msgstr "за 100 г / 100 мл"

msgctxt "nutrition_data_per_5"
msgid "5<sup>th</sup> centile"
msgstr ""

msgctxt "nutrition_data_per_50"
msgid "Median"
msgstr "Средно"

msgctxt "nutrition_data_per_90"
msgid "90th centile"
msgstr ""

msgctxt "nutrition_data_per_95"
msgid "95<sup>th</sup> centile"
msgstr ""

msgctxt "nutrition_data_per_max"
msgid "Maximum"
msgstr "Максимум"

msgctxt "nutrition_data_per_mean"
msgid "Mean"
msgstr "Средно"

msgctxt "nutrition_data_per_min"
msgid "Minimum"
msgstr "Минимум"

msgctxt "nutrition_data_per_serving"
msgid "per serving"
msgstr "на порция"

msgctxt "nutrition_data_per_std"
msgid "Standard deviation"
msgstr "Стандартно отклонение"

msgctxt "nutrition_data_table"
msgid "Nutrition facts"
msgstr "Хранителни стойности"

msgctxt "nutrition_data_table_note"
msgid "The table lists by default nutriments that are often specified. Leave the field blank if it's not on the label.<br/>You can add extra nutriments (vitamins, minerals, cholesterol etc.)\n"
"by typing the first letters of their name in the last row of the table."
msgstr "Таблицата изброява по подразбиране хранителни вещества, които често са посочени. Остави полето празно, ако не е на етикета.<br/>Можеш да добавиш допълнителни хранителни вещества (витамини, минерали, холестерол и др.), като напишеш първите букви от името им в последния ред на таблицата."

msgctxt "nutrition_grades_p"
msgid "Nutrition grades"
msgstr "Хранителни оценки"

msgctxt "nutrition_grades_s"
msgid "Nutrition grade"
msgstr "Хранителна оценка"

# Make sure the translated link works (eg that the image already exists in your language)
msgctxt "og_image_url"
msgid "https://world.openfoodfacts.org/images/misc/openfoodfacts-logo-en-356.png"
msgstr "https://world.openfoodfacts.org/images/misc/openfoodfacts-logo-en-356.png"

# Do not change the lang code if the blog doesn't exist in your language
msgctxt "on_the_blog_content"
msgid "<p>To learn more about <<site_name>>, visit <a href=\"https://en.blog.openfoodfacts.org\">our blog</a>!</p>\n"
"<p>Recent news:</p>\n"
msgstr "<p>За да научиш повече за <<site_name>>, посети <a href=\"https://en.blog.openfoodfacts.org\">нашият блог</a>!</p>\n"
"<p>Последни новини:</p>\n"

msgctxt "on_the_blog_title"
msgid "News"
msgstr "Новини"

msgctxt "openfoodhunt_points"
msgid "It's <a href=\"/open-food-hunt-2015\">Open Food Hunt</a> on <<site_name>> from Saturday February 21st 2015 to Sunday March 1st 2015! Contributors are awarded\n"
"Explorer points for products they add and Ambassador points for new contributors they recruit. Points are updated every 30 minutes."
msgstr ""

msgctxt "or"
msgid "or:"
msgstr "или:"

msgctxt "origins"
msgid "Origin of ingredients"
msgstr "Произход на съставките"

msgctxt "origins_example"
msgid "California, USA"
msgstr "Пловдив, България"

msgctxt "origins_note_xxx"
msgid "Indicate the origin of ingredients"
msgstr "Посочи произхода на съставките"

msgctxt "origins_p"
msgid "origins of ingredients"
msgstr "произход на съставките"

msgctxt "origins_products"
msgid "Products with ingredients originating from %s"
msgstr "Продукти със съставки, с произход %s"

msgctxt "origins_s"
msgid "origin of ingredients"
msgstr "произход на съставките"

msgctxt "origins_tagsinput"
msgid "add an origin"
msgstr "добави произход"

msgctxt "origins_without_products"
msgid "Products without ingredients originating from %s"
msgstr "Продукти без съставки с произход от %s"

msgctxt "packaging"
msgid "Packaging"
msgstr "Опаковка"

msgctxt "packaging_example"
msgid "Fresh, Canned, Frozen, Bottle, Box, Glass, Plastic..."
msgstr "Пресно, консервирано, замразено, бутилка, кутия, стъкло, пластмаса..."

msgctxt "packaging_note"
msgid "Packaging type, format, material"
msgstr "Вид на опаковката, формат, материал"

msgctxt "packaging_p"
msgid "packaging"
msgstr "опаковка"

msgctxt "packaging_products"
msgid "Products with a %s packaging"
msgstr "Продукти с опаковка %s"

msgctxt "packaging_s"
msgid "packaging"
msgstr "опаковка"

msgctxt "packaging_tagsinput"
msgid "add a type, shape or material"
msgstr "добави вид, форма или материал"

msgctxt "packaging_without_products"
msgid "Products without a %s packaging"
msgstr "Продукти без опаковка %s"

msgctxt "page_x"
msgid "Page %d"
msgstr "Страница %d"

msgctxt "page_x_out_of_y"
msgid "Page %d out of %d."
msgstr "Страница %d от %d."

msgctxt "pages"
msgid "Pages:"
msgstr "Страници:"

msgctxt "password"
msgid "Password"
msgstr "Парола"

msgctxt "password_new"
msgid "New password"
msgstr "Нова парола"

msgctxt "password_confirm"
msgid "Confirm password"
msgstr "Потвърди паролата"

msgctxt "periods_after_opening"
msgid "Period of time after opening"
msgstr "Период от време след отваряне"

msgctxt "periods_after_opening_note"
msgid "Found in an open container logo with a number of months: e.g. 12 M"
msgstr ""

msgctxt "periods_after_opening_p"
msgid "Periods after opening"
msgstr "Срокове след отваряне"

msgctxt "periods_after_opening_s"
msgid "Period after opening"
msgstr "Срок след отваряне"

msgctxt "photographers_p"
msgid "photographers"
msgstr "фотографи"

msgctxt "photographers_s"
msgid "photographer"
msgstr "фотограф"

msgctxt "pnns_groups_1"
msgid "PNNS groups 1"
msgstr ""

msgctxt "pnns_groups_1_p"
msgid "PNNS groups 1"
msgstr ""

msgctxt "pnns_groups_1_s"
msgid "PNNS group 1"
msgstr ""

msgctxt "pnns_groups_2"
msgid "PNNS groups 2"
msgstr ""

msgctxt "pnns_groups_2_p"
msgid "PNNS groups 2"
msgstr ""

msgctxt "pnns_groups_2_s"
msgid "PNNS group 2"
msgstr ""

msgctxt "points_all_countries"
msgid "There are %d Explorers and %d Ambassadors."
msgstr "Има %d изследователи и %d посланици."

msgctxt "points_all_users"
msgid "There are Explorers for %d countries and Ambassadors for %d countries."
msgstr ""

msgctxt "points_country"
msgid "%s has %d Explorers and %d Ambassadors."
msgstr "%s има %d изследователи и %d посланици."

msgctxt "points_ranking"
msgid "Ranking"
msgstr "Класиране"

msgctxt "points_ranking_users_and_countries"
msgid "Ranking of contributors and countries"
msgstr "Класация на сътрудниците и страните"

msgctxt "points_user"
msgid "%s is an Explorer for %d countries and an Ambassador for %d countries."
msgstr "%s е изследовател за %d страни и посланик за %d страни."

msgctxt "previous"
msgid "Previous"
msgstr "Предишна"

msgctxt "product_add_nutrient"
msgid "Add a nutrient"
msgstr "Добави хранително вещество"

msgctxt "product_added"
msgid "Product added on"
msgstr "Добавен продукт на"

msgctxt "product_changes_saved"
msgid "Changes saved."
msgstr "Промените са запазени."

msgctxt "product_characteristics"
msgid "Product characteristics"
msgstr "Продуктова характеристика"

msgctxt "product_created"
msgid "Product created"
msgstr "Продуктът е създаден"

msgctxt "product_description"
msgid "Ingredients, allergens, additives, nutrition facts, labels, origin of ingredients and information on product %s"
msgstr "Съставки, алергени, добавки, хранителни факти, етикети, произход на съставките и информация за продукта %s"

msgctxt "product_image"
msgid "Product picture"
msgstr "Снимка на продукта"

msgctxt "product_image_with_barcode"
msgid "Picture with barcode:"
msgstr "Снимка с баркод:"

msgctxt "product_js_current_image"
msgid "Current image:"
msgstr "Текуща снимка:"

msgctxt "product_js_deleting_images"
msgid "Deleting images"
msgstr "Изтриване на снимки"

msgctxt "product_js_extract_ingredients"
msgid "Extract the ingredients from the picture"
msgstr "Извличане на съставките от снимката"

msgctxt "product_js_extracted_ingredients_nok"
msgid "Ingredients text could not be extracted. Try with a sharper image, with higher resolution or a better framing of the text."
msgstr ""

msgctxt "product_js_extracted_ingredients_ok"
msgid "Ingredients text has been extracted. Text recognition is not perfect, so please check the text below and correct errors if needed."
msgstr "Текстът на съставките е извлечен. Разпознаването на текста не е перфектно, така че, провери текста по-долу и коригирай грешките, ако е необходимо."

msgctxt "product_js_extracting_ingredients"
msgid "Extracting ingredients"
msgstr "Извличане на съставките"

msgctxt "product_js_image_normalize"
msgid "Normalize colors"
msgstr "Нормализирай цветовете"

msgctxt "product_js_image_open_full_size_image"
msgid "Open the picture in original size in a new windows"
msgstr "Отвори снимката в оригинален размер в нов прозорец"

msgctxt "product_js_image_received"
msgid "Image received"
msgstr "Снимката е получена"

msgctxt "product_js_image_rotate_and_crop"
msgid "Rotate the image if necessary, then click and drag to select the interesting zone:"
msgstr "Завърти снимката, ако е необходимо, след което щракнеш и плъзнеш, за да избереш интересната зона:"

msgctxt "product_js_image_rotate_left"
msgid "Rotate left"
msgstr "Завърти наляво"

msgctxt "product_js_image_rotate_right"
msgid "Rotate right"
msgstr "Завърти надясно"

msgctxt "product_js_image_save"
msgid "Validate and/or resize image"
msgstr ""

msgctxt "product_js_image_saved"
msgid "Image saved"
msgstr "Снимката е запазена"

msgctxt "product_js_image_saving"
msgid "Saving image"
msgstr "Записване на снимката"

msgctxt "product_js_image_upload_error"
msgid "Error while uploading image"
msgstr "Грешка при качване на снимката"

msgctxt "product_js_image_white_magic"
msgid "Photo on white background: try to remove the background"
msgstr ""

msgctxt "product_js_images_delete_error"
msgid "Errors while deleting images"
msgstr "Грешки при изтриването на снимките"

msgctxt "product_js_images_deleted"
msgid "Images deleted"
msgstr "Изтрити снимки"

msgctxt "product_js_images_move_error"
msgid "Errors while moving images"
msgstr "Грешки при преместването на снимките"

msgctxt "product_js_images_moved"
msgid "Images moved"
msgstr "Преместени снимки"

msgctxt "product_js_moving_images"
msgid "Moving images"
msgstr "Снимки в процес на преместване"

msgctxt "product_js_upload_image"
msgid "Add a picture"
msgstr "Добави снимка"

msgctxt "product_js_upload_image_note"
msgid "→ With Chrome, Firefox and Safari, you can select multiple pictures (product, ingredients, nutrition facts etc.) by clicking them while holding the Ctrl key pressed to add them all in one shot."
msgstr "→ С Chrome, Firefox и Safari можеш да избереш множество снимки (продукт, съставки, хранителни факти и т. н.), като щракнеш върху тях задържайки натиснат клавиша Ctrl, за да ги добавиш наведнъж."

msgctxt "product_js_uploading_image"
msgid "Uploading image"
msgstr "Качване на снимка"

msgctxt "product_last_edited"
msgid "Last edit of product page on"
msgstr "Последна редакция на продуктовата страница на"

msgctxt "product_name"
msgid "Product name"
msgstr "Име на продукта"

msgctxt "product_name_example"
msgid "Kinder Bueno White"
msgstr "Kinder Bueno White"

msgctxt "products"
msgid "products"
msgstr "продукти"

msgctxt "products_stats"
msgid "Evolution of the number of products on <<site_name>>"
msgstr "Развитие на броя на продуктите на <<site_name>>"

msgctxt "products_stats_completed_t"
msgid "Products with complete information"
msgstr "Продукти с пълна информация"

msgctxt "products_stats_created_t"
msgid "Products"
msgstr "Продукти"

msgctxt "products_with_nutriments"
msgid "with nutrition facts"
msgstr ""

msgctxt "products_you_edited"
msgid "Products you added or edited"
msgstr "Продукти, които си добавил или редактирал"

msgctxt "purchase_places"
msgid "City, state and country where purchased"
msgstr "Град и страна, където е закупено"

msgctxt "purchase_places_note"
msgid "Indicate where you bought or saw the product (at least the country)"
msgstr "Посочи къде си закупил или видял продукта (поне страната)"

msgctxt "purchase_places_p"
msgid "purchase places"
msgstr "места на продажба"

msgctxt "purchase_places_products"
msgid "Products sold in %s"
msgstr "Продукти, продавани в %s"

msgctxt "purchase_places_s"
msgid "purchase place"
msgstr "място на покупка"

msgctxt "purchase_places_tagsinput"
msgid "add a place"
msgstr "добави място"

msgctxt "purchase_places_without_products"
msgid "Products not sold in %s"
msgstr "Продукти, които не се продават в %s"

msgctxt "quantity"
msgid "Quantity"
msgstr "Количество"

msgctxt "quantity_example"
msgid "2 l, 250 g, 1 kg, 25 cl, 6 fl oz, 1 pound"
msgstr "2 l, 250 g, 1 kg, 25 cl"

msgctxt "remember_me"
msgid "Remember me"
msgstr "Запомни ме"

msgctxt "remember_purchase_places_and_stores"
msgid "Remember the place of purchase and store for the next product adds"
msgstr "Запомни мястото на покупка и магазина за следващите добавяния на продукти"

msgctxt "reset_password"
msgid "Reset password"
msgstr "Нулиране на паролата"

msgctxt "reset_password_email_body"
msgid "Hello <NAME>,\n\n"
"You asked for your password to be reset on https://openfoodfacts.org\n\n"
"for the username: <USERID>\n\n"
"To continue the password reset, click on the link below.\n"
"If you did not ask for the password reset, you can ignore this message.\n\n"
"<RESET_URL>\n\n"
"See you soon,\n\n"
"Stephane\n"
"https://openfoodfacts.org\n"
msgstr "Здравей <NAME>,\n\n"
"Помоли твоята парола да бъде нулирана на https://openfoodfacts.org\n\n"
"за потребителското име: <USERID>\n\n"
"За да продължиш нулирането на паролата, щракни върху връзката по-долу.\n"
"Ако не си поискал нулиране на паролата, можеш да игнорираш това съобщение.\n\n"
"<RESET_URL>\n\n"
"До скоро,\n\n"
"Стефан\n"
"https://openfoodfacts.org\n"

msgctxt "reset_password_email_subject"
msgid "Reset of your password on <<site_name>>"
msgstr ""

msgctxt "reset_password_reset"
msgid "Your password has been changed. You can now log-in with this password."
msgstr ""

msgctxt "reset_password_reset_msg"
msgid "Enter a new password."
msgstr "Въведи нова парола."

msgctxt "reset_password_send_email"
msgid "An email with a link to reset your password has been sent to the e-mail address associated with your account."
msgstr ""

msgctxt "reset_password_send_email_msg"
msgid "If you have forgotten your password, fill-in your username or e-mail address to receive instructions for resetting your password."
msgstr "Ако си забравил паролата си, попълни твоето потребителско име или имейл адрес, за да получиш инструкции за нулиране на паролата."

msgctxt "risk_level"
msgid "Risk"
msgstr "Риск"

msgctxt "risk_level_0"
msgid "To be completed"
msgstr "За изпълнение"

msgctxt "risk_level_1"
msgid "Low risks"
msgstr "Ниски рискове"

msgctxt "risk_level_2"
msgid "Moderate risks"
msgstr "Умерени рискове"

msgctxt "risk_level_3"
msgid "High risks"
msgstr "Високи рискове"

msgctxt "salt_equivalent"
msgid "salt equivalent"
msgstr "еквивалент на сол"

msgctxt "save"
msgid "Save"
msgstr "Запис"

msgctxt "saved"
msgid "Saved."
msgstr "Запазено."

msgctxt "saving"
msgid "Saving."
msgstr "Запазване."

msgctxt "search"
msgid "Search"
msgstr "Търсене"

msgctxt "search_a_product_placeholder"
msgid "Search a product"
msgstr "Търсене на продукт"

msgctxt "search_button"
msgid "Search"
msgstr "Търсене"

msgctxt "search_contains"
msgid "contains"
msgstr "съдържа"

msgctxt "search_criteria"
msgid "Select products with specific brands, categories, labels, origins of ingredients, manufacturing places etc."
msgstr "Избери продукти с конкретни марки, категории, етикети, произход на съставките, места на производство и т. н."

msgctxt "search_description_opensearch"
msgid "Open Food Facts product search"
msgstr ""

msgctxt "search_does_not_contain"
msgid "does not contain"
msgstr "не съдържа"

msgctxt "search_download_button"
msgid "Download"
msgstr "Изтегляне"

msgctxt "search_download_choice"
msgid "Download results"
msgstr "Изтегли резултатите"

msgctxt "search_download_results"
msgid "Download results in XLSX or CSV format. Please note that for performance reasons, you can download up to 10.000 results only."
msgstr "Изтегли резултатите в XLSX или CSV формат. Моля, имай предвид, че от съображения за ефективност можеш да изтеглиш само до 10 000 резултата."

msgctxt "search_download_xlsx"
msgid "XLSX format"
msgstr "XLSX формат"

msgctxt "search_download_xlsx_description"
msgid "Excel or LibreOffice"
msgstr "Excel или LibreOffice"

msgctxt "search_download_csv"
msgid "CSV format"
msgstr "CSV формат"

msgctxt "search_download_csv_description"
msgid "Character set: Unicode (UTF-8) - Separator: tabulation (tab)"
msgstr ""

msgctxt "search_edit"
msgid "Change search criteria"
msgstr "Промяна на критериите за търсене"

msgctxt "search_generate_graph"
msgid "Generate graph"
msgstr "Генериране на графика"

msgctxt "search_generate_map"
msgid "Generate the map"
msgstr "Генерирай картата"

msgctxt "search_graph"
msgid "Graph"
msgstr "Графика"

msgctxt "search_graph_2_axis"
msgid "Scatter plot"
msgstr ""

msgctxt "search_graph_blog"
msgid "<p>→ learn more about <<site_name>> graphs: <a href=\"/graphs-in-3-clicks\">Graphs in 3 clicks</a> (blog).</p>"
msgstr ""

msgctxt "search_graph_choice"
msgid "Results on a graph"
msgstr "Резултати в графика"

msgctxt "search_graph_instructions"
msgid "Select what you want to graph on the horizontal axis to obtain a histogram, or select two axis to\n"
"get a cloud of products (scatter plot)."
msgstr ""

msgctxt "search_graph_link"
msgid "Permanent link to this graph, shareable by e-mail and on social networks"
msgstr "Постоянна връзка към тази графика, за споделяне по имейл и в социалните мрежи"

msgctxt "search_graph_note"
msgid "The graph will show only products for which displayed values are known."
msgstr "Графиката ще показва само продукти, за които са известни показаните стойности."

msgctxt "search_graph_title"
msgid "Display results on a graph"
msgstr "Покажи резултатите на графика"

msgctxt "search_graph_warning"
msgid "Note: this is a user generated graph. The title, represented products and axis of visualization have been chosen by the author of the graph."
msgstr ""

msgctxt "search_indifferent"
msgid "Indifferent"
msgstr "Безразлично"

msgctxt "search_ingredients"
msgid "Ingredients"
msgstr "Съставки"

msgctxt "search_link"
msgid "Permanent link to these results, shareable by e-mail and on social networks"
msgstr "Постоянна връзка към тези резултати, за споделяне по имейл и в социалните мрежи"

msgctxt "search_list_choice"
msgid "Results in a list of products"
msgstr ""

msgctxt "search_map"
msgid "Map"
msgstr "Карта"

msgctxt "search_map_choice"
msgid "Results on a map"
msgstr "Резултати на карта"

msgctxt "search_map_link"
msgid "Permanent link to this map, shareable by e-mail and on social networks"
msgstr "Постоянна връзка към тази карта, за споделяне по имейл и в социалните мрежи"

msgctxt "search_map_note"
msgid "The map will show only products for which the production place is known."
msgstr "Картата ще показва само продукти, за които е известно мястото на производство."

msgctxt "search_map_title"
msgid "Display results on a map"
msgstr "Покажи резултатите на карта"

msgctxt "search_nutriment"
msgid "choose a nutriment..."
msgstr ""

msgctxt "search_nutriments"
msgid "Nutriments"
msgstr "Хранителни съставки"

msgctxt "search_or"
msgid "or"
msgstr "или"

msgctxt "search_page_size"
msgid "Results per page"
msgstr "Резултати на страница"

msgctxt "search_products"
msgid "Products search"
msgstr "Търсене на плодукти"

msgctxt "search_results"
msgid "Search results"
msgstr "Резултати от търсенето"

msgctxt "search_series"
msgid "Use a different color for the following products:"
msgstr "Използвай различен цвят за следните продукти:"

msgctxt "search_series_default"
msgid "Other products"
msgstr "Други продукти"

msgctxt "search_series_fairtrade"
msgid "Fair trade"
msgstr "Справедлива търговия"

msgctxt "search_series_fairtrade_label"
msgid "fair-trade"
msgstr "справедлива-търговия"

msgctxt "search_series_nutrition_grades"
msgid "Use nutrition grades colors"
msgstr ""

msgctxt "search_series_organic"
msgid "Organic"
msgstr "Био"

msgctxt "search_series_organic_label"
msgid "organic"
msgstr "био"

msgctxt "search_series_with_sweeteners"
msgid "With sweeteners"
msgstr "С подсладители"

msgctxt "search_tag"
msgid "choose a criterion..."
msgstr "избери критерий..."

msgctxt "search_tags"
msgid "Criteria"
msgstr "Критерии"

msgctxt "search_terms"
msgid "Search terms"
msgstr ""

msgctxt "search_terms_note"
msgid "Search for words present in the product name, generic name, brands, categories, origins and labels"
msgstr "Търси думи, присъстващи в името на продукта, общото име, марките, категориите, произхода и етикетите"

msgctxt "search_title"
msgid "Search a product, brand, ingredient, nutriment etc."
msgstr "Търси продукт, марка, съставка, хранителен продукт и т. н."

msgctxt "search_title_graph"
msgid "Results graph"
msgstr ""

msgctxt "search_title_map"
msgid "Results map"
msgstr "Карта на резултатите"

msgctxt "search_tools"
msgid "Search tools"
msgstr "Инструменти за търсене"

msgctxt "search_value"
msgid "value"
msgstr "стойност"

msgctxt "search_with"
msgid "With"
msgstr "С/със"

msgctxt "search_without"
msgid "Without"
msgstr "Без"

msgctxt "see_product_page"
msgid "See the product page"
msgstr "Виж продуктовата страница"

msgctxt "select_country"
msgid "Country"
msgstr "Държава"

msgctxt "select_lang"
msgid "Language"
msgstr "Език"

msgctxt "send_image"
msgid "Send a picture..."
msgstr "Изпрати снимка..."

msgctxt "send_image_error"
msgid "Upload error"
msgstr "Грешка при изпращане"

msgctxt "sending_image"
msgid "Sending image"
msgstr "Изпращане на снимката"

msgctxt "serving_size"
msgid "Serving size"
msgstr "Размер на порция"

msgctxt "serving_size_prepared"
msgid "Prepared serving size"
msgstr ""

msgctxt "serving_size_example"
msgid "60 g, 12 oz, 20cl, 2 fl oz"
msgstr ""

msgctxt "serving_size_note"
msgid "If the nutrition facts table contains values for the prepared product, indicate the total serving size of the prepared product (including added water or milk)."
msgstr ""

msgctxt "session_title"
msgid "Sign-in"
msgstr "Вход"

msgctxt "share"
msgid "Share"
msgstr "Сподели"

msgctxt "show_category_stats"
msgid "Show detailed stats"
msgstr "Показване на подробна статистика"

msgctxt "show_category_stats_details"
msgid "standard deviation, minimum, maximum, 10th and 90th percentiles"
msgstr ""

msgctxt "signin_before_submit"
msgid "If you already have an account on <SITE>, please sign-in before filling this form."
msgstr "Ако вече имаш акаунт в <SITE>, моля, влез, преди да попълниш този формуляр."

msgctxt "signout"
msgid "Sign-out"
msgstr "Изход"

msgctxt "site_description"
msgid "A collaborative, free and open database of ingredients, nutrition facts and information on food products from around the world"
msgstr "Съвместна, безплатна и отворена база данни със съставки, хранителни стойности и информация за хранителни продукти от цял свят"

msgctxt "site_name"
msgid "Open Food Facts"
msgstr "Open Food Facts"

msgctxt "logo_site_name"
msgid "Open Food Facts logo"
msgstr "Open Food Facts лого"

msgctxt "sort_by"
msgid "Sort by"
msgstr "Сортирай по"

msgctxt "sort_completeness"
msgid "Completeness"
msgstr "Завършеност"

msgctxt "sort_created_t"
msgid "Add date"
msgstr "Добави дата"

msgctxt "sort_modified_t"
msgid "Edit date"
msgstr "Редактиране на дата"

msgctxt "sort_popularity"
msgid "Popularity"
msgstr "Популярност"

msgctxt "sort_product_name"
msgid "Product name"
msgstr "Име на продукта"

msgctxt "state"
msgid "State"
msgstr "Държава"

msgctxt "states_p"
msgid "states"
msgstr "страни"

msgctxt "states_s"
msgid "state"
msgstr "държава"

msgctxt "stores"
msgid "Stores"
msgstr "Магазини"

msgctxt "stores_note"
msgid "Name of the shop or supermarket chain"
msgstr "Име на веригата магазини или супермаркети"

msgctxt "stores_p"
msgid "stores"
msgstr "магазини"

msgctxt "stores_products"
msgid "Products sold at %s"
msgstr "Продукти, продавани от %s"

msgctxt "stores_s"
msgid "store"
msgstr "магазин"

msgctxt "stores_tagsinput"
msgid "add a store"
msgstr "добави магазин"

msgctxt "stores_without_products"
msgid "Products not bought at %s"
msgstr "Продукти, които не са закупени от %s"

msgctxt "subscribe"
msgid "Subscribe"
msgstr "Абониране"

msgctxt "tag_belongs_to"
msgid "Belongs to:"
msgstr "Принадлежи към:"

msgctxt "tag_contains"
msgid "Contains:"
msgstr "Съдържа:"

msgctxt "tag_weblinks"
msgid "Weblinks"
msgstr ""

msgctxt "tagstable_filtered"
msgid "out of _MAX_"
msgstr ""

msgctxt "tagstable_search"
msgid "Search:"
msgstr "Търсене:"

msgctxt "traces"
msgid "Traces"
msgstr "Следи"

msgctxt "traces_example"
msgid "Milk, Gluten, Nuts"
msgstr "Мляко, глутен, ядки"

msgctxt "traces_note"
msgid "Indicate ingredients from mentions like \"May contain traces of\", \"Made in a factory that also uses\" etc."
msgstr ""

msgctxt "traces_p"
msgid "traces"
msgstr "следи"

msgctxt "traces_s"
msgid "trace"
msgstr "следа"

msgctxt "twitter"
msgid "Twitter username (optional)"
msgstr "Потребителско име в Twitter (по избор)"

msgctxt "twitter_account"
msgid "OpenFoodFacts"
msgstr "OpenFoodFactsBG"

msgctxt "unknown"
msgid "Unknown"
msgstr "Неизвестно"

msgctxt "unknown_nutrients_p"
msgid "unknown nutrients"
msgstr ""

msgctxt "unknown_nutrients_s"
msgid "unknown nutrient"
msgstr ""

msgctxt "unsubscribe"
msgid "Unsubscribe"
msgstr "Отписване"

msgctxt "unsubscribe_info"
msgid "You can unsubscribe from the lists at any time."
msgstr "Можеш да се отпишеш от списъците по всяко време."

msgctxt "userid_or_email"
msgid "Username or e-mail address: "
msgstr "Потребителско име или имейл адрес: "

msgctxt "username"
msgid "User name"
msgstr "Потребителско име"

msgctxt "username_info"
msgid "(non-accented letters, digits and/or dashes)"
msgstr ""

msgctxt "username_or_email"
msgid "Username or email address"
msgstr "Потребителско име или имейл адрес"

msgctxt "users_add_products"
msgid "Products that were added by the user %s"
msgstr "Продукти, добавени от потребител %s"

msgctxt "users_add_without_products"
msgid "Products that were not added by the user %s"
msgstr ""

msgctxt "users_edit_products"
msgid "Products that were edited by the user %s"
msgstr "Продукти, редактирани от потребител %s"

msgctxt "users_edit_without_products"
msgid "Products that were not edited by the user %s"
msgstr "Продукти, които не са редактирани от потребител %s"

msgctxt "users_p"
msgid "contributors"
msgstr "сътрудници"

msgctxt "users_products"
msgid "Products added by %s"
msgstr "Продукти, добавени от %s"

msgctxt "users_s"
msgid "contributor"
msgstr "сътрудник"

msgctxt "users_without_products"
msgid "Products not added by %s"
msgstr "Продукти, които не са добавени от %s"

msgctxt "view"
msgid "view"
msgstr "изглед"

msgctxt "view_list_for_products_from_the_entire_world"
msgid "View the list for matching products from the entire world"
msgstr ""

msgctxt "view_products_from_the_entire_world"
msgid "View matching products from the entire world"
msgstr "Виж съвпадащи продукти от целия свят"

msgctxt "view_results_from_the_entire_world"
msgid "View results from the entire world"
msgstr "Виж резултати от целия свят"

msgctxt "warning_3rd_party_content"
msgid "Information and data must come from the product package and label (and not from other sites or the manufacturer's site), and you must have taken the pictures yourself.<br/>\n"
"→ <a href=\"https://support.openfoodfacts.org/help/en-gb/9/27\">Why it matters</a>"
msgstr "Информацията и данните трябва да идват от опаковката и етикета на продукта (а не от други сайтове или сайта на производителя) и трябва да си направил снимките сам.<br/>\n"
"→ <a href=\"https://support.openfoodfacts.org/help/en-gb/9/27\">Защо има значение</a>"

msgctxt "website"
msgid "Site or blog address"
msgstr "Адрес на уебсайт или блог"

# Please change English.svg to French.svg or German.svg… Check the url https://static.openfoodfacts.org/images/misc/microsoft/XXXX.svg
msgctxt "windows_phone_app_icon_url"
msgid "/images/misc/microsoft/English.svg"
msgstr "/images/misc/microsoft/Bulgarian.svg"

msgctxt "windows_phone_app_icon_alt_text"
msgid "Get it from Microsoft"
msgstr ""

# Please change en-us to fr-fr, pt-br or de-ch…Check the URL !
msgctxt "windows_phone_app_link"
msgid "https://www.microsoft.com/en-us/p/openfoodfacts/9nblggh0dkqr"
msgstr "https://www.microsoft.com/bg-bg/p/openfoodfacts/9nblggh0dkqr"

msgctxt "you_are_connected_as_x"
msgid "You are connected as %s."
msgstr ""

msgctxt "product_js_unselect_image"
msgid "Unselect image"
msgstr ""

msgctxt "product_js_unselecting_image"
msgid "Unselecting image."
msgstr ""

msgctxt "product_js_unselected_image_ok"
msgid "Unselected image."
msgstr ""

msgctxt "product_js_unselected_image_nok"
msgid "Error while unselecting image."
msgstr ""

msgctxt "product_js_zoom_on_wheel"
msgid "Enable zooming with the mouse wheel."
msgstr ""

msgctxt "product_js_use_low_res_images"
msgid "Load lower resolution images (for slow connections)"
msgstr ""

msgctxt "nutrition_grade_fr_fiber_warning"
msgid "Warning: the amount of fiber is not specified, their possible positive contribution to the grade could not be taken into account."
msgstr "Предупреждение: количеството влакна не е посочено, техният възможен положителен принос към оценката не може да бъде взет предвид."

msgctxt "nutrition_grade_fr_fiber_and_fruits_vegetables_nuts_warning"
msgid "Warning: the amounts of fiber and of fruits, vegetables and nuts are not specified, their possible positive contribution to the grade could not be taken into account."
msgstr ""

msgctxt "nutrition_grade_fr_no_fruits_vegetables_nuts_warning"
msgid "Warning: the amount of fruits, vegetables and nuts is not specified, their possible positive contribution to the grade could not be taken into account."
msgstr ""

msgctxt "nutrition_grade_fr_fruits_vegetables_nuts_estimate_warning"
msgid "Warning: the amount of fruits, vegetables and nuts is not specified on the label, it was manually estimated from the list of ingredients: %d%"
msgstr "Предупреждение: количеството плодове, зеленчуци и ядки не е посочено на етикета заради което е ръчно изчислено от списъка със съставки: %d%"

msgctxt "nutrition_grade_fr_fruits_vegetables_nuts_from_category_warning"
msgid "Warning: the amount of fruits, vegetables and nuts is not specified on the label, it was estimated from the category (%s) of the product: %d%"
msgstr "Предупреждение: количеството плодове, зеленчуци и ядки не е посочено на етикета, изчислено е от категорията (%s) на продукта: %d%"

msgctxt "nutrition_grade_fr_fruits_vegetables_nuts_estimate_from_ingredients_warning"
msgid "Warning: the amount of fruits, vegetables and nuts is not specified on the label, it was estimated from the list of ingredients: %d%"
msgstr "Предупреждение: количеството плодове, зеленчуци и ядки не е посочено на етикета, беше изчислено от списъка със съставки: %d%"

msgctxt "nutrition_grade_fr_title"
msgid "NutriScore color nutrition grade"
msgstr ""

msgctxt "nutrition_grade_fr_formula"
msgid "How the color nutrition grade is computed"
msgstr ""

msgctxt "nutrition_grade_fr_alt"
msgid "NutriScore nutrition grade"
msgstr ""

msgctxt "delete_product_page"
msgid "Delete the product page"
msgstr "Изтрий страницата на продукта"

msgctxt "deleting_product"
msgid "Deleting product"
msgstr "Изтриване на продукт"

msgctxt "has_deleted_product"
msgid "has deleted product"
msgstr "изтри продукт"

msgctxt "delete_product_confirm"
msgid "Are you sure that you want to delete the page for this product?"
msgstr "Сигурен ли си, че искаш да изтриеш страницата за този продукт?"

msgctxt "delete_user"
msgid "Delete the user"
msgstr "Изтрий потребителя"

msgctxt "sources_manufacturer"
msgid "Some of the data for this product has been provided directly by the manufacturer %s."
msgstr "Някои от данните за този продукт са предоставени директно от производителя %s."

msgctxt "list_of_sources"
msgid "Some of the data and/or photos for this product come from those sources:"
msgstr "Някои от данните и/или снимките за този продукт са от следните източници:"

msgctxt "warning_not_complete"
msgid "This product page is not complete. You can help to complete it by editing it and adding more data from the photos we have, or by taking more photos using the app for <a href=\"https://android.openfoodfacts.org\">Android</a> or <a href=\"https://ios.openfoodfacts.org\">iPhone/iPad</a>. Thank you!"
msgstr "Тази продуктова страница не е пълна. Можеш да помогнеш, като я редактираш и добавиш повече данни от снимките, които имаме, или като направиш още снимки с помощта на приложението за <a href=\"https://android.openfoodfacts.org\">Android</a> или <a href=\"https://ios.openfoodfacts.org\">iPhone/iPad</a>. Благодаря ти!"

msgctxt "title_separator"
msgid " - "
msgstr " - "

msgctxt "recent_changes"
msgid "Recent Changes"
msgstr "Скорошни промени"

msgctxt "translators_title"
msgid "Our Translators"
msgstr "Нашите преводачи"

msgctxt "translators_lead"
msgid "We would like to say THANK YOU to the awesome translators that make it possible to present Open Food Facts, Open Beauty Facts, and Open Pet Food Facts to you in all these different languages! <a href=\"https://translate.openfoodfacts.org/\">You can join us in this global effort: it doesn't require any technical knowledge.</a>"
msgstr "Бихме искали да благодарим на страхотните преводачи, които правят възможно представянето на Open Food Facts, Open Beauty Facts и Open Pet Food Facts на всички тези различни езици! <a href=\"https://translate.openfoodfacts.org/\">Можеш да се присъединиш към нас в това глобално усилие: това не изисква никакви технически познания.</a>"

msgctxt "translators_renewal_notice"
msgid "Please note that this table is refreshed nightly and might be out of date."
msgstr ""

msgctxt "translators_column_name"
msgid "Name"
msgstr "Име"

msgctxt "translators_column_translated_words"
msgid "Translated (Words)"
msgstr "Преведени (думи)"

msgctxt "translators_column_target_words"
msgid "Target Words"
msgstr "Целеви думи"

msgctxt "translators_column_approved_words"
msgid "Approved (Words)"
msgstr "Одобрени (думи)"

msgctxt "translators_column_votes_made"
msgid "Votes Made"
msgstr "Брой гласове"

msgctxt "minerals_p"
msgid "added minerals"
msgstr "добавени минерали"

msgctxt "minerals_s"
msgid "added mineral"
msgstr "добавен минерал"

msgctxt "vitamins_p"
msgid "added vitamins"
msgstr "добавени витамини"

msgctxt "vitamins_s"
msgid "added vitamin"
msgstr "добавен витамин"

msgctxt "amino_acids_p"
msgid "added amino acids"
msgstr "добавени аминокиселини"

msgctxt "amino_acids_s"
msgid "added amino acid"
msgstr "добавена аминокиселина"

msgctxt "nucleotides_p"
msgid "added nucleotides"
msgstr "добавени нуклеотиди"

msgctxt "nucleotides_s"
msgid "added nucleotide"
msgstr "добавен нуклеотид"

msgctxt "other_nutritional_substances_p"
msgid "other nutritional substances added"
msgstr ""

msgctxt "other_nutritional_substances_s"
msgid "other nutritional substance added"
msgstr ""

msgctxt "product_as_sold"
msgid "As sold"
msgstr "Както се продава"

msgctxt "prepared_product"
msgid "Prepared"
msgstr ""

msgctxt "unit"
msgid "Unit"
msgstr "Мерна единица"

msgctxt "nutrition_data_exists"
msgid "Nutrition facts are specified for the product as sold."
msgstr ""

msgctxt "nutrition_data_prepared_exists"
msgid "Nutrition facts are specified for the prepared product."
msgstr ""

msgctxt "nova_groups_s"
msgid "NOVA group"
msgstr "Група NOVA"

msgctxt "nova_groups_p"
msgid "NOVA groups"
msgstr "Групи NOVA"

# Title for the link to the explanation of what a NOVA Group is
msgctxt "nova_groups_info"
msgid "NOVA groups for food processing"
msgstr "Групи NOVA за преработка на храни"

msgctxt "footer_partners"
msgid "Partners"
msgstr "Партньори"

# Do not translate without having the same exact string in the Tags template. Do not use spaces, special characters, only alphanumeric characters separated by hyphens
msgctxt "footer_partners_link"
msgid "/partners"
msgstr "/partners"

msgctxt "adults"
msgid "Adults"
msgstr "Възрастни"

msgctxt "adults_age"
msgid "18 to 64"
msgstr "18 до 64"

msgctxt "adults_description"
msgid "From 18 years up to and including 64 years of age"
msgstr "От 18 години до 64 години включително"

msgctxt "elderly"
msgid "Elderly"
msgstr ""

msgctxt "elderly_age"
msgid "65+"
msgstr "65+"

msgctxt "elderly_description"
msgid "From 65 years of age and older"
msgstr ""

msgctxt "adolescents"
msgid "Adolescents"
msgstr "Юноши"

msgctxt "adolescents_age"
msgid "10 to 17"
msgstr "10 до 17"

msgctxt "adolescents_description"
msgid "From 10 years up to and including 17 years of age"
msgstr ""

msgctxt "children"
msgid "Children"
msgstr "Деца"

msgctxt "children_age"
msgid "3 to 9"
msgstr "3 до 9"

msgctxt "children_description"
msgid "From 36 months up to and including 9 years of age"
msgstr "От 36 месеца до 9 годишна възраст включително"

msgctxt "toddlers"
msgid "Toddlers"
msgstr ""

msgctxt "toddlers_age"
msgid "1 to 2"
msgstr "1 до 2"

msgctxt "toddlers_description"
msgid "From 12 months up to and including 35 months of age"
msgstr ""

msgctxt "infants"
msgid "Infants"
msgstr ""

msgctxt "infants_age"
msgid "< 1"
msgstr "< 1"

msgctxt "infants_description"
msgid "From more than 12 weeks up to and including 11 months of age"
msgstr ""

msgctxt "additives_efsa_evaluation"
msgid "EFSA evaluation"
msgstr "Оценка на EFSA"

msgctxt "additives_efsa_evaluation_overexposure_risk_title"
msgid "Risk of overexposure"
msgstr ""

msgctxt "additives_efsa_evaluation_overexposure_risk_high"
msgid "The European Food Safety Authority (EFSA) has determined that some population groups have a high risk of consuming too much <tag>."
msgstr ""

msgctxt "additives_efsa_evaluation_overexposure_risk_moderate"
msgid "The European Food Safety Authority (EFSA) has determined that some population groups have a moderate risk of consuming too much <tag>."
msgstr ""

msgctxt "additives_efsa_evaluation_overexposure_risk_description"
msgid "To evaluate your exposure to the <tag> food additive, you can browse our list of products that contain it. See the list of <nb_products> products with <tag> below."
msgstr ""

msgctxt "additives_efsa_evaluation_overexposure_risk_products_link"
msgid "%d products with %s"
msgstr "%d продукти с %s"

msgctxt "additives_efsa_evaluation_overexposure_risk_no"
msgid "The European Food Safety Authority (EFSA) has determined that no population groups has more than 5% of members at risk of consuming more than the acceptable daily intake of <tag>."
msgstr ""

msgctxt "additives_efsa_evaluation_overexposure_risk_icon_alt_high"
msgid "High risk of over exposure"
msgstr ""

msgctxt "additives_efsa_evaluation_overexposure_risk_icon_alt_moderate"
msgid "Moderate risk of over exposure"
msgstr ""

msgctxt "additives_efsa_evaluation_overexposure_risk_icon_alt_no"
msgid "No or very low risk of over exposure"
msgstr ""

msgctxt "additives_efsa_evaluation_exposure_greater_than_adi"
msgid "Risk of exceeding the acceptable daily intake (ADI)"
msgstr ""

msgctxt "additives_efsa_evaluation_exposure_greater_than_noael"
msgid "Risk of exceeding the maximum dose without adverse effect (No observed adverse effect level - NOAEL)"
msgstr ""

msgctxt "additives_efsa_evaluation_exposure_mean_greater_than_adi"
msgid "Groups with more than 50% of members exceeding the acceptable daily intake (ADI)"
msgstr ""

msgctxt "additives_efsa_evaluation_exposure_95th_greater_than_adi"
msgid "Groups with more than 5% of members exceeding the acceptable daily intake (ADI)"
msgstr ""

msgctxt "additives_efsa_evaluation_exposure_mean_greater_than_noael"
msgid "Groups with more than 50% of members exceeding the maximum dose without adverse effect (No observed adverse effect level - NOAEL)"
msgstr ""

msgctxt "additives_efsa_evaluation_exposure_95th_greater_than_noael"
msgid "Groups with more than 5% of members exceeding the maximum dose without adverse effect (No observed adverse effect level - NOAEL)"
msgstr ""

msgctxt "exposure_title_95th"
msgid "Some people"
msgstr "Някои хора"

msgctxt "exposure_description_95th"
msgid "over 5%"
msgstr "над 5%"

msgctxt "exposure_title_mean"
msgid "Most people"
msgstr "Повечето хора"

msgctxt "exposure_description_mean"
msgid "over 50%"
msgstr "над 50%"

msgctxt "wikipedia"
msgid "Wikipedia"
msgstr "Wikipedia"

msgctxt "additives_classes"
msgid "Functions"
msgstr "Функции"

msgctxt "photos_and_data_check"
msgid "Photos and data check"
msgstr "Проверка на снимки и данни"

msgctxt "photos_and_data_check_description"
msgid "Product pages can be marked as checked by experienced contributors who verify that the most recent photos are selected and cropped, and that all the product data that can be inferred from the product photos has been filled and is correct."
msgstr ""

msgctxt "photos_and_data_checked"
msgid "Photos and data checked"
msgstr "Проверени снимки и данни"

msgctxt "i_checked_the_photos_and_data"
msgid "I checked the photos and data."
msgstr "Проверих снимките и данните."

msgctxt "i_checked_the_photos_and_data_again"
msgid "I checked the photos and data again."
msgstr "Проверих отново снимките и данните."

msgctxt "last_check_dates_p"
msgid "Last check dates"
msgstr "Дати на последната проверка"

msgctxt "last_check_dates_s"
msgid "Last check date"
msgstr "Дата на последната проверка"

msgctxt "product_last_checked"
msgid "Last check of product page on"
msgstr ""

msgctxt "product_other_information"
msgid "Other information"
msgstr "Друга информация"

msgctxt "producer_version_id"
msgid "Producer version identifier"
msgstr ""

msgctxt "producer_product_id"
msgid "Producer product identifier"
msgstr ""

msgctxt "net_weight"
msgid "Net weight"
msgstr "Нетно количество"

msgctxt "drained_weight"
msgid "Drained weight"
msgstr ""

msgctxt "volume"
msgid "Volume"
msgstr ""

msgctxt "other_information"
msgid "Other information"
msgstr "Друга информация"

msgctxt "conservation_conditions"
msgid "Conservation conditions"
msgstr "Условия за съхранение"

msgctxt "warning"
msgid "Warning"
msgstr "Предупреждение"

msgctxt "preparation"
msgid "Preparation"
msgstr "Подготовка"

msgctxt "recipe_idea"
msgid "Recipe idea"
msgstr "Идея за рецепта"

msgctxt "origin"
msgid "Origin of the product and/or its ingredients"
msgstr "Произход на продукта и/или неговите съставки"

msgctxt "origin_note"
msgid "Packaging mentions that indicate the manufacturing place and/or the origins of the ingredients"
msgstr "Информация на опаковката, посочваща място на производство и/или произхода на съставките"

msgctxt "origin_example"
msgid "Made in France. Tomatoes from Italy. Origin of the rice: India, Thailand."
msgstr "Произведено във Франция. Домати от Италия. Произход на ориза: Индия, Тайланд."

msgctxt "customer_service"
msgid "Customer service"
msgstr "Обслужване на клиентите"

msgctxt "producer"
msgid "Producer"
msgstr "Производител"

msgctxt "recycling_instructions_to_recycle"
msgid "Recycling instructions - To recycle"
msgstr "Инструкции за рециклиране — За рециклиране"

msgctxt "recycling_instructions_to_discard"
msgid "Recycling instructions - To discard"
msgstr "Инструкции за рециклиране - за изхвърляне"

msgctxt "checkers_products"
msgid "Products checked by %s"
msgstr "Продукти, проверени от %s"

msgctxt "checkers_without_products"
msgid "Products not checked by %s"
msgstr "Продукти, които не са проверени от %s"

msgctxt "correctors_products"
msgid "Products corrected by %s"
msgstr "Продукти, коригирани от %s"

msgctxt "correctors_without_products"
msgid "Products not corrected by %s"
msgstr ""

msgctxt "editors_products"
msgid "Products edited by %s"
msgstr "Продукти, редактирани от %s"

msgctxt "editors_without_products"
msgid "Products not edited by %s"
msgstr ""

msgctxt "informers_products"
msgid "Products completed by %s"
msgstr ""

msgctxt "informers_without_products"
msgid "Products not completed by %s"
msgstr ""

msgctxt "photographers_products"
msgid "Products photographed by %s"
msgstr "Продукти, заснети от %s"

msgctxt "photographers_without_products"
msgid "Products not photographed by %s"
msgstr "Продукти, които не са снимани от %s"

msgctxt "user_s_page"
msgid "%s's page"
msgstr ""

msgctxt "obsolete"
msgid "Product taken off the market"
msgstr "Изтеглен продукт от пазара"

msgctxt "obsolete_since_date"
msgid "Withdrawal date"
msgstr "Дата на изтегляне"

msgctxt "obsolete_since_date_note"
msgid "Format: YYYY-MM-DD or YYYY-MM or YYYY"
msgstr ""

msgctxt "obsolete_since_date_example"
msgid "2019-09-30 or 2019-09 or 2019"
msgstr "2019-09-30 или 2019-09 или 2019"

msgctxt "obsolete_warning"
msgid "Important note: this product is no longer sold. The data is kept for reference only. This product does not appear in regular searches and is not taken into account for statistics."
msgstr ""

msgctxt "get_the_app"
msgid "Get the app"
msgstr "Изтегли приложението"

msgctxt "get_the_app_android"
msgid "Get the Android app"
msgstr ""

msgctxt "get_the_app_iphone"
msgid "Get the iPhone app"
msgstr ""

msgctxt "get_the_app_ipad"
msgid "Get the iPad app"
msgstr ""

msgctxt "warning_gs1_company_prefix"
msgid "<em>Ambiguous barcode</em>: This product has a Restricted Circulation Number barcode for products within a company. This means that different producers and stores can use the same barcode for different products."
msgstr ""

msgctxt "environment_infocard"
msgid "Environment infocard"
msgstr ""

msgctxt "environment_infocard_note"
msgid "HTML code for the environment infocard in the mobile application"
msgstr ""

msgctxt "environment_impact_level"
msgid "Environment impact level"
msgstr "Ниво на въздействие върху околната среда"

msgctxt "environment_impact_level_example"
msgid "en:low, en:medium or en:high"
msgstr "bg:ниско, bg:средно или bg:високо"

msgctxt "carbon_impact_from_meat_or_fish"
msgid "Carbon impact from meat or fish"
msgstr ""

msgctxt "of_carbon_impact_from_meat_or_fish_for_whole_product"
msgid "of carbon emission from meat or fish for the whole product"
msgstr ""

msgctxt "of_sustainable_daily_emissions_of_1_person"
msgid "of sustainable daily emissions of 1 person"
msgstr ""

msgctxt "of_sustainable_weekly_emissions_of_1_person"
msgid "of sustainable weekly emissions of 1 person"
msgstr ""

msgctxt "for_one_serving"
msgid "for one serving"
msgstr "за една порция"

msgctxt "methodology"
msgid "Methodology"
msgstr "Методология"

msgctxt "carbon_footprint_note_foodges_ademe"
msgid "Carbon emissions computations rely on the CO<sub>2</sub> per kg values from the FoodGES program by <a href=\"https://www.ademe.fr\">ADEME</a>."
msgstr ""

msgctxt "carbon_footprint_note_sustainable_annual_emissions"
msgid "Sustainable annual emissions: 2 tons of CO<sub>2</sub> equivalent per person to achieve the goals set in COP21."
msgstr ""

msgctxt "carbon_footprint_note_uncertainty"
msgid "Carbon footprint calculations have high uncertainty. Values should be looked at with caution and are more intended for relative comparison than as absolute values."
msgstr "Изчисленията на въглеродния отпечатък имат висока несигурност. Стойностите трябва да се разглеждат с повишено внимание и са предназначени повече за относително сравнение, отколкото като абсолютни стойности."

msgctxt "error_too_many_products_to_export"
msgid "Too many products (%d products, the limit is %d) to export, please download the <a href=\"/data\">complete database export</a> instead."
msgstr ""

msgctxt "translate_taxonomy_to"
msgid "Help translate the %s to %s"
msgstr ""

msgctxt "translate_taxonomy_description"
msgid "You can suggest translations for the entries below that have not yet been translated to your language. The blue link and the black text (both in English) show respectively the non-localized product and the original entry incl. optional synonyms separated by commas. Enter the translation in the text field, incl. optional synonyms, and then click the Save button. Thank you!"
msgstr ""

msgctxt "translate_taxonomy_add"
msgid "Show only entries without pending translations."
msgstr ""

msgctxt "translate_taxonomy_edit"
msgid "Also show entries with pending translations from you or other users."
msgstr ""

msgctxt "translated"
msgid "translated"
msgstr "преведено"

msgctxt "to_be_translated"
msgid "to be translated"
msgstr "да бъде преведено"

msgctxt "current_translation"
msgid "Current translation"
msgstr "Сегашен превод"

msgctxt "button_caption_yes"
msgid "Yes"
msgstr "Да"

msgctxt "button_caption_no"
msgid "No"
msgstr "Не"

msgctxt "button_caption_skip"
msgid "Skip"
msgstr "Пропусни"

msgctxt "popularity_s"
msgid "popularity"
msgstr "популярност"

msgctxt "popularity_p"
msgid "popularity"
msgstr "популярност"

msgctxt "ingredients_analysis_p"
msgid "ingredients analysis"
msgstr "анализ на съставките"

msgctxt "ingredients_analysis_s"
msgid "ingredients analysis"
msgstr "анализ на съставките"

msgctxt "ingredients_analysis"
msgid "Ingredients analysis"
msgstr "Анализ на съставките"

msgctxt "ingredients_analysis_disclaimer"
msgid "The analysis is based solely on the ingredients listed and does not take into account processing methods."
msgstr "Анализът се основава единствено на изброените съставки и не взема предвид методите на обработка."

msgctxt "rev_warning"
msgid "You are viewing an old version of this product page!"
msgstr "Разглеждаш стара версия на тази продуктова страница!"

msgctxt "rev_number"
msgid "Revision number: "
msgstr ""

msgctxt "rev_contributor"
msgid "Edited by: "
msgstr "Редактирано от: "

msgctxt "rev_previous"
msgid "Previous version"
msgstr "Предишна версия"

msgctxt "rev_next"
msgid "Next version"
msgstr "Следваща версия"

msgctxt "rev_latest"
msgid "Latest version"
msgstr "Последна версия"

# "product data" in this sentence means data for many products, not just one product
msgctxt "import_data_file_title"
msgid "Import a product data file"
msgstr ""

# "product data" in this sentence means data for many products, not just one product
msgctxt "import_data_file_description"
msgid "Upload a spreadsheet file (Excel file or a comma or tab separated UTF-8 encoded CSV file) with product data."
msgstr ""

# "product data" in this sentence means data for many products, not just one product
msgctxt "import_data_file_format"
msgid "You can upload a table with the columns Open Food Facts import format, or you can upload a table in any format and then select the columns to import."
msgstr ""

# "product data" in this sentence means data for many products, not just one product
msgctxt "upload_product_data_file"
msgid "Upload a file with product data"
msgstr ""

msgctxt "uploading_file"
msgid "File being uploaded."
msgstr "Файлът се качва."

msgctxt "upload_error"
msgid "The file could not be uploaded."
msgstr "Файлът не можа да бъде качен."

msgctxt "import_data_file_select_format_title"
msgid "Select and import data"
msgstr ""

msgctxt "import_data_file_select_format_description"
msgid "Use the form below to indicate which columns to import and what data they contain."
msgstr ""

msgctxt "import_data"
msgid "Import data"
msgstr ""

msgctxt "import_file_rows_columns"
msgid "The uploaded file contains %s rows and %s columns."
msgstr ""

msgctxt "import_file_selected_columns"
msgid "%s columns out of %s have been selected and will be imported."
msgstr ""

msgctxt "fields_group_identification"
msgid "Product identification"
msgstr ""

msgctxt "fields_group_origins"
msgid "Origins"
msgstr "Произход"

msgctxt "fields_group_ingredients"
msgid "Ingredients"
msgstr "Съставки"

msgctxt "fields_group_nutrition"
msgid "Nutrition facts"
msgstr "Хранителни стойности"

msgctxt "fields_group_nutrition_other"
msgid "Optional nutrition facts"
msgstr ""

msgctxt "fields_group_other"
msgid "Other information"
msgstr "Друга информация"

msgctxt "fields_group_images"
msgid "Product photos"
msgstr "Снимки на продукта"

msgctxt "image_front_url"
msgid "Link to front product photo"
msgstr ""

msgctxt "image_ingredients_url"
msgid "Link to ingredients list photo"
msgstr ""

msgctxt "image_nutrition_url"
msgid "Link to nutrition facts table photo"
msgstr ""

msgctxt "image_other_url"
msgid "Link to other product photo"
msgstr ""

msgctxt "labels_specific"
msgid "Specific label"
msgstr "Специфичен етикет"

msgctxt "categories_specific"
msgid "Specific category"
msgstr "Специфична категория"

msgctxt "sources_fields_specific"
msgid "Source specific field"
msgstr ""

msgctxt "select_a_field"
msgid "Select a field"
msgstr "Избор на поле"

msgctxt "specify"
msgid "Specify"
msgstr "Посочи"

msgctxt "value_unit_dropdown"
msgid "In the dropdown menu on the right, specify if the column contains:"
msgstr "В падащото меню вдясно посочи дали колоната съдържа:"

msgctxt "value_unit_dropdown_value_unit"
msgid "the value and the unit"
msgstr "стойността и единицата"

msgctxt "value_unit_dropdown_value_specific_unit"
msgid "the value in a specific unit"
msgstr "стойността в конкретна единица"

msgctxt "value_unit_dropdown_value"
msgid "only the value, with the unit in another column"
msgstr "само стойността, като единицата е в друга колона"

msgctxt "value_unit_dropdown_unit"
msgid "only the unit, with the value in another column"
msgstr "само единицата, със стойността в друга колона"

# Please do not translate Y, Yes and 1
msgctxt "labels_specific_tag"
msgid "Select this option if the column indicates the presence of a specific label (e.g. Organic, Fair-Trade) when the value is either Y, Yes or 1."
msgstr ""

msgctxt "labels_specific_tag_value"
msgid "Type the name of the label in the text field on the right."
msgstr "Въведи името на етикета в текстовото поле отдясно."

# Please do not translate Y, Yes and 1
msgctxt "categories_specific_tag"
msgid "Select this option if the column indicates the presence of a specific category (e.g. Beverages) when the value is either Y, Yes or 1."
msgstr ""

msgctxt "categories_specific_tag_value"
msgid "Type the name of the category in the text field on the right."
msgstr "Въведи името на категорията в текстовото поле вдясно."

# Please do not translate Y, Yes and 1
msgctxt "sources_fields_specific_tag"
msgid "Select this option for fields that are specific to the source, and that we want to keep as source specific fields."
msgstr ""

msgctxt "sources_fields_specific_tag_value"
msgid "Type the name of the target field in the text field on the right, or leave blank to use the name of the source field."
msgstr ""

msgctxt "value"
msgid "Value"
msgstr "Стойност"

msgctxt "value_unit"
msgid "Value + Unit"
msgstr "Стойност + единица"

msgctxt "value_in_l"
msgid "Value in L"
msgstr "Стойност в л"

msgctxt "value_in_dl"
msgid "Value in dl"
msgstr "Стойност в dl"

msgctxt "value_in_cl"
msgid "Value in cl"
msgstr "Стойност в cl"

msgctxt "value_in_ml"
msgid "Value in ml"
msgstr "Стойност в мл"

msgctxt "value_in_kg"
msgid "Value in kg"
msgstr "Стойност в кг"

msgctxt "value_in_g"
msgid "Value in g"
msgstr "Стойност в г"

msgctxt "value_in_mg"
msgid "Value in mg"
msgstr "Стойност в мг"

msgctxt "value_in_mcg"
msgid "Value in μg"
msgstr "Стойност в μg"

msgctxt "value_in_iu"
msgid "Value in IU"
msgstr "Стойност в IU"

msgctxt "value_in_kcal"
msgid "Value in kcal"
msgstr "Стойност в kcal"

msgctxt "value_in_kj"
msgid "Value in kJ"
msgstr "Стойност в kJ"

msgctxt "value_in_percent"
msgid "Value in %"
msgstr "Стойност в %"

msgctxt "no_owner_defined"
msgid "Please log-in to use this feature."
msgstr "Моля, влез, за да използваш тази функция."

msgctxt "organization"
msgid "Organization"
msgstr "Организация"

msgctxt "column_in_file"
msgid "Column in file"
msgstr ""

msgctxt "field_on_site"
msgid "Field on %s"
msgstr ""

msgctxt "producers_platform"
msgid "Platform for producers"
msgstr "Платформа за производители"

# "product data and photos" in this sentence means data and photos for many products, not just one product
msgctxt "producers_platform_description"
msgid "The platform for producers allows manufacturers to easily manage their product photos and data on Open Food Facts."
msgstr "Платформата за производители позволява на производителите лесно да управляват своите продуктови снимки и данни в Open Food Facts."

# "product data and photos" in this sentence means data and photos for many products, not just one product
msgctxt "producers_platform_private_database"
msgid "The product data and photos you send on the platform for producers are stored in a private database. You will be able to check that all the data is correct before making it available on the public Open Food Facts database."
msgstr "Данните за продуктите и снимките, които изпращате на платформата за производители, се съхраняват в частна база данни. Ще можете да проверите дали всички данни са правилни, преди да ги направите достъпни в публичната база данни Open Food Facts."

# "product data and photos" in this sentence means data and photos for many products, not just one product
msgctxt "producers_platform_licence"
msgid "The product data and photos will become publicly available in the Open Food Facts database, under the <a href=\"https://opendatacommons.org/licenses/odbl/1.0/\">Open Database License</a>. Individual contents of the database are available under the <a href=\"https://opendatacommons.org/licenses/dbcl/1.0/\">Database Contents License</a> and products images are available under the <a href=\"https://creativecommons.org/licenses/by-sa/3.0/deed.en\">Creative Commons Attribution ShareAlike licence</a>."
msgstr ""

# "product data" in this sentence means data for many products, not just one product
msgctxt "import_product_data"
msgid "Import product data"
msgstr ""

# "product photos" in this sentence means data for many products, not just one product
msgctxt "import_product_photos"
msgid "Import product photos"
msgstr ""

# "product data and photos" in this sentence means data and photos for many products, not just one product
msgctxt "export_product_data_photos"
msgid "Export product data and photos to the public database"
msgstr ""

msgctxt "export_product_data_photos_please_check"
msgid "Please check that the data on the platform for producers is correct before exporting it to the public database."
msgstr ""

msgctxt "export_photos"
msgid "Export photos to the public database"
msgstr ""

msgctxt "replace_selected_photos"
msgid "Replace existing selected photos"
msgstr ""

msgctxt "cancel"
msgid "Cancel"
msgstr "Отмени"

msgctxt "collapsed_changes"
msgid "Collapsed changes"
msgstr ""

msgctxt "data_quality_p"
msgid "data quality"
msgstr "качество на данните"

msgctxt "data_quality_s"
msgid "data quality"
msgstr "качество на данните"

msgctxt "data_quality"
msgid "data quality"
msgstr "качество на данните"

msgctxt "data_quality_bugs_p"
msgid "data quality bugs"
msgstr ""

msgctxt "data_quality_bugs_s"
msgid "data quality bug"
msgstr ""

msgctxt "data_quality_bugs"
msgid "data quality bugs"
msgstr ""

msgctxt "data_quality_info_p"
msgid "data quality info"
msgstr ""

msgctxt "data_quality_info_s"
msgid "data quality info"
msgstr ""

msgctxt "data_quality_info"
msgid "data quality info"
msgstr ""

msgctxt "data_quality_warnings_p"
msgid "data quality warnings"
msgstr "предупреждения за качеството на данните"

msgctxt "data_quality_warnings_s"
msgid "data quality warning"
msgstr "предупреждение за качеството на данните"

msgctxt "data_quality_warnings"
msgid "data quality warnings"
msgstr "предупреждения за качеството на данните"

msgctxt "data_quality_errors_p"
msgid "data quality errors"
msgstr ""

msgctxt "data_quality_errors_s"
msgid "data quality error"
msgstr ""

msgctxt "data_quality_errors"
msgid "data quality errors"
msgstr ""

msgctxt "data_quality_warnings_producers_p"
msgid "data quality warnings"
msgstr "предупреждения за качеството на данните"

msgctxt "data_quality_warnings_producers_s"
msgid "data quality warning"
msgstr "предупреждение за качеството на данните"

msgctxt "data_quality_warnings_producers"
msgid "data quality warnings"
msgstr "предупреждения за качеството на данните"

msgctxt "data_quality_errors_producers_p"
msgid "data quality errors"
msgstr ""

msgctxt "data_quality_errors_producers_s"
msgid "data quality error"
msgstr ""

msgctxt "data_quality_errors_producers"
msgid "data quality errors"
msgstr ""

# abbreviation for Minimum
msgctxt "min"
msgid "Min"
msgstr "Мин"

# abbreviation for Maximum
msgctxt "max"
msgid "Max"
msgstr "Макс"

msgctxt "improvements_p"
msgid "possible improvements"
msgstr "възможни подобрения"

msgctxt "improvements_s"
msgid "possible improvement"
msgstr "възможно подобрение"

msgctxt "improvements"
msgid "possible improvements"
msgstr "възможни подобрения"

# Do not translate
msgctxt "import_products_link"
msgid "/import-products"
msgstr "/import-products"

msgctxt "add_or_update_products"
msgid "Add or update products"
msgstr "Добави или актуализирай продукти"

# Formal you
msgctxt "your_products"
msgid "Your products"
msgstr "Твоите продукти"

# Do not translate the e-mail address
msgctxt "account_without_org"
msgid "Your account is not associated with a company yet. Please e-mail <a href=\"mailto:producers@openfoodfacts.org\">producers@openfoodfacts.org</a> to activate the free access to the platform for producers."
msgstr ""

msgctxt "import_products"
msgid "Import products"
msgstr "Импортиране на продукти"

msgctxt "empty_column"
msgid "Empty column"
msgstr "Празна колона"

msgctxt "empty_column_description"
msgid "The file does not contain any value in this column."
msgstr "Файлът не съдържа никаква стойност в тази колона."

msgctxt "import_file_status_title"
msgid "Data import in progress"
msgstr ""

# "product data" means data for many products
msgctxt "import_file_status_description"
msgid "The product data has been received and is going to be imported on the platform for producers."
msgstr ""

msgctxt "import_file_status"
msgid "Status"
msgstr "Статус"

msgctxt "job_status_inactive"
msgid "Scheduled"
msgstr "Планирано"

msgctxt "job_status_active"
msgid "In progress"
msgstr "В изпълнение"

msgctxt "job_status_finished"
msgid "Finished"
msgstr "Завършено"

msgctxt "job_status_failed"
msgid "Failed"
msgstr "Неуспешно"

msgctxt "import_file_result"
msgid "Import result"
msgstr ""

msgctxt "products_added"
msgid "Products added"
msgstr "Добавени продукти"

msgctxt "products_modified"
msgid "Products modified"
msgstr ""

msgctxt "import_file_result_no_change"
msgid "There were no product added or modified. The data has probably been already imported previously."
msgstr ""

msgctxt "import_file_result_products"
msgid "List of products added or modified"
msgstr ""

msgctxt "imports_p"
msgid "imports"
msgstr ""

msgctxt "imports_s"
msgid "import"
msgstr ""

msgctxt "imports"
msgid "imports"
msgstr ""

msgctxt "number_of_products_with_data_quality_errors_producers"
msgid "Number of products with data quality errors"
msgstr ""

msgctxt "number_of_products_with_data_quality_warnings_producers"
msgid "Number of products with data quality warnings"
msgstr ""

msgctxt "number_of_products_with_improvements"
msgid "Number of products with improvement opportunities"
msgstr ""

msgctxt "improvements_facet_description_1"
msgid "This table lists possible opportunities to improve the nutritional quality, the Nutri-Score and the composition of food products."
msgstr ""

msgctxt "improvements_facet_description_2"
msgid "In order to get relevant results, please make sure the product data is complete (nutrition facts with values for fiber and fruits and vegetables to compute the Nutri-Score, and a precise category to compare each product to similar products)."
msgstr ""

# "product photos" in this sentence means photos for many products, not just one product
msgctxt "import_photos_title"
msgid "Import product photos"
msgstr ""

msgctxt "import_photos_description"
msgid "You can use the form below to easily upload photos (front of product, ingredients list and nutrition facts table) for many products."
msgstr ""

msgctxt "import_photos_format_1"
msgid "Each filename needs to contains the barcode of the product."
msgstr ""

msgctxt "import_photos_format_2"
msgid "And you can also specify the type of the photo in the filename:"
msgstr ""

# Do not translate the file name
msgctxt "import_photos_format_barcode"
msgid "3001234567890.jpg: front of the product in the current language."
msgstr ""

# Do not translate the file name
msgctxt "import_photos_format_front"
msgid "3001234567890.front_nl.jpg: front of the product in Dutch."
msgstr ""

# Do not translate the file name
msgctxt "import_photos_format_ingredients"
msgid "3001234567890.ingredients_fr.jpg: ingredients list in French."
msgstr ""

# Do not translate the file name
msgctxt "import_photos_format_nutrition"
msgid "3001234567890.nutrition_es.jpg: nutrition table in Spanish."
msgstr ""

msgctxt "add_photos"
msgid "Add photos..."
msgstr "Добави снимки..."

msgctxt "start_upload"
msgid "Start upload"
msgstr ""

msgctxt "start"
msgid "Start"
msgstr "Старт"

msgctxt "close"
msgid "Close"
msgstr "Затвори"

msgctxt "cancel_upload"
msgid "Cancel upload"
msgstr ""

msgctxt "info"
msgid "Info"
msgstr "Инфо"

msgctxt "file_received"
msgid "File received"
msgstr "Файлът е получен"

msgctxt "nutriscore_calculation_details"
msgid "Details of the calculation of the Nutri-Score"
msgstr "Подробности за изчисляването на Nutri-Score"

msgctxt "nutriscore_is_beverage"
msgid "This product is considered a beverage for the calculation of the Nutri-Score."
msgstr ""

msgctxt "nutriscore_is_not_beverage"
msgid "This product is not considered a beverage for the calculation of the Nutri-Score."
msgstr ""

msgctxt "nutriscore_positive_points"
msgid "Positive points"
msgstr "Положителни точки"

msgctxt "nutriscore_negative_points"
msgid "Negative points"
msgstr "Отрицателни точки"

msgctxt "nutriscore_proteins_negative_points_less_than_11"
msgid "The points for proteins are counted because the negative points are less than 11."
msgstr ""

msgctxt "nutriscore_proteins_negative_points_greater_or_equal_to_11"
msgid "The points for proteins are not counted because the negative points are greater or equal to 11."
msgstr ""

msgctxt "nutriscore_proteins_maximum_fruits_points"
msgid "The points for proteins are counted because the points for the fruits, vegetables, nuts and colza/walnut/olive oils are at the maximum."
msgstr ""

msgctxt "nutriscore_proteins_is_cheese"
msgid "The points for proteins are counted because the product is in the cheeses category."
msgstr ""

msgctxt "nutriscore_proteins_is_added_fat"
msgid "The product is in the fats category, the points for saturated fat are replaced by the points for the saturated fat / fat ratio."
msgstr ""

msgctxt "nutriscore_points_for_energy"
msgid "Energy"
msgstr "Енергия"

msgctxt "nutriscore_points_for_sugars"
msgid "Sugars"
msgstr "Захари"

msgctxt "nutriscore_points_for_saturated_fat"
msgid "Saturated fat"
msgstr "Наситени мазнини"

msgctxt "nutriscore_points_for_saturated_fat_ratio"
msgid "Saturated fat / fat ratio"
msgstr ""

msgctxt "nutriscore_points_for_sodium"
msgid "Sodium"
msgstr "Натрий"

msgctxt "nutriscore_points_for_fruits_vegetables_nuts_colza_walnut_olive_oils"
msgid "Fruits, vegetables, nuts, and colza/walnut/olive oils"
msgstr ""

msgctxt "nutriscore_points_for_fiber"
msgid "Fiber"
msgstr "Хранителните влакнини"

msgctxt "nutriscore_points_for_proteins"
msgid "Proteins"
msgstr "Белтъци"

msgctxt "nutriscore_source_value"
msgid "value"
msgstr "стойност"

msgctxt "nutriscore_rounded_value"
msgid "rounded value"
msgstr "закръглена стойност"

msgctxt "nutriscore_score"
msgid "Nutritional score"
msgstr "Хранителен резултат"

# Do not translate
msgctxt "nutriscore_grade"
msgid "Nutri-Score"
msgstr "Nutri-Score"

# This is not the Nutri-Score grade with letters, but the Nutri-Score number score used to compute the grade. Translate score but not Nutri-Score.
msgctxt "nutriscore_score_producer"
msgid "Nutri-Score score"
msgstr "Nutri-Score резултат"

# Do not translate
msgctxt "nutriscore_grade_producer"
msgid "Nutri-Score"
msgstr "Nutri-Score"

# free as in not costing something
msgctxt "donate_free_and_independent"
msgid "Open Food Facts is 100% free and independent."
msgstr "Open Food Facts е 100% безплатен и независим."

# leave empty link
msgctxt "donate_help_and_donations"
msgid "<a href=\"\">We need your help and donations</a> to continue and to grow the project."
msgstr "<a href=\"\">Нуждаем се от твоята помощ и дарения</a>, за да продължим и да разрастваме проекта."

msgctxt "thank_you"
msgid "Thank you!"
msgstr "Благодаря!"

msgctxt "value_for_the_product"
msgid "Value for the product"
msgstr "Стойност за продукта"

# Do not translate %s, it will be replaced by the category name
msgctxt "value_for_the_category"
msgid "Mean value for the %s category"
msgstr "Средна стойност за категория %s"

# Keep the %s
msgctxt "better_nutriscore"
msgid "The Nutri-Score can be changed from %s to %s by changing the %s value from %s to %s (%s percent difference)."
msgstr ""

msgctxt "export_products_to_public_database_email"
msgid "The platform for producers is still under development and we make manual checks before importing products to the public database. Please e-mail us at <a href=\"mailto:producers@openfoodfacts.org\">producers@openfoodfacts.org</a> to update the public database."
msgstr ""

msgctxt "user_groups"
msgid "Groups"
msgstr "Групи"

msgctxt "user_group_producer"
msgid "Producer"
msgstr "Производител"

msgctxt "user_group_producer_description"
msgid "Must be checked only for accounts of producers who edit their own products. Product ownership will be attributed to producers when they add or edit a product."
msgstr ""

msgctxt "user_group_database"
msgid "Database"
msgstr "База данни"

msgctxt "user_group_database_description"
msgid "For external sources of data. Product ownership of imported products will not change."
msgstr ""

msgctxt "user_group_app"
msgid "App"
msgstr ""

msgctxt "user_group_app_description"
msgid "For applications."
msgstr ""

msgctxt "user_group_bot"
msgid "Bot"
msgstr "Бот"

msgctxt "user_group_bot_description"
msgid "For robots, scripts etc."
msgstr "За роботи, скриптове и др."

msgctxt "user_group_moderator"
msgid "Moderator"
msgstr "Модератор"

msgctxt "user_group_moderator_description"
msgid "Moderators have access to special features to edit and review products."
msgstr ""

msgctxt "user_group_pro_moderator"
msgid "Moderator for the producers platform"
msgstr ""

msgctxt "user_group_pro_moderator_description"
msgid "Moderators of the producers platform can view and edit the private products of all users and organizations on the producers platform."
msgstr ""

msgctxt "donation_banner_hide"
msgid "I have already donated or I'm not interested. Hide the banner."
msgstr "Вече съм дарил или не се интересувам. Скрий банера."

msgctxt "donation_banner_independant"
msgid "An independant and citizen-led project for food transparency?"
msgstr ""

msgctxt "donation_banner_public_health"
msgid "Food product data for research that improves public health?"
msgstr ""

msgctxt "donation_banner_choices"
msgid "Easier and better food choices according to your own criteria?"
msgstr ""

msgctxt "donation_banner_cta"
msgid "We need your support!"
msgstr "Нуждаем се от твоята подкрепа!"

msgctxt "donation_banner_cta_button"
msgid "Please Donate"
msgstr "Моля, дари"

msgctxt "alcohol_warning"
msgid "Excessive consumption of alcohol is harmful to health, to be consumed with moderation."
msgstr ""

msgctxt "producers_platform_moderation_title"
msgid "Producers platform moderation"
msgstr ""

msgctxt "pro_moderator_owner_set"
msgid "You are currently viewing products from %s."
msgstr ""

msgctxt "pro_moderator_owner_not_set"
msgid "You are currently viewing your own products."
msgstr ""

msgctxt "pro_moderator_edit_owner_description"
msgid "To see products from a specific user or organization, enter its id below. Leave field empty to unset."
msgstr ""

# Action verb "Change" to put on a form button
msgctxt "pro_moderator_edit_owner"
msgid "Change"
msgstr ""

msgctxt "pro_moderator_edit_owner_placeholder"
msgid "user-abc or org-xyz"
msgstr ""

# keep %s, it is a variable for the name of the user
msgctxt "error_user_does_not_exist"
msgid "User %s does not exist"
msgstr "Потребителят %s не съществува"

msgctxt "error_malformed_owner"
msgid "The id must be of the form user-abc or org-xyz"
msgstr ""

msgctxt "import_products_categories_from_public_database"
msgid "Import product categories from the public database"
msgstr ""

msgctxt "import_products_categories_from_public_database_description"
msgid "Add categories from the public database to the products on the platform for producers."
msgstr ""

msgctxt "import_products_categories"
msgid "Import the categories"
msgstr ""

msgctxt "nutri_score_score_from_producer"
msgid "Nutri-Score score from producer"
msgstr ""

msgctxt "nutri_score_score_calculated"
msgid "Calculated Nutri-Score score"
msgstr ""

msgctxt "nutri_score_grade_from_producer"
msgid "Nutri-Score grade from producer"
msgstr "Nutri-Score оценка от производител"

msgctxt "nutri_score_grade_calculated"
msgid "Calculated Nutri-Score grade"
msgstr ""

msgctxt "scanned_code"
msgid "Scanned code"
msgstr "Сканиран код"

msgctxt "code_from_filename"
msgid "Code from file name"
msgstr ""

msgctxt "using_previous_code"
msgid "Using previous code"
msgstr ""

msgctxt "add_field_values"
msgid "You can specify field values that will be added to all products for which you will send images."
msgstr ""

msgctxt "add_tag_field"
msgid "Add a field"
msgstr "Добавяне на поле"

msgctxt "remove_products"
msgid "Remove all the products"
msgstr "Премахване на всички продукти"

msgctxt "remove_products_from_producers_platform"
msgid "Remove all your products from the platform for producers"
msgstr "Премахване на всички продукти от платформата за производители"

msgctxt "remove_products_from_producers_platform_description"
msgid "You can remove all your products from the platform for producers, for instance to start with a clean slate if there were some issues with an import. This will not affect your products in the public database."
msgstr ""

msgctxt "this_action_cannot_be_undone"
msgid "Please note that this action cannot be undone."
msgstr ""

msgctxt "remove_products_confirm"
msgid "Warning: this action cannot be undone. Are you sure that you want to remove all your products from the platform for producers?"
msgstr ""

msgctxt "function_not_available"
msgid "This function is not available."
msgstr "Тази функция не е достъпна."

msgctxt "remove_products_done"
msgid "Your products have been removed from the platform for producers."
msgstr "Вашите продукти са премахнати от платформата за производители."

msgctxt "ingredients_analysis_details"
msgid "Details of the analysis of the ingredients"
msgstr "Подробности за анализа на съставките"

msgctxt "some_unknown_ingredients"
msgid "Some ingredients could not be recognized."
msgstr "Някои съставки не могат да бъдат разпознати."

# variable names between { } must not be translated
msgctxt "f_move_data_and_photos_to_main_language"
msgid "Move all data and selected photos in {language} to the main language of the product: {main_language}"
msgstr "Премести всички данни и избраните снимки от {language} към основния език на продукта: {main_language}"

msgctxt "move_data_and_photos_to_main_language_replace"
msgid "Replace existing values and selected photos"
msgstr ""

msgctxt "move_data_and_photos_to_main_language_ignore"
msgid "Keep existing values and selected photos"
msgstr ""

msgctxt "done_status"
msgid "Done"
msgstr "Готово"

msgctxt "to_do_status"
msgid "To do"
msgstr "Да се направи"

msgctxt "teams"
msgid "Teams"
msgstr "Отбори"

msgctxt "optional"
msgid "optional"
msgstr "по избор"

msgctxt "teams_p"
msgid "teams"
msgstr "отбори"

msgctxt "teams_s"
msgid "team"
msgstr "отбор"

msgctxt "teams_description"
msgid "You can join 1 to 3 teams. Products you add or edit will be credited to you and to your teams. Teams can be changed at any time."
msgstr "Можеш да се присъединиш към 1 до 3 отбора. Продуктите, които добавяш или редактираш, ще бъдат кредитирани на теб и на твоят екип. Екипите могат да се сменят по всяко време."

msgctxt "teams_names_warning"
msgid "Team names are public. Do not create teams with names containing personal data (e.g. family names), trademarks (unless you own them), or anything offensive."
msgstr "Имената на отборите са публични. Не създавай екипи с имена, съдържащи лични данни (напр. фамилни имена), търговски марки (освен ако не ги притежаваш) или нещо обидно."

# keep %s, it can be a number "Team 1" or a name "Team XYZ"
msgctxt "team_s"
msgid "Team %s"
msgstr "Отбор %s"

msgctxt "contributor_settings"
msgid "Contributor"
msgstr "Сътрудник"

msgctxt "contributor_settings_description"
msgid "Those settings allow you to personalize some aspect of the website"
msgstr "Тези настройки позволяват да персонализираш някои аспекти на уебсайта"

msgctxt "display_barcode_in_search"
msgid "Display barcode in search results"
msgstr "Показване на баркод в резултатите от търсенето"

msgctxt "edit_link_in_search"
msgid "Add an edit link in search results"
msgstr "Добавяне на връзка за редактиране в резултатите от търсенето"

# leave the %d, it will be replaced by a number
msgctxt "n_products_will_be_exported"
msgid "%d products will be exported."
msgstr ""

msgctxt "ciqual_food_name"
msgid "CIQUAL food name"
msgstr ""

msgctxt "ciqual_food_name_s"
msgid "CIQUAL food name"
msgstr ""

msgctxt "ciqual_food_name_p"
msgid "CIQUAL food names"
msgstr ""

msgctxt "we_need_your_help"
msgid "We need your help!"
msgstr "Имаме нужда от твоята помощ!"

msgctxt "you_can_help_improve_ingredients_analysis"
msgid "You can help us recognize more ingredients and better analyze the list of ingredients for this product and others by:"
msgstr ""

msgctxt "help_improve_ingredients_analysis_1"
msgid "Edit this product page to correct spelling mistakes in the ingredients list, and/or to remove ingredients in other languages and sentences that are not related to the ingredients."
msgstr ""

msgctxt "help_improve_ingredients_analysis_2"
msgid "Add new entries, synonyms or translations to our multilingual lists of ingredients, ingredient processing methods, and labels."
msgstr ""

# Do not translate #ingredients
msgctxt "help_improve_ingredients_analysis_instructions"
msgid "Join the #ingredients channel on <a href=\"https://slack.openfoodfacts.org\">our Slack discussion space</a> and/or learn about <a href=\"https://wiki.openfoodfacts.org/Ingredients_Extraction_and_Analysis\">ingredients analysis on our wiki</a>, if you would like to help. Thank you!"
msgstr ""

msgctxt "footer_producers_link"
msgid "https://world.pro.openfoodfacts.org/"
msgstr "https://bg.pro.openfoodfacts.org/"

msgctxt "footer_producers"
msgid "Producers"
msgstr "Производители"

# %s will be replaced by the language name
msgctxt "add_ingredients_in_language"
msgid "If this product has an ingredients list in %s, please add it."
msgstr "Ако този продукт има списък със съставки на %s, моля, добави го."

msgctxt "missing_barcode"
msgid "Missing barcode"
msgstr "Липсващ баркод"

msgctxt "invalid_barcode"
msgid "Invalid barcode"
msgstr "Невалиден баркод"

# Either 'ltr' for left to right languages like English or 'rtl' for right to left languages like Arabic
msgctxt "text_direction"
msgid "ltr"
msgstr "ltr"

msgctxt "separate_values_with_commas"
msgid "Separate multiple values with commas."
msgstr ""

msgctxt "lc_note"
msgid "If the product's packaging is in multiple languages, indicate the most visible language on the product."
msgstr ""

msgctxt "obsolete_import_note"
msgid "Enter Yes, Y or 1 if the product is no longer available in stores."
msgstr ""

msgctxt "specify_value_and_unit_or_use_default_unit"
msgid "Specify both the value and unit, or use the default unit: %s"
msgstr ""

msgctxt "specify_value_and_unit"
msgid "Specify both the value and unit."
msgstr "Посочи стойността и единицата."

msgctxt "download_sample_import_file"
msgid "Download an XLSX template file for Excel or LibreOffice with the fields that can be imported."
msgstr ""

msgctxt "code_import_note"
msgid "Barcode as it appears on the product."
msgstr ""

msgctxt "producer_product_id_import_note"
msgid "Internal code used by the producer to identify the product, different from the product's barcode."
msgstr ""

msgctxt "producer_version_id_import_note"
msgid "Internal code used by the producer to identify a specific version of a product when it changes."
msgstr ""

msgctxt "categories_import_note"
msgid "Providing a category is very important to make the product easy to search for, and to compute the Nutri-Score"
msgstr ""

msgctxt "labels_import_note"
msgid "Some labels such as the organic label are used to filter and/or rank search results, so it is strongly recommended to specify them."
msgstr ""

msgctxt "origins_import_note"
msgid "This field must contain only a comma separated list of countries of origin of the ingredients"
msgstr ""

msgctxt "origin_import_note"
msgid "Text or sentences that indicate the origin of the product and/or its ingredients."
msgstr ""

msgctxt "nutriscore_grade_producer_note"
msgid "Nutri-Score grade from A to E displayed on the product label"
msgstr ""

msgctxt "nutriscore_grade_producer_import_note"
msgid "Open Food Facts computes the Nutri-Score grade based on the information provided (nutrition facts and category). If the grade we compute is different from the grade you provide, you will get a private notification on the producers platform so that the difference can be resolved."
msgstr ""

msgctxt "nutriscore_score_producer_note"
msgid "Nutri-Score score (numeric value from which the A to E grade is derived)"
msgstr ""

msgctxt "nutriscore_score_producer_import_note"
msgid "Open Food Facts computes the Nutri-Score score based on the information provided (nutrition facts and category). If the score we compute is different from the score you provide, you will get a private notification on the producers platform so that the difference can be resolved."
msgstr ""

msgctxt "mandatory_field"
msgid "Mandatory field"
msgstr "Задължително поле"

msgctxt "mandatory_field_note"
msgid "All products should have this information."
msgstr "Всички продукти трябва да имат тази информация."

msgctxt "recommended_field"
msgid "Recommended field"
msgstr "Препоръчано поле"

msgctxt "recommended_field_note"
msgid "If this information exists and is relevant for the product, it is recommended to provide it to make the product easier to search for and the product data more useful."
msgstr ""

msgctxt "optional_field"
msgid "Optional field"
msgstr "Опционално поле"

msgctxt "optional_field_note"
msgid "If available, this information will be displayed on the product page."
msgstr ""

# product photos here means photos of multiple products
msgctxt "images_can_be_provided_separately"
msgid "Product photos can also be provided separately through the Import product photos function of the platform for producers."
msgstr ""

msgctxt "attribute_group_labels_name"
msgid "Labels"
msgstr "Етикети"

msgctxt "attribute_labels_organic_name"
msgid "Organic farming"
msgstr "Биологично производство"

msgctxt "attribute_labels_organic_yes_title"
msgid "Organic product"
msgstr "Биологичен продукт"

msgctxt "attribute_labels_organic_no_title"
msgid "Not an organic product"
msgstr "Не е биологичен продукт"

msgctxt "attribute_labels_organic_unknown_title"
msgid "Missing information: organic product?"
msgstr "Липсваща информация: биологичен продукт?"

msgctxt "attribute_labels_organic_yes_description_short"
msgid "Promotes ecological sustainability and biodiversity."
msgstr ""

msgctxt "attribute_labels_organic_description_short"
msgid "Organic products promote ecological sustainability and biodiversity."
msgstr "Био продуктите насърчават екологичната устойчивост и биоразнообразието."

msgctxt "attribute_labels_organic_description"
msgid "Organic farming aims to protect the environment and to conserve biodiversity by prohibiting or limiting the use of synthetic fertilizers, pesticides and food additives."
msgstr "Био земеделието има за цел да опазва околната среда и да опазва биоразнообразието, като забранява или ограничава използването на синтетични торове, пестициди и хранителни добавки."

msgctxt "attribute_labels_fair_trade_name"
msgid "Fair trade"
msgstr "Справедлива търговия"

msgctxt "attribute_labels_fair_trade_yes_title"
msgid "Fair trade product"
msgstr "Продукт за справедлива търговия"

msgctxt "attribute_labels_fair_trade_no_title"
msgid "Not a fair trade product"
msgstr "Не е продукт за справедлива търговия"

msgctxt "attribute_labels_fair_trade_unknown_title"
msgid "Missing information: fair trade product?"
msgstr "Липсваща информация: продукт за справедлива търговия?"

msgctxt "attribute_labels_fair_trade_yes_description_short"
msgid "Helps producers in developing countries."
msgstr "Помага на производителите в развиващите се страни."

msgctxt "attribute_labels_fair_trade_description_short"
msgid "Fair trade products help producers in developing countries."
msgstr "Продуктите за справедлива търговия помагат на производителите в развиващите се страни."

msgctxt "attribute_labels_fair_trade_description"
msgid "When you buy fair trade products, producers in developing countries are paid an higher and fairer price, which helps them improve and sustain higher social and often environmental standards."
msgstr ""

msgctxt "attribute_group_nutritional_quality_name"
msgid "Nutritional quality"
msgstr "Хранително качество"

msgctxt "attribute_nutriscore_name"
msgid "Nutri-Score"
msgstr "Nutri-Score"

msgctxt "attribute_nutriscore_setting_name"
msgid "Good nutritional quality (Nutri-Score)"
msgstr "Добро хранително качество (Nutri-Score)"

msgctxt "attribute_nutriscore_setting_note"
msgid "The Nutri-Score is computed and can be taken into account for all products, even if is not displayed on the packaging."
msgstr ""

# keep %s, it will be replaced by the letter A, B, C, D or E
msgctxt "attribute_nutriscore_grade_title"
msgid "Nutri-Score %s"
msgstr "Nutri-Score %s"

msgctxt "attribute_nutriscore_unknown_title"
msgid "Nutri-Score unknown"
msgstr "Nutri-Score неизвестен"

msgctxt "attribute_nutriscore_unknown_description_short"
msgid "Missing data to compute the Nutri-Score"
msgstr "Липсват данни за изчисляване на Nutri-Score"

msgctxt "attribute_nutriscore_not_applicable_title"
msgid "Nutri-Score not-applicable"
msgstr "Nutri-Score не е приложим"

msgctxt "attribute_nutriscore_not_applicable_description_short"
msgid "Exempted category"
msgstr "Освободена категория"

msgctxt "attribute_nutriscore_a_description_short"
msgid "Very good nutritional quality"
msgstr "Много добро хранително качество"

msgctxt "attribute_nutriscore_b_description_short"
msgid "Good nutritional quality"
msgstr "Добро хранително качество"

msgctxt "attribute_nutriscore_c_description_short"
msgid "Average nutritional quality"
msgstr "Средно хранително качество"

msgctxt "attribute_nutriscore_d_description_short"
msgid "Poor nutritional quality"
msgstr "Лошо хранително качество"

msgctxt "attribute_nutriscore_e_description_short"
msgid "Bad nutritional quality"
msgstr "Лошо хранително качество"

msgctxt "attribute_group_processing_name"
msgid "Food processing"
msgstr "Хранителна преработка"

msgctxt "attribute_nova_name"
msgid "NOVA group"
msgstr "Група NOVA"

msgctxt "attribute_nova_unknown_title"
msgid "NOVA not computed"
msgstr "NOVA не е изчислена"

msgctxt "attribute_nova_unknown_description_short"
msgid "Food processing level unknown"
msgstr "Нивото на обработка на храни не е известно"

msgctxt "attribute_nova_setting_name"
msgid "No or little food processing (NOVA group)"
msgstr ""

# keep %s, it will be replaced by the group 1, 2, 3 or 4
msgctxt "attribute_nova_group_title"
msgid "NOVA %s"
msgstr "NOVA %s"

msgctxt "attribute_nova_1_description_short"
msgid "Unprocessed or minimally processed foods"
msgstr "Непреработени или минимално преработени храни"

msgctxt "attribute_nova_2_description_short"
msgid "Processed culinary ingredients"
msgstr "Преработени кулинарни съставки"

msgctxt "attribute_nova_3_description_short"
msgid "Processed foods"
msgstr "Преработени храни"

msgctxt "attribute_nova_4_description_short"
msgid "Ultra processed foods"
msgstr "Свръхпреработени храни"

msgctxt "export_product_page"
msgid "Export product to public database"
msgstr ""

msgctxt "one_product_will_be_exported"
msgid "1 product will be exported."
msgstr ""

msgctxt "no_products_to_export"
msgid "No products to export."
msgstr ""

msgctxt "query_filter"
msgid "Query filter"
msgstr ""

msgctxt "nova_group_producer"
msgid "NOVA group"
msgstr "Група NOVA"

msgctxt "error_unknown_org"
msgid "Unknown organization."
msgstr "Неизвестна организация."

msgctxt "error_unknown_user"
msgid "Unknown user."
msgstr "Неизвестен потребител."

msgctxt "attribute_low_salt_setting_note"
msgid "The salt level is taken into account by the Nutri-Score. Use this setting only if you are specifically on a low salt diet."
msgstr ""

msgctxt "attribute_low_sugars_setting_note"
msgid "The sugars level is taken into account by the Nutri-Score. Use this setting only if you are specifically on a low sugars diet."
msgstr ""

msgctxt "attribute_low_fat_setting_note"
msgid "The fat level is taken into account by the Nutri-Score. Use this setting only if you are specifically on a low fat diet."
msgstr ""

msgctxt "attribute_low_saturated_fat_setting_note"
msgid "The saturated fat level is taken into account by the Nutri-Score. Use this setting only if you are specifically on a low saturated fat diet."
msgstr ""

msgctxt "attribute_group_allergens_name"
msgid "Allergens"
msgstr "Алергени"

msgctxt "attribute_group_allergens_warning"
msgid "There is always a possibility that data about allergens may be missing, incomplete, incorrect or that the product's composition has changed. If you are allergic, always check the information on the actual product packaging."
msgstr "Винаги има възможност данните за алергените да липсват, да са непълни, неправилни или съставът на продукта да е променен. Ако си алергичен, винаги проверявай информацията на действителната опаковка на продукта."

msgctxt "attribute_additives_name"
msgid "Additives"
msgstr "Добавки"

msgctxt "attribute_additives_setting_name"
msgid "No or few additives"
msgstr "Без или с малко добавки"

msgctxt "attribute_additives_unknown_title"
msgid "Additives not computed"
msgstr "Добавките не са изчислени"

msgctxt "preference_not_important"
msgid "Not important"
msgstr "Не е важно"

msgctxt "preference_important"
msgid "Important"
msgstr "Важно"

msgctxt "preference_very_important"
msgid "Very important"
msgstr "Много важно"

msgctxt "preference_mandatory"
msgid "Mandatory"
msgstr "Задължително"

msgctxt "packaging_alt"
msgid "Recycling instructions and/or packaging information"
msgstr "Инструкции за рециклиране и/или информация за опаковката"

msgctxt "image_packaging"
msgid "Recycling instructions and/or packaging information picture"
msgstr "Инструкции за рециклиране и/или информация за опаковката"

msgctxt "image_packaging_url"
msgid "Link to recycling instructions and/or packaging information photo"
msgstr "Линк към инструкциите за рециклиране и/или снимка с информация за опаковката"

# Do not translate the file name
msgctxt "import_photos_format_packaging"
msgid "3001234567890.packaging_es.jpg: recycling instructions in Spanish."
msgstr "3001234567890.packaging_es.jpg: инструкции за рециклиране на испански."

msgctxt "packaging_text"
msgid "Recycling instructions and/or packaging information"
msgstr "Инструкции за рециклиране и/или информация за опаковката"

msgctxt "packaging_text_example"
msgid "1 plastic film to discard, 1 FSC carboard box to recycle, 6 1.5L transparent PET plastic bottles to recycle, 6 colored opaque plastic caps, 12 33cl aluminium cans"
msgstr "1 пластмасова опаковка за изхвърляне, 1 FSC картонена кутия за рециклиране, 6 1,5 L прозрачни PET пластмасови бутилки за рециклиране, 6 цветни непрозрачни пластмасови капачки, 12 33 cl алуминиеви кутии"

msgctxt "packaging_text_note"
msgid "List all packaging parts separated by a comma or line feed, with their amount (e.g. 1 or 6) type (e.g. bottle, box, can), material (e.g. plastic, metal, aluminium) and if available their size (e.g. 33cl) and recycling instructions."
msgstr "Изброй всички опаковъчни части, разделени със запетая или ред, с тяхното количество (напр. 1 или 6), тип (напр. бутилка, кутия, кен), материал (напр. пластмаса, метал, алуминий) и, ако е наличен, техния размер (напр. 33cl) и инструкции за рециклиране."

msgctxt "packaging_text_note_2"
msgid "Try to be as specific as possible. For plastic, please indicate if it is opaque or transparent, colored, PET or PEHD."
msgstr "Опитай се да бъдеш възможно най-конкретен. За пластмаса, моля, посочи дали е непрозрачна или прозрачна, цветна, PET или PEHD."

msgctxt "product_js_extract_packaging"
msgid "Extract the recycling instructions and/or packaging information from the picture"
msgstr ""

msgctxt "product_js_extracted_packaging_nok"
msgid "Recycling instructions and/or packaging information text could not be extracted. Try with a sharper image, with higher resolution or a better framing of the text."
msgstr ""

msgctxt "product_js_extracted_packaging_ok"
msgid "Recycling instructions and/or packaging information text has been extracted. Text recognition is not perfect, so please check the text below and correct errors if needed."
msgstr ""

msgctxt "product_js_extracting_packaging"
msgid "Extracting recycling instructions and/or packaging information"
msgstr ""

msgctxt "attribute_group_environment_name"
msgid "Environment"
msgstr "Околна среда"

msgctxt "attribute_ecoscore_name"
msgid "Eco-Score"
msgstr "Eco-Score"

msgctxt "attribute_ecoscore_setting_name"
msgid "Low environmental impact (Eco-Score)"
msgstr "Ниско въздействие върху околната среда (Eco-Score)"

# keep %s, it will be replaced by the letter A, B, C, D or E
msgctxt "attribute_ecoscore_grade_title"
msgid "Eco-Score %s"
msgstr "Eco-Score %s"

msgctxt "attribute_ecoscore_a_description_short"
msgid "Very low environmental impact"
msgstr "Много ниско въздействие върху околната среда"

msgctxt "attribute_ecoscore_b_description_short"
msgid "Low environmental impact"
msgstr "Ниско въздействие върху околната среда"

msgctxt "attribute_ecoscore_c_description_short"
msgid "Moderate environmental impact"
msgstr "Умерено въздействие върху околната среда"

msgctxt "attribute_ecoscore_d_description_short"
msgid "High environmental impact"
msgstr "Силно въздействие върху околната среда"

msgctxt "attribute_ecoscore_e_description_short"
msgid "Very high environmental impact"
msgstr "Много силно въздействие върху околната среда"

# keep the %s, it will be replaced by an allergen
msgctxt "contains_s"
msgid "Contains: %s"
msgstr "Съдържа: %s"

# keep the %s, it will be replaced by an allergen
msgctxt "may_contain_s"
msgid "May contain: %s"
msgstr "Може да съдържа: %s"

# keep the %s, it will be replaced by an allergen
msgctxt "does_not_contain_s"
msgid "Does not contain: %s"
msgstr "Не съдържа %s"

# keep the %s, it will be replaced by an allergen
msgctxt "without_s"
msgid "Without %s"
msgstr "Без %s"

msgctxt "owners_p"
msgid "owners"
msgstr "собственици"

msgctxt "owners_s"
msgid "owner"
msgstr "собственик"

msgctxt "org_profile_description"
msgid "You can provide information about your company that will be displayed in your organization profile."
msgstr ""

msgctxt "org_profile_description_2"
msgid "Some of the information like the customer service contact information may also be displayed directly on pages for your products."
msgstr ""

msgctxt "org_name"
msgid "Name"
msgstr "Име"

msgctxt "org_link"
msgid "Link to the official web site"
msgstr "Линк към официалния уебсайт"

msgctxt "org_customer_service"
msgid "Customer service"
msgstr "Обслужване на клиентите"

msgctxt "org_customer_service_description"
msgid "Customer service information is public and can be shown on the Open Food Facts web site and apps."
msgstr ""

msgctxt "org_customer_service_note"
msgid "All fields are optional."
msgstr "Всички полета не са задължителни."

msgctxt "org_commercial_service"
msgid "Commercial service"
msgstr ""

msgctxt "org_commercial_service_description"
msgid "Commercial service information is only shown in the organization profile."
msgstr ""

msgctxt "contact_name"
msgid "Name"
msgstr "Име"

msgctxt "contact_address"
msgid "Address"
msgstr "Адрес"

msgctxt "contact_phone"
msgid "Phone number"
msgstr "Телефонен номер"

msgctxt "contact_email"
msgid "e-mail address"
msgstr "имейл адрес"

msgctxt "contact_link"
msgid "Contact form link"
msgstr ""

msgctxt "contact_info"
msgid "Other information"
msgstr "Друга информация"

msgctxt "contact_info_note"
msgid "e.g. opening times"
msgstr "например работно време"

msgctxt "error_org_does_not_exist"
msgid "The organization was not found."
msgstr "Организацията не е открита."

msgctxt "error_missing_org_name"
msgid "The organization name is missing."
msgstr "Липсва името на организацията."

msgctxt "edit_org_title"
msgid "Organization profile"
msgstr "Профил на организацията"

msgctxt "edit_org_result"
msgid "The organization profile has been updated."
msgstr ""

msgctxt "delete_org"
msgid "Delete the organization"
msgstr "Изтривате на организацията"

msgctxt "official_site"
msgid "Official site"
msgstr "Официален сайт"

msgctxt "contact_form"
msgid "Contact form"
msgstr "Форма за контакт"

msgctxt "edit_org_profile"
msgid "Edit your organization profile"
msgstr ""

msgctxt "edit_user_profile"
msgid "Edit your user profile"
msgstr "Редактирай потребителския си профил"

msgctxt "attribute_group_ingredients_analysis_name"
msgid "Ingredients"
msgstr "Съставки"

# keep the %s, it will be replaced by an allergen
msgctxt "presence_unknown_s"
msgid "Presence unknown: %s"
msgstr "Неизвестно съдържание: %s"

msgctxt "environmental_impact"
msgid "Environmental impact"
msgstr "Влияние върху околната среда"

# Numerical score for the Eco-score (do not translate Eco-score)
msgctxt "ecoscore_score"
msgid "Eco-score score"
msgstr "Eco-score резултат"

# Letter grade from A to E for the Eco-score (do not translate Eco-score)
msgctxt "ecoscore_grade"
msgid "Eco-score grade"
msgstr "Eco-score оценка"

# do not translate Eco-score
msgctxt "ecoscore_calculation_details"
msgid "Details of the calculation of the Eco-score"
msgstr "Подробности за изчисляването на Eco-Score"

# do not translate Eco-score
msgctxt "ecoscore_information"
msgid "Information about the Eco-score"
msgstr "Информация за Eco-score"

msgctxt "preferences_edit_your_food_preferences"
msgid "Edit your food preferences"
msgstr "Редактирай хранителните предпочитания"

msgctxt "preferences_your_preferences"
msgid "Your food preferences"
msgstr "Твоите хранителни предпочитания"

msgctxt "preferences_currently_selected_preferences"
msgid "Currently selected preferences"
msgstr "Избрани в момента предпочитания"

msgctxt "preferences_locally_saved"
msgid "Your food preferences are kept in your browser and never sent to Open Food Facts or anyone else."
msgstr "Твоите хранителни предпочитания се съхраняват в твоя браузър и никога не се изпращат до Open Food Facts или някой друг."

# used in phrases like "salt in unknown quantity"
msgctxt "unknown_quantity"
msgid "unknown quantity"
msgstr "неизвестно количество"

msgctxt "missing_ingredients_list"
msgid "Missing ingredients list"
msgstr "Липсващ списък на съставките"

msgctxt "missing_nutrition_facts"
msgid "Missing nutrition facts"
msgstr "Липсващи хранителни стойности"

msgctxt "ecoscore_p"
msgid "Eco-Score"
msgstr "Eco-Score"

msgctxt "ecoscore_s"
msgid "Eco-Score"
msgstr "Eco-Score"

msgctxt "packaging_parts"
msgid "Packaging parts"
msgstr "Части от опаковката"

# Number of packaging parts
msgctxt "packaging_number"
msgid "Number"
msgstr "Брой"

msgctxt "packaging_shape"
msgid "Shape"
msgstr "Форма"

msgctxt "packaging_quantity"
msgid "Quantity contained"
msgstr "Съдържано количество"

msgctxt "packaging_material"
msgid "Material"
msgstr "Материал"

msgctxt "packaging_recycling"
msgid "Recycling"
msgstr "Рециклиране"

msgctxt "products_on_this_page_are_sorted_according_to_your_preferences"
msgid "Products on this page are sorted according to your preferences:"
msgstr ""

msgctxt "choose_which_information_you_prefer_to_see_first"
msgid "Choose which information you prefer to see first."
msgstr "Избери коя информация предпочиташ да видиш първа."

msgctxt "see_your_preferences"
msgid "See your preferences"
msgstr "Виж твоите предпочитания"

msgctxt "delete_all_preferences"
msgid "Delete all preferences"
msgstr "Изтриване на всички предпочитания"

msgctxt "products_are_being_loaded_please_wait"
msgid "Products are being loaded, please wait."
msgstr "Продуктите се зареждат, моля изчакай."

msgctxt "products_match_all"
msgid "All products"
msgstr "Всички продукти"

msgctxt "products_match_yes"
msgid "Products that match your preferences"
msgstr "Продукти, които отговарят на твоите предпочитания"

msgctxt "products_match_no"
msgid "Products that do not match your preferences"
msgstr "Продукти, които не отговарят на твоите предпочитания"

msgctxt "products_match_unknown"
msgid "Products for which we currently miss data to determine if they match your preferences"
msgstr "Продукти, за които в момента липсват данни, за да определим дали отговарят на твоите предпочитания"

msgctxt "forest_footprint"
msgid "Forest footprint"
msgstr "Горски отпечатък"

msgctxt "ingredients_requiring_soy"
msgid "Ingredients requiring soy"
msgstr "Съставки, изискващи соя"

msgctxt "type"
msgid "Type"
msgstr "Вид"

msgctxt "processing_factor"
msgid "Processing factor"
msgstr ""

msgctxt "soy_feed_factor"
msgid "Soy feed factor"
msgstr ""

msgctxt "soy_yield"
msgid "Soy yield"
msgstr ""

msgctxt "deforestation_risk"
msgid "Deforestation risk"
msgstr "Риск от обезлесяване"

msgctxt "total_forest_footprint"
msgid "Total forest footprint"
msgstr "Общ горски отпечатък"

msgctxt "square_meters_per_kg_of_food"
msgid "m² per kg of food"
msgstr "m² на кг храна"

msgctxt "percent_of_food_after_processing"
msgid "% of food after processing"
msgstr ""

msgctxt "kg_of_soy_per_kg_of_food"
msgid "kg of soy per kg of food"
msgstr "кг соя на кг храна"

msgctxt "kg_of_soy_per_square_meter"
msgid "kg of soy per m²"
msgstr "кг соя на m²"

msgctxt "percent_in_product"
msgid "% in product"
msgstr "% в продукта"

msgctxt "forest_footprint_calculation_details"
msgid "Details of the calculation of the forest footprint"
msgstr "Подробности за изчисляването на горския отпечатък"

msgctxt "you_are_on_the_public_database"
msgid "You are on the public database."
msgstr "В публичната база данни си."

msgctxt "manage_your_products_on_the_producers_platform"
msgid "Manage your products on the platform for producers"
msgstr ""

msgctxt "number_of_products_with_changes_since_last_export"
msgid "Number of products with changes since last export"
msgstr ""

msgctxt "only_export_products_with_changes"
msgid "Only export products with changes"
msgstr ""

msgctxt "product_edits_by_producers"
msgid "Is this your product? If it is, please use our free platform for producers to update it."
msgstr ""

msgctxt "product_edits_by_producers_platform"
msgid "We encourage manufacturers to add or change data and photos for their products through our free platform for producers so that they can be marked as official and protected from changes by others."
msgstr "Насърчаваме производителите да добавят или променят данни и снимки за своите продукти чрез нашата безплатна платформа за производители, така че да могат да бъдат маркирани като официални и защитени от промени от други."

msgctxt "product_edits_by_producers_import"
msgid "The platform makes it easy to import product data and photos with an Excel or CSV file in any format."
msgstr "Платформата улеснява качването на данни за продукти и снимки с Excel или CSV файл във всякакъв формат."

msgctxt "product_edits_by_producers_analysis"
msgid "The platform also provides in-depth analysis of the products."
msgstr "Платформата предоставя и задълбочен анализ на продуктите."

# It = the platform
msgctxt "product_edits_by_producers_indicators"
msgid "It computes indicators such as the Nutri-Score, NOVA, and the Eco-score, and automatically identifies suggestions to improve them (for instance all products that would get a better Nutri-Score grade with a slight composition change)."
msgstr ""

msgctxt "attribute_forest_footprint_name"
msgid "Forest footprint"
msgstr "Горски отпечатък"

msgctxt "attribute_forest_footprint_setting_name"
msgid "Low risk of deforestation (Forest footprint)"
msgstr "Нисък риск от обезлесяване (Горски отпечатък)"

msgctxt "attribute_forest_footprint_a_title"
msgid "Very small forest footprint"
msgstr "Много малък горски отпечатък"

msgctxt "attribute_forest_footprint_b_title"
msgid "Small forest footprint"
msgstr "Малък горски отпечатък"

msgctxt "attribute_forest_footprint_c_title"
msgid "Medium forest footprint"
msgstr "Среден горски отпечатък"

msgctxt "attribute_forest_footprint_d_title"
msgid "Large forest footprint"
msgstr "Голям горски отпечатък"

msgctxt "attribute_forest_footprint_e_title"
msgid "Very large forest footprint"
msgstr "Много голям горски отпечатък"

msgctxt "attribute_forest_footprint_not_computed_title"
msgid "Forest footprint not computed"
msgstr "Горският отпечатък не е изчислен"

msgctxt "attribute_forest_footprint_a_description_short"
msgid "Almost no risk of deforestation"
msgstr "Почти никакъв риск от обезлесяване"

msgctxt "attribute_forest_footprint_b_description_short"
msgid "Low risk of deforestation"
msgstr "Нисък риск от обезлесяване"

msgctxt "attribute_forest_footprint_c_description_short"
msgid "Moderate risk of deforestation"
msgstr "Умерен риск от обезлесяване"

msgctxt "attribute_forest_footprint_d_description_short"
msgid "High risk of deforestation"
msgstr "Висок риск от обезлесяване"

msgctxt "attribute_forest_footprint_e_description_short"
msgid "Very high risk of deforestation"
msgstr "Много висок риск от обезлесяване"

msgctxt "attribute_forest_footprint_not_computed_description_short"
msgid "Currently only for products with chicken or eggs"
msgstr "В момента само за продукти с пилешко или яйца"

msgctxt "classify_products_according_to_your_preferences"
msgid "Classify products according to your preferences"
msgstr "Класирай продуктите според твоите предпочитания"

# %d will be replaced by the number of products
msgctxt "classify_the_d_products_below_according_to_your_preferences"
msgid "Classify the %d products below according to your preferences"
msgstr "Класирай %d продукта по-долу според твоите предпочитания"

msgctxt "sort_by_popularity"
msgid "Most scanned products"
msgstr "Най-сканираните продукти"

msgctxt "sort_by_nutriscore_score"
msgid "Products with the best Nutri-Score"
msgstr "Продукти с най-добър Nutri-Score"

msgctxt "sort_by_ecoscore_score"
msgid "Products with the best Eco-Score"
msgstr "Продукти с най-добър Eco-Score"

msgctxt "sort_by_created_t"
msgid "Recently added products"
msgstr "Наскоро добавени продукти"

msgctxt "sort_by_last_modified_t"
msgid "Recently modified products"
msgstr "Наскоро редактирани продукти"

# %d will be replaced by the number of products
msgctxt "d_products_per_page"
msgid "%d products per page"
msgstr "%d продукта на страница"

msgctxt "not_applicable"
msgid "Not applicable"
msgstr "Не е приложимо"

msgctxt "abbreviated_product_name"
msgid "Abbreviated product name"
msgstr "Съкратено име на продукта"

msgctxt "abbreviated_product_name_note"
msgid "Product name with abbreviations shown on receipts"
msgstr ""

msgctxt "footer_vision"
msgid "Vision, Mission, Values and Programs"
msgstr "Визия, мисия, ценности и програми"

# Do not translate
msgctxt "footer_vision_link"
msgid "https://world.openfoodfacts.org/open-food-facts-vision-mission-values-and-programs"
msgstr "https://world.openfoodfacts.org/open-food-facts-vision-mission-values-and-programs"

msgctxt "forgotten_password"
msgid "Forgotten password?"
msgstr "Забравена парола?"

msgctxt "reset_password_error"
msgid "We could not reinitialize your password, please contact us for assistance."
msgstr ""

msgctxt "remove_all_nutrient_values"
msgid "Remove all nutrient values"
msgstr ""

msgctxt "delete_user_process"
msgid "User deleted."
msgstr "Изтрит потребител."

msgctxt "attribute_ecoscore_unknown_title"
msgid "Eco-Score not computed"
msgstr "Eco-Score не е изчислен"

msgctxt "attribute_ecoscore_unknown_description_short"
msgid "Unknown environmental impact"
msgstr "Неизвестно въздействие върху околната среда"

msgctxt "ecoscore_unknown_call_to_help"
msgid "We could not compute the Eco-Score of this product as it is missing some data, could you help complete it?"
msgstr "Не можахме да изчислим Eco-Score на този продукт, тъй като липсват някои данни, би ли помогнал да ги попълниш?"

msgctxt "org_list_of_gs1_gln_description"
msgid "GS1 data is automatically associated with an OFF organization identifier that corresponds to the GS1 partyName field. To change the OFF organization identifier, you can directly assign 1 or more GS1 GLN identifiers."
msgstr ""

msgctxt "org_list_of_gs1_gln"
msgid "List of GS1 GLN identifiers to be associated with the organization"
msgstr ""

msgctxt "org_list_of_gs1_gln_note"
msgid "A comma separated list of GS1 GLN identifiers to force the association with this organization."
msgstr ""

msgctxt "org_enable_manual_export_to_public_platform"
msgid "Enable organization members to manually export product data and photos to the public database."
msgstr ""

msgctxt "org_enable_manual_export_to_public_platform_note"
msgid "Manual exports can be enabled once the imported data has been reviewed by an administrator."
msgstr ""

msgctxt "org_activate_automated_daily_export_to_public_platform"
msgid "Activate automated daily exports of product data and photos to the public database."
msgstr ""

msgctxt "org_activate_automated_daily_export_to_public_platform_note"
msgid "Automated exports should be activated only for organizations that have automated imports (e.g. through Equadis)."
msgstr ""

msgctxt "org_admin"
msgid "Administrator fields"
msgstr "Администраторски полета"

msgctxt "minion_status_inactive"
msgid "Queued"
msgstr "На опашка"

msgctxt "minion_status_active"
msgid "In progress"
msgstr "В изпълнение"

msgctxt "minion_status_finished"
msgid "Finished"
msgstr "Завършено"

msgctxt "minion_status_failed"
msgid "Failed"
msgstr "Неуспешно"

# Export: use a noun and not a verb
msgctxt "export_job_export"
msgid "Export from the producers platform"
msgstr ""

# Import: use a noun and not a verb
msgctxt "export_job_import"
msgid "Import to the public database"
msgstr ""

# Update: use a noun and not a verb
msgctxt "export_job_status_update"
msgid "Update of the import status on the producers platform"
msgstr ""

msgctxt "export_in_progress"
msgid "The export has been scheduled. This page can be closed."
msgstr ""

msgctxt "export_products_to_public_database_request_email"
msgid "Your export has been scheduled. You will receive an e-mail once it is finished."
msgstr ""

msgctxt "product_page_on_the_public_database"
msgid "Product page on the public database"
msgstr ""

msgctxt "product_does_not_exist_on_the_public_database"
msgid "The product does not exist yet on the public database"
msgstr ""

# product updates = updates to multiple products
msgctxt "some_product_updates_have_not_been_published_on_the_public_database"
msgid "Some product updates have not been published on the public database."
msgstr ""

msgctxt "org_do_not_import_codeonline"
msgid "Do not import CodeOnline data."
msgstr ""

msgctxt "overwrite_owner"
msgid "Overwrite products that have a different owner on the public platform. Otherwise, products with a different owner will be skipped."
msgstr ""

msgctxt "data_source_database"
msgid "Some of the data for the products of %s come from %s."
msgstr ""

msgctxt "data_source_database_note_about_the_producers_platform"
msgid "Manufacturers can use the Open Food Facts <a href=\"<producers_platform_url>\">free plaform for producers</a> to access and complete this data, and to obtain reports, analysis and product improvements opportunities (e.g. better Nutri-Score)."
msgstr ""

# variable names between { } must not be translated
msgctxt "f_data_source_database_provider"
msgid "The manufacturer {manufacturer} uses {provider} to automatically transmit data and photos for its products."
msgstr "Производителят {manufacturer} използва {provider} за автоматично предаване на данни и снимки за своите продукти."

msgctxt "image_other_type"
msgid "Type of the product photo"
msgstr ""

# do not translate "front, ingredients, nutrition, packaging"
msgctxt "image_other_type_description"
msgid "If you use the same column on multiple lines to provide images URLs for a single product, you can use this field to indicate the type of the image: front, ingredients, nutrition or packaging."
msgstr ""

msgctxt "forest_footprint_one_line_explanation"
msgid "The forest footprint is calculated by taking into account the ingredients whose production requires soybeans, the cultivation of which is linked to deforestation."
msgstr "Горският отпечатък се изчислява, като се вземат предвид съставките, чието производство изисква соя, чието отглеждане е свързано с обезлесяване."

msgctxt "ecoscore_agribalyse_match_warning"
msgid "The Eco-Score can only be calculated if the product has a sufficiently precise category."
msgstr "Eco-Score може да се изчисли само ако продуктът има достатъчно точна категория."

msgctxt "ecoscore_add_more_precise_category"
msgid "You can modify the product page to add a more precise category."
msgstr "Можеш да промениш продуктовата страница, за да добавиш по-прецизна категория."

msgctxt "ecoscore_platform_promo"
msgid "If you are the manufacturer of this product, you can send us the information with our <a href=\"https://world.pro.openfoodfacts.org\">free platform for producers</a>."
msgstr "Ако сте производителят на този продукт, можете да ни изпратите информацията с нашата <a href=\"https://world.pro.openfoodfacts.org\">безплатна платформа за производители</a>."

msgctxt "ecoscore_warning_missing_information"
msgid "Warning: some information necessary to calculate the Eco-Score with precision is not provided (see the details of the calculation below)."
msgstr "Предупреждение: някои нужни информации за изчисляване на Eco-Score с точност, не са предоставени (виж подробностите за изчислението по-долу)."

msgctxt "ecoscore_add_missing_information"
msgid "You can edit the product to add the missing information."
msgstr "Можеш да редактираш продукта, за да добавиш липсващата информация."

msgctxt "ecoscore_product_category_reference_score"
msgid "Baseline score of the product category"
msgstr "Базов резултат на продуктовата категория"

msgctxt "ecoscore_panel_lca"
msgid "Lifecyle Analysis (LCA)"
msgstr "Оценка на жизнения цикъл (LCA)"

# do not translate Agribalyse
msgctxt "ecoscore_agribalyse_category"
msgid "Agribalyse category"
msgstr ""

msgctxt "ecoscore_category_proxy_match"
msgid "Approximate match with the product category"
msgstr ""

msgctxt "ecoscore_category_exact_match"
msgid "Exact match with the product category"
msgstr ""

msgctxt "ecoscore_pef_environmental_score"
msgid "PEF environmental score"
msgstr ""

msgctxt "ecoscore_incl_climate_change_impact"
msgid "including impact on climate change"
msgstr "включително въздействието върху изменението на климата"

msgctxt "ecoscore_impact_detail_by_stages"
msgid "Details of the impacts by stages of the life cycle"
msgstr "Подробности за въздействията по етапи от жизнения цикъл"

# stage meaning step
msgctxt "ecoscore_stage"
msgid "Stage"
msgstr "Етап"

msgctxt "ecoscore_impact"
msgid "Impact"
msgstr "Въздействие"

msgctxt "ecoscore_agriculture"
msgid "Agriculture"
msgstr "Земеделие"

msgctxt "ecoscore_processing"
msgid "Processing"
msgstr "Преработка"

msgctxt "ecoscore_packaging"
msgid "Packaging"
msgstr "Опаковка"

msgctxt "ecoscore_transportation"
msgid "Transportation"
msgstr "Транспортиране"

msgctxt "ecoscore_distribution"
msgid "Distribution"
msgstr "Дистрибуция"

msgctxt "ecoscore_consumption"
msgid "Consumption"
msgstr "Потребление"

msgctxt "ecoscore_lca_score_out_of_100"
msgid "LCA score out of 100"
msgstr "LCA резултат от 100"

msgctxt "ecoscore_no_agribalyse_category_match"
msgid "No match between product categories and Agribalyse categories."
msgstr ""

msgctxt "ecoscore_edit_category_to_more_granular"
msgid "You can modify the product page to add a more granular category."
msgstr ""

msgctxt "ecoscore_additional_bonuses_and_maluses"
msgid "Additional bonuses and maluses"
msgstr "Допълнителни бонуси и малуси"

msgctxt "ecoscore_production_system"
msgid "Production mode"
msgstr "Начин на производство"

msgctxt "ecoscore_no_labels_taken_into_account"
msgid "No labels taken into account for the production system."
msgstr ""

msgctxt "ecoscore_please_add_the_labels"
msgid "If this product has a label characterizing the production system (organic, fair trade, Label Rouge, Bleu Blanc Coeur etc.), you can modify the product sheet to add it."
msgstr ""

msgctxt "ecoscore_origins_of_ingredients"
msgid "Origins of ingredients"
msgstr "Произход на съставките"

msgctxt "ecoscore_ingredients_not_indicated"
msgid "The origins of the ingredients of this product are not indicated."
msgstr "Произходът на съставките на този продукт не е посочен."

msgctxt "ecoscore_please_add_the_ingredients"
msgid "If they are indicated on the packaging, you can modify the product sheet and add them."
msgstr ""

msgctxt "ecoscore_environmental_policy"
msgid "Environmental policy"
msgstr "Политика за околната среда"

msgctxt "ecoscore_threatened_species"
msgid "Threatened species"
msgstr "Застрашени видове"

msgctxt "ecoscore_ingredients_whose_cultivation_threatens_species"
msgid "Ingredients that threatens species"
msgstr "Съставки, които застрашават животински видове"

msgctxt "ecoscore_no_species_threatening_ingredients"
msgid "No ingredients that threaten species"
msgstr "Няма съставки, които застрашават животински видове"

msgctxt "ecoscore_ingredients_unknown"
msgid "The information on the ingredients of this product has not been given."
msgstr "Информацията за съставките на този продукт не е дадена."

msgctxt "ecoscore_edit_for_more_precise_ecoscore"
msgid "For a more precise calculation of the Eco-Score, you can edit the product page and add them."
msgstr "За по-точно изчисляване на Eco-Score, можеш да редактираш страницата на продукта и да ги добавиш."

msgctxt "ecoscore_packaging_ratio"
msgid "ratio"
msgstr "съотношение"

msgctxt "ecoscore_packaging_score"
msgid "score"
msgstr "резултат"

msgctxt "ecoscore_score_of_all_components"
msgid "Score of all components"
msgstr "Оценка на всички компоненти"

msgctxt "ecoscore_no_packaging_information"
msgid "The information about the packaging of this product is not filled in."
msgstr "Информацията за опаковката на този продукт не е попълнена."

msgctxt "ecoscore_unprecise_packaging_information"
msgid "The information about the packaging of this product is not sufficiently precise (exact shapes and materials of all components of the packaging)."
msgstr "Информацията за опаковката на този продукт не е достатъчно точна (точни форми и материали на всички компоненти на опаковката)."

msgctxt "ecoscore_edit_for_more_precise_ecoscore"
msgid "For a more precise calculation of the Eco-Score, you can modify the product page and add them."
msgstr "За по-точно изчисляване на Eco-Score, можеш да промениш страницата на продукта и да ги добавиш."

msgctxt "ecoscore_final_score"
msgid "Final score"
msgstr "Краен резултат"

msgctxt "ecoscore_lower_the_score_lower_the_impact"
msgid "(the lower the score, the lower the impact)"
msgstr "(колкото по-нисък е резултатът, толкова по-ниско е въздействието)"

msgctxt "ecoscore_kg_co2_eq_kg_product"
msgid "kg CO2 eq/kg of product"
msgstr "кг CO2 екв./кг продукт"

# do not translate the link
msgctxt "ecoscore_platform_prompt_ecoscore_modal"
msgid "If you are the manufacturer of this product, you can send us the information with our <a href=\"https://world.pro.openfoodfacts.org\">free platform for producers</a>."
msgstr "Ако сте производителят на този продукт, можете да ни изпратите информацията с нашата <a href=\"https://world.pro.openfoodfacts.org\">безплатна платформа за производители</a>."

# do not translate Eco-Score and the link
msgctxt "ecoscore_description"
msgid "The <a href=\"/ecoscore\">Eco-Score</a> is an experimental score that summarizes the environmental impacts of food products."
msgstr "<a href=\"/ecoscore\">Eco-Score</a> е експериментален резултат, който обобщава въздействието върху околната среда на хранителните продукти."

# do not translate Eco-Score
msgctxt "ecoscore_warning_fr"
msgid "The Eco-Score formula is subject to change as it is regularly improved to make it more precise."
msgstr "Формулата на Eco-Score подлежи на промяна, тъй като редовно се подобрява, за да стане по-точна."

# do not translate Eco-Score
msgctxt "ecoscore_warning_international"
msgid "The Eco-Score was initially developped for France and it is being extended to other European countries. The Eco-Score formula is subject to change as it is regularly improved to make it more precise and better suited to each country."
msgstr "Първоначално Eco-Score е разработен за Франция и се разширява и в други европейски страни. Формулата на Eco-Score подлежи на промяна, тъй като редовно се подобрява, за да бъде по-точна и по-подходяща за всяка страна."

msgctxt "app_banner_text"
msgid "Scan barcodes to get the Nutri-Score, the Eco-Score and more!"
msgstr "Сканирай баркодове, за да получиш Nutri-Score, Eco-Score и други!"

msgctxt "org_gs1_product_name_is_abbreviated"
msgid "GS1 product names for this manufacturer are abbreviated."
msgstr ""

msgctxt "org_gs1_nutrients_are_unprepared"
msgid "GS1 prepared nutrients for this manufacturer are in fact for the product as sold."
msgstr ""

msgctxt "org_gs1_nutrients_are_unprepared_note"
msgid "Check that the manufacturer does not make products that really have nutrients for the prepared product."
msgstr ""

msgctxt "org_gs1_product_name_is_abbreviated_description"
msgid "Some manufacturers have incorrect values for some fields in GS1. The features below can be used to fix some of them."
msgstr ""

# do not remove %s, it will be replaced with the source name
msgctxt "import_source_string"
msgid "Import data from %s"
msgstr ""

msgctxt "org_protect_data"
msgid "Protect the data that is provided by the organization."
msgstr ""

msgctxt "org_protect_data_note"
msgid "Removing or changing the provided data will be possible only by experimented contributors on the web site."
msgstr ""

msgctxt "ecoscore_packaging_impact_high"
msgid "Packaging with a high impact"
msgstr "Опаковка с високо въздействие"

msgctxt "ecoscore_packaging_impact_medium"
msgid "Packaging with a medium impact"
msgstr "Опаковка със средно въздействие"

msgctxt "ecoscore_packaging_impact_low"
msgid "Packaging with a low impact"
msgstr "Опаковка с ниско въздействие"

msgctxt "ecoscore_packaging_missing_information"
msgid "Missing packaging information for this product"
msgstr "Липсва информация за опаковката на този продукт"

msgctxt "ecoscore_origins_of_ingredients_impact_high"
msgid "Origins of ingredients with a high impact"
msgstr "Произход на съставки с високо въздействие"

msgctxt "ecoscore_origins_of_ingredients_impact_medium"
msgid "Origins of ingredients with a medium impact"
msgstr "Произход на съставки със средно въздействие"

msgctxt "ecoscore_origins_of_ingredients_impact_low"
msgid "Origins of ingredients with a low impact"
msgstr "Произход на съставки с ниско въздействие"

msgctxt "ecoscore_origins_of_ingredients_missing_information"
msgid "Missing origins of ingredients information"
msgstr "Липсва информация за произхода на съставките"

msgctxt "percent_of_ingredients"
msgid "% of ingredients"
msgstr "% от съставки"

# medium as in "medium impact"
msgctxt "medium"
msgid "medium"
msgstr "средно"

msgctxt "nutrition_grade_fr_tea_bags_note"
msgid "Note: the Nutri-Score of teas and herbal teas corresponds to the product prepared with water only, without sugar or milk."
msgstr "Забележка: Nutri-Score за чайове и билкови чайове съответства на продукта, приготвен само с вода, без захар или мляко."

msgctxt "g_per_100g"
msgid "%s g / 100 g"
msgstr "%s г / 100 г"

msgctxt "donation_title"
msgid "Important: we need your support!"
msgstr "Важно: имаме нужда от твоята подкрепа!"

# variable names between { } must not be translated, {number_of_employees} will be a number
msgctxt "donation_body_employees"
msgid "Open Food Facts is a collaborative project built by tens of thousands of volunteers and managed by a non-profit organization with {number_of_employees} employees."
msgstr "Open Food Facts е съвместен проект, изграден от десетки хиляди доброволци и управляван от организация с нестопанска цел с {number_of_employees} служители."

# variable names between { } must not be translated, {year} will be the upcoming year
msgctxt "donation_why_year"
msgid "We need your donations to fund the Open Food Facts {year} budget and to continue to develop the project."
msgstr "Нуждаем се от твоите дарения, за да финансираме {year} и да продължим да развиваме проекта."

msgctxt "donation_cta"
msgid "Donate"
msgstr "Дари"

msgctxt "ecoscore_production_system_no_labels_with_environmental_benefits"
msgid "No labels with environmental benefits"
msgstr "Няма етикети с ползи за околната среда"

msgctxt "ecoscore_production_system_labels_with_environmental_benefits"
msgid "Labels with environmental benefits"
msgstr "Етикети с ползи за околната среда"

msgctxt "ecoscore_production_system_labels_with_environmental_benefits_high"
msgid "Labels with high environmental benefits"
msgstr "Етикети с високи ползи за околната среда"

msgctxt "ecoscore_production_system_labels_with_environmental_benefits_very_high"
msgid "Labels with very high environmental benefits"
msgstr "Етикети с много високи ползи за околната среда"

msgctxt "other"
msgid "Other"
msgstr "Друго"

# statistical mean
msgctxt "mean"
msgid "Mean"
msgstr "Средно"

msgctxt "recipes_ingredients_statistics"
msgid "Ingredients statistics for all products"
msgstr "Статистика за съставките за всички продукти"

msgctxt "recipes_ingredients_for_each_product"
msgid "Ingredients for each product"
msgstr "Съставки за всеки продукт"

msgctxt "product_deleted"
msgid "Product deleted."
msgstr "Продуктът е изтрит."

msgctxt "carbon_footprint"
msgid "Carbon footprint"
msgstr "Въглероден отпечатък"

# variable names between { } must not be translated
msgctxt "f_carbon_footprint_per_100g_of_product"
msgid "{grams} g CO² per 100g of product"
msgstr "{grams} г CO² на 100 г продукт"

# variable names between { } must not be translated
msgctxt "f_equal_to_driving_km_in_a_petrol_car"
msgid "Equal to driving {kilometers} km in a petrol car"
msgstr "Еквивалентно на каране на {kilometers} км с бензинов автомобил"

msgctxt "source_ademe_agribalyse"
msgid "Source: ADEME Agribalyse Database"
msgstr "Източник: ADEME Agribalyse Database"

msgctxt "environment_card_title"
msgid "Environment"
msgstr "Околна среда"

msgctxt "health_card_title"
msgid "Nutrition and health"
msgstr "Хранене и здраве"

msgctxt "contains_palm_oil"
msgid "Contains palm oil"
msgstr "Съдържа палмово масло"

msgctxt "contains_palm_oil_subtitle"
msgid "Drives deforestation and threatens species such as the orangutan"
msgstr "Предизвиква обезлесяването и заплашва видове като орангутана"

msgctxt "contains_palm_oil_description"
msgid "Tropical forests in Asia, Africa and Latin America are destroyed to create and expand oil palm tree plantations. The deforestation contributes to climate change, and it endangers species such as the orangutan, the pigmy elephant and the Sumatran rhino."
msgstr "Тропическите гори в Азия, Африка и Латинска Америка се унищожават, за да се създадат и разширят палмовите насаждения. Изсичането на горите допринася за изменението на климата и застрашава видове като орангутана, борнейския слон и суматранския носорог."

msgctxt "bonus"
msgid "Bonus"
msgstr "Бонус"

msgctxt "malus"
msgid "Malus"
msgstr "Малус"

msgctxt "life_cycle_analysis"
msgid "Life cycle analysis"
msgstr "Анализ на жизнения цикъл"

msgctxt "ecoscore_bonuses_and_maluses"
msgid "Bonuses and maluses"
msgstr "Бонуси и малуси"

msgctxt "ecoscore_for_this_product"
msgid "Eco-Score for this product"
msgstr "Eco-Score за този продукт"

msgctxt "average_impact_of_the_category"
msgid "Average impact of products of the same category"
msgstr "Средно въздействие на продукти от същата категория"

msgctxt "ecoscore_sum_of_bonuses_and_maluses"
msgid "Sum of bonuses and maluses"
msgstr "Сбор от бонуси и малуси"

msgctxt "ecoscore_sum_of_bonuses_and_maluses_is_capped"
msgid "The sum of bonuses and maluses is capped at +25."
msgstr "Сбора на бонусите и малусите е ограничена до +25."

msgctxt "ecoscore_lca_score"
msgid "Life cycle analysis score"
msgstr "Оценка за анализ на жизнения цикъл"

msgctxt "ecoscore_downgraded_non_recyclable_and_non_biodegradable_materials"
msgid "The score of products with non-recyclable and non-biodegradable packaging materials is capped at 79 (grade B)."
msgstr "Резултатът от продукти с нерециклируеми и неразграждащи се опаковъчни материали е ограничен до 79 (степен B)."

msgctxt "nutriscore_not_applicable"
msgid "Nutri-Score not applicable for this product category."
msgstr "Nutri-Score не е приложим за тази продуктова категория."

msgctxt "nutriscore_missing_category"
msgid "The category of the product must be specified in order to compute the Nutri-Score."
msgstr "Категорията на продукта трябва да бъде посочена, за да се изчисли Nutri-Score."

msgctxt "nutriscore_missing_nutrition_data"
msgid "The nutrition facts of the product must be specified in order to compute the Nutri-Score."
msgstr "Хранителните стойности на продукта трябва да бъдат посочени, за да се изчисли Nutri-Score."

msgctxt "health"
msgid "Health"
msgstr "Здраве"

# will be followed by : and a value. e.g. "Compared to: bananas"
msgctxt "compared_to"
msgid "Compared to"
msgstr "В сравнение с"

# name of an activity / a sport
msgctxt "activity_walking"
msgid "Walking"
msgstr "Ходене"

# name of an activity / a sport
msgctxt "activity_swimming"
msgid "Swimming"
msgstr "Плуване"

# name of an activity / a sport
msgctxt "activity_bicycling"
msgid "Bicycling"
msgstr "Колоездене"

# name of an activity / a sport
msgctxt "activity_running"
msgid "Running"
msgstr "Бягане"

# Don't translate {kj}, it will be replaced by a number
msgctxt "f_energy_per_100g"
msgid "{kj} kJ per 100g"
msgstr "{kj} kJ на 100 г"

# Don't translate {kj}, it will be replaced by a number
msgctxt "f_equal_to_walking_minutes_or_steps"
msgid "Equal to walking {minutes} minutes or {steps} steps"
msgstr "Равно на {minutes} минути ходене или {steps} крачки"

# Don't translate {kg} and {lb}, it will be replaced by a number
msgctxt "f_energy_expenditure_for_weight_in_kg_lb"
msgid "Energy expenditure for a person weighting {kg} kg / {lb} lb"
msgstr "Разход на енергия за човек с тегло {kg} kg / {lb} lb"

msgctxt "nutriscore_not_applicable_short"
msgid "Not applicable for this product"
msgstr "Не е приложимо за този продукт"

msgctxt "nutriscore_missing_category_short"
msgid "Missing category"
msgstr "Липсваща категория"

msgctxt "nutriscore_missing_nutrition_data_short"
msgid "Missing nutrition facts"
msgstr "Липсващи хранителни стойности"

msgctxt "recommendation_who_reduce_or_stop_drinking_alcohol_title"
msgid "Reduce or stop drinking alcohol"
msgstr "Намали или спри да пиеш алкохол"

msgctxt "recommendation_who_reduce_or_stop_drinking_alcohol_subtitle"
msgid "Less is better"
msgstr "По-малко е по-добре"

msgctxt "recommendation_who_reduce_or_stop_drinking_alcohol_text"
msgid "This might not be the answer people want to hear, but there is no safe level for drinking alcohol. Of course there is lower-risk drinking, but WHO does not set particular limits, because the evidence shows that the ideal situation for health is to not drink at all. Alcohol is closely related to around 60 different diagnoses and for almost all there is a close dose–response relationship, so the more you drink, the higher your risk of disease. Less is better."
msgstr "Това може да не е отговорът, който хората искат да чуят, но няма безопасно ниво за пиене на алкохол. Разбира се, има пиене с по-нисък риск, но СЗО не поставя конкретни граници, защото доказателствата показват, че идеалната ситуация за здравето е изобщо да не се пие. Алкохолът е тясно свързан с около 60 различни диагнози и за почти всички има тясна връзка доза-отговор, така че колкото повече пиете, толкова по-висок е рискът от заболяване. По-малко е по-добре."

# "source" as in "source of the information"
msgctxt "source"
msgid "Source"
msgstr "Източник"

# variable names between { } must not be translated
msgctxt "f_app_user"
msgid "A user of the {app_name} app"
msgstr "Потребител на приложението {app_name}"

msgctxt "food_groups_p"
msgid "food groups"
msgstr "хранителни групи"

msgctxt "food_groups_s"
msgid "food group"
msgstr "хранителна група"

msgctxt "non_vegan_ingredients"
msgid "Non-vegan ingredients"
msgstr "Невегански съставки"

msgctxt "vegan_ingredients"
msgid "No non-vegan ingredients detected"
msgstr "Не са открити невегански съставки"

msgctxt "maybe_vegan_ingredients"
msgid "Ingredients that may not be vegan"
msgstr "Съставки, които може да не са вегански"

msgctxt "non_vegetarian_ingredients"
msgid "Non-vegetarian ingredients"
msgstr "Невегетариански съставки"

msgctxt "vegetarian_ingredients"
msgid "No non-vegetarian ingredients detected"
msgstr "Не са открити невегетариански съставки"

msgctxt "maybe_vegetarian_ingredients"
msgid "Ingredients that may not be vegetarian"
msgstr "Съставки, които може да не са вегетариански"

msgctxt "palm_oil_ingredients"
msgid "Ingredients that contain palm oil"
msgstr "Съставки, които съдържат палмово масло"

msgctxt "may_contain_palm_oil_ingredients"
msgid "Ingredients that may contain palm oil"
msgstr "Съставки, които можe да съдържат палмово масло"

msgctxt "palm_oil_free_ingredients"
msgid "No ingredients containing palm oil detected"
msgstr "Не са открити съставки, съдържащи палмово масло"

msgctxt "unrecognized_ingredients"
msgid "Unrecognized ingredients"
msgstr "Неразпознати съставки"

msgctxt "nova_1_unprocessed_ingredients"
msgid "The product contains only unprocessed or minimally processed ingredients."
msgstr "Продуктът съдържа само непреработени или минимално преработени съставки."

# variable names between { } must not be translated
msgctxt "f_nova_markers_for_nova_group"
msgid "Elements that indicate the product is in the {nova_group} group"
msgstr "Елементи, които показват, че продуктът е в група {nova_group}"

msgctxt "nova_classification_description"
msgid "Food products are classified into 4 groups according to their degree of processing:"
msgstr "Хранителните продукти се класифицират в 4 групи според степента на обработка:"

msgctxt "nova_classification_how"
msgid "The determination of the group is based on the category of the product and on the ingredients it contains."
msgstr "Определянето на групата се основава на категорията на продукта и на съставките, които съдържа."

msgctxt "nova_classification_learn_more"
msgid "Learn more about the NOVA classification"
msgstr "Научи повече за класификацията NOVA"

msgctxt "nova_group_missing_category"
msgid "The category of the product must be specified in order to determine the NOVA group."
<<<<<<< HEAD
msgstr ""

msgctxt "nova_group_missing_ingredients"
msgid "The ingredients of the product must be specified in order to determine the NOVA group."
msgstr ""

msgctxt "nova_group_too_many_unknown_ingredient"
msgid "We could not recognize some of the ingredients and determine the NOVA group."
msgstr ""
=======
msgstr "Категорията на продукта трябва да бъде посочена, за да се определи групата NOVA."

msgctxt "nova_group_missing_ingredients"
msgid "The ingredients of the product must be specified in order to determine the NOVA group."
msgstr "Съставките на продукта трябва да бъдат посочени, за да се определи групата NOVA."

msgctxt "nova_group_too_many_unknown_ingredient"
msgid "We could not recognize some of the ingredients and determine the NOVA group."
msgstr "Не можахме да разпознаем някои от съставките и да определим групата NOVA."
>>>>>>> 12a59b3e

msgctxt "unselect_image"
msgid "Unselect Image"
msgstr ""
<|MERGE_RESOLUTION|>--- conflicted
+++ resolved
@@ -5,11 +5,7 @@
 "Content-Transfer-Encoding: 8bit\n"
 "Language: bg\n"
 "Project-Id-Version: openfoodfacts\n"
-<<<<<<< HEAD
-"PO-Revision-Date: 2022-04-11 09:20\n"
-=======
 "PO-Revision-Date: 2022-04-17 17:40\n"
->>>>>>> 12a59b3e
 "Language-Team: Bulgarian\n"
 "Last-Translator: \n"
 "POT-Creation-Date: \n"
@@ -5926,17 +5922,6 @@
 
 msgctxt "nova_group_missing_category"
 msgid "The category of the product must be specified in order to determine the NOVA group."
-<<<<<<< HEAD
-msgstr ""
-
-msgctxt "nova_group_missing_ingredients"
-msgid "The ingredients of the product must be specified in order to determine the NOVA group."
-msgstr ""
-
-msgctxt "nova_group_too_many_unknown_ingredient"
-msgid "We could not recognize some of the ingredients and determine the NOVA group."
-msgstr ""
-=======
 msgstr "Категорията на продукта трябва да бъде посочена, за да се определи групата NOVA."
 
 msgctxt "nova_group_missing_ingredients"
@@ -5946,7 +5931,6 @@
 msgctxt "nova_group_too_many_unknown_ingredient"
 msgid "We could not recognize some of the ingredients and determine the NOVA group."
 msgstr "Не можахме да разпознаем някои от съставките и да определим групата NOVA."
->>>>>>> 12a59b3e
 
 msgctxt "unselect_image"
 msgid "Unselect Image"
