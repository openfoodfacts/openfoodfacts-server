--- conflicted
+++ resolved
@@ -669,11 +669,7 @@
 
 msgctxt "error_username_too_long"
 msgid "The user name is too long (maximum 40 characters)."
-<<<<<<< HEAD
-msgstr ""
-=======
 msgstr "使用者名稱太長 (40 字元為上限)。"
->>>>>>> d5d0e415
 
 msgctxt "error_name_too_long"
 msgid "The name is too long (maximum 60 characters)."
