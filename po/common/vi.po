--- conflicted
+++ resolved
@@ -5,11 +5,7 @@
 "Content-Transfer-Encoding: 8bit\n"
 "Language: vi\n"
 "Project-Id-Version: openfoodfacts\n"
-<<<<<<< HEAD
-"PO-Revision-Date: 2022-04-29 02:52\n"
-=======
 "PO-Revision-Date: 2022-05-11 19:16\n"
->>>>>>> d6cfd6eb
 "Language-Team: Vietnamese\n"
 "Last-Translator: \n"
 "POT-Creation-Date: \n"
@@ -687,19 +683,11 @@
 
 msgctxt "error_username_too_long"
 msgid "The user name is too long (maximum 20 characters)."
-<<<<<<< HEAD
-msgstr ""
-
-msgctxt "error_name_too_long"
-msgid "The name is too long (maximum 60 characters)."
-msgstr ""
-=======
 msgstr "Tên đăng nhập quá dài! (tối đa 20 ký tự)."
 
 msgctxt "error_name_too_long"
 msgid "The name is too long (maximum 60 characters)."
 msgstr "Tên hiển thị quá dài (tối đa 60 ký tự)."
->>>>>>> d6cfd6eb
 
 msgctxt "error_new_code_already_exists"
 msgid "A product already exists with the new code"
