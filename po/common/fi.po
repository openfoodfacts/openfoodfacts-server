msgid ""
msgstr ""
"MIME-Version: 1.0\n"
"Content-Type: text/plain; charset=UTF-8\n"
"Content-Transfer-Encoding: 8bit\n"
"Language: fi\n"
"Project-Id-Version: openfoodfacts\n"
"PO-Revision-Date: 2019-04-18 13:03\n"
"Language-Team: Finnish\n"
"Last-Translator: Pierre Slamich (pierreslamich)\n"
"POT-Creation-Date: \n"
"X-Generator: crowdin.com\n"
"Plural-Forms: nplurals=2; plural=(n != 1);\n"
"X-Crowdin-Project: openfoodfacts\n"
"X-Crowdin-Language: fi\n"
"X-Crowdin-File: /master/po/common/common.pot\n"

msgctxt "1_product"
msgid "1 product"
msgstr "1 tuote"

msgctxt "_and_"
msgid " and "
msgstr " ja "

msgctxt "about"
msgid "About me"
msgstr "Omat tiedot"

msgctxt "add"
msgid "Add"
msgstr "Lisää"

msgctxt "add_language"
msgid "Add language"
msgstr "Lisää kieli"

msgctxt "add_product"
msgid "Add a product"
msgstr "Lisää tuote"

msgctxt "add_user"
msgid "Register"
msgstr "Rekisteröidy"

msgctxt "add_user_confirm"
msgid "<p>Thanks for joining. You can now sign-in on the site to add and edit products.</p>"
msgstr "<p>Kiitos liittymisestä. Voit nyt kirjautua sivustolle lisätäksesi ja muokataksesi tuotteita. </p>"

msgctxt "add_user_email_body"
msgid "Hello <NAME>,\n\n"
"Thanks a lot for joining https://openfoodfacts.org\n"
"Here is your user name:\n\n"
"User name: <USERID>\n\n"
"You can now sign in on the site to add and edit products.\n\n"
"<<site_name>> is a collaborative project to which you can bring much more than new products: your energy, enthusiasm and ideas!\n"
"To discuss between contributors and make the project go forward, we use a very convenient messaging system called Slack: https://slack.openfoodfacts.org\n\n"
"You can also join the Facebook group for contributors:\n"
"https://www.facebook.com/groups/OpenFoodFacts/\n\n"
"New: we are also starting Open Beauty Facts to create a database of cosmetics: soap, toothpaste, makeup etc.\n"
"https://openbeautyfacts.org\n\n"
"Thank you very much!\n\n"
"Stéphane and the Open Food Facts team\n"
"https://openfoodfacts.org\n"
"https://twitter.com/OpenFoodFacts\n"
msgstr "Hei <NAME>,\n\n"
"Kiitos paljon liittymisestäsi https://openfoodfacts.org hankkeeseen.\n"
"Tässä on käyttäjätunnuksesi:\n\n"
"Käyttäjätunnus: <USERID>\n\n"
"Voit nyt kirjautua sivustolle lisätäksesi ja muokataksesi tuotteita.\n\n"
"<<site_name>> on yhteistyöhanke, johon voit tuoda paljon enemmän kuin uusia tuotteita: energiaa, innostusta ja ideoita!\n"
"Voit keskustella osallistujien kesken ja viedä projektia eteenpäin kätevällä viestintäjärjestelmällä Slack: https://slack.openfoodfacts.org\n\n"
"Voit myös liittyä osallistujien Facebook-ryhmään:\n"
"https://www.facebook.com/groups/OpenFoodFacts/\n\n"
"Uutta: käynnistämme myös Open Beauty Facts -kosmetiikkatietokannan: saippuat, hammastahnat, meikit jne.\n"
"https://openbeautyfacts.org\n\n"
"Kiitos paljon!\n\n"
"Stéphane ja Open Food Facts -tiimi\n"
"https://openfoodfacts.org\n"
"https://twitter.com/OpenFoodFacts\n"

msgctxt "add_user_email_subject"
msgid "Thanks for joining <<site_name>>"
msgstr "Kiitos liittymisestäsi <<site_name>>"

msgctxt "additives_1"
msgid "Potentially hazardous food additive. Limit usage."
msgstr "Mahdollisesti haitallinen elintarvikelisäaine. Rajoita käyttöä."

msgctxt "additives_2"
msgid "Hazardous food additive. Avoid."
msgstr "Haitallinen elintarvikelisäaine. Vältä."

msgctxt "additives_3"
msgid "Food additive banned in Europe. Avoid at all cost."
msgstr "Euroopassa kielletty elintarvikelisäaine. Vältä kaikin keinoin."

msgctxt "additives_p"
msgid "additives"
msgstr "lisäaineet"

msgctxt "additives_s"
msgid "additive"
msgstr "lisäaine"

msgctxt "advanced_search"
msgid "Advanced search"
msgstr "Tarkennettu haku"

msgctxt "advanced_search_old"
msgid "Advanced search and graphs"
msgstr "Tarkennettu haku ja kaaviot"

msgctxt "alcohol_warning"
msgid "Excess drinking is harmful for health."
msgstr "Liaallinen juominen on haitallista terveydelle."

msgctxt "all_missions"
msgid "All missions"
msgstr "Kaikki tehtävät"

msgctxt "allergens"
msgid "Substances or products causing allergies or intolerances"
msgstr "Allergioita tai intoleransseja aiheuttavat aineet ja tuotteet"

msgctxt "allergens_p"
msgid "allergens"
msgstr "allergeenit"

msgctxt "allergens_s"
msgid "allergen"
msgstr "allergeeni"

msgctxt "also_edited_by"
msgid "Product page also edited by"
msgstr "Tuotesivua on muokannut myös"

msgctxt "android_apk_app_badge"
msgid "<img src=\"/images/misc/android-apk.112x40.png\" alt=\"Android APK\" />"
msgstr "<img src=\"/images/misc/android-apk.112x40.png\" alt=\"Android APK\" />"

msgctxt "android_apk_app_link"
msgid "https://world.openfoodfacts.org/files/off.apk"
msgstr "https://world.openfoodfacts.org/files/off.apk"

msgctxt "android_app_badge"
msgid "<img src=\"/images/misc/android-app-on-google-play-en_app_rgb_wo_135x47.png\" alt=\"Available on Google Play\" width=\"135\" height=\"47\" />"
msgstr "<img src=\"/images/misc/android-app-on-google-play-en_app_rgb_wo_135x47.png\" alt=\"Available on Google Play\" width=\"135\" height=\"47\" />"

# Change hl=en to your language, and make sure the url works
msgctxt "android_app_link"
msgid "https://play.google.com/store/apps/details?id=org.openfoodfacts.scanner&hl=en"
msgstr "https://play.google.com/store/apps/details?id=org.openfoodfacts.scanner&hl=en"

msgctxt "app_please_take_pictures"
msgid "<p>This product is not yet in the <<site_name>> database. Could you please take some pictures of the product, barcode, ingredients list and nutrition facts to add it on <a href=\"https://world.openfoodfacts.org\" target=\"_blank\"><<site_name>></a>?</p>\n"
"<p>Thanks in advance!</p>\n"
msgstr "<p>Tämä tuote ei ole vielä <<site_name>> -tietokannassa. Voisitko ottaa kuvia tuotteesta, viivakoodista, ainesosaluettelosta ja ravitsemustiedoista lisätäksesi sen <a href=\"https://world.openfoodfacts.org\" target=\"_blank\"><<site_name>></a>?</p>\n"
"<p>Kiitos jo etukäteen!</p>\n"

msgctxt "app_take_a_picture"
msgid "Take a picture"
msgstr "Ota kuva"

msgctxt "app_take_a_picture_note"
msgid "Note: the pictures you send are published under the free licence Creative Commons Attribution and ShareAlike."
msgstr "Huomaa: lähettämäsi kuvat julkaistaan Creative Commons Attribution and ShareAlike -lisenssillä."

msgctxt "app_you_can_add_pictures"
msgid "You can add pictures:"
msgstr "Voit lisätä kuvia:"

msgctxt "axis_x"
msgid "Horizontal axis"
msgstr "Vaaka-akseli"

msgctxt "axis_y"
msgid "Vertical axis"
msgstr "Pystyakseli"

msgctxt "barcode"
msgid "Barcode"
msgstr "Viivakoodi"

msgctxt "barcode_number"
msgid "Barcode number:"
msgstr "Viivakoodin numero:"

msgctxt "you_can_also_help_us"
msgid "You can also help to fund the Open Food Facts project"
msgstr "Voit myös auttaa rahoittamaan Open Food Facts -hanketta"

msgctxt "bottom_content"
msgid "<a href=\"https://www.helloasso.com/associations/open-food-facts/formulaires/1/widget/en\"><img src=\"https://static.openfoodfacts.org/images/svg/donate-icon.svg\" alt=\"Donate to Open Food Facts\" /></a><p><<site_name>> is made by a non-profit association, independent from the industry. It is made for all, by all, and it is funded by all. You can support our work by <a href=\"https://www.helloasso.com/associations/open-food-facts/formulaires/1/widget/en\">donating to Open Food Facts</a> and also by <a href=\"https://www.lilo.org/fr/open-food-facts/?utm_source=open-food-facts\">using the Lilo search engine</a>.<br/><b>Thank you!</b></p>"
msgstr ""

msgctxt "bottom_title"
msgid "Embrace the mission"
msgstr ""

msgctxt "brands"
msgid "Brands"
msgstr "Tuotemerkit"

msgctxt "brands_example"
msgid "Kinder Bueno White, Kinder Bueno, Kinder, Ferrero"
msgstr "Kinder Bueno White, Kinder Bueno, Kinder, Ferrero"

msgctxt "brands_p"
msgid "brands"
msgstr "tuotemerkit"

msgctxt "brands_products"
msgid "Products from the %s brand"
msgstr "Tuotemerkin %s tuotteet"

msgctxt "brands_s"
msgid "brand"
msgstr "tuotemerkki"

msgctxt "brands_tagsinput"
msgid "add a brand"
msgstr "lisää tuotemerkki"

msgctxt "brands_without_products"
msgid "Products not from the %s brand"
msgstr "Tuotteet, jotka eivät kuulu %s merkkiin"

msgctxt "by"
msgid "by"
msgstr "mennessä"

msgctxt "categories"
msgid "Categories"
msgstr "Luokat"

msgctxt "categories_example"
msgid "Sardines in olive oil, Orange juice from concentrate"
msgstr "Sardiineja oliiviöljyssä, appelsiinimehu tiivisteestä"

msgctxt "categories_note"
msgid "Indicate only the most specific category. \"Parents\" categories will be automatically added."
msgstr "Ilmoita vain kaikkein tarkin luokka. Yläluokat lisätään automaattisesti."

msgctxt "categories_p"
msgid "categories"
msgstr "luokat"

msgctxt "categories_products"
msgid "Products from the %s category"
msgstr "%s luokan tuotteet"

msgctxt "categories_s"
msgid "category"
msgstr "kategoria"

msgctxt "categories_tagsinput"
msgid "add a category"
msgstr ""

msgctxt "categories_without_products"
msgid "Products not from the %s category"
msgstr ""

msgctxt "change_fields"
msgid "Data"
msgstr "Tiedot"

msgctxt "change_nutriments"
msgid "Nutriments"
msgstr "Ravinteet"

msgctxt "change_selected_images"
msgid "Selected images"
msgstr "Valitut kuvat"

msgctxt "change_uploaded_images"
msgid "Uploaded images"
msgstr "Lisäsi kuvia"

msgctxt "checkers_p"
msgid "checkers"
msgstr "tarkistajat"

msgctxt "checkers_s"
msgid "checker"
msgstr "tarkistaja"

msgctxt "cities_p"
msgid "packaging cities"
msgstr ""

msgctxt "cities_products"
msgid "Products packaged in the city of %s"
msgstr "Tuotteet, jotka on pakattu kaupungissa %s"

msgctxt "cities_s"
msgid "packaging city"
msgstr ""

msgctxt "cities_without_products"
msgid "Products not packaged in the city of %s"
msgstr "Tuotteet, joita ei ole pakattu kaupungissa %s"

msgctxt "codes_p"
msgid "Codes"
msgstr "Koodit"

msgctxt "codes_s"
msgid "Code"
msgstr "Koodi"

msgctxt "completed_n_missions"
msgid "completed %d missions:"
msgstr ""

msgctxt "connected_with_facebook"
msgid "You are connected with your Facebook account."
msgstr "Olet yhteydessä Facebook-tilisi kautta."

msgctxt "contributor_since"
msgid "Contributor since"
msgstr ""

msgctxt "copy_data"
msgid "Copy data from current product to new product"
msgstr "Kopioi tiedot nykyisestä tuotteesta uuteen tuotteeseen"

msgctxt "correct_the_following_errors"
msgid "Please correct the following errors:"
msgstr "Korjaa seuraavat virheet:"

msgctxt "correctors_p"
msgid "correctors"
msgstr "korjaajat"

msgctxt "correctors_s"
msgid "corrector"
msgstr "korjaaja"

msgctxt "countries"
msgid "Countries where sold"
msgstr "Maat myyntiehdot"

msgctxt "countries_note"
msgid "Countries where the product is widely available (non including stores specialising in foreign products)"
msgstr "Maat, joissa tuote on laajalti saatavilla (ei sisällä ulkomaisiin tuotteisiin erikoistuneita myymälöitä)"

msgctxt "countries_p"
msgid "countries"
msgstr "maat"

msgctxt "countries_products"
msgid "Products sold in %s"
msgstr ""

msgctxt "countries_s"
msgid "country"
msgstr "maa"

msgctxt "countries_without_products"
msgid "Products not sold in %s"
msgstr ""

msgctxt "data_source"
msgid "Data source"
msgstr "Tietolähde"

msgctxt "debug_p"
msgid "debug"
msgstr "vianetsintä"

msgctxt "debug_s"
msgid "debug"
msgstr "vianetsintä"

msgctxt "delete_comment"
msgid "Reason for removal"
msgstr "Poistamisen syy"

msgctxt "delete_product"
msgid "Delete a product"
msgstr "Poista tuote"

msgctxt "delete_product_page"
msgid "Delete the page"
msgstr "Poista sivu"

msgctxt "delete_the_images"
msgid "Delete the images"
msgstr "Poista kuvat"

msgctxt "delete_user"
msgid "Delete an user"
msgstr "Poista käyttäjä"

msgctxt "diff_add"
msgid "Added:"
msgstr "Lisätty:"

msgctxt "diff_change"
msgid "Changed:"
msgstr "Muutettu:"

msgctxt "diff_delete"
msgid "Deleted:"
msgstr "Poistettu:"

msgctxt "donate"
msgid "Donate to Open Food Facts"
msgstr "Lahjoita Open Food Factsille"

msgctxt "donate_link"
msgid "https://www.helloasso.com/associations/open-food-facts/formulaires/1/widget/en"
msgstr ""

msgctxt "ecological_data_table"
msgid "Ecological footprint"
msgstr "Ekologinen jalanjälki"

msgctxt "ecological_data_table_note"
msgid "If the carbon footprint is specified on the label (rarely at this time), indicate it for the same quantity than the nutritional composition."
msgstr ""

msgctxt "edit"
msgid "edit"
msgstr "muokkaa"

msgctxt "edit_comment"
msgid "Changes summary"
msgstr "Muutosten yhteenveto"

msgctxt "edit_product"
msgid "Edit a product"
msgstr "Muokkaa tuote"

msgctxt "edit_product_page"
msgid "Edit the page"
msgstr "Muokkaa sivua"

msgctxt "edit_profile"
msgid "Edit your public profile"
msgstr "Muokkaa julkista profiiliasi"

msgctxt "edit_profile_confirm"
msgid "Changes to your public profile have been saved."
msgstr "Muutokset julkisen profiilisi on tallennettu."

msgctxt "edit_profile_msg"
msgid "Information below is visible in your public profile."
msgstr "Alla olevat tiedot näkyvät julkisessa profiilissasi."

msgctxt "edit_settings"
msgid "Change your account parameters"
msgstr "Muuta tilisi parametrejä"

msgctxt "edit_user"
msgid "Account parameters"
msgstr "Tilin parametrit"

msgctxt "edit_user_confirm"
msgid "<p>Your account parameters have been changed.</p>"
msgstr ""

msgctxt "editors_p"
msgid "editors"
msgstr "muokkaajat"

msgctxt "editors_s"
msgid "editor"
msgstr "muokkaaja"

msgctxt "email"
msgid "e-mail address"
msgstr "sähköpostiosoite"

msgctxt "emb_code_p"
msgid "EMB codes"
msgstr "EMB-koodit"

msgctxt "emb_code_products"
msgid "Products packaged by the company with emb code %s"
msgstr ""

msgctxt "emb_code_s"
msgid "EMB code"
msgstr "EMB-koodi"

msgctxt "emb_codes"
msgid "EMB code"
msgstr "EMB-koodi"

# Those are country specific codes. For European countries, you can change FR 62.448.034 CE to DE BY 718 EG (for instance)
msgctxt "emb_codes_example"
msgid "EMB 53062, FR 62.448.034 CE, 84 R 20, 33 RECOLTANT 522"
msgstr "EMB 53062, FR 62.448.034 CE, 84 R 20, 33 RECOLTANT 522"

msgctxt "emb_codes_note"
msgid "In Europe, code in an ellipse with the 2 country initials followed by a number and CE."
msgstr ""

msgctxt "emb_codes_p"
msgid "packager codes"
msgstr ""

msgctxt "emb_codes_products"
msgid "Products with the emb code %s"
msgstr "Tuotteet, joissa on EMB-koodi %s"

msgctxt "emb_codes_s"
msgid "packager code"
msgstr ""

msgctxt "emb_codes_without_products"
msgid "Products without the emb code %s"
msgstr ""

msgctxt "entry_dates_p"
msgid "Entry dates"
msgstr ""

msgctxt "entry_dates_s"
msgid "Entry date"
msgstr ""

msgctxt "error"
msgid "Error"
msgstr "Virhe"

msgctxt "error_bad_login_password"
msgid "Incorrect user name or password. <a href=\"/cgi/reset_password.pl\">Forgotten password?</a>"
msgstr ""

msgctxt "error_database"
msgid "An error occured while reading the data, try to refresh the page."
msgstr ""

msgctxt "error_different_passwords"
msgid "The password and confirmation password are different."
msgstr "Salasana ja vahvistussalasana eivät täsmää."

msgctxt "error_email_already_in_use"
msgid "The e-mail address is already used by another user. Maybe you already have an account? You can  <a href=\"/cgi/reset_password.pl\">reset the password</a> of your other account."
msgstr ""

msgctxt "error_invalid_address"
msgid "Invalid address."
msgstr "Virheellinen osoite."

msgctxt "error_invalid_email"
msgid "Invalid e-mail address"
msgstr "Virheellinen sähköpostiosoite"

msgctxt "error_invalid_password"
msgid "The password needs to be a least 6 characters long."
msgstr "Salasanan on oltava vähintään 6 merkkiä."

msgctxt "error_invalid_user"
msgid "Invalid user."
msgstr "Virheellinen käyttäjä."

msgctxt "error_invalid_username"
msgid "The user name must contain only unaccented letters, digits and dashes."
msgstr ""

msgctxt "error_new_code_already_exists"
msgid "A product already exists with the new code"
msgstr ""

msgctxt "error_no_name"
msgid "You need to enter a name or nickname."
msgstr ""

msgctxt "error_no_permission"
msgid "Permission denied."
msgstr "Käyttö estetty."

msgctxt "error_no_username"
msgid "You need to enter a user name"
msgstr ""

msgctxt "error_reset_already_connected"
msgid "You are already signed in."
msgstr "Olet jo kirjautunut sisään."

msgctxt "error_reset_invalid_token"
msgid "The reset password link is invalid or has expired."
msgstr ""

msgctxt "error_reset_unknown_email"
msgid "There is no account with this email"
msgstr "Tällä sähköpostiosoitteella ei ole olemassa tiliä"

msgctxt "error_reset_unknown_id"
msgid "This username does not exist."
msgstr "Tätä käyttäjänimeä ei ole olemassa."

msgctxt "error_username_not_available"
msgid "This username already exists, please choose another."
msgstr ""

msgctxt "example"
msgid "Example:"
msgstr "Esimerkki:"

msgctxt "examples"
msgid "Examples:"
msgstr "Esimerkit:"

msgctxt "expiration_date"
msgid "Best before date"
msgstr "Parasta ennen"

msgctxt "expiration_date_note"
msgid "The expiration date is a way to track product changes over time and to identify the most recent version."
msgstr ""

msgctxt "explore_products_by"
msgid "Drilldown into products by..."
msgstr "Yksityiskohtien tarkastelu osaksi tuotteet..."

msgctxt "facebook_locale"
msgid "en_US"
msgstr ""

msgctxt "facebook_page"
msgid "https://www.facebook.com/OpenFoodFacts"
msgstr ""

msgctxt "fixme_product"
msgid "If the data is incomplete or incorrect, you can complete or correct it by editing this page."
msgstr "Jos tiedot ovat puutteellisia tai virheellisiä, voit täydentää tai korjata sen muokkaamalla tätä sivua."

msgctxt "footer"
msgid "<a href=\"https://world.openfoodfacts.org/legal\">Legal</a> -\n"
"<a href=\"https://world.openfoodfacts.org/terms-of-use\">Terms of Use</a> -\n"
"<a href=\"https://world.openfoodfacts.org/who-we-are\">Who we are</a> -\n"
"<a href=\"https://world.openfoodfacts.org/faq\">Frequently Asked Questions</a> -\n"
"<a href=\"https://openfoodfacts.uservoice.com/\">Ideas Forum</a> -\n"
"<a href=\"https://en.blog.openfoodfacts.org\">Blog</a> -\n"
"<a href=\"https://world.openfoodfacts.org/press-and-blogs\">Press and Blogs</a>\n"
msgstr ""

msgctxt "footer_and_the_facebook_group"
msgid "and the <a href=\"https://www.facebook.com/groups/openfoodfacts/\">Facebook group for contributors</a>"
msgstr ""

msgctxt "footer_blog"
msgid "<<site_name>> blog"
msgstr "<<site_name>> blogi"

# Do not translate
msgctxt "footer_blog_link"
msgid "https://en.blog.openfoodfacts.org"
msgstr ""

msgctxt "footer_code_of_conduct"
msgid "Code of conduct"
msgstr ""

# Do not translate without having the same exact string in the Tags template. Do not use spaces, special characters, only alphanumeric characters separated by hyphens
msgctxt "footer_code_of_conduct_link"
msgid "/code-of-conduct"
msgstr ""

msgctxt "footer_data"
msgid "Data"
msgstr "Tiedot"

# Do not translate without having the same exact string in the Tags template. Do not use spaces, special characters, only alphanumeric characters separated by hyphens
msgctxt "footer_data_link"
msgid "/data"
msgstr ""

msgctxt "footer_discover_the_project"
msgid "Discover the project"
msgstr "Tutustu hanke"

msgctxt "footer_faq"
msgid "Frequently asked questions"
msgstr "Usein kysyttyjä kysymyksiä"

# Do not translate without having the same exact string in the Tags template. Do not use spaces, special characters, only alphanumeric characters separated by hyphens
msgctxt "footer_faq_link"
msgid "/faq"
msgstr ""

msgctxt "footer_translators"
msgid "Translators"
msgstr "Kääntäjät"

# Do not translate
msgctxt "footer_translators_link"
msgid "/cgi/top_translators.pl"
msgstr "/cgi/top_translators.pl"

msgctxt "footer_follow_us"
msgid "Follow us on <a href=\"https://twitter.com/openfoodfacts\">Twitter</a>,\n"
"<a href=\"https://www.facebook.com/OpenFoodFacts\">Facebook</a> and\n"
"<a href=\"https://plus.google.com/u/0/110748322211084668559/\">Google+</a>\n"
msgstr "Seuraa meitä: <a href=\"https://twitter.com/openfoodfacts\">Twitter</a>,\n"
"<a href=\"https://www.facebook.com/OpenFoodFacts\">Facebook</a>, \n"
"<a href=\"https://plus.google.com/u/0/110748322211084668559/\">Google+</a>\n"

msgctxt "footer_install_the_app"
msgid "Install the app"
msgstr "Asenna sovellus"

msgctxt "footer_join_the_community"
msgid "Join the community"
msgstr "Liity yhteisöön"

msgctxt "footer_join_us_on"
msgid "Join us on %s:"
msgstr "Liity meihin %s:"

msgctxt "footer_legal"
msgid "Legal"
msgstr "Oikeudellinen mainitsee"

# Do not translate without having the same exact string in the Tags template. Do not use spaces, special characters, only alphanumeric characters separated by hyphens
msgctxt "footer_legal_link"
msgid "/legal"
msgstr "/legal"

msgctxt "footer_press"
msgid "Press"
msgstr "Lehdistö"

# Do not translate without having the same exact string in the Tags template. Do not use spaces, special characters, only alphanumeric characters separated by hyphens
msgctxt "footer_press_link"
msgid "/press"
<<<<<<< HEAD
msgstr "/lehdistö"
=======
msgstr "/lehdisto"
>>>>>>> 71d9d6ad

msgctxt "footer_tagline"
msgid "A collaborative, free and open database of food products from around the world."
msgstr "Yhteistyöhön, vapaa ja avoin tietokanta elintarvikkeita ympäri maailmaa."

msgctxt "footer_terms"
msgid "Terms of use"
msgstr "Käyttöehdot"

# Do not translate without having the same exact string in the Tags template. Do not use spaces, special characters, only alphanumeric characters separated by hyphens
msgctxt "footer_terms_link"
msgid "/terms-of-use"
msgstr ""

msgctxt "footer_who_we_are"
msgid "Who we are"
msgstr "Keitä me olemme"

# Do not translate without having the same exact string in the Tags template. Do not use spaces, special characters, only alphanumeric characters separated by hyphens
msgctxt "footer_who_we_are_link"
msgid "/who-we-are"
msgstr ""

msgctxt "footer_wiki"
msgid "<<site_name>> wiki (en)"
msgstr ""

# Do not translate
msgctxt "footer_wiki_link"
msgid "https://en.wiki.openfoodfacts.org"
msgstr "https://en.wiki.openfoodfacts.org"

msgctxt "for"
msgid "for"
msgstr ""

msgctxt "front_alt"
msgid "Product"
msgstr "Tuote"

msgctxt "generic_name"
msgid "Common name"
msgstr "Yleisnimi"

msgctxt "generic_name_example"
msgid "Chocolate bar with milk and hazelnuts"
msgstr "Suklaapatukka maidolla ja hasselpähkinöillä"

msgctxt "goodbye"
msgid "See you soon!"
msgstr "Nähdään pian!"

msgctxt "graph_count"
msgid "%d products match the search criterias, of which %i products have defined values for the graph's axis."
msgstr ""

msgctxt "graph_title"
msgid "Graph title"
msgstr ""

msgctxt "graphs_and_maps"
msgid "Graphs and maps"
msgstr ""

msgctxt "hello"
msgid "Hello"
msgstr "Hei"

msgctxt "high"
msgid "high"
msgstr "korkea"

msgctxt "high_quantity"
msgid "high quantity"
msgstr "suuri määrä"

msgctxt "history"
msgid "Changes history"
msgstr "Muutoshistoria"

msgctxt "image_front"
msgid "Front picture"
msgstr "Tuotekuva"

msgctxt "image_ingredients"
msgid "Ingredients picture"
msgstr "Kuva ainesosaluettelon"

msgctxt "image_ingredients_note"
msgid "If the picture is neat enough, the ingredients can be extracted automatically"
msgstr "Jos kuva on tarpeeksi laadukas, ainesosat voidaan lukea automaattisesti"

msgctxt "image_nutrition"
msgid "Nutrition facts picture"
msgstr "Kuva ravintosisällöstä"

msgctxt "image_upload_error_image_already_exists"
msgid "This picture has already been sent."
msgstr "Tämä kuva on jo lähetetty."

msgctxt "image_upload_error_image_too_small"
msgid "The picture is too small. Please do not upload pictures found on the Internet and only send photos you have taken yourself."
msgstr "Kuva on liian pieni. Älä lähetä internetistä löydettyjä kuvia. Lähetä vain valokuvia, jotka olet ottanut itse."

msgctxt "image_upload_error_no_barcode_found_in_image_long"
msgid "The barcode in the image could not be read, or the image contained no barcode.\n"
"You can try with another image, or directly enter the barcode."
msgstr "Kuvassa olevaa viivakoodia ei voitu lukea, tai kuvassa ei ollut viivakoodia.\n"
"Voit kokeilla toista kuvaa tai syöttää suoraan viivakoodin."

msgctxt "image_upload_error_no_barcode_found_in_image_short"
msgid "No barcode found in the image."
msgstr "Kuvasta ei löytynyt viivakoodia."

msgctxt "image_upload_error_no_barcode_found_in_text"
msgid "You must enter the characters of the barcode or send a product image when the barcode is visible."
msgstr "Syötä viivakoodin merkit tai lähetä tuotekuva, jossa viivakoodi on näkyvissä."

msgctxt "incomplete_products_you_added"
msgid "Products you added that need to be completed"
msgstr ""

msgctxt "informers_p"
msgid "informers"
msgstr ""

msgctxt "informers_s"
msgid "informers"
msgstr ""

msgctxt "ingredients"
msgid "Ingredients"
msgstr "Ainekset"

msgctxt "ingredients_alt"
msgid "Ingredients"
msgstr "Ainekset"

msgctxt "ingredients_analysis"
msgid "Ingredients analysis"
msgstr ""

msgctxt "ingredients_analysis_note"
msgid "Note: ingredients can be listed with many different names, please let us know if you think the analysis above is incorrect."
msgstr ""

msgctxt "ingredients_from_or_that_may_be_from_palm_oil_p"
msgid "ingredients from or that may be from palm oil"
msgstr ""

msgctxt "ingredients_from_or_that_may_be_from_palm_oil_s"
msgid "ingredient from or that may be from palm oil"
msgstr ""

msgctxt "ingredients_from_palm_oil_p"
msgid "ingredients from palm oil"
msgstr "palmuöljyperäiset ainesosat"

msgctxt "ingredients_from_palm_oil_s"
msgid "ingredient from palm oil"
msgstr "palmuöljyperäinen ainesosa"

msgctxt "ingredients_n_p"
msgid "Numbers of ingredients"
msgstr "Ainesosien lukumäärät"

msgctxt "ingredients_n_s"
msgid "Number of ingredients"
msgstr "Ainesosien lukumäärä"

msgctxt "ingredients_p"
msgid "ingredients"
msgstr "ainekset"

msgctxt "ingredients_products"
msgid "Products that contain the ingredient %s"
msgstr ""

msgctxt "ingredients_s"
msgid "ingredient"
msgstr ""

msgctxt "ingredients_text"
msgid "Ingredients list"
msgstr "Ainesosaluettelon"

msgctxt "ingredients_text_display_note"
msgid "Ingredients are listed in order of importance (quantity)."
msgstr "Ainesosat on lueteltu tärkeysjärjestyksessä (määrä)."

msgctxt "ingredients_text_example"
msgid "Cereals 85.5% (_wheat_ flour, whole-_wheat_ flour 11%), malt extract, cocoa 4,8%, ascorbic acid"
msgstr ""

msgctxt "ingredients_text_note"
msgid "Keep the order, indicate the % when specified, separate with a comma or - , use ( ) for ingredients of an ingredient, surround allergens with _ e.g. _milk_"
msgstr ""

msgctxt "ingredients_that_may_be_from_palm_oil_p"
msgid "ingredients that may be from palm oil"
msgstr ""

msgctxt "ingredients_that_may_be_from_palm_oil_s"
msgid "ingredient that may be from palm oil"
msgstr ""

msgctxt "ingredients_without_products"
msgid "Products that do not contain the ingredient %s"
msgstr ""

msgctxt "ios_app_badge"
msgid "<img src=\"/images/misc/Available_on_the_App_Store_Badge_EN_135x40.png\" alt=\"Available on the App Store\" width=\"135\" height=\"40\" />"
msgstr ""

msgctxt "ios_app_link"
msgid "https://itunes.apple.com/app/open-food-facts/id588797948"
msgstr ""

msgctxt "known_nutrients_p"
msgid "known nutrients"
msgstr ""

msgctxt "known_nutrients_s"
msgid "known nutrient"
msgstr ""

msgctxt "labels"
msgid "Labels, certifications, awards"
msgstr "Etiketit, sertifikaatit, palkinnot"

msgctxt "labels_example"
msgid "Organic"
msgstr "Orgaaninen"

msgctxt "labels_note"
msgid "Indicate only the most specific labels. \"Parents\" labels will be added automatically."
msgstr ""

msgctxt "labels_p"
msgid "labels"
msgstr ""

msgctxt "labels_products"
msgid "Products that have the label %s"
msgstr ""

msgctxt "labels_s"
msgid "label"
msgstr ""

msgctxt "labels_tagsinput"
msgid "add a label"
msgstr ""

msgctxt "labels_without_products"
msgid "Products that do not have the label %s"
msgstr ""

msgctxt "lang"
msgid "Main language"
msgstr "Pääkieli"

msgctxt "lang_ar"
msgid "Arabic"
msgstr "Arabia"

msgctxt "lang_bg"
msgid "Bulgarian"
msgstr "Bulgaria"

msgctxt "lang_cs"
msgid "Czech"
msgstr "Tsekki"

msgctxt "lang_da"
msgid "Danish"
msgstr "Tanska"

msgctxt "lang_de"
msgid "German"
msgstr "Saksa"

msgctxt "lang_el"
msgid "Greek"
msgstr "Kreikka"

msgctxt "lang_en"
msgid "English"
msgstr "Englanti"

msgctxt "lang_es"
msgid "Spanish"
msgstr "Espanja"

msgctxt "lang_et"
msgid "Estonian"
msgstr "Viro"

msgctxt "lang_fi"
msgid "Finnish"
msgstr "Suomi"

msgctxt "lang_fr"
msgid "French"
msgstr "Ranska"

msgctxt "lang_ga"
msgid "Irish"
msgstr "Iiri"

msgctxt "lang_he"
msgid "Hebrew"
msgstr "Heprea"

msgctxt "lang_hu"
msgid "Hungarian"
msgstr "Unkari"

msgctxt "lang_id"
msgid "Indonesian"
msgstr "Indonesia"

msgctxt "lang_it"
msgid "Italian"
msgstr "Italia"

msgctxt "lang_ja"
msgid "Japanese"
msgstr "Japani"

msgctxt "lang_ko"
msgid "Korean"
msgstr "Korea"

msgctxt "lang_lt"
msgid "Lithuanian"
msgstr "Liettua"

msgctxt "lang_lv"
msgid "Latvian"
msgstr "Latvia"

msgctxt "lang_mt"
msgid "Maltese"
msgstr "Malta"

msgctxt "lang_nl"
msgid "Dutch"
msgstr "Hollanti"

msgctxt "lang_nl_be"
msgid "Dutch"
msgstr "Hollanti"

msgctxt "lang_pl"
msgid "Polish"
msgstr "Puola"

msgctxt "lang_pt"
msgid "Portuguese"
msgstr "Portugali"

msgctxt "lang_pt_pt"
msgid "Portugal Portuguese"
msgstr ""

msgctxt "lang_ro"
msgid "Romanian"
msgstr "Romania"

msgctxt "lang_ru"
msgid "Russian"
msgstr "Venäjä"

msgctxt "lang_sk"
msgid "Slovak"
msgstr "Slovakia"

msgctxt "lang_sl"
msgid "Slovenian"
msgstr "Slovenia"

msgctxt "lang_sv"
msgid "Swedish"
msgstr "Ruotsi"

msgctxt "lang_th"
msgid "Thai"
msgstr "Thai"

msgctxt "lang_vi"
msgid "Vietnamese"
msgstr "Vietnam"

msgctxt "lang_zh"
msgid "Chinese"
msgstr "Kiina"

msgctxt "lang_other"
msgid "other language"
msgstr "muu kieli"

msgctxt "lang_note"
msgid "Language most present and most highlighted on the product"
msgstr ""

msgctxt "language"
msgid "en-US"
msgstr ""

msgctxt "languages_p"
msgid "languages"
msgstr "kielet"

msgctxt "languages_s"
msgid "language"
msgstr "kieli"

msgctxt "last_edit_dates_p"
msgid "Last edit dates"
msgstr ""

msgctxt "last_edit_dates_s"
msgid "Last edit date"
msgstr ""

msgctxt "last_image_dates_p"
msgid "Last picture dates"
msgstr ""

msgctxt "last_image_dates_s"
msgid "Last picture date"
msgstr ""

msgctxt "licence_accept"
msgid "By adding information, data and/or images, you accept to place irrevocably your contribution under the <a href=\"https://opendatacommons.org/licenses/dbcl/1.0/\">Database Contents Licence 1.0</a> licence\n"
"for information and data, and under the <a href=\"https://creativecommons.org/licenses/by-sa/3.0/deed.en\">Creative Commons Attribution - ShareAlike 3.0</a> licence for images.\n"
"You accept to be credited by re-users by a link to the product your are contributing to."
msgstr ""

msgctxt "link"
msgid "Link to the product page on the official site of the producer"
msgstr "Linkki tuotesivulle virallisella sivustolla tuottajan"

msgctxt "list_of_x"
msgid "List of %s"
msgstr "Luettelo %s"

msgctxt "loadmore"
msgid "Load more results"
msgstr "Lataa lisää tuloksia"

msgctxt "login_and_add_product"
msgid "Sign-in and add the product"
msgstr "Kirjaudu sisään ja lisää tuote"

msgctxt "login_and_edit_product"
msgid "Sign-in and edit the product"
msgstr "Kirjaudu sisään ja muokkaa tuotetta"

msgctxt "login_create_your_account"
msgid "Create your account."
msgstr "Luo tilisi."

msgctxt "login_not_registered_yet"
msgid "Not registered yet?"
msgstr "Etkö ole vielä rekisteröitynyt?"

msgctxt "login_register_content"
msgid "<p>Sign-in to add or edit products.</p>\n\n"
"<form method=\"post\" action=\"/cgi/session.pl\">\n"
"Username or e-mail address:<br />\n"
"<input type=\"text\" name=\"user_id\" tabindex=\"1\" style=\"width:220px;\" autocomplete=\"username\" /><br />\n"
"Password<br />\n"
"<input type=\"password\" name=\"password\" tabindex=\"2\" style=\"width:220px;\" autocomplete=\"current-password\" /><br />\n"
"<input type=\"checkbox\" name=\"remember_me\" value=\"on\" tabindex=\"3\" /><label>Remember me</label><br />\n"
"<input type=\"submit\" tabindex=\"4\" name=\".submit\" value=\"Sign-in\" class=\"button small\" />\n"
"</form>\n"
"<p>Not registered yet? <a href=\"/cgi/user.pl\">Create your account</a>.</p>\n"
msgstr ""

msgctxt "login_register_title"
msgid "Sign-in"
msgstr "Kirjaudu sisään"

msgctxt "login_to_add_and_edit_products"
msgid "Sign-in to add or edit products."
msgstr "Kirjaudu lisätäksesi tai muokataksesi tuotteita."

msgctxt "login_to_add_products"
msgid "<p>Please sign-in to add or edit a product.</p>\n\n"
"<p>If you do not yet have an account on <<site_name>>, you can <a href=\"/cgi/user.pl\">register in 30 seconds</a>.</p>\n"
msgstr ""

msgctxt "login_username_email"
msgid "Username or e-mail address:"
msgstr "Käyttäjätunnus tai sähköpostiosoite:"

msgctxt "low"
msgid "low"
msgstr "matala"

msgctxt "low_quantity"
msgid "low quantity"
msgstr ""

msgctxt "manage_images"
msgid "Manage images"
msgstr "Hallinnoi kuvia"

msgctxt "manage_images_info"
msgid "You can select one or more images and then:"
msgstr ""

msgctxt "manufacturing_places"
msgid "Manufacturing or processing places"
msgstr "Valmistus- tai käsittelypaikat"

msgctxt "manufacturing_places_example"
msgid "Montana, USA"
msgstr "Montana, Yhdysvallat"

msgctxt "manufacturing_places_p"
msgid "manufacturing or processing places"
msgstr ""

msgctxt "manufacturing_places_products"
msgid "Products manufactured or processed in %s"
msgstr ""

msgctxt "manufacturing_places_s"
msgid "manufacturing or processing place"
msgstr ""

msgctxt "manufacturing_places_tagsinput"
msgid "add a place"
msgstr "lisää paikka"

msgctxt "manufacturing_places_without_products"
msgid "Products not manufactured or processed in %s"
msgstr ""

msgctxt "map_count"
msgid "%d products match the search criterias, of which %i products have a known production place."
msgstr ""

msgctxt "map_title"
msgid "Map title"
msgstr ""

msgctxt "menu"
msgid "Menu"
msgstr "Valikko"

msgctxt "menu_add_a_product"
msgid "Add a product"
msgstr "Lisää tuote"

# Do not translate without having the same exact string in the Tags template. Do not use spaces, special characters, only alphanumeric characters separated by hyphens
msgctxt "menu_add_a_product_link"
msgid "/add-a-product"
msgstr ""

msgctxt "menu_contribute"
msgid "Contribute"
msgstr "Avusta"

# Do not translate without having the same exact string in the Tags template. Do not use spaces, special characters, only alphanumeric characters separated by hyphens
msgctxt "menu_contribute_link"
msgid "/contribute"
msgstr "/avusta"

msgctxt "menu_discover"
msgid "Discover"
msgstr "Löydä"

# Do not translate without having the same exact string in the Tags template. Do not use spaces, special characters, only alphanumeric characters separated by hyphens
msgctxt "menu_discover_link"
msgid "/discover"
<<<<<<< HEAD
msgstr "/löydä"
=======
msgstr "/loyda"
>>>>>>> 71d9d6ad

msgctxt "mission_"
msgid "Mission: "
msgstr "Tehtävä: "

msgctxt "mission_accomplished_by"
msgid "This mission has been completed by:"
msgstr ""

msgctxt "mission_accomplished_by_n"
msgid "Completed by %d persons."
msgstr ""

msgctxt "mission_accomplished_by_nobody"
msgid "Be the first to complete this mission!"
msgstr ""

msgctxt "mission_goal"
msgid "Goal:"
msgstr "Tavoite:"

msgctxt "missions"
msgid "Missions"
msgstr "Tehtävät"

msgctxt "moderate"
msgid "moderate"
msgstr ""

msgctxt "moderate_quantity"
msgid "moderate quantity"
msgstr "kohtalainen määrä"

msgctxt "move_images_to_another_product"
msgid "Move the images to another product"
msgstr ""

msgctxt "n_products"
msgid "%d products"
msgstr "%d tuotteet"

msgctxt "name"
msgid "Name"
msgstr "Nimi"

msgctxt "names"
msgid "Names"
msgstr "Nimet"

msgctxt "new_code"
msgid "If the barcode is not correct, please correct it here:"
msgstr ""

msgctxt "new_code_note"
msgid "For products without a barcode, an internal code is automatically set."
msgstr ""

msgctxt "newsletter_description"
msgid "Subscribe to the newsletter (2 emails per month maximum)"
msgstr ""

msgctxt "next"
msgid "Next"
msgstr "Seuraava"

msgctxt "no_barcode"
msgid "Product without barcode"
msgstr "Tuote ilman viivakoodia"

msgctxt "no_nutrition_data"
msgid "Nutrition facts are not specified on the product."
msgstr ""

msgctxt "multiple_nutrition_data"
msgid "Multiple nutrition facts are specified on the product (e.g. with added water or milk)."
msgstr ""

msgctxt "multiple_nutrition_data_instructions"
msgid "Enter only the nutrition facts for the unprepared product, without added water or milk. If there are different products, enter nutrition facts for the first product listed."
msgstr ""

msgctxt "no_product_for_barcode"
msgid "No product listed for barcode %s."
msgstr ""

msgctxt "no_products"
msgid "No products."
msgstr "Ei tuotteita."

msgctxt "not_saved"
msgid "Error while saving, please retry."
msgstr "Virhe tallennettaessa, yritä uudelleen."

msgctxt "number_of_additives"
msgid "Number of additives"
msgstr ""

msgctxt "number_of_products"
msgid "Number of products"
msgstr "Tuotteiden määrä"

msgctxt "nutrient_in_quantity"
msgid "%s in %s"
msgstr ""

msgctxt "nutrient_levels_info"
msgid "Nutrient levels for 100 g"
msgstr "Ravinnepitoisuudet 100 g"

# Do not translate without having the same exact string in the Tags template. Do not use spaces, special characters, only alphanumeric characters separated by hyphens
msgctxt "nutrient_levels_link"
msgid "/nutrient-levels"
msgstr ""

msgctxt "nutrient_levels_p"
msgid "nutrient levels"
msgstr ""

msgctxt "nutrient_levels_s"
msgid "nutrient level"
msgstr ""

msgctxt "nutriments_p"
msgid "nutriments"
msgstr "ravinteet"

msgctxt "nutriments_products"
msgid "Products that contain the nutriment %s"
msgstr ""

msgctxt "nutriments_s"
msgid "nutriment"
msgstr ""

msgctxt "nutriments_without_products"
msgid "Products that do not contain the nutriment %s"
msgstr ""

msgctxt "nutrition_alt"
msgid "Nutrition facts"
msgstr "Ravintosisältö"

msgctxt "nutrition_data"
msgid "Nutrition facts"
msgstr "Ravintosisältö"

msgctxt "nutrition_data_average"
msgid "Average nutrition facts for the %d products of the %s category for which nutrition facts are known (out of %d products)."
msgstr ""

msgctxt "nutrition_data_compare_percent"
msgid "% of difference"
msgstr ""

msgctxt "nutrition_data_compare_value"
msgid "value for 100 g / 100 ml"
msgstr ""

msgctxt "nutrition_data_comparison_with_categories"
msgid "Comparison to average values of products in the same category:"
msgstr ""

msgctxt "nutrition_data_comparison_with_categories_note"
msgid "Please note: for each nutriment, the average is computed for products for which the nutriment quantity is known, not on all products of the category."
msgstr ""

msgctxt "nutrition_data_note"
msgid "If the picture is sufficiently sharp and level, nutrition facts can be automatically extracted from the picture."
msgstr ""

msgctxt "nutrition_data_per_10"
msgid "10th centile"
msgstr ""

msgctxt "nutrition_data_per_100g"
msgid "for 100 g / 100 ml"
msgstr "100 g / 100 ml"

msgctxt "nutrition_data_per_5"
msgid "5<sup>th</sup> centile"
msgstr ""

msgctxt "nutrition_data_per_50"
msgid "Median"
msgstr ""

msgctxt "nutrition_data_per_90"
msgid "90th centile"
msgstr ""

msgctxt "nutrition_data_per_95"
msgid "95<sup>th</sup> centile"
msgstr ""

msgctxt "nutrition_data_per_max"
msgid "Maximum"
msgstr "Enintään"

msgctxt "nutrition_data_per_mean"
msgid "Mean"
msgstr ""

msgctxt "nutrition_data_per_min"
msgid "Minimum"
msgstr "Vähintään"

msgctxt "nutrition_data_per_serving"
msgid "per serving"
msgstr "annosta kohti"

msgctxt "nutrition_data_per_std"
msgid "Standard deviation"
msgstr "Keskihajonta"

msgctxt "nutrition_data_table"
msgid "Nutrition facts"
msgstr "Ravintosisältö"

msgctxt "nutrition_data_table_note"
msgid "The table lists by default nutriments that are often specified. Leave the field blank if it's not on the label.<br/>You can add extra nutriments (vitamins, minerals, cholesterol etc.)\n"
"by typing the first letters of their name in the last row of the table."
msgstr ""

msgctxt "nutrition_data_table_sub"
msgid "-"
msgstr "-"

msgctxt "nutrition_grades_p"
msgid "Nutrition grades"
msgstr ""

msgctxt "nutrition_grades_s"
msgid "Nutrition grade"
msgstr ""

# Make sure the translated link works (eg that the image already exists in your language)
msgctxt "og_image_url"
msgid "https://world.openfoodfacts.org/images/misc/openfoodfacts-logo-en-356.png"
msgstr "https://world.openfoodfacts.org/images/misc/openfoodfacts-logo-en-356.png"

# Do not change the lang code if the blog doesn't exist in your language
msgctxt "on_the_blog_content"
msgid "<p>To learn more about <<site_name>>, visit <a href=\"https://en.blog.openfoodfacts.org\">our blog</a>!</p>\n"
"<p>Recent news:</p>\n"
msgstr ""

msgctxt "on_the_blog_title"
msgid "News"
msgstr "Uutiset"

msgctxt "openfoodhunt_points"
msgid "It's <a href=\"/open-food-hunt-2015\">Open Food Hunt</a> on <<site_name>> from Saturday February 21st 2015 to Sunday March 1st 2015! Contributors are awarded\n"
"Explorer points for products they add and Ambassador points for new contributors they recruit. Points are updated every 30 minutes."
msgstr ""

msgctxt "or"
msgid "or:"
msgstr "tai:"

msgctxt "origins"
msgid "Origin of ingredients"
msgstr "Alkuperä ainesosien"

msgctxt "origins_example"
msgid "California, USA"
msgstr "Kalifornia, Yhdysvallat"

msgctxt "origins_note_xxx"
msgid "Indicate the origin of ingredients"
msgstr ""

msgctxt "origins_p"
msgid "origins of ingredients"
msgstr ""

msgctxt "origins_products"
msgid "Products with ingredients originating from %s"
msgstr ""

msgctxt "origins_s"
msgid "origin of ingredients"
msgstr "alkuperä ainesosien"

msgctxt "origins_tagsinput"
msgid "add an origin"
msgstr ""

msgctxt "origins_without_products"
msgid "Products without ingredients originating from %s"
msgstr ""

msgctxt "packaging"
msgid "Packaging"
msgstr "Pakkaus"

msgctxt "packaging_example"
msgid "Fresh, Canned, Frozen, Bottle, Box, Glass, Plastic..."
msgstr ""

msgctxt "packaging_note"
msgid "Packaging type, format, material"
msgstr ""

msgctxt "packaging_p"
msgid "packaging"
msgstr "pakkaus"

msgctxt "packaging_products"
msgid "Products with a %s packaging"
msgstr ""

msgctxt "packaging_s"
msgid "packaging"
msgstr "pakkaus"

msgctxt "packaging_tagsinput"
msgid "add a type, shape or material"
msgstr ""

msgctxt "packaging_without_products"
msgid "Products without a %s packaging"
msgstr ""

msgctxt "page_x"
msgid "Page %d"
msgstr "Sivu %d"

msgctxt "page_x_out_of_y"
msgid "Page %d out of %d."
msgstr "Sivu %d/%d."

msgctxt "pages"
msgid "Pages:"
msgstr "Sivuja:"

msgctxt "password"
msgid "Password"
msgstr "Salasana"

msgctxt "password_confirm"
msgid "Confirm password"
msgstr "Vahvista salasana"

msgctxt "periods_after_opening"
msgid "Period of time after opening"
msgstr ""

msgctxt "periods_after_opening_note"
msgid "Found in an open container logo with a number of months: e.g. 12 M"
msgstr ""

msgctxt "periods_after_opening_p"
msgid "Periods after opening"
msgstr ""

msgctxt "periods_after_opening_s"
msgid "Period after opening"
msgstr ""

msgctxt "photographers_p"
msgid "photographers"
msgstr "valokuvaajat"

msgctxt "photographers_s"
msgid "photographer"
msgstr "valokuvaaja"

msgctxt "pnns_groups_1"
msgid "PNNS groups 1"
msgstr ""

msgctxt "pnns_groups_1_p"
msgid "PNNS groups 1"
msgstr ""

msgctxt "pnns_groups_1_s"
msgid "PNNS group 1"
msgstr ""

msgctxt "pnns_groups_2"
msgid "PNNS groups 2"
msgstr ""

msgctxt "pnns_groups_2_p"
msgid "PNNS groups 2"
msgstr ""

msgctxt "pnns_groups_2_s"
msgid "PNNS group 2"
msgstr ""

msgctxt "points_all_countries"
msgid "There are %d Explorers and %d Ambassadors."
msgstr ""

msgctxt "points_all_users"
msgid "There are Explorers for %d countries and Ambassadors for %d countries."
msgstr ""

msgctxt "points_country"
msgid "%s has %d Explorers and %d Ambassadors."
msgstr ""

msgctxt "points_ranking"
msgid "Ranking"
msgstr "Sijoitus"

msgctxt "points_ranking_users_and_countries"
msgid "Ranking of contributors and countries"
msgstr "Ranking avustajat ja maiden"

msgctxt "points_user"
msgid "%s is an Explorer for %d countries and an Ambassador for %d countries."
msgstr ""

msgctxt "previous"
msgid "Previous"
msgstr "Edellinen"

msgctxt "product_add_nutrient"
msgid "Add a nutrient"
msgstr "Lisää ravintoaine"

msgctxt "product_added"
msgid "Product added on"
msgstr "Tuote lisätty"

msgctxt "product_changes_saved"
msgid "Changes saved."
msgstr "Muutokset tallennettu."

msgctxt "product_characteristics"
msgid "Product characteristics"
msgstr "Tuotteen ominaisuudet"

msgctxt "product_created"
msgid "Product created"
msgstr ""

msgctxt "product_description"
msgid "Ingredients, allergens, additives, nutrition facts, labels, origin of ingredients and information on product %s"
msgstr ""

msgctxt "product_image"
msgid "Product picture"
msgstr "Tuotekuva"

msgctxt "product_image_with_barcode"
msgid "Picture with barcode:"
msgstr "Kuva viivakoodi:"

msgctxt "product_js_current_image"
msgid "Current image:"
msgstr "Nykyinen kuva:"

msgctxt "product_js_deleting_images"
msgid "Deleting images"
msgstr ""

msgctxt "product_js_extract_ingredients"
msgid "Extract the ingredients from the picture"
msgstr "Ote ainesosat kuva"

msgctxt "product_js_extracted_ingredients_nok"
msgid "Ingredients text could not be extracted. Try with a sharper image, with higher resolution or a better framing of the text."
msgstr ""

msgctxt "product_js_extracted_ingredients_ok"
msgid "Ingredients text has been extracted. Text recognition is not perfect, so please check the text below and correct errors if needed."
msgstr ""

msgctxt "product_js_extracting_ingredients"
msgid "Extracting ingredients"
msgstr ""

msgctxt "product_js_image_normalize"
msgid "Normalize colors"
msgstr "Normalisoi värit"

msgctxt "product_js_image_open_full_size_image"
msgid "Open the picture in original size in a new windows"
msgstr ""

msgctxt "product_js_image_received"
msgid "Image received"
msgstr ""

msgctxt "product_js_image_rotate_and_crop"
msgid "Rotate the image if necessary, then click and drag to select the interesting zone:"
msgstr ""

msgctxt "product_js_image_rotate_left"
msgid "Rotate left"
msgstr "Kierrä vasemmalle"

msgctxt "product_js_image_rotate_right"
msgid "Rotate right"
msgstr "Kierrä oikealle"

msgctxt "product_js_image_save"
msgid "Validate and/or resize image"
msgstr ""

msgctxt "product_js_image_saved"
msgid "Image saved"
msgstr "Kuva tallennettu"

msgctxt "product_js_image_saving"
msgid "Saving image"
msgstr "Tallennetaan kuvaa"

msgctxt "product_js_image_upload_error"
msgid "Error while uploading image"
msgstr ""

msgctxt "product_js_image_white_magic"
msgid "Photo on white background: try to remove the background"
msgstr ""

msgctxt "product_js_images_delete_error"
msgid "Errors while deleting images"
msgstr ""

msgctxt "product_js_images_deleted"
msgid "Images deleted"
msgstr "Kuvat poistettu"

msgctxt "product_js_images_move_error"
msgid "Errors while moving images"
msgstr ""

msgctxt "product_js_images_moved"
msgid "Images moved"
msgstr ""

msgctxt "product_js_moving_images"
msgid "Moving images"
msgstr ""

msgctxt "product_js_upload_image"
msgid "Add a picture"
msgstr "Lisää kuva"

msgctxt "product_js_upload_image_note"
msgid "→ With Chrome, Firefox and Safari, you can select multiple pictures (product, ingredients, nutrition facts etc.) by clicking them while holding the Ctrl key pressed to add them all in one shot."
msgstr ""

msgctxt "product_js_uploading_image"
msgid "Uploading image"
msgstr "Lataaminen kuva"

msgctxt "product_last_edited"
msgid "Last edit of product page on"
msgstr ""

msgctxt "product_name"
msgid "Product name"
msgstr "Tuotteen nimi"

msgctxt "product_name_example"
msgid "Kinder Bueno White"
msgstr ""

msgctxt "products"
msgid "products"
msgstr "tuotteet"

msgctxt "products_stats"
msgid "Evolution of the number of products on <<site_name>>"
msgstr ""

msgctxt "products_stats_completed_t"
msgid "Products with complete information"
msgstr ""

msgctxt "products_stats_created_t"
msgid "Products"
msgstr "Tuotteet"

msgctxt "products_with_nutriments"
msgid "with nutrition facts"
msgstr ""

msgctxt "products_you_edited"
msgid "Products you added or edited"
msgstr "Lisäämäsi tai muokkaamasi tuotteet"

msgctxt "purchase_places"
msgid "City, state and country where purchased"
msgstr "Kaupungin, valtion ja ostomaassa"

msgctxt "purchase_places_note"
msgid "Indicate where you bought or saw the product (at least the country)"
msgstr ""

msgctxt "purchase_places_p"
msgid "purchase places"
msgstr ""

msgctxt "purchase_places_products"
msgid "Products sold in %s"
msgstr ""

msgctxt "purchase_places_s"
msgid "purchase place"
msgstr ""

msgctxt "purchase_places_tagsinput"
msgid "add a place"
msgstr ""

msgctxt "purchase_places_without_products"
msgid "Products not sold in %s"
msgstr ""

msgctxt "quantity"
msgid "Quantity"
msgstr "Määrä"

msgctxt "quantity_example"
msgid "2 l, 250 g, 1 kg, 25 cl, 6 fl oz, 1 pound"
msgstr ""

msgctxt "remember_me"
msgid "Remember me"
msgstr "Muista minut"

msgctxt "remember_purchase_places_and_stores"
msgid "Remember the place of purchase and store for the next product adds"
msgstr ""

msgctxt "reset_password"
msgid "Reset password"
msgstr "Nollaa salasana"

msgctxt "reset_password_email_body"
msgid "Hello <NAME>,\n\n"
"You asked for your password to be reset on https://openfoodfacts.org\n\n"
"for the username: <USERID>\n\n"
"To continue the password reset, click on the link below.\n"
"If you did not ask for the password reset, you can ignore this message.\n\n"
"<RESET_URL>\n\n"
"See you soon,\n\n"
"Stephane\n"
"https://openfoodfacts.org\n"
msgstr ""

msgctxt "reset_password_email_subject"
msgid "Reset of your password on <<site_name>>"
msgstr ""

msgctxt "reset_password_reset"
msgid "Your password has been changed. You can now log-in with this password."
msgstr ""

msgctxt "reset_password_reset_msg"
msgid "Enter a new password."
msgstr "Syötä uusi salasana."

msgctxt "reset_password_send_email"
msgid "An email with a link to reset your password has been sent to the e-mail address associated with your account."
msgstr ""

msgctxt "reset_password_send_email_msg"
msgid "If you have forgotten your password, fill-in your username or e-mail address to receive instructions for resetting your password."
msgstr ""

msgctxt "risk_level"
msgid "Risk"
msgstr "Riski"

msgctxt "risk_level_0"
msgid "To be completed"
msgstr ""

msgctxt "risk_level_1"
msgid "Low risks"
msgstr "Matala riski"

msgctxt "risk_level_2"
msgid "Moderate risks"
msgstr "Kohtalainen riski"

msgctxt "risk_level_3"
msgid "High risks"
msgstr "Korkea riski"

msgctxt "salt_equivalent"
msgid "salt equivalent"
msgstr ""

msgctxt "save"
msgid "Save"
msgstr "Tallenna"

msgctxt "saved"
msgid "Saved."
msgstr "Tallennettu."

msgctxt "saving"
msgid "Saving."
msgstr "Tallennetaan."

msgctxt "search"
msgid "Search"
msgstr "Etsi"

msgctxt "search_a_product_placeholder"
msgid "Search a product"
msgstr "Etsi tuote"

msgctxt "search_button"
msgid "Search"
msgstr "Etsi"

msgctxt "search_contains"
msgid "contains"
msgstr "sisältää"

msgctxt "search_criteria"
msgid "Select products with specific brands, categories, labels, origins of ingredients, manufacturing places etc."
msgstr "Valitse tuotteet, joilla on erityisiä merkkejä, luokat, tarrat, alkuperä ainesosien, valmistuksen paikoissa jne"

msgctxt "search_description_opensearch"
msgid "Open Food Facts product search"
msgstr "Open Food Facts -tuotehaku"

msgctxt "search_does_not_contain"
msgid "does not contain"
msgstr ""

msgctxt "search_download_button"
msgid "Download"
msgstr "Lataa"

msgctxt "search_download_choice"
msgid "Download results"
msgstr "Lataa tulokset"

msgctxt "search_download_results"
msgid "Download results in CSV format (Excel, OpenOffice)"
msgstr ""

msgctxt "search_download_results_description"
msgid "Character set: Unicode (UTF-8). Separator: tabulation (tab)."
msgstr ""

msgctxt "search_edit"
msgid "Change search criteria"
msgstr "Muuta hakuehtoja"

msgctxt "search_flatten_tags"
msgid "(Optional) - Create a column for every:"
msgstr ""

msgctxt "search_generate_graph"
msgid "Generate graph"
msgstr ""

msgctxt "search_generate_map"
msgid "Generate the map"
msgstr ""

msgctxt "search_graph"
msgid "Graph"
msgstr "Kaavio"

msgctxt "search_graph_2_axis"
msgid "Scatter plot"
msgstr ""

msgctxt "search_graph_blog"
msgid "<p>→ learn more about <<site_name>> graphs: <a href=\"https://fr.blog.openfoodfacts.org/news/des-graphiques-en-3-clics\">Graphs in 3 clicks</a> (blog).</p>"
msgstr ""

msgctxt "search_graph_choice"
msgid "Results on a graph"
msgstr "Tulokset kuvaajan"

msgctxt "search_graph_instructions"
msgid "Select what you want to graph on the horizontal axis to obtain a histogram, or select two axis to\n"
"get a cloud of products (scatter plot)."
msgstr ""

msgctxt "search_graph_link"
msgid "Permanent link to this graph, shareable by e-mail and on social networks"
msgstr ""

msgctxt "search_graph_note"
msgid "The graph will show only products for which displayed values are known."
msgstr ""

msgctxt "search_graph_title"
msgid "Display results on a graph"
msgstr ""

msgctxt "search_graph_warning"
msgid "Note: this is a user generated graph. The title, represented products and axis of visualization have been chosen by the author of the graph."
msgstr ""

msgctxt "search_indifferent"
msgid "Indifferent"
msgstr ""

msgctxt "search_ingredients"
msgid "Ingredients"
msgstr "Ainekset"

msgctxt "search_link"
msgid "Permanent link to these results, shareable by e-mail and on social networks"
msgstr ""

msgctxt "search_list_choice"
msgid "Results in a list of products"
msgstr "Tulokset tuotteiden luetteloon"

msgctxt "search_map"
msgid "Map"
msgstr "Kartta"

msgctxt "search_map_choice"
msgid "Results on a map"
msgstr "Tulokset kartalla"

msgctxt "search_map_link"
msgid "Permanent link to this map, shareable by e-mail and on social networks"
msgstr ""

msgctxt "search_map_note"
msgid "The map will show only products for which the production place is known."
msgstr ""

msgctxt "search_map_title"
msgid "Display results on a map"
msgstr "Näytä tulokset kartalla"

msgctxt "search_nutriment"
msgid "choose a nutriment..."
msgstr ""

msgctxt "search_nutriments"
msgid "Nutriments"
msgstr "Ravinteet"

msgctxt "search_or"
msgid "or"
msgstr "tai"

msgctxt "search_page_size"
msgid "Results per page"
msgstr "Tuloksia sivulla"

msgctxt "search_products"
msgid "Products search"
msgstr ""

msgctxt "search_results"
msgid "Search results"
msgstr ""

msgctxt "search_series"
msgid "Use a different color for the following products:"
msgstr ""

msgctxt "search_series_default"
msgid "Other products"
msgstr "Muut tuotteet"

msgctxt "search_series_fairtrade"
msgid "Fair trade"
msgstr "Reilu kauppa"

msgctxt "search_series_fairtrade_label"
msgid "fair-trade"
msgstr ""

msgctxt "search_series_nutrition_grades"
msgid "Use nutrition grades colors"
msgstr ""

msgctxt "search_series_organic"
msgid "Organic"
msgstr "Orgaaninen"

msgctxt "search_series_organic_label"
msgid "organic"
msgstr "orgaaninen"

msgctxt "search_series_with_sweeteners"
msgid "With sweeteners"
msgstr ""

msgctxt "search_tag"
msgid "choose a criterion..."
msgstr ""

msgctxt "search_tags"
msgid "Criteria"
msgstr "Kriteeri"

msgctxt "search_terms"
msgid "Search terms"
msgstr ""

msgctxt "search_terms_note"
msgid "Search for words present in the product name, generic name, brands, categories, origins and labels"
msgstr ""

msgctxt "search_title"
msgid "Search a product, brand, ingredient, nutriment etc."
msgstr ""

msgctxt "search_title_graph"
msgid "Results graph"
msgstr "Tulokset kaavio"

msgctxt "search_title_map"
msgid "Results map"
msgstr "Tulokset kartta"

msgctxt "search_tools"
msgid "Search tools"
msgstr "Hakutyökalut"

msgctxt "search_value"
msgid "value"
msgstr "arvo"

msgctxt "search_with"
msgid "With"
msgstr ""

msgctxt "search_without"
msgid "Without"
msgstr "Ilman"

msgctxt "see_product_page"
msgid "See the product page"
msgstr "Katso tuotteen sivulle"

msgctxt "select_country"
msgid "Country"
msgstr "Maa"

msgctxt "select_lang"
msgid "Language"
msgstr "Kieli"

msgctxt "send_image"
msgid "Send a picture..."
msgstr "Lähetä kuva..."

msgctxt "send_image_error"
msgid "Upload error"
msgstr "Lähetysvirhe"

msgctxt "sending_image"
msgid "Sending image"
msgstr ""

msgctxt "serving_size"
msgid "Serving size"
msgstr "Palvelevat koko"

msgctxt "serving_size_prepared"
msgid ""
msgstr ""
""

msgctxt "serving_size_example"
msgid "60 g, 12 oz, 20cl, 2 fl oz"
msgstr ""

msgctxt "serving_size_note"
msgid "If the nutrition facts table contains values for the prepared product, indicate the total serving size of the prepared product (including added water or milk)."
msgstr ""

msgctxt "session_title"
msgid "Sign-in"
msgstr "Kirjaudu sisään"

msgctxt "share"
msgid "Share"
msgstr "Jaa"

msgctxt "show_category_stats"
msgid "Show detailed stats"
msgstr ""

msgctxt "show_category_stats_details"
msgid "standard deviation, minimum, maximum, 10th and 90th percentiles"
msgstr ""

msgctxt "signin_before_submit"
msgid "If you already have an account on <SITE>, please sign-in before filling this form."
msgstr ""

msgctxt "signout"
msgid "Sign-out"
msgstr "Kirjaudu ulos"

msgctxt "site_description"
msgid "A collaborative, free and open database of ingredients, nutrition facts and information on food products from around the world"
msgstr ""

msgctxt "site_name"
msgid "Open Food Facts"
msgstr ""

msgctxt "sort_by"
msgid "Sort by"
msgstr "Lajittelujärjestys"

msgctxt "sort_created_t"
msgid "Add date"
msgstr "Lisää päivämäärä"

msgctxt "sort_modified_t"
msgid "Edit date"
msgstr ""

msgctxt "sort_popularity"
msgid "Popularity"
msgstr ""

msgctxt "sort_product_name"
msgid "Product name"
msgstr "Tuotteen nimi"

msgctxt "state"
msgid "State"
msgstr ""

msgctxt "states_p"
msgid "states"
msgstr ""

msgctxt "states_s"
msgid "state"
msgstr ""

msgctxt "stores"
msgid "Stores"
msgstr "Myymälät"

msgctxt "stores_note"
msgid "Name of the shop or supermarket chain"
msgstr ""

msgctxt "stores_p"
msgid "stores"
msgstr "kaupat"

msgctxt "stores_products"
msgid "Products sold at %s"
msgstr ""

msgctxt "stores_s"
msgid "store"
msgstr "kauppa"

msgctxt "stores_tagsinput"
msgid "add a store"
msgstr ""

msgctxt "stores_without_products"
msgid "Products not bought at %s"
msgstr ""

msgctxt "subscribe"
msgid "Subscribe"
msgstr ""

msgctxt "tag_belongs_to"
msgid "Belongs to:"
msgstr ""

msgctxt "tag_contains"
msgid "Contains:"
msgstr "Sisältää:"

msgctxt "tag_weblinks"
msgid "Weblinks"
msgstr ""

msgctxt "tagstable_filtered"
msgid "out of _MAX_"
msgstr ""

msgctxt "tagstable_search"
msgid "Search:"
msgstr "Etsi:"

msgctxt "traces"
msgid "Traces"
msgstr "Jäämät"

msgctxt "traces_example"
msgid "Milk, Gluten, Nuts"
msgstr ""

msgctxt "traces_note"
msgid "Indicate ingredients from mentions like \"May contain traces of\", \"Made in a factory that also uses\" etc."
msgstr ""

msgctxt "traces_p"
msgid "traces"
msgstr ""

msgctxt "traces_s"
msgid "trace"
msgstr ""

msgctxt "twitter"
msgid "Twitter username (optional)"
msgstr "Twitter-käyttäjätunnus (valinnainen)"

msgctxt "twitter_account"
msgid "OpenFoodFacts"
msgstr ""

msgctxt "unknown"
msgid "Unknown"
msgstr "Tuntematon"

msgctxt "unknown_nutrients_p"
msgid "unknown nutrients"
msgstr ""

msgctxt "unknown_nutrients_s"
msgid "unknown nutrient"
msgstr ""

msgctxt "unsubscribe"
msgid "Unsubscribe"
msgstr ""

msgctxt "unsubscribe_info"
msgid "You can unsubscribe from the lists at any time."
msgstr ""

msgctxt "userid_or_email"
msgid "Username or e-mail address: "
msgstr "Käyttäjätunnus tai sähköpostiosoite: "

msgctxt "username"
msgid "User name"
msgstr "Käyttäjätunnus"

msgctxt "username_info"
msgid "(non-accented letters, digits and/or dashes)"
msgstr ""

msgctxt "username_or_email"
msgid "Username or email address"
msgstr "Käyttäjätunnus tai sähköpostiosoite"

msgctxt "users_add_products"
msgid "Products that were added by the user %s"
msgstr ""

msgctxt "users_add_without_products"
msgid "Products that were not added by the user %s"
msgstr ""

msgctxt "users_edit_products"
msgid "Products that were edited by the user %s"
msgstr ""

msgctxt "users_edit_without_products"
msgid "Products that were not edited by the user %s"
msgstr ""

msgctxt "users_p"
msgid "contributors"
msgstr ""

msgctxt "users_products"
msgid "Products added by %s"
msgstr "Tuotteen lisäsi %s"

msgctxt "users_s"
msgid "contributor"
msgstr ""

msgctxt "users_without_products"
msgid "Products not added by %s"
msgstr ""

msgctxt "view"
msgid "view"
msgstr ""

msgctxt "view_list_for_products_from_the_entire_world"
msgid "View the list for matching products from the entire world"
msgstr ""

msgctxt "view_products_from_the_entire_world"
msgid "View matching products from the entire world"
msgstr "Näytä kaikki vastaavat tuotteet koko muusta maailmasta"

msgctxt "view_results_from_the_entire_world"
msgid "View results from the entire world"
msgstr "Näytä tulokset koko maailmasta"

msgctxt "warning_3rd_party_content"
msgid "Information and data must come from the product package and label (and not from other sites or the manufacturer's site), and you must have taken the pictures yourself.<br/>\n"
"→ <a href=\"\">Why it matters</a>"
msgstr ""

msgctxt "website"
msgid "Site or blog address"
msgstr "Sivuston tai blogin osoite"

msgctxt "windows_phone_app_badge"
msgid "<img src=\"/images/misc/154x40_WP_Store_blk.png\" alt=\"Windows Phone Store\" width=\"154\" height=\"40\" />"
msgstr ""

msgctxt "windows_phone_app_link"
msgid "https://www.microsoft.com/p/openfoodfacts/9nblggh0dkqr"
msgstr ""

msgctxt "you_are_connected_as_x"
msgid "You are connected as %s."
msgstr ""

msgctxt "product_js_unselect_image"
msgid "Unselect image"
msgstr ""

msgctxt "product_js_unselecting_image"
msgid "Unselecting image."
msgstr ""

msgctxt "product_js_unselected_image_ok"
msgid "Unselected image."
msgstr ""

msgctxt "product_js_unselected_image_nok"
msgid "Error while unselecting image."
msgstr ""

msgctxt "nutrition_grade_fr_fiber_warning"
msgid "Warning: the amount of fiber is not specified, their possible positive contribution to the grade could not be taken into account."
msgstr ""

msgctxt "nutrition_grade_fr_no_fruits_vegetables_nuts_warning"
msgid "Warning: the amount of fruits, vegetables and nuts is not specified, their possible positive contribution to the grade could not be taken into account."
msgstr ""

msgctxt "nutrition_grade_fr_fruits_vegetables_nuts_estimate_warning"
msgid "Warning: the amount of fruits, vegetables and nuts is not specified on the label, it was estimated from the list of ingredients: %d%"
msgstr ""

msgctxt "nutrition_grade_fr_fruits_vegetables_nuts_from_category_warning"
msgid "Warning: the amount of fruits, vegetables and nuts is not specified on the label, it was estimated from the category (%s) of the product: %d%"
msgstr ""

msgctxt "nutrition_grade_fr_title"
msgid "NutriScore color nutrition grade"
msgstr ""

msgctxt "nutrition_grade_fr_formula"
msgid "How the color nutrition grade is computed"
msgstr ""

msgctxt "nutrition_grade_fr_alt"
msgid "NutriScore nutrition grade"
msgstr ""

msgctxt "delete_product_page"
msgid "Delete the product page"
msgstr ""

msgctxt "deleting_product"
msgid "Deleting product"
msgstr ""

msgctxt "has_deleted_product"
msgid "has deleted product"
msgstr ""

msgctxt "delete_product_confirm"
msgid "Are you sure that you want to delete the page for this product?"
msgstr ""

msgctxt "delete_user"
msgid "Delete the user"
msgstr ""

msgctxt "sources_openfood_ch"
msgid "Some of the data and/or images comes from the OpenFood.ch database (the exact list is available in the product edit history). Those elements are licenced under the <a href=\"https://creativecommons.org/licenses/by/4.0/\">Creative Commons Attribution 4.0 International License</a>."
msgstr ""

msgctxt "sources_openfood_ch_product_page"
msgid "Product page on openfood.ch"
msgstr ""

msgctxt "sources_usda_ndb"
msgid "Some of the data comes from the USDA National Nutrients Database for Branded Foods (the exact list is available in the product edit history)."
msgstr ""

msgctxt "sources_usda_ndb_product_page"
msgid "Product page on USDA NDB"
msgstr ""

msgctxt "sources_fleurymichon"
msgid "Some of the data and images have been provided directly by the manufacturer Fleury Michon."
msgstr ""

msgctxt "sources_manufacturer"
msgid "Some of the data for this product has been provided directly by the manufacturer %s"
msgstr ""

msgctxt "warning_not_complete"
msgid "This product page is not complete. You can help to complete it by editing it and adding more data from the photos we have, or by taking more photos using the app for <a href=\"https://android.openfoodfacts.org\">Android</a> or <a href=\"https://ios.openfoodfacts.org\">iPhone/iPad</a>. Thank you!"
msgstr ""

msgctxt "title_separator"
msgid " - "
msgstr " - "

msgctxt "recent_changes"
msgid "Recent Changes"
msgstr ""

msgctxt "translators_title"
msgid "Our Translators"
msgstr ""

msgctxt "translators_lead"
msgid "We would like to say THANK YOU to the awesome translators that make it possible to present Open Food Facts, Open Beauty Facts, and Open Pet Food Facts to you in all these different languages! <a href=\"https://translate.openfoodfacts.org/\">You can join us in this global effort: it doesn't require any technical knowledge.</a>"
msgstr ""

msgctxt "translators_renewal_notice"
msgid "Please note that this table is refreshed nightly and might be out of date."
msgstr ""

msgctxt "translators_column_name"
msgid "Name"
msgstr "Nimi"

msgctxt "translators_column_translated_words"
msgid "Translated (Words)"
msgstr ""

msgctxt "translators_column_target_words"
msgid "Target Words"
msgstr ""

msgctxt "translators_column_approved_words"
msgid "Approved (Words)"
msgstr ""

msgctxt "translators_column_votes_made"
msgid "Votes Made"
msgstr ""

msgctxt "minerals_p"
msgid "added minerals"
msgstr ""

msgctxt "minerals_s"
msgid "added mineral"
msgstr ""

msgctxt "vitamins_p"
msgid "added vitamins"
msgstr ""

msgctxt "vitamins_s"
msgid "added vitamin"
msgstr ""

msgctxt "amino_acids_p"
msgid "added amino acids"
msgstr ""

msgctxt "amino_acids_s"
msgid "added amino acid"
msgstr ""

msgctxt "nucleotides_p"
msgid "added nucleotides"
msgstr ""

msgctxt "nucleotides_s"
msgid "added nucleotide"
msgstr ""

msgctxt "other_nutritional_substances_p"
msgid "other nutritional substances added"
msgstr ""

msgctxt "other_nutritional_substances_s"
msgid "other nutritional substance added"
msgstr ""

msgctxt "product_as_sold"
msgid "As sold"
msgstr ""

msgctxt "prepared_product"
msgid "Prepared"
msgstr ""

msgctxt "unit"
msgid "Unit"
msgstr "Yksikkö"

msgctxt "nutrition_data_exists"
msgid "Nutrition facts are specified for the product as sold."
msgstr ""

msgctxt "nutrition_data_prepared_exists"
msgid "Nutrition facts are specified for the prepared product."
msgstr ""

msgctxt "nova_groups_s"
msgid "NOVA group"
msgstr ""

msgctxt "nova_groups_p"
msgid "NOVA groups"
msgstr ""

msgctxt "footer_partners"
msgid "Partners"
msgstr ""

# Do not translate without having the same exact string in the Tags template. Do not use spaces, special characters, only alphanumeric characters separated by hyphens
msgctxt "footer_partners_link"
msgid "/partners"
msgstr ""

msgctxt "adults"
msgid "Adults"
msgstr "Aikuiset"

msgctxt "adults_age"
msgid "18 to 64"
msgstr "18 - 64"

msgctxt "adults_description"
msgid "From 18 years up to and including 64 years of age"
msgstr ""

msgctxt "elderly"
msgid "Elderly"
msgstr "Vanhukset"

msgctxt "elderly_age"
msgid "65+"
msgstr "65+"

msgctxt "elderly_description"
msgid "From 65 years of age and older"
msgstr ""

msgctxt "adolescents"
msgid "Adolescents"
msgstr ""

msgctxt "adolescents_age"
msgid "10 to 17"
msgstr "10 - 17"

msgctxt "adolescents_description"
msgid "From 10 years up to and including 17 years of age"
msgstr ""

msgctxt "children"
msgid "Children"
msgstr "Lapset"

msgctxt "children_age"
msgid "3 to 9"
msgstr "3 - 9"

msgctxt "children_description"
msgid "From 36 months up to and including 9 years of age"
msgstr ""

msgctxt "toddlers"
msgid "Toddlers"
msgstr "Taaperot"

msgctxt "toddlers_age"
msgid "1 to 2"
msgstr "1 - 2"

msgctxt "toddlers_description"
msgid "From 12 months up to and including 35 months of age"
msgstr ""

msgctxt "infants"
msgid "Infants"
msgstr "Pikkulapset"

msgctxt "infants_age"
msgid "< 1"
msgstr "< 1"

msgctxt "infants_description"
msgid "From more than 12 weeks up to and including 11 months of age"
msgstr ""

msgctxt "additives_efsa_evaluation"
msgid "EFSA evaluation"
msgstr ""

msgctxt "additives_efsa_evaluation_overexposure_risk_title"
msgid "Risk of overexposure"
msgstr ""

msgctxt "additives_efsa_evaluation_overexposure_risk_high"
msgid "The European Food Safety Authority (EFSA) has determined that some population groups have a high risk of consuming too much <tag>."
msgstr ""

msgctxt "additives_efsa_evaluation_overexposure_risk_moderate"
msgid "The European Food Safety Authority (EFSA) has determined that some population groups have a moderate risk of consuming too much <tag>."
msgstr ""

msgctxt "additives_efsa_evaluation_overexposure_risk_description"
msgid "To evaluate your exposure to the <tag> food additive, you can browse our list of products that contain it. See the list of <nb_products> products with <tag> below."
msgstr ""

msgctxt "additives_efsa_evaluation_overexposure_risk_products_link"
msgid "%d products with %s"
msgstr ""

msgctxt "additives_efsa_evaluation_overexposure_risk_no"
msgid "The European Food Safety Authority (EFSA) has determined that no population groups has more than 5% of members at risk of consuming more than the acceptable daily intake of <tag>."
msgstr ""

msgctxt "additives_efsa_evaluation_overexposure_risk_icon_alt_high"
msgid "High risk of over exposure"
msgstr ""

msgctxt "additives_efsa_evaluation_overexposure_risk_icon_alt_moderate"
msgid "Moderate risk of over exposure"
msgstr ""

msgctxt "additives_efsa_evaluation_exposure_greater_than_adi"
msgid "Risk of exceeding the acceptable daily intake (ADI)"
msgstr ""

msgctxt "additives_efsa_evaluation_exposure_greater_than_noael"
msgid "Risk of exceeding the maximum dose without adverse effect (No observed adverse effect level - NOAEL)"
msgstr ""

msgctxt "additives_efsa_evaluation_exposure_mean_greater_than_adi"
msgid "Groups with more than 50% of members exceeding the acceptable daily intake (ADI)"
msgstr ""

msgctxt "additives_efsa_evaluation_exposure_95th_greater_than_adi"
msgid "Groups with more than 5% of members exceeding the acceptable daily intake (ADI)"
msgstr ""

msgctxt "additives_efsa_evaluation_exposure_mean_greater_than_noael"
msgid "Groups with more than 50% of members exceeding the maximum dose without adverse effect (No observed adverse effect level - NOAEL)"
msgstr ""

msgctxt "additives_efsa_evaluation_exposure_95th_greater_than_noael"
msgid "Groups with more than 5% of members exceeding the maximum dose without adverse effect (No observed adverse effect level - NOAEL)"
msgstr ""

msgctxt "exposure_title_95th"
msgid "Some people"
msgstr ""

msgctxt "exposure_description_95th"
msgid "over 5%"
msgstr "yli 5%"

msgctxt "exposure_title_mean"
msgid "Most people"
msgstr ""

msgctxt "exposure_description_mean"
msgid "over 50%"
msgstr "yli 50%"

msgctxt "wikipedia"
msgid "Wikipedia"
msgstr ""

msgctxt "additives_classes"
msgid "Functions"
msgstr ""

msgctxt "photos_and_data_check"
msgid "Photos and data check"
msgstr ""

msgctxt "photos_and_data_check_description"
msgid "Product pages can be marked as checked by experienced contributors who verify that the most recent photos are selected and cropped, and that all the product data that can be inferred from the product photos has been filled and is correct."
msgstr ""

msgctxt "photos_and_data_checked"
msgid "Photos and data checked"
msgstr ""

msgctxt "i_checked_the_photos_and_data"
msgid "I checked the photos and data."
msgstr ""

msgctxt "i_checked_the_photos_and_data_again"
msgid "I checked the photos and data again."
msgstr ""

msgctxt "last_check_dates_p"
msgid "Last check dates"
msgstr ""

msgctxt "last_check_dates_s"
msgid "Last check date"
msgstr ""

msgctxt "product_last_checked"
msgid "Last check of product page on"
msgstr ""

msgctxt "product_other_information"
msgid "Other information"
msgstr ""

msgctxt "producer_version_id"
msgid "Producer version identifier"
msgstr ""

msgctxt "producer_product_id"
msgid "Producer product identifier"
msgstr ""

msgctxt "net_weight"
msgid "Net weight"
msgstr ""

msgctxt "drained_weight"
msgid "Drained weight"
msgstr ""

msgctxt "volume"
msgid "Volume"
msgstr ""

msgctxt "other_information"
msgid "Other information"
msgstr ""

msgctxt "conservation_conditions"
msgid "Conservation conditions"
msgstr ""

msgctxt "warning"
msgid "Warning"
msgstr "Varoitus"

msgctxt "preparation"
msgid "Preparation"
msgstr "Valmistelu"

msgctxt "recipe_idea"
msgid "Recipe idea"
msgstr "Resepti-idea"

msgctxt "origin"
msgid "Origin"
msgstr "Alkuperä"

msgctxt "customer_service"
msgid "Customer service"
msgstr "Asiakaspalvelu"

msgctxt "producer"
msgid "Producer"
msgstr "Tuottaja"

msgctxt "recycling_instructions_to_recycle"
msgid "Recycling instructions - To recycle"
msgstr ""

msgctxt "recycling_instructions_to_discard"
msgid "Recycling instructions - To discard"
msgstr ""

msgctxt "checkers_products"
msgid "Products checked by %s"
msgstr ""

msgctxt "checkers_without_products"
msgid "Products not checked by %s"
msgstr ""

msgctxt "correctors_products"
msgid "Products corrected by %s"
msgstr ""

msgctxt "correctors_without_products"
msgid "Products not corrected by %s"
msgstr ""

msgctxt "editors_products"
msgid "Products edited by %s"
msgstr ""

msgctxt "editors_without_products"
msgid "Products not edited by %s"
msgstr ""

msgctxt "informers_products"
msgid "Products completed by %s"
msgstr ""

msgctxt "informers_without_products"
msgid "Products not completed by %s"
msgstr ""

msgctxt "photographers_products"
msgid "Products photographed by %s"
msgstr ""

msgctxt "photographers_without_products"
msgid "Products not photographed by %s"
msgstr ""

msgctxt "user_s_page"
msgid "%s's page"
msgstr ""

msgctxt "checkers_products"
msgid "Products checked by %s"
msgstr ""

msgctxt "checkers_without_products"
msgid "Products not checked by %s"
msgstr ""

msgctxt "correctors_products"
msgid "Products corrected by %s"
msgstr ""

msgctxt "correctors_without_products"
msgid "Products not corrected by %s"
msgstr ""

msgctxt "editors_products"
msgid "Products edited by %s"
msgstr ""

msgctxt "editors_without_products"
msgid "Products not edited by %s"
msgstr ""

msgctxt "informers_products"
msgid "Products completed by %s"
msgstr ""

msgctxt "informers_without_products"
msgid "Products not completed by %s"
msgstr ""

msgctxt "photographers_products"
msgid "Products photographed by %s"
msgstr ""

msgctxt "photographers_without_products"
msgid "Products not photographed by %s"
msgstr ""

msgctxt "user_s_page"
msgid "%s's page"
msgstr ""

msgctxt "obsolete"
msgid "The product is no longer sold."
msgstr ""

msgctxt "obsolete_since_date"
msgid "Withdrawal date"
msgstr ""

msgctxt "obsolete_since_date_note"
msgid "Format: YYYY or YYYY-MM"
msgstr ""

msgctxt "obsolete_warning"
msgid "Important note: this product is no longer sold. The data is kept for reference only. This product does not appear in regular searches and is not taken into account for statistics."
msgstr ""

msgctxt "get_the_app"
msgid "Get the app"
msgstr ""

msgctxt "get_the_app_android"
msgid "Get the Android app"
msgstr ""

msgctxt "get_the_app_iphone"
msgid "Get the iPhone app"
msgstr ""

msgctxt "get_the_app_ipad"
msgid "Get the iPad app"
msgstr ""

msgctxt "warning_gs1_company_prefix"
msgid "<em>Ambiguous barcode</em>: This product has a Restricted Circulation Number barcode for products within a company. This means that different producers and stores can use the same barcode for different products."
msgstr ""

msgctxt "producer_product_id"
msgid "Producer product identifier"
msgstr ""

msgctxt "warning"
msgid "Warning"
msgstr "Varoitus"

msgctxt "preparation"
msgid "Preparation"
msgstr "Valmistelu"

msgctxt "recipe_idea"
msgid "Recipe idea"
msgstr "Resepti-idea"

msgctxt "origin"
msgid "Origin"
msgstr "Alkuperä"

msgctxt "customer_service"
msgid "Customer service"
msgstr "Asiakaspalvelu"

msgctxt "producer"
msgid "Producer"
msgstr "Tuottaja"

msgctxt "environment_infocard"
msgid "Environment infocard"
msgstr ""

msgctxt "environment_infocard_note"
msgid "HTML code for the environment infocard in the mobile application"
msgstr ""

msgctxt "environment_impact_level"
msgid "Environment impact level"
msgstr ""

msgctxt "environment_impact_level_example"
msgid "en:low, en:medium or en:high"
msgstr ""

msgctxt "carbon_impact_from_meat_or_fish"
msgid "Carbon impact from meat or fish"
msgstr ""

msgctxt "of_carbon_impact_from_meat_or_fish_for_whole_product"
msgid "of carbon emission from meat or fish for the whole product"
msgstr ""

msgctxt "of_sustainable_daily_emissions_of_1_person"
msgid "of sustainable daily emissions of 1 person"
msgstr ""

msgctxt "of_sustainable_weekly_emissions_of_1_person"
msgid "of sustainable weekly emissions of 1 person"
msgstr ""

msgctxt "for_one_serving"
msgid "for one serving"
msgstr ""

msgctxt "methodology"
msgid "Methodology"
msgstr ""

msgctxt "carbon_footprint_note_foodges_ademe"
msgid "Carbon emissions computations rely on the CO<sub>2</sub> per kg values from the FoodGES program by <a href=\"https://www.ademe.fr\">ADEME</a>."
msgstr ""

msgctxt "carbon_footprint_note_sustainable_annual_emissions"
msgid "Sustainable annual emissions: 2 tons of CO<sub>2</sub> equivalent per person to achieve the goals set in COP21."
msgstr ""

msgctxt "carbon_footprint_note_uncertainty"
msgid "Carbon footprint calculations have high uncertainty. Values should be looked at with caution and are more intended for relative comparison than as absolute values."
msgstr ""

msgctxt "error_too_many_products_to_export"
msgid "Too many products (%d products, the limit is %d) to export, please download the <a href=\"/data\">complete database export</a> instead."
msgstr ""

msgctxt "translate_taxonomy_to"
msgid "Help translate the %s to %s"
msgstr ""

msgctxt "translate_taxonomy_description"
msgid "You can suggests translations for the entries below that have not been translated to your language yet. The blue link in English shows the corresponding products, the black text in English shows the original entry with optional synonyms separated by commas. Enter the translation in the text box, with optional synonyms, and then click on the Save button. Thank you!"
msgstr ""

msgctxt "translate_taxonomy_add"
msgid "Show only entries without pending translations."
msgstr ""

msgctxt "translate_taxonomy_edit"
msgid "Also show entries with pending translations from you or other users."
msgstr ""

msgctxt "translated"
msgid "translated"
msgstr ""

msgctxt "to_be_translated"
msgid "to be translated"
msgstr ""

msgctxt "current_translation"
msgid "Current translation"
msgstr ""

msgctxt "button_caption_yes"
msgid "Yes"
msgstr "Kyllä"

msgctxt "button_caption_no"
msgid "No"
msgstr "Ei"

msgctxt "button_caption_skip"
msgid "Skip"
msgstr "Ohita"
<|MERGE_RESOLUTION|>--- conflicted
+++ resolved
@@ -730,11 +730,7 @@
 # Do not translate without having the same exact string in the Tags template. Do not use spaces, special characters, only alphanumeric characters separated by hyphens
 msgctxt "footer_press_link"
 msgid "/press"
-<<<<<<< HEAD
-msgstr "/lehdistö"
-=======
 msgstr "/lehdisto"
->>>>>>> 71d9d6ad
 
 msgctxt "footer_tagline"
 msgid "A collaborative, free and open database of food products from around the world."
@@ -1314,11 +1310,7 @@
 # Do not translate without having the same exact string in the Tags template. Do not use spaces, special characters, only alphanumeric characters separated by hyphens
 msgctxt "menu_discover_link"
 msgid "/discover"
-<<<<<<< HEAD
-msgstr "/löydä"
-=======
 msgstr "/loyda"
->>>>>>> 71d9d6ad
 
 msgctxt "mission_"
 msgid "Mission: "
