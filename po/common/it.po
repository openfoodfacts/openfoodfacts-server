--- conflicted
+++ resolved
@@ -5,11 +5,7 @@
 "Content-Transfer-Encoding: 8bit\n"
 "Language: it\n"
 "Project-Id-Version: openfoodfacts\n"
-<<<<<<< HEAD
 "PO-Revision-Date: 2020-05-09 23:20\n"
-=======
-"PO-Revision-Date: 2020-05-03 09:42\n"
->>>>>>> 8895ea9f
 "Language-Team: Italian\n"
 "Last-Translator: \n"
 "POT-Creation-Date: \n"
@@ -4163,7 +4159,6 @@
 
 msgctxt "ciqual_food_name"
 msgid "CIQUAL food name"
-<<<<<<< HEAD
 msgstr "Nome alimento CIQUAL"
 
 msgctxt "ciqual_food_name_s"
@@ -4172,15 +4167,4 @@
 
 msgctxt "ciqual_food_name_p"
 msgid "CIQUAL food names"
-msgstr "Nomi alimenti CIQUAL"
-=======
-msgstr ""
-
-msgctxt "ciqual_food_name_s"
-msgid "CIQUAL food name"
-msgstr ""
-
-msgctxt "ciqual_food_name_p"
-msgid "CIQUAL food names"
-msgstr ""
->>>>>>> 8895ea9f
+msgstr "Nomi alimenti CIQUAL"