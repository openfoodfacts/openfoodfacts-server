msgid ""
msgstr ""
"MIME-Version: 1.0\n"
"Content-Type: text/plain; charset=UTF-8\n"
"Content-Transfer-Encoding: 8bit\n"
"Language: kmr_TR\n"
"Project-Id-Version: openfoodfacts\n"
"PO-Revision-Date: 2019-04-18 21:49\n"
"Language-Team: Kurdish\n"
"Last-Translator: Pierre Slamich (pierreslamich)\n"
"POT-Creation-Date: \n"
"X-Generator: crowdin.com\n"
"Plural-Forms: nplurals=2; plural=(n != 1);\n"
"X-Crowdin-Project: openfoodfacts\n"
"X-Crowdin-Language: kmr\n"
"X-Crowdin-File: /master/po/common/common.pot\n"

msgctxt "1_product"
msgid "1 product"
msgstr "1 mal"

msgctxt "_and_"
msgid " and "
msgstr " û "

msgctxt "about"
msgid "About me"
msgstr "Der barê min"

msgctxt "add"
msgid "Add"
msgstr "Lê zêde bike"

msgctxt "add_language"
msgid "Add language"
msgstr "Lê zêde bike Ziman"

msgctxt "add_product"
msgid "Add a product"
msgstr "Lê zêde bike babetî"

msgctxt "add_user"
msgid "Register"
msgstr "Rojavayî"

msgctxt "add_user_confirm"
msgid "<p>Thanks for joining. You can now sign-in on the site to add and edit products.</p>"
msgstr "</ p>Spas dikim ji bo tevlî. Tu niha dikarin li ser têkevim vê malperê ji bo zêde û berhemên <p>biguherîn"

msgctxt "add_user_email_body"
msgid "Hello <NAME>,\n\n"
"Thanks a lot for joining https://openfoodfacts.org\n"
"Here is your user name:\n\n"
"User name: <USERID>\n\n"
"You can now sign in on the site to add and edit products.\n\n"
"<<site_name>> is a collaborative project to which you can bring much more than new products: your energy, enthusiasm and ideas!\n"
"To discuss between contributors and make the project go forward, we use a very convenient messaging system called Slack: https://slack.openfoodfacts.org\n\n"
"You can also join the Facebook group for contributors:\n"
"https://www.facebook.com/groups/OpenFoodFacts/\n\n"
"New: we are also starting Open Beauty Facts to create a database of cosmetics: soap, toothpaste, makeup etc.\n"
"https://openbeautyfacts.org\n\n"
"Thank you very much!\n\n"
"Stéphane and the Open Food Facts team\n"
"https://openfoodfacts.org\n"
"https://twitter.com/OpenFoodFacts\n"
msgstr "Merhabe <nav>, https: //openfoodfacts.org'a Gelek spas dikim ji bo beşdariya we. Navê te yê bikarhêner: navdêr:\n\n"
"Tu niha dikarin li ser têkevim vê malperê ji bo lê zêde bike û mesaja tomar.<< site_name>>,, Gelo projeyeke hevbeş yên ku berhemên nû çiqas bêtir bîne: enerjî, coş û ramanên! Di nav contributors bo gengeşîkirina pir kêrhatî û em bikaranîna pergala mesajên ya bi navê Xwarin ji bo pêşxistina vê projeyê: https://slack.openfoodfacts.org tu dikarî koma Facebook ji bo gelê Ji destê tevlî: https://www.facebook.com/ komên / openfoodfacts / New: em dest bi agahî ji bo pêkanîna heye di Cosmetics Open Beauty yî: sabûn, macûna, makeup û da ser. https://openbeautyfacts.org gelek sipas! Stéphane û ekîba wî https://openfoodfacts.org https://twitter.com/openfoodfacts Facts Food Open\n"

msgctxt "add_user_email_subject"
msgid "Thanks for joining <<site_name>>"
msgstr "<Spas dikim ji bo tevlî<navê_site> >"

msgctxt "additives_1"
msgid "Potentially hazardous food additive. Limit usage."
msgstr "Melzemeyê xwarinê potansiyel xeterê. Bi kar kir."

msgctxt "additives_2"
msgid "Hazardous food additive. Avoid."
msgstr "Melzemeyê xwarinê talûke. Dûr."

msgctxt "additives_3"
msgid "Food additive banned in Europe. Avoid at all cost."
msgstr "Madeyên xwarinê yên li Ewropayê qedexekirin. Dûr li hemû mesrefên."

msgctxt "additives_p"
msgid "additives"
msgstr "ji bilî"

msgctxt "additives_s"
msgid "additive"
msgstr "beşdariyên"

msgctxt "advanced_search"
msgid "Advanced search"
msgstr "Mezin lêgerîn"

msgctxt "advanced_search_old"
msgid "Advanced search and graphs"
msgstr "Legerin pêşketî û graphics"

msgctxt "alcohol_warning"
msgid "Excess drinking is harmful for health."
msgstr "Vexwarinê Excessive tendûristîya meriv e."

msgctxt "all_missions"
msgid "All missions"
msgstr "Hemû Peywir"

msgctxt "allergens"
msgid "Substances or products causing allergies or intolerances"
msgstr "Madeyên an berhemên ku sedema alerjî an tehamûlî"

msgctxt "allergens_p"
msgid "allergens"
msgstr "alerjen"

msgctxt "allergens_s"
msgid "allergen"
msgstr "alerjen"

msgctxt "also_edited_by"
msgid "Product page also edited by"
msgstr "Biserûberkirina rûpel berhem"

msgctxt "android_apk_app_badge"
msgid "<img src=\"/images/misc/android-apk.112x40.png\" alt=\"Android APK\" />"
msgstr "<img src = \"/images/misc/android-apk.112x40.png\" alt = \"Android APK\" />"

msgctxt "android_apk_app_link"
msgid "https://world.openfoodfacts.org/files/off.apk"
msgstr "https://world.openfoodfacts.org/files/off.apk"

msgctxt "android_app_badge"
msgid "<img src=\"/images/misc/android-app-on-google-play-en_app_rgb_wo_135x47.png\" alt=\"Available on Google Play\" width=\"135\" height=\"47\" />"
msgstr "<img src=\"/images/misc/android-app-on-google-play-en_app_rgb_wo_135x47.png\" alt=\"Available on Google Play\" width=\"135\" height=\"47\" />"

# Change hl=en to your language, and make sure the url works
msgctxt "android_app_link"
msgid "https://play.google.com/store/apps/details?id=org.openfoodfacts.scanner&hl=en"
msgstr ""

msgctxt "app_please_take_pictures"
msgid "<p>This product is not yet in the <<site_name>> database. Could you please take some pictures of the product, barcode, ingredients list and nutrition facts to add it on <a href=\"https://world.openfoodfacts.org\" target=\"_blank\"><<site_name>></a>?</p>\n"
"<p>Thanks in advance!</p>\n"
<<<<<<< HEAD
msgstr "<p>Ev berhema e yet di ne<<site_nav>> di nav Htmlê da ne. To lê zêde bike li ser products, barcodes, lîsteya maddeyên û maddeyên bi we hinek pictures <a href=\"https://world.openfoodfacts.org\" target=\"_blank\"><<site_nav>></a>?</p>\n"
=======
msgstr "<p>Ev berhema e yet di ne<<site_name>> di nav Htmlê da ne. To lê zêde bike li ser products, barcodes, lîsteya maddeyên û maddeyên bi we hinek pictures <a href=\"https://world.openfoodfacts.org\" target=\"_blank\"><<site_name>></a>?</p>\n"
>>>>>>> 71d9d6ad
"<p>Spas dikim di pêş!</p>\n"

msgctxt "app_take_a_picture"
msgid "Take a picture"
msgstr "Bigire a resma"

msgctxt "app_take_a_picture_note"
msgid "Note: the pictures you send are published under the free licence Creative Commons Attribution and ShareAlike."
msgstr "Nîşe: Gondermişke nigar xwe bi di bin lîsanseke azad Creative Commons Attribution ShareAlike û weşandin."

msgctxt "app_you_can_add_pictures"
msgid "You can add pictures:"
msgstr "Tu dikarî an n ilgêa rzêde bike:"

msgctxt "axis_x"
msgid "Horizontal axis"
msgstr "Qêrqaş tewere"

msgctxt "axis_y"
msgid "Vertical axis"
msgstr "Emûdî tewere"

msgctxt "barcode"
msgid "Barcode"
msgstr "Barcode"

msgctxt "barcode_number"
msgid "Barcode number:"
msgstr "Hejmara barkot:"

msgctxt "you_can_also_help_us"
msgid "You can also help to fund the Open Food Facts project"
msgstr ""

msgctxt "bottom_content"
msgid "<a href=\"https://www.helloasso.com/associations/open-food-facts/formulaires/1/widget/en\"><img src=\"https://static.openfoodfacts.org/images/svg/donate-icon.svg\" alt=\"Donate to Open Food Facts\" /></a><p><<site_name>> is made by a non-profit association, independent from the industry. It is made for all, by all, and it is funded by all. You can support our work by <a href=\"https://www.helloasso.com/associations/open-food-facts/formulaires/1/widget/en\">donating to Open Food Facts</a> and also by <a href=\"https://www.lilo.org/fr/open-food-facts/?utm_source=open-food-facts\">using the Lilo search engine</a>.<br/><b>Thank you!</b></p>"
msgstr ""

msgctxt "bottom_title"
msgid "Embrace the mission"
msgstr "Di vê pergalê de mîsyonên"

msgctxt "brands"
msgid "Brands"
msgstr "Marke"

msgctxt "brands_example"
msgid "Kinder Bueno White, Kinder Bueno, Kinder, Ferrero"
msgstr "Kinder Bueno White, Kinder Bueno, Kinder, Ferrero"

msgctxt "brands_p"
msgid "brands"
msgstr "marke"

msgctxt "brands_products"
msgid "Products from the %s brand"
msgstr "%s marke berhem"

msgctxt "brands_s"
msgid "brand"
msgstr "marke"

msgctxt "brands_tagsinput"
msgid "add a brand"
msgstr "marke cijike"

msgctxt "brands_without_products"
msgid "Products not from the %s brand"
msgstr ""

msgctxt "by"
msgid "by"
msgstr "ji"

msgctxt "categories"
msgid "Categories"
msgstr "Vebir"

msgctxt "categories_example"
msgid "Sardines in olive oil, Orange juice from concentrate"
msgstr "Sardines di rûnê zeytê, seqbêrî û ava porteqalê"

msgctxt "categories_note"
msgid "Indicate only the most specific category. \"Parents\" categories will be automatically added."
msgstr "Just kategoriya herî diyar bike. \"Bav\" kategoriyê de wê were kirin."

msgctxt "categories_p"
msgid "categories"
msgstr "kategori"

msgctxt "categories_products"
msgid "Products from the %s category"
msgstr "% k aSt ejgio rbierhemên"

msgctxt "categories_s"
msgid "category"
msgstr "kategori"

msgctxt "categories_tagsinput"
msgid "add a category"
msgstr "kategori cijike"

msgctxt "categories_without_products"
msgid "Products not from the %s category"
msgstr ""

msgctxt "change_fields"
msgid "Data"
msgstr ""

msgctxt "change_nutriments"
msgid "Nutriments"
msgstr ""

msgctxt "change_selected_images"
msgid "Selected images"
msgstr ""

msgctxt "change_uploaded_images"
msgid "Uploaded images"
msgstr ""

msgctxt "checkers_p"
msgid "checkers"
msgstr ""

msgctxt "checkers_s"
msgid "checker"
msgstr ""

msgctxt "cities_p"
msgid "packaging cities"
msgstr ""

msgctxt "cities_products"
msgid "Products packaged in the city of %s"
msgstr ""

msgctxt "cities_s"
msgid "packaging city"
msgstr ""

msgctxt "cities_without_products"
msgid "Products not packaged in the city of %s"
msgstr ""

msgctxt "codes_p"
msgid "Codes"
msgstr ""

msgctxt "codes_s"
msgid "Code"
msgstr ""

msgctxt "completed_n_missions"
msgid "completed %d missions:"
msgstr ""

msgctxt "connected_with_facebook"
msgid "You are connected with your Facebook account."
msgstr ""

msgctxt "contributor_since"
msgid "Contributor since"
msgstr ""

msgctxt "copy_data"
msgid "Copy data from current product to new product"
msgstr ""

msgctxt "correct_the_following_errors"
msgid "Please correct the following errors:"
msgstr ""

msgctxt "correctors_p"
msgid "correctors"
msgstr ""

msgctxt "correctors_s"
msgid "corrector"
msgstr ""

msgctxt "countries"
msgid "Countries where sold"
msgstr "Country"

msgctxt "countries_note"
msgid "Countries where the product is widely available (non including stores specialising in foreign products)"
msgstr ""

msgctxt "countries_p"
msgid "countries"
msgstr ""

msgctxt "countries_products"
msgid "Products sold in %s"
msgstr ""

msgctxt "countries_s"
msgid "country"
msgstr ""

msgctxt "countries_without_products"
msgid "Products not sold in %s"
msgstr ""

msgctxt "data_source"
msgid "Data source"
msgstr ""

msgctxt "debug_p"
msgid "debug"
msgstr ""

msgctxt "debug_s"
msgid "debug"
msgstr ""

msgctxt "delete_comment"
msgid "Reason for removal"
msgstr ""

msgctxt "delete_product"
msgid "Delete a product"
msgstr ""

msgctxt "delete_product_page"
msgid "Delete the page"
msgstr ""

msgctxt "delete_the_images"
msgid "Delete the images"
msgstr ""

msgctxt "delete_user"
msgid "Delete an user"
msgstr ""

msgctxt "diff_add"
msgid "Added:"
msgstr ""

msgctxt "diff_change"
msgid "Changed:"
msgstr ""

msgctxt "diff_delete"
msgid "Deleted:"
msgstr ""

msgctxt "donate"
msgid "Donate to Open Food Facts"
msgstr ""

msgctxt "donate_link"
msgid "https://www.helloasso.com/associations/open-food-facts/formulaires/1/widget/en"
msgstr ""

msgctxt "ecological_data_table"
msgid "Ecological footprint"
msgstr ""

msgctxt "ecological_data_table_note"
msgid "If the carbon footprint is specified on the label (rarely at this time), indicate it for the same quantity than the nutritional composition."
msgstr ""

msgctxt "edit"
msgid "edit"
msgstr ""

msgctxt "edit_comment"
msgid "Changes summary"
msgstr ""

msgctxt "edit_product"
msgid "Edit a product"
msgstr ""

msgctxt "edit_product_page"
msgid "Edit the page"
msgstr ""

msgctxt "edit_profile"
msgid "Edit your public profile"
msgstr ""

msgctxt "edit_profile_confirm"
msgid "Changes to your public profile have been saved."
msgstr ""

msgctxt "edit_profile_msg"
msgid "Information below is visible in your public profile."
msgstr ""

msgctxt "edit_settings"
msgid "Change your account parameters"
msgstr "\tHejmari degijke"

msgctxt "edit_user"
msgid "Account parameters"
msgstr "Hejmari"

msgctxt "edit_user_confirm"
msgid "<p>Your account parameters have been changed.</p>"
msgstr "<p>Hesap parametreleriniz değiştirildi.</ p>"

msgctxt "editors_p"
msgid "editors"
msgstr ""

msgctxt "editors_s"
msgid "editor"
msgstr ""

msgctxt "email"
msgid "e-mail address"
msgstr ""

msgctxt "emb_code_p"
msgid "EMB codes"
msgstr ""

msgctxt "emb_code_products"
msgid "Products packaged by the company with emb code %s"
msgstr ""

msgctxt "emb_code_s"
msgid "EMB code"
msgstr ""

msgctxt "emb_codes"
msgid "EMB code"
msgstr ""

# Those are country specific codes. For European countries, you can change FR 62.448.034 CE to DE BY 718 EG (for instance)
msgctxt "emb_codes_example"
msgid "EMB 53062, FR 62.448.034 CE, 84 R 20, 33 RECOLTANT 522"
msgstr ""

msgctxt "emb_codes_note"
msgid "In Europe, code in an ellipse with the 2 country initials followed by a number and CE."
msgstr ""

msgctxt "emb_codes_p"
msgid "packager codes"
msgstr ""

msgctxt "emb_codes_products"
msgid "Products with the emb code %s"
msgstr ""

msgctxt "emb_codes_s"
msgid "packager code"
msgstr ""

msgctxt "emb_codes_without_products"
msgid "Products without the emb code %s"
msgstr ""

msgctxt "entry_dates_p"
msgid "Entry dates"
msgstr ""

msgctxt "entry_dates_s"
msgid "Entry date"
msgstr ""

msgctxt "error"
msgid "Error"
msgstr ""

msgctxt "error_bad_login_password"
msgid "Incorrect user name or password. <a href=\"/cgi/reset_password.pl\">Forgotten password?</a>"
msgstr ""

msgctxt "error_database"
msgid "An error occured while reading the data, try to refresh the page."
msgstr ""

msgctxt "error_different_passwords"
msgid "The password and confirmation password are different."
msgstr ""

msgctxt "error_email_already_in_use"
msgid "The e-mail address is already used by another user. Maybe you already have an account? You can  <a href=\"/cgi/reset_password.pl\">reset the password</a> of your other account."
msgstr ""

msgctxt "error_invalid_address"
msgid "Invalid address."
msgstr ""

msgctxt "error_invalid_email"
msgid "Invalid e-mail address"
msgstr ""

msgctxt "error_invalid_password"
msgid "The password needs to be a least 6 characters long."
msgstr ""

msgctxt "error_invalid_user"
msgid "Invalid user."
msgstr ""

msgctxt "error_invalid_username"
msgid "The user name must contain only unaccented letters, digits and dashes."
msgstr ""

msgctxt "error_new_code_already_exists"
msgid "A product already exists with the new code"
msgstr ""

msgctxt "error_no_name"
msgid "You need to enter a name or nickname."
msgstr ""

msgctxt "error_no_permission"
msgid "Permission denied."
msgstr ""

msgctxt "error_no_username"
msgid "You need to enter a user name"
msgstr ""

msgctxt "error_reset_already_connected"
msgid "You are already signed in."
msgstr ""

msgctxt "error_reset_invalid_token"
msgid "The reset password link is invalid or has expired."
msgstr ""

msgctxt "error_reset_unknown_email"
msgid "There is no account with this email"
msgstr ""

msgctxt "error_reset_unknown_id"
msgid "This username does not exist."
msgstr ""

msgctxt "error_username_not_available"
msgid "This username already exists, please choose another."
msgstr ""

msgctxt "example"
msgid "Example:"
msgstr ""

msgctxt "examples"
msgid "Examples:"
msgstr ""

msgctxt "expiration_date"
msgid "Best before date"
msgstr ""

msgctxt "expiration_date_note"
msgid "The expiration date is a way to track product changes over time and to identify the most recent version."
msgstr ""

msgctxt "explore_products_by"
msgid "Drilldown into products by..."
msgstr ""

msgctxt "facebook_locale"
msgid "en_US"
msgstr ""

msgctxt "facebook_page"
msgid "https://www.facebook.com/OpenFoodFacts"
msgstr "https://www.facebook.com/OpenFoodFacts"

msgctxt "fixme_product"
msgid "If the data is incomplete or incorrect, you can complete or correct it by editing this page."
msgstr ""

msgctxt "footer"
msgid "<a href=\"https://world.openfoodfacts.org/legal\">Legal</a> -\n"
"<a href=\"https://world.openfoodfacts.org/terms-of-use\">Terms of Use</a> -\n"
"<a href=\"https://world.openfoodfacts.org/who-we-are\">Who we are</a> -\n"
"<a href=\"https://world.openfoodfacts.org/faq\">Frequently Asked Questions</a> -\n"
"<a href=\"https://openfoodfacts.uservoice.com/\">Ideas Forum</a> -\n"
"<a href=\"https://en.blog.openfoodfacts.org\">Blog</a> -\n"
"<a href=\"https://world.openfoodfacts.org/press-and-blogs\">Press and Blogs</a>\n"
msgstr ""

msgctxt "footer_and_the_facebook_group"
msgid "and the <a href=\"https://www.facebook.com/groups/openfoodfacts/\">Facebook group for contributors</a>"
msgstr ""

msgctxt "footer_blog"
msgid "<<site_name>> blog"
msgstr ""

# Do not translate
msgctxt "footer_blog_link"
msgid "https://en.blog.openfoodfacts.org"
msgstr "https://en.blog.openfoodfacts.org"

msgctxt "footer_code_of_conduct"
msgid "Code of conduct"
msgstr ""

# Do not translate without having the same exact string in the Tags template. Do not use spaces, special characters, only alphanumeric characters separated by hyphens
msgctxt "footer_code_of_conduct_link"
msgid "/code-of-conduct"
msgstr ""

msgctxt "footer_data"
msgid "Data"
msgstr ""

# Do not translate without having the same exact string in the Tags template. Do not use spaces, special characters, only alphanumeric characters separated by hyphens
msgctxt "footer_data_link"
msgid "/data"
msgstr ""

msgctxt "footer_discover_the_project"
msgid "Discover the project"
msgstr ""

msgctxt "footer_faq"
msgid "Frequently asked questions"
msgstr ""

# Do not translate without having the same exact string in the Tags template. Do not use spaces, special characters, only alphanumeric characters separated by hyphens
msgctxt "footer_faq_link"
msgid "/faq"
msgstr ""

msgctxt "footer_translators"
msgid "Translators"
msgstr ""

# Do not translate
msgctxt "footer_translators_link"
msgid "/cgi/top_translators.pl"
msgstr ""

msgctxt "footer_follow_us"
msgid "Follow us on <a href=\"https://twitter.com/openfoodfacts\">Twitter</a>,\n"
"<a href=\"https://www.facebook.com/OpenFoodFacts\">Facebook</a> and\n"
"<a href=\"https://plus.google.com/u/0/110748322211084668559/\">Google+</a>\n"
msgstr ""

msgctxt "footer_install_the_app"
msgid "Install the app"
msgstr ""

msgctxt "footer_join_the_community"
msgid "Join the community"
msgstr ""

msgctxt "footer_join_us_on"
msgid "Join us on %s:"
msgstr ""

msgctxt "footer_legal"
msgid "Legal"
msgstr ""

# Do not translate without having the same exact string in the Tags template. Do not use spaces, special characters, only alphanumeric characters separated by hyphens
msgctxt "footer_legal_link"
msgid "/legal"
msgstr ""

msgctxt "footer_press"
msgid "Press"
msgstr ""

# Do not translate without having the same exact string in the Tags template. Do not use spaces, special characters, only alphanumeric characters separated by hyphens
msgctxt "footer_press_link"
msgid "/press"
msgstr ""

msgctxt "footer_tagline"
msgid "A collaborative, free and open database of food products from around the world."
msgstr ""

msgctxt "footer_terms"
msgid "Terms of use"
msgstr ""

# Do not translate without having the same exact string in the Tags template. Do not use spaces, special characters, only alphanumeric characters separated by hyphens
msgctxt "footer_terms_link"
msgid "/terms-of-use"
msgstr ""

msgctxt "footer_who_we_are"
msgid "Who we are"
msgstr ""

# Do not translate without having the same exact string in the Tags template. Do not use spaces, special characters, only alphanumeric characters separated by hyphens
msgctxt "footer_who_we_are_link"
msgid "/who-we-are"
msgstr ""

msgctxt "footer_wiki"
msgid "<<site_name>> wiki (en)"
msgstr ""

# Do not translate
msgctxt "footer_wiki_link"
msgid "https://en.wiki.openfoodfacts.org"
msgstr "https://en.wiki.openfoodfacts.org"

msgctxt "for"
msgid "for"
msgstr ""

msgctxt "front_alt"
msgid "Product"
msgstr "Berhem"

msgctxt "generic_name"
msgid "Common name"
msgstr ""

msgctxt "generic_name_example"
msgid "Chocolate bar with milk and hazelnuts"
msgstr ""

msgctxt "goodbye"
msgid "See you soon!"
msgstr ""

msgctxt "graph_count"
msgid "%d products match the search criterias, of which %i products have defined values for the graph's axis."
msgstr ""

msgctxt "graph_title"
msgid "Graph title"
msgstr ""

msgctxt "graphs_and_maps"
msgid "Graphs and maps"
msgstr ""

msgctxt "hello"
msgid "Hello"
msgstr ""

msgctxt "high"
msgid "high"
msgstr ""

msgctxt "high_quantity"
msgid "high quantity"
msgstr ""

msgctxt "history"
msgid "Changes history"
msgstr ""

msgctxt "image_front"
msgid "Front picture"
msgstr ""

msgctxt "image_ingredients"
msgid "Ingredients picture"
msgstr ""

msgctxt "image_ingredients_note"
msgid "If the picture is neat enough, the ingredients can be extracted automatically"
msgstr ""

msgctxt "image_nutrition"
msgid "Nutrition facts picture"
msgstr ""

msgctxt "image_upload_error_image_already_exists"
msgid "This picture has already been sent."
msgstr ""

msgctxt "image_upload_error_image_too_small"
msgid "The picture is too small. Please do not upload pictures found on the Internet and only send photos you have taken yourself."
msgstr ""

msgctxt "image_upload_error_no_barcode_found_in_image_long"
msgid "The barcode in the image could not be read, or the image contained no barcode.\n"
"You can try with another image, or directly enter the barcode."
msgstr ""

msgctxt "image_upload_error_no_barcode_found_in_image_short"
msgid "No barcode found in the image."
msgstr ""

msgctxt "image_upload_error_no_barcode_found_in_text"
msgid "You must enter the characters of the barcode or send a product image when the barcode is visible."
msgstr ""

msgctxt "incomplete_products_you_added"
msgid "Products you added that need to be completed"
msgstr ""

msgctxt "informers_p"
msgid "informers"
msgstr ""

msgctxt "informers_s"
msgid "informers"
msgstr ""

msgctxt "ingredients"
msgid "Ingredients"
msgstr "Materyalên"

msgctxt "ingredients_alt"
msgid "Ingredients"
msgstr "Materyalên"

msgctxt "ingredients_analysis"
msgid "Ingredients analysis"
msgstr ""

msgctxt "ingredients_analysis_note"
msgid "Note: ingredients can be listed with many different names, please let us know if you think the analysis above is incorrect."
msgstr ""

msgctxt "ingredients_from_or_that_may_be_from_palm_oil_p"
msgid "ingredients from or that may be from palm oil"
msgstr ""

msgctxt "ingredients_from_or_that_may_be_from_palm_oil_s"
msgid "ingredient from or that may be from palm oil"
msgstr ""

msgctxt "ingredients_from_palm_oil_p"
msgid "ingredients from palm oil"
msgstr ""

msgctxt "ingredients_from_palm_oil_s"
msgid "ingredient from palm oil"
msgstr ""

msgctxt "ingredients_n_p"
msgid "Numbers of ingredients"
msgstr ""

msgctxt "ingredients_n_s"
msgid "Number of ingredients"
msgstr ""

msgctxt "ingredients_p"
msgid "ingredients"
msgstr "materyalên"

msgctxt "ingredients_products"
msgid "Products that contain the ingredient %s"
msgstr ""

msgctxt "ingredients_s"
msgid "ingredient"
msgstr ""

msgctxt "ingredients_text"
msgid "Ingredients list"
msgstr ""

msgctxt "ingredients_text_display_note"
msgid "Ingredients are listed in order of importance (quantity)."
msgstr ""

msgctxt "ingredients_text_example"
msgid "Cereals 85.5% (_wheat_ flour, whole-_wheat_ flour 11%), malt extract, cocoa 4,8%, ascorbic acid"
msgstr ""

msgctxt "ingredients_text_note"
msgid "Keep the order, indicate the % when specified, separate with a comma or - , use ( ) for ingredients of an ingredient, surround allergens with _ e.g. _milk_"
msgstr ""

msgctxt "ingredients_that_may_be_from_palm_oil_p"
msgid "ingredients that may be from palm oil"
msgstr ""

msgctxt "ingredients_that_may_be_from_palm_oil_s"
msgid "ingredient that may be from palm oil"
msgstr ""

msgctxt "ingredients_without_products"
msgid "Products that do not contain the ingredient %s"
msgstr ""

msgctxt "ios_app_badge"
msgid "<img src=\"/images/misc/Available_on_the_App_Store_Badge_EN_135x40.png\" alt=\"Available on the App Store\" width=\"135\" height=\"40\" />"
msgstr "<img src=\"/images/misc/Available_on_the_App_Store_Badge_EN_135x40.png\" alt=\"Available on the App Store\" width=\"135\" height=\"40\" />"

msgctxt "ios_app_link"
msgid "https://itunes.apple.com/app/open-food-facts/id588797948"
msgstr ""

msgctxt "known_nutrients_p"
msgid "known nutrients"
msgstr ""

msgctxt "known_nutrients_s"
msgid "known nutrient"
msgstr ""

msgctxt "labels"
msgid "Labels, certifications, awards"
msgstr ""

msgctxt "labels_example"
msgid "Organic"
msgstr ""

msgctxt "labels_note"
msgid "Indicate only the most specific labels. \"Parents\" labels will be added automatically."
msgstr ""

msgctxt "labels_p"
msgid "labels"
msgstr ""

msgctxt "labels_products"
msgid "Products that have the label %s"
msgstr ""

msgctxt "labels_s"
msgid "label"
msgstr ""

msgctxt "labels_tagsinput"
msgid "add a label"
msgstr ""

msgctxt "labels_without_products"
msgid "Products that do not have the label %s"
msgstr ""

msgctxt "lang"
msgid "Main language"
msgstr ""

msgctxt "lang_ar"
msgid "Arabic"
msgstr "Erebî"

msgctxt "lang_bg"
msgid "Bulgarian"
msgstr ""

msgctxt "lang_cs"
msgid "Czech"
msgstr "Çek"

msgctxt "lang_da"
msgid "Danish"
msgstr "Denmarkî"

msgctxt "lang_de"
msgid "German"
msgstr "Almanî"

msgctxt "lang_el"
msgid "Greek"
msgstr "Grek"

msgctxt "lang_en"
msgid "English"
msgstr "Îngilîzî"

msgctxt "lang_es"
msgid "Spanish"
msgstr "Hîspanî"

msgctxt "lang_et"
msgid "Estonian"
msgstr ""

msgctxt "lang_fi"
msgid "Finnish"
msgstr "Fince"

msgctxt "lang_fr"
msgid "French"
msgstr "Fransî"

msgctxt "lang_ga"
msgid "Irish"
msgstr ""

msgctxt "lang_he"
msgid "Hebrew"
msgstr "İbrani"

msgctxt "lang_hu"
msgid "Hungarian"
msgstr ""

msgctxt "lang_id"
msgid "Indonesian"
msgstr ""

msgctxt "lang_it"
msgid "Italian"
msgstr "Îtalya"

msgctxt "lang_ja"
msgid "Japanese"
msgstr "Japonî"

msgctxt "lang_ko"
msgid "Korean"
msgstr "Koreli"

msgctxt "lang_lt"
msgid "Lithuanian"
msgstr ""

msgctxt "lang_lv"
msgid "Latvian"
msgstr "Letonyalı"

msgctxt "lang_mt"
msgid "Maltese"
msgstr ""

msgctxt "lang_nl"
msgid "Dutch"
msgstr "Flemenk"

msgctxt "lang_nl_be"
msgid "Dutch"
msgstr "Flemenk"

msgctxt "lang_pl"
msgid "Polish"
msgstr ""

msgctxt "lang_pt"
msgid "Portuguese"
msgstr "Portûgalî"

msgctxt "lang_pt_pt"
msgid "Portugal Portuguese"
msgstr ""

msgctxt "lang_ro"
msgid "Romanian"
msgstr "Roman"

msgctxt "lang_ru"
msgid "Russian"
msgstr "Rûsî"

msgctxt "lang_sk"
msgid "Slovak"
msgstr ""

msgctxt "lang_sl"
msgid "Slovenian"
msgstr ""

msgctxt "lang_sv"
msgid "Swedish"
msgstr "Swêd"

msgctxt "lang_th"
msgid "Thai"
msgstr ""

msgctxt "lang_vi"
msgid "Vietnamese"
msgstr ""

msgctxt "lang_zh"
msgid "Chinese"
msgstr "Çince"

msgctxt "lang_other"
msgid "other language"
msgstr ""

msgctxt "lang_note"
msgid "Language most present and most highlighted on the product"
msgstr ""

msgctxt "language"
msgid "en-US"
msgstr ""

msgctxt "languages_p"
msgid "languages"
msgstr ""

msgctxt "languages_s"
msgid "language"
msgstr "ziman"

msgctxt "last_edit_dates_p"
msgid "Last edit dates"
msgstr ""

msgctxt "last_edit_dates_s"
msgid "Last edit date"
msgstr ""

msgctxt "last_image_dates_p"
msgid "Last picture dates"
msgstr ""

msgctxt "last_image_dates_s"
msgid "Last picture date"
msgstr ""

msgctxt "licence_accept"
msgid "By adding information, data and/or images, you accept to place irrevocably your contribution under the <a href=\"https://opendatacommons.org/licenses/dbcl/1.0/\">Database Contents Licence 1.0</a> licence\n"
"for information and data, and under the <a href=\"https://creativecommons.org/licenses/by-sa/3.0/deed.en\">Creative Commons Attribution - ShareAlike 3.0</a> licence for images.\n"
"You accept to be credited by re-users by a link to the product your are contributing to."
msgstr ""

msgctxt "link"
msgid "Link to the product page on the official site of the producer"
msgstr ""

msgctxt "list_of_x"
msgid "List of %s"
msgstr ""

msgctxt "loadmore"
msgid "Load more results"
msgstr ""

msgctxt "login_and_add_product"
msgid "Sign-in and add the product"
msgstr ""

msgctxt "login_and_edit_product"
msgid "Sign-in and edit the product"
msgstr ""

msgctxt "login_create_your_account"
msgid "Create your account."
msgstr ""

msgctxt "login_not_registered_yet"
msgid "Not registered yet?"
msgstr ""

msgctxt "login_register_content"
msgid "<p>Sign-in to add or edit products.</p>\n\n"
"<form method=\"post\" action=\"/cgi/session.pl\">\n"
"Username or e-mail address:<br />\n"
"<input type=\"text\" name=\"user_id\" tabindex=\"1\" style=\"width:220px;\" autocomplete=\"username\" /><br />\n"
"Password<br />\n"
"<input type=\"password\" name=\"password\" tabindex=\"2\" style=\"width:220px;\" autocomplete=\"current-password\" /><br />\n"
"<input type=\"checkbox\" name=\"remember_me\" value=\"on\" tabindex=\"3\" /><label>Remember me</label><br />\n"
"<input type=\"submit\" tabindex=\"4\" name=\".submit\" value=\"Sign-in\" class=\"button small\" />\n"
"</form>\n"
"<p>Not registered yet? <a href=\"/cgi/user.pl\">Create your account</a>.</p>\n"
msgstr ""

msgctxt "login_register_title"
msgid "Sign-in"
msgstr "Niştin birçi"

msgctxt "login_to_add_and_edit_products"
msgid "Sign-in to add or edit products."
msgstr ""

msgctxt "login_to_add_products"
msgid "<p>Please sign-in to add or edit a product.</p>\n\n"
"<p>If you do not yet have an account on <<site_name>>, you can <a href=\"/cgi/user.pl\">register in 30 seconds</a>.</p>\n"
msgstr ""

msgctxt "login_username_email"
msgid "Username or e-mail address:"
msgstr ""

msgctxt "low"
msgid "low"
msgstr ""

msgctxt "low_quantity"
msgid "low quantity"
msgstr ""

msgctxt "manage_images"
msgid "Manage images"
msgstr ""

msgctxt "manage_images_info"
msgid "You can select one or more images and then:"
msgstr ""

msgctxt "manufacturing_places"
msgid "Manufacturing or processing places"
msgstr ""

msgctxt "manufacturing_places_example"
msgid "Montana, USA"
msgstr ""

msgctxt "manufacturing_places_p"
msgid "manufacturing or processing places"
msgstr ""

msgctxt "manufacturing_places_products"
msgid "Products manufactured or processed in %s"
msgstr ""

msgctxt "manufacturing_places_s"
msgid "manufacturing or processing place"
msgstr ""

msgctxt "manufacturing_places_tagsinput"
msgid "add a place"
msgstr ""

msgctxt "manufacturing_places_without_products"
msgid "Products not manufactured or processed in %s"
msgstr ""

msgctxt "map_count"
msgid "%d products match the search criterias, of which %i products have a known production place."
msgstr ""

msgctxt "map_title"
msgid "Map title"
msgstr ""

msgctxt "menu"
msgid "Menu"
msgstr ""

msgctxt "menu_add_a_product"
msgid "Add a product"
msgstr "Lê zêde bike babetî"

# Do not translate without having the same exact string in the Tags template. Do not use spaces, special characters, only alphanumeric characters separated by hyphens
msgctxt "menu_add_a_product_link"
msgid "/add-a-product"
msgstr ""

msgctxt "menu_contribute"
msgid "Contribute"
msgstr ""

# Do not translate without having the same exact string in the Tags template. Do not use spaces, special characters, only alphanumeric characters separated by hyphens
msgctxt "menu_contribute_link"
msgid "/contribute"
msgstr ""

msgctxt "menu_discover"
msgid "Discover"
msgstr "Ce_sûsîya"

# Do not translate without having the same exact string in the Tags template. Do not use spaces, special characters, only alphanumeric characters separated by hyphens
msgctxt "menu_discover_link"
msgid "/discover"
msgstr "/ce_sûsîya"

msgctxt "mission_"
msgid "Mission: "
msgstr ""

msgctxt "mission_accomplished_by"
msgid "This mission has been completed by:"
msgstr ""

msgctxt "mission_accomplished_by_n"
msgid "Completed by %d persons."
msgstr ""

msgctxt "mission_accomplished_by_nobody"
msgid "Be the first to complete this mission!"
msgstr ""

msgctxt "mission_goal"
msgid "Goal:"
msgstr ""

msgctxt "missions"
msgid "Missions"
msgstr ""

msgctxt "moderate"
msgid "moderate"
msgstr ""

msgctxt "moderate_quantity"
msgid "moderate quantity"
msgstr ""

msgctxt "move_images_to_another_product"
msgid "Move the images to another product"
msgstr ""

msgctxt "n_products"
msgid "%d products"
msgstr ""

msgctxt "name"
msgid "Name"
msgstr "Nav"

msgctxt "names"
msgid "Names"
msgstr ""

msgctxt "new_code"
msgid "If the barcode is not correct, please correct it here:"
msgstr ""

msgctxt "new_code_note"
msgid "For products without a barcode, an internal code is automatically set."
msgstr ""

msgctxt "newsletter_description"
msgid "Subscribe to the newsletter (2 emails per month maximum)"
msgstr ""

msgctxt "next"
msgid "Next"
msgstr ""

msgctxt "no_barcode"
msgid "Product without barcode"
msgstr ""

msgctxt "no_nutrition_data"
msgid "Nutrition facts are not specified on the product."
msgstr ""

msgctxt "multiple_nutrition_data"
msgid "Multiple nutrition facts are specified on the product (e.g. with added water or milk)."
msgstr ""

msgctxt "multiple_nutrition_data_instructions"
msgid "Enter only the nutrition facts for the unprepared product, without added water or milk. If there are different products, enter nutrition facts for the first product listed."
msgstr ""

msgctxt "no_product_for_barcode"
msgid "No product listed for barcode %s."
msgstr ""

msgctxt "no_products"
msgid "No products."
msgstr ""

msgctxt "not_saved"
msgid "Error while saving, please retry."
msgstr ""

msgctxt "number_of_additives"
msgid "Number of additives"
msgstr ""

msgctxt "number_of_products"
msgid "Number of products"
msgstr ""

msgctxt "nutrient_in_quantity"
msgid "%s in %s"
msgstr ""

msgctxt "nutrient_levels_info"
msgid "Nutrient levels for 100 g"
msgstr ""

# Do not translate without having the same exact string in the Tags template. Do not use spaces, special characters, only alphanumeric characters separated by hyphens
msgctxt "nutrient_levels_link"
msgid "/nutrient-levels"
msgstr ""

msgctxt "nutrient_levels_p"
msgid "nutrient levels"
msgstr ""

msgctxt "nutrient_levels_s"
msgid "nutrient level"
msgstr ""

msgctxt "nutriments_p"
msgid "nutriments"
msgstr ""

msgctxt "nutriments_products"
msgid "Products that contain the nutriment %s"
msgstr ""

msgctxt "nutriments_s"
msgid "nutriment"
msgstr ""

msgctxt "nutriments_without_products"
msgid "Products that do not contain the nutriment %s"
msgstr ""

msgctxt "nutrition_alt"
msgid "Nutrition facts"
msgstr "Xwarin û rast"

msgctxt "nutrition_data"
msgid "Nutrition facts"
msgstr "Xwarin û rast"

msgctxt "nutrition_data_average"
msgid "Average nutrition facts for the %d products of the %s category for which nutrition facts are known (out of %d products)."
msgstr ""

msgctxt "nutrition_data_compare_percent"
msgid "% of difference"
msgstr ""

msgctxt "nutrition_data_compare_value"
msgid "value for 100 g / 100 ml"
msgstr ""

msgctxt "nutrition_data_comparison_with_categories"
msgid "Comparison to average values of products in the same category:"
msgstr ""

msgctxt "nutrition_data_comparison_with_categories_note"
msgid "Please note: for each nutriment, the average is computed for products for which the nutriment quantity is known, not on all products of the category."
msgstr ""

msgctxt "nutrition_data_note"
msgid "If the picture is sufficiently sharp and level, nutrition facts can be automatically extracted from the picture."
msgstr ""

msgctxt "nutrition_data_per_10"
msgid "10th centile"
msgstr ""

msgctxt "nutrition_data_per_100g"
msgid "for 100 g / 100 ml"
msgstr ""

msgctxt "nutrition_data_per_5"
msgid "5<sup>th</sup> centile"
msgstr ""

msgctxt "nutrition_data_per_50"
msgid "Median"
msgstr ""

msgctxt "nutrition_data_per_90"
msgid "90th centile"
msgstr ""

msgctxt "nutrition_data_per_95"
msgid "95<sup>th</sup> centile"
msgstr ""

msgctxt "nutrition_data_per_max"
msgid "Maximum"
msgstr ""

msgctxt "nutrition_data_per_mean"
msgid "Mean"
msgstr ""

msgctxt "nutrition_data_per_min"
msgid "Minimum"
msgstr ""

msgctxt "nutrition_data_per_serving"
msgid "per serving"
msgstr "per di xizmeta"

msgctxt "nutrition_data_per_std"
msgid "Standard deviation"
msgstr ""

msgctxt "nutrition_data_table"
msgid "Nutrition facts"
msgstr "Xwarin û rast"

msgctxt "nutrition_data_table_note"
msgid "The table lists by default nutriments that are often specified. Leave the field blank if it's not on the label.<br/>You can add extra nutriments (vitamins, minerals, cholesterol etc.)\n"
"by typing the first letters of their name in the last row of the table."
msgstr ""

msgctxt "nutrition_data_table_sub"
msgid "-"
msgstr ""

msgctxt "nutrition_grades_p"
msgid "Nutrition grades"
msgstr ""

msgctxt "nutrition_grades_s"
msgid "Nutrition grade"
msgstr ""

# Make sure the translated link works (eg that the image already exists in your language)
msgctxt "og_image_url"
msgid "https://world.openfoodfacts.org/images/misc/openfoodfacts-logo-en-356.png"
msgstr "https://world.openfoodfacts.org/images/misc/openfoodfacts-logo-en-356.png"

# Do not change the lang code if the blog doesn't exist in your language
msgctxt "on_the_blog_content"
msgid "<p>To learn more about <<site_name>>, visit <a href=\"https://en.blog.openfoodfacts.org\">our blog</a>!</p>\n"
"<p>Recent news:</p>\n"
msgstr ""

msgctxt "on_the_blog_title"
msgid "News"
msgstr ""

msgctxt "openfoodhunt_points"
msgid "It's <a href=\"/open-food-hunt-2015\">Open Food Hunt</a> on <<site_name>> from Saturday February 21st 2015 to Sunday March 1st 2015! Contributors are awarded\n"
"Explorer points for products they add and Ambassador points for new contributors they recruit. Points are updated every 30 minutes."
msgstr ""

msgctxt "or"
msgid "or:"
msgstr ""

msgctxt "origins"
msgid "Origin of ingredients"
msgstr ""

msgctxt "origins_example"
msgid "California, USA"
msgstr ""

msgctxt "origins_note_xxx"
msgid "Indicate the origin of ingredients"
msgstr ""

msgctxt "origins_p"
msgid "origins of ingredients"
msgstr ""

msgctxt "origins_products"
msgid "Products with ingredients originating from %s"
msgstr ""

msgctxt "origins_s"
msgid "origin of ingredients"
msgstr ""

msgctxt "origins_tagsinput"
msgid "add an origin"
msgstr ""

msgctxt "origins_without_products"
msgid "Products without ingredients originating from %s"
msgstr ""

msgctxt "packaging"
msgid "Packaging"
msgstr ""

msgctxt "packaging_example"
msgid "Fresh, Canned, Frozen, Bottle, Box, Glass, Plastic..."
msgstr ""

msgctxt "packaging_note"
msgid "Packaging type, format, material"
msgstr ""

msgctxt "packaging_p"
msgid "packaging"
msgstr ""

msgctxt "packaging_products"
msgid "Products with a %s packaging"
msgstr ""

msgctxt "packaging_s"
msgid "packaging"
msgstr ""

msgctxt "packaging_tagsinput"
msgid "add a type, shape or material"
msgstr ""

msgctxt "packaging_without_products"
msgid "Products without a %s packaging"
msgstr ""

msgctxt "page_x"
msgid "Page %d"
msgstr ""

msgctxt "page_x_out_of_y"
msgid "Page %d out of %d."
msgstr ""

msgctxt "pages"
msgid "Pages:"
msgstr ""

msgctxt "password"
msgid "Password"
msgstr "Şîfreya"

msgctxt "password_confirm"
msgid "Confirm password"
msgstr ""

msgctxt "periods_after_opening"
msgid "Period of time after opening"
msgstr ""

msgctxt "periods_after_opening_note"
msgid "Found in an open container logo with a number of months: e.g. 12 M"
msgstr ""

msgctxt "periods_after_opening_p"
msgid "Periods after opening"
msgstr ""

msgctxt "periods_after_opening_s"
msgid "Period after opening"
msgstr ""

msgctxt "photographers_p"
msgid "photographers"
msgstr ""

msgctxt "photographers_s"
msgid "photographer"
msgstr ""

msgctxt "pnns_groups_1"
msgid "PNNS groups 1"
msgstr ""

msgctxt "pnns_groups_1_p"
msgid "PNNS groups 1"
msgstr ""

msgctxt "pnns_groups_1_s"
msgid "PNNS group 1"
msgstr ""

msgctxt "pnns_groups_2"
msgid "PNNS groups 2"
msgstr ""

msgctxt "pnns_groups_2_p"
msgid "PNNS groups 2"
msgstr ""

msgctxt "pnns_groups_2_s"
msgid "PNNS group 2"
msgstr ""

msgctxt "points_all_countries"
msgid "There are %d Explorers and %d Ambassadors."
msgstr ""

msgctxt "points_all_users"
msgid "There are Explorers for %d countries and Ambassadors for %d countries."
msgstr ""

msgctxt "points_country"
msgid "%s has %d Explorers and %d Ambassadors."
msgstr ""

msgctxt "points_ranking"
msgid "Ranking"
msgstr ""

msgctxt "points_ranking_users_and_countries"
msgid "Ranking of contributors and countries"
msgstr ""

msgctxt "points_user"
msgid "%s is an Explorer for %d countries and an Ambassador for %d countries."
msgstr ""

msgctxt "previous"
msgid "Previous"
msgstr ""

msgctxt "product_add_nutrient"
msgid "Add a nutrient"
msgstr ""

msgctxt "product_added"
msgid "Product added on"
msgstr ""

msgctxt "product_changes_saved"
msgid "Changes saved."
msgstr ""

msgctxt "product_characteristics"
msgid "Product characteristics"
msgstr ""

msgctxt "product_created"
msgid "Product created"
msgstr ""

msgctxt "product_description"
msgid "Ingredients, allergens, additives, nutrition facts, labels, origin of ingredients and information on product %s"
msgstr ""

msgctxt "product_image"
msgid "Product picture"
msgstr ""

msgctxt "product_image_with_barcode"
msgid "Picture with barcode:"
msgstr ""

msgctxt "product_js_current_image"
msgid "Current image:"
msgstr ""

msgctxt "product_js_deleting_images"
msgid "Deleting images"
msgstr ""

msgctxt "product_js_extract_ingredients"
msgid "Extract the ingredients from the picture"
msgstr ""

msgctxt "product_js_extracted_ingredients_nok"
msgid "Ingredients text could not be extracted. Try with a sharper image, with higher resolution or a better framing of the text."
msgstr ""

msgctxt "product_js_extracted_ingredients_ok"
msgid "Ingredients text has been extracted. Text recognition is not perfect, so please check the text below and correct errors if needed."
msgstr ""

msgctxt "product_js_extracting_ingredients"
msgid "Extracting ingredients"
msgstr ""

msgctxt "product_js_image_normalize"
msgid "Normalize colors"
msgstr ""

msgctxt "product_js_image_open_full_size_image"
msgid "Open the picture in original size in a new windows"
msgstr ""

msgctxt "product_js_image_received"
msgid "Image received"
msgstr ""

msgctxt "product_js_image_rotate_and_crop"
msgid "Rotate the image if necessary, then click and drag to select the interesting zone:"
msgstr ""

msgctxt "product_js_image_rotate_left"
msgid "Rotate left"
msgstr ""

msgctxt "product_js_image_rotate_right"
msgid "Rotate right"
msgstr ""

msgctxt "product_js_image_save"
msgid "Validate and/or resize image"
msgstr ""

msgctxt "product_js_image_saved"
msgid "Image saved"
msgstr ""

msgctxt "product_js_image_saving"
msgid "Saving image"
msgstr ""

msgctxt "product_js_image_upload_error"
msgid "Error while uploading image"
msgstr ""

msgctxt "product_js_image_white_magic"
msgid "Photo on white background: try to remove the background"
msgstr ""

msgctxt "product_js_images_delete_error"
msgid "Errors while deleting images"
msgstr ""

msgctxt "product_js_images_deleted"
msgid "Images deleted"
msgstr ""

msgctxt "product_js_images_move_error"
msgid "Errors while moving images"
msgstr ""

msgctxt "product_js_images_moved"
msgid "Images moved"
msgstr ""

msgctxt "product_js_moving_images"
msgid "Moving images"
msgstr ""

msgctxt "product_js_upload_image"
msgid "Add a picture"
msgstr ""

msgctxt "product_js_upload_image_note"
msgid "→ With Chrome, Firefox and Safari, you can select multiple pictures (product, ingredients, nutrition facts etc.) by clicking them while holding the Ctrl key pressed to add them all in one shot."
msgstr ""

msgctxt "product_js_uploading_image"
msgid "Uploading image"
msgstr ""

msgctxt "product_last_edited"
msgid "Last edit of product page on"
msgstr ""

msgctxt "product_name"
msgid "Product name"
msgstr ""

msgctxt "product_name_example"
msgid "Kinder Bueno White"
msgstr ""

msgctxt "products"
msgid "products"
msgstr ""

msgctxt "products_stats"
msgid "Evolution of the number of products on <<site_name>>"
msgstr ""

msgctxt "products_stats_completed_t"
msgid "Products with complete information"
msgstr ""

msgctxt "products_stats_created_t"
msgid "Products"
msgstr ""

msgctxt "products_with_nutriments"
msgid "with nutrition facts"
msgstr ""

msgctxt "products_you_edited"
msgid "Products you added or edited"
msgstr ""

msgctxt "purchase_places"
msgid "City, state and country where purchased"
msgstr ""

msgctxt "purchase_places_note"
msgid "Indicate where you bought or saw the product (at least the country)"
msgstr ""

msgctxt "purchase_places_p"
msgid "purchase places"
msgstr ""

msgctxt "purchase_places_products"
msgid "Products sold in %s"
msgstr ""

msgctxt "purchase_places_s"
msgid "purchase place"
msgstr ""

msgctxt "purchase_places_tagsinput"
msgid "add a place"
msgstr ""

msgctxt "purchase_places_without_products"
msgid "Products not sold in %s"
msgstr ""

msgctxt "quantity"
msgid "Quantity"
msgstr ""

msgctxt "quantity_example"
msgid "2 l, 250 g, 1 kg, 25 cl, 6 fl oz, 1 pound"
msgstr ""

msgctxt "remember_me"
msgid "Remember me"
msgstr ""

msgctxt "remember_purchase_places_and_stores"
msgid "Remember the place of purchase and store for the next product adds"
msgstr ""

msgctxt "reset_password"
msgid "Reset password"
msgstr ""

msgctxt "reset_password_email_body"
msgid "Hello <NAME>,\n\n"
"You asked for your password to be reset on https://openfoodfacts.org\n\n"
"for the username: <USERID>\n\n"
"To continue the password reset, click on the link below.\n"
"If you did not ask for the password reset, you can ignore this message.\n\n"
"<RESET_URL>\n\n"
"See you soon,\n\n"
"Stephane\n"
"https://openfoodfacts.org\n"
msgstr ""

msgctxt "reset_password_email_subject"
msgid "Reset of your password on <<site_name>>"
msgstr ""

msgctxt "reset_password_reset"
msgid "Your password has been changed. You can now log-in with this password."
msgstr ""

msgctxt "reset_password_reset_msg"
msgid "Enter a new password."
msgstr ""

msgctxt "reset_password_send_email"
msgid "An email with a link to reset your password has been sent to the e-mail address associated with your account."
msgstr ""

msgctxt "reset_password_send_email_msg"
msgid "If you have forgotten your password, fill-in your username or e-mail address to receive instructions for resetting your password."
msgstr ""

msgctxt "risk_level"
msgid "Risk"
msgstr ""

msgctxt "risk_level_0"
msgid "To be completed"
msgstr ""

msgctxt "risk_level_1"
msgid "Low risks"
msgstr ""

msgctxt "risk_level_2"
msgid "Moderate risks"
msgstr ""

msgctxt "risk_level_3"
msgid "High risks"
msgstr ""

msgctxt "salt_equivalent"
msgid "salt equivalent"
msgstr ""

msgctxt "save"
msgid "Save"
msgstr "Rekor"

msgctxt "saved"
msgid "Saved."
msgstr ""

msgctxt "saving"
msgid "Saving."
msgstr ""

msgctxt "search"
msgid "Search"
msgstr "Lêgerîn"

msgctxt "search_a_product_placeholder"
msgid "Search a product"
msgstr "Berhem navber"

msgctxt "search_button"
msgid "Search"
msgstr "Lêgerîn"

msgctxt "search_contains"
msgid "contains"
msgstr ""

msgctxt "search_criteria"
msgid "Select products with specific brands, categories, labels, origins of ingredients, manufacturing places etc."
msgstr ""

msgctxt "search_description_opensearch"
msgid "Open Food Facts product search"
msgstr ""

msgctxt "search_does_not_contain"
msgid "does not contain"
msgstr ""

msgctxt "search_download_button"
msgid "Download"
msgstr ""

msgctxt "search_download_choice"
msgid "Download results"
msgstr ""

msgctxt "search_download_results"
msgid "Download results in CSV format (Excel, OpenOffice)"
msgstr ""

msgctxt "search_download_results_description"
msgid "Character set: Unicode (UTF-8). Separator: tabulation (tab)."
msgstr ""

msgctxt "search_edit"
msgid "Change search criteria"
msgstr ""

msgctxt "search_flatten_tags"
msgid "(Optional) - Create a column for every:"
msgstr ""

msgctxt "search_generate_graph"
msgid "Generate graph"
msgstr ""

msgctxt "search_generate_map"
msgid "Generate the map"
msgstr ""

msgctxt "search_graph"
msgid "Graph"
msgstr ""

msgctxt "search_graph_2_axis"
msgid "Scatter plot"
msgstr ""

msgctxt "search_graph_blog"
msgid "<p>→ learn more about <<site_name>> graphs: <a href=\"https://fr.blog.openfoodfacts.org/news/des-graphiques-en-3-clics\">Graphs in 3 clicks</a> (blog).</p>"
msgstr ""

msgctxt "search_graph_choice"
msgid "Results on a graph"
msgstr ""

msgctxt "search_graph_instructions"
msgid "Select what you want to graph on the horizontal axis to obtain a histogram, or select two axis to\n"
"get a cloud of products (scatter plot)."
msgstr ""

msgctxt "search_graph_link"
msgid "Permanent link to this graph, shareable by e-mail and on social networks"
msgstr ""

msgctxt "search_graph_note"
msgid "The graph will show only products for which displayed values are known."
msgstr ""

msgctxt "search_graph_title"
msgid "Display results on a graph"
msgstr ""

msgctxt "search_graph_warning"
msgid "Note: this is a user generated graph. The title, represented products and axis of visualization have been chosen by the author of the graph."
msgstr ""

msgctxt "search_indifferent"
msgid "Indifferent"
msgstr ""

msgctxt "search_ingredients"
msgid "Ingredients"
msgstr "Materyalên"

msgctxt "search_link"
msgid "Permanent link to these results, shareable by e-mail and on social networks"
msgstr ""

msgctxt "search_list_choice"
msgid "Results in a list of products"
msgstr ""

msgctxt "search_map"
msgid "Map"
msgstr ""

msgctxt "search_map_choice"
msgid "Results on a map"
msgstr ""

msgctxt "search_map_link"
msgid "Permanent link to this map, shareable by e-mail and on social networks"
msgstr ""

msgctxt "search_map_note"
msgid "The map will show only products for which the production place is known."
msgstr ""

msgctxt "search_map_title"
msgid "Display results on a map"
msgstr ""

msgctxt "search_nutriment"
msgid "choose a nutriment..."
msgstr ""

msgctxt "search_nutriments"
msgid "Nutriments"
msgstr ""

msgctxt "search_or"
msgid "or"
msgstr ""

msgctxt "search_page_size"
msgid "Results per page"
msgstr ""

msgctxt "search_products"
msgid "Products search"
msgstr ""

msgctxt "search_results"
msgid "Search results"
msgstr ""

msgctxt "search_series"
msgid "Use a different color for the following products:"
msgstr ""

msgctxt "search_series_default"
msgid "Other products"
msgstr ""

msgctxt "search_series_fairtrade"
msgid "Fair trade"
msgstr ""

msgctxt "search_series_fairtrade_label"
msgid "fair-trade"
msgstr ""

msgctxt "search_series_nutrition_grades"
msgid "Use nutrition grades colors"
msgstr ""

msgctxt "search_series_organic"
msgid "Organic"
msgstr ""

msgctxt "search_series_organic_label"
msgid "organic"
msgstr ""

msgctxt "search_series_with_sweeteners"
msgid "With sweeteners"
msgstr ""

msgctxt "search_tag"
msgid "choose a criterion..."
msgstr ""

msgctxt "search_tags"
msgid "Criteria"
msgstr ""

msgctxt "search_terms"
msgid "Search terms"
msgstr ""

msgctxt "search_terms_note"
msgid "Search for words present in the product name, generic name, brands, categories, origins and labels"
msgstr ""

msgctxt "search_title"
msgid "Search a product, brand, ingredient, nutriment etc."
msgstr ""

msgctxt "search_title_graph"
msgid "Results graph"
msgstr ""

msgctxt "search_title_map"
msgid "Results map"
msgstr ""

msgctxt "search_tools"
msgid "Search tools"
msgstr ""

msgctxt "search_value"
msgid "value"
msgstr ""

msgctxt "search_with"
msgid "With"
msgstr ""

msgctxt "search_without"
msgid "Without"
msgstr ""

msgctxt "see_product_page"
msgid "See the product page"
msgstr ""

msgctxt "select_country"
msgid "Country"
msgstr ""

msgctxt "select_lang"
msgid "Language"
msgstr "Ziman"

msgctxt "send_image"
msgid "Send a picture..."
msgstr ""

msgctxt "send_image_error"
msgid "Upload error"
msgstr ""

msgctxt "sending_image"
msgid "Sending image"
msgstr ""

msgctxt "serving_size"
msgid "Serving size"
msgstr ""

msgctxt "serving_size_prepared"
msgid ""
msgstr ""
""

msgctxt "serving_size_example"
msgid "60 g, 12 oz, 20cl, 2 fl oz"
msgstr ""

msgctxt "serving_size_note"
msgid "If the nutrition facts table contains values for the prepared product, indicate the total serving size of the prepared product (including added water or milk)."
msgstr ""

msgctxt "session_title"
msgid "Sign-in"
msgstr "Niştin birçi"

msgctxt "share"
msgid "Share"
msgstr "Re"

msgctxt "show_category_stats"
msgid "Show detailed stats"
msgstr ""

msgctxt "show_category_stats_details"
msgid "standard deviation, minimum, maximum, 10th and 90th percentiles"
msgstr ""

msgctxt "signin_before_submit"
msgid "If you already have an account on <SITE>, please sign-in before filling this form."
msgstr ""

msgctxt "signout"
msgid "Sign-out"
msgstr ""

msgctxt "site_description"
msgid "A collaborative, free and open database of ingredients, nutrition facts and information on food products from around the world"
msgstr ""

msgctxt "site_name"
msgid "Open Food Facts"
msgstr "Open Food Facts"

msgctxt "sort_by"
msgid "Sort by"
msgstr ""

msgctxt "sort_created_t"
msgid "Add date"
msgstr ""

msgctxt "sort_modified_t"
msgid "Edit date"
msgstr ""

msgctxt "sort_popularity"
msgid "Popularity"
msgstr ""

msgctxt "sort_product_name"
msgid "Product name"
msgstr ""

msgctxt "state"
msgid "State"
msgstr ""

msgctxt "states_p"
msgid "states"
msgstr ""

msgctxt "states_s"
msgid "state"
msgstr ""

msgctxt "stores"
msgid "Stores"
msgstr ""

msgctxt "stores_note"
msgid "Name of the shop or supermarket chain"
msgstr ""

msgctxt "stores_p"
msgid "stores"
msgstr ""

msgctxt "stores_products"
msgid "Products sold at %s"
msgstr ""

msgctxt "stores_s"
msgid "store"
msgstr "dikan"

msgctxt "stores_tagsinput"
msgid "add a store"
msgstr ""

msgctxt "stores_without_products"
msgid "Products not bought at %s"
msgstr ""

msgctxt "subscribe"
msgid "Subscribe"
msgstr ""

msgctxt "tag_belongs_to"
msgid "Belongs to:"
msgstr ""

msgctxt "tag_contains"
msgid "Contains:"
msgstr ""

msgctxt "tag_weblinks"
msgid "Weblinks"
msgstr ""

msgctxt "tagstable_filtered"
msgid "out of _MAX_"
msgstr ""

msgctxt "tagstable_search"
msgid "Search:"
msgstr "Lêgerîn:"

msgctxt "traces"
msgid "Traces"
msgstr ""

msgctxt "traces_example"
msgid "Milk, Gluten, Nuts"
msgstr ""

msgctxt "traces_note"
msgid "Indicate ingredients from mentions like \"May contain traces of\", \"Made in a factory that also uses\" etc."
msgstr ""

msgctxt "traces_p"
msgid "traces"
msgstr ""

msgctxt "traces_s"
msgid "trace"
msgstr ""

msgctxt "twitter"
msgid "Twitter username (optional)"
msgstr ""

msgctxt "twitter_account"
msgid "OpenFoodFacts"
msgstr ""

msgctxt "unknown"
msgid "Unknown"
msgstr ""

msgctxt "unknown_nutrients_p"
msgid "unknown nutrients"
msgstr ""

msgctxt "unknown_nutrients_s"
msgid "unknown nutrient"
msgstr ""

msgctxt "unsubscribe"
msgid "Unsubscribe"
msgstr ""

msgctxt "unsubscribe_info"
msgid "You can unsubscribe from the lists at any time."
msgstr ""

msgctxt "userid_or_email"
msgid "Username or e-mail address: "
msgstr ""

msgctxt "username"
msgid "User name"
msgstr ""

msgctxt "username_info"
msgid "(non-accented letters, digits and/or dashes)"
msgstr ""

msgctxt "username_or_email"
msgid "Username or email address"
msgstr ""

msgctxt "users_add_products"
msgid "Products that were added by the user %s"
msgstr ""

msgctxt "users_add_without_products"
msgid "Products that were not added by the user %s"
msgstr ""

msgctxt "users_edit_products"
msgid "Products that were edited by the user %s"
msgstr ""

msgctxt "users_edit_without_products"
msgid "Products that were not edited by the user %s"
msgstr ""

msgctxt "users_p"
msgid "contributors"
msgstr ""

msgctxt "users_products"
msgid "Products added by %s"
msgstr ""

msgctxt "users_s"
msgid "contributor"
msgstr ""

msgctxt "users_without_products"
msgid "Products not added by %s"
msgstr ""

msgctxt "view"
msgid "view"
msgstr ""

msgctxt "view_list_for_products_from_the_entire_world"
msgid "View the list for matching products from the entire world"
msgstr ""

msgctxt "view_products_from_the_entire_world"
msgid "View matching products from the entire world"
msgstr ""

msgctxt "view_results_from_the_entire_world"
msgid "View results from the entire world"
msgstr ""

msgctxt "warning_3rd_party_content"
msgid "Information and data must come from the product package and label (and not from other sites or the manufacturer's site), and you must have taken the pictures yourself.<br/>\n"
"→ <a href=\"\">Why it matters</a>"
msgstr ""

msgctxt "website"
msgid "Site or blog address"
msgstr ""

msgctxt "windows_phone_app_badge"
msgid "<img src=\"/images/misc/154x40_WP_Store_blk.png\" alt=\"Windows Phone Store\" width=\"154\" height=\"40\" />"
msgstr "<img src=\"/images/misc/154x40_WP_Store_blk.png\" alt=\"Windows Phone Store\" width=\"154\" height=\"40\" />"

msgctxt "windows_phone_app_link"
msgid "https://www.microsoft.com/p/openfoodfacts/9nblggh0dkqr"
msgstr ""

msgctxt "you_are_connected_as_x"
msgid "You are connected as %s."
msgstr ""

msgctxt "product_js_unselect_image"
msgid "Unselect image"
msgstr ""

msgctxt "product_js_unselecting_image"
msgid "Unselecting image."
msgstr ""

msgctxt "product_js_unselected_image_ok"
msgid "Unselected image."
msgstr ""

msgctxt "product_js_unselected_image_nok"
msgid "Error while unselecting image."
msgstr ""

msgctxt "nutrition_grade_fr_fiber_warning"
msgid "Warning: the amount of fiber is not specified, their possible positive contribution to the grade could not be taken into account."
msgstr ""

msgctxt "nutrition_grade_fr_no_fruits_vegetables_nuts_warning"
msgid "Warning: the amount of fruits, vegetables and nuts is not specified, their possible positive contribution to the grade could not be taken into account."
msgstr ""

msgctxt "nutrition_grade_fr_fruits_vegetables_nuts_estimate_warning"
msgid "Warning: the amount of fruits, vegetables and nuts is not specified on the label, it was estimated from the list of ingredients: %d%"
msgstr ""

msgctxt "nutrition_grade_fr_fruits_vegetables_nuts_from_category_warning"
msgid "Warning: the amount of fruits, vegetables and nuts is not specified on the label, it was estimated from the category (%s) of the product: %d%"
msgstr ""

msgctxt "nutrition_grade_fr_title"
msgid "NutriScore color nutrition grade"
msgstr ""

msgctxt "nutrition_grade_fr_formula"
msgid "How the color nutrition grade is computed"
msgstr ""

msgctxt "nutrition_grade_fr_alt"
msgid "NutriScore nutrition grade"
msgstr ""

msgctxt "delete_product_page"
msgid "Delete the product page"
msgstr ""

msgctxt "deleting_product"
msgid "Deleting product"
msgstr ""

msgctxt "has_deleted_product"
msgid "has deleted product"
msgstr ""

msgctxt "delete_product_confirm"
msgid "Are you sure that you want to delete the page for this product?"
msgstr ""

msgctxt "delete_user"
msgid "Delete the user"
msgstr ""

msgctxt "sources_openfood_ch"
msgid "Some of the data and/or images comes from the OpenFood.ch database (the exact list is available in the product edit history). Those elements are licenced under the <a href=\"https://creativecommons.org/licenses/by/4.0/\">Creative Commons Attribution 4.0 International License</a>."
msgstr ""

msgctxt "sources_openfood_ch_product_page"
msgid "Product page on openfood.ch"
msgstr ""

msgctxt "sources_usda_ndb"
msgid "Some of the data comes from the USDA National Nutrients Database for Branded Foods (the exact list is available in the product edit history)."
msgstr ""

msgctxt "sources_usda_ndb_product_page"
msgid "Product page on USDA NDB"
msgstr ""

msgctxt "sources_fleurymichon"
msgid "Some of the data and images have been provided directly by the manufacturer Fleury Michon."
msgstr ""

msgctxt "sources_manufacturer"
msgid "Some of the data for this product has been provided directly by the manufacturer %s"
msgstr ""

msgctxt "warning_not_complete"
msgid "This product page is not complete. You can help to complete it by editing it and adding more data from the photos we have, or by taking more photos using the app for <a href=\"https://android.openfoodfacts.org\">Android</a> or <a href=\"https://ios.openfoodfacts.org\">iPhone/iPad</a>. Thank you!"
msgstr ""

msgctxt "title_separator"
msgid " - "
msgstr ""

msgctxt "recent_changes"
msgid "Recent Changes"
msgstr ""

msgctxt "translators_title"
msgid "Our Translators"
msgstr ""

msgctxt "translators_lead"
msgid "We would like to say THANK YOU to the awesome translators that make it possible to present Open Food Facts, Open Beauty Facts, and Open Pet Food Facts to you in all these different languages! <a href=\"https://translate.openfoodfacts.org/\">You can join us in this global effort: it doesn't require any technical knowledge.</a>"
msgstr ""

msgctxt "translators_renewal_notice"
msgid "Please note that this table is refreshed nightly and might be out of date."
msgstr ""

msgctxt "translators_column_name"
msgid "Name"
msgstr "Nav"

msgctxt "translators_column_translated_words"
msgid "Translated (Words)"
msgstr ""

msgctxt "translators_column_target_words"
msgid "Target Words"
msgstr ""

msgctxt "translators_column_approved_words"
msgid "Approved (Words)"
msgstr ""

msgctxt "translators_column_votes_made"
msgid "Votes Made"
msgstr ""

msgctxt "minerals_p"
msgid "added minerals"
msgstr ""

msgctxt "minerals_s"
msgid "added mineral"
msgstr ""

msgctxt "vitamins_p"
msgid "added vitamins"
msgstr ""

msgctxt "vitamins_s"
msgid "added vitamin"
msgstr ""

msgctxt "amino_acids_p"
msgid "added amino acids"
msgstr ""

msgctxt "amino_acids_s"
msgid "added amino acid"
msgstr ""

msgctxt "nucleotides_p"
msgid "added nucleotides"
msgstr ""

msgctxt "nucleotides_s"
msgid "added nucleotide"
msgstr ""

msgctxt "other_nutritional_substances_p"
msgid "other nutritional substances added"
msgstr ""

msgctxt "other_nutritional_substances_s"
msgid "other nutritional substance added"
msgstr ""

msgctxt "product_as_sold"
msgid "As sold"
msgstr ""

msgctxt "prepared_product"
msgid "Prepared"
msgstr ""

msgctxt "unit"
msgid "Unit"
msgstr ""

msgctxt "nutrition_data_exists"
msgid "Nutrition facts are specified for the product as sold."
msgstr ""

msgctxt "nutrition_data_prepared_exists"
msgid "Nutrition facts are specified for the prepared product."
msgstr ""

msgctxt "nova_groups_s"
msgid "NOVA group"
msgstr ""

msgctxt "nova_groups_p"
msgid "NOVA groups"
msgstr ""

msgctxt "footer_partners"
msgid "Partners"
msgstr ""

# Do not translate without having the same exact string in the Tags template. Do not use spaces, special characters, only alphanumeric characters separated by hyphens
msgctxt "footer_partners_link"
msgid "/partners"
msgstr ""

msgctxt "adults"
msgid "Adults"
msgstr ""

msgctxt "adults_age"
msgid "18 to 64"
msgstr ""

msgctxt "adults_description"
msgid "From 18 years up to and including 64 years of age"
msgstr ""

msgctxt "elderly"
msgid "Elderly"
msgstr ""

msgctxt "elderly_age"
msgid "65+"
msgstr ""

msgctxt "elderly_description"
msgid "From 65 years of age and older"
msgstr ""

msgctxt "adolescents"
msgid "Adolescents"
msgstr ""

msgctxt "adolescents_age"
msgid "10 to 17"
msgstr ""

msgctxt "adolescents_description"
msgid "From 10 years up to and including 17 years of age"
msgstr ""

msgctxt "children"
msgid "Children"
msgstr ""

msgctxt "children_age"
msgid "3 to 9"
msgstr ""

msgctxt "children_description"
msgid "From 36 months up to and including 9 years of age"
msgstr ""

msgctxt "toddlers"
msgid "Toddlers"
msgstr ""

msgctxt "toddlers_age"
msgid "1 to 2"
msgstr ""

msgctxt "toddlers_description"
msgid "From 12 months up to and including 35 months of age"
msgstr ""

msgctxt "infants"
msgid "Infants"
msgstr ""

msgctxt "infants_age"
msgid "< 1"
msgstr ""

msgctxt "infants_description"
msgid "From more than 12 weeks up to and including 11 months of age"
msgstr ""

msgctxt "additives_efsa_evaluation"
msgid "EFSA evaluation"
msgstr ""

msgctxt "additives_efsa_evaluation_overexposure_risk_title"
msgid "Risk of overexposure"
msgstr ""

msgctxt "additives_efsa_evaluation_overexposure_risk_high"
msgid "The European Food Safety Authority (EFSA) has determined that some population groups have a high risk of consuming too much <tag>."
msgstr ""

msgctxt "additives_efsa_evaluation_overexposure_risk_moderate"
msgid "The European Food Safety Authority (EFSA) has determined that some population groups have a moderate risk of consuming too much <tag>."
msgstr ""

msgctxt "additives_efsa_evaluation_overexposure_risk_description"
msgid "To evaluate your exposure to the <tag> food additive, you can browse our list of products that contain it. See the list of <nb_products> products with <tag> below."
msgstr ""

msgctxt "additives_efsa_evaluation_overexposure_risk_products_link"
msgid "%d products with %s"
msgstr ""

msgctxt "additives_efsa_evaluation_overexposure_risk_no"
msgid "The European Food Safety Authority (EFSA) has determined that no population groups has more than 5% of members at risk of consuming more than the acceptable daily intake of <tag>."
msgstr ""

msgctxt "additives_efsa_evaluation_overexposure_risk_icon_alt_high"
msgid "High risk of over exposure"
msgstr ""

msgctxt "additives_efsa_evaluation_overexposure_risk_icon_alt_moderate"
msgid "Moderate risk of over exposure"
msgstr ""

msgctxt "additives_efsa_evaluation_exposure_greater_than_adi"
msgid "Risk of exceeding the acceptable daily intake (ADI)"
msgstr ""

msgctxt "additives_efsa_evaluation_exposure_greater_than_noael"
msgid "Risk of exceeding the maximum dose without adverse effect (No observed adverse effect level - NOAEL)"
msgstr ""

msgctxt "additives_efsa_evaluation_exposure_mean_greater_than_adi"
msgid "Groups with more than 50% of members exceeding the acceptable daily intake (ADI)"
msgstr ""

msgctxt "additives_efsa_evaluation_exposure_95th_greater_than_adi"
msgid "Groups with more than 5% of members exceeding the acceptable daily intake (ADI)"
msgstr ""

msgctxt "additives_efsa_evaluation_exposure_mean_greater_than_noael"
msgid "Groups with more than 50% of members exceeding the maximum dose without adverse effect (No observed adverse effect level - NOAEL)"
msgstr ""

msgctxt "additives_efsa_evaluation_exposure_95th_greater_than_noael"
msgid "Groups with more than 5% of members exceeding the maximum dose without adverse effect (No observed adverse effect level - NOAEL)"
msgstr ""

msgctxt "exposure_title_95th"
msgid "Some people"
msgstr ""

msgctxt "exposure_description_95th"
msgid "over 5%"
msgstr ""

msgctxt "exposure_title_mean"
msgid "Most people"
msgstr ""

msgctxt "exposure_description_mean"
msgid "over 50%"
msgstr ""

msgctxt "wikipedia"
msgid "Wikipedia"
msgstr ""

msgctxt "additives_classes"
msgid "Functions"
msgstr ""

msgctxt "photos_and_data_check"
msgid "Photos and data check"
msgstr ""

msgctxt "photos_and_data_check_description"
msgid "Product pages can be marked as checked by experienced contributors who verify that the most recent photos are selected and cropped, and that all the product data that can be inferred from the product photos has been filled and is correct."
msgstr ""

msgctxt "photos_and_data_checked"
msgid "Photos and data checked"
msgstr ""

msgctxt "i_checked_the_photos_and_data"
msgid "I checked the photos and data."
msgstr ""

msgctxt "i_checked_the_photos_and_data_again"
msgid "I checked the photos and data again."
msgstr ""

msgctxt "last_check_dates_p"
msgid "Last check dates"
msgstr ""

msgctxt "last_check_dates_s"
msgid "Last check date"
msgstr ""

msgctxt "product_last_checked"
msgid "Last check of product page on"
msgstr ""

msgctxt "product_other_information"
msgid "Other information"
msgstr ""

msgctxt "producer_version_id"
msgid "Producer version identifier"
msgstr ""

msgctxt "producer_product_id"
msgid "Producer product identifier"
msgstr ""

msgctxt "net_weight"
msgid "Net weight"
msgstr ""

msgctxt "drained_weight"
msgid "Drained weight"
msgstr ""

msgctxt "volume"
msgid "Volume"
msgstr ""

msgctxt "other_information"
msgid "Other information"
msgstr ""

msgctxt "conservation_conditions"
msgid "Conservation conditions"
msgstr ""

msgctxt "warning"
msgid "Warning"
msgstr "Heşyarkirin"

msgctxt "preparation"
msgid "Preparation"
msgstr ""

msgctxt "recipe_idea"
msgid "Recipe idea"
msgstr ""

msgctxt "origin"
msgid "Origin"
msgstr ""

msgctxt "customer_service"
msgid "Customer service"
msgstr ""

msgctxt "producer"
msgid "Producer"
msgstr ""

msgctxt "recycling_instructions_to_recycle"
msgid "Recycling instructions - To recycle"
msgstr ""

msgctxt "recycling_instructions_to_discard"
msgid "Recycling instructions - To discard"
msgstr ""

msgctxt "checkers_products"
msgid "Products checked by %s"
msgstr ""

msgctxt "checkers_without_products"
msgid "Products not checked by %s"
msgstr ""

msgctxt "correctors_products"
msgid "Products corrected by %s"
msgstr ""

msgctxt "correctors_without_products"
msgid "Products not corrected by %s"
msgstr ""

msgctxt "editors_products"
msgid "Products edited by %s"
msgstr ""

msgctxt "editors_without_products"
msgid "Products not edited by %s"
msgstr ""

msgctxt "informers_products"
msgid "Products completed by %s"
msgstr ""

msgctxt "informers_without_products"
msgid "Products not completed by %s"
msgstr ""

msgctxt "photographers_products"
msgid "Products photographed by %s"
msgstr ""

msgctxt "photographers_without_products"
msgid "Products not photographed by %s"
msgstr ""

msgctxt "user_s_page"
msgid "%s's page"
msgstr ""

msgctxt "checkers_products"
msgid "Products checked by %s"
msgstr ""

msgctxt "checkers_without_products"
msgid "Products not checked by %s"
msgstr ""

msgctxt "correctors_products"
msgid "Products corrected by %s"
msgstr ""

msgctxt "correctors_without_products"
msgid "Products not corrected by %s"
msgstr ""

msgctxt "editors_products"
msgid "Products edited by %s"
msgstr ""

msgctxt "editors_without_products"
msgid "Products not edited by %s"
msgstr ""

msgctxt "informers_products"
msgid "Products completed by %s"
msgstr ""

msgctxt "informers_without_products"
msgid "Products not completed by %s"
msgstr ""

msgctxt "photographers_products"
msgid "Products photographed by %s"
msgstr ""

msgctxt "photographers_without_products"
msgid "Products not photographed by %s"
msgstr ""

msgctxt "user_s_page"
msgid "%s's page"
msgstr ""

msgctxt "obsolete"
msgid "The product is no longer sold."
msgstr ""

msgctxt "obsolete_since_date"
msgid "Withdrawal date"
msgstr ""

msgctxt "obsolete_since_date_note"
msgid "Format: YYYY or YYYY-MM"
msgstr ""

msgctxt "obsolete_warning"
msgid "Important note: this product is no longer sold. The data is kept for reference only. This product does not appear in regular searches and is not taken into account for statistics."
msgstr ""

msgctxt "get_the_app"
msgid "Get the app"
msgstr ""

msgctxt "get_the_app_android"
msgid "Get the Android app"
msgstr ""

msgctxt "get_the_app_iphone"
msgid "Get the iPhone app"
msgstr ""

msgctxt "get_the_app_ipad"
msgid "Get the iPad app"
msgstr ""

msgctxt "warning_gs1_company_prefix"
msgid "<em>Ambiguous barcode</em>: This product has a Restricted Circulation Number barcode for products within a company. This means that different producers and stores can use the same barcode for different products."
msgstr ""

msgctxt "producer_product_id"
msgid "Producer product identifier"
msgstr ""

msgctxt "warning"
msgid "Warning"
msgstr "Heşyarkirin"

msgctxt "preparation"
msgid "Preparation"
msgstr ""

msgctxt "recipe_idea"
msgid "Recipe idea"
msgstr ""

msgctxt "origin"
msgid "Origin"
msgstr ""

msgctxt "customer_service"
msgid "Customer service"
msgstr ""

msgctxt "producer"
msgid "Producer"
msgstr ""

msgctxt "environment_infocard"
msgid "Environment infocard"
msgstr ""

msgctxt "environment_infocard_note"
msgid "HTML code for the environment infocard in the mobile application"
msgstr ""

msgctxt "environment_impact_level"
msgid "Environment impact level"
msgstr ""

msgctxt "environment_impact_level_example"
msgid "en:low, en:medium or en:high"
msgstr ""

msgctxt "carbon_impact_from_meat_or_fish"
msgid "Carbon impact from meat or fish"
msgstr ""

msgctxt "of_carbon_impact_from_meat_or_fish_for_whole_product"
msgid "of carbon emission from meat or fish for the whole product"
msgstr ""

msgctxt "of_sustainable_daily_emissions_of_1_person"
msgid "of sustainable daily emissions of 1 person"
msgstr ""

msgctxt "of_sustainable_weekly_emissions_of_1_person"
msgid "of sustainable weekly emissions of 1 person"
msgstr ""

msgctxt "for_one_serving"
msgid "for one serving"
msgstr ""

msgctxt "methodology"
msgid "Methodology"
msgstr ""

msgctxt "carbon_footprint_note_foodges_ademe"
msgid "Carbon emissions computations rely on the CO<sub>2</sub> per kg values from the FoodGES program by <a href=\"https://www.ademe.fr\">ADEME</a>."
msgstr ""

msgctxt "carbon_footprint_note_sustainable_annual_emissions"
msgid "Sustainable annual emissions: 2 tons of CO<sub>2</sub> equivalent per person to achieve the goals set in COP21."
msgstr ""

msgctxt "carbon_footprint_note_uncertainty"
msgid "Carbon footprint calculations have high uncertainty. Values should be looked at with caution and are more intended for relative comparison than as absolute values."
msgstr ""

msgctxt "error_too_many_products_to_export"
msgid "Too many products (%d products, the limit is %d) to export, please download the <a href=\"/data\">complete database export</a> instead."
msgstr ""

msgctxt "translate_taxonomy_to"
msgid "Help translate the %s to %s"
msgstr ""

msgctxt "translate_taxonomy_description"
msgid "You can suggests translations for the entries below that have not been translated to your language yet. The blue link in English shows the corresponding products, the black text in English shows the original entry with optional synonyms separated by commas. Enter the translation in the text box, with optional synonyms, and then click on the Save button. Thank you!"
msgstr ""

msgctxt "translate_taxonomy_add"
msgid "Show only entries without pending translations."
msgstr ""

msgctxt "translate_taxonomy_edit"
msgid "Also show entries with pending translations from you or other users."
msgstr ""

msgctxt "translated"
msgid "translated"
msgstr ""

msgctxt "to_be_translated"
msgid "to be translated"
msgstr ""

msgctxt "current_translation"
msgid "Current translation"
msgstr ""

msgctxt "button_caption_yes"
msgid "Yes"
msgstr "Erê"

msgctxt "button_caption_no"
msgid "No"
msgstr "No no"

msgctxt "button_caption_skip"
msgid "Skip"
msgstr ""
<|MERGE_RESOLUTION|>--- conflicted
+++ resolved
@@ -142,11 +142,7 @@
 msgctxt "app_please_take_pictures"
 msgid "<p>This product is not yet in the <<site_name>> database. Could you please take some pictures of the product, barcode, ingredients list and nutrition facts to add it on <a href=\"https://world.openfoodfacts.org\" target=\"_blank\"><<site_name>></a>?</p>\n"
 "<p>Thanks in advance!</p>\n"
-<<<<<<< HEAD
-msgstr "<p>Ev berhema e yet di ne<<site_nav>> di nav Htmlê da ne. To lê zêde bike li ser products, barcodes, lîsteya maddeyên û maddeyên bi we hinek pictures <a href=\"https://world.openfoodfacts.org\" target=\"_blank\"><<site_nav>></a>?</p>\n"
-=======
 msgstr "<p>Ev berhema e yet di ne<<site_name>> di nav Htmlê da ne. To lê zêde bike li ser products, barcodes, lîsteya maddeyên û maddeyên bi we hinek pictures <a href=\"https://world.openfoodfacts.org\" target=\"_blank\"><<site_name>></a>?</p>\n"
->>>>>>> 71d9d6ad
 "<p>Spas dikim di pêş!</p>\n"
 
 msgctxt "app_take_a_picture"
