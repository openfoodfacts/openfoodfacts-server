msgid ""
msgstr ""
"MIME-Version: 1.0\n"
"Content-Type: text/plain; charset=UTF-8\n"
"Content-Transfer-Encoding: 8bit\n"
"Language: en\n"
"Project-Id-Version: openfoodfacts\n"
"Language-Team: English\n"
"Last-Translator: \n"
"POT-Creation-Date: \n"
"X-Generator: Poedit 2.1\n"
"Plural-Forms: nplurals=2; plural=(n != 1);\n"
"X-Crowdin-Project: openfoodfacts\n"
"X-Crowdin-Project-ID: 243092\n"
"X-Crowdin-Language: en\n"
"X-Crowdin-File-ID: 3123\n"

msgctxt "site_description_off"
msgid "A collaborative, free and open database of ingredients, nutrition facts and information on food products from around the world"
msgstr "A collaborative, free and open database of ingredients, nutrition facts and information on food products from around the world"

msgctxt "tagline_off"
msgid "Open Food Facts gathers information and data on food products from around the world."
msgstr "Open Food Facts gathers information and data on food products from around the world."

msgctxt "footer_tagline_off"
msgid "A collaborative, free and open database of food products from around the world."
msgstr "A collaborative, free and open database of food products from around the world."

#. make sure the text file exists for your language, otherwise ask @teolemon
msgctxt "get_the_app_link_off"
msgid "/open-food-facts-mobile-app"
msgstr "/open-food-facts-mobile-app"

msgctxt "site_description_obf"
msgid "A collaborative, free and open database of ingredients, and information on cosmetic products from around the world"
msgstr "A collaborative, free and open database of ingredients, and information on cosmetic products from around the world"

msgctxt "tagline_obf"
msgid "Open Beauty Facts gathers information and data on cosmetic products from around the world."
msgstr "Open Beauty Facts gathers information and data on cosmetic products from around the world."

msgctxt "footer_tagline_obf"
msgid "A collaborative, free and open database of cosmetic products from around the world."
msgstr "A collaborative, free and open database of cosmetic products from around the world."

# OPF
msgctxt "site_description_opf"
msgid "A collaborative, free and open database of ingredients, and information on various products from around the world."
msgstr "A collaborative, free and open database of ingredients, and information on various products from around the world."

msgctxt "tagline_opf"
msgid "Open Products Facts gathers information and data on a wide range of products from around the world."
msgstr "Open Products Facts gathers information and data on a wide range of products from around the world."

msgctxt "footer_tagline_opf"
msgid "A collaborative, free and open database of various products from around the world."
msgstr "A collaborative, free and open database of various products from around the world."

# OPFF
msgctxt "site_description_opff"
msgid "A collaborative, free and open database of ingredients, nutrition facts, and information on pet food products from around the world."
msgstr "A collaborative, free and open database of ingredients, nutrition facts, and information on pet food products from around the world."

msgctxt "tagline_opff"
msgid "Open Pet Food Facts gathers information and data on pet food products from around the world."
msgstr "Open Pet Food Facts gathers information and data on pet food products from around the world."

msgctxt "footer_tagline_opff"
msgid "A collaborative, free and open database of pet food products from around the world."
msgstr "A collaborative, free and open database of pet food products from around the world."

#. make sure the text file exists for your language, otherwise ask @teolemon
msgctxt "get_the_app_link_obf"
msgid "/open-beauty-facts-mobile-app"
msgstr "/open-beauty-facts-mobile-app"

msgctxt "footer_and_the_facebook_group_obf"
msgid "and the <a href=\"https://www.facebook.com/groups/OpenBeautyFacts/\">Facebook group for contributors</a>"
msgstr "and the <a href=\"https://www.facebook.com/groups/OpenBeautyFacts/\">Facebook group for contributors</a>"

msgctxt "search_description_opensearch_obf"
msgid "Open Beauty Facts product search"
msgstr "Open Beauty Facts product search"

msgctxt "warning_not_complete_obf"
msgid "This product page is not complete. You can help to complete it by editing it and adding more data from the photos we have, or by taking more photos using the app for <a href=\"https://play.google.com/store/apps/details?id=org.openbeautyfacts.scanner&hl=en\">Android</a> or <a href=\"https://apps.apple.com/us/app/open-beauty-facts/id1122926380\">iPhone/iPad</a>. Thank you!"
msgstr "This product page is not complete. You can help to complete it by editing it and adding more data from the photos we have, or by taking more photos using the app for <a href=\"https://play.google.com/store/apps/details?id=org.openbeautyfacts.scanner&hl=en\">Android</a> or <a href=\"https://apps.apple.com/us/app/open-beauty-facts/id1122926380\">iPhone/iPad</a>. Thank you!"

msgctxt "brands_example_beauty"
msgid "Nivea, Nivea Men"
msgstr "Nivea, Nivea Men"

msgctxt "categories_example_beauty"
msgid "Anti-dandruff shampoo, Whitening toothpaste"
msgstr "Anti-dandruff shampoo, Whitening toothpaste"

msgctxt "emb_codes_example_beauty"
msgid "EMB 53062"
msgstr "EMB 53062"

msgctxt "generic_name_example_beauty"
msgid "Anti-dandruff shampoo"
msgstr "Anti-dandruff shampoo"

msgctxt "product_name_example_beauty"
msgid "Anti-Perspirant Stress Protect"
msgstr "Anti-Perspirant Stress Protect"

msgctxt "ingredients_text_example_beauty"
msgid "AQUA/WATER, SODIUM LAURETH SULFATE, DISODIUM COCOAMPHODIACETATE, GLYCOL DISTEARATE, COCAMIDE MEA"
msgstr "AQUA/WATER, SODIUM LAURETH SULFATE, DISODIUM COCOAMPHODIACETATE, GLYCOL DISTEARATE, COCAMIDE MEA"

msgctxt "1_product"
msgid "1 product"
msgstr "1 product"

msgctxt "about"
msgid "About me"
msgstr "About me"

msgctxt "add"
msgid "Add"
msgstr "Add"

msgctxt "add_language"
msgid "Add language"
msgstr "Add language"

msgctxt "add_product"
msgid "Add a product"
msgstr "Add a product"

msgctxt "add_user"
msgid "Register"
msgstr "Register"

msgctxt "add_user_display"
msgid "Register"
msgstr "Register"

msgctxt "add_user_process"
msgid "Welcome!"
msgstr "Welcome!"

msgctxt "add_user_result"
msgid "Thank you for joining us!"
msgstr "Thank you for joining us!"

msgctxt "add_user_you_can_edit"
msgid "You can now add and edit products on the web or with our free <a href=\"%s\">mobile app</a>."
msgstr "You can now add and edit products on the web or with our free <a href=\"%s\">mobile app</a>."

msgctxt "join_us_on_slack"
msgid "Join us on Slack"
msgstr "Join us on Slack"

msgctxt "add_user_join_the_project"
msgid "%s is a collaborative project to which you can bring much more than new products: your energy, enthusiasm and ideas!"
msgstr "%s is a collaborative project to which you can bring much more than new products: your energy, enthusiasm and ideas!"

msgctxt "add_user_join_us_on_slack"
msgid "We use a discussion system called Slack where all project participants can exchange and collaborate. Please join! We would be happy to know you!"
msgstr "We use a discussion system called Slack where all project participants can exchange and collaborate. Please join! We would be happy to know you!"

msgctxt "add_user_you_can_edit_pro"
msgid "You can now easily import your product data and photos."
msgstr "You can now easily import your product data and photos."

msgctxt "add_user_you_can_edit_pro_promo"
msgid "You can now add and edit your products and import their data and photos on our free <a href=\"%s\">platform for producers</a>."
msgstr "You can now add and edit your products and import their data and photos on our free <a href=\"%s\">platform for producers</a>."

msgctxt "add_user_existing_org"
msgid "There is already an existing organization with the name %s."
msgstr "There is already an existing organization with the name %s."

msgctxt "add_user_existing_org_pending"
msgid "Your request to join the organization is pending approval of the organization administrator."
msgstr "Your request to join the organization is pending approval of the organization administrator."

msgctxt "admin_status_updated"
msgid "Admin Status Updated"
msgstr "Admin Status Updated"

msgctxt "admin_status"
msgid "Admin Status"
msgstr "Admin Status"

msgctxt "grant_remove_admin_status"
msgid "Grant/Remove Admin status"
msgstr "Grant/Remove Admin status"

msgctxt "please_email_producers"
msgid "Please e-mail <a href=\"mailto:producers@openfoodfacts.org\">producers@openfoodfacts.org</a> if you have any question."
msgstr "Please e-mail <a href=\"mailto:producers@openfoodfacts.org\">producers@openfoodfacts.org</a> if you have any question."

msgctxt "if_you_work_for_a_producer"
msgid "If you work for a producer or brand and will add or complete data for your own products only, you can get access to our completely free Platform for Producers."
msgstr "If you work for a producer or brand and will add or complete data for your own products only, you can get access to our completely free Platform for Producers."

msgctxt "producers_platform_description_long"
msgid "The platform for producers allows manufacturers to easily import data and photos for all their products, to mark them as official, and to get free analysis of improvement opportunities for their products."
msgstr "The platform for producers allows manufacturers to easily import data and photos for all their products, to mark them as official, and to get free analysis of improvement opportunities for their products."

msgctxt "pro_account"
msgid "Professional account"
msgstr "Professional account"

msgctxt "this_is_a_pro_account"
msgid "This is a producer or brand account."
msgstr "This is a producer or brand account."

msgctxt "producer_or_brand"
msgid "Name of producer or name of brand"
msgstr "Name of producer or name of brand"

msgctxt "error_missing_org"
msgid "Professional accounts must have an associated organization (company name or brand)."
msgstr "Professional accounts must have an associated organization (company name or brand)."

msgctxt "enter_name_of_org"
msgid "Please enter the name of your organization (company name or brand)."
msgstr "Please enter the name of your organization (company name or brand)."

msgctxt "enter_email_addresses_of_users"
msgid "Enter email addresses of users to invite (comma-separated):"
msgstr "Enter email addresses of users to invite (comma-separated):"

msgctxt "f_this_is_a_pro_account_for_org"
msgid "This account is a professional account associated with the producer or brand {org}. You have access to the Platform for Producers."
msgstr "This account is a professional account associated with the producer or brand {org}. You have access to the Platform for Producers."

# please check that site_name and the brackets stays intact
msgctxt "add_user_email_subject"
msgid "Thanks for joining <<site_name>>"
msgstr "Thanks for joining <<site_name>>"

msgctxt "additives_1"
msgid "Potentially hazardous food additive. Limit usage."
msgstr "Potentially hazardous food additive. Limit usage."

msgctxt "additives_2"
msgid "Hazardous food additive. Avoid."
msgstr "Hazardous food additive. Avoid."

msgctxt "additives_3"
msgid "Food additive banned in Europe. Avoid at all cost."
msgstr "Food additive banned in Europe. Avoid at all cost."

msgctxt "additives_p"
msgid "additives"
msgstr "additives"

msgctxt "additives_s"
msgid "additive"
msgstr "additive"

msgctxt "advanced_search"
msgid "Advanced search"
msgstr "Advanced search"

msgctxt "advanced_search_old"
msgid "Advanced search and graphs"
msgstr "Advanced search and graphs"

# duplicate
msgctxt "alcohol_warning"
msgid "Excessive consumption of alcohol is harmful to health, to be consumed with moderation."
msgstr "Excessive consumption of alcohol is harmful to health, to be consumed with moderation."

msgctxt "email_warning"
msgid "Please note that your Pro account will only be valid if you use your professional e-mail address. Our moderation team checks that the domain name is consistent with the organisation you wish to join."
msgstr "Please note that your Pro account will only be valid if you use your professional e-mail address. Our moderation team checks that the domain name is consistent with the organisation you wish to join."

msgctxt "all_missions"
msgid "All missions"
msgstr "All missions"

msgctxt "allergens"
msgid "Substances or products causing allergies or intolerances"
msgstr "Substances or products causing allergies or intolerances"

msgctxt "allergens_p"
msgid "allergens"
msgstr "allergens"

msgctxt "allergens_s"
msgid "allergen"
msgstr "allergen"

msgctxt "also_edited_by"
msgid "Product page also edited by"
msgstr "Product page also edited by"

msgctxt "analytical_constituents"
msgid "Analytical constituents"
msgstr "Analytical constituents"

msgctxt "analytical_constituents_per_1kg"
msgid "for 1 kg"
msgstr "for 1 kg"

msgctxt "android_apk_app_icon_url"
msgid "/images/misc/app-landing-page/download-apk/download-apk_en.svg"
msgstr "/images/misc/app-landing-page/download-apk/download-apk_en.svg"

msgctxt "android_apk_app_icon_alt_text"
msgid "Android APK"
msgstr "Android APK"

# Please change GetItOnGooglePlay_Badge_Web_color_English.svg to GetItOnGooglePlay_Badge_Web_color_<Language>.svg. check the url https://static.openfoodfacts.org/images/misc/playstore/img/latest/GetItOnGooglePlay_Badge_Web_color_<Language>.svg . Note remove '<' and '>'. Also first letter of language should be capital.
msgctxt "android_app_icon_url"
msgid "/images/misc/playstore/img/latest/GetItOnGooglePlay_Badge_Web_color_English.svg"
msgstr "/images/misc/playstore/img/latest/GetItOnGooglePlay_Badge_Web_color_English.svg"

msgctxt "android_app_icon_alt_text"
msgid "Get It On Google Play"
msgstr "Get It On Google Play"

msgctxt "app_please_take_pictures"
msgid "<p>This product is not yet in the <<site_name>> database. Could you please take some pictures of the product, barcode, ingredients list and nutrition facts to add it on <a href=\"https://world.openfoodfacts.org\" target=\"_blank\"><<site_name>></a>?</p>\n"
"<p>Thanks in advance!</p>\n"
msgstr "<p>This product is not yet in the <<site_name>> database. Could you please take some pictures of the product, barcode, ingredients list and nutrition facts to add it on <a href=\"https://world.openfoodfacts.org\" target=\"_blank\"><<site_name>></a>?</p>\n"
"<p>Thanks in advance!</p>\n"

msgctxt "app_take_a_picture"
msgid "Take a picture"
msgstr "Take a picture"

msgctxt "app_take_a_picture_note"
msgid "Note: the pictures you send are published under the free licence Creative Commons Attribution and ShareAlike."
msgstr "Note: the pictures you send are published under the free licence Creative Commons Attribution and ShareAlike."

msgctxt "app_you_can_add_pictures"
msgid "You can add pictures:"
msgstr "You can add pictures:"

msgctxt "axis_x"
msgid "Horizontal axis"
msgstr "Horizontal axis"

msgctxt "axis_y"
msgid "Vertical axis"
msgstr "Vertical axis"

msgctxt "barcode"
msgid "Barcode"
msgstr "Barcode"

msgctxt "barcode_number"
msgid "Barcode number:"
msgstr "Barcode number:"

msgctxt "you_can_also_help_us"
msgid "You can also help to fund the Open Food Facts project"
msgstr "You can also help to fund the Open Food Facts project"

msgctxt "producers_administration_manual"
msgid "Producers Admin manual"
msgstr "Producers Admin manual"

msgctxt "bottom_title"
msgid "Donate to support our work"
msgstr "Donate to support our work"

msgctxt "brands"
msgid "Brands"
msgstr "Brands"

msgctxt "brands_example"
msgid "Kinder Bueno White, Kinder Bueno, Kinder, Ferrero"
msgstr "Kinder Bueno White, Kinder Bueno, Kinder, Ferrero"

msgctxt "brands_p"
msgid "brands"
msgstr "brands"

msgctxt "brands_products"
msgid "Products from the %s brand"
msgstr "Products from the %s brand"

msgctxt "brands_s"
msgid "brand"
msgstr "brand"

msgctxt "brands_tagsinput"
msgid "add a brand"
msgstr "add a brand"

msgctxt "brands_without_products"
msgid "Products not from the %s brand"
msgstr "Products not from the %s brand"

msgctxt "brand_owner"
msgid "Brand owner"
msgstr "Brand owner"

msgctxt "brand_owner_example"
msgid "The Coca Cola Company"
msgstr "The Coca Cola Company"

msgctxt "by"
msgid "by"
msgstr "by"

msgctxt "categories"
msgid "Categories"
msgstr "Categories"

msgctxt "categories_example"
msgid "Sardines in olive oil, Orange juice from concentrate"
msgstr "Sardines in olive oil, Orange juice from concentrate"

msgctxt "categories_note"
msgid "Indicate only the most specific category. \"Parents\" categories will be automatically added."
msgstr "Indicate only the most specific category. \"Parents\" categories will be automatically added."

msgctxt "categories_p"
msgid "categories"
msgstr "categories"

msgctxt "categories_products"
msgid "Products from the %s category"
msgstr "Products from the %s category"

msgctxt "categories_s"
msgid "category"
msgstr "category"

msgctxt "categories_tagsinput"
msgid "add a category"
msgstr "add a category"

msgctxt "categories_without_products"
msgid "Products not from the %s category"
msgstr "Products not from the %s category"

msgctxt "change_fields"
msgid "Data"
msgstr "Data"

msgctxt "change_nutriments"
msgid "Nutriments"
msgstr "Nutriments"

msgctxt "change_selected_images"
msgid "Selected images"
msgstr "Selected images"

msgctxt "change_uploaded_images"
msgid "Uploaded images"
msgstr "Uploaded images"

msgctxt "checkers_p"
msgid "checkers"
msgstr "checkers"

msgctxt "checkers_s"
msgid "checker"
msgstr "checker"

msgctxt "cities_p"
msgid "packaging cities"
msgstr "packaging cities"

msgctxt "cities_products"
msgid "Products packaged in the city of %s"
msgstr "Products packaged in the city of %s"

msgctxt "cities_s"
msgid "packaging city"
msgstr "packaging city"

msgctxt "cities_without_products"
msgid "Products not packaged in the city of %s"
msgstr "Products not packaged in the city of %s"

msgctxt "codes_p"
msgid "Codes"
msgstr "Codes"

msgctxt "codes_s"
msgid "Code"
msgstr "Code"

msgctxt "completed_n_missions"
msgid "completed %d missions:"
msgstr "completed %d missions:"

msgctxt "connected_with_facebook"
msgid "You are connected with your Facebook account."
msgstr "You are connected with your Facebook account."

msgctxt "contributor_since"
msgid "Contributor since"
msgstr "Contributor since"

msgctxt "copy_data"
msgid "Copy data from current product to new product"
msgstr "Copy data from current product to new product"

msgctxt "correct_the_following_errors"
msgid "Please correct the following errors:"
msgstr "Please correct the following errors:"

msgctxt "correctors_p"
msgid "correctors"
msgstr "correctors"

msgctxt "correctors_s"
msgid "corrector"
msgstr "corrector"

msgctxt "countries"
msgid "Countries where sold"
msgstr "Countries where sold"

msgctxt "countries_note"
msgid "Countries where the product is widely available (not including stores specialising in foreign products)"
msgstr "Countries where the product is widely available (not including stores specialising in foreign products)"

msgctxt "countries_p"
msgid "countries"
msgstr "countries"

msgctxt "countries_products"
msgid "Products sold in %s"
msgstr "Products sold in %s"

msgctxt "countries_s"
msgid "country"
msgstr "country"

msgctxt "countries_without_products"
msgid "Products not sold in %s"
msgstr "Products not sold in %s"

msgctxt "data_source"
msgid "Data source"
msgstr "Data source"

msgctxt "data_sources_p"
msgid "data sources"
msgstr "data sources"

msgctxt "data_sources_s"
msgid "data source"
msgstr "data source"

msgctxt "debug_p"
msgid "debug"
msgstr "debug"

msgctxt "debug_s"
msgid "debug"
msgstr "debug"

msgctxt "delete_comment"
msgid "Reason for removal"
msgstr "Reason for removal"

msgctxt "delete_product"
msgid "Delete a product"
msgstr "Delete a product"

msgctxt "delete_the_images"
msgid "Delete the images"
msgstr "Delete the images"

msgctxt "delete_user"
msgid "Delete the user"
msgstr "Delete the user"

msgctxt "delete_confirmation"
msgid "This will delete your user details and anonymise all of your contributions. Please re-enter your user name to confirm."
msgstr "This will delete your user details and anonymise all of your contributions. Please re-enter your user name to confirm."

msgctxt "danger_zone"
msgid "Danger Zone"
msgstr "Danger Zone"

msgctxt "diff_add"
msgid "Added:"
msgstr "Added:"

msgctxt "diff_change"
msgid "Changed:"
msgstr "Changed:"

msgctxt "diff_delete"
msgid "Deleted:"
msgstr "Deleted:"

msgctxt "donate"
msgid "Donate to Open Food Facts"
msgstr "Donate to Open Food Facts"

msgctxt "donate_link"
msgid "https://world.openfoodfacts.org/donate-to-open-food-facts"
msgstr "https://world.openfoodfacts.org/donate-to-open-food-facts"

msgctxt "ecological_data_table"
msgid "Ecological footprint"
msgstr "Ecological footprint"

msgctxt "ecological_data_table_note"
msgid "If the carbon footprint is specified on the label (rarely at this time), indicate it for the same quantity than the nutritional composition."
msgstr "If the carbon footprint is specified on the label (rarely at this time), indicate it for the same quantity than the nutritional composition."

msgctxt "edit"
msgid "edit"
msgstr "edit"

msgctxt "edit_comment"
msgid "Changes summary"
msgstr "Changes summary"

msgctxt "edit_product"
msgid "Edit a product"
msgstr "Edit a product"

msgctxt "edit_product_page"
msgid "Edit the page"
msgstr "Edit the page"

msgctxt "edit_profile"
msgid "Edit your public profile"
msgstr "Edit your public profile"

msgctxt "edit_profile_confirm"
msgid "Changes to your public profile have been saved."
msgstr "Changes to your public profile have been saved."

msgctxt "edit_profile_msg"
msgid "Information below is visible in your public profile."
msgstr "Information below is visible in your public profile."

msgctxt "edit_settings"
msgid "Change your account parameters"
msgstr "Change your account parameters"

msgctxt "edit_user"
msgid "Account parameters"
msgstr "Account parameters"

msgctxt "edit_user_display"
msgid "Account parameters"
msgstr "Account parameters"

msgctxt "edit_user_process"
msgid "Account parameters"
msgstr "Account parameters"

msgctxt "edit_user_result"
msgid "Your account parameters have been changed."
msgstr "Your account parameters have been changed."

msgctxt "edit_user_preferences"
msgid "Preferences"
msgstr "Preferences"

msgctxt "edit_user_preferences_result"
msgid "Your preferences have been changed."
msgstr "Your preferences have been changed."

msgctxt "editors_p"
msgid "editors"
msgstr "editors"

msgctxt "editors_s"
msgid "editor"
msgstr "editor"

msgctxt "email"
msgid "E-mail address"
msgstr "E-mail address"

msgctxt "emb_code_products"
msgid "Products packaged by the company with traceability code %s"
msgstr "Products packaged by the company with traceability code %s"

msgctxt "emb_code_p"
msgid "Traceability codes"
msgstr "Traceability codes"

msgctxt "emb_code_s"
msgid "Traceability code"
msgstr "Traceability code"

msgctxt "emb_codes"
msgid "Traceability code"
msgstr "Traceability code"

msgctxt "emb_codes_p"
msgid "traceability codes"
msgstr "traceability codes"

msgctxt "emb_codes_products"
msgid "Products with the traceability code %s"
msgstr "Products with the traceability code %s"

msgctxt "emb_codes_s"
msgid "traceability code"
msgstr "traceability code"

msgctxt "emb_codes_without_products"
msgid "Products without the traceability code %s"
msgstr "Products without the traceability code %s"

# Those are country specific codes. For European countries, you can change FR 62.448.034 CE to DE BY 718 EG (for instance)
msgctxt "emb_codes_example"
msgid "EMB 53062, FR 62.448.034 CE, 84 R 20, 33 RECOLTANT 522"
msgstr "EMB 53062, FR 62.448.034 CE, 84 R 20, 33 RECOLTANT 522"

msgctxt "emb_codes_note"
msgid "In Europe, the code is in an ellipse with the 2 country initials followed by a number and CE."
msgstr "In Europe, the code is in an ellipse with the 2 country initials followed by a number and CE."

msgctxt "entry_dates_p"
msgid "Entry dates"
msgstr "Entry dates"

msgctxt "entry_dates_s"
msgid "Entry date"
msgstr "Entry date"

msgctxt "error"
msgid "Error"
msgstr "Error"

msgctxt "error_bad_login_password"
msgid "Incorrect user name or password. <a href=\"/cgi/reset_password.pl\">Forgotten password?</a>"
msgstr "Incorrect user name or password. <a href=\"/cgi/reset_password.pl\">Forgotten password?</a>"

msgctxt "error_database"
msgid "An error occurred while reading the data, try to refresh the page."
msgstr "An error occurred while reading the data, try to refresh the page."

msgctxt "error_different_passwords"
msgid "The password and confirmation password are different."
msgstr "The password and confirmation password are different."

msgctxt "error_email_already_in_use"
msgid "The e-mail address is already used by another user. Maybe you already have an account? You can <a href=\"/cgi/reset_password.pl\">reset the password</a> of your other account."
msgstr "The e-mail address is already used by another user. Maybe you already have an account? You can <a href=\"/cgi/reset_password.pl\">reset the password</a> of your other account."

msgctxt "error_invalid_address"
msgid "Invalid address."
msgstr "Invalid address."

msgctxt "error_invalid_email"
msgid "Invalid e-mail address"
msgstr "Invalid e-mail address"

msgctxt "error_invalid_password"
msgid "The password needs to be at least 6 characters long."
msgstr "The password needs to be at least 6 characters long."

msgctxt "error_invalid_user"
msgid "Invalid user."
msgstr "Invalid user."

msgctxt "error_invalid_username"
msgid "The user name must contain only unaccented letters, digits and dashes."
msgstr "The user name must contain only unaccented letters, digits and dashes."

msgctxt "error_username_too_long"
msgid "The user name is too long (maximum 40 characters)."
msgstr "The user name is too long (maximum 40 characters)."

msgctxt "error_name_too_long"
msgid "The name is too long (maximum 60 characters)."
msgstr "The name is too long (maximum 60 characters)."

msgctxt "error_new_code_already_exists"
msgid "A product already exists with the new code"
msgstr "A product already exists with the new code"

msgctxt "error_no_name"
msgid "You need to enter a name or nickname."
msgstr "You need to enter a name or nickname."

msgctxt "error_no_permission"
msgid "Permission denied."
msgstr "Permission denied."

msgctxt "error_no_username"
msgid "You need to enter a user name"
msgstr "You need to enter a user name"

msgctxt "error_reset_already_connected"
msgid "You are already signed in."
msgstr "You are already signed in."

msgctxt "error_reset_invalid_token"
msgid "The reset password link is invalid or has expired."
msgstr "The reset password link is invalid or has expired."

msgctxt "error_reset_unknown_email"
msgid "There is no account with this email"
msgstr "There is no account with this email"

msgctxt "error_reset_unknown_id"
msgid "This username does not exist."
msgstr "This username does not exist."

msgctxt "error_username_not_available"
msgid "This username already exists, please choose another."
msgstr "This username already exists, please choose another."

msgctxt "example"
msgid "Example:"
msgstr "Example:"

msgctxt "examples"
msgid "Examples:"
msgstr "Examples:"

msgctxt "expiration_date"
msgid "Best before date"
msgstr "Best before date"

msgctxt "expiration_date_note"
msgid "The expiration date is a way to track product changes over time and to identify the most recent version."
msgstr "The expiration date is a way to track product changes over time and to identify the most recent version."

msgctxt "explore_products_by"
msgid "Explore products by..."
msgstr "Explore products by..."

msgctxt "facebook_locale"
msgid "en_US"
msgstr "en_US"

msgctxt "fixme_product"
msgid "If the data is incomplete or incorrect, you can complete or correct it by editing this page."
msgstr "If the data is incomplete or incorrect, you can complete or correct it by editing this page."

msgctxt "footer_and_the_facebook_group"
msgid "and the <a href=\"https://www.facebook.com/groups/openfoodfacts/\">Facebook group for contributors</a>"
msgstr "and the <a href=\"https://www.facebook.com/groups/openfoodfacts/\">Facebook group for contributors</a>"

msgctxt "footer_blog"
msgid "<<site_name>> blog"
msgstr "<<site_name>> blog"

# Do not translate
msgctxt "footer_blog_link"
msgid "https://blog.openfoodfacts.org/en/"
msgstr "https://blog.openfoodfacts.org/en/"

msgctxt "footer_code_of_conduct"
msgid "Code of conduct"
msgstr "Code of conduct"

# Do not translate without having the same exact string in the Tags template. Do not use spaces, special characters, only alphanumeric characters separated by hyphens
msgctxt "footer_code_of_conduct_link"
msgid "/code-of-conduct"
msgstr "/code-of-conduct"

msgctxt "footer_data"
msgid "Data, API and SDKs"
msgstr "Data, API and SDKs"

# Do not translate without having the same exact string in the Tags template. Do not use spaces, special characters, only alphanumeric characters separated by hyphens
msgctxt "footer_data_link"
msgid "/data"
msgstr "/data"

msgctxt "footer_discover_the_project"
msgid "Discover the project"
msgstr "Discover the project"

msgctxt "footer_faq"
msgid "Frequently asked questions"
msgstr "Frequently asked questions"

# Do not translate without having the same exact string in the Tags template. Do not use spaces, special characters, only alphanumeric characters separated by hyphens
msgctxt "footer_faq_link"
msgid "https://support.openfoodfacts.org/help/en-gb"
msgstr "https://support.openfoodfacts.org/help/en-gb"

msgctxt "footer_translators"
msgid "Translators"
msgstr "Translators"

# Do not translate
msgctxt "footer_translators_link"
msgid "/cgi/top_translators.pl"
msgstr "/cgi/top_translators.pl"

msgctxt "footer_follow_us"
msgid "Follow us on <a href=\"https://twitter.com/openfoodfacts\">Twitter</a>,\n"
"<a href=\"https://www.facebook.com/OpenFoodFacts\">Facebook</a> and\n"
"<a href=\"https://www.instagram.com/open.food.facts/\">Instagram</a>\n"
msgstr "Follow us on <a href=\"https://twitter.com/openfoodfacts\">Twitter</a>,\n"
"<a href=\"https://www.facebook.com/OpenFoodFacts\">Facebook</a> and\n"
"<a href=\"https://www.instagram.com/open.food.facts/\">Instagram</a>\n"

msgctxt "footer_install_the_app"
msgid "Install the app"
msgstr "Install the app"

msgctxt "footer_join_the_community"
msgid "Join the community"
msgstr "Join the community"

msgctxt "footer_join_us_on"
msgid "Join us on %s:"
msgstr "Join us on %s:"

msgctxt "footer_legal"
msgid "Legal"
msgstr "Legal"

# Do not translate without having the same exact string in the Tags template. Do not use spaces, special characters, only alphanumeric characters separated by hyphens
msgctxt "footer_legal_link"
msgid "/legal"
msgstr "/legal"

msgctxt "footer_privacy"
msgid "Privacy"
msgstr "Privacy"

# Do not translate without having the same exact string in the Tags template. Do not use spaces, special characters, only alphanumeric characters separated by hyphens
msgctxt "footer_privacy_link"
msgid "/privacy"
msgstr "/privacy"

msgctxt "footer_press"
msgid "Press"
msgstr "Press"

# Do not translate without having the same exact string in the Tags template. Do not use spaces, special characters, only alphanumeric characters separated by hyphens
msgctxt "footer_press_link"
msgid "/press"
msgstr "/press"

msgctxt "footer_terms"
msgid "Terms of use"
msgstr "Terms of use"

# Do not translate without having the same exact string in the Tags template. Do not use spaces, special characters, only alphanumeric characters separated by hyphens
msgctxt "footer_terms_link"
msgid "/terms-of-use"
msgstr "/terms-of-use"

msgctxt "footer_who_we_are"
msgid "Who we are"
msgstr "Who we are"

# Do not translate without having the same exact string in the Tags template. Do not use spaces, special characters, only alphanumeric characters separated by hyphens
msgctxt "footer_who_we_are_link"
msgid "/who-we-are"
msgstr "/who-we-are"

msgctxt "footer_wiki"
msgid "<<site_name>> wiki (en)"
msgstr "<<site_name>> wiki (en)"

# Do not translate
msgctxt "footer_wiki_link"
msgid "https://wiki.openfoodfacts.org"
msgstr "https://wiki.openfoodfacts.org"

# Do not translate Open Beauty Facts but do translate Cosmetics
msgctxt "footer_obf"
msgid "Open Beauty Facts - Cosmetics"
msgstr "Open Beauty Facts - Cosmetics"

msgctxt "footer_obf_link"
msgid "https://world.openbeautyfacts.org"
msgstr "https://world.openbeautyfacts.org"

msgctxt "footer_pro"
msgid "Open Food Facts for Producers"
msgstr "Open Food Facts for Producers"

msgctxt "for"
msgid "for"
msgstr "for"

msgctxt "front_alt"
msgid "Product"
msgstr "Product"

msgctxt "generic_name"
msgid "Common name"
msgstr "Common name"

msgctxt "generic_name_example"
msgid "Chocolate bar with milk and hazelnuts"
msgstr "Chocolate bar with milk and hazelnuts"

msgctxt "goodbye"
msgid "See you soon!"
msgstr "See you soon!"

msgctxt "graph_count"
msgid "%d products match the search criteria, of which %i products have defined values for the graph's axis."
msgstr "%d products match the search criteria, of which %i products have defined values for the graph's axis."

msgctxt "graph_title"
msgid "Graph title"
msgstr "Graph title"

msgctxt "graphs_and_maps"
msgid "Graphs and maps"
msgstr "Graphs and maps"

msgctxt "hello"
msgid "Hello"
msgstr "Hello"

msgctxt "high"
msgid "high"
msgstr "high"

msgctxt "high_quantity"
msgid "high quantity"
msgstr "high quantity"

msgctxt "history"
msgid "Changes history"
msgstr "Changes history"

msgctxt "image_front"
msgid "Front picture"
msgstr "Front picture"

msgctxt "image_ingredients"
msgid "Ingredients picture"
msgstr "Ingredients picture"

msgctxt "image_ingredients_note"
msgid "If the picture is neat enough, the ingredients can be extracted automatically"
msgstr "If the picture is neat enough, the ingredients can be extracted automatically"

msgctxt "image_nutrition"
msgid "Nutrition facts picture"
msgstr "Nutrition facts picture"

msgctxt "image_upload_error_image_already_exists"
msgid "This picture has already been sent."
msgstr "This picture has already been sent."

msgctxt "image_upload_error_image_too_small"
msgid "The picture is too small. Please do not upload pictures found on the Internet and only send photos you have taken yourself."
msgstr "The picture is too small. Please do not upload pictures found on the Internet and only send photos you have taken yourself."

msgctxt "image_upload_error_no_barcode_found_in_image_long"
msgid "The barcode in the image could not be read, or the image contained no barcode.\n"
"You can try with another image, or directly enter the barcode."
msgstr "The barcode in the image could not be read, or the image contained no barcode.\n"
"You can try with another image, or directly enter the barcode."

msgctxt "image_upload_error_no_barcode_found_in_image_short"
msgid "No barcode found in the image."
msgstr "No barcode found in the image."

msgctxt "image_upload_error_no_barcode_specified_or_found"
msgid "No barcode specified or found in the image or filename."
msgstr "No barcode specified or found in the image or filename."

msgctxt "image_upload_error_could_not_read_image"
msgid "The image could not be read."
msgstr "The image could not be read."

msgctxt "image_upload_error_no_barcode_found_in_text"
msgid "You must enter the characters of the barcode or send a product image when the barcode is visible."
msgstr "You must enter the characters of the barcode or send a product image when the barcode is visible."

msgctxt "image_full_size"
msgid "Full size"
msgstr "Full size"

msgctxt "image_attribution_creativecommons"
msgid "This file was uploaded to product %s and is licensed under the %s license."
msgstr "This file was uploaded to product %s and is licensed under the %s license."

msgctxt "image_attribution_photographer"
msgid "Attribution: Photo by %s per %s"
msgstr "Attribution: Photo by %s per %s"

msgctxt "image_attribution_photographer_editor"
msgid "Attribution: Photo by %s with additional modifications by %s per %s"
msgstr "Attribution: Photo by %s with additional modifications by %s per %s"

msgctxt "image_original_link_text"
msgid "(Original Image)"
msgstr "(Original Image)"

msgctxt "image_attribution_link_title"
msgid "Photo detail and attribution information"
msgstr "Photo detail and attribution information"

msgctxt "invite_user"
msgid "Invite Users"
msgstr "Invite Users"

msgctxt "incomplete_products_you_added"
msgid "Products you added that need to be completed"
msgstr "Products you added that need to be completed"

msgctxt "informers_p"
msgid "informers"
msgstr "informers"

msgctxt "informers_s"
msgid "informers"
msgstr "informers"

msgctxt "ingredients"
msgid "Ingredients"
msgstr "Ingredients"

msgctxt "no_ingredient"
msgid "Ingredients are missing"
msgstr "Ingredients are missing"

msgctxt "one_ingredient"
msgid "1 ingredient"
msgstr "1 ingredient"

msgctxt "f_ingredients_with_number"
msgid "{number} ingredients"
msgstr "{number} ingredients"

msgctxt "ingredients_alt"
msgid "Ingredients"
msgstr "Ingredients"

msgctxt "ingredients_analysis_note"
msgid "Note: ingredients can be listed with many different names, please let us know if you think the analysis above is incorrect."
msgstr "Note: ingredients can be listed with many different names, please let us know if you think the analysis above is incorrect."

msgctxt "ingredients_from_or_that_may_be_from_palm_oil_p"
msgid "ingredients from or that may be from palm oil"
msgstr "ingredients from or that may be from palm oil"

msgctxt "ingredients_from_or_that_may_be_from_palm_oil_s"
msgid "ingredient from or that may be from palm oil"
msgstr "ingredient from or that may be from palm oil"

msgctxt "ingredients_from_palm_oil_p"
msgid "ingredients from palm oil"
msgstr "ingredients from palm oil"

msgctxt "ingredients_from_palm_oil_s"
msgid "ingredient from palm oil"
msgstr "ingredient from palm oil"

msgctxt "ingredients_n_p"
msgid "Numbers of ingredients"
msgstr "Numbers of ingredients"

msgctxt "ingredients_n_s"
msgid "Number of ingredients"
msgstr "Number of ingredients"

msgctxt "known_ingredients_n_s"
msgid "Number of recognized ingredients"
msgstr "Number of recognized ingredients"

msgctxt "unknown_ingredients_n_s"
msgid "Number of unrecognized ingredients"
msgstr "Number of unrecognized ingredients"

msgctxt "ingredients_p"
msgid "ingredients"
msgstr "ingredients"

msgctxt "ingredients_products"
msgid "Products that contain the ingredient %s"
msgstr "Products that contain the ingredient %s"

msgctxt "ingredients_s"
msgid "ingredient"
msgstr "ingredient"

msgctxt "ingredients_text"
msgid "Ingredients list"
msgstr "Ingredients list"

msgctxt "ingredients_text_display_note"
msgid "Ingredients are listed in order of importance (quantity)."
msgstr "Ingredients are listed in order of importance (quantity)."

msgctxt "ingredients_text_example"
msgid "Cereals 85.5% (_wheat_ flour, whole-_wheat_ flour 11%), malt extract, cocoa 4,8%, ascorbic acid"
msgstr "Cereals 85.5% (_wheat_ flour, whole-_wheat_ flour 11%), malt extract, cocoa 4,8%, ascorbic acid"

msgctxt "ingredients_text_note"
msgid "Keep the order, indicate the % when specified, separate with a comma or - , use ( ) for ingredients of an ingredient, surround allergens with _ e.g. _milk_"
msgstr "Keep the order, indicate the % when specified, separate with a comma or - , use ( ) for ingredients of an ingredient, surround allergens with _ e.g. _milk_"

msgctxt "ingredients_that_may_be_from_palm_oil_p"
msgid "ingredients that may be from palm oil"
msgstr "ingredients that may be from palm oil"

msgctxt "ingredients_that_may_be_from_palm_oil_s"
msgid "ingredient that may be from palm oil"
msgstr "ingredient that may be from palm oil"

msgctxt "ingredients_without_products"
msgid "Products that do not contain the ingredient %s"
msgstr "Products that do not contain the ingredient %s"

# Please change appstore_US.svg to appstore_XX.svg. check the url https://static.openfoodfacts.org/images/misc/appstore/black/appstore_XX.svg
msgctxt "ios_app_icon_url"
msgid "/images/misc/appstore/black/appstore_US.svg"
msgstr "/images/misc/appstore/black/appstore_US.svg"

msgctxt "ios_app_icon_alt_text"
msgid "Download on the App Store"
msgstr "Download on the App Store"

msgctxt "known_nutrients_p"
msgid "known nutrients"
msgstr "known nutrients"

msgctxt "known_nutrients_s"
msgid "known nutrient"
msgstr "known nutrient"

msgctxt "labels"
msgid "Labels, certifications, awards"
msgstr "Labels, certifications, awards"

msgctxt "labels_example"
msgid "Organic"
msgstr "Organic"

msgctxt "labels_note"
msgid "Indicate only the most specific labels. \"Parents\" labels will be added automatically."
msgstr "Indicate only the most specific labels. \"Parents\" labels will be added automatically."

msgctxt "labels_p"
msgid "labels"
msgstr "labels"

msgctxt "labels_products"
msgid "Products that have the label %s"
msgstr "Products that have the label %s"

msgctxt "labels_s"
msgid "label"
msgstr "label"

msgctxt "labels_tagsinput"
msgid "add a label"
msgstr "add a label"

msgctxt "labels_without_products"
msgid "Products that do not have the label %s"
msgstr "Products that do not have the label %s"

msgctxt "lang"
msgid "Main language"
msgstr "Main language"

msgctxt "lang_note"
msgid "Language most present and most highlighted on the product"
msgstr "Language most present and most highlighted on the product"

msgctxt "language"
msgid "en-US"
msgstr "en-US"

msgctxt "languages_p"
msgid "languages"
msgstr "languages"

msgctxt "languages_s"
msgid "language"
msgstr "language"

msgctxt "last_edit_dates_p"
msgid "Last edit dates"
msgstr "Last edit dates"

msgctxt "last_edit_dates_s"
msgid "Last edit date"
msgstr "Last edit date"

msgctxt "last_image_dates_p"
msgid "Last picture dates"
msgstr "Last picture dates"

msgctxt "last_image_dates_s"
msgid "Last picture date"
msgstr "Last picture date"

msgctxt "licence_accept"
msgid "By adding information, data and/or images, you accept to place irrevocably your contribution under the <a href=\"https://opendatacommons.org/licenses/dbcl/1.0/\">Database Contents Licence 1.0</a> licence\n"
"for information and data, and under the <a href=\"https://creativecommons.org/licenses/by-sa/3.0/deed.en\">Creative Commons Attribution - ShareAlike 3.0</a> licence for images.\n"
"You accept to be credited by re-users by a link to the product your are contributing to."
msgstr "By adding information, data and/or images, you accept to place irrevocably your contribution under the <a href=\"https://opendatacommons.org/licenses/dbcl/1.0/\">Database Contents Licence 1.0</a> licence\n"
"for information and data, and under the <a href=\"https://creativecommons.org/licenses/by-sa/3.0/deed.en\">Creative Commons Attribution - ShareAlike 3.0</a> licence for images.\n"
"You accept to be credited by re-users by a link to the product your are contributing to."

msgctxt "link"
msgid "Link to the product page on the official site of the producer"
msgstr "Link to the product page on the official site of the producer"

msgctxt "list_of_x"
msgid "List of %s"
msgstr "List of %s"

msgctxt "loadmore"
msgid "Load more results"
msgstr "Load more results"

msgctxt "login_and_add_product"
msgid "Sign-in and add the product"
msgstr "Sign-in and add the product"

msgctxt "login_and_edit_product"
msgid "Sign-in and edit the product"
msgstr "Sign-in and edit the product"

msgctxt "login_create_your_account"
msgid "Create your account."
msgstr "Create your account."

msgctxt "login_not_registered_yet"
msgid "Not registered yet?"
msgstr "Not registered yet?"

msgctxt "login_register_title"
msgid "Sign-in"
msgstr "Sign in"

msgctxt "login_to_add_and_edit_products"
msgid "Sign-in to add or edit products."
msgstr "Sign-in to add or edit products."

msgctxt "login_to_add_products"
msgid "<p>Please sign-in to add or edit a product.</p>\n\n"
"<p>If you do not yet have an account on <<site_name>>, you can <a href=\"/cgi/user.pl\">register in 30 seconds</a>.</p>\n"
msgstr "<p>Please sign-in to add or edit a product.</p>\n\n"
"<p>If you do not yet have an account on <<site_name>>, you can <a href=\"/cgi/user.pl\">register in 30 seconds</a>.</p>\n"

msgctxt "login_username_email"
msgid "Username or e-mail address:"
msgstr "Username or e-mail address:"

msgctxt "low"
msgid "low"
msgstr "low"

msgctxt "low_quantity"
msgid "low quantity"
msgstr "low quantity"

msgctxt "manage_images"
msgid "Manage images"
msgstr "Manage images"

msgctxt "manage_images_info"
msgid "You can select one or more images and then:"
msgstr "You can select one or more images and then:"

msgctxt "manufacturing_places"
msgid "Manufacturing or processing places"
msgstr "Manufacturing or processing places"

msgctxt "manufacturing_places_example"
msgid "Montana, USA"
msgstr "Montana, USA"

msgctxt "manufacturing_places_p"
msgid "manufacturing or processing places"
msgstr "manufacturing or processing places"

msgctxt "manufacturing_places_products"
msgid "Products manufactured or processed in %s"
msgstr "Products manufactured or processed in %s"

msgctxt "manufacturing_places_s"
msgid "manufacturing or processing place"
msgstr "manufacturing or processing place"

msgctxt "manufacturing_places_tagsinput"
msgid "add a place"
msgstr "add a place"

msgctxt "manufacturing_places_without_products"
msgid "Products not manufactured or processed in %s"
msgstr "Products not manufactured or processed in %s"

msgctxt "map_count"
msgid "%d products match the search criteria, of which %i products have a known production place."
msgstr "%d products match the search criteria, of which %i products have a known production place."

msgctxt "map_title"
msgid "Map title"
msgstr "Map title"

msgctxt "menu"
msgid "Menu"
msgstr "Menu"

msgctxt "menu_add_a_product"
msgid "Add a product"
msgstr "Add a product"

# Do not translate without having the same exact string in the Tags template. Do not use spaces, special characters, only alphanumeric characters separated by hyphens
msgctxt "menu_add_a_product_link"
msgid "/add-a-product"
msgstr "/add-a-product"

msgctxt "menu_contribute"
msgid "Contribute"
msgstr "Contribute"

# Do not translate without having the same exact string in the Tags template. Do not use spaces, special characters, only alphanumeric characters separated by hyphens
msgctxt "menu_contribute_link"
msgid "/contribute"
msgstr "/contribute"

msgctxt "menu_discover"
msgid "Discover"
msgstr "Discover"

# Do not translate without having the same exact string in the Tags template. Do not use spaces, special characters, only alphanumeric characters separated by hyphens
msgctxt "menu_discover_link"
msgid "/discover"
msgstr "/discover"

msgctxt "mission_"
msgid "Mission: "
msgstr "Mission: "

msgctxt "mission_accomplished_by"
msgid "This mission has been completed by:"
msgstr "This mission has been completed by:"

msgctxt "mission_accomplished_by_n"
msgid "Completed by %d persons."
msgstr "Completed by %d persons."

msgctxt "mission_accomplished_by_nobody"
msgid "Be the first to complete this mission!"
msgstr "Be the first to complete this mission!"

msgctxt "mission_goal"
msgid "Goal:"
msgstr "Goal:"

msgctxt "missions"
msgid "Missions"
msgstr "Missions"

msgctxt "moderate"
msgid "moderate"
msgstr "moderate"

msgctxt "moderate_quantity"
msgid "moderate quantity"
msgstr "moderate quantity"

msgctxt "move_images_to_another_product"
msgid "Move the images to another product"
msgstr "Move the images to another product"

msgctxt "n_products"
msgid "%s products"
msgstr "%s products"

msgctxt "name"
msgid "Name"
msgstr "Name"

msgctxt "names"
msgid "Names"
msgstr "Names"

msgctxt "new_code"
msgid "If the barcode is not correct, please correct it here:"
msgstr "If the barcode is not correct, please correct it here:"

msgctxt "new_code_note"
msgid "For products without a barcode, an internal code is automatically set."
msgstr "For products without a barcode, an internal code is automatically set."

msgctxt "newsletter_description"
msgid "Subscribe to the newsletter (2 emails per month maximum)"
msgstr "Subscribe to the newsletter (2 emails per month maximum)"

msgctxt "subscribe_to_our_newsletter"
msgid "Subscribe to our newsletter"
msgstr "Subscribe to our newsletter"

msgctxt "next"
msgid "Next"
msgstr "Next"

msgctxt "no_barcode"
msgid "Product without barcode"
msgstr "Product without barcode"

msgctxt "no_nutrition_data"
msgid "Nutrition facts are not specified on the product."
msgstr "Nutrition facts are not specified on the product."

msgctxt "multiple_nutrition_data"
msgid "Multiple nutrition facts are specified on the product (e.g. with added water or milk)."
msgstr "Multiple nutrition facts are specified on the product (e.g. with added water or milk)."

msgctxt "multiple_nutrition_data_instructions"
msgid "Enter only the nutrition facts for the unprepared product, without added water or milk. If there are different products, enter nutrition facts for the first product listed."
msgstr "Enter only the nutrition facts for the unprepared product, without added water or milk. If there are different products, enter nutrition facts for the first product listed."

msgctxt "no_product_for_barcode"
msgid "No product listed for barcode %s."
msgstr "No product listed for barcode %s."

msgctxt "no_products"
msgid "No products."
msgstr "No products."

msgctxt "not_saved"
msgid "Error while saving, please retry."
msgstr "Error while saving, please retry."

msgctxt "number_of_additives"
msgid "Number of additives"
msgstr "Number of additives"

msgctxt "number_of_products"
msgid "Number of products"
msgstr "Number of products"

msgctxt "nutrient_in_quantity"
msgid "%s in %s"
msgstr "%s in %s"

msgctxt "nutrient_levels_info"
msgid "Nutrient levels for 100 g"
msgstr "Nutrient levels for 100 g"

# Do not translate without having the same exact string in the Tags template. Do not use spaces, special characters, only alphanumeric characters separated by hyphens
msgctxt "nutrient_levels_link"
msgid "/nutrient-levels"
msgstr "/nutrient-levels"

msgctxt "nutrient_levels_p"
msgid "nutrient levels"
msgstr "nutrient levels"

msgctxt "nutrient_levels_s"
msgid "nutrient level"
msgstr "nutrient level"

msgctxt "nutriments_p"
msgid "nutriments"
msgstr "nutriments"

msgctxt "nutriments_products"
msgid "Products that contain the nutriment %s"
msgstr "Products that contain the nutriment %s"

msgctxt "nutriments_s"
msgid "nutriment"
msgstr "nutriment"

msgctxt "nutriments_without_products"
msgid "Products that do not contain the nutriment %s"
msgstr "Products that do not contain the nutriment %s"

msgctxt "nutrition_alt"
msgid "Nutrition facts"
msgstr "Nutrition facts"

msgctxt "nutrition_data"
msgid "Nutrition facts"
msgstr "Nutrition facts"

msgctxt "nutrition_data_average"
msgid "Average nutrition facts for the %d products of the %s category for which nutrition facts are known (out of %d products)."
msgstr "Average nutrition facts for the %d products of the %s category for which nutrition facts are known (out of %d products)."

msgctxt "nutrition_data_compare_percent"
msgid "% of difference"
msgstr "% of difference"

msgctxt "nutrition_data_compare_value"
msgid "value for 100 g / 100 ml"
msgstr "value for 100 g / 100 ml"

msgctxt "nutrition_data_comparison_with_categories"
msgid "Comparison to average values of products in the same category:"
msgstr "Comparison to average values of products in the same category:"

msgctxt "nutrition_data_comparison_with_categories_note"
msgid "Please note: for each nutriment, the average is computed for products for which the nutriment quantity is known, not on all products of the category."
msgstr "Please note: for each nutriment, the average is computed for products for which the nutriment quantity is known, not on all products of the category."

msgctxt "nutrition_data_note"
msgid "If the picture is sufficiently sharp and level, nutrition facts can be automatically extracted from the picture."
msgstr "If the picture is sufficiently sharp and level, nutrition facts can be automatically extracted from the picture."

msgctxt "nutrition_data_per_10"
msgid "10th centile"
msgstr "10th centile"

msgctxt "nutrition_data_per_100g"
msgid "for 100 g / 100 ml"
msgstr "for 100 g / 100 ml"

msgctxt "nutrition_data_per_5"
msgid "5<sup>th</sup> centile"
msgstr "5<sup>th</sup> centile"

msgctxt "nutrition_data_per_50"
msgid "Median"
msgstr "Median"

msgctxt "nutrition_data_per_90"
msgid "90th centile"
msgstr "90th centile"

msgctxt "nutrition_data_per_95"
msgid "95<sup>th</sup> centile"
msgstr "95<sup>th</sup> centile"

msgctxt "nutrition_data_per_max"
msgid "Maximum"
msgstr "Maximum"

msgctxt "nutrition_data_per_mean"
msgid "Mean"
msgstr "Mean"

msgctxt "nutrition_data_per_min"
msgid "Minimum"
msgstr "Minimum"

msgctxt "nutrition_data_per_serving"
msgid "per serving"
msgstr "per serving"

msgctxt "nutrition_data_per_std"
msgid "Standard deviation"
msgstr "Standard deviation"

msgctxt "nutrition_data_table"
msgid "Nutrition facts"
msgstr "Nutrition facts"

msgctxt "nutrition_data_table_note"
msgid "The table lists by default nutriments that are often specified. Leave the field blank if it's not on the label.<br/>You can add extra nutriments (vitamins, minerals, cholesterol etc.)\n"
"by typing the first letters of their name in the last row of the table."
msgstr "The table lists by default nutriments that are often specified. Leave the field blank if it's not on the label.<br/>You can add extra nutriments (vitamins, minerals, cholesterol etc.)\n"
"by typing the first letters of their name in the last row of the table."

msgctxt "nutrition_data_table_asterisk"
msgid "Essential nutrients to calculate the Nutri-Score."
msgstr "Essential nutrients to calculate the Nutri-Score."

msgctxt "nutrition_grades_p"
msgid "Nutrition grades"
msgstr "Nutrition grades"

msgctxt "nutrition_grades_s"
msgid "Nutrition grade"
msgstr "Nutrition grade"

# Make sure the translated link works (eg that the image already exists in your language)
msgctxt "og_image_url"
msgid "https://static.openfoodfacts.org/images/logos/logo-vertical-white-social-media-preview.png"
msgstr "https://static.openfoodfacts.org/images/logos/logo-vertical-white-social-media-preview.png"

# Do not change the lang code if the blog doesn't exist in your language
msgctxt "on_the_blog_content"
msgid "<p>To learn more about <<site_name>>, visit <a href=\"https://blog.openfoodfacts.org/en/\">our blog</a>!</p>\n"
"<p>Recent news:</p>\n"
msgstr "<p>To learn more about <<site_name>>, visit <a href=\"https://blog.openfoodfacts.org/en/\">our blog</a>!</p>\n"
"<p>Recent news:</p>\n"

msgctxt "on_the_blog_title"
msgid "News"
msgstr "News"

msgctxt "openfoodhunt_points"
msgid "It's <a href=\"/open-food-hunt-2015\">Open Food Hunt</a> on <<site_name>> from Saturday February 21st 2015 to Sunday March 1st 2015! Contributors are awarded\n"
"Explorer points for products they add and Ambassador points for new contributors they recruit. Points are updated every 30 minutes."
msgstr "It's <a href=\"/open-food-hunt-2015\">Open Food Hunt</a> on <<site_name>> from Saturday February 21st 2015 to Sunday March 1st 2015! Contributors are awarded\n"
"Explorer points for products they add and Ambassador points for new contributors they recruit. Points are updated every 30 minutes."

msgctxt "or"
msgid "or:"
msgstr "or:"

msgctxt "origins"
msgid "Origin of ingredients"
msgstr "Origin of ingredients"

msgctxt "origins_example"
msgid "California, USA"
msgstr "California, USA"

msgctxt "origins_note_xxx"
msgid "Indicate the origin of ingredients"
msgstr "Indicate the origin of ingredients"

msgctxt "origins_p"
msgid "origins of ingredients"
msgstr "origins of ingredients"

msgctxt "origins_products"
msgid "Products with ingredients originating from %s"
msgstr "Products with ingredients originating from %s"

msgctxt "origins_s"
msgid "origin of ingredients"
msgstr "origin of ingredients"

msgctxt "origins_tagsinput"
msgid "add an origin"
msgstr "add an origin"

msgctxt "origins_without_products"
msgid "Products without ingredients originating from %s"
msgstr "Products without ingredients originating from %s"

msgctxt "packaging"
msgid "Packaging"
msgstr "Packaging"

msgctxt "packaging_example"
msgid "Fresh, Canned, Frozen, Bottle, Box, Glass, Plastic..."
msgstr "Fresh, Canned, Frozen, Bottle, Box, Glass, Plastic..."

msgctxt "packaging_note"
msgid "Packaging type, format, material"
msgstr "Packaging type, format, material"

msgctxt "packaging_p"
msgid "packaging"
msgstr "packaging"

msgctxt "packaging_products"
msgid "Products with a %s packaging"
msgstr "Products with a %s packaging"

msgctxt "packaging_s"
msgid "packaging"
msgstr "packaging"

msgctxt "packaging_tagsinput"
msgid "add a type, shape or material"
msgstr "add a type, shape or material"

msgctxt "packaging_without_products"
msgid "Products without a %s packaging"
msgstr "Products without a %s packaging"

msgctxt "page_x"
msgid "Page %d"
msgstr "Page %d"

msgctxt "page_x_out_of_y"
msgid "Page %d out of %d."
msgstr "Page %d out of %d."

msgctxt "pages"
msgid "Pages:"
msgstr "Pages:"

msgctxt "password"
msgid "Password"
msgstr "Password"

msgctxt "password_new"
msgid "New password"
msgstr "New password"

msgctxt "password_confirm"
msgid "Confirm password"
msgstr "Confirm password"

msgctxt "periods_after_opening"
msgid "Period of time after opening"
msgstr "Period of time after opening"

msgctxt "periods_after_opening_note"
msgid "Found in an open container logo with a number of months: e.g. 12 M"
msgstr "Found in an open container logo with a number of months: e.g. 12 M"

msgctxt "periods_after_opening_p"
msgid "Periods after opening"
msgstr "Periods after opening"

msgctxt "periods_after_opening_s"
msgid "Period after opening"
msgstr "Period after opening"

msgctxt "photographers_p"
msgid "photographers"
msgstr "photographers"

msgctxt "photographers_s"
msgid "photographer"
msgstr "photographer"

msgctxt "pnns_groups_1"
msgid "PNNS groups 1"
msgstr "PNNS groups 1"

msgctxt "pnns_groups_1_p"
msgid "PNNS groups 1"
msgstr "PNNS groups 1"

msgctxt "pnns_groups_1_s"
msgid "PNNS group 1"
msgstr "PNNS group 1"

msgctxt "pnns_groups_2"
msgid "PNNS groups 2"
msgstr "PNNS groups 2"

msgctxt "pnns_groups_2_p"
msgid "PNNS groups 2"
msgstr "PNNS groups 2"

msgctxt "pnns_groups_2_s"
msgid "PNNS group 2"
msgstr "PNNS group 2"

msgctxt "points_all_countries"
msgid "There are %d Explorers and %d Ambassadors."
msgstr "There are %d Explorers and %d Ambassadors."

msgctxt "points_all_users"
msgid "There are Explorers for %d countries and Ambassadors for %d countries."
msgstr "There are Explorers for %d countries and Ambassadors for %d countries."

msgctxt "points_country"
msgid "%s has %d Explorers and %d Ambassadors."
msgstr "%s has %d Explorers and %d Ambassadors."

msgctxt "points_ranking"
msgid "Ranking"
msgstr "Ranking"

msgctxt "points_ranking_users_and_countries"
msgid "Ranking of contributors and countries"
msgstr "Ranking of contributors and countries"

msgctxt "points_user"
msgid "%s is an Explorer for %d countries and an Ambassador for %d countries."
msgstr "%s is an Explorer for %d countries and an Ambassador for %d countries."

msgctxt "previous"
msgid "Previous"
msgstr "Previous"

msgctxt "product_add_nutrient"
msgid "Add a nutrient"
msgstr "Add a nutrient"

msgctxt "product_added"
msgid "Product added on"
msgstr "Product added on"

msgctxt "product_changes_saved"
msgid "Changes saved."
msgstr "Changes saved."

msgctxt "product_edit_you_contributed"
msgid "You just helped to improve the world largest open data database."
msgstr "You just helped to improve the world largest open data database."

msgctxt "product_edit_thank_you"
msgid "Thank you so much for joining us in our journey to data transparency!"
msgstr "Thank you so much for joining us in our journey to data transparency!"

msgctxt "product_characteristics"
msgid "Product characteristics"
msgstr "Product characteristics"

msgctxt "product_created"
msgid "Product created"
msgstr "Product created"

msgctxt "product_description"
msgid "Ingredients, allergens, additives, nutrition facts, labels, origin of ingredients and information on product %s"
msgstr "Ingredients, allergens, additives, nutrition facts, labels, origin of ingredients and information on product %s"

msgctxt "product_image"
msgid "Product picture"
msgstr "Product picture"

msgctxt "product_image_with_barcode"
msgid "Picture with barcode:"
msgstr "Picture with barcode:"

msgctxt "product_js_current_image"
msgid "Current image:"
msgstr "Current image:"

msgctxt "product_js_deleting_images"
msgid "Deleting images"
msgstr "Deleting images"

msgctxt "product_js_extract_ingredients"
msgid "Extract the ingredients from the picture"
msgstr "Extract the ingredients from the picture"

msgctxt "product_js_extracted_ingredients_nok"
msgid "Ingredients text could not be extracted. Try with a sharper image, with higher resolution or a better framing of the text."
msgstr "Ingredients text could not be extracted. Try with a sharper image, with higher resolution or a better framing of the text."

msgctxt "product_js_extracted_ingredients_ok"
msgid "Ingredients text has been extracted. Text recognition is not perfect, so please check the text below and correct errors if needed."
msgstr "Ingredients text has been extracted. Text recognition is not perfect, so please check the text below and correct errors if needed."

msgctxt "product_js_extracting_ingredients"
msgid "Extracting ingredients"
msgstr "Extracting ingredients"

msgctxt "product_js_image_normalize"
msgid "Normalize colors"
msgstr "Normalise colours"

msgctxt "product_js_image_open_full_size_image"
msgid "Open the picture in original size in a new windows"
msgstr "Open the picture in original size in a new windows"

msgctxt "product_js_image_received"
msgid "Image received"
msgstr "Image received"

msgctxt "product_js_image_rotate_and_crop"
msgid "Rotate the image if necessary, then click and drag to select the interesting zone:"
msgstr "Rotate the image if necessary, then click and drag to select the interesting zone:"

msgctxt "product_js_image_rotate_left"
msgid "Rotate left"
msgstr "Rotate left"

msgctxt "product_js_image_rotate_right"
msgid "Rotate right"
msgstr "Rotate right"

msgctxt "product_js_image_save"
msgid "Validate and/or resize image"
msgstr "Validate and/or resize image"

msgctxt "product_js_image_saved"
msgid "Image saved"
msgstr "Image saved"

msgctxt "product_js_image_saving"
msgid "Saving image"
msgstr "Saving image"

msgctxt "product_js_image_upload_error"
msgid "Error while uploading image"
msgstr "Error while uploading image"

msgctxt "product_js_image_white_magic"
msgid "Photo on white background: try to remove the background"
msgstr "Photo on white background: try to remove the background"

msgctxt "product_js_images_delete_error"
msgid "Errors while deleting images"
msgstr "Errors while deleting images"

msgctxt "product_js_images_deleted"
msgid "Images deleted"
msgstr "Images deleted"

msgctxt "product_js_images_move_error"
msgid "Errors while moving images"
msgstr "Errors while moving images"

msgctxt "product_js_images_moved"
msgid "Images moved"
msgstr "Images moved"

msgctxt "product_js_moving_images"
msgid "Moving images"
msgstr "Moving images"

msgctxt "product_js_upload_image"
msgid "Add a picture"
msgstr "Add a picture"

msgctxt "product_js_upload_image_note"
msgid "→ With Chrome, Firefox and Safari, you can select multiple pictures (product, ingredients, nutrition facts etc.) by clicking them while holding the Ctrl key pressed to add them all in one shot."
msgstr "→ With Chrome, Firefox and Safari, you can select multiple pictures (product, ingredients, nutrition facts etc.) by clicking them while holding the Ctrl key pressed to add them all in one shot."

msgctxt "product_js_uploading_image"
msgid "Uploading image"
msgstr "Uploading image"

msgctxt "product_last_edited"
msgid "Last edit of product page on"
msgstr "Last edit of product page on"

msgctxt "product_name"
msgid "Product name"
msgstr "Product name"

msgctxt "product_name_example"
msgid "Kinder Bueno White"
msgstr "Kinder Bueno White"

msgctxt "products"
msgid "products"
msgstr "products"

msgctxt "products_stats"
msgid "Evolution of the number of products on <<site_name>>"
msgstr "Evolution of the number of products on <<site_name>>"

msgctxt "products_stats_completed_t"
msgid "Products with complete information"
msgstr "Products with complete information"

msgctxt "products_stats_created_t"
msgid "Products"
msgstr "Products"

msgctxt "products_with_nutriments"
msgid "with nutrition facts"
msgstr "with nutrition facts"

msgctxt "products_you_edited"
msgid "Products you added or edited"
msgstr "Products you added or edited"

msgctxt "purchase_places"
msgid "City, state and country where purchased"
msgstr "City, state and country where purchased"

msgctxt "purchase_places_note"
msgid "Indicate where you bought or saw the product (at least the country)"
msgstr "Indicate where you bought or saw the product (at least the country)"

msgctxt "purchase_places_p"
msgid "purchase places"
msgstr "purchase places"

msgctxt "purchase_places_products"
msgid "Products sold in %s"
msgstr "Products sold in %s"

msgctxt "purchase_places_s"
msgid "purchase place"
msgstr "purchase place"

msgctxt "purchase_places_tagsinput"
msgid "add a place"
msgstr "add a place"

msgctxt "purchase_places_without_products"
msgid "Products not sold in %s"
msgstr "Products not sold in %s"

msgctxt "quantity"
msgid "Quantity"
msgstr "Quantity"

msgctxt "quantity_example"
msgid "2 l, 250 g, 1 kg, 25 cl, 6 fl oz, 1 pound"
msgstr "2 l, 250 g, 1 kg, 25 cl, 6 fl oz, 1 pound"

msgctxt "remember_me"
msgid "Remember me"
msgstr "Remember me"

msgctxt "remember_purchase_places_and_stores"
msgid "Remember the place of purchase and store for the next product adds"
msgstr "Remember the place of purchase and store for the next product adds"

msgctxt "reset_password"
msgid "Reset password"
msgstr "Reset password"

msgctxt "reset_password_email_body"
msgid "Hello <NAME>,\n\n"
"You asked for your password to be reset on https://openfoodfacts.org\n\n"
"for the username: <USERID>\n\n"
"To continue the password reset, click on the link below.\n"
"If you did not ask for the password reset, you can ignore this message.\n\n"
"<RESET_URL>\n\n"
"See you soon,\n\n"
"Stephane\n"
"https://openfoodfacts.org\n"
msgstr "Hello <NAME>,\n\n"
"You asked for your password to be reset on https://openfoodfacts.org\n\n"
"for the username: <USERID>\n\n"
"To continue the password reset, click on the link below.\n"
"If you did not ask for the password reset, you can ignore this message.\n\n"
"<RESET_URL>\n\n"
"See you soon,\n\n"
"Stephane\n"
"https://openfoodfacts.org\n"

msgctxt "reset_password_email_subject"
msgid "Reset of your password on <<site_name>>"
msgstr "Reset of your password on <<site_name>>"

msgctxt "reset_password_reset"
msgid "Your password has been changed. You can now log-in with this password."
msgstr "Your password has been changed. You can now log-in with this password."

msgctxt "reset_password_reset_msg"
msgid "Enter a new password."
msgstr "Enter a new password."

msgctxt "reset_password_send_email"
msgid "An email with a link to reset your password has been sent to the e-mail address associated with your account."
msgstr "An email with a link to reset your password has been sent to the e-mail address associated with your account."

msgctxt "reset_password_send_email_msg"
msgid "If you have forgotten your password, fill-in your username or e-mail address to receive instructions for resetting your password."
msgstr "If you have forgotten your password, fill-in your username or e-mail address to receive instructions for resetting your password."

msgctxt "risk_level"
msgid "Risk"
msgstr "Risk"

msgctxt "risk_level_0"
msgid "To be completed"
msgstr "To be completed"

msgctxt "risk_level_1"
msgid "Low risks"
msgstr "Low risks"

msgctxt "risk_level_2"
msgid "Moderate risks"
msgstr "Moderate risks"

msgctxt "risk_level_3"
msgid "High risks"
msgstr "High risks"

msgctxt "salt_equivalent"
msgid "salt equivalent"
msgstr "salt equivalent"

msgctxt "save"
msgid "Save"
msgstr "Save"

msgctxt "saved"
msgid "Saved."
msgstr "Saved."

msgctxt "saving"
msgid "Saving."
msgstr "Saving."

msgctxt "search"
msgid "Search"
msgstr "Search"

msgctxt "search_a_product_placeholder"
msgid "Search a product"
msgstr "Search for a product"

msgctxt "search_button"
msgid "Search"
msgstr "Search"

msgctxt "search_contains"
msgid "contains"
msgstr "contains"

msgctxt "search_criteria"
msgid "Select products with specific brands, categories, labels, origins of ingredients, manufacturing places etc."
msgstr "Select products with specific brands, categories, labels, origins of ingredients, manufacturing places etc."

msgctxt "search_description_opensearch"
msgid "Product search"
msgstr "Product search"

msgctxt "search_does_not_contain"
msgid "does not contain"
msgstr "does not contain"

msgctxt "search_download_button"
msgid "Download"
msgstr "Download"

msgctxt "search_download_choice"
msgid "Download results"
msgstr "Download results"

msgctxt "search_download_results"
msgid "Download results in XLSX or CSV format. Please note that for performance reasons, you can download up to 10.000 results only."
msgstr "Download results in XLSX or CSV format. Please note that for performance reasons, you can download up to 10.000 results only."

msgctxt "search_download_xlsx"
msgid "XLSX format"
msgstr "XLSX format"

msgctxt "search_download_xlsx_description"
msgid "Excel or LibreOffice"
msgstr "Excel or LibreOffice"

msgctxt "search_download_csv"
msgid "CSV format"
msgstr "CSV format"

msgctxt "search_download_csv_description"
msgid "Character set: Unicode (UTF-8) - Separator: tabulation (tab)"
msgstr "Character set: Unicode (UTF-8) - Separator: tabulation (tab)"

msgctxt "search_edit"
msgid "Change search criteria"
msgstr "Change search criteria"

msgctxt "search_generate_graph"
msgid "Generate graph"
msgstr "Generate graph"

msgctxt "search_generate_map"
msgid "Generate the map"
msgstr "Generate the map"

msgctxt "search_graph"
msgid "Graph"
msgstr "Graph"

msgctxt "search_graph_2_axis"
msgid "Scatter plot"
msgstr "Scatter plot"

msgctxt "search_graph_blog"
msgid "<p>→ learn more about <<site_name>> graphs: <a href=\"/graphs-in-3-clicks\">Graphs in 3 clicks</a> (blog).</p>"
msgstr "<p>→ learn more about <<site_name>> graphs: <a href=\"/graphs-in-3-clicks\">Graphs in 3 clicks</a> (blog).</p>"

msgctxt "search_graph_choice"
msgid "Results on a graph"
msgstr "Results on a graph"

msgctxt "search_graph_instructions"
msgid "Select what you want to graph on the horizontal axis to obtain a histogram, or select two axis to\n"
"get a cloud of products (scatter plot)."
msgstr "Select what you want to graph on the horizontal axis to obtain a histogram, or select two axis to\n"
"get a cloud of products (scatter plot)."

msgctxt "search_graph_link"
msgid "Permanent link to this graph, shareable by e-mail and on social networks"
msgstr "Permanent link to this graph, shareable by e-mail and on social networks"

msgctxt "search_graph_note"
msgid "The graph will show only products for which displayed values are known."
msgstr "The graph will show only products for which displayed values are known."

msgctxt "search_graph_title"
msgid "Display results on a graph"
msgstr "Display results on a graph"

msgctxt "search_graph_warning"
msgid "Note: this is a user generated graph. The title, represented products and axis of visualization have been chosen by the author of the graph."
msgstr "Note: this is a user generated graph. The title, represented products and axis of visualization have been chosen by the author of the graph."

msgctxt "search_indifferent"
msgid "Indifferent"
msgstr "Indifferent"

msgctxt "search_ingredients"
msgid "Ingredients"
msgstr "Ingredients"

msgctxt "search_link"
msgid "Permanent link to these results, shareable by e-mail and on social networks"
msgstr "Permanent link to these results, shareable by e-mail and on social networks"

msgctxt "search_list_choice"
msgid "Results in a list of products"
msgstr "Results in a list of products"

msgctxt "search_map"
msgid "Map"
msgstr "Map"

msgctxt "search_map_choice"
msgid "Results on a map"
msgstr "Results on a map"

msgctxt "search_map_link"
msgid "Permanent link to this map, shareable by e-mail and on social networks"
msgstr "Permanent link to this map, shareable by e-mail and on social networks"

msgctxt "search_map_note"
msgid "The map will show only products for which the production place is known."
msgstr "The map will show only products for which the production place is known."

msgctxt "search_map_title"
msgid "Display results on a map"
msgstr "Display results on a map"

msgctxt "search_nutriment"
msgid "choose a nutriment..."
msgstr "choose a nutriment..."

msgctxt "search_nutriments"
msgid "Nutriments"
msgstr "Nutriments"

msgctxt "search_or"
msgid "or"
msgstr "or"

msgctxt "search_page_size"
msgid "Results per page"
msgstr "Results per page"

msgctxt "search_products"
msgid "Products search"
msgstr "Products search"

msgctxt "search_results"
msgid "Search results"
msgstr "Search results"

msgctxt "search_series"
msgid "Use a different color for the following products:"
msgstr "Use a different colour for the following products:"

msgctxt "search_series_default"
msgid "Other products"
msgstr "Other products"

msgctxt "search_series_fairtrade"
msgid "Fair trade"
msgstr "Fair trade"

msgctxt "search_series_fairtrade_label"
msgid "fair-trade"
msgstr "fair-trade"

msgctxt "search_series_nutrition_grades"
msgid "Use nutrition grades colors"
msgstr "Use nutrition grades colours"

msgctxt "search_series_organic"
msgid "Organic"
msgstr "Organic"

msgctxt "search_series_organic_label"
msgid "organic"
msgstr "organic"

msgctxt "search_series_with_sweeteners"
msgid "With sweeteners"
msgstr "With sweeteners"

msgctxt "search_tag"
msgid "choose a criterion..."
msgstr "choose a criterion..."

msgctxt "search_tags"
msgid "Criteria"
msgstr "Criteria"

msgctxt "search_terms"
msgid "Search terms"
msgstr "Search terms"

msgctxt "search_terms_note"
msgid "Search for words present in the product name, generic name, brands, categories, origins and labels"
msgstr "Search for words present in the product name, generic name, brands, categories, origins and labels"

msgctxt "search_title"
msgid "Search a product, brand, ingredient, nutriment etc."
msgstr "Search a product, brand, ingredient, nutriment etc."

msgctxt "search_title_graph"
msgid "Results graph"
msgstr "Results graph"

msgctxt "search_title_map"
msgid "Results map"
msgstr "Results map"

msgctxt "search_tools"
msgid "Search tools"
msgstr "Search tools"

msgctxt "search_value"
msgid "value"
msgstr "value"

msgctxt "search_with"
msgid "With"
msgstr "With"

msgctxt "search_without"
msgid "Without"
msgstr "Without"

msgctxt "see_product_page"
msgid "See the product page"
msgstr "See the product page"

msgctxt "re_edit_product_page"
msgid "Edit the product again"
msgstr "Edit the product again"

msgctxt "select_country"
msgid "Country"
msgstr "Country"

msgctxt "select_lang"
msgid "Language"
msgstr "Languages"

msgctxt "send_image"
msgid "Send a picture..."
msgstr "Send a picture..."

msgctxt "send_image_error"
msgid "Upload error"
msgstr "Upload error"

msgctxt "sending_image"
msgid "Sending image"
msgstr "Sending image"

msgctxt "serving_size"
msgid "Serving size"
msgstr "Serving size"

msgctxt "serving_size_prepared"
msgid "Prepared serving size"
msgstr "Prepared serving size"

msgctxt "serving_size_example"
msgid "60 g, 12 oz, 20cl, 2 fl oz"
msgstr "60 g, 12 oz, 20cl, 2 fl oz"

msgctxt "serving_size_note"
msgid "If the nutrition facts table contains values for the prepared product, indicate the total serving size of the prepared product (including added water or milk)."
msgstr "If the nutrition facts table contains values for the prepared product, indicate the total serving size of the prepared product (including added water or milk)."

msgctxt "serving_too_small_for_nutrition_analysis"
msgid "Serving size is too small (5 g / 5 ml or less) to calculate 100 g / 100 ml values and perform any further nutritional analysis"
msgstr "Serving size is too small (5 g / 5 ml or less) to calculate 100 g / 100 ml values and perform any further nutritional analysis"

msgctxt "session_title"
msgid "Sign-in"
msgstr "Sign in"

msgctxt "share"
msgid "Share"
msgstr "Share"

msgctxt "show_category_stats"
msgid "Show detailed stats"
msgstr "Show detailed stats"

msgctxt "show_category_stats_details"
msgid "standard deviation, minimum, maximum, 10th and 90th percentiles"
msgstr "standard deviation, minimum, maximum, 10th and 90th percentiles"

msgctxt "signin_before_submit"
msgid "If you already have an account on <SITE>, please sign-in before filling this form."
msgstr "If you already have an account on <SITE>, please sign-in before filling this form."

msgctxt "signout"
msgid "Sign-out"
msgstr "Sign-out"

msgctxt "sort_by"
msgid "Sort by"
msgstr "Sort by"

msgctxt "sort_completeness"
msgid "Completeness"
msgstr "Completeness"

msgctxt "sort_created_t"
msgid "Add date"
msgstr "Add date"

msgctxt "sort_modified_t"
msgid "Edit date"
msgstr "Edit date"

msgctxt "sort_popularity"
msgid "Popularity"
msgstr "Popularity"

msgctxt "sort_product_name"
msgid "Product name"
msgstr "Product name"

msgctxt "state"
msgid "State"
msgstr "State"

msgctxt "states_p"
msgid "states"
msgstr "states"

msgctxt "states_s"
msgid "state"
msgstr "state"

msgctxt "stores"
msgid "Stores"
msgstr "Stores"

msgctxt "stores_note"
msgid "Name of the shop or supermarket chain"
msgstr "Name of the shop or supermarket chain"

msgctxt "stores_p"
msgid "stores"
msgstr "stores"

msgctxt "stores_products"
msgid "Products sold at %s"
msgstr "Products sold at %s"

msgctxt "stores_s"
msgid "store"
msgstr "store"

msgctxt "stores_tagsinput"
msgid "add a store"
msgstr "add a store"

msgctxt "stores_without_products"
msgid "Products not bought at %s"
msgstr "Products not bought at %s"

msgctxt "subscribe"
msgid "Subscribe"
msgstr "Subscribe"

msgctxt "tag_belongs_to"
msgid "Belongs to:"
msgstr "Belongs to:"

msgctxt "tag_contains"
msgid "Contains:"
msgstr "Contains:"

msgctxt "tag_weblinks"
msgid "Weblinks"
msgstr "Weblinks"

msgctxt "tagstable_filtered"
msgid "out of _MAX_"
msgstr "out of _MAX_"

msgctxt "tagstable_search"
msgid "Search:"
msgstr "Search:"

# This is linked to a unit test
msgctxt "traces"
msgid "Traces"
msgstr "Traces"

msgctxt "traces_example"
msgid "Milk, Gluten, Nuts"
msgstr "Milk, Gluten, Nuts"

msgctxt "traces_note"
msgid "Indicate ingredients from mentions like \"May contain traces of\", \"Made in a factory that also uses\" etc."
msgstr "Indicate ingredients from mentions like \"May contain traces of\", \"Made in a factory that also uses\" etc."

msgctxt "traces_p"
msgid "traces"
msgstr "traces"

msgctxt "traces_s"
msgid "trace"
msgstr "trace"

msgctxt "twitter"
msgid "Twitter username (optional)"
msgstr "Twitter username (optional)"

msgctxt "unknown"
msgid "Unknown"
msgstr "Unknown"

msgctxt "unknown_nutrients_p"
msgid "unknown nutrients"
msgstr "unknown nutrients"

msgctxt "unknown_nutrients_s"
msgid "unknown nutrient"
msgstr "unknown nutrient"

msgctxt "unsubscribe"
msgid "Unsubscribe"
msgstr "Unsubscribe"

msgctxt "unsubscribe_info"
msgid "You can unsubscribe from the lists at any time."
msgstr "You can unsubscribe from the lists at any time."

msgctxt "userid_or_email"
msgid "Username or e-mail address: "
msgstr "Username or e-mail address: "

msgctxt "username"
msgid "User name"
msgstr "User name"

msgctxt "username_info"
msgid "(non-accented letters, digits and/or dashes)"
msgstr "(non-accented letters, digits and/or dashes)"

msgctxt "username_or_email"
msgid "Username or email address"
msgstr "Username or email address"

msgctxt "users_add_products"
msgid "Products that were added by the user %s"
msgstr "Products that were added by the user %s"

msgctxt "users_add_without_products"
msgid "Products that were not added by the user %s"
msgstr "Products that were not added by the user %s"

msgctxt "users_edit_products"
msgid "Products that were edited by the user %s"
msgstr "Products that were edited by the user %s"

msgctxt "users_edit_without_products"
msgid "Products that were not edited by the user %s"
msgstr "Products that were not edited by the user %s"

msgctxt "users_p"
msgid "contributors"
msgstr "contributors"

msgctxt "users_products"
msgid "Products added by %s"
msgstr "Products added by %s"

msgctxt "users_s"
msgid "contributor"
msgstr "contributor"

msgctxt "users_without_products"
msgid "Products not added by %s"
msgstr "Products not added by %s"

msgctxt "video_tutorials"
msgid "Video Tutorials"
msgstr "Video Tutorials"

msgctxt "view"
msgid "view"
msgstr "view"

msgctxt "view_this_revision"
msgid "View this revision"
msgstr "View this revision"

msgctxt "view_list_for_products_from_the_entire_world"
msgid "View the list for matching products from the entire world"
msgstr "View the list for matching products from the entire world"

msgctxt "view_products_from_the_entire_world"
msgid "View matching products from the entire world"
msgstr "View matching products from the entire world"

msgctxt "view_results_from_the_entire_world"
msgid "View results from the entire world"
msgstr "View results from the entire world"

msgctxt "warning_3rd_party_content"
msgid "Information and data must come from the product package and label (and not from other sites or the manufacturer's site), and you must have taken the pictures yourself.<br/>\n"
"→ <a href=\"https://support.openfoodfacts.org/help/en-gb/9/27\">Why it matters</a>"
msgstr "Information and data must come from the product package and label (and not from other sites or the manufacturer's site), and you must have taken the pictures yourself.<br/>\n"
"→ <a href=\"https://support.openfoodfacts.org/help/en-gb/9/27\">Why it matters</a>"

msgctxt "website"
msgid "Site or blog address"
msgstr "Site or blog address"

msgctxt "you_are_connected_as_x"
msgid "You are connected as %s."
msgstr "You are connected as %s."

msgctxt "product_js_unselect_image"
msgid "Unselect image"
msgstr "Unselect image"

msgctxt "product_js_unselecting_image"
msgid "Unselecting image."
msgstr "Unselecting image."

msgctxt "product_js_unselected_image_ok"
msgid "Unselected image."
msgstr "Unselected image."

msgctxt "product_js_unselected_image_nok"
msgid "Error while unselecting image."
msgstr "Error while unselecting image."

msgctxt "product_js_zoom_on_wheel"
msgid "Enable zooming with the mouse wheel."
msgstr "Enable zooming with the mouse wheel."

msgctxt "product_js_use_low_res_images"
msgid "Load lower resolution images (for slow connections)"
msgstr "Load lower resolution images (for slow connections)"

msgctxt "protected_image_message"
msgid "An image has been sent by the manufacturer. If you think it is incorrect or not up-to-date, please contact us."
msgstr "An image has been sent by the manufacturer. If you think it is incorrect or not up-to-date, please contact us."

msgctxt "nutrition_grade_fr_nutriments_estimated_warning"
msgid "Warning: the nutrition facts are not specified. They have been estimated from the list of ingredients."
msgstr "Warning: the nutrition facts are not specified. They have been estimated from the list of ingredients."

msgctxt "nutrition_grade_fr_fiber_warning"
msgid "Warning: the amount of fiber is not specified, their possible positive contribution to the grade could not be taken into account."
msgstr "Warning: the amount of fiber is not specified, their possible positive contribution to the grade could not be taken into account."

msgctxt "nutrition_grade_fr_fiber_and_fruits_vegetables_nuts_warning"
msgid "Warning: the amounts of fiber and of fruits, vegetables and nuts are not specified, their possible positive contribution to the grade could not be taken into account."
msgstr "Warning: the amounts of fiber and of fruits, vegetables and nuts are not specified, their possible positive contribution to the grade could not be taken into account."

msgctxt "nutrition_grade_fr_no_fruits_vegetables_nuts_warning"
msgid "Warning: the amount of fruits, vegetables and nuts is not specified, their possible positive contribution to the grade could not be taken into account."
msgstr "Warning: the amount of fruits, vegetables and nuts is not specified, their possible positive contribution to the grade could not be taken into account."

msgctxt "nutrition_grade_fr_fruits_vegetables_nuts_estimate_warning"
msgid "Warning: the amount of fruits, vegetables and nuts is not specified on the label, it was manually estimated from the list of ingredients: %d"
msgstr "Warning: the amount of fruits, vegetables and nuts is not specified on the label, it was manually estimated from the list of ingredients: %d"

msgctxt "nutrition_grade_fr_fruits_vegetables_nuts_from_category_warning"
msgid "Warning: the amount of fruits, vegetables and nuts is not specified on the label, it was estimated from the category (%s) of the product: %d"
msgstr "Warning: the amount of fruits, vegetables and nuts is not specified on the label, it was estimated from the category (%s) of the product: %d"

msgctxt "nutrition_grade_fr_fruits_vegetables_nuts_estimate_from_ingredients_warning"
msgid "Warning: the amount of fruits, vegetables and nuts is not specified on the label, it was estimated from the list of ingredients: %d"
msgstr "Warning: the amount of fruits, vegetables and nuts is not specified on the label, it was estimated from the list of ingredients: %d"

msgctxt "nutrition_grade_fr_title"
msgid "NutriScore color nutrition grade"
msgstr "NutriScore color nutrition grade"

msgctxt "nutrition_grade_fr_formula"
msgid "How the color nutrition grade is computed"
msgstr "How the color nutrition grade is computed"

msgctxt "nutrition_grade_fr_alt"
msgid "NutriScore nutrition grade"
msgstr "NutriScore nutrition grade"

# duplicate
msgctxt "delete_product_page"
msgid "Delete the product page"
msgstr "Delete the product page"

msgctxt "deleting_product"
msgid "Deleting product"
msgstr "Deleting product"

msgctxt "has_deleted_product"
msgid "has deleted product"
msgstr "has deleted product"

msgctxt "delete_product_confirm"
msgid "Are you sure that you want to delete the page for this product?"
msgstr "Are you sure that you want to delete the page for this product?"

msgctxt "sources_manufacturer"
msgid "Some of the data for this product has been provided directly by the manufacturer %s."
msgstr "Some of the data for this product has been provided directly by the manufacturer %s."

msgctxt "list_of_sources"
msgid "Some of the data and/or photos for this product come from those sources:"
msgstr "Some of the data and/or photos for this product come from those sources:"

msgctxt "warning_not_complete"
msgid "This product page is not complete. You can help to complete it by editing it and adding more data from the photos we have, or by taking more photos using the app for <a href=\"https://android.openfoodfacts.org\">Android</a> or <a href=\"https://ios.openfoodfacts.org\">iPhone/iPad</a>. Thank you!"
msgstr "This product page is not complete. You can help to complete it by editing it and adding more data from the photos we have, or by taking more photos using the app for <a href=\"https://android.openfoodfacts.org\">Android</a> or <a href=\"https://ios.openfoodfacts.org\">iPhone/iPad</a>. Thank you!"

msgctxt "title_separator"
msgid " - "
msgstr " - "

msgctxt "recent_changes"
msgid "Recent Changes"
msgstr "Recent Changes"

msgctxt "translators_title"
msgid "Our Translators"
msgstr "Our Translators"

msgctxt "translators_lead"
msgid "We would like to say THANK YOU to the awesome translators that make it possible to present Open Food Facts, Open Beauty Facts, and Open Pet Food Facts to you in all these different languages! <a href=\"https://translate.openfoodfacts.org/\">You can join us in this global effort: it doesn't require any technical knowledge.</a>"
msgstr "We would like to say THANK YOU to the awesome translators that make it possible to present Open Food Facts, Open Beauty Facts, and Open Pet Food Facts to you in all these different languages! <a href=\"https://translate.openfoodfacts.org/\">You can join us in this global effort: it doesn't require any technical knowledge.</a>"

msgctxt "translators_renewal_notice"
msgid "Please note that this table is refreshed nightly and might be out of date."
msgstr "Please note that this table is refreshed nightly and might be out of date."

msgctxt "translators_column_name"
msgid "Name"
msgstr "Name"

msgctxt "translators_column_translated_words"
msgid "Translated (Words)"
msgstr "Translated (Words)"

msgctxt "translators_column_target_words"
msgid "Target Words"
msgstr "Target Words"

msgctxt "translators_column_approved_words"
msgid "Approved (Words)"
msgstr "Approved (Words)"

msgctxt "translators_column_votes_made"
msgid "Votes Made"
msgstr "Votes Made"

msgctxt "minerals_p"
msgid "added minerals"
msgstr "added minerals"

msgctxt "minerals_s"
msgid "added mineral"
msgstr "added mineral"

msgctxt "vitamins_p"
msgid "added vitamins"
msgstr "added vitamins"

msgctxt "vitamins_s"
msgid "added vitamin"
msgstr "added vitamin"

msgctxt "amino_acids_p"
msgid "added amino acids"
msgstr "added amino acids"

msgctxt "amino_acids_s"
msgid "added amino acid"
msgstr "added amino acid"

msgctxt "nucleotides_p"
msgid "added nucleotides"
msgstr "added nucleotides"

msgctxt "nucleotides_s"
msgid "added nucleotide"
msgstr "added nucleotide"

msgctxt "other_nutritional_substances_p"
msgid "other nutritional substances added"
msgstr "other nutritional substances added"

msgctxt "other_nutritional_substances_s"
msgid "other nutritional substance added"
msgstr "other nutritional substance added"

msgctxt "product_as_sold"
msgid "As sold"
msgstr "As sold"

msgctxt "prepared_product"
msgid "Prepared"
msgstr "Prepared"

msgctxt "unit"
msgid "Unit"
msgstr "Unit"

msgctxt "nutrition_data_exists"
msgid "Nutrition facts are specified for the product as sold."
msgstr "Nutrition facts are specified for the product as sold."

msgctxt "nutrition_data_prepared_exists"
msgid "Nutrition facts are specified for the prepared product."
msgstr "Nutrition facts are specified for the prepared product."

msgctxt "nova_groups_s"
msgid "NOVA group"
msgstr "NOVA group"

msgctxt "nova_groups_p"
msgid "NOVA groups"
msgstr "NOVA groups"

# Title for the link to the explanation of what a NOVA Group is
msgctxt "nova_groups_info"
msgid "NOVA groups for food processing"
msgstr "NOVA groups for food processing"

msgctxt "footer_partners"
msgid "Partners"
msgstr "Partners"

# Do not translate without having the same exact string in the Tags template. Do not use spaces, special characters, only alphanumeric characters separated by hyphens
msgctxt "footer_partners_link"
msgid "/partners"
msgstr "/partners"

msgctxt "adults"
msgid "Adults"
msgstr "Adults"

msgctxt "adults_age"
msgid "18 to 64"
msgstr "18 to 64"

msgctxt "adults_description"
msgid "From 18 years up to and including 64 years of age"
msgstr "From 18 years up to and including 64 years of age"

msgctxt "elderly"
msgid "Elderly"
msgstr "Elderly"

msgctxt "elderly_age"
msgid "65+"
msgstr "65+"

msgctxt "elderly_description"
msgid "From 65 years of age and older"
msgstr "From 65 years of age and older"

msgctxt "adolescents"
msgid "Adolescents"
msgstr "Adolescents"

msgctxt "adolescents_age"
msgid "10 to 17"
msgstr "10 to 17"

msgctxt "adolescents_description"
msgid "From 10 years up to and including 17 years of age"
msgstr "From 10 years up to and including 17 years of age"

msgctxt "children"
msgid "Children"
msgstr "Children"

msgctxt "children_age"
msgid "3 to 9"
msgstr "3 to 9"

msgctxt "children_description"
msgid "From 36 months up to and including 9 years of age"
msgstr "From 36 months up to and including 9 years of age"

msgctxt "toddlers"
msgid "Toddlers"
msgstr "Toddlers"

msgctxt "toddlers_age"
msgid "1 to 2"
msgstr "1 to 2"

msgctxt "toddlers_description"
msgid "From 12 months up to and including 35 months of age"
msgstr "From 12 months up to and including 35 months of age"

msgctxt "infants"
msgid "Infants"
msgstr "Infants"

msgctxt "infants_age"
msgid "< 1"
msgstr "< 1"

msgctxt "infants_description"
msgid "From more than 12 weeks up to and including 11 months of age"
msgstr "From more than 12 weeks up to and including 11 months of age"

msgctxt "additives_efsa_evaluation"
msgid "EFSA evaluation"
msgstr "EFSA evaluation"

msgctxt "additives_efsa_evaluation_overexposure_risk_title"
msgid "Risk of overexposure"
msgstr "Risk of overexposure"

msgctxt "additives_efsa_evaluation_overexposure_risk_high"
msgid "The European Food Safety Authority (EFSA) has determined that some population groups have a high risk of reaching or exceeding the Acceptable Daily Intake (ADI) for <tag>."
msgstr "The European Food Safety Authority (EFSA) has determined that some population groups have a high risk of consuming too much <tag>."

msgctxt "additives_efsa_evaluation_overexposure_risk_moderate"
msgid "The European Food Safety Authority (EFSA) has determined that some population groups have a moderate risk of reaching or exceeding the Acceptable Daily Intake (ADI) for <tag>."
msgstr "The European Food Safety Authority (EFSA) has determined that some population groups have a moderate risk of reaching or exceeding the Acceptable Daily Intake (ADI) for <tag>."

msgctxt "additives_efsa_evaluation_overexposure_risk_description"
msgid "To evaluate your exposure to the <tag> food additive, you can browse our list of products that contain it. See the list of <nb_products> products with <tag> below."
msgstr "To evaluate your exposure to the <tag> food additive, you can browse our list of products that contain it. See the list of <nb_products> products with <tag> below."

msgctxt "additives_efsa_evaluation_overexposure_risk_products_link"
msgid "%d products with %s"
msgstr "%d products with %s"

msgctxt "additives_efsa_evaluation_overexposure_risk_no"
msgid "The European Food Safety Authority (EFSA) has determined that no population groups has more than 5% of members at risk of consuming more than the acceptable daily intake of <tag>."
msgstr "The European Food Safety Authority (EFSA) has determined that no population groups has more than 5% of members at risk of consuming more than the acceptable daily intake of <tag>."

msgctxt "additives_efsa_evaluation_overexposure_risk_icon_alt_high"
msgid "High risk of over exposure"
msgstr "High risk of over exposure"

msgctxt "additives_efsa_evaluation_overexposure_risk_icon_alt_moderate"
msgid "Moderate risk of over exposure"
msgstr "Moderate risk of over exposure"

msgctxt "additives_efsa_evaluation_overexposure_risk_icon_alt_no"
msgid "No or very low risk of over exposure"
msgstr "No or very low risk of over exposure"

msgctxt "additives_efsa_evaluation_exposure_greater_than_adi"
msgid "Risk of reaching or exceeding the acceptable daily intake (ADI)"
msgstr "Risk of reaching or exceeding the acceptable daily intake (ADI)"

msgctxt "additives_efsa_evaluation_exposure_greater_than_noael"
msgid "Risk of reaching exceeding the maximum dose without adverse effect (No observed adverse effect level - NOAEL)"
msgstr "Risk of reaching exceeding the maximum dose without adverse effect (No observed adverse effect level - NOAEL)"

msgctxt "additives_efsa_evaluation_exposure_mean_greater_than_adi"
msgid "Groups with more than 50% of members exceeding the acceptable daily intake (ADI)"
msgstr "Groups with more than 50% of members exceeding the acceptable daily intake (ADI)"

msgctxt "additives_efsa_evaluation_exposure_95th_greater_than_adi"
msgid "Groups with more than 5% of members exceeding the acceptable daily intake (ADI)"
msgstr "Groups with more than 5% of members exceeding the acceptable daily intake (ADI)"

msgctxt "additives_efsa_evaluation_exposure_mean_greater_than_noael"
msgid "Groups with more than 50% of members exceeding the maximum dose without adverse effect (No observed adverse effect level - NOAEL)"
msgstr "Groups with more than 50% of members exceeding the maximum dose without adverse effect (No observed adverse effect level - NOAEL)"

msgctxt "additives_efsa_evaluation_exposure_95th_greater_than_noael"
msgid "Groups with more than 5% of members exceeding the maximum dose without adverse effect (No observed adverse effect level - NOAEL)"
msgstr "Groups with more than 5% of members exceeding the maximum dose without adverse effect (No observed adverse effect level - NOAEL)"

msgctxt "exposure_title_95th"
msgid "Moderate risk"
msgstr "Moderate risk"

msgctxt "exposure_description_95th"
msgid "5% of people or more"
msgstr "5% of people or more"

msgctxt "exposure_title_mean"
msgid "High risk"
msgstr "High risk"

msgctxt "exposure_description_mean"
msgid "50% of people or more"
msgstr "50% of people or more"

msgctxt "wikipedia"
msgid "Wikipedia"
msgstr "Wikipedia"

msgctxt "additives_classes"
msgid "Functions"
msgstr "Functions"

msgctxt "photos_and_data_check"
msgid "Photos and data check"
msgstr "Photos and data check"

msgctxt "photos_and_data_check_description"
msgid "Product pages can be marked as checked by experienced contributors who verify that the most recent photos are selected and cropped, and that all the product data that can be inferred from the product photos has been filled and is correct."
msgstr "Product pages can be marked as checked by experienced contributors who verify that the most recent photos are selected and cropped, and that all the product data that can be inferred from the product photos has been filled and is correct."

msgctxt "photos_and_data_checked"
msgid "Photos and data checked"
msgstr "Photos and data checked"

msgctxt "i_checked_the_photos_and_data"
msgid "I checked the photos and data."
msgstr "I checked the photos and data."

msgctxt "i_checked_the_photos_and_data_again"
msgid "I checked the photos and data again."
msgstr "I checked the photos and data again."

msgctxt "last_check_dates_p"
msgid "Last check dates"
msgstr "Last check dates"

msgctxt "last_check_dates_s"
msgid "Last check date"
msgstr "Last check date"

msgctxt "product_last_checked"
msgid "Last check of product page on"
msgstr "Last check of product page on"

msgctxt "product_other_information"
msgid "Other information"
msgstr "Other information"

msgctxt "producer_version_id"
msgid "Producer version identifier"
msgstr "Producer version identifier"

msgctxt "producer_product_id"
msgid "Producer product identifier"
msgstr "Producer product identifier"

msgctxt "net_weight"
msgid "Net weight"
msgstr "Net weight"

msgctxt "drained_weight"
msgid "Drained weight"
msgstr "Drained weight"

msgctxt "volume"
msgid "Volume"
msgstr "Volume"

msgctxt "other_information"
msgid "Other information"
msgstr "Other information"

msgctxt "conservation_conditions"
msgid "Conservation conditions"
msgstr "Conservation conditions"

msgctxt "warning"
msgid "Warning"
msgstr "Warning"

msgctxt "preparation"
msgid "Preparation"
msgstr "Preparation"

msgctxt "recipe_idea"
msgid "Recipe idea"
msgstr "Recipe idea"

msgctxt "origin"
msgid "Origin of the product and/or its ingredients"
msgstr "Origin of the product and/or its ingredients"

msgctxt "origin_note"
msgid "Packaging mentions that indicate the manufacturing place and/or the origins of the ingredients"
msgstr "Packaging mentions that indicate the manufacturing place and/or the origins of the ingredients"

msgctxt "origin_example"
msgid "Made in France. Tomatoes from Italy. Origin of the rice: India, Thailand."
msgstr "Made in France. Tomatoes from Italy. Origin of the rice: India, Thailand."

msgctxt "customer_service"
msgid "Customer service"
msgstr "Customer service"

msgctxt "producer"
msgid "Producer"
msgstr "Producer"

msgctxt "recycling_instructions_to_recycle"
msgid "Recycling instructions - To recycle"
msgstr "Recycling instructions - To recycle"

msgctxt "recycling_instructions_to_discard"
msgid "Recycling instructions - To discard"
msgstr "Recycling instructions - To discard"

msgctxt "checkers_products"
msgid "Products checked by %s"
msgstr "Products checked by %s"

msgctxt "checkers_without_products"
msgid "Products not checked by %s"
msgstr "Products not checked by %s"

msgctxt "correctors_products"
msgid "Products corrected by %s"
msgstr "Products corrected by %s"

msgctxt "correctors_without_products"
msgid "Products not corrected by %s"
msgstr "Products not corrected by %s"

msgctxt "contributors_products"
msgid "Products added by %s"
msgstr "Products added by %s"

msgctxt "editors_products"
msgid "Products edited by %s"
msgstr "Products edited by %s"

msgctxt "editors_without_products"
msgid "Products not edited by %s"
msgstr "Products not edited by %s"

msgctxt "informers_products"
msgid "Products completed by %s"
msgstr "Products completed by %s"

msgctxt "informers_without_products"
msgid "Products not completed by %s"
msgstr "Products not completed by %s"

msgctxt "photographers_products"
msgid "Products photographed by %s"
msgstr "Products photographed by %s"

msgctxt "photographers_without_products"
msgid "Products not photographed by %s"
msgstr "Products not photographed by %s"

msgctxt "user_s_page"
msgid "%s's page"
msgstr "%s's page"

msgctxt "obsolete"
msgid "Product taken off the market"
msgstr "Product taken off the market"

msgctxt "obsolete_since_date"
msgid "Withdrawal date"
msgstr "Withdrawal date"

msgctxt "obsolete_since_date_note"
msgid "Format: YYYY-MM-DD or YYYY-MM or YYYY"
msgstr "Format: YYYY-MM-DD or YYYY-MM or YYYY"

msgctxt "obsolete_since_date_example"
msgid "2019-09-30 or 2019-09 or 2019"
msgstr "2019-09-30 or 2019-09 or 2019"

msgctxt "obsolete_warning"
msgid "Important note: this product is no longer sold. The data is kept for reference only. This product does not appear in regular searches and is not taken into account for statistics."
msgstr "Important note: this product is no longer sold. The data is kept for reference only. This product does not appear in regular searches and is not taken into account for statistics."

# This will be on a button and needs to be as short as possible
# So instead of something like "Install the mobile application"
# try to make it very short "Get the app" or "Install the app"
# Use infinitive instead of imperative
msgctxt "get_the_app"
msgid "Get the app"
msgstr "Get the app"

msgctxt "get_the_app_android"
msgid "Get the Android app"
msgstr "Get the Android app"

msgctxt "get_the_app_iphone"
msgid "Get the iPhone app"
msgstr "Get the iPhone app"

msgctxt "get_the_app_ipad"
msgid "Get the iPad app"
msgstr "Get the iPad app"

msgctxt "warning_gs1_company_prefix"
msgid "<em>Ambiguous barcode</em>: This product has a Restricted Circulation Number barcode for products within a company. This means that different producers and stores can use the same barcode for different products."
msgstr "<em>Ambiguous barcode</em>: This product has a Restricted Circulation Number barcode for products within a company. This means that different producers and stores can use the same barcode for different products."

msgctxt "environment_infocard"
msgid "Environment infocard"
msgstr "Environment infocard"

msgctxt "environment_infocard_note"
msgid "HTML code for the environment infocard in the mobile application"
msgstr "HTML code for the environment infocard in the mobile application"

msgctxt "environment_impact_level"
msgid "Environment impact level"
msgstr "Environment impact level"

msgctxt "environment_impact_level_example"
msgid "en:low, en:medium or en:high"
msgstr "en:low, en:medium or en:high"

msgctxt "carbon_impact_from_meat_or_fish"
msgid "Carbon impact from meat or fish"
msgstr "Carbon impact from meat or fish"

msgctxt "of_carbon_impact_from_meat_or_fish_for_whole_product"
msgid "of carbon emission from meat or fish for the whole product"
msgstr "of carbon emission from meat or fish for the whole product"

msgctxt "of_sustainable_daily_emissions_of_1_person"
msgid "of sustainable daily emissions of 1 person"
msgstr "of sustainable daily emissions of 1 person"

msgctxt "of_sustainable_weekly_emissions_of_1_person"
msgid "of sustainable weekly emissions of 1 person"
msgstr "of sustainable weekly emissions of 1 person"

msgctxt "for_one_serving"
msgid "for one serving"
msgstr "for one serving"

msgctxt "methodology"
msgid "Methodology"
msgstr "Methodology"

msgctxt "carbon_footprint_note_foodges_ademe"
msgid "Carbon emissions computations rely on the CO<sub>2</sub> per kg values from the FoodGES program by <a href=\"https://www.ademe.fr\">ADEME</a>."
msgstr "Carbon emissions computations rely on the CO<sub>2</sub> per kg values from the FoodGES program by <a href=\"https://www.ademe.fr\">ADEME</a>."

msgctxt "carbon_footprint_note_sustainable_annual_emissions"
msgid "Sustainable annual emissions: 2 tons of CO<sub>2</sub> equivalent per person to achieve the goals set in COP21."
msgstr "Sustainable annual emissions: 2 tons of CO<sub>2</sub> equivalent per person to achieve the goals set in COP21."

msgctxt "carbon_footprint_note_uncertainty"
msgid "Carbon footprint calculations have high uncertainty. Values should be looked at with caution and are more intended for relative comparison than as absolute values."
msgstr "Carbon footprint calculations have high uncertainty. Values should be looked at with caution and are more intended for relative comparison than as absolute values."

msgctxt "error_too_many_products_to_export"
msgid "Too many products (%d products, the limit is %d) to export, please download the <a href=\"/data\">complete database export</a> instead."
msgstr "Too many products (%d products, the limit is %d) to export, please download the <a href=\"/data\">complete database export</a> instead."

msgctxt "translate_taxonomy_to"
msgid "Help translate the %s to %s"
msgstr "Help translate the %s to %s"

msgctxt "translate_taxonomy_description"
msgid "You can suggest translations for the entries below that have not yet been translated to your language. The blue link and the black text (both in English) show respectively the non-localized product and the original entry incl. optional synonyms separated by commas. Enter the translation in the text field, incl. optional synonyms, and then click the Save button. Thank you!"
msgstr "You can suggest translations for the entries below that have not yet been translated to your language. The blue link and the black text (both in English) show respectively the non-localized product and the original entry incl. optional synonyms separated by commas. Enter the translation in the text field, incl. optional synonyms, and then click the Save button. Thank you!"

msgctxt "translate_taxonomy_add"
msgid "Show only entries without pending translations."
msgstr "Show only entries without pending translations."

msgctxt "translate_taxonomy_edit"
msgid "Also show entries with pending translations from you or other users."
msgstr "Also show entries with pending translations from you or other users."

msgctxt "translated"
msgid "translated"
msgstr "translated"

msgctxt "to_be_translated"
msgid "to be translated"
msgstr "to be translated"

msgctxt "current_translation"
msgid "Current translation"
msgstr "Current translation"

msgctxt "button_caption_yes"
msgid "Yes"
msgstr "Yes"

msgctxt "button_caption_no"
msgid "No"
msgstr "No"

msgctxt "button_caption_skip"
msgid "Skip"
msgstr "Skip"

msgctxt "popularity_s"
msgid "popularity"
msgstr "popularity"

msgctxt "popularity_p"
msgid "popularity"
msgstr "popularity"

msgctxt "ingredients_analysis_p"
msgid "ingredients analysis"
msgstr "ingredients analysis"

msgctxt "ingredients_analysis_s"
msgid "ingredients analysis"
msgstr "ingredients analysis"

msgctxt "ingredients_analysis"
msgid "Ingredients analysis"
msgstr "Ingredients analysis"

msgctxt "ingredients_analysis_disclaimer"
msgid "The analysis is based solely on the ingredients listed and does not take into account processing methods."
msgstr "The analysis is based solely on the ingredients listed and does not take into account processing methods."

msgctxt "rev_warning"
msgid "You are viewing an old version of this product page!"
msgstr "You are viewing an old version of this product page!"

msgctxt "rev_number"
msgid "Revision number: "
msgstr "Revision number: "

msgctxt "rev_contributor"
msgid "Edited by: "
msgstr "Edited by: "

msgctxt "rev_previous"
msgid "Previous version"
msgstr "Previous version"

msgctxt "rev_next"
msgid "Next version"
msgstr "Next version"

msgctxt "rev_latest"
msgid "Latest version"
msgstr "Latest version"

# "product data" in this sentence means data for many products, not just one product
msgctxt "import_data_file_title"
msgid "Import a product data file"
msgstr "Import a product data file"

# "product data" in this sentence means data for many products, not just one product
msgctxt "import_data_file_description"
msgid "Upload a spreadsheet file (Excel file or a comma or tab separated UTF-8 encoded CSV file) with product data."
msgstr "Upload a spreadsheet file (Excel file or a comma or tab separated UTF-8 encoded CSV file) with product data."

# "product data" in this sentence means data for many products, not just one product
msgctxt "import_data_file_format"
msgid "You can upload a table with the columns Open Food Facts import format, or you can upload a table in any format and then select the columns to import."
msgstr "You can upload a table with the columns Open Food Facts import format, or you can upload a table in any format and then select the columns to import."

# "product data" in this sentence means data for many products, not just one product
msgctxt "upload_product_data_file"
msgid "Upload a file with product data"
msgstr "Upload a file with product data"

msgctxt "uploading_file"
msgid "File being uploaded."
msgstr "File being uploaded."

msgctxt "upload_error"
msgid "The file could not be uploaded."
msgstr "The file could not be uploaded."

msgctxt "import_data_file_select_format_title"
msgid "Select and import data"
msgstr "Select and import data"

msgctxt "import_data_file_select_format_description"
msgid "Use the form below to indicate which columns to import and what data they contain."
msgstr "Use the form below to indicate which columns to import and what data they contain."

msgctxt "import_data"
msgid "Import data"
msgstr "Import data"

msgctxt "import_file_rows_columns"
msgid "The uploaded file contains %s rows and %s columns."
msgstr "The uploaded file contains %s rows and %s columns."

msgctxt "import_file_selected_columns"
msgid "%s columns out of %s have been selected and will be imported."
msgstr "%s columns out of %s have been selected and will be imported."

msgctxt "fields_group_identification"
msgid "Product identification"
msgstr "Product identification"

msgctxt "fields_group_origins"
msgid "Origins"
msgstr "Origins"

msgctxt "fields_group_ingredients"
msgid "Ingredients"
msgstr "Ingredients"

msgctxt "fields_group_nutrition"
msgid "Nutrition facts"
msgstr "Nutrition facts"

msgctxt "fields_group_nutrition_other"
msgid "Optional nutrition facts"
msgstr "Optional nutrition facts"

msgctxt "fields_group_other"
msgid "Other information"
msgstr "Other information"

msgctxt "fields_group_images"
msgid "Product photos"
msgstr "Product photos"

msgctxt "fields_group_packaging"
msgid "Packaging"
msgstr "Packaging"

msgctxt "image_front_url"
msgid "Link to front product photo"
msgstr "Link to front product photo"

msgctxt "image_ingredients_url"
msgid "Link to ingredients list photo"
msgstr "Link to ingredients list photo"

msgctxt "image_nutrition_url"
msgid "Link to nutrition facts table photo"
msgstr "Link to nutrition facts table photo"

msgctxt "image_other_url"
msgid "Link to other product photo"
msgstr "Link to other product photo"

msgctxt "labels_specific"
msgid "Specific label"
msgstr "Specific label"

msgctxt "categories_specific"
msgid "Specific category"
msgstr "Specific category"

msgctxt "sources_fields_specific"
msgid "Source specific field"
msgstr "Source specific field"

msgctxt "select_a_field"
msgid "Select a field"
msgstr "Select a field"

msgctxt "specify"
msgid "Specify"
msgstr "Specify"

msgctxt "value_unit_dropdown"
msgid "In the dropdown menu on the right, specify if the column contains:"
msgstr "In the dropdown menu on the right, specify if the column contains:"

msgctxt "value_unit_dropdown_value_unit"
msgid "the value and the unit"
msgstr "the value and the unit"

msgctxt "value_unit_dropdown_value_specific_unit"
msgid "the value in a specific unit"
msgstr "the value in a specific unit"

msgctxt "value_unit_dropdown_value"
msgid "only the value, with the unit in another column"
msgstr "only the value, with the unit in another column"

msgctxt "value_unit_dropdown_unit"
msgid "only the unit, with the value in another column"
msgstr "only the unit, with the value in another column"

# Please do not translate Y, Yes and 1
msgctxt "labels_specific_tag"
msgid "Select this option if the column indicates the presence of a specific label (e.g. Organic, Fair-Trade) when the value is either Y, Yes or 1."
msgstr "Select this option if the column indicates the presence of a specific label (e.g. Organic, Fair-Trade) when the value is either Y, Yes or 1."

msgctxt "labels_specific_tag_value"
msgid "Type the name of the label in the text field on the right."
msgstr "Type the name of the label in the text field on the right."

# Please do not translate Y, Yes and 1
msgctxt "categories_specific_tag"
msgid "Select this option if the column indicates the presence of a specific category (e.g. Beverages) when the value is either Y, Yes or 1."
msgstr "Select this option if the column indicates the presence of a specific category (e.g. Beverages) when the value is either Y, Yes or 1."

msgctxt "categories_specific_tag_value"
msgid "Type the name of the category in the text field on the right."
msgstr "Type the name of the category in the text field on the right."

# Please do not translate Y, Yes and 1
msgctxt "sources_fields_specific_tag"
msgid "Select this option for fields that are specific to the source, and that we want to keep as source specific fields."
msgstr "Select this option for fields that are specific to the source, and that we want to keep as source specific fields."

msgctxt "sources_fields_specific_tag_value"
msgid "Type the name of the target field in the text field on the right, or leave blank to use the name of the source field."
msgstr "Type the name of the target field in the text field on the right, or leave blank to use the name of the source field."

msgctxt "value"
msgid "Value"
msgstr "Value"

msgctxt "value_unit"
msgid "Value + Unit"
msgstr "Value + Unit"

msgctxt "value_in_l"
msgid "Value in L"
msgstr "Value in L"

msgctxt "value_in_dl"
msgid "Value in dl"
msgstr "Value in dl"

msgctxt "value_in_cl"
msgid "Value in cl"
msgstr "Value in cl"

msgctxt "value_in_ml"
msgid "Value in ml"
msgstr "Value in ml"

msgctxt "value_in_kg"
msgid "Value in kg"
msgstr "Value in kg"

msgctxt "value_in_g"
msgid "Value in g"
msgstr "Value in g"

msgctxt "value_in_mg"
msgid "Value in mg"
msgstr "Value in mg"

msgctxt "value_in_mcg"
msgid "Value in μg"
msgstr "Value in μg"

msgctxt "value_in_iu"
msgid "Value in IU"
msgstr "Value in IU"

msgctxt "value_in_kcal"
msgid "Value in kcal"
msgstr "Value in kcal"

msgctxt "value_in_kj"
msgid "Value in kJ"
msgstr "Value in kJ"

msgctxt "value_in_percent"
msgid "Value in %"
msgstr "Value in %"

msgctxt "no_owner_defined"
msgid "Please log-in to use this feature."
msgstr "Please log-in to use this feature."

msgctxt "organization"
msgid "Organization"
msgstr "Organization"

msgctxt "column_in_file"
msgid "Column in file"
msgstr "Column in file"

msgctxt "field_on_site"
msgid "Field on %s"
msgstr "Field on %s"

msgctxt "producers_platform"
msgid "Platform for producers"
msgstr "Platform for producers"

# "product data and photos" in this sentence means data and photos for many products, not just one product
msgctxt "producers_platform_description"
msgid "The platform for producers allows manufacturers to easily manage their product photos and data on Open Food Facts."
msgstr "The platform for producers allows manufacturers to easily manage their product photos and data on Open Food Facts."

# "product data and photos" in this sentence means data and photos for many products, not just one product
msgctxt "producers_platform_private_database"
msgid "The product data and photos you send on the platform for producers are stored in a private database. You will be able to check that all the data is correct before making it available on the public Open Food Facts database."
msgstr "The product data and photos you send on the platform for producers are stored in a private database. You will be able to check that all the data is correct before making it available on the public Open Food Facts database."

# "product data and photos" in this sentence means data and photos for many products, not just one product
msgctxt "producers_platform_licence"
msgid "The product data and photos will become publicly available in the Open Food Facts database, under the <a href=\"https://opendatacommons.org/licenses/odbl/1.0/\">Open Database License</a>. Individual contents of the database are available under the <a href=\"https://opendatacommons.org/licenses/dbcl/1.0/\">Database Contents License</a> and products images are available under the <a href=\"https://creativecommons.org/licenses/by-sa/3.0/deed.en\">Creative Commons Attribution ShareAlike licence</a>."
msgstr "The product data and photos will become publicly available in the Open Food Facts database, under the <a href=\"https://opendatacommons.org/licenses/odbl/1.0/\">Open Database License</a>. Individual contents of the database are available under the <a href=\"https://opendatacommons.org/licenses/dbcl/1.0/\">Database Contents License</a> and products images are available under the <a href=\"https://creativecommons.org/licenses/by-sa/3.0/deed.en\">Creative Commons Attribution ShareAlike licence</a>."

# "product data" in this sentence means data for many products, not just one product
msgctxt "import_product_data"
msgid "Import product data"
msgstr "Import product data"

# "product photos" in this sentence means data for many products, not just one product
msgctxt "import_product_photos"
msgid "Import product photos"
msgstr "Import product photos"

# "product data and photos" in this sentence means data and photos for many products, not just one product
msgctxt "export_product_data_photos"
msgid "Export product data and photos to the public database"
msgstr "Export product data and photos to the public database"

msgctxt "export_product_data_photos_please_check"
msgid "Please check that the data on the platform for producers is correct before exporting it to the public database."
msgstr "Please check that the data on the platform for producers is correct before exporting it to the public database."

msgctxt "export_photos"
msgid "Export photos to the public database"
msgstr "Export photos to the public database"

msgctxt "replace_selected_photos"
msgid "Replace existing selected photos"
msgstr "Replace existing selected photos"

msgctxt "cancel"
msgid "Cancel"
msgstr "Cancel"

msgctxt "collapsed_changes"
msgid "Collapsed changes"
msgstr "Collapsed changes"

msgctxt "data_quality_p"
msgid "data quality"
msgstr "data quality"

msgctxt "data_quality_s"
msgid "data quality"
msgstr "data quality"

msgctxt "data_quality"
msgid "data quality"
msgstr "data quality"

msgctxt "data_quality_bugs_p"
msgid "data quality bugs"
msgstr "data quality bugs"

msgctxt "data_quality_bugs_s"
msgid "data quality bug"
msgstr "data quality bug"

msgctxt "data_quality_bugs"
msgid "data quality bugs"
msgstr "data quality bugs"

msgctxt "data_quality_completeness"
msgid "data quality completeness"
msgstr "data quality completeness"

msgctxt "data_quality_info_p"
msgid "data quality info"
msgstr "data quality info"

msgctxt "data_quality_info_s"
msgid "data quality info"
msgstr "data quality info"

msgctxt "data_quality_info"
msgid "data quality info"
msgstr "data quality info"

msgctxt "data_quality_warnings_p"
msgid "data quality warnings"
msgstr "data quality warnings"

msgctxt "data_quality_warnings_s"
msgid "data quality warning"
msgstr "data quality warning"

msgctxt "data_quality_warnings"
msgid "data quality warnings"
msgstr "data quality warnings"

msgctxt "data_quality_errors_p"
msgid "data quality errors"
msgstr "data quality errors"

msgctxt "data_quality_errors_s"
msgid "data quality error"
msgstr "data quality error"

msgctxt "data_quality_errors"
msgid "data quality errors"
msgstr "data quality errors"

msgctxt "data_quality_warnings_producers_p"
msgid "data quality warnings"
msgstr "data quality warnings"

msgctxt "data_quality_warnings_producers_s"
msgid "data quality warning"
msgstr "data quality warning"

msgctxt "data_quality_warnings_producers"
msgid "data quality warnings"
msgstr "data quality warnings"

msgctxt "data_quality_errors_producers_p"
msgid "data quality errors"
msgstr "data quality errors"

msgctxt "data_quality_errors_producers_s"
msgid "data quality error"
msgstr "data quality error"

msgctxt "data_quality_errors_producers"
msgid "data quality errors"
msgstr "data quality errors"

# abbreviation for Minimum
msgctxt "min"
msgid "Min"
msgstr "Min"

# abbreviation for Maximum
msgctxt "max"
msgid "Max"
msgstr "Max"

msgctxt "improvements_p"
msgid "possible improvements"
msgstr "possible improvements"

msgctxt "improvements_s"
msgid "possible improvement"
msgstr "possible improvement"

msgctxt "improvements"
msgid "possible improvements"
msgstr "possible improvements"

# Do not translate
msgctxt "import_products_link"
msgid "/import-products"
msgstr "/import-products"

msgctxt "add_or_update_products"
msgid "Add or update products"
msgstr "Add or update products"

# Formal you
msgctxt "your_products"
msgid "Your products"
msgstr "Your products"

# Do not translate the e-mail address
msgctxt "account_without_org"
msgid "Your account is not associated with a company yet. Please e-mail <a href=\"mailto:producers@openfoodfacts.org\">producers@openfoodfacts.org</a> to activate the free access to the platform for producers."
msgstr "Your account is not associated with a company yet. Please e-mail <a href=\"mailto:producers@openfoodfacts.org\">producers@openfoodfacts.org</a> to activate the free access to the platform for producers."

msgctxt "import_products"
msgid "Import products"
msgstr "Import products"

msgctxt "empty_column"
msgid "Empty column"
msgstr "Empty column"

msgctxt "empty_column_description"
msgid "The file does not contain any value in this column."
msgstr "The file does not contain any value in this column."

msgctxt "import_file_status_title"
msgid "Data import in progress"
msgstr "Data import in progress"

# "product data" means data for many products
msgctxt "import_file_status_description"
msgid "The product data has been received and is going to be imported on the platform for producers."
msgstr "The product data has been received and is going to be imported on the platform for producers."

msgctxt "import_file_status"
msgid "Status"
msgstr "Status"

msgctxt "job_status_inactive"
msgid "Scheduled"
msgstr "Scheduled"

msgctxt "job_status_active"
msgid "In progress"
msgstr "In progress"

msgctxt "job_status_finished"
msgid "Finished"
msgstr "Finished"

msgctxt "job_status_failed"
msgid "Failed"
msgstr "Failed"

msgctxt "import_file_result"
msgid "Import result"
msgstr "Import result"

msgctxt "products_modified"
msgid "Products modified"
msgstr "Products modified"

msgctxt "import_file_result_no_change"
msgid "There were no product added or modified. The data has probably been already imported previously."
msgstr "There were no product added or modified. The data has probably been already imported previously."

msgctxt "import_file_result_products"
msgid "List of products added or modified"
msgstr "List of products added or modified"

msgctxt "imports_p"
msgid "imports"
msgstr "imports"

msgctxt "imports_s"
msgid "import"
msgstr "import"

msgctxt "imports"
msgid "imports"
msgstr "imports"

msgctxt "number_of_products_with_data_quality_errors_producers"
msgid "Number of products with data quality errors"
msgstr "Number of products with data quality errors"

msgctxt "number_of_products_with_data_quality_warnings_producers"
msgid "Number of products with data quality warnings"
msgstr "Number of products with data quality warnings"

msgctxt "number_of_products_with_improvements"
msgid "Number of products with improvement opportunities"
msgstr "Number of products with improvement opportunities"

msgctxt "improvements_facet_description_1"
msgid "This table lists possible opportunities to improve the nutritional quality, the Nutri-Score and the composition of food products."
msgstr "This table lists possible opportunities to improve the nutritional quality, the Nutri-Score and the composition of food products."

msgctxt "improvements_facet_description_2"
msgid "In order to get relevant results, please make sure the product data is complete (nutrition facts with values for fiber and fruits and vegetables to compute the Nutri-Score, and a precise category to compare each product to similar products)."
msgstr "In order to get relevant results, please make sure the product data is complete (nutrition facts with values for fiber and fruits and vegetables to compute the Nutri-Score, and a precise category to compare each product to similar products)."

# "product photos" in this sentence means photos for many products, not just one product
msgctxt "import_photos_title"
msgid "Import product photos"
msgstr "Import product photos"

msgctxt "import_photos_description"
msgid "You can use the form below to easily upload photos (front of product, ingredients list and nutrition facts table) for many products."
msgstr "You can use the form below to easily upload photos (front of product, ingredients list and nutrition facts table) for many products."

msgctxt "import_photos_format_1"
msgid "Each filename needs to contains the barcode of the product."
msgstr "Each filename needs to contains the barcode of the product."

msgctxt "import_photos_format_2"
msgid "And you can also specify the type of the photo in the filename:"
msgstr "And you can also specify the type of the photo in the filename:"

# Do not translate the file name
msgctxt "import_photos_format_barcode"
msgid "3001234567890.jpg: front of the product in the current language."
msgstr "3001234567890.jpg: front of the product in the current language."

# Do not translate the file name
msgctxt "import_photos_format_front"
msgid "3001234567890.front_nl.jpg: front of the product in Dutch."
msgstr "3001234567890.front_nl.jpg: front of the product in Dutch."

# Do not translate the file name
msgctxt "import_photos_format_ingredients"
msgid "3001234567890.ingredients_fr.jpg: ingredients list in French."
msgstr "3001234567890.ingredients_fr.jpg: ingredients list in French."

# Do not translate the file name
msgctxt "import_photos_format_nutrition"
msgid "3001234567890.nutrition_es.jpg: nutrition table in Spanish."
msgstr "3001234567890.nutrition_es.jpg: nutrition table in Spanish."

msgctxt "add_photos"
msgid "Add photos..."
msgstr "Add photos..."

msgctxt "start_upload"
msgid "Start upload"
msgstr "Start upload"

msgctxt "start"
msgid "Start"
msgstr "Start"

msgctxt "close"
msgid "Close"
msgstr "Close"

msgctxt "cancel_upload"
msgid "Cancel upload"
msgstr "Cancel upload"

msgctxt "info"
msgid "Info"
msgstr "Info"

msgctxt "file_received"
msgid "File received"
msgstr "File received"

msgctxt "nutriscore_calculation_details"
msgid "Details of the calculation of the Nutri-Score"
msgstr "Details of the calculation of the Nutri-Score"

msgctxt "nutriscore_is_beverage"
msgid "This product is considered a beverage for the calculation of the Nutri-Score."
msgstr "This product is considered a beverage for the calculation of the Nutri-Score."

msgctxt "nutriscore_is_not_beverage"
msgid "This product is not considered a beverage for the calculation of the Nutri-Score."
msgstr "This product is not considered a beverage for the calculation of the Nutri-Score."

msgctxt "nutriscore_positive_points"
msgid "Positive points"
msgstr "Positive points"

msgctxt "nutriscore_negative_points"
msgid "Negative points"
msgstr "Negative points"

msgctxt "nutriscore_proteins_negative_points_less_than_11"
msgid "The points for proteins are counted because the negative points are less than 11."
msgstr "The points for proteins are counted because the negative points are less than 11."

msgctxt "nutriscore_proteins_negative_points_greater_or_equal_to_11"
msgid "The points for proteins are not counted because the negative points are greater or equal to 11."
msgstr "The points for proteins are not counted because the negative points are greater or equal to 11."

msgctxt "nutriscore_proteins_maximum_fruits_points"
msgid "The points for proteins are counted because the points for the fruits, vegetables, nuts and colza/walnut/olive oils are at the maximum."
msgstr "The points for proteins are counted because the points for the fruits, vegetables, nuts and colza/walnut/olive oils are at the maximum."

msgctxt "nutriscore_proteins_is_cheese"
msgid "The points for proteins are counted because the product is in the cheeses category."
msgstr "The points for proteins are counted because the product is in the cheeses category."

msgctxt "nutriscore_proteins_is_added_fat"
msgid "The product is in the fats category, the points for saturated fat are replaced by the points for the saturated fat / fat ratio."
msgstr "The product is in the fats category, the points for saturated fat are replaced by the points for the saturated fat / fat ratio."

msgctxt "nutriscore_points_for_energy"
msgid "Energy"
msgstr "Energy"

msgctxt "nutriscore_points_for_sugars"
msgid "Sugars"
msgstr "Sugars"

msgctxt "nutriscore_points_for_saturated_fat"
msgid "Saturated fat"
msgstr "Saturated fat"

msgctxt "nutriscore_points_for_saturated_fat_ratio"
msgid "Saturated fat / fat ratio"
msgstr "Saturated fat / fat ratio"

msgctxt "nutriscore_points_for_sodium"
msgid "Sodium"
msgstr "Sodium"

msgctxt "nutriscore_points_for_fruits_vegetables_nuts_colza_walnut_olive_oils"
msgid "Fruits, vegetables, nuts, and colza/walnut/olive oils"
msgstr "Fruits, vegetables, nuts, and colza/walnut/olive oils"

msgctxt "nutriscore_points_for_fiber"
msgid "Fiber"
msgstr "Fiber"

msgctxt "nutriscore_points_for_proteins"
msgid "Proteins"
msgstr "Proteins"

msgctxt "nutriscore_source_value"
msgid "value"
msgstr "value"

msgctxt "nutriscore_rounded_value"
msgid "rounded value"
msgstr "rounded value"

msgctxt "nutriscore_score"
msgid "Nutritional score"
msgstr "Nutritional score"

# Do not translate
msgctxt "nutriscore_grade"
msgid "Nutri-Score"
msgstr "Nutri-Score"

# This is not the Nutri-Score grade with letters, but the Nutri-Score number score used to compute the grade. Translate score but not Nutri-Score.
msgctxt "nutriscore_score_producer"
msgid "Nutri-Score score"
msgstr "Nutri-Score score"

# Do not translate
msgctxt "nutriscore_grade_producer"
msgid "Nutri-Score"
msgstr "Nutri-Score"

# free as in not costing something
msgctxt "donate_free_and_independent"
msgid "Open Food Facts is 100% free and independent."
msgstr "Open Food Facts is 100% free and independent."

# leave empty link
msgctxt "donate_help_and_donations"
msgid "<a href=\"\">We need your help and donations</a> to continue and to grow the project."
msgstr "<a href=\"\">We need your help and donations</a> to continue and to grow the project."

msgctxt "thank_you"
msgid "Thank you!"
msgstr "Thank you!"

msgctxt "thank_you_very_much"
msgid "Thank you very much!"
msgstr "Thank you very much!"

msgctxt "value_for_the_product"
msgid "Value for the product"
msgstr "Value for the product"

# Do not translate %s, it will be replaced by the category name
msgctxt "value_for_the_category"
msgid "Mean value for the %s category"
msgstr "Mean value for the %s category"

# Keep the %s
msgctxt "better_nutriscore"
msgid "The Nutri-Score can be changed from %s to %s by changing the %s value from %s to %s (%s percent difference)."
msgstr "The Nutri-Score can be changed from %s to %s by changing the %s value from %s to %s (%s percent difference)."

msgctxt "export_products_to_public_database_email"
msgid "The platform for producers is still under development and we make manual checks before importing products to the public database. Please e-mail us at <a href=\"mailto:producers@openfoodfacts.org\">producers@openfoodfacts.org</a> to update the public database."
msgstr "The platform for producers is still under development and we make manual checks before importing products to the public database. Please e-mail us at <a href=\"mailto:producers@openfoodfacts.org\">producers@openfoodfacts.org</a> to update the public database."

msgctxt "crm_user_id"
msgid "Id of corresponding contact in CRM"
msgstr "Id of corresponding contact in CRM"

msgctxt "crm_org_id"
msgid "Id of corresponding organization in CRM"
msgstr "Id of corresponding organization in CRM"

msgctxt "user_groups"
msgid "Groups"
msgstr "Groups"

msgctxt "user_group_producer"
msgid "Producer"
msgstr "Producer"

msgctxt "user_group_producer_description"
msgid "Must be checked only for accounts of producers who edit their own products. Product ownership will be attributed to producers when they add or edit a product."
msgstr "Must be checked only for accounts of producers who edit their own products. Product ownership will be attributed to producers when they add or edit a product."

msgctxt "user_group_database"
msgid "Database"
msgstr "Database"

msgctxt "user_group_database_description"
msgid "For external sources of data. Product ownership of imported products will not change."
msgstr "For external sources of data. Product ownership of imported products will not change."

msgctxt "user_group_app"
msgid "App"
msgstr "App"

msgctxt "user_group_app_description"
msgid "For applications."
msgstr "For applications."

msgctxt "user_group_bot"
msgid "Bot"
msgstr "Bot"

msgctxt "user_group_bot_description"
msgid "For robots, scripts etc."
msgstr "For robots, scripts etc."

msgctxt "user_group_moderator"
msgid "Moderator"
msgstr "Moderator"

msgctxt "user_group_moderator_description"
msgid "Moderators have access to special features to edit and review products."
msgstr "Moderators have access to special features to edit and review products."

msgctxt "user_group_pro_moderator"
msgid "Moderator for the producers platform"
msgstr "Moderator for the producers platform"

msgctxt "user_group_pro_moderator_description"
msgid "Moderators of the producers platform can view and edit the private products of all users and organizations on the producers platform."
msgstr "Moderators of the producers platform can view and edit the private products of all users and organizations on the producers platform."

msgctxt "donation_banner_hide"
msgid "I have already donated or I'm not interested. Hide the banner."
msgstr "I have already donated or I'm not interested. Hide the banner."

msgctxt "donation_banner_independant"
msgid "An independant and citizen-led project for food transparency?"
msgstr "An independant and citizen-led project for food transparency?"

msgctxt "donation_banner_public_health"
msgid "Food product data for research that improves public health?"
msgstr "Food product data for research that improves public health?"

msgctxt "donation_banner_choices"
msgid "Easier and better food choices according to your own criteria?"
msgstr "Easier and better food choices according to your own criteria?"

msgctxt "donation_banner_cta"
msgid "We need your support!"
msgstr "We need your support!"

msgctxt "donation_banner_cta_button"
msgid "Please Donate"
msgstr "Please Donate"

msgctxt "producers_platform_moderation_title"
msgid "Producers platform moderation"
msgstr "Producers platform moderation"

# variable names between { } must not be translated
msgctxt "f_pro_moderator_owner_set"
msgid "You are currently viewing products from {organization}."
msgstr "You are currently viewing products from {organization}."

msgctxt "pro_moderator_owner_not_set"
msgid "You are currently viewing your own products."
msgstr "You are currently viewing your own products."

msgctxt "pro_moderator_edit_owner_description"
msgid "To see products from a specific user or organization, enter its id below. Leave field empty to unset."
msgstr "To see products from a specific user or organization, enter its id. Leave field empty to unset."

# Action verb "Change" to put on a form button
msgctxt "pro_moderator_edit_owner"
msgid "Switch to another organization"
msgstr "Switch to another organization"

msgctxt "pro_moderator_edit_owner_placeholder"
msgid "user-abc or org-xyz"
msgstr "user-abc or org-xyz"

# keep %s, it is a variable for the name of the user
msgctxt "error_user_does_not_exist"
msgid "User %s does not exist"
msgstr "User %s does not exist"

msgctxt "error_malformed_owner"
msgid "The id must be of the form user-abc or org-xyz"
msgstr "The id must be of the form user-abc or org-xyz"

msgctxt "import_products_categories_from_public_database"
msgid "Import product categories from the public database"
msgstr "Import product categories from the public database"

msgctxt "import_products_categories_from_public_database_description"
msgid "Add categories from the public database to the products on the platform for producers."
msgstr "Add categories from the public database to the products on the platform for producers."

msgctxt "import_products_categories"
msgid "Import the categories"
msgstr "Import the categories"

msgctxt "nutri_score_score_from_producer"
msgid "Nutri-Score score from producer"
msgstr "Nutri-Score score from producer"

msgctxt "nutri_score_score_calculated"
msgid "Calculated Nutri-Score score"
msgstr "Calculated Nutri-Score score"

msgctxt "nutri_score_grade_from_producer"
msgid "Nutri-Score grade from producer"
msgstr "Nutri-Score grade from producer"

msgctxt "nutri_score_grade_calculated"
msgid "Calculated Nutri-Score grade"
msgstr "Calculated Nutri-Score grade"

msgctxt "scanned_code"
msgid "Scanned code"
msgstr "Scanned code"

msgctxt "code_from_filename"
msgid "Code from file name"
msgstr "Code from file name"

msgctxt "using_previous_code"
msgid "Using previous code"
msgstr "Using previous code"

msgctxt "add_field_values"
msgid "You can specify field values that will be added to all products for which you will send images."
msgstr "You can specify field values that will be added to all products for which you will send images."

msgctxt "add_tag_field"
msgid "Add a field"
msgstr "Add a field"

msgctxt "remove_products"
msgid "Remove all the products"
msgstr "Remove all the products"

msgctxt "remove_user"
msgid "Remove user"
msgstr "Remove user"

msgctxt "remove_products_from_producers_platform"
msgid "Remove all your products from the platform for producers"
msgstr "Remove all your products from the platform for producers"

msgctxt "remove_products_from_producers_platform_description"
msgid "You can remove all your products from the platform for producers, for instance to start with a clean slate if there were some issues with an import. This will not affect your products in the public database."
msgstr "You can remove all your products from the platform for producers, for instance to start with a clean slate if there were some issues with an import. This will not affect your products in the public database."

msgctxt "this_action_cannot_be_undone"
msgid "Please note that this action cannot be undone."
msgstr "Please note that this action cannot be undone."

msgctxt "remove_products_confirm"
msgid "Warning: this action cannot be undone. Are you sure that you want to remove all your products from the platform for producers?"
msgstr "Warning: this action cannot be undone. Are you sure that you want to remove all your products from the platform for producers?"

msgctxt "function_not_available"
msgid "This function is not available."
msgstr "This function is not available."

msgctxt "remove_products_done"
msgid "Your products have been removed from the platform for producers."
msgstr "Your products have been removed from the platform for producers."

msgctxt "ingredients_analysis_details"
msgid "Details of the analysis of the ingredients"
msgstr "Details of the analysis of the ingredients"

msgctxt "some_unknown_ingredients"
msgid "Some ingredients could not be recognized."
msgstr "Some ingredients could not be recognized."

# variable names between { } must not be translated
msgctxt "f_move_data_and_photos_to_main_language"
msgid "Move all data and selected photos in {language} to the main language of the product: {main_language}"
msgstr "Move all data and selected photos in {language} to the main language of the product: {main_language}"

msgctxt "move_data_and_photos_to_main_language_replace"
msgid "Replace existing values and selected photos"
msgstr "Replace existing values and selected photos"

msgctxt "move_data_and_photos_to_main_language_ignore"
msgid "Keep existing values and selected photos"
msgstr "Keep existing values and selected photos"

msgctxt "done_status"
msgid "Done"
msgstr "Done"

msgctxt "to_do_status"
msgid "To do"
msgstr "To do"

msgctxt "teams"
msgid "Teams"
msgstr "Teams"

msgctxt "optional"
msgid "optional"
msgstr "optional"

msgctxt "teams_p"
msgid "teams"
msgstr "teams"

msgctxt "teams_s"
msgid "team"
msgstr "team"

msgctxt "teams_description"
msgid "You can join 1 to 3 teams. Products you add or edit will be credited to you and to your teams. Teams can be changed at any time."
msgstr "You can join 1 to 3 teams. Products you add or edit will be credited to you and to your teams. Teams can be changed at any time."

msgctxt "teams_names_warning"
msgid "Team names are public. Do not create teams with names containing personal data (e.g. family names), trademarks (unless you own them), or anything offensive."
msgstr "Team names are public. Do not create teams with names containing personal data (e.g. family names), trademarks (unless you own them), or anything offensive."

# keep %s, it can be a number "Team 1" or a name "Team XYZ"
msgctxt "team_s"
msgid "Team %s"
msgstr "Team %s"

msgctxt "contributor_settings"
msgid "Contributor"
msgstr "Contributor"

msgctxt "contributor_settings_description"
msgid "Those settings allow you to personalize some aspects of the website"
msgstr "Those settings allow you to personalize some aspects of the website"

msgctxt "display_barcode_in_search"
msgid "Display barcode in search results"
msgstr "Display barcode in search results"

msgctxt "edit_link_in_search"
msgid "Add an edit link in search results"
msgstr "Add an edit link in search results"

msgctxt "ciqual_food_name"
msgid "CIQUAL food name"
msgstr "CIQUAL food name"

msgctxt "ciqual_food_name_s"
msgid "CIQUAL food name"
msgstr "CIQUAL food name"

msgctxt "ciqual_food_name_p"
msgid "CIQUAL food names"
msgstr "CIQUAL food names"

msgctxt "we_need_your_help"
msgid "We need your help!"
msgstr "We need your help!"

msgctxt "you_can_help_improve_ingredients_analysis"
msgid "You can help us recognize more ingredients and better analyze the list of ingredients for this product and others by:"
msgstr "You can help us recognize more ingredients and better analyze the list of ingredients for this product and others:"

msgctxt "help_improve_ingredients_analysis_1"
msgid "Edit this product page to correct spelling mistakes in the ingredients list, and/or to remove ingredients in other languages and sentences that are not related to the ingredients."
msgstr "Edit this product page to correct spelling mistakes in the ingredients list, and/or to remove ingredients in other languages and sentences that are not related to the ingredients."

msgctxt "help_improve_ingredients_analysis_2"
msgid "Add new entries, synonyms or translations to our multilingual lists of ingredients, ingredient processing methods, and labels."
msgstr "Add new entries, synonyms or translations to our multilingual lists of ingredients, ingredient processing methods, and labels."

# Do not translate #ingredients
msgctxt "help_improve_ingredients_analysis_instructions"
msgid "Join the #ingredients channel on <a href=\"https://slack.openfoodfacts.org\">our Slack discussion space</a> and/or learn about <a href=\"https://wiki.openfoodfacts.org/Ingredients_Extraction_and_Analysis\">ingredients analysis on our wiki</a>, if you would like to help. Thank you!"
msgstr "If you would like to help, join the #ingredients channel on <a href=\"https://slack.openfoodfacts.org\">our Slack discussion space</a> and/or learn about <a href=\"https://wiki.openfoodfacts.org/Ingredients_Extraction_and_Analysis\">ingredients analysis on our wiki</a>. Thank you!"

msgctxt "footer_producers_link"
msgid "https://world.pro.openfoodfacts.org/"
msgstr "https://world.pro.openfoodfacts.org/"

msgctxt "footer_producers"
msgid "Producers"
msgstr "Producers"

# %s will be replaced by the language name
msgctxt "add_ingredients_in_language"
msgid "If this product has an ingredients list in %s, please add it."
msgstr "If this product has an ingredients list in %s, please add it."

msgctxt "missing_barcode"
msgid "Missing barcode"
msgstr "Missing barcode"

msgctxt "invalid_barcode"
msgid "Invalid barcode"
msgstr "Invalid barcode"

# Either 'ltr' for left to right languages like English or 'rtl' for right to left languages like Arabic
msgctxt "text_direction"
msgid "ltr"
msgstr "ltr"

msgctxt "separate_values_with_commas"
msgid "Separate multiple values with commas."
msgstr "Separate multiple values with commas."

msgctxt "lc_note"
msgid "If the product's packaging is in multiple languages, indicate the most visible language on the product."
msgstr "If the product's packaging is in multiple languages, indicate the most visible language on the product."

msgctxt "obsolete_import_note"
msgid "Enter Yes, Y or 1 if the product is no longer available in stores."
msgstr "Enter Yes, Y or 1 if the product is no longer available in stores."

msgctxt "specify_value_and_unit_or_use_default_unit"
msgid "Specify both the value and unit, or use the default unit: %s"
msgstr "Specify both the value and unit, or use the default unit: %s"

msgctxt "specify_value_and_unit"
msgid "Specify both the value and unit."
msgstr "Specify both the value and unit."

msgctxt "download_sample_import_file"
msgid "Download an XLSX template file for Excel or LibreOffice with the fields that can be imported."
msgstr "Download an XLSX template file for Excel or LibreOffice with the fields that can be imported."

msgctxt "code_import_note"
msgid "Barcode as it appears on the product."
msgstr "Barcode as it appears on the product."

msgctxt "producer_product_id_import_note"
msgid "Internal code used by the producer to identify the product, different from the product's barcode."
msgstr "Internal code used by the producer to identify the product, different from the product's barcode."

msgctxt "producer_version_id_import_note"
msgid "Internal code used by the producer to identify a specific version of a product when it changes."
msgstr "Internal code used by the producer to identify a specific version of a product when it changes."

msgctxt "categories_import_note"
msgid "Providing a category is very important to make the product easy to search for, and to compute the Nutri-Score"
msgstr "Providing a category is very important to make the product easy to search for, and to compute the Nutri-Score"

msgctxt "labels_import_note"
msgid "Some labels such as the organic label are used to filter and/or rank search results, so it is strongly recommended to specify them."
msgstr "Some labels such as the organic label are used to filter and/or rank search results, so it is strongly recommended to specify them."

msgctxt "origins_import_note"
msgid "This field must contain only a comma separated list of countries of origin of the ingredients"
msgstr "This field must contain only a comma separated list of countries of origin of the ingredients"

msgctxt "origin_import_note"
msgid "Text or sentences that indicate the origin of the product and/or its ingredients."
msgstr "Text or sentences that indicate the origin of the product and/or its ingredients."

msgctxt "nutriscore_grade_producer_note"
msgid "Nutri-Score grade from A to E displayed on the product label"
msgstr "Nutri-Score grade from A to E displayed on the product label"

msgctxt "nutriscore_grade_producer_import_note"
msgid "Open Food Facts computes the Nutri-Score grade based on the information provided (nutrition facts and category). If the grade we compute is different from the grade you provide, you will get a private notification on the producers platform so that the difference can be resolved."
msgstr "Open Food Facts computes the Nutri-Score grade based on the information provided (nutrition facts and category). If the grade we compute is different from the grade you provide, you will get a private notification on the producers platform so that the difference can be resolved."

msgctxt "nutriscore_score_producer_note"
msgid "Nutri-Score score (numeric value from which the A to E grade is derived)"
msgstr "Nutri-Score score (numeric value from which the A to E grade is derived)"

msgctxt "nutriscore_score_producer_import_note"
msgid "Open Food Facts computes the Nutri-Score score based on the information provided (nutrition facts and category). If the score we compute is different from the score you provide, you will get a private notification on the producers platform so that the difference can be resolved."
msgstr "Open Food Facts computes the Nutri-Score score based on the information provided (nutrition facts and category). If the score we compute is different from the score you provide, you will get a private notification on the producers platform so that the difference can be resolved."

msgctxt "mandatory_field"
msgid "Mandatory field"
msgstr "Mandatory field"

msgctxt "mandatory_field_note"
msgid "All products should have this information."
msgstr "All products should have this information."

msgctxt "recommended_field"
msgid "Recommended field"
msgstr "Recommended field"

msgctxt "recommended_field_note"
msgid "If this information exists and is relevant for the product, it is recommended to provide it to make the product easier to search for and the product data more useful."
msgstr "If this information exists and is relevant for the product, it is recommended to provide it to make the product easier to search for and the product data more useful."

msgctxt "optional_field"
msgid "Optional field"
msgstr "Optional field"

msgctxt "optional_field_note"
msgid "If available, this information will be displayed on the product page."
msgstr "If available, this information will be displayed on the product page."

# product photos here means photos of multiple products
msgctxt "images_can_be_provided_separately"
msgid "Product photos can also be provided separately through the Import product photos function of the platform for producers."
msgstr "Product photos can also be provided separately through the Import product photos function of the platform for producers."

# This is linked to a unit test
msgctxt "attribute_group_labels_name"
msgid "Labels"
msgstr "Labels"

msgctxt "attribute_labels_organic_name"
msgid "Organic farming"
msgstr "Organic farming"

msgctxt "attribute_labels_organic_yes_title"
msgid "Organic product"
msgstr "Organic product"

msgctxt "attribute_labels_organic_no_title"
msgid "Not an organic product"
msgstr "Not an organic product"

msgctxt "attribute_labels_organic_unknown_title"
msgid "Missing information: organic product?"
msgstr "Missing information: organic product?"

msgctxt "attribute_labels_organic_yes_description_short"
msgid "Promotes ecological sustainability and biodiversity."
msgstr "Promotes ecological sustainability and biodiversity."

msgctxt "attribute_labels_organic_description_short"
msgid "Organic products promote ecological sustainability and biodiversity."
msgstr "Organic products promote ecological sustainability and biodiversity."

msgctxt "attribute_labels_organic_description"
msgid "Organic farming aims to protect the environment and to conserve biodiversity by prohibiting or limiting the use of synthetic fertilizers, pesticides and food additives."
msgstr "Organic farming aims to protect the environment and to conserve biodiversity by prohibiting or limiting the use of synthetic fertilizers, pesticides and food additives."

msgctxt "attribute_labels_fair_trade_name"
msgid "Fair trade"
msgstr "Fair trade"

msgctxt "attribute_labels_fair_trade_yes_title"
msgid "Fair trade product"
msgstr "Fair trade product"

msgctxt "attribute_labels_fair_trade_no_title"
msgid "Not a fair trade product"
msgstr "Not a fair trade product"

msgctxt "attribute_labels_fair_trade_unknown_title"
msgid "Missing information: fair trade product?"
msgstr "Missing information: fair trade product?"

msgctxt "attribute_labels_fair_trade_yes_description_short"
msgid "Helps producers in developing countries."
msgstr "Helps producers in developing countries."

msgctxt "attribute_labels_fair_trade_description_short"
msgid "Fair trade products help producers in developing countries."
msgstr "Fair trade products help producers in developing countries."

msgctxt "attribute_labels_fair_trade_description"
msgid "When you buy fair trade products, producers in developing countries are paid an higher and fairer price, which helps them improve and sustain higher social and often environmental standards."
msgstr "When you buy fair trade products, producers in developing countries are paid an higher and fairer price, which helps them improve and sustain higher social and often environmental standards."

msgctxt "attribute_group_nutritional_quality_name"
msgid "Nutritional quality"
msgstr "Nutritional quality"

msgctxt "attribute_nutriscore_name"
msgid "Nutri-Score"
msgstr "Nutri-Score"

msgctxt "attribute_nutriscore_setting_name"
msgid "Good nutritional quality (Nutri-Score)"
msgstr "Good nutritional quality (Nutri-Score)"

msgctxt "attribute_nutriscore_setting_note"
msgid "The Nutri-Score is computed and can be taken into account for all products, even if is not displayed on the packaging."
msgstr "The Nutri-Score is computed and can be taken into account for all products, even if is not displayed on the packaging."

# keep %s, it will be replaced by the letter A, B, C, D or E
msgctxt "attribute_nutriscore_grade_title"
msgid "Nutri-Score %s"
msgstr "Nutri-Score %s"

msgctxt "attribute_nutriscore_unknown_title"
msgid "Nutri-Score unknown"
msgstr "Nutri-Score unknown"

msgctxt "attribute_nutriscore_unknown_description_short"
msgid "Missing data to compute the Nutri-Score"
msgstr "Missing data to compute the Nutri-Score"

msgctxt "attribute_nutriscore_not_applicable_title"
msgid "Nutri-Score not applicable"
msgstr "Nutri-Score not applicable"

msgctxt "attribute_nutriscore_not_applicable_description_short"
msgid "Not applicable for the category"
msgstr "Not applicable for the category"

# variable names between { } must not be translated
msgctxt "f_attribute_nutriscore_not_applicable_description"
msgid "Not applicable for the category: {category}"
msgstr "Not applicable for the category: {category}"

msgctxt "attribute_nutriscore_a_description_short"
msgid "Very good nutritional quality"
msgstr "Very good nutritional quality"

msgctxt "attribute_nutriscore_b_description_short"
msgid "Good nutritional quality"
msgstr "Good nutritional quality"

msgctxt "attribute_nutriscore_c_description_short"
msgid "Average nutritional quality"
msgstr "Average nutritional quality"

# lower: translate to "less good" in some languages (e.g. French: "Moins bonne qualité nutritionnelle")
msgctxt "attribute_nutriscore_d_description_short"
msgid "Lower nutritional quality"
msgstr "Lower nutritional quality"

# lower: translate to "less good" in some languages (e.g. French: "Moins bonne qualité nutritionnelle")
msgctxt "attribute_nutriscore_e_description_short"
msgid "Lower nutritional quality"
msgstr "Lower nutritional quality"

msgctxt "attribute_group_processing_name"
msgid "Food processing"
msgstr "Food processing"

msgctxt "attribute_nova_name"
msgid "NOVA group"
msgstr "NOVA group"

msgctxt "attribute_nova_unknown_title"
msgid "NOVA not computed"
msgstr "NOVA not computed"

msgctxt "attribute_nova_unknown_description_short"
msgid "Food processing level unknown"
msgstr "Food processing level unknown"

msgctxt "attribute_nova_setting_name"
msgid "No or little food processing (NOVA group)"
msgstr "No or little food processing (NOVA group)"

msgctxt "attribute_nova_setting_note"
msgid "To determine the level of processing of a product, we rely on the list of ingredients (markers, processing methods) and categories."
msgstr "To determine the level of processing of a product, we rely on the list of ingredients (markers, processing methods) and categories."

# keep %s, it will be replaced by the group 1, 2, 3 or 4
msgctxt "attribute_nova_group_title"
msgid "NOVA %s"
msgstr "NOVA %s"

msgctxt "attribute_nova_1_description_short"
msgid "Unprocessed or minimally processed foods"
msgstr "Unprocessed or minimally processed foods"

msgctxt "attribute_nova_2_description_short"
msgid "Processed culinary ingredients"
msgstr "Processed culinary ingredients"

msgctxt "attribute_nova_3_description_short"
msgid "Processed foods"
msgstr "Processed foods"

msgctxt "attribute_nova_4_description_short"
msgid "Ultra-processed foods"
msgstr "Ultra-processed foods"

msgctxt "attribute_nova_4_1_marker"
msgid "1 ultra-processing marker"
msgstr "1 ultra-processing marker"

# variable names between { } must not be translated
msgctxt "f_attribute_nova_4_markers"
msgid "{number} ultra-processing markers"
msgstr "{number} ultra-processing markers"

msgctxt "export_product_page"
msgid "Export product to public database"
msgstr "Export product to public database"

msgctxt "no_products_to_export"
msgid "No products to export."
msgstr "No products to export."

msgctxt "query_filter"
msgid "Query filter"
msgstr "Query filter"

msgctxt "nova_group_producer"
msgid "NOVA group"
msgstr "NOVA group"

msgctxt "error_unknown_org"
msgid "Unknown organization."
msgstr "Unknown organization."

msgctxt "error_unknown_user"
msgid "Unknown user."
msgstr "Unknown user."

msgctxt "attribute_low_salt_setting_note"
msgid "The salt level is taken into account by the Nutri-Score. Use this setting only if you are specifically on a low salt diet."
msgstr "The salt level is taken into account by the Nutri-Score. Use this setting only if you are specifically on a low salt diet."

msgctxt "attribute_low_sugars_setting_note"
msgid "The sugars level is taken into account by the Nutri-Score. Use this setting only if you are specifically on a low sugars diet."
msgstr "The sugars level is taken into account by the Nutri-Score. Use this setting only if you are specifically on a low sugars diet."

msgctxt "attribute_low_fat_setting_note"
msgid "The fat level is taken into account by the Nutri-Score. Use this setting only if you are specifically on a low fat diet."
msgstr "The fat level is taken into account by the Nutri-Score. Use this setting only if you are specifically on a low fat diet."

msgctxt "attribute_low_saturated_fat_setting_note"
msgid "The saturated fat level is taken into account by the Nutri-Score. Use this setting only if you are specifically on a low saturated fat diet."
msgstr "The saturated fat level is taken into account by the Nutri-Score. Use this setting only if you are specifically on a low saturated fat diet."

msgctxt "attribute_group_allergens_name"
msgid "Allergens"
msgstr "Allergens"

msgctxt "attribute_group_allergens_warning"
msgid "There is always a possibility that data about allergens may be missing, incomplete, incorrect or that the product's composition has changed. If you are allergic, always check the information on the actual product packaging."
msgstr "There is always a possibility that data about allergens may be missing, incomplete, incorrect or that the product's composition has changed. If you are allergic, always check the information on the actual product packaging."

msgctxt "attribute_additives_name"
msgid "Additives"
msgstr "Additives"

msgctxt "attribute_additives_setting_name"
msgid "No or few additives"
msgstr "No or few additives"

msgctxt "attribute_additives_setting_note"
msgid "Additives are markers of food processing, and excess consumption of some of them have undesirable health impacts."
msgstr "Additives are markers of food processing, and excess consumption of some of them have undesirable health impacts."

msgctxt "attribute_additives_unknown_title"
msgid "Additives not computed"
msgstr "Additives not computed"

msgctxt "preference_not_important"
msgid "Not important"
msgstr "Not important"

msgctxt "preference_important"
msgid "Important"
msgstr "Important"

msgctxt "preference_very_important"
msgid "Very important"
msgstr "Very important"

msgctxt "preference_mandatory"
msgid "Mandatory"
msgstr "Mandatory"

msgctxt "packaging_alt"
msgid "Recycling instructions and/or packaging information"
msgstr "Recycling instructions and/or packaging information"

msgctxt "image_packaging"
msgid "Recycling instructions and/or packaging information picture"
msgstr "Recycling instructions and/or packaging information picture"

msgctxt "image_packaging_url"
msgid "Link to recycling instructions and/or packaging information photo"
msgstr "Link to recycling instructions and/or packaging information photo"

# Do not translate the file name
msgctxt "import_photos_format_packaging"
msgid "3001234567890.packaging_es.jpg: recycling instructions in Spanish."
msgstr "3001234567890.packaging_es.jpg: recycling instructions in Spanish."

msgctxt "packaging_text"
msgid "Recycling instructions and/or packaging information"
msgstr "Recycling instructions and/or packaging information"

msgctxt "packaging_text_example"
msgid "1 plastic film to discard, 1 FSC carboard box to recycle, 6 1.5L transparent PET plastic bottles to recycle, 6 colored opaque plastic caps, 12 33cl aluminium cans"
msgstr "1 plastic film to discard, 1 FSC carboard box to recycle, 6 1.5L transparent PET plastic bottles to recycle, 6 colored opaque plastic caps, 12 33cl aluminium cans"

msgctxt "packaging_text_note"
msgid "List all packaging parts separated by a comma or line feed, with their amount (e.g. 1 or 6) type (e.g. bottle, box, can), material (e.g. plastic, metal, aluminium) and if available their size (e.g. 33cl) and recycling instructions."
msgstr "List all packaging parts separated by a comma or line feed, with their amount (e.g. 1 or 6) type (e.g. bottle, box, can), material (e.g. plastic, metal, aluminium) and if available their size (e.g. 33cl) and recycling instructions."

msgctxt "packaging_text_note_2"
msgid "Try to be as specific as possible. For plastic, please indicate if it is opaque or transparent, colored, PET or PEHD."
msgstr "Try to be as specific as possible. For plastic, please indicate if it is opaque or transparent, colored, PET or PEHD."

msgctxt "packaging_text_note_3"
msgid "Data from this field will be combined with any data provided for each packaging part. It is possible to provide one or the other, or both."
msgstr "Data from this field will be combined with any data provided for each packaging part. It is possible to provide one or the other, or both."

msgctxt "product_js_extract_packaging"
msgid "Extract the recycling instructions and/or packaging information from the picture"
msgstr "Extract the recycling instructions and/or packaging information from the picture"

msgctxt "product_js_extracted_packaging_nok"
msgid "Recycling instructions and/or packaging information text could not be extracted. Try with a sharper image, with higher resolution or a better framing of the text."
msgstr "Recycling instructions and/or packaging information text could not be extracted. Try with a sharper image, with higher resolution or a better framing of the text."

msgctxt "product_js_extracted_packaging_ok"
msgid "Recycling instructions and/or packaging information text has been extracted. Text recognition is not perfect, so please check the text below and correct errors if needed."
msgstr "Recycling instructions and/or packaging information text has been extracted. Text recognition is not perfect, so please check the text below and correct errors if needed."

msgctxt "product_js_extracting_packaging"
msgid "Extracting recycling instructions and/or packaging information"
msgstr "Extracting recycling instructions and/or packaging information"

msgctxt "attribute_group_environment_name"
msgid "Environment"
msgstr "Environment"

msgctxt "attribute_environmental_score_name"
msgid "Green-Score"
msgstr "Green-Score"

msgctxt "attribute_environmental_score_setting_name"
msgid "Low environmental impact (Green-Score)"
msgstr "Low environmental impact (Green-Score)"

msgctxt "attribute_environmental_score_setting_note"
msgid "The Green-Score is an environmental score from A to E which makes it easy to compare the impact of food products on the environment."
msgstr "The Green-Score is an environmental score from A to E which makes it easy to compare the impact of food products on the environment."

# Note: the Eco-Score is renamed to Green-Score, but we keep the ecoscore identifier as it is stored in clients
msgctxt "attribute_ecoscore_name"
msgid "Green-Score"
msgstr "Green-Score"

msgctxt "attribute_ecoscore_setting_name"
msgid "Low environmental impact (Green-Score)"
msgstr "Low environmental impact (Green-Score)"

msgctxt "attribute_ecoscore_setting_note"
msgid "The Green-Score is an environmental score from A to E which makes it easy to compare the impact of food products on the environment."
msgstr "The Green-Score is an environmental score from A to E which makes it easy to compare the impact of food products on the environment."

# keep %s, it will be replaced by the letter A+, A, B, C, D, E or F
msgctxt "attribute_environmental_score_grade_title"
msgid "Green-Score %s"
msgstr "Green-Score %s"

msgctxt "attribute_environmental_score_a_plus_description_short"
msgid "Very low environmental impact"
msgstr "Very low environmental impact"

msgctxt "attribute_environmental_score_a_description_short"
msgid "Very low environmental impact"
msgstr "Very low environmental impact"

msgctxt "attribute_environmental_score_b_description_short"
msgid "Low environmental impact"
msgstr "Low environmental impact"

msgctxt "attribute_environmental_score_c_description_short"
msgid "Moderate environmental impact"
msgstr "Moderate environmental impact"

msgctxt "attribute_environmental_score_d_description_short"
msgid "High environmental impact"
msgstr "High environmental impact"

msgctxt "attribute_environmental_score_e_description_short"
msgid "Very high environmental impact"
msgstr "Very high environmental impact"

msgctxt "attribute_environmental_score_f_description_short"
msgid "Very high environmental impact"
msgstr "Very high environmental impact"

# keep the %s, it will be replaced by an allergen
msgctxt "contains_s"
msgid "Contains: %s"
msgstr "Contains: %s"

# keep the %s, it will be replaced by an allergen
msgctxt "may_contain_s"
msgid "May contain: %s"
msgstr "May contain: %s"

# keep the %s, it will be replaced by an allergen
msgctxt "does_not_contain_s"
msgid "Does not contain: %s"
msgstr "Does not contain: %s"

# keep the %s, it will be replaced by an allergen
msgctxt "without_s"
msgid "Without %s"
msgstr "Without %s"

msgctxt "owners_p"
msgid "owners"
msgstr "owners"

msgctxt "owners_s"
msgid "owner"
msgstr "owner"

msgctxt "org_profile_description"
msgid "You can provide information about your company that will be displayed in your organization profile."
msgstr "You can provide information about your company that will be displayed in your organization profile."

msgctxt "org_profile_description_2"
msgid "Some of the information like the customer service contact information may also be displayed directly on pages for your products."
msgstr "Some of the information like the customer service contact information may also be displayed directly on pages for your products."

msgctxt "org_name"
msgid "Name"
msgstr "Name"

msgctxt "org_link"
msgid "Link to the official web site"
msgstr "Link to the official web site"

msgctxt "org_customer_service"
msgid "Customer service"
msgstr "Customer service"

msgctxt "org_customer_service_description"
msgid "Customer service information is public and can be shown on the Open Food Facts web site and apps."
msgstr "Customer service information is public and can be shown on the Open Food Facts web site and apps."

msgctxt "org_customer_service_note"
msgid "All fields are optional."
msgstr "All fields are optional."

msgctxt "org_commercial_service"
msgid "Commercial service"
msgstr "Commercial service"

msgctxt "org_commercial_service_description"
msgid "Commercial service information is only shown in the organization profile."
msgstr "Commercial service information is only shown in the organization profile."

msgctxt "contact_name"
msgid "Name"
msgstr "Name"

msgctxt "contact_address"
msgid "Address"
msgstr "Address"

msgctxt "contact_phone"
msgid "Phone number"
msgstr "Phone number"

msgctxt "contact_email"
msgid "e-mail address"
msgstr "e-mail address"

msgctxt "contact_link"
msgid "Contact form link"
msgstr "Contact form link"

msgctxt "contact_info"
msgid "Other information"
msgstr "Other information"

msgctxt "contact_info_note"
msgid "e.g. opening times"
msgstr "e.g. opening times"

msgctxt "error_org_does_not_exist"
msgid "The organization was not found."
msgstr "The organization was not found."

msgctxt "error_missing_org_name"
msgid "The organization name is missing."
msgstr "The organization name is missing."

msgctxt "edit_org_title"
msgid "Organization profile"
msgstr "Organization profile"

msgctxt "edit_org_result"
msgid "The organization profile has been updated."
msgstr "The organization profile has been updated."

msgctxt "delete_org"
msgid "Delete the organization"
msgstr "Delete the organization"

msgctxt "official_site"
msgid "Official site"
msgstr "Official site"

msgctxt "organization_members"
msgid "Organization Members"
msgstr "Organization Members"

msgctxt "number_of_members"
msgid "Number of Members"
msgstr "Number of Members"

msgctxt "serial_no"
msgid "S.No"
msgstr "S.No"

msgctxt "contact_form"
msgid "Contact form"
msgstr "Contact form"

msgctxt "edit_org_profile"
msgid "Edit your organization profile"
msgstr "Edit your organization profile"

msgctxt "edit_user_profile"
msgid "Edit your user profile"
msgstr "Edit your user profile"

msgctxt "attribute_group_ingredients_analysis_name"
msgid "Ingredients"
msgstr "Ingredients"

# keep the %s, it will be replaced by an allergen
msgctxt "presence_unknown_s"
msgid "Presence unknown: %s"
msgstr "Presence unknown: %s"

msgctxt "environmental_impact"
msgid "Environmental impact"
msgstr "Environmental impact"

# Numerical score for the Green-Score (do not translate Green-Score)
msgctxt "environmental_score_score"
msgid "Green-Score score"
msgstr "Green-Score score"

# Letter grade from A to E for the Green-Score (do not translate Green-Score)
msgctxt "environmental_score_grade"
msgid "Green-Score grade"
msgstr "Green-Score grade"

# do not translate Green-Score
msgctxt "environmental_score_calculation_details"
msgid "Details of the calculation of the Green-Score"
msgstr "Details of the calculation of the Green-Score"

# do not translate Green-Score
msgctxt "environmental_score_information"
msgid "Information about the Green-Score"
msgstr "Information about the Green-Score"

msgctxt "preferences_currently_selected_preferences"
msgid "Currently selected preferences"
msgstr "Currently selected preferences"

msgctxt "preferences_locally_saved"
msgid "Your preferences are kept in your browser and never sent to Open Food Facts or anyone else."
msgstr "Your preferences are kept in your browser and never sent to Open Food Facts or anyone else."

msgctxt "preferences_edit_your_preferences"
msgid "Edit your preferences"
msgstr "Edit your preferences"

msgctxt "preferences_your_preferences"
msgid "Your preferences"
msgstr "Your preferences"

# used in phrases like "salt in unknown quantity"
msgctxt "unknown_quantity"
msgid "unknown quantity"
msgstr "unknown quantity"

msgctxt "missing_ingredients_list"
msgid "Missing ingredients list"
msgstr "Missing ingredients list"

msgctxt "missing_nutrition_facts"
msgid "Missing nutrition facts"
msgstr "Missing nutrition facts"

msgctxt "missing_nutrition_facts_prepared"
msgid "Missing nutrition facts for prepared product"
msgstr "Missing nutrition facts for prepared product"

msgctxt "ecoscore_p"
msgid "Green-Score"
msgstr "Green-Score"

msgctxt "ecoscore_s"
msgid "Green-Score"
msgstr "Green-Score"

msgctxt "environmental_score_p"
msgid "Green-Score"
msgstr "Green-Score"

msgctxt "environmental_score_s"
msgid "Green-Score"
msgstr "Green-Score"

msgctxt "misc_p"
msgid "Miscellaneous"
msgstr "Miscellaneous"

msgctxt "misc_s"
msgid "Miscellaneous"
msgstr "Miscellaneous"

msgctxt "packaging_parts"
msgid "Packaging parts"
msgstr "Packaging parts"

# A short name for a physical piece of packaging (e.g. in English, "packaging" instead of "packaging part"). Used with a number (e.g. "Packaging 1" to identify a packaging part)
msgctxt "packaging_part_short"
msgid "Packaging"
msgstr "Packaging"

# Number of packaging parts
msgctxt "packaging_number"
msgid "Number"
msgstr "Number"

msgctxt "packaging_shape"
msgid "Shape"
msgstr "Shape"

msgctxt "packaging_quantity"
msgid "Quantity contained"
msgstr "Quantity contained"

msgctxt "packaging_material"
msgid "Material"
msgstr "Material"

msgctxt "packaging_recycling"
msgid "Recycling"
msgstr "Recycling"

msgctxt "products_on_this_page_are_sorted_according_to_your_preferences"
msgid "Products on this page are sorted according to your preferences:"
msgstr "Products on this page are sorted according to your preferences:"

msgctxt "choose_which_information_you_prefer_to_see_first"
msgid "Choose which information you prefer to see first."
msgstr "Choose which information you prefer to see first."

msgctxt "see_your_preferences"
msgid "See your preferences"
msgstr "See your preferences"

msgctxt "delete_all_preferences"
msgid "Delete all preferences"
msgstr "Delete all preferences"

msgctxt "products_are_being_loaded_please_wait"
msgid "Products are being loaded, please wait."
msgstr "Products are being loaded, please wait."

msgctxt "products_match_all"
msgid "All products"
msgstr "All products"

msgctxt "products_match_yes"
msgid "Products that match your preferences"
msgstr "Products that match your preferences"

msgctxt "products_match_no"
msgid "Products that do not match your preferences"
msgstr "Products that do not match your preferences"

msgctxt "products_match_unknown"
msgid "Products for which we currently miss data to determine if they match your preferences"
msgstr "Products for which we currently miss data to determine if they match your preferences"

msgctxt "forest_footprint"
msgid "Forest footprint"
msgstr "Forest footprint"

msgctxt "ingredients_requiring_soy"
msgid "Ingredients requiring soy"
msgstr "Ingredients requiring soy"

msgctxt "type"
msgid "Type"
msgstr "Type"

msgctxt "processing_factor"
msgid "Processing factor"
msgstr "Processing factor"

msgctxt "soy_feed_factor"
msgid "Soy feed factor"
msgstr "Soy feed factor"

msgctxt "soy_yield"
msgid "Soy yield"
msgstr "Soy yield"

msgctxt "deforestation_risk"
msgid "Deforestation risk"
msgstr "Deforestation risk"

msgctxt "total_forest_footprint"
msgid "Total forest footprint"
msgstr "Total forest footprint"

msgctxt "square_meters_per_kg_of_food"
msgid "m² per kg of food"
msgstr "m² per kg of food"

msgctxt "percent_of_food_after_processing"
msgid "% of food after processing"
msgstr "% of food after processing"

msgctxt "kg_of_soy_per_kg_of_food"
msgid "kg of soy per kg of food"
msgstr "kg of soy per kg of food"

msgctxt "kg_of_soy_per_square_meter"
msgid "kg of soy per m²"
msgstr "kg of soy per m²"

msgctxt "percent_in_product"
msgid "% in product"
msgstr "% in product"

msgctxt "forest_footprint_calculation_details"
msgid "Details of the calculation of the forest footprint"
msgstr "Details of the calculation of the forest footprint"

msgctxt "you_are_on_the_public_database"
msgid "You are on the public database."
msgstr "You are on the public database."

msgctxt "manage_your_products_on_the_producers_platform"
msgid "Manage your products on the platform for producers"
msgstr "Manage your products on the platform for producers"

msgctxt "number_of_products_with_changes_since_last_export"
msgid "Number of products with changes since last export"
msgstr "Number of products with changes since last export"

msgctxt "number_of_products_withdrawn_from_the_market_since_last_export"
msgid "Number of products withdrawn from the market since last export"
msgstr "Number of products withdrawn from the market since last export"

msgctxt "only_export_products_with_changes"
msgid "Only export products with changes"
msgstr "Only export products with changes"

msgctxt "product_edits_by_producers"
msgid "Is this your product? If it is, please use our free platform for producers to update it."
msgstr "Is this your product? If it is, please use our free platform for producers to update it."

msgctxt "product_edits_by_producers_platform"
msgid "We encourage manufacturers to add or change data and photos for their products through our free platform for producers so that they can be marked as official and protected from changes by others."
msgstr "We encourage manufacturers to add or change data and photos for their products through our free platform for producers so that they can be marked as official and protected from changes by others."

msgctxt "product_edits_by_producers_import"
msgid "The platform makes it easy to import product data and photos with an Excel or CSV file in any format."
msgstr "The platform makes it easy to import product data and photos with an Excel or CSV file in any format."

msgctxt "product_edits_by_producers_analysis"
msgid "The platform also provides in-depth analysis of the products."
msgstr "The platform also provides in-depth analysis of the products."

# It = the platform
msgctxt "product_edits_by_producers_indicators"
msgid "It computes indicators such as the Nutri-Score, NOVA, and the Green-Score, and automatically identifies suggestions to improve them (for instance all products that would get a better Nutri-Score grade with a slight composition change)."
msgstr "It computes indicators such as the Nutri-Score, NOVA, and the Green-Score, and automatically identifies suggestions to improve them (for instance all products that would get a better Nutri-Score grade with a slight composition change)."

msgctxt "attribute_forest_footprint_name"
msgid "Forest footprint"
msgstr "Forest footprint"

msgctxt "attribute_forest_footprint_setting_name"
msgid "Low risk of deforestation (Forest footprint)"
msgstr "Low risk of deforestation (Forest footprint)"

msgctxt "attribute_forest_footprint_setting_note"
msgid "The forest footprint corresponds to the risk of deforestation associated with its ingredients."
msgstr "The forest footprint corresponds to the risk of deforestation associated with its ingredients."

msgctxt "attribute_forest_footprint_a_title"
msgid "Very small forest footprint"
msgstr "Very small forest footprint"

msgctxt "attribute_forest_footprint_b_title"
msgid "Small forest footprint"
msgstr "Small forest footprint"

msgctxt "attribute_forest_footprint_c_title"
msgid "Medium forest footprint"
msgstr "Medium forest footprint"

msgctxt "attribute_forest_footprint_d_title"
msgid "Large forest footprint"
msgstr "Large forest footprint"

msgctxt "attribute_forest_footprint_e_title"
msgid "Very large forest footprint"
msgstr "Very large forest footprint"

msgctxt "attribute_forest_footprint_not_computed_title"
msgid "Forest footprint not computed"
msgstr "Forest footprint not computed"

msgctxt "attribute_forest_footprint_a_description_short"
msgid "Almost no risk of deforestation"
msgstr "Almost no risk of deforestation"

msgctxt "attribute_forest_footprint_b_description_short"
msgid "Low risk of deforestation"
msgstr "Low risk of deforestation"

msgctxt "attribute_forest_footprint_c_description_short"
msgid "Moderate risk of deforestation"
msgstr "Moderate risk of deforestation"

msgctxt "attribute_forest_footprint_d_description_short"
msgid "High risk of deforestation"
msgstr "High risk of deforestation"

msgctxt "attribute_forest_footprint_e_description_short"
msgid "Very high risk of deforestation"
msgstr "Very high risk of deforestation"

msgctxt "attribute_forest_footprint_not_computed_description_short"
msgid "Currently only for products with chicken or eggs"
msgstr "Currently only for products with chicken or eggs"

msgctxt "classify_products_according_to_your_preferences"
msgid "Classify products according to your preferences"
msgstr "Classify products according to your preferences"

# %d will be replaced by the number of products
msgctxt "classify_the_d_products_below_according_to_your_preferences"
msgid "Classify the %d products below according to your preferences"
msgstr "Classify the %d products below according to your preferences"

msgctxt "sort_by_popularity"
msgid "Most scanned products"
msgstr "Most scanned products"

msgctxt "sort_by_nutriscore_score"
msgid "Products with the best Nutri-Score"
msgstr "Products with the best Nutri-Score"

msgctxt "sort_by_environmental_score_score"
msgid "Products with the best Green-Score"
msgstr "Products with the best Green-Score"

msgctxt "sort_by_created_t"
msgid "Recently added products"
msgstr "Recently added products"

msgctxt "sort_by_last_modified_t"
msgid "Recently modified products"
msgstr "Recently modified products"

# %d will be replaced by the number of products
msgctxt "d_products_per_page"
msgid "%d products per page"
msgstr "%d products per page"

msgctxt "not_applicable"
msgid "Not applicable"
msgstr "Not applicable"

msgctxt "abbreviated_product_name"
msgid "Abbreviated product name"
msgstr "Abbreviated product name"

msgctxt "abbreviated_product_name_note"
msgid "Product name with abbreviations shown on receipts"
msgstr "Product name with abbreviations shown on receipts"

msgctxt "footer_vision"
msgid "Vision, Mission, Values and Programs"
msgstr "Vision, Mission, Values and Programs"

# Do not translate
msgctxt "footer_vision_link"
msgid "https://world.openfoodfacts.org/open-food-facts-vision-mission-values-and-programs"
msgstr "https://world.openfoodfacts.org/open-food-facts-vision-mission-values-and-programs"

msgctxt "forgotten_password"
msgid "Forgotten password?"
msgstr "Forgotten password?"

msgctxt "reset_password_error"
msgid "We could not reinitialize your password, please contact us for assistance."
msgstr "We could not reinitialize your password, please contact us for assistance."

msgctxt "remove_all_nutrient_values"
msgid "Remove all nutrient values"
msgstr "Remove all nutrient values"

msgctxt "delete_user_process"
msgid "User is being deleted. This may take a few minutes."
msgstr "User is being deleted. This may take a few minutes."

msgctxt "attribute_environmental_score_not_applicable_title"
msgid "Green-Score not applicable"
msgstr "Green-Score not applicable"

msgctxt "attribute_environmental_score_not_applicable_description_short"
msgid "Not applicable for the category"
msgstr "Not applicable for the category"

# variable names between { } must not be translated
msgctxt "f_attribute_environmental_score_not_applicable_description"
msgid "Not yet applicable for the category: {category}"
msgstr "Not yet applicable for the category: {category}"

msgctxt "environmental_score_not_applicable_coming_soon"
msgid "The Green-Score is not yet applicable for this category, but we are working on adding support for it."
msgstr "The Green-Score is not yet applicable for this category, but we are working on adding support for it."

msgctxt "attribute_environmental_score_unknown_title"
msgid "Green-Score not computed"
msgstr "Green-Score not computed"

msgctxt "attribute_environmental_score_unknown_description_short"
msgid "Unknown environmental impact"
msgstr "Unknown environmental impact"

msgctxt "attribute_environmental_score_unknown_description_short_missing_precise_category"
msgid "Missing a precise category"
msgstr "Missing a precise category"

msgctxt "environmental_score_unknown_call_to_help"
msgid "We could not compute the Green-Score of this product as it is missing some data, could you help complete it?"
msgstr "We could not compute the Green-Score of this product as it is missing some data, could you help complete it?"

msgctxt "org_list_of_gs1_gln_description"
msgid "GS1 data is automatically associated with an OFF organization identifier that corresponds to the GS1 partyName field. To change the OFF organization identifier, you can directly assign 1 or more GS1 GLN identifiers."
msgstr "GS1 data is automatically associated with an OFF organization identifier that corresponds to the GS1 partyName field. To change the OFF organization identifier, you can directly assign 1 or more GS1 GLN identifiers."

msgctxt "org_list_of_gs1_gln"
msgid "List of GS1 GLN identifiers to be associated with the organization"
msgstr "List of GS1 GLN identifiers to be associated with the organization"

msgctxt "org_list_of_gs1_gln_note"
msgid "A comma separated list of GS1 GLN identifiers to force the association with this organization."
msgstr "A comma separated list of GS1 GLN identifiers to force the association with this organization."

msgctxt "org_valid_org"
msgid "Validate organization as a real producer."
msgstr "Validate organization as a real producer."

msgctxt "org_valid_org_note"
msgid "The organization is verified as a real producer by a human, also creates entry in CRM."
msgstr "The organization is verified as a real producer by a human, also creates entry in CRM."

msgctxt "org_enable_manual_export_to_public_platform"
msgid "Enable organization members to manually export product data and photos to the public database."
msgstr "Enable organization members to manually export product data and photos to the public database."

msgctxt "org_enable_manual_export_to_public_platform_note"
msgid "Manual exports can be enabled once the imported data has been reviewed by an administrator."
msgstr "Manual exports can be enabled once the imported data has been reviewed by an administrator."

msgctxt "org_activate_automated_daily_export_to_public_platform"
msgid "Activate automated daily exports of product data and photos to the public database."
msgstr "Activate automated daily exports of product data and photos to the public database."

msgctxt "org_activate_automated_daily_export_to_public_platform_note"
msgid "Automated exports should be activated only for organizations that have automated imports (e.g. through Equadis)."
msgstr "Automated exports should be activated only for organizations that have automated imports (e.g. through Equadis)."

msgctxt "org_admin"
msgid "Administrator fields"
msgstr "Administrator fields"

msgctxt "minion_status_inactive"
msgid "Queued"
msgstr "Queued"

msgctxt "minion_status_active"
msgid "In progress"
msgstr "In progress"

msgctxt "minion_status_finished"
msgid "Finished"
msgstr "Finished"

msgctxt "minion_status_failed"
msgid "Failed"
msgstr "Failed"

# Export: use a noun and not a verb
msgctxt "export_job_export"
msgid "Export from the producers platform"
msgstr "Export from the producers platform"

# Import: use a noun and not a verb
msgctxt "export_job_import"
msgid "Import to the public database"
msgstr "Import to the public database"

# Update: use a noun and not a verb
msgctxt "export_job_status_update"
msgid "Update of the import status on the producers platform"
msgstr "Update of the import status on the producers platform"

msgctxt "export_in_progress"
msgid "The export has been scheduled. This page can be closed."
msgstr "The export has been scheduled. This page can be closed."

msgctxt "export_products_to_public_database_request_email"
msgid "Your export has been scheduled. You will receive an e-mail once it is finished."
msgstr "Your export has been scheduled. You will receive an e-mail once it is finished."

msgctxt "product_page_on_the_public_database"
msgid "Product page on the public database"
msgstr "Product page on the public database"

msgctxt "product_does_not_exist_on_the_public_database"
msgid "The product does not exist yet on the public database"
msgstr "The product does not exist yet on the public database"

# product updates = updates to multiple products
msgctxt "some_product_updates_have_not_been_published_on_the_public_database"
msgid "Some product updates have not been published on the public database."
msgstr "Some product updates have not been published on the public database."

msgctxt "org_do_not_import_codeonline"
msgid "Do not import CodeOnline data."
msgstr "Do not import CodeOnline data."

msgctxt "overwrite_owner"
msgid "Overwrite products that have a different owner on the public platform. Otherwise, products with a different owner will be skipped."
msgstr "Overwrite products that have a different owner on the public platform. Otherwise, products with a different owner will be skipped."

msgctxt "data_source_database"
msgid "Some of the data for the products of %s come from %s."
msgstr "Some of the data for the products of %s come from %s."

msgctxt "data_source_database_note_about_the_producers_platform"
msgid "Manufacturers can use the Open Food Facts <a href=\"<producers_platform_url>\">free plaform for producers</a> to access and complete this data, and to obtain reports, analysis and product improvements opportunities (e.g. better Nutri-Score)."
msgstr "Manufacturers can use the Open Food Facts <a href=\"<producers_platform_url>\">free plaform for producers</a> to access and complete this data, and to obtain reports, analysis and product improvements opportunities (e.g. better Nutri-Score)."

# variable names between { } must not be translated
msgctxt "f_data_source_database_provider"
msgid "The manufacturer {manufacturer} uses {provider} to automatically transmit data and photos for its products."
msgstr "The manufacturer {manufacturer} uses {provider} to automatically transmit data and photos for its products."

msgctxt "image_other_type"
msgid "Type of the product photo"
msgstr "Type of the product photo"

# do not translate "front, ingredients, nutrition, packaging"
msgctxt "image_other_type_description"
msgid "If you use the same column on multiple lines to provide images URLs for a single product, you can use this field to indicate the type of the image: front, ingredients, nutrition or packaging."
msgstr "If you use the same column on multiple lines to provide images URLs for a single product, you can use this field to indicate the type of the image: front, ingredients, nutrition or packaging."

msgctxt "forest_footprint_one_line_explanation"
msgid "The forest footprint is calculated by taking into account the ingredients whose production requires soybeans, the cultivation of which is linked to deforestation."
msgstr "The forest footprint is calculated by taking into account the ingredients whose production requires soybeans, the cultivation of which is linked to deforestation"

msgctxt "environmental_score_agribalyse_match_warning"
msgid "The Green-Score can only be calculated if the product has a sufficiently precise category."
msgstr "The Green-Score can only be calculated if the product has a sufficiently precise category."

msgctxt "environmental_score_add_more_precise_category"
msgid "You can modify the product page to add a more precise category."
msgstr "You can modify the product page to add a more precise category."

msgctxt "environmental_score_platform_promo"
msgid "If you are the manufacturer of this product, you can send us the information with our <a href=\"https://world.pro.openfoodfacts.org\">free platform for producers</a>."
msgstr "If you are the manufacturer of this product, you can send us the information with our <a href=\"https://world.pro.openfoodfacts.org\">free platform for producers</a>."

msgctxt "environmental_score_warning_missing_information"
msgid "Warning: some information necessary to calculate the Green-Score with precision is not provided (see the details of the calculation below)."
msgstr "Warning: some information necessary to calculate the Green-Score with precision is not provided (see the details of the calculation below)."

msgctxt "environmental_score_add_missing_information"
msgid "You can edit the product to add the missing information."
msgstr "You can edit the product to add the missing information."

msgctxt "environmental_score_product_category_reference_score"
msgid "Baseline score of the product category"
msgstr "Baseline score of the product category"

msgctxt "environmental_score_panel_lca"
msgid "Lifecyle Analysis (LCA)"
msgstr "Lifecyle Analysis (LCA)"

# do not translate Agribalyse
msgctxt "environmental_score_agribalyse_category"
msgid "Agribalyse category"
msgstr "Agribalyse category"

msgctxt "environmental_score_category_proxy_match"
msgid "Approximate match with the product category"
msgstr "Approximate match with the product category"

msgctxt "environmental_score_category_exact_match"
msgid "Exact match with the product category"
msgstr "Exact match with the product category"

msgctxt "environmental_score_pef_environmental_score"
msgid "PEF environmental score"
msgstr "PEF environmental score"

msgctxt "environmental_score_incl_climate_change_impact"
msgid "including impact on climate change"
msgstr "including impact on climate change"

msgctxt "environmental_score_impact_detail_by_stages"
msgid "Details of the impacts by stages of the life cycle"
msgstr "Details of the impacts by stages of the life cycle"

# stage meaning step
msgctxt "environmental_score_stage"
msgid "Stage"
msgstr "Stage"

msgctxt "environmental_score_impact"
msgid "Impact"
msgstr "Impact"

msgctxt "environmental_score_agriculture"
msgid "Agriculture"
msgstr "Agriculture"

msgctxt "environmental_score_processing"
msgid "Processing"
msgstr "Processing"

msgctxt "environmental_score_packaging"
msgid "Packaging"
msgstr "Packaging"

msgctxt "environmental_score_transportation"
msgid "Transportation"
msgstr "Transportation"

msgctxt "environmental_score_distribution"
msgid "Distribution"
msgstr "Distribution"

msgctxt "environmental_score_consumption"
msgid "Consumption"
msgstr "Consumption"

msgctxt "environmental_score_lca_score_out_of_100"
msgid "LCA score out of 100"
msgstr "LCA score out of 100"

msgctxt "environmental_score_no_agribalyse_category_match"
msgid "No match between product categories and Agribalyse categories."
msgstr "No match between product categories and Agribalyse categories."

msgctxt "environmental_score_edit_category_to_more_granular"
msgid "You can modify the product page to add a more granular category."
msgstr "You can modify the product page to add a more granular category."

msgctxt "environmental_score_additional_bonuses_and_maluses"
msgid "Additional bonuses and maluses"
msgstr "Additional bonuses and maluses"

msgctxt "environmental_score_production_system"
msgid "Production mode"
msgstr "Production mode"

msgctxt "environmental_score_no_labels_taken_into_account"
msgid "No labels taken into account for the production system."
msgstr "No labels taken into account for the production system."

msgctxt "environmental_score_please_add_the_labels"
msgid "If this product has a label characterizing the production system (organic, fair trade, Label Rouge, Bleu Blanc Coeur etc.), you can modify the product sheet to add it."
msgstr "If this product has a label characterizing the production system (organic, fair trade, Label Rouge, Bleu Blanc Coeur etc.), you can modify the product sheet to add it."

msgctxt "environmental_score_origins_of_ingredients"
msgid "Origins of ingredients"
msgstr "Origins of ingredients"

msgctxt "environmental_score_ingredients_not_indicated"
msgid "The origins of the ingredients of this product are not indicated."
msgstr "The origins of the ingredients of this product are not indicated."

msgctxt "environmental_score_please_add_the_ingredients"
msgid "If they are indicated on the packaging, you can modify the product sheet and add them."
msgstr "If they are indicated on the packaging, you can modify the product sheet and add them."

msgctxt "environmental_score_environmental_policy"
msgid "Environmental policy"
msgstr "Environmental policy"

msgctxt "environmental_score_threatened_species"
msgid "Threatened species"
msgstr "Threatened species"

msgctxt "environmental_score_ingredients_whose_cultivation_threatens_species"
msgid "Ingredients that threatens species"
msgstr "Ingredients that threatens species"

msgctxt "environmental_score_no_species_threatening_ingredients"
msgid "No ingredients that threaten species"
msgstr "No ingredients that threaten species"

msgctxt "environmental_score_ingredients_unknown"
msgid "The information on the ingredients of this product has not been given."
msgstr "The information on the ingredients of this product has not been given."

msgctxt "environmental_score_packaging_ratio"
msgid "ratio"
msgstr "ratio"

msgctxt "environmental_score_packaging_score"
msgid "score"
msgstr "score"

msgctxt "environmental_score_score_of_all_components"
msgid "Score of all components"
msgstr "Score of all components"

msgctxt "environmental_score_no_packaging_information"
msgid "The information about the packaging of this product is not filled in."
msgstr "The information about the packaging of this product is not filled in."

msgctxt "environmental_score_unprecise_packaging_information"
msgid "The information about the packaging of this product is not sufficiently precise (exact shapes and materials of all components of the packaging)."
msgstr "The information about the packaging of this product is not sufficiently precise (exact shapes and materials of all components of the packaging)."

# duplicate
msgctxt "environmental_score_edit_for_more_precise_environmental_score"
msgid "For a more precise calculation of the Green-Score, you can modify the product page and add them."
msgstr "For a more precise calculation of the Green-Score, you can modify the product page and add them."

# duplicate
msgctxt "environmental_score_edit_for_more_precise_environmental_score"
msgid "For a more precise calculation of the Green-Score, you can edit the product page and add them."
msgstr "For a more precise calculation of the Green-Score, you can edit the product page and add them."

msgctxt "environmental_score_final_score"
msgid "Final score"
msgstr "Final score"

msgctxt "environmental_score_lower_the_score_lower_the_impact"
msgid "(the lower the score, the lower the impact)"
msgstr "(the lower the score, the lower the impact)"

msgctxt "environmental_score_kg_co2_eq_kg_product"
msgid "kg CO2 eq/kg of product"
msgstr "kg CO2 eq/kg of product"

# do not translate the link
msgctxt "environmental_score_platform_prompt_environmental_score_modal"
msgid "If you are the manufacturer of this product, you can send us the information with our <a href=\"https://world.pro.openfoodfacts.org\">free platform for producers</a>."
msgstr "If you are the manufacturer of this product, you can send us the information with our <a href=\"https://world.pro.openfoodfacts.org\">free platform for producers</a>."

# do not translate Green-Score and the link
msgctxt "environmental_score_description"
msgid "The <a href=\"/green-score\">Green-Score</a> is an experimental score that summarizes the environmental impacts of food products."
msgstr "The <a href=\"/green-score\">Green-Score</a> is an experimental score that summarizes the environmental impacts of food products."

# do not translate Green-Score
msgctxt "environmental_score_warning_fr"
msgid "The Green-Score formula is subject to change as it is regularly improved to make it more precise."
msgstr "The Green-Score formula is subject to change as it is is regularly improved to make it more precise."

# do not translate Green-Score
msgctxt "environmental_score_warning_international"
msgid "The Green-Score was initially developped for France and it is being extended to other European countries. The Green-Score formula is subject to change as it is regularly improved to make it more precise and better suited to each country."
msgstr "The Green-Score was initially developped for France and it is being extended to other European countries. The Green-Score formula is subject to change as it is regularly improved to make it more precise and better suited to each country."

msgctxt "environmental_score_warning_transportation_world"
msgid "Select a country in order to include the full impact of transportation."
msgstr "Select a country in order to include the full impact of transportation."

msgctxt "environmental_score_warning_transportation"
msgid "The full impact of transportation to your country is currently unknown."
msgstr "The full impact of transportation to your country is currently unknown."

msgctxt "app_banner_text"
msgid "Scan barcodes to get the Nutri-Score, the Green-Score and more!"
msgstr "Scan barcodes to get the Nutri-Score, the Green-Score and more!"

msgctxt "org_gs1_product_name_is_abbreviated"
msgid "GS1 product names for this manufacturer are abbreviated."
msgstr "GS1 product names for this manufacturer are abbreviated."

msgctxt "org_gs1_nutrients_are_unprepared"
msgid "GS1 prepared nutrients for this manufacturer are in fact for the product as sold."
msgstr "GS1 prepared nutrients for this manufacturer are in fact for the product as sold."

msgctxt "org_gs1_nutrients_are_unprepared_note"
msgid "Check that the manufacturer does not make products that really have nutrients for the prepared product."
msgstr "Check that the manufacturer does not make products that really have nutrients for the prepared product."

msgctxt "org_gs1_product_name_is_abbreviated_description"
msgid "Some manufacturers have incorrect values for some fields in GS1. The features below can be used to fix some of them."
msgstr "Some manufacturers have incorrect values for some fields in GS1. The features below can be used to fix some of them."

# do not remove %s, it will be replaced with the source name
msgctxt "import_source_string"
msgid "Import data from %s"
msgstr "Import data from %s"

msgctxt "org_protect_data"
msgid "Protect the data that is provided by the organization."
msgstr "Protect the data that is provided by the organization."

msgctxt "org_protect_data_note"
msgid "Removing or changing the provided data will be possible only by experimented contributors on the web site."
msgstr "Removing or changing the provided data will be possible only by experimented contributors on the web site."

msgctxt "environmental_score_packaging_impact_high"
msgid "Packaging with a high impact"
msgstr "Packaging with a high impact"

msgctxt "environmental_score_packaging_impact_medium"
msgid "Packaging with a medium impact"
msgstr "Packaging with a medium impact"

msgctxt "environmental_score_packaging_impact_low"
msgid "Packaging with a low impact"
msgstr "Packaging with a low impact"

msgctxt "environmental_score_packaging_missing_information"
msgid "Missing packaging information for this product"
msgstr "Missing packaging information for this product"

msgctxt "environmental_score_origins_of_ingredients_impact_high"
msgid "Origins of ingredients with a high impact"
msgstr "Origins of ingredients with a high impact"

msgctxt "environmental_score_origins_of_ingredients_impact_medium"
msgid "Origins of ingredients with a medium impact"
msgstr "Origins of ingredients with a medium impact"

msgctxt "environmental_score_origins_of_ingredients_impact_low"
msgid "Origins of ingredients with a low impact"
msgstr "Origins of ingredients with a low impact"

msgctxt "environmental_score_origins_of_ingredients_missing_information"
msgid "Missing origins of ingredients information"
msgstr "Missing origins of ingredients information"

msgctxt "percent_of_ingredients"
msgid "% of ingredients"
msgstr "% of ingredients"

# medium as in "medium impact"
msgctxt "medium"
msgid "medium"
msgstr "medium"

msgctxt "nutrition_grade_fr_tea_bags_note"
msgid "Note: the Nutri-Score of teas and herbal teas corresponds to the product prepared with water only, without sugar or milk."
msgstr "Note: the Nutri-Score of teas and herbal teas corresponds to the product prepared with water only, without sugar or milk."

msgctxt "g_per_100g"
msgid "%s g / 100 g"
msgstr "%s g / 100 g"

msgctxt "donation_title"
msgid "Important: we need your support!"
msgstr "Important: we need your support!"

msgctxt "donation_text_2023_main"
msgid "Help us make food transparency the norm!"
msgstr "Help us make food transparency the norm!"

msgctxt "donation_text_2023_secondary"
msgid "As a non-profit organization, we depend on your donations to continue informing consumers around the world about what they eat."
msgstr "As a non-profit organization, we depend on your donations to continue informing consumers around the world about what they eat."

msgctxt "donation_text_2023_tertiary"
msgid "The food revolution starts with you!"
msgstr "The food revolution starts with you!"

msgctxt "donation_hook_2024"
msgid "Help us inform millions of consumers around the world about what they eat"
msgstr "Help us inform millions of consumers around the world about what they eat"

msgctxt "donation_title_2024"
msgid "Please give to our 2024 Fundraiser"
msgstr "Please give to our 2024 Fundraiser"

# Don't translate {year}, it will be replaced by the 4 digits year
msgctxt "f_donation_title_year"
msgid "Please give to our {year} Fundraiser"
msgstr "Please give to our {year} Fundraiser"

msgctxt "donation_list_2024_main"
msgid "Your donations fund the day-to-day operations of our non-profit association:"
msgstr "Your donations fund the day-to-day operations of our non-profit association:"

msgctxt "donation_list_2024_first"
msgid "keeping our database open & available to all,"
msgstr "keeping our database open & available to all,"

msgctxt "donation_list_2024_first_sub"
msgid "technical infrastructure (website/mobile app) & a small permanent team"
msgstr "technical infrastructure (website/mobile app) & a small permanent team"

msgctxt "donation_list_2024_second"
msgid "remain independent of the food industry,"
msgstr "remain independent of the food industry,"

msgctxt "donation_list_2024_third"
msgid "engage a community of committed citizens,"
msgstr "engage a community of committed citizens,"

msgctxt "donation_list_2024_fourth"
msgid "support the advancement of public health research."
msgstr "support the advancement of public health research."

msgctxt "donation_financial_2024_text"
msgid "Each donation counts! We appreciate your support in bringing further food transparency in the world."
msgstr "Each donation counts! We appreciate your support in bringing further food transparency in the world."

msgctxt "donation_button_2024_text"
msgid "I SUPPORT"
msgstr "I SUPPORT"

msgctxt "donation_cta"
msgid "Donate"
msgstr "Donate"

msgctxt "environmental_score_production_system_no_labels_with_environmental_benefits"
msgid "No labels with environmental benefits"
msgstr "No labels with environmental benefits"

msgctxt "environmental_score_production_system_labels_with_environmental_benefits"
msgid "Labels with environmental benefits"
msgstr "Labels with environmental benefits"

msgctxt "environmental_score_production_system_labels_with_environmental_benefits_high"
msgid "Labels with high environmental benefits"
msgstr "Labels with high environmental benefits"

msgctxt "environmental_score_production_system_labels_with_environmental_benefits_very_high"
msgid "Labels with very high environmental benefits"
msgstr "Labels with very high environmental benefits"

msgctxt "other"
msgid "Other"
msgstr "Other"

# statistical mean
msgctxt "mean"
msgid "Mean"
msgstr "Mean"

msgctxt "recipes_ingredients_statistics"
msgid "Ingredients statistics for all products"
msgstr "Ingredients statistics for all products"

msgctxt "recipes_ingredients_for_each_product"
msgid "Ingredients for each product"
msgstr "Ingredients for each product"

msgctxt "product_deleted"
msgid "Product deleted."
msgstr "Product deleted."

msgctxt "carbon_footprint"
msgid "Carbon footprint"
msgstr "Carbon footprint"

# variable names between { } must not be translated
msgctxt "f_carbon_footprint_per_100g_of_product"
msgid "{grams} g CO₂e per 100g of product"
msgstr "{grams} g CO₂e per 100g of product"

# variable names between { } must not be translated
msgctxt "f_carbon_footprint_per_unit"
msgid "{kilograms} kg CO₂e per unit"
msgstr "{kilograms} kg CO₂e per unit"

msgctxt "average_for_the_category"
msgid "average for the category"
msgstr "average for the category"

msgctxt "data_source_and_detailed_carbon_impact"
msgid "Data source and detailed carbon impact"
msgstr "Data source and detailed carbon impact"

# variable names between { } must not be translated
msgctxt "f_equal_to_driving_km_in_a_petrol_car"
msgid "Equal to driving {kilometers} km in a petrol car"
msgstr "Equal to driving {kilometers} km in a petrol car"

msgctxt "source_ademe_agribalyse"
msgid "Source: ADEME Agribalyse Database"
msgstr "Source: ADEME Agribalyse Database"

msgctxt "source_ademe_agribalyse_for_category"
msgid "The carbon emission figure comes from ADEME's Agribalyse database, for the category:"
msgstr "The carbon emission figure comes from ADEME's Agribalyse database, for the category:"

msgctxt "environment_card_title"
msgid "Environment"
msgstr "Environment"

msgctxt "health_card_title"
msgid "Nutrition and health"
msgstr "Nutrition and health"

msgctxt "contains_palm_oil"
msgid "Contains palm oil"
msgstr "Contains palm oil"

msgctxt "contains_palm_oil_subtitle"
msgid "Drives deforestation and threatens species such as the orangutan"
msgstr "Drives deforestation and threatens species such as the orangutan"

msgctxt "contains_palm_oil_description"
msgid "Tropical forests in Asia, Africa and Latin America are destroyed to create and expand oil palm tree plantations. The deforestation contributes to climate change, and it endangers species such as the orangutan, the pigmy elephant and the Sumatran rhino."
msgstr "Tropical forests in Asia, Africa and Latin America are destroyed to create and expand oil palm tree plantations. The deforestation contributes to climate change, and it endangers species such as the orangutan, the pigmy elephant and the Sumatran rhino."

msgctxt "bonus"
msgid "Bonus"
msgstr "Bonus"

msgctxt "malus"
msgid "Malus"
msgstr "Malus"

msgctxt "life_cycle_analysis"
msgid "Life cycle analysis"
msgstr "Life cycle analysis"

msgctxt "environmental_score_bonuses_and_maluses"
msgid "Bonuses and maluses"
msgstr "Bonuses and maluses"

msgctxt "environmental_score_for_this_product"
msgid "Green-Score for this product"
msgstr "Green-Score for this product"

msgctxt "average_impact_of_the_category"
msgid "Average impact of products of the same category"
msgstr "Average impact of products of the same category"

msgctxt "environmental_score_sum_of_bonuses_and_maluses"
msgid "Sum of bonuses and maluses"
msgstr "Sum of bonuses and maluses"

msgctxt "environmental_score_sum_of_bonuses_and_maluses_is_capped"
msgid "The sum of bonuses and maluses is capped at +25."
msgstr "The sum of bonuses and maluses is capped at +25."

msgctxt "environmental_score_lca_score"
msgid "Life cycle analysis score"
msgstr "Life cycle analysis score"

msgctxt "impact_for_this_product"
msgid "Impact for this product"
msgstr "Impact for this product"

msgctxt "environmental_score_downgraded_non_recyclable_and_non_biodegradable_materials"
msgid "The score of products with non-recyclable and non-biodegradable packaging materials is capped at 79 (grade B)."
msgstr "The score of products with non-recyclable and non-biodegradable packaging materials is capped at 79 (grade B)."

msgctxt "nutriscore_not_applicable"
msgid "Nutri-Score not applicable for this product category."
msgstr "Nutri-Score not applicable for this product category."

msgctxt "nutriscore_missing_category"
msgid "The category of the product must be specified in order to compute the Nutri-Score."
msgstr "The category of the product must be specified in order to compute the Nutri-Score."

msgctxt "nutriscore_missing_nutrition_data"
msgid "The nutrition facts of the product must be specified in order to compute the Nutri-Score."
msgstr "The nutrition facts of the product must be specified in order to compute the Nutri-Score."

msgctxt "nutriscore_missing_nutrition_data_details"
msgid "Missing nutrition facts:"
msgstr "Missing nutrition facts:"

msgctxt "nutriscore_missing_prepared_nutrition_data_details"
msgid "Missing nutrition facts for prepared product:"
msgstr "Missing nutrition facts for prepared product:"

msgctxt "nutriscore_missing_category_and_nutrition_data"
msgid "The category and the nutrition facts of the product must be specified in order to compute the Nutri-Score."
msgstr "The category and the nutrition facts of the product must be specified in order to compute the Nutri-Score."

msgctxt "health"
msgid "Health"
msgstr "Health"

msgctxt "contribution_panel_title"
msgid "Contribution"
msgstr "Contribution"

msgctxt "contribution_navigation"
msgid "Contribution"
msgstr "Contribution"

msgctxt "data_quality_completeness_panel_title"
msgid "Data Quality Completeness"
msgstr "Data Quality Completeness"

msgctxt "data_quality_completeness_panel_subtitle"
msgid "Some infos about data quality completeness on this product"
msgstr "Some infos about data quality completeness on this product"

msgctxt "data_quality_errors_panel_title"
msgid "Detected Errors"
msgstr "Detected Errors"

msgctxt "data_quality_errors_panel_subtitle"
msgid "Help us improve quality of our data by contributing fixes"
msgstr "Help us improve quality of our data by contributing fixes"

msgctxt "data_quality_warnings_panel_title"
msgid "Potential issues"
msgstr "Potential issues"

msgctxt "data_quality_warnings_panel_subtitle"
msgid "We have detected some potential issues or potential improvements, could you check if some apply ?"
msgstr "We have detected some potential issues or potential improvements, could you check if some apply ?"

msgctxt "data_quality_info_panel_title"
msgid "Data Quality infos"
msgstr "Data Quality infos"

msgctxt "data_quality_info_panel_subtitle"
msgid "Some infos about data quality on this product"
msgstr "Some infos about data quality on this product"

# will be followed by : and a value. e.g. "Compared to: bananas"
msgctxt "compared_to"
msgid "Compared to"
msgstr "Compared to"

# name of an activity / a sport
msgctxt "activity_walking"
msgid "Walking"
msgstr "Walking"

# name of an activity / a sport
msgctxt "activity_swimming"
msgid "Swimming"
msgstr "Swimming"

# name of an activity / a sport
msgctxt "activity_bicycling"
msgid "Bicycling"
msgstr "Bicycling"

# name of an activity / a sport
msgctxt "activity_running"
msgid "Running"
msgstr "Running"

# Don't translate {kj}, it will be replaced by a number
msgctxt "f_energy_per_100g"
msgid "{kj} kJ per 100g"
msgstr "{kj} kJ per 100g"

# Don't translate {kj}, it will be replaced by a number
msgctxt "f_equal_to_walking_minutes_or_steps"
msgid "Equal to walking {minutes} minutes or {steps} steps"
msgstr "Equal to walking {minutes} minutes or {steps} steps"

# Don't translate {kg} and {lb}, it will be replaced by a number
msgctxt "f_energy_expenditure_for_weight_in_kg_lb"
msgid "Energy expenditure for a person weighting {kg} kg / {lb} lb"
msgstr "Energy expenditure for a person weighting {kg} kg / {lb} lb"

msgctxt "nutriscore_missing_category_short"
msgid "Missing category"
msgstr "Missing category"

msgctxt "nutriscore_missing_nutrition_data_short"
msgid "Missing nutrition facts"
msgstr "Missing nutrition facts"

msgctxt "nutriscore_missing_prepared_nutrition_data_short"
msgid "Missing prepared nutrition facts"
msgstr "Missing prepared nutrition facts"

msgctxt "nutriscore_missing_category_and_nutrition_data_short"
msgid "Missing category and nutrition facts"
msgstr "Missing category and nutrition facts"

msgctxt "recommendation_who_reduce_or_stop_drinking_alcohol_title"
msgid "Reduce or stop drinking alcohol"
msgstr "Reduce or stop drinking alcohol"

msgctxt "recommendation_who_reduce_or_stop_drinking_alcohol_subtitle"
msgid "Less is better"
msgstr "Less is better"

msgctxt "recommendation_who_reduce_or_stop_drinking_alcohol_text"
msgid "This might not be the answer people want to hear, but there is no safe level for drinking alcohol. Of course there is lower-risk drinking, but WHO does not set particular limits, because the evidence shows that the ideal situation for health is to not drink at all. Alcohol is closely related to around 60 different diagnoses and for almost all there is a close dose–response relationship, so the more you drink, the higher your risk of disease. Less is better."
msgstr "This might not be the answer people want to hear, but there is no safe level for drinking alcohol. Of course there is lower-risk drinking, but WHO does not set particular limits, because the evidence shows that the ideal situation for health is to not drink at all. Alcohol is closely related to around 60 different diagnoses and for almost all there is a close dose–response relationship, so the more you drink, the higher your risk of disease. Less is better."

# "source" as in "source of the information"
msgctxt "source"
msgid "Source"
msgstr "Source"

# variable names between { } must not be translated
msgctxt "f_app_user"
msgid "A user of the {app_name} app"
msgstr "A user of the {app_name} app"

msgctxt "food_groups_p"
msgid "food groups"
msgstr "food groups"

msgctxt "food_groups_s"
msgid "food group"
msgstr "food group"

msgctxt "non_vegan_ingredients"
msgid "Non-vegan ingredients"
msgstr "Non-vegan ingredients"

msgctxt "vegan_ingredients"
msgid "No non-vegan ingredients detected"
msgstr "No non-vegan ingredients"

msgctxt "maybe_vegan_ingredients"
msgid "Ingredients that may not be vegan"
msgstr "Ingredients that may not be vegan"

msgctxt "attribute_vegan_setting_note"
msgid "To determine whether a product is vegan, we only rely on the list of ingredients."
msgstr "To determine whether a product is vegan, we only rely on the list of ingredients."

msgctxt "non_vegetarian_ingredients"
msgid "Non-vegetarian ingredients"
msgstr "Non-vegetarian ingredients"

msgctxt "vegetarian_ingredients"
msgid "No non-vegetarian ingredients detected"
msgstr "No non-vegetarian ingredients detected"

msgctxt "maybe_vegetarian_ingredients"
msgid "Ingredients that may not be vegetarian"
msgstr "Ingredients that may not be vegetarian"

msgctxt "attribute_vegetarian_setting_note"
msgid "To determine whether a product is vegetarian, we only rely on the list of ingredients."
msgstr "To determine whether a product is vegetarian, we only rely on the list of ingredients."

msgctxt "palm_oil_ingredients"
msgid "Ingredients that contain palm oil"
msgstr "Ingredients that contain palm oil"

msgctxt "may_contain_palm_oil_ingredients"
msgid "Ingredients that may contain palm oil"
msgstr "Ingredients that may contain palm oil"

msgctxt "palm_oil_free_ingredients"
msgid "No ingredients containing palm oil detected"
msgstr "No ingredients containing palm oil detected"

msgctxt "attribute_palm_oil_setting_note"
msgid "To determine whether a product contains palm oil, we only rely on the list of ingredients."
msgstr "To determine whether a product contains palm oil, we only rely on the list of ingredients."

msgctxt "attribute_without_palm_oil_setting_note"
msgid "To determine whether a product contains palm oil, we only rely on the list of ingredients."
msgstr "To determine whether a product contains palm oil, we only rely on the list of ingredients."

msgctxt "unrecognized_ingredients"
msgid "Unrecognized ingredients"
msgstr "Unrecognized ingredients"

msgctxt "nova_1_unprocessed_ingredients"
msgid "The product contains only unprocessed or minimally processed ingredients."
msgstr "The product contains only unprocessed or minimally processed ingredients."

# variable names between { } must not be translated
msgctxt "f_nova_markers_for_nova_group"
msgid "Elements that indicate the product is in the {nova_group} group"
msgstr "Elements that indicate the product is in the {nova_group} group"

msgctxt "nova_classification_description"
msgid "Food products are classified into 4 groups according to their degree of processing:"
msgstr "Food products are classified into 4 groups according to their degree of processing:"

msgctxt "nova_classification_how"
msgid "The determination of the group is based on the category of the product and on the ingredients it contains."
msgstr "The determination of the group is based on the category of the product and on the ingredients it contains."

msgctxt "nova_classification_learn_more"
msgid "Learn more about the NOVA classification"
msgstr "Learn more about the NOVA classification"

msgctxt "nova_group_missing_category"
msgid "The category of the product must be specified in order to determine the NOVA group."
msgstr "The category of the product must be specified in order to determine the NOVA group."

msgctxt "nova_group_missing_ingredients"
msgid "The ingredients of the product must be specified in order to determine the NOVA group."
msgstr "The ingredients of the product must be specified in order to determine the NOVA group."

msgctxt "nova_group_too_many_unknown_ingredient"
msgid "We could not recognize some of the ingredients and determine the NOVA group."
msgstr "We could not recognize some of the ingredients and determine the NOVA group."

msgctxt "unselect_image"
msgid "Unselect Image"
msgstr "Unselect Image"

msgctxt "nutriscore_learn_more"
msgid "Learn more about the Nutri-Score"
msgstr "Learn more about the Nutri-Score"

msgctxt "environmental_score_learn_more"
msgid "Learn more about the Green-Score"
msgstr "Learn more about the Green-Score"

# The translation needs to be short as it is displayed at the top of small product cards
msgctxt "products_match_very_good_match"
msgid "Very good match"
msgstr "Very good match"

# The translation needs to be short as it is displayed at the top of small product cards
msgctxt "products_match_good_match"
msgid "Good match"
msgstr "Good match"

# The translation needs to be short as it is displayed at the top of small product cards
msgctxt "products_match_poor_match"
msgid "Poor match"
msgstr "Poor match"

# The translation needs to be short as it is displayed at the top of small product cards
msgctxt "products_match_unknown_match"
msgid "Unknown match"
msgstr "Unknown match"

# The translation needs to be short as it is displayed at the top of small product cards
msgctxt "products_match_may_not_match"
msgid "May not match"
msgstr "May not match"

# The translation needs to be short as it is displayed at the top of small product cards
msgctxt "products_match_does_not_match"
msgid "Does not match"
msgstr "Does not match"

msgctxt "reset_preferences"
msgid "Use default preferences"
msgstr "Use default preferences"

msgctxt "reset_preferences_details"
msgid "Nutri-Score, Green-Score and food processing level (NOVA)"
msgstr "Nutri-Score, Green-Score and food processing level (NOVA)"

msgctxt "actions_add_ingredients"
msgid "Could you add the ingredients list?"
msgstr "Could you add the ingredients list?"

msgctxt "actions_to_compute_nutriscore"
msgid "Could you add the information needed to compute the Nutri-Score?"
msgstr "Could you add the information needed to compute the Nutri-Score?"

msgctxt "actions_to_compute_environmental_score"
msgid "Could you add a precise product category so that we can compute the Green-Score?"
msgstr "Could you add a precise product category so that we can compute the Green-Score?"

msgctxt "actions_to_compute_environmental_score_unprecise_category"
msgid "The category we have for this product is not precise enough to compute the Green-Score. Could you add a more precise product category?"
msgstr "The category we have for this product is not precise enough to compute the Green-Score. Could you add a more precise product category?"

msgctxt "action_add_ingredients_text"
msgid "Add the ingredients"
msgstr "Add the ingredients"

msgctxt "action_add_categories"
msgid "Add a category"
msgstr "Add a category"

msgctxt "action_add_nutrition_facts"
msgid "Add nutrition facts"
msgstr "Add nutrition facts"

msgctxt "action_add_origins"
msgid "Add the origins of ingredients for this product"
msgstr "Add the origins of ingredients for this product"

msgctxt "action_add_packaging_image"
msgid "Take a photo of the recycling information"
msgstr "Take a photo of the recycling information"

msgctxt "action_add_packaging_components"
msgid "Add packaging components"
msgstr "Take a photo of the recycling information"

msgctxt "action_add_quantity"
msgid "Add quantity of the product"
msgstr "Add quantity of the product"

# this is not used yet
msgctxt "action_add_basic_details"
msgid "Add basic details"
msgstr "Add basic details"

# this is not used yet
msgctxt "action_add_portion_size"
msgid "Add portion size"
msgstr "Add portion size"

# this is not used yet
msgctxt "action_add_ingredients_image"
msgid "Take a photo of the ingredients"
msgstr "Take a photo of the ingredients"

# this is not used yet
msgctxt "action_add_nutrition_image"
msgid "Take a photo of the nutrition facts"
msgstr "Take a photo of the nutrition facts"

# this is not used yet
msgctxt "action_refresh_ingredients_image"
msgid "Refresh the photo of the ingredients"
msgstr "Refresh the photo of the ingredients"

# this is not used yet
msgctxt "action_refresh_nutrition_image"
msgid "Refresh the photo of the nutrition facts"
msgstr "Refresh the photo of the nutrition facts"

# this is not used yet
msgctxt "action_add_packaging_text"
msgid "Extract and check the recycling information"
msgstr "Extract and check the recycling information"

# this is not used yet
msgctxt "action_add_stores"
msgid "Add the store where you found this product"
msgstr "Add the store where you found this product"

# this is not used yet
msgctxt "action_labels"
msgid "Add any label present on this product"
msgstr "Add any label present on this product"

# this is not used yet
msgctxt "action_countries"
msgid "Add the country where you found this product"
msgstr "Add the country where you found this product"

# this is not used yet
msgctxt "action_packager_codes_image"
msgid "Take a photo of traceability codes"
msgstr "Take a photo of traceability codes"

msgctxt "action_report_product_to_nutripatrol"
msgid "Report this product to our moderators"
msgstr "Report this product to our moderators"

# Used as a header for key facts
msgctxt "knowledge_panels_facts"
msgid "What you need to know"
msgstr "What you need to know"

msgctxt "knowledge_panels_recommendation"
msgid "Recommendation"
msgstr "Recommendation"

msgctxt "nutrient_info_salt_risk"
msgid "A high consumption of salt (or sodium) can cause raised blood pressure, which can increase the risk of heart disease and stroke."
msgstr "A high consumption of salt (or sodium) can cause raised blood pressure, which can increase the risk of heart disease and stroke."

msgctxt "nutrient_info_salt_high_blood_pressure"
msgid "Many people who have high blood pressure do not know it, as there are often no symptoms."
msgstr "Many people who have high blood pressure do not know it, as there are often no symptoms."

msgctxt "nutrient_info_salt_high_consumption"
msgid "Most people consume too much salt (on average 9 to 12 grams per day), around twice the recommended maximum level of intake."
msgstr "Most people consume too much salt (on average 9 to 12 grams per day), around twice the recommended maximum level of intake."

msgctxt "nutrient_recommendation_salt_title"
msgid "Limit the consumption of salt and salted food"
msgstr "Limit the consumption of salt and salted food"

msgctxt "nutrient_recommendation_salt_cooking_and_table"
msgid "Reduce the quantity of salt used when cooking, and don't salt again at the table."
msgstr "Reduce the quantity of salt used when cooking, and don't salt again at the table."

msgctxt "nutrient_recommendation_salt_limit_salty_snacks"
msgid "Limit the consumption of salty snacks and choose products with lower salt content."
msgstr "Limit the consumption of salty snacks and choose products with lower salt content."

msgctxt "nutrient_info_sugars_risk"
msgid "A high consumption of sugar can cause weight gain and tooth decay. It also augments the risk of type 2 diabetes and cardio-vascular diseases."
msgstr "A high consumption of sugar can cause weight gain and tooth decay. It also augments the risk of type 2 diabetes and cardio-vascular diseases."

msgctxt "nutrient_recommendation_sugars_title"
msgid "Limit the consumption of sugar and sugary drinks"
msgstr "Limit the consumption of sugar and sugary drinks"

msgctxt "nutrient_recommendation_sugars_drinks"
msgid "Sugary drinks (such as sodas, fruit beverages, and fruit juices and nectars) should be limited as much as possible (no more than 1 glass a day)."
msgstr "Sugary drinks (such as sodas, fruit beverages, and fruit juices and nectars) should be limited as much as possible (no more than 1 glass a day)."

msgctxt "nutrient_recommendation_sugars_food"
msgid "Choose products with lower sugar content and reduce the consumption of products with added sugars."
msgstr "Choose products with lower sugar content and reduce the consumption of products with added sugars."

msgctxt "nutrient_info_fat_and_saturated_fat_risk"
msgid "A high consumption of fat, especially saturated fats, can raise cholesterol, which increases the risk of heart diseases."
msgstr "A high consumption of fat, especially saturated fats, can raise cholesterol, which increases the risk of heart diseases."

msgctxt "nutrient_recommendation_fat_and_saturated_fat_title"
msgid "Reduce the consumption of fat and saturated fat"
msgstr "Limit the consumption of fat and saturated fat"

msgctxt "nutrient_recommendation_fat_and_saturated_fat"
msgid "Choose products with lower fat and saturated fat content."
msgstr "Choose products with lower fat and saturated fat content."

msgctxt "sign_in"
msgid "Sign in"
msgstr "Sign in"

msgctxt "sign_out"
msgid "Sign out"
msgstr "Sign out"

msgctxt "your_contributions"
msgid "Your contributions"
msgstr "Your contributions"

msgctxt "products_added"
msgid "Products added"
msgstr "Products added"

msgctxt "products_edited"
msgid "Products edited"
msgstr "Products edited"

msgctxt "products_photographed"
msgid "Products photographed"
msgstr "Products photographed"

# result of the matching with the user preferences: should ne a noun, not a verb
msgctxt "matching_with_your_preferences"
msgid "Matching with your preferences"
msgstr "Matching with your preferences"

# HTML tags and variable names between { } must not be translated
msgctxt "f_join_us_on_slack"
msgid "Join us on <a href=\"{url}\">Slack</a>"
msgstr "Join us on <a href=\"{url}\">Slack</a>"

# HTML tags and variable names between { } must not be translated
msgctxt "f_discover_our_code_of_conduct"
msgid "Discover our <a href=\"{url}\">Code of conduct</a>"
msgstr "Discover our <a href=\"{url}\">Code of conduct</a>"

# {links} must not be translated, it will be replaced by icons and/or text links
msgctxt "f_footer_follow_us_links"
msgid "Follow us: {links}"
msgstr "Follow us: {links}"

# Should be as small as possible, e.g. use "app" instead of "application", don't specify "mobile"
msgctxt "footer_install_the_app_exclamation_mark"
msgid "Install the app!"
msgstr "Install the app!"

# HTML tags must not be translated, keep <span id=\"everyday\"> and <span id=\"foods\"> and put them around the corresponding words in the translation
# e.g. in French: Scannez les <span id=\"foods\">aliments</span> de votre <span id=\"everyday\">quotidien</span>
msgctxt "footer_scan_your_everyday_foods"
msgid "Scan your <span id=\"everyday\">everyday</span> <span id=\"foods\">foods</span>"
msgstr "Scan your <span id=\"everyday\">everyday</span> <span id=\"foods\">foods</span>"

msgctxt "nutrition"
msgid "Nutrition"
msgstr "Nutrition"

# Note: "criteria" is plural here. So in French for instance: "Vos critères"
msgctxt "your_criteria"
msgid "Your criteria"
msgstr "Your criteria"

msgctxt "product"
msgid "Product"
msgstr "Product"

msgctxt "environment"
msgid "Environment"
msgstr "Environment"

msgctxt "api_result_failure"
msgid "Failure"
msgstr "Failure"

msgctxt "api_result_product_found"
msgid "Product found"
msgstr "Product found"

msgctxt "api_result_product_not_found"
msgid "Product not found"
msgstr "Product not found"

msgctxt "api_result_product_found_with_a_different_product_type"
msgid "Product found with a different product type"
msgstr "Product found with a different product type"

msgctxt "api_result_product_updated"
msgid "Product updated"
msgstr "Product updated"

msgctxt "api_message_invalid_api_action"
msgid "Invalid API action"
msgstr "Invalid API action"

msgctxt "api_message_invalid_api_method"
msgid "Invalid API method"
msgstr "Invalid API method"

msgctxt "api_message_empty_request_body"
msgid "Empty request body"
msgstr "Empty request body"

msgctxt "api_message_invalid_json_in_request_body"
msgid "Invalid JSON in request body"
msgstr "Invalid JSON in request body"

msgctxt "api_message_invalid_code"
msgid "Invalid code"
msgstr "Invalid code"

msgctxt "api_message_invalid_product_type"
msgid "Invalid product type"
msgstr "Invalid product type"

msgctxt "api_message_invalid_type_must_be_object"
msgid "Invalid type: must be an object"
msgstr "Invalid type: must be an object"

msgctxt "api_message_invalid_type_must_be_array"
msgid "Invalid type: must be an array"
msgstr "Invalid type: must be an array"

msgctxt "api_message_invalid_type_must_be_integer"
msgid "Invalid type: must be an integer"
msgstr "Invalid type: must be an integer"

msgctxt "api_message_invalid_type_must_be_number"
msgid "Invalid type: must be a number"
msgstr "Invalid type: must be a number"

msgctxt "api_message_missing_field"
msgid "Missing field"
msgstr "Missing field"

msgctxt "api_message_unrecognized_field"
msgid "Unrecognized field"
msgstr "Unrecognized field"

msgctxt "api_message_unrecognized_value"
msgid "Unrecognized value"
msgstr "Unrecognized value"

msgctxt "api_message_image_already_uploaded"
msgid "Image already uploaded"
msgstr "Image already uploaded"

msgctxt "api_message_image_too_small"
msgid "Image too small"
msgstr "Image too small"

msgctxt "api_result_image_uploaded"
msgid "Image uploaded"
msgstr "Image uploaded"

msgctxt "api_result_image_not_uploaded"
msgid "Image not uploaded"
msgstr "Image not uploaded"

msgctxt "api_result_image_selected"
msgid "Image selected"
msgstr "Image selected"

msgctxt "api_result_image_not_selected"
msgid "Image not selected"
msgstr "Image not selected"

msgctxt "api_result_image_deleted"
msgid "Image deleted"
msgstr "Image deleted"

msgctxt "api_result_image_not_deleted"
msgid "Image not deleted"
msgstr "Image not deleted"

msgctxt "api_impact_none"
msgid "None"
msgstr "None"

msgctxt "api_impact_warning"
msgid "Warning"
msgstr "Warning"

msgctxt "api_impact_failure"
msgid "Failure"
msgstr "Failure"

msgctxt "api_impact_field_ignored"
msgid "Field ignored"
msgstr "Field ignored"

msgctxt "api_impact_value_converted"
msgid "Value converted"
msgstr "Value converted"

# Unit = element, not unit of measure
msgctxt "packaging_number_of_units"
msgid "Number of units"
msgstr "Number of units"

# Unit = element, not unit of measure
msgctxt "packaging_weight"
msgid "Weight of one empty unit"
msgstr "Weight of one empty unit"

# Unit = element, not unit of measure
msgctxt "packaging_quantity_per_unit"
msgid "Quantity of product contained per unit"
msgstr "Quantity of product contained per unit"

# variable names between { } must not be translated
msgctxt "f_help_categorize_on_hunger_games"
msgid "Help categorize more {title} on Hunger Games"
msgstr "Help categorize more {title} on Hunger Games"

msgctxt "packagings_complete"
msgid "All the packaging parts of the product are listed."
msgstr "All the packaging parts of the product are listed."

msgctxt "api_message_invalid_user_id_and_password"
msgid "Invalid user id and password"
msgstr "Invalid user id and password"

msgctxt "api_message_invalid_value_must_be_0_or_1"
msgid "Invalid value: must be 0 or 1"
msgstr "Invalid value: must be 0 or 1"

# Unit = element, not unit of measure
msgctxt "packaging_number_of_units_description"
msgid "Enter the number of packaging units of the same shape and material contained in the product."
msgstr "Enter the number of packaging units of the same shape and material contained in the product."

msgctxt "packaging_shape_description"
msgid "Enter the shape name listed in the recycling instructions if they are available, or select a shape."
msgstr "Enter the shape name listed in the recycling instructions if they are available, or select a shape."

msgctxt "packaging_material_description"
msgid "Enter the specific material if it can be determined (a material code inside a triangle can often be found on packaging parts), or a generic material (for instance plastic or metal) if you are unsure."
msgstr "Enter the specific material if it can be determined (a material code inside a triangle can often be found on packaging parts), or a generic material (for instance plastic or metal) if you are unsure."

msgctxt "packaging_recycling_description"
msgid "Enter recycling instructions only if they are listed on the product."
msgstr "Enter recycling instructions only if they are listed on the product."

# Unit = element, not unit of measure
msgctxt "packaging_weight_description"
msgid "Remove any remaining food and wash and dry the packaging part before weighting. If possible, use a scale with 0.1g or 0.01g precision."
msgstr "Remove any remaining food and wash and dry the packaging part before weighting. If possible, use a scale with 0.1g or 0.01g precision."

# Unit = element, not unit of measure
msgctxt "packaging_quantity_per_unit_description"
msgid "Enter the net weight or net volume and indicate the unit (for example g or ml)."
msgstr "Enter the net weight or net volume and indicate the unit (for example g or ml)."

msgctxt "import_and_export_products"
msgid "Import and export products"
msgstr "Import and export products"

msgctxt "add_products"
msgid "Add products"
msgstr "Add products"

# Needs to be short (displayed in a menu)
msgctxt "install_the_app_to_add_products"
msgid "Install the app to add products"
msgstr "Install the app to add products"

msgctxt "search_and_analyze_products"
msgid "Search and analyze products"
msgstr "Search and analyze products"

msgctxt "resources"
msgid "Resources"
msgstr "Resources"

msgctxt "pro_platform_user_guide"
msgid "Pro platform user guide"
msgstr "Pro platform user guide"

msgctxt "faq_for_producers"
msgid "FAQ for producers"
msgstr "FAQ for producers"

# variable names between { } must not be translated
msgctxt "product_js_enter_value_between_0_and_max"
msgid "Please enter a value between 0 and {max}."
msgstr "Please enter a value between 0 and {max}."

msgctxt "please_ask_users_create_account_first"
msgid "Please ask the following users to create an Open Food Facts account first:"
msgstr "Please ask the following users to create an Open Food Facts account first:"

msgctxt "users_added_successfully"
msgid "Users added to the organization successfully:"
msgstr "Users added to the organization successfully:"

msgctxt "product_js_sugars_warning"
msgid "Sugars should not be higher than carbohydrates."
msgstr "Sugars should not be higher than carbohydrates."

msgctxt "product_js_saturated_fat_warning"
msgid "Saturated fat should not be higher than fat."
msgstr "Saturated fat should not be higher than fat."

msgctxt "packaging_materials"
msgid "Packaging materials"
msgstr "Packaging materials"

msgctxt "packaging_weight_total"
msgid "Packaging weight"
msgstr "Packaging weight"

msgctxt "packaging_weight_100g"
msgid "Packaging weight per 100 g of product"
msgstr "Packaging weight per 100 g of product"

msgctxt "packaging_weight_100g_mean"
msgid "Mean packaging weight per 100 g of product"
msgstr "Mean packaging weight per 100 g of product"

msgctxt "total"
msgid "Total"
msgstr "Total"

msgctxt "packaging_material_products_percent"
msgid "% of products containing the material"
msgstr "% of products containing the material"

msgctxt "packaging_material_products_percent_main"
msgid "% of products containing mostly the material"
msgstr "% of products containing mostly the material"

msgctxt "relative_to_products_containing_the_material"
msgid "for products that contain the material"
msgstr "for products that contain the material"

msgctxt "relative_to_products_containing_mostly_the_material"
msgid "for products that contain mostly the material"
msgstr "for products that contain mostly the material"

msgctxt "relative_to_all_products"
msgid "relative to all products"
msgstr "relative to all products"

msgctxt "preferred_language"
msgid "Preferred Language"
msgstr "Preferred Language"

msgctxt "packagings_n_p"
msgid "Numbers of packaging components"
msgstr "Numbers of packaging components"

msgctxt "packagings_n_s"
msgid "Number of packaging components"
msgstr "Number of packaging components"

msgctxt "packagings_materials_all"
msgid "All materials"
msgstr "All materials"

msgctxt "weight"
msgid "Weight"
msgstr "Weight"

msgctxt "weight_100g"
msgid "Weight per 100g of product"
msgstr "Weight per 100g of product"

msgctxt "weight_percent"
msgid "Weight percent"
msgstr "Weight percent"

msgctxt "nutriscore_component_energy"
msgid "Energy"
msgstr "Energy"

msgctxt "nutriscore_component_energy_from_saturated_fat"
msgid "Energy from saturated fat"
msgstr "Energy from saturated fat"

msgctxt "nutriscore_component_sugars"
msgid "Sugars"
msgstr "Sugar"

msgctxt "nutriscore_component_saturated_fat"
msgid "Saturated fat"
msgstr "Saturated fat"

msgctxt "nutriscore_component_saturated_fat_ratio"
msgid "Saturated fat / fat"
msgstr "Saturated fat / fat"

msgctxt "nutriscore_component_salt"
msgid "Salt"
msgstr "Salt"

msgctxt "nutriscore_component_non_nutritive_sweeteners"
msgid "Non-nutritive sweeteners"
msgstr "Non-nutritive sweeteners"

msgctxt "nutriscore_component_fruits_vegetables_legumes"
msgid "Fruits, vegetables and legumes"
msgstr "Fruits, vegetables and legumes"

msgctxt "nutriscore_component_fiber"
msgid "Fiber"
msgstr "Fiber"

msgctxt "nutriscore_component_proteins"
msgid "Proteins"
msgstr "Proteins"

msgctxt "presence"
msgid "Presence"
msgstr "Presence"

msgctxt "absence"
msgid "Absence"
msgstr "Absence"

msgctxt "nutriscore_is_water"
msgid "This product is considered to be water for the calculation of the Nutri-Score."
msgstr "This product is considered to be water for the calculation of the Nutri-Score."

msgctxt "nutriscore_is_fat_oil_nuts_seeds"
msgid "This product is considered to be fat, oil, nuts or seeds for the calculation of the Nutri-Score."
msgstr "This product is considered to be fat, oil, nuts or seeds for the calculation of the Nutri-Score."

msgctxt "nutriscore_is_cheese"
msgid "This product is considered to be cheese for the calculation of the Nutri-Score."
msgstr "This product is considered to be cheese for the calculation of the Nutri-Score."

msgctxt "nutriscore_is_red_meat_product"
msgid "This product is considered to be a red meat product for the calculation of the Nutri-Score."
msgstr "This product is considered to be a red meat product for the calculation of the Nutri-Score."

msgctxt "nutriscore_count_proteins_reason_beverage"
msgid "Points for proteins are counted because the product is considered to be a beverage."
msgstr "Points for proteins are counted because the product is considered to be a beverage."

msgctxt "nutriscore_count_proteins_reason_cheese"
msgid "Points for proteins are counted because the product is considered to be cheese."
msgstr "Points for proteins are counted because the product is considered to be cheese."

msgctxt "nutriscore_count_proteins_reason_negative_points_less_than_7"
msgid "Points for proteins are counted because the negative points are less than 7."
msgstr "Points for proteins are counted because the negative points are less than 7."

msgctxt "nutriscore_count_proteins_reason_negative_points_less_than_11"
msgid "Points for proteins are counted because the negative points are less than 11."
msgstr "Points for proteins are counted because the negative points are less than 11."

msgctxt "nutriscore_count_proteins_reason_negative_points_greater_than_or_equal_to_7"
msgid "Points for proteins are not counted because the negative points greater than or equal to 7."
msgstr "Points for proteins are not counted because the negative points greater than or equal to 7."

msgctxt "nutriscore_count_proteins_reason_negative_points_greater_than_or_equal_to_11"
msgid "Points for proteins are not counted because the negative points greater than or equal to 11."
msgstr "Points for proteins are not counted because the negative points greater than or equal to 11."

msgctxt "nutriscore_new_computation_title"
msgid "Discover the new Nutri-Score!"
msgstr "Discover the new Nutri-Score!"

msgctxt "nutriscore_new_computation_description"
msgid "<p>The computation of the Nutri-Score is evolving to provide better recommendations based on the latest scientific evidence.</p><p>Main improvements:</p><ul><li>Better score for some fatty fish and oils rich in good fats</li><li>Better score for whole products rich in fiber</li><li>Worse score for products containing a lot of salt or sugar</li><li>Worse score for red meat (compared to poultry)</li></ul>"
msgstr "<p>The computation of the Nutri-Score is evolving to provide better recommendations based on the latest scientific evidence.</p><p>Main improvements:</p><ul><li>Better score for some fatty fish and oils rich in good fats</li><li>Better score for whole products rich in fiber</li><li>Worse score for products containing a lot of salt or sugar</li><li>Worse score for red meat (compared to poultry)</li></ul>"

msgctxt "nutriscore_new_computation_link_text"
msgid "Discover all the improvements of the new Nutri-Score"
msgstr "Discover all the improvements of the new Nutri-Score"

msgctxt "nutriscore_explanation_what_it_is"
msgid "The Nutri-Score is a logo on the overall nutritional quality of products."
msgstr "The Nutri-Score is a logo on the overall nutritional quality of products."

msgctxt "nutriscore_explanation_what_it_takes_into_account"
msgid "The score from A to E is calculated based on nutrients and foods to favor (proteins, fiber, fruits, vegetables and legumes ...) and nutrients to limit (calories, saturated fat, sugars, salt)."
msgstr "The score from A to E is calculated based on nutrients and foods to favor (proteins, fiber, fruits, vegetables and legumes ...) and nutrients to limit (calories, saturated fat, sugars, salt)."

msgctxt "nutriscore_explanation_where_the_data_comes_from"
msgid "The score is calculated from the data of the nutrition facts table and the composition data (fruits, vegetables and legumes)."
msgstr "The score is calculated from the data of the nutrition facts table and the composition data (fruits, vegetables and legumes)."

msgctxt "nutriscore_explanation_recommended_by_public_health_authorities"
msgid "The display of this logo is recommended by public health authorities without obligation for companies."
msgstr "The display of this logo is recommended by public health authorities without obligation for companies."

msgctxt "nutriscore_explanation_title"
msgid "What is the Nutri-Score?"
msgstr "What is the Nutri-Score?"

msgctxt "nutrient_info_energy_risk"
msgid "Energy intakes above energy requirements are associated with increased risks of weight gain, overweight, obesity, and consequently risk of diet-related chronic diseases."
msgstr "Energy intakes above energy requirements are associated with increased risks of weight gain, overweight, obesity, and consequently risk of diet-related chronic diseases."

msgctxt "nutrient_info_saturated_fat_risk"
msgid "A high consumption of fat, especially saturated fats, can raise cholesterol, which increases the risk of heart diseases."
msgstr "A high consumption of fat, especially saturated fats, can raise cholesterol, which increases the risk of heart diseases."

msgctxt "nutrient_info_saturated_fat_ratio_risk"
msgid "A high consumption of fat, especially saturated fats, can raise cholesterol, which increases the risk of heart diseases."
msgstr "A high consumption of fat, especially saturated fats, can raise cholesterol, which increases the risk of heart diseases."

msgctxt "nutrient_info_energy_from_saturated_fat_risk"
msgid "A high consumption of fat, especially saturated fats, can raise cholesterol, which increases the risk of heart diseases."
msgstr "A high consumption of fat, especially saturated fats, can raise cholesterol, which increases the risk of heart diseases."

msgctxt "nutrient_info_non_nutritive_sweeteners_risk"
msgid "Non-nutritive sweeteners may not confer any long-term benefit in reducing body fat in adults or children. There may be potential undesirable effects from long-term use of non-nutritive sweeteners, such as an increased risk of type 2 diabetes and cardiovascular diseases in adults."
msgstr "Non-nutritive sweeteners may not confer any long-term benefit in reducing body fat in adults or children. There may be potential undesirable effects from long-term use of non-nutritive sweeteners, such as an increased risk of type 2 diabetes and cardiovascular diseases in adults."

msgctxt "nutrient_info_fiber_benefit"
msgid "Consuming foods rich in fiber (especially whole grain foods) reduces the risks of aerodigestive cancers, cardiovascular diseases, obesity and diabetes."
msgstr "Consuming foods rich in fiber (especially whole grain foods) reduces the risks of aerodigestive cancers, cardiovascular diseases, obesity and diabetes."

msgctxt "nutrient_info_fruits_vegetables_legumes_benefit"
msgid "Consuming foods rich in fruits, vegetables and legumes reduces the risks of aerodigestive cancers, cardiovascular diseases, obesity and diabetes."
msgstr "Consuming foods rich in fruits, vegetables and legumes reduces the risks of aerodigestive cancers, cardiovascular diseases, obesity and diabetes."

msgctxt "nutrient_info_proteins_benefit"
msgid "Foods that are rich in proteins are usually rich in calcium or iron which are essential minerals with numerous health benefits."
msgstr "Foods that are rich in proteins are usually rich in calcium or iron which are essential minerals with numerous health benefits."

msgctxt "revert"
msgid "Revert to this revision"
msgstr "Revert to this revision"

msgctxt "product_js_product_revert_confirm"
msgid "Revert to this product revision?"
msgstr "Revert to this product revision?"

msgctxt "api_status_success"
msgid "Success"
msgstr "Success"

msgctxt "api_status_failure"
msgid "Failure"
msgstr "Failure"

msgctxt "api_result_product_reverted"
msgid "Product reverted to the specified revision"
msgstr "Product reverted to the specified revision"

msgctxt "api_result_product_not_reverted"
msgid "Product not reverted to the specified revision"
msgstr "Product not reverted to the specified revision"

# sweeteners (additives), plural
msgctxt "sweeteners"
msgid "sweeteners"
msgstr "sweeteners"

# sweetener (additive), singular
msgctxt "sweetener"
msgid "sweetener"
msgstr "sweetener"

msgctxt "action_edit_product"
msgid "Complete or correct product information"
msgstr "Complete or correct product information"

msgctxt "report_problem_panel_title"
msgid "Report a problem"
msgstr "Report a problem"

# duplicate with "report_problem_panel_title"
msgctxt "report_problem_navigation"
msgid "Report a problem"
msgstr "Report a problem"

msgctxt "report_problem_navigation"
msgid "Report a problem."
msgstr "Report a problem."

msgctxt "incomplete_or_incorrect_data_title"
msgid "Incomplete or incorrect information?"
msgstr "Incomplete or incorrect information?"

msgctxt "incomplete_or_incorrect_data_subtitle_off"
msgid "Category, labels, ingredients, allergens, nutritional information, photos etc."
msgstr "Category, labels, ingredients, allergens, nutritional information, photos etc."

msgctxt "incomplete_or_incorrect_data_content_correct"
msgid "If the information does not match the information on the packaging, you can complete or correct it. Thank you!"
msgstr "If the information does not match the information on the packaging, you can complete or correct it. Thank you!"

msgctxt "incomplete_or_incorrect_data_content_correct_off"
msgid "Open Food Facts is a collaborative database, and every contribution is useful for all."
msgstr "Open Food Facts is a collaborative database, and every contribution is useful for all."

msgctxt "report_to_nutripatrol_explain"
msgid "If you want to report vandalism, inappropriate content or erroneous data you can't fix yourself, report it to our moderators team."
msgstr "If you want to report vandalism, inappropriate content or erroneous data you can't fix yourself, report it to our moderators team."

msgctxt "description"
msgid "Description"
msgstr "Description"

msgctxt "enter_main_contact_username"
msgid "Enter main contact's username :"
msgstr "Enter main contact's username :"

msgctxt "change_main_contact"
msgid "Change main contact"
msgstr "Change main contact"

msgctxt "main_contact_updated"
msgid "Main contact updated"
msgstr "Main contact updated"

msgctxt "error_unknown_member"
msgid "This user is not a member of the organization."
msgstr "This user is not a member of the organization."

msgctxt "skip_to_content"
msgid "Skip to Content"
msgstr "Skip to Content"

msgctxt "oidc_signin_no_cookie"
msgid "You need to enable cookies to sign in."
msgstr "You need to enable cookies to sign in."

msgctxt "cant_delete_main_contact"
msgid "You cannot remove the main contact. Change it first."
msgstr "You cannot remove the main contact. Change it first."

msgctxt "open_in_crm"
msgid "Open in CRM"
msgstr "Open in CRM"

msgctxt "information_provided_by_the_manufacturer"
msgid "Information provided by the manufacturer"
msgstr "Information provided by the manufacturer"

msgctxt "information_provided_by_the_manufacturer_edit_form"
msgid "Information identified by a factory icon has been provided by the manufacturer. It can be changed only by the manufacturer and moderators. If it is out of date or incorrect, please let us know."
msgstr "Information identified by a factory icon has been provided by the manufacturer. It can be changed only by the manufacturer and moderators. If it is out of date or incorrect, please let us know."

msgctxt "knowledge_panels_did_you_know"
msgid "Did you know?"
msgstr "Did you know?"

msgctxt "knowledge_panels_why_it_matters"
msgid "Why it matters"
msgstr "Why it matters"

msgctxt "knowledge_panels_what_you_can_do"
msgid "What you can do"
msgstr "What you can do"

msgctxt "knowledge_panels_ingredients_rare_crops_title"
msgid "Good for agricultural biodiversity"
msgstr "Good for agricultural biodiversity"

msgctxt "knowledge_panels_ingredients_rare_crops_subtitle"
msgid "Contains neglected or underutilized crops:"
msgstr "Contains neglected or underutilized crops:"

msgctxt "knowledge_panels_ingredients_rare_crops_did_you_know"
msgid "Since 1900, 75% of plant diversity has been lost as farmers around the world have abandoned local varieties for high-yielding varieties adapted to mass industrial processing. As a result, 60 % of human energy intake in the world comes from only 3 species: wheat, rice and corn."
msgstr "Since 1900, 75% of plant diversity has been lost as farmers around the world have abandoned local varieties for high-yielding varieties adapted to mass industrial processing. As a result, 60 % of human energy intake in the world comes from only 3 species: wheat, rice and corn."

msgctxt "knowledge_panels_ingredients_rare_crops_why_it_matters"
msgid "The lack of variety of crops makes our food supply more vulnerable to pests, diseases and climate change."
msgstr "The lack of variety of crops makes our food supply more vulnerable to pests, diseases and climate change."

msgctxt "knowledge_panels_ingredients_rare_crops_what_you_can_do"
msgid "Consuming diverse cereals, legumes, vegetables and fruits contributes to:"
msgstr "Consuming diverse cereals, legumes, vegetables and fruits contributes to:"

msgctxt "knowledge_panels_ingredients_rare_crops_what_you_can_do_list_1"
msgid "preserving neglected and underutilized species"
msgstr "preserving neglected and underutilized species"

msgctxt "knowledge_panels_ingredients_rare_crops_what_you_can_do_list_2"
msgid "rural development and support of local farmers and companies"
msgstr "rural development and support of local farmers and companies"

msgctxt "knowledge_panels_ingredients_rare_crops_what_you_can_do_list_3"
msgid "preserving of diversified landscapes"
msgstr "preserving of diversified landscapes"

msgctxt "knowledge_panels_ingredients_rare_crops_what_you_can_do_list_4"
msgid "food security"
msgstr "food security"

msgctxt "knowledge_panels_ingredients_rare_crops_what_you_can_do_list_5"
msgid "and your health!"
msgstr "and your health!"

msgctxt "created_by"
msgid "Created by"
msgstr "Created by"

msgctxt "org_id"
msgid "Org id"
msgstr "Org id"

msgctxt "verified_status"
msgid "Verified status"
msgstr "Verified status"

msgctxt "creation_date"
msgid "Creation date"
msgstr "Creation date"

msgctxt "knowledge_panels_ingredients_rare_crops_divinfood"
msgid "Open Food Facts participates in the European project <a href=\"https://divinfood.eu/\">DIVINFOOD</a> (funded from European Union’s Horizon 2020 research and innovation programme). DIVINFOOD aims to develop food chains that value under-utilised agrobiodiversity in order to act against the decline of biodiversity and to meet the growing expectations of consumers for healthy, local products that contribute to sustainable food systems."
msgstr "Open Food Facts participates in the European project <a href=\"https://divinfood.eu/\">DIVINFOOD</a> (funded from European Union’s Horizon 2020 research and innovation programme). DIVINFOOD aims to develop food chains that value under-utilised agrobiodiversity in order to act against the decline of biodiversity and to meet the growing expectations of consumers for healthy, local products that contribute to sustainable food systems."

msgctxt "deny"
msgid "Deny"
msgstr "Deny"

msgctxt "users_requested_to_join_org"
msgid "These users have requested to join the organization:"
msgstr "These users have requested to join the organization:"

msgctxt "last_login"
msgid "Last login date"
msgstr "Last login date"

msgctxt "last_import"
msgid "Last import date"
msgstr "Last import date"

msgctxt "drop_a_file"
msgid "Drop"
msgstr "Drop"

msgctxt "select_product_data_file"
msgid "Select a file with product data"
msgstr "Select a file with product data"

msgctxt "number_of_products_without_nutriscore"
msgid "Number of products without Nutri-Score"
msgstr "Number of products without Nutri-Score"

msgctxt "percent_of_products_with_nutriscore"
msgid "% of products where Nutri-Score is computed"
msgstr "% of products where Nutri-Score is computed"

msgctxt "products_to_be_exported"
msgid "Products to be exported"
msgstr "Products to be exported"

msgctxt "products_exported"
msgid "Products exported"
msgstr "Products exported"

msgctxt "opportunities_to_improve_nutriscore"
msgid "Opp. for Nutri-Score improvements"
msgstr "Opp. for Nutri-Score improvements"

msgctxt "date_of_last_update"
msgid "Date of last update"
msgstr "Date of last update"

msgctxt "number_of_products_on_public_platform"
msgid "Number of products on public platform"
msgstr "Number of products on public platform"

msgctxt "number_of_products_on_producer_platform"
msgid "Number of products on producer platform"
msgstr "Number of products on producer platform"

msgctxt "automated_daily_export_to_public_platform"
msgid "Automatic daily export to public platform"
msgstr "Automatic daily export to public platform"

msgctxt "improvements_navigation"
msgid "Improvements"
msgstr "Improvements"

msgctxt "products_with_changes_since_last_export"
msgid "Products with changes since last export"
msgstr "Products with changes since last export"

msgctxt "organization_list"
msgid "Organization list"
msgstr "Organization list"

msgctxt "open_org"
msgid "Open org"
msgstr "Open org"

msgctxt "secondhand"
msgid "Secondhand"
msgstr "Secondhand"

msgctxt "donated_products_title"
msgid "Donations"
msgstr "Donations"

msgctxt "donated_products_subtitle"
msgid "Give this product, or search for a similar donated product"
msgstr "Give this product, or search for a similar donated product"

msgctxt "used_products_title"
msgid "Used products"
msgstr "Used products"

msgctxt "used_products_subtitle"
msgid "Buy this product used, or search for a similar used product"
msgstr "Buy this product used, or search for a similar used product"

msgctxt "attribute_repairability_index_france_name"
msgid "Repairability index"
msgstr "Repairability index"

msgctxt "attribute_repairability_index_france_setting_name"
msgid "Good repairability"
msgstr "Good repairability"

msgctxt "attribute_repairability_index_france_setting_note"
msgid "Mandatory rating in France for certain products since 2021"
msgstr "Mandatory rating in France for certain products since 2021"

# keep %s, it will be replaced by the letter A, B, C, D or E
msgctxt "attribute_repairability_index_france_grade_title"
msgid "Repairability index %s"
msgstr "Repairability index %s"

msgctxt "attribute_repairability_index_france_unknown_title"
msgid "Repairability index unknown"
msgstr "Repairability index unknown"

msgctxt "attribute_repairability_index_france_not_applicable_title"
msgid "Repairability index not applicable"
msgstr "Repairability index not applicable"

msgctxt "attribute_repairability_index_france_not_applicable_description_short"
msgid "Not applicable for the category"
msgstr "Not applicable for the category"

# variable names between { } must not be translated
msgctxt "f_attribute_repairability_index_france_not_applicable_description"
msgid "Applicable only for categories: {categories}"
msgstr "Applicable only for categories: {categories}"

msgctxt "attribute_repairability_index_france_very_good_description_short"
msgid "Very good repairability"
msgstr "Very good repairability"

msgctxt "attribute_repairability_index_france_good_description_short"
msgid "Good repairability"
msgstr "Good repairability"

msgctxt "attribute_repairability_index_france_average_description_short"
msgid "Average repairability"
msgstr "Average repairability"

msgctxt "attribute_repairability_index_france_poor_description_short"
msgid "Poor repairability"
msgstr "Poor repairability"

msgctxt "attribute_repairability_index_france_bad_description_short"
msgid "Bad repairability"
msgstr "Bad repairability"

msgctxt "estimate"
msgid "estimate"
msgstr "estimate"

# information on several ingredients, in plural in languages like French
msgctxt "ingredient_information"
msgid "Ingredient information"
msgstr "Ingredient information"

msgctxt "product_type"
msgid "Product type"
msgstr "Product type"

# Food product type
msgctxt "product_type_food"
msgid "Food"
msgstr "Food"

# Pet food product type
msgctxt "product_type_petfood"
msgid "Pet food"
msgstr "Pet food"

# Beauty product type
msgctxt "product_type_beauty"
msgid "Beauty"
msgstr "Beauty"

# General product product type
msgctxt "product_type_product"
msgid "Product"
msgstr "Product"

msgctxt "recommendation_limit_ultra_processed_foods_title"
msgid "Limit ultra-processed foods"
msgstr "Limit ultra-processed foods"

msgctxt "recommendation_limit_ultra_processed_foods_subtitle"
msgid "Limiting ultra-processed foods reduces the risk of noncommunicable chronic diseases"
msgstr "Limiting ultra-processed foods reduces the risk of noncommunicable chronic diseases"

msgctxt "recommendation_limit_ultra_processed_foods_text"
msgid "Several studies have found that a lower consumption of ultra-processed foods is associated with a reduced risk of noncommunicable chronic diseases, such as obesity, hypertension and diabetes."
msgstr "Several studies have found that a lower consumption of ultra-processed foods is associated with a reduced risk of noncommunicable chronic diseases, such as obesity, hypertension and diabetes."

msgctxt "discover_the_evolution_of_the_nutriscore_grades_of_your_products"
msgid "Discover the evolution of the Nutri-Score grades of your products"
msgstr "Discover the evolution of the Nutri-Score grades of your products"

msgctxt "add_products_to_discover_the_evolution_of_their_nutriscore_grades"
msgid "Add products with a category, ingredients list and nutrition facts to discover the evolution of their Nutri-Score grades."
msgstr "Add products with a category, ingredients list and nutrition facts to discover the evolution of their Nutri-Score grades."

msgctxt "in_contact_with_food"
msgid "In contact with food"
msgstr "In contact with food"

msgctxt "contact_us_producers"
msgid "Contact Us"
msgstr "Contact Us"

msgctxt "delete"
msgid "Delete"
msgstr "Delete"

msgctxt "f_add_product_to_our_database"
msgid "Is {barcode} the barcode of a product you have? If so, please add it to the database. It only takes a few minutes."
msgstr "Is {barcode} the barcode of a product you have? If so, please add it to the database. It only takes a few minutes."

# Please change get-it-on-en.svg to get-it-on-XX.svg. check the url https://static.openfoodfacts.org/images/misc/f-droid/svg/get-it-on-XX.svg
msgctxt "f_droid_app_icon_url"
msgid "/images/misc/f-droid/svg/get-it-on-en.svg"
msgstr "/images/misc/f-droid/svg/get-it-on-en.svg"

msgctxt "f_droid_app_icon_alt_text"
msgid "Available on F-Droid"
msgstr "Available on F-Droid"

msgctxt "update_nutrients_data"
msgid "Update nutrients data"
msgstr "Update nutrients data"

msgctxt "update_nutrition_facts"
msgid "Extract nutrition facts"
msgstr "Extract nutrition facts"

msgctxt "scan_a_product"
msgid "Scan a product"
msgstr "Scan a product"

msgctxt "or_enter_barcode_manually"
msgid "Or enter barcode manually"
msgstr "Or enter barcode manually"

msgctxt "scan"
msgid "Scan"
msgstr "Scan"

msgctxt "reset_preferences_details_beauty"
msgid "Organic farming and fair trade"
msgstr "Organic farming and fair trade"

msgctxt "reset_preferences_details_food"
msgid "Nutri-Score, Green-Score and food processing level (NOVA)"
msgstr "Nutri-Score, Green-Score and food processing level (NOVA)"

msgctxt "reset_preferences_details_product"
msgid "Good repairability"
msgstr "Good repairability"

msgctxt "reset_preferences_details_pet_food"
msgid "Organic farming and fair trade"
msgstr "Organic farming and fair trade"

msgctxt "action_report_image_to_nutripatrol"
msgid "Report this image to our moderators"
msgstr "Report this image to our moderators"

msgctxt "missing_serving_size_value_and_or_unit"
msgid "We are missing the serving size value and/or unit to calculate the Nutri-Score"
msgstr "We are missing the serving size value and/or unit to calculate the Nutri-Score"

msgctxt "bottom_content_split"
msgid "<<site_name>> is made by a non-profit association, independent from the industry. It is made for all, by all, and it is funded by all. You can support our work by donating to Open Food Facts.<br/><b>Thank you!</b>"
msgstr "<<site_name>> is made by a non-profit association, independent from the industry. It is made for all, by all, and it is funded by all. You can support our work by donating to Open Food Facts.<br/><b>Thank you!</b>"

msgctxt "bottom_content_split_with_lilo"
msgid "<<site_name>> is made by a non-profit association, independent from the industry. It is made for all, by all, and it is funded by all. You can support our work by donating to Open Food Facts and also by using the Lilo search engine.<br/><b>Thank you!</b>"
msgstr "<<site_name>> is made by a non-profit association, independent from the industry. It is made for all, by all, and it is funded by all. You can support our work by donating to Open Food Facts and also by using the Lilo search engine.<br/><b>Thank you!</b>"

msgctxt "lilo_search_engine"
msgid "Lilo search engine"
msgstr "Lilo search engine"

msgctxt "robots_not_served_here"
msgid "Due to heavy abuse from robots, we are unable to serve this page to unidentified users. Please create a free Open Food Facts account to access all of Open Food Facts."
msgstr "Due to heavy abuse from robots, we are unable to serve this page to unidentified users. Please create a free Open Food Facts account to access all of Open Food Facts."

msgctxt "origin_of_ingredients"
msgid "Origin of ingredients"
msgstr "Origin of ingredients"

msgctxt "origin_of_product"
msgid "Origin of product"
msgstr "Origin of product"

msgctxt "product_information"
msgid "Product information"
msgstr "Product information"

msgctxt "raw_product_information"
msgid "Raw product information"
msgstr "Raw product information"

msgctxt "knowledge_panels_ingredients_added_sugars_title"
msgid "Contains added sugars"
msgstr "Contains added sugars"

msgctxt "knowledge_panels_ingredients_added_sugars_subtitle"
msgid "Added sugars:"
msgstr "Added sugars:"

msgctxt "estimated_quantity_of_added_sugars"
msgid "Estimated quantity of added sugars in ingredients"
msgstr "Estimated quantity of added sugars in ingredients"

msgctxt "quantity_of_added_sugars"
msgid "Quantity of added sugars"
msgstr "Quantity of added sugars"

msgctxt "search_products_in_same_category_without_added_sugars"
msgid "Search for products in the same category without added sugars:"
msgstr "Search for products in the same category without added sugars:"

msgctxt "attribute_unwanted_ingredients_name"
msgid "Unwanted ingredients"
msgstr "Unwanted ingredients"

msgctxt "attribute_unwanted_ingredients_note"
msgid "This preference is based on Open Food Facts' understanding of the ingredient list and may not be accurate, always check the product yourself."
msgstr "This preference is based on Open Food Facts' understanding of the ingredient list and may not be accurate, always check the product yourself."

msgctxt "presence_of_unwanted_ingredients_unknown"
msgid "Presence of unwanted ingredients unknown"
msgstr "Presence of unwanted ingredients unknown"

msgctxt "no_unwanted_ingredients"
msgid "No unwanted ingredients detected"
msgstr "No unwanted ingredients detected"

msgctxt "contains_unwanted_ingredients"
msgid "Contains unwanted ingredients"
msgstr "Contains unwanted ingredients"

msgctxt "too_many_unknown_ingredients"
msgid "Some ingredients were not recognized"
msgstr "Some ingredients were not recognized"

msgctxt "f_we_did_not_detect_unwanted_ingredients"
msgid "We did not detect: {unwanted_ingredients}"
msgstr "We did not detect: {unwanted_ingredients}"

msgctxt "f_we_did_not_detect_unwanted_ingredients_warning"
msgid "We did not detect: {unwanted_ingredients}. We may have missed some ingredients, please always check the ingredient list."
msgstr "We did not detect: {unwanted_ingredients}. We may have missed some ingredients, please always check the ingredient list."

msgctxt "attribute_group_ingredients_analysis_warning"
msgid "Those preferences are based on Open Food Facts' understanding of the ingredient list and there is always a possibility that it may not be accurate or complete, always check the product yourself."
msgstr "Those preferences are based on Open Food Facts' understanding of the ingredient list and there is always a possibility that it may not be accurate or complete, always check the product yourself."

msgctxt "external_sources_empreinte_souffrance_name"
msgid "Suffering Fingerprint"
msgstr "Suffering Fingerprint"

msgctxt "external_sources_empreinte_souffrance_description"
msgid "Indicator of animal suffering computed by product"
msgstr "Indicator of animal suffering computed by product"

msgctxt "section_animal_welfare_title"
msgid "Animal welfare"
msgstr "Animal welfare"

msgctxt "external_panels"
msgid "External Knowledge Panels"
msgstr "External Knowledge Panels"

msgctxt "external_panel_unavailable"
msgid "Panel unavailable"
msgstr "Panel unavailable"

msgctxt "external_panel_unavailable_for_product"
msgid "Panel unavailable for this product"
msgstr "Panel unavailable for this product"

msgctxt "external_sources"
msgid "External sources"
msgstr "External sources"

msgctxt "provided_by"
msgid "Provided by"
msgstr "Provided by"

msgctxt "recommendation_eu_tobacco_health_warning_title"
msgid "Smoking kills"
msgstr "Smoking kills"

msgctxt "recommendation_eu_tobacco_health_warning_subtitle"
msgid "Tobacco seriously damages health. Don't start. Quit now."
msgstr "Tobacco seriously damages health. Don't start. Quit now."

msgctxt "recommendation_eu_tobacco_health_warning_text"
msgid "Smoking is highly addictive. Don't start. Smoking kills – quit now. Smoking clogs the arteries and causes heart attacks and strokes. Smoking causes fatal lung cancer. Smoking when pregnant harms your baby. Protect children: don't make them breathe your smoke. Your doctor or your pharmacist can help you stop smoking. Smoking may reduce the blood flow and causes impotence. Smoking causes ageing of the skin. Smoking can damage the sperm and decreases fertility. Smoke contains benzene, nitrosamines, formaldehyde and hydrogen cyanide."
msgstr "Smoking is highly addictive. Don't start. Smoking kills – quit now. Smoking clogs the arteries and causes heart attacks and strokes. Smoking causes fatal lung cancer. Smoking when pregnant harms your baby. Protect children: don't make them breathe your smoke. Your doctor or your pharmacist can help you stop smoking. Smoking may reduce the blood flow and causes impotence. Smoking causes ageing of the skin. Smoking can damage the sperm and decreases fertility. Smoke contains benzene, nitrosamines, formaldehyde and hydrogen cyanide."

<<<<<<< HEAD

msgctxt "reuse_card_title"
msgid "Reuse"
msgstr "Reuse"

msgctxt "qfdmo_solutions_title"
msgid "Circular economy solutions nearby"
msgstr "Circular economy solutions nearby"

msgctxt "qfdmo_solutions_subtitle"
msgid "Find places to repair, donate, sell or recycle"
msgstr "Find places to repair, donate, sell or recycle"

msgctxt "qfdmo_solutions_description"
msgid "If you're in France, you can find nearby solutions for this product to extend its life or dispose of it responsibly."
msgstr "If you're in France, you can find nearby solutions for this product to extend its life or dispose of it responsibly."

msgctxt "qfdmo_solutions_intro"
msgid "Available solutions include:"
msgstr "Available solutions include:"

msgctxt "qfdmo_solution_repair"
msgid "Repair"
msgstr "Repair"

msgctxt "qfdmo_solution_repair_description"
msgid "Find repair shops and services to fix your product instead of throwing it away"
msgstr "Find repair shops and services to fix your product instead of throwing it away"

msgctxt "qfdmo_solution_donate"
msgid "Donate"
msgstr "Donate"

msgctxt "qfdmo_solution_donate_description"
msgid "Give your product a second life by donating it to associations or people in need"
msgstr "Give your product a second life by donating it to associations or people in need"

msgctxt "qfdmo_solution_sell"
msgid "Sell or exchange"
msgstr "Sell or exchange"

msgctxt "qfdmo_solution_sell_description"
msgid "Sell or exchange your product on second-hand platforms"
msgstr "Sell or exchange your product on second-hand platforms"

msgctxt "qfdmo_solution_recycle"
msgid "Recycle"
msgstr "Recycle"

msgctxt "qfdmo_solution_recycle_description"
msgid "Find collection points for proper recycling when the product reaches end of life"
msgstr "Find collection points for proper recycling when the product reaches end of life"

msgctxt "qfdmo_solutions_action"
msgid "Use the QFDMO service by Ecosystem to find solutions near you:"
msgstr "Use the QFDMO service by Ecosystem to find solutions near you:"

msgctxt "qfdmo_solutions_find_nearby"
msgid "Find solutions nearby on QFDMO"
msgstr "Find solutions nearby on QFDMO"

msgctxt "qfdmo_category"
msgid "Product category"
msgstr "Product category"
=======
msgctxt "public_price"
msgid "Public price"
msgstr "Public price"

msgctxt "public_price_example"
msgid "3.50 EUR, 2.99 USD, 4.00 GBP"
msgstr "3.50 EUR, 2.99 USD, 4.00 GBP"

msgctxt "public_price_note"
msgid "Manufacturer suggested retail price (MSRP), excluding discounts and promotions, as indicated on the product packaging or the manufacturer's site (including or excluding taxes based on legislation). Use a comma separated list if prices in multiple currencies are listed."
msgstr "Manufacturer suggested retail price (MSRP), excluding discounts and promotions, as indicated on the product packaging or the manufacturer's site (including or excluding taxes based on legislation). Use a comma separated list if prices in multiple currencies are listed."

msgctxt "folksonomy_property"
msgid "Personalized property"
msgstr "Personalized property"

msgctxt "does_not_contain_palm_oil"
msgid "Does not contain palm oil"
msgstr "Does not contain palm oil"

msgctxt "may_contain_palm_oil"
msgid "May contain palm oil"
msgstr "May contain palm oil"

msgctxt "environmental_labels"
msgid "Environmental labels"
msgstr "Environmental labels"
>>>>>>> e8453904
<|MERGE_RESOLUTION|>--- conflicted
+++ resolved
@@ -7675,8 +7675,6 @@
 msgid "Smoking is highly addictive. Don't start. Smoking kills – quit now. Smoking clogs the arteries and causes heart attacks and strokes. Smoking causes fatal lung cancer. Smoking when pregnant harms your baby. Protect children: don't make them breathe your smoke. Your doctor or your pharmacist can help you stop smoking. Smoking may reduce the blood flow and causes impotence. Smoking causes ageing of the skin. Smoking can damage the sperm and decreases fertility. Smoke contains benzene, nitrosamines, formaldehyde and hydrogen cyanide."
 msgstr "Smoking is highly addictive. Don't start. Smoking kills – quit now. Smoking clogs the arteries and causes heart attacks and strokes. Smoking causes fatal lung cancer. Smoking when pregnant harms your baby. Protect children: don't make them breathe your smoke. Your doctor or your pharmacist can help you stop smoking. Smoking may reduce the blood flow and causes impotence. Smoking causes ageing of the skin. Smoking can damage the sperm and decreases fertility. Smoke contains benzene, nitrosamines, formaldehyde and hydrogen cyanide."
 
-<<<<<<< HEAD
-
 msgctxt "reuse_card_title"
 msgid "Reuse"
 msgstr "Reuse"
@@ -7740,7 +7738,6 @@
 msgctxt "qfdmo_category"
 msgid "Product category"
 msgstr "Product category"
-=======
 msgctxt "public_price"
 msgid "Public price"
 msgstr "Public price"
@@ -7767,5 +7764,4 @@
 
 msgctxt "environmental_labels"
 msgid "Environmental labels"
-msgstr "Environmental labels"
->>>>>>> e8453904
+msgstr "Environmental labels"