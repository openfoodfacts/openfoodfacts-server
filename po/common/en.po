--- conflicted
+++ resolved
@@ -19,14 +19,6 @@
 msgid "1 product"
 msgstr "1 product"
 
-<<<<<<< HEAD
-# leave a space before and after, unless there are no spaces between "A and B" in the target language
-msgctxt "_and_"
-msgid " and "
-msgstr " and "
-
-=======
->>>>>>> 3ac6a5f6
 msgctxt "about"
 msgid "About me"
 msgstr "About me"
