msgid ""
msgstr ""
"Project-Id-Version: openfoodfacts\n"
"Report-Msgid-Bugs-To: \n"
"POT-Creation-Date: 2017-01-18 10:51+0000\n"
"PO-Revision-Date: 2017-06-25 04:05-0400\n"
"Last-Translator: pierreslamich <pierre.slamich@gmail.com>\n"
"Language-Team: English\n"
"MIME-Version: 1.0\n"
"Content-Type: text/plain; charset=UTF-8\n"
"Content-Transfer-Encoding: 8bit\n"
"X-Launchpad-Export-Date: 2017-01-18 10:56+0000\n"
"X-Generator: crowdin.com\n"
"Language: en_US\n"
"Plural-Forms: nplurals=2; plural=(n != 1);\n"
"X-Crowdin-Project: openfoodfacts\n"
"X-Crowdin-Language: en\n"
"X-Crowdin-File: /master/po/common/en.po\n"

#. put here the language tag ("fr" for French, "ja" for Japanese, etc)
msgctxt ":langtag"
msgid ":langtag"
msgstr "en"

#. put here the language name ("French", "Japanese", etc)
msgctxt ":langname"
msgid ":langname"
msgstr "English"

msgctxt "1_product"
msgid "1 product"
msgstr ""

msgctxt "_and_"
msgid " and "
msgstr ""

msgctxt "about"
msgid "About me"
msgstr ""

msgctxt "add"
msgid "Add"
msgstr ""

msgctxt "add_language"
msgid "Add language"
msgstr ""

msgctxt "add_product"
msgid "Add a product"
msgstr ""

msgctxt "add_user"
msgid "Register"
msgstr ""

msgctxt "add_user_confirm"
msgid "<p>Thanks for joining. You can now sign-in on the site to add and edit products.</p>"
msgstr ""

msgctxt "add_user_email_body"
msgid "Hello <NAME>,\n\n"
"Thanks a lot for joining https://openfoodfacts.org\n"
"Here is your user name:\n\n"
"User name: <USERID>\n\n"
"You can now sign in on the site to add and edit products.\n\n"
"<<site_name>> is a collaborative project to which you can bring much more than new products: your energy, enthusiasm and ideas!\n"
"To discuss between contributors and make the project go forward, we use a very convenient messaging system called Slack: http://slack.openfoodfacts.org\n\n"
"You can also join the Facebook group for contributors:\n"
"https://www.facebook.com/groups/374350705955208/\n\n"
"New: we are also starting Open Beauty Facts to create a database of cosmetics: soap, toothpaste, makeup etc.\n"
"https://openbeautyfacts.org\n\n"
"Thank you very much!\n\n"
"Stéphane and the Open Food Facts team\n"
"https://openfoodfacts.org\n"
"https://twitter.com/OpenFoodFacts\n"
msgstr ""

msgctxt "add_user_email_subject"
msgid "Thanks for joining <<site_name>>"
msgstr ""

msgctxt "additives_1"
msgid "Potentially hazardous food additive. Limit usage."
msgstr ""

msgctxt "additives_2"
msgid "Hazardous food additive. Avoid."
msgstr ""

msgctxt "additives_3"
msgid "Food additive banned in Europe. Avoid at all cost."
msgstr ""

msgctxt "additives_p"
msgid "additives"
msgstr ""

msgctxt "additives_s"
msgid "additive"
msgstr ""

msgctxt "advanced_search"
msgid "Advanced search"
msgstr ""

msgctxt "advanced_search_old"
msgid "Advanced search and graphs"
msgstr ""

msgctxt "alcohol_warning"
msgid "Excess drinking is harmful for health."
msgstr ""

msgctxt "all_missions"
msgid "All missions"
msgstr ""

msgctxt "allergens"
msgid "Substances or products causing allergies or intolerances"
msgstr ""

msgctxt "allergens_p"
msgid "allergens"
msgstr ""

msgctxt "allergens_s"
msgid "allergen"
msgstr ""

msgctxt "also_edited_by"
msgid "Product page also edited by"
msgstr ""

#. Please do not change
msgctxt "android_apk_app_badge"
msgid "<img src=\"/images/misc/android-apk.112x40.png\" alt=\"Android APK\" />"
msgstr ""

#. Please do not change
msgctxt "android_apk_app_link"
msgid "http://world.openfoodfacts.org/files/off.apk"
msgstr ""

#. Change the country code and description
msgctxt "android_app_badge"
msgid "<img src=\"/images/misc/android-app-on-google-play-en_app_rgb_wo_135x47.png\" alt=\"Available on Google Play\" width=\"135\" height=\"47\" />"
msgstr ""

msgctxt "android_app_link"
msgid "https://play.google.com/store/apps/details?id=org.openfoodfacts.scanner"
msgstr ""

msgctxt "app_please_take_pictures"
msgid "<p>This product is not yet in the <<site_name>> database. Could you please take some pictures of the product, barcode, ingredients list and nutrition facts to add it on <a href=\"https://world.openfoodfacts.org\" target=\"_blank\"><<site_name>></a>?</p>\n"
"<p>Thanks in advance!</p>\n"
msgstr ""

msgctxt "app_take_a_picture"
msgid "Take a picture"
msgstr ""

msgctxt "app_take_a_picture_note"
msgid "Note: the pictures you send are published under the free licence Creative Commons Attribution and ShareAlike."
msgstr ""

msgctxt "app_you_can_add_pictures"
msgid "You can add pictures:"
msgstr ""

msgctxt "axis_x"
msgid "Horizontal axis"
msgstr ""

msgctxt "axis_y"
msgid "Vertical axis"
msgstr ""

msgctxt "barcode"
msgid "Barcode"
msgstr ""

msgctxt "barcode_number"
msgid "Barcode number:"
msgstr ""

msgctxt "bottom_content"
msgid "<a href=\"https://fr.openfoodfacts.org/mission/releveur-d-empreintes\">\n"
"<img src=\"/images/misc/mission-releveur-d-empreintes.png\" width=\"265\" height=\"222\" />\n"
"</a>\n"
"<p>Contribute to <<site_name>> by adding product and win stars by\n"
"fulfilling <a href=\"/missions\">missions</a>!</p>\n"
msgstr ""

msgctxt "bottom_title"
msgid "Embrace the mission"
msgstr ""

msgctxt "brands"
msgid "Brands"
msgstr ""

msgctxt "brands_example"
msgid "Kinder Bueno White, Kinder Bueno, Kinder, Ferrero"
msgstr ""

msgctxt "brands_p"
msgid "brands"
msgstr ""

msgctxt "brands_products"
msgid "Products from the %s brand"
msgstr ""

msgctxt "brands_s"
msgid "brand"
msgstr ""

msgctxt "brands_tagsinput"
msgid "add a brand"
msgstr ""

msgctxt "brands_without_products"
msgid "Products not from the %s brand"
msgstr ""

msgctxt "by"
msgid "by"
msgstr ""

msgctxt "categories"
msgid "Categories"
msgstr ""

msgctxt "categories_example"
msgid "Sardines in olive oil, Orange juice from concentrate"
msgstr ""

msgctxt "categories_note"
msgid "Indicate only the most specific category. \"Parents\" categories will be automatically added."
msgstr ""

msgctxt "categories_p"
msgid "categories"
msgstr ""

msgctxt "categories_products"
msgid "Products from the %s category"
msgstr ""

msgctxt "categories_s"
msgid "category"
msgstr ""

msgctxt "categories_tagsinput"
msgid "add a category"
msgstr ""

msgctxt "categories_without_products"
msgid "Products not from the %s category"
msgstr ""

msgctxt "change_fields"
msgid "Data"
msgstr "Data"

msgctxt "change_nutriments"
msgid "Nutriments"
msgstr ""

msgctxt "change_selected_images"
msgid "Selected images"
msgstr ""

msgctxt "change_uploaded_images"
msgid "Uploaded images"
msgstr ""

msgctxt "checkers_p"
msgid "checkers"
msgstr ""

msgctxt "checkers_s"
msgid "checker"
msgstr ""

msgctxt "cities_p"
msgid "packaging cities"
msgstr ""

msgctxt "cities_products"
msgid "Products packaged in the city of %s"
msgstr ""

msgctxt "cities_s"
msgid "packaging city"
msgstr ""

msgctxt "cities_without_products"
msgid "Products not packaged in the city of %s"
msgstr ""

msgctxt "codes_p"
msgid "Codes"
msgstr ""

msgctxt "codes_s"
msgid "Code"
msgstr ""

msgctxt "column_obsolete_do_not_translate_for_reference_only"
msgid "<a href=\"/\"><img id=\"logo\" src=\"/images/misc/openfoodfacts-logo-en.png\" width=\"178\" height=\"144\" alt=\"<<site_name>>\" /></a>\n\n"
"<p><<site_name>> gathers information and data on food products from around the world.</p>\n\n"
"<select_country>\n\n"
"<p>\n"
"→ <a href=\"/brands\">Brands</a><br />\n"
"→ <a href=\"/categories\">Categories</a><br/>\n"
"</p>\n\n"
"<p>Food product information (photos, ingredients, nutrition facts etc.) is collected in a collaborative way\n"
"and is made available to everyone and for all uses in a free and open database.</p>\n\n\n"
"<p>Find us also on:</p>\n\n"
"<p>\n"
"→ <a href=\"http://en.wiki.openfoodfacts.org\">our wiki</a><br />\n"
"→ <a href=\"http://twitter.com/openfoodfacts\">Twitter</a><br/>\n"
"→ <a href=\"https://plus.google.com/u/0/110748322211084668559/\">Google+</a><br />\n"
"→ <a href=\"https://www.facebook.com/OpenFoodFacts\">Facebook</a><br />\n"
"+ <a href=\"https://www.facebook.com/groups/374350705955208/\">contributors group</a><br />\n"
"</p>\n\n"
"<p>iPhone and iPad app on the App Store:</p>\n\n"
"<a href=\"https://itunes.apple.com/en/app/open-food-facts/id588797948\"><img src=\"/images/misc/Available_on_the_App_Store_Badge_EN_135x40.png\" alt=\"Available on the App Store\" width=\"135\" height=\"40\" /></a><br/>\n\n"
"<p>Android app on Google Play:</p>\n\n"
"<a href=\"https://play.google.com/store/apps/details?id=org.openfoodfacts.scanner\"><img src=\"/images/misc/android-app-on-google-play-en_app_rgb_wo_135x47.png\" alt=\"Available on Google Play\" width=\"135\" height=\"47\" /></a><br/>\n"
"<a href=\"http://world.openfoodfacts.org/files/off.apk\">apk</a>\n\n"
"<p>Windows Phone app:</p>\n\n"
"<a href=\"http://www.windowsphone.com/en-us/store/app/openfoodfacts/5d7cf939-cfd9-4ac0-86d7-91b946f4df34\"><img src=\"/images/misc/154x40_WP_Store_blk.png\" alt=\"Windows Phone Store\" width=\"154\" height=\"40\" /></a><br/>\n\n\n"
msgstr "<a href=\"/\"><img id=\"logo\" src=\"/images/misc/openfoodfacts-logo-en.png\" width=\"178\" height=\"144\" alt=\"<<site_name>>\" /></a>\n\n"
"<p><<site_name>> gathers information and data on food products from around the world.</p>\n\n"
"<select_country>\n\n"
"<p>\n"
"→ <a href=\"/brands\">Brands</a><br />\n"
"→ <a href=\"/categories\">Categories</a><br/>\n"
"</p>\n\n"
"<p>Food product information (photos, ingredients, nutrition facts etc.) is collected in a collaborative way\n"
"and is made available to everyone and for all uses in a free and open database.</p>\n\n\n"
"<p>Find us also on:</p>\n\n"
"<p>\n"
"→ <a href=\"https://en.wiki.openfoodfacts.org\">our wiki</a><br />\n"
"→ <a href=\"https://twitter.com/openfoodfacts\">Twitter</a><br/>\n"
"→ <a href=\"https://plus.google.com/u/0/110748322211084668559/\">Google+</a><br />\n"
"→ <a href=\"https://www.facebook.com/OpenFoodFacts\">Facebook</a><br />\n"
"+ <a href=\"https://www.facebook.com/groups/374350705955208/\">contributors group</a><br />\n"
"</p>\n\n"
"<p>iPhone and iPad app on the App Store:</p>\n\n"
"<a href=\"https://itunes.apple.com/en/app/open-food-facts/id588797948\"><img src=\"/images/misc/Available_on_the_App_Store_Badge_EN_135x40.png\" alt=\"Available on the App Store\" width=\"135\" height=\"40\" /></a><br/>\n\n"
"<p>Android app on Google Play:</p>\n\n"
"<a href=\"https://play.google.com/store/apps/details?id=org.openfoodfacts.scanner\"><img src=\"/images/misc/android-app-on-google-play-en_app_rgb_wo_135x47.png\" alt=\"Available on Google Play\" width=\"135\" height=\"47\" /></a><br/>\n"
"<a href=\"https://world.openfoodfacts.org/files/off.apk\">apk</a>\n\n"
"<p>Windows Phone app:</p>\n\n"
"<a href=\"http://www.windowsphone.com/en-us/store/app/openfoodfacts/5d7cf939-cfd9-4ac0-86d7-91b946f4df34\"><img src=\"/images/misc/154x40_WP_Store_blk.png\" alt=\"Windows Phone Store\" width=\"154\" height=\"40\" /></a><br/>\n\n\n"

msgctxt "completed_n_missions"
msgid "completed %d missions:"
msgstr ""

msgctxt "connected_with_facebook"
msgid "You are connected with your Facebook account."
msgstr ""

msgctxt "contributor_since"
msgid "Contributor since"
msgstr ""

msgctxt "copy_data"
msgid "Copy data from current product to new product"
msgstr ""

msgctxt "correct_the_following_errors"
msgid "Please correct the following errors:"
msgstr ""

msgctxt "correctors_p"
msgid "correctors"
msgstr ""

msgctxt "correctors_s"
msgid "corrector"
msgstr ""

msgctxt "countries"
msgid "Countries where sold"
msgstr ""

msgctxt "countries_note"
msgid "Countries where the product is widely available (non including stores specialising in foreign products)"
msgstr ""

msgctxt "countries_p"
msgid "countries"
msgstr ""

msgctxt "countries_products"
msgid "Products sold in %s"
msgstr ""

msgctxt "countries_s"
msgid "country"
msgstr ""

msgctxt "countries_without_products"
msgid "Products not sold in %s"
msgstr ""

msgctxt "data_source"
msgid "Data source"
msgstr ""

msgctxt "debug_p"
msgid "debug"
msgstr "debug"

msgctxt "debug_s"
msgid "debug"
msgstr "debug"

msgctxt "delete_comment"
msgid "Reason for removal"
msgstr ""

msgctxt "delete_product"
msgid "Delete a product"
msgstr ""

msgctxt "delete_product_page"
msgid "Delete the page"
msgstr ""

msgctxt "delete_the_images"
msgid "Delete the images"
msgstr ""

msgctxt "delete_user"
msgid "Delete an user"
msgstr ""

msgctxt "diff_add"
msgid "Added:"
msgstr ""

msgctxt "diff_change"
msgid "Changed:"
msgstr ""

msgctxt "diff_delete"
msgid "Deleted:"
msgstr ""

msgctxt "ecological_data_table"
msgid "Ecological footprint"
msgstr ""

msgctxt "ecological_data_table_note"
msgid "If the carbon footprint is specified on the label (rarely at this time), indicate it for the same quantity than the nutritional composition."
msgstr ""

msgctxt "edit"
msgid "edit"
msgstr ""

msgctxt "edit_comment"
msgid "Changes summary"
msgstr ""

msgctxt "edit_product"
msgid "Edit a product"
msgstr ""

msgctxt "edit_product_page"
msgid "Edit the page"
msgstr ""

msgctxt "edit_profile"
msgid "Edit your public profile"
msgstr ""

msgctxt "edit_profile_confirm"
msgid "Changes to your public profile have been saved."
msgstr ""

msgctxt "edit_profile_msg"
msgid "Information below is visible in your public profile."
msgstr ""

msgctxt "edit_settings"
msgid "Change your account parameters"
msgstr ""

msgctxt "edit_user"
msgid "Account parameters"
msgstr ""

msgctxt "edit_user_confirm"
msgid "<p>Your account parameters have been changed.</p>"
msgstr ""

msgctxt "editors_p"
msgid "editors"
msgstr ""

msgctxt "editors_s"
msgid "editor"
msgstr ""

msgctxt "email"
msgid "e-mail address"
msgstr ""

msgctxt "emb_code_p"
msgid "EMB codes"
msgstr ""

msgctxt "emb_code_products"
msgid "Products packaged by the company with emb code %s"
msgstr ""

msgctxt "emb_code_s"
msgid "EMB code"
msgstr "EMB code"

msgctxt "emb_codes"
msgid "EMB code"
msgstr "EMB code"

msgctxt "emb_codes_example"
msgid "EMB code"
msgstr "EMB code"

msgctxt "emb_codes_note"
msgid "In Europe, code in an ellipse with the 2 country initials followed by a number and CE."
msgstr ""

msgctxt "emb_codes_p"
msgid "packager codes"
msgstr ""

msgctxt "emb_codes_products"
msgid "Products with the emb code %s"
msgstr ""

msgctxt "emb_codes_s"
msgid "packager code"
msgstr ""

msgctxt "emb_codes_without_products"
msgid "Products without the emb code %s"
msgstr ""

msgctxt "entry_dates_p"
msgid "Entry dates"
msgstr ""

msgctxt "entry_dates_s"
msgid "Entry date"
msgstr ""

msgctxt "error"
msgid "Error"
msgstr ""

msgctxt "error_bad_login_password"
msgid "Incorrect user name or password. <a href=\"/cgi/reset_password.pl\">Forgotten password?</a>"
msgstr ""

msgctxt "error_database"
msgid "An error occured while reading the data, try to refresh the page."
msgstr ""

msgctxt "error_different_passwords"
msgid "The password and confirmation password are different."
msgstr ""

msgctxt "error_email_already_in_use"
msgid "The e-mail address is already used by another user. Maybe you already have an account? You can  <a href=\"/cgi/reset_password.pl\">reset the password</a> of your other account."
msgstr ""

msgctxt "error_invalid_address"
msgid "Invalid address."
msgstr ""

msgctxt "error_invalid_csrf_token"
msgid "Invalid CSRF token."
msgstr ""

msgctxt "error_invalid_email"
msgid "Invalid e-mail address"
msgstr ""

msgctxt "error_invalid_password"
msgid "The password needs to be a least 6 characters long."
msgstr ""

msgctxt "error_invalid_user"
msgid "Invalid user."
msgstr ""

msgctxt "error_invalid_username"
msgid "The user name must contain only unaccented letters, digits and dashes."
msgstr ""

msgctxt "error_new_code_already_exists"
msgid "A product already exists with the new code"
msgstr ""

msgctxt "error_no_name"
msgid "You need to enter a name or nickname."
msgstr ""

msgctxt "error_no_permission"
msgid "Permission denied."
msgstr ""

msgctxt "error_no_username"
msgid "You need to enter a user name"
msgstr ""

msgctxt "error_reset_already_connected"
msgid "You are already signed in."
msgstr ""

msgctxt "error_reset_invalid_token"
msgid "The reset password link is invalid or has expired."
msgstr ""

msgctxt "error_reset_unknown_email"
msgid "There is no account with this email"
msgstr ""

msgctxt "error_reset_unknown_id"
msgid "This username does not exist."
msgstr ""

msgctxt "error_username_not_available"
msgid "This username already exists, please choose another."
msgstr ""

msgctxt "example"
msgid "Example:"
msgstr ""

msgctxt "examples"
msgid "Examples:"
msgstr ""

msgctxt "expiration_date"
msgid "Best before date"
msgstr ""

msgctxt "expiration_date_note"
msgid "The expiration date is a way to track product changes over time and to identify the most recent version."
msgstr ""

msgctxt "explore_products_by"
msgid "Drilldown into products by..."
msgstr ""

msgctxt "facebook_locale"
msgid "en_US"
msgstr ""

msgctxt "facebook_page"
msgid "https://www.facebook.com/OpenFoodFacts"
msgstr ""

msgctxt "fixme_product"
msgid "If the data is incomplete or incorrect, you can complete or correct it by editing this page."
msgstr ""

msgctxt "footer"
msgid "<a href=\"https://world.openfoodfacts.org/legal\">Legal</a> -\n"
"<a href=\"https://world.openfoodfacts.org/terms-of-use\">Terms of Use</a> -\n"
"<a href=\"https://world.openfoodfacts.org/who-we-are\">Who we are</a> -\n"
"<a href=\"https://world.openfoodfacts.org/faq\">Frequently Asked Questions</a> -\n"
"<a href=\"https://openfoodfacts.uservoice.com/\">Ideas Forum</a> -\n"
"<a href=\"https://en.blog.openfoodfacts.org\">Blog</a> -\n"
"<a href=\"https://world.openfoodfacts.org/press-and-blogs\">Press and Blogs</a>\n"
msgstr ""

msgctxt "footer_and_the_facebook_group"
msgid "and the <a href=\"https://www.facebook.com/groups/374350705955208/\">Facebook group for contributors</a>"
msgstr ""

msgctxt "footer_blog"
msgid "<<site_name>> blog"
msgstr ""

msgctxt "footer_blog_link"
msgid "https://en.blog.openfoodfacts.org"
msgstr ""

msgctxt "footer_code_of_conduct"
msgid "Code of conduct"
msgstr ""

msgctxt "footer_code_of_conduct_link"
msgid "/code-of-conduct"
msgstr ""

msgctxt "footer_data"
msgid "Data"
msgstr "Data"

msgctxt "footer_data_link"
msgid "/data"
msgstr ""

msgctxt "footer_discover_the_project"
msgid "Discover the project"
msgstr ""

msgctxt "footer_faq"
msgid "Frequently asked questions"
msgstr ""

msgctxt "footer_faq_link"
msgid "/faq"
msgstr ""

msgctxt "footer_follow_us"
msgid "Follow us on <a href=\"https://twitter.com/openfoodfacts\">Twitter</a>,\n"
"<a href=\"https://www.facebook.com/OpenFoodFacts\">Facebook</a> and\n"
"<a href=\"https://plus.google.com/u/0/110748322211084668559/\">Google+</a>\n"
msgstr "Follow us on <a href=\"http://twitter.com/openfoodfacts\">Twitter</a>,\n"
"<a href=\"https://www.facebook.com/OpenFoodFacts\">Facebook</a> and\n"
"<a href=\"https://plus.google.com/u/0/110748322211084668559/\">Google+</a>\n"

msgctxt "footer_install_the_app"
msgid "Install the app"
msgstr ""

msgctxt "footer_join_the_community"
msgid "Join the community"
msgstr ""

msgctxt "footer_join_us_on"
msgid "Join us on %s:"
msgstr ""

msgctxt "footer_legal"
msgid "Legal"
msgstr ""

msgctxt "footer_legal_link"
msgid "/legal"
msgstr ""

msgctxt "footer_press"
msgid "Press"
msgstr ""

msgctxt "footer_press_link"
msgid "/press"
msgstr ""

msgctxt "footer_tagline"
msgid "A collaborative, free and open database of food products from around the world."
msgstr ""

msgctxt "footer_terms"
msgid "Terms of use"
msgstr ""

msgctxt "footer_terms_link"
msgid "/terms-of-use"
msgstr ""

msgctxt "footer_who_we_are"
msgid "Who we are"
msgstr ""

msgctxt "footer_who_we_are_link"
msgid "/who-we-are"
msgstr ""

msgctxt "footer_wiki"
msgid "<<site_name>> wiki (en)"
msgstr ""

msgctxt "footer_wiki_link"
msgid "https://en.wiki.openfoodfacts.org"
msgstr ""

msgctxt "for"
msgid "for"
msgstr ""

msgctxt "front_alt"
msgid "Product"
msgstr ""

msgctxt "generic_name"
msgid "Common name"
msgstr ""

msgctxt "generic_name_example"
msgid "Chocolate bar with milk and hazelnuts"
msgstr ""

msgctxt "goodbye"
msgid "See you soon!"
msgstr ""

msgctxt "graph_count"
msgid "%d products match the search criterias, of which %i products have defined values for the graph's axis."
msgstr ""

msgctxt "graph_title"
msgid "Graph title"
msgstr ""

msgctxt "graphs_and_maps"
msgid "Graphs and maps"
msgstr ""

msgctxt "header"
msgid "<meta property=\"fb:admins\" content=\"706410516\" />\n"
"<meta property=\"og:site_name\" content=\"<<site_name>> - the free and open food products information database\"/>\n\n"
"<script type=\"text/javascript\">\n"
"  var uvOptions = {};\n"
"  (function() {\n"
"\tvar uv = document.createElement('script'); uv.type = 'text/javascript'; uv.async = true;\n"
"\tuv.src = ('https:' == document.location.protocol ? 'https://' : 'http://') + 'widget.uservoice.com/jQrwafQ94nbEbRWsznm6Q.js';\n"
"\tvar s = document.getElementsByTagName('script')[0]; s.parentNode.insertBefore(uv, s);\n"
"  })();\n"
"</script>\n\n\n"
msgstr ""

msgctxt "hello"
msgid "Hello"
msgstr ""

msgctxt "high"
msgid "high"
msgstr ""

msgctxt "high_quantity"
msgid "high quantity"
msgstr ""

msgctxt "history"
msgid "Changes history"
msgstr ""

msgctxt "image_front"
msgid "Front picture"
msgstr ""

msgctxt "image_ingredients"
msgid "Ingredients picture"
msgstr ""

msgctxt "image_ingredients_note"
msgid "If the picture is neat enough, the ingredients can be extracted automatically"
msgstr ""

msgctxt "image_nutrition"
msgid "Nutrition facts picture"
msgstr ""

msgctxt "image_upload_error_image_already_exists"
msgid "This picture has already been sent."
msgstr ""

msgctxt "image_upload_error_image_too_small"
msgid "The picture is too small. Please do not upload pictures found on the Internet and only send photos you have taken yourself."
msgstr ""

msgctxt "image_upload_error_no_barcode_found_in_image_long"
msgid "The barcode in the image could not be read, or the image contained no barcode.\n"
"You can try with another image, or directly enter the barcode."
msgstr ""

msgctxt "image_upload_error_no_barcode_found_in_image_short"
msgid "No barcode found in the image."
msgstr ""

msgctxt "image_upload_error_no_barcode_found_in_text"
msgid "You must enter the characters of the barcode or send a product image when the barcode is visible."
msgstr ""

msgctxt "incomplete_products_you_added"
msgid "Products you added that need to be completed"
msgstr ""

msgctxt "informers_p"
msgid "informers"
msgstr ""

msgctxt "informers_s"
msgid "informers"
msgstr ""

msgctxt "ingredients"
msgid "Ingredients"
msgstr ""

msgctxt "ingredients_alt"
msgid "Ingredients"
msgstr ""

msgctxt "ingredients_analysis"
msgid "Ingredients analysis"
msgstr ""

msgctxt "ingredients_analysis_note"
msgid "Note: ingredients can be listed with many different names, please let us know if you think the analysis above is incorrect."
msgstr ""

msgctxt "ingredients_from_or_that_may_be_from_palm_oil_p"
msgid "ingredients from or that may be from palm oil"
msgstr ""

msgctxt "ingredients_from_or_that_may_be_from_palm_oil_s"
msgid "ingredient from or that may be from palm oil"
msgstr ""

msgctxt "ingredients_from_palm_oil_p"
msgid "ingredients from palm oil"
msgstr ""

msgctxt "ingredients_from_palm_oil_s"
msgid "ingredient from palm oil"
msgstr ""

msgctxt "ingredients_n_p"
msgid "Numbers of ingredients"
msgstr ""

msgctxt "ingredients_n_s"
msgid "Number of ingredients"
msgstr ""

msgctxt "ingredients_p"
msgid "ingredients"
msgstr ""

msgctxt "ingredients_products"
msgid "Products that contain the ingredient %s"
msgstr ""

msgctxt "ingredients_s"
msgid "ingredient"
msgstr ""

msgctxt "ingredients_text"
msgid "Ingredients list"
msgstr ""

msgctxt "ingredients_text_display_note"
msgid "Ingredients are listed in order of importance (quantity)."
msgstr ""

msgctxt "ingredients_text_example"
msgid "Cereals 85.5% (_wheat_ flour, whole-_wheat_ flour 11%), malt extract, cocoa 4,8%, ascorbic acid"
msgstr ""

msgctxt "ingredients_text_note"
msgid "Keep the order, indicate the % when specified, separate with a comma or - , use ( ) for ingredients of an ingredient, surround allergens with _ e.g. _milk_"
msgstr ""

msgctxt "ingredients_that_may_be_from_palm_oil_p"
msgid "ingredients that may be from palm oil"
msgstr ""

msgctxt "ingredients_that_may_be_from_palm_oil_s"
msgid "ingredient that may be from palm oil"
msgstr ""

msgctxt "ingredients_without_products"
msgid "Products that do not contain the ingredient %s"
msgstr ""

msgctxt "ios_app_badge"
msgid "<img src=\"/images/misc/Available_on_the_App_Store_Badge_EN_135x40.png\" alt=\"Available on the App Store\" width=\"135\" height=\"40\" />"
msgstr ""

msgctxt "ios_app_link"
msgid "https://itunes.apple.com/en/app/open-food-facts/id588797948"
msgstr ""

msgctxt "known_nutrients_p"
msgid "known nutrients"
msgstr ""

msgctxt "known_nutrients_s"
msgid "known nutrient"
msgstr ""

msgctxt "labels"
msgid "Labels, certifications, awards"
msgstr ""

msgctxt "labels_example"
msgid "Organic"
msgstr ""

msgctxt "labels_note"
msgid "Indicate only the most specific labels. \"Parents\" labels will be added automatically."
msgstr ""

msgctxt "labels_p"
msgid "labels"
msgstr ""

msgctxt "labels_products"
msgid "Products that have the label %s"
msgstr ""

msgctxt "labels_s"
msgid "label"
msgstr ""

msgctxt "labels_tagsinput"
msgid "add a label"
msgstr ""

msgctxt "labels_without_products"
msgid "Products that do not have the label %s"
msgstr ""

msgctxt "lang"
msgid "Main language"
msgstr ""

msgctxt "lang_ar"
msgid "Arabic"
msgstr ""

msgctxt "lang_bg"
msgid "Bulgarian"
msgstr ""

msgctxt "lang_cs"
msgid "Czech"
msgstr ""

msgctxt "lang_da"
msgid "Danish"
msgstr ""

msgctxt "lang_de"
msgid "German"
msgstr ""

msgctxt "lang_el"
msgid "Greek"
msgstr ""

msgctxt "lang_en"
msgid "English"
msgstr ""

msgctxt "lang_es"
msgid "Spanish"
msgstr ""

msgctxt "lang_et"
msgid "Estonian"
msgstr ""

msgctxt "lang_fi"
msgid "Finnish"
msgstr ""

msgctxt "lang_fr"
msgid "French"
msgstr ""

msgctxt "lang_ga"
msgid "Irish"
msgstr ""

msgctxt "lang_he"
msgid "Hebrew"
msgstr ""

msgctxt "lang_hu"
msgid "Hungarian"
msgstr ""

msgctxt "lang_id"
msgid "Indonesian"
msgstr ""

msgctxt "lang_it"
msgid "Italian"
msgstr ""

msgctxt "lang_ja"
msgid "Japanese"
msgstr ""

msgctxt "lang_ko"
msgid "Korean"
msgstr ""

msgctxt "lang_lt"
msgid "Lithuanian"
msgstr ""

msgctxt "lang_lv"
msgid "Latvian"
msgstr ""

msgctxt "lang_mt"
msgid "Maltese"
msgstr ""

msgctxt "lang_nl"
msgid "Dutch"
msgstr ""

msgctxt "lang_nl_be"
msgid "Dutch"
msgstr ""

msgctxt "lang_note"
msgid "Language most present and most highlighted on the product"
msgstr ""

msgctxt "lang_other"
msgid "other language"
msgstr ""

msgctxt "lang_pl"
msgid "Polish"
msgstr ""

msgctxt "lang_pt"
msgid "Portuguese"
msgstr ""

msgctxt "lang_pt_pt"
msgid "Portugal Portuguese"
msgstr ""

msgctxt "lang_ro"
msgid "Romanian"
msgstr ""

msgctxt "lang_ru"
msgid "Russian"
msgstr ""

msgctxt "lang_sk"
msgid "Slovak"
msgstr ""

msgctxt "lang_sl"
msgid "Slovenian"
msgstr ""

msgctxt "lang_sv"
msgid "Swedish"
msgstr ""

msgctxt "lang_th"
msgid "Thai"
msgstr ""

msgctxt "lang_vi"
msgid "Vietnamese"
msgstr ""

msgctxt "lang_zh"
msgid "Chinese"
msgstr ""

msgctxt "language"
msgid "en-US"
msgstr ""

msgctxt "languages_p"
msgid "languages"
msgstr ""

msgctxt "languages_s"
msgid "language"
msgstr ""

msgctxt "last_edit_dates_p"
msgid "Last edit dates"
msgstr ""

msgctxt "last_edit_dates_s"
msgid "Last edit date"
msgstr ""

msgctxt "last_image_dates_p"
msgid "Last picture dates"
msgstr ""

msgctxt "last_image_dates_s"
msgid "Last picture date"
msgstr ""

msgctxt "licence_accept"
msgid "By adding information, data and/or images, you accept to place irrevocably your contribution under the <a href=\"http://opendatacommons.org/licenses/dbcl/1.0/\">Database Contents Licence 1.0</a> licence\n"
"for information and data, and under the <a href=\"http://creativecommons.org/licenses/by-sa/3.0/deed.en\">Creative Commons Attribution - ShareAlike 3.0</a> licence for images.\n"
"You accept to be credited by re-users by a link to the product your are contributing to."
msgstr ""

msgctxt "link"
msgid "Link to the product page on the official site of the producer"
msgstr ""

msgctxt "list_of_x"
msgid "List of %s"
msgstr ""

msgctxt "loadmore"
msgid "Load more results"
msgstr ""

msgctxt "login_and_add_product"
msgid "Sign-in and add the product"
msgstr ""

msgctxt "login_and_edit_product"
msgid "Sign-in and edit the product"
msgstr ""

msgctxt "login_create_your_account"
msgid "Create your account."
msgstr ""

msgctxt "login_not_registered_yet"
msgid "Not registered yet?"
msgstr ""

msgctxt "login_register_content"
msgid "<p>Sign-in to add or edit products.</p>\n\n"
"<form method=\"post\" action=\"/cgi/session.pl\">\n"
"Username or e-mail address:<br />\n"
"<input type=\"text\" name=\"user_id\" tabindex=\"1\" style=\"width:220px;\" autocomplete=\"username\" /><br />\n"
"Password<br />\n"
"<input type=\"password\" name=\"password\" tabindex=\"2\" style=\"width:220px;\" autocomplete=\"current-password\" /><br />\n"
"<input type=\"checkbox\" name=\"remember_me\" value=\"on\" tabindex=\"3\" /><label>Remember me</label><br />\n"
"<input type=\"submit\" tabindex=\"4\" name=\".submit\" value=\"Sign-in\" class=\"button small\" />\n"
"</form>\n"
"<p>Not registered yet? <a href=\"/cgi/user.pl\">Create your account</a>.</p>\n"
msgstr ""

msgctxt "login_register_title"
msgid "Sign-in"
msgstr ""

msgctxt "login_to_add_and_edit_products"
msgid "Sign-in to add or edit products."
msgstr ""

msgctxt "login_to_add_products"
msgid "<p>Please sign-in to add or edit a product.</p>\n\n"
"<p>If you do not yet have an account on <<site_name>>, you can <a href=\"/cgi/user.pl\">register in 30 seconds</a>.</p>\n"
msgstr ""

msgctxt "login_username_email"
msgid "Username or e-mail address:"
msgstr ""

msgctxt "low"
msgid "low"
msgstr ""

msgctxt "low_quantity"
msgid "low quantity"
msgstr ""

msgctxt "manage_images"
msgid "Manage images"
msgstr ""

msgctxt "manage_images_info"
msgid "You can select one or more images and then:"
msgstr ""

msgctxt "manufacturing_places"
msgid "Manufacturing or processing places"
msgstr ""

msgctxt "manufacturing_places_example"
msgid "Montana, USA"
msgstr ""

msgctxt "manufacturing_places_p"
msgid "manufacturing or processing places"
msgstr ""

msgctxt "manufacturing_places_products"
msgid "Products manufactured or processed in %s"
msgstr ""

msgctxt "manufacturing_places_s"
msgid "manufacturing or processing place"
msgstr ""

msgctxt "manufacturing_places_tagsinput"
msgid "add a place"
msgstr ""

msgctxt "manufacturing_places_without_products"
msgid "Products not manufactured or processed in %s"
msgstr ""

msgctxt "map_count"
msgid "%d products match the search criterias, of which %i products have a known production place."
msgstr ""

msgctxt "map_title"
msgid "Map title"
msgstr ""

msgctxt "menu"
msgid "Menu"
msgstr ""

msgctxt "menu_add_a_product"
msgid "Add a product"
msgstr ""

msgctxt "menu_add_a_product_link"
msgid "/add-a-product"
msgstr ""

msgctxt "menu_contribute"
msgid "Contribute"
msgstr ""

msgctxt "menu_contribute_link"
msgid "/contribute"
msgstr ""

msgctxt "menu_discover"
msgid "Discover"
msgstr ""

msgctxt "menu_discover_link"
msgid "/discover"
msgstr ""

msgctxt "mission_"
msgid "Mission: "
msgstr ""

msgctxt "mission_accomplished_by"
msgid "This mission has been completed by:"
msgstr ""

msgctxt "mission_accomplished_by_n"
msgid "Completed by %d persons."
msgstr ""

msgctxt "mission_accomplished_by_nobody"
msgid "Be the first to complete this mission!"
msgstr ""

msgctxt "mission_goal"
msgid "Goal:"
msgstr ""

msgctxt "missions"
msgid "Missions"
msgstr ""

msgctxt "moderate"
msgid "moderate"
msgstr ""

msgctxt "moderate_quantity"
msgid "moderate quantity"
msgstr ""

msgctxt "months"
msgid "['January', 'February', 'March', 'April', 'May', 'June', 'July', 'August', 'September', 'October', 'November', 'December']"
msgstr ""

msgctxt "move_images_to_another_product"
msgid "Move the images to another product"
msgstr ""

msgctxt "n_products"
msgid "%d products"
msgstr ""

msgctxt "name"
msgid "Name"
msgstr ""

msgctxt "names"
msgid "Names"
msgstr ""

msgctxt "new_code"
msgid "If the barcode is not correct, please correct it here:"
msgstr ""

msgctxt "new_code_note"
msgid "For products without a barcode, an internal code is automatically set."
msgstr ""

msgctxt "newsletter_description"
msgid "Subscribe to the newsletter (2 emails per month maximum)"
msgstr ""

msgctxt "next"
msgid "Next"
msgstr ""

msgctxt "no_barcode"
msgid "Product without barcode"
msgstr ""

msgctxt "no_nutrition_data"
msgid "Nutrition facts are not specified on the product."
msgstr ""

msgctxt "no_product_for_barcode"
msgid "No product listed for barcode %s."
msgstr ""

msgctxt "no_products"
msgid "No products."
msgstr ""

msgctxt "not_saved"
msgid "Error while saving, please retry."
msgstr ""

msgctxt "number_of_additives"
msgid "Number of additives"
msgstr ""

msgctxt "number_of_products"
msgid "Number of products"
msgstr ""

msgctxt "nutrient_in_quantity"
msgid "%s in %s"
msgstr ""

msgctxt "nutrient_levels_info"
msgid "Nutrient levels for 100 g"
msgstr ""

msgctxt "nutrient_levels_link"
msgid "/nutrient-levels"
msgstr ""

msgctxt "nutrient_levels_p"
msgid "nutrient levels"
msgstr ""

msgctxt "nutrient_levels_s"
msgid "nutrient level"
msgstr ""

msgctxt "nutriments_p"
msgid "nutriments"
msgstr ""

msgctxt "nutriments_products"
msgid "Products that contain the nutriment %s"
msgstr ""

msgctxt "nutriments_s"
msgid "nutriment"
msgstr ""

msgctxt "nutriments_without_products"
msgid "Products that do not contain the nutriment %s"
msgstr ""

msgctxt "nutrition_alt"
msgid "Nutrition facts"
msgstr ""

msgctxt "nutrition_data"
msgid "Nutrition facts"
msgstr ""

msgctxt "nutrition_data_average"
msgid "Average nutrition facts for the %d products of the %s category for which nutrition facts are known (out of %d products)."
msgstr ""

msgctxt "nutrition_data_compare_percent"
msgid "% of difference"
msgstr ""

msgctxt "nutrition_data_compare_value"
msgid "value for 100 g / 100 ml"
msgstr ""

msgctxt "nutrition_data_comparison_with_categories"
msgid "Comparison to average values of products in the same category:"
msgstr ""

msgctxt "nutrition_data_comparison_with_categories_note"
msgid "Please note: for each nutriment, the average is computed for products for which the nutriment quantity is known, not on all products of the category."
msgstr ""

msgctxt "nutrition_data_note"
msgid "If the picture is sufficiently sharp and level, nutrition facts can be automatically extracted from the picture."
msgstr ""

msgctxt "nutrition_data_per_10"
msgid "10th centile"
msgstr ""

msgctxt "nutrition_data_per_100g"
msgid "for 100 g / 100 ml"
msgstr ""

msgctxt "nutrition_data_per_5"
msgid "5<sup>th</supe> centile"
msgstr ""

msgctxt "nutrition_data_per_50"
msgid "Median"
msgstr ""

msgctxt "nutrition_data_per_90"
msgid "90th centile"
msgstr ""

msgctxt "nutrition_data_per_95"
msgid "95<sup>th</supe> centile"
msgstr ""

msgctxt "nutrition_data_per_max"
msgid "Maximum"
msgstr ""

msgctxt "nutrition_data_per_mean"
msgid "Mean"
msgstr ""

msgctxt "nutrition_data_per_min"
msgid "Minimum"
msgstr ""

msgctxt "nutrition_data_per_serving"
msgid "per serving"
msgstr ""

msgctxt "nutrition_data_per_std"
msgid "Standard deviation"
msgstr ""

msgctxt "nutrition_data_table"
msgid "Nutrition facts"
msgstr ""

msgctxt "nutrition_data_table_note"
msgid "The table lists by default nutriments that are often specified. Leave the field blank if it's not on the label.<br/>You can add extra nutriments (vitamins, minerals, cholesterol etc.)\n"
"by typing the first letters of their name in the last row of the table."
msgstr ""

msgctxt "nutrition_data_table_sub"
msgid "-"
msgstr ""

msgctxt "nutrition_grades_p"
msgid "Nutrition grades"
msgstr ""

msgctxt "nutrition_grades_s"
msgid "Nutrition grade"
msgstr ""

msgctxt "og_image_url"
msgid "https://world.openfoodfacts.org/images/misc/openfoodfacts-logo-en-356.png"
msgstr ""

msgctxt "on_the_blog_content"
msgid "<p>To learn more about <<site_name>>, visit <a href=\"https://en.blog.openfoodfacts.org\">our blog</a>!</p>\n"
"<p>Recent news:</p>\n"
msgstr ""

msgctxt "on_the_blog_title"
msgid "News"
msgstr ""

msgctxt "openfoodhunt_points"
msgid "It's <a href=\"/open-food-hunt-2015\">Open Food Hunt</a> on <<site_name>> from Saturday February 21st 2015 to Sunday March 1st 2015! Contributors are awarded\n"
"Explorer points for products they add and Ambassador points for new contributors they recruit. Points are updated every 30 minutes."
msgstr ""

msgctxt "or"
msgid "or:"
msgstr ""

msgctxt "origins"
msgid "Origin of ingredients"
msgstr ""

msgctxt "origins_example"
msgid "California, USA"
msgstr ""

msgctxt "origins_note_xxx"
msgid "Indicate the origin of ingredients"
msgstr ""

msgctxt "origins_p"
msgid "origins of ingredients"
msgstr ""

msgctxt "origins_products"
msgid "Products with ingredients originating from %s"
msgstr ""

msgctxt "origins_s"
msgid "origin of ingredients"
msgstr ""

msgctxt "origins_tagsinput"
msgid "add an origin"
msgstr ""

msgctxt "origins_without_products"
msgid "Products without ingredients originating from %s"
msgstr ""

msgctxt "packaging"
msgid "Packaging"
msgstr ""

msgctxt "packaging_example"
msgid "Fresh, Canned, Frozen, Bottle, Box, Glass, Plastic..."
msgstr ""

msgctxt "packaging_note"
msgid "Packaging type, format, material"
msgstr ""

msgctxt "packaging_p"
msgid "packaging"
msgstr ""

msgctxt "packaging_products"
msgid "Products with a %s packaging"
msgstr ""

msgctxt "packaging_s"
msgid "packaging"
msgstr ""

msgctxt "packaging_tagsinput"
msgid "add a type, shape or material"
msgstr ""

msgctxt "packaging_without_products"
msgid "Products without a %s packaging"
msgstr ""

msgctxt "page_x"
msgid "Page %d"
msgstr ""

msgctxt "page_x_out_of_y"
msgid "Page %d out of %d."
msgstr ""

msgctxt "pages"
msgid "Pages:"
msgstr ""

msgctxt "password"
msgid "Password"
msgstr ""

msgctxt "password_confirm"
msgid "Confirm password"
msgstr ""

msgctxt "periods_after_opening"
msgid "Period of time after opening"
msgstr ""

msgctxt "periods_after_opening_note"
msgid "Found in an open container logo with a number of months: e.g. 12 M"
msgstr ""

msgctxt "periods_after_opening_p"
msgid "Periods after opening"
msgstr ""

msgctxt "periods_after_opening_s"
msgid "Period after opening"
msgstr ""

msgctxt "photographers_p"
msgid "photographers"
msgstr ""

msgctxt "photographers_s"
msgid "photographer"
msgstr ""

msgctxt "pnns_groups_1"
msgid "PNNS groups 1"
msgstr ""

msgctxt "pnns_groups_1_p"
msgid "PNNS groups 1"
msgstr ""

msgctxt "pnns_groups_1_s"
msgid "PNNS group 1"
msgstr ""

msgctxt "pnns_groups_2"
msgid "PNNS groups 2"
msgstr "PNNS groups 2"

msgctxt "pnns_groups_2_p"
msgid "PNNS groups 2"
msgstr "PNNS groups 2"

msgctxt "pnns_groups_2_s"
msgid "PNNS group 2"
msgstr ""

msgctxt "points_all_countries"
msgid "There are %d Explorers and %d Ambassadors."
msgstr ""

msgctxt "points_all_users"
msgid "There are Explorers for %d countries and Ambassadors for %d countries."
msgstr ""

msgctxt "points_country"
msgid "%s has %d Explorers and %d Ambassadors."
msgstr ""

msgctxt "points_ranking"
msgid "Ranking"
msgstr ""

msgctxt "points_ranking_users_and_countries"
msgid "Ranking of contributors and countries"
msgstr ""

msgctxt "points_user"
msgid "%s is an Explorer for %d countries and an Ambassador for %d countries."
msgstr ""

msgctxt "previous"
msgid "Previous"
msgstr ""

msgctxt "product_add_nutrient"
msgid "Add a nutrient"
msgstr ""

msgctxt "product_added"
msgid "Product added on"
msgstr ""

msgctxt "product_changes_saved"
msgid "Changes saved."
msgstr ""

msgctxt "product_characteristics"
msgid "Product characteristics"
msgstr ""

msgctxt "product_created"
msgid "Product created"
msgstr ""

msgctxt "product_description"
msgid "Ingredients, allergens, additives, nutrition facts, labels, origin of ingredients and information on product %s"
msgstr ""

msgctxt "product_image"
msgid "Product picture"
msgstr ""

msgctxt "product_image_with_barcode"
msgid "Picture with barcode:"
msgstr ""

msgctxt "product_js_current_image"
msgid "Current image:"
msgstr ""

msgctxt "product_js_deleting_images"
msgid "Deleting images"
msgstr ""

msgctxt "product_js_extract_ingredients"
msgid "Extract the ingredients from the picture"
msgstr ""

msgctxt "product_js_extracted_ingredients_nok"
msgid "Ingredients text could not be extracted. Try with a sharper image, with higher resolution or a better framing of the text."
msgstr ""

msgctxt "product_js_extracted_ingredients_ok"
msgid "Ingredients text has been extracted. Text recognition is not perfect, so please check the text below and correct errors if needed."
msgstr ""

msgctxt "product_js_extracting_ingredients"
msgid "Extracting ingredients"
msgstr ""

msgctxt "product_js_image_normalize"
msgid "Normalize colors"
msgstr ""

msgctxt "product_js_image_open_full_size_image"
msgid "Open the picture in original size in a new windows"
msgstr ""

msgctxt "product_js_image_received"
msgid "Image received"
msgstr ""

msgctxt "product_js_image_rotate_and_crop"
msgid "Rotate the image if necessary, then click and drag to select the interesting zone:"
msgstr ""

msgctxt "product_js_image_rotate_left"
msgid "Rotate left"
msgstr ""

msgctxt "product_js_image_rotate_right"
msgid "Rotate right"
msgstr ""

msgctxt "product_js_image_save"
msgid "Validate and/or resize image"
msgstr ""

msgctxt "product_js_image_saved"
msgid "Image saved"
msgstr ""

msgctxt "product_js_image_saving"
msgid "Saving image"
msgstr ""

msgctxt "product_js_image_upload_error"
msgid "Error while uploading image"
msgstr ""

msgctxt "product_js_image_white_magic"
msgid "Photo on white background: try to remove the background"
msgstr ""

msgctxt "product_js_images_delete_error"
msgid "Errors while deleting images"
msgstr ""

msgctxt "product_js_images_deleted"
msgid "Images deleted"
msgstr ""

msgctxt "product_js_images_move_error"
msgid "Errors while moving images"
msgstr ""

msgctxt "product_js_images_moved"
msgid "Images moved"
msgstr ""

msgctxt "product_js_moving_images"
msgid "Moving images"
msgstr ""

msgctxt "product_js_upload_image"
msgid "Add a picture"
msgstr ""

msgctxt "product_js_upload_image_note"
msgid "→ With Chrome, Firefox and Safari, you can select multiple pictures (product, ingredients, nutrition facts etc.) by clicking them while holding the Ctrl key pressed to add them all in one shot."
msgstr ""

msgctxt "product_js_uploading_image"
msgid "Uploading image"
msgstr ""

msgctxt "product_last_edited"
msgid "Last edit of product page on"
msgstr ""

msgctxt "product_name"
msgid "Product name"
msgstr ""

msgctxt "product_name_example"
msgid "Kinder Bueno White"
msgstr ""

msgctxt "products"
msgid "products"
msgstr ""

msgctxt "products_stats"
msgid "Evolution of the number of products on <<site_name>>"
msgstr ""

msgctxt "products_stats_completed_t"
msgid "Products with complete information"
msgstr ""

msgctxt "products_stats_created_t"
msgid "Products"
msgstr ""

msgctxt "products_with_nutriments"
msgid "with nutrition facts"
msgstr ""

msgctxt "products_you_edited"
msgid "Products you added or edited"
msgstr ""

msgctxt "purchase_places"
msgid "City, state and country where purchased"
msgstr ""

msgctxt "purchase_places_note"
msgid "Indicate where you bought or saw the product (at least the country)"
msgstr ""

msgctxt "purchase_places_p"
msgid "purchase places"
msgstr ""

msgctxt "purchase_places_products"
msgid "Products sold in %s"
msgstr ""

msgctxt "purchase_places_s"
msgid "purchase place"
msgstr ""

msgctxt "purchase_places_tagsinput"
msgid "add a place"
msgstr ""

msgctxt "purchase_places_without_products"
msgid "Products not sold in %s"
msgstr ""

msgctxt "quantity"
msgid "Quantity"
msgstr ""

msgctxt "quantity_example"
msgid "2 l, 250 g, 1 kg, 25 cl, 6 fl oz, 1 pound"
msgstr ""

msgctxt "remember_me"
msgid "Remember me"
msgstr ""

msgctxt "remember_purchase_places_and_stores"
msgid "Remember the place of purchase and store for the next product adds"
msgstr ""

msgctxt "reset_password"
msgid "Reset password"
msgstr ""

msgctxt "reset_password_email_body"
msgid "Hello <NAME>,\n\n"
"You asked for your password to be reset on https://openfoodfacts.org\n\n"
"for the username: <USERID>\n\n"
"To continue the password reset, click on the link below.\n"
"If you did not ask for the password reset, you can ignore this message.\n\n"
"<RESET_URL>\n\n"
"See you soon,\n\n"
"Stephane\n"
"http://openfoodfacts.org\n"
msgstr "Hello <NAME>,\n\n"
"You asked for your password to be reset on https://openfoodfacts.org\n\n"
"for the username: <USERID>\n\n"
"To continue the password reset, click on the link below.\n"
"If you did not ask for the password reset, you can ignore this message.\n\n"
"<RESET_URL>\n\n"
"See you soon,\n\n"
"Stephane\n"
"https://openfoodfacts.org\n"

msgctxt "reset_password_email_subject"
msgid "Reset of your password on <<site_name>>"
msgstr ""

msgctxt "reset_password_reset"
msgid "Your password has been changed. You can now log-in with this password."
msgstr ""

msgctxt "reset_password_reset_msg"
msgid "Enter a new password."
msgstr ""

msgctxt "reset_password_send_email"
msgid "An email with a link to reset your password has been sent to the e-mail address associated with your account."
msgstr ""

msgctxt "reset_password_send_email_msg"
msgid "If you have forgotten your password, fill-in your username or e-mail address to receive instructions for resetting your password."
msgstr ""

msgctxt "risk_level"
msgid "Risk"
msgstr ""

msgctxt "risk_level_0"
msgid "To be completed"
msgstr ""

msgctxt "risk_level_1"
msgid "Low risks"
msgstr ""

msgctxt "risk_level_2"
msgid "Moderate risks"
msgstr ""

msgctxt "risk_level_3"
msgid "High risks"
msgstr ""

msgctxt "salt_equivalent"
msgid "salt equivalent"
msgstr ""

msgctxt "save"
msgid "Save"
msgstr ""

msgctxt "saved"
msgid "Saved."
msgstr ""

msgctxt "saving"
msgid "Saving."
msgstr ""

msgctxt "search"
msgid "Search"
msgstr ""

msgctxt "search_a_product_placeholder"
msgid "Search a product"
msgstr ""

msgctxt "search_button"
msgid "Search"
msgstr ""

msgctxt "search_contains"
msgid "contains"
msgstr ""

msgctxt "search_criteria"
msgid "Select products with specific brands, categories, labels, origins of ingredients, manufacturing places etc."
msgstr ""

msgctxt "search_description_opensearch"
msgid "Open Food Facts product search"
msgstr ""

msgctxt "search_does_not_contain"
msgid "does not contain"
msgstr ""

msgctxt "search_download_button"
msgid "Download"
msgstr ""

msgctxt "search_download_choice"
msgid "Download results"
msgstr ""

msgctxt "search_download_results"
msgid "Download results in CSV format (Excel, OpenOffice)"
msgstr ""

msgctxt "search_download_results_description"
msgid "Character set: Unicode (UTF-8)). Separator: tabulation (tab)."
msgstr ""

msgctxt "search_edit"
msgid "Change search criteria"
msgstr ""

msgctxt "search_flatten_tags"
msgid "(Optional) - Create a column for every:"
msgstr ""

msgctxt "search_generate_graph"
msgid "Generate graph"
msgstr ""

msgctxt "search_generate_map"
msgid "Generate the map"
msgstr ""

msgctxt "search_graph"
msgid "Graph"
msgstr ""

msgctxt "search_graph_2_axis"
msgid "Scatter plot"
msgstr ""

msgctxt "search_graph_blog"
msgid "<p>→ learn more about <<site_name>> graphs: <a href=\"https://fr.blog.openfoodfacts.org/news/des-graphiques-en-3-clics\">Graphs in 3 clicks</a> (blog).</p>"
msgstr ""

msgctxt "search_graph_choice"
msgid "Results on a graph"
msgstr ""

msgctxt "search_graph_instructions"
msgid "Select what you want to graph on the horizontal axis to obtain a histogram, or select two axis to\n"
"get a cloud of products (scatter plot)."
msgstr ""

msgctxt "search_graph_link"
msgid "Permanent link to this graph, shareable by e-mail and on social networks"
msgstr ""

msgctxt "search_graph_note"
msgid "The graph will show only products for which displayed values are known."
msgstr ""

msgctxt "search_graph_title"
msgid "Display results on a graph"
msgstr ""

msgctxt "search_graph_warning"
msgid "Note: this is a user generated graph. The title, represented products and axis of visualization have been chosen by the author of the graph."
msgstr ""

msgctxt "search_indifferent"
msgid "Indifferent"
msgstr ""

msgctxt "search_ingredients"
msgid "Ingredients"
msgstr ""

msgctxt "search_link"
msgid "Permanent link to these results, shareable by e-mail and on social networks"
msgstr ""

msgctxt "search_list_choice"
msgid "Results in a list of products"
msgstr ""

msgctxt "search_map"
msgid "Map"
msgstr ""

msgctxt "search_map_choice"
msgid "Results on a map"
msgstr ""

msgctxt "search_map_link"
msgid "Permanent link to this map, shareable by e-mail and on social networks"
msgstr ""

msgctxt "search_map_note"
msgid "The map will show only products for which the production place is known."
msgstr ""

msgctxt "search_map_title"
msgid "Display results on a map"
msgstr ""

msgctxt "search_nutriment"
msgid "choose a nutriment..."
msgstr ""

msgctxt "search_nutriments"
msgid "Nutriments"
msgstr ""

msgctxt "search_or"
msgid "or"
msgstr ""

msgctxt "search_page_size"
msgid "Results per page"
msgstr ""

msgctxt "search_products"
msgid "Products search"
msgstr ""

msgctxt "search_results"
msgid "Search results"
msgstr ""

msgctxt "search_series"
msgid "Use a different color for the following products:"
msgstr ""

msgctxt "search_series_default"
msgid "Other products"
msgstr ""

msgctxt "search_series_fairtrade"
msgid "Fair trade"
msgstr ""

msgctxt "search_series_fairtrade_label"
msgid "fair-trade"
msgstr ""

msgctxt "search_series_nutrition_grades"
msgid "Use nutrition grades colors"
msgstr ""

msgctxt "search_series_organic"
msgid "Organic"
msgstr ""

msgctxt "search_series_organic_label"
msgid "organic"
msgstr ""

msgctxt "search_series_with_sweeteners"
msgid "With sweeteners"
msgstr ""

msgctxt "search_tag"
msgid "choose a criterion..."
msgstr ""

msgctxt "search_tags"
msgid "Criteria"
msgstr ""

msgctxt "search_terms"
msgid "Search terms"
msgstr ""

msgctxt "search_terms_note"
msgid "Search for words present in the product name, generic name, brands, categories, origins and labels"
msgstr ""

msgctxt "search_title"
msgid "Search a product, brand, ingredient, nutriment etc."
msgstr ""

msgctxt "search_title_graph"
msgid "Results graph"
msgstr ""

msgctxt "search_title_map"
msgid "Results map"
msgstr ""

msgctxt "search_tools"
msgid "Search tools"
msgstr ""

msgctxt "search_value"
msgid "value"
msgstr ""

msgctxt "search_with"
msgid "With"
msgstr ""

msgctxt "search_without"
msgid "Without"
msgstr ""

msgctxt "see_product_page"
msgid "See the product page"
msgstr ""

msgctxt "select_country"
msgid "Country"
msgstr ""

msgctxt "select_lang"
msgid "Language"
msgstr ""

msgctxt "send_image"
msgid "Send a picture..."
msgstr ""

msgctxt "send_image_error"
msgid "Upload error"
msgstr ""

msgctxt "sending_image"
msgid "Sending image"
msgstr ""

msgctxt "serving_size"
msgid "Serving size"
msgstr ""

msgctxt "serving_size_example"
msgid "60 g, 12 oz, 20cl, 2 fl oz"
msgstr ""

msgctxt "session_title"
msgid "Sign-in"
msgstr ""

msgctxt "share"
msgid "Share"
msgstr ""

msgctxt "show_category_stats"
msgid "Show detailed stats"
msgstr ""

msgctxt "show_category_stats_details"
msgid "standard deviation, minimum, maximum, 10th and 90th percentiles"
msgstr ""

msgctxt "signin_before_submit"
msgid "If you already have an account on <SITE>, please sign-in before filling this form."
msgstr ""

msgctxt "signout"
msgid "Sign-out"
msgstr ""

msgctxt "site_description"
msgid "A collaborative, free and open database of ingredients, nutrition facts and information on food products from around the world"
msgstr ""

msgctxt "site_name"
msgid "Open Food Facts"
msgstr ""

msgctxt "sort_by"
msgid "Sort by"
msgstr ""

msgctxt "sort_created_t"
msgid "Add date"
msgstr ""

msgctxt "sort_modified_t"
msgid "Edit date"
msgstr ""

msgctxt "sort_popularity"
msgid "Popularity"
msgstr ""

msgctxt "sort_product_name"
msgid "Product name"
msgstr ""

msgctxt "state"
msgid "State"
msgstr ""

msgctxt "states_p"
msgid "states"
msgstr ""

msgctxt "states_s"
msgid "state"
msgstr ""

msgctxt "stores"
msgid "Stores"
msgstr ""

msgctxt "stores_note"
msgid "Name of the shop or supermarket chain"
msgstr ""

msgctxt "stores_p"
msgid "stores"
msgstr ""

msgctxt "stores_products"
msgid "Products sold at %s"
msgstr ""

msgctxt "stores_s"
msgid "store"
msgstr ""

msgctxt "stores_tagsinput"
msgid "add a store"
msgstr ""

msgctxt "stores_without_products"
msgid "Products not bought at %s"
msgstr ""

msgctxt "subscribe"
msgid "Subscribe"
msgstr ""

msgctxt "tag_belongs_to"
msgid "Belongs to:"
msgstr ""

msgctxt "tag_contains"
msgid "Contains:"
msgstr ""

msgctxt "tag_weblinks"
msgid "Weblinks"
msgstr ""

msgctxt "tagstable_filtered"
msgid "out of _MAX_"
msgstr ""

msgctxt "tagstable_search"
msgid "Search:"
msgstr ""

msgctxt "traces"
msgid "Traces"
msgstr ""

msgctxt "traces_example"
msgid "Milk, Gluten, Nuts"
msgstr ""

msgctxt "traces_note"
msgid "Indicate ingredients from mentions like \"May contain traces of\", \"Made in a factory that also uses\" etc."
msgstr ""

msgctxt "traces_p"
msgid "traces"
msgstr ""

msgctxt "traces_s"
msgid "trace"
msgstr ""

msgctxt "twitter"
msgid "Twitter username (optional)"
msgstr ""

msgctxt "twitter_account"
msgid "OpenFoodFacts"
msgstr ""

msgctxt "unknown"
msgid "Unknown"
msgstr ""

msgctxt "unknown_nutrients_p"
msgid "unknown nutrients"
msgstr ""

msgctxt "unknown_nutrients_s"
msgid "unknown nutrient"
msgstr ""

msgctxt "unsubscribe"
msgid "Unsubscribe"
msgstr ""

msgctxt "unsubscribe_info"
msgid "You can unsubscribe from the lists at any time."
msgstr ""

msgctxt "userid_or_email"
msgid "Username or e-mail address: "
msgstr ""

msgctxt "username"
msgid "User name"
msgstr ""

msgctxt "username_info"
msgid "(non-accented letters, digits and/or dashes)"
msgstr ""

msgctxt "username_or_email"
msgid "Username or email address"
msgstr ""

msgctxt "users_add_products"
msgid "Products that were added by the user %s"
msgstr ""

msgctxt "users_add_without_products"
msgid "Products that were not added by the user %s"
msgstr ""

msgctxt "users_edit_products"
msgid "Products that were edited by the user %s"
msgstr ""

msgctxt "users_edit_without_products"
msgid "Products that were not edited by the user %s"
msgstr ""

msgctxt "users_p"
msgid "contributors"
msgstr ""

msgctxt "users_products"
msgid "Products added by %s"
msgstr ""

msgctxt "users_s"
msgid "contributor"
msgstr ""

msgctxt "users_without_products"
msgid "Products not added by %s"
msgstr ""

msgctxt "view"
msgid "view"
msgstr ""

msgctxt "view_list_for_products_from_the_entire_world"
msgid "View the list for matching products from the entire world"
msgstr ""

msgctxt "view_products_from_the_entire_world"
msgid "View matching products from the entire world"
msgstr ""

msgctxt "view_results_from_the_entire_world"
msgid "View results from the entire world"
msgstr ""

msgctxt "warning_3rd_party_content"
msgid "Information and data must come from the product package and label (and not from other sites or the manufacturer's site), and you must have taken the pictures yourself.<br/>\n"
"→ <a href=\"\">Why it matters</a>"
msgstr ""

msgctxt "website"
msgid "Site or blog address"
msgstr ""

msgctxt "weekdays"
msgid "['Sunday', 'Monday', 'Tuesday', 'Wednesday', 'Thursday', 'Friday', 'Saturday']"
msgstr ""

msgctxt "windows_phone_app_badge"
msgid "<img src=\"/images/misc/154x40_WP_Store_blk.png\" alt=\"Windows Phone Store\" width=\"154\" height=\"40\" />"
msgstr ""

msgctxt "windows_phone_app_link"
msgid "http://www.windowsphone.com/en-us/store/app/openfoodfacts/5d7cf939-cfd9-4ac0-86d7-91b946f4df34"
msgstr ""

msgctxt "you_are_connected_as_x"
msgid "You are connected as %s."
msgstr ""

#~ msgctxt "login_register_content"
#~ msgid ""
#~ "<p>Sign-in to add or edit products.</p>\n"
#~ "\n"
#~ "<form method=\"post\" action=\"/cgi/session.pl\">\n"
#~ "Username or e-mail address:<br />\n"
#~ "<input type=\"text\" name=\"user_id\" tabindex=\"1\" style=\"width:220px;\" "
#~ "/><br />\n"
#~ "Password<br />\n"
#~ "<input type=\"password\" name=\"password\" tabindex=\"2\" "
#~ "style=\"width:220px;\" /><br />\n"
#~ "<input type=\"checkbox\" name=\"remember_me\" value=\"on\" tabindex=\"3\" "
#~ "/><label>Remember me</label><br />\n"
#~ "<input type=\"submit\" tabindex=\"4\" name=\".submit\" value=\"Sign-in\" "
#~ "class=\"button small\" />\n"
#~ "</form>\n"
#~ "<p>Not registered yet? <a href=\"/cgi/user.pl\">Create your "
#~ "account</a>.</p>\n"
#~ msgstr ""
#~ "<p>Sign-in to add or edit products.</p>\n"
#~ "\n"
#~ "<form method=\"post\" action=\"/cgi/session.pl\">\n"
#~ "Username or e-mail address:<br />\n"
#~ "<input type=\"text\" name=\"user_id\" tabindex=\"1\" style=\"width:220px;\" "
#~ "/><br />\n"
#~ "Password<br />\n"
#~ "<input type=\"password\" name=\"password\" tabindex=\"2\" "
#~ "style=\"width:220px;\" /><br />\n"
#~ "<input type=\"checkbox\" name=\"remember_me\" value=\"on\" tabindex=\"3\" "
#~ "/><label>Remember me</label><br />\n"
#~ "<input type=\"submit\" tabindex=\"4\" name=\".submit\" value=\"Sign-in\" "
#~ "class=\"button small\" />\n"
#~ "</form>\n"
#~ "<p>Not registered yet? <a href=\"/cgi/user.pl\">Create your "
#~ "account</a>.</p>\n"

#~ msgctxt "or"
#~ msgid "or :"
#~ msgstr "or :"

#~ msgctxt "product_js_upload_image_note"
#~ msgid ""
#~ "→ With Chrome, Firefox and Safari, you can select multipe pictures (product, "
#~ "ingredients, nutrition facts etc.) by clicking them while holding the Ctrl "
#~ "key pressed to add them all in one shot."
#~ msgstr ""
#~ "→ With Chrome, Firefox and Safari, you can select multipe pictures (product, "
#~ "ingredients, nutrition facts etc.) by clicking them while holding the Ctrl "
#~ "key pressed to add them all in one shot."

msgctxt "product_js_unselect_image"
msgid "Unselect image"
msgstr ""

msgctxt "product_js_unselecting_image"
msgid "Unselecting image."
msgstr ""

msgctxt "product_js_unselected_image_ok"
msgid "Unselected image."
msgstr ""

msgctxt "product_js_unselected_image_nok"
msgid "Error while unselecting image."
msgstr ""

msgctxt "nutrition_grade_fr_fiber_warning"
msgid "Warning: the amount of fiber is not specified, their possible positive contribution to the grade could not be taken into account."
msgstr ""

msgctxt "nutrition_grade_fr_title"
msgid "NutriScore color nutrition grade"
msgstr ""

msgctxt "nutrition_grade_fr_formula"
msgid "How the color nutrition grade is computed"
msgstr ""

msgctxt "nutrition_grade_fr_alt"
msgid "NutriScore nutrition grade"
msgstr ""

msgctxt "delete_product_page"
msgid "Delete the product page"
msgstr ""

msgctxt "deleting_product"
msgid "Deleting product"
msgstr ""

msgctxt "has_deleted_product"
msgid "has deleted product"
msgstr ""

msgctxt "delete_product_confirm"
msgid "Are you sure that you want to delete the page for this product?"
msgstr ""

msgctxt "delete_user"
msgid "Delete the user"
msgstr ""

msgctxt "sources_openfood_ch"
msgid "Some of the data and/or images comes from the OpenFood.ch database (the exact list is available in the product edit history). Those elements are licenced under the <a href=\"https://creativecommons.org/licenses/by/4.0/\">Creative Commons Attribution 4.0 International License</a>."
msgstr ""

msgctxt "sources_openfood_ch_product_page"
msgid "Product page on openfood.ch"
msgstr ""

msgctxt "sources_usda_ndb"
msgid "Some of the data comes from the USDA National Nutrients Database for Branded Foods (the exact list is available in the product edit history)."
msgstr ""

msgctxt "sources_usda_ndb_product_page"
msgid "Product page on USDA NDB"
msgstr ""

msgctxt "donate"
msgid "Donate to Open Food Facts"
msgstr ""

msgctxt "donate_link"
msgid "https://www.helloasso.com/associations/open-food-facts/formulaires/1/widget/en"
msgstr ""

msgctxt "sources_fleurymichon"
msgid "Some of the data and images have been provided directly by the manufacturer Fleury Michon."
msgstr ""

msgctxt "sources_manufacturer"
msgid "Some of the data for this product has been provided directly by the manufacturer %s"
msgstr ""

msgctxt "sources_fleurymichon"
msgid "Some of the data and images have been provided directly by the manufacturer Fleury Michon."
<<<<<<< HEAD
msgstr "Some of the data and images have been provided directly by the manufacturer Fleury Michon."

msgctxt "sources_manufacturer"
msgid "Some of the data for this product has been provided directly by the manufacturer %s"
msgstr "Some of the data for this product has been provided directly by the manufacturer %s"
=======
msgstr ""

msgctxt "sources_manufacturer"
msgid "Some of the data for this product has been provided directly by the manufacturer %s"
msgstr ""
>>>>>>> a372ba3f

msgctxt "warning_not_complete"
msgid "This product page is not complete. You can help to complete it by editing it and adding more data from the photos we have, or by taking more photos using the app for <a href=\"https://android.openfoodfacts.org\">Android</a> or <a href=\"https://ios.openfoodfacts.org\">iPhone/iPad</a>. Thank you!"
msgstr "This product page is not complete. You can help to complete it by editing it and adding more data from the photos we have, or by taking more photos using the app for <a href=\"https://android.openfoodfacts.org\">Android</a> or <a href=\"https://ios.openfoodfacts.org\">iPhone/iPad</a>. Thank you!"
<|MERGE_RESOLUTION|>--- conflicted
+++ resolved
@@ -2704,19 +2704,12 @@
 
 msgctxt "sources_fleurymichon"
 msgid "Some of the data and images have been provided directly by the manufacturer Fleury Michon."
-<<<<<<< HEAD
 msgstr "Some of the data and images have been provided directly by the manufacturer Fleury Michon."
 
 msgctxt "sources_manufacturer"
 msgid "Some of the data for this product has been provided directly by the manufacturer %s"
 msgstr "Some of the data for this product has been provided directly by the manufacturer %s"
-=======
-msgstr ""
-
-msgctxt "sources_manufacturer"
-msgid "Some of the data for this product has been provided directly by the manufacturer %s"
-msgstr ""
->>>>>>> a372ba3f
+
 
 msgctxt "warning_not_complete"
 msgid "This product page is not complete. You can help to complete it by editing it and adding more data from the photos we have, or by taking more photos using the app for <a href=\"https://android.openfoodfacts.org\">Android</a> or <a href=\"https://ios.openfoodfacts.org\">iPhone/iPad</a>. Thank you!"
