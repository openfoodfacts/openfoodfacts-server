--- conflicted
+++ resolved
@@ -7507,11 +7507,10 @@
 msgid "Report this image to our moderators"
 msgstr "Report this image to our moderators"
 
-<<<<<<< HEAD
 msgctxt "missing_serving_size_value_and_or_unit"
 msgid "We are missing the serving size value and/or unit to calculate the Nutri-Score"
 msgstr "We are missing the serving size value and/or unit to calculate the Nutri-Score"
-=======
+
 msgctxt "bottom_content_split"
 msgid  "<<site_name>> is made by a non-profit association, independent from the industry. It is made for all, by all, and it is funded by all. You can support our work by donating to Open Food Facts.<br/><b>Thank you!</b>"
 msgstr "<<site_name>> is made by a non-profit association, independent from the industry. It is made for all, by all, and it is funded by all. You can support our work by donating to Open Food Facts.<br/><b>Thank you!</b>"
@@ -7523,7 +7522,6 @@
 msgctxt "lilo_search_engine"
 msgid "Lilo search engine"
 msgstr "Lilo search engine"
->>>>>>> 3c9858bc
 
 msgctxt "robots_not_served_here"
 msgid "Due to heavy abuse from robots, we are unable to serve this page to unidentified users. Please create a free Open Food Facts account to access all of Open Food Facts."
