--- conflicted
+++ resolved
@@ -7306,28 +7306,18 @@
 msgid "Bad repairability"
 msgstr "Bad repairability"
 
-<<<<<<< HEAD
-msgctxt "estimate"
-msgid "estimate"
-msgstr ""
-=======
 msgctxt "concerned_categories"
 msgid "Bad repairability"
 msgstr "Bad repairability"
 
 msgctxt "estimate"
 msgid "estimate"
-msgstr "estimate"
->>>>>>> 456d73e8
+msgstr "estimation"
 
 # information on several ingredients, in plural in languages like French
 msgctxt "ingredient_information"
 msgid "Ingredient information"
-<<<<<<< HEAD
-msgstr ""
-=======
 msgstr "Ingredient information"
->>>>>>> 456d73e8
 
 msgctxt "product_type"
 msgid "Product type"
