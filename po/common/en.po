--- conflicted
+++ resolved
@@ -4634,11 +4634,7 @@
 
 msgctxt "attribute_nutriscore_not_applicable_title"
 msgid "Nutri-Score not applicable"
-<<<<<<< HEAD
-msgstr ""
-=======
 msgstr "Nutri-Score not applicable"
->>>>>>> 695ec705
 
 msgctxt "attribute_nutriscore_not_applicable_description_short"
 msgid "Not applicable for the category"
@@ -4647,11 +4643,7 @@
 # variable names between { } must not be translated
 msgctxt "f_attribute_nutriscore_not_applicable_description"
 msgid "Not applicable for the category: {category}"
-<<<<<<< HEAD
-msgstr ""
-=======
 msgstr "Not applicable for the category: {category}"
->>>>>>> 695ec705
 
 msgctxt "attribute_nutriscore_a_description_short"
 msgid "Very good nutritional quality"
@@ -5128,11 +5120,7 @@
 
 msgctxt "missing_nutrition_facts_prepared"
 msgid "Missing nutrition facts for prepared product"
-<<<<<<< HEAD
-msgstr ""
-=======
 msgstr "Missing nutrition facts for prepared product"
->>>>>>> 695ec705
 
 msgctxt "ecoscore_p"
 msgid "Green-Score"
@@ -5479,11 +5467,7 @@
 
 msgctxt "attribute_environmental_score_unknown_description_short_missing_precise_category"
 msgid "Missing a precise category"
-<<<<<<< HEAD
-msgstr ""
-=======
 msgstr "Missing a precise category"
->>>>>>> 695ec705
 
 msgctxt "environmental_score_unknown_call_to_help"
 msgid "We could not compute the Green-Score of this product as it is missing some data, could you help complete it?"
@@ -6132,11 +6116,7 @@
 
 msgctxt "nutriscore_missing_prepared_nutrition_data_details"
 msgid "Missing nutrition facts for prepared product:"
-<<<<<<< HEAD
-msgstr ""
-=======
 msgstr "Missing nutrition facts for prepared product:"
->>>>>>> 695ec705
 
 msgctxt "nutriscore_missing_category_and_nutrition_data"
 msgid "The category and the nutrition facts of the product must be specified in order to compute the Nutri-Score."
@@ -6228,11 +6208,7 @@
 
 msgctxt "nutriscore_missing_prepared_nutrition_data_short"
 msgid "Missing prepared nutrition facts"
-<<<<<<< HEAD
-msgstr ""
-=======
 msgstr "Missing prepared nutrition facts"
->>>>>>> 695ec705
 
 msgctxt "nutriscore_missing_category_and_nutrition_data_short"
 msgid "Missing category and nutrition facts"
@@ -6421,11 +6397,7 @@
 
 msgctxt "actions_to_compute_environmental_score_unprecise_category"
 msgid "The category we have for this product is not precise enough to compute the Green-Score. Could you add a more precise product category?"
-<<<<<<< HEAD
-msgstr ""
-=======
 msgstr "The category we have for this product is not precise enough to compute the Green-Score. Could you add a more precise product category?"
->>>>>>> 695ec705
 
 msgctxt "action_add_ingredients_text"
 msgid "Add the ingredients"
@@ -7406,11 +7378,7 @@
 
 msgctxt "attribute_repairability_index_france_not_applicable_title"
 msgid "Repairability index not applicable"
-<<<<<<< HEAD
-msgstr ""
-=======
 msgstr "Repairability index not applicable"
->>>>>>> 695ec705
 
 msgctxt "attribute_repairability_index_france_not_applicable_description_short"
 msgid "Not applicable for the category"
