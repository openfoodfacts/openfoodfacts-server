--- conflicted
+++ resolved
@@ -7298,11 +7298,6 @@
 msgid "Product"
 msgstr "Product"
 
-<<<<<<< HEAD
-msgctxt "oidc_signin_no_cookie"
-msgid "You need to enable cookies to sign in."
-msgstr "You need to enable cookies to sign in."
-=======
 msgctxt "recommendation_limit_ultra_processed_foods_title"
 msgid "Limit ultra-processed foods"
 msgstr "Limit ultra-processed foods"
@@ -7314,4 +7309,7 @@
 msgctxt "recommendation_limit_ultra_processed_foods_text"
 msgid "Several studies have found that a high consumption of ultra-processed foods is associated with an increased risk of noncommunicable chronic diseases, such as obesity, hypertension and diabetes."
 msgstr "Several studies have found that a high consumption of ultra-processed foods is associated with an increased risk of noncommunicable chronic diseases, such as obesity, hypertension and diabetes."
->>>>>>> 359eebf4
+
+msgctxt "oidc_signin_no_cookie"
+msgid "You need to enable cookies to sign in."
+msgstr "You need to enable cookies to sign in."