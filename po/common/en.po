msgid ""
msgstr ""
"MIME-Version: 1.0\n"
"Content-Type: text/plain; charset=UTF-8\n"
"Content-Transfer-Encoding: 8bit\n"
"Language: en\n"
"Project-Id-Version: openfoodfacts\n"
"Language-Team: English\n"
"Last-Translator: \n"
"POT-Creation-Date: \n"
"X-Generator: Poedit 2.1\n"
"Plural-Forms: nplurals=2; plural=(n != 1);\n"
"X-Crowdin-Project: openfoodfacts\n"
"X-Crowdin-Project-ID: 243092\n"
"X-Crowdin-Language: en\n"
"X-Crowdin-File-ID: 3123\n"

# Overrides by flavor (e.g. obf) or product type (e.g. beauty)

# OFF

msgctxt "site_description_off"
msgid "A collaborative, free and open database of ingredients, nutrition facts and information on food products from around the world"
msgstr "A collaborative, free and open database of ingredients, nutrition facts and information on food products from around the world"

msgctxt "tagline_off"
msgid   "Open Food Facts gathers information and data on food products from around the world."
msgstr  "Open Food Facts gathers information and data on food products from around the world."

msgctxt "footer_tagline_off"
msgid "A collaborative, free and open database of food products from around the world."
msgstr "A collaborative, free and open database of food products from around the world."

#. make sure the text file exists for your language, otherwise ask @teolemon 
msgctxt "get_the_app_link_off"
msgid "/open-food-facts-mobile-app"
msgstr "/open-food-facts-mobile-app"

# OBF

msgctxt "footer_tagline_obf"
msgid "A collaborative, free and open database of cosmetic products from around the world."
msgstr "A collaborative, free and open database of cosmetic products from around the world."

msgctxt "site_description_obf"
msgid "A collaborative, free and open database of ingredients, and information on cosmetic products from around the world"
msgstr "A collaborative, free and open database of ingredients, and information on cosmetic products from around the world"

msgctxt "tagline_obf"
msgid "Open Beauty Facts gathers information and data on cosmetic products from around the world."
msgstr "Open Beauty Facts gathers information and data on cosmetic products from around the world."

#. make sure the text file exists for your language, otherwise ask @teolemon 
msgctxt "get_the_app_link_obf"
msgid "/open-beauty-facts-mobile-app"
msgstr "/open-beauty-facts-mobile-app"

msgctxt "warning_not_complete_obf"
msgid "This product page is not complete. You can help to complete it by editing it and adding more data from the photos we have, or by taking more photos using the app for <a href=\"https://play.google.com/store/apps/details?id=org.openbeautyfacts.scanner&hl=en\">Android</a> or <a href=\"https://apps.apple.com/us/app/open-beauty-facts/id1122926380\">iPhone/iPad</a>. Thank you!"
msgstr "This product page is not complete. You can help to complete it by editing it and adding more data from the photos we have, or by taking more photos using the app for <a href=\"https://play.google.com/store/apps/details?id=org.openbeautyfacts.scanner&hl=en\">Android</a> or <a href=\"https://apps.apple.com/us/app/open-beauty-facts/id1122926380\">iPhone/iPad</a>. Thank you!"

msgctxt "footer_and_the_facebook_group_obf"
msgid "and the <a href=\"https://www.facebook.com/groups/OpenBeautyFacts/\">Facebook group for contributors</a>"
msgstr "and the <a href=\"https://www.facebook.com/groups/OpenBeautyFacts/\">Facebook group for contributors</a>"

msgctxt "search_description_opensearch_obf"
msgid "Open Beauty Facts product search"
msgstr "Open Beauty Facts product search"

msgctxt "brands_example_beauty"
msgid "Nivea, Nivea Men"
msgstr "Nivea, Nivea Men"

msgctxt "categories_example_beauty"
msgid "Anti-dandruff shampoo, Whitening toothpaste"
msgstr "Anti-dandruff shampoo, Whitening toothpaste"

msgctxt "emb_codes_example_beauty"
msgid "EMB 53062"
msgstr "EMB 53062"

msgctxt "generic_name_example_beauty"
msgid "Anti-dandruff shampoo"
msgstr "Anti-dandruff shampoo"

msgctxt "product_name_example_beauty"
msgid "Anti-Perspirant Stress Protect"
msgstr "Anti-Perspirant Stress Protect"

msgctxt "ingredients_text_example_beauty"
msgid "AQUA/WATER, SODIUM LAURETH SULFATE, DISODIUM COCOAMPHODIACETATE, GLYCOL DISTEARATE, COCAMIDE MEA"
msgstr "AQUA/WATER, SODIUM LAURETH SULFATE, DISODIUM COCOAMPHODIACETATE, GLYCOL DISTEARATE, COCAMIDE MEA"

# End of overrides by flavor or product type

msgctxt "1_product"
msgid "1 product"
msgstr "1 product"

msgctxt "about"
msgid "About me"
msgstr "About me"

msgctxt "add"
msgid "Add"
msgstr "Add"

msgctxt "add_language"
msgid "Add language"
msgstr "Add language"

msgctxt "add_product"
msgid "Add a product"
msgstr "Add a product"

msgctxt "add_user"
msgid "Register"
msgstr "Register"

msgctxt "add_user_display"
msgid "Register"
msgstr "Register"

msgctxt "add_user_process"
msgid "Welcome!"
msgstr "Welcome!"

msgctxt "add_user_result"
msgid "Thank you for joining us!"
msgstr "Thank you for joining us!"

msgctxt "add_user_you_can_edit"
msgid "You can now add and edit products on the web or with our free <a href=\"%s\">mobile app</a>."
msgstr "You can now add and edit products on the web or with our free <a href=\"%s\">mobile app</a>."

msgctxt "join_us_on_slack"
msgid "Join us on Slack"
msgstr "Join us on Slack"

msgctxt "add_user_join_the_project"
msgid "%s is a collaborative project to which you can bring much more than new products: your energy, enthusiasm and ideas!"
msgstr "%s is a collaborative project to which you can bring much more than new products: your energy, enthusiasm and ideas!"

msgctxt "add_user_join_us_on_slack"
msgid "We use a discussion system called Slack where all project participants can exchange and collaborate. Please join! We would be happy to know you!"
msgstr "We use a discussion system called Slack where all project participants can exchange and collaborate. Please join! We would be happy to know you!"

msgctxt "add_user_you_can_edit_pro"
msgid "You can now easily import your product data and photos."
msgstr "You can now easily import your product data and photos."

msgctxt "add_user_you_can_edit_pro_promo"
msgid "You can now add and edit your products and import their data and photos on our free <a href=\"%s\">platform for producers</a>."
msgstr "You can now add and edit your products and import their data and photos on our free <a href=\"%s\">platform for producers</a>."

msgctxt "add_user_existing_org"
msgid "There is already an existing organization with the name %s."
msgstr "There is already an existing organization with the name %s."

msgctxt "add_user_existing_org_pending"
msgid "Your request to join the organization is pending approval of the organization administrator."
msgstr "Your request to join the organization is pending approval of the organization administrator."

msgctxt "admin_status_updated"
msgid "Admin Status Updated"
msgstr "Admin Status Updated"

msgctxt "admin_status"
msgid "Admin Status"
msgstr "Admin Status"

msgctxt "grant_remove_admin_status"
msgid "Grant/Remove Admin status"
msgstr "Grant/Remove Admin status"

msgctxt "please_email_producers"
msgid "Please e-mail <a href=\"mailto:producers@openfoodfacts.org\">producers@openfoodfacts.org</a> if you have any question."
msgstr "Please e-mail <a href=\"mailto:producers@openfoodfacts.org\">producers@openfoodfacts.org</a> if you have any question."

msgctxt "if_you_work_for_a_producer"
msgid "If you work for a producer or brand and will add or complete data for your own products only, you can get access to our completely free Platform for Producers."
msgstr "If you work for a producer or brand and will add or complete data for your own products only, you can get access to our completely free Platform for Producers."

msgctxt "producers_platform_description_long"
msgid "The platform for producers allows manufacturers to easily import data and photos for all their products, to mark them as official, and to get free analysis of improvement opportunities for their products."
msgstr "The platform for producers allows manufacturers to easily import data and photos for all their products, to mark them as official, and to get free analysis of improvement opportunities for their products."

msgctxt "pro_account"
msgid "Professional account"
msgstr "Professional account"

msgctxt "this_is_a_pro_account"
msgid "This is a producer or brand account."
msgstr "This is a producer or brand account."

msgctxt "producer_or_brand"
msgid "Name of producer or name of brand"
msgstr "Name of producer or name of brand"

msgctxt "error_missing_org"
msgid "Professional accounts must have an associated organization (company name or brand)."
msgstr "Professional accounts must have an associated organization (company name or brand)."

msgctxt "enter_name_of_org"
msgid "Please enter the name of your organization (company name or brand)."
msgstr "Please enter the name of your organization (company name or brand)."

msgctxt "enter_email_addresses_of_users"
msgid "Enter email addresses of users to invite (comma-separated):"
msgstr "Enter email addresses of users to invite (comma-separated):"

msgctxt "f_this_is_a_pro_account_for_org"
msgid "This account is a professional account associated with the producer or brand {org}. You have access to the Platform for Producers."
msgstr "This account is a professional account associated with the producer or brand {org}. You have access to the Platform for Producers."

# please check that site_name and the brackets stays intact
msgctxt "add_user_email_subject"
msgid "Thanks for joining <<site_name>>"
msgstr "Thanks for joining <<site_name>>"

msgctxt "additives_1"
msgid "Potentially hazardous food additive. Limit usage."
msgstr "Potentially hazardous food additive. Limit usage."

msgctxt "additives_2"
msgid "Hazardous food additive. Avoid."
msgstr "Hazardous food additive. Avoid."

msgctxt "additives_3"
msgid "Food additive banned in Europe. Avoid at all cost."
msgstr "Food additive banned in Europe. Avoid at all cost."

msgctxt "additives_p"
msgid "additives"
msgstr "additives"

msgctxt "additives_s"
msgid "additive"
msgstr "additive"

msgctxt "advanced_search"
msgid "Advanced search"
msgstr "Advanced search"

msgctxt "advanced_search_old"
msgid "Advanced search and graphs"
msgstr "Advanced search and graphs"

msgctxt "alcohol_warning"
msgid "Excess drinking is harmful for health."
msgstr "Excess drinking is harmful for health."

msgctxt "email_warning"
msgid "Please note that your Pro account will only be valid if you use your professional e-mail address. Our moderation team checks that the domain name is consistent with the organisation you wish to join."
msgstr "Please note that your Pro account will only be valid if you use your professional e-mail address. Our moderation team checks that the domain name is consistent with the organisation you wish to join."

msgctxt "all_missions"
msgid "All missions"
msgstr "All missions"

msgctxt "allergens"
msgid "Substances or products causing allergies or intolerances"
msgstr "Substances or products causing allergies or intolerances"

msgctxt "allergens_p"
msgid "allergens"
msgstr "allergens"

msgctxt "allergens_s"
msgid "allergen"
msgstr "allergen"

msgctxt "also_edited_by"
msgid "Product page also edited by"
msgstr "Product page also edited by"

msgctxt "android_apk_app_icon_url"
msgid "/images/misc/android-apk.svg"
msgstr "/images/misc/android-apk.svg"

msgctxt "android_apk_app_icon_alt_text"
msgid "Android APK"
msgstr "Android APK"

# Please change en_get.svg to fr_get.svg. check the url https://static.openfoodfacts.org/images/misc/playstore/img/XX_get.svg
msgctxt "android_app_icon_url"
msgid "/images/misc/playstore/img/en_get.svg"
msgstr "/images/misc/playstore/img/en_get.svg"

msgctxt "android_app_icon_alt_text"
msgid "Get It On Google Play"
msgstr "Get It On Google Play"

msgctxt "app_please_take_pictures"
msgid "<p>This product is not yet in the <<site_name>> database. Could you please take some pictures of the product, barcode, ingredients list and nutrition facts to add it on <a href=\"https://world.openfoodfacts.org\" target=\"_blank\"><<site_name>></a>?</p>\n"
"<p>Thanks in advance!</p>\n"
msgstr "<p>This product is not yet in the <<site_name>> database. Could you please take some pictures of the product, barcode, ingredients list and nutrition facts to add it on <a href=\"https://world.openfoodfacts.org\" target=\"_blank\"><<site_name>></a>?</p>\n"
"<p>Thanks in advance!</p>\n"

msgctxt "app_take_a_picture"
msgid "Take a picture"
msgstr "Take a picture"

msgctxt "app_take_a_picture_note"
msgid "Note: the pictures you send are published under the free licence Creative Commons Attribution and ShareAlike."
msgstr "Note: the pictures you send are published under the free licence Creative Commons Attribution and ShareAlike."

msgctxt "app_you_can_add_pictures"
msgid "You can add pictures:"
msgstr "You can add pictures:"

msgctxt "axis_x"
msgid "Horizontal axis"
msgstr "Horizontal axis"

msgctxt "axis_y"
msgid "Vertical axis"
msgstr "Vertical axis"

msgctxt "barcode"
msgid "Barcode"
msgstr "Barcode"

msgctxt "barcode_number"
msgid "Barcode number:"
msgstr "Barcode number:"

msgctxt "you_can_also_help_us"
msgid "You can also help to fund the Open Food Facts project"
msgstr "You can also help to fund the Open Food Facts project"

msgctxt "producers_administration_manual"
msgid "Producers Admin manual"
msgstr "Producers Admin manual"

msgctxt "bottom_content"
msgid "<a href=\"https://world.openfoodfacts.org/donate-to-open-food-facts?utm_source=login-open-food-facts\"><img src=\"https://static.openfoodfacts.org/images/svg/donate-icon.svg\" alt=\"Donate to Open Food Facts\" /></a><p><<site_name>> is made by a non-profit association, independent from the industry. It is made for all, by all, and it is funded by all. You can support our work by <a href=\"https://world.openfoodfacts.org/donate-to-open-food-facts?utm_source=login-open-food-facts\">donating to Open Food Facts</a> and also by <a href=\"https://www.lilo.org/fr/open-food-facts/?utm_source=open-food-facts\">using the Lilo search engine</a>.<br/><b>Thank you!</b></p>"
msgstr "<a href=\"https://world.openfoodfacts.org/donate-to-open-food-facts?utm_source=login-open-food-facts\"><img src=\"https://static.openfoodfacts.org/images/svg/donate-icon.svg\" alt=\"Donate to Open Food Facts\" /></a><p><<site_name>> is made by a non-profit association, independent from the industry. It is made for all, by all, and it is funded by all. You can support our work by <a href=\"https://world.openfoodfacts.org/donate-to-open-food-facts?utm_source=login-open-food-facts\">donating to Open Food Facts</a> and also by <a href=\"https://www.lilo.org/fr/open-food-facts/?utm_source=open-food-facts\">using the Lilo search engine</a>.<br/><b>Thank you!</b></p>"

msgctxt "bottom_title"
msgid "Donate to support our work"
msgstr "Donate to support our work"

msgctxt "brands"
msgid "Brands"
msgstr "Brands"

msgctxt "brands_example"
msgid "Kinder Bueno White, Kinder Bueno, Kinder, Ferrero"
msgstr "Kinder Bueno White, Kinder Bueno, Kinder, Ferrero"

msgctxt "brands_p"
msgid "brands"
msgstr "brands"

msgctxt "brands_products"
msgid "Products from the %s brand"
msgstr "Products from the %s brand"

msgctxt "brands_s"
msgid "brand"
msgstr "brand"

msgctxt "brands_tagsinput"
msgid "add a brand"
msgstr "add a brand"

msgctxt "brands_without_products"
msgid "Products not from the %s brand"
msgstr "Products not from the %s brand"

msgctxt "brand_owner"
msgid "Brand owner"
msgstr "Brand owner"

msgctxt "brand_owner_example"
msgid "The Coca Cola Company"
msgstr "The Coca Cola Company"

msgctxt "by"
msgid "by"
msgstr "by"

msgctxt "categories"
msgid "Categories"
msgstr "Categories"

msgctxt "categories_example"
msgid "Sardines in olive oil, Orange juice from concentrate"
msgstr "Sardines in olive oil, Orange juice from concentrate"

msgctxt "categories_note"
msgid "Indicate only the most specific category. \"Parents\" categories will be automatically added."
msgstr "Indicate only the most specific category. \"Parents\" categories will be automatically added."

msgctxt "categories_p"
msgid "categories"
msgstr "categories"

msgctxt "categories_products"
msgid "Products from the %s category"
msgstr "Products from the %s category"

msgctxt "categories_s"
msgid "category"
msgstr "category"

msgctxt "categories_tagsinput"
msgid "add a category"
msgstr "add a category"

msgctxt "categories_without_products"
msgid "Products not from the %s category"
msgstr "Products not from the %s category"

msgctxt "change_fields"
msgid "Data"
msgstr "Data"

msgctxt "change_nutriments"
msgid "Nutriments"
msgstr "Nutriments"

msgctxt "change_selected_images"
msgid "Selected images"
msgstr "Selected images"

msgctxt "change_uploaded_images"
msgid "Uploaded images"
msgstr "Uploaded images"

msgctxt "checkers_p"
msgid "checkers"
msgstr "checkers"

msgctxt "checkers_s"
msgid "checker"
msgstr "checker"

msgctxt "cities_p"
msgid "packaging cities"
msgstr "packaging cities"

msgctxt "cities_products"
msgid "Products packaged in the city of %s"
msgstr "Products packaged in the city of %s"

msgctxt "cities_s"
msgid "packaging city"
msgstr "packaging city"

msgctxt "cities_without_products"
msgid "Products not packaged in the city of %s"
msgstr "Products not packaged in the city of %s"

msgctxt "codes_p"
msgid "Codes"
msgstr "Codes"

msgctxt "codes_s"
msgid "Code"
msgstr "Code"

msgctxt "completed_n_missions"
msgid "completed %d missions:"
msgstr "completed %d missions:"

msgctxt "connected_with_facebook"
msgid "You are connected with your Facebook account."
msgstr "You are connected with your Facebook account."

msgctxt "contributor_since"
msgid "Contributor since"
msgstr "Contributor since"

msgctxt "copy_data"
msgid "Copy data from current product to new product"
msgstr "Copy data from current product to new product"

msgctxt "correct_the_following_errors"
msgid "Please correct the following errors:"
msgstr "Please correct the following errors:"

msgctxt "correctors_p"
msgid "correctors"
msgstr "correctors"

msgctxt "correctors_s"
msgid "corrector"
msgstr "corrector"

msgctxt "countries"
msgid "Countries where sold"
msgstr "Countries where sold"

msgctxt "countries_note"
msgid "Countries where the product is widely available (not including stores specialising in foreign products)"
msgstr "Countries where the product is widely available (not including stores specialising in foreign products)"

msgctxt "countries_p"
msgid "countries"
msgstr "countries"

msgctxt "countries_products"
msgid "Products sold in %s"
msgstr "Products sold in %s"

msgctxt "countries_s"
msgid "country"
msgstr "country"

msgctxt "countries_without_products"
msgid "Products not sold in %s"
msgstr "Products not sold in %s"

msgctxt "data_source"
msgid "Data source"
msgstr "Data source"

msgctxt "data_sources_p"
msgid "data sources"
msgstr "data sources"

msgctxt "data_sources_s"
msgid "data source"
msgstr "data source"

msgctxt "debug_p"
msgid "debug"
msgstr "debug"

msgctxt "debug_s"
msgid "debug"
msgstr "debug"

msgctxt "delete_comment"
msgid "Reason for removal"
msgstr "Reason for removal"

msgctxt "delete_product"
msgid "Delete a product"
msgstr "Delete a product"

msgctxt "delete_product_page"
msgid "Delete the page"
msgstr "Delete the page"

msgctxt "delete_the_images"
msgid "Delete the images"
msgstr "Delete the images"

msgctxt "delete_user"
msgid "Delete a user"
msgstr "Delete a user"

msgctxt "delete_confirmation"
msgid "This will delete your user details and anonymise all of your contributions. Please re-enter your user name to confirm."
msgstr "This will delete your user details and anonymise all of your contributions. Please re-enter your user name to confirm."

msgctxt "keycloak_info"
msgid "To edit more information, or to delete your account, please open the user center."
msgstr "To edit more information, or to delete your account, please open the user center."

# Link in button style to the Keycloak account page
msgctxt "keycloak_account_button"
msgid "User Center"
msgstr "User Center"

msgctxt "danger_zone"
msgid "Danger Zone"
msgstr "Danger Zone"

msgctxt "diff_add"
msgid "Added:"
msgstr "Added:"

msgctxt "diff_change"
msgid "Changed:"
msgstr "Changed:"

msgctxt "diff_delete"
msgid "Deleted:"
msgstr "Deleted:"

msgctxt "donate"
msgid "Donate to Open Food Facts"
msgstr "Donate to Open Food Facts"

msgctxt "donate_link"
msgid "https://world.openfoodfacts.org/donate-to-open-food-facts"
msgstr "https://world.openfoodfacts.org/donate-to-open-food-facts"

msgctxt "ecological_data_table"
msgid "Ecological footprint"
msgstr "Ecological footprint"

msgctxt "ecological_data_table_note"
msgid "If the carbon footprint is specified on the label (rarely at this time), indicate it for the same quantity than the nutritional composition."
msgstr "If the carbon footprint is specified on the label (rarely at this time), indicate it for the same quantity than the nutritional composition."

msgctxt "edit"
msgid "edit"
msgstr "edit"

msgctxt "edit_comment"
msgid "Changes summary"
msgstr "Changes summary"

msgctxt "edit_product"
msgid "Edit a product"
msgstr "Edit a product"

msgctxt "edit_product_page"
msgid "Edit the page"
msgstr "Edit the page"

msgctxt "edit_profile"
msgid "Edit your public profile"
msgstr "Edit your public profile"

msgctxt "edit_profile_confirm"
msgid "Changes to your public profile have been saved."
msgstr "Changes to your public profile have been saved."

msgctxt "edit_profile_msg"
msgid "Information below is visible in your public profile."
msgstr "Information below is visible in your public profile."

msgctxt "edit_settings"
msgid "Change your account parameters"
msgstr "Change your account parameters"

msgctxt "edit_user"
msgid "Account parameters"
msgstr "Account parameters"

msgctxt "edit_user_display"
msgid "Account parameters"
msgstr "Account parameters"

msgctxt "edit_user_process"
msgid "Account parameters"
msgstr "Account parameters"

msgctxt "edit_user_result"
msgid "Your account parameters have been changed."
msgstr "Your account parameters have been changed."

msgctxt "editors_p"
msgid "editors"
msgstr "editors"

msgctxt "editors_s"
msgid "editor"
msgstr "editor"

msgctxt "email"
msgid "E-mail address"
msgstr "E-mail address"

msgctxt "emb_code_products"
msgid "Products packaged by the company with traceability code %s"
msgstr "Products packaged by the company with traceability code %s"

msgctxt "emb_code_p"
msgid "Traceability codes"
msgstr "Traceability codes"

msgctxt "emb_code_s"
msgid "Traceability code"
msgstr "Traceability code"

msgctxt "emb_codes"
msgid "Traceability code"
msgstr "Traceability code"

msgctxt "emb_codes_p"
msgid "traceability codes"
msgstr "traceability codes"

msgctxt "emb_codes_products"
msgid "Products with the traceability code %s"
msgstr "Products with the traceability code %s"

msgctxt "emb_codes_s"
msgid "traceability code"
msgstr "traceability code"

msgctxt "emb_codes_without_products"
msgid "Products without the traceability code %s"
msgstr "Products without the traceability code %s"

# Those are country specific codes. For European countries, you can change FR 62.448.034 CE to DE BY 718 EG (for instance)
msgctxt "emb_codes_example"
msgid "EMB 53062, FR 62.448.034 CE, 84 R 20, 33 RECOLTANT 522"
msgstr "EMB 53062, FR 62.448.034 CE, 84 R 20, 33 RECOLTANT 522"

msgctxt "emb_codes_note"
msgid "In Europe, the code is in an ellipse with the 2 country initials followed by a number and CE."
msgstr "In Europe, the code is in an ellipse with the 2 country initials followed by a number and CE."

msgctxt "entry_dates_p"
msgid "Entry dates"
msgstr "Entry dates"

msgctxt "entry_dates_s"
msgid "Entry date"
msgstr "Entry date"

msgctxt "error"
msgid "Error"
msgstr "Error"

msgctxt "error_bad_login_password"
msgid "Incorrect user name or password. <a href=\"/cgi/reset_password.pl\">Forgotten password?</a>"
msgstr "Incorrect user name or password. <a href=\"/cgi/reset_password.pl\">Forgotten password?</a>"

msgctxt "error_database"
msgid "An error occurred while reading the data, try to refresh the page."
msgstr "An error occurred while reading the data, try to refresh the page."

msgctxt "error_different_passwords"
msgid "The password and confirmation password are different."
msgstr "The password and confirmation password are different."

msgctxt "error_email_already_in_use"
msgid "The e-mail address is already used by another user. Maybe you already have an account? You can <a href=\"/cgi/reset_password.pl\">reset the password</a> of your other account."
msgstr "The e-mail address is already used by another user. Maybe you already have an account? You can <a href=\"/cgi/reset_password.pl\">reset the password</a> of your other account."

msgctxt "error_invalid_address"
msgid "Invalid address."
msgstr "Invalid address."

msgctxt "error_invalid_email"
msgid "Invalid e-mail address"
msgstr "Invalid e-mail address"

msgctxt "error_invalid_password"
msgid "The password needs to be at least 6 characters long."
msgstr "The password needs to be at least 6 characters long."

msgctxt "error_invalid_user"
msgid "Invalid user."
msgstr "Invalid user."

msgctxt "error_invalid_username"
msgid "The user name must contain only unaccented letters, digits and dashes."
msgstr "The user name must contain only unaccented letters, digits and dashes."

msgctxt "error_username_too_long"
msgid "The user name is too long (maximum 40 characters)."
msgstr "The user name is too long (maximum 40 characters)."

msgctxt "error_name_too_long"
msgid "The name is too long (maximum 60 characters)."
msgstr "The name is too long (maximum 60 characters)."

msgctxt "error_new_code_already_exists"
msgid "A product already exists with the new code"
msgstr "A product already exists with the new code"

msgctxt "error_no_name"
msgid "You need to enter a name or nickname."
msgstr "You need to enter a name or nickname."

msgctxt "error_no_permission"
msgid "Permission denied."
msgstr "Permission denied."

msgctxt "error_no_username"
msgid "You need to enter a user name"
msgstr "You need to enter a user name"

msgctxt "error_reset_already_connected"
msgid "You are already signed in."
msgstr "You are already signed in."

msgctxt "error_reset_invalid_token"
msgid "The reset password link is invalid or has expired."
msgstr "The reset password link is invalid or has expired."

msgctxt "error_reset_unknown_email"
msgid "There is no account with this email"
msgstr "There is no account with this email"

msgctxt "error_reset_unknown_id"
msgid "This username does not exist."
msgstr "This username does not exist."

msgctxt "error_username_not_available"
msgid "This username already exists, please choose another."
msgstr "This username already exists, please choose another."

msgctxt "example"
msgid "Example:"
msgstr "Example:"

msgctxt "examples"
msgid "Examples:"
msgstr "Examples:"

msgctxt "expiration_date"
msgid "Best before date"
msgstr "Best before date"

msgctxt "expiration_date_note"
msgid "The expiration date is a way to track product changes over time and to identify the most recent version."
msgstr "The expiration date is a way to track product changes over time and to identify the most recent version."

msgctxt "explore_products_by"
msgid "Explore products by..."
msgstr "Explore products by..."

msgctxt "facebook_locale"
msgid "en_US"
msgstr "en_US"

msgctxt "fixme_product"
msgid "If the data is incomplete or incorrect, you can complete or correct it by editing this page."
msgstr "If the data is incomplete or incorrect, you can complete or correct it by editing this page."

msgctxt "footer_and_the_facebook_group"
msgid "and the <a href=\"https://www.facebook.com/groups/openfoodfacts/\">Facebook group for contributors</a>"
msgstr "and the <a href=\"https://www.facebook.com/groups/openfoodfacts/\">Facebook group for contributors</a>"

msgctxt "footer_blog"
msgid "<<site_name>> blog"
msgstr "<<site_name>> blog"

# Do not translate
msgctxt "footer_blog_link"
msgid "https://blog.openfoodfacts.org/en/"
msgstr "https://blog.openfoodfacts.org/en/"

msgctxt "footer_code_of_conduct"
msgid "Code of conduct"
msgstr "Code of conduct"

# Do not translate without having the same exact string in the Tags template. Do not use spaces, special characters, only alphanumeric characters separated by hyphens
msgctxt "footer_code_of_conduct_link"
msgid "/code-of-conduct"
msgstr "/code-of-conduct"

msgctxt "footer_data"
msgid "Data, API and SDKs"
msgstr "Data, API and SDKs"

# Do not translate without having the same exact string in the Tags template. Do not use spaces, special characters, only alphanumeric characters separated by hyphens
msgctxt "footer_data_link"
msgid "/data"
msgstr "/data"

msgctxt "footer_discover_the_project"
msgid "Discover the project"
msgstr "Discover the project"

msgctxt "footer_faq"
msgid "Frequently asked questions"
msgstr "Frequently asked questions"

# Do not translate without having the same exact string in the Tags template. Do not use spaces, special characters, only alphanumeric characters separated by hyphens
msgctxt "footer_faq_link"
msgid "https://support.openfoodfacts.org/help/en-gb"
msgstr "https://support.openfoodfacts.org/help/en-gb"

msgctxt "footer_translators"
msgid "Translators"
msgstr "Translators"

# Do not translate
msgctxt "footer_translators_link"
msgid "/cgi/top_translators.pl"
msgstr "/cgi/top_translators.pl"

msgctxt "footer_follow_us"
msgid "Follow us on <a href=\"https://twitter.com/openfoodfacts\">Twitter</a>,\n"
"<a href=\"https://www.facebook.com/OpenFoodFacts\">Facebook</a> and\n"
"<a href=\"https://www.instagram.com/open.food.facts/\">Instagram</a>\n"
msgstr "Follow us on <a href=\"https://twitter.com/openfoodfacts\">Twitter</a>,\n"
"<a href=\"https://www.facebook.com/OpenFoodFacts\">Facebook</a> and\n"
"<a href=\"https://www.instagram.com/open.food.facts/\">Instagram</a>\n"

msgctxt "footer_install_the_app"
msgid "Install the app"
msgstr "Install the app"

msgctxt "footer_join_the_community"
msgid "Join the community"
msgstr "Join the community"

msgctxt "footer_join_us_on"
msgid "Join us on %s:"
msgstr "Join us on %s:"

msgctxt "footer_legal"
msgid "Legal"
msgstr "Legal"

# Do not translate without having the same exact string in the Tags template. Do not use spaces, special characters, only alphanumeric characters separated by hyphens
msgctxt "footer_legal_link"
msgid "/legal"
msgstr "/legal"

msgctxt "footer_privacy"
msgid "Privacy"
msgstr "Privacy"

# Do not translate without having the same exact string in the Tags template. Do not use spaces, special characters, only alphanumeric characters separated by hyphens
msgctxt "footer_privacy_link"
msgid "/privacy"
msgstr "/privacy"

msgctxt "footer_press"
msgid "Press"
msgstr "Press"

# Do not translate without having the same exact string in the Tags template. Do not use spaces, special characters, only alphanumeric characters separated by hyphens
msgctxt "footer_press_link"
msgid "/press"
msgstr "/press"

msgctxt "footer_terms"
msgid "Terms of use"
msgstr "Terms of use"

# Do not translate without having the same exact string in the Tags template. Do not use spaces, special characters, only alphanumeric characters separated by hyphens
msgctxt "footer_terms_link"
msgid "/terms-of-use"
msgstr "/terms-of-use"

msgctxt "footer_who_we_are"
msgid "Who we are"
msgstr "Who we are"

# Do not translate without having the same exact string in the Tags template. Do not use spaces, special characters, only alphanumeric characters separated by hyphens
msgctxt "footer_who_we_are_link"
msgid "/who-we-are"
msgstr "/who-we-are"

msgctxt "footer_wiki"
msgid "<<site_name>> wiki (en)"
msgstr "<<site_name>> wiki (en)"

# Do not translate
msgctxt "footer_wiki_link"
msgid "https://wiki.openfoodfacts.org"
msgstr "https://wiki.openfoodfacts.org"

# Do not translate Open Beauty Facts but do translate Cosmetics
msgctxt "footer_obf"
msgid "Open Beauty Facts - Cosmetics"
msgstr "Open Beauty Facts - Cosmetics"

msgctxt "footer_obf_link"
msgid "https://world.openbeautyfacts.org"
msgstr "https://world.openbeautyfacts.org"

msgctxt "footer_pro"
msgid "Open Food Facts for Producers"
msgstr "Open Food Facts for Producers"

msgctxt "for"
msgid "for"
msgstr "for"

msgctxt "front_alt"
msgid "Product"
msgstr "Product"

msgctxt "generic_name"
msgid "Common name"
msgstr "Common name"

msgctxt "generic_name_example"
msgid "Chocolate bar with milk and hazelnuts"
msgstr "Chocolate bar with milk and hazelnuts"

msgctxt "goodbye"
msgid "See you soon!"
msgstr "See you soon!"

msgctxt "graph_count"
msgid "%d products match the search criteria, of which %i products have defined values for the graph's axis."
msgstr "%d products match the search criteria, of which %i products have defined values for the graph's axis."

msgctxt "graph_title"
msgid "Graph title"
msgstr "Graph title"

msgctxt "graphs_and_maps"
msgid "Graphs and maps"
msgstr "Graphs and maps"

msgctxt "hello"
msgid "Hello"
msgstr "Hello"

msgctxt "high"
msgid "high"
msgstr "high"

msgctxt "high_quantity"
msgid "high quantity"
msgstr "high quantity"

msgctxt "history"
msgid "Changes history"
msgstr "Changes history"

msgctxt "image_front"
msgid "Front picture"
msgstr "Front picture"

msgctxt "image_ingredients"
msgid "Ingredients picture"
msgstr "Ingredients picture"

msgctxt "image_ingredients_note"
msgid "If the picture is neat enough, the ingredients can be extracted automatically"
msgstr "If the picture is neat enough, the ingredients can be extracted automatically"

msgctxt "image_nutrition"
msgid "Nutrition facts picture"
msgstr "Nutrition facts picture"

msgctxt "image_upload_error_image_already_exists"
msgid "This picture has already been sent."
msgstr "This picture has already been sent."

msgctxt "image_upload_error_image_too_small"
msgid "The picture is too small. Please do not upload pictures found on the Internet and only send photos you have taken yourself."
msgstr "The picture is too small. Please do not upload pictures found on the Internet and only send photos you have taken yourself."

msgctxt "image_upload_error_no_barcode_found_in_image_long"
msgid "The barcode in the image could not be read, or the image contained no barcode.\n"
"You can try with another image, or directly enter the barcode."
msgstr "The barcode in the image could not be read, or the image contained no barcode.\n"
"You can try with another image, or directly enter the barcode."

msgctxt "image_upload_error_no_barcode_found_in_image_short"
msgid "No barcode found in the image."
msgstr "No barcode found in the image."

msgctxt "image_upload_error_no_barcode_specified_or_found"
msgid "No barcode specified or found in the image or filename."
msgstr "No barcode specified or found in the image or filename."

msgctxt "image_upload_error_could_not_read_image"
msgid "The image could not be read."
msgstr "The image could not be read."

msgctxt "image_upload_error_no_barcode_found_in_text"
msgid "You must enter the characters of the barcode or send a product image when the barcode is visible."
msgstr "You must enter the characters of the barcode or send a product image when the barcode is visible."

msgctxt "image_full_size"
msgid "Full size"
msgstr "Full size"

msgctxt "image_attribution_creativecommons"
msgid "This file was uploaded to product %s and is licensed under the %s license."
msgstr "This file was uploaded to product %s and is licensed under the %s license."

msgctxt "image_attribution_photographer"
msgid "Attribution: Photo by %s per %s"
msgstr "Attribution: Photo by %s per %s"

msgctxt "image_attribution_photographer_editor"
msgid "Attribution: Photo by %s with additional modifications by %s per %s"
msgstr "Attribution: Photo by %s with additional modifications by %s per %s"

msgctxt "image_original_link_text"
msgid "(Original Image)"
msgstr "(Original Image)"

msgctxt "image_attribution_link_title"
msgid "Photo detail and attribution information"
msgstr "Photo detail and attribution information"

msgctxt "invite_user"
msgid "Invite Users"
msgstr "Invite Users"

msgctxt "incomplete_products_you_added"
msgid "Products you added that need to be completed"
msgstr "Products you added that need to be completed"

msgctxt "informers_p"
msgid "informers"
msgstr "informers"

msgctxt "informers_s"
msgid "informers"
msgstr "informers"

msgctxt "ingredients"
msgid "Ingredients"
msgstr "Ingredients"

msgctxt "no_ingredient"
msgid "Ingredients are missing"
msgstr "Ingredients are missing"

msgctxt "one_ingredient"
msgid "1 ingredient"
msgstr "1 ingredient"

msgctxt "f_ingredients_with_number"
msgid "{number} ingredients"
msgstr "{number} ingredients"

msgctxt "ingredients_alt"
msgid "Ingredients"
msgstr "Ingredients"

msgctxt "ingredients_analysis_note"
msgid "Note: ingredients can be listed with many different names, please let us know if you think the analysis above is incorrect."
msgstr "Note: ingredients can be listed with many different names, please let us know if you think the analysis above is incorrect."

msgctxt "ingredients_from_or_that_may_be_from_palm_oil_p"
msgid "ingredients from or that may be from palm oil"
msgstr "ingredients from or that may be from palm oil"

msgctxt "ingredients_from_or_that_may_be_from_palm_oil_s"
msgid "ingredient from or that may be from palm oil"
msgstr "ingredient from or that may be from palm oil"

msgctxt "ingredients_from_palm_oil_p"
msgid "ingredients from palm oil"
msgstr "ingredients from palm oil"

msgctxt "ingredients_from_palm_oil_s"
msgid "ingredient from palm oil"
msgstr "ingredient from palm oil"

msgctxt "ingredients_n_p"
msgid "Numbers of ingredients"
msgstr "Numbers of ingredients"

msgctxt "ingredients_n_s"
msgid "Number of ingredients"
msgstr "Number of ingredients"

msgctxt "known_ingredients_n_s"
msgid "Number of recognized ingredients"
msgstr "Number of recognized ingredients"

msgctxt "unknown_ingredients_n_s"
msgid "Number of unrecognized ingredients"
msgstr "Number of unrecognized ingredients"

msgctxt "ingredients_p"
msgid "ingredients"
msgstr "ingredients"

msgctxt "ingredients_products"
msgid "Products that contain the ingredient %s"
msgstr "Products that contain the ingredient %s"

msgctxt "ingredients_s"
msgid "ingredient"
msgstr "ingredient"

msgctxt "ingredients_text"
msgid "Ingredients list"
msgstr "Ingredients list"

msgctxt "ingredients_text_display_note"
msgid "Ingredients are listed in order of importance (quantity)."
msgstr "Ingredients are listed in order of importance (quantity)."

msgctxt "ingredients_text_example"
msgid "Cereals 85.5% (_wheat_ flour, whole-_wheat_ flour 11%), malt extract, cocoa 4,8%, ascorbic acid"
msgstr "Cereals 85.5% (_wheat_ flour, whole-_wheat_ flour 11%), malt extract, cocoa 4,8%, ascorbic acid"

msgctxt "ingredients_text_note"
msgid "Keep the order, indicate the % when specified, separate with a comma or - , use ( ) for ingredients of an ingredient, surround allergens with _ e.g. _milk_"
msgstr "Keep the order, indicate the % when specified, separate with a comma or - , use ( ) for ingredients of an ingredient, surround allergens with _ e.g. _milk_"

msgctxt "ingredients_that_may_be_from_palm_oil_p"
msgid "ingredients that may be from palm oil"
msgstr "ingredients that may be from palm oil"

msgctxt "ingredients_that_may_be_from_palm_oil_s"
msgid "ingredient that may be from palm oil"
msgstr "ingredient that may be from palm oil"

msgctxt "ingredients_without_products"
msgid "Products that do not contain the ingredient %s"
msgstr "Products that do not contain the ingredient %s"

# Please change appstore_US.svg to appstore_XX.svg. check the url https://static.openfoodfacts.org/images/misc/appstore/black/appstore_XX.svg
msgctxt "ios_app_icon_url"
msgid "/images/misc/appstore/black/appstore_US.svg"
msgstr "/images/misc/appstore/black/appstore_US.svg"

msgctxt "ios_app_icon_alt_text"
msgid "Download on the App Store"
msgstr "Download on the App Store"

msgctxt "known_nutrients_p"
msgid "known nutrients"
msgstr "known nutrients"

msgctxt "known_nutrients_s"
msgid "known nutrient"
msgstr "known nutrient"

msgctxt "labels"
msgid "Labels, certifications, awards"
msgstr "Labels, certifications, awards"

msgctxt "labels_example"
msgid "Organic"
msgstr "Organic"

msgctxt "labels_note"
msgid "Indicate only the most specific labels. \"Parents\" labels will be added automatically."
msgstr "Indicate only the most specific labels. \"Parents\" labels will be added automatically."

msgctxt "labels_p"
msgid "labels"
msgstr "labels"

msgctxt "labels_products"
msgid "Products that have the label %s"
msgstr "Products that have the label %s"

msgctxt "labels_s"
msgid "label"
msgstr "label"

msgctxt "labels_tagsinput"
msgid "add a label"
msgstr "add a label"

msgctxt "labels_without_products"
msgid "Products that do not have the label %s"
msgstr "Products that do not have the label %s"

msgctxt "lang"
msgid "Main language"
msgstr "Main language"

msgctxt "lang_note"
msgid "Language most present and most highlighted on the product"
msgstr "Language most present and most highlighted on the product"

msgctxt "language"
msgid "en-US"
msgstr "en-US"

msgctxt "languages_p"
msgid "languages"
msgstr "languages"

msgctxt "languages_s"
msgid "language"
msgstr "language"

msgctxt "last_edit_dates_p"
msgid "Last edit dates"
msgstr "Last edit dates"

msgctxt "last_edit_dates_s"
msgid "Last edit date"
msgstr "Last edit date"

msgctxt "last_image_dates_p"
msgid "Last picture dates"
msgstr "Last picture dates"

msgctxt "last_image_dates_s"
msgid "Last picture date"
msgstr "Last picture date"

msgctxt "licence_accept"
msgid "By adding information, data and/or images, you accept to place irrevocably your contribution under the <a href=\"https://opendatacommons.org/licenses/dbcl/1.0/\">Database Contents Licence 1.0</a> licence\n"
"for information and data, and under the <a href=\"https://creativecommons.org/licenses/by-sa/3.0/deed.en\">Creative Commons Attribution - ShareAlike 3.0</a> licence for images.\n"
"You accept to be credited by re-users by a link to the product your are contributing to."
msgstr "By adding information, data and/or images, you accept to place irrevocably your contribution under the <a href=\"https://opendatacommons.org/licenses/dbcl/1.0/\">Database Contents Licence 1.0</a> licence\n"
"for information and data, and under the <a href=\"https://creativecommons.org/licenses/by-sa/3.0/deed.en\">Creative Commons Attribution - ShareAlike 3.0</a> licence for images.\n"
"You accept to be credited by re-users by a link to the product your are contributing to."

msgctxt "link"
msgid "Link to the product page on the official site of the producer"
msgstr "Link to the product page on the official site of the producer"

msgctxt "list_of_x"
msgid "List of %s"
msgstr "List of %s"

msgctxt "loadmore"
msgid "Load more results"
msgstr "Load more results"

msgctxt "login_and_add_product"
msgid "Sign-in and add the product"
msgstr "Sign-in and add the product"

msgctxt "login_and_edit_product"
msgid "Sign-in and edit the product"
msgstr "Sign-in and edit the product"

msgctxt "login_create_your_account"
msgid "Create your account."
msgstr "Create your account."

msgctxt "login_not_registered_yet"
msgid "Not registered yet?"
msgstr "Not registered yet?"

msgctxt "login_register_title"
msgid "Sign-in"
msgstr "Sign in"

msgctxt "login_to_add_and_edit_products"
msgid "Sign-in to add or edit products."
msgstr "Sign-in to add or edit products."

msgctxt "login_to_add_products"
msgid "<p>Please sign-in to add or edit a product.</p>\n\n"
"<p>If you do not yet have an account on <<site_name>>, you can <a href=\"/cgi/user.pl\">register in 30 seconds</a>.</p>\n"
msgstr "<p>Please sign-in to add or edit a product.</p>\n\n"
"<p>If you do not yet have an account on <<site_name>>, you can <a href=\"/cgi/user.pl\">register in 30 seconds</a>.</p>\n"

msgctxt "login_username_email"
msgid "Username or e-mail address:"
msgstr "Username or e-mail address:"

msgctxt "low"
msgid "low"
msgstr "low"

msgctxt "low_quantity"
msgid "low quantity"
msgstr "low quantity"

msgctxt "manage_images"
msgid "Manage images"
msgstr "Manage images"

msgctxt "manage_images_info"
msgid "You can select one or more images and then:"
msgstr "You can select one or more images and then:"

msgctxt "manufacturing_places"
msgid "Manufacturing or processing places"
msgstr "Manufacturing or processing places"

msgctxt "manufacturing_places_example"
msgid "Montana, USA"
msgstr "Montana, USA"

msgctxt "manufacturing_places_p"
msgid "manufacturing or processing places"
msgstr "manufacturing or processing places"

msgctxt "manufacturing_places_products"
msgid "Products manufactured or processed in %s"
msgstr "Products manufactured or processed in %s"

msgctxt "manufacturing_places_s"
msgid "manufacturing or processing place"
msgstr "manufacturing or processing place"

msgctxt "manufacturing_places_tagsinput"
msgid "add a place"
msgstr "add a place"

msgctxt "manufacturing_places_without_products"
msgid "Products not manufactured or processed in %s"
msgstr "Products not manufactured or processed in %s"

msgctxt "map_count"
msgid "%d products match the search criteria, of which %i products have a known production place."
msgstr "%d products match the search criteria, of which %i products have a known production place."

msgctxt "map_title"
msgid "Map title"
msgstr "Map title"

msgctxt "menu"
msgid "Menu"
msgstr "Menu"

msgctxt "menu_add_a_product"
msgid "Add a product"
msgstr "Add a product"

# Do not translate without having the same exact string in the Tags template. Do not use spaces, special characters, only alphanumeric characters separated by hyphens
msgctxt "menu_add_a_product_link"
msgid "/add-a-product"
msgstr "/add-a-product"

msgctxt "menu_contribute"
msgid "Contribute"
msgstr "Contribute"

# Do not translate without having the same exact string in the Tags template. Do not use spaces, special characters, only alphanumeric characters separated by hyphens
msgctxt "menu_contribute_link"
msgid "/contribute"
msgstr "/contribute"

msgctxt "menu_discover"
msgid "Discover"
msgstr "Discover"

# Do not translate without having the same exact string in the Tags template. Do not use spaces, special characters, only alphanumeric characters separated by hyphens
msgctxt "menu_discover_link"
msgid "/discover"
msgstr "/discover"

msgctxt "mission_"
msgid "Mission: "
msgstr "Mission: "

msgctxt "mission_accomplished_by"
msgid "This mission has been completed by:"
msgstr "This mission has been completed by:"

msgctxt "mission_accomplished_by_n"
msgid "Completed by %d persons."
msgstr "Completed by %d persons."

msgctxt "mission_accomplished_by_nobody"
msgid "Be the first to complete this mission!"
msgstr "Be the first to complete this mission!"

msgctxt "mission_goal"
msgid "Goal:"
msgstr "Goal:"

msgctxt "missions"
msgid "Missions"
msgstr "Missions"

msgctxt "moderate"
msgid "moderate"
msgstr "moderate"

msgctxt "moderate_quantity"
msgid "moderate quantity"
msgstr "moderate quantity"

msgctxt "move_images_to_another_product"
msgid "Move the images to another product"
msgstr "Move the images to another product"

msgctxt "n_products"
msgid "%s products"
msgstr "%s products"

msgctxt "name"
msgid "Name"
msgstr "Name"

msgctxt "names"
msgid "Names"
msgstr "Names"

msgctxt "new_code"
msgid "If the barcode is not correct, please correct it here:"
msgstr "If the barcode is not correct, please correct it here:"

msgctxt "new_code_note"
msgid "For products without a barcode, an internal code is automatically set."
msgstr "For products without a barcode, an internal code is automatically set."

msgctxt "newsletter_description"
msgid "Subscribe to the newsletter (2 emails per month maximum)"
msgstr "Subscribe to the newsletter (2 emails per month maximum)"

msgctxt "subscribe_to_our_newsletter"
msgid "Subscribe to our newsletter"
msgstr "Subscribe to our newsletter"

msgctxt "next"
msgid "Next"
msgstr "Next"

msgctxt "no_barcode"
msgid "Product without barcode"
msgstr "Product without barcode"

msgctxt "no_nutrition_data"
msgid "Nutrition facts are not specified on the product."
msgstr "Nutrition facts are not specified on the product."

msgctxt "multiple_nutrition_data"
msgid "Multiple nutrition facts are specified on the product (e.g. with added water or milk)."
msgstr "Multiple nutrition facts are specified on the product (e.g. with added water or milk)."

msgctxt "multiple_nutrition_data_instructions"
msgid "Enter only the nutrition facts for the unprepared product, without added water or milk. If there are different products, enter nutrition facts for the first product listed."
msgstr "Enter only the nutrition facts for the unprepared product, without added water or milk. If there are different products, enter nutrition facts for the first product listed."

msgctxt "no_product_for_barcode"
msgid "No product listed for barcode %s."
msgstr "No product listed for barcode %s."

msgctxt "no_products"
msgid "No products."
msgstr "No products."

msgctxt "not_saved"
msgid "Error while saving, please retry."
msgstr "Error while saving, please retry."

msgctxt "number_of_additives"
msgid "Number of additives"
msgstr "Number of additives"

msgctxt "number_of_products"
msgid "Number of products"
msgstr "Number of products"

msgctxt "nutrient_in_quantity"
msgid "%s in %s"
msgstr "%s in %s"

msgctxt "nutrient_levels_info"
msgid "Nutrient levels for 100 g"
msgstr "Nutrient levels for 100 g"

# Do not translate without having the same exact string in the Tags template. Do not use spaces, special characters, only alphanumeric characters separated by hyphens
msgctxt "nutrient_levels_link"
msgid "/nutrient-levels"
msgstr "/nutrient-levels"

msgctxt "nutrient_levels_p"
msgid "nutrient levels"
msgstr "nutrient levels"

msgctxt "nutrient_levels_s"
msgid "nutrient level"
msgstr "nutrient level"

msgctxt "nutriments_p"
msgid "nutriments"
msgstr "nutriments"

msgctxt "nutriments_products"
msgid "Products that contain the nutriment %s"
msgstr "Products that contain the nutriment %s"

msgctxt "nutriments_s"
msgid "nutriment"
msgstr "nutriment"

msgctxt "nutriments_without_products"
msgid "Products that do not contain the nutriment %s"
msgstr "Products that do not contain the nutriment %s"

msgctxt "nutrition_alt"
msgid "Nutrition facts"
msgstr "Nutrition facts"

msgctxt "nutrition_data"
msgid "Nutrition facts"
msgstr "Nutrition facts"

msgctxt "nutrition_data_average"
msgid "Average nutrition facts for the %d products of the %s category for which nutrition facts are known (out of %d products)."
msgstr "Average nutrition facts for the %d products of the %s category for which nutrition facts are known (out of %d products)."

msgctxt "nutrition_data_compare_percent"
msgid "% of difference"
msgstr "% of difference"

msgctxt "nutrition_data_compare_value"
msgid "value for 100 g / 100 ml"
msgstr "value for 100 g / 100 ml"

msgctxt "nutrition_data_comparison_with_categories"
msgid "Comparison to average values of products in the same category:"
msgstr "Comparison to average values of products in the same category:"

msgctxt "nutrition_data_comparison_with_categories_note"
msgid "Please note: for each nutriment, the average is computed for products for which the nutriment quantity is known, not on all products of the category."
msgstr "Please note: for each nutriment, the average is computed for products for which the nutriment quantity is known, not on all products of the category."

msgctxt "nutrition_data_note"
msgid "If the picture is sufficiently sharp and level, nutrition facts can be automatically extracted from the picture."
msgstr "If the picture is sufficiently sharp and level, nutrition facts can be automatically extracted from the picture."

msgctxt "nutrition_data_per_10"
msgid "10th centile"
msgstr "10th centile"

msgctxt "nutrition_data_per_100g"
msgid "for 100 g / 100 ml"
msgstr "for 100 g / 100 ml"

msgctxt "nutrition_data_per_5"
msgid "5<sup>th</sup> centile"
msgstr "5<sup>th</sup> centile"

msgctxt "nutrition_data_per_50"
msgid "Median"
msgstr "Median"

msgctxt "nutrition_data_per_90"
msgid "90th centile"
msgstr "90th centile"

msgctxt "nutrition_data_per_95"
msgid "95<sup>th</sup> centile"
msgstr "95<sup>th</sup> centile"

msgctxt "nutrition_data_per_max"
msgid "Maximum"
msgstr "Maximum"

msgctxt "nutrition_data_per_mean"
msgid "Mean"
msgstr "Mean"

msgctxt "nutrition_data_per_min"
msgid "Minimum"
msgstr "Minimum"

msgctxt "nutrition_data_per_serving"
msgid "per serving"
msgstr "per serving"

msgctxt "nutrition_data_per_std"
msgid "Standard deviation"
msgstr "Standard deviation"

msgctxt "nutrition_data_table"
msgid "Nutrition facts"
msgstr "Nutrition facts"

msgctxt "nutrition_data_table_note"
msgid "The table lists by default nutriments that are often specified. Leave the field blank if it's not on the label.<br/>You can add extra nutriments (vitamins, minerals, cholesterol etc.)\n"
"by typing the first letters of their name in the last row of the table."
msgstr "The table lists by default nutriments that are often specified. Leave the field blank if it's not on the label.<br/>You can add extra nutriments (vitamins, minerals, cholesterol etc.)\n"
"by typing the first letters of their name in the last row of the table."

msgctxt "nutrition_data_table_asterisk"
msgid "Essential nutrients to calculate the Nutri-Score."
msgstr "Essential nutrients to calculate the Nutri-Score."

msgctxt "nutrition_grades_p"
msgid "Nutrition grades"
msgstr "Nutrition grades"

msgctxt "nutrition_grades_s"
msgid "Nutrition grade"
msgstr "Nutrition grade"

# Make sure the translated link works (eg that the image already exists in your language)
msgctxt "og_image_url"
msgid "https://static.openfoodfacts.org/images/logos/logo-vertical-white-social-media-preview.png"
msgstr "https://static.openfoodfacts.org/images/logos/logo-vertical-white-social-media-preview.png"

# Do not change the lang code if the blog doesn't exist in your language
msgctxt "on_the_blog_content"
msgid "<p>To learn more about <<site_name>>, visit <a href=\"https://blog.openfoodfacts.org/en/\">our blog</a>!</p>\n"
"<p>Recent news:</p>\n"
msgstr "<p>To learn more about <<site_name>>, visit <a href=\"https://blog.openfoodfacts.org/en/\">our blog</a>!</p>\n"
"<p>Recent news:</p>\n"

msgctxt "on_the_blog_title"
msgid "News"
msgstr "News"

msgctxt "openfoodhunt_points"
msgid "It's <a href=\"/open-food-hunt-2015\">Open Food Hunt</a> on <<site_name>> from Saturday February 21st 2015 to Sunday March 1st 2015! Contributors are awarded\n"
"Explorer points for products they add and Ambassador points for new contributors they recruit. Points are updated every 30 minutes."
msgstr "It's <a href=\"/open-food-hunt-2015\">Open Food Hunt</a> on <<site_name>> from Saturday February 21st 2015 to Sunday March 1st 2015! Contributors are awarded\n"
"Explorer points for products they add and Ambassador points for new contributors they recruit. Points are updated every 30 minutes."

msgctxt "or"
msgid "or:"
msgstr "or:"

msgctxt "origins"
msgid "Origin of ingredients"
msgstr "Origin of ingredients"

msgctxt "origins_example"
msgid "California, USA"
msgstr "California, USA"

msgctxt "origins_note_xxx"
msgid "Indicate the origin of ingredients"
msgstr "Indicate the origin of ingredients"

msgctxt "origins_p"
msgid "origins of ingredients"
msgstr "origins of ingredients"

msgctxt "origins_products"
msgid "Products with ingredients originating from %s"
msgstr "Products with ingredients originating from %s"

msgctxt "origins_s"
msgid "origin of ingredients"
msgstr "origin of ingredients"

msgctxt "origins_tagsinput"
msgid "add an origin"
msgstr "add an origin"

msgctxt "origins_without_products"
msgid "Products without ingredients originating from %s"
msgstr "Products without ingredients originating from %s"

msgctxt "packaging"
msgid "Packaging"
msgstr "Packaging"

msgctxt "packaging_example"
msgid "Fresh, Canned, Frozen, Bottle, Box, Glass, Plastic..."
msgstr "Fresh, Canned, Frozen, Bottle, Box, Glass, Plastic..."

msgctxt "packaging_note"
msgid "Packaging type, format, material"
msgstr "Packaging type, format, material"

msgctxt "packaging_p"
msgid "packaging"
msgstr "packaging"

msgctxt "packaging_products"
msgid "Products with a %s packaging"
msgstr "Products with a %s packaging"

msgctxt "packaging_s"
msgid "packaging"
msgstr "packaging"

msgctxt "packaging_tagsinput"
msgid "add a type, shape or material"
msgstr "add a type, shape or material"

msgctxt "packaging_without_products"
msgid "Products without a %s packaging"
msgstr "Products without a %s packaging"

msgctxt "page_x"
msgid "Page %d"
msgstr "Page %d"

msgctxt "page_x_out_of_y"
msgid "Page %d out of %d."
msgstr "Page %d out of %d."

msgctxt "pages"
msgid "Pages:"
msgstr "Pages:"

msgctxt "password"
msgid "Password"
msgstr "Password"

msgctxt "password_new"
msgid "New password"
msgstr "New password"

msgctxt "password_confirm"
msgid "Confirm password"
msgstr "Confirm password"

msgctxt "periods_after_opening"
msgid "Period of time after opening"
msgstr "Period of time after opening"

msgctxt "periods_after_opening_note"
msgid "Found in an open container logo with a number of months: e.g. 12 M"
msgstr "Found in an open container logo with a number of months: e.g. 12 M"

msgctxt "periods_after_opening_p"
msgid "Periods after opening"
msgstr "Periods after opening"

msgctxt "periods_after_opening_s"
msgid "Period after opening"
msgstr "Period after opening"

msgctxt "photographers_p"
msgid "photographers"
msgstr "photographers"

msgctxt "photographers_s"
msgid "photographer"
msgstr "photographer"

msgctxt "pnns_groups_1"
msgid "PNNS groups 1"
msgstr "PNNS groups 1"

msgctxt "pnns_groups_1_p"
msgid "PNNS groups 1"
msgstr "PNNS groups 1"

msgctxt "pnns_groups_1_s"
msgid "PNNS group 1"
msgstr "PNNS group 1"

msgctxt "pnns_groups_2"
msgid "PNNS groups 2"
msgstr "PNNS groups 2"

msgctxt "pnns_groups_2_p"
msgid "PNNS groups 2"
msgstr "PNNS groups 2"

msgctxt "pnns_groups_2_s"
msgid "PNNS group 2"
msgstr "PNNS group 2"

msgctxt "points_all_countries"
msgid "There are %d Explorers and %d Ambassadors."
msgstr "There are %d Explorers and %d Ambassadors."

msgctxt "points_all_users"
msgid "There are Explorers for %d countries and Ambassadors for %d countries."
msgstr "There are Explorers for %d countries and Ambassadors for %d countries."

msgctxt "points_country"
msgid "%s has %d Explorers and %d Ambassadors."
msgstr "%s has %d Explorers and %d Ambassadors."

msgctxt "points_ranking"
msgid "Ranking"
msgstr "Ranking"

msgctxt "points_ranking_users_and_countries"
msgid "Ranking of contributors and countries"
msgstr "Ranking of contributors and countries"

msgctxt "points_user"
msgid "%s is an Explorer for %d countries and an Ambassador for %d countries."
msgstr "%s is an Explorer for %d countries and an Ambassador for %d countries."

msgctxt "previous"
msgid "Previous"
msgstr "Previous"

msgctxt "product_add_nutrient"
msgid "Add a nutrient"
msgstr "Add a nutrient"

msgctxt "product_added"
msgid "Product added on"
msgstr "Product added on"

msgctxt "product_changes_saved"
msgid "Changes saved."
msgstr "Changes saved."

msgctxt "product_edit_you_contributed"
msgid "You just helped to improve the world largest open data database."
msgstr "You just helped to improve the world largest open data database."

msgctxt "product_edit_thank_you"
msgid "Thank you so much for joining us in our journey to data transparency!"
msgstr "Thank you so much for joining us in our journey to data transparency!"

msgctxt "product_characteristics"
msgid "Product characteristics"
msgstr "Product characteristics"

msgctxt "product_created"
msgid "Product created"
msgstr "Product created"

msgctxt "product_description"
msgid "Ingredients, allergens, additives, nutrition facts, labels, origin of ingredients and information on product %s"
msgstr "Ingredients, allergens, additives, nutrition facts, labels, origin of ingredients and information on product %s"

msgctxt "product_image"
msgid "Product picture"
msgstr "Product picture"

msgctxt "product_image_with_barcode"
msgid "Picture with barcode:"
msgstr "Picture with barcode:"

msgctxt "product_js_current_image"
msgid "Current image:"
msgstr "Current image:"

msgctxt "product_js_deleting_images"
msgid "Deleting images"
msgstr "Deleting images"

msgctxt "product_js_extract_ingredients"
msgid "Extract the ingredients from the picture"
msgstr "Extract the ingredients from the picture"

msgctxt "product_js_extracted_ingredients_nok"
msgid "Ingredients text could not be extracted. Try with a sharper image, with higher resolution or a better framing of the text."
msgstr "Ingredients text could not be extracted. Try with a sharper image, with higher resolution or a better framing of the text."

msgctxt "product_js_extracted_ingredients_ok"
msgid "Ingredients text has been extracted. Text recognition is not perfect, so please check the text below and correct errors if needed."
msgstr "Ingredients text has been extracted. Text recognition is not perfect, so please check the text below and correct errors if needed."

msgctxt "product_js_extracting_ingredients"
msgid "Extracting ingredients"
msgstr "Extracting ingredients"

msgctxt "product_js_image_normalize"
msgid "Normalize colors"
msgstr "Normalise colours"

msgctxt "product_js_image_open_full_size_image"
msgid "Open the picture in original size in a new windows"
msgstr "Open the picture in original size in a new windows"

msgctxt "product_js_image_received"
msgid "Image received"
msgstr "Image received"

msgctxt "product_js_image_rotate_and_crop"
msgid "Rotate the image if necessary, then click and drag to select the interesting zone:"
msgstr "Rotate the image if necessary, then click and drag to select the interesting zone:"

msgctxt "product_js_image_rotate_left"
msgid "Rotate left"
msgstr "Rotate left"

msgctxt "product_js_image_rotate_right"
msgid "Rotate right"
msgstr "Rotate right"

msgctxt "product_js_image_save"
msgid "Validate and/or resize image"
msgstr "Validate and/or resize image"

msgctxt "product_js_image_saved"
msgid "Image saved"
msgstr "Image saved"

msgctxt "product_js_image_saving"
msgid "Saving image"
msgstr "Saving image"

msgctxt "product_js_image_upload_error"
msgid "Error while uploading image"
msgstr "Error while uploading image"

msgctxt "product_js_image_white_magic"
msgid "Photo on white background: try to remove the background"
msgstr "Photo on white background: try to remove the background"

msgctxt "product_js_images_delete_error"
msgid "Errors while deleting images"
msgstr "Errors while deleting images"

msgctxt "product_js_images_deleted"
msgid "Images deleted"
msgstr "Images deleted"

msgctxt "product_js_images_move_error"
msgid "Errors while moving images"
msgstr "Errors while moving images"

msgctxt "product_js_images_moved"
msgid "Images moved"
msgstr "Images moved"

msgctxt "product_js_moving_images"
msgid "Moving images"
msgstr "Moving images"

msgctxt "product_js_upload_image"
msgid "Add a picture"
msgstr "Add a picture"

msgctxt "product_js_upload_image_note"
msgid "→ With Chrome, Firefox and Safari, you can select multiple pictures (product, ingredients, nutrition facts etc.) by clicking them while holding the Ctrl key pressed to add them all in one shot."
msgstr "→ With Chrome, Firefox and Safari, you can select multiple pictures (product, ingredients, nutrition facts etc.) by clicking them while holding the Ctrl key pressed to add them all in one shot."

msgctxt "product_js_uploading_image"
msgid "Uploading image"
msgstr "Uploading image"

msgctxt "product_last_edited"
msgid "Last edit of product page on"
msgstr "Last edit of product page on"

msgctxt "product_name"
msgid "Product name"
msgstr "Product name"

msgctxt "product_name_example"
msgid "Kinder Bueno White"
msgstr "Kinder Bueno White"

msgctxt "products"
msgid "products"
msgstr "products"

msgctxt "products_stats"
msgid "Evolution of the number of products on <<site_name>>"
msgstr "Evolution of the number of products on <<site_name>>"

msgctxt "products_stats_completed_t"
msgid "Products with complete information"
msgstr "Products with complete information"

msgctxt "products_stats_created_t"
msgid "Products"
msgstr "Products"

msgctxt "products_with_nutriments"
msgid "with nutrition facts"
msgstr "with nutrition facts"

msgctxt "products_you_edited"
msgid "Products you added or edited"
msgstr "Products you added or edited"

msgctxt "purchase_places"
msgid "City, state and country where purchased"
msgstr "City, state and country where purchased"

msgctxt "purchase_places_note"
msgid "Indicate where you bought or saw the product (at least the country)"
msgstr "Indicate where you bought or saw the product (at least the country)"

msgctxt "purchase_places_p"
msgid "purchase places"
msgstr "purchase places"

msgctxt "purchase_places_products"
msgid "Products sold in %s"
msgstr "Products sold in %s"

msgctxt "purchase_places_s"
msgid "purchase place"
msgstr "purchase place"

msgctxt "purchase_places_tagsinput"
msgid "add a place"
msgstr "add a place"

msgctxt "purchase_places_without_products"
msgid "Products not sold in %s"
msgstr "Products not sold in %s"

msgctxt "quantity"
msgid "Quantity"
msgstr "Quantity"

msgctxt "quantity_example"
msgid "2 l, 250 g, 1 kg, 25 cl, 6 fl oz, 1 pound"
msgstr "2 l, 250 g, 1 kg, 25 cl, 6 fl oz, 1 pound"

msgctxt "remember_me"
msgid "Remember me"
msgstr "Remember me"

msgctxt "remember_purchase_places_and_stores"
msgid "Remember the place of purchase and store for the next product adds"
msgstr "Remember the place of purchase and store for the next product adds"

msgctxt "reset_password"
msgid "Reset password"
msgstr "Reset password"

msgctxt "reset_password_email_body"
msgid "Hello <NAME>,\n\n"
"You asked for your password to be reset on https://openfoodfacts.org\n\n"
"for the username: <USERID>\n\n"
"To continue the password reset, click on the link below.\n"
"If you did not ask for the password reset, you can ignore this message.\n\n"
"<RESET_URL>\n\n"
"See you soon,\n\n"
"Stephane\n"
"https://openfoodfacts.org\n"
msgstr "Hello <NAME>,\n\n"
"You asked for your password to be reset on https://openfoodfacts.org\n\n"
"for the username: <USERID>\n\n"
"To continue the password reset, click on the link below.\n"
"If you did not ask for the password reset, you can ignore this message.\n\n"
"<RESET_URL>\n\n"
"See you soon,\n\n"
"Stephane\n"
"https://openfoodfacts.org\n"

msgctxt "reset_password_email_subject"
msgid "Reset of your password on <<site_name>>"
msgstr "Reset of your password on <<site_name>>"

msgctxt "reset_password_reset"
msgid "Your password has been changed. You can now log-in with this password."
msgstr "Your password has been changed. You can now log-in with this password."

msgctxt "reset_password_reset_msg"
msgid "Enter a new password."
msgstr "Enter a new password."

msgctxt "reset_password_send_email"
msgid "An email with a link to reset your password has been sent to the e-mail address associated with your account."
msgstr "An email with a link to reset your password has been sent to the e-mail address associated with your account."

msgctxt "reset_password_send_email_msg"
msgid "If you have forgotten your password, fill-in your username or e-mail address to receive instructions for resetting your password."
msgstr "If you have forgotten your password, fill-in your username or e-mail address to receive instructions for resetting your password."

msgctxt "risk_level"
msgid "Risk"
msgstr "Risk"

msgctxt "risk_level_0"
msgid "To be completed"
msgstr "To be completed"

msgctxt "risk_level_1"
msgid "Low risks"
msgstr "Low risks"

msgctxt "risk_level_2"
msgid "Moderate risks"
msgstr "Moderate risks"

msgctxt "risk_level_3"
msgid "High risks"
msgstr "High risks"

msgctxt "salt_equivalent"
msgid "salt equivalent"
msgstr "salt equivalent"

msgctxt "save"
msgid "Save"
msgstr "Save"

msgctxt "saved"
msgid "Saved."
msgstr "Saved."

msgctxt "saving"
msgid "Saving."
msgstr "Saving."

msgctxt "search"
msgid "Search"
msgstr "Search"

msgctxt "search_a_product_placeholder"
msgid "Search a product"
msgstr "Search for a product"

msgctxt "search_button"
msgid "Search"
msgstr "Search"

msgctxt "search_contains"
msgid "contains"
msgstr "contains"

msgctxt "search_criteria"
msgid "Select products with specific brands, categories, labels, origins of ingredients, manufacturing places etc."
msgstr "Select products with specific brands, categories, labels, origins of ingredients, manufacturing places etc."

msgctxt "search_description_opensearch"
msgid "Product search"
msgstr "Product search"

msgctxt "search_does_not_contain"
msgid "does not contain"
msgstr "does not contain"

msgctxt "search_download_button"
msgid "Download"
msgstr "Download"

msgctxt "search_download_choice"
msgid "Download results"
msgstr "Download results"

msgctxt "search_download_results"
msgid "Download results in XLSX or CSV format. Please note that for performance reasons, you can download up to 10.000 results only."
msgstr "Download results in XLSX or CSV format. Please note that for performance reasons, you can download up to 10.000 results only."

msgctxt "search_download_xlsx"
msgid "XLSX format"
msgstr "XLSX format"

msgctxt "search_download_xlsx_description"
msgid "Excel or LibreOffice"
msgstr "Excel or LibreOffice"

msgctxt "search_download_csv"
msgid "CSV format"
msgstr "CSV format"

msgctxt "search_download_csv_description"
msgid "Character set: Unicode (UTF-8) - Separator: tabulation (tab)"
msgstr "Character set: Unicode (UTF-8) - Separator: tabulation (tab)"

msgctxt "search_edit"
msgid "Change search criteria"
msgstr "Change search criteria"

msgctxt "search_generate_graph"
msgid "Generate graph"
msgstr "Generate graph"

msgctxt "search_generate_map"
msgid "Generate the map"
msgstr "Generate the map"

msgctxt "search_graph"
msgid "Graph"
msgstr "Graph"

msgctxt "search_graph_2_axis"
msgid "Scatter plot"
msgstr "Scatter plot"

msgctxt "search_graph_blog"
msgid "<p>→ learn more about <<site_name>> graphs: <a href=\"/graphs-in-3-clicks\">Graphs in 3 clicks</a> (blog).</p>"
msgstr "<p>→ learn more about <<site_name>> graphs: <a href=\"/graphs-in-3-clicks\">Graphs in 3 clicks</a> (blog).</p>"

msgctxt "search_graph_choice"
msgid "Results on a graph"
msgstr "Results on a graph"

msgctxt "search_graph_instructions"
msgid "Select what you want to graph on the horizontal axis to obtain a histogram, or select two axis to\n"
"get a cloud of products (scatter plot)."
msgstr "Select what you want to graph on the horizontal axis to obtain a histogram, or select two axis to\n"
"get a cloud of products (scatter plot)."

msgctxt "search_graph_link"
msgid "Permanent link to this graph, shareable by e-mail and on social networks"
msgstr "Permanent link to this graph, shareable by e-mail and on social networks"

msgctxt "search_graph_note"
msgid "The graph will show only products for which displayed values are known."
msgstr "The graph will show only products for which displayed values are known."

msgctxt "search_graph_title"
msgid "Display results on a graph"
msgstr "Display results on a graph"

msgctxt "search_graph_warning"
msgid "Note: this is a user generated graph. The title, represented products and axis of visualization have been chosen by the author of the graph."
msgstr "Note: this is a user generated graph. The title, represented products and axis of visualization have been chosen by the author of the graph."

msgctxt "search_indifferent"
msgid "Indifferent"
msgstr "Indifferent"

msgctxt "search_ingredients"
msgid "Ingredients"
msgstr "Ingredients"

msgctxt "search_link"
msgid "Permanent link to these results, shareable by e-mail and on social networks"
msgstr "Permanent link to these results, shareable by e-mail and on social networks"

msgctxt "search_list_choice"
msgid "Results in a list of products"
msgstr "Results in a list of products"

msgctxt "search_map"
msgid "Map"
msgstr "Map"

msgctxt "search_map_choice"
msgid "Results on a map"
msgstr "Results on a map"

msgctxt "search_map_link"
msgid "Permanent link to this map, shareable by e-mail and on social networks"
msgstr "Permanent link to this map, shareable by e-mail and on social networks"

msgctxt "search_map_note"
msgid "The map will show only products for which the production place is known."
msgstr "The map will show only products for which the production place is known."

msgctxt "search_map_title"
msgid "Display results on a map"
msgstr "Display results on a map"

msgctxt "search_nutriment"
msgid "choose a nutriment..."
msgstr "choose a nutriment..."

msgctxt "search_nutriments"
msgid "Nutriments"
msgstr "Nutriments"

msgctxt "search_or"
msgid "or"
msgstr "or"

msgctxt "search_page_size"
msgid "Results per page"
msgstr "Results per page"

msgctxt "search_products"
msgid "Products search"
msgstr "Products search"

msgctxt "search_results"
msgid "Search results"
msgstr "Search results"

msgctxt "search_series"
msgid "Use a different color for the following products:"
msgstr "Use a different colour for the following products:"

msgctxt "search_series_default"
msgid "Other products"
msgstr "Other products"

msgctxt "search_series_fairtrade"
msgid "Fair trade"
msgstr "Fair trade"

msgctxt "search_series_fairtrade_label"
msgid "fair-trade"
msgstr "fair-trade"

msgctxt "search_series_nutrition_grades"
msgid "Use nutrition grades colors"
msgstr "Use nutrition grades colours"

msgctxt "search_series_organic"
msgid "Organic"
msgstr "Organic"

msgctxt "search_series_organic_label"
msgid "organic"
msgstr "organic"

msgctxt "search_series_with_sweeteners"
msgid "With sweeteners"
msgstr "With sweeteners"

msgctxt "search_tag"
msgid "choose a criterion..."
msgstr "choose a criterion..."

msgctxt "search_tags"
msgid "Criteria"
msgstr "Criteria"

msgctxt "search_terms"
msgid "Search terms"
msgstr "Search terms"

msgctxt "search_terms_note"
msgid "Search for words present in the product name, generic name, brands, categories, origins and labels"
msgstr "Search for words present in the product name, generic name, brands, categories, origins and labels"

msgctxt "search_title"
msgid "Search a product, brand, ingredient, nutriment etc."
msgstr "Search a product, brand, ingredient, nutriment etc."

msgctxt "search_title_graph"
msgid "Results graph"
msgstr "Results graph"

msgctxt "search_title_map"
msgid "Results map"
msgstr "Results map"

msgctxt "search_tools"
msgid "Search tools"
msgstr "Search tools"

msgctxt "search_value"
msgid "value"
msgstr "value"

msgctxt "search_with"
msgid "With"
msgstr "With"

msgctxt "search_without"
msgid "Without"
msgstr "Without"

msgctxt "see_product_page"
msgid "See the product page"
msgstr "See the product page"

msgctxt "re_edit_product_page"
msgid "Edit the product again"
msgstr "Edit the product again"

msgctxt "select_country"
msgid "Country"
msgstr "Country"

msgctxt "select_lang"
msgid "Language"
msgstr "Languages"

msgctxt "send_image"
msgid "Send a picture..."
msgstr "Send a picture..."

msgctxt "send_image_error"
msgid "Upload error"
msgstr "Upload error"

msgctxt "sending_image"
msgid "Sending image"
msgstr "Sending image"

msgctxt "serving_size"
msgid "Serving size"
msgstr "Serving size"

msgctxt "serving_size_prepared"
msgid "Prepared serving size"
msgstr "Prepared serving size"

msgctxt "serving_size_example"
msgid "60 g, 12 oz, 20cl, 2 fl oz"
msgstr "60 g, 12 oz, 20cl, 2 fl oz"

msgctxt "serving_size_note"
msgid "If the nutrition facts table contains values for the prepared product, indicate the total serving size of the prepared product (including added water or milk)."
msgstr "If the nutrition facts table contains values for the prepared product, indicate the total serving size of the prepared product (including added water or milk)."

msgctxt "serving_too_small_for_nutrition_analysis"
msgid "Serving size is too small (5 g / 5 ml or less) to calculate 100 g / 100 ml values and perform any further nutritional analysis"
msgstr "Serving size is too small (5 g / 5 ml or less) to calculate 100 g / 100 ml values and perform any further nutritional analysis"

msgctxt "session_title"
msgid "Sign-in"
msgstr "Sign in"

msgctxt "share"
msgid "Share"
msgstr "Share"

msgctxt "show_category_stats"
msgid "Show detailed stats"
msgstr "Show detailed stats"

msgctxt "show_category_stats_details"
msgid "standard deviation, minimum, maximum, 10th and 90th percentiles"
msgstr "standard deviation, minimum, maximum, 10th and 90th percentiles"

msgctxt "signin_before_submit"
msgid "If you already have an account on <SITE>, please sign-in before filling this form."
msgstr "If you already have an account on <SITE>, please sign-in before filling this form."

msgctxt "signout"
msgid "Sign-out"
msgstr "Sign-out"

msgctxt "sort_by"
msgid "Sort by"
msgstr "Sort by"

msgctxt "sort_completeness"
msgid "Completeness"
msgstr "Completeness"

msgctxt "sort_created_t"
msgid "Add date"
msgstr "Add date"

msgctxt "sort_modified_t"
msgid "Edit date"
msgstr "Edit date"

msgctxt "sort_popularity"
msgid "Popularity"
msgstr "Popularity"

msgctxt "sort_product_name"
msgid "Product name"
msgstr "Product name"

msgctxt "state"
msgid "State"
msgstr "State"

msgctxt "states_p"
msgid "states"
msgstr "states"

msgctxt "states_s"
msgid "state"
msgstr "state"

msgctxt "stores"
msgid "Stores"
msgstr "Stores"

msgctxt "stores_note"
msgid "Name of the shop or supermarket chain"
msgstr "Name of the shop or supermarket chain"

msgctxt "stores_p"
msgid "stores"
msgstr "stores"

msgctxt "stores_products"
msgid "Products sold at %s"
msgstr "Products sold at %s"

msgctxt "stores_s"
msgid "store"
msgstr "store"

msgctxt "stores_tagsinput"
msgid "add a store"
msgstr "add a store"

msgctxt "stores_without_products"
msgid "Products not bought at %s"
msgstr "Products not bought at %s"

msgctxt "subscribe"
msgid "Subscribe"
msgstr "Subscribe"

msgctxt "tag_belongs_to"
msgid "Belongs to:"
msgstr "Belongs to:"

msgctxt "tag_contains"
msgid "Contains:"
msgstr "Contains:"

msgctxt "tag_weblinks"
msgid "Weblinks"
msgstr "Weblinks"

msgctxt "tagstable_filtered"
msgid "out of _MAX_"
msgstr "out of _MAX_"

msgctxt "tagstable_search"
msgid "Search:"
msgstr "Search:"

# This is linked to a unit test
msgctxt "traces"
msgid "Traces"
msgstr "Traces"

msgctxt "traces_example"
msgid "Milk, Gluten, Nuts"
msgstr "Milk, Gluten, Nuts"

msgctxt "traces_note"
msgid "Indicate ingredients from mentions like \"May contain traces of\", \"Made in a factory that also uses\" etc."
msgstr "Indicate ingredients from mentions like \"May contain traces of\", \"Made in a factory that also uses\" etc."

msgctxt "traces_p"
msgid "traces"
msgstr "traces"

msgctxt "traces_s"
msgid "trace"
msgstr "trace"

msgctxt "twitter"
msgid "Twitter username (optional)"
msgstr "Twitter username (optional)"

msgctxt "unknown"
msgid "Unknown"
msgstr "Unknown"

msgctxt "unknown_nutrients_p"
msgid "unknown nutrients"
msgstr "unknown nutrients"

msgctxt "unknown_nutrients_s"
msgid "unknown nutrient"
msgstr "unknown nutrient"

msgctxt "unsubscribe"
msgid "Unsubscribe"
msgstr "Unsubscribe"

msgctxt "unsubscribe_info"
msgid "You can unsubscribe from the lists at any time."
msgstr "You can unsubscribe from the lists at any time."

msgctxt "userid_or_email"
msgid "Username or e-mail address: "
msgstr "Username or e-mail address: "

msgctxt "username"
msgid "User name"
msgstr "User name"

msgctxt "username_info"
msgid "(non-accented letters, digits and/or dashes)"
msgstr "(non-accented letters, digits and/or dashes)"

msgctxt "username_or_email"
msgid "Username or email address"
msgstr "Username or email address"

msgctxt "users_add_products"
msgid "Products that were added by the user %s"
msgstr "Products that were added by the user %s"

msgctxt "users_add_without_products"
msgid "Products that were not added by the user %s"
msgstr "Products that were not added by the user %s"

msgctxt "users_edit_products"
msgid "Products that were edited by the user %s"
msgstr "Products that were edited by the user %s"

msgctxt "users_edit_without_products"
msgid "Products that were not edited by the user %s"
msgstr "Products that were not edited by the user %s"

msgctxt "users_p"
msgid "contributors"
msgstr "contributors"

msgctxt "users_products"
msgid "Products added by %s"
msgstr "Products added by %s"

msgctxt "users_s"
msgid "contributor"
msgstr "contributor"

msgctxt "users_without_products"
msgid "Products not added by %s"
msgstr "Products not added by %s"

msgctxt "video_tutorials"
msgid "Video Tutorials"
msgstr "Video Tutorials"

msgctxt "view"
msgid "view"
msgstr "view"

msgctxt "view_this_revision"
msgid "View this revision"
msgstr "View this revision"

msgctxt "view_list_for_products_from_the_entire_world"
msgid "View the list for matching products from the entire world"
msgstr "View the list for matching products from the entire world"

msgctxt "view_products_from_the_entire_world"
msgid "View matching products from the entire world"
msgstr "View matching products from the entire world"

msgctxt "view_results_from_the_entire_world"
msgid "View results from the entire world"
msgstr "View results from the entire world"

msgctxt "warning_3rd_party_content"
msgid "Information and data must come from the product package and label (and not from other sites or the manufacturer's site), and you must have taken the pictures yourself.<br/>\n"
"→ <a href=\"https://support.openfoodfacts.org/help/en-gb/9/27\">Why it matters</a>"
msgstr "Information and data must come from the product package and label (and not from other sites or the manufacturer's site), and you must have taken the pictures yourself.<br/>\n"
"→ <a href=\"https://support.openfoodfacts.org/help/en-gb/9/27\">Why it matters</a>"

msgctxt "website"
msgid "Site or blog address"
msgstr "Site or blog address"

msgctxt "you_are_connected_as_x"
msgid "You are connected as %s."
msgstr "You are connected as %s."

msgctxt "product_js_unselect_image"
msgid "Unselect image"
msgstr "Unselect image"

msgctxt "product_js_unselecting_image"
msgid "Unselecting image."
msgstr "Unselecting image."

msgctxt "product_js_unselected_image_ok"
msgid "Unselected image."
msgstr "Unselected image."

msgctxt "product_js_unselected_image_nok"
msgid "Error while unselecting image."
msgstr "Error while unselecting image."

msgctxt "product_js_zoom_on_wheel"
msgid "Enable zooming with the mouse wheel."
msgstr "Enable zooming with the mouse wheel."

msgctxt "product_js_use_low_res_images"
msgid "Load lower resolution images (for slow connections)"
msgstr "Load lower resolution images (for slow connections)"

msgctxt "protected_image_message"
msgid "An image has been sent by the manufacturer. If you think it is incorrect or not up-to-date, please contact us."
msgstr "An image has been sent by the manufacturer. If you think it is incorrect or not up-to-date, please contact us."

msgctxt "nutrition_grade_fr_nutriments_estimated_warning"
msgid "Warning: the nutrition facts are not specified. They have been estimated from the list of ingredients."
msgstr "Warning: the nutrition facts are not specified. They have been estimated from the list of ingredients."

msgctxt "nutrition_grade_fr_fiber_warning"
msgid "Warning: the amount of fiber is not specified, their possible positive contribution to the grade could not be taken into account."
msgstr "Warning: the amount of fiber is not specified, their possible positive contribution to the grade could not be taken into account."

msgctxt "nutrition_grade_fr_fiber_and_fruits_vegetables_nuts_warning"
msgid "Warning: the amounts of fiber and of fruits, vegetables and nuts are not specified, their possible positive contribution to the grade could not be taken into account."
msgstr "Warning: the amounts of fiber and of fruits, vegetables and nuts are not specified, their possible positive contribution to the grade could not be taken into account."

msgctxt "nutrition_grade_fr_no_fruits_vegetables_nuts_warning"
msgid "Warning: the amount of fruits, vegetables and nuts is not specified, their possible positive contribution to the grade could not be taken into account."
msgstr "Warning: the amount of fruits, vegetables and nuts is not specified, their possible positive contribution to the grade could not be taken into account."

msgctxt "nutrition_grade_fr_fruits_vegetables_nuts_estimate_warning"
msgid "Warning: the amount of fruits, vegetables and nuts is not specified on the label, it was manually estimated from the list of ingredients: %d"
msgstr "Warning: the amount of fruits, vegetables and nuts is not specified on the label, it was manually estimated from the list of ingredients: %d"

msgctxt "nutrition_grade_fr_fruits_vegetables_nuts_from_category_warning"
msgid "Warning: the amount of fruits, vegetables and nuts is not specified on the label, it was estimated from the category (%s) of the product: %d"
msgstr "Warning: the amount of fruits, vegetables and nuts is not specified on the label, it was estimated from the category (%s) of the product: %d"

msgctxt "nutrition_grade_fr_fruits_vegetables_nuts_estimate_from_ingredients_warning"
msgid "Warning: the amount of fruits, vegetables and nuts is not specified on the label, it was estimated from the list of ingredients: %d"
msgstr "Warning: the amount of fruits, vegetables and nuts is not specified on the label, it was estimated from the list of ingredients: %d"

msgctxt "nutrition_grade_fr_title"
msgid "NutriScore color nutrition grade"
msgstr "NutriScore color nutrition grade"

msgctxt "nutrition_grade_fr_formula"
msgid "How the color nutrition grade is computed"
msgstr "How the color nutrition grade is computed"

msgctxt "nutrition_grade_fr_alt"
msgid "NutriScore nutrition grade"
msgstr "NutriScore nutrition grade"

msgctxt "delete_product_page"
msgid "Delete the product page"
msgstr "Delete the product page"

msgctxt "deleting_product"
msgid "Deleting product"
msgstr "Deleting product"

msgctxt "has_deleted_product"
msgid "has deleted product"
msgstr "has deleted product"

msgctxt "delete_product_confirm"
msgid "Are you sure that you want to delete the page for this product?"
msgstr "Are you sure that you want to delete the page for this product?"

msgctxt "delete_user"
msgid "Delete the user"
msgstr "Delete the user"

msgctxt "sources_manufacturer"
msgid "Some of the data for this product has been provided directly by the manufacturer %s."
msgstr "Some of the data for this product has been provided directly by the manufacturer %s."

msgctxt "list_of_sources"
msgid "Some of the data and/or photos for this product come from those sources:"
msgstr "Some of the data and/or photos for this product come from those sources:"

msgctxt "warning_not_complete"
msgid "This product page is not complete. You can help to complete it by editing it and adding more data from the photos we have, or by taking more photos using the app for <a href=\"https://android.openfoodfacts.org\">Android</a> or <a href=\"https://ios.openfoodfacts.org\">iPhone/iPad</a>. Thank you!"
msgstr "This product page is not complete. You can help to complete it by editing it and adding more data from the photos we have, or by taking more photos using the app for <a href=\"https://android.openfoodfacts.org\">Android</a> or <a href=\"https://ios.openfoodfacts.org\">iPhone/iPad</a>. Thank you!"

msgctxt "title_separator"
msgid " - "
msgstr " - "

msgctxt "recent_changes"
msgid "Recent Changes"
msgstr "Recent Changes"

msgctxt "translators_title"
msgid "Our Translators"
msgstr "Our Translators"

msgctxt "translators_lead"
msgid "We would like to say THANK YOU to the awesome translators that make it possible to present Open Food Facts, Open Beauty Facts, and Open Pet Food Facts to you in all these different languages! <a href=\"https://translate.openfoodfacts.org/\">You can join us in this global effort: it doesn't require any technical knowledge.</a>"
msgstr "We would like to say THANK YOU to the awesome translators that make it possible to present Open Food Facts, Open Beauty Facts, and Open Pet Food Facts to you in all these different languages! <a href=\"https://translate.openfoodfacts.org/\">You can join us in this global effort: it doesn't require any technical knowledge.</a>"

msgctxt "translators_renewal_notice"
msgid "Please note that this table is refreshed nightly and might be out of date."
msgstr "Please note that this table is refreshed nightly and might be out of date."

msgctxt "translators_column_name"
msgid "Name"
msgstr "Name"

msgctxt "translators_column_translated_words"
msgid "Translated (Words)"
msgstr "Translated (Words)"

msgctxt "translators_column_target_words"
msgid "Target Words"
msgstr "Target Words"

msgctxt "translators_column_approved_words"
msgid "Approved (Words)"
msgstr "Approved (Words)"

msgctxt "translators_column_votes_made"
msgid "Votes Made"
msgstr "Votes Made"

msgctxt "minerals_p"
msgid "added minerals"
msgstr "added minerals"

msgctxt "minerals_s"
msgid "added mineral"
msgstr "added mineral"

msgctxt "vitamins_p"
msgid "added vitamins"
msgstr "added vitamins"

msgctxt "vitamins_s"
msgid "added vitamin"
msgstr "added vitamin"

msgctxt "amino_acids_p"
msgid "added amino acids"
msgstr "added amino acids"

msgctxt "amino_acids_s"
msgid "added amino acid"
msgstr "added amino acid"

msgctxt "nucleotides_p"
msgid "added nucleotides"
msgstr "added nucleotides"

msgctxt "nucleotides_s"
msgid "added nucleotide"
msgstr "added nucleotide"

msgctxt "other_nutritional_substances_p"
msgid "other nutritional substances added"
msgstr "other nutritional substances added"

msgctxt "other_nutritional_substances_s"
msgid "other nutritional substance added"
msgstr "other nutritional substance added"

msgctxt "product_as_sold"
msgid "As sold"
msgstr "As sold"

msgctxt "prepared_product"
msgid "Prepared"
msgstr "Prepared"

msgctxt "unit"
msgid "Unit"
msgstr "Unit"

msgctxt "nutrition_data_exists"
msgid "Nutrition facts are specified for the product as sold."
msgstr "Nutrition facts are specified for the product as sold."

msgctxt "nutrition_data_prepared_exists"
msgid "Nutrition facts are specified for the prepared product."
msgstr "Nutrition facts are specified for the prepared product."

msgctxt "nova_groups_s"
msgid "NOVA group"
msgstr "NOVA group"

msgctxt "nova_groups_p"
msgid "NOVA groups"
msgstr "NOVA groups"

# Title for the link to the explanation of what a NOVA Group is
msgctxt "nova_groups_info"
msgid "NOVA groups for food processing"
msgstr "NOVA groups for food processing"

msgctxt "footer_partners"
msgid "Partners"
msgstr "Partners"

# Do not translate without having the same exact string in the Tags template. Do not use spaces, special characters, only alphanumeric characters separated by hyphens
msgctxt "footer_partners_link"
msgid "/partners"
msgstr "/partners"

msgctxt "adults"
msgid "Adults"
msgstr "Adults"

msgctxt "adults_age"
msgid "18 to 64"
msgstr "18 to 64"

msgctxt "adults_description"
msgid "From 18 years up to and including 64 years of age"
msgstr "From 18 years up to and including 64 years of age"

msgctxt "elderly"
msgid "Elderly"
msgstr "Elderly"

msgctxt "elderly_age"
msgid "65+"
msgstr "65+"

msgctxt "elderly_description"
msgid "From 65 years of age and older"
msgstr "From 65 years of age and older"

msgctxt "adolescents"
msgid "Adolescents"
msgstr "Adolescents"

msgctxt "adolescents_age"
msgid "10 to 17"
msgstr "10 to 17"

msgctxt "adolescents_description"
msgid "From 10 years up to and including 17 years of age"
msgstr "From 10 years up to and including 17 years of age"

msgctxt "children"
msgid "Children"
msgstr "Children"

msgctxt "children_age"
msgid "3 to 9"
msgstr "3 to 9"

msgctxt "children_description"
msgid "From 36 months up to and including 9 years of age"
msgstr "From 36 months up to and including 9 years of age"

msgctxt "toddlers"
msgid "Toddlers"
msgstr "Toddlers"

msgctxt "toddlers_age"
msgid "1 to 2"
msgstr "1 to 2"

msgctxt "toddlers_description"
msgid "From 12 months up to and including 35 months of age"
msgstr "From 12 months up to and including 35 months of age"

msgctxt "infants"
msgid "Infants"
msgstr "Infants"

msgctxt "infants_age"
msgid "< 1"
msgstr "< 1"

msgctxt "infants_description"
msgid "From more than 12 weeks up to and including 11 months of age"
msgstr "From more than 12 weeks up to and including 11 months of age"

msgctxt "additives_efsa_evaluation"
msgid "EFSA evaluation"
msgstr "EFSA evaluation"

msgctxt "additives_efsa_evaluation_overexposure_risk_title"
msgid "Risk of overexposure"
msgstr "Risk of overexposure"

msgctxt "additives_efsa_evaluation_overexposure_risk_high"
msgid "The European Food Safety Authority (EFSA) has determined that some population groups have a high risk of reaching or exceeding the Acceptable Daily Intake (ADI) for <tag>."
msgstr "The European Food Safety Authority (EFSA) has determined that some population groups have a high risk of consuming too much <tag>."

msgctxt "additives_efsa_evaluation_overexposure_risk_moderate"
msgid "The European Food Safety Authority (EFSA) has determined that some population groups have a moderate risk of reaching or exceeding the Acceptable Daily Intake (ADI) for <tag>."
msgstr "The European Food Safety Authority (EFSA) has determined that some population groups have a moderate risk of reaching or exceeding the Acceptable Daily Intake (ADI) for <tag>."

msgctxt "additives_efsa_evaluation_overexposure_risk_description"
msgid "To evaluate your exposure to the <tag> food additive, you can browse our list of products that contain it. See the list of <nb_products> products with <tag> below."
msgstr "To evaluate your exposure to the <tag> food additive, you can browse our list of products that contain it. See the list of <nb_products> products with <tag> below."

msgctxt "additives_efsa_evaluation_overexposure_risk_products_link"
msgid "%d products with %s"
msgstr "%d products with %s"

msgctxt "additives_efsa_evaluation_overexposure_risk_no"
msgid "The European Food Safety Authority (EFSA) has determined that no population groups has more than 5% of members at risk of consuming more than the acceptable daily intake of <tag>."
msgstr "The European Food Safety Authority (EFSA) has determined that no population groups has more than 5% of members at risk of consuming more than the acceptable daily intake of <tag>."

msgctxt "additives_efsa_evaluation_overexposure_risk_icon_alt_high"
msgid "High risk of over exposure"
msgstr "High risk of over exposure"

msgctxt "additives_efsa_evaluation_overexposure_risk_icon_alt_moderate"
msgid "Moderate risk of over exposure"
msgstr "Moderate risk of over exposure"

msgctxt "additives_efsa_evaluation_overexposure_risk_icon_alt_no"
msgid "No or very low risk of over exposure"
msgstr "No or very low risk of over exposure"

msgctxt "additives_efsa_evaluation_exposure_greater_than_adi"
msgid "Risk of reaching or exceeding the acceptable daily intake (ADI)"
msgstr "Risk of reaching or exceeding the acceptable daily intake (ADI)"

msgctxt "additives_efsa_evaluation_exposure_greater_than_noael"
msgid "Risk of reaching exceeding the maximum dose without adverse effect (No observed adverse effect level - NOAEL)"
msgstr "Risk of reaching exceeding the maximum dose without adverse effect (No observed adverse effect level - NOAEL)"

msgctxt "additives_efsa_evaluation_exposure_mean_greater_than_adi"
msgid "Groups with more than 50% of members exceeding the acceptable daily intake (ADI)"
msgstr "Groups with more than 50% of members exceeding the acceptable daily intake (ADI)"

msgctxt "additives_efsa_evaluation_exposure_95th_greater_than_adi"
msgid "Groups with more than 5% of members exceeding the acceptable daily intake (ADI)"
msgstr "Groups with more than 5% of members exceeding the acceptable daily intake (ADI)"

msgctxt "additives_efsa_evaluation_exposure_mean_greater_than_noael"
msgid "Groups with more than 50% of members exceeding the maximum dose without adverse effect (No observed adverse effect level - NOAEL)"
msgstr "Groups with more than 50% of members exceeding the maximum dose without adverse effect (No observed adverse effect level - NOAEL)"

msgctxt "additives_efsa_evaluation_exposure_95th_greater_than_noael"
msgid "Groups with more than 5% of members exceeding the maximum dose without adverse effect (No observed adverse effect level - NOAEL)"
msgstr "Groups with more than 5% of members exceeding the maximum dose without adverse effect (No observed adverse effect level - NOAEL)"

msgctxt "exposure_title_95th"
msgid "Moderate risk"
msgstr "Moderate risk"

msgctxt "exposure_description_95th"
msgid "5% of people or more"
msgstr "5% of people or more"

msgctxt "exposure_title_mean"
msgid "High risk"
msgstr "High risk"

msgctxt "exposure_description_mean"
msgid "50% of people or more"
msgstr "50% of people or more"

msgctxt "wikipedia"
msgid "Wikipedia"
msgstr "Wikipedia"

msgctxt "additives_classes"
msgid "Functions"
msgstr "Functions"

msgctxt "photos_and_data_check"
msgid "Photos and data check"
msgstr "Photos and data check"

msgctxt "photos_and_data_check_description"
msgid "Product pages can be marked as checked by experienced contributors who verify that the most recent photos are selected and cropped, and that all the product data that can be inferred from the product photos has been filled and is correct."
msgstr "Product pages can be marked as checked by experienced contributors who verify that the most recent photos are selected and cropped, and that all the product data that can be inferred from the product photos has been filled and is correct."

msgctxt "photos_and_data_checked"
msgid "Photos and data checked"
msgstr "Photos and data checked"

msgctxt "i_checked_the_photos_and_data"
msgid "I checked the photos and data."
msgstr "I checked the photos and data."

msgctxt "i_checked_the_photos_and_data_again"
msgid "I checked the photos and data again."
msgstr "I checked the photos and data again."

msgctxt "last_check_dates_p"
msgid "Last check dates"
msgstr "Last check dates"

msgctxt "last_check_dates_s"
msgid "Last check date"
msgstr "Last check date"

msgctxt "product_last_checked"
msgid "Last check of product page on"
msgstr "Last check of product page on"

msgctxt "product_other_information"
msgid "Other information"
msgstr "Other information"

msgctxt "producer_version_id"
msgid "Producer version identifier"
msgstr "Producer version identifier"

msgctxt "producer_product_id"
msgid "Producer product identifier"
msgstr "Producer product identifier"

msgctxt "net_weight"
msgid "Net weight"
msgstr "Net weight"

msgctxt "drained_weight"
msgid "Drained weight"
msgstr "Drained weight"

msgctxt "volume"
msgid "Volume"
msgstr "Volume"

msgctxt "other_information"
msgid "Other information"
msgstr "Other information"

msgctxt "conservation_conditions"
msgid "Conservation conditions"
msgstr "Conservation conditions"

msgctxt "warning"
msgid "Warning"
msgstr "Warning"

msgctxt "preparation"
msgid "Preparation"
msgstr "Preparation"

msgctxt "recipe_idea"
msgid "Recipe idea"
msgstr "Recipe idea"

msgctxt "origin"
msgid "Origin of the product and/or its ingredients"
msgstr "Origin of the product and/or its ingredients"

msgctxt "origin_note"
msgid "Packaging mentions that indicate the manufacturing place and/or the origins of the ingredients"
msgstr "Packaging mentions that indicate the manufacturing place and/or the origins of the ingredients"

msgctxt "origin_example"
msgid "Made in France. Tomatoes from Italy. Origin of the rice: India, Thailand."
msgstr "Made in France. Tomatoes from Italy. Origin of the rice: India, Thailand."

msgctxt "customer_service"
msgid "Customer service"
msgstr "Customer service"

msgctxt "producer"
msgid "Producer"
msgstr "Producer"

msgctxt "recycling_instructions_to_recycle"
msgid "Recycling instructions - To recycle"
msgstr "Recycling instructions - To recycle"

msgctxt "recycling_instructions_to_discard"
msgid "Recycling instructions - To discard"
msgstr "Recycling instructions - To discard"

msgctxt "checkers_products"
msgid "Products checked by %s"
msgstr "Products checked by %s"

msgctxt "checkers_without_products"
msgid "Products not checked by %s"
msgstr "Products not checked by %s"

msgctxt "correctors_products"
msgid "Products corrected by %s"
msgstr "Products corrected by %s"

msgctxt "correctors_without_products"
msgid "Products not corrected by %s"
msgstr "Products not corrected by %s"

msgctxt "contributors_products"
msgid "Products added by %s"
msgstr "Products added by %s"

msgctxt "editors_products"
msgid "Products edited by %s"
msgstr "Products edited by %s"

msgctxt "editors_without_products"
msgid "Products not edited by %s"
msgstr "Products not edited by %s"

msgctxt "informers_products"
msgid "Products completed by %s"
msgstr "Products completed by %s"

msgctxt "informers_without_products"
msgid "Products not completed by %s"
msgstr "Products not completed by %s"

msgctxt "photographers_products"
msgid "Products photographed by %s"
msgstr "Products photographed by %s"

msgctxt "photographers_without_products"
msgid "Products not photographed by %s"
msgstr "Products not photographed by %s"

msgctxt "user_s_page"
msgid "%s's page"
msgstr "%s's page"

msgctxt "obsolete"
msgid "Product taken off the market"
msgstr "Product taken off the market"

msgctxt "obsolete_since_date"
msgid "Withdrawal date"
msgstr "Withdrawal date"

msgctxt "obsolete_since_date_note"
msgid "Format: YYYY-MM-DD or YYYY-MM or YYYY"
msgstr "Format: YYYY-MM-DD or YYYY-MM or YYYY"

msgctxt "obsolete_since_date_example"
msgid "2019-09-30 or 2019-09 or 2019"
msgstr "2019-09-30 or 2019-09 or 2019"

msgctxt "obsolete_warning"
msgid "Important note: this product is no longer sold. The data is kept for reference only. This product does not appear in regular searches and is not taken into account for statistics."
msgstr "Important note: this product is no longer sold. The data is kept for reference only. This product does not appear in regular searches and is not taken into account for statistics."

# This will be on a button and needs to be as short as possible
# So instead of something like "Install the mobile application"
# try to make it very short "Get the app" or "Install the app"
# Use infinitive instead of imperative
msgctxt "get_the_app"
msgid "Get the app"
msgstr "Get the app"

msgctxt "get_the_app_android"
msgid "Get the Android app"
msgstr "Get the Android app"

msgctxt "get_the_app_iphone"
msgid "Get the iPhone app"
msgstr "Get the iPhone app"

msgctxt "get_the_app_ipad"
msgid "Get the iPad app"
msgstr "Get the iPad app"

msgctxt "warning_gs1_company_prefix"
msgid "<em>Ambiguous barcode</em>: This product has a Restricted Circulation Number barcode for products within a company. This means that different producers and stores can use the same barcode for different products."
msgstr "<em>Ambiguous barcode</em>: This product has a Restricted Circulation Number barcode for products within a company. This means that different producers and stores can use the same barcode for different products."

msgctxt "environment_infocard"
msgid "Environment infocard"
msgstr "Environment infocard"

msgctxt "environment_infocard_note"
msgid "HTML code for the environment infocard in the mobile application"
msgstr "HTML code for the environment infocard in the mobile application"

msgctxt "environment_impact_level"
msgid "Environment impact level"
msgstr "Environment impact level"

msgctxt "environment_impact_level_example"
msgid "en:low, en:medium or en:high"
msgstr "en:low, en:medium or en:high"

msgctxt "carbon_impact_from_meat_or_fish"
msgid "Carbon impact from meat or fish"
msgstr "Carbon impact from meat or fish"

msgctxt "of_carbon_impact_from_meat_or_fish_for_whole_product"
msgid "of carbon emission from meat or fish for the whole product"
msgstr "of carbon emission from meat or fish for the whole product"

msgctxt "of_sustainable_daily_emissions_of_1_person"
msgid "of sustainable daily emissions of 1 person"
msgstr "of sustainable daily emissions of 1 person"

msgctxt "of_sustainable_weekly_emissions_of_1_person"
msgid "of sustainable weekly emissions of 1 person"
msgstr "of sustainable weekly emissions of 1 person"

msgctxt "for_one_serving"
msgid "for one serving"
msgstr "for one serving"

msgctxt "methodology"
msgid "Methodology"
msgstr "Methodology"

msgctxt "carbon_footprint_note_foodges_ademe"
msgid "Carbon emissions computations rely on the CO<sub>2</sub> per kg values from the FoodGES program by <a href=\"https://www.ademe.fr\">ADEME</a>."
msgstr "Carbon emissions computations rely on the CO<sub>2</sub> per kg values from the FoodGES program by <a href=\"https://www.ademe.fr\">ADEME</a>."

msgctxt "carbon_footprint_note_sustainable_annual_emissions"
msgid "Sustainable annual emissions: 2 tons of CO<sub>2</sub> equivalent per person to achieve the goals set in COP21."
msgstr "Sustainable annual emissions: 2 tons of CO<sub>2</sub> equivalent per person to achieve the goals set in COP21."

msgctxt "carbon_footprint_note_uncertainty"
msgid "Carbon footprint calculations have high uncertainty. Values should be looked at with caution and are more intended for relative comparison than as absolute values."
msgstr "Carbon footprint calculations have high uncertainty. Values should be looked at with caution and are more intended for relative comparison than as absolute values."

msgctxt "error_too_many_products_to_export"
msgid "Too many products (%d products, the limit is %d) to export, please download the <a href=\"/data\">complete database export</a> instead."
msgstr "Too many products (%d products, the limit is %d) to export, please download the <a href=\"/data\">complete database export</a> instead."

msgctxt "translate_taxonomy_to"
msgid "Help translate the %s to %s"
msgstr "Help translate the %s to %s"

msgctxt "translate_taxonomy_description"
msgid "You can suggest translations for the entries below that have not yet been translated to your language. The blue link and the black text (both in English) show respectively the non-localized product and the original entry incl. optional synonyms separated by commas. Enter the translation in the text field, incl. optional synonyms, and then click the Save button. Thank you!"
msgstr "You can suggest translations for the entries below that have not yet been translated to your language. The blue link and the black text (both in English) show respectively the non-localized product and the original entry incl. optional synonyms separated by commas. Enter the translation in the text field, incl. optional synonyms, and then click the Save button. Thank you!"

msgctxt "translate_taxonomy_add"
msgid "Show only entries without pending translations."
msgstr "Show only entries without pending translations."

msgctxt "translate_taxonomy_edit"
msgid "Also show entries with pending translations from you or other users."
msgstr "Also show entries with pending translations from you or other users."

msgctxt "translated"
msgid "translated"
msgstr "translated"

msgctxt "to_be_translated"
msgid "to be translated"
msgstr "to be translated"

msgctxt "current_translation"
msgid "Current translation"
msgstr "Current translation"

msgctxt "button_caption_yes"
msgid "Yes"
msgstr "Yes"

msgctxt "button_caption_no"
msgid "No"
msgstr "No"

msgctxt "button_caption_skip"
msgid "Skip"
msgstr "Skip"

msgctxt "popularity_s"
msgid "popularity"
msgstr "popularity"

msgctxt "popularity_p"
msgid "popularity"
msgstr "popularity"

msgctxt "ingredients_analysis_p"
msgid "ingredients analysis"
msgstr "ingredients analysis"

msgctxt "ingredients_analysis_s"
msgid "ingredients analysis"
msgstr "ingredients analysis"

msgctxt "ingredients_analysis"
msgid "Ingredients analysis"
msgstr "Ingredients analysis"

msgctxt "ingredients_analysis_disclaimer"
msgid "The analysis is based solely on the ingredients listed and does not take into account processing methods."
msgstr "The analysis is based solely on the ingredients listed and does not take into account processing methods."

msgctxt "rev_warning"
msgid "You are viewing an old version of this product page!"
msgstr "You are viewing an old version of this product page!"

msgctxt "rev_number"
msgid "Revision number: "
msgstr "Revision number: "

msgctxt "rev_contributor"
msgid "Edited by: "
msgstr "Edited by: "

msgctxt "rev_previous"
msgid "Previous version"
msgstr "Previous version"

msgctxt "rev_next"
msgid "Next version"
msgstr "Next version"

msgctxt "rev_latest"
msgid "Latest version"
msgstr "Latest version"

# "product data" in this sentence means data for many products, not just one product
msgctxt "import_data_file_title"
msgid "Import a product data file"
msgstr "Import a product data file"

# "product data" in this sentence means data for many products, not just one product
msgctxt "import_data_file_description"
msgid "Upload a spreadsheet file (Excel file or a comma or tab separated UTF-8 encoded CSV file) with product data."
msgstr "Upload a spreadsheet file (Excel file or a comma or tab separated UTF-8 encoded CSV file) with product data."

# "product data" in this sentence means data for many products, not just one product
msgctxt "import_data_file_format"
msgid "You can upload a table with the columns Open Food Facts import format, or you can upload a table in any format and then select the columns to import."
msgstr "You can upload a table with the columns Open Food Facts import format, or you can upload a table in any format and then select the columns to import."

# "product data" in this sentence means data for many products, not just one product
msgctxt "upload_product_data_file"
msgid "Upload a file with product data"
msgstr "Upload a file with product data"

msgctxt "uploading_file"
msgid "File being uploaded."
msgstr "File being uploaded."

msgctxt "upload_error"
msgid "The file could not be uploaded."
msgstr "The file could not be uploaded."

msgctxt "import_data_file_select_format_title"
msgid "Select and import data"
msgstr "Select and import data"

msgctxt "import_data_file_select_format_description"
msgid "Use the form below to indicate which columns to import and what data they contain."
msgstr "Use the form below to indicate which columns to import and what data they contain."

msgctxt "import_data"
msgid "Import data"
msgstr "Import data"

msgctxt "import_file_rows_columns"
msgid "The uploaded file contains %s rows and %s columns."
msgstr "The uploaded file contains %s rows and %s columns."

msgctxt "import_file_selected_columns"
msgid "%s columns out of %s have been selected and will be imported."
msgstr "%s columns out of %s have been selected and will be imported."

msgctxt "fields_group_identification"
msgid "Product identification"
msgstr "Product identification"

msgctxt "fields_group_origins"
msgid "Origins"
msgstr "Origins"

msgctxt "fields_group_ingredients"
msgid "Ingredients"
msgstr "Ingredients"

msgctxt "fields_group_nutrition"
msgid "Nutrition facts"
msgstr "Nutrition facts"

msgctxt "fields_group_nutrition_other"
msgid "Optional nutrition facts"
msgstr "Optional nutrition facts"

msgctxt "fields_group_other"
msgid "Other information"
msgstr "Other information"

msgctxt "fields_group_images"
msgid "Product photos"
msgstr "Product photos"

msgctxt "fields_group_packaging"
msgid "Packaging"
msgstr "Packaging"

msgctxt "image_front_url"
msgid "Link to front product photo"
msgstr "Link to front product photo"

msgctxt "image_ingredients_url"
msgid "Link to ingredients list photo"
msgstr "Link to ingredients list photo"

msgctxt "image_nutrition_url"
msgid "Link to nutrition facts table photo"
msgstr "Link to nutrition facts table photo"

msgctxt "image_other_url"
msgid "Link to other product photo"
msgstr "Link to other product photo"

msgctxt "labels_specific"
msgid "Specific label"
msgstr "Specific label"

msgctxt "categories_specific"
msgid "Specific category"
msgstr "Specific category"

msgctxt "sources_fields_specific"
msgid "Source specific field"
msgstr "Source specific field"

msgctxt "select_a_field"
msgid "Select a field"
msgstr "Select a field"

msgctxt "specify"
msgid "Specify"
msgstr "Specify"

msgctxt "value_unit_dropdown"
msgid "In the dropdown menu on the right, specify if the column contains:"
msgstr "In the dropdown menu on the right, specify if the column contains:"

msgctxt "value_unit_dropdown_value_unit"
msgid "the value and the unit"
msgstr "the value and the unit"

msgctxt "value_unit_dropdown_value_specific_unit"
msgid "the value in a specific unit"
msgstr "the value in a specific unit"

msgctxt "value_unit_dropdown_value"
msgid "only the value, with the unit in another column"
msgstr "only the value, with the unit in another column"

msgctxt "value_unit_dropdown_unit"
msgid "only the unit, with the value in another column"
msgstr "only the unit, with the value in another column"

# Please do not translate Y, Yes and 1
msgctxt "labels_specific_tag"
msgid "Select this option if the column indicates the presence of a specific label (e.g. Organic, Fair-Trade) when the value is either Y, Yes or 1."
msgstr "Select this option if the column indicates the presence of a specific label (e.g. Organic, Fair-Trade) when the value is either Y, Yes or 1."

msgctxt "labels_specific_tag_value"
msgid "Type the name of the label in the text field on the right."
msgstr "Type the name of the label in the text field on the right."

# Please do not translate Y, Yes and 1
msgctxt "categories_specific_tag"
msgid "Select this option if the column indicates the presence of a specific category (e.g. Beverages) when the value is either Y, Yes or 1."
msgstr "Select this option if the column indicates the presence of a specific category (e.g. Beverages) when the value is either Y, Yes or 1."

msgctxt "categories_specific_tag_value"
msgid "Type the name of the category in the text field on the right."
msgstr "Type the name of the category in the text field on the right."

# Please do not translate Y, Yes and 1
msgctxt "sources_fields_specific_tag"
msgid "Select this option for fields that are specific to the source, and that we want to keep as source specific fields."
msgstr "Select this option for fields that are specific to the source, and that we want to keep as source specific fields."

msgctxt "sources_fields_specific_tag_value"
msgid "Type the name of the target field in the text field on the right, or leave blank to use the name of the source field."
msgstr "Type the name of the target field in the text field on the right, or leave blank to use the name of the source field."

msgctxt "value"
msgid "Value"
msgstr "Value"

msgctxt "value_unit"
msgid "Value + Unit"
msgstr "Value + Unit"

msgctxt "value_in_l"
msgid "Value in L"
msgstr "Value in L"

msgctxt "value_in_dl"
msgid "Value in dl"
msgstr "Value in dl"

msgctxt "value_in_cl"
msgid "Value in cl"
msgstr "Value in cl"

msgctxt "value_in_ml"
msgid "Value in ml"
msgstr "Value in ml"

msgctxt "value_in_kg"
msgid "Value in kg"
msgstr "Value in kg"

msgctxt "value_in_g"
msgid "Value in g"
msgstr "Value in g"

msgctxt "value_in_mg"
msgid "Value in mg"
msgstr "Value in mg"

msgctxt "value_in_mcg"
msgid "Value in μg"
msgstr "Value in μg"

msgctxt "value_in_iu"
msgid "Value in IU"
msgstr "Value in IU"

msgctxt "value_in_kcal"
msgid "Value in kcal"
msgstr "Value in kcal"

msgctxt "value_in_kj"
msgid "Value in kJ"
msgstr "Value in kJ"

msgctxt "value_in_percent"
msgid "Value in %"
msgstr "Value in %"

msgctxt "no_owner_defined"
msgid "Please log-in to use this feature."
msgstr "Please log-in to use this feature."

msgctxt "organization"
msgid "Organization"
msgstr "Organization"

msgctxt "column_in_file"
msgid "Column in file"
msgstr "Column in file"

msgctxt "field_on_site"
msgid "Field on %s"
msgstr "Field on %s"

msgctxt "producers_platform"
msgid "Platform for producers"
msgstr "Platform for producers"

# "product data and photos" in this sentence means data and photos for many products, not just one product
msgctxt "producers_platform_description"
msgid "The platform for producers allows manufacturers to easily manage their product photos and data on Open Food Facts."
msgstr "The platform for producers allows manufacturers to easily manage their product photos and data on Open Food Facts."

# "product data and photos" in this sentence means data and photos for many products, not just one product
msgctxt "producers_platform_private_database"
msgid "The product data and photos you send on the platform for producers are stored in a private database. You will be able to check that all the data is correct before making it available on the public Open Food Facts database."
msgstr "The product data and photos you send on the platform for producers are stored in a private database. You will be able to check that all the data is correct before making it available on the public Open Food Facts database."

# "product data and photos" in this sentence means data and photos for many products, not just one product
msgctxt "producers_platform_licence"
msgid "The product data and photos will become publicly available in the Open Food Facts database, under the <a href=\"https://opendatacommons.org/licenses/odbl/1.0/\">Open Database License</a>. Individual contents of the database are available under the <a href=\"https://opendatacommons.org/licenses/dbcl/1.0/\">Database Contents License</a> and products images are available under the <a href=\"https://creativecommons.org/licenses/by-sa/3.0/deed.en\">Creative Commons Attribution ShareAlike licence</a>."
msgstr "The product data and photos will become publicly available in the Open Food Facts database, under the <a href=\"https://opendatacommons.org/licenses/odbl/1.0/\">Open Database License</a>. Individual contents of the database are available under the <a href=\"https://opendatacommons.org/licenses/dbcl/1.0/\">Database Contents License</a> and products images are available under the <a href=\"https://creativecommons.org/licenses/by-sa/3.0/deed.en\">Creative Commons Attribution ShareAlike licence</a>."

# "product data" in this sentence means data for many products, not just one product
msgctxt "import_product_data"
msgid "Import product data"
msgstr "Import product data"

# "product photos" in this sentence means data for many products, not just one product
msgctxt "import_product_photos"
msgid "Import product photos"
msgstr "Import product photos"

# "product data and photos" in this sentence means data and photos for many products, not just one product
msgctxt "export_product_data_photos"
msgid "Export product data and photos to the public database"
msgstr "Export product data and photos to the public database"

msgctxt "export_product_data_photos_please_check"
msgid "Please check that the data on the platform for producers is correct before exporting it to the public database."
msgstr "Please check that the data on the platform for producers is correct before exporting it to the public database."

msgctxt "export_photos"
msgid "Export photos to the public database"
msgstr "Export photos to the public database"

msgctxt "replace_selected_photos"
msgid "Replace existing selected photos"
msgstr "Replace existing selected photos"

msgctxt "cancel"
msgid "Cancel"
msgstr "Cancel"

msgctxt "collapsed_changes"
msgid "Collapsed changes"
msgstr "Collapsed changes"

msgctxt "data_quality_p"
msgid "data quality"
msgstr "data quality"

msgctxt "data_quality_s"
msgid "data quality"
msgstr "data quality"

msgctxt "data_quality"
msgid "data quality"
msgstr "data quality"

msgctxt "data_quality_bugs_p"
msgid "data quality bugs"
msgstr "data quality bugs"

msgctxt "data_quality_bugs_s"
msgid "data quality bug"
msgstr "data quality bug"

msgctxt "data_quality_bugs"
msgid "data quality bugs"
msgstr "data quality bugs"

msgctxt "data_quality_info_p"
msgid "data quality info"
msgstr "data quality info"

msgctxt "data_quality_info_s"
msgid "data quality info"
msgstr "data quality info"

msgctxt "data_quality_info"
msgid "data quality info"
msgstr "data quality info"

msgctxt "data_quality_warnings_p"
msgid "data quality warnings"
msgstr "data quality warnings"

msgctxt "data_quality_warnings_s"
msgid "data quality warning"
msgstr "data quality warning"

msgctxt "data_quality_warnings"
msgid "data quality warnings"
msgstr "data quality warnings"

msgctxt "data_quality_errors_p"
msgid "data quality errors"
msgstr "data quality errors"

msgctxt "data_quality_errors_s"
msgid "data quality error"
msgstr "data quality error"

msgctxt "data_quality_errors"
msgid "data quality errors"
msgstr "data quality errors"

msgctxt "data_quality_warnings_producers_p"
msgid "data quality warnings"
msgstr "data quality warnings"

msgctxt "data_quality_warnings_producers_s"
msgid "data quality warning"
msgstr "data quality warning"

msgctxt "data_quality_warnings_producers"
msgid "data quality warnings"
msgstr "data quality warnings"

msgctxt "data_quality_errors_producers_p"
msgid "data quality errors"
msgstr "data quality errors"

msgctxt "data_quality_errors_producers_s"
msgid "data quality error"
msgstr "data quality error"

msgctxt "data_quality_errors_producers"
msgid "data quality errors"
msgstr "data quality errors"

# abbreviation for Minimum
msgctxt "min"
msgid "Min"
msgstr "Min"

# abbreviation for Maximum
msgctxt "max"
msgid "Max"
msgstr "Max"

msgctxt "improvements_p"
msgid "possible improvements"
msgstr "possible improvements"

msgctxt "improvements_s"
msgid "possible improvement"
msgstr "possible improvement"

msgctxt "improvements"
msgid "possible improvements"
msgstr "possible improvements"

# Do not translate
msgctxt "import_products_link"
msgid "/import-products"
msgstr "/import-products"

msgctxt "add_or_update_products"
msgid "Add or update products"
msgstr "Add or update products"

# Formal you
msgctxt "your_products"
msgid "Your products"
msgstr "Your products"

# Do not translate the e-mail address
msgctxt "account_without_org"
msgid "Your account is not associated with a company yet. Please e-mail <a href=\"mailto:producers@openfoodfacts.org\">producers@openfoodfacts.org</a> to activate the free access to the platform for producers."
msgstr "Your account is not associated with a company yet. Please e-mail <a href=\"mailto:producers@openfoodfacts.org\">producers@openfoodfacts.org</a> to activate the free access to the platform for producers."

msgctxt "import_products"
msgid "Import products"
msgstr "Import products"

msgctxt "empty_column"
msgid "Empty column"
msgstr "Empty column"

msgctxt "empty_column_description"
msgid "The file does not contain any value in this column."
msgstr "The file does not contain any value in this column."

msgctxt "import_file_status_title"
msgid "Data import in progress"
msgstr "Data import in progress"

# "product data" means data for many products
msgctxt "import_file_status_description"
msgid "The product data has been received and is going to be imported on the platform for producers."
msgstr "The product data has been received and is going to be imported on the platform for producers."

msgctxt "import_file_status"
msgid "Status"
msgstr "Status"

msgctxt "job_status_inactive"
msgid "Scheduled"
msgstr "Scheduled"

msgctxt "job_status_active"
msgid "In progress"
msgstr "In progress"

msgctxt "job_status_finished"
msgid "Finished"
msgstr "Finished"

msgctxt "job_status_failed"
msgid "Failed"
msgstr "Failed"

msgctxt "import_file_result"
msgid "Import result"
msgstr "Import result"

msgctxt "products_modified"
msgid "Products modified"
msgstr "Products modified"

msgctxt "import_file_result_no_change"
msgid "There were no product added or modified. The data has probably been already imported previously."
msgstr "There were no product added or modified. The data has probably been already imported previously."

msgctxt "import_file_result_products"
msgid "List of products added or modified"
msgstr "List of products added or modified"

msgctxt "imports_p"
msgid "imports"
msgstr "imports"

msgctxt "imports_s"
msgid "import"
msgstr "import"

msgctxt "imports"
msgid "imports"
msgstr "imports"

msgctxt "number_of_products_with_data_quality_errors_producers"
msgid "Number of products with data quality errors"
msgstr "Number of products with data quality errors"

msgctxt "number_of_products_with_data_quality_warnings_producers"
msgid "Number of products with data quality warnings"
msgstr "Number of products with data quality warnings"

msgctxt "number_of_products_with_improvements"
msgid "Number of products with improvement opportunities"
msgstr "Number of products with improvement opportunities"

msgctxt "improvements_facet_description_1"
msgid "This table lists possible opportunities to improve the nutritional quality, the Nutri-Score and the composition of food products."
msgstr "This table lists possible opportunities to improve the nutritional quality, the Nutri-Score and the composition of food products."

msgctxt "improvements_facet_description_2"
msgid "In order to get relevant results, please make sure the product data is complete (nutrition facts with values for fiber and fruits and vegetables to compute the Nutri-Score, and a precise category to compare each product to similar products)."
msgstr "In order to get relevant results, please make sure the product data is complete (nutrition facts with values for fiber and fruits and vegetables to compute the Nutri-Score, and a precise category to compare each product to similar products)."

# "product photos" in this sentence means photos for many products, not just one product
msgctxt "import_photos_title"
msgid "Import product photos"
msgstr "Import product photos"

msgctxt "import_photos_description"
msgid "You can use the form below to easily upload photos (front of product, ingredients list and nutrition facts table) for many products."
msgstr "You can use the form below to easily upload photos (front of product, ingredients list and nutrition facts table) for many products."

msgctxt "import_photos_format_1"
msgid "Each filename needs to contains the barcode of the product."
msgstr "Each filename needs to contains the barcode of the product."

msgctxt "import_photos_format_2"
msgid "And you can also specify the type of the photo in the filename:"
msgstr "And you can also specify the type of the photo in the filename:"

# Do not translate the file name
msgctxt "import_photos_format_barcode"
msgid "3001234567890.jpg: front of the product in the current language."
msgstr "3001234567890.jpg: front of the product in the current language."

# Do not translate the file name
msgctxt "import_photos_format_front"
msgid "3001234567890.front_nl.jpg: front of the product in Dutch."
msgstr "3001234567890.front_nl.jpg: front of the product in Dutch."

# Do not translate the file name
msgctxt "import_photos_format_ingredients"
msgid "3001234567890.ingredients_fr.jpg: ingredients list in French."
msgstr "3001234567890.ingredients_fr.jpg: ingredients list in French."

# Do not translate the file name
msgctxt "import_photos_format_nutrition"
msgid "3001234567890.nutrition_es.jpg: nutrition table in Spanish."
msgstr "3001234567890.nutrition_es.jpg: nutrition table in Spanish."

msgctxt "add_photos"
msgid "Add photos..."
msgstr "Add photos..."

msgctxt "start_upload"
msgid "Start upload"
msgstr "Start upload"

msgctxt "start"
msgid "Start"
msgstr "Start"

msgctxt "close"
msgid "Close"
msgstr "Close"

msgctxt "cancel_upload"
msgid "Cancel upload"
msgstr "Cancel upload"

msgctxt "info"
msgid "Info"
msgstr "Info"

msgctxt "file_received"
msgid "File received"
msgstr "File received"

msgctxt "nutriscore_calculation_details"
msgid "Details of the calculation of the Nutri-Score"
msgstr "Details of the calculation of the Nutri-Score"

msgctxt "nutriscore_is_beverage"
msgid "This product is considered a beverage for the calculation of the Nutri-Score."
msgstr "This product is considered a beverage for the calculation of the Nutri-Score."

msgctxt "nutriscore_is_not_beverage"
msgid "This product is not considered a beverage for the calculation of the Nutri-Score."
msgstr "This product is not considered a beverage for the calculation of the Nutri-Score."

msgctxt "nutriscore_positive_points"
msgid "Positive points"
msgstr "Positive points"

msgctxt "nutriscore_negative_points"
msgid "Negative points"
msgstr "Negative points"

msgctxt "nutriscore_proteins_negative_points_less_than_11"
msgid "The points for proteins are counted because the negative points are less than 11."
msgstr "The points for proteins are counted because the negative points are less than 11."

msgctxt "nutriscore_proteins_negative_points_greater_or_equal_to_11"
msgid "The points for proteins are not counted because the negative points are greater or equal to 11."
msgstr "The points for proteins are not counted because the negative points are greater or equal to 11."

msgctxt "nutriscore_proteins_maximum_fruits_points"
msgid "The points for proteins are counted because the points for the fruits, vegetables, nuts and colza/walnut/olive oils are at the maximum."
msgstr "The points for proteins are counted because the points for the fruits, vegetables, nuts and colza/walnut/olive oils are at the maximum."

msgctxt "nutriscore_proteins_is_cheese"
msgid "The points for proteins are counted because the product is in the cheeses category."
msgstr "The points for proteins are counted because the product is in the cheeses category."

msgctxt "nutriscore_proteins_is_added_fat"
msgid "The product is in the fats category, the points for saturated fat are replaced by the points for the saturated fat / fat ratio."
msgstr "The product is in the fats category, the points for saturated fat are replaced by the points for the saturated fat / fat ratio."

msgctxt "nutriscore_points_for_energy"
msgid "Energy"
msgstr "Energy"

msgctxt "nutriscore_points_for_sugars"
msgid "Sugars"
msgstr "Sugars"

msgctxt "nutriscore_points_for_saturated_fat"
msgid "Saturated fat"
msgstr "Saturated fat"

msgctxt "nutriscore_points_for_saturated_fat_ratio"
msgid "Saturated fat / fat ratio"
msgstr "Saturated fat / fat ratio"

msgctxt "nutriscore_points_for_sodium"
msgid "Sodium"
msgstr "Sodium"

msgctxt "nutriscore_points_for_fruits_vegetables_nuts_colza_walnut_olive_oils"
msgid "Fruits, vegetables, nuts, and colza/walnut/olive oils"
msgstr "Fruits, vegetables, nuts, and colza/walnut/olive oils"

msgctxt "nutriscore_points_for_fiber"
msgid "Fiber"
msgstr "Fiber"

msgctxt "nutriscore_points_for_proteins"
msgid "Proteins"
msgstr "Proteins"

msgctxt "nutriscore_source_value"
msgid "value"
msgstr "value"

msgctxt "nutriscore_rounded_value"
msgid "rounded value"
msgstr "rounded value"

msgctxt "nutriscore_score"
msgid "Nutritional score"
msgstr "Nutritional score"

# Do not translate
msgctxt "nutriscore_grade"
msgid "Nutri-Score"
msgstr "Nutri-Score"

# This is not the Nutri-Score grade with letters, but the Nutri-Score number score used to compute the grade. Translate score but not Nutri-Score.
msgctxt "nutriscore_score_producer"
msgid "Nutri-Score score"
msgstr "Nutri-Score score"

# Do not translate
msgctxt "nutriscore_grade_producer"
msgid "Nutri-Score"
msgstr "Nutri-Score"

# free as in not costing something
msgctxt "donate_free_and_independent"
msgid "Open Food Facts is 100% free and independent."
msgstr "Open Food Facts is 100% free and independent."

# leave empty link
msgctxt "donate_help_and_donations"
msgid "<a href=\"\">We need your help and donations</a> to continue and to grow the project."
msgstr "<a href=\"\">We need your help and donations</a> to continue and to grow the project."

msgctxt "thank_you"
msgid "Thank you!"
msgstr "Thank you!"

msgctxt "thank_you_very_much"
msgid "Thank you very much!"
msgstr "Thank you very much!"

msgctxt "value_for_the_product"
msgid "Value for the product"
msgstr "Value for the product"

# Do not translate %s, it will be replaced by the category name
msgctxt "value_for_the_category"
msgid "Mean value for the %s category"
msgstr "Mean value for the %s category"

# Keep the %s
msgctxt "better_nutriscore"
msgid "The Nutri-Score can be changed from %s to %s by changing the %s value from %s to %s (%s percent difference)."
msgstr "The Nutri-Score can be changed from %s to %s by changing the %s value from %s to %s (%s percent difference)."

msgctxt "export_products_to_public_database_email"
msgid "The platform for producers is still under development and we make manual checks before importing products to the public database. Please e-mail us at <a href=\"mailto:producers@openfoodfacts.org\">producers@openfoodfacts.org</a> to update the public database."
msgstr "The platform for producers is still under development and we make manual checks before importing products to the public database. Please e-mail us at <a href=\"mailto:producers@openfoodfacts.org\">producers@openfoodfacts.org</a> to update the public database."

msgctxt "crm_user_id"
msgid "Id of corresponding contact in CRM"
msgstr "Id of corresponding contact in CRM"

msgctxt "crm_org_id"
msgid "Id of corresponding organization in CRM"
msgstr "Id of corresponding organization in CRM"

msgctxt "user_groups"
msgid "Groups"
msgstr "Groups"

msgctxt "user_group_producer"
msgid "Producer"
msgstr "Producer"

msgctxt "user_group_producer_description"
msgid "Must be checked only for accounts of producers who edit their own products. Product ownership will be attributed to producers when they add or edit a product."
msgstr "Must be checked only for accounts of producers who edit their own products. Product ownership will be attributed to producers when they add or edit a product."

msgctxt "user_group_database"
msgid "Database"
msgstr "Database"

msgctxt "user_group_database_description"
msgid "For external sources of data. Product ownership of imported products will not change."
msgstr "For external sources of data. Product ownership of imported products will not change."

msgctxt "user_group_app"
msgid "App"
msgstr "App"

msgctxt "user_group_app_description"
msgid "For applications."
msgstr "For applications."

msgctxt "user_group_bot"
msgid "Bot"
msgstr "Bot"

msgctxt "user_group_bot_description"
msgid "For robots, scripts etc."
msgstr "For robots, scripts etc."

msgctxt "user_group_moderator"
msgid "Moderator"
msgstr "Moderator"

msgctxt "user_group_moderator_description"
msgid "Moderators have access to special features to edit and review products."
msgstr "Moderators have access to special features to edit and review products."

msgctxt "user_group_pro_moderator"
msgid "Moderator for the producers platform"
msgstr "Moderator for the producers platform"

msgctxt "user_group_pro_moderator_description"
msgid "Moderators of the producers platform can view and edit the private products of all users and organizations on the producers platform."
msgstr "Moderators of the producers platform can view and edit the private products of all users and organizations on the producers platform."

msgctxt "donation_banner_hide"
msgid "I have already donated or I'm not interested. Hide the banner."
msgstr "I have already donated or I'm not interested. Hide the banner."

msgctxt "donation_banner_independant"
msgid "An independant and citizen-led project for food transparency?"
msgstr "An independant and citizen-led project for food transparency?"

msgctxt "donation_banner_public_health"
msgid "Food product data for research that improves public health?"
msgstr "Food product data for research that improves public health?"

msgctxt "donation_banner_choices"
msgid "Easier and better food choices according to your own criteria?"
msgstr "Easier and better food choices according to your own criteria?"

msgctxt "donation_banner_cta"
msgid "We need your support!"
msgstr "We need your support!"

msgctxt "donation_banner_cta_button"
msgid "Please Donate"
msgstr "Please Donate"

msgctxt "alcohol_warning"
msgid "Excessive consumption of alcohol is harmful to health, to be consumed with moderation."
msgstr "Excessive consumption of alcohol is harmful to health, to be consumed with moderation."

msgctxt "producers_platform_moderation_title"
msgid "Producers platform moderation"
msgstr "Producers platform moderation"

# variable names between { } must not be translated
msgctxt "f_pro_moderator_owner_set"
msgid "You are currently viewing products from {organization}."
msgstr "You are currently viewing products from {organization}."

msgctxt "pro_moderator_owner_not_set"
msgid "You are currently viewing your own products."
msgstr "You are currently viewing your own products."

msgctxt "pro_moderator_edit_owner_description"
msgid "To see products from a specific user or organization, enter its id below. Leave field empty to unset."
msgstr "To see products from a specific user or organization, enter its id. Leave field empty to unset."

# Action verb "Change" to put on a form button
msgctxt "pro_moderator_edit_owner"
msgid "Switch to another organization"
msgstr "Switch to another organization"

msgctxt "pro_moderator_edit_owner_placeholder"
msgid "user-abc or org-xyz"
msgstr "user-abc or org-xyz"

# keep %s, it is a variable for the name of the user
msgctxt "error_user_does_not_exist"
msgid "User %s does not exist"
msgstr "User %s does not exist"

msgctxt "error_malformed_owner"
msgid "The id must be of the form user-abc or org-xyz"
msgstr "The id must be of the form user-abc or org-xyz"

msgctxt "import_products_categories_from_public_database"
msgid "Import product categories from the public database"
msgstr "Import product categories from the public database"

msgctxt "import_products_categories_from_public_database_description"
msgid "Add categories from the public database to the products on the platform for producers."
msgstr "Add categories from the public database to the products on the platform for producers."

msgctxt "import_products_categories"
msgid "Import the categories"
msgstr "Import the categories"

msgctxt "nutri_score_score_from_producer"
msgid "Nutri-Score score from producer"
msgstr "Nutri-Score score from producer"

msgctxt "nutri_score_score_calculated"
msgid "Calculated Nutri-Score score"
msgstr "Calculated Nutri-Score score"

msgctxt "nutri_score_grade_from_producer"
msgid "Nutri-Score grade from producer"
msgstr "Nutri-Score grade from producer"

msgctxt "nutri_score_grade_calculated"
msgid "Calculated Nutri-Score grade"
msgstr "Calculated Nutri-Score grade"

msgctxt "scanned_code"
msgid "Scanned code"
msgstr "Scanned code"

msgctxt "code_from_filename"
msgid "Code from file name"
msgstr "Code from file name"

msgctxt "using_previous_code"
msgid "Using previous code"
msgstr "Using previous code"

msgctxt "add_field_values"
msgid "You can specify field values that will be added to all products for which you will send images."
msgstr "You can specify field values that will be added to all products for which you will send images."

msgctxt "add_tag_field"
msgid "Add a field"
msgstr "Add a field"

msgctxt "remove_products"
msgid "Remove all the products"
msgstr "Remove all the products"

msgctxt "remove_user"
msgid "Remove user"
msgstr "Remove user"

msgctxt "remove_products_from_producers_platform"
msgid "Remove all your products from the platform for producers"
msgstr "Remove all your products from the platform for producers"

msgctxt "remove_products_from_producers_platform_description"
msgid "You can remove all your products from the platform for producers, for instance to start with a clean slate if there were some issues with an import. This will not affect your products in the public database."
msgstr "You can remove all your products from the platform for producers, for instance to start with a clean slate if there were some issues with an import. This will not affect your products in the public database."

msgctxt "this_action_cannot_be_undone"
msgid "Please note that this action cannot be undone."
msgstr "Please note that this action cannot be undone."

msgctxt "remove_products_confirm"
msgid "Warning: this action cannot be undone. Are you sure that you want to remove all your products from the platform for producers?"
msgstr "Warning: this action cannot be undone. Are you sure that you want to remove all your products from the platform for producers?"

msgctxt "function_not_available"
msgid "This function is not available."
msgstr "This function is not available."

msgctxt "remove_products_done"
msgid "Your products have been removed from the platform for producers."
msgstr "Your products have been removed from the platform for producers."

msgctxt "ingredients_analysis_details"
msgid "Details of the analysis of the ingredients"
msgstr "Details of the analysis of the ingredients"

msgctxt "some_unknown_ingredients"
msgid "Some ingredients could not be recognized."
msgstr "Some ingredients could not be recognized."

# variable names between { } must not be translated
msgctxt "f_move_data_and_photos_to_main_language"
msgid "Move all data and selected photos in {language} to the main language of the product: {main_language}"
msgstr "Move all data and selected photos in {language} to the main language of the product: {main_language}"

msgctxt "move_data_and_photos_to_main_language_replace"
msgid "Replace existing values and selected photos"
msgstr "Replace existing values and selected photos"

msgctxt "move_data_and_photos_to_main_language_ignore"
msgid "Keep existing values and selected photos"
msgstr "Keep existing values and selected photos"

msgctxt "done_status"
msgid "Done"
msgstr "Done"

msgctxt "to_do_status"
msgid "To do"
msgstr "To do"

msgctxt "teams"
msgid "Teams"
msgstr "Teams"

msgctxt "optional"
msgid "optional"
msgstr "optional"

msgctxt "teams_p"
msgid "teams"
msgstr "teams"

msgctxt "teams_s"
msgid "team"
msgstr "team"

msgctxt "teams_description"
msgid "You can join 1 to 3 teams. Products you add or edit will be credited to you and to your teams. Teams can be changed at any time."
msgstr "You can join 1 to 3 teams. Products you add or edit will be credited to you and to your teams. Teams can be changed at any time."

msgctxt "teams_names_warning"
msgid "Team names are public. Do not create teams with names containing personal data (e.g. family names), trademarks (unless you own them), or anything offensive."
msgstr "Team names are public. Do not create teams with names containing personal data (e.g. family names), trademarks (unless you own them), or anything offensive."

# keep %s, it can be a number "Team 1" or a name "Team XYZ"
msgctxt "team_s"
msgid "Team %s"
msgstr "Team %s"

msgctxt "contributor_settings"
msgid "Contributor"
msgstr "Contributor"

msgctxt "contributor_settings_description"
msgid "Those settings allow you to personalize some aspects of the website"
msgstr "Those settings allow you to personalize some aspects of the website"

msgctxt "display_barcode_in_search"
msgid "Display barcode in search results"
msgstr "Display barcode in search results"

msgctxt "edit_link_in_search"
msgid "Add an edit link in search results"
msgstr "Add an edit link in search results"

msgctxt "ciqual_food_name"
msgid "CIQUAL food name"
msgstr "CIQUAL food name"

msgctxt "ciqual_food_name_s"
msgid "CIQUAL food name"
msgstr "CIQUAL food name"

msgctxt "ciqual_food_name_p"
msgid "CIQUAL food names"
msgstr "CIQUAL food names"

msgctxt "we_need_your_help"
msgid "We need your help!"
msgstr "We need your help!"

msgctxt "you_can_help_improve_ingredients_analysis"
msgid "You can help us recognize more ingredients and better analyze the list of ingredients for this product and others by:"
msgstr "You can help us recognize more ingredients and better analyze the list of ingredients for this product and others:"

msgctxt "help_improve_ingredients_analysis_1"
msgid "Edit this product page to correct spelling mistakes in the ingredients list, and/or to remove ingredients in other languages and sentences that are not related to the ingredients."
msgstr "Edit this product page to correct spelling mistakes in the ingredients list, and/or to remove ingredients in other languages and sentences that are not related to the ingredients."

msgctxt "help_improve_ingredients_analysis_2"
msgid "Add new entries, synonyms or translations to our multilingual lists of ingredients, ingredient processing methods, and labels."
msgstr "Add new entries, synonyms or translations to our multilingual lists of ingredients, ingredient processing methods, and labels."

# Do not translate #ingredients
msgctxt "help_improve_ingredients_analysis_instructions"
msgid "Join the #ingredients channel on <a href=\"https://slack.openfoodfacts.org\">our Slack discussion space</a> and/or learn about <a href=\"https://wiki.openfoodfacts.org/Ingredients_Extraction_and_Analysis\">ingredients analysis on our wiki</a>, if you would like to help. Thank you!"
msgstr "If you would like to help, join the #ingredients channel on <a href=\"https://slack.openfoodfacts.org\">our Slack discussion space</a> and/or learn about <a href=\"https://wiki.openfoodfacts.org/Ingredients_Extraction_and_Analysis\">ingredients analysis on our wiki</a>. Thank you!"

msgctxt "footer_producers_link"
msgid "https://world.pro.openfoodfacts.org/"
msgstr "https://world.pro.openfoodfacts.org/"

msgctxt "footer_producers"
msgid "Producers"
msgstr "Producers"

# %s will be replaced by the language name
msgctxt "add_ingredients_in_language"
msgid "If this product has an ingredients list in %s, please add it."
msgstr "If this product has an ingredients list in %s, please add it."

msgctxt "missing_barcode"
msgid "Missing barcode"
msgstr "Missing barcode"

msgctxt "invalid_barcode"
msgid "Invalid barcode"
msgstr "Invalid barcode"

# Either 'ltr' for left to right languages like English or 'rtl' for right to left languages like Arabic
msgctxt "text_direction"
msgid "ltr"
msgstr "ltr"

msgctxt "separate_values_with_commas"
msgid "Separate multiple values with commas."
msgstr "Separate multiple values with commas."

msgctxt "lc_note"
msgid "If the product's packaging is in multiple languages, indicate the most visible language on the product."
msgstr "If the product's packaging is in multiple languages, indicate the most visible language on the product."

msgctxt "obsolete_import_note"
msgid "Enter Yes, Y or 1 if the product is no longer available in stores."
msgstr "Enter Yes, Y or 1 if the product is no longer available in stores."

msgctxt "specify_value_and_unit_or_use_default_unit"
msgid "Specify both the value and unit, or use the default unit: %s"
msgstr "Specify both the value and unit, or use the default unit: %s"

msgctxt "specify_value_and_unit"
msgid "Specify both the value and unit."
msgstr "Specify both the value and unit."

msgctxt "download_sample_import_file"
msgid "Download an XLSX template file for Excel or LibreOffice with the fields that can be imported."
msgstr "Download an XLSX template file for Excel or LibreOffice with the fields that can be imported."

msgctxt "code_import_note"
msgid "Barcode as it appears on the product."
msgstr "Barcode as it appears on the product."

msgctxt "producer_product_id_import_note"
msgid "Internal code used by the producer to identify the product, different from the product's barcode."
msgstr "Internal code used by the producer to identify the product, different from the product's barcode."

msgctxt "producer_version_id_import_note"
msgid "Internal code used by the producer to identify a specific version of a product when it changes."
msgstr "Internal code used by the producer to identify a specific version of a product when it changes."

msgctxt "categories_import_note"
msgid "Providing a category is very important to make the product easy to search for, and to compute the Nutri-Score"
msgstr "Providing a category is very important to make the product easy to search for, and to compute the Nutri-Score"

msgctxt "labels_import_note"
msgid "Some labels such as the organic label are used to filter and/or rank search results, so it is strongly recommended to specify them."
msgstr "Some labels such as the organic label are used to filter and/or rank search results, so it is strongly recommended to specify them."

msgctxt "origins_import_note"
msgid "This field must contain only a comma separated list of countries of origin of the ingredients"
msgstr "This field must contain only a comma separated list of countries of origin of the ingredients"

msgctxt "origin_import_note"
msgid "Text or sentences that indicate the origin of the product and/or its ingredients."
msgstr "Text or sentences that indicate the origin of the product and/or its ingredients."

msgctxt "nutriscore_grade_producer_note"
msgid "Nutri-Score grade from A to E displayed on the product label"
msgstr "Nutri-Score grade from A to E displayed on the product label"

msgctxt "nutriscore_grade_producer_import_note"
msgid "Open Food Facts computes the Nutri-Score grade based on the information provided (nutrition facts and category). If the grade we compute is different from the grade you provide, you will get a private notification on the producers platform so that the difference can be resolved."
msgstr "Open Food Facts computes the Nutri-Score grade based on the information provided (nutrition facts and category). If the grade we compute is different from the grade you provide, you will get a private notification on the producers platform so that the difference can be resolved."

msgctxt "nutriscore_score_producer_note"
msgid "Nutri-Score score (numeric value from which the A to E grade is derived)"
msgstr "Nutri-Score score (numeric value from which the A to E grade is derived)"

msgctxt "nutriscore_score_producer_import_note"
msgid "Open Food Facts computes the Nutri-Score score based on the information provided (nutrition facts and category). If the score we compute is different from the score you provide, you will get a private notification on the producers platform so that the difference can be resolved."
msgstr "Open Food Facts computes the Nutri-Score score based on the information provided (nutrition facts and category). If the score we compute is different from the score you provide, you will get a private notification on the producers platform so that the difference can be resolved."

msgctxt "mandatory_field"
msgid "Mandatory field"
msgstr "Mandatory field"

msgctxt "mandatory_field_note"
msgid "All products should have this information."
msgstr "All products should have this information."

msgctxt "recommended_field"
msgid "Recommended field"
msgstr "Recommended field"

msgctxt "recommended_field_note"
msgid "If this information exists and is relevant for the product, it is recommended to provide it to make the product easier to search for and the product data more useful."
msgstr "If this information exists and is relevant for the product, it is recommended to provide it to make the product easier to search for and the product data more useful."

msgctxt "optional_field"
msgid "Optional field"
msgstr "Optional field"

msgctxt "optional_field_note"
msgid "If available, this information will be displayed on the product page."
msgstr "If available, this information will be displayed on the product page."

# product photos here means photos of multiple products
msgctxt "images_can_be_provided_separately"
msgid "Product photos can also be provided separately through the Import product photos function of the platform for producers."
msgstr "Product photos can also be provided separately through the Import product photos function of the platform for producers."

# This is linked to a unit test
msgctxt "attribute_group_labels_name"
msgid "Labels"
msgstr "Labels"

msgctxt "attribute_labels_organic_name"
msgid "Organic farming"
msgstr "Organic farming"

msgctxt "attribute_labels_organic_yes_title"
msgid "Organic product"
msgstr "Organic product"

msgctxt "attribute_labels_organic_no_title"
msgid "Not an organic product"
msgstr "Not an organic product"

msgctxt "attribute_labels_organic_unknown_title"
msgid "Missing information: organic product?"
msgstr "Missing information: organic product?"

msgctxt "attribute_labels_organic_yes_description_short"
msgid "Promotes ecological sustainability and biodiversity."
msgstr "Promotes ecological sustainability and biodiversity."

msgctxt "attribute_labels_organic_description_short"
msgid "Organic products promote ecological sustainability and biodiversity."
msgstr "Organic products promote ecological sustainability and biodiversity."

msgctxt "attribute_labels_organic_description"
msgid "Organic farming aims to protect the environment and to conserve biodiversity by prohibiting or limiting the use of synthetic fertilizers, pesticides and food additives."
msgstr "Organic farming aims to protect the environment and to conserve biodiversity by prohibiting or limiting the use of synthetic fertilizers, pesticides and food additives."

msgctxt "attribute_labels_fair_trade_name"
msgid "Fair trade"
msgstr "Fair trade"

msgctxt "attribute_labels_fair_trade_yes_title"
msgid "Fair trade product"
msgstr "Fair trade product"

msgctxt "attribute_labels_fair_trade_no_title"
msgid "Not a fair trade product"
msgstr "Not a fair trade product"

msgctxt "attribute_labels_fair_trade_unknown_title"
msgid "Missing information: fair trade product?"
msgstr "Missing information: fair trade product?"

msgctxt "attribute_labels_fair_trade_yes_description_short"
msgid "Helps producers in developing countries."
msgstr "Helps producers in developing countries."

msgctxt "attribute_labels_fair_trade_description_short"
msgid "Fair trade products help producers in developing countries."
msgstr "Fair trade products help producers in developing countries."

msgctxt "attribute_labels_fair_trade_description"
msgid "When you buy fair trade products, producers in developing countries are paid an higher and fairer price, which helps them improve and sustain higher social and often environmental standards."
msgstr "When you buy fair trade products, producers in developing countries are paid an higher and fairer price, which helps them improve and sustain higher social and often environmental standards."

msgctxt "attribute_group_nutritional_quality_name"
msgid "Nutritional quality"
msgstr "Nutritional quality"

msgctxt "attribute_nutriscore_name"
msgid "Nutri-Score"
msgstr "Nutri-Score"

msgctxt "attribute_nutriscore_setting_name"
msgid "Good nutritional quality (Nutri-Score)"
msgstr "Good nutritional quality (Nutri-Score)"

msgctxt "attribute_nutriscore_setting_note"
msgid "The Nutri-Score is computed and can be taken into account for all products, even if is not displayed on the packaging."
msgstr "The Nutri-Score is computed and can be taken into account for all products, even if is not displayed on the packaging."

# keep %s, it will be replaced by the letter A, B, C, D or E
msgctxt "attribute_nutriscore_grade_title"
msgid "Nutri-Score %s"
msgstr "Nutri-Score %s"

msgctxt "attribute_nutriscore_unknown_title"
msgid "Nutri-Score unknown"
msgstr "Nutri-Score unknown"

msgctxt "attribute_nutriscore_unknown_description_short"
msgid "Missing data to compute the Nutri-Score"
msgstr "Missing data to compute the Nutri-Score"

msgctxt "attribute_nutriscore_not_applicable_title"
msgid "Nutri-Score not-applicable"
msgstr "Nutri-Score not-applicable"

msgctxt "attribute_nutriscore_not_applicable_description_short"
msgid "Not-applicable for the category"
msgstr "Not-applicable for the category"

# variable names between { } must not be translated
msgctxt "f_attribute_nutriscore_not_applicable_description"
msgid "Not-applicable for the category: {category}"
msgstr "Not-applicable for the category: {category}"

msgctxt "attribute_nutriscore_a_description_short"
msgid "Very good nutritional quality"
msgstr "Very good nutritional quality"

msgctxt "attribute_nutriscore_b_description_short"
msgid "Good nutritional quality"
msgstr "Good nutritional quality"

msgctxt "attribute_nutriscore_c_description_short"
msgid "Average nutritional quality"
msgstr "Average nutritional quality"

msgctxt "attribute_nutriscore_d_description_short"
msgid "Poor nutritional quality"
msgstr "Poor nutritional quality"

msgctxt "attribute_nutriscore_e_description_short"
msgid "Bad nutritional quality"
msgstr "Bad nutritional quality"

msgctxt "attribute_group_processing_name"
msgid "Food processing"
msgstr "Food processing"

msgctxt "attribute_nova_name"
msgid "NOVA group"
msgstr "NOVA group"

msgctxt "attribute_nova_unknown_title"
msgid "NOVA not computed"
msgstr "NOVA not computed"

msgctxt "attribute_nova_unknown_description_short"
msgid "Food processing level unknown"
msgstr "Food processing level unknown"

msgctxt "attribute_nova_setting_name"
msgid "No or little food processing (NOVA group)"
msgstr "No or little food processing (NOVA group)"

# keep %s, it will be replaced by the group 1, 2, 3 or 4
msgctxt "attribute_nova_group_title"
msgid "NOVA %s"
msgstr "NOVA %s"

msgctxt "attribute_nova_1_description_short"
msgid "Unprocessed or minimally processed foods"
msgstr "Unprocessed or minimally processed foods"

msgctxt "attribute_nova_2_description_short"
msgid "Processed culinary ingredients"
msgstr "Processed culinary ingredients"

msgctxt "attribute_nova_3_description_short"
msgid "Processed foods"
msgstr "Processed foods"

msgctxt "attribute_nova_4_description_short"
msgid "Ultra processed foods"
msgstr "Ultra processed foods"

msgctxt "export_product_page"
msgid "Export product to public database"
msgstr "Export product to public database"

msgctxt "no_products_to_export"
msgid "No products to export."
msgstr "No products to export."

msgctxt "query_filter"
msgid "Query filter"
msgstr "Query filter"

msgctxt "nova_group_producer"
msgid "NOVA group"
msgstr "NOVA group"

msgctxt "error_unknown_org"
msgid "Unknown organization."
msgstr "Unknown organization."

msgctxt "error_unknown_user"
msgid "Unknown user."
msgstr "Unknown user."

msgctxt "attribute_low_salt_setting_note"
msgid "The salt level is taken into account by the Nutri-Score. Use this setting only if you are specifically on a low salt diet."
msgstr "The salt level is taken into account by the Nutri-Score. Use this setting only if you are specifically on a low salt diet."

msgctxt "attribute_low_sugars_setting_note"
msgid "The sugars level is taken into account by the Nutri-Score. Use this setting only if you are specifically on a low sugars diet."
msgstr "The sugars level is taken into account by the Nutri-Score. Use this setting only if you are specifically on a low sugars diet."

msgctxt "attribute_low_fat_setting_note"
msgid "The fat level is taken into account by the Nutri-Score. Use this setting only if you are specifically on a low fat diet."
msgstr "The fat level is taken into account by the Nutri-Score. Use this setting only if you are specifically on a low fat diet."

msgctxt "attribute_low_saturated_fat_setting_note"
msgid "The saturated fat level is taken into account by the Nutri-Score. Use this setting only if you are specifically on a low saturated fat diet."
msgstr "The saturated fat level is taken into account by the Nutri-Score. Use this setting only if you are specifically on a low saturated fat diet."

msgctxt "attribute_group_allergens_name"
msgid "Allergens"
msgstr "Allergens"

msgctxt "attribute_group_allergens_warning"
msgid "There is always a possibility that data about allergens may be missing, incomplete, incorrect or that the product's composition has changed. If you are allergic, always check the information on the actual product packaging."
msgstr "There is always a possibility that data about allergens may be missing, incomplete, incorrect or that the product's composition has changed. If you are allergic, always check the information on the actual product packaging."

msgctxt "attribute_additives_name"
msgid "Additives"
msgstr "Additives"

msgctxt "attribute_additives_setting_name"
msgid "No or few additives"
msgstr "No or few additives"

msgctxt "attribute_additives_setting_note"
msgid "Additives are markers of food processing, and excess consumption of some of them have undesirable health impacts."
msgstr "Additives are markers of food processing, and excess consumption of some of them have undesirable health impacts."

msgctxt "attribute_additives_unknown_title"
msgid "Additives not computed"
msgstr "Additives not computed"

msgctxt "preference_not_important"
msgid "Not important"
msgstr "Not important"

msgctxt "preference_important"
msgid "Important"
msgstr "Important"

msgctxt "preference_very_important"
msgid "Very important"
msgstr "Very important"

msgctxt "preference_mandatory"
msgid "Mandatory"
msgstr "Mandatory"

msgctxt "packaging_alt"
msgid "Recycling instructions and/or packaging information"
msgstr "Recycling instructions and/or packaging information"

msgctxt "image_packaging"
msgid "Recycling instructions and/or packaging information picture"
msgstr "Recycling instructions and/or packaging information picture"

msgctxt "image_packaging_url"
msgid "Link to recycling instructions and/or packaging information photo"
msgstr "Link to recycling instructions and/or packaging information photo"

# Do not translate the file name
msgctxt "import_photos_format_packaging"
msgid "3001234567890.packaging_es.jpg: recycling instructions in Spanish."
msgstr "3001234567890.packaging_es.jpg: recycling instructions in Spanish."

msgctxt "packaging_text"
msgid "Recycling instructions and/or packaging information"
msgstr "Recycling instructions and/or packaging information"

msgctxt "packaging_text_example"
msgid "1 plastic film to discard, 1 FSC carboard box to recycle, 6 1.5L transparent PET plastic bottles to recycle, 6 colored opaque plastic caps, 12 33cl aluminium cans"
msgstr "1 plastic film to discard, 1 FSC carboard box to recycle, 6 1.5L transparent PET plastic bottles to recycle, 6 colored opaque plastic caps, 12 33cl aluminium cans"

msgctxt "packaging_text_note"
msgid "List all packaging parts separated by a comma or line feed, with their amount (e.g. 1 or 6) type (e.g. bottle, box, can), material (e.g. plastic, metal, aluminium) and if available their size (e.g. 33cl) and recycling instructions."
msgstr "List all packaging parts separated by a comma or line feed, with their amount (e.g. 1 or 6) type (e.g. bottle, box, can), material (e.g. plastic, metal, aluminium) and if available their size (e.g. 33cl) and recycling instructions."

msgctxt "packaging_text_note_2"
msgid "Try to be as specific as possible. For plastic, please indicate if it is opaque or transparent, colored, PET or PEHD."
msgstr "Try to be as specific as possible. For plastic, please indicate if it is opaque or transparent, colored, PET or PEHD."

msgctxt "packaging_text_note_3"
msgid "Data from this field will be combined with any data provided for each packaging part. It is possible to provide one or the other, or both."
msgstr "Data from this field will be combined with any data provided for each packaging part. It is possible to provide one or the other, or both."

msgctxt "product_js_extract_packaging"
msgid "Extract the recycling instructions and/or packaging information from the picture"
msgstr "Extract the recycling instructions and/or packaging information from the picture"

msgctxt "product_js_extracted_packaging_nok"
msgid "Recycling instructions and/or packaging information text could not be extracted. Try with a sharper image, with higher resolution or a better framing of the text."
msgstr "Recycling instructions and/or packaging information text could not be extracted. Try with a sharper image, with higher resolution or a better framing of the text."

msgctxt "product_js_extracted_packaging_ok"
msgid "Recycling instructions and/or packaging information text has been extracted. Text recognition is not perfect, so please check the text below and correct errors if needed."
msgstr "Recycling instructions and/or packaging information text has been extracted. Text recognition is not perfect, so please check the text below and correct errors if needed."

msgctxt "product_js_extracting_packaging"
msgid "Extracting recycling instructions and/or packaging information"
msgstr "Extracting recycling instructions and/or packaging information"

msgctxt "attribute_group_environment_name"
msgid "Environment"
msgstr "Environment"

msgctxt "attribute_ecoscore_name"
msgid "Eco-Score"
msgstr "Eco-Score"

msgctxt "attribute_ecoscore_setting_name"
msgid "Low environmental impact (Eco-Score)"
msgstr "Low environmental impact (Eco-Score)"

msgctxt "attribute_ecoscore_setting_note"
msgid "The Eco-Score is an environmental score (ecoscore) from A to E which makes it easy to compare the impact of food products on the environment."
msgstr "The Eco-Score is an environmental score (ecoscore) from A to E which makes it easy to compare the impact of food products on the environment."

# keep %s, it will be replaced by the letter A, B, C, D or E
msgctxt "attribute_ecoscore_grade_title"
msgid "Eco-Score %s"
msgstr "Eco-Score %s"

msgctxt "attribute_ecoscore_a_description_short"
msgid "Very low environmental impact"
msgstr "Very low environmental impact"

msgctxt "attribute_ecoscore_b_description_short"
msgid "Low environmental impact"
msgstr "Low environmental impact"

msgctxt "attribute_ecoscore_c_description_short"
msgid "Moderate environmental impact"
msgstr "Moderate environmental impact"

msgctxt "attribute_ecoscore_d_description_short"
msgid "High environmental impact"
msgstr "High environmental impact"

msgctxt "attribute_ecoscore_e_description_short"
msgid "Very high environmental impact"
msgstr "Very high environmental impact"

# keep the %s, it will be replaced by an allergen
msgctxt "contains_s"
msgid "Contains: %s"
msgstr "Contains: %s"

# keep the %s, it will be replaced by an allergen
msgctxt "may_contain_s"
msgid "May contain: %s"
msgstr "May contain: %s"

# keep the %s, it will be replaced by an allergen
msgctxt "does_not_contain_s"
msgid "Does not contain: %s"
msgstr "Does not contain: %s"

# keep the %s, it will be replaced by an allergen
msgctxt "without_s"
msgid "Without %s"
msgstr "Without %s"

msgctxt "owners_p"
msgid "owners"
msgstr "owners"

msgctxt "owners_s"
msgid "owner"
msgstr "owner"

msgctxt "org_profile_description"
msgid "You can provide information about your company that will be displayed in your organization profile."
msgstr "You can provide information about your company that will be displayed in your organization profile."

msgctxt "org_profile_description_2"
msgid "Some of the information like the customer service contact information may also be displayed directly on pages for your products."
msgstr "Some of the information like the customer service contact information may also be displayed directly on pages for your products."

msgctxt "org_name"
msgid "Name"
msgstr "Name"

msgctxt "org_link"
msgid "Link to the official web site"
msgstr "Link to the official web site"

msgctxt "org_customer_service"
msgid "Customer service"
msgstr "Customer service"

msgctxt "org_customer_service_description"
msgid "Customer service information is public and can be shown on the Open Food Facts web site and apps."
msgstr "Customer service information is public and can be shown on the Open Food Facts web site and apps."

msgctxt "org_customer_service_note"
msgid "All fields are optional."
msgstr "All fields are optional."

msgctxt "org_commercial_service"
msgid "Commercial service"
msgstr "Commercial service"

msgctxt "org_commercial_service_description"
msgid "Commercial service information is only shown in the organization profile."
msgstr "Commercial service information is only shown in the organization profile."

msgctxt "contact_name"
msgid "Name"
msgstr "Name"

msgctxt "contact_address"
msgid "Address"
msgstr "Address"

msgctxt "contact_phone"
msgid "Phone number"
msgstr "Phone number"

msgctxt "contact_email"
msgid "e-mail address"
msgstr "e-mail address"

msgctxt "contact_link"
msgid "Contact form link"
msgstr "Contact form link"

msgctxt "contact_info"
msgid "Other information"
msgstr "Other information"

msgctxt "contact_info_note"
msgid "e.g. opening times"
msgstr "e.g. opening times"

msgctxt "error_org_does_not_exist"
msgid "The organization was not found."
msgstr "The organization was not found."

msgctxt "error_missing_org_name"
msgid "The organization name is missing."
msgstr "The organization name is missing."

msgctxt "edit_org_title"
msgid "Organization profile"
msgstr "Organization profile"

msgctxt "edit_org_result"
msgid "The organization profile has been updated."
msgstr "The organization profile has been updated."

msgctxt "delete_org"
msgid "Delete the organization"
msgstr "Delete the organization"

msgctxt "official_site"
msgid "Official site"
msgstr "Official site"

msgctxt "organization_members"
msgid "Organization Members"
msgstr "Organization Members"

msgctxt "number_of_members"
msgid "Number of Members"
msgstr "Number of Members"

msgctxt "contact_form"
msgid "Contact form"
msgstr "Contact form"

msgctxt "edit_org_profile"
msgid "Edit your organization profile"
msgstr "Edit your organization profile"

msgctxt "edit_user_profile"
msgid "Edit your user profile"
msgstr "Edit your user profile"

msgctxt "attribute_group_ingredients_analysis_name"
msgid "Ingredients"
msgstr "Ingredients"

# keep the %s, it will be replaced by an allergen
msgctxt "presence_unknown_s"
msgid "Presence unknown: %s"
msgstr "Presence unknown: %s"

msgctxt "environmental_impact"
msgid "Environmental impact"
msgstr "Environmental impact"

# Numerical score for the Eco-score (do not translate Eco-score)
msgctxt "ecoscore_score"
msgid "Eco-score score"
msgstr "Eco-score score"

# Letter grade from A to E for the Eco-score (do not translate Eco-score)
msgctxt "ecoscore_grade"
msgid "Eco-score grade"
msgstr "Eco-score grade"

# do not translate Eco-score
msgctxt "ecoscore_calculation_details"
msgid "Details of the calculation of the Eco-score"
msgstr "Details of the calculation of the Eco-score"

# do not translate Eco-score
msgctxt "ecoscore_information"
msgid "Information about the Eco-score"
msgstr "Information about the Eco-score"

msgctxt "preferences_edit_your_food_preferences"
msgid "Edit your food preferences"
msgstr "Edit your food preferences"

msgctxt "preferences_your_preferences"
msgid "Your food preferences"
msgstr "Your food preferences"

msgctxt "preferences_currently_selected_preferences"
msgid "Currently selected preferences"
msgstr "Currently selected preferences"

msgctxt "preferences_locally_saved"
msgid "Your food preferences are kept in your browser and never sent to Open Food Facts or anyone else."
msgstr "Your food preferences are kept in your browser and never sent to Open Food Facts or anyone else."

# used in phrases like "salt in unknown quantity"
msgctxt "unknown_quantity"
msgid "unknown quantity"
msgstr "unknown quantity"

msgctxt "missing_ingredients_list"
msgid "Missing ingredients list"
msgstr "Missing ingredients list"

msgctxt "missing_nutrition_facts"
msgid "Missing nutrition facts"
msgstr "Missing nutrition facts"

msgctxt "ecoscore_p"
msgid "Eco-Score"
msgstr "Eco-Score"

msgctxt "ecoscore_s"
msgid "Eco-Score"
msgstr "Eco-Score"

msgctxt "packaging_parts"
msgid "Packaging parts"
msgstr "Packaging parts"

# A short name for a physical piece of packaging (e.g. in English, "packaging" instead of "packaging part"). Used with a number (e.g. "Packaging 1" to identify a packaging part)
msgctxt "packaging_part_short"
msgid "Packaging"
msgstr "Packaging"

# Number of packaging parts
msgctxt "packaging_number"
msgid "Number"
msgstr "Number"

msgctxt "packaging_shape"
msgid "Shape"
msgstr "Shape"

msgctxt "packaging_quantity"
msgid "Quantity contained"
msgstr "Quantity contained"

msgctxt "packaging_material"
msgid "Material"
msgstr "Material"

msgctxt "packaging_recycling"
msgid "Recycling"
msgstr "Recycling"

msgctxt "products_on_this_page_are_sorted_according_to_your_preferences"
msgid "Products on this page are sorted according to your preferences:"
msgstr "Products on this page are sorted according to your preferences:"

msgctxt "choose_which_information_you_prefer_to_see_first"
msgid "Choose which information you prefer to see first."
msgstr "Choose which information you prefer to see first."

msgctxt "see_your_preferences"
msgid "See your preferences"
msgstr "See your preferences"

msgctxt "delete_all_preferences"
msgid "Delete all preferences"
msgstr "Delete all preferences"

msgctxt "products_are_being_loaded_please_wait"
msgid "Products are being loaded, please wait."
msgstr "Products are being loaded, please wait."

msgctxt "products_match_all"
msgid "All products"
msgstr "All products"

msgctxt "products_match_yes"
msgid "Products that match your preferences"
msgstr "Products that match your preferences"

msgctxt "products_match_no"
msgid "Products that do not match your preferences"
msgstr "Products that do not match your preferences"

msgctxt "products_match_unknown"
msgid "Products for which we currently miss data to determine if they match your preferences"
msgstr "Products for which we currently miss data to determine if they match your preferences"

msgctxt "forest_footprint"
msgid "Forest footprint"
msgstr "Forest footprint"

msgctxt "ingredients_requiring_soy"
msgid "Ingredients requiring soy"
msgstr "Ingredients requiring soy"

msgctxt "type"
msgid "Type"
msgstr "Type"

msgctxt "processing_factor"
msgid "Processing factor"
msgstr "Processing factor"

msgctxt "soy_feed_factor"
msgid "Soy feed factor"
msgstr "Soy feed factor"

msgctxt "soy_yield"
msgid "Soy yield"
msgstr "Soy yield"

msgctxt "deforestation_risk"
msgid "Deforestation risk"
msgstr "Deforestation risk"

msgctxt "total_forest_footprint"
msgid "Total forest footprint"
msgstr "Total forest footprint"

msgctxt "square_meters_per_kg_of_food"
msgid "m² per kg of food"
msgstr "m² per kg of food"

msgctxt "percent_of_food_after_processing"
msgid "% of food after processing"
msgstr "% of food after processing"

msgctxt "kg_of_soy_per_kg_of_food"
msgid "kg of soy per kg of food"
msgstr "kg of soy per kg of food"

msgctxt "kg_of_soy_per_square_meter"
msgid "kg of soy per m²"
msgstr "kg of soy per m²"

msgctxt "percent_in_product"
msgid "% in product"
msgstr "% in product"

msgctxt "forest_footprint_calculation_details"
msgid "Details of the calculation of the forest footprint"
msgstr "Details of the calculation of the forest footprint"

msgctxt "you_are_on_the_public_database"
msgid "You are on the public database."
msgstr "You are on the public database."

msgctxt "manage_your_products_on_the_producers_platform"
msgid "Manage your products on the platform for producers"
msgstr "Manage your products on the platform for producers"

msgctxt "number_of_products_with_changes_since_last_export"
msgid "Number of products with changes since last export"
msgstr "Number of products with changes since last export"

msgctxt "number_of_products_withdrawn_from_the_market_since_last_export"
msgid "Number of products withdrawn from the market since last export"
msgstr "Number of products withdrawn from the market since last export"

msgctxt "only_export_products_with_changes"
msgid "Only export products with changes"
msgstr "Only export products with changes"

msgctxt "product_edits_by_producers"
msgid "Is this your product? If it is, please use our free platform for producers to update it."
msgstr "Is this your product? If it is, please use our free platform for producers to update it."

msgctxt "product_edits_by_producers_platform"
msgid "We encourage manufacturers to add or change data and photos for their products through our free platform for producers so that they can be marked as official and protected from changes by others."
msgstr "We encourage manufacturers to add or change data and photos for their products through our free platform for producers so that they can be marked as official and protected from changes by others."

msgctxt "product_edits_by_producers_import"
msgid "The platform makes it easy to import product data and photos with an Excel or CSV file in any format."
msgstr "The platform makes it easy to import product data and photos with an Excel or CSV file in any format."

msgctxt "product_edits_by_producers_analysis"
msgid "The platform also provides in-depth analysis of the products."
msgstr "The platform also provides in-depth analysis of the products."

# It = the platform
msgctxt "product_edits_by_producers_indicators"
msgid "It computes indicators such as the Nutri-Score, NOVA, and the Eco-score, and automatically identifies suggestions to improve them (for instance all products that would get a better Nutri-Score grade with a slight composition change)."
msgstr "It computes indicators such as the Nutri-Score, NOVA, and the Eco-score, and automatically identifies suggestions to improve them (for instance all products that would get a better Nutri-Score grade with a slight composition change)."

msgctxt "attribute_forest_footprint_name"
msgid "Forest footprint"
msgstr "Forest footprint"

msgctxt "attribute_forest_footprint_setting_name"
msgid "Low risk of deforestation (Forest footprint)"
msgstr "Low risk of deforestation (Forest footprint)"

msgctxt "attribute_forest_footprint_setting_note"
msgid "The forest footprint corresponds to the risk of deforestation associated with its ingredients."
msgstr "The forest footprint corresponds to the risk of deforestation associated with its ingredients."

msgctxt "attribute_forest_footprint_a_title"
msgid "Very small forest footprint"
msgstr "Very small forest footprint"

msgctxt "attribute_forest_footprint_b_title"
msgid "Small forest footprint"
msgstr "Small forest footprint"

msgctxt "attribute_forest_footprint_c_title"
msgid "Medium forest footprint"
msgstr "Medium forest footprint"

msgctxt "attribute_forest_footprint_d_title"
msgid "Large forest footprint"
msgstr "Large forest footprint"

msgctxt "attribute_forest_footprint_e_title"
msgid "Very large forest footprint"
msgstr "Very large forest footprint"

msgctxt "attribute_forest_footprint_not_computed_title"
msgid "Forest footprint not computed"
msgstr "Forest footprint not computed"

msgctxt "attribute_forest_footprint_a_description_short"
msgid "Almost no risk of deforestation"
msgstr "Almost no risk of deforestation"

msgctxt "attribute_forest_footprint_b_description_short"
msgid "Low risk of deforestation"
msgstr "Low risk of deforestation"

msgctxt "attribute_forest_footprint_c_description_short"
msgid "Moderate risk of deforestation"
msgstr "Moderate risk of deforestation"

msgctxt "attribute_forest_footprint_d_description_short"
msgid "High risk of deforestation"
msgstr "High risk of deforestation"

msgctxt "attribute_forest_footprint_e_description_short"
msgid "Very high risk of deforestation"
msgstr "Very high risk of deforestation"

msgctxt "attribute_forest_footprint_not_computed_description_short"
msgid "Currently only for products with chicken or eggs"
msgstr "Currently only for products with chicken or eggs"

msgctxt "classify_products_according_to_your_preferences"
msgid "Classify products according to your preferences"
msgstr "Classify products according to your preferences"

# %d will be replaced by the number of products
msgctxt "classify_the_d_products_below_according_to_your_preferences"
msgid "Classify the %d products below according to your preferences"
msgstr "Classify the %d products below according to your preferences"

msgctxt "sort_by_popularity"
msgid "Most scanned products"
msgstr "Most scanned products"

msgctxt "sort_by_nutriscore_score"
msgid "Products with the best Nutri-Score"
msgstr "Products with the best Nutri-Score"

msgctxt "sort_by_ecoscore_score"
msgid "Products with the best Eco-Score"
msgstr "Products with the best Eco-Score"

msgctxt "sort_by_created_t"
msgid "Recently added products"
msgstr "Recently added products"

msgctxt "sort_by_last_modified_t"
msgid "Recently modified products"
msgstr "Recently modified products"

# %d will be replaced by the number of products
msgctxt "d_products_per_page"
msgid "%d products per page"
msgstr "%d products per page"

msgctxt "not_applicable"
msgid "Not applicable"
msgstr "Not applicable"

msgctxt "abbreviated_product_name"
msgid "Abbreviated product name"
msgstr "Abbreviated product name"

msgctxt "abbreviated_product_name_note"
msgid "Product name with abbreviations shown on receipts"
msgstr "Product name with abbreviations shown on receipts"

msgctxt "footer_vision"
msgid "Vision, Mission, Values and Programs"
msgstr "Vision, Mission, Values and Programs"

# Do not translate
msgctxt "footer_vision_link"
msgid "https://world.openfoodfacts.org/open-food-facts-vision-mission-values-and-programs"
msgstr "https://world.openfoodfacts.org/open-food-facts-vision-mission-values-and-programs"

msgctxt "forgotten_password"
msgid "Forgotten password?"
msgstr "Forgotten password?"

msgctxt "reset_password_error"
msgid "We could not reinitialize your password, please contact us for assistance."
msgstr "We could not reinitialize your password, please contact us for assistance."

msgctxt "remove_all_nutrient_values"
msgid "Remove all nutrient values"
msgstr "Remove all nutrient values"

msgctxt "delete_user_process"
msgid "User is being deleted. This may take a few minutes."
msgstr "User is being deleted. This may take a few minutes."

msgctxt "attribute_ecoscore_not_applicable_title"
msgid "Eco-Score not yet applicable"
msgstr "Eco-Score not yet applicable"

msgctxt "attribute_ecoscore_not_applicable_description_short"
msgid "Not yet applicable for the category"
msgstr "Not yet applicable for the category"

# variable names between { } must not be translated
msgctxt "f_attribute_ecoscore_not_applicable_description"
msgid "Not yet applicable for the category: {category}"
msgstr "Not yet applicable for the category: {category}"

msgctxt "ecoscore_not_applicable_coming_soon"
msgid "The Eco-Score is not yet applicable for this category, but we are working on adding support for it."
msgstr "The Eco-Score is not yet applicable for this category, but we are working on adding support for it."

msgctxt "attribute_ecoscore_unknown_title"
msgid "Eco-Score not computed"
msgstr "Eco-Score not computed"

msgctxt "attribute_ecoscore_unknown_description_short"
msgid "Unknown environmental impact"
msgstr "Unknown environmental impact"

msgctxt "ecoscore_unknown_call_to_help"
msgid "We could not compute the Eco-Score of this product as it is missing some data, could you help complete it?"
msgstr "We could not compute the Eco-Score of this product as it is missing some data, could you help complete it?"

msgctxt "org_list_of_gs1_gln_description"
msgid "GS1 data is automatically associated with an OFF organization identifier that corresponds to the GS1 partyName field. To change the OFF organization identifier, you can directly assign 1 or more GS1 GLN identifiers."
msgstr "GS1 data is automatically associated with an OFF organization identifier that corresponds to the GS1 partyName field. To change the OFF organization identifier, you can directly assign 1 or more GS1 GLN identifiers."

msgctxt "org_list_of_gs1_gln"
msgid "List of GS1 GLN identifiers to be associated with the organization"
msgstr "List of GS1 GLN identifiers to be associated with the organization"

msgctxt "org_list_of_gs1_gln_note"
msgid "A comma separated list of GS1 GLN identifiers to force the association with this organization."
msgstr "A comma separated list of GS1 GLN identifiers to force the association with this organization."

msgctxt "org_valid_org"
msgid "Validate organization as a real producer."
msgstr "Validate organization as a real producer."

msgctxt "org_valid_org_note"
msgid "The organization is verified as a real producer by a human, also creates entry in CRM."
msgstr "The organization is verified as a real producer by a human, also creates entry in CRM."

msgctxt "org_enable_manual_export_to_public_platform"
msgid "Enable organization members to manually export product data and photos to the public database."
msgstr "Enable organization members to manually export product data and photos to the public database."

msgctxt "org_enable_manual_export_to_public_platform_note"
msgid "Manual exports can be enabled once the imported data has been reviewed by an administrator."
msgstr "Manual exports can be enabled once the imported data has been reviewed by an administrator."

msgctxt "org_activate_automated_daily_export_to_public_platform"
msgid "Activate automated daily exports of product data and photos to the public database."
msgstr "Activate automated daily exports of product data and photos to the public database."

msgctxt "org_activate_automated_daily_export_to_public_platform_note"
msgid "Automated exports should be activated only for organizations that have automated imports (e.g. through Equadis)."
msgstr "Automated exports should be activated only for organizations that have automated imports (e.g. through Equadis)."

msgctxt "org_admin"
msgid "Administrator fields"
msgstr "Administrator fields"

msgctxt "minion_status_inactive"
msgid "Queued"
msgstr "Queued"

msgctxt "minion_status_active"
msgid "In progress"
msgstr "In progress"

msgctxt "minion_status_finished"
msgid "Finished"
msgstr "Finished"

msgctxt "minion_status_failed"
msgid "Failed"
msgstr "Failed"

# Export: use a noun and not a verb
msgctxt "export_job_export"
msgid "Export from the producers platform"
msgstr "Export from the producers platform"

# Import: use a noun and not a verb
msgctxt "export_job_import"
msgid "Import to the public database"
msgstr "Import to the public database"

# Update: use a noun and not a verb
msgctxt "export_job_status_update"
msgid "Update of the import status on the producers platform"
msgstr "Update of the import status on the producers platform"

msgctxt "export_in_progress"
msgid "The export has been scheduled. This page can be closed."
msgstr "The export has been scheduled. This page can be closed."

msgctxt "export_products_to_public_database_request_email"
msgid "Your export has been scheduled. You will receive an e-mail once it is finished."
msgstr "Your export has been scheduled. You will receive an e-mail once it is finished."

msgctxt "product_page_on_the_public_database"
msgid "Product page on the public database"
msgstr "Product page on the public database"

msgctxt "product_does_not_exist_on_the_public_database"
msgid "The product does not exist yet on the public database"
msgstr "The product does not exist yet on the public database"

# product updates = updates to multiple products
msgctxt "some_product_updates_have_not_been_published_on_the_public_database"
msgid "Some product updates have not been published on the public database."
msgstr "Some product updates have not been published on the public database."

msgctxt "org_do_not_import_codeonline"
msgid "Do not import CodeOnline data."
msgstr "Do not import CodeOnline data."

msgctxt "overwrite_owner"
msgid "Overwrite products that have a different owner on the public platform. Otherwise, products with a different owner will be skipped."
msgstr "Overwrite products that have a different owner on the public platform. Otherwise, products with a different owner will be skipped."

msgctxt "data_source_database"
msgid "Some of the data for the products of %s come from %s."
msgstr "Some of the data for the products of %s come from %s."

msgctxt "data_source_database_note_about_the_producers_platform"
msgid "Manufacturers can use the Open Food Facts <a href=\"<producers_platform_url>\">free plaform for producers</a> to access and complete this data, and to obtain reports, analysis and product improvements opportunities (e.g. better Nutri-Score)."
msgstr "Manufacturers can use the Open Food Facts <a href=\"<producers_platform_url>\">free plaform for producers</a> to access and complete this data, and to obtain reports, analysis and product improvements opportunities (e.g. better Nutri-Score)."

# variable names between { } must not be translated
msgctxt "f_data_source_database_provider"
msgid "The manufacturer {manufacturer} uses {provider} to automatically transmit data and photos for its products."
msgstr "The manufacturer {manufacturer} uses {provider} to automatically transmit data and photos for its products."

msgctxt "image_other_type"
msgid "Type of the product photo"
msgstr "Type of the product photo"

# do not translate "front, ingredients, nutrition, packaging"
msgctxt "image_other_type_description"
msgid "If you use the same column on multiple lines to provide images URLs for a single product, you can use this field to indicate the type of the image: front, ingredients, nutrition or packaging."
msgstr "If you use the same column on multiple lines to provide images URLs for a single product, you can use this field to indicate the type of the image: front, ingredients, nutrition or packaging."

msgctxt "forest_footprint_one_line_explanation"
msgid "The forest footprint is calculated by taking into account the ingredients whose production requires soybeans, the cultivation of which is linked to deforestation."
msgstr "The forest footprint is calculated by taking into account the ingredients whose production requires soybeans, the cultivation of which is linked to deforestation"

msgctxt "ecoscore_agribalyse_match_warning"
msgid "The Eco-Score can only be calculated if the product has a sufficiently precise category."
msgstr "The Eco-Score can only be calculated if the product has a sufficiently precise category."

msgctxt "ecoscore_add_more_precise_category"
msgid "You can modify the product page to add a more precise category."
msgstr "You can modify the product page to add a more precise category."

msgctxt "ecoscore_platform_promo"
msgid "If you are the manufacturer of this product, you can send us the information with our <a href=\"https://world.pro.openfoodfacts.org\">free platform for producers</a>."
msgstr "If you are the manufacturer of this product, you can send us the information with our <a href=\"https://world.pro.openfoodfacts.org\">free platform for producers</a>."

msgctxt "ecoscore_warning_missing_information"
msgid "Warning: some information necessary to calculate the Eco-Score with precision is not provided (see the details of the calculation below)."
msgstr "Warning: some information necessary to calculate the Eco-Score with precision is not provided (see the details of the calculation below)."

msgctxt "ecoscore_add_missing_information"
msgid "You can edit the product to add the missing information."
msgstr "You can edit the product to add the missing information."

msgctxt "ecoscore_product_category_reference_score"
msgid "Baseline score of the product category"
msgstr "Baseline score of the product category"

msgctxt "ecoscore_panel_lca"
msgid "Lifecyle Analysis (LCA)"
msgstr "Lifecyle Analysis (LCA)"

# do not translate Agribalyse
msgctxt "ecoscore_agribalyse_category"
msgid "Agribalyse category"
msgstr "Agribalyse category"

msgctxt "ecoscore_category_proxy_match"
msgid "Approximate match with the product category"
msgstr "Approximate match with the product category"

msgctxt "ecoscore_category_exact_match"
msgid "Exact match with the product category"
msgstr "Exact match with the product category"

msgctxt "ecoscore_pef_environmental_score"
msgid "PEF environmental score"
msgstr "PEF environmental score"

msgctxt "ecoscore_incl_climate_change_impact"
msgid "including impact on climate change"
msgstr "including impact on climate change"

msgctxt "ecoscore_impact_detail_by_stages"
msgid "Details of the impacts by stages of the life cycle"
msgstr "Details of the impacts by stages of the life cycle"

# stage meaning step
msgctxt "ecoscore_stage"
msgid "Stage"
msgstr "Stage"

msgctxt "ecoscore_impact"
msgid "Impact"
msgstr "Impact"

msgctxt "ecoscore_agriculture"
msgid "Agriculture"
msgstr "Agriculture"

msgctxt "ecoscore_processing"
msgid "Processing"
msgstr "Processing"

msgctxt "ecoscore_packaging"
msgid "Packaging"
msgstr "Packaging"

msgctxt "ecoscore_transportation"
msgid "Transportation"
msgstr "Transportation"

msgctxt "ecoscore_distribution"
msgid "Distribution"
msgstr "Distribution"

msgctxt "ecoscore_consumption"
msgid "Consumption"
msgstr "Consumption"

msgctxt "ecoscore_lca_score_out_of_100"
msgid "LCA score out of 100"
msgstr "LCA score out of 100"

msgctxt "ecoscore_no_agribalyse_category_match"
msgid "No match between product categories and Agribalyse categories."
msgstr "No match between product categories and Agribalyse categories."

msgctxt "ecoscore_edit_category_to_more_granular"
msgid "You can modify the product page to add a more granular category."
msgstr "You can modify the product page to add a more granular category."

msgctxt "ecoscore_additional_bonuses_and_maluses"
msgid "Additional bonuses and maluses"
msgstr "Additional bonuses and maluses"

msgctxt "ecoscore_production_system"
msgid "Production mode"
msgstr "Production mode"

msgctxt "ecoscore_no_labels_taken_into_account"
msgid "No labels taken into account for the production system."
msgstr "No labels taken into account for the production system."

msgctxt "ecoscore_please_add_the_labels"
msgid "If this product has a label characterizing the production system (organic, fair trade, Label Rouge, Bleu Blanc Coeur etc.), you can modify the product sheet to add it."
msgstr "If this product has a label characterizing the production system (organic, fair trade, Label Rouge, Bleu Blanc Coeur etc.), you can modify the product sheet to add it."

msgctxt "ecoscore_origins_of_ingredients"
msgid "Origins of ingredients"
msgstr "Origins of ingredients"

msgctxt "ecoscore_ingredients_not_indicated"
msgid "The origins of the ingredients of this product are not indicated."
msgstr "The origins of the ingredients of this product are not indicated."

msgctxt "ecoscore_please_add_the_ingredients"
msgid "If they are indicated on the packaging, you can modify the product sheet and add them."
msgstr "If they are indicated on the packaging, you can modify the product sheet and add them."

msgctxt "ecoscore_environmental_policy"
msgid "Environmental policy"
msgstr "Environmental policy"

msgctxt "ecoscore_threatened_species"
msgid "Threatened species"
msgstr "Threatened species"

msgctxt "ecoscore_ingredients_whose_cultivation_threatens_species"
msgid "Ingredients that threatens species"
msgstr "Ingredients that threatens species"

msgctxt "ecoscore_no_species_threatening_ingredients"
msgid "No ingredients that threaten species"
msgstr "No ingredients that threaten species"

msgctxt "ecoscore_ingredients_unknown"
msgid "The information on the ingredients of this product has not been given."
msgstr "The information on the ingredients of this product has not been given."

msgctxt "ecoscore_edit_for_more_precise_ecoscore"
msgid "For a more precise calculation of the Eco-Score, you can edit the product page and add them."
msgstr "For a more precise calculation of the Eco-Score, you can edit the product page and add them."

msgctxt "ecoscore_packaging_ratio"
msgid "ratio"
msgstr "ratio"

msgctxt "ecoscore_packaging_score"
msgid "score"
msgstr "score"

msgctxt "ecoscore_score_of_all_components"
msgid "Score of all components"
msgstr "Score of all components"

msgctxt "ecoscore_no_packaging_information"
msgid "The information about the packaging of this product is not filled in."
msgstr "The information about the packaging of this product is not filled in."

msgctxt "ecoscore_unprecise_packaging_information"
msgid "The information about the packaging of this product is not sufficiently precise (exact shapes and materials of all components of the packaging)."
msgstr "The information about the packaging of this product is not sufficiently precise (exact shapes and materials of all components of the packaging)."

msgctxt "ecoscore_edit_for_more_precise_ecoscore"
msgid "For a more precise calculation of the Eco-Score, you can modify the product page and add them."
msgstr "For a more precise calculation of the Eco-Score, you can modify the product page and add them."

msgctxt "ecoscore_final_score"
msgid "Final score"
msgstr "Final score"

msgctxt "ecoscore_lower_the_score_lower_the_impact"
msgid "(the lower the score, the lower the impact)"
msgstr "(the lower the score, the lower the impact)"

msgctxt "ecoscore_kg_co2_eq_kg_product"
msgid "kg CO2 eq/kg of product"
msgstr "kg CO2 eq/kg of product"

# do not translate the link
msgctxt "ecoscore_platform_prompt_ecoscore_modal"
msgid "If you are the manufacturer of this product, you can send us the information with our <a href=\"https://world.pro.openfoodfacts.org\">free platform for producers</a>."
msgstr "If you are the manufacturer of this product, you can send us the information with our <a href=\"https://world.pro.openfoodfacts.org\">free platform for producers</a>."

# do not translate Eco-Score and the link
msgctxt "ecoscore_description"
msgid "The <a href=\"/ecoscore\">Eco-Score</a> is an experimental score that summarizes the environmental impacts of food products."
msgstr "The <a href=\"/ecoscore\">Eco-Score</a> is an experimental score that summarizes the environmental impacts of food products."

# do not translate Eco-Score
msgctxt "ecoscore_warning_fr"
msgid "The Eco-Score formula is subject to change as it is regularly improved to make it more precise."
msgstr "The Eco-Score formula is subject to change as it is is regularly improved to make it more precise."

# do not translate Eco-Score
msgctxt "ecoscore_warning_international"
msgid "The Eco-Score was initially developped for France and it is being extended to other European countries. The Eco-Score formula is subject to change as it is regularly improved to make it more precise and better suited to each country."
msgstr "The Eco-Score was initially developped for France and it is being extended to other European countries. The Eco-Score formula is subject to change as it is regularly improved to make it more precise and better suited to each country."

msgctxt "ecoscore_warning_transportation_world"
msgid "Select a country in order to include the full impact of transportation."
msgstr "Select a country in order to include the full impact of transportation."

msgctxt "ecoscore_warning_transportation"
msgid "The full impact of transportation to your country is currently unknown."
msgstr "The full impact of transportation to your country is currently unknown."

msgctxt "app_banner_text"
msgid "Scan barcodes to get the Nutri-Score, the Eco-Score and more!"
msgstr "Scan barcodes to get the Nutri-Score, the Eco-Score and more!"

msgctxt "org_gs1_product_name_is_abbreviated"
msgid "GS1 product names for this manufacturer are abbreviated."
msgstr "GS1 product names for this manufacturer are abbreviated."

msgctxt "org_gs1_nutrients_are_unprepared"
msgid "GS1 prepared nutrients for this manufacturer are in fact for the product as sold."
msgstr "GS1 prepared nutrients for this manufacturer are in fact for the product as sold."

msgctxt "org_gs1_nutrients_are_unprepared_note"
msgid "Check that the manufacturer does not make products that really have nutrients for the prepared product."
msgstr "Check that the manufacturer does not make products that really have nutrients for the prepared product."

msgctxt "org_gs1_product_name_is_abbreviated_description"
msgid "Some manufacturers have incorrect values for some fields in GS1. The features below can be used to fix some of them."
msgstr "Some manufacturers have incorrect values for some fields in GS1. The features below can be used to fix some of them."

# do not remove %s, it will be replaced with the source name
msgctxt "import_source_string"
msgid "Import data from %s"
msgstr "Import data from %s"

msgctxt "org_protect_data"
msgid "Protect the data that is provided by the organization."
msgstr "Protect the data that is provided by the organization."

msgctxt "org_protect_data_note"
msgid "Removing or changing the provided data will be possible only by experimented contributors on the web site."
msgstr "Removing or changing the provided data will be possible only by experimented contributors on the web site."

msgctxt "ecoscore_packaging_impact_high"
msgid "Packaging with a high impact"
msgstr "Packaging with a high impact"

msgctxt "ecoscore_packaging_impact_medium"
msgid "Packaging with a medium impact"
msgstr "Packaging with a medium impact"

msgctxt "ecoscore_packaging_impact_low"
msgid "Packaging with a low impact"
msgstr "Packaging with a low impact"

msgctxt "ecoscore_packaging_missing_information"
msgid "Missing packaging information for this product"
msgstr "Missing packaging information for this product"

msgctxt "ecoscore_origins_of_ingredients_impact_high"
msgid "Origins of ingredients with a high impact"
msgstr "Origins of ingredients with a high impact"

msgctxt "ecoscore_origins_of_ingredients_impact_medium"
msgid "Origins of ingredients with a medium impact"
msgstr "Origins of ingredients with a medium impact"

msgctxt "ecoscore_origins_of_ingredients_impact_low"
msgid "Origins of ingredients with a low impact"
msgstr "Origins of ingredients with a low impact"

msgctxt "ecoscore_origins_of_ingredients_missing_information"
msgid "Missing origins of ingredients information"
msgstr "Missing origins of ingredients information"

msgctxt "percent_of_ingredients"
msgid "% of ingredients"
msgstr "% of ingredients"

# medium as in "medium impact"
msgctxt "medium"
msgid "medium"
msgstr "medium"

msgctxt "nutrition_grade_fr_tea_bags_note"
msgid "Note: the Nutri-Score of teas and herbal teas corresponds to the product prepared with water only, without sugar or milk."
msgstr "Note: the Nutri-Score of teas and herbal teas corresponds to the product prepared with water only, without sugar or milk."

msgctxt "g_per_100g"
msgid "%s g / 100 g"
msgstr "%s g / 100 g"

msgctxt "donation_title"
msgid "Important: we need your support!"
msgstr "Important: we need your support!"

msgctxt "donation_text_2023_main"
msgid "Help us make food transparency the norm!"
msgstr "Help us make food transparency the norm!"

msgctxt "donation_text_2023_secondary"
msgid "As a non-profit organization, we depend on your donations to continue informing consumers around the world about what they eat."
msgstr "As a non-profit organization, we depend on your donations to continue informing consumers around the world about what they eat."

msgctxt "donation_text_2023_tertiary"
msgid "The food revolution starts with you!"
msgstr "The food revolution starts with you!"

msgctxt "donation_cta"
msgid "Donate"
msgstr "Donate"

msgctxt "ecoscore_production_system_no_labels_with_environmental_benefits"
msgid "No labels with environmental benefits"
msgstr "No labels with environmental benefits"

msgctxt "ecoscore_production_system_labels_with_environmental_benefits"
msgid "Labels with environmental benefits"
msgstr "Labels with environmental benefits"

msgctxt "ecoscore_production_system_labels_with_environmental_benefits_high"
msgid "Labels with high environmental benefits"
msgstr "Labels with high environmental benefits"

msgctxt "ecoscore_production_system_labels_with_environmental_benefits_very_high"
msgid "Labels with very high environmental benefits"
msgstr "Labels with very high environmental benefits"

msgctxt "other"
msgid "Other"
msgstr "Other"

# statistical mean
msgctxt "mean"
msgid "Mean"
msgstr "Mean"

msgctxt "recipes_ingredients_statistics"
msgid "Ingredients statistics for all products"
msgstr "Ingredients statistics for all products"

msgctxt "recipes_ingredients_for_each_product"
msgid "Ingredients for each product"
msgstr "Ingredients for each product"

msgctxt "product_deleted"
msgid "Product deleted."
msgstr "Product deleted."

msgctxt "carbon_footprint"
msgid "Carbon footprint"
msgstr "Carbon footprint"

# variable names between { } must not be translated
msgctxt "f_carbon_footprint_per_100g_of_product"
msgid "{grams} g CO² per 100g of product"
msgstr "{grams} g CO² per 100g of product"

# variable names between { } must not be translated
msgctxt "f_equal_to_driving_km_in_a_petrol_car"
msgid "Equal to driving {kilometers} km in a petrol car"
msgstr "Equal to driving {kilometers} km in a petrol car"

msgctxt "source_ademe_agribalyse"
msgid "Source: ADEME Agribalyse Database"
msgstr "Source: ADEME Agribalyse Database"

msgctxt "source_ademe_agribalyse_for_category"
msgid "The carbon emission figure comes from ADEME's Agribalyse database, for the category:"
msgstr "The carbon emission figure comes from ADEME's Agribalyse database, for the category:"

msgctxt "environment_card_title"
msgid "Environment"
msgstr "Environment"

msgctxt "health_card_title"
msgid "Nutrition and health"
msgstr "Nutrition and health"

msgctxt "contains_palm_oil"
msgid "Contains palm oil"
msgstr "Contains palm oil"

msgctxt "contains_palm_oil_subtitle"
msgid "Drives deforestation and threatens species such as the orangutan"
msgstr "Drives deforestation and threatens species such as the orangutan"

msgctxt "contains_palm_oil_description"
msgid "Tropical forests in Asia, Africa and Latin America are destroyed to create and expand oil palm tree plantations. The deforestation contributes to climate change, and it endangers species such as the orangutan, the pigmy elephant and the Sumatran rhino."
msgstr "Tropical forests in Asia, Africa and Latin America are destroyed to create and expand oil palm tree plantations. The deforestation contributes to climate change, and it endangers species such as the orangutan, the pigmy elephant and the Sumatran rhino."

msgctxt "bonus"
msgid "Bonus"
msgstr "Bonus"

msgctxt "malus"
msgid "Malus"
msgstr "Malus"

msgctxt "life_cycle_analysis"
msgid "Life cycle analysis"
msgstr "Life cycle analysis"

msgctxt "ecoscore_bonuses_and_maluses"
msgid "Bonuses and maluses"
msgstr "Bonuses and maluses"

msgctxt "ecoscore_for_this_product"
msgid "Eco-Score for this product"
msgstr "Eco-Score for this product"

msgctxt "average_impact_of_the_category"
msgid "Average impact of products of the same category"
msgstr "Average impact of products of the same category"

msgctxt "ecoscore_sum_of_bonuses_and_maluses"
msgid "Sum of bonuses and maluses"
msgstr "Sum of bonuses and maluses"

msgctxt "ecoscore_sum_of_bonuses_and_maluses_is_capped"
msgid "The sum of bonuses and maluses is capped at +25."
msgstr "The sum of bonuses and maluses is capped at +25."

msgctxt "ecoscore_lca_score"
msgid "Life cycle analysis score"
msgstr "Life cycle analysis score"

msgctxt "impact_for_this_product"
msgid "Impact for this product"
msgstr "Impact for this product"

msgctxt "ecoscore_downgraded_non_recyclable_and_non_biodegradable_materials"
msgid "The score of products with non-recyclable and non-biodegradable packaging materials is capped at 79 (grade B)."
msgstr "The score of products with non-recyclable and non-biodegradable packaging materials is capped at 79 (grade B)."

msgctxt "nutriscore_not_applicable"
msgid "Nutri-Score not applicable for this product category."
msgstr "Nutri-Score not applicable for this product category."

msgctxt "nutriscore_missing_category"
msgid "The category of the product must be specified in order to compute the Nutri-Score."
msgstr "The category of the product must be specified in order to compute the Nutri-Score."

msgctxt "nutriscore_missing_nutrition_data"
msgid "The nutrition facts of the product must be specified in order to compute the Nutri-Score."
msgstr "The nutrition facts of the product must be specified in order to compute the Nutri-Score."

msgctxt "nutriscore_missing_category_and_nutrition_data"
msgid "The category and the nutrition facts of the product must be specified in order to compute the Nutri-Score."
msgstr "The category and the nutrition facts of the product must be specified in order to compute the Nutri-Score."

msgctxt "health"
msgid "Health"
msgstr "Health"

msgctxt "contribution_panel_title"
msgid "Contribution"
msgstr "Contribution"

msgctxt "contribution_navigation"
msgid "Contribution"
msgstr "Contribution"

msgctxt "data_quality_errors_panel_title"
msgid "Detected Errors"
msgstr "Detected Errors"

msgctxt "data_quality_errors_panel_subtitle"
msgid "Help us improve quality of our data by contributing fixes"
msgstr "Help us improve quality of our data by contributing fixes"

msgctxt "data_quality_warnings_panel_title"
msgid "Potential issues"
msgstr "Potential issues"

msgctxt "data_quality_warnings_panel_subtitle"
msgid "We have detected some potential issues or potential improvements, could you check if some apply ?"
msgstr "We have detected some potential issues or potential improvements, could you check if some apply ?"

msgctxt "data_quality_info_panel_title"
msgid "Data Quality infos"
msgstr "Data Quality infos"

msgctxt "data_quality_info_panel_subtitle"
msgid "Some infos about data quality on this product"
msgstr "Some infos about data quality on this product"

# will be followed by : and a value. e.g. "Compared to: bananas"
msgctxt "compared_to"
msgid "Compared to"
msgstr "Compared to"

# name of an activity / a sport
msgctxt "activity_walking"
msgid "Walking"
msgstr "Walking"

# name of an activity / a sport
msgctxt "activity_swimming"
msgid "Swimming"
msgstr "Swimming"

# name of an activity / a sport
msgctxt "activity_bicycling"
msgid "Bicycling"
msgstr "Bicycling"

# name of an activity / a sport
msgctxt "activity_running"
msgid "Running"
msgstr "Running"

# Don't translate {kj}, it will be replaced by a number
msgctxt "f_energy_per_100g"
msgid "{kj} kJ per 100g"
msgstr "{kj} kJ per 100g"

# Don't translate {kj}, it will be replaced by a number
msgctxt "f_equal_to_walking_minutes_or_steps"
msgid "Equal to walking {minutes} minutes or {steps} steps"
msgstr "Equal to walking {minutes} minutes or {steps} steps"

# Don't translate {kg} and {lb}, it will be replaced by a number
msgctxt "f_energy_expenditure_for_weight_in_kg_lb"
msgid "Energy expenditure for a person weighting {kg} kg / {lb} lb"
msgstr "Energy expenditure for a person weighting {kg} kg / {lb} lb"

msgctxt "nutriscore_missing_category_short"
msgid "Missing category"
msgstr "Missing category"

msgctxt "nutriscore_missing_nutrition_data_short"
msgid "Missing nutrition facts"
msgstr "Missing nutrition facts"

msgctxt "nutriscore_missing_category_and_nutrition_data_short"
msgid "Missing category and nutrition facts"
msgstr "Missing category and nutrition facts"

msgctxt "recommendation_who_reduce_or_stop_drinking_alcohol_title"
msgid "Reduce or stop drinking alcohol"
msgstr "Reduce or stop drinking alcohol"

msgctxt "recommendation_who_reduce_or_stop_drinking_alcohol_subtitle"
msgid "Less is better"
msgstr "Less is better"

msgctxt "recommendation_who_reduce_or_stop_drinking_alcohol_text"
msgid "This might not be the answer people want to hear, but there is no safe level for drinking alcohol. Of course there is lower-risk drinking, but WHO does not set particular limits, because the evidence shows that the ideal situation for health is to not drink at all. Alcohol is closely related to around 60 different diagnoses and for almost all there is a close dose–response relationship, so the more you drink, the higher your risk of disease. Less is better."
msgstr "This might not be the answer people want to hear, but there is no safe level for drinking alcohol. Of course there is lower-risk drinking, but WHO does not set particular limits, because the evidence shows that the ideal situation for health is to not drink at all. Alcohol is closely related to around 60 different diagnoses and for almost all there is a close dose–response relationship, so the more you drink, the higher your risk of disease. Less is better."

# "source" as in "source of the information"
msgctxt "source"
msgid "Source"
msgstr "Source"

# variable names between { } must not be translated
msgctxt "f_app_user"
msgid "A user of the {app_name} app"
msgstr "A user of the {app_name} app"

msgctxt "food_groups_p"
msgid "food groups"
msgstr "food groups"

msgctxt "food_groups_s"
msgid "food group"
msgstr "food group"

msgctxt "non_vegan_ingredients"
msgid "Non-vegan ingredients"
msgstr "Non-vegan ingredients"

msgctxt "vegan_ingredients"
msgid "No non-vegan ingredients detected"
msgstr "No non-vegan ingredients"

msgctxt "maybe_vegan_ingredients"
msgid "Ingredients that may not be vegan"
msgstr "Ingredients that may not be vegan"

msgctxt "attribute_vegan_setting_note"
msgid "To determine whether a product is vegan, we only rely on the list of ingredients."
msgstr "To determine whether a product is vegan, we only rely on the list of ingredients."

msgctxt "non_vegetarian_ingredients"
msgid "Non-vegetarian ingredients"
msgstr "Non-vegetarian ingredients"

msgctxt "vegetarian_ingredients"
msgid "No non-vegetarian ingredients detected"
msgstr "No non-vegetarian ingredients detected"

msgctxt "maybe_vegetarian_ingredients"
msgid "Ingredients that may not be vegetarian"
msgstr "Ingredients that may not be vegetarian"

msgctxt "attribute_vegetarian_setting_note"
msgid "To determine whether a product is vegetarian, we only rely on the list of ingredients."
msgstr "To determine whether a product is vegetarian, we only rely on the list of ingredients."

msgctxt "palm_oil_ingredients"
msgid "Ingredients that contain palm oil"
msgstr "Ingredients that contain palm oil"

msgctxt "may_contain_palm_oil_ingredients"
msgid "Ingredients that may contain palm oil"
msgstr "Ingredients that may contain palm oil"

msgctxt "palm_oil_free_ingredients"
msgid "No ingredients containing palm oil detected"
msgstr "No ingredients containing palm oil detected"

msgctxt "attribute_palm_oil_setting_note"
msgid "To determine whether a product contains palm oil, we only rely on the list of ingredients."
msgstr "To determine whether a product contains palm oil, we only rely on the list of ingredients."

msgctxt "unrecognized_ingredients"
msgid "Unrecognized ingredients"
msgstr "Unrecognized ingredients"

msgctxt "nova_1_unprocessed_ingredients"
msgid "The product contains only unprocessed or minimally processed ingredients."
msgstr "The product contains only unprocessed or minimally processed ingredients."

# variable names between { } must not be translated
msgctxt "f_nova_markers_for_nova_group"
msgid "Elements that indicate the product is in the {nova_group} group"
msgstr "Elements that indicate the product is in the {nova_group} group"

msgctxt "nova_classification_description"
msgid "Food products are classified into 4 groups according to their degree of processing:"
msgstr "Food products are classified into 4 groups according to their degree of processing:"

msgctxt "nova_classification_how"
msgid "The determination of the group is based on the category of the product and on the ingredients it contains."
msgstr "The determination of the group is based on the category of the product and on the ingredients it contains."

msgctxt "nova_classification_learn_more"
msgid "Learn more about the NOVA classification"
msgstr "Learn more about the NOVA classification"

msgctxt "nova_group_missing_category"
msgid "The category of the product must be specified in order to determine the NOVA group."
msgstr "The category of the product must be specified in order to determine the NOVA group."

msgctxt "nova_group_missing_ingredients"
msgid "The ingredients of the product must be specified in order to determine the NOVA group."
msgstr "The ingredients of the product must be specified in order to determine the NOVA group."

msgctxt "nova_group_too_many_unknown_ingredient"
msgid "We could not recognize some of the ingredients and determine the NOVA group."
msgstr "We could not recognize some of the ingredients and determine the NOVA group."

msgctxt "unselect_image"
msgid "Unselect Image"
msgstr "Unselect Image"

msgctxt "nutriscore_learn_more"
msgid "Learn more about the Nutri-Score"
msgstr "Learn more about the Nutri-Score"

msgctxt "ecoscore_learn_more"
msgid "Learn more about the Eco-Score"
msgstr "Learn more about the Eco-Score"

# The translation needs to be short as it is displayed at the top of small product cards
msgctxt "products_match_very_good_match"
msgid "Very good match"
msgstr "Very good match"

# The translation needs to be short as it is displayed at the top of small product cards
msgctxt "products_match_good_match"
msgid "Good match"
msgstr "Good match"

# The translation needs to be short as it is displayed at the top of small product cards
msgctxt "products_match_poor_match"
msgid "Poor match"
msgstr "Poor match"

# The translation needs to be short as it is displayed at the top of small product cards
msgctxt "products_match_unknown_match"
msgid "Unknown match"
msgstr "Unknown match"

# The translation needs to be short as it is displayed at the top of small product cards
msgctxt "products_match_may_not_match"
msgid "May not match"
msgstr "May not match"

# The translation needs to be short as it is displayed at the top of small product cards
msgctxt "products_match_does_not_match"
msgid "Does not match"
msgstr "Does not match"

msgctxt "reset_preferences"
msgid "Use default preferences"
msgstr "Use default preferences"

msgctxt "reset_preferences_details"
msgid "Nutri-Score, Eco-Score and food processing level (NOVA)"
msgstr "Nutri-Score, Eco-Score and food processing level (NOVA)"

msgctxt "actions_add_ingredients"
msgid "Could you add the ingredients list?"
msgstr "Could you add the ingredients list?"

msgctxt "actions_to_compute_nutriscore"
msgid "Could you add the information needed to compute the Nutri-Score?"
msgstr "Could you add the information needed to compute the Nutri-Score?"

msgctxt "actions_to_compute_ecoscore"
msgid "Could you add a precise product category so that we can compute the Eco-Score?"
msgstr "Could you add a precise product category so that we can compute the Eco-Score?"

msgctxt "action_add_ingredients_text"
msgid "Add the ingredients"
msgstr "Add the ingredients"

msgctxt "action_add_categories"
msgid "Add a category"
msgstr "Add a category"

msgctxt "action_add_nutrition_facts"
msgid "Add nutrition facts"
msgstr "Add nutrition facts"

msgctxt "action_add_origins"
msgid "Add the origins of ingredients for this product"
msgstr "Add the origins of ingredients for this product"

msgctxt "action_add_packaging_image"
msgid "Take a photo of the recycling information"
msgstr "Take a photo of the recycling information"

msgctxt "action_add_packaging_components"
msgid "Add packaging components"
msgstr "Take a photo of the recycling information"

msgctxt "action_add_quantity"
msgid "Add quantity of the product"
msgstr "Add quantity of the product"

# this is not used yet
msgctxt "action_add_basic_details"
msgid "Add basic details"
msgstr "Add basic details"

# this is not used yet
msgctxt "action_add_portion_size"
msgid "Add portion size"
msgstr "Add portion size"

# this is not used yet
msgctxt "action_add_ingredients_image"
msgid "Take a photo of the ingredients"
msgstr "Take a photo of the ingredients"

# this is not used yet
msgctxt "action_add_nutrition_image"
msgid "Take a photo of the nutrition facts"
msgstr "Take a photo of the nutrition facts"

# this is not used yet
msgctxt "action_refresh_ingredients_image"
msgid "Refresh the photo of the ingredients"
msgstr "Refresh the photo of the ingredients"

# this is not used yet
msgctxt "action_refresh_nutrition_image"
msgid "Refresh the photo of the nutrition facts"
msgstr "Refresh the photo of the nutrition facts"

# this is not used yet
msgctxt "action_add_packaging_text"
msgid "Extract and check the recycling information"
msgstr "Extract and check the recycling information"

# this is not used yet
msgctxt "action_add_stores"
msgid "Add the store where you found this product"
msgstr "Add the store where you found this product"

# this is not used yet
msgctxt "action_labels"
msgid "Add any label present on this product"
msgstr "Add any label present on this product"

# this is not used yet
msgctxt "action_countries"
msgid "Add the country where you found this product"
msgstr "Add the country where you found this product"

# this is not used yet
msgctxt "action_packager_codes_image"
msgid "Take a photo of traceability codes"
msgstr "Take a photo of traceability codes"

# Used as a header for key facts
msgctxt "knowledge_panels_facts"
msgid "What you need to know"
msgstr "What you need to know"

msgctxt "knowledge_panels_recommendation"
msgid "Recommendation"
msgstr "Recommendation"

msgctxt "nutrient_info_salt_risk"
msgid "A high consumption of salt (or sodium) can cause raised blood pressure, which can increase the risk of heart disease and stroke."
msgstr "A high consumption of salt (or sodium) can cause raised blood pressure, which can increase the risk of heart disease and stroke."

msgctxt "nutrient_info_salt_high_blood_pressure"
msgid "Many people who have high blood pressure do not know it, as there are often no symptoms."
msgstr "Many people who have high blood pressure do not know it, as there are often no symptoms."

msgctxt "nutrient_info_salt_high_consumption"
msgid "Most people consume too much salt (on average 9 to 12 grams per day), around twice the recommended maximum level of intake."
msgstr "Most people consume too much salt (on average 9 to 12 grams per day), around twice the recommended maximum level of intake."

msgctxt "nutrient_recommendation_salt_title"
msgid "Limit the consumption of salt and salted food"
msgstr "Limit the consumption of salt and salted food"

msgctxt "nutrient_recommendation_salt_cooking_and_table"
msgid "Reduce the quantity of salt used when cooking, and don't salt again at the table."
msgstr "Reduce the quantity of salt used when cooking, and don't salt again at the table."

msgctxt "nutrient_recommendation_salt_limit_salty_snacks"
msgid "Limit the consumption of salty snacks and choose products with lower salt content."
msgstr "Limit the consumption of salty snacks and choose products with lower salt content."

msgctxt "nutrient_info_sugars_risk"
msgid "A high consumption of sugar can cause weight gain and tooth decay. It also augments the risk of type 2 diabetes and cardio-vascular diseases."
msgstr "A high consumption of sugar can cause weight gain and tooth decay. It also augments the risk of type 2 diabetes and cardio-vascular diseases."

msgctxt "nutrient_recommendation_sugars_title"
msgid "Limit the consumption of sugar and sugary drinks"
msgstr "Limit the consumption of sugar and sugary drinks"

msgctxt "nutrient_recommendation_sugars_drinks"
msgid "Sugary drinks (such as sodas, fruit beverages, and fruit juices and nectars) should be limited as much as possible (no more than 1 glass a day)."
msgstr "Sugary drinks (such as sodas, fruit beverages, and fruit juices and nectars) should be limited as much as possible (no more than 1 glass a day)."

msgctxt "nutrient_recommendation_sugars_food"
msgid "Choose products with lower sugar content and reduce the consumption of products with added sugars."
msgstr "Choose products with lower sugar content and reduce the consumption of products with added sugars."

msgctxt "nutrient_info_fat_and_saturated_fat_risk"
msgid "A high consumption of fat, especially saturated fats, can raise cholesterol, which increases the risk of heart diseases."
msgstr "A high consumption of fat, especially saturated fats, can raise cholesterol, which increases the risk of heart diseases."

msgctxt "nutrient_recommendation_fat_and_saturated_fat_title"
msgid "Reduce the consumption of fat and saturated fat"
msgstr "Limit the consumption of fat and saturated fat"

msgctxt "nutrient_recommendation_fat_and_saturated_fat"
msgid "Choose products with lower fat and saturated fat content."
msgstr "Choose products with lower fat and saturated fat content."

msgctxt "sign_in"
msgid "Sign in"
msgstr "Sign in"

msgctxt "sign_out"
msgid "Sign out"
msgstr "Sign out"

msgctxt "your_contributions"
msgid "Your contributions"
msgstr "Your contributions"

msgctxt "products_added"
msgid "Products added"
msgstr "Products added"

msgctxt "products_edited"
msgid "Products edited"
msgstr "Products edited"

msgctxt "products_photographed"
msgid "Products photographed"
msgstr "Products photographed"

# result of the matching with the user preferences: should ne a noun, not a verb
msgctxt "matching_with_your_preferences"
msgid "Matching with your preferences"
msgstr "Matching with your preferences"

# HTML tags and variable names between { } must not be translated
msgctxt "f_join_us_on_slack"
msgid "Join us on <a href=\"{url}\">Slack</a>"
msgstr "Join us on <a href=\"{url}\">Slack</a>"

# HTML tags and variable names between { } must not be translated
msgctxt "f_discover_our_code_of_conduct"
msgid "Discover our <a href=\"{url}\">Code of conduct</a>"
msgstr "Discover our <a href=\"{url}\">Code of conduct</a>"

# {links} must not be translated, it will be replaced by icons and/or text links
msgctxt "f_footer_follow_us_links"
msgid "Follow us: {links}"
msgstr "Follow us: {links}"

# Should be as small as possible, e.g. use "app" instead of "application", don't specify "mobile"
msgctxt "footer_install_the_app_exclamation_mark"
msgid "Install the app!"
msgstr "Install the app!"

# HTML tags must not be translated, keep <span id=\"everyday\"> and <span id=\"foods\"> and put them around the corresponding words in the translation
# e.g. in French: Scannez les <span id=\"foods\">aliments</span> de votre <span id=\"everyday\">quotidien</span>
msgctxt "footer_scan_your_everyday_foods"
msgid "Scan your <span id=\"everyday\">everyday</span> <span id=\"foods\">foods</span>"
msgstr "Scan your <span id=\"everyday\">everyday</span> <span id=\"foods\">foods</span>"

msgctxt "nutrition"
msgid "Nutrition"
msgstr "Nutrition"

# Note: "criteria" is plural here. So in French for instance: "Vos critères"
msgctxt "your_criteria"
msgid "Your criteria"
msgstr "Your criteria"

msgctxt "product"
msgid "Product"
msgstr "Product"

msgctxt "environment"
msgid "Environment"
msgstr "Environment"

msgctxt "api_result_failure"
msgid "Failure"
msgstr "Failure"

msgctxt "api_result_product_found"
msgid "Product found"
msgstr "Product found"

msgctxt "api_result_product_not_found"
msgid "Product not found"
msgstr "Product not found"

msgctxt "api_result_product_updated"
msgid "Product updated"
msgstr "Product updated"

msgctxt "api_message_invalid_api_action"
msgid "Invalid API action"
msgstr "Invalid API action"

msgctxt "api_message_invalid_api_method"
msgid "Invalid API method"
msgstr "Invalid API method"

msgctxt "api_message_empty_request_body"
msgid "Empty request body"
msgstr "Empty request body"

msgctxt "api_message_invalid_json_in_request_body"
msgid "Invalid JSON in request body"
msgstr "Invalid JSON in request body"

msgctxt "api_message_invalid_code"
msgid "Invalid code"
msgstr "Invalid code"

msgctxt "api_message_invalid_type_must_be_object"
msgid "Invalid type: must be an object"
msgstr "Invalid type: must be an object"

msgctxt "api_message_invalid_type_must_be_array"
msgid "Invalid type: must be an array"
msgstr "Invalid type: must be an array"

msgctxt "api_message_invalid_type_must_be_integer"
msgid "Invalid type: must be an integer"
msgstr "Invalid type: must be an integer"

msgctxt "api_message_invalid_type_must_be_number"
msgid "Invalid type: must be a number"
msgstr "Invalid type: must be a number"

msgctxt "api_message_missing_field"
msgid "Missing field"
msgstr "Missing field"

msgctxt "api_message_unrecognized_field"
msgid "Unrecognized field"
msgstr "Unrecognized field"

msgctxt "api_message_unrecognized_value"
msgid "Unrecognized value"
msgstr "Unrecognized value"

msgctxt "api_impact_none"
msgid "None"
msgstr "None"

msgctxt "api_impact_warning"
msgid "Warning"
msgstr "Warning"

msgctxt "api_impact_failure"
msgid "Failure"
msgstr "Failure"

msgctxt "api_impact_field_ignored"
msgid "Field ignored"
msgstr "Field ignored"

msgctxt "api_impact_value_converted"
msgid "Value converted"
msgstr "Value converted"

# Unit = element, not unit of measure
msgctxt "packaging_number_of_units"
msgid "Number of units"
msgstr "Number of units"

# Unit = element, not unit of measure
msgctxt "packaging_weight"
msgid "Weight of one empty unit"
msgstr "Weight of one empty unit"

# Unit = element, not unit of measure
msgctxt "packaging_quantity_per_unit"
msgid "Quantity of product contained per unit"
msgstr "Quantity of product contained per unit"

# variable names between { } must not be translated
msgctxt "f_help_categorize_on_hunger_games"
msgid "Help categorize more {title} on Hunger Games"
msgstr "Help categorize more {title} on Hunger Games"

msgctxt "packagings_complete"
msgid "All the packaging parts of the product are listed."
msgstr "All the packaging parts of the product are listed."

msgctxt "api_message_invalid_user_id_and_password"
msgid "Invalid user id and password"
msgstr "Invalid user id and password"

msgctxt "api_message_invalid_value_must_be_0_or_1"
msgid "Invalid value: must be 0 or 1"
msgstr "Invalid value: must be 0 or 1"

# Unit = element, not unit of measure
msgctxt "packaging_number_of_units_description"
msgid "Enter the number of packaging units of the same shape and material contained in the product."
msgstr "Enter the number of packaging units of the same shape and material contained in the product."

msgctxt "packaging_shape_description"
msgid "Enter the shape name listed in the recycling instructions if they are available, or select a shape."
msgstr "Enter the shape name listed in the recycling instructions if they are available, or select a shape."

msgctxt "packaging_material_description"
msgid "Enter the specific material if it can be determined (a material code inside a triangle can often be found on packaging parts), or a generic material (for instance plastic or metal) if you are unsure."
msgstr "Enter the specific material if it can be determined (a material code inside a triangle can often be found on packaging parts), or a generic material (for instance plastic or metal) if you are unsure."

msgctxt "packaging_recycling_description"
msgid "Enter recycling instructions only if they are listed on the product."
msgstr "Enter recycling instructions only if they are listed on the product."

# Unit = element, not unit of measure
msgctxt "packaging_weight_description"
msgid "Remove any remaining food and wash and dry the packaging part before weighting. If possible, use a scale with 0.1g or 0.01g precision."
msgstr "Remove any remaining food and wash and dry the packaging part before weighting. If possible, use a scale with 0.1g or 0.01g precision."

# Unit = element, not unit of measure
msgctxt "packaging_quantity_per_unit_description"
msgid "Enter the net weight or net volume and indicate the unit (for example g or ml)."
msgstr "Enter the net weight or net volume and indicate the unit (for example g or ml)."

msgctxt "import_and_export_products"
msgid "Import and export products"
msgstr "Import and export products"

msgctxt "add_products"
msgid "Add products"
msgstr "Add products"

# Needs to be short (displayed in a menu)
msgctxt "install_the_app_to_add_products"
msgid "Install the app to add products"
msgstr "Install the app to add products"

msgctxt "search_and_analyze_products"
msgid "Search and analyze products"
msgstr "Search and analyze products"

msgctxt "resources"
msgid "Resources"
msgstr "Resources"

msgctxt "pro_platform_user_guide"
msgid "Pro platform user guide"
msgstr "Pro platform user guide"

msgctxt "faq_for_producers"
msgid "FAQ for producers"
msgstr "FAQ for producers"

# variable names between { } must not be translated
msgctxt "product_js_enter_value_between_0_and_max"
msgid "Please enter a value between 0 and {max}."
msgstr "Please enter a value between 0 and {max}."

msgctxt "please_ask_users_create_account_first"
msgid "Please ask the following users to create an Open Food Facts account first:"
msgstr "Please ask the following users to create an Open Food Facts account first:"

msgctxt "users_added_successfully"
msgid "Users added to the organization successfully:"
msgstr "Users added to the organization successfully:"

msgctxt "product_js_sugars_warning"
msgid "Sugars should not be higher than carbohydrates."
msgstr "Sugars should not be higher than carbohydrates."

msgctxt "product_js_saturated_fat_warning"
msgid "Saturated fat should not be higher than fat."
msgstr "Saturated fat should not be higher than fat."

msgctxt "packaging_materials"
msgid "Packaging materials"
msgstr "Packaging materials"

msgctxt "packaging_weight_total"
msgid "Packaging weight"
msgstr "Packaging weight"

msgctxt "packaging_weight_100g"
msgid "Packaging weight per 100 g of product"
msgstr "Packaging weight per 100 g of product"

msgctxt "packaging_weight_100g_mean"
msgid "Mean packaging weight per 100 g of product"
msgstr "Mean packaging weight per 100 g of product"

msgctxt "total"
msgid "Total"
msgstr "Total"

msgctxt "packaging_material_products_percent"
msgid "% of products containing the material"
msgstr "% of products containing the material"

msgctxt "packaging_material_products_percent_main"
msgid "% of products containing mostly the material"
msgstr "% of products containing mostly the material"

msgctxt "relative_to_products_containing_the_material"
msgid "for products that contain the material"
msgstr "for products that contain the material"

msgctxt "relative_to_products_containing_mostly_the_material"
msgid "for products that contain mostly the material"
msgstr "for products that contain mostly the material"

msgctxt "relative_to_all_products"
msgid "relative to all products"
msgstr "relative to all products"

msgctxt "preferred_language"
msgid "Preferred Language"
msgstr "Preferred Language"

msgctxt "packagings_n_p"
msgid "Numbers of packaging components"
msgstr "Numbers of packaging components"

msgctxt "packagings_n_s"
msgid "Number of packaging components"
msgstr "Number of packaging components"

msgctxt "packagings_materials_all"
msgid "All materials"
msgstr "All materials"

msgctxt "weight"
msgid "Weight"
msgstr "Weight"

msgctxt "weight_100g"
msgid "Weight per 100g of product"
msgstr "Weight per 100g of product"

msgctxt "weight_percent"
msgid "Weight percent"
msgstr "Weight percent"

msgctxt "nutriscore_component_energy"
msgid "Energy"
msgstr "Calories"

msgctxt "nutriscore_component_energy_from_saturated_fat"
msgid "Energy from saturated fat"
msgstr "Energy from saturated fat"

msgctxt "nutriscore_component_sugars"
msgid "Sugars"
msgstr "Sugar"

msgctxt "nutriscore_component_saturated_fat"
msgid "Saturated fat"
msgstr "Saturated fat"

msgctxt "nutriscore_component_saturated_fat_ratio"
msgid "Saturated fat / fat"
msgstr "Saturated fat / fat"

msgctxt "nutriscore_component_salt"
msgid "Salt"
msgstr "Salt"

msgctxt "nutriscore_component_non_nutritive_sweeteners"
msgid "Non-nutritive sweeteners"
msgstr "Non-nutritive sweeteners"

msgctxt "nutriscore_component_fruits_vegetables_legumes"
msgid "Fruits, vegetables and legumes"
msgstr "Fruits, vegetables and legumes"

msgctxt "nutriscore_component_fiber"
msgid "Fiber"
msgstr "Fiber"

msgctxt "nutriscore_component_proteins"
msgid "Proteins"
msgstr "Proteins"

msgctxt "presence"
msgid "Presence"
msgstr "Presence"

msgctxt "absence"
msgid "Absence"
msgstr "Absence"

msgctxt "nutriscore_is_water"
msgid "This product is considered to be water for the calculation of the Nutri-Score."
msgstr "This product is considered to be water for the calculation of the Nutri-Score."

msgctxt "nutriscore_is_fat_oil_nuts_seeds"
msgid "This product is considered to be fat, oil, nuts or seeds for the calculation of the Nutri-Score."
msgstr "This product is considered to be fat, oil, nuts or seeds for the calculation of the Nutri-Score."

msgctxt "nutriscore_is_cheese"
msgid "This product is considered to be cheese for the calculation of the Nutri-Score."
msgstr "This product is considered to be cheese for the calculation of the Nutri-Score."

msgctxt "nutriscore_is_red_meat_product"
msgid "This product is considered to be a red meat product for the calculation of the Nutri-Score."
msgstr "This product is considered to be a red meat product for the calculation of the Nutri-Score."

msgctxt "nutriscore_count_proteins_reason_beverage"
msgid "Points for proteins are counted because the product is considered to be a beverage."
msgstr "Points for proteins are counted because the product is considered to be a beverage."

msgctxt "nutriscore_count_proteins_reason_cheese"
msgid "Points for proteins are counted because the product is considered to be cheese."
msgstr "Points for proteins are counted because the product is considered to be cheese."

msgctxt "nutriscore_count_proteins_reason_negative_points_less_than_7"
msgid "Points for proteins are counted because the negative points are less than 7."
msgstr "Points for proteins are counted because the negative points are less than 7."

msgctxt "nutriscore_count_proteins_reason_negative_points_less_than_11"
msgid "Points for proteins are counted because the negative points are less than 11."
msgstr "Points for proteins are counted because the negative points are less than 11."

msgctxt "nutriscore_count_proteins_reason_negative_points_greater_than_or_equal_to_7"
msgid "Points for proteins are not counted because the negative points greater than or equal to 7."
msgstr "Points for proteins are not counted because the negative points greater than or equal to 7."

msgctxt "nutriscore_count_proteins_reason_negative_points_greater_than_or_equal_to_11"
msgid "Points for proteins are not counted because the negative points greater than or equal to 11."
msgstr "Points for proteins are not counted because the negative points greater than or equal to 11."

msgctxt "nutriscore_explanation_what_it_is"
msgid "The Nutri-Score is a logo on the overall nutritional quality of products."
msgstr "The Nutri-Score is a logo on the overall nutritional quality of products."

msgctxt "nutriscore_explanation_what_it_takes_into_account"
msgid "The score from A to E is calculated based on nutrients and foods to favor (proteins, fiber, fruits, vegetables and legumes ...) and nutrients to limit (calories, saturated fat, sugars, salt)."
msgstr "The score from A to E is calculated based on nutrients and foods to favor (proteins, fiber, fruits, vegetables and legumes ...) and nutrients to limit (calories, saturated fat, sugars, salt)."

msgctxt "nutriscore_explanation_where_the_data_comes_from"
msgid "The score is calculated from the data of the nutrition facts table and the composition data (fruits, vegetables and legumes)."
msgstr "The score is calculated from the data of the nutrition facts table and the composition data (fruits, vegetables and legumes)."

msgctxt "nutriscore_explanation_recommended_by_public_health_authorities"
msgid "The display of this logo is recommended by public health authorities without obligation for companies."
msgstr "The display of this logo is recommended by public health authorities without obligation for companies."

msgctxt "nutriscore_explanation_title"
msgid "What is the Nutri-Score?"
msgstr "What is the Nutri-Score?"

msgctxt "nutrient_info_energy_risk"
msgid "Energy intakes above energy requirements are associated with increased risks of weight gain, overweight, obesity, and consequently risk of diet-related chronic diseases."
msgstr "Energy intakes above energy requirements are associated with increased risks of weight gain, overweight, obesity, and consequently risk of diet-related chronic diseases."

msgctxt "nutrient_info_saturated_fat_risk"
msgid "A high consumption of fat, especially saturated fats, can raise cholesterol, which increases the risk of heart diseases."
msgstr "A high consumption of fat, especially saturated fats, can raise cholesterol, which increases the risk of heart diseases."

msgctxt "nutrient_info_saturated_fat_ratio_risk"
msgid "A high consumption of fat, especially saturated fats, can raise cholesterol, which increases the risk of heart diseases."
msgstr "A high consumption of fat, especially saturated fats, can raise cholesterol, which increases the risk of heart diseases."

msgctxt "nutrient_info_energy_from_saturated_fat_risk"
msgid "A high consumption of fat, especially saturated fats, can raise cholesterol, which increases the risk of heart diseases."
msgstr "A high consumption of fat, especially saturated fats, can raise cholesterol, which increases the risk of heart diseases."

msgctxt "nutrient_info_non_nutritive_sweeteners_risk"
msgid "Non-nutritive sweeteners may not confer any long-term benefit in reducing body fat in adults or children. There may be potential undesirable effects from long-term use of non-nutritive sweeteners, such as an increased risk of type 2 diabetes and cardiovascular diseases in adults."
msgstr "Non-nutritive sweeteners may not confer any long-term benefit in reducing body fat in adults or children. There may be potential undesirable effects from long-term use of non-nutritive sweeteners, such as an increased risk of type 2 diabetes and cardiovascular diseases in adults."

msgctxt "nutrient_info_fiber_benefit"
msgid "Consuming foods rich in fiber (especially whole grain foods) reduces the risks of aerodigestive cancers, cardiovascular diseases, obesity and diabetes."
msgstr "Consuming foods rich in fiber (especially whole grain foods) reduces the risks of aerodigestive cancers, cardiovascular diseases, obesity and diabetes."

msgctxt "nutrient_info_fruits_vegetables_legumes_benefit"
msgid "Consuming foods rich in fruits, vegetables and legumes reduces the risks of aerodigestive cancers, cardiovascular diseases, obesity and diabetes."
msgstr "Consuming foods rich in fruits, vegetables and legumes reduces the risks of aerodigestive cancers, cardiovascular diseases, obesity and diabetes."

msgctxt "nutrient_info_proteins_benefit"
msgid "Foods that are rich in proteins are usually rich in calcium or iron which are essential minerals with numerous health benefits."
msgstr "Foods that are rich in proteins are usually rich in calcium or iron which are essential minerals with numerous health benefits."

msgctxt "revert"
msgid "Revert to this revision"
msgstr "Revert to this revision"

msgctxt "product_js_product_revert_confirm"
msgid "Revert to this product revision?"
msgstr "Revert to this product revision?"

msgctxt "api_status_success"
msgid "Success"
msgstr "Success"

msgctxt "api_status_failure"
msgid "Failure"
msgstr "Failure"

msgctxt "api_result_product_reverted"
msgid "Product reverted to the specified revision"
msgstr "Product reverted to the specified revision"

msgctxt "api_result_product_not_reverted"
msgid "Product not reverted to the specified revision"
msgstr "Product not reverted to the specified revision"

# sweeteners (additives), plural
msgctxt "sweeteners"
msgid "sweeteners"
msgstr "sweeteners"

# sweetener (additive), singular
msgctxt "sweetener"
msgid "sweetener"
msgstr "sweetener"

msgctxt "action_edit_product"
msgid "Complete or correct product information"
msgstr "Complete or correct product information"

msgctxt "report_problem_panel_title"
msgid "Report a problem"
msgstr "Report a problem"

msgctxt "incomplete_or_incorrect_data_title"
msgid "Incomplete or incorrect information?"
msgstr "Incomplete or incorrect information?"

msgctxt "incomplete_or_incorrect_data_subtitle_off"
msgid "Category, labels, ingredients, allergens, nutritional information, photos etc."
msgstr "Category, labels, ingredients, allergens, nutritional information, photos etc."

msgctxt "incomplete_or_incorrect_data_content_correct"
msgid "If the information does not match the information on the packaging, you can complete or correct it. Thank you!"
msgstr "If the information does not match the information on the packaging, you can complete or correct it. Thank you!"

msgctxt "incomplete_or_incorrect_data_content_correct_off"
msgid "Open Food Facts is a collaborative database, and every contribution is useful for all."
msgstr "Open Food Facts is a collaborative database, and every contribution is useful for all."

msgctxt "description"
msgid "Description"
msgstr "Description"

msgctxt "skip_to_content"
msgid "Skip to Content"
msgstr "Skip to Content"

msgctxt "report_problem_navigation"
msgid "Report a problem"
msgstr "Report a problem"

msgctxt "created_by"
msgid "Created by"
msgstr "Created by"

msgctxt "org_id"
msgid "Org id"
msgstr "Org id"

msgctxt "verified_status"
msgid "Verified status"
msgstr "Verified status"

msgctxt "creation_date"
msgid "Creation date"
msgstr "Creation date"

msgctxt "enter_main_contact_username"
msgid "Enter main contact's username :"
msgstr "Enter main contact's username :"

msgctxt "change_main_contact"
msgid "Change main contact"
msgstr "Change main contact"

msgctxt "main_contact_updated"
msgid "Main contact updated"
msgstr "Main contact updated"

msgctxt "error_unknown_member"
msgid "This user is not a member of the organization."
msgstr "This user is not a member of the organization."

msgctxt "cant_delete_main_contact"
msgid "You cannot remove the main contact. Change it first."
msgstr "You cannot remove the main contact. Change it first."

msgctxt "open_in_crm"
msgid "Open in CRM"
msgstr "Open in CRM"

msgctxt "information_provided_by_the_manufacturer"
msgid "Information provided by the manufacturer"
msgstr "Information provided by the manufacturer"

msgctxt "information_provided_by_the_manufacturer_edit_form"
msgid "Information identified by a factory icon has been provided by the manufacturer. It can be changed only by the manufacturer and moderators. If it is out of date or incorrect, please let us know."
msgstr "Information identified by a factory icon has been provided by the manufacturer. It can be changed only by the manufacturer and moderators. If it is out of date or incorrect, please let us know."

msgctxt "knowledge_panels_did_you_know"
msgid "Did you know?"
msgstr "Did you know?"

msgctxt "knowledge_panels_why_it_matters"
msgid "Why it matters"
msgstr "Why it matters"

msgctxt "knowledge_panels_what_you_can_do"
msgid "What you can do"
msgstr "What you can do"

msgctxt "knowledge_panels_ingredients_rare_crops_title"
msgid "Good for agricultural biodiversity"
msgstr "Good for agricultural biodiversity"

msgctxt "knowledge_panels_ingredients_rare_crops_subtitle"
msgid "Contains neglected or underutilized crops:"
msgstr "Contains neglected or underutilized crops:"

msgctxt "knowledge_panels_ingredients_rare_crops_did_you_know"
msgid "Since 1900, 75% of plant diversity has been lost as farmers around the world have abandoned local varieties for high-yielding varieties adapted to mass industrial processing. As a result, 60 % of human energy intake in the world comes from only 3 species: wheat, rice and corn."
msgstr "Since 1900, 75% of plant diversity has been lost as farmers around the world have abandoned local varieties for high-yielding varieties adapted to mass industrial processing. As a result, 60 % of human energy intake in the world comes from only 3 species: wheat, rice and corn."

msgctxt "knowledge_panels_ingredients_rare_crops_why_it_matters"
msgid "The lack of variety of crops makes our food supply more vulnerable to pests, diseases and climate change."
msgstr "The lack of variety of crops makes our food supply more vulnerable to pests, diseases and climate change."

msgctxt "knowledge_panels_ingredients_rare_crops_what_you_can_do"
msgid "Consuming diverse cereals, legumes, vegetables and fruits contributes to:"
msgstr "Consuming diverse cereals, legumes, vegetables and fruits contributes to:"

msgctxt "knowledge_panels_ingredients_rare_crops_what_you_can_do_list_1"
msgid "preserving neglected and underutilized species"
msgstr "preserving neglected and underutilized species"

msgctxt "knowledge_panels_ingredients_rare_crops_what_you_can_do_list_2"
msgid "rural development and support of local farmers and companies"
msgstr "rural development and support of local farmers and companies"

msgctxt "knowledge_panels_ingredients_rare_crops_what_you_can_do_list_3"
msgid "preserving of diversified landscapes"
msgstr "preserving of diversified landscapes"

msgctxt "knowledge_panels_ingredients_rare_crops_what_you_can_do_list_4"
msgid "food security"
msgstr "food security"

msgctxt "knowledge_panels_ingredients_rare_crops_what_you_can_do_list_5"
msgid "and your health!"
msgstr "and your health!"

msgctxt "knowledge_panels_ingredients_rare_crops_divinfood"
msgid "Open Food Facts participates in the European project <a href=\"https://divinfood.eu/\">DIVINFOOD</a> (funded from European Union’s Horizon 2020 research and innovation programme). DIVINFOOD aims to develop food chains that value under-utilised agrobiodiversity in order to act against the decline of biodiversity and to meet the growing expectations of consumers for healthy, local products that contribute to sustainable food systems."
msgstr "Open Food Facts participates in the European project <a href=\"https://divinfood.eu/\">DIVINFOOD</a> (funded from European Union’s Horizon 2020 research and innovation programme). DIVINFOOD aims to develop food chains that value under-utilised agrobiodiversity in order to act against the decline of biodiversity and to meet the growing expectations of consumers for healthy, local products that contribute to sustainable food systems."

msgctxt "deny"
msgid "Deny"
msgstr "Deny"

msgctxt "users_requested_to_join_org"
msgid "These users have requested to join the organization :"
msgstr "These users have requested to join the organization :"

msgctxt "last_login"
msgid "Last login date"
msgstr "Last login date"

msgctxt "last_import"
msgid "Last import date"
msgstr "Last import date"

msgctxt "drop_a_file"
msgid "Drop"
msgstr "Drop"

msgctxt "select_product_data_file"
msgid "Select a file with product data"
msgstr "Select a file with product data"

msgctxt "number_of_products_without_nutriscore"
msgid "Number of products without Nutri-Score"
msgstr "Number of products without Nutri-Score"

msgctxt "percent_of_products_with_nutriscore"
msgid "% of products where Nutri-Score is computed"
msgstr "% of products where Nutri-Score is computed"

msgctxt "products_to_be_exported"
msgid "Products to be exported"
msgstr "Products to be exported"

msgctxt "products_exported"
msgid "Products exported"
msgstr "Products exported"

msgctxt "products_with_changes_since_last_export"
msgid "Products with changes since last export"
msgstr "Products with changes since last export"

msgctxt "opportunities_to_improve_nutriscore"
msgid "Opp. for Nutri-Score improvements"
msgstr "Opp. for Nutri-Score improvements"

msgctxt "date_of_last_update"
msgid "Date of last update"
msgstr "Date of last update"

<<<<<<< HEAD
msgctxt "oidc_signin_no_cookie"
msgid "You need to enable cookies to sign in."
msgstr "You need to enable cookies to sign in."
=======
msgctxt "number_of_products_on_public_platform"
msgid "Number of products on public platform"
msgstr "Number of products on public platform"

msgctxt "number_of_products_on_producer_platform"
msgid "Number of products on producer platform"
msgstr "Number of products on producer platform"

msgctxt "automated_daily_export_to_public_platform"
msgid "Automatic daily export to public platform"
msgstr "Automatic daily export to public platform"

msgctxt "improvements_navigation"
msgid "Improvements"
msgstr "Improvements"
>>>>>>> 1fbb77a6
<|MERGE_RESOLUTION|>--- conflicted
+++ resolved
@@ -7087,11 +7087,6 @@
 msgid "Date of last update"
 msgstr "Date of last update"
 
-<<<<<<< HEAD
-msgctxt "oidc_signin_no_cookie"
-msgid "You need to enable cookies to sign in."
-msgstr "You need to enable cookies to sign in."
-=======
 msgctxt "number_of_products_on_public_platform"
 msgid "Number of products on public platform"
 msgstr "Number of products on public platform"
@@ -7107,4 +7102,8 @@
 msgctxt "improvements_navigation"
 msgid "Improvements"
 msgstr "Improvements"
->>>>>>> 1fbb77a6
+
+
+msgctxt "oidc_signin_no_cookie"
+msgid "You need to enable cookies to sign in."
+msgstr "You need to enable cookies to sign in."