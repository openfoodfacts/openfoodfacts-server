--- conflicted
+++ resolved
@@ -4684,7 +4684,6 @@
 
 msgctxt "error_unknown_user"
 msgid "Unknown user."
-<<<<<<< HEAD
 msgstr "Unknown user."
 
 msgctxt "attribute_low_salt_setting_note"
@@ -4721,7 +4720,4 @@
 
 msgctxt "attribute_additives_setting_name"
 msgid "No or few additives"
-msgstr "No or few additives"
-=======
-msgstr "Unknown user."
->>>>>>> 7e36e2ff
+msgstr "No or few additives"