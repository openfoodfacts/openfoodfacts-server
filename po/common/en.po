--- conflicted
+++ resolved
@@ -5801,14 +5801,11 @@
 
 msgctxt "donation_cta"
 msgid "Donate"
-<<<<<<< HEAD
-msgstr "Donate" 
+msgstr "Donate"
 
 msgctxt "product_deleted"
 msgid "Product deleted."
 msgstr "Product deleted."
-=======
-msgstr "Donate"
 
 msgctxt "carbon_footprint"
 msgid "Carbon footprint"
@@ -5834,5 +5831,4 @@
 
 msgctxt "health_card_title"
 msgid "Nutrition and health"
-msgstr "Nutrition and health"
->>>>>>> 70bdb24f
+msgstr "Nutrition and health"