--- conflicted
+++ resolved
@@ -1568,11 +1568,7 @@
 
 msgctxt "nutrition_data_per_5"
 msgid "5<sup>th</sup> centile"
-<<<<<<< HEAD
-msgstr "5<sup>th</sup> centile"
-=======
-msgstr ""
->>>>>>> db80444e
+msgstr ""
 
 msgctxt "nutrition_data_per_50"
 msgid "Median"
@@ -2146,11 +2142,7 @@
 
 msgctxt "search_download_results_description"
 msgid "Character set: Unicode (UTF-8). Separator: tabulation (tab)."
-<<<<<<< HEAD
-msgstr "Character set: Unicode (UTF-8). Separator: tabulation (tab)."
-=======
-msgstr ""
->>>>>>> db80444e
+msgstr ""
 
 msgctxt "search_edit"
 msgid "Change search criteria"
