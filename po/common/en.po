msgid ""
msgstr ""
"MIME-Version: 1.0\n"
"Content-Type: text/plain; charset=UTF-8\n"
"Content-Transfer-Encoding: 8bit\n"
"Language: en\n"
"Project-Id-Version: openfoodfacts\n"
"Language-Team: English\n"
"Last-Translator: \n"
"POT-Creation-Date: \n"
"X-Generator: Poedit 2.1\n"
"Plural-Forms: nplurals=2; plural=(n != 1);\n"
"X-Crowdin-Project: openfoodfacts\n"
"X-Crowdin-Project-ID: 243092\n"
"X-Crowdin-Language: en\n"
"X-Crowdin-File-ID: 3123\n"

msgctxt "1_product"
msgid "1 product"
msgstr "1 product"

msgctxt "about"
msgid "About me"
msgstr "About me"

msgctxt "add"
msgid "Add"
msgstr "Add"

msgctxt "add_language"
msgid "Add language"
msgstr "Add language"

msgctxt "add_product"
msgid "Add a product"
msgstr "Add a product"

msgctxt "add_user"
msgid "Register"
msgstr "Register"

msgctxt "add_user_display"
msgid "Register"
msgstr "Register"

msgctxt "add_user_process"
msgid "Welcome!"
msgstr "Welcome!"

msgctxt "add_user_result"
msgid "Thank you for joining us!"
msgstr "Thank you for joining us!"

msgctxt "add_user_you_can_edit"
msgid "You can now add and edit products on the web or with our free <a href=\"%s\">mobile app</a>."
msgstr "You can now add and edit products on the web or with our free <a href=\"%s\">mobile app</a>."

msgctxt "join_us_on_slack"
msgid "Join us on Slack"
msgstr "Join us on Slack"

msgctxt "add_user_join_the_project"
msgid "%s is a collaborative project to which you can bring much more than new products: your energy, enthusiasm and ideas!"
msgstr "%s is a collaborative project to which you can bring much more than new products: your energy, enthusiasm and ideas!"

msgctxt "add_user_join_us_on_slack"
msgid "We use a discussion system called Slack where all project participants can exchange and collaborate. Please join! We would be happy to know you!"
msgstr "We use a discussion system called Slack where all project participants can exchange and collaborate. Please join! We would be happy to know you!"

msgctxt "add_user_you_can_edit_pro"
msgid "You can now easily import your product data and photos."
msgstr "You can now easily import your product data and photos."

msgctxt "add_user_you_can_edit_pro_promo"
msgid "You can now add and edit your products and import their data and photos on our free <a href=\"%s\">platform for producers</a>."
msgstr "You can now add and edit your products and import their data and photos on our free <a href=\"%s\">platform for producers</a>."

msgctxt "add_user_existing_org"
msgid "There is already an existing organization with the name %s."
msgstr "There is already an existing organization with the name %s."

msgctxt "add_user_existing_org_pending"
msgid "Your request to join the organization is pending approval of the organization administrator."
msgstr "Your request to join the organization is pending approval of the organization administrator."

msgctxt "admin_status_updated"
msgid "Admin Status Updated"
msgstr "Admin Status Updated"

msgctxt "admin_status"
msgid "Admin Status"
msgstr "Admin Status"

msgctxt "grant_remove_admin_status"
msgid "Grant/Remove Admin status"
msgstr "Grant/Remove Admin status"

msgctxt "please_email_producers"
msgid "Please e-mail <a href=\"mailto:producers@openfoodfacts.org\">producers@openfoodfacts.org</a> if you have any question."
msgstr "Please e-mail <a href=\"mailto:producers@openfoodfacts.org\">producers@openfoodfacts.org</a> if you have any question."

msgctxt "if_you_work_for_a_producer"
msgid "If you work for a producer or brand and will add or complete data for your own products only, you can get access to our completely free Platform for Producers."
msgstr "If you work for a producer or brand and will add or complete data for your own products only, you can get access to our completely free Platform for Producers."

msgctxt "producers_platform_description_long"
msgid "The platform for producers allows manufacturers to easily import data and photos for all their products, to mark them as official, and to get free analysis of improvement opportunities for their products."
msgstr "The platform for producers allows manufacturers to easily import data and photos for all their products, to mark them as official, and to get free analysis of improvement opportunities for their products."

msgctxt "pro_account"
msgid "Professional account"
msgstr "Professional account"

msgctxt "this_is_a_pro_account"
msgid "This is a producer or brand account."
msgstr "This is a producer or brand account."

msgctxt "producer_or_brand"
msgid "Name of producer or name of brand"
msgstr "Name of producer or name of brand"

msgctxt "error_missing_org"
msgid "Professional accounts must have an associated organization (company name or brand)."
msgstr "Professional accounts must have an associated organization (company name or brand)."

msgctxt "enter_name_of_org"
msgid "Please enter the name of your organization (company name or brand)."
msgstr "Please enter the name of your organization (company name or brand)."

msgctxt "enter_email_addresses_of_users"
msgid "Enter email addresses of users to invite (comma-separated):"
msgstr "Enter email addresses of users to invite (comma-separated):"

msgctxt "f_this_is_a_pro_account_for_org"
msgid "This account is a professional account associated with the producer or brand {org}. You have access to the Platform for Producers."
msgstr "This account is a professional account associated with the producer or brand {org}. You have access to the Platform for Producers."

# please check that site_name and the brackets stays intact
msgctxt "add_user_email_subject"
msgid "Thanks for joining <<site_name>>"
msgstr "Thanks for joining <<site_name>>"

msgctxt "additives_1"
msgid "Potentially hazardous food additive. Limit usage."
msgstr "Potentially hazardous food additive. Limit usage."

msgctxt "additives_2"
msgid "Hazardous food additive. Avoid."
msgstr "Hazardous food additive. Avoid."

msgctxt "additives_3"
msgid "Food additive banned in Europe. Avoid at all cost."
msgstr "Food additive banned in Europe. Avoid at all cost."

msgctxt "additives_p"
msgid "additives"
msgstr "additives"

msgctxt "additives_s"
msgid "additive"
msgstr "additive"

msgctxt "advanced_search"
msgid "Advanced search"
msgstr "Advanced search"

msgctxt "advanced_search_old"
msgid "Advanced search and graphs"
msgstr "Advanced search and graphs"

msgctxt "alcohol_warning"
msgid "Excess drinking is harmful for health."
msgstr "Excess drinking is harmful for health."

msgctxt "email_warning"
msgid "Please note that your Pro account will only be valid if you use your professional e-mail address. Our moderation team checks that the domain name is consistent with the organisation you wish to join."
msgstr "Please note that your Pro account will only be valid if you use your professional e-mail address. Our moderation team checks that the domain name is consistent with the organisation you wish to join."

msgctxt "all_missions"
msgid "All missions"
msgstr "All missions"

msgctxt "allergens"
msgid "Substances or products causing allergies or intolerances"
msgstr "Substances or products causing allergies or intolerances"

msgctxt "allergens_p"
msgid "allergens"
msgstr "allergens"

msgctxt "allergens_s"
msgid "allergen"
msgstr "allergen"

msgctxt "also_edited_by"
msgid "Product page also edited by"
msgstr "Product page also edited by"

msgctxt "android_apk_app_icon_url"
msgid "/images/misc/android-apk.svg"
msgstr "/images/misc/android-apk.svg"

msgctxt "android_apk_app_icon_alt_text"
msgid "Android APK"
msgstr "Android APK"

# DO NOT TRANSLATE
msgctxt "android_apk_app_link"
msgid "https://world.openfoodfacts.org/files/off.apk"
msgstr "https://world.openfoodfacts.org/files/off.apk"

# Please change en_get.svg to fr_get.svg. check the url https://static.openfoodfacts.org/images/misc/playstore/img/XX_get.svg
msgctxt "android_app_icon_url"
msgid "/images/misc/playstore/img/en_get.svg"
msgstr "/images/misc/playstore/img/en_get.svg"

msgctxt "android_app_icon_alt_text"
msgid "Get It On Google Play"
msgstr "Get It On Google Play"

# Change hl=en to your language, and make sure the url works
msgctxt "android_app_link"
msgid "https://play.google.com/store/apps/details?id=org.openfoodfacts.scanner&hl=en"
msgstr "https://play.google.com/store/apps/details?id=org.openfoodfacts.scanner&hl=en"

msgctxt "app_please_take_pictures"
msgid "<p>This product is not yet in the <<site_name>> database. Could you please take some pictures of the product, barcode, ingredients list and nutrition facts to add it on <a href=\"https://world.openfoodfacts.org\" target=\"_blank\"><<site_name>></a>?</p>\n"
"<p>Thanks in advance!</p>\n"
msgstr "<p>This product is not yet in the <<site_name>> database. Could you please take some pictures of the product, barcode, ingredients list and nutrition facts to add it on <a href=\"https://world.openfoodfacts.org\" target=\"_blank\"><<site_name>></a>?</p>\n"
"<p>Thanks in advance!</p>\n"

msgctxt "app_take_a_picture"
msgid "Take a picture"
msgstr "Take a picture"

msgctxt "app_take_a_picture_note"
msgid "Note: the pictures you send are published under the free licence Creative Commons Attribution and ShareAlike."
msgstr "Note: the pictures you send are published under the free licence Creative Commons Attribution and ShareAlike."

msgctxt "app_you_can_add_pictures"
msgid "You can add pictures:"
msgstr "You can add pictures:"

msgctxt "axis_x"
msgid "Horizontal axis"
msgstr "Horizontal axis"

msgctxt "axis_y"
msgid "Vertical axis"
msgstr "Vertical axis"

msgctxt "barcode"
msgid "Barcode"
msgstr "Barcode"

msgctxt "barcode_number"
msgid "Barcode number:"
msgstr "Barcode number:"

msgctxt "you_can_also_help_us"
msgid "You can also help to fund the Open Food Facts project"
msgstr "You can also help to fund the Open Food Facts project"

msgctxt "producers_administration_manual"
msgid "Producers Admin manual"
msgstr "Producers Admin manual"

msgctxt "bottom_content"
msgid "<a href=\"https://world.openfoodfacts.org/donate-to-open-food-facts?utm_source=login-open-food-facts\"><img src=\"https://static.openfoodfacts.org/images/svg/donate-icon.svg\" alt=\"Donate to Open Food Facts\" /></a><p><<site_name>> is made by a non-profit association, independent from the industry. It is made for all, by all, and it is funded by all. You can support our work by <a href=\"https://world.openfoodfacts.org/donate-to-open-food-facts?utm_source=login-open-food-facts\">donating to Open Food Facts</a> and also by <a href=\"https://www.lilo.org/fr/open-food-facts/?utm_source=open-food-facts\">using the Lilo search engine</a>.<br/><b>Thank you!</b></p>"
msgstr "<a href=\"https://world.openfoodfacts.org/donate-to-open-food-facts?utm_source=login-open-food-facts\"><img src=\"https://static.openfoodfacts.org/images/svg/donate-icon.svg\" alt=\"Donate to Open Food Facts\" /></a><p><<site_name>> is made by a non-profit association, independent from the industry. It is made for all, by all, and it is funded by all. You can support our work by <a href=\"https://world.openfoodfacts.org/donate-to-open-food-facts?utm_source=login-open-food-facts\">donating to Open Food Facts</a> and also by <a href=\"https://www.lilo.org/fr/open-food-facts/?utm_source=open-food-facts\">using the Lilo search engine</a>.<br/><b>Thank you!</b></p>"

msgctxt "bottom_title"
msgid "Donate to support our work"
msgstr "Donate to support our work"

msgctxt "brands"
msgid "Brands"
msgstr "Brands"

msgctxt "brands_example"
msgid "Kinder Bueno White, Kinder Bueno, Kinder, Ferrero"
msgstr "Kinder Bueno White, Kinder Bueno, Kinder, Ferrero"

msgctxt "brands_p"
msgid "brands"
msgstr "brands"

msgctxt "brands_products"
msgid "Products from the %s brand"
msgstr "Products from the %s brand"

msgctxt "brands_s"
msgid "brand"
msgstr "brand"

msgctxt "brands_tagsinput"
msgid "add a brand"
msgstr "add a brand"

msgctxt "brands_without_products"
msgid "Products not from the %s brand"
msgstr "Products not from the %s brand"

msgctxt "brand_owner"
msgid "Brand owner"
msgstr "Brand owner"

msgctxt "brand_owner_example"
msgid "The Coca Cola Company"
msgstr "The Coca Cola Company"

msgctxt "by"
msgid "by"
msgstr "by"

msgctxt "categories"
msgid "Categories"
msgstr "Categories"

msgctxt "categories_example"
msgid "Sardines in olive oil, Orange juice from concentrate"
msgstr "Sardines in olive oil, Orange juice from concentrate"

msgctxt "categories_note"
msgid "Indicate only the most specific category. \"Parents\" categories will be automatically added."
msgstr "Indicate only the most specific category. \"Parents\" categories will be automatically added."

msgctxt "categories_p"
msgid "categories"
msgstr "categories"

msgctxt "categories_products"
msgid "Products from the %s category"
msgstr "Products from the %s category"

msgctxt "categories_s"
msgid "category"
msgstr "category"

msgctxt "categories_tagsinput"
msgid "add a category"
msgstr "add a category"

msgctxt "categories_without_products"
msgid "Products not from the %s category"
msgstr "Products not from the %s category"

msgctxt "change_fields"
msgid "Data"
msgstr "Data"

msgctxt "change_nutriments"
msgid "Nutriments"
msgstr "Nutriments"

msgctxt "change_selected_images"
msgid "Selected images"
msgstr "Selected images"

msgctxt "change_uploaded_images"
msgid "Uploaded images"
msgstr "Uploaded images"

msgctxt "checkers_p"
msgid "checkers"
msgstr "checkers"

msgctxt "checkers_s"
msgid "checker"
msgstr "checker"

msgctxt "cities_p"
msgid "packaging cities"
msgstr "packaging cities"

msgctxt "cities_products"
msgid "Products packaged in the city of %s"
msgstr "Products packaged in the city of %s"

msgctxt "cities_s"
msgid "packaging city"
msgstr "packaging city"

msgctxt "cities_without_products"
msgid "Products not packaged in the city of %s"
msgstr "Products not packaged in the city of %s"

msgctxt "codes_p"
msgid "Codes"
msgstr "Codes"

msgctxt "codes_s"
msgid "Code"
msgstr "Code"

msgctxt "completed_n_missions"
msgid "completed %d missions:"
msgstr "completed %d missions:"

msgctxt "connected_with_facebook"
msgid "You are connected with your Facebook account."
msgstr "You are connected with your Facebook account."

msgctxt "contributor_since"
msgid "Contributor since"
msgstr "Contributor since"

msgctxt "copy_data"
msgid "Copy data from current product to new product"
msgstr "Copy data from current product to new product"

msgctxt "correct_the_following_errors"
msgid "Please correct the following errors:"
msgstr "Please correct the following errors:"

msgctxt "correctors_p"
msgid "correctors"
msgstr "correctors"

msgctxt "correctors_s"
msgid "corrector"
msgstr "corrector"

msgctxt "countries"
msgid "Countries where sold"
msgstr "Countries where sold"

msgctxt "countries_note"
msgid "Countries where the product is widely available (not including stores specialising in foreign products)"
msgstr "Countries where the product is widely available (not including stores specialising in foreign products)"

msgctxt "countries_p"
msgid "countries"
msgstr "countries"

msgctxt "countries_products"
msgid "Products sold in %s"
msgstr "Products sold in %s"

msgctxt "countries_s"
msgid "country"
msgstr "country"

msgctxt "countries_without_products"
msgid "Products not sold in %s"
msgstr "Products not sold in %s"

msgctxt "data_source"
msgid "Data source"
msgstr "Data source"

msgctxt "data_sources_p"
msgid "data sources"
msgstr "data sources"

msgctxt "data_sources_s"
msgid "data source"
msgstr "data source"

msgctxt "debug_p"
msgid "debug"
msgstr "debug"

msgctxt "debug_s"
msgid "debug"
msgstr "debug"

msgctxt "delete_comment"
msgid "Reason for removal"
msgstr "Reason for removal"

msgctxt "delete_product"
msgid "Delete a product"
msgstr "Delete a product"

msgctxt "delete_product_page"
msgid "Delete the page"
msgstr "Delete the page"

msgctxt "delete_the_images"
msgid "Delete the images"
msgstr "Delete the images"

msgctxt "delete_user"
msgid "Delete a user"
msgstr "Delete a user"

msgctxt "delete_confirmation"
msgid "This will delete your user details and anonymise all of your contributions. Please re-enter your user name to confirm."
msgstr "This will delete your user details and anonymise all of your contributions. Please re-enter your user name to confirm."

msgctxt "danger_zone"
msgid "Danger Zone"
msgstr "Danger Zone"

msgctxt "diff_add"
msgid "Added:"
msgstr "Added:"

msgctxt "diff_change"
msgid "Changed:"
msgstr "Changed:"

msgctxt "diff_delete"
msgid "Deleted:"
msgstr "Deleted:"

msgctxt "donate"
msgid "Donate to Open Food Facts"
msgstr "Donate to Open Food Facts"

msgctxt "donate_link"
msgid "https://world.openfoodfacts.org/donate-to-open-food-facts"
msgstr "https://world.openfoodfacts.org/donate-to-open-food-facts"

msgctxt "ecological_data_table"
msgid "Ecological footprint"
msgstr "Ecological footprint"

msgctxt "ecological_data_table_note"
msgid "If the carbon footprint is specified on the label (rarely at this time), indicate it for the same quantity than the nutritional composition."
msgstr "If the carbon footprint is specified on the label (rarely at this time), indicate it for the same quantity than the nutritional composition."

msgctxt "edit"
msgid "edit"
msgstr "edit"

msgctxt "edit_comment"
msgid "Changes summary"
msgstr "Changes summary"

msgctxt "edit_product"
msgid "Edit a product"
msgstr "Edit a product"

msgctxt "edit_product_page"
msgid "Edit the page"
msgstr "Edit the page"

msgctxt "edit_profile"
msgid "Edit your public profile"
msgstr "Edit your public profile"

msgctxt "edit_profile_confirm"
msgid "Changes to your public profile have been saved."
msgstr "Changes to your public profile have been saved."

msgctxt "edit_profile_msg"
msgid "Information below is visible in your public profile."
msgstr "Information below is visible in your public profile."

msgctxt "edit_settings"
msgid "Change your account parameters"
msgstr "Change your account parameters"

msgctxt "edit_user"
msgid "Account parameters"
msgstr "Account parameters"

msgctxt "edit_user_display"
msgid "Account parameters"
msgstr "Account parameters"

msgctxt "edit_user_process"
msgid "Account parameters"
msgstr "Account parameters"

msgctxt "edit_user_result"
msgid "Your account parameters have been changed."
msgstr "Your account parameters have been changed."

msgctxt "editors_p"
msgid "editors"
msgstr "editors"

msgctxt "editors_s"
msgid "editor"
msgstr "editor"

msgctxt "email"
msgid "E-mail address"
msgstr "E-mail address"

msgctxt "emb_code_products"
msgid "Products packaged by the company with traceability code %s"
msgstr "Products packaged by the company with traceability code %s"

msgctxt "emb_code_p"
msgid "Traceability codes"
msgstr "Traceability codes"

msgctxt "emb_code_s"
msgid "Traceability code"
msgstr "Traceability code"

msgctxt "emb_codes"
msgid "Traceability code"
msgstr "Traceability code"

msgctxt "emb_codes_p"
msgid "traceability codes"
msgstr "traceability codes"

msgctxt "emb_codes_products"
msgid "Products with the traceability code %s"
msgstr "Products with the traceability code %s"

msgctxt "emb_codes_s"
msgid "traceability code"
msgstr "traceability code"

msgctxt "emb_codes_without_products"
msgid "Products without the traceability code %s"
msgstr "Products without the traceability code %s"

# Those are country specific codes. For European countries, you can change FR 62.448.034 CE to DE BY 718 EG (for instance)
msgctxt "emb_codes_example"
msgid "EMB 53062, FR 62.448.034 CE, 84 R 20, 33 RECOLTANT 522"
msgstr "EMB 53062, FR 62.448.034 CE, 84 R 20, 33 RECOLTANT 522"

msgctxt "emb_codes_note"
msgid "In Europe, the code is in an ellipse with the 2 country initials followed by a number and CE."
msgstr "In Europe, the code is in an ellipse with the 2 country initials followed by a number and CE."

msgctxt "entry_dates_p"
msgid "Entry dates"
msgstr "Entry dates"

msgctxt "entry_dates_s"
msgid "Entry date"
msgstr "Entry date"

msgctxt "error"
msgid "Error"
msgstr "Error"

msgctxt "error_bad_login_password"
msgid "Incorrect user name or password. <a href=\"/cgi/reset_password.pl\">Forgotten password?</a>"
msgstr "Incorrect user name or password. <a href=\"/cgi/reset_password.pl\">Forgotten password?</a>"

msgctxt "error_database"
msgid "An error occurred while reading the data, try to refresh the page."
msgstr "An error occurred while reading the data, try to refresh the page."

msgctxt "error_different_passwords"
msgid "The password and confirmation password are different."
msgstr "The password and confirmation password are different."

msgctxt "error_email_already_in_use"
msgid "The e-mail address is already used by another user. Maybe you already have an account? You can <a href=\"/cgi/reset_password.pl\">reset the password</a> of your other account."
msgstr "The e-mail address is already used by another user. Maybe you already have an account? You can <a href=\"/cgi/reset_password.pl\">reset the password</a> of your other account."

msgctxt "error_invalid_address"
msgid "Invalid address."
msgstr "Invalid address."

msgctxt "error_invalid_email"
msgid "Invalid e-mail address"
msgstr "Invalid e-mail address"

msgctxt "error_invalid_password"
msgid "The password needs to be at least 6 characters long."
msgstr "The password needs to be at least 6 characters long."

msgctxt "error_invalid_user"
msgid "Invalid user."
msgstr "Invalid user."

msgctxt "error_invalid_username"
msgid "The user name must contain only unaccented letters, digits and dashes."
msgstr "The user name must contain only unaccented letters, digits and dashes."

msgctxt "error_username_too_long"
msgid "The user name is too long (maximum 40 characters)."
msgstr "The user name is too long (maximum 40 characters)."

msgctxt "error_name_too_long"
msgid "The name is too long (maximum 60 characters)."
msgstr "The name is too long (maximum 60 characters)."

msgctxt "error_new_code_already_exists"
msgid "A product already exists with the new code"
msgstr "A product already exists with the new code"

msgctxt "error_no_name"
msgid "You need to enter a name or nickname."
msgstr "You need to enter a name or nickname."

msgctxt "error_no_permission"
msgid "Permission denied."
msgstr "Permission denied."

msgctxt "error_no_username"
msgid "You need to enter a user name"
msgstr "You need to enter a user name"

msgctxt "error_reset_already_connected"
msgid "You are already signed in."
msgstr "You are already signed in."

msgctxt "error_reset_invalid_token"
msgid "The reset password link is invalid or has expired."
msgstr "The reset password link is invalid or has expired."

msgctxt "error_reset_unknown_email"
msgid "There is no account with this email"
msgstr "There is no account with this email"

msgctxt "error_reset_unknown_id"
msgid "This username does not exist."
msgstr "This username does not exist."

msgctxt "error_username_not_available"
msgid "This username already exists, please choose another."
msgstr "This username already exists, please choose another."

msgctxt "example"
msgid "Example:"
msgstr "Example:"

msgctxt "examples"
msgid "Examples:"
msgstr "Examples:"

msgctxt "expiration_date"
msgid "Best before date"
msgstr "Best before date"

msgctxt "expiration_date_note"
msgid "The expiration date is a way to track product changes over time and to identify the most recent version."
msgstr "The expiration date is a way to track product changes over time and to identify the most recent version."

msgctxt "explore_products_by"
msgid "Explore products by..."
msgstr "Explore products by..."

msgctxt "facebook_locale"
msgid "en_US"
msgstr "en_US"

msgctxt "facebook_page"
msgid "https://www.facebook.com/OpenFoodFacts"
msgstr "https://www.facebook.com/OpenFoodFacts"

msgctxt "fixme_product"
msgid "If the data is incomplete or incorrect, you can complete or correct it by editing this page."
msgstr "If the data is incomplete or incorrect, you can complete or correct it by editing this page."

msgctxt "footer_and_the_facebook_group"
msgid "and the <a href=\"https://www.facebook.com/groups/openfoodfacts/\">Facebook group for contributors</a>"
msgstr "and the <a href=\"https://www.facebook.com/groups/openfoodfacts/\">Facebook group for contributors</a>"

msgctxt "footer_blog"
msgid "<<site_name>> blog"
msgstr "<<site_name>> blog"

# Do not translate
msgctxt "footer_blog_link"
msgid "https://blog.openfoodfacts.org/en/"
msgstr "https://blog.openfoodfacts.org/en/"

msgctxt "footer_code_of_conduct"
msgid "Code of conduct"
msgstr "Code of conduct"

# Do not translate without having the same exact string in the Tags template. Do not use spaces, special characters, only alphanumeric characters separated by hyphens
msgctxt "footer_code_of_conduct_link"
msgid "/code-of-conduct"
msgstr "/code-of-conduct"

msgctxt "footer_data"
msgid "Data, API and SDKs"
msgstr "Data, API and SDKs"

# Do not translate without having the same exact string in the Tags template. Do not use spaces, special characters, only alphanumeric characters separated by hyphens
msgctxt "footer_data_link"
msgid "/data"
msgstr "/data"

msgctxt "footer_discover_the_project"
msgid "Discover the project"
msgstr "Discover the project"

msgctxt "footer_faq"
msgid "Frequently asked questions"
msgstr "Frequently asked questions"

# Do not translate without having the same exact string in the Tags template. Do not use spaces, special characters, only alphanumeric characters separated by hyphens
msgctxt "footer_faq_link"
msgid "https://support.openfoodfacts.org/help/en-gb"
msgstr "https://support.openfoodfacts.org/help/en-gb"

msgctxt "footer_translators"
msgid "Translators"
msgstr "Translators"

# Do not translate
msgctxt "footer_translators_link"
msgid "/cgi/top_translators.pl"
msgstr "/cgi/top_translators.pl"

msgctxt "footer_follow_us"
msgid "Follow us on <a href=\"https://twitter.com/openfoodfacts\">Twitter</a>,\n"
"<a href=\"https://www.facebook.com/OpenFoodFacts\">Facebook</a> and\n"
"<a href=\"https://www.instagram.com/open.food.facts/\">Instagram</a>\n"
msgstr "Follow us on <a href=\"https://twitter.com/openfoodfacts\">Twitter</a>,\n"
"<a href=\"https://www.facebook.com/OpenFoodFacts\">Facebook</a> and\n"
"<a href=\"https://www.instagram.com/open.food.facts/\">Instagram</a>\n"

msgctxt "footer_install_the_app"
msgid "Install the app"
msgstr "Install the app"

msgctxt "footer_join_the_community"
msgid "Join the community"
msgstr "Join the community"

msgctxt "footer_join_us_on"
msgid "Join us on %s:"
msgstr "Join us on %s:"

msgctxt "footer_legal"
msgid "Legal"
msgstr "Legal"

# Do not translate without having the same exact string in the Tags template. Do not use spaces, special characters, only alphanumeric characters separated by hyphens
msgctxt "footer_legal_link"
msgid "/legal"
msgstr "/legal"

msgctxt "footer_privacy"
msgid "Privacy"
msgstr "Privacy"

# Do not translate without having the same exact string in the Tags template. Do not use spaces, special characters, only alphanumeric characters separated by hyphens
msgctxt "footer_privacy_link"
msgid "/privacy"
msgstr "/privacy"

msgctxt "footer_press"
msgid "Press"
msgstr "Press"

# Do not translate without having the same exact string in the Tags template. Do not use spaces, special characters, only alphanumeric characters separated by hyphens
msgctxt "footer_press_link"
msgid "/press"
msgstr "/press"

msgctxt "footer_tagline"
msgid "A collaborative, free and open database of food products from around the world."
msgstr "A collaborative, free and open database of food products from around the world."

msgctxt "footer_terms"
msgid "Terms of use"
msgstr "Terms of use"

# Do not translate without having the same exact string in the Tags template. Do not use spaces, special characters, only alphanumeric characters separated by hyphens
msgctxt "footer_terms_link"
msgid "/terms-of-use"
msgstr "/terms-of-use"

msgctxt "footer_who_we_are"
msgid "Who we are"
msgstr "Who we are"

# Do not translate without having the same exact string in the Tags template. Do not use spaces, special characters, only alphanumeric characters separated by hyphens
msgctxt "footer_who_we_are_link"
msgid "/who-we-are"
msgstr "/who-we-are"

msgctxt "footer_wiki"
msgid "<<site_name>> wiki (en)"
msgstr "<<site_name>> wiki (en)"

# Do not translate
msgctxt "footer_wiki_link"
msgid "https://wiki.openfoodfacts.org"
msgstr "https://wiki.openfoodfacts.org"

# Do not translate Open Beauty Facts but do translate Cosmetics
msgctxt "footer_obf"
msgid "Open Beauty Facts - Cosmetics"
msgstr "Open Beauty Facts - Cosmetics"

msgctxt "footer_obf_link"
msgid "https://world.openbeautyfacts.org"
msgstr "https://world.openbeautyfacts.org"

msgctxt "footer_pro"
msgid "Open Food Facts for Producers"
msgstr "Open Food Facts for Producers"

msgctxt "for"
msgid "for"
msgstr "for"

msgctxt "front_alt"
msgid "Product"
msgstr "Product"

msgctxt "generic_name"
msgid "Common name"
msgstr "Common name"

msgctxt "generic_name_example"
msgid "Chocolate bar with milk and hazelnuts"
msgstr "Chocolate bar with milk and hazelnuts"

msgctxt "goodbye"
msgid "See you soon!"
msgstr "See you soon!"

msgctxt "graph_count"
msgid "%d products match the search criteria, of which %i products have defined values for the graph's axis."
msgstr "%d products match the search criteria, of which %i products have defined values for the graph's axis."

msgctxt "graph_title"
msgid "Graph title"
msgstr "Graph title"

msgctxt "graphs_and_maps"
msgid "Graphs and maps"
msgstr "Graphs and maps"

msgctxt "hello"
msgid "Hello"
msgstr "Hello"

msgctxt "high"
msgid "high"
msgstr "high"

msgctxt "high_quantity"
msgid "high quantity"
msgstr "high quantity"

msgctxt "history"
msgid "Changes history"
msgstr "Changes history"

msgctxt "image_front"
msgid "Front picture"
msgstr "Front picture"

msgctxt "image_ingredients"
msgid "Ingredients picture"
msgstr "Ingredients picture"

msgctxt "image_ingredients_note"
msgid "If the picture is neat enough, the ingredients can be extracted automatically"
msgstr "If the picture is neat enough, the ingredients can be extracted automatically"

msgctxt "image_nutrition"
msgid "Nutrition facts picture"
msgstr "Nutrition facts picture"

msgctxt "image_upload_error_image_already_exists"
msgid "This picture has already been sent."
msgstr "This picture has already been sent."

msgctxt "image_upload_error_image_too_small"
msgid "The picture is too small. Please do not upload pictures found on the Internet and only send photos you have taken yourself."
msgstr "The picture is too small. Please do not upload pictures found on the Internet and only send photos you have taken yourself."

msgctxt "image_upload_error_no_barcode_found_in_image_long"
msgid "The barcode in the image could not be read, or the image contained no barcode.\n"
"You can try with another image, or directly enter the barcode."
msgstr "The barcode in the image could not be read, or the image contained no barcode.\n"
"You can try with another image, or directly enter the barcode."

msgctxt "image_upload_error_no_barcode_found_in_image_short"
msgid "No barcode found in the image."
msgstr "No barcode found in the image."

msgctxt "image_upload_error_no_barcode_specified_or_found"
msgid "No barcode specified or found in the image or filename."
msgstr "No barcode specified or found in the image or filename."

msgctxt "image_upload_error_could_not_read_image"
msgid "The image could not be read."
msgstr "The image could not be read."

msgctxt "image_upload_error_no_barcode_found_in_text"
msgid "You must enter the characters of the barcode or send a product image when the barcode is visible."
msgstr "You must enter the characters of the barcode or send a product image when the barcode is visible."

msgctxt "image_full_size"
msgid "Full size"
msgstr "Full size"

msgctxt "image_attribution_creativecommons"
msgid "This file was uploaded to product %s and is licensed under the %s license."
msgstr "This file was uploaded to product %s and is licensed under the %s license."

msgctxt "image_attribution_photographer"
msgid "Attribution: Photo by %s per %s"
msgstr "Attribution: Photo by %s per %s"

msgctxt "image_attribution_photographer_editor"
msgid "Attribution: Photo by %s with additional modifications by %s per %s"
msgstr "Attribution: Photo by %s with additional modifications by %s per %s"

msgctxt "image_original_link_text"
msgid "(Original Image)"
msgstr "(Original Image)"

msgctxt "image_attribution_link_title"
msgid "Photo detail and attribution information"
msgstr "Photo detail and attribution information"

msgctxt "invite_user"
msgid "Invite Users"
msgstr "Invite Users"

msgctxt "incomplete_products_you_added"
msgid "Products you added that need to be completed"
msgstr "Products you added that need to be completed"

msgctxt "informers_p"
msgid "informers"
msgstr "informers"

msgctxt "informers_s"
msgid "informers"
msgstr "informers"

msgctxt "ingredients"
msgid "Ingredients"
msgstr "Ingredients"

msgctxt "no_ingredient"
msgid "Ingredients are missing"
msgstr "Ingredients are missing"

msgctxt "one_ingredient"
msgid "1 ingredient"
msgstr "1 ingredient"

msgctxt "f_ingredients_with_number"
msgid "{number} ingredients"
msgstr "{number} ingredients"

msgctxt "ingredients_alt"
msgid "Ingredients"
msgstr "Ingredients"

msgctxt "ingredients_analysis_note"
msgid "Note: ingredients can be listed with many different names, please let us know if you think the analysis above is incorrect."
msgstr "Note: ingredients can be listed with many different names, please let us know if you think the analysis above is incorrect."

msgctxt "ingredients_from_or_that_may_be_from_palm_oil_p"
msgid "ingredients from or that may be from palm oil"
msgstr "ingredients from or that may be from palm oil"

msgctxt "ingredients_from_or_that_may_be_from_palm_oil_s"
msgid "ingredient from or that may be from palm oil"
msgstr "ingredient from or that may be from palm oil"

msgctxt "ingredients_from_palm_oil_p"
msgid "ingredients from palm oil"
msgstr "ingredients from palm oil"

msgctxt "ingredients_from_palm_oil_s"
msgid "ingredient from palm oil"
msgstr "ingredient from palm oil"

msgctxt "ingredients_n_p"
msgid "Numbers of ingredients"
msgstr "Numbers of ingredients"

msgctxt "ingredients_n_s"
msgid "Number of ingredients"
msgstr "Number of ingredients"

msgctxt "known_ingredients_n_s"
msgid "Number of recognized ingredients"
msgstr "Number of recognized ingredients"

msgctxt "unknown_ingredients_n_s"
msgid "Number of unrecognized ingredients"
msgstr "Number of unrecognized ingredients"

msgctxt "ingredients_p"
msgid "ingredients"
msgstr "ingredients"

msgctxt "ingredients_products"
msgid "Products that contain the ingredient %s"
msgstr "Products that contain the ingredient %s"

msgctxt "ingredients_s"
msgid "ingredient"
msgstr "ingredient"

msgctxt "ingredients_text"
msgid "Ingredients list"
msgstr "Ingredients list"

msgctxt "ingredients_text_display_note"
msgid "Ingredients are listed in order of importance (quantity)."
msgstr "Ingredients are listed in order of importance (quantity)."

msgctxt "ingredients_text_example"
msgid "Cereals 85.5% (_wheat_ flour, whole-_wheat_ flour 11%), malt extract, cocoa 4,8%, ascorbic acid"
msgstr "Cereals 85.5% (_wheat_ flour, whole-_wheat_ flour 11%), malt extract, cocoa 4,8%, ascorbic acid"

msgctxt "ingredients_text_note"
msgid "Keep the order, indicate the % when specified, separate with a comma or - , use ( ) for ingredients of an ingredient, surround allergens with _ e.g. _milk_"
msgstr "Keep the order, indicate the % when specified, separate with a comma or - , use ( ) for ingredients of an ingredient, surround allergens with _ e.g. _milk_"

msgctxt "ingredients_that_may_be_from_palm_oil_p"
msgid "ingredients that may be from palm oil"
msgstr "ingredients that may be from palm oil"

msgctxt "ingredients_that_may_be_from_palm_oil_s"
msgid "ingredient that may be from palm oil"
msgstr "ingredient that may be from palm oil"

msgctxt "ingredients_without_products"
msgid "Products that do not contain the ingredient %s"
msgstr "Products that do not contain the ingredient %s"

# Please change appstore_US.svg to appstore_XX.svg. check the url https://static.openfoodfacts.org/images/misc/appstore/black/appstore_XX.svg
msgctxt "ios_app_icon_url"
msgid "/images/misc/appstore/black/appstore_US.svg"
msgstr "/images/misc/appstore/black/appstore_US.svg"

msgctxt "ios_app_icon_alt_text"
msgid "Download on the App Store"
msgstr "Download on the App Store"

msgctxt "ios_app_link"
msgid "https://apps.apple.com/app/open-food-facts/id588797948"
msgstr "https://apps.apple.com/app/open-food-facts/id588797948"

msgctxt "known_nutrients_p"
msgid "known nutrients"
msgstr "known nutrients"

msgctxt "known_nutrients_s"
msgid "known nutrient"
msgstr "known nutrient"

msgctxt "labels"
msgid "Labels, certifications, awards"
msgstr "Labels, certifications, awards"

msgctxt "labels_example"
msgid "Organic"
msgstr "Organic"

msgctxt "labels_note"
msgid "Indicate only the most specific labels. \"Parents\" labels will be added automatically."
msgstr "Indicate only the most specific labels. \"Parents\" labels will be added automatically."

msgctxt "labels_p"
msgid "labels"
msgstr "labels"

msgctxt "labels_products"
msgid "Products that have the label %s"
msgstr "Products that have the label %s"

msgctxt "labels_s"
msgid "label"
msgstr "label"

msgctxt "labels_tagsinput"
msgid "add a label"
msgstr "add a label"

msgctxt "labels_without_products"
msgid "Products that do not have the label %s"
msgstr "Products that do not have the label %s"

msgctxt "lang"
msgid "Main language"
msgstr "Main language"

msgctxt "lang_note"
msgid "Language most present and most highlighted on the product"
msgstr "Language most present and most highlighted on the product"

msgctxt "language"
msgid "en-US"
msgstr "en-US"

msgctxt "languages_p"
msgid "languages"
msgstr "languages"

msgctxt "languages_s"
msgid "language"
msgstr "language"

msgctxt "last_edit_dates_p"
msgid "Last edit dates"
msgstr "Last edit dates"

msgctxt "last_edit_dates_s"
msgid "Last edit date"
msgstr "Last edit date"

msgctxt "last_image_dates_p"
msgid "Last picture dates"
msgstr "Last picture dates"

msgctxt "last_image_dates_s"
msgid "Last picture date"
msgstr "Last picture date"

msgctxt "licence_accept"
msgid "By adding information, data and/or images, you accept to place irrevocably your contribution under the <a href=\"https://opendatacommons.org/licenses/dbcl/1.0/\">Database Contents Licence 1.0</a> licence\n"
"for information and data, and under the <a href=\"https://creativecommons.org/licenses/by-sa/3.0/deed.en\">Creative Commons Attribution - ShareAlike 3.0</a> licence for images.\n"
"You accept to be credited by re-users by a link to the product your are contributing to."
msgstr "By adding information, data and/or images, you accept to place irrevocably your contribution under the <a href=\"https://opendatacommons.org/licenses/dbcl/1.0/\">Database Contents Licence 1.0</a> licence\n"
"for information and data, and under the <a href=\"https://creativecommons.org/licenses/by-sa/3.0/deed.en\">Creative Commons Attribution - ShareAlike 3.0</a> licence for images.\n"
"You accept to be credited by re-users by a link to the product your are contributing to."

msgctxt "link"
msgid "Link to the product page on the official site of the producer"
msgstr "Link to the product page on the official site of the producer"

msgctxt "list_of_x"
msgid "List of %s"
msgstr "List of %s"

msgctxt "loadmore"
msgid "Load more results"
msgstr "Load more results"

msgctxt "login_and_add_product"
msgid "Sign-in and add the product"
msgstr "Sign-in and add the product"

msgctxt "login_and_edit_product"
msgid "Sign-in and edit the product"
msgstr "Sign-in and edit the product"

msgctxt "login_create_your_account"
msgid "Create your account."
msgstr "Create your account."

msgctxt "login_not_registered_yet"
msgid "Not registered yet?"
msgstr "Not registered yet?"

msgctxt "login_register_title"
msgid "Sign-in"
msgstr "Sign in"

msgctxt "login_to_add_and_edit_products"
msgid "Sign-in to add or edit products."
msgstr "Sign-in to add or edit products."

msgctxt "login_to_add_products"
msgid "<p>Please sign-in to add or edit a product.</p>\n\n"
"<p>If you do not yet have an account on <<site_name>>, you can <a href=\"/cgi/user.pl\">register in 30 seconds</a>.</p>\n"
msgstr "<p>Please sign-in to add or edit a product.</p>\n\n"
"<p>If you do not yet have an account on <<site_name>>, you can <a href=\"/cgi/user.pl\">register in 30 seconds</a>.</p>\n"

msgctxt "login_username_email"
msgid "Username or e-mail address:"
msgstr "Username or e-mail address:"

msgctxt "low"
msgid "low"
msgstr "low"

msgctxt "low_quantity"
msgid "low quantity"
msgstr "low quantity"

msgctxt "manage_images"
msgid "Manage images"
msgstr "Manage images"

msgctxt "manage_images_info"
msgid "You can select one or more images and then:"
msgstr "You can select one or more images and then:"

msgctxt "manufacturing_places"
msgid "Manufacturing or processing places"
msgstr "Manufacturing or processing places"

msgctxt "manufacturing_places_example"
msgid "Montana, USA"
msgstr "Montana, USA"

msgctxt "manufacturing_places_p"
msgid "manufacturing or processing places"
msgstr "manufacturing or processing places"

msgctxt "manufacturing_places_products"
msgid "Products manufactured or processed in %s"
msgstr "Products manufactured or processed in %s"

msgctxt "manufacturing_places_s"
msgid "manufacturing or processing place"
msgstr "manufacturing or processing place"

msgctxt "manufacturing_places_tagsinput"
msgid "add a place"
msgstr "add a place"

msgctxt "manufacturing_places_without_products"
msgid "Products not manufactured or processed in %s"
msgstr "Products not manufactured or processed in %s"

msgctxt "map_count"
msgid "%d products match the search criteria, of which %i products have a known production place."
msgstr "%d products match the search criteria, of which %i products have a known production place."

msgctxt "map_title"
msgid "Map title"
msgstr "Map title"

msgctxt "menu"
msgid "Menu"
msgstr "Menu"

msgctxt "menu_add_a_product"
msgid "Add a product"
msgstr "Add a product"

# Do not translate without having the same exact string in the Tags template. Do not use spaces, special characters, only alphanumeric characters separated by hyphens
msgctxt "menu_add_a_product_link"
msgid "/add-a-product"
msgstr "/add-a-product"

msgctxt "menu_contribute"
msgid "Contribute"
msgstr "Contribute"

# Do not translate without having the same exact string in the Tags template. Do not use spaces, special characters, only alphanumeric characters separated by hyphens
msgctxt "menu_contribute_link"
msgid "/contribute"
msgstr "/contribute"

msgctxt "menu_discover"
msgid "Discover"
msgstr "Discover"

# Do not translate without having the same exact string in the Tags template. Do not use spaces, special characters, only alphanumeric characters separated by hyphens
msgctxt "menu_discover_link"
msgid "/discover"
msgstr "/discover"

msgctxt "mission_"
msgid "Mission: "
msgstr "Mission: "

msgctxt "mission_accomplished_by"
msgid "This mission has been completed by:"
msgstr "This mission has been completed by:"

msgctxt "mission_accomplished_by_n"
msgid "Completed by %d persons."
msgstr "Completed by %d persons."

msgctxt "mission_accomplished_by_nobody"
msgid "Be the first to complete this mission!"
msgstr "Be the first to complete this mission!"

msgctxt "mission_goal"
msgid "Goal:"
msgstr "Goal:"

msgctxt "missions"
msgid "Missions"
msgstr "Missions"

msgctxt "moderate"
msgid "moderate"
msgstr "moderate"

msgctxt "moderate_quantity"
msgid "moderate quantity"
msgstr "moderate quantity"

msgctxt "move_images_to_another_product"
msgid "Move the images to another product"
msgstr "Move the images to another product"

msgctxt "n_products"
msgid "%s products"
msgstr "%s products"

msgctxt "name"
msgid "Name"
msgstr "Name"

msgctxt "names"
msgid "Names"
msgstr "Names"

msgctxt "new_code"
msgid "If the barcode is not correct, please correct it here:"
msgstr "If the barcode is not correct, please correct it here:"

msgctxt "new_code_note"
msgid "For products without a barcode, an internal code is automatically set."
msgstr "For products without a barcode, an internal code is automatically set."

msgctxt "newsletter_description"
msgid "Subscribe to the newsletter (2 emails per month maximum)"
msgstr "Subscribe to the newsletter (2 emails per month maximum)"

msgctxt "subscribe_to_our_newsletter"
msgid "Subscribe to our newsletter"
msgstr "Subscribe to our newsletter"

msgctxt "next"
msgid "Next"
msgstr "Next"

msgctxt "no_barcode"
msgid "Product without barcode"
msgstr "Product without barcode"

msgctxt "no_nutrition_data"
msgid "Nutrition facts are not specified on the product."
msgstr "Nutrition facts are not specified on the product."

msgctxt "multiple_nutrition_data"
msgid "Multiple nutrition facts are specified on the product (e.g. with added water or milk)."
msgstr "Multiple nutrition facts are specified on the product (e.g. with added water or milk)."

msgctxt "multiple_nutrition_data_instructions"
msgid "Enter only the nutrition facts for the unprepared product, without added water or milk. If there are different products, enter nutrition facts for the first product listed."
msgstr "Enter only the nutrition facts for the unprepared product, without added water or milk. If there are different products, enter nutrition facts for the first product listed."

msgctxt "no_product_for_barcode"
msgid "No product listed for barcode %s."
msgstr "No product listed for barcode %s."

msgctxt "no_products"
msgid "No products."
msgstr "No products."

msgctxt "not_saved"
msgid "Error while saving, please retry."
msgstr "Error while saving, please retry."

msgctxt "number_of_additives"
msgid "Number of additives"
msgstr "Number of additives"

msgctxt "number_of_products"
msgid "Number of products"
msgstr "Number of products"

msgctxt "nutrient_in_quantity"
msgid "%s in %s"
msgstr "%s in %s"

msgctxt "nutrient_levels_info"
msgid "Nutrient levels for 100 g"
msgstr "Nutrient levels for 100 g"

# Do not translate without having the same exact string in the Tags template. Do not use spaces, special characters, only alphanumeric characters separated by hyphens
msgctxt "nutrient_levels_link"
msgid "/nutrient-levels"
msgstr "/nutrient-levels"

msgctxt "nutrient_levels_p"
msgid "nutrient levels"
msgstr "nutrient levels"

msgctxt "nutrient_levels_s"
msgid "nutrient level"
msgstr "nutrient level"

msgctxt "nutriments_p"
msgid "nutriments"
msgstr "nutriments"

msgctxt "nutriments_products"
msgid "Products that contain the nutriment %s"
msgstr "Products that contain the nutriment %s"

msgctxt "nutriments_s"
msgid "nutriment"
msgstr "nutriment"

msgctxt "nutriments_without_products"
msgid "Products that do not contain the nutriment %s"
msgstr "Products that do not contain the nutriment %s"

msgctxt "nutrition_alt"
msgid "Nutrition facts"
msgstr "Nutrition facts"

msgctxt "nutrition_data"
msgid "Nutrition facts"
msgstr "Nutrition facts"

msgctxt "nutrition_data_average"
msgid "Average nutrition facts for the %d products of the %s category for which nutrition facts are known (out of %d products)."
msgstr "Average nutrition facts for the %d products of the %s category for which nutrition facts are known (out of %d products)."

msgctxt "nutrition_data_compare_percent"
msgid "% of difference"
msgstr "% of difference"

msgctxt "nutrition_data_compare_value"
msgid "value for 100 g / 100 ml"
msgstr "value for 100 g / 100 ml"

msgctxt "nutrition_data_comparison_with_categories"
msgid "Comparison to average values of products in the same category:"
msgstr "Comparison to average values of products in the same category:"

msgctxt "nutrition_data_comparison_with_categories_note"
msgid "Please note: for each nutriment, the average is computed for products for which the nutriment quantity is known, not on all products of the category."
msgstr "Please note: for each nutriment, the average is computed for products for which the nutriment quantity is known, not on all products of the category."

msgctxt "nutrition_data_note"
msgid "If the picture is sufficiently sharp and level, nutrition facts can be automatically extracted from the picture."
msgstr "If the picture is sufficiently sharp and level, nutrition facts can be automatically extracted from the picture."

msgctxt "nutrition_data_per_10"
msgid "10th centile"
msgstr "10th centile"

msgctxt "nutrition_data_per_100g"
msgid "for 100 g / 100 ml"
msgstr "for 100 g / 100 ml"

msgctxt "nutrition_data_per_5"
msgid "5<sup>th</sup> centile"
msgstr "5<sup>th</sup> centile"

msgctxt "nutrition_data_per_50"
msgid "Median"
msgstr "Median"

msgctxt "nutrition_data_per_90"
msgid "90th centile"
msgstr "90th centile"

msgctxt "nutrition_data_per_95"
msgid "95<sup>th</sup> centile"
msgstr "95<sup>th</sup> centile"

msgctxt "nutrition_data_per_max"
msgid "Maximum"
msgstr "Maximum"

msgctxt "nutrition_data_per_mean"
msgid "Mean"
msgstr "Mean"

msgctxt "nutrition_data_per_min"
msgid "Minimum"
msgstr "Minimum"

msgctxt "nutrition_data_per_serving"
msgid "per serving"
msgstr "per serving"

msgctxt "nutrition_data_per_std"
msgid "Standard deviation"
msgstr "Standard deviation"

msgctxt "nutrition_data_table"
msgid "Nutrition facts"
msgstr "Nutrition facts"

msgctxt "nutrition_data_table_note"
msgid "The table lists by default nutriments that are often specified. Leave the field blank if it's not on the label.<br/>You can add extra nutriments (vitamins, minerals, cholesterol etc.)\n"
"by typing the first letters of their name in the last row of the table."
msgstr "The table lists by default nutriments that are often specified. Leave the field blank if it's not on the label.<br/>You can add extra nutriments (vitamins, minerals, cholesterol etc.)\n"
"by typing the first letters of their name in the last row of the table."

msgctxt "nutrition_data_table_asterisk"
msgid "Essential nutrients to calculate the Nutri-Score."
msgstr "Essential nutrients to calculate the Nutri-Score."

msgctxt "nutrition_grades_p"
msgid "Nutrition grades"
msgstr "Nutrition grades"

msgctxt "nutrition_grades_s"
msgid "Nutrition grade"
msgstr "Nutrition grade"

# Make sure the translated link works (eg that the image already exists in your language)
msgctxt "og_image_url"
msgid "https://static.openfoodfacts.org/images/logos/logo-vertical-white-social-media-preview.png"
msgstr "https://static.openfoodfacts.org/images/logos/logo-vertical-white-social-media-preview.png"

# Do not change the lang code if the blog doesn't exist in your language
msgctxt "on_the_blog_content"
msgid "<p>To learn more about <<site_name>>, visit <a href=\"https://blog.openfoodfacts.org/en/\">our blog</a>!</p>\n"
"<p>Recent news:</p>\n"
msgstr "<p>To learn more about <<site_name>>, visit <a href=\"https://blog.openfoodfacts.org/en/\">our blog</a>!</p>\n"
"<p>Recent news:</p>\n"

msgctxt "on_the_blog_title"
msgid "News"
msgstr "News"

msgctxt "openfoodhunt_points"
msgid "It's <a href=\"/open-food-hunt-2015\">Open Food Hunt</a> on <<site_name>> from Saturday February 21st 2015 to Sunday March 1st 2015! Contributors are awarded\n"
"Explorer points for products they add and Ambassador points for new contributors they recruit. Points are updated every 30 minutes."
msgstr "It's <a href=\"/open-food-hunt-2015\">Open Food Hunt</a> on <<site_name>> from Saturday February 21st 2015 to Sunday March 1st 2015! Contributors are awarded\n"
"Explorer points for products they add and Ambassador points for new contributors they recruit. Points are updated every 30 minutes."

msgctxt "or"
msgid "or:"
msgstr "or:"

msgctxt "origins"
msgid "Origin of ingredients"
msgstr "Origin of ingredients"

msgctxt "origins_example"
msgid "California, USA"
msgstr "California, USA"

msgctxt "origins_note_xxx"
msgid "Indicate the origin of ingredients"
msgstr "Indicate the origin of ingredients"

msgctxt "origins_p"
msgid "origins of ingredients"
msgstr "origins of ingredients"

msgctxt "origins_products"
msgid "Products with ingredients originating from %s"
msgstr "Products with ingredients originating from %s"

msgctxt "origins_s"
msgid "origin of ingredients"
msgstr "origin of ingredients"

msgctxt "origins_tagsinput"
msgid "add an origin"
msgstr "add an origin"

msgctxt "origins_without_products"
msgid "Products without ingredients originating from %s"
msgstr "Products without ingredients originating from %s"

msgctxt "packaging"
msgid "Packaging"
msgstr "Packaging"

msgctxt "packaging_example"
msgid "Fresh, Canned, Frozen, Bottle, Box, Glass, Plastic..."
msgstr "Fresh, Canned, Frozen, Bottle, Box, Glass, Plastic..."

msgctxt "packaging_note"
msgid "Packaging type, format, material"
msgstr "Packaging type, format, material"

msgctxt "packaging_p"
msgid "packaging"
msgstr "packaging"

msgctxt "packaging_products"
msgid "Products with a %s packaging"
msgstr "Products with a %s packaging"

msgctxt "packaging_s"
msgid "packaging"
msgstr "packaging"

msgctxt "packaging_tagsinput"
msgid "add a type, shape or material"
msgstr "add a type, shape or material"

msgctxt "packaging_without_products"
msgid "Products without a %s packaging"
msgstr "Products without a %s packaging"

msgctxt "page_x"
msgid "Page %d"
msgstr "Page %d"

msgctxt "page_x_out_of_y"
msgid "Page %d out of %d."
msgstr "Page %d out of %d."

msgctxt "pages"
msgid "Pages:"
msgstr "Pages:"

msgctxt "password"
msgid "Password"
msgstr "Password"

msgctxt "password_new"
msgid "New password"
msgstr "New password"

msgctxt "password_confirm"
msgid "Confirm password"
msgstr "Confirm password"

msgctxt "periods_after_opening"
msgid "Period of time after opening"
msgstr "Period of time after opening"

msgctxt "periods_after_opening_note"
msgid "Found in an open container logo with a number of months: e.g. 12 M"
msgstr "Found in an open container logo with a number of months: e.g. 12 M"

msgctxt "periods_after_opening_p"
msgid "Periods after opening"
msgstr "Periods after opening"

msgctxt "periods_after_opening_s"
msgid "Period after opening"
msgstr "Period after opening"

msgctxt "photographers_p"
msgid "photographers"
msgstr "photographers"

msgctxt "photographers_s"
msgid "photographer"
msgstr "photographer"

msgctxt "pnns_groups_1"
msgid "PNNS groups 1"
msgstr "PNNS groups 1"

msgctxt "pnns_groups_1_p"
msgid "PNNS groups 1"
msgstr "PNNS groups 1"

msgctxt "pnns_groups_1_s"
msgid "PNNS group 1"
msgstr "PNNS group 1"

msgctxt "pnns_groups_2"
msgid "PNNS groups 2"
msgstr "PNNS groups 2"

msgctxt "pnns_groups_2_p"
msgid "PNNS groups 2"
msgstr "PNNS groups 2"

msgctxt "pnns_groups_2_s"
msgid "PNNS group 2"
msgstr "PNNS group 2"

msgctxt "points_all_countries"
msgid "There are %d Explorers and %d Ambassadors."
msgstr "There are %d Explorers and %d Ambassadors."

msgctxt "points_all_users"
msgid "There are Explorers for %d countries and Ambassadors for %d countries."
msgstr "There are Explorers for %d countries and Ambassadors for %d countries."

msgctxt "points_country"
msgid "%s has %d Explorers and %d Ambassadors."
msgstr "%s has %d Explorers and %d Ambassadors."

msgctxt "points_ranking"
msgid "Ranking"
msgstr "Ranking"

msgctxt "points_ranking_users_and_countries"
msgid "Ranking of contributors and countries"
msgstr "Ranking of contributors and countries"

msgctxt "points_user"
msgid "%s is an Explorer for %d countries and an Ambassador for %d countries."
msgstr "%s is an Explorer for %d countries and an Ambassador for %d countries."

msgctxt "previous"
msgid "Previous"
msgstr "Previous"

msgctxt "product_add_nutrient"
msgid "Add a nutrient"
msgstr "Add a nutrient"

msgctxt "product_added"
msgid "Product added on"
msgstr "Product added on"

msgctxt "product_changes_saved"
msgid "Changes saved."
msgstr "Changes saved."

msgctxt "product_edit_you_contributed"
msgid "You just helped to improve the world largest open data database."
msgstr "You just helped to improve the world largest open data database."

msgctxt "product_edit_thank_you"
msgid "Thank you so much for joining us in our journey to data transparency!"
msgstr "Thank you so much for joining us in our journey to data transparency!"

msgctxt "product_characteristics"
msgid "Product characteristics"
msgstr "Product characteristics"

msgctxt "product_created"
msgid "Product created"
msgstr "Product created"

msgctxt "product_description"
msgid "Ingredients, allergens, additives, nutrition facts, labels, origin of ingredients and information on product %s"
msgstr "Ingredients, allergens, additives, nutrition facts, labels, origin of ingredients and information on product %s"

msgctxt "product_image"
msgid "Product picture"
msgstr "Product picture"

msgctxt "product_image_with_barcode"
msgid "Picture with barcode:"
msgstr "Picture with barcode:"

msgctxt "product_js_current_image"
msgid "Current image:"
msgstr "Current image:"

msgctxt "product_js_deleting_images"
msgid "Deleting images"
msgstr "Deleting images"

msgctxt "product_js_extract_ingredients"
msgid "Extract the ingredients from the picture"
msgstr "Extract the ingredients from the picture"

msgctxt "product_js_extracted_ingredients_nok"
msgid "Ingredients text could not be extracted. Try with a sharper image, with higher resolution or a better framing of the text."
msgstr "Ingredients text could not be extracted. Try with a sharper image, with higher resolution or a better framing of the text."

msgctxt "product_js_extracted_ingredients_ok"
msgid "Ingredients text has been extracted. Text recognition is not perfect, so please check the text below and correct errors if needed."
msgstr "Ingredients text has been extracted. Text recognition is not perfect, so please check the text below and correct errors if needed."

msgctxt "product_js_extracting_ingredients"
msgid "Extracting ingredients"
msgstr "Extracting ingredients"

msgctxt "product_js_image_normalize"
msgid "Normalize colors"
msgstr "Normalise colours"

msgctxt "product_js_image_open_full_size_image"
msgid "Open the picture in original size in a new windows"
msgstr "Open the picture in original size in a new windows"

msgctxt "product_js_image_received"
msgid "Image received"
msgstr "Image received"

msgctxt "product_js_image_rotate_and_crop"
msgid "Rotate the image if necessary, then click and drag to select the interesting zone:"
msgstr "Rotate the image if necessary, then click and drag to select the interesting zone:"

msgctxt "product_js_image_rotate_left"
msgid "Rotate left"
msgstr "Rotate left"

msgctxt "product_js_image_rotate_right"
msgid "Rotate right"
msgstr "Rotate right"

msgctxt "product_js_image_save"
msgid "Validate and/or resize image"
msgstr "Validate and/or resize image"

msgctxt "product_js_image_saved"
msgid "Image saved"
msgstr "Image saved"

msgctxt "product_js_image_saving"
msgid "Saving image"
msgstr "Saving image"

msgctxt "product_js_image_upload_error"
msgid "Error while uploading image"
msgstr "Error while uploading image"

msgctxt "product_js_image_white_magic"
msgid "Photo on white background: try to remove the background"
msgstr "Photo on white background: try to remove the background"

msgctxt "product_js_images_delete_error"
msgid "Errors while deleting images"
msgstr "Errors while deleting images"

msgctxt "product_js_images_deleted"
msgid "Images deleted"
msgstr "Images deleted"

msgctxt "product_js_images_move_error"
msgid "Errors while moving images"
msgstr "Errors while moving images"

msgctxt "product_js_images_moved"
msgid "Images moved"
msgstr "Images moved"

msgctxt "product_js_moving_images"
msgid "Moving images"
msgstr "Moving images"

msgctxt "product_js_upload_image"
msgid "Add a picture"
msgstr "Add a picture"

msgctxt "product_js_upload_image_note"
msgid "→ With Chrome, Firefox and Safari, you can select multiple pictures (product, ingredients, nutrition facts etc.) by clicking them while holding the Ctrl key pressed to add them all in one shot."
msgstr "→ With Chrome, Firefox and Safari, you can select multiple pictures (product, ingredients, nutrition facts etc.) by clicking them while holding the Ctrl key pressed to add them all in one shot."

msgctxt "product_js_uploading_image"
msgid "Uploading image"
msgstr "Uploading image"

msgctxt "product_last_edited"
msgid "Last edit of product page on"
msgstr "Last edit of product page on"

msgctxt "product_name"
msgid "Product name"
msgstr "Product name"

msgctxt "product_name_example"
msgid "Kinder Bueno White"
msgstr "Kinder Bueno White"

msgctxt "products"
msgid "products"
msgstr "products"

msgctxt "products_stats"
msgid "Evolution of the number of products on <<site_name>>"
msgstr "Evolution of the number of products on <<site_name>>"

msgctxt "products_stats_completed_t"
msgid "Products with complete information"
msgstr "Products with complete information"

msgctxt "products_stats_created_t"
msgid "Products"
msgstr "Products"

msgctxt "products_with_nutriments"
msgid "with nutrition facts"
msgstr "with nutrition facts"

msgctxt "products_you_edited"
msgid "Products you added or edited"
msgstr "Products you added or edited"

msgctxt "purchase_places"
msgid "City, state and country where purchased"
msgstr "City, state and country where purchased"

msgctxt "purchase_places_note"
msgid "Indicate where you bought or saw the product (at least the country)"
msgstr "Indicate where you bought or saw the product (at least the country)"

msgctxt "purchase_places_p"
msgid "purchase places"
msgstr "purchase places"

msgctxt "purchase_places_products"
msgid "Products sold in %s"
msgstr "Products sold in %s"

msgctxt "purchase_places_s"
msgid "purchase place"
msgstr "purchase place"

msgctxt "purchase_places_tagsinput"
msgid "add a place"
msgstr "add a place"

msgctxt "purchase_places_without_products"
msgid "Products not sold in %s"
msgstr "Products not sold in %s"

msgctxt "quantity"
msgid "Quantity"
msgstr "Quantity"

msgctxt "quantity_example"
msgid "2 l, 250 g, 1 kg, 25 cl, 6 fl oz, 1 pound"
msgstr "2 l, 250 g, 1 kg, 25 cl, 6 fl oz, 1 pound"

msgctxt "remember_me"
msgid "Remember me"
msgstr "Remember me"

msgctxt "remember_purchase_places_and_stores"
msgid "Remember the place of purchase and store for the next product adds"
msgstr "Remember the place of purchase and store for the next product adds"

msgctxt "reset_password"
msgid "Reset password"
msgstr "Reset password"

msgctxt "reset_password_email_body"
msgid "Hello <NAME>,\n\n"
"You asked for your password to be reset on https://openfoodfacts.org\n\n"
"for the username: <USERID>\n\n"
"To continue the password reset, click on the link below.\n"
"If you did not ask for the password reset, you can ignore this message.\n\n"
"<RESET_URL>\n\n"
"See you soon,\n\n"
"Stephane\n"
"https://openfoodfacts.org\n"
msgstr "Hello <NAME>,\n\n"
"You asked for your password to be reset on https://openfoodfacts.org\n\n"
"for the username: <USERID>\n\n"
"To continue the password reset, click on the link below.\n"
"If you did not ask for the password reset, you can ignore this message.\n\n"
"<RESET_URL>\n\n"
"See you soon,\n\n"
"Stephane\n"
"https://openfoodfacts.org\n"

msgctxt "reset_password_email_subject"
msgid "Reset of your password on <<site_name>>"
msgstr "Reset of your password on <<site_name>>"

msgctxt "reset_password_reset"
msgid "Your password has been changed. You can now log-in with this password."
msgstr "Your password has been changed. You can now log-in with this password."

msgctxt "reset_password_reset_msg"
msgid "Enter a new password."
msgstr "Enter a new password."

msgctxt "reset_password_send_email"
msgid "An email with a link to reset your password has been sent to the e-mail address associated with your account."
msgstr "An email with a link to reset your password has been sent to the e-mail address associated with your account."

msgctxt "reset_password_send_email_msg"
msgid "If you have forgotten your password, fill-in your username or e-mail address to receive instructions for resetting your password."
msgstr "If you have forgotten your password, fill-in your username or e-mail address to receive instructions for resetting your password."

msgctxt "risk_level"
msgid "Risk"
msgstr "Risk"

msgctxt "risk_level_0"
msgid "To be completed"
msgstr "To be completed"

msgctxt "risk_level_1"
msgid "Low risks"
msgstr "Low risks"

msgctxt "risk_level_2"
msgid "Moderate risks"
msgstr "Moderate risks"

msgctxt "risk_level_3"
msgid "High risks"
msgstr "High risks"

msgctxt "salt_equivalent"
msgid "salt equivalent"
msgstr "salt equivalent"

msgctxt "save"
msgid "Save"
msgstr "Save"

msgctxt "saved"
msgid "Saved."
msgstr "Saved."

msgctxt "saving"
msgid "Saving."
msgstr "Saving."

msgctxt "search"
msgid "Search"
msgstr "Search"

msgctxt "search_a_product_placeholder"
msgid "Search a product"
msgstr "Search for a product"

msgctxt "search_button"
msgid "Search"
msgstr "Search"

msgctxt "search_contains"
msgid "contains"
msgstr "contains"

msgctxt "search_criteria"
msgid "Select products with specific brands, categories, labels, origins of ingredients, manufacturing places etc."
msgstr "Select products with specific brands, categories, labels, origins of ingredients, manufacturing places etc."

msgctxt "search_description_opensearch"
msgid "Open Food Facts product search"
msgstr "Open Food Facts product search"

msgctxt "search_does_not_contain"
msgid "does not contain"
msgstr "does not contain"

msgctxt "search_download_button"
msgid "Download"
msgstr "Download"

msgctxt "search_download_choice"
msgid "Download results"
msgstr "Download results"

msgctxt "search_download_results"
msgid "Download results in XLSX or CSV format. Please note that for performance reasons, you can download up to 10.000 results only."
msgstr "Download results in XLSX or CSV format. Please note that for performance reasons, you can download up to 10.000 results only."

msgctxt "search_download_xlsx"
msgid "XLSX format"
msgstr "XLSX format"

msgctxt "search_download_xlsx_description"
msgid "Excel or LibreOffice"
msgstr "Excel or LibreOffice"

msgctxt "search_download_csv"
msgid "CSV format"
msgstr "CSV format"

msgctxt "search_download_csv_description"
msgid "Character set: Unicode (UTF-8) - Separator: tabulation (tab)"
msgstr "Character set: Unicode (UTF-8) - Separator: tabulation (tab)"

msgctxt "search_edit"
msgid "Change search criteria"
msgstr "Change search criteria"

msgctxt "search_generate_graph"
msgid "Generate graph"
msgstr "Generate graph"

msgctxt "search_generate_map"
msgid "Generate the map"
msgstr "Generate the map"

msgctxt "search_graph"
msgid "Graph"
msgstr "Graph"

msgctxt "search_graph_2_axis"
msgid "Scatter plot"
msgstr "Scatter plot"

msgctxt "search_graph_blog"
msgid "<p>→ learn more about <<site_name>> graphs: <a href=\"/graphs-in-3-clicks\">Graphs in 3 clicks</a> (blog).</p>"
msgstr "<p>→ learn more about <<site_name>> graphs: <a href=\"/graphs-in-3-clicks\">Graphs in 3 clicks</a> (blog).</p>"

msgctxt "search_graph_choice"
msgid "Results on a graph"
msgstr "Results on a graph"

msgctxt "search_graph_instructions"
msgid "Select what you want to graph on the horizontal axis to obtain a histogram, or select two axis to\n"
"get a cloud of products (scatter plot)."
msgstr "Select what you want to graph on the horizontal axis to obtain a histogram, or select two axis to\n"
"get a cloud of products (scatter plot)."

msgctxt "search_graph_link"
msgid "Permanent link to this graph, shareable by e-mail and on social networks"
msgstr "Permanent link to this graph, shareable by e-mail and on social networks"

msgctxt "search_graph_note"
msgid "The graph will show only products for which displayed values are known."
msgstr "The graph will show only products for which displayed values are known."

msgctxt "search_graph_title"
msgid "Display results on a graph"
msgstr "Display results on a graph"

msgctxt "search_graph_warning"
msgid "Note: this is a user generated graph. The title, represented products and axis of visualization have been chosen by the author of the graph."
msgstr "Note: this is a user generated graph. The title, represented products and axis of visualization have been chosen by the author of the graph."

msgctxt "search_indifferent"
msgid "Indifferent"
msgstr "Indifferent"

msgctxt "search_ingredients"
msgid "Ingredients"
msgstr "Ingredients"

msgctxt "search_link"
msgid "Permanent link to these results, shareable by e-mail and on social networks"
msgstr "Permanent link to these results, shareable by e-mail and on social networks"

msgctxt "search_list_choice"
msgid "Results in a list of products"
msgstr "Results in a list of products"

msgctxt "search_map"
msgid "Map"
msgstr "Map"

msgctxt "search_map_choice"
msgid "Results on a map"
msgstr "Results on a map"

msgctxt "search_map_link"
msgid "Permanent link to this map, shareable by e-mail and on social networks"
msgstr "Permanent link to this map, shareable by e-mail and on social networks"

msgctxt "search_map_note"
msgid "The map will show only products for which the production place is known."
msgstr "The map will show only products for which the production place is known."

msgctxt "search_map_title"
msgid "Display results on a map"
msgstr "Display results on a map"

msgctxt "search_nutriment"
msgid "choose a nutriment..."
msgstr "choose a nutriment..."

msgctxt "search_nutriments"
msgid "Nutriments"
msgstr "Nutriments"

msgctxt "search_or"
msgid "or"
msgstr "or"

msgctxt "search_page_size"
msgid "Results per page"
msgstr "Results per page"

msgctxt "search_products"
msgid "Products search"
msgstr "Products search"

msgctxt "search_results"
msgid "Search results"
msgstr "Search results"

msgctxt "search_series"
msgid "Use a different color for the following products:"
msgstr "Use a different colour for the following products:"

msgctxt "search_series_default"
msgid "Other products"
msgstr "Other products"

msgctxt "search_series_fairtrade"
msgid "Fair trade"
msgstr "Fair trade"

msgctxt "search_series_fairtrade_label"
msgid "fair-trade"
msgstr "fair-trade"

msgctxt "search_series_nutrition_grades"
msgid "Use nutrition grades colors"
msgstr "Use nutrition grades colours"

msgctxt "search_series_organic"
msgid "Organic"
msgstr "Organic"

msgctxt "search_series_organic_label"
msgid "organic"
msgstr "organic"

msgctxt "search_series_with_sweeteners"
msgid "With sweeteners"
msgstr "With sweeteners"

msgctxt "search_tag"
msgid "choose a criterion..."
msgstr "choose a criterion..."

msgctxt "search_tags"
msgid "Criteria"
msgstr "Criteria"

msgctxt "search_terms"
msgid "Search terms"
msgstr "Search terms"

msgctxt "search_terms_note"
msgid "Search for words present in the product name, generic name, brands, categories, origins and labels"
msgstr "Search for words present in the product name, generic name, brands, categories, origins and labels"

msgctxt "search_title"
msgid "Search a product, brand, ingredient, nutriment etc."
msgstr "Search a product, brand, ingredient, nutriment etc."

msgctxt "search_title_graph"
msgid "Results graph"
msgstr "Results graph"

msgctxt "search_title_map"
msgid "Results map"
msgstr "Results map"

msgctxt "search_tools"
msgid "Search tools"
msgstr "Search tools"

msgctxt "search_value"
msgid "value"
msgstr "value"

msgctxt "search_with"
msgid "With"
msgstr "With"

msgctxt "search_without"
msgid "Without"
msgstr "Without"

msgctxt "see_product_page"
msgid "See the product page"
msgstr "See the product page"

msgctxt "re_edit_product_page"
msgid "Edit the product again"
msgstr "Edit the product again"

msgctxt "select_country"
msgid "Country"
msgstr "Country"

msgctxt "select_lang"
msgid "Language"
msgstr "Languages"

msgctxt "send_image"
msgid "Send a picture..."
msgstr "Send a picture..."

msgctxt "send_image_error"
msgid "Upload error"
msgstr "Upload error"

msgctxt "sending_image"
msgid "Sending image"
msgstr "Sending image"

msgctxt "serving_size"
msgid "Serving size"
msgstr "Serving size"

msgctxt "serving_size_prepared"
msgid "Prepared serving size"
msgstr "Prepared serving size"

msgctxt "serving_size_example"
msgid "60 g, 12 oz, 20cl, 2 fl oz"
msgstr "60 g, 12 oz, 20cl, 2 fl oz"

msgctxt "serving_size_note"
msgid "If the nutrition facts table contains values for the prepared product, indicate the total serving size of the prepared product (including added water or milk)."
msgstr "If the nutrition facts table contains values for the prepared product, indicate the total serving size of the prepared product (including added water or milk)."

msgctxt "serving_too_small_for_nutrition_analysis"
msgid "Serving size is too small (5 g / 5 ml or less) to calculate 100 g / 100 ml values and perform any further nutritional analysis"
msgstr "Serving size is too small (5 g / 5 ml or less) to calculate 100 g / 100 ml values and perform any further nutritional analysis"

msgctxt "session_title"
msgid "Sign-in"
msgstr "Sign in"

msgctxt "share"
msgid "Share"
msgstr "Share"

msgctxt "show_category_stats"
msgid "Show detailed stats"
msgstr "Show detailed stats"

msgctxt "show_category_stats_details"
msgid "standard deviation, minimum, maximum, 10th and 90th percentiles"
msgstr "standard deviation, minimum, maximum, 10th and 90th percentiles"

msgctxt "signin_before_submit"
msgid "If you already have an account on <SITE>, please sign-in before filling this form."
msgstr "If you already have an account on <SITE>, please sign-in before filling this form."

msgctxt "signout"
msgid "Sign-out"
msgstr "Sign-out"

msgctxt "site_description"
msgid "A collaborative, free and open database of ingredients, nutrition facts and information on food products from around the world"
msgstr "A collaborative, free and open database of ingredients, nutrition facts and information on food products from around the world"

msgctxt "site_name"
msgid "Open Food Facts"
msgstr "Open Food Facts"

msgctxt "logo_site_name"
msgid "Open Food Facts logo"
msgstr "Open Food Facts logo"

msgctxt "sort_by"
msgid "Sort by"
msgstr "Sort by"

msgctxt "sort_completeness"
msgid "Completeness"
msgstr "Completeness"

msgctxt "sort_created_t"
msgid "Add date"
msgstr "Add date"

msgctxt "sort_modified_t"
msgid "Edit date"
msgstr "Edit date"

msgctxt "sort_popularity"
msgid "Popularity"
msgstr "Popularity"

msgctxt "sort_product_name"
msgid "Product name"
msgstr "Product name"

msgctxt "state"
msgid "State"
msgstr "State"

msgctxt "states_p"
msgid "states"
msgstr "states"

msgctxt "states_s"
msgid "state"
msgstr "state"

msgctxt "stores"
msgid "Stores"
msgstr "Stores"

msgctxt "stores_note"
msgid "Name of the shop or supermarket chain"
msgstr "Name of the shop or supermarket chain"

msgctxt "stores_p"
msgid "stores"
msgstr "stores"

msgctxt "stores_products"
msgid "Products sold at %s"
msgstr "Products sold at %s"

msgctxt "stores_s"
msgid "store"
msgstr "store"

msgctxt "stores_tagsinput"
msgid "add a store"
msgstr "add a store"

msgctxt "stores_without_products"
msgid "Products not bought at %s"
msgstr "Products not bought at %s"

msgctxt "subscribe"
msgid "Subscribe"
msgstr "Subscribe"

msgctxt "tag_belongs_to"
msgid "Belongs to:"
msgstr "Belongs to:"

msgctxt "tag_contains"
msgid "Contains:"
msgstr "Contains:"

msgctxt "tag_weblinks"
msgid "Weblinks"
msgstr "Weblinks"

msgctxt "tagstable_filtered"
msgid "out of _MAX_"
msgstr "out of _MAX_"

msgctxt "tagstable_search"
msgid "Search:"
msgstr "Search:"

# This is linked to a unit test
msgctxt "traces"
msgid "Traces"
msgstr "Traces"

msgctxt "traces_example"
msgid "Milk, Gluten, Nuts"
msgstr "Milk, Gluten, Nuts"

msgctxt "traces_note"
msgid "Indicate ingredients from mentions like \"May contain traces of\", \"Made in a factory that also uses\" etc."
msgstr "Indicate ingredients from mentions like \"May contain traces of\", \"Made in a factory that also uses\" etc."

msgctxt "traces_p"
msgid "traces"
msgstr "traces"

msgctxt "traces_s"
msgid "trace"
msgstr "trace"

msgctxt "twitter"
msgid "Twitter username (optional)"
msgstr "Twitter username (optional)"

msgctxt "twitter_account"
msgid "OpenFoodFacts"
msgstr "OpenFoodFacts"

msgctxt "unknown"
msgid "Unknown"
msgstr "Unknown"

msgctxt "unknown_nutrients_p"
msgid "unknown nutrients"
msgstr "unknown nutrients"

msgctxt "unknown_nutrients_s"
msgid "unknown nutrient"
msgstr "unknown nutrient"

msgctxt "unsubscribe"
msgid "Unsubscribe"
msgstr "Unsubscribe"

msgctxt "unsubscribe_info"
msgid "You can unsubscribe from the lists at any time."
msgstr "You can unsubscribe from the lists at any time."

msgctxt "userid_or_email"
msgid "Username or e-mail address: "
msgstr "Username or e-mail address: "

msgctxt "username"
msgid "User name"
msgstr "User name"

msgctxt "username_info"
msgid "(non-accented letters, digits and/or dashes)"
msgstr "(non-accented letters, digits and/or dashes)"

msgctxt "username_or_email"
msgid "Username or email address"
msgstr "Username or email address"

msgctxt "users_add_products"
msgid "Products that were added by the user %s"
msgstr "Products that were added by the user %s"

msgctxt "users_add_without_products"
msgid "Products that were not added by the user %s"
msgstr "Products that were not added by the user %s"

msgctxt "users_edit_products"
msgid "Products that were edited by the user %s"
msgstr "Products that were edited by the user %s"

msgctxt "users_edit_without_products"
msgid "Products that were not edited by the user %s"
msgstr "Products that were not edited by the user %s"

msgctxt "users_p"
msgid "contributors"
msgstr "contributors"

msgctxt "users_products"
msgid "Products added by %s"
msgstr "Products added by %s"

msgctxt "users_s"
msgid "contributor"
msgstr "contributor"

msgctxt "users_without_products"
msgid "Products not added by %s"
msgstr "Products not added by %s"

msgctxt "video_tutorials"
msgid "Video Tutorials"
msgstr "Video Tutorials"

msgctxt "view"
msgid "view"
msgstr "view"

msgctxt "view_this_revision"
msgid "View this revision"
<<<<<<< HEAD
msgstr ""
=======
msgstr "View this revision"
>>>>>>> 2e7ef0fd

msgctxt "view_list_for_products_from_the_entire_world"
msgid "View the list for matching products from the entire world"
msgstr "View the list for matching products from the entire world"

msgctxt "view_products_from_the_entire_world"
msgid "View matching products from the entire world"
msgstr "View matching products from the entire world"

msgctxt "view_results_from_the_entire_world"
msgid "View results from the entire world"
msgstr "View results from the entire world"

msgctxt "warning_3rd_party_content"
msgid "Information and data must come from the product package and label (and not from other sites or the manufacturer's site), and you must have taken the pictures yourself.<br/>\n"
"→ <a href=\"https://support.openfoodfacts.org/help/en-gb/9/27\">Why it matters</a>"
msgstr "Information and data must come from the product package and label (and not from other sites or the manufacturer's site), and you must have taken the pictures yourself.<br/>\n"
"→ <a href=\"https://support.openfoodfacts.org/help/en-gb/9/27\">Why it matters</a>"

msgctxt "website"
msgid "Site or blog address"
msgstr "Site or blog address"

# Please change English.svg to French.svg or German.svg… Check the url https://static.openfoodfacts.org/images/misc/microsoft/XXXX.svg
msgctxt "windows_phone_app_icon_url"
msgid "/images/misc/microsoft/English.svg"
msgstr "/images/misc/microsoft/English.svg"

msgctxt "windows_phone_app_icon_alt_text"
msgid "Get it from Microsoft"
msgstr "Get it from Microsoft"

# Please change en-us to fr-fr, pt-br or de-ch…Check the URL !
msgctxt "windows_phone_app_link"
msgid "https://apps.microsoft.com/store/detail/open-food-facts-scan-to-get-nutriscore-ecoscore-and-more/XP8LT18SRPKLRG"
msgstr "https://apps.microsoft.com/store/detail/open-food-facts-scan-to-get-nutriscore-ecoscore-and-more/XP8LT18SRPKLRG"

msgctxt "you_are_connected_as_x"
msgid "You are connected as %s."
msgstr "You are connected as %s."

msgctxt "product_js_unselect_image"
msgid "Unselect image"
msgstr "Unselect image"

msgctxt "product_js_unselecting_image"
msgid "Unselecting image."
msgstr "Unselecting image."

msgctxt "product_js_unselected_image_ok"
msgid "Unselected image."
msgstr "Unselected image."

msgctxt "product_js_unselected_image_nok"
msgid "Error while unselecting image."
msgstr "Error while unselecting image."

msgctxt "product_js_zoom_on_wheel"
msgid "Enable zooming with the mouse wheel."
msgstr "Enable zooming with the mouse wheel."

msgctxt "product_js_use_low_res_images"
msgid "Load lower resolution images (for slow connections)"
msgstr "Load lower resolution images (for slow connections)"

msgctxt "protected_image_message"
msgid "An image has been sent by the manufacturer. If you think it is incorrect or not up-to-date, please contact us."
msgstr "An image has been sent by the manufacturer. If you think it is incorrect or not up-to-date, please contact us."

msgctxt "nutrition_grade_fr_nutriments_estimated_warning"
msgid "Warning: the nutrition facts are not specified. They have been estimated from the list of ingredients."
msgstr "Warning: the nutrition facts are not specified. They have been estimated from the list of ingredients."

msgctxt "nutrition_grade_fr_fiber_warning"
msgid "Warning: the amount of fiber is not specified, their possible positive contribution to the grade could not be taken into account."
msgstr "Warning: the amount of fiber is not specified, their possible positive contribution to the grade could not be taken into account."

msgctxt "nutrition_grade_fr_fiber_and_fruits_vegetables_nuts_warning"
msgid "Warning: the amounts of fiber and of fruits, vegetables and nuts are not specified, their possible positive contribution to the grade could not be taken into account."
msgstr "Warning: the amounts of fiber and of fruits, vegetables and nuts are not specified, their possible positive contribution to the grade could not be taken into account."

msgctxt "nutrition_grade_fr_no_fruits_vegetables_nuts_warning"
msgid "Warning: the amount of fruits, vegetables and nuts is not specified, their possible positive contribution to the grade could not be taken into account."
msgstr "Warning: the amount of fruits, vegetables and nuts is not specified, their possible positive contribution to the grade could not be taken into account."

msgctxt "nutrition_grade_fr_fruits_vegetables_nuts_estimate_warning"
msgid "Warning: the amount of fruits, vegetables and nuts is not specified on the label, it was manually estimated from the list of ingredients: %d"
msgstr "Warning: the amount of fruits, vegetables and nuts is not specified on the label, it was manually estimated from the list of ingredients: %d"

msgctxt "nutrition_grade_fr_fruits_vegetables_nuts_from_category_warning"
msgid "Warning: the amount of fruits, vegetables and nuts is not specified on the label, it was estimated from the category (%s) of the product: %d"
msgstr "Warning: the amount of fruits, vegetables and nuts is not specified on the label, it was estimated from the category (%s) of the product: %d"

msgctxt "nutrition_grade_fr_fruits_vegetables_nuts_estimate_from_ingredients_warning"
msgid "Warning: the amount of fruits, vegetables and nuts is not specified on the label, it was estimated from the list of ingredients: %d"
msgstr "Warning: the amount of fruits, vegetables and nuts is not specified on the label, it was estimated from the list of ingredients: %d"

msgctxt "nutrition_grade_fr_title"
msgid "NutriScore color nutrition grade"
msgstr "NutriScore color nutrition grade"

msgctxt "nutrition_grade_fr_formula"
msgid "How the color nutrition grade is computed"
msgstr "How the color nutrition grade is computed"

msgctxt "nutrition_grade_fr_alt"
msgid "NutriScore nutrition grade"
msgstr "NutriScore nutrition grade"

msgctxt "delete_product_page"
msgid "Delete the product page"
msgstr "Delete the product page"

msgctxt "deleting_product"
msgid "Deleting product"
msgstr "Deleting product"

msgctxt "has_deleted_product"
msgid "has deleted product"
msgstr "has deleted product"

msgctxt "delete_product_confirm"
msgid "Are you sure that you want to delete the page for this product?"
msgstr "Are you sure that you want to delete the page for this product?"

msgctxt "delete_user"
msgid "Delete the user"
msgstr "Delete the user"

msgctxt "sources_manufacturer"
msgid "Some of the data for this product has been provided directly by the manufacturer %s."
msgstr "Some of the data for this product has been provided directly by the manufacturer %s."

msgctxt "list_of_sources"
msgid "Some of the data and/or photos for this product come from those sources:"
msgstr "Some of the data and/or photos for this product come from those sources:"

msgctxt "warning_not_complete"
msgid "This product page is not complete. You can help to complete it by editing it and adding more data from the photos we have, or by taking more photos using the app for <a href=\"https://android.openfoodfacts.org\">Android</a> or <a href=\"https://ios.openfoodfacts.org\">iPhone/iPad</a>. Thank you!"
msgstr "This product page is not complete. You can help to complete it by editing it and adding more data from the photos we have, or by taking more photos using the app for <a href=\"https://android.openfoodfacts.org\">Android</a> or <a href=\"https://ios.openfoodfacts.org\">iPhone/iPad</a>. Thank you!"

msgctxt "title_separator"
msgid " - "
msgstr " - "

msgctxt "recent_changes"
msgid "Recent Changes"
msgstr "Recent Changes"

msgctxt "translators_title"
msgid "Our Translators"
msgstr "Our Translators"

msgctxt "translators_lead"
msgid "We would like to say THANK YOU to the awesome translators that make it possible to present Open Food Facts, Open Beauty Facts, and Open Pet Food Facts to you in all these different languages! <a href=\"https://translate.openfoodfacts.org/\">You can join us in this global effort: it doesn't require any technical knowledge.</a>"
msgstr "We would like to say THANK YOU to the awesome translators that make it possible to present Open Food Facts, Open Beauty Facts, and Open Pet Food Facts to you in all these different languages! <a href=\"https://translate.openfoodfacts.org/\">You can join us in this global effort: it doesn't require any technical knowledge.</a>"

msgctxt "translators_renewal_notice"
msgid "Please note that this table is refreshed nightly and might be out of date."
msgstr "Please note that this table is refreshed nightly and might be out of date."

msgctxt "translators_column_name"
msgid "Name"
msgstr "Name"

msgctxt "translators_column_translated_words"
msgid "Translated (Words)"
msgstr "Translated (Words)"

msgctxt "translators_column_target_words"
msgid "Target Words"
msgstr "Target Words"

msgctxt "translators_column_approved_words"
msgid "Approved (Words)"
msgstr "Approved (Words)"

msgctxt "translators_column_votes_made"
msgid "Votes Made"
msgstr "Votes Made"

msgctxt "minerals_p"
msgid "added minerals"
msgstr "added minerals"

msgctxt "minerals_s"
msgid "added mineral"
msgstr "added mineral"

msgctxt "vitamins_p"
msgid "added vitamins"
msgstr "added vitamins"

msgctxt "vitamins_s"
msgid "added vitamin"
msgstr "added vitamin"

msgctxt "amino_acids_p"
msgid "added amino acids"
msgstr "added amino acids"

msgctxt "amino_acids_s"
msgid "added amino acid"
msgstr "added amino acid"

msgctxt "nucleotides_p"
msgid "added nucleotides"
msgstr "added nucleotides"

msgctxt "nucleotides_s"
msgid "added nucleotide"
msgstr "added nucleotide"

msgctxt "other_nutritional_substances_p"
msgid "other nutritional substances added"
msgstr "other nutritional substances added"

msgctxt "other_nutritional_substances_s"
msgid "other nutritional substance added"
msgstr "other nutritional substance added"

msgctxt "product_as_sold"
msgid "As sold"
msgstr "As sold"

msgctxt "prepared_product"
msgid "Prepared"
msgstr "Prepared"

msgctxt "unit"
msgid "Unit"
msgstr "Unit"

msgctxt "nutrition_data_exists"
msgid "Nutrition facts are specified for the product as sold."
msgstr "Nutrition facts are specified for the product as sold."

msgctxt "nutrition_data_prepared_exists"
msgid "Nutrition facts are specified for the prepared product."
msgstr "Nutrition facts are specified for the prepared product."

msgctxt "nova_groups_s"
msgid "NOVA group"
msgstr "NOVA group"

msgctxt "nova_groups_p"
msgid "NOVA groups"
msgstr "NOVA groups"

# Title for the link to the explanation of what a NOVA Group is
msgctxt "nova_groups_info"
msgid "NOVA groups for food processing"
msgstr "NOVA groups for food processing"

msgctxt "footer_partners"
msgid "Partners"
msgstr "Partners"

# Do not translate without having the same exact string in the Tags template. Do not use spaces, special characters, only alphanumeric characters separated by hyphens
msgctxt "footer_partners_link"
msgid "/partners"
msgstr "/partners"

msgctxt "adults"
msgid "Adults"
msgstr "Adults"

msgctxt "adults_age"
msgid "18 to 64"
msgstr "18 to 64"

msgctxt "adults_description"
msgid "From 18 years up to and including 64 years of age"
msgstr "From 18 years up to and including 64 years of age"

msgctxt "elderly"
msgid "Elderly"
msgstr "Elderly"

msgctxt "elderly_age"
msgid "65+"
msgstr "65+"

msgctxt "elderly_description"
msgid "From 65 years of age and older"
msgstr "From 65 years of age and older"

msgctxt "adolescents"
msgid "Adolescents"
msgstr "Adolescents"

msgctxt "adolescents_age"
msgid "10 to 17"
msgstr "10 to 17"

msgctxt "adolescents_description"
msgid "From 10 years up to and including 17 years of age"
msgstr "From 10 years up to and including 17 years of age"

msgctxt "children"
msgid "Children"
msgstr "Children"

msgctxt "children_age"
msgid "3 to 9"
msgstr "3 to 9"

msgctxt "children_description"
msgid "From 36 months up to and including 9 years of age"
msgstr "From 36 months up to and including 9 years of age"

msgctxt "toddlers"
msgid "Toddlers"
msgstr "Toddlers"

msgctxt "toddlers_age"
msgid "1 to 2"
msgstr "1 to 2"

msgctxt "toddlers_description"
msgid "From 12 months up to and including 35 months of age"
msgstr "From 12 months up to and including 35 months of age"

msgctxt "infants"
msgid "Infants"
msgstr "Infants"

msgctxt "infants_age"
msgid "< 1"
msgstr "< 1"

msgctxt "infants_description"
msgid "From more than 12 weeks up to and including 11 months of age"
msgstr "From more than 12 weeks up to and including 11 months of age"

msgctxt "additives_efsa_evaluation"
msgid "EFSA evaluation"
msgstr "EFSA evaluation"

msgctxt "additives_efsa_evaluation_overexposure_risk_title"
msgid "Risk of overexposure"
msgstr "Risk of overexposure"

msgctxt "additives_efsa_evaluation_overexposure_risk_high"
msgid "The European Food Safety Authority (EFSA) has determined that some population groups have a high risk of reaching or exceeding the Acceptable Daily Intake (ADI) for <tag>."
msgstr "The European Food Safety Authority (EFSA) has determined that some population groups have a high risk of consuming too much <tag>."

msgctxt "additives_efsa_evaluation_overexposure_risk_moderate"
msgid "The European Food Safety Authority (EFSA) has determined that some population groups have a moderate risk of reaching or exceeding the Acceptable Daily Intake (ADI) for <tag>."
msgstr "The European Food Safety Authority (EFSA) has determined that some population groups have a moderate risk of reaching or exceeding the Acceptable Daily Intake (ADI) for <tag>."

msgctxt "additives_efsa_evaluation_overexposure_risk_description"
msgid "To evaluate your exposure to the <tag> food additive, you can browse our list of products that contain it. See the list of <nb_products> products with <tag> below."
msgstr "To evaluate your exposure to the <tag> food additive, you can browse our list of products that contain it. See the list of <nb_products> products with <tag> below."

msgctxt "additives_efsa_evaluation_overexposure_risk_products_link"
msgid "%d products with %s"
msgstr "%d products with %s"

msgctxt "additives_efsa_evaluation_overexposure_risk_no"
msgid "The European Food Safety Authority (EFSA) has determined that no population groups has more than 5% of members at risk of consuming more than the acceptable daily intake of <tag>."
msgstr "The European Food Safety Authority (EFSA) has determined that no population groups has more than 5% of members at risk of consuming more than the acceptable daily intake of <tag>."

msgctxt "additives_efsa_evaluation_overexposure_risk_icon_alt_high"
msgid "High risk of over exposure"
msgstr "High risk of over exposure"

msgctxt "additives_efsa_evaluation_overexposure_risk_icon_alt_moderate"
msgid "Moderate risk of over exposure"
msgstr "Moderate risk of over exposure"

msgctxt "additives_efsa_evaluation_overexposure_risk_icon_alt_no"
msgid "No or very low risk of over exposure"
msgstr "No or very low risk of over exposure"

msgctxt "additives_efsa_evaluation_exposure_greater_than_adi"
msgid "Risk of reaching or exceeding the acceptable daily intake (ADI)"
msgstr "Risk of reaching or exceeding the acceptable daily intake (ADI)"

msgctxt "additives_efsa_evaluation_exposure_greater_than_noael"
msgid "Risk of reaching exceeding the maximum dose without adverse effect (No observed adverse effect level - NOAEL)"
msgstr "Risk of reaching exceeding the maximum dose without adverse effect (No observed adverse effect level - NOAEL)"

msgctxt "additives_efsa_evaluation_exposure_mean_greater_than_adi"
msgid "Groups with more than 50% of members exceeding the acceptable daily intake (ADI)"
msgstr "Groups with more than 50% of members exceeding the acceptable daily intake (ADI)"

msgctxt "additives_efsa_evaluation_exposure_95th_greater_than_adi"
msgid "Groups with more than 5% of members exceeding the acceptable daily intake (ADI)"
msgstr "Groups with more than 5% of members exceeding the acceptable daily intake (ADI)"

msgctxt "additives_efsa_evaluation_exposure_mean_greater_than_noael"
msgid "Groups with more than 50% of members exceeding the maximum dose without adverse effect (No observed adverse effect level - NOAEL)"
msgstr "Groups with more than 50% of members exceeding the maximum dose without adverse effect (No observed adverse effect level - NOAEL)"

msgctxt "additives_efsa_evaluation_exposure_95th_greater_than_noael"
msgid "Groups with more than 5% of members exceeding the maximum dose without adverse effect (No observed adverse effect level - NOAEL)"
msgstr "Groups with more than 5% of members exceeding the maximum dose without adverse effect (No observed adverse effect level - NOAEL)"

msgctxt "exposure_title_95th"
msgid "Moderate risk"
msgstr "Moderate risk"

msgctxt "exposure_description_95th"
msgid "5% of people or more"
msgstr "5% of people or more"

msgctxt "exposure_title_mean"
msgid "High risk"
msgstr "High risk"

msgctxt "exposure_description_mean"
msgid "50% of people or more"
msgstr "50% of people or more"

msgctxt "wikipedia"
msgid "Wikipedia"
msgstr "Wikipedia"

msgctxt "additives_classes"
msgid "Functions"
msgstr "Functions"

msgctxt "photos_and_data_check"
msgid "Photos and data check"
msgstr "Photos and data check"

msgctxt "photos_and_data_check_description"
msgid "Product pages can be marked as checked by experienced contributors who verify that the most recent photos are selected and cropped, and that all the product data that can be inferred from the product photos has been filled and is correct."
msgstr "Product pages can be marked as checked by experienced contributors who verify that the most recent photos are selected and cropped, and that all the product data that can be inferred from the product photos has been filled and is correct."

msgctxt "photos_and_data_checked"
msgid "Photos and data checked"
msgstr "Photos and data checked"

msgctxt "i_checked_the_photos_and_data"
msgid "I checked the photos and data."
msgstr "I checked the photos and data."

msgctxt "i_checked_the_photos_and_data_again"
msgid "I checked the photos and data again."
msgstr "I checked the photos and data again."

msgctxt "last_check_dates_p"
msgid "Last check dates"
msgstr "Last check dates"

msgctxt "last_check_dates_s"
msgid "Last check date"
msgstr "Last check date"

msgctxt "product_last_checked"
msgid "Last check of product page on"
msgstr "Last check of product page on"

msgctxt "product_other_information"
msgid "Other information"
msgstr "Other information"

msgctxt "producer_version_id"
msgid "Producer version identifier"
msgstr "Producer version identifier"

msgctxt "producer_product_id"
msgid "Producer product identifier"
msgstr "Producer product identifier"

msgctxt "net_weight"
msgid "Net weight"
msgstr "Net weight"

msgctxt "drained_weight"
msgid "Drained weight"
msgstr "Drained weight"

msgctxt "volume"
msgid "Volume"
msgstr "Volume"

msgctxt "other_information"
msgid "Other information"
msgstr "Other information"

msgctxt "conservation_conditions"
msgid "Conservation conditions"
msgstr "Conservation conditions"

msgctxt "warning"
msgid "Warning"
msgstr "Warning"

msgctxt "preparation"
msgid "Preparation"
msgstr "Preparation"

msgctxt "recipe_idea"
msgid "Recipe idea"
msgstr "Recipe idea"

msgctxt "origin"
msgid "Origin of the product and/or its ingredients"
msgstr "Origin of the product and/or its ingredients"

msgctxt "origin_note"
msgid "Packaging mentions that indicate the manufacturing place and/or the origins of the ingredients"
msgstr "Packaging mentions that indicate the manufacturing place and/or the origins of the ingredients"

msgctxt "origin_example"
msgid "Made in France. Tomatoes from Italy. Origin of the rice: India, Thailand."
msgstr "Made in France. Tomatoes from Italy. Origin of the rice: India, Thailand."

msgctxt "customer_service"
msgid "Customer service"
msgstr "Customer service"

msgctxt "producer"
msgid "Producer"
msgstr "Producer"

msgctxt "recycling_instructions_to_recycle"
msgid "Recycling instructions - To recycle"
msgstr "Recycling instructions - To recycle"

msgctxt "recycling_instructions_to_discard"
msgid "Recycling instructions - To discard"
msgstr "Recycling instructions - To discard"

msgctxt "checkers_products"
msgid "Products checked by %s"
msgstr "Products checked by %s"

msgctxt "checkers_without_products"
msgid "Products not checked by %s"
msgstr "Products not checked by %s"

msgctxt "correctors_products"
msgid "Products corrected by %s"
msgstr "Products corrected by %s"

msgctxt "correctors_without_products"
msgid "Products not corrected by %s"
msgstr "Products not corrected by %s"

msgctxt "contributors_products"
msgid "Products added by %s"
msgstr "Products added by %s"

msgctxt "editors_products"
msgid "Products edited by %s"
msgstr "Products edited by %s"

msgctxt "editors_without_products"
msgid "Products not edited by %s"
msgstr "Products not edited by %s"

msgctxt "informers_products"
msgid "Products completed by %s"
msgstr "Products completed by %s"

msgctxt "informers_without_products"
msgid "Products not completed by %s"
msgstr "Products not completed by %s"

msgctxt "photographers_products"
msgid "Products photographed by %s"
msgstr "Products photographed by %s"

msgctxt "photographers_without_products"
msgid "Products not photographed by %s"
msgstr "Products not photographed by %s"

msgctxt "user_s_page"
msgid "%s's page"
msgstr "%s's page"

msgctxt "obsolete"
msgid "Product taken off the market"
msgstr "Product taken off the market"

msgctxt "obsolete_since_date"
msgid "Withdrawal date"
msgstr "Withdrawal date"

msgctxt "obsolete_since_date_note"
msgid "Format: YYYY-MM-DD or YYYY-MM or YYYY"
msgstr "Format: YYYY-MM-DD or YYYY-MM or YYYY"

msgctxt "obsolete_since_date_example"
msgid "2019-09-30 or 2019-09 or 2019"
msgstr "2019-09-30 or 2019-09 or 2019"

msgctxt "obsolete_warning"
msgid "Important note: this product is no longer sold. The data is kept for reference only. This product does not appear in regular searches and is not taken into account for statistics."
msgstr "Important note: this product is no longer sold. The data is kept for reference only. This product does not appear in regular searches and is not taken into account for statistics."

# This will be on a button and needs to be as short as possible
# So instead of something like "Install the mobile application"
# try to make it very short "Get the app" or "Install the app"
# Use infinitive instead of imperative
msgctxt "get_the_app"
msgid "Get the app"
msgstr "Get the app"

msgctxt "get_the_app_android"
msgid "Get the Android app"
msgstr "Get the Android app"

msgctxt "get_the_app_iphone"
msgid "Get the iPhone app"
msgstr "Get the iPhone app"

msgctxt "get_the_app_ipad"
msgid "Get the iPad app"
msgstr "Get the iPad app"

msgctxt "warning_gs1_company_prefix"
msgid "<em>Ambiguous barcode</em>: This product has a Restricted Circulation Number barcode for products within a company. This means that different producers and stores can use the same barcode for different products."
msgstr "<em>Ambiguous barcode</em>: This product has a Restricted Circulation Number barcode for products within a company. This means that different producers and stores can use the same barcode for different products."

msgctxt "environment_infocard"
msgid "Environment infocard"
msgstr "Environment infocard"

msgctxt "environment_infocard_note"
msgid "HTML code for the environment infocard in the mobile application"
msgstr "HTML code for the environment infocard in the mobile application"

msgctxt "environment_impact_level"
msgid "Environment impact level"
msgstr "Environment impact level"

msgctxt "environment_impact_level_example"
msgid "en:low, en:medium or en:high"
msgstr "en:low, en:medium or en:high"

msgctxt "carbon_impact_from_meat_or_fish"
msgid "Carbon impact from meat or fish"
msgstr "Carbon impact from meat or fish"

msgctxt "of_carbon_impact_from_meat_or_fish_for_whole_product"
msgid "of carbon emission from meat or fish for the whole product"
msgstr "of carbon emission from meat or fish for the whole product"

msgctxt "of_sustainable_daily_emissions_of_1_person"
msgid "of sustainable daily emissions of 1 person"
msgstr "of sustainable daily emissions of 1 person"

msgctxt "of_sustainable_weekly_emissions_of_1_person"
msgid "of sustainable weekly emissions of 1 person"
msgstr "of sustainable weekly emissions of 1 person"

msgctxt "for_one_serving"
msgid "for one serving"
msgstr "for one serving"

msgctxt "methodology"
msgid "Methodology"
msgstr "Methodology"

msgctxt "carbon_footprint_note_foodges_ademe"
msgid "Carbon emissions computations rely on the CO<sub>2</sub> per kg values from the FoodGES program by <a href=\"https://www.ademe.fr\">ADEME</a>."
msgstr "Carbon emissions computations rely on the CO<sub>2</sub> per kg values from the FoodGES program by <a href=\"https://www.ademe.fr\">ADEME</a>."

msgctxt "carbon_footprint_note_sustainable_annual_emissions"
msgid "Sustainable annual emissions: 2 tons of CO<sub>2</sub> equivalent per person to achieve the goals set in COP21."
msgstr "Sustainable annual emissions: 2 tons of CO<sub>2</sub> equivalent per person to achieve the goals set in COP21."

msgctxt "carbon_footprint_note_uncertainty"
msgid "Carbon footprint calculations have high uncertainty. Values should be looked at with caution and are more intended for relative comparison than as absolute values."
msgstr "Carbon footprint calculations have high uncertainty. Values should be looked at with caution and are more intended for relative comparison than as absolute values."

msgctxt "error_too_many_products_to_export"
msgid "Too many products (%d products, the limit is %d) to export, please download the <a href=\"/data\">complete database export</a> instead."
msgstr "Too many products (%d products, the limit is %d) to export, please download the <a href=\"/data\">complete database export</a> instead."

msgctxt "translate_taxonomy_to"
msgid "Help translate the %s to %s"
msgstr "Help translate the %s to %s"

msgctxt "translate_taxonomy_description"
msgid "You can suggest translations for the entries below that have not yet been translated to your language. The blue link and the black text (both in English) show respectively the non-localized product and the original entry incl. optional synonyms separated by commas. Enter the translation in the text field, incl. optional synonyms, and then click the Save button. Thank you!"
msgstr "You can suggest translations for the entries below that have not yet been translated to your language. The blue link and the black text (both in English) show respectively the non-localized product and the original entry incl. optional synonyms separated by commas. Enter the translation in the text field, incl. optional synonyms, and then click the Save button. Thank you!"

msgctxt "translate_taxonomy_add"
msgid "Show only entries without pending translations."
msgstr "Show only entries without pending translations."

msgctxt "translate_taxonomy_edit"
msgid "Also show entries with pending translations from you or other users."
msgstr "Also show entries with pending translations from you or other users."

msgctxt "translated"
msgid "translated"
msgstr "translated"

msgctxt "to_be_translated"
msgid "to be translated"
msgstr "to be translated"

msgctxt "current_translation"
msgid "Current translation"
msgstr "Current translation"

msgctxt "button_caption_yes"
msgid "Yes"
msgstr "Yes"

msgctxt "button_caption_no"
msgid "No"
msgstr "No"

msgctxt "button_caption_skip"
msgid "Skip"
msgstr "Skip"

msgctxt "popularity_s"
msgid "popularity"
msgstr "popularity"

msgctxt "popularity_p"
msgid "popularity"
msgstr "popularity"

msgctxt "ingredients_analysis_p"
msgid "ingredients analysis"
msgstr "ingredients analysis"

msgctxt "ingredients_analysis_s"
msgid "ingredients analysis"
msgstr "ingredients analysis"

msgctxt "ingredients_analysis"
msgid "Ingredients analysis"
msgstr "Ingredients analysis"

msgctxt "ingredients_analysis_disclaimer"
msgid "The analysis is based solely on the ingredients listed and does not take into account processing methods."
msgstr "The analysis is based solely on the ingredients listed and does not take into account processing methods."

msgctxt "rev_warning"
msgid "You are viewing an old version of this product page!"
msgstr "You are viewing an old version of this product page!"

msgctxt "rev_number"
msgid "Revision number: "
msgstr "Revision number: "

msgctxt "rev_contributor"
msgid "Edited by: "
msgstr "Edited by: "

msgctxt "rev_previous"
msgid "Previous version"
msgstr "Previous version"

msgctxt "rev_next"
msgid "Next version"
msgstr "Next version"

msgctxt "rev_latest"
msgid "Latest version"
msgstr "Latest version"

# "product data" in this sentence means data for many products, not just one product
msgctxt "import_data_file_title"
msgid "Import a product data file"
msgstr "Import a product data file"

# "product data" in this sentence means data for many products, not just one product
msgctxt "import_data_file_description"
msgid "Upload a spreadsheet file (Excel file or a comma or tab separated UTF-8 encoded CSV file) with product data."
msgstr "Upload a spreadsheet file (Excel file or a comma or tab separated UTF-8 encoded CSV file) with product data."

# "product data" in this sentence means data for many products, not just one product
msgctxt "import_data_file_format"
msgid "You can upload a table with the columns Open Food Facts import format, or you can upload a table in any format and then select the columns to import."
msgstr "You can upload a table with the columns Open Food Facts import format, or you can upload a table in any format and then select the columns to import."

# "product data" in this sentence means data for many products, not just one product
msgctxt "upload_product_data_file"
msgid "Upload a file with product data"
msgstr "Upload a file with product data"

msgctxt "uploading_file"
msgid "File being uploaded."
msgstr "File being uploaded."

msgctxt "upload_error"
msgid "The file could not be uploaded."
msgstr "The file could not be uploaded."

msgctxt "import_data_file_select_format_title"
msgid "Select and import data"
msgstr "Select and import data"

msgctxt "import_data_file_select_format_description"
msgid "Use the form below to indicate which columns to import and what data they contain."
msgstr "Use the form below to indicate which columns to import and what data they contain."

msgctxt "import_data"
msgid "Import data"
msgstr "Import data"

msgctxt "import_file_rows_columns"
msgid "The uploaded file contains %s rows and %s columns."
msgstr "The uploaded file contains %s rows and %s columns."

msgctxt "import_file_selected_columns"
msgid "%s columns out of %s have been selected and will be imported."
msgstr "%s columns out of %s have been selected and will be imported."

msgctxt "fields_group_identification"
msgid "Product identification"
msgstr "Product identification"

msgctxt "fields_group_origins"
msgid "Origins"
msgstr "Origins"

msgctxt "fields_group_ingredients"
msgid "Ingredients"
msgstr "Ingredients"

msgctxt "fields_group_nutrition"
msgid "Nutrition facts"
msgstr "Nutrition facts"

msgctxt "fields_group_nutrition_other"
msgid "Optional nutrition facts"
msgstr "Optional nutrition facts"

msgctxt "fields_group_other"
msgid "Other information"
msgstr "Other information"

msgctxt "fields_group_images"
msgid "Product photos"
msgstr "Product photos"

msgctxt "fields_group_packaging"
msgid "Packaging"
msgstr "Packaging"

msgctxt "image_front_url"
msgid "Link to front product photo"
msgstr "Link to front product photo"

msgctxt "image_ingredients_url"
msgid "Link to ingredients list photo"
msgstr "Link to ingredients list photo"

msgctxt "image_nutrition_url"
msgid "Link to nutrition facts table photo"
msgstr "Link to nutrition facts table photo"

msgctxt "image_other_url"
msgid "Link to other product photo"
msgstr "Link to other product photo"

msgctxt "labels_specific"
msgid "Specific label"
msgstr "Specific label"

msgctxt "categories_specific"
msgid "Specific category"
msgstr "Specific category"

msgctxt "sources_fields_specific"
msgid "Source specific field"
msgstr "Source specific field"

msgctxt "select_a_field"
msgid "Select a field"
msgstr "Select a field"

msgctxt "specify"
msgid "Specify"
msgstr "Specify"

msgctxt "value_unit_dropdown"
msgid "In the dropdown menu on the right, specify if the column contains:"
msgstr "In the dropdown menu on the right, specify if the column contains:"

msgctxt "value_unit_dropdown_value_unit"
msgid "the value and the unit"
msgstr "the value and the unit"

msgctxt "value_unit_dropdown_value_specific_unit"
msgid "the value in a specific unit"
msgstr "the value in a specific unit"

msgctxt "value_unit_dropdown_value"
msgid "only the value, with the unit in another column"
msgstr "only the value, with the unit in another column"

msgctxt "value_unit_dropdown_unit"
msgid "only the unit, with the value in another column"
msgstr "only the unit, with the value in another column"

# Please do not translate Y, Yes and 1
msgctxt "labels_specific_tag"
msgid "Select this option if the column indicates the presence of a specific label (e.g. Organic, Fair-Trade) when the value is either Y, Yes or 1."
msgstr "Select this option if the column indicates the presence of a specific label (e.g. Organic, Fair-Trade) when the value is either Y, Yes or 1."

msgctxt "labels_specific_tag_value"
msgid "Type the name of the label in the text field on the right."
msgstr "Type the name of the label in the text field on the right."

# Please do not translate Y, Yes and 1
msgctxt "categories_specific_tag"
msgid "Select this option if the column indicates the presence of a specific category (e.g. Beverages) when the value is either Y, Yes or 1."
msgstr "Select this option if the column indicates the presence of a specific category (e.g. Beverages) when the value is either Y, Yes or 1."

msgctxt "categories_specific_tag_value"
msgid "Type the name of the category in the text field on the right."
msgstr "Type the name of the category in the text field on the right."

# Please do not translate Y, Yes and 1
msgctxt "sources_fields_specific_tag"
msgid "Select this option for fields that are specific to the source, and that we want to keep as source specific fields."
msgstr "Select this option for fields that are specific to the source, and that we want to keep as source specific fields."

msgctxt "sources_fields_specific_tag_value"
msgid "Type the name of the target field in the text field on the right, or leave blank to use the name of the source field."
msgstr "Type the name of the target field in the text field on the right, or leave blank to use the name of the source field."

msgctxt "value"
msgid "Value"
msgstr "Value"

msgctxt "value_unit"
msgid "Value + Unit"
msgstr "Value + Unit"

msgctxt "value_in_l"
msgid "Value in L"
msgstr "Value in L"

msgctxt "value_in_dl"
msgid "Value in dl"
msgstr "Value in dl"

msgctxt "value_in_cl"
msgid "Value in cl"
msgstr "Value in cl"

msgctxt "value_in_ml"
msgid "Value in ml"
msgstr "Value in ml"

msgctxt "value_in_kg"
msgid "Value in kg"
msgstr "Value in kg"

msgctxt "value_in_g"
msgid "Value in g"
msgstr "Value in g"

msgctxt "value_in_mg"
msgid "Value in mg"
msgstr "Value in mg"

msgctxt "value_in_mcg"
msgid "Value in μg"
msgstr "Value in μg"

msgctxt "value_in_iu"
msgid "Value in IU"
msgstr "Value in IU"

msgctxt "value_in_kcal"
msgid "Value in kcal"
msgstr "Value in kcal"

msgctxt "value_in_kj"
msgid "Value in kJ"
msgstr "Value in kJ"

msgctxt "value_in_percent"
msgid "Value in %"
msgstr "Value in %"

msgctxt "no_owner_defined"
msgid "Please log-in to use this feature."
msgstr "Please log-in to use this feature."

msgctxt "organization"
msgid "Organization"
msgstr "Organization"

msgctxt "column_in_file"
msgid "Column in file"
msgstr "Column in file"

msgctxt "field_on_site"
msgid "Field on %s"
msgstr "Field on %s"

msgctxt "producers_platform"
msgid "Platform for producers"
msgstr "Platform for producers"

# "product data and photos" in this sentence means data and photos for many products, not just one product
msgctxt "producers_platform_description"
msgid "The platform for producers allows manufacturers to easily manage their product photos and data on Open Food Facts."
msgstr "The platform for producers allows manufacturers to easily manage their product photos and data on Open Food Facts."

# "product data and photos" in this sentence means data and photos for many products, not just one product
msgctxt "producers_platform_private_database"
msgid "The product data and photos you send on the platform for producers are stored in a private database. You will be able to check that all the data is correct before making it available on the public Open Food Facts database."
msgstr "The product data and photos you send on the platform for producers are stored in a private database. You will be able to check that all the data is correct before making it available on the public Open Food Facts database."

# "product data and photos" in this sentence means data and photos for many products, not just one product
msgctxt "producers_platform_licence"
msgid "The product data and photos will become publicly available in the Open Food Facts database, under the <a href=\"https://opendatacommons.org/licenses/odbl/1.0/\">Open Database License</a>. Individual contents of the database are available under the <a href=\"https://opendatacommons.org/licenses/dbcl/1.0/\">Database Contents License</a> and products images are available under the <a href=\"https://creativecommons.org/licenses/by-sa/3.0/deed.en\">Creative Commons Attribution ShareAlike licence</a>."
msgstr "The product data and photos will become publicly available in the Open Food Facts database, under the <a href=\"https://opendatacommons.org/licenses/odbl/1.0/\">Open Database License</a>. Individual contents of the database are available under the <a href=\"https://opendatacommons.org/licenses/dbcl/1.0/\">Database Contents License</a> and products images are available under the <a href=\"https://creativecommons.org/licenses/by-sa/3.0/deed.en\">Creative Commons Attribution ShareAlike licence</a>."

# "product data" in this sentence means data for many products, not just one product
msgctxt "import_product_data"
msgid "Import product data"
msgstr "Import product data"

# "product photos" in this sentence means data for many products, not just one product
msgctxt "import_product_photos"
msgid "Import product photos"
msgstr "Import product photos"

# "product data and photos" in this sentence means data and photos for many products, not just one product
msgctxt "export_product_data_photos"
msgid "Export product data and photos to the public database"
msgstr "Export product data and photos to the public database"

msgctxt "export_product_data_photos_please_check"
msgid "Please check that the data on the platform for producers is correct before exporting it to the public database."
msgstr "Please check that the data on the platform for producers is correct before exporting it to the public database."

msgctxt "export_photos"
msgid "Export photos to the public database"
msgstr "Export photos to the public database"

msgctxt "replace_selected_photos"
msgid "Replace existing selected photos"
msgstr "Replace existing selected photos"

msgctxt "cancel"
msgid "Cancel"
msgstr "Cancel"

msgctxt "collapsed_changes"
msgid "Collapsed changes"
msgstr "Collapsed changes"

msgctxt "data_quality_p"
msgid "data quality"
msgstr "data quality"

msgctxt "data_quality_s"
msgid "data quality"
msgstr "data quality"

msgctxt "data_quality"
msgid "data quality"
msgstr "data quality"

msgctxt "data_quality_bugs_p"
msgid "data quality bugs"
msgstr "data quality bugs"

msgctxt "data_quality_bugs_s"
msgid "data quality bug"
msgstr "data quality bug"

msgctxt "data_quality_bugs"
msgid "data quality bugs"
msgstr "data quality bugs"

msgctxt "data_quality_info_p"
msgid "data quality info"
msgstr "data quality info"

msgctxt "data_quality_info_s"
msgid "data quality info"
msgstr "data quality info"

msgctxt "data_quality_info"
msgid "data quality info"
msgstr "data quality info"

msgctxt "data_quality_warnings_p"
msgid "data quality warnings"
msgstr "data quality warnings"

msgctxt "data_quality_warnings_s"
msgid "data quality warning"
msgstr "data quality warning"

msgctxt "data_quality_warnings"
msgid "data quality warnings"
msgstr "data quality warnings"

msgctxt "data_quality_errors_p"
msgid "data quality errors"
msgstr "data quality errors"

msgctxt "data_quality_errors_s"
msgid "data quality error"
msgstr "data quality error"

msgctxt "data_quality_errors"
msgid "data quality errors"
msgstr "data quality errors"

msgctxt "data_quality_warnings_producers_p"
msgid "data quality warnings"
msgstr "data quality warnings"

msgctxt "data_quality_warnings_producers_s"
msgid "data quality warning"
msgstr "data quality warning"

msgctxt "data_quality_warnings_producers"
msgid "data quality warnings"
msgstr "data quality warnings"

msgctxt "data_quality_errors_producers_p"
msgid "data quality errors"
msgstr "data quality errors"

msgctxt "data_quality_errors_producers_s"
msgid "data quality error"
msgstr "data quality error"

msgctxt "data_quality_errors_producers"
msgid "data quality errors"
msgstr "data quality errors"

# abbreviation for Minimum
msgctxt "min"
msgid "Min"
msgstr "Min"

# abbreviation for Maximum
msgctxt "max"
msgid "Max"
msgstr "Max"

msgctxt "improvements_p"
msgid "possible improvements"
msgstr "possible improvements"

msgctxt "improvements_s"
msgid "possible improvement"
msgstr "possible improvement"

msgctxt "improvements"
msgid "possible improvements"
msgstr "possible improvements"

# Do not translate
msgctxt "import_products_link"
msgid "/import-products"
msgstr "/import-products"

msgctxt "add_or_update_products"
msgid "Add or update products"
msgstr "Add or update products"

# Formal you
msgctxt "your_products"
msgid "Your products"
msgstr "Your products"

# Do not translate the e-mail address
msgctxt "account_without_org"
msgid "Your account is not associated with a company yet. Please e-mail <a href=\"mailto:producers@openfoodfacts.org\">producers@openfoodfacts.org</a> to activate the free access to the platform for producers."
msgstr "Your account is not associated with a company yet. Please e-mail <a href=\"mailto:producers@openfoodfacts.org\">producers@openfoodfacts.org</a> to activate the free access to the platform for producers."

msgctxt "import_products"
msgid "Import products"
msgstr "Import products"

msgctxt "empty_column"
msgid "Empty column"
msgstr "Empty column"

msgctxt "empty_column_description"
msgid "The file does not contain any value in this column."
msgstr "The file does not contain any value in this column."

msgctxt "import_file_status_title"
msgid "Data import in progress"
msgstr "Data import in progress"

# "product data" means data for many products
msgctxt "import_file_status_description"
msgid "The product data has been received and is going to be imported on the platform for producers."
msgstr "The product data has been received and is going to be imported on the platform for producers."

msgctxt "import_file_status"
msgid "Status"
msgstr "Status"

msgctxt "job_status_inactive"
msgid "Scheduled"
msgstr "Scheduled"

msgctxt "job_status_active"
msgid "In progress"
msgstr "In progress"

msgctxt "job_status_finished"
msgid "Finished"
msgstr "Finished"

msgctxt "job_status_failed"
msgid "Failed"
msgstr "Failed"

msgctxt "import_file_result"
msgid "Import result"
msgstr "Import result"

msgctxt "products_modified"
msgid "Products modified"
msgstr "Products modified"

msgctxt "import_file_result_no_change"
msgid "There were no product added or modified. The data has probably been already imported previously."
msgstr "There were no product added or modified. The data has probably been already imported previously."

msgctxt "import_file_result_products"
msgid "List of products added or modified"
msgstr "List of products added or modified"

msgctxt "imports_p"
msgid "imports"
msgstr "imports"

msgctxt "imports_s"
msgid "import"
msgstr "import"

msgctxt "imports"
msgid "imports"
msgstr "imports"

msgctxt "number_of_products_with_data_quality_errors_producers"
msgid "Number of products with data quality errors"
msgstr "Number of products with data quality errors"

msgctxt "number_of_products_with_data_quality_warnings_producers"
msgid "Number of products with data quality warnings"
msgstr "Number of products with data quality warnings"

msgctxt "number_of_products_with_improvements"
msgid "Number of products with improvement opportunities"
msgstr "Number of products with improvement opportunities"

msgctxt "improvements_facet_description_1"
msgid "This table lists possible opportunities to improve the nutritional quality, the Nutri-Score and the composition of food products."
msgstr "This table lists possible opportunities to improve the nutritional quality, the Nutri-Score and the composition of food products."

msgctxt "improvements_facet_description_2"
msgid "In order to get relevant results, please make sure the product data is complete (nutrition facts with values for fiber and fruits and vegetables to compute the Nutri-Score, and a precise category to compare each product to similar products)."
msgstr "In order to get relevant results, please make sure the product data is complete (nutrition facts with values for fiber and fruits and vegetables to compute the Nutri-Score, and a precise category to compare each product to similar products)."

# "product photos" in this sentence means photos for many products, not just one product
msgctxt "import_photos_title"
msgid "Import product photos"
msgstr "Import product photos"

msgctxt "import_photos_description"
msgid "You can use the form below to easily upload photos (front of product, ingredients list and nutrition facts table) for many products."
msgstr "You can use the form below to easily upload photos (front of product, ingredients list and nutrition facts table) for many products."

msgctxt "import_photos_format_1"
msgid "Each filename needs to contains the barcode of the product."
msgstr "Each filename needs to contains the barcode of the product."

msgctxt "import_photos_format_2"
msgid "And you can also specify the type of the photo in the filename:"
msgstr "And you can also specify the type of the photo in the filename:"

# Do not translate the file name
msgctxt "import_photos_format_barcode"
msgid "3001234567890.jpg: front of the product in the current language."
msgstr "3001234567890.jpg: front of the product in the current language."

# Do not translate the file name
msgctxt "import_photos_format_front"
msgid "3001234567890.front_nl.jpg: front of the product in Dutch."
msgstr "3001234567890.front_nl.jpg: front of the product in Dutch."

# Do not translate the file name
msgctxt "import_photos_format_ingredients"
msgid "3001234567890.ingredients_fr.jpg: ingredients list in French."
msgstr "3001234567890.ingredients_fr.jpg: ingredients list in French."

# Do not translate the file name
msgctxt "import_photos_format_nutrition"
msgid "3001234567890.nutrition_es.jpg: nutrition table in Spanish."
msgstr "3001234567890.nutrition_es.jpg: nutrition table in Spanish."

msgctxt "add_photos"
msgid "Add photos..."
msgstr "Add photos..."

msgctxt "start_upload"
msgid "Start upload"
msgstr "Start upload"

msgctxt "start"
msgid "Start"
msgstr "Start"

msgctxt "close"
msgid "Close"
msgstr "Close"

msgctxt "cancel_upload"
msgid "Cancel upload"
msgstr "Cancel upload"

msgctxt "info"
msgid "Info"
msgstr "Info"

msgctxt "file_received"
msgid "File received"
msgstr "File received"

msgctxt "nutriscore_calculation_details"
msgid "Details of the calculation of the Nutri-Score"
msgstr "Details of the calculation of the Nutri-Score"

msgctxt "nutriscore_is_beverage"
msgid "This product is considered a beverage for the calculation of the Nutri-Score."
msgstr "This product is considered a beverage for the calculation of the Nutri-Score."

msgctxt "nutriscore_is_not_beverage"
msgid "This product is not considered a beverage for the calculation of the Nutri-Score."
msgstr "This product is not considered a beverage for the calculation of the Nutri-Score."

msgctxt "nutriscore_positive_points"
msgid "Positive points"
msgstr "Positive points"

msgctxt "nutriscore_negative_points"
msgid "Negative points"
msgstr "Negative points"

msgctxt "nutriscore_proteins_negative_points_less_than_11"
msgid "The points for proteins are counted because the negative points are less than 11."
msgstr "The points for proteins are counted because the negative points are less than 11."

msgctxt "nutriscore_proteins_negative_points_greater_or_equal_to_11"
msgid "The points for proteins are not counted because the negative points are greater or equal to 11."
msgstr "The points for proteins are not counted because the negative points are greater or equal to 11."

msgctxt "nutriscore_proteins_maximum_fruits_points"
msgid "The points for proteins are counted because the points for the fruits, vegetables, nuts and colza/walnut/olive oils are at the maximum."
msgstr "The points for proteins are counted because the points for the fruits, vegetables, nuts and colza/walnut/olive oils are at the maximum."

msgctxt "nutriscore_proteins_is_cheese"
msgid "The points for proteins are counted because the product is in the cheeses category."
msgstr "The points for proteins are counted because the product is in the cheeses category."

msgctxt "nutriscore_proteins_is_added_fat"
msgid "The product is in the fats category, the points for saturated fat are replaced by the points for the saturated fat / fat ratio."
msgstr "The product is in the fats category, the points for saturated fat are replaced by the points for the saturated fat / fat ratio."

msgctxt "nutriscore_points_for_energy"
msgid "Energy"
msgstr "Energy"

msgctxt "nutriscore_points_for_sugars"
msgid "Sugars"
msgstr "Sugars"

msgctxt "nutriscore_points_for_saturated_fat"
msgid "Saturated fat"
msgstr "Saturated fat"

msgctxt "nutriscore_points_for_saturated_fat_ratio"
msgid "Saturated fat / fat ratio"
msgstr "Saturated fat / fat ratio"

msgctxt "nutriscore_points_for_sodium"
msgid "Sodium"
msgstr "Sodium"

msgctxt "nutriscore_points_for_fruits_vegetables_nuts_colza_walnut_olive_oils"
msgid "Fruits, vegetables, nuts, and colza/walnut/olive oils"
msgstr "Fruits, vegetables, nuts, and colza/walnut/olive oils"

msgctxt "nutriscore_points_for_fiber"
msgid "Fiber"
msgstr "Fiber"

msgctxt "nutriscore_points_for_proteins"
msgid "Proteins"
msgstr "Proteins"

msgctxt "nutriscore_source_value"
msgid "value"
msgstr "value"

msgctxt "nutriscore_rounded_value"
msgid "rounded value"
msgstr "rounded value"

msgctxt "nutriscore_score"
msgid "Nutritional score"
msgstr "Nutritional score"

# Do not translate
msgctxt "nutriscore_grade"
msgid "Nutri-Score"
msgstr "Nutri-Score"

# This is not the Nutri-Score grade with letters, but the Nutri-Score number score used to compute the grade. Translate score but not Nutri-Score.
msgctxt "nutriscore_score_producer"
msgid "Nutri-Score score"
msgstr "Nutri-Score score"

# Do not translate
msgctxt "nutriscore_grade_producer"
msgid "Nutri-Score"
msgstr "Nutri-Score"

# free as in not costing something
msgctxt "donate_free_and_independent"
msgid "Open Food Facts is 100% free and independent."
msgstr "Open Food Facts is 100% free and independent."

# leave empty link
msgctxt "donate_help_and_donations"
msgid "<a href=\"\">We need your help and donations</a> to continue and to grow the project."
msgstr "<a href=\"\">We need your help and donations</a> to continue and to grow the project."

msgctxt "thank_you"
msgid "Thank you!"
msgstr "Thank you!"

msgctxt "thank_you_very_much"
msgid "Thank you very much!"
msgstr "Thank you very much!"

msgctxt "value_for_the_product"
msgid "Value for the product"
msgstr "Value for the product"

# Do not translate %s, it will be replaced by the category name
msgctxt "value_for_the_category"
msgid "Mean value for the %s category"
msgstr "Mean value for the %s category"

# Keep the %s
msgctxt "better_nutriscore"
msgid "The Nutri-Score can be changed from %s to %s by changing the %s value from %s to %s (%s percent difference)."
msgstr "The Nutri-Score can be changed from %s to %s by changing the %s value from %s to %s (%s percent difference)."

msgctxt "export_products_to_public_database_email"
msgid "The platform for producers is still under development and we make manual checks before importing products to the public database. Please e-mail us at <a href=\"mailto:producers@openfoodfacts.org\">producers@openfoodfacts.org</a> to update the public database."
msgstr "The platform for producers is still under development and we make manual checks before importing products to the public database. Please e-mail us at <a href=\"mailto:producers@openfoodfacts.org\">producers@openfoodfacts.org</a> to update the public database."

msgctxt "crm_user_id"
msgid "Id of corresponding contact in CRM"
msgstr "Id of corresponding contact in CRM"

msgctxt "crm_org_id"
msgid "Id of corresponding organization in CRM"
msgstr "Id of corresponding organization in CRM"

msgctxt "user_groups"
msgid "Groups"
msgstr "Groups"

msgctxt "user_group_producer"
msgid "Producer"
msgstr "Producer"

msgctxt "user_group_producer_description"
msgid "Must be checked only for accounts of producers who edit their own products. Product ownership will be attributed to producers when they add or edit a product."
msgstr "Must be checked only for accounts of producers who edit their own products. Product ownership will be attributed to producers when they add or edit a product."

msgctxt "user_group_database"
msgid "Database"
msgstr "Database"

msgctxt "user_group_database_description"
msgid "For external sources of data. Product ownership of imported products will not change."
msgstr "For external sources of data. Product ownership of imported products will not change."

msgctxt "user_group_app"
msgid "App"
msgstr "App"

msgctxt "user_group_app_description"
msgid "For applications."
msgstr "For applications."

msgctxt "user_group_bot"
msgid "Bot"
msgstr "Bot"

msgctxt "user_group_bot_description"
msgid "For robots, scripts etc."
msgstr "For robots, scripts etc."

msgctxt "user_group_moderator"
msgid "Moderator"
msgstr "Moderator"

msgctxt "user_group_moderator_description"
msgid "Moderators have access to special features to edit and review products."
msgstr "Moderators have access to special features to edit and review products."

msgctxt "user_group_pro_moderator"
msgid "Moderator for the producers platform"
msgstr "Moderator for the producers platform"

msgctxt "user_group_pro_moderator_description"
msgid "Moderators of the producers platform can view and edit the private products of all users and organizations on the producers platform."
msgstr "Moderators of the producers platform can view and edit the private products of all users and organizations on the producers platform."

msgctxt "donation_banner_hide"
msgid "I have already donated or I'm not interested. Hide the banner."
msgstr "I have already donated or I'm not interested. Hide the banner."

msgctxt "donation_banner_independant"
msgid "An independant and citizen-led project for food transparency?"
msgstr "An independant and citizen-led project for food transparency?"

msgctxt "donation_banner_public_health"
msgid "Food product data for research that improves public health?"
msgstr "Food product data for research that improves public health?"

msgctxt "donation_banner_choices"
msgid "Easier and better food choices according to your own criteria?"
msgstr "Easier and better food choices according to your own criteria?"

msgctxt "donation_banner_cta"
msgid "We need your support!"
msgstr "We need your support!"

msgctxt "donation_banner_cta_button"
msgid "Please Donate"
msgstr "Please Donate"

msgctxt "alcohol_warning"
msgid "Excessive consumption of alcohol is harmful to health, to be consumed with moderation."
msgstr "Excessive consumption of alcohol is harmful to health, to be consumed with moderation."

msgctxt "producers_platform_moderation_title"
msgid "Producers platform moderation"
msgstr "Producers platform moderation"

# variable names between { } must not be translated
msgctxt "f_pro_moderator_owner_set"
msgid "You are currently viewing products from {organization}."
msgstr "You are currently viewing products from {organization}."

msgctxt "pro_moderator_owner_not_set"
msgid "You are currently viewing your own products."
msgstr "You are currently viewing your own products."

msgctxt "pro_moderator_edit_owner_description"
msgid "To see products from a specific user or organization, enter its id below. Leave field empty to unset."
msgstr "To see products from a specific user or organization, enter its id. Leave field empty to unset."

# Action verb "Change" to put on a form button
msgctxt "pro_moderator_edit_owner"
msgid "Switch to another organization"
msgstr "Switch to another organization"

msgctxt "pro_moderator_edit_owner_placeholder"
msgid "user-abc or org-xyz"
msgstr "user-abc or org-xyz"

# keep %s, it is a variable for the name of the user
msgctxt "error_user_does_not_exist"
msgid "User %s does not exist"
msgstr "User %s does not exist"

msgctxt "error_malformed_owner"
msgid "The id must be of the form user-abc or org-xyz"
msgstr "The id must be of the form user-abc or org-xyz"

msgctxt "import_products_categories_from_public_database"
msgid "Import product categories from the public database"
msgstr "Import product categories from the public database"

msgctxt "import_products_categories_from_public_database_description"
msgid "Add categories from the public database to the products on the platform for producers."
msgstr "Add categories from the public database to the products on the platform for producers."

msgctxt "import_products_categories"
msgid "Import the categories"
msgstr "Import the categories"

msgctxt "nutri_score_score_from_producer"
msgid "Nutri-Score score from producer"
msgstr "Nutri-Score score from producer"

msgctxt "nutri_score_score_calculated"
msgid "Calculated Nutri-Score score"
msgstr "Calculated Nutri-Score score"

msgctxt "nutri_score_grade_from_producer"
msgid "Nutri-Score grade from producer"
msgstr "Nutri-Score grade from producer"

msgctxt "nutri_score_grade_calculated"
msgid "Calculated Nutri-Score grade"
msgstr "Calculated Nutri-Score grade"

msgctxt "scanned_code"
msgid "Scanned code"
msgstr "Scanned code"

msgctxt "code_from_filename"
msgid "Code from file name"
msgstr "Code from file name"

msgctxt "using_previous_code"
msgid "Using previous code"
msgstr "Using previous code"

msgctxt "add_field_values"
msgid "You can specify field values that will be added to all products for which you will send images."
msgstr "You can specify field values that will be added to all products for which you will send images."

msgctxt "add_tag_field"
msgid "Add a field"
msgstr "Add a field"

msgctxt "remove_products"
msgid "Remove all the products"
msgstr "Remove all the products"

msgctxt "remove_user"
msgid "Remove user"
msgstr "Remove user"

msgctxt "remove_products_from_producers_platform"
msgid "Remove all your products from the platform for producers"
msgstr "Remove all your products from the platform for producers"

msgctxt "remove_products_from_producers_platform_description"
msgid "You can remove all your products from the platform for producers, for instance to start with a clean slate if there were some issues with an import. This will not affect your products in the public database."
msgstr "You can remove all your products from the platform for producers, for instance to start with a clean slate if there were some issues with an import. This will not affect your products in the public database."

msgctxt "this_action_cannot_be_undone"
msgid "Please note that this action cannot be undone."
msgstr "Please note that this action cannot be undone."

msgctxt "remove_products_confirm"
msgid "Warning: this action cannot be undone. Are you sure that you want to remove all your products from the platform for producers?"
msgstr "Warning: this action cannot be undone. Are you sure that you want to remove all your products from the platform for producers?"

msgctxt "function_not_available"
msgid "This function is not available."
msgstr "This function is not available."

msgctxt "remove_products_done"
msgid "Your products have been removed from the platform for producers."
msgstr "Your products have been removed from the platform for producers."

msgctxt "ingredients_analysis_details"
msgid "Details of the analysis of the ingredients"
msgstr "Details of the analysis of the ingredients"

msgctxt "some_unknown_ingredients"
msgid "Some ingredients could not be recognized."
msgstr "Some ingredients could not be recognized."

# variable names between { } must not be translated
msgctxt "f_move_data_and_photos_to_main_language"
msgid "Move all data and selected photos in {language} to the main language of the product: {main_language}"
msgstr "Move all data and selected photos in {language} to the main language of the product: {main_language}"

msgctxt "move_data_and_photos_to_main_language_replace"
msgid "Replace existing values and selected photos"
msgstr "Replace existing values and selected photos"

msgctxt "move_data_and_photos_to_main_language_ignore"
msgid "Keep existing values and selected photos"
msgstr "Keep existing values and selected photos"

msgctxt "done_status"
msgid "Done"
msgstr "Done"

msgctxt "to_do_status"
msgid "To do"
msgstr "To do"

msgctxt "teams"
msgid "Teams"
msgstr "Teams"

msgctxt "optional"
msgid "optional"
msgstr "optional"

msgctxt "teams_p"
msgid "teams"
msgstr "teams"

msgctxt "teams_s"
msgid "team"
msgstr "team"

msgctxt "teams_description"
msgid "You can join 1 to 3 teams. Products you add or edit will be credited to you and to your teams. Teams can be changed at any time."
msgstr "You can join 1 to 3 teams. Products you add or edit will be credited to you and to your teams. Teams can be changed at any time."

msgctxt "teams_names_warning"
msgid "Team names are public. Do not create teams with names containing personal data (e.g. family names), trademarks (unless you own them), or anything offensive."
msgstr "Team names are public. Do not create teams with names containing personal data (e.g. family names), trademarks (unless you own them), or anything offensive."

# keep %s, it can be a number "Team 1" or a name "Team XYZ"
msgctxt "team_s"
msgid "Team %s"
msgstr "Team %s"

msgctxt "contributor_settings"
msgid "Contributor"
msgstr "Contributor"

msgctxt "contributor_settings_description"
msgid "Those settings allow you to personalize some aspects of the website"
msgstr "Those settings allow you to personalize some aspects of the website"

msgctxt "display_barcode_in_search"
msgid "Display barcode in search results"
msgstr "Display barcode in search results"

msgctxt "edit_link_in_search"
msgid "Add an edit link in search results"
msgstr "Add an edit link in search results"

msgctxt "ciqual_food_name"
msgid "CIQUAL food name"
msgstr "CIQUAL food name"

msgctxt "ciqual_food_name_s"
msgid "CIQUAL food name"
msgstr "CIQUAL food name"

msgctxt "ciqual_food_name_p"
msgid "CIQUAL food names"
msgstr "CIQUAL food names"

msgctxt "we_need_your_help"
msgid "We need your help!"
msgstr "We need your help!"

msgctxt "you_can_help_improve_ingredients_analysis"
msgid "You can help us recognize more ingredients and better analyze the list of ingredients for this product and others by:"
msgstr "You can help us recognize more ingredients and better analyze the list of ingredients for this product and others:"

msgctxt "help_improve_ingredients_analysis_1"
msgid "Edit this product page to correct spelling mistakes in the ingredients list, and/or to remove ingredients in other languages and sentences that are not related to the ingredients."
msgstr "Edit this product page to correct spelling mistakes in the ingredients list, and/or to remove ingredients in other languages and sentences that are not related to the ingredients."

msgctxt "help_improve_ingredients_analysis_2"
msgid "Add new entries, synonyms or translations to our multilingual lists of ingredients, ingredient processing methods, and labels."
msgstr "Add new entries, synonyms or translations to our multilingual lists of ingredients, ingredient processing methods, and labels."

# Do not translate #ingredients
msgctxt "help_improve_ingredients_analysis_instructions"
msgid "Join the #ingredients channel on <a href=\"https://slack.openfoodfacts.org\">our Slack discussion space</a> and/or learn about <a href=\"https://wiki.openfoodfacts.org/Ingredients_Extraction_and_Analysis\">ingredients analysis on our wiki</a>, if you would like to help. Thank you!"
msgstr "If you would like to help, join the #ingredients channel on <a href=\"https://slack.openfoodfacts.org\">our Slack discussion space</a> and/or learn about <a href=\"https://wiki.openfoodfacts.org/Ingredients_Extraction_and_Analysis\">ingredients analysis on our wiki</a>. Thank you!"

msgctxt "footer_producers_link"
msgid "https://world.pro.openfoodfacts.org/"
msgstr "https://world.pro.openfoodfacts.org/"

msgctxt "footer_producers"
msgid "Producers"
msgstr "Producers"

# %s will be replaced by the language name
msgctxt "add_ingredients_in_language"
msgid "If this product has an ingredients list in %s, please add it."
msgstr "If this product has an ingredients list in %s, please add it."

msgctxt "missing_barcode"
msgid "Missing barcode"
msgstr "Missing barcode"

msgctxt "invalid_barcode"
msgid "Invalid barcode"
msgstr "Invalid barcode"

# Either 'ltr' for left to right languages like English or 'rtl' for right to left languages like Arabic
msgctxt "text_direction"
msgid "ltr"
msgstr "ltr"

msgctxt "separate_values_with_commas"
msgid "Separate multiple values with commas."
msgstr "Separate multiple values with commas."

msgctxt "lc_note"
msgid "If the product's packaging is in multiple languages, indicate the most visible language on the product."
msgstr "If the product's packaging is in multiple languages, indicate the most visible language on the product."

msgctxt "obsolete_import_note"
msgid "Enter Yes, Y or 1 if the product is no longer available in stores."
msgstr "Enter Yes, Y or 1 if the product is no longer available in stores."

msgctxt "specify_value_and_unit_or_use_default_unit"
msgid "Specify both the value and unit, or use the default unit: %s"
msgstr "Specify both the value and unit, or use the default unit: %s"

msgctxt "specify_value_and_unit"
msgid "Specify both the value and unit."
msgstr "Specify both the value and unit."

msgctxt "download_sample_import_file"
msgid "Download an XLSX template file for Excel or LibreOffice with the fields that can be imported."
msgstr "Download an XLSX template file for Excel or LibreOffice with the fields that can be imported."

msgctxt "code_import_note"
msgid "Barcode as it appears on the product."
msgstr "Barcode as it appears on the product."

msgctxt "producer_product_id_import_note"
msgid "Internal code used by the producer to identify the product, different from the product's barcode."
msgstr "Internal code used by the producer to identify the product, different from the product's barcode."

msgctxt "producer_version_id_import_note"
msgid "Internal code used by the producer to identify a specific version of a product when it changes."
msgstr "Internal code used by the producer to identify a specific version of a product when it changes."

msgctxt "categories_import_note"
msgid "Providing a category is very important to make the product easy to search for, and to compute the Nutri-Score"
msgstr "Providing a category is very important to make the product easy to search for, and to compute the Nutri-Score"

msgctxt "labels_import_note"
msgid "Some labels such as the organic label are used to filter and/or rank search results, so it is strongly recommended to specify them."
msgstr "Some labels such as the organic label are used to filter and/or rank search results, so it is strongly recommended to specify them."

msgctxt "origins_import_note"
msgid "This field must contain only a comma separated list of countries of origin of the ingredients"
msgstr "This field must contain only a comma separated list of countries of origin of the ingredients"

msgctxt "origin_import_note"
msgid "Text or sentences that indicate the origin of the product and/or its ingredients."
msgstr "Text or sentences that indicate the origin of the product and/or its ingredients."

msgctxt "nutriscore_grade_producer_note"
msgid "Nutri-Score grade from A to E displayed on the product label"
msgstr "Nutri-Score grade from A to E displayed on the product label"

msgctxt "nutriscore_grade_producer_import_note"
msgid "Open Food Facts computes the Nutri-Score grade based on the information provided (nutrition facts and category). If the grade we compute is different from the grade you provide, you will get a private notification on the producers platform so that the difference can be resolved."
msgstr "Open Food Facts computes the Nutri-Score grade based on the information provided (nutrition facts and category). If the grade we compute is different from the grade you provide, you will get a private notification on the producers platform so that the difference can be resolved."

msgctxt "nutriscore_score_producer_note"
msgid "Nutri-Score score (numeric value from which the A to E grade is derived)"
msgstr "Nutri-Score score (numeric value from which the A to E grade is derived)"

msgctxt "nutriscore_score_producer_import_note"
msgid "Open Food Facts computes the Nutri-Score score based on the information provided (nutrition facts and category). If the score we compute is different from the score you provide, you will get a private notification on the producers platform so that the difference can be resolved."
msgstr "Open Food Facts computes the Nutri-Score score based on the information provided (nutrition facts and category). If the score we compute is different from the score you provide, you will get a private notification on the producers platform so that the difference can be resolved."

msgctxt "mandatory_field"
msgid "Mandatory field"
msgstr "Mandatory field"

msgctxt "mandatory_field_note"
msgid "All products should have this information."
msgstr "All products should have this information."

msgctxt "recommended_field"
msgid "Recommended field"
msgstr "Recommended field"

msgctxt "recommended_field_note"
msgid "If this information exists and is relevant for the product, it is recommended to provide it to make the product easier to search for and the product data more useful."
msgstr "If this information exists and is relevant for the product, it is recommended to provide it to make the product easier to search for and the product data more useful."

msgctxt "optional_field"
msgid "Optional field"
msgstr "Optional field"

msgctxt "optional_field_note"
msgid "If available, this information will be displayed on the product page."
msgstr "If available, this information will be displayed on the product page."

# product photos here means photos of multiple products
msgctxt "images_can_be_provided_separately"
msgid "Product photos can also be provided separately through the Import product photos function of the platform for producers."
msgstr "Product photos can also be provided separately through the Import product photos function of the platform for producers."

# This is linked to a unit test
msgctxt "attribute_group_labels_name"
msgid "Labels"
msgstr "Labels"

msgctxt "attribute_labels_organic_name"
msgid "Organic farming"
msgstr "Organic farming"

msgctxt "attribute_labels_organic_yes_title"
msgid "Organic product"
msgstr "Organic product"

msgctxt "attribute_labels_organic_no_title"
msgid "Not an organic product"
msgstr "Not an organic product"

msgctxt "attribute_labels_organic_unknown_title"
msgid "Missing information: organic product?"
msgstr "Missing information: organic product?"

msgctxt "attribute_labels_organic_yes_description_short"
msgid "Promotes ecological sustainability and biodiversity."
msgstr "Promotes ecological sustainability and biodiversity."

msgctxt "attribute_labels_organic_description_short"
msgid "Organic products promote ecological sustainability and biodiversity."
msgstr "Organic products promote ecological sustainability and biodiversity."

msgctxt "attribute_labels_organic_description"
msgid "Organic farming aims to protect the environment and to conserve biodiversity by prohibiting or limiting the use of synthetic fertilizers, pesticides and food additives."
msgstr "Organic farming aims to protect the environment and to conserve biodiversity by prohibiting or limiting the use of synthetic fertilizers, pesticides and food additives."

msgctxt "attribute_labels_fair_trade_name"
msgid "Fair trade"
msgstr "Fair trade"

msgctxt "attribute_labels_fair_trade_yes_title"
msgid "Fair trade product"
msgstr "Fair trade product"

msgctxt "attribute_labels_fair_trade_no_title"
msgid "Not a fair trade product"
msgstr "Not a fair trade product"

msgctxt "attribute_labels_fair_trade_unknown_title"
msgid "Missing information: fair trade product?"
msgstr "Missing information: fair trade product?"

msgctxt "attribute_labels_fair_trade_yes_description_short"
msgid "Helps producers in developing countries."
msgstr "Helps producers in developing countries."

msgctxt "attribute_labels_fair_trade_description_short"
msgid "Fair trade products help producers in developing countries."
msgstr "Fair trade products help producers in developing countries."

msgctxt "attribute_labels_fair_trade_description"
msgid "When you buy fair trade products, producers in developing countries are paid an higher and fairer price, which helps them improve and sustain higher social and often environmental standards."
msgstr "When you buy fair trade products, producers in developing countries are paid an higher and fairer price, which helps them improve and sustain higher social and often environmental standards."

msgctxt "attribute_group_nutritional_quality_name"
msgid "Nutritional quality"
msgstr "Nutritional quality"

msgctxt "attribute_nutriscore_name"
msgid "Nutri-Score"
msgstr "Nutri-Score"

msgctxt "attribute_nutriscore_setting_name"
msgid "Good nutritional quality (Nutri-Score)"
msgstr "Good nutritional quality (Nutri-Score)"

msgctxt "attribute_nutriscore_setting_note"
msgid "The Nutri-Score is computed and can be taken into account for all products, even if is not displayed on the packaging."
msgstr "The Nutri-Score is computed and can be taken into account for all products, even if is not displayed on the packaging."

# keep %s, it will be replaced by the letter A, B, C, D or E
msgctxt "attribute_nutriscore_grade_title"
msgid "Nutri-Score %s"
msgstr "Nutri-Score %s"

msgctxt "attribute_nutriscore_unknown_title"
msgid "Nutri-Score unknown"
msgstr "Nutri-Score unknown"

msgctxt "attribute_nutriscore_unknown_description_short"
msgid "Missing data to compute the Nutri-Score"
msgstr "Missing data to compute the Nutri-Score"

msgctxt "attribute_nutriscore_not_applicable_title"
msgid "Nutri-Score not-applicable"
msgstr "Nutri-Score not-applicable"

msgctxt "attribute_nutriscore_not_applicable_description_short"
msgid "Not-applicable for the category"
msgstr "Not-applicable for the category"

# variable names between { } must not be translated
msgctxt "f_attribute_nutriscore_not_applicable_description"
msgid "Not-applicable for the category: {category}"
msgstr "Not-applicable for the category: {category}"

msgctxt "attribute_nutriscore_a_description_short"
msgid "Very good nutritional quality"
msgstr "Very good nutritional quality"

msgctxt "attribute_nutriscore_b_description_short"
msgid "Good nutritional quality"
msgstr "Good nutritional quality"

msgctxt "attribute_nutriscore_c_description_short"
msgid "Average nutritional quality"
msgstr "Average nutritional quality"

msgctxt "attribute_nutriscore_d_description_short"
msgid "Poor nutritional quality"
msgstr "Poor nutritional quality"

msgctxt "attribute_nutriscore_e_description_short"
msgid "Bad nutritional quality"
msgstr "Bad nutritional quality"

msgctxt "attribute_group_processing_name"
msgid "Food processing"
msgstr "Food processing"

msgctxt "attribute_nova_name"
msgid "NOVA group"
msgstr "NOVA group"

msgctxt "attribute_nova_unknown_title"
msgid "NOVA not computed"
msgstr "NOVA not computed"

msgctxt "attribute_nova_unknown_description_short"
msgid "Food processing level unknown"
msgstr "Food processing level unknown"

msgctxt "attribute_nova_setting_name"
msgid "No or little food processing (NOVA group)"
msgstr "No or little food processing (NOVA group)"

# keep %s, it will be replaced by the group 1, 2, 3 or 4
msgctxt "attribute_nova_group_title"
msgid "NOVA %s"
msgstr "NOVA %s"

msgctxt "attribute_nova_1_description_short"
msgid "Unprocessed or minimally processed foods"
msgstr "Unprocessed or minimally processed foods"

msgctxt "attribute_nova_2_description_short"
msgid "Processed culinary ingredients"
msgstr "Processed culinary ingredients"

msgctxt "attribute_nova_3_description_short"
msgid "Processed foods"
msgstr "Processed foods"

msgctxt "attribute_nova_4_description_short"
msgid "Ultra processed foods"
msgstr "Ultra processed foods"

msgctxt "export_product_page"
msgid "Export product to public database"
msgstr "Export product to public database"

msgctxt "no_products_to_export"
msgid "No products to export."
msgstr "No products to export."

msgctxt "query_filter"
msgid "Query filter"
msgstr "Query filter"

msgctxt "nova_group_producer"
msgid "NOVA group"
msgstr "NOVA group"

msgctxt "error_unknown_org"
msgid "Unknown organization."
msgstr "Unknown organization."

msgctxt "error_unknown_user"
msgid "Unknown user."
msgstr "Unknown user."

msgctxt "attribute_low_salt_setting_note"
msgid "The salt level is taken into account by the Nutri-Score. Use this setting only if you are specifically on a low salt diet."
msgstr "The salt level is taken into account by the Nutri-Score. Use this setting only if you are specifically on a low salt diet."

msgctxt "attribute_low_sugars_setting_note"
msgid "The sugars level is taken into account by the Nutri-Score. Use this setting only if you are specifically on a low sugars diet."
msgstr "The sugars level is taken into account by the Nutri-Score. Use this setting only if you are specifically on a low sugars diet."

msgctxt "attribute_low_fat_setting_note"
msgid "The fat level is taken into account by the Nutri-Score. Use this setting only if you are specifically on a low fat diet."
msgstr "The fat level is taken into account by the Nutri-Score. Use this setting only if you are specifically on a low fat diet."

msgctxt "attribute_low_saturated_fat_setting_note"
msgid "The saturated fat level is taken into account by the Nutri-Score. Use this setting only if you are specifically on a low saturated fat diet."
msgstr "The saturated fat level is taken into account by the Nutri-Score. Use this setting only if you are specifically on a low saturated fat diet."

msgctxt "attribute_group_allergens_name"
msgid "Allergens"
msgstr "Allergens"

msgctxt "attribute_group_allergens_warning"
msgid "There is always a possibility that data about allergens may be missing, incomplete, incorrect or that the product's composition has changed. If you are allergic, always check the information on the actual product packaging."
msgstr "There is always a possibility that data about allergens may be missing, incomplete, incorrect or that the product's composition has changed. If you are allergic, always check the information on the actual product packaging."

msgctxt "attribute_additives_name"
msgid "Additives"
msgstr "Additives"

msgctxt "attribute_additives_setting_name"
msgid "No or few additives"
msgstr "No or few additives"

msgctxt "attribute_additives_setting_note"
msgid "Additives are markers of food processing, and excess consumption of some of them have undesirable health impacts."
msgstr "Additives are markers of food processing, and excess consumption of some of them have undesirable health impacts."

msgctxt "attribute_additives_unknown_title"
msgid "Additives not computed"
msgstr "Additives not computed"

msgctxt "preference_not_important"
msgid "Not important"
msgstr "Not important"

msgctxt "preference_important"
msgid "Important"
msgstr "Important"

msgctxt "preference_very_important"
msgid "Very important"
msgstr "Very important"

msgctxt "preference_mandatory"
msgid "Mandatory"
msgstr "Mandatory"

msgctxt "packaging_alt"
msgid "Recycling instructions and/or packaging information"
msgstr "Recycling instructions and/or packaging information"

msgctxt "image_packaging"
msgid "Recycling instructions and/or packaging information picture"
msgstr "Recycling instructions and/or packaging information picture"

msgctxt "image_packaging_url"
msgid "Link to recycling instructions and/or packaging information photo"
msgstr "Link to recycling instructions and/or packaging information photo"

# Do not translate the file name
msgctxt "import_photos_format_packaging"
msgid "3001234567890.packaging_es.jpg: recycling instructions in Spanish."
msgstr "3001234567890.packaging_es.jpg: recycling instructions in Spanish."

msgctxt "packaging_text"
msgid "Recycling instructions and/or packaging information"
msgstr "Recycling instructions and/or packaging information"

msgctxt "packaging_text_example"
msgid "1 plastic film to discard, 1 FSC carboard box to recycle, 6 1.5L transparent PET plastic bottles to recycle, 6 colored opaque plastic caps, 12 33cl aluminium cans"
msgstr "1 plastic film to discard, 1 FSC carboard box to recycle, 6 1.5L transparent PET plastic bottles to recycle, 6 colored opaque plastic caps, 12 33cl aluminium cans"

msgctxt "packaging_text_note"
msgid "List all packaging parts separated by a comma or line feed, with their amount (e.g. 1 or 6) type (e.g. bottle, box, can), material (e.g. plastic, metal, aluminium) and if available their size (e.g. 33cl) and recycling instructions."
msgstr "List all packaging parts separated by a comma or line feed, with their amount (e.g. 1 or 6) type (e.g. bottle, box, can), material (e.g. plastic, metal, aluminium) and if available their size (e.g. 33cl) and recycling instructions."

msgctxt "packaging_text_note_2"
msgid "Try to be as specific as possible. For plastic, please indicate if it is opaque or transparent, colored, PET or PEHD."
msgstr "Try to be as specific as possible. For plastic, please indicate if it is opaque or transparent, colored, PET or PEHD."

msgctxt "packaging_text_note_3"
msgid "Data from this field will be combined with any data provided for each packaging part. It is possible to provide one or the other, or both."
msgstr "Data from this field will be combined with any data provided for each packaging part. It is possible to provide one or the other, or both."

msgctxt "product_js_extract_packaging"
msgid "Extract the recycling instructions and/or packaging information from the picture"
msgstr "Extract the recycling instructions and/or packaging information from the picture"

msgctxt "product_js_extracted_packaging_nok"
msgid "Recycling instructions and/or packaging information text could not be extracted. Try with a sharper image, with higher resolution or a better framing of the text."
msgstr "Recycling instructions and/or packaging information text could not be extracted. Try with a sharper image, with higher resolution or a better framing of the text."

msgctxt "product_js_extracted_packaging_ok"
msgid "Recycling instructions and/or packaging information text has been extracted. Text recognition is not perfect, so please check the text below and correct errors if needed."
msgstr "Recycling instructions and/or packaging information text has been extracted. Text recognition is not perfect, so please check the text below and correct errors if needed."

msgctxt "product_js_extracting_packaging"
msgid "Extracting recycling instructions and/or packaging information"
msgstr "Extracting recycling instructions and/or packaging information"

msgctxt "attribute_group_environment_name"
msgid "Environment"
msgstr "Environment"

msgctxt "attribute_ecoscore_name"
msgid "Eco-Score"
msgstr "Eco-Score"

msgctxt "attribute_ecoscore_setting_name"
msgid "Low environmental impact (Eco-Score)"
msgstr "Low environmental impact (Eco-Score)"

msgctxt "attribute_ecoscore_setting_note"
msgid "The Eco-Score is an environmental score (ecoscore) from A to E which makes it easy to compare the impact of food products on the environment."
msgstr "The Eco-Score is an environmental score (ecoscore) from A to E which makes it easy to compare the impact of food products on the environment."

# keep %s, it will be replaced by the letter A, B, C, D or E
msgctxt "attribute_ecoscore_grade_title"
msgid "Eco-Score %s"
msgstr "Eco-Score %s"

msgctxt "attribute_ecoscore_a_description_short"
msgid "Very low environmental impact"
msgstr "Very low environmental impact"

msgctxt "attribute_ecoscore_b_description_short"
msgid "Low environmental impact"
msgstr "Low environmental impact"

msgctxt "attribute_ecoscore_c_description_short"
msgid "Moderate environmental impact"
msgstr "Moderate environmental impact"

msgctxt "attribute_ecoscore_d_description_short"
msgid "High environmental impact"
msgstr "High environmental impact"

msgctxt "attribute_ecoscore_e_description_short"
msgid "Very high environmental impact"
msgstr "Very high environmental impact"

# keep the %s, it will be replaced by an allergen
msgctxt "contains_s"
msgid "Contains: %s"
msgstr "Contains: %s"

# keep the %s, it will be replaced by an allergen
msgctxt "may_contain_s"
msgid "May contain: %s"
msgstr "May contain: %s"

# keep the %s, it will be replaced by an allergen
msgctxt "does_not_contain_s"
msgid "Does not contain: %s"
msgstr "Does not contain: %s"

# keep the %s, it will be replaced by an allergen
msgctxt "without_s"
msgid "Without %s"
msgstr "Without %s"

msgctxt "owners_p"
msgid "owners"
msgstr "owners"

msgctxt "owners_s"
msgid "owner"
msgstr "owner"

msgctxt "org_profile_description"
msgid "You can provide information about your company that will be displayed in your organization profile."
msgstr "You can provide information about your company that will be displayed in your organization profile."

msgctxt "org_profile_description_2"
msgid "Some of the information like the customer service contact information may also be displayed directly on pages for your products."
msgstr "Some of the information like the customer service contact information may also be displayed directly on pages for your products."

msgctxt "org_name"
msgid "Name"
msgstr "Name"

msgctxt "org_link"
msgid "Link to the official web site"
msgstr "Link to the official web site"

msgctxt "org_customer_service"
msgid "Customer service"
msgstr "Customer service"

msgctxt "org_customer_service_description"
msgid "Customer service information is public and can be shown on the Open Food Facts web site and apps."
msgstr "Customer service information is public and can be shown on the Open Food Facts web site and apps."

msgctxt "org_customer_service_note"
msgid "All fields are optional."
msgstr "All fields are optional."

msgctxt "org_commercial_service"
msgid "Commercial service"
msgstr "Commercial service"

msgctxt "org_commercial_service_description"
msgid "Commercial service information is only shown in the organization profile."
msgstr "Commercial service information is only shown in the organization profile."

msgctxt "contact_name"
msgid "Name"
msgstr "Name"

msgctxt "contact_address"
msgid "Address"
msgstr "Address"

msgctxt "contact_phone"
msgid "Phone number"
msgstr "Phone number"

msgctxt "contact_email"
msgid "e-mail address"
msgstr "e-mail address"

msgctxt "contact_link"
msgid "Contact form link"
msgstr "Contact form link"

msgctxt "contact_info"
msgid "Other information"
msgstr "Other information"

msgctxt "contact_info_note"
msgid "e.g. opening times"
msgstr "e.g. opening times"

msgctxt "error_org_does_not_exist"
msgid "The organization was not found."
msgstr "The organization was not found."

msgctxt "error_missing_org_name"
msgid "The organization name is missing."
msgstr "The organization name is missing."

msgctxt "edit_org_title"
msgid "Organization profile"
msgstr "Organization profile"

msgctxt "edit_org_result"
msgid "The organization profile has been updated."
msgstr "The organization profile has been updated."

msgctxt "delete_org"
msgid "Delete the organization"
msgstr "Delete the organization"

msgctxt "official_site"
msgid "Official site"
msgstr "Official site"

msgctxt "organization_members"
msgid "Organization Members"
msgstr "Organization Members"

msgctxt "number_of_members"
msgid "Number of Members"
msgstr "Number of Members"

msgctxt "serial_no"
msgid "S.No"
msgstr "S.No"

msgctxt "contact_form"
msgid "Contact form"
msgstr "Contact form"

msgctxt "edit_org_profile"
msgid "Edit your organization profile"
msgstr "Edit your organization profile"

msgctxt "edit_user_profile"
msgid "Edit your user profile"
msgstr "Edit your user profile"

msgctxt "attribute_group_ingredients_analysis_name"
msgid "Ingredients"
msgstr "Ingredients"

# keep the %s, it will be replaced by an allergen
msgctxt "presence_unknown_s"
msgid "Presence unknown: %s"
msgstr "Presence unknown: %s"

msgctxt "environmental_impact"
msgid "Environmental impact"
msgstr "Environmental impact"

# Numerical score for the Eco-score (do not translate Eco-score)
msgctxt "ecoscore_score"
msgid "Eco-score score"
msgstr "Eco-score score"

# Letter grade from A to E for the Eco-score (do not translate Eco-score)
msgctxt "ecoscore_grade"
msgid "Eco-score grade"
msgstr "Eco-score grade"

# do not translate Eco-score
msgctxt "ecoscore_calculation_details"
msgid "Details of the calculation of the Eco-score"
msgstr "Details of the calculation of the Eco-score"

# do not translate Eco-score
msgctxt "ecoscore_information"
msgid "Information about the Eco-score"
msgstr "Information about the Eco-score"

msgctxt "preferences_edit_your_food_preferences"
msgid "Edit your food preferences"
msgstr "Edit your food preferences"

msgctxt "preferences_your_preferences"
msgid "Your food preferences"
msgstr "Your food preferences"

msgctxt "preferences_currently_selected_preferences"
msgid "Currently selected preferences"
msgstr "Currently selected preferences"

msgctxt "preferences_locally_saved"
msgid "Your food preferences are kept in your browser and never sent to Open Food Facts or anyone else."
msgstr "Your food preferences are kept in your browser and never sent to Open Food Facts or anyone else."

# used in phrases like "salt in unknown quantity"
msgctxt "unknown_quantity"
msgid "unknown quantity"
msgstr "unknown quantity"

msgctxt "missing_ingredients_list"
msgid "Missing ingredients list"
msgstr "Missing ingredients list"

msgctxt "missing_nutrition_facts"
msgid "Missing nutrition facts"
msgstr "Missing nutrition facts"

msgctxt "ecoscore_p"
msgid "Eco-Score"
msgstr "Eco-Score"

msgctxt "ecoscore_s"
msgid "Eco-Score"
msgstr "Eco-Score"

msgctxt "packaging_parts"
msgid "Packaging parts"
msgstr "Packaging parts"

# A short name for a physical piece of packaging (e.g. in English, "packaging" instead of "packaging part"). Used with a number (e.g. "Packaging 1" to identify a packaging part)
msgctxt "packaging_part_short"
msgid "Packaging"
msgstr "Packaging"

# Number of packaging parts
msgctxt "packaging_number"
msgid "Number"
msgstr "Number"

msgctxt "packaging_shape"
msgid "Shape"
msgstr "Shape"

msgctxt "packaging_quantity"
msgid "Quantity contained"
msgstr "Quantity contained"

msgctxt "packaging_material"
msgid "Material"
msgstr "Material"

msgctxt "packaging_recycling"
msgid "Recycling"
msgstr "Recycling"

msgctxt "products_on_this_page_are_sorted_according_to_your_preferences"
msgid "Products on this page are sorted according to your preferences:"
msgstr "Products on this page are sorted according to your preferences:"

msgctxt "choose_which_information_you_prefer_to_see_first"
msgid "Choose which information you prefer to see first."
msgstr "Choose which information you prefer to see first."

msgctxt "see_your_preferences"
msgid "See your preferences"
msgstr "See your preferences"

msgctxt "delete_all_preferences"
msgid "Delete all preferences"
msgstr "Delete all preferences"

msgctxt "products_are_being_loaded_please_wait"
msgid "Products are being loaded, please wait."
msgstr "Products are being loaded, please wait."

msgctxt "products_match_all"
msgid "All products"
msgstr "All products"

msgctxt "products_match_yes"
msgid "Products that match your preferences"
msgstr "Products that match your preferences"

msgctxt "products_match_no"
msgid "Products that do not match your preferences"
msgstr "Products that do not match your preferences"

msgctxt "products_match_unknown"
msgid "Products for which we currently miss data to determine if they match your preferences"
msgstr "Products for which we currently miss data to determine if they match your preferences"

msgctxt "forest_footprint"
msgid "Forest footprint"
msgstr "Forest footprint"

msgctxt "ingredients_requiring_soy"
msgid "Ingredients requiring soy"
msgstr "Ingredients requiring soy"

msgctxt "type"
msgid "Type"
msgstr "Type"

msgctxt "processing_factor"
msgid "Processing factor"
msgstr "Processing factor"

msgctxt "soy_feed_factor"
msgid "Soy feed factor"
msgstr "Soy feed factor"

msgctxt "soy_yield"
msgid "Soy yield"
msgstr "Soy yield"

msgctxt "deforestation_risk"
msgid "Deforestation risk"
msgstr "Deforestation risk"

msgctxt "total_forest_footprint"
msgid "Total forest footprint"
msgstr "Total forest footprint"

msgctxt "square_meters_per_kg_of_food"
msgid "m² per kg of food"
msgstr "m² per kg of food"

msgctxt "percent_of_food_after_processing"
msgid "% of food after processing"
msgstr "% of food after processing"

msgctxt "kg_of_soy_per_kg_of_food"
msgid "kg of soy per kg of food"
msgstr "kg of soy per kg of food"

msgctxt "kg_of_soy_per_square_meter"
msgid "kg of soy per m²"
msgstr "kg of soy per m²"

msgctxt "percent_in_product"
msgid "% in product"
msgstr "% in product"

msgctxt "forest_footprint_calculation_details"
msgid "Details of the calculation of the forest footprint"
msgstr "Details of the calculation of the forest footprint"

msgctxt "you_are_on_the_public_database"
msgid "You are on the public database."
msgstr "You are on the public database."

msgctxt "manage_your_products_on_the_producers_platform"
msgid "Manage your products on the platform for producers"
msgstr "Manage your products on the platform for producers"

msgctxt "number_of_products_with_changes_since_last_export"
msgid "Number of products with changes since last export"
msgstr "Number of products with changes since last export"

msgctxt "number_of_products_withdrawn_from_the_market_since_last_export"
msgid "Number of products withdrawn from the market since last export"
msgstr "Number of products withdrawn from the market since last export"

msgctxt "only_export_products_with_changes"
msgid "Only export products with changes"
msgstr "Only export products with changes"

msgctxt "product_edits_by_producers"
msgid "Is this your product? If it is, please use our free platform for producers to update it."
msgstr "Is this your product? If it is, please use our free platform for producers to update it."

msgctxt "product_edits_by_producers_platform"
msgid "We encourage manufacturers to add or change data and photos for their products through our free platform for producers so that they can be marked as official and protected from changes by others."
msgstr "We encourage manufacturers to add or change data and photos for their products through our free platform for producers so that they can be marked as official and protected from changes by others."

msgctxt "product_edits_by_producers_import"
msgid "The platform makes it easy to import product data and photos with an Excel or CSV file in any format."
msgstr "The platform makes it easy to import product data and photos with an Excel or CSV file in any format."

msgctxt "product_edits_by_producers_analysis"
msgid "The platform also provides in-depth analysis of the products."
msgstr "The platform also provides in-depth analysis of the products."

# It = the platform
msgctxt "product_edits_by_producers_indicators"
msgid "It computes indicators such as the Nutri-Score, NOVA, and the Eco-score, and automatically identifies suggestions to improve them (for instance all products that would get a better Nutri-Score grade with a slight composition change)."
msgstr "It computes indicators such as the Nutri-Score, NOVA, and the Eco-score, and automatically identifies suggestions to improve them (for instance all products that would get a better Nutri-Score grade with a slight composition change)."

msgctxt "attribute_forest_footprint_name"
msgid "Forest footprint"
msgstr "Forest footprint"

msgctxt "attribute_forest_footprint_setting_name"
msgid "Low risk of deforestation (Forest footprint)"
msgstr "Low risk of deforestation (Forest footprint)"

msgctxt "attribute_forest_footprint_setting_note"
msgid "The forest footprint corresponds to the risk of deforestation associated with its ingredients."
msgstr "The forest footprint corresponds to the risk of deforestation associated with its ingredients."

msgctxt "attribute_forest_footprint_a_title"
msgid "Very small forest footprint"
msgstr "Very small forest footprint"

msgctxt "attribute_forest_footprint_b_title"
msgid "Small forest footprint"
msgstr "Small forest footprint"

msgctxt "attribute_forest_footprint_c_title"
msgid "Medium forest footprint"
msgstr "Medium forest footprint"

msgctxt "attribute_forest_footprint_d_title"
msgid "Large forest footprint"
msgstr "Large forest footprint"

msgctxt "attribute_forest_footprint_e_title"
msgid "Very large forest footprint"
msgstr "Very large forest footprint"

msgctxt "attribute_forest_footprint_not_computed_title"
msgid "Forest footprint not computed"
msgstr "Forest footprint not computed"

msgctxt "attribute_forest_footprint_a_description_short"
msgid "Almost no risk of deforestation"
msgstr "Almost no risk of deforestation"

msgctxt "attribute_forest_footprint_b_description_short"
msgid "Low risk of deforestation"
msgstr "Low risk of deforestation"

msgctxt "attribute_forest_footprint_c_description_short"
msgid "Moderate risk of deforestation"
msgstr "Moderate risk of deforestation"

msgctxt "attribute_forest_footprint_d_description_short"
msgid "High risk of deforestation"
msgstr "High risk of deforestation"

msgctxt "attribute_forest_footprint_e_description_short"
msgid "Very high risk of deforestation"
msgstr "Very high risk of deforestation"

msgctxt "attribute_forest_footprint_not_computed_description_short"
msgid "Currently only for products with chicken or eggs"
msgstr "Currently only for products with chicken or eggs"

msgctxt "classify_products_according_to_your_preferences"
msgid "Classify products according to your preferences"
msgstr "Classify products according to your preferences"

# %d will be replaced by the number of products
msgctxt "classify_the_d_products_below_according_to_your_preferences"
msgid "Classify the %d products below according to your preferences"
msgstr "Classify the %d products below according to your preferences"

msgctxt "sort_by_popularity"
msgid "Most scanned products"
msgstr "Most scanned products"

msgctxt "sort_by_nutriscore_score"
msgid "Products with the best Nutri-Score"
msgstr "Products with the best Nutri-Score"

msgctxt "sort_by_ecoscore_score"
msgid "Products with the best Eco-Score"
msgstr "Products with the best Eco-Score"

msgctxt "sort_by_created_t"
msgid "Recently added products"
msgstr "Recently added products"

msgctxt "sort_by_last_modified_t"
msgid "Recently modified products"
msgstr "Recently modified products"

# %d will be replaced by the number of products
msgctxt "d_products_per_page"
msgid "%d products per page"
msgstr "%d products per page"

msgctxt "not_applicable"
msgid "Not applicable"
msgstr "Not applicable"

msgctxt "abbreviated_product_name"
msgid "Abbreviated product name"
msgstr "Abbreviated product name"

msgctxt "abbreviated_product_name_note"
msgid "Product name with abbreviations shown on receipts"
msgstr "Product name with abbreviations shown on receipts"

msgctxt "footer_vision"
msgid "Vision, Mission, Values and Programs"
msgstr "Vision, Mission, Values and Programs"

# Do not translate
msgctxt "footer_vision_link"
msgid "https://world.openfoodfacts.org/open-food-facts-vision-mission-values-and-programs"
msgstr "https://world.openfoodfacts.org/open-food-facts-vision-mission-values-and-programs"

msgctxt "forgotten_password"
msgid "Forgotten password?"
msgstr "Forgotten password?"

msgctxt "reset_password_error"
msgid "We could not reinitialize your password, please contact us for assistance."
msgstr "We could not reinitialize your password, please contact us for assistance."

msgctxt "remove_all_nutrient_values"
msgid "Remove all nutrient values"
msgstr "Remove all nutrient values"

msgctxt "delete_user_process"
msgid "User is being deleted. This may take a few minutes."
msgstr "User is being deleted. This may take a few minutes."

msgctxt "attribute_ecoscore_not_applicable_title"
msgid "Eco-Score not yet applicable"
msgstr "Eco-Score not yet applicable"

msgctxt "attribute_ecoscore_not_applicable_description_short"
msgid "Not yet applicable for the category"
msgstr "Not yet applicable for the category"

# variable names between { } must not be translated
msgctxt "f_attribute_ecoscore_not_applicable_description"
msgid "Not yet applicable for the category: {category}"
msgstr "Not yet applicable for the category: {category}"

msgctxt "ecoscore_not_applicable_coming_soon"
msgid "The Eco-Score is not yet applicable for this category, but we are working on adding support for it."
msgstr "The Eco-Score is not yet applicable for this category, but we are working on adding support for it."

msgctxt "attribute_ecoscore_unknown_title"
msgid "Eco-Score not computed"
msgstr "Eco-Score not computed"

msgctxt "attribute_ecoscore_unknown_description_short"
msgid "Unknown environmental impact"
msgstr "Unknown environmental impact"

msgctxt "ecoscore_unknown_call_to_help"
msgid "We could not compute the Eco-Score of this product as it is missing some data, could you help complete it?"
msgstr "We could not compute the Eco-Score of this product as it is missing some data, could you help complete it?"

msgctxt "org_list_of_gs1_gln_description"
msgid "GS1 data is automatically associated with an OFF organization identifier that corresponds to the GS1 partyName field. To change the OFF organization identifier, you can directly assign 1 or more GS1 GLN identifiers."
msgstr "GS1 data is automatically associated with an OFF organization identifier that corresponds to the GS1 partyName field. To change the OFF organization identifier, you can directly assign 1 or more GS1 GLN identifiers."

msgctxt "org_list_of_gs1_gln"
msgid "List of GS1 GLN identifiers to be associated with the organization"
msgstr "List of GS1 GLN identifiers to be associated with the organization"

msgctxt "org_list_of_gs1_gln_note"
msgid "A comma separated list of GS1 GLN identifiers to force the association with this organization."
msgstr "A comma separated list of GS1 GLN identifiers to force the association with this organization."

msgctxt "org_valid_org"
msgid "Validate organization as a real producer."
msgstr "Validate organization as a real producer."

msgctxt "org_valid_org_note"
msgid "The organization is verified as a real producer by a human, also creates entry in CRM."
msgstr "The organization is verified as a real producer by a human, also creates entry in CRM."

msgctxt "org_enable_manual_export_to_public_platform"
msgid "Enable organization members to manually export product data and photos to the public database."
msgstr "Enable organization members to manually export product data and photos to the public database."

msgctxt "org_enable_manual_export_to_public_platform_note"
msgid "Manual exports can be enabled once the imported data has been reviewed by an administrator."
msgstr "Manual exports can be enabled once the imported data has been reviewed by an administrator."

msgctxt "org_activate_automated_daily_export_to_public_platform"
msgid "Activate automated daily exports of product data and photos to the public database."
msgstr "Activate automated daily exports of product data and photos to the public database."

msgctxt "org_activate_automated_daily_export_to_public_platform_note"
msgid "Automated exports should be activated only for organizations that have automated imports (e.g. through Equadis)."
msgstr "Automated exports should be activated only for organizations that have automated imports (e.g. through Equadis)."

msgctxt "org_admin"
msgid "Administrator fields"
msgstr "Administrator fields"

msgctxt "minion_status_inactive"
msgid "Queued"
msgstr "Queued"

msgctxt "minion_status_active"
msgid "In progress"
msgstr "In progress"

msgctxt "minion_status_finished"
msgid "Finished"
msgstr "Finished"

msgctxt "minion_status_failed"
msgid "Failed"
msgstr "Failed"

# Export: use a noun and not a verb
msgctxt "export_job_export"
msgid "Export from the producers platform"
msgstr "Export from the producers platform"

# Import: use a noun and not a verb
msgctxt "export_job_import"
msgid "Import to the public database"
msgstr "Import to the public database"

# Update: use a noun and not a verb
msgctxt "export_job_status_update"
msgid "Update of the import status on the producers platform"
msgstr "Update of the import status on the producers platform"

msgctxt "export_in_progress"
msgid "The export has been scheduled. This page can be closed."
msgstr "The export has been scheduled. This page can be closed."

msgctxt "export_products_to_public_database_request_email"
msgid "Your export has been scheduled. You will receive an e-mail once it is finished."
msgstr "Your export has been scheduled. You will receive an e-mail once it is finished."

msgctxt "product_page_on_the_public_database"
msgid "Product page on the public database"
msgstr "Product page on the public database"

msgctxt "product_does_not_exist_on_the_public_database"
msgid "The product does not exist yet on the public database"
msgstr "The product does not exist yet on the public database"

# product updates = updates to multiple products
msgctxt "some_product_updates_have_not_been_published_on_the_public_database"
msgid "Some product updates have not been published on the public database."
msgstr "Some product updates have not been published on the public database."

msgctxt "org_do_not_import_codeonline"
msgid "Do not import CodeOnline data."
msgstr "Do not import CodeOnline data."

msgctxt "overwrite_owner"
msgid "Overwrite products that have a different owner on the public platform. Otherwise, products with a different owner will be skipped."
msgstr "Overwrite products that have a different owner on the public platform. Otherwise, products with a different owner will be skipped."

msgctxt "data_source_database"
msgid "Some of the data for the products of %s come from %s."
msgstr "Some of the data for the products of %s come from %s."

msgctxt "data_source_database_note_about_the_producers_platform"
msgid "Manufacturers can use the Open Food Facts <a href=\"<producers_platform_url>\">free plaform for producers</a> to access and complete this data, and to obtain reports, analysis and product improvements opportunities (e.g. better Nutri-Score)."
msgstr "Manufacturers can use the Open Food Facts <a href=\"<producers_platform_url>\">free plaform for producers</a> to access and complete this data, and to obtain reports, analysis and product improvements opportunities (e.g. better Nutri-Score)."

# variable names between { } must not be translated
msgctxt "f_data_source_database_provider"
msgid "The manufacturer {manufacturer} uses {provider} to automatically transmit data and photos for its products."
msgstr "The manufacturer {manufacturer} uses {provider} to automatically transmit data and photos for its products."

msgctxt "image_other_type"
msgid "Type of the product photo"
msgstr "Type of the product photo"

# do not translate "front, ingredients, nutrition, packaging"
msgctxt "image_other_type_description"
msgid "If you use the same column on multiple lines to provide images URLs for a single product, you can use this field to indicate the type of the image: front, ingredients, nutrition or packaging."
msgstr "If you use the same column on multiple lines to provide images URLs for a single product, you can use this field to indicate the type of the image: front, ingredients, nutrition or packaging."

msgctxt "forest_footprint_one_line_explanation"
msgid "The forest footprint is calculated by taking into account the ingredients whose production requires soybeans, the cultivation of which is linked to deforestation."
msgstr "The forest footprint is calculated by taking into account the ingredients whose production requires soybeans, the cultivation of which is linked to deforestation"

msgctxt "ecoscore_agribalyse_match_warning"
msgid "The Eco-Score can only be calculated if the product has a sufficiently precise category."
msgstr "The Eco-Score can only be calculated if the product has a sufficiently precise category."

msgctxt "ecoscore_add_more_precise_category"
msgid "You can modify the product page to add a more precise category."
msgstr "You can modify the product page to add a more precise category."

msgctxt "ecoscore_platform_promo"
msgid "If you are the manufacturer of this product, you can send us the information with our <a href=\"https://world.pro.openfoodfacts.org\">free platform for producers</a>."
msgstr "If you are the manufacturer of this product, you can send us the information with our <a href=\"https://world.pro.openfoodfacts.org\">free platform for producers</a>."

msgctxt "ecoscore_warning_missing_information"
msgid "Warning: some information necessary to calculate the Eco-Score with precision is not provided (see the details of the calculation below)."
msgstr "Warning: some information necessary to calculate the Eco-Score with precision is not provided (see the details of the calculation below)."

msgctxt "ecoscore_add_missing_information"
msgid "You can edit the product to add the missing information."
msgstr "You can edit the product to add the missing information."

msgctxt "ecoscore_product_category_reference_score"
msgid "Baseline score of the product category"
msgstr "Baseline score of the product category"

msgctxt "ecoscore_panel_lca"
msgid "Lifecyle Analysis (LCA)"
msgstr "Lifecyle Analysis (LCA)"

# do not translate Agribalyse
msgctxt "ecoscore_agribalyse_category"
msgid "Agribalyse category"
msgstr "Agribalyse category"

msgctxt "ecoscore_category_proxy_match"
msgid "Approximate match with the product category"
msgstr "Approximate match with the product category"

msgctxt "ecoscore_category_exact_match"
msgid "Exact match with the product category"
msgstr "Exact match with the product category"

msgctxt "ecoscore_pef_environmental_score"
msgid "PEF environmental score"
msgstr "PEF environmental score"

msgctxt "ecoscore_incl_climate_change_impact"
msgid "including impact on climate change"
msgstr "including impact on climate change"

msgctxt "ecoscore_impact_detail_by_stages"
msgid "Details of the impacts by stages of the life cycle"
msgstr "Details of the impacts by stages of the life cycle"

# stage meaning step
msgctxt "ecoscore_stage"
msgid "Stage"
msgstr "Stage"

msgctxt "ecoscore_impact"
msgid "Impact"
msgstr "Impact"

msgctxt "ecoscore_agriculture"
msgid "Agriculture"
msgstr "Agriculture"

msgctxt "ecoscore_processing"
msgid "Processing"
msgstr "Processing"

msgctxt "ecoscore_packaging"
msgid "Packaging"
msgstr "Packaging"

msgctxt "ecoscore_transportation"
msgid "Transportation"
msgstr "Transportation"

msgctxt "ecoscore_distribution"
msgid "Distribution"
msgstr "Distribution"

msgctxt "ecoscore_consumption"
msgid "Consumption"
msgstr "Consumption"

msgctxt "ecoscore_lca_score_out_of_100"
msgid "LCA score out of 100"
msgstr "LCA score out of 100"

msgctxt "ecoscore_no_agribalyse_category_match"
msgid "No match between product categories and Agribalyse categories."
msgstr "No match between product categories and Agribalyse categories."

msgctxt "ecoscore_edit_category_to_more_granular"
msgid "You can modify the product page to add a more granular category."
msgstr "You can modify the product page to add a more granular category."

msgctxt "ecoscore_additional_bonuses_and_maluses"
msgid "Additional bonuses and maluses"
msgstr "Additional bonuses and maluses"

msgctxt "ecoscore_production_system"
msgid "Production mode"
msgstr "Production mode"

msgctxt "ecoscore_no_labels_taken_into_account"
msgid "No labels taken into account for the production system."
msgstr "No labels taken into account for the production system."

msgctxt "ecoscore_please_add_the_labels"
msgid "If this product has a label characterizing the production system (organic, fair trade, Label Rouge, Bleu Blanc Coeur etc.), you can modify the product sheet to add it."
msgstr "If this product has a label characterizing the production system (organic, fair trade, Label Rouge, Bleu Blanc Coeur etc.), you can modify the product sheet to add it."

msgctxt "ecoscore_origins_of_ingredients"
msgid "Origins of ingredients"
msgstr "Origins of ingredients"

msgctxt "ecoscore_ingredients_not_indicated"
msgid "The origins of the ingredients of this product are not indicated."
msgstr "The origins of the ingredients of this product are not indicated."

msgctxt "ecoscore_please_add_the_ingredients"
msgid "If they are indicated on the packaging, you can modify the product sheet and add them."
msgstr "If they are indicated on the packaging, you can modify the product sheet and add them."

msgctxt "ecoscore_environmental_policy"
msgid "Environmental policy"
msgstr "Environmental policy"

msgctxt "ecoscore_threatened_species"
msgid "Threatened species"
msgstr "Threatened species"

msgctxt "ecoscore_ingredients_whose_cultivation_threatens_species"
msgid "Ingredients that threatens species"
msgstr "Ingredients that threatens species"

msgctxt "ecoscore_no_species_threatening_ingredients"
msgid "No ingredients that threaten species"
msgstr "No ingredients that threaten species"

msgctxt "ecoscore_ingredients_unknown"
msgid "The information on the ingredients of this product has not been given."
msgstr "The information on the ingredients of this product has not been given."

msgctxt "ecoscore_edit_for_more_precise_ecoscore"
msgid "For a more precise calculation of the Eco-Score, you can edit the product page and add them."
msgstr "For a more precise calculation of the Eco-Score, you can edit the product page and add them."

msgctxt "ecoscore_packaging_ratio"
msgid "ratio"
msgstr "ratio"

msgctxt "ecoscore_packaging_score"
msgid "score"
msgstr "score"

msgctxt "ecoscore_score_of_all_components"
msgid "Score of all components"
msgstr "Score of all components"

msgctxt "ecoscore_no_packaging_information"
msgid "The information about the packaging of this product is not filled in."
msgstr "The information about the packaging of this product is not filled in."

msgctxt "ecoscore_unprecise_packaging_information"
msgid "The information about the packaging of this product is not sufficiently precise (exact shapes and materials of all components of the packaging)."
msgstr "The information about the packaging of this product is not sufficiently precise (exact shapes and materials of all components of the packaging)."

msgctxt "ecoscore_edit_for_more_precise_ecoscore"
msgid "For a more precise calculation of the Eco-Score, you can modify the product page and add them."
msgstr "For a more precise calculation of the Eco-Score, you can modify the product page and add them."

msgctxt "ecoscore_final_score"
msgid "Final score"
msgstr "Final score"

msgctxt "ecoscore_lower_the_score_lower_the_impact"
msgid "(the lower the score, the lower the impact)"
msgstr "(the lower the score, the lower the impact)"

msgctxt "ecoscore_kg_co2_eq_kg_product"
msgid "kg CO2 eq/kg of product"
msgstr "kg CO2 eq/kg of product"

# do not translate the link
msgctxt "ecoscore_platform_prompt_ecoscore_modal"
msgid "If you are the manufacturer of this product, you can send us the information with our <a href=\"https://world.pro.openfoodfacts.org\">free platform for producers</a>."
msgstr "If you are the manufacturer of this product, you can send us the information with our <a href=\"https://world.pro.openfoodfacts.org\">free platform for producers</a>."

# do not translate Eco-Score and the link
msgctxt "ecoscore_description"
msgid "The <a href=\"/ecoscore\">Eco-Score</a> is an experimental score that summarizes the environmental impacts of food products."
msgstr "The <a href=\"/ecoscore\">Eco-Score</a> is an experimental score that summarizes the environmental impacts of food products."

# do not translate Eco-Score
msgctxt "ecoscore_warning_fr"
msgid "The Eco-Score formula is subject to change as it is regularly improved to make it more precise."
msgstr "The Eco-Score formula is subject to change as it is is regularly improved to make it more precise."

# do not translate Eco-Score
msgctxt "ecoscore_warning_international"
msgid "The Eco-Score was initially developped for France and it is being extended to other European countries. The Eco-Score formula is subject to change as it is regularly improved to make it more precise and better suited to each country."
msgstr "The Eco-Score was initially developped for France and it is being extended to other European countries. The Eco-Score formula is subject to change as it is regularly improved to make it more precise and better suited to each country."

msgctxt "ecoscore_warning_transportation_world"
msgid "Select a country in order to include the full impact of transportation."
msgstr "Select a country in order to include the full impact of transportation."

msgctxt "ecoscore_warning_transportation"
msgid "The full impact of transportation to your country is currently unknown."
msgstr "The full impact of transportation to your country is currently unknown."

msgctxt "app_banner_text"
msgid "Scan barcodes to get the Nutri-Score, the Eco-Score and more!"
msgstr "Scan barcodes to get the Nutri-Score, the Eco-Score and more!"

msgctxt "org_gs1_product_name_is_abbreviated"
msgid "GS1 product names for this manufacturer are abbreviated."
msgstr "GS1 product names for this manufacturer are abbreviated."

msgctxt "org_gs1_nutrients_are_unprepared"
msgid "GS1 prepared nutrients for this manufacturer are in fact for the product as sold."
msgstr "GS1 prepared nutrients for this manufacturer are in fact for the product as sold."

msgctxt "org_gs1_nutrients_are_unprepared_note"
msgid "Check that the manufacturer does not make products that really have nutrients for the prepared product."
msgstr "Check that the manufacturer does not make products that really have nutrients for the prepared product."

msgctxt "org_gs1_product_name_is_abbreviated_description"
msgid "Some manufacturers have incorrect values for some fields in GS1. The features below can be used to fix some of them."
msgstr "Some manufacturers have incorrect values for some fields in GS1. The features below can be used to fix some of them."

# do not remove %s, it will be replaced with the source name
msgctxt "import_source_string"
msgid "Import data from %s"
msgstr "Import data from %s"

msgctxt "org_protect_data"
msgid "Protect the data that is provided by the organization."
msgstr "Protect the data that is provided by the organization."

msgctxt "org_protect_data_note"
msgid "Removing or changing the provided data will be possible only by experimented contributors on the web site."
msgstr "Removing or changing the provided data will be possible only by experimented contributors on the web site."

msgctxt "ecoscore_packaging_impact_high"
msgid "Packaging with a high impact"
msgstr "Packaging with a high impact"

msgctxt "ecoscore_packaging_impact_medium"
msgid "Packaging with a medium impact"
msgstr "Packaging with a medium impact"

msgctxt "ecoscore_packaging_impact_low"
msgid "Packaging with a low impact"
msgstr "Packaging with a low impact"

msgctxt "ecoscore_packaging_missing_information"
msgid "Missing packaging information for this product"
msgstr "Missing packaging information for this product"

msgctxt "ecoscore_origins_of_ingredients_impact_high"
msgid "Origins of ingredients with a high impact"
msgstr "Origins of ingredients with a high impact"

msgctxt "ecoscore_origins_of_ingredients_impact_medium"
msgid "Origins of ingredients with a medium impact"
msgstr "Origins of ingredients with a medium impact"

msgctxt "ecoscore_origins_of_ingredients_impact_low"
msgid "Origins of ingredients with a low impact"
msgstr "Origins of ingredients with a low impact"

msgctxt "ecoscore_origins_of_ingredients_missing_information"
msgid "Missing origins of ingredients information"
msgstr "Missing origins of ingredients information"

msgctxt "percent_of_ingredients"
msgid "% of ingredients"
msgstr "% of ingredients"

# medium as in "medium impact"
msgctxt "medium"
msgid "medium"
msgstr "medium"

msgctxt "nutrition_grade_fr_tea_bags_note"
msgid "Note: the Nutri-Score of teas and herbal teas corresponds to the product prepared with water only, without sugar or milk."
msgstr "Note: the Nutri-Score of teas and herbal teas corresponds to the product prepared with water only, without sugar or milk."

msgctxt "g_per_100g"
msgid "%s g / 100 g"
msgstr "%s g / 100 g"

msgctxt "donation_title"
msgid "Important: we need your support!"
msgstr "Important: we need your support!"

msgctxt "donation_text_2023_main"
msgid "Help us make food transparency the norm!"
msgstr "Help us make food transparency the norm!"

msgctxt "donation_text_2023_secondary"
msgid "As a non-profit organization, we depend on your donations to continue informing consumers around the world about what they eat."
msgstr "As a non-profit organization, we depend on your donations to continue informing consumers around the world about what they eat."

msgctxt "donation_text_2023_tertiary"
msgid "The food revolution starts with you!"
msgstr "The food revolution starts with you!"

msgctxt "donation_cta"
msgid "Donate"
msgstr "Donate"

msgctxt "ecoscore_production_system_no_labels_with_environmental_benefits"
msgid "No labels with environmental benefits"
msgstr "No labels with environmental benefits"

msgctxt "ecoscore_production_system_labels_with_environmental_benefits"
msgid "Labels with environmental benefits"
msgstr "Labels with environmental benefits"

msgctxt "ecoscore_production_system_labels_with_environmental_benefits_high"
msgid "Labels with high environmental benefits"
msgstr "Labels with high environmental benefits"

msgctxt "ecoscore_production_system_labels_with_environmental_benefits_very_high"
msgid "Labels with very high environmental benefits"
msgstr "Labels with very high environmental benefits"

msgctxt "other"
msgid "Other"
msgstr "Other"

# statistical mean
msgctxt "mean"
msgid "Mean"
msgstr "Mean"

msgctxt "recipes_ingredients_statistics"
msgid "Ingredients statistics for all products"
msgstr "Ingredients statistics for all products"

msgctxt "recipes_ingredients_for_each_product"
msgid "Ingredients for each product"
msgstr "Ingredients for each product"

msgctxt "product_deleted"
msgid "Product deleted."
msgstr "Product deleted."

msgctxt "carbon_footprint"
msgid "Carbon footprint"
msgstr "Carbon footprint"

# variable names between { } must not be translated
msgctxt "f_carbon_footprint_per_100g_of_product"
msgid "{grams} g CO² per 100g of product"
msgstr "{grams} g CO² per 100g of product"

# variable names between { } must not be translated
msgctxt "f_equal_to_driving_km_in_a_petrol_car"
msgid "Equal to driving {kilometers} km in a petrol car"
msgstr "Equal to driving {kilometers} km in a petrol car"

msgctxt "source_ademe_agribalyse"
msgid "Source: ADEME Agribalyse Database"
msgstr "Source: ADEME Agribalyse Database"

msgctxt "source_ademe_agribalyse_for_category"
msgid "The carbon emission figure comes from ADEME's Agribalyse database, for the category:"
msgstr "The carbon emission figure comes from ADEME's Agribalyse database, for the category:"

msgctxt "environment_card_title"
msgid "Environment"
msgstr "Environment"

msgctxt "health_card_title"
msgid "Nutrition and health"
msgstr "Nutrition and health"

msgctxt "contains_palm_oil"
msgid "Contains palm oil"
msgstr "Contains palm oil"

msgctxt "contains_palm_oil_subtitle"
msgid "Drives deforestation and threatens species such as the orangutan"
msgstr "Drives deforestation and threatens species such as the orangutan"

msgctxt "contains_palm_oil_description"
msgid "Tropical forests in Asia, Africa and Latin America are destroyed to create and expand oil palm tree plantations. The deforestation contributes to climate change, and it endangers species such as the orangutan, the pigmy elephant and the Sumatran rhino."
msgstr "Tropical forests in Asia, Africa and Latin America are destroyed to create and expand oil palm tree plantations. The deforestation contributes to climate change, and it endangers species such as the orangutan, the pigmy elephant and the Sumatran rhino."

msgctxt "bonus"
msgid "Bonus"
msgstr "Bonus"

msgctxt "malus"
msgid "Malus"
msgstr "Malus"

msgctxt "life_cycle_analysis"
msgid "Life cycle analysis"
msgstr "Life cycle analysis"

msgctxt "ecoscore_bonuses_and_maluses"
msgid "Bonuses and maluses"
msgstr "Bonuses and maluses"

msgctxt "ecoscore_for_this_product"
msgid "Eco-Score for this product"
msgstr "Eco-Score for this product"

msgctxt "average_impact_of_the_category"
msgid "Average impact of products of the same category"
msgstr "Average impact of products of the same category"

msgctxt "ecoscore_sum_of_bonuses_and_maluses"
msgid "Sum of bonuses and maluses"
msgstr "Sum of bonuses and maluses"

msgctxt "ecoscore_sum_of_bonuses_and_maluses_is_capped"
msgid "The sum of bonuses and maluses is capped at +25."
msgstr "The sum of bonuses and maluses is capped at +25."

msgctxt "ecoscore_lca_score"
msgid "Life cycle analysis score"
msgstr "Life cycle analysis score"

msgctxt "impact_for_this_product"
msgid "Impact for this product"
msgstr "Impact for this product"

msgctxt "ecoscore_downgraded_non_recyclable_and_non_biodegradable_materials"
msgid "The score of products with non-recyclable and non-biodegradable packaging materials is capped at 79 (grade B)."
msgstr "The score of products with non-recyclable and non-biodegradable packaging materials is capped at 79 (grade B)."

msgctxt "nutriscore_not_applicable"
msgid "Nutri-Score not applicable for this product category."
msgstr "Nutri-Score not applicable for this product category."

msgctxt "nutriscore_missing_category"
msgid "The category of the product must be specified in order to compute the Nutri-Score."
msgstr "The category of the product must be specified in order to compute the Nutri-Score."

msgctxt "nutriscore_missing_nutrition_data"
msgid "The nutrition facts of the product must be specified in order to compute the Nutri-Score."
msgstr "The nutrition facts of the product must be specified in order to compute the Nutri-Score."

msgctxt "nutriscore_missing_category_and_nutrition_data"
msgid "The category and the nutrition facts of the product must be specified in order to compute the Nutri-Score."
msgstr "The category and the nutrition facts of the product must be specified in order to compute the Nutri-Score."

msgctxt "health"
msgid "Health"
msgstr "Health"

msgctxt "contribution_panel_title"
msgid "Contribution"
msgstr "Contribution"

msgctxt "contribution_navigation"
msgid "Contribution"
msgstr "Contribution"

msgctxt "data_quality_errors_panel_title"
msgid "Detected Errors"
msgstr "Detected Errors"

msgctxt "data_quality_errors_panel_subtitle"
msgid "Help us improve quality of our data by contributing fixes"
msgstr "Help us improve quality of our data by contributing fixes"

msgctxt "data_quality_warnings_panel_title"
msgid "Potential issues"
msgstr "Potential issues"

msgctxt "data_quality_warnings_panel_subtitle"
msgid "We have detected some potential issues or potential improvements, could you check if some apply ?"
msgstr "We have detected some potential issues or potential improvements, could you check if some apply ?"

msgctxt "data_quality_info_panel_title"
msgid "Data Quality infos"
msgstr "Data Quality infos"

msgctxt "data_quality_info_panel_subtitle"
msgid "Some infos about data quality on this product"
msgstr "Some infos about data quality on this product"

# will be followed by : and a value. e.g. "Compared to: bananas"
msgctxt "compared_to"
msgid "Compared to"
msgstr "Compared to"

# name of an activity / a sport
msgctxt "activity_walking"
msgid "Walking"
msgstr "Walking"

# name of an activity / a sport
msgctxt "activity_swimming"
msgid "Swimming"
msgstr "Swimming"

# name of an activity / a sport
msgctxt "activity_bicycling"
msgid "Bicycling"
msgstr "Bicycling"

# name of an activity / a sport
msgctxt "activity_running"
msgid "Running"
msgstr "Running"

# Don't translate {kj}, it will be replaced by a number
msgctxt "f_energy_per_100g"
msgid "{kj} kJ per 100g"
msgstr "{kj} kJ per 100g"

# Don't translate {kj}, it will be replaced by a number
msgctxt "f_equal_to_walking_minutes_or_steps"
msgid "Equal to walking {minutes} minutes or {steps} steps"
msgstr "Equal to walking {minutes} minutes or {steps} steps"

# Don't translate {kg} and {lb}, it will be replaced by a number
msgctxt "f_energy_expenditure_for_weight_in_kg_lb"
msgid "Energy expenditure for a person weighting {kg} kg / {lb} lb"
msgstr "Energy expenditure for a person weighting {kg} kg / {lb} lb"

msgctxt "nutriscore_missing_category_short"
msgid "Missing category"
msgstr "Missing category"

msgctxt "nutriscore_missing_nutrition_data_short"
msgid "Missing nutrition facts"
msgstr "Missing nutrition facts"

msgctxt "nutriscore_missing_category_and_nutrition_data_short"
msgid "Missing category and nutrition facts"
msgstr "Missing category and nutrition facts"

msgctxt "recommendation_who_reduce_or_stop_drinking_alcohol_title"
msgid "Reduce or stop drinking alcohol"
msgstr "Reduce or stop drinking alcohol"

msgctxt "recommendation_who_reduce_or_stop_drinking_alcohol_subtitle"
msgid "Less is better"
msgstr "Less is better"

msgctxt "recommendation_who_reduce_or_stop_drinking_alcohol_text"
msgid "This might not be the answer people want to hear, but there is no safe level for drinking alcohol. Of course there is lower-risk drinking, but WHO does not set particular limits, because the evidence shows that the ideal situation for health is to not drink at all. Alcohol is closely related to around 60 different diagnoses and for almost all there is a close dose–response relationship, so the more you drink, the higher your risk of disease. Less is better."
msgstr "This might not be the answer people want to hear, but there is no safe level for drinking alcohol. Of course there is lower-risk drinking, but WHO does not set particular limits, because the evidence shows that the ideal situation for health is to not drink at all. Alcohol is closely related to around 60 different diagnoses and for almost all there is a close dose–response relationship, so the more you drink, the higher your risk of disease. Less is better."

# "source" as in "source of the information"
msgctxt "source"
msgid "Source"
msgstr "Source"

# variable names between { } must not be translated
msgctxt "f_app_user"
msgid "A user of the {app_name} app"
msgstr "A user of the {app_name} app"

msgctxt "food_groups_p"
msgid "food groups"
msgstr "food groups"

msgctxt "food_groups_s"
msgid "food group"
msgstr "food group"

msgctxt "non_vegan_ingredients"
msgid "Non-vegan ingredients"
msgstr "Non-vegan ingredients"

msgctxt "vegan_ingredients"
msgid "No non-vegan ingredients detected"
msgstr "No non-vegan ingredients"

msgctxt "maybe_vegan_ingredients"
msgid "Ingredients that may not be vegan"
msgstr "Ingredients that may not be vegan"

msgctxt "attribute_vegan_setting_note"
msgid "To determine whether a product is vegan, we only rely on the list of ingredients."
msgstr "To determine whether a product is vegan, we only rely on the list of ingredients."

msgctxt "non_vegetarian_ingredients"
msgid "Non-vegetarian ingredients"
msgstr "Non-vegetarian ingredients"

msgctxt "vegetarian_ingredients"
msgid "No non-vegetarian ingredients detected"
msgstr "No non-vegetarian ingredients detected"

msgctxt "maybe_vegetarian_ingredients"
msgid "Ingredients that may not be vegetarian"
msgstr "Ingredients that may not be vegetarian"

msgctxt "attribute_vegetarian_setting_note"
msgid "To determine whether a product is vegetarian, we only rely on the list of ingredients."
msgstr "To determine whether a product is vegetarian, we only rely on the list of ingredients."

msgctxt "palm_oil_ingredients"
msgid "Ingredients that contain palm oil"
msgstr "Ingredients that contain palm oil"

msgctxt "may_contain_palm_oil_ingredients"
msgid "Ingredients that may contain palm oil"
msgstr "Ingredients that may contain palm oil"

msgctxt "palm_oil_free_ingredients"
msgid "No ingredients containing palm oil detected"
msgstr "No ingredients containing palm oil detected"

msgctxt "attribute_palm_oil_setting_note"
msgid "To determine whether a product contains palm oil, we only rely on the list of ingredients."
msgstr "To determine whether a product contains palm oil, we only rely on the list of ingredients."

msgctxt "unrecognized_ingredients"
msgid "Unrecognized ingredients"
msgstr "Unrecognized ingredients"

msgctxt "nova_1_unprocessed_ingredients"
msgid "The product contains only unprocessed or minimally processed ingredients."
msgstr "The product contains only unprocessed or minimally processed ingredients."

# variable names between { } must not be translated
msgctxt "f_nova_markers_for_nova_group"
msgid "Elements that indicate the product is in the {nova_group} group"
msgstr "Elements that indicate the product is in the {nova_group} group"

msgctxt "nova_classification_description"
msgid "Food products are classified into 4 groups according to their degree of processing:"
msgstr "Food products are classified into 4 groups according to their degree of processing:"

msgctxt "nova_classification_how"
msgid "The determination of the group is based on the category of the product and on the ingredients it contains."
msgstr "The determination of the group is based on the category of the product and on the ingredients it contains."

msgctxt "nova_classification_learn_more"
msgid "Learn more about the NOVA classification"
msgstr "Learn more about the NOVA classification"

msgctxt "nova_group_missing_category"
msgid "The category of the product must be specified in order to determine the NOVA group."
msgstr "The category of the product must be specified in order to determine the NOVA group."

msgctxt "nova_group_missing_ingredients"
msgid "The ingredients of the product must be specified in order to determine the NOVA group."
msgstr "The ingredients of the product must be specified in order to determine the NOVA group."

msgctxt "nova_group_too_many_unknown_ingredient"
msgid "We could not recognize some of the ingredients and determine the NOVA group."
msgstr "We could not recognize some of the ingredients and determine the NOVA group."

msgctxt "unselect_image"
msgid "Unselect Image"
msgstr "Unselect Image"

msgctxt "nutriscore_learn_more"
msgid "Learn more about the Nutri-Score"
msgstr "Learn more about the Nutri-Score"

msgctxt "ecoscore_learn_more"
msgid "Learn more about the Eco-Score"
msgstr "Learn more about the Eco-Score"

# The translation needs to be short as it is displayed at the top of small product cards
msgctxt "products_match_very_good_match"
msgid "Very good match"
msgstr "Very good match"

# The translation needs to be short as it is displayed at the top of small product cards
msgctxt "products_match_good_match"
msgid "Good match"
msgstr "Good match"

# The translation needs to be short as it is displayed at the top of small product cards
msgctxt "products_match_poor_match"
msgid "Poor match"
msgstr "Poor match"

# The translation needs to be short as it is displayed at the top of small product cards
msgctxt "products_match_unknown_match"
msgid "Unknown match"
msgstr "Unknown match"

# The translation needs to be short as it is displayed at the top of small product cards
msgctxt "products_match_may_not_match"
msgid "May not match"
msgstr "May not match"

# The translation needs to be short as it is displayed at the top of small product cards
msgctxt "products_match_does_not_match"
msgid "Does not match"
msgstr "Does not match"

msgctxt "reset_preferences"
msgid "Use default preferences"
msgstr "Use default preferences"

msgctxt "reset_preferences_details"
msgid "Nutri-Score, Eco-Score and food processing level (NOVA)"
msgstr "Nutri-Score, Eco-Score and food processing level (NOVA)"

msgctxt "actions_add_ingredients"
msgid "Could you add the ingredients list?"
msgstr "Could you add the ingredients list?"

msgctxt "actions_to_compute_nutriscore"
msgid "Could you add the information needed to compute the Nutri-Score?"
msgstr "Could you add the information needed to compute the Nutri-Score?"

msgctxt "actions_to_compute_ecoscore"
msgid "Could you add a precise product category so that we can compute the Eco-Score?"
msgstr "Could you add a precise product category so that we can compute the Eco-Score?"

msgctxt "action_add_ingredients_text"
msgid "Add the ingredients"
msgstr "Add the ingredients"

msgctxt "action_add_categories"
msgid "Add a category"
msgstr "Add a category"

msgctxt "action_add_nutrition_facts"
msgid "Add nutrition facts"
msgstr "Add nutrition facts"

msgctxt "action_add_origins"
msgid "Add the origins of ingredients for this product"
msgstr "Add the origins of ingredients for this product"

msgctxt "action_add_packaging_image"
msgid "Take a photo of the recycling information"
msgstr "Take a photo of the recycling information"

msgctxt "action_add_packaging_components"
msgid "Add packaging components"
msgstr "Take a photo of the recycling information"

msgctxt "action_add_quantity"
msgid "Add quantity of the product"
msgstr "Add quantity of the product"

# this is not used yet
msgctxt "action_add_basic_details"
msgid "Add basic details"
msgstr "Add basic details"

# this is not used yet
msgctxt "action_add_portion_size"
msgid "Add portion size"
msgstr "Add portion size"

# this is not used yet
msgctxt "action_add_ingredients_image"
msgid "Take a photo of the ingredients"
msgstr "Take a photo of the ingredients"

# this is not used yet
msgctxt "action_add_nutrition_image"
msgid "Take a photo of the nutrition facts"
msgstr "Take a photo of the nutrition facts"

# this is not used yet
msgctxt "action_refresh_ingredients_image"
msgid "Refresh the photo of the ingredients"
msgstr "Refresh the photo of the ingredients"

# this is not used yet
msgctxt "action_refresh_nutrition_image"
msgid "Refresh the photo of the nutrition facts"
msgstr "Refresh the photo of the nutrition facts"

# this is not used yet
msgctxt "action_add_packaging_text"
msgid "Extract and check the recycling information"
msgstr "Extract and check the recycling information"

# this is not used yet
msgctxt "action_add_stores"
msgid "Add the store where you found this product"
msgstr "Add the store where you found this product"

# this is not used yet
msgctxt "action_labels"
msgid "Add any label present on this product"
msgstr "Add any label present on this product"

# this is not used yet
msgctxt "action_countries"
msgid "Add the country where you found this product"
msgstr "Add the country where you found this product"

# this is not used yet
msgctxt "action_packager_codes_image"
msgid "Take a photo of traceability codes"
msgstr "Take a photo of traceability codes"

# Used as a header for key facts
msgctxt "knowledge_panels_facts"
msgid "What you need to know"
msgstr "What you need to know"

msgctxt "knowledge_panels_recommendation"
msgid "Recommendation"
msgstr "Recommendation"

msgctxt "nutrient_info_salt_risk"
msgid "A high consumption of salt (or sodium) can cause raised blood pressure, which can increase the risk of heart disease and stroke."
msgstr "A high consumption of salt (or sodium) can cause raised blood pressure, which can increase the risk of heart disease and stroke."

msgctxt "nutrient_info_salt_high_blood_pressure"
msgid "Many people who have high blood pressure do not know it, as there are often no symptoms."
msgstr "Many people who have high blood pressure do not know it, as there are often no symptoms."

msgctxt "nutrient_info_salt_high_consumption"
msgid "Most people consume too much salt (on average 9 to 12 grams per day), around twice the recommended maximum level of intake."
msgstr "Most people consume too much salt (on average 9 to 12 grams per day), around twice the recommended maximum level of intake."

msgctxt "nutrient_recommendation_salt_title"
msgid "Limit the consumption of salt and salted food"
msgstr "Limit the consumption of salt and salted food"

msgctxt "nutrient_recommendation_salt_cooking_and_table"
msgid "Reduce the quantity of salt used when cooking, and don't salt again at the table."
msgstr "Reduce the quantity of salt used when cooking, and don't salt again at the table."

msgctxt "nutrient_recommendation_salt_limit_salty_snacks"
msgid "Limit the consumption of salty snacks and choose products with lower salt content."
msgstr "Limit the consumption of salty snacks and choose products with lower salt content."

msgctxt "nutrient_info_sugars_risk"
msgid "A high consumption of sugar can cause weight gain and tooth decay. It also augments the risk of type 2 diabetes and cardio-vascular diseases."
msgstr "A high consumption of sugar can cause weight gain and tooth decay. It also augments the risk of type 2 diabetes and cardio-vascular diseases."

msgctxt "nutrient_recommendation_sugars_title"
msgid "Limit the consumption of sugar and sugary drinks"
msgstr "Limit the consumption of sugar and sugary drinks"

msgctxt "nutrient_recommendation_sugars_drinks"
msgid "Sugary drinks (such as sodas, fruit beverages, and fruit juices and nectars) should be limited as much as possible (no more than 1 glass a day)."
msgstr "Sugary drinks (such as sodas, fruit beverages, and fruit juices and nectars) should be limited as much as possible (no more than 1 glass a day)."

msgctxt "nutrient_recommendation_sugars_food"
msgid "Choose products with lower sugar content and reduce the consumption of products with added sugars."
msgstr "Choose products with lower sugar content and reduce the consumption of products with added sugars."

msgctxt "nutrient_info_fat_and_saturated_fat_risk"
msgid "A high consumption of fat, especially saturated fats, can raise cholesterol, which increases the risk of heart diseases."
msgstr "A high consumption of fat, especially saturated fats, can raise cholesterol, which increases the risk of heart diseases."

msgctxt "nutrient_recommendation_fat_and_saturated_fat_title"
msgid "Reduce the consumption of fat and saturated fat"
msgstr "Limit the consumption of fat and saturated fat"

msgctxt "nutrient_recommendation_fat_and_saturated_fat"
msgid "Choose products with lower fat and saturated fat content."
msgstr "Choose products with lower fat and saturated fat content."

msgctxt "sign_in"
msgid "Sign in"
msgstr "Sign in"

msgctxt "sign_out"
msgid "Sign out"
msgstr "Sign out"

msgctxt "your_contributions"
msgid "Your contributions"
msgstr "Your contributions"

msgctxt "products_added"
msgid "Products added"
msgstr "Products added"

msgctxt "products_edited"
msgid "Products edited"
msgstr "Products edited"

msgctxt "products_photographed"
msgid "Products photographed"
msgstr "Products photographed"

# result of the matching with the user preferences: should ne a noun, not a verb
msgctxt "matching_with_your_preferences"
msgid "Matching with your preferences"
msgstr "Matching with your preferences"

# HTML tags and variable names between { } must not be translated
msgctxt "f_join_us_on_slack"
msgid "Join us on <a href=\"{url}\">Slack</a>"
msgstr "Join us on <a href=\"{url}\">Slack</a>"

# HTML tags and variable names between { } must not be translated
msgctxt "f_discover_our_code_of_conduct"
msgid "Discover our <a href=\"{url}\">Code of conduct</a>"
msgstr "Discover our <a href=\"{url}\">Code of conduct</a>"

# {links} must not be translated, it will be replaced by icons and/or text links
msgctxt "f_footer_follow_us_links"
msgid "Follow us: {links}"
msgstr "Follow us: {links}"

# Should be as small as possible, e.g. use "app" instead of "application", don't specify "mobile"
msgctxt "footer_install_the_app_exclamation_mark"
msgid "Install the app!"
msgstr "Install the app!"

# HTML tags must not be translated, keep <span id=\"everyday\"> and <span id=\"foods\"> and put them around the corresponding words in the translation
# e.g. in French: Scannez les <span id=\"foods\">aliments</span> de votre <span id=\"everyday\">quotidien</span>
msgctxt "footer_scan_your_everyday_foods"
msgid "Scan your <span id=\"everyday\">everyday</span> <span id=\"foods\">foods</span>"
msgstr "Scan your <span id=\"everyday\">everyday</span> <span id=\"foods\">foods</span>"

msgctxt "nutrition"
msgid "Nutrition"
msgstr "Nutrition"

# Note: "criteria" is plural here. So in French for instance: "Vos critères"
msgctxt "your_criteria"
msgid "Your criteria"
msgstr "Your criteria"

msgctxt "product"
msgid "Product"
msgstr "Product"

msgctxt "environment"
msgid "Environment"
msgstr "Environment"

msgctxt "api_result_failure"
msgid "Failure"
msgstr "Failure"

msgctxt "api_result_product_found"
msgid "Product found"
msgstr "Product found"

msgctxt "api_result_product_not_found"
msgid "Product not found"
msgstr "Product not found"

msgctxt "api_result_product_updated"
msgid "Product updated"
msgstr "Product updated"

msgctxt "api_message_invalid_api_action"
msgid "Invalid API action"
msgstr "Invalid API action"

msgctxt "api_message_invalid_api_method"
msgid "Invalid API method"
msgstr "Invalid API method"

msgctxt "api_message_empty_request_body"
msgid "Empty request body"
msgstr "Empty request body"

msgctxt "api_message_invalid_json_in_request_body"
msgid "Invalid JSON in request body"
msgstr "Invalid JSON in request body"

msgctxt "api_message_invalid_code"
msgid "Invalid code"
msgstr "Invalid code"

msgctxt "api_message_invalid_type_must_be_object"
msgid "Invalid type: must be an object"
msgstr "Invalid type: must be an object"

msgctxt "api_message_invalid_type_must_be_array"
msgid "Invalid type: must be an array"
msgstr "Invalid type: must be an array"

msgctxt "api_message_invalid_type_must_be_integer"
msgid "Invalid type: must be an integer"
msgstr "Invalid type: must be an integer"

msgctxt "api_message_invalid_type_must_be_number"
msgid "Invalid type: must be a number"
msgstr "Invalid type: must be a number"

msgctxt "api_message_missing_field"
msgid "Missing field"
msgstr "Missing field"

msgctxt "api_message_unrecognized_field"
msgid "Unrecognized field"
msgstr "Unrecognized field"

msgctxt "api_message_unrecognized_value"
msgid "Unrecognized value"
msgstr "Unrecognized value"

msgctxt "api_impact_none"
msgid "None"
msgstr "None"

msgctxt "api_impact_warning"
msgid "Warning"
msgstr "Warning"

msgctxt "api_impact_failure"
msgid "Failure"
msgstr "Failure"

msgctxt "api_impact_field_ignored"
msgid "Field ignored"
msgstr "Field ignored"

msgctxt "api_impact_value_converted"
msgid "Value converted"
msgstr "Value converted"

# Unit = element, not unit of measure
msgctxt "packaging_number_of_units"
msgid "Number of units"
msgstr "Number of units"

# Unit = element, not unit of measure
msgctxt "packaging_weight"
msgid "Weight of one empty unit"
msgstr "Weight of one empty unit"

# Unit = element, not unit of measure
msgctxt "packaging_quantity_per_unit"
msgid "Quantity of product contained per unit"
msgstr "Quantity of product contained per unit"

# variable names between { } must not be translated
msgctxt "f_help_categorize_on_hunger_games"
msgid "Help categorize more {title} on Hunger Games"
msgstr "Help categorize more {title} on Hunger Games"

msgctxt "packagings_complete"
msgid "All the packaging parts of the product are listed."
msgstr "All the packaging parts of the product are listed."

msgctxt "api_message_invalid_user_id_and_password"
msgid "Invalid user id and password"
msgstr "Invalid user id and password"

msgctxt "api_message_invalid_value_must_be_0_or_1"
msgid "Invalid value: must be 0 or 1"
msgstr "Invalid value: must be 0 or 1"

# Unit = element, not unit of measure
msgctxt "packaging_number_of_units_description"
msgid "Enter the number of packaging units of the same shape and material contained in the product."
msgstr "Enter the number of packaging units of the same shape and material contained in the product."

msgctxt "packaging_shape_description"
msgid "Enter the shape name listed in the recycling instructions if they are available, or select a shape."
msgstr "Enter the shape name listed in the recycling instructions if they are available, or select a shape."

msgctxt "packaging_material_description"
msgid "Enter the specific material if it can be determined (a material code inside a triangle can often be found on packaging parts), or a generic material (for instance plastic or metal) if you are unsure."
msgstr "Enter the specific material if it can be determined (a material code inside a triangle can often be found on packaging parts), or a generic material (for instance plastic or metal) if you are unsure."

msgctxt "packaging_recycling_description"
msgid "Enter recycling instructions only if they are listed on the product."
msgstr "Enter recycling instructions only if they are listed on the product."

# Unit = element, not unit of measure
msgctxt "packaging_weight_description"
msgid "Remove any remaining food and wash and dry the packaging part before weighting. If possible, use a scale with 0.1g or 0.01g precision."
msgstr "Remove any remaining food and wash and dry the packaging part before weighting. If possible, use a scale with 0.1g or 0.01g precision."

# Unit = element, not unit of measure
msgctxt "packaging_quantity_per_unit_description"
msgid "Enter the net weight or net volume and indicate the unit (for example g or ml)."
msgstr "Enter the net weight or net volume and indicate the unit (for example g or ml)."

msgctxt "import_and_export_products"
msgid "Import and export products"
msgstr "Import and export products"

msgctxt "add_products"
msgid "Add products"
msgstr "Add products"

# Needs to be short (displayed in a menu)
msgctxt "install_the_app_to_add_products"
msgid "Install the app to add products"
msgstr "Install the app to add products"

msgctxt "search_and_analyze_products"
msgid "Search and analyze products"
msgstr "Search and analyze products"

msgctxt "resources"
msgid "Resources"
msgstr "Resources"

msgctxt "pro_platform_user_guide"
msgid "Pro platform user guide"
msgstr "Pro platform user guide"

msgctxt "faq_for_producers"
msgid "FAQ for producers"
msgstr "FAQ for producers"

# variable names between { } must not be translated
msgctxt "product_js_enter_value_between_0_and_max"
msgid "Please enter a value between 0 and {max}."
msgstr "Please enter a value between 0 and {max}."

msgctxt "please_ask_users_create_account_first"
msgid "Please ask the following users to create an Open Food Facts account first:"
msgstr "Please ask the following users to create an Open Food Facts account first:"

msgctxt "users_added_successfully"
msgid "Users added to the organization successfully:"
msgstr "Users added to the organization successfully:"

msgctxt "product_js_sugars_warning"
msgid "Sugars should not be higher than carbohydrates."
msgstr "Sugars should not be higher than carbohydrates."

msgctxt "product_js_saturated_fat_warning"
msgid "Saturated fat should not be higher than fat."
msgstr "Saturated fat should not be higher than fat."

msgctxt "packaging_materials"
msgid "Packaging materials"
msgstr "Packaging materials"

msgctxt "packaging_weight_total"
msgid "Packaging weight"
msgstr "Packaging weight"

msgctxt "packaging_weight_100g"
msgid "Packaging weight per 100 g of product"
msgstr "Packaging weight per 100 g of product"

msgctxt "packaging_weight_100g_mean"
msgid "Mean packaging weight per 100 g of product"
msgstr "Mean packaging weight per 100 g of product"

msgctxt "total"
msgid "Total"
msgstr "Total"

msgctxt "packaging_material_products_percent"
msgid "% of products containing the material"
msgstr "% of products containing the material"

msgctxt "packaging_material_products_percent_main"
msgid "% of products containing mostly the material"
msgstr "% of products containing mostly the material"

msgctxt "relative_to_products_containing_the_material"
msgid "for products that contain the material"
msgstr "for products that contain the material"

msgctxt "relative_to_products_containing_mostly_the_material"
msgid "for products that contain mostly the material"
msgstr "for products that contain mostly the material"

msgctxt "relative_to_all_products"
msgid "relative to all products"
msgstr "relative to all products"

msgctxt "preferred_language"
msgid "Preferred Language"
msgstr "Preferred Language"

msgctxt "packagings_n_p"
msgid "Numbers of packaging components"
msgstr "Numbers of packaging components"

msgctxt "packagings_n_s"
msgid "Number of packaging components"
msgstr "Number of packaging components"

msgctxt "packagings_materials_all"
msgid "All materials"
msgstr "All materials"

msgctxt "weight"
msgid "Weight"
msgstr "Weight"

msgctxt "weight_100g"
msgid "Weight per 100g of product"
msgstr "Weight per 100g of product"

msgctxt "weight_percent"
msgid "Weight percent"
msgstr "Weight percent"

msgctxt "nutriscore_component_energy"
msgid "Energy"
msgstr "Calories"

msgctxt "nutriscore_component_energy_from_saturated_fat"
msgid "Energy from saturated fat"
msgstr "Energy from saturated fat"

msgctxt "nutriscore_component_sugars"
msgid "Sugars"
msgstr "Sugar"

msgctxt "nutriscore_component_saturated_fat"
msgid "Saturated fat"
msgstr "Saturated fat"

msgctxt "nutriscore_component_saturated_fat_ratio"
msgid "Saturated fat / fat"
msgstr "Saturated fat / fat"

msgctxt "nutriscore_component_salt"
msgid "Salt"
msgstr "Salt"

msgctxt "nutriscore_component_non_nutritive_sweeteners"
msgid "Non-nutritive sweeteners"
msgstr "Non-nutritive sweeteners"

msgctxt "nutriscore_component_fruits_vegetables_legumes"
msgid "Fruits, vegetables and legumes"
msgstr "Fruits, vegetables and legumes"

msgctxt "nutriscore_component_fiber"
msgid "Fiber"
msgstr "Fiber"

msgctxt "nutriscore_component_proteins"
msgid "Proteins"
msgstr "Proteins"

msgctxt "presence"
msgid "Presence"
msgstr "Presence"

msgctxt "absence"
msgid "Absence"
msgstr "Absence"

msgctxt "nutriscore_is_water"
msgid "This product is considered to be water for the calculation of the Nutri-Score."
msgstr "This product is considered to be water for the calculation of the Nutri-Score."

msgctxt "nutriscore_is_fat_oil_nuts_seeds"
msgid "This product is considered to be fat, oil, nuts or seeds for the calculation of the Nutri-Score."
msgstr "This product is considered to be fat, oil, nuts or seeds for the calculation of the Nutri-Score."

msgctxt "nutriscore_is_cheese"
msgid "This product is considered to be cheese for the calculation of the Nutri-Score."
msgstr "This product is considered to be cheese for the calculation of the Nutri-Score."

msgctxt "nutriscore_is_red_meat_product"
msgid "This product is considered to be a red meat product for the calculation of the Nutri-Score."
msgstr "This product is considered to be a red meat product for the calculation of the Nutri-Score."

msgctxt "nutriscore_count_proteins_reason_beverage"
msgid "Points for proteins are counted because the product is considered to be a beverage."
msgstr "Points for proteins are counted because the product is considered to be a beverage."

msgctxt "nutriscore_count_proteins_reason_cheese"
msgid "Points for proteins are counted because the product is considered to be cheese."
msgstr "Points for proteins are counted because the product is considered to be cheese."

msgctxt "nutriscore_count_proteins_reason_negative_points_less_than_7"
msgid "Points for proteins are counted because the negative points are less than 7."
msgstr "Points for proteins are counted because the negative points are less than 7."

msgctxt "nutriscore_count_proteins_reason_negative_points_less_than_11"
msgid "Points for proteins are counted because the negative points are less than 11."
msgstr "Points for proteins are counted because the negative points are less than 11."

msgctxt "nutriscore_count_proteins_reason_negative_points_greater_than_or_equal_to_7"
msgid "Points for proteins are not counted because the negative points greater than or equal to 7."
msgstr "Points for proteins are not counted because the negative points greater than or equal to 7."

msgctxt "nutriscore_count_proteins_reason_negative_points_greater_than_or_equal_to_11"
msgid "Points for proteins are not counted because the negative points greater than or equal to 11."
msgstr "Points for proteins are not counted because the negative points greater than or equal to 11."

msgctxt "nutriscore_explanation_what_it_is"
msgid "The Nutri-Score is a logo on the overall nutritional quality of products."
msgstr "The Nutri-Score is a logo on the overall nutritional quality of products."

msgctxt "nutriscore_explanation_what_it_takes_into_account"
msgid "The score from A to E is calculated based on nutrients and foods to favor (proteins, fiber, fruits, vegetables and legumes ...) and nutrients to limit (calories, saturated fat, sugars, salt)."
msgstr "The score from A to E is calculated based on nutrients and foods to favor (proteins, fiber, fruits, vegetables and legumes ...) and nutrients to limit (calories, saturated fat, sugars, salt)."

msgctxt "nutriscore_explanation_where_the_data_comes_from"
msgid "The score is calculated from the data of the nutrition facts table and the composition data (fruits, vegetables and legumes)."
msgstr "The score is calculated from the data of the nutrition facts table and the composition data (fruits, vegetables and legumes)."

msgctxt "nutriscore_explanation_recommended_by_public_health_authorities"
msgid "The display of this logo is recommended by public health authorities without obligation for companies."
msgstr "The display of this logo is recommended by public health authorities without obligation for companies."

msgctxt "nutriscore_explanation_title"
msgid "What is the Nutri-Score?"
msgstr "What is the Nutri-Score?"

msgctxt "nutrient_info_energy_risk"
msgid "Energy intakes above energy requirements are associated with increased risks of weight gain, overweight, obesity, and consequently risk of diet-related chronic diseases."
msgstr "Energy intakes above energy requirements are associated with increased risks of weight gain, overweight, obesity, and consequently risk of diet-related chronic diseases."

msgctxt "nutrient_info_saturated_fat_risk"
msgid "A high consumption of fat, especially saturated fats, can raise cholesterol, which increases the risk of heart diseases."
msgstr "A high consumption of fat, especially saturated fats, can raise cholesterol, which increases the risk of heart diseases."

msgctxt "nutrient_info_saturated_fat_ratio_risk"
msgid "A high consumption of fat, especially saturated fats, can raise cholesterol, which increases the risk of heart diseases."
msgstr "A high consumption of fat, especially saturated fats, can raise cholesterol, which increases the risk of heart diseases."

msgctxt "nutrient_info_energy_from_saturated_fat_risk"
msgid "A high consumption of fat, especially saturated fats, can raise cholesterol, which increases the risk of heart diseases."
msgstr "A high consumption of fat, especially saturated fats, can raise cholesterol, which increases the risk of heart diseases."

msgctxt "nutrient_info_non_nutritive_sweeteners_risk"
msgid "Non-nutritive sweeteners may not confer any long-term benefit in reducing body fat in adults or children. There may be potential undesirable effects from long-term use of non-nutritive sweeteners, such as an increased risk of type 2 diabetes and cardiovascular diseases in adults."
msgstr "Non-nutritive sweeteners may not confer any long-term benefit in reducing body fat in adults or children. There may be potential undesirable effects from long-term use of non-nutritive sweeteners, such as an increased risk of type 2 diabetes and cardiovascular diseases in adults."

msgctxt "nutrient_info_fiber_benefit"
msgid "Consuming foods rich in fiber (especially whole grain foods) reduces the risks of aerodigestive cancers, cardiovascular diseases, obesity and diabetes."
msgstr "Consuming foods rich in fiber (especially whole grain foods) reduces the risks of aerodigestive cancers, cardiovascular diseases, obesity and diabetes."

msgctxt "nutrient_info_fruits_vegetables_legumes_benefit"
msgid "Consuming foods rich in fruits, vegetables and legumes reduces the risks of aerodigestive cancers, cardiovascular diseases, obesity and diabetes."
msgstr "Consuming foods rich in fruits, vegetables and legumes reduces the risks of aerodigestive cancers, cardiovascular diseases, obesity and diabetes."

msgctxt "nutrient_info_proteins_benefit"
msgid "Foods that are rich in proteins are usually rich in calcium or iron which are essential minerals with numerous health benefits."
msgstr "Foods that are rich in proteins are usually rich in calcium or iron which are essential minerals with numerous health benefits."

msgctxt "revert"
msgid "Revert to this revision"
msgstr "Revert to this revision"

msgctxt "product_js_product_revert_confirm"
msgid "Revert to this product revision?"
msgstr "Revert to this product revision?"

msgctxt "api_status_success"
msgid "Success"
msgstr "Success"

msgctxt "api_status_failure"
msgid "Failure"
msgstr "Failure"

msgctxt "api_result_product_reverted"
msgid "Product reverted to the specified revision"
msgstr "Product reverted to the specified revision"

msgctxt "api_result_product_not_reverted"
msgid "Product not reverted to the specified revision"
msgstr "Product not reverted to the specified revision"

# sweeteners (additives), plural
msgctxt "sweeteners"
msgid "sweeteners"
msgstr "sweeteners"

# sweetener (additive), singular
msgctxt "sweetener"
msgid "sweetener"
msgstr "sweetener"

msgctxt "action_edit_product"
msgid "Complete or correct product information"
msgstr ""

msgctxt "report_problem_panel_title"
msgid "Report a problem"
msgstr ""

msgctxt "incomplete_or_incorrect_data_title"
msgid "Incomplete or incorrect information?"
msgstr ""

msgctxt "incomplete_or_incorrect_data_subtitle_off"
msgid "Category, labels, ingredients, allergens, nutritional information, photos etc."
msgstr ""

msgctxt "incomplete_or_incorrect_data_content_correct"
msgid "If the information does not match the information on the packaging, you can complete or correct it. Thank you!"
msgstr ""

msgctxt "incomplete_or_incorrect_data_content_correct_off"
msgid "Open Food Facts is a collaborative database, and every contribution is useful for all."
msgstr ""

msgctxt "description"
msgid "Description"
msgstr "Description"

msgctxt "report_problem_navigation"
msgid "Report a problem"
msgstr ""
<|MERGE_RESOLUTION|>--- conflicted
+++ resolved
@@ -2596,11 +2596,7 @@
 
 msgctxt "view_this_revision"
 msgid "View this revision"
-<<<<<<< HEAD
-msgstr ""
-=======
 msgstr "View this revision"
->>>>>>> 2e7ef0fd
 
 msgctxt "view_list_for_products_from_the_entire_world"
 msgid "View the list for matching products from the entire world"
