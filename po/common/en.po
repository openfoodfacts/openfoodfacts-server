msgid ""
msgstr ""
"MIME-Version: 1.0\n"
"Content-Type: text/plain; charset=UTF-8\n"
"Content-Transfer-Encoding: 8bit\n"
"Language: en\n"
"Project-Id-Version: openfoodfacts\n"
"PO-Revision-Date: 2019-11-01 21:41\n"
"Language-Team: English\n"
"Last-Translator: Pierre Slamich (pierreslamich)\n"
"POT-Creation-Date: \n"
"X-Generator: crowdin.com\n"
"Plural-Forms: nplurals=2; plural=(n != 1);\n"
"X-Crowdin-Project: openfoodfacts\n"
"X-Crowdin-Language: en\n"
"X-Crowdin-File: /master/po/common/common.pot\n"

msgctxt "1_product"
msgid "1 product"
msgstr "1 product"

msgctxt "_and_"
msgid " and "
msgstr " and "

msgctxt "about"
msgid "About me"
msgstr "About me"

msgctxt "add"
msgid "Add"
msgstr "Add"

msgctxt "add_language"
msgid "Add language"
msgstr "Add language"

msgctxt "add_product"
msgid "Add a product"
msgstr "Add a product"

msgctxt "add_user"
msgid "Register"
msgstr "Register"

msgctxt "add_user_display"
msgid "Register"
msgstr "Register"

msgctxt "add_user_process"
msgid "Welcome!"
msgstr "Welcome!"

msgctxt "add_user_result"
msgid "Thank you for joining us!"
msgstr "Thank you for joining us!"

msgctxt "add_user_you_can_edit"
msgid "You can now add and edit products on the web or with our free <a href=\"%s\">mobile app</a>."
msgstr "You can now add and edit products on the web or with our free <a href=\"%s\">mobile app</a>."

msgctxt "join_us_on_slack"
msgid "Join us on Slack"
msgstr "Join us on Slack"

msgctxt "add_user_join_the_project"
msgid "%s is a collaborative project to which you can bring much more than new products: your energy, enthusiasm and ideas!"
msgstr "%s is a collaborative project to which you can bring much more than new products: your energy, enthusiasm and ideas!"

msgctxt "add_user_join_us_on_slack"
msgid "We use a discussion system called Slack where all project participants can exchange and collaborate. Please join! We would be happy to know you!"
msgstr "We use a discussion system called Slack where all project participants can exchange and collaborate. Please join! We would be happy to know you!"

msgctxt "join_us_on_slack"
msgid "Join us on Slack"
msgstr "Join us on Slack"

msgctxt "add_user_you_can_edit_pro"
msgid "You can now easily import your product data and photos."
msgstr "You can now easily import your product data and photos."

msgctxt "add_user_you_can_edit_pro_promo"
msgid "You can now add and edit your products and import their data and photos on our free <a href=\"%s\">platform for producers</a>."
msgstr "You can now add and edit your products and import their data and photos on our free <a href=\"%s\">platform for producers</a>."

msgctxt "add_user_existing_org"
msgid "There is already an existing organization with the name %s."
msgstr "There is already an existing organization with the name %s."

msgctxt "add_user_existing_org_pending"
msgid "Your request to join the organization is pending approval of the organization administrator."
msgstr "Your request to join the organization is pending approval of the organization administrator."

msgctxt "please_email_producers"
msgid "Please e-mail <a href=\"mailto:producers\@openfoodfacts.org\">producers\@openfoodfacts.org</a> if you have any question."
msgstr "Please e-mail <a href=\"mailto:producers\@openfoodfacts.org\">producers\@openfoodfacts.org</a> if you have any question."

msgctxt "if_you_work_for_a_producer"
msgid "If you work for a producer or brand and will add or complete data for your own products only, you can get access to our completely free Platform for Producers."
msgstr "If you work for a producer or brand and will add or complete data for your own products only, you can get access to our completely free Platform for Producers."

msgctxt "producers_platform_description_long"
msgid "The platform for producers allows manufacturers to easily import data and photos for all their products, to mark them as official, and to get free analysis of improvement opportunities for their products."
msgstr "The platform for producers allows manufacturers to easily import data and photos for all their products, to mark them as official, and to get free analysis of improvement opportunities for their products."

msgctxt "pro_account"
msgid "Professional account"
msgstr "Professional account"

msgctxt "this_is_a_pro_account"
msgid "This is a producer or brand account."
msgstr "This is a producer or brand account."

msgctxt "producer_or_brand"
msgid "Producer or brand"
msgstr "Producer or brand"

msgctxt "error_missing_org"
msgid "Professional accounts must have an associated organization (company name or brand)."
msgstr "Professional accounts must have an associated organization (company name or brand)."

msgctxt "enter_name_of_org"
msgid "Please enter the name of your organization (company name or brand)."
msgstr "Please enter the name of your organization (company name or brand)."

msgctxt "this_is_a_pro_account_for_org"
msgid "This account is a professional account associated with the producer or brand %s. You have access to the Platform for Producers."
msgstr "This account is a professional account associated with the producer or brand %s. You have access to the Platform for Producers."



msgctxt "add_user_email_body"
msgid "Hello <NAME>,\n\n"
"Thanks a lot for joining https://openfoodfacts.org\n"
"Here is your user name:\n\n"
"User name: <USERID>\n\n"
"You can now sign in on the site to add and edit products.\n\n"
"<<site_name>> is a collaborative project to which you can bring much more than new products: your energy, enthusiasm and ideas!\n"
"To discuss between contributors and make the project go forward, we use a very convenient messaging system called Slack: https://slack.openfoodfacts.org\n\n"
"You can also join the Facebook group for contributors:\n"
"https://www.facebook.com/groups/OpenFoodFacts/\n\n"
"New: we are also starting Open Beauty Facts to create a database of cosmetics: soap, toothpaste, makeup etc.\n"
"https://openbeautyfacts.org\n\n"
"Thank you very much!\n\n"
"Stéphane and the Open Food Facts team\n"
"https://openfoodfacts.org\n"
"https://twitter.com/OpenFoodFacts\n"
msgstr "Hello <NAME>,\n\n"
"Thanks a lot for joining https://openfoodfacts.org\n"
"Here is your user name:\n\n"
"User name: <USERID>\n\n"
"You can now sign in on the site to add and edit products.\n\n"
"<<site_name>> is a collaborative project to which you can bring much more than new products: your energy, enthusiasm and ideas!\n"
"To discuss between contributors and make the project go forward, we use a very convenient messaging system called Slack: https://slack.openfoodfacts.org\n\n"
"You can also join the Facebook group for contributors:\n"
"https://www.facebook.com/groups/OpenFoodFacts/\n\n"
"New: we are also starting Open Beauty Facts to create a database of cosmetics: soap, toothpaste, makeup etc.\n"
"https://openbeautyfacts.org\n\n"
"Thank you very much!\n\n"
"Stéphane and the Open Food Facts team\n"
"https://openfoodfacts.org\n"
"https://twitter.com/OpenFoodFacts\n"

# please check that site_name and the brackets stays intact
msgctxt "add_user_email_subject"
msgid "Thanks for joining <<site_name>>"
msgstr "Thanks for joining <<site_name>>"

msgctxt "additives_1"
msgid "Potentially hazardous food additive. Limit usage."
msgstr "Potentially hazardous food additive. Limit usage."

msgctxt "additives_2"
msgid "Hazardous food additive. Avoid."
msgstr "Hazardous food additive. Avoid."

msgctxt "additives_3"
msgid "Food additive banned in Europe. Avoid at all cost."
msgstr "Food additive banned in Europe. Avoid at all cost."

msgctxt "additives_p"
msgid "additives"
msgstr "additives"

msgctxt "additives_s"
msgid "additive"
msgstr "additive"

msgctxt "advanced_search"
msgid "Advanced search"
msgstr "Advanced search"

msgctxt "advanced_search_old"
msgid "Advanced search and graphs"
msgstr "Advanced search and graphs"

msgctxt "alcohol_warning"
msgid "Excess drinking is harmful for health."
msgstr "Excess drinking is harmful for health."

msgctxt "all_missions"
msgid "All missions"
msgstr "All missions"

msgctxt "allergens"
msgid "Substances or products causing allergies or intolerances"
msgstr "Substances or products causing allergies or intolerances"

msgctxt "allergens_p"
msgid "allergens"
msgstr "allergens"

msgctxt "allergens_s"
msgid "allergen"
msgstr "allergen"

msgctxt "also_edited_by"
msgid "Product page also edited by"
msgstr "Product page also edited by"

msgctxt "android_apk_app_icon_url"
msgid "/images/misc/android-apk.svg"
msgstr "/images/misc/android-apk.svg"

msgctxt "android_apk_app_icon_alt_text"
msgid "Android APK"
msgstr "Android APK"

# DO NOT TRANSLATE
msgctxt "android_apk_app_link"
msgid "https://world.openfoodfacts.org/files/off.apk"
msgstr "https://world.openfoodfacts.org/files/off.apk"

# Please change en_get.svg to fr_get.svg. check the url https://static.openfoodfacts.org/images/misc/google-play-badge-svg-master/img/XX_get.svg
msgctxt "android_app_icon_url"
msgid "/images/misc/google-play-badge-svg-master/img/en_get.svg"
msgstr "/images/misc/google-play-badge-svg-master/img/en_get.svg"

msgctxt "android_app_icon_alt_text"
msgid "Get It On Google Play"
msgstr "Get It On Google Play"

# Change hl=en to your language, and make sure the url works
msgctxt "android_app_link"
msgid "https://play.google.com/store/apps/details?id=org.openfoodfacts.scanner&hl=en"
msgstr "https://play.google.com/store/apps/details?id=org.openfoodfacts.scanner&hl=en"

msgctxt "app_please_take_pictures"
msgid "<p>This product is not yet in the <<site_name>> database. Could you please take some pictures of the product, barcode, ingredients list and nutrition facts to add it on <a href=\"https://world.openfoodfacts.org\" target=\"_blank\"><<site_name>></a>?</p>\n"
"<p>Thanks in advance!</p>\n"
msgstr "<p>This product is not yet in the <<site_name>> database. Could you please take some pictures of the product, barcode, ingredients list and nutrition facts to add it on <a href=\"https://world.openfoodfacts.org\" target=\"_blank\"><<site_name>></a>?</p>\n"
"<p>Thanks in advance!</p>\n"

msgctxt "app_take_a_picture"
msgid "Take a picture"
msgstr "Take a picture"

msgctxt "app_take_a_picture_note"
msgid "Note: the pictures you send are published under the free licence Creative Commons Attribution and ShareAlike."
msgstr "Note: the pictures you send are published under the free licence Creative Commons Attribution and ShareAlike."

msgctxt "app_you_can_add_pictures"
msgid "You can add pictures:"
msgstr "You can add pictures:"

msgctxt "axis_x"
msgid "Horizontal axis"
msgstr "Horizontal axis"

msgctxt "axis_y"
msgid "Vertical axis"
msgstr "Vertical axis"

msgctxt "barcode"
msgid "Barcode"
msgstr "Barcode"

msgctxt "barcode_number"
msgid "Barcode number:"
msgstr "Barcode number:"

msgctxt "you_can_also_help_us"
msgid "You can also help to fund the Open Food Facts project"
msgstr "You can also help to fund the Open Food Facts project"

msgctxt "bottom_content"
msgid "<a href=\"https://world.openfoodfacts.org/donate-to-open-food-facts\"><img src=\"https://static.openfoodfacts.org/images/svg/donate-icon.svg\" alt=\"Donate to Open Food Facts\" /></a><p><<site_name>> is made by a non-profit association, independent from the industry. It is made for all, by all, and it is funded by all. You can support our work by <a href=\"https://world.openfoodfacts.org/donate-to-open-food-facts\">donating to Open Food Facts</a> and also by <a href=\"https://www.lilo.org/fr/open-food-facts/?utm_source=open-food-facts\">using the Lilo search engine</a>.<br/><b>Thank you!</b></p>"
msgstr "<a href=\"https://world.openfoodfacts.org/donate-to-open-food-facts\"><img src=\"https://static.openfoodfacts.org/images/svg/donate-icon.svg\" alt=\"Donate to Open Food Facts\" /></a><p><<site_name>> is made by a non-profit association, independent from the industry. It is made for all, by all, and it is funded by all. You can support our work by <a href=\"https://world.openfoodfacts.org/donate-to-open-food-facts\">donating to Open Food Facts</a> and also by <a href=\"https://www.lilo.org/fr/open-food-facts/?utm_source=open-food-facts\">using the Lilo search engine</a>.<br/><b>Thank you!</b></p>"

msgctxt "bottom_title"
msgid "Donate to support our work"
msgstr "Donate to support our work"

msgctxt "brands"
msgid "Brands"
msgstr "Brands"

msgctxt "brands_example"
msgid "Kinder Bueno White, Kinder Bueno, Kinder, Ferrero"
msgstr "Kinder Bueno White, Kinder Bueno, Kinder, Ferrero"

msgctxt "brands_p"
msgid "brands"
msgstr "brands"

msgctxt "brands_products"
msgid "Products from the %s brand"
msgstr "Products from the %s brand"

msgctxt "brands_s"
msgid "brand"
msgstr "brand"

msgctxt "brands_tagsinput"
msgid "add a brand"
msgstr "add a brand"

msgctxt "brands_without_products"
msgid "Products not from the %s brand"
msgstr "Products not from the %s brand"

msgctxt "by"
msgid "by"
msgstr "by"

msgctxt "categories"
msgid "Categories"
msgstr "Categories"

msgctxt "categories_example"
msgid "Sardines in olive oil, Orange juice from concentrate"
msgstr "Sardines in olive oil, Orange juice from concentrate"

msgctxt "categories_note"
msgid "Indicate only the most specific category. \"Parents\" categories will be automatically added."
msgstr "Indicate only the most specific category. \"Parents\" categories will be automatically added."

msgctxt "categories_p"
msgid "categories"
msgstr "categories"

msgctxt "categories_products"
msgid "Products from the %s category"
msgstr "Products from the %s category"

msgctxt "categories_s"
msgid "category"
msgstr "category"

msgctxt "categories_tagsinput"
msgid "add a category"
msgstr "add a category"

msgctxt "categories_without_products"
msgid "Products not from the %s category"
msgstr "Products not from the %s category"

msgctxt "change_fields"
msgid "Data"
msgstr "Data"

msgctxt "change_nutriments"
msgid "Nutriments"
msgstr "Nutriments"

msgctxt "change_selected_images"
msgid "Selected images"
msgstr "Selected images"

msgctxt "change_uploaded_images"
msgid "Uploaded images"
msgstr "Uploaded images"

msgctxt "checkers_p"
msgid "checkers"
msgstr "checkers"

msgctxt "checkers_s"
msgid "checker"
msgstr "checker"

msgctxt "cities_p"
msgid "packaging cities"
msgstr "packaging cities"

msgctxt "cities_products"
msgid "Products packaged in the city of %s"
msgstr "Products packaged in the city of %s"

msgctxt "cities_s"
msgid "packaging city"
msgstr "packaging city"

msgctxt "cities_without_products"
msgid "Products not packaged in the city of %s"
msgstr "Products not packaged in the city of %s"

msgctxt "codes_p"
msgid "Codes"
msgstr "Codes"

msgctxt "codes_s"
msgid "Code"
msgstr "Code"

msgctxt "completed_n_missions"
msgid "completed %d missions:"
msgstr "completed %d missions:"

msgctxt "connected_with_facebook"
msgid "You are connected with your Facebook account."
msgstr "You are connected with your Facebook account."

msgctxt "contributor_since"
msgid "Contributor since"
msgstr "Contributor since"

msgctxt "copy_data"
msgid "Copy data from current product to new product"
msgstr "Copy data from current product to new product"

msgctxt "correct_the_following_errors"
msgid "Please correct the following errors:"
msgstr "Please correct the following errors:"

msgctxt "correctors_p"
msgid "correctors"
msgstr "correctors"

msgctxt "correctors_s"
msgid "corrector"
msgstr "corrector"

msgctxt "countries"
msgid "Countries where sold"
msgstr "Countries where sold"

msgctxt "countries_note"
msgid "Countries where the product is widely available (not including stores specialising in foreign products)"
msgstr "Countries where the product is widely available (not including stores specialising in foreign products)"

msgctxt "countries_p"
msgid "countries"
msgstr "countries"

msgctxt "countries_products"
msgid "Products sold in %s"
msgstr "Products sold in %s"

msgctxt "countries_s"
msgid "country"
msgstr "country"

msgctxt "countries_without_products"
msgid "Products not sold in %s"
msgstr "Products not sold in %s"

msgctxt "data_source"
msgid "Data source"
msgstr "Data source"

msgctxt "data_sources_p"
msgid "data sources"
msgstr "data sources"

msgctxt "data_sources_s"
msgid "data source"
msgstr "data source"

msgctxt "debug_p"
msgid "debug"
msgstr "debug"

msgctxt "debug_s"
msgid "debug"
msgstr "debug"

msgctxt "delete_comment"
msgid "Reason for removal"
msgstr "Reason for removal"

msgctxt "delete_product"
msgid "Delete a product"
msgstr "Delete a product"

msgctxt "delete_product_page"
msgid "Delete the page"
msgstr "Delete the page"

msgctxt "delete_the_images"
msgid "Delete the images"
msgstr "Delete the images"

msgctxt "delete_user"
msgid "Delete an user"
msgstr "Delete an user"

msgctxt "diff_add"
msgid "Added:"
msgstr "Added:"

msgctxt "diff_change"
msgid "Changed:"
msgstr "Changed:"

msgctxt "diff_delete"
msgid "Deleted:"
msgstr "Deleted:"

msgctxt "donate"
msgid "Donate to Open Food Facts"
msgstr "Donate to Open Food Facts"

msgctxt "donate_link"
msgid "https://world.openfoodfacts.org/donate-to-open-food-facts"
msgstr "https://world.openfoodfacts.org/donate-to-open-food-facts"

msgctxt "ecological_data_table"
msgid "Ecological footprint"
msgstr "Ecological footprint"

msgctxt "ecological_data_table_note"
msgid "If the carbon footprint is specified on the label (rarely at this time), indicate it for the same quantity than the nutritional composition."
msgstr "If the carbon footprint is specified on the label (rarely at this time), indicate it for the same quantity than the nutritional composition."

msgctxt "edit"
msgid "edit"
msgstr "edit"

msgctxt "edit_comment"
msgid "Changes summary"
msgstr "Changes summary"

msgctxt "edit_product"
msgid "Edit a product"
msgstr "Edit a product"

msgctxt "edit_product_page"
msgid "Edit the page"
msgstr "Edit the page"

msgctxt "edit_profile"
msgid "Edit your public profile"
msgstr "Edit your public profile"

msgctxt "edit_profile_confirm"
msgid "Changes to your public profile have been saved."
msgstr "Changes to your public profile have been saved."

msgctxt "edit_profile_msg"
msgid "Information below is visible in your public profile."
msgstr "Information below is visible in your public profile."

msgctxt "edit_settings"
msgid "Change your account parameters"
msgstr "Change your account parameters"

msgctxt "edit_user"
msgid "Account parameters"
msgstr "Account parameters"

msgctxt "edit_user_display"
msgid "Account parameters"
msgstr "Account parameters"

msgctxt "edit_user_process"
msgid "Account parameters"
msgstr "Account parameters"

msgctxt "edit_user_result"
msgid "Your account parameters have been changed."
msgstr "Your account parameters have been changed."

msgctxt "editors_p"
msgid "editors"
msgstr "editors"

msgctxt "editors_s"
msgid "editor"
msgstr "editor"

msgctxt "email"
msgid "e-mail address"
msgstr "e-mail address"

msgctxt "emb_code_p"
msgid "EMB codes"
msgstr "EMB codes"

msgctxt "emb_code_products"
msgid "Products packaged by the company with emb code %s"
msgstr "Products packaged by the company with emb code %s"

msgctxt "emb_code_s"
msgid "EMB code"
msgstr "EMB code"

msgctxt "emb_codes"
msgid "EMB code"
msgstr "EMB code"

# Those are country specific codes. For European countries, you can change FR 62.448.034 CE to DE BY 718 EG (for instance)
msgctxt "emb_codes_example"
msgid "EMB 53062, FR 62.448.034 CE, 84 R 20, 33 RECOLTANT 522"
msgstr "EMB 53062, FR 62.448.034 CE, 84 R 20, 33 RECOLTANT 522"

msgctxt "emb_codes_note"
msgid "In Europe, code in an ellipse with the 2 country initials followed by a number and CE."
msgstr "In Europe, code in an ellipse with the 2 country initials followed by a number and CE."

msgctxt "emb_codes_p"
msgid "packager codes"
msgstr "packager codes"

msgctxt "emb_codes_products"
msgid "Products with the emb code %s"
msgstr "Products with the emb code %s"

msgctxt "emb_codes_s"
msgid "packager code"
msgstr "packager code"

msgctxt "emb_codes_without_products"
msgid "Products without the emb code %s"
msgstr "Products without the emb code %s"

msgctxt "entry_dates_p"
msgid "Entry dates"
msgstr "Entry dates"

msgctxt "entry_dates_s"
msgid "Entry date"
msgstr "Entry date"

msgctxt "error"
msgid "Error"
msgstr "Error"

msgctxt "error_bad_login_password"
msgid "Incorrect user name or password. <a href=\"/cgi/reset_password.pl\">Forgotten password?</a>"
msgstr "Incorrect user name or password. <a href=\"/cgi/reset_password.pl\">Forgotten password?</a>"

msgctxt "error_database"
msgid "An error occurred while reading the data, try to refresh the page."
msgstr "An error occurred while reading the data, try to refresh the page."

msgctxt "error_different_passwords"
msgid "The password and confirmation password are different."
msgstr "The password and confirmation password are different."

msgctxt "error_email_already_in_use"
msgid "The e-mail address is already used by another user. Maybe you already have an account? You can  <a href=\"/cgi/reset_password.pl\">reset the password</a> of your other account."
msgstr "The e-mail address is already used by another user. Maybe you already have an account? You can  <a href=\"/cgi/reset_password.pl\">reset the password</a> of your other account."

msgctxt "error_invalid_address"
msgid "Invalid address."
msgstr "Invalid address."

msgctxt "error_invalid_email"
msgid "Invalid e-mail address"
msgstr "Invalid e-mail address"

msgctxt "error_invalid_password"
msgid "The password needs to be a least 6 characters long."
msgstr "The password needs to be at least 6 characters long."

msgctxt "error_invalid_user"
msgid "Invalid user."
msgstr "Invalid user."

msgctxt "error_invalid_username"
msgid "The user name must contain only unaccented letters, digits and dashes."
msgstr "The user name must contain only unaccented letters, digits and dashes."

msgctxt "error_new_code_already_exists"
msgid "A product already exists with the new code"
msgstr "A product already exists with the new code"

msgctxt "error_no_name"
msgid "You need to enter a name or nickname."
msgstr "You need to enter a name or nickname."

msgctxt "error_no_permission"
msgid "Permission denied."
msgstr "Permission denied."

msgctxt "error_no_username"
msgid "You need to enter a user name"
msgstr "You need to enter a user name"

msgctxt "error_reset_already_connected"
msgid "You are already signed in."
msgstr "You are already signed in."

msgctxt "error_reset_invalid_token"
msgid "The reset password link is invalid or has expired."
msgstr "The reset password link is invalid or has expired."

msgctxt "error_reset_unknown_email"
msgid "There is no account with this email"
msgstr "There is no account with this email"

msgctxt "error_reset_unknown_id"
msgid "This username does not exist."
msgstr "This username does not exist."

msgctxt "error_username_not_available"
msgid "This username already exists, please choose another."
msgstr "This username already exists, please choose another."

msgctxt "example"
msgid "Example:"
msgstr "Example:"

msgctxt "examples"
msgid "Examples:"
msgstr "Examples:"

msgctxt "expiration_date"
msgid "Best before date"
msgstr "Best before date"

msgctxt "expiration_date_note"
msgid "The expiration date is a way to track product changes over time and to identify the most recent version."
msgstr "The expiration date is a way to track product changes over time and to identify the most recent version."

msgctxt "explore_products_by"
msgid "Drilldown into products by..."
msgstr "Drilldown into products by..."

msgctxt "facebook_locale"
msgid "en_US"
msgstr "en_US"

msgctxt "facebook_page"
msgid "https://www.facebook.com/OpenFoodFacts"
msgstr "https://www.facebook.com/OpenFoodFacts"

msgctxt "fixme_product"
msgid "If the data is incomplete or incorrect, you can complete or correct it by editing this page."
msgstr "If the data is incomplete or incorrect, you can complete or correct it by editing this page."

msgctxt "footer"
msgid "<a href=\"https://world.openfoodfacts.org/legal\">Legal</a> -\n"
"<a href=\"https://world.openfoodfacts.org/terms-of-use\">Terms of Use</a> -\n"
"<a href=\"https://world.openfoodfacts.org/who-we-are\">Who we are</a> -\n"
"<a href=\"https://world.openfoodfacts.org/faq\">Frequently Asked Questions</a> -\n"
"<a href=\"https://openfoodfacts.uservoice.com/\">Ideas Forum</a> -\n"
"<a href=\"https://en.blog.openfoodfacts.org\">Blog</a> -\n"
"<a href=\"https://world.openfoodfacts.org/press-and-blogs\">Press and Blogs</a>\n"
msgstr "<a href=\"https://world.openfoodfacts.org/legal\">Legal</a> -\n"
"<a href=\"https://world.openfoodfacts.org/terms-of-use\">Terms of Use</a> -\n"
"<a href=\"https://world.openfoodfacts.org/who-we-are\">Who we are</a> -\n"
"<a href=\"https://world.openfoodfacts.org/faq\">Frequently Asked Questions</a> -\n"
"<a href=\"https://openfoodfacts.uservoice.com/\">Ideas Forum</a> -\n"
"<a href=\"https://en.blog.openfoodfacts.org\">Blog</a> -\n"
"<a href=\"https://world.openfoodfacts.org/press-and-blogs\">Press and Blogs</a>\n"

msgctxt "footer_and_the_facebook_group"
msgid "and the <a href=\"https://www.facebook.com/groups/openfoodfacts/\">Facebook group for contributors</a>"
msgstr "and the <a href=\"https://www.facebook.com/groups/openfoodfacts/\">Facebook group for contributors</a>"

msgctxt "footer_blog"
msgid "<<site_name>> blog"
msgstr "<<site_name>> blog"

# Do not translate
msgctxt "footer_blog_link"
msgid "https://en.blog.openfoodfacts.org"
msgstr "https://en.blog.openfoodfacts.org"

msgctxt "footer_code_of_conduct"
msgid "Code of conduct"
msgstr "Code of conduct"

# Do not translate without having the same exact string in the Tags template. Do not use spaces, special characters, only alphanumeric characters separated by hyphens
msgctxt "footer_code_of_conduct_link"
msgid "/code-of-conduct"
msgstr "/code-of-conduct"

msgctxt "footer_data"
msgid "Data, API and SDKs"
msgstr "Data, API and SDKs"

# Do not translate without having the same exact string in the Tags template. Do not use spaces, special characters, only alphanumeric characters separated by hyphens
msgctxt "footer_data_link"
msgid "/data"
msgstr "/data"

msgctxt "footer_discover_the_project"
msgid "Discover the project"
msgstr "Discover the project"

msgctxt "footer_faq"
msgid "Frequently asked questions"
msgstr "Frequently asked questions"

# Do not translate without having the same exact string in the Tags template. Do not use spaces, special characters, only alphanumeric characters separated by hyphens
msgctxt "footer_faq_link"
msgid "/faq"
msgstr "/faq"

msgctxt "footer_translators"
msgid "Translators"
msgstr "Translators"

# Do not translate
msgctxt "footer_translators_link"
msgid "/cgi/top_translators.pl"
msgstr "/cgi/top_translators.pl"

msgctxt "footer_follow_us"
msgid "Follow us on <a href=\"https://twitter.com/openfoodfacts\">Twitter</a>,\n"
"<a href=\"https://www.facebook.com/OpenFoodFacts\">Facebook</a> and\n"
"<a href=\"https://www.instagram.com/open.food.facts/\">Instagram</a>\n"
msgstr "Follow us on <a href=\"https://twitter.com/openfoodfacts\">Twitter</a>,\n"
"<a href=\"https://www.facebook.com/OpenFoodFacts\">Facebook</a> and\n"
"<a href=\"https://www.instagram.com/open.food.facts/\">Instagram</a>\n"

msgctxt "footer_install_the_app"
msgid "Install the app"
msgstr "Install the app"

msgctxt "footer_join_the_community"
msgid "Join the community"
msgstr "Join the community"

msgctxt "footer_join_us_on"
msgid "Join us on %s:"
msgstr "Join us on %s:"

msgctxt "footer_legal"
msgid "Legal"
msgstr "Legal"

# Do not translate without having the same exact string in the Tags template. Do not use spaces, special characters, only alphanumeric characters separated by hyphens
msgctxt "footer_legal_link"
msgid "/legal"
msgstr "/legal"

msgctxt "footer_press"
msgid "Press"
msgstr "Press"

# Do not translate without having the same exact string in the Tags template. Do not use spaces, special characters, only alphanumeric characters separated by hyphens
msgctxt "footer_press_link"
msgid "/press"
msgstr "/press"

msgctxt "footer_tagline"
msgid "A collaborative, free and open database of food products from around the world."
msgstr "A collaborative, free and open database of food products from around the world."

msgctxt "footer_terms"
msgid "Terms of use"
msgstr "Terms of use"

# Do not translate without having the same exact string in the Tags template. Do not use spaces, special characters, only alphanumeric characters separated by hyphens
msgctxt "footer_terms_link"
msgid "/terms-of-use"
msgstr "/terms-of-use"

msgctxt "footer_who_we_are"
msgid "Who we are"
msgstr "Who we are"

# Do not translate without having the same exact string in the Tags template. Do not use spaces, special characters, only alphanumeric characters separated by hyphens
msgctxt "footer_who_we_are_link"
msgid "/who-we-are"
msgstr "/who-we-are"

msgctxt "footer_wiki"
msgid "<<site_name>> wiki (en)"
msgstr "<<site_name>> wiki (en)"

# Do not translate
msgctxt "footer_wiki_link"
msgid "https://wiki.openfoodfacts.org"
msgstr "https://wiki.openfoodfacts.org"

msgctxt "for"
msgid "for"
msgstr "for"

msgctxt "front_alt"
msgid "Product"
msgstr "Product"

msgctxt "generic_name"
msgid "Common name"
msgstr "Common name"

msgctxt "generic_name_example"
msgid "Chocolate bar with milk and hazelnuts"
msgstr "Chocolate bar with milk and hazelnuts"

msgctxt "goodbye"
msgid "See you soon!"
msgstr "See you soon!"

msgctxt "graph_count"
msgid "%d products match the search criteria, of which %i products have defined values for the graph's axis."
msgstr "%d products match the search criteria, of which %i products have defined values for the graph's axis."

msgctxt "graph_title"
msgid "Graph title"
msgstr "Graph title"

msgctxt "graphs_and_maps"
msgid "Graphs and maps"
msgstr "Graphs and maps"

msgctxt "hello"
msgid "Hello"
msgstr "Hello"

msgctxt "high"
msgid "high"
msgstr "high"

msgctxt "high_quantity"
msgid "high quantity"
msgstr "high quantity"

msgctxt "history"
msgid "Changes history"
msgstr "Changes history"

msgctxt "image_front"
msgid "Front picture"
msgstr "Front picture"

msgctxt "image_ingredients"
msgid "Ingredients picture"
msgstr "Ingredients picture"

msgctxt "image_ingredients_note"
msgid "If the picture is neat enough, the ingredients can be extracted automatically"
msgstr "If the picture is neat enough, the ingredients can be extracted automatically"

msgctxt "image_nutrition"
msgid "Nutrition facts picture"
msgstr "Nutrition facts picture"

msgctxt "image_upload_error_image_already_exists"
msgid "This picture has already been sent."
msgstr "This picture has already been sent."

msgctxt "image_upload_error_image_too_small"
msgid "The picture is too small. Please do not upload pictures found on the Internet and only send photos you have taken yourself."
msgstr "The picture is too small. Please do not upload pictures found on the Internet and only send photos you have taken yourself."

msgctxt "image_upload_error_no_barcode_found_in_image_long"
msgid "The barcode in the image could not be read, or the image contained no barcode.\n"
"You can try with another image, or directly enter the barcode."
msgstr "The barcode in the image could not be read, or the image contained no barcode.\n"
"You can try with another image, or directly enter the barcode."

msgctxt "image_upload_error_no_barcode_found_in_image_short"
msgid "No barcode found in the image."
msgstr "No barcode found in the image."

msgctxt "image_upload_error_no_barcode_found_in_text"
msgid "You must enter the characters of the barcode or send a product image when the barcode is visible."
msgstr "You must enter the characters of the barcode or send a product image when the barcode is visible."

msgctxt "image_full_size"
msgid "Full size"
msgstr "Full size"

msgctxt "image_attribution_creativecommons"
msgid "This file was uploaded to product %s and is licensed under the %s license."
msgstr "This file was uploaded to product %s and is licensed under the %s license."

msgctxt "image_attribution_photographer"
msgid "Attribution: Photo by %s per %s"
msgstr "Attribution: Photo by %s per %s"

msgctxt "image_attribution_photographer_editor"
msgid "Attribution: Photo by %s with additional modifications by %s per %s"
msgstr "Attribution: Photo by %s with additional modifications by %s per %s"

msgctxt "image_original_link_text"
msgid "(Original Image)"
msgstr "(Original Image)"

msgctxt "image_attribution_link_title"
msgid "Photo detail and attribution information"
msgstr "Photo detail and attribution information"

msgctxt "incomplete_products_you_added"
msgid "Products you added that need to be completed"
msgstr "Products you added that need to be completed"

msgctxt "informers_p"
msgid "informers"
msgstr "informers"

msgctxt "informers_s"
msgid "informers"
msgstr "informers"

msgctxt "ingredients"
msgid "Ingredients"
msgstr "Ingredients"

msgctxt "ingredients_alt"
msgid "Ingredients"
msgstr "Ingredients"

msgctxt "ingredients_analysis_note"
msgid "Note: ingredients can be listed with many different names, please let us know if you think the analysis above is incorrect."
msgstr "Note: ingredients can be listed with many different names, please let us know if you think the analysis above is incorrect."

msgctxt "ingredients_from_or_that_may_be_from_palm_oil_p"
msgid "ingredients from or that may be from palm oil"
msgstr "ingredients from or that may be from palm oil"

msgctxt "ingredients_from_or_that_may_be_from_palm_oil_s"
msgid "ingredient from or that may be from palm oil"
msgstr "ingredient from or that may be from palm oil"

msgctxt "ingredients_from_palm_oil_p"
msgid "ingredients from palm oil"
msgstr "ingredients from palm oil"

msgctxt "ingredients_from_palm_oil_s"
msgid "ingredient from palm oil"
msgstr "ingredient from palm oil"

msgctxt "ingredients_n_p"
msgid "Numbers of ingredients"
msgstr "Numbers of ingredients"

msgctxt "ingredients_n_s"
msgid "Number of ingredients"
msgstr "Number of ingredients"

msgctxt "known_ingredients_n_s"
msgid "Number of recognized ingredients"
msgstr "Number of recognized ingredients"

msgctxt "unknown_ingredients_n_s"
msgid "Number of unrecognized ingredients"
msgstr "Number of unrecognized ingredients"

msgctxt "ingredients_p"
msgid "ingredients"
msgstr "ingredients"

msgctxt "ingredients_products"
msgid "Products that contain the ingredient %s"
msgstr "Products that contain the ingredient %s"

msgctxt "ingredients_s"
msgid "ingredient"
msgstr "ingredient"

msgctxt "ingredients_text"
msgid "Ingredients list"
msgstr "Ingredients list"

msgctxt "ingredients_text_display_note"
msgid "Ingredients are listed in order of importance (quantity)."
msgstr "Ingredients are listed in order of importance (quantity)."

msgctxt "ingredients_text_example"
msgid "Cereals 85.5% (_wheat_ flour, whole-_wheat_ flour 11%), malt extract, cocoa 4,8%, ascorbic acid"
msgstr "Cereals 85.5% (_wheat_ flour, whole-_wheat_ flour 11%), malt extract, cocoa 4,8%, ascorbic acid"

msgctxt "ingredients_text_note"
msgid "Keep the order, indicate the % when specified, separate with a comma or - , use ( ) for ingredients of an ingredient, surround allergens with _ e.g. _milk_"
msgstr "Keep the order, indicate the % when specified, separate with a comma or - , use ( ) for ingredients of an ingredient, surround allergens with _ e.g. _milk_"

msgctxt "ingredients_that_may_be_from_palm_oil_p"
msgid "ingredients that may be from palm oil"
msgstr "ingredients that may be from palm oil"

msgctxt "ingredients_that_may_be_from_palm_oil_s"
msgid "ingredient that may be from palm oil"
msgstr "ingredient that may be from palm oil"

msgctxt "ingredients_without_products"
msgid "Products that do not contain the ingredient %s"
msgstr "Products that do not contain the ingredient %s"

# Please change appstore_US.svg to appstore_XX.svg. check the url https://static.openfoodfacts.org/images/misc/appstore/black/appstore_XX.svg
msgctxt "ios_app_icon_url"
msgid "/images/misc/appstore/black/appstore_US.svg"
msgstr "/images/misc/appstore/black/appstore_US.svg"

msgctxt "ios_app_icon_alt_text"
msgid "Download on the App Store"
msgstr "Download on the App Store"

msgctxt "ios_app_link"
msgid "https://apps.apple.com/app/open-food-facts/id588797948"
msgstr "https://apps.apple.com/app/open-food-facts/id588797948"

msgctxt "known_nutrients_p"
msgid "known nutrients"
msgstr "known nutrients"

msgctxt "known_nutrients_s"
msgid "known nutrient"
msgstr "known nutrient"

msgctxt "labels"
msgid "Labels, certifications, awards"
msgstr "Labels, certifications, awards"

msgctxt "labels_example"
msgid "Organic"
msgstr "Organic"

msgctxt "labels_note"
msgid "Indicate only the most specific labels. \"Parents\" labels will be added automatically."
msgstr "Indicate only the most specific labels. \"Parents\" labels will be added automatically."

msgctxt "labels_p"
msgid "labels"
msgstr "labels"

msgctxt "labels_products"
msgid "Products that have the label %s"
msgstr "Products that have the label %s"

msgctxt "labels_s"
msgid "label"
msgstr "label"

msgctxt "labels_tagsinput"
msgid "add a label"
msgstr "add a label"

msgctxt "labels_without_products"
msgid "Products that do not have the label %s"
msgstr "Products that do not have the label %s"

msgctxt "lang"
msgid "Main language"
msgstr "Main language"

msgctxt "lang_ar"
msgid "Arabic"
msgstr "Arabic"

msgctxt "lang_bg"
msgid "Bulgarian"
msgstr "Bulgarian"

msgctxt "lang_cs"
msgid "Czech"
msgstr "Czech"

msgctxt "lang_da"
msgid "Danish"
msgstr "Danish"

msgctxt "lang_de"
msgid "German"
msgstr "German"

msgctxt "lang_el"
msgid "Greek"
msgstr "Greek"

msgctxt "lang_en"
msgid "English"
msgstr "English"

msgctxt "lang_es"
msgid "Spanish"
msgstr "Spanish"

msgctxt "lang_et"
msgid "Estonian"
msgstr "Estonian"

msgctxt "lang_fi"
msgid "Finnish"
msgstr "Finnish"

msgctxt "lang_fr"
msgid "French"
msgstr "French"

msgctxt "lang_ga"
msgid "Irish"
msgstr "Irish"

msgctxt "lang_he"
msgid "Hebrew"
msgstr "Hebrew"

msgctxt "lang_hu"
msgid "Hungarian"
msgstr "Hungarian"

msgctxt "lang_id"
msgid "Indonesian"
msgstr "Indonesian"

msgctxt "lang_it"
msgid "Italian"
msgstr "Italian"

msgctxt "lang_ja"
msgid "Japanese"
msgstr "Japanese"

msgctxt "lang_ko"
msgid "Korean"
msgstr "Korean"

msgctxt "lang_lt"
msgid "Lithuanian"
msgstr "Lithuanian"

msgctxt "lang_lv"
msgid "Latvian"
msgstr "Latvian"

msgctxt "lang_mt"
msgid "Maltese"
msgstr "Maltese"

msgctxt "lang_nl"
msgid "Dutch"
msgstr "Dutch"

msgctxt "lang_nl_be"
msgid "Dutch"
msgstr "Dutch"

msgctxt "lang_pl"
msgid "Polish"
msgstr "Polish"

msgctxt "lang_pt"
msgid "Portuguese"
msgstr "Portuguese"

msgctxt "lang_pt_pt"
msgid "Portugal Portuguese"
msgstr "Portugal Portuguese"

msgctxt "lang_ro"
msgid "Romanian"
msgstr "Romanian"

msgctxt "lang_ru"
msgid "Russian"
msgstr "Russian"

msgctxt "lang_sk"
msgid "Slovak"
msgstr "Slovak"

msgctxt "lang_sl"
msgid "Slovenian"
msgstr "Slovenian"

msgctxt "lang_sv"
msgid "Swedish"
msgstr "Swedish"

msgctxt "lang_th"
msgid "Thai"
msgstr "Thai"

msgctxt "lang_vi"
msgid "Vietnamese"
msgstr "Vietnamese"

msgctxt "lang_zh"
msgid "Chinese"
msgstr "Chinese"

msgctxt "lang_other"
msgid "other language"
msgstr "other language"

msgctxt "lang_note"
msgid "Language most present and most highlighted on the product"
msgstr "Language most present and most highlighted on the product"

msgctxt "language"
msgid "en-US"
msgstr "en-US"

msgctxt "languages_p"
msgid "languages"
msgstr "languages"

msgctxt "languages_s"
msgid "language"
msgstr "language"

msgctxt "last_edit_dates_p"
msgid "Last edit dates"
msgstr "Last edit dates"

msgctxt "last_edit_dates_s"
msgid "Last edit date"
msgstr "Last edit date"

msgctxt "last_image_dates_p"
msgid "Last picture dates"
msgstr "Last picture dates"

msgctxt "last_image_dates_s"
msgid "Last picture date"
msgstr "Last picture date"

msgctxt "licence_accept"
msgid "By adding information, data and/or images, you accept to place irrevocably your contribution under the <a href=\"https://opendatacommons.org/licenses/dbcl/1.0/\">Database Contents Licence 1.0</a> licence\n"
"for information and data, and under the <a href=\"https://creativecommons.org/licenses/by-sa/3.0/deed.en\">Creative Commons Attribution - ShareAlike 3.0</a> licence for images.\n"
"You accept to be credited by re-users by a link to the product your are contributing to."
msgstr "By adding information, data and/or images, you accept to place irrevocably your contribution under the <a href=\"https://opendatacommons.org/licenses/dbcl/1.0/\">Database Contents Licence 1.0</a> licence\n"
"for information and data, and under the <a href=\"https://creativecommons.org/licenses/by-sa/3.0/deed.en\">Creative Commons Attribution - ShareAlike 3.0</a> licence for images.\n"
"You accept to be credited by re-users by a link to the product your are contributing to."

msgctxt "link"
msgid "Link to the product page on the official site of the producer"
msgstr "Link to the product page on the official site of the producer"

msgctxt "list_of_x"
msgid "List of %s"
msgstr "List of %s"

msgctxt "loadmore"
msgid "Load more results"
msgstr "Load more results"

msgctxt "login_and_add_product"
msgid "Sign-in and add the product"
msgstr "Sign-in and add the product"

msgctxt "login_and_edit_product"
msgid "Sign-in and edit the product"
msgstr "Sign-in and edit the product"

msgctxt "login_create_your_account"
msgid "Create your account."
msgstr "Create your account."

msgctxt "login_not_registered_yet"
msgid "Not registered yet?"
msgstr "Not registered yet?"

msgctxt "login_register_content"
msgid "<p>Sign-in to add or edit products.</p>\n\n"
"<form method=\"post\" action=\"/cgi/session.pl\">\n"
"Username or e-mail address:<br />\n"
"<input type=\"text\" name=\"user_id\" tabindex=\"1\" style=\"width:220px;\" autocomplete=\"username\" /><br />\n"
"Password<br />\n"
"<input type=\"password\" name=\"password\" tabindex=\"2\" style=\"width:220px;\" autocomplete=\"current-password\" /><br />\n"
"<input type=\"checkbox\" name=\"remember_me\" value=\"on\" tabindex=\"3\" /><label>Remember me</label><br />\n"
"<input type=\"submit\" tabindex=\"4\" name=\".submit\" value=\"Sign-in\" class=\"button small\" />\n"
"</form>\n"
"<p>Not registered yet? <a href=\"/cgi/user.pl\">Create your account</a>.</p>\n"
msgstr "<p>Sign-in to add or edit products.</p>\n\n"
"<form method=\"post\" action=\"/cgi/session.pl\">\n"
"Username or e-mail address:<br />\n"
"<input type=\"text\" name=\"user_id\" tabindex=\"1\" style=\"width:220px;\" autocomplete=\"username\" /><br />\n"
"Password<br />\n"
"<input type=\"password\" name=\"password\" tabindex=\"2\" style=\"width:220px;\" autocomplete=\"current-password\" /><br />\n"
"<input type=\"checkbox\" name=\"remember_me\" value=\"on\" tabindex=\"3\" /><label>Remember me</label><br />\n"
"<input type=\"submit\" tabindex=\"4\" name=\".submit\" value=\"Sign-in\" class=\"button small\" />\n"
"</form>\n"
"<p>Not registered yet? <a href=\"/cgi/user.pl\">Create your account</a>.</p>\n"

msgctxt "login_register_title"
msgid "Sign-in"
msgstr "Sign in"

msgctxt "login_to_add_and_edit_products"
msgid "Sign-in to add or edit products."
msgstr "Sign-in to add or edit products."

msgctxt "login_to_add_products"
msgid "<p>Please sign-in to add or edit a product.</p>\n\n"
"<p>If you do not yet have an account on <<site_name>>, you can <a href=\"/cgi/user.pl\">register in 30 seconds</a>.</p>\n"
msgstr "<p>Please sign-in to add or edit a product.</p>\n\n"
"<p>If you do not yet have an account on <<site_name>>, you can <a href=\"/cgi/user.pl\">register in 30 seconds</a>.</p>\n"

msgctxt "login_username_email"
msgid "Username or e-mail address:"
msgstr "Username or e-mail address:"

msgctxt "low"
msgid "low"
msgstr "low"

msgctxt "low_quantity"
msgid "low quantity"
msgstr "low quantity"

msgctxt "manage_images"
msgid "Manage images"
msgstr "Manage images"

msgctxt "manage_images_info"
msgid "You can select one or more images and then:"
msgstr "You can select one or more images and then:"

msgctxt "manufacturing_places"
msgid "Manufacturing or processing places"
msgstr "Manufacturing or processing places"

msgctxt "manufacturing_places_example"
msgid "Montana, USA"
msgstr "Montana, USA"

msgctxt "manufacturing_places_p"
msgid "manufacturing or processing places"
msgstr "manufacturing or processing places"

msgctxt "manufacturing_places_products"
msgid "Products manufactured or processed in %s"
msgstr "Products manufactured or processed in %s"

msgctxt "manufacturing_places_s"
msgid "manufacturing or processing place"
msgstr "manufacturing or processing place"

msgctxt "manufacturing_places_tagsinput"
msgid "add a place"
msgstr "add a place"

msgctxt "manufacturing_places_without_products"
msgid "Products not manufactured or processed in %s"
msgstr "Products not manufactured or processed in %s"

msgctxt "map_count"
msgid "%d products match the search criteria, of which %i products have a known production place."
msgstr "%d products match the search criteria, of which %i products have a known production place."

msgctxt "map_title"
msgid "Map title"
msgstr "Map title"

msgctxt "menu"
msgid "Menu"
msgstr "Menu"

msgctxt "menu_add_a_product"
msgid "Add a product"
msgstr "Add a product"

# Do not translate without having the same exact string in the Tags template. Do not use spaces, special characters, only alphanumeric characters separated by hyphens
msgctxt "menu_add_a_product_link"
msgid "/add-a-product"
msgstr "/add-a-product"

msgctxt "menu_contribute"
msgid "Contribute"
msgstr "Contribute"

# Do not translate without having the same exact string in the Tags template. Do not use spaces, special characters, only alphanumeric characters separated by hyphens
msgctxt "menu_contribute_link"
msgid "/contribute"
msgstr "/contribute"

msgctxt "menu_discover"
msgid "Discover"
msgstr "Discover"

# Do not translate without having the same exact string in the Tags template. Do not use spaces, special characters, only alphanumeric characters separated by hyphens
msgctxt "menu_discover_link"
msgid "/discover"
msgstr "/discover"

msgctxt "mission_"
msgid "Mission: "
msgstr "Mission: "

msgctxt "mission_accomplished_by"
msgid "This mission has been completed by:"
msgstr "This mission has been completed by:"

msgctxt "mission_accomplished_by_n"
msgid "Completed by %d persons."
msgstr "Completed by %d persons."

msgctxt "mission_accomplished_by_nobody"
msgid "Be the first to complete this mission!"
msgstr "Be the first to complete this mission!"

msgctxt "mission_goal"
msgid "Goal:"
msgstr "Goal:"

msgctxt "missions"
msgid "Missions"
msgstr "Missions"

msgctxt "moderate"
msgid "moderate"
msgstr "moderate"

msgctxt "moderate_quantity"
msgid "moderate quantity"
msgstr "moderate quantity"

msgctxt "move_images_to_another_product"
msgid "Move the images to another product"
msgstr "Move the images to another product"

msgctxt "n_products"
msgid "%s products"
msgstr "%s products"

msgctxt "name"
msgid "Name"
msgstr "Name"

msgctxt "names"
msgid "Names"
msgstr "Names"

msgctxt "new_code"
msgid "If the barcode is not correct, please correct it here:"
msgstr "If the barcode is not correct, please correct it here:"

msgctxt "new_code_note"
msgid "For products without a barcode, an internal code is automatically set."
msgstr "For products without a barcode, an internal code is automatically set."

msgctxt "newsletter_description"
msgid "Subscribe to the newsletter (2 emails per month maximum)"
msgstr "Subscribe to the newsletter (2 emails per month maximum)"

msgctxt "next"
msgid "Next"
msgstr "Next"

msgctxt "no_barcode"
msgid "Product without barcode"
msgstr "Product without barcode"

msgctxt "no_nutrition_data"
msgid "Nutrition facts are not specified on the product."
msgstr "Nutrition facts are not specified on the product."

msgctxt "multiple_nutrition_data"
msgid "Multiple nutrition facts are specified on the product (e.g. with added water or milk)."
msgstr "Multiple nutrition facts are specified on the product (e.g. with added water or milk)."

msgctxt "multiple_nutrition_data_instructions"
msgid "Enter only the nutrition facts for the unprepared product, without added water or milk. If there are different products, enter nutrition facts for the first product listed."
msgstr "Enter only the nutrition facts for the unprepared product, without added water or milk. If there are different products, enter nutrition facts for the first product listed."

msgctxt "no_product_for_barcode"
msgid "No product listed for barcode %s."
msgstr "No product listed for barcode %s."

msgctxt "no_products"
msgid "No products."
msgstr "No products."

msgctxt "not_saved"
msgid "Error while saving, please retry."
msgstr "Error while saving, please retry."

msgctxt "number_of_additives"
msgid "Number of additives"
msgstr "Number of additives"

msgctxt "number_of_products"
msgid "Number of products"
msgstr "Number of products"

msgctxt "nutrient_in_quantity"
msgid "%s in %s"
msgstr "%s in %s"

msgctxt "nutrient_levels_info"
msgid "Nutrient levels for 100 g"
msgstr "Nutrient levels for 100 g"

# Do not translate without having the same exact string in the Tags template. Do not use spaces, special characters, only alphanumeric characters separated by hyphens
msgctxt "nutrient_levels_link"
msgid "/nutrient-levels"
msgstr "/nutrient-levels"

msgctxt "nutrient_levels_p"
msgid "nutrient levels"
msgstr "nutrient levels"

msgctxt "nutrient_levels_s"
msgid "nutrient level"
msgstr "nutrient level"

msgctxt "nutriments_p"
msgid "nutriments"
msgstr "nutriments"

msgctxt "nutriments_products"
msgid "Products that contain the nutriment %s"
msgstr "Products that contain the nutriment %s"

msgctxt "nutriments_s"
msgid "nutriment"
msgstr "nutriment"

msgctxt "nutriments_without_products"
msgid "Products that do not contain the nutriment %s"
msgstr "Products that do not contain the nutriment %s"

msgctxt "nutrition_alt"
msgid "Nutrition facts"
msgstr "Nutrition facts"

msgctxt "nutrition_data"
msgid "Nutrition facts"
msgstr "Nutrition facts"

msgctxt "nutrition_data_average"
msgid "Average nutrition facts for the %d products of the %s category for which nutrition facts are known (out of %d products)."
msgstr "Average nutrition facts for the %d products of the %s category for which nutrition facts are known (out of %d products)."

msgctxt "nutrition_data_compare_percent"
msgid "% of difference"
msgstr "% of difference"

msgctxt "nutrition_data_compare_value"
msgid "value for 100 g / 100 ml"
msgstr "value for 100 g / 100 ml"

msgctxt "nutrition_data_comparison_with_categories"
msgid "Comparison to average values of products in the same category:"
msgstr "Comparison to average values of products in the same category:"

msgctxt "nutrition_data_comparison_with_categories_note"
msgid "Please note: for each nutriment, the average is computed for products for which the nutriment quantity is known, not on all products of the category."
msgstr "Please note: for each nutriment, the average is computed for products for which the nutriment quantity is known, not on all products of the category."

msgctxt "nutrition_data_note"
msgid "If the picture is sufficiently sharp and level, nutrition facts can be automatically extracted from the picture."
msgstr "If the picture is sufficiently sharp and level, nutrition facts can be automatically extracted from the picture."

msgctxt "nutrition_data_per_10"
msgid "10th centile"
msgstr "10th centile"

msgctxt "nutrition_data_per_100g"
msgid "for 100 g / 100 ml"
msgstr "for 100 g / 100 ml"

msgctxt "nutrition_data_per_5"
msgid "5<sup>th</sup> centile"
msgstr "5<sup>th</sup> centile"

msgctxt "nutrition_data_per_50"
msgid "Median"
msgstr "Median"

msgctxt "nutrition_data_per_90"
msgid "90th centile"
msgstr "90th centile"

msgctxt "nutrition_data_per_95"
msgid "95<sup>th</sup> centile"
msgstr "95<sup>th</sup> centile"

msgctxt "nutrition_data_per_max"
msgid "Maximum"
msgstr "Maximum"

msgctxt "nutrition_data_per_mean"
msgid "Mean"
msgstr "Mean"

msgctxt "nutrition_data_per_min"
msgid "Minimum"
msgstr "Minimum"

msgctxt "nutrition_data_per_serving"
msgid "per serving"
msgstr "per serving"

msgctxt "nutrition_data_per_std"
msgid "Standard deviation"
msgstr "Standard deviation"

msgctxt "nutrition_data_table"
msgid "Nutrition facts"
msgstr "Nutrition facts"

msgctxt "nutrition_data_table_note"
msgid "The table lists by default nutriments that are often specified. Leave the field blank if it's not on the label.<br/>You can add extra nutriments (vitamins, minerals, cholesterol etc.)\n"
"by typing the first letters of their name in the last row of the table."
msgstr "The table lists by default nutriments that are often specified. Leave the field blank if it's not on the label.<br/>You can add extra nutriments (vitamins, minerals, cholesterol etc.)\n"
"by typing the first letters of their name in the last row of the table."

msgctxt "nutrition_data_table_sub"
msgid "-"
msgstr "-"

msgctxt "nutrition_grades_p"
msgid "Nutrition grades"
msgstr "Nutrition grades"

msgctxt "nutrition_grades_s"
msgid "Nutrition grade"
msgstr "Nutrition grade"

# Make sure the translated link works (eg that the image already exists in your language)
msgctxt "og_image_url"
msgid "https://world.openfoodfacts.org/images/misc/openfoodfacts-logo-en-356.png"
msgstr "https://world.openfoodfacts.org/images/misc/openfoodfacts-logo-en-356.png"

# Do not change the lang code if the blog doesn't exist in your language
msgctxt "on_the_blog_content"
msgid "<p>To learn more about <<site_name>>, visit <a href=\"https://en.blog.openfoodfacts.org\">our blog</a>!</p>\n"
"<p>Recent news:</p>\n"
msgstr "<p>To learn more about <<site_name>>, visit <a href=\"https://en.blog.openfoodfacts.org\">our blog</a>!</p>\n"
"<p>Recent news:</p>\n"

msgctxt "on_the_blog_title"
msgid "News"
msgstr "News"

msgctxt "openfoodhunt_points"
msgid "It's <a href=\"/open-food-hunt-2015\">Open Food Hunt</a> on <<site_name>> from Saturday February 21st 2015 to Sunday March 1st 2015! Contributors are awarded\n"
"Explorer points for products they add and Ambassador points for new contributors they recruit. Points are updated every 30 minutes."
msgstr "It's <a href=\"/open-food-hunt-2015\">Open Food Hunt</a> on <<site_name>> from Saturday February 21st 2015 to Sunday March 1st 2015! Contributors are awarded\n"
"Explorer points for products they add and Ambassador points for new contributors they recruit. Points are updated every 30 minutes."

msgctxt "or"
msgid "or:"
msgstr "or:"

msgctxt "origins"
msgid "Origin of ingredients"
msgstr "Origin of ingredients"

msgctxt "origins_example"
msgid "California, USA"
msgstr "California, USA"

msgctxt "origins_note_xxx"
msgid "Indicate the origin of ingredients"
msgstr "Indicate the origin of ingredients"

msgctxt "origins_p"
msgid "origins of ingredients"
msgstr "origins of ingredients"

msgctxt "origins_products"
msgid "Products with ingredients originating from %s"
msgstr "Products with ingredients originating from %s"

msgctxt "origins_s"
msgid "origin of ingredients"
msgstr "origin of ingredients"

msgctxt "origins_tagsinput"
msgid "add an origin"
msgstr "add an origin"

msgctxt "origins_without_products"
msgid "Products without ingredients originating from %s"
msgstr "Products without ingredients originating from %s"

msgctxt "packaging"
msgid "Packaging"
msgstr "Packaging"

msgctxt "packaging_example"
msgid "Fresh, Canned, Frozen, Bottle, Box, Glass, Plastic..."
msgstr "Fresh, Canned, Frozen, Bottle, Box, Glass, Plastic..."

msgctxt "packaging_note"
msgid "Packaging type, format, material"
msgstr "Packaging type, format, material"

msgctxt "packaging_p"
msgid "packaging"
msgstr "packaging"

msgctxt "packaging_products"
msgid "Products with a %s packaging"
msgstr "Products with a %s packaging"

msgctxt "packaging_s"
msgid "packaging"
msgstr "packaging"

msgctxt "packaging_tagsinput"
msgid "add a type, shape or material"
msgstr "add a type, shape or material"

msgctxt "packaging_without_products"
msgid "Products without a %s packaging"
msgstr "Products without a %s packaging"

msgctxt "page_x"
msgid "Page %d"
msgstr "Page %d"

msgctxt "page_x_out_of_y"
msgid "Page %d out of %d."
msgstr "Page %d out of %d."

msgctxt "pages"
msgid "Pages:"
msgstr "Pages:"

msgctxt "password"
msgid "Password"
msgstr "Password"

msgctxt "password_confirm"
msgid "Confirm password"
msgstr "Confirm password"

msgctxt "periods_after_opening"
msgid "Period of time after opening"
msgstr "Period of time after opening"

msgctxt "periods_after_opening_note"
msgid "Found in an open container logo with a number of months: e.g. 12 M"
msgstr "Found in an open container logo with a number of months: e.g. 12 M"

msgctxt "periods_after_opening_p"
msgid "Periods after opening"
msgstr "Periods after opening"

msgctxt "periods_after_opening_s"
msgid "Period after opening"
msgstr "Period after opening"

msgctxt "photographers_p"
msgid "photographers"
msgstr "photographers"

msgctxt "photographers_s"
msgid "photographer"
msgstr "photographer"

msgctxt "pnns_groups_1"
msgid "PNNS groups 1"
msgstr "PNNS groups 1"

msgctxt "pnns_groups_1_p"
msgid "PNNS groups 1"
msgstr "PNNS groups 1"

msgctxt "pnns_groups_1_s"
msgid "PNNS group 1"
msgstr "PNNS group 1"

msgctxt "pnns_groups_2"
msgid "PNNS groups 2"
msgstr "PNNS groups 2"

msgctxt "pnns_groups_2_p"
msgid "PNNS groups 2"
msgstr "PNNS groups 2"

msgctxt "pnns_groups_2_s"
msgid "PNNS group 2"
msgstr "PNNS group 2"

msgctxt "points_all_countries"
msgid "There are %d Explorers and %d Ambassadors."
msgstr "There are %d Explorers and %d Ambassadors."

msgctxt "points_all_users"
msgid "There are Explorers for %d countries and Ambassadors for %d countries."
msgstr "There are Explorers for %d countries and Ambassadors for %d countries."

msgctxt "points_country"
msgid "%s has %d Explorers and %d Ambassadors."
msgstr "%s has %d Explorers and %d Ambassadors."

msgctxt "points_ranking"
msgid "Ranking"
msgstr "Ranking"

msgctxt "points_ranking_users_and_countries"
msgid "Ranking of contributors and countries"
msgstr "Ranking of contributors and countries"

msgctxt "points_user"
msgid "%s is an Explorer for %d countries and an Ambassador for %d countries."
msgstr "%s is an Explorer for %d countries and an Ambassador for %d countries."

msgctxt "previous"
msgid "Previous"
msgstr "Previous"

msgctxt "product_add_nutrient"
msgid "Add a nutrient"
msgstr "Add a nutrient"

msgctxt "product_added"
msgid "Product added on"
msgstr "Product added on"

msgctxt "product_changes_saved"
msgid "Changes saved."
msgstr "Changes saved."

msgctxt "product_characteristics"
msgid "Product characteristics"
msgstr "Product characteristics"

msgctxt "product_created"
msgid "Product created"
msgstr "Product created"

msgctxt "product_description"
msgid "Ingredients, allergens, additives, nutrition facts, labels, origin of ingredients and information on product %s"
msgstr "Ingredients, allergens, additives, nutrition facts, labels, origin of ingredients and information on product %s"

msgctxt "product_image"
msgid "Product picture"
msgstr "Product picture"

msgctxt "product_image_with_barcode"
msgid "Picture with barcode:"
msgstr "Picture with barcode:"

msgctxt "product_js_current_image"
msgid "Current image:"
msgstr "Current image:"

msgctxt "product_js_deleting_images"
msgid "Deleting images"
msgstr "Deleting images"

msgctxt "product_js_extract_ingredients"
msgid "Extract the ingredients from the picture"
msgstr "Extract the ingredients from the picture"

msgctxt "product_js_extracted_ingredients_nok"
msgid "Ingredients text could not be extracted. Try with a sharper image, with higher resolution or a better framing of the text."
msgstr "Ingredients text could not be extracted. Try with a sharper image, with higher resolution or a better framing of the text."

msgctxt "product_js_extracted_ingredients_ok"
msgid "Ingredients text has been extracted. Text recognition is not perfect, so please check the text below and correct errors if needed."
msgstr "Ingredients text has been extracted. Text recognition is not perfect, so please check the text below and correct errors if needed."

msgctxt "product_js_extracting_ingredients"
msgid "Extracting ingredients"
msgstr "Extracting ingredients"

msgctxt "product_js_image_normalize"
msgid "Normalize colors"
msgstr "Normalise colours"

msgctxt "product_js_image_open_full_size_image"
msgid "Open the picture in original size in a new windows"
msgstr "Open the picture in original size in a new windows"

msgctxt "product_js_image_received"
msgid "Image received"
msgstr "Image received"

msgctxt "product_js_image_rotate_and_crop"
msgid "Rotate the image if necessary, then click and drag to select the interesting zone:"
msgstr "Rotate the image if necessary, then click and drag to select the interesting zone:"

msgctxt "product_js_image_rotate_left"
msgid "Rotate left"
msgstr "Rotate left"

msgctxt "product_js_image_rotate_right"
msgid "Rotate right"
msgstr "Rotate right"

msgctxt "product_js_image_save"
msgid "Validate and/or resize image"
msgstr "Validate and/or resize image"

msgctxt "product_js_image_saved"
msgid "Image saved"
msgstr "Image saved"

msgctxt "product_js_image_saving"
msgid "Saving image"
msgstr "Saving image"

msgctxt "product_js_image_upload_error"
msgid "Error while uploading image"
msgstr "Error while uploading image"

msgctxt "product_js_image_white_magic"
msgid "Photo on white background: try to remove the background"
msgstr "Photo on white background: try to remove the background"

msgctxt "product_js_images_delete_error"
msgid "Errors while deleting images"
msgstr "Errors while deleting images"

msgctxt "product_js_images_deleted"
msgid "Images deleted"
msgstr "Images deleted"

msgctxt "product_js_images_move_error"
msgid "Errors while moving images"
msgstr "Errors while moving images"

msgctxt "product_js_images_moved"
msgid "Images moved"
msgstr "Images moved"

msgctxt "product_js_moving_images"
msgid "Moving images"
msgstr "Moving images"

msgctxt "product_js_upload_image"
msgid "Add a picture"
msgstr "Add a picture"

msgctxt "product_js_upload_image_note"
msgid "→ With Chrome, Firefox and Safari, you can select multiple pictures (product, ingredients, nutrition facts etc.) by clicking them while holding the Ctrl key pressed to add them all in one shot."
msgstr "→ With Chrome, Firefox and Safari, you can select multiple pictures (product, ingredients, nutrition facts etc.) by clicking them while holding the Ctrl key pressed to add them all in one shot."

msgctxt "product_js_uploading_image"
msgid "Uploading image"
msgstr "Uploading image"

msgctxt "product_last_edited"
msgid "Last edit of product page on"
msgstr "Last edit of product page on"

msgctxt "product_name"
msgid "Product name"
msgstr "Product name"

msgctxt "product_name_example"
msgid "Kinder Bueno White"
msgstr "Kinder Bueno White"

msgctxt "products"
msgid "products"
msgstr "products"

msgctxt "products_stats"
msgid "Evolution of the number of products on <<site_name>>"
msgstr "Evolution of the number of products on <<site_name>>"

msgctxt "products_stats_completed_t"
msgid "Products with complete information"
msgstr "Products with complete information"

msgctxt "products_stats_created_t"
msgid "Products"
msgstr "Products"

msgctxt "products_with_nutriments"
msgid "with nutrition facts"
msgstr "with nutrition facts"

msgctxt "products_you_edited"
msgid "Products you added or edited"
msgstr "Products you added or edited"

msgctxt "purchase_places"
msgid "City, state and country where purchased"
msgstr "City, state and country where purchased"

msgctxt "purchase_places_note"
msgid "Indicate where you bought or saw the product (at least the country)"
msgstr "Indicate where you bought or saw the product (at least the country)"

msgctxt "purchase_places_p"
msgid "purchase places"
msgstr "purchase places"

msgctxt "purchase_places_products"
msgid "Products sold in %s"
msgstr "Products sold in %s"

msgctxt "purchase_places_s"
msgid "purchase place"
msgstr "purchase place"

msgctxt "purchase_places_tagsinput"
msgid "add a place"
msgstr "add a place"

msgctxt "purchase_places_without_products"
msgid "Products not sold in %s"
msgstr "Products not sold in %s"

msgctxt "quantity"
msgid "Quantity"
msgstr "Quantity"

msgctxt "quantity_example"
msgid "2 l, 250 g, 1 kg, 25 cl, 6 fl oz, 1 pound"
msgstr "2 l, 250 g, 1 kg, 25 cl, 6 fl oz, 1 pound"

msgctxt "remember_me"
msgid "Remember me"
msgstr "Remember me"

msgctxt "remember_purchase_places_and_stores"
msgid "Remember the place of purchase and store for the next product adds"
msgstr "Remember the place of purchase and store for the next product adds"

msgctxt "reset_password"
msgid "Reset password"
msgstr "Reset password"

msgctxt "reset_password_email_body"
msgid "Hello <NAME>,\n\n"
"You asked for your password to be reset on https://openfoodfacts.org\n\n"
"for the username: <USERID>\n\n"
"To continue the password reset, click on the link below.\n"
"If you did not ask for the password reset, you can ignore this message.\n\n"
"<RESET_URL>\n\n"
"See you soon,\n\n"
"Stephane\n"
"https://openfoodfacts.org\n"
msgstr "Hello <NAME>,\n\n"
"You asked for your password to be reset on https://openfoodfacts.org\n\n"
"for the username: <USERID>\n\n"
"To continue the password reset, click on the link below.\n"
"If you did not ask for the password reset, you can ignore this message.\n\n"
"<RESET_URL>\n\n"
"See you soon,\n\n"
"Stephane\n"
"https://openfoodfacts.org\n"

msgctxt "reset_password_email_subject"
msgid "Reset of your password on <<site_name>>"
msgstr "Reset of your password on <<site_name>>"

msgctxt "reset_password_reset"
msgid "Your password has been changed. You can now log-in with this password."
msgstr "Your password has been changed. You can now log-in with this password."

msgctxt "reset_password_reset_msg"
msgid "Enter a new password."
msgstr "Enter a new password."

msgctxt "reset_password_send_email"
msgid "An email with a link to reset your password has been sent to the e-mail address associated with your account."
msgstr "An email with a link to reset your password has been sent to the e-mail address associated with your account."

msgctxt "reset_password_send_email_msg"
msgid "If you have forgotten your password, fill-in your username or e-mail address to receive instructions for resetting your password."
msgstr "If you have forgotten your password, fill-in your username or e-mail address to receive instructions for resetting your password."

msgctxt "risk_level"
msgid "Risk"
msgstr "Risk"

msgctxt "risk_level_0"
msgid "To be completed"
msgstr "To be completed"

msgctxt "risk_level_1"
msgid "Low risks"
msgstr "Low risks"

msgctxt "risk_level_2"
msgid "Moderate risks"
msgstr "Moderate risks"

msgctxt "risk_level_3"
msgid "High risks"
msgstr "High risks"

msgctxt "salt_equivalent"
msgid "salt equivalent"
msgstr "salt equivalent"

msgctxt "save"
msgid "Save"
msgstr "Save"

msgctxt "saved"
msgid "Saved."
msgstr "Saved."

msgctxt "saving"
msgid "Saving."
msgstr "Saving."

msgctxt "search"
msgid "Search"
msgstr "Search"

msgctxt "search_a_product_placeholder"
msgid "Search a product"
msgstr "Search for a product"

msgctxt "search_button"
msgid "Search"
msgstr "Search"

msgctxt "search_contains"
msgid "contains"
msgstr "contains"

msgctxt "search_criteria"
msgid "Select products with specific brands, categories, labels, origins of ingredients, manufacturing places etc."
msgstr "Select products with specific brands, categories, labels, origins of ingredients, manufacturing places etc."

msgctxt "search_description_opensearch"
msgid "Open Food Facts product search"
msgstr "Open Food Facts product search"

msgctxt "search_does_not_contain"
msgid "does not contain"
msgstr "does not contain"

msgctxt "search_download_button"
msgid "Download"
msgstr "Download"

msgctxt "search_download_choice"
msgid "Download results"
msgstr "Download results"

msgctxt "search_download_results"
msgid "Download results in XLSX or CSV format. Please note that for performance reasons, you can download up to 10.000 results only."
msgstr "Download results in XLSX or CSV format. Please note that for performance reasons, you can download up to 10.000 results only."

msgctxt "search_download_xlsx"
msgid "XLSX format"
msgstr "XLSX format"

msgctxt "search_download_xlsx_description"
msgid "Excel or LibreOffice"
msgstr "Excel or LibreOffice"

msgctxt "search_download_csv"
msgid "CSV format"
msgstr "CSV format"

msgctxt "search_download_csv_description"
msgid "Character set: Unicode (UTF-8) - Separator: tabulation (tab)"
msgstr "Character set: Unicode (UTF-8) - Separator: tabulation (tab)"

msgctxt "search_edit"
msgid "Change search criteria"
msgstr "Change search criteria"

msgctxt "search_generate_graph"
msgid "Generate graph"
msgstr "Generate graph"

msgctxt "search_generate_map"
msgid "Generate the map"
msgstr "Generate the map"

msgctxt "search_graph"
msgid "Graph"
msgstr "Graph"

msgctxt "search_graph_2_axis"
msgid "Scatter plot"
msgstr "Scatter plot"

msgctxt "search_graph_blog"
msgid "<p>→ learn more about <<site_name>> graphs: <a href=\"/graphs-in-3-clicks\">Graphs in 3 clicks</a> (blog).</p>"
msgstr "<p>→ learn more about <<site_name>> graphs: <a href=\"/graphs-in-3-clicks\">Graphs in 3 clicks</a> (blog).</p>"

msgctxt "search_graph_choice"
msgid "Results on a graph"
msgstr "Results on a graph"

msgctxt "search_graph_instructions"
msgid "Select what you want to graph on the horizontal axis to obtain a histogram, or select two axis to\n"
"get a cloud of products (scatter plot)."
msgstr "Select what you want to graph on the horizontal axis to obtain a histogram, or select two axis to\n"
"get a cloud of products (scatter plot)."

msgctxt "search_graph_link"
msgid "Permanent link to this graph, shareable by e-mail and on social networks"
msgstr "Permanent link to this graph, shareable by e-mail and on social networks"

msgctxt "search_graph_note"
msgid "The graph will show only products for which displayed values are known."
msgstr "The graph will show only products for which displayed values are known."

msgctxt "search_graph_title"
msgid "Display results on a graph"
msgstr "Display results on a graph"

msgctxt "search_graph_warning"
msgid "Note: this is a user generated graph. The title, represented products and axis of visualization have been chosen by the author of the graph."
msgstr "Note: this is a user generated graph. The title, represented products and axis of visualization have been chosen by the author of the graph."

msgctxt "search_indifferent"
msgid "Indifferent"
msgstr "Indifferent"

msgctxt "search_ingredients"
msgid "Ingredients"
msgstr "Ingredients"

msgctxt "search_link"
msgid "Permanent link to these results, shareable by e-mail and on social networks"
msgstr "Permanent link to these results, shareable by e-mail and on social networks"

msgctxt "search_list_choice"
msgid "Results in a list of products"
msgstr "Results in a list of products"

msgctxt "search_map"
msgid "Map"
msgstr "Map"

msgctxt "search_map_choice"
msgid "Results on a map"
msgstr "Results on a map"

msgctxt "search_map_link"
msgid "Permanent link to this map, shareable by e-mail and on social networks"
msgstr "Permanent link to this map, shareable by e-mail and on social networks"

msgctxt "search_map_note"
msgid "The map will show only products for which the production place is known."
msgstr "The map will show only products for which the production place is known."

msgctxt "search_map_title"
msgid "Display results on a map"
msgstr "Display results on a map"

msgctxt "search_nutriment"
msgid "choose a nutriment..."
msgstr "choose a nutriment..."

msgctxt "search_nutriments"
msgid "Nutriments"
msgstr "Nutriments"

msgctxt "search_or"
msgid "or"
msgstr "or"

msgctxt "search_page_size"
msgid "Results per page"
msgstr "Results per page"

msgctxt "search_products"
msgid "Products search"
msgstr "Products search"

msgctxt "search_results"
msgid "Search results"
msgstr "Search results"

msgctxt "search_series"
msgid "Use a different color for the following products:"
msgstr "Use a different colour for the following products:"

msgctxt "search_series_default"
msgid "Other products"
msgstr "Other products"

msgctxt "search_series_fairtrade"
msgid "Fair trade"
msgstr "Fair trade"

msgctxt "search_series_fairtrade_label"
msgid "fair-trade"
msgstr "fair-trade"

msgctxt "search_series_nutrition_grades"
msgid "Use nutrition grades colors"
msgstr "Use nutrition grades colours"

msgctxt "search_series_organic"
msgid "Organic"
msgstr "Organic"

msgctxt "search_series_organic_label"
msgid "organic"
msgstr "organic"

msgctxt "search_series_with_sweeteners"
msgid "With sweeteners"
msgstr "With sweeteners"

msgctxt "search_tag"
msgid "choose a criterion..."
msgstr "choose a criterion..."

msgctxt "search_tags"
msgid "Criteria"
msgstr "Criteria"

msgctxt "search_terms"
msgid "Search terms"
msgstr "Search terms"

msgctxt "search_terms_note"
msgid "Search for words present in the product name, generic name, brands, categories, origins and labels"
msgstr "Search for words present in the product name, generic name, brands, categories, origins and labels"

msgctxt "search_title"
msgid "Search a product, brand, ingredient, nutriment etc."
msgstr "Search a product, brand, ingredient, nutriment etc."

msgctxt "search_title_graph"
msgid "Results graph"
msgstr "Results graph"

msgctxt "search_title_map"
msgid "Results map"
msgstr "Results map"

msgctxt "search_tools"
msgid "Search tools"
msgstr "Search tools"

msgctxt "search_value"
msgid "value"
msgstr "value"

msgctxt "search_with"
msgid "With"
msgstr "With"

msgctxt "search_without"
msgid "Without"
msgstr "Without"

msgctxt "see_product_page"
msgid "See the product page"
msgstr "See the product page"

msgctxt "select_country"
msgid "Country"
msgstr "Country"

msgctxt "select_lang"
msgid "Language"
msgstr "Languages"

msgctxt "send_image"
msgid "Send a picture..."
msgstr "Send a picture..."

msgctxt "send_image_error"
msgid "Upload error"
msgstr "Upload error"

msgctxt "sending_image"
msgid "Sending image"
msgstr "Sending image"

msgctxt "serving_size"
msgid "Serving size"
msgstr "Serving size"

msgctxt "serving_size_prepared"
msgid "Prepared serving size"
msgstr "Prepared serving size"

msgctxt "serving_size_example"
msgid "60 g, 12 oz, 20cl, 2 fl oz"
msgstr "60 g, 12 oz, 20cl, 2 fl oz"

msgctxt "serving_size_note"
msgid "If the nutrition facts table contains values for the prepared product, indicate the total serving size of the prepared product (including added water or milk)."
msgstr "If the nutrition facts table contains values for the prepared product, indicate the total serving size of the prepared product (including added water or milk)."

msgctxt "session_title"
msgid "Sign-in"
msgstr "Sign in"

msgctxt "share"
msgid "Share"
msgstr "Share"

msgctxt "show_category_stats"
msgid "Show detailed stats"
msgstr "Show detailed stats"

msgctxt "show_category_stats_details"
msgid "standard deviation, minimum, maximum, 10th and 90th percentiles"
msgstr "standard deviation, minimum, maximum, 10th and 90th percentiles"

msgctxt "signin_before_submit"
msgid "If you already have an account on <SITE>, please sign-in before filling this form."
msgstr "If you already have an account on <SITE>, please sign-in before filling this form."

msgctxt "signout"
msgid "Sign-out"
msgstr "Sign-out"

msgctxt "site_description"
msgid "A collaborative, free and open database of ingredients, nutrition facts and information on food products from around the world"
msgstr "A collaborative, free and open database of ingredients, nutrition facts and information on food products from around the world"

msgctxt "site_name"
msgid "Open Food Facts"
msgstr "Open Food Facts"

msgctxt "sort_by"
msgid "Sort by"
msgstr "Sort by"

msgctxt "sort_completeness"
msgid "Completeness"
msgstr "Completeness"

msgctxt "sort_created_t"
msgid "Add date"
msgstr "Add date"

msgctxt "sort_modified_t"
msgid "Edit date"
msgstr "Edit date"

msgctxt "sort_popularity"
msgid "Popularity"
msgstr "Popularity"

msgctxt "sort_product_name"
msgid "Product name"
msgstr "Product name"

msgctxt "state"
msgid "State"
msgstr "State"

msgctxt "states_p"
msgid "states"
msgstr "states"

msgctxt "states_s"
msgid "state"
msgstr "state"

msgctxt "stores"
msgid "Stores"
msgstr "Stores"

msgctxt "stores_note"
msgid "Name of the shop or supermarket chain"
msgstr "Name of the shop or supermarket chain"

msgctxt "stores_p"
msgid "stores"
msgstr "stores"

msgctxt "stores_products"
msgid "Products sold at %s"
msgstr "Products sold at %s"

msgctxt "stores_s"
msgid "store"
msgstr "store"

msgctxt "stores_tagsinput"
msgid "add a store"
msgstr "add a store"

msgctxt "stores_without_products"
msgid "Products not bought at %s"
msgstr "Products not bought at %s"

msgctxt "subscribe"
msgid "Subscribe"
msgstr "Subscribe"

msgctxt "tag_belongs_to"
msgid "Belongs to:"
msgstr "Belongs to:"

msgctxt "tag_contains"
msgid "Contains:"
msgstr "Contains:"

msgctxt "tag_weblinks"
msgid "Weblinks"
msgstr "Weblinks"

msgctxt "tagstable_filtered"
msgid "out of _MAX_"
msgstr "out of _MAX_"

msgctxt "tagstable_search"
msgid "Search:"
msgstr "Search:"

msgctxt "traces"
msgid "Traces"
msgstr "Traces"

msgctxt "traces_example"
msgid "Milk, Gluten, Nuts"
msgstr "Milk, Gluten, Nuts"

msgctxt "traces_note"
msgid "Indicate ingredients from mentions like \"May contain traces of\", \"Made in a factory that also uses\" etc."
msgstr "Indicate ingredients from mentions like \"May contain traces of\", \"Made in a factory that also uses\" etc."

msgctxt "traces_p"
msgid "traces"
msgstr "traces"

msgctxt "traces_s"
msgid "trace"
msgstr "trace"

msgctxt "twitter"
msgid "Twitter username (optional)"
msgstr "Twitter username (optional)"

msgctxt "twitter_account"
msgid "OpenFoodFacts"
msgstr "OpenFoodFacts"

msgctxt "unknown"
msgid "Unknown"
msgstr "Unknown"

msgctxt "unknown_nutrients_p"
msgid "unknown nutrients"
msgstr "unknown nutrients"

msgctxt "unknown_nutrients_s"
msgid "unknown nutrient"
msgstr "unknown nutrient"

msgctxt "unsubscribe"
msgid "Unsubscribe"
msgstr "Unsubscribe"

msgctxt "unsubscribe_info"
msgid "You can unsubscribe from the lists at any time."
msgstr "You can unsubscribe from the lists at any time."

msgctxt "userid_or_email"
msgid "Username or e-mail address: "
msgstr "Username or e-mail address: "

msgctxt "username"
msgid "User name"
msgstr "User name"

msgctxt "username_info"
msgid "(non-accented letters, digits and/or dashes)"
msgstr "(non-accented letters, digits and/or dashes)"

msgctxt "username_or_email"
msgid "Username or email address"
msgstr "Username or email address"

msgctxt "users_add_products"
msgid "Products that were added by the user %s"
msgstr "Products that were added by the user %s"

msgctxt "users_add_without_products"
msgid "Products that were not added by the user %s"
msgstr "Products that were not added by the user %s"

msgctxt "users_edit_products"
msgid "Products that were edited by the user %s"
msgstr "Products that were edited by the user %s"

msgctxt "users_edit_without_products"
msgid "Products that were not edited by the user %s"
msgstr "Products that were not edited by the user %s"

msgctxt "users_p"
msgid "contributors"
msgstr "contributors"

msgctxt "users_products"
msgid "Products added by %s"
msgstr "Products added by %s"

msgctxt "users_s"
msgid "contributor"
msgstr "contributor"

msgctxt "users_without_products"
msgid "Products not added by %s"
msgstr "Products not added by %s"

msgctxt "view"
msgid "view"
msgstr "view"

msgctxt "view_list_for_products_from_the_entire_world"
msgid "View the list for matching products from the entire world"
msgstr "View the list for matching products from the entire world"

msgctxt "view_products_from_the_entire_world"
msgid "View matching products from the entire world"
msgstr "View matching products from the entire world"

msgctxt "view_results_from_the_entire_world"
msgid "View results from the entire world"
msgstr "View results from the entire world"

msgctxt "warning_3rd_party_content"
msgid "Information and data must come from the product package and label (and not from other sites or the manufacturer's site), and you must have taken the pictures yourself.<br/>\n"
"→ <a href=\"/faq#pictures_and_data_from_other_sites\">Why it matters</a>"
msgstr "Information and data must come from the product package and label (and not from other sites or the manufacturer's site), and you must have taken the pictures yourself.<br/>\n"
"→ <a href=\"/faq#pictures_and_data_from_other_sites\">Why it matters</a>"

msgctxt "website"
msgid "Site or blog address"
msgstr "Site or blog address"

# Please change English.svg to French.svg or German.svg… Check the url https://static.openfoodfacts.org/images/misc/microsoft/XXXX.svg
msgctxt "windows_phone_app_icon_url"
msgid "/images/misc/microsoft/English.svg"
msgstr "/images/misc/microsoft/English.svg"

msgctxt "windows_phone_app_icon_alt_text"
msgid "Get it from Microsoft"
msgstr "Get it from Microsoft"

# Please change en-us to fr-fr, pt-br or de-ch…Check the URL !
msgctxt "windows_phone_app_link"
msgid "https://www.microsoft.com/en-us/p/openfoodfacts/9nblggh0dkqr"
msgstr "https://www.microsoft.com/en-us/p/openfoodfacts/9nblggh0dkqr"

msgctxt "you_are_connected_as_x"
msgid "You are connected as %s."
msgstr "You are connected as %s."

msgctxt "product_js_unselect_image"
msgid "Unselect image"
msgstr "Unselect image"

msgctxt "product_js_unselecting_image"
msgid "Unselecting image."
msgstr "Unselecting image."

msgctxt "product_js_unselected_image_ok"
msgid "Unselected image."
msgstr "Unselected image."

msgctxt "product_js_unselected_image_nok"
msgid "Error while unselecting image."
msgstr "Error while unselecting image."

msgctxt "product_js_zoom_on_wheel"
msgid "Enable zooming with the mouse wheel."
msgstr "Enable zooming with the mouse wheel."

msgctxt "product_js_use_low_res_images"
msgid "Load lower resolution images (for slow connections)"
msgstr "Load lower resolution images (for slow connections)"

msgctxt "nutrition_grade_fr_fiber_warning"
msgid "Warning: the amount of fiber is not specified, their possible positive contribution to the grade could not be taken into account."
msgstr "Warning: the amount of fiber is not specified, their possible positive contribution to the grade could not be taken into account."

msgctxt "nutrition_grade_fr_no_fruits_vegetables_nuts_warning"
msgid "Warning: the amount of fruits, vegetables and nuts is not specified, their possible positive contribution to the grade could not be taken into account."
msgstr "Warning: the amount of fruits, vegetables and nuts is not specified, their possible positive contribution to the grade could not be taken into account."

msgctxt "nutrition_grade_fr_fiber_and_fruits_vegetables_nuts_warning"
msgid "Warning: the amounts of fiber and of fruits, vegetables and nuts are not specified, their possible positive contribution to the grade could not be taken into account."
msgstr "Warning: the amounts of fiber and of fruits, vegetables and nuts are not specified, their possible positive contribution to the grade could not be taken into account."

msgctxt "nutrition_grade_fr_fruits_vegetables_nuts_estimate_warning"
msgid "Warning: the amount of fruits, vegetables and nuts is not specified on the label, it was estimated from the list of ingredients: %d%"
msgstr "Warning: the amount of fruits, vegetables and nuts is not specified on the label, it was estimated from the list of ingredients: %d%"

msgctxt "nutrition_grade_fr_fruits_vegetables_nuts_from_category_warning"
msgid "Warning: the amount of fruits, vegetables and nuts is not specified on the label, it was estimated from the category (%s) of the product: %d%"
msgstr "Warning: the amount of fruits, vegetables and nuts is not specified on the label, it was estimated from the category (%s) of the product: %d%"

msgctxt "nutrition_grade_fr_title"
msgid "NutriScore color nutrition grade"
msgstr "NutriScore color nutrition grade"

msgctxt "nutrition_grade_fr_formula"
msgid "How the color nutrition grade is computed"
msgstr "How the color nutrition grade is computed"

msgctxt "nutrition_grade_fr_alt"
msgid "NutriScore nutrition grade"
msgstr "NutriScore nutrition grade"

msgctxt "delete_product_page"
msgid "Delete the product page"
msgstr "Delete the product page"

msgctxt "deleting_product"
msgid "Deleting product"
msgstr "Deleting product"

msgctxt "has_deleted_product"
msgid "has deleted product"
msgstr "has deleted product"

msgctxt "delete_product_confirm"
msgid "Are you sure that you want to delete the page for this product?"
msgstr "Are you sure that you want to delete the page for this product?"

msgctxt "delete_user"
msgid "Delete the user"
msgstr "Delete the user"

msgctxt "sources_openfood_ch"
msgid "Some of the data and/or images comes from the OpenFood.ch database (the exact list is available in the product edit history). Those elements are licenced under the <a href=\"https://creativecommons.org/licenses/by/4.0/\">Creative Commons Attribution 4.0 International License</a>."
msgstr "Some of the data and/or images comes from the OpenFood.ch database (the exact list is available in the product edit history). Those elements are licenced under the <a href=\"https://creativecommons.org/licenses/by/4.0/\">Creative Commons Attribution 4.0 International License</a>."

msgctxt "sources_openfood_ch_product_page"
msgid "Product page on openfood.ch"
msgstr "Product page on openfood.ch"

msgctxt "sources_usda_ndb"
msgid "Some of the data comes from the USDA National Nutrients Database for Branded Foods (the exact list is available in the product edit history)."
msgstr "Some of the data comes from the USDA National Nutrients Database for Branded Foods (the exact list is available in the product edit history)."

msgctxt "sources_usda_ndb_product_page"
msgid "Product page on USDA NDB"
msgstr "Product page on USDA NDB"

msgctxt "sources_fleurymichon"
msgid "Some of the data and images have been provided directly by the manufacturer Fleury Michon."
msgstr "Some of the data and images have been provided directly by the manufacturer Fleury Michon."

msgctxt "sources_manufacturer"
msgid "Some of the data for this product has been provided directly by the manufacturer %s"
msgstr "Some of the data for this product has been provided directly by the manufacturer %s"

msgctxt "sources_collaboration"
msgid "Some of the data for this product has been collected in collaboration with %s"
msgstr "Some of the data for this product has been collected in collaboration with %s"

msgctxt "warning_not_complete"
msgid "This product page is not complete. You can help to complete it by editing it and adding more data from the photos we have, or by taking more photos using the app for <a href=\"https://android.openfoodfacts.org\">Android</a> or <a href=\"https://ios.openfoodfacts.org\">iPhone/iPad</a>. Thank you!"
msgstr "This product page is not complete. You can help to complete it by editing it and adding more data from the photos we have, or by taking more photos using the app for <a href=\"https://android.openfoodfacts.org\">Android</a> or <a href=\"https://ios.openfoodfacts.org\">iPhone/iPad</a>. Thank you!"

msgctxt "title_separator"
msgid " - "
msgstr " - "

msgctxt "recent_changes"
msgid "Recent Changes"
msgstr "Recent Changes"

msgctxt "translators_title"
msgid "Our Translators"
msgstr "Our Translators"

msgctxt "translators_lead"
msgid "We would like to say THANK YOU to the awesome translators that make it possible to present Open Food Facts, Open Beauty Facts, and Open Pet Food Facts to you in all these different languages! <a href=\"https://translate.openfoodfacts.org/\">You can join us in this global effort: it doesn't require any technical knowledge.</a>"
msgstr "We would like to say THANK YOU to the awesome translators that make it possible to present Open Food Facts, Open Beauty Facts, and Open Pet Food Facts to you in all these different languages! <a href=\"https://translate.openfoodfacts.org/\">You can join us in this global effort: it doesn't require any technical knowledge.</a>"

msgctxt "translators_renewal_notice"
msgid "Please note that this table is refreshed nightly and might be out of date."
msgstr "Please note that this table is refreshed nightly and might be out of date."

msgctxt "translators_column_name"
msgid "Name"
msgstr "Name"

msgctxt "translators_column_translated_words"
msgid "Translated (Words)"
msgstr "Translated (Words)"

msgctxt "translators_column_target_words"
msgid "Target Words"
msgstr "Target Words"

msgctxt "translators_column_approved_words"
msgid "Approved (Words)"
msgstr "Approved (Words)"

msgctxt "translators_column_votes_made"
msgid "Votes Made"
msgstr "Votes Made"

msgctxt "minerals_p"
msgid "added minerals"
msgstr "added minerals"

msgctxt "minerals_s"
msgid "added mineral"
msgstr "added mineral"

msgctxt "vitamins_p"
msgid "added vitamins"
msgstr "added vitamins"

msgctxt "vitamins_s"
msgid "added vitamin"
msgstr "added vitamin"

msgctxt "amino_acids_p"
msgid "added amino acids"
msgstr "added amino acids"

msgctxt "amino_acids_s"
msgid "added amino acid"
msgstr "added amino acid"

msgctxt "nucleotides_p"
msgid "added nucleotides"
msgstr "added nucleotides"

msgctxt "nucleotides_s"
msgid "added nucleotide"
msgstr "added nucleotide"

msgctxt "other_nutritional_substances_p"
msgid "other nutritional substances added"
msgstr "other nutritional substances added"

msgctxt "other_nutritional_substances_s"
msgid "other nutritional substance added"
msgstr "other nutritional substance added"

msgctxt "product_as_sold"
msgid "As sold"
msgstr "As sold"

msgctxt "prepared_product"
msgid "Prepared"
msgstr "Prepared"

msgctxt "unit"
msgid "Unit"
msgstr "Unit"

msgctxt "nutrition_data_exists"
msgid "Nutrition facts are specified for the product as sold."
msgstr "Nutrition facts are specified for the product as sold."

msgctxt "nutrition_data_prepared_exists"
msgid "Nutrition facts are specified for the prepared product."
msgstr "Nutrition facts are specified for the prepared product."

msgctxt "nova_groups_s"
msgid "NOVA group"
msgstr "NOVA group"

msgctxt "nova_groups_p"
msgid "NOVA groups"
msgstr "NOVA groups"

msgctxt "nova_groups_info"
msgid "NOVA groups for food processing"
msgstr "NOVA groups for food processing"

msgctxt "footer_partners"
msgid "Partners"
msgstr "Partners"

# Do not translate without having the same exact string in the Tags template. Do not use spaces, special characters, only alphanumeric characters separated by hyphens
msgctxt "footer_partners_link"
msgid "/partners"
msgstr "/partners"

msgctxt "adults"
msgid "Adults"
msgstr "Adults"

msgctxt "adults_age"
msgid "18 to 64"
msgstr "18 to 64"

msgctxt "adults_description"
msgid "From 18 years up to and including 64 years of age"
msgstr "From 18 years up to and including 64 years of age"

msgctxt "elderly"
msgid "Elderly"
msgstr "Elderly"

msgctxt "elderly_age"
msgid "65+"
msgstr "65+"

msgctxt "elderly_description"
msgid "From 65 years of age and older"
msgstr "From 65 years of age and older"

msgctxt "adolescents"
msgid "Adolescents"
msgstr "Adolescents"

msgctxt "adolescents_age"
msgid "10 to 17"
msgstr "10 to 17"

msgctxt "adolescents_description"
msgid "From 10 years up to and including 17 years of age"
msgstr "From 10 years up to and including 17 years of age"

msgctxt "children"
msgid "Children"
msgstr "Children"

msgctxt "children_age"
msgid "3 to 9"
msgstr "3 to 9"

msgctxt "children_description"
msgid "From 36 months up to and including 9 years of age"
msgstr "From 36 months up to and including 9 years of age"

msgctxt "toddlers"
msgid "Toddlers"
msgstr "Toddlers"

msgctxt "toddlers_age"
msgid "1 to 2"
msgstr "1 to 2"

msgctxt "toddlers_description"
msgid "From 12 months up to and including 35 months of age"
msgstr "From 12 months up to and including 35 months of age"

msgctxt "infants"
msgid "Infants"
msgstr "Infants"

msgctxt "infants_age"
msgid "< 1"
msgstr "< 1"

msgctxt "infants_description"
msgid "From more than 12 weeks up to and including 11 months of age"
msgstr "From more than 12 weeks up to and including 11 months of age"

msgctxt "additives_efsa_evaluation"
msgid "EFSA evaluation"
msgstr "EFSA evaluation"

msgctxt "additives_efsa_evaluation_overexposure_risk_title"
msgid "Risk of overexposure"
msgstr "Risk of overexposure"

msgctxt "additives_efsa_evaluation_overexposure_risk_high"
msgid "The European Food Safety Authority (EFSA) has determined that some population groups have a high risk of consuming too much <tag>."
msgstr "The European Food Safety Authority (EFSA) has determined that some population groups have a high risk of consuming too much <tag>."

msgctxt "additives_efsa_evaluation_overexposure_risk_moderate"
msgid "The European Food Safety Authority (EFSA) has determined that some population groups have a moderate risk of consuming too much <tag>."
msgstr "The European Food Safety Authority (EFSA) has determined that some population groups have a moderate risk of consuming too much <tag>."

msgctxt "additives_efsa_evaluation_overexposure_risk_description"
msgid "To evaluate your exposure to the <tag> food additive, you can browse our list of products that contain it. See the list of <nb_products> products with <tag> below."
msgstr "To evaluate your exposure to the <tag> food additive, you can browse our list of products that contain it. See the list of <nb_products> products with <tag> below."

msgctxt "additives_efsa_evaluation_overexposure_risk_products_link"
msgid "%d products with %s"
msgstr "%d products with %s"

msgctxt "additives_efsa_evaluation_overexposure_risk_no"
msgid "The European Food Safety Authority (EFSA) has determined that no population groups has more than 5% of members at risk of consuming more than the acceptable daily intake of <tag>."
msgstr "The European Food Safety Authority (EFSA) has determined that no population groups has more than 5% of members at risk of consuming more than the acceptable daily intake of <tag>."

msgctxt "additives_efsa_evaluation_overexposure_risk_icon_alt_high"
msgid "High risk of over exposure"
msgstr "High risk of over exposure"

msgctxt "additives_efsa_evaluation_overexposure_risk_icon_alt_moderate"
msgid "Moderate risk of over exposure"
msgstr "Moderate risk of over exposure"

msgctxt "additives_efsa_evaluation_exposure_greater_than_adi"
msgid "Risk of exceeding the acceptable daily intake (ADI)"
msgstr "Risk of exceeding the acceptable daily intake (ADI)"

msgctxt "additives_efsa_evaluation_exposure_greater_than_noael"
msgid "Risk of exceeding the maximum dose without adverse effect (No observed adverse effect level - NOAEL)"
msgstr "Risk of exceeding the maximum dose without adverse effect (No observed adverse effect level - NOAEL)"

msgctxt "additives_efsa_evaluation_exposure_mean_greater_than_adi"
msgid "Groups with more than 50% of members exceeding the acceptable daily intake (ADI)"
msgstr "Groups with more than 50% of members exceeding the acceptable daily intake (ADI)"

msgctxt "additives_efsa_evaluation_exposure_95th_greater_than_adi"
msgid "Groups with more than 5% of members exceeding the acceptable daily intake (ADI)"
msgstr "Groups with more than 5% of members exceeding the acceptable daily intake (ADI)"

msgctxt "additives_efsa_evaluation_exposure_mean_greater_than_noael"
msgid "Groups with more than 50% of members exceeding the maximum dose without adverse effect (No observed adverse effect level - NOAEL)"
msgstr "Groups with more than 50% of members exceeding the maximum dose without adverse effect (No observed adverse effect level - NOAEL)"

msgctxt "additives_efsa_evaluation_exposure_95th_greater_than_noael"
msgid "Groups with more than 5% of members exceeding the maximum dose without adverse effect (No observed adverse effect level - NOAEL)"
msgstr "Groups with more than 5% of members exceeding the maximum dose without adverse effect (No observed adverse effect level - NOAEL)"

msgctxt "exposure_title_95th"
msgid "Some people"
msgstr "Some people"

msgctxt "exposure_description_95th"
msgid "over 5%"
msgstr "over 5%"

msgctxt "exposure_title_mean"
msgid "Most people"
msgstr "Most people"

msgctxt "exposure_description_mean"
msgid "over 50%"
msgstr "over 50%"

msgctxt "wikipedia"
msgid "Wikipedia"
msgstr "Wikipedia"

msgctxt "additives_classes"
msgid "Functions"
msgstr "Functions"

msgctxt "photos_and_data_check"
msgid "Photos and data check"
msgstr "Photos and data check"

msgctxt "photos_and_data_check_description"
msgid "Product pages can be marked as checked by experienced contributors who verify that the most recent photos are selected and cropped, and that all the product data that can be inferred from the product photos has been filled and is correct."
msgstr "Product pages can be marked as checked by experienced contributors who verify that the most recent photos are selected and cropped, and that all the product data that can be inferred from the product photos has been filled and is correct."

msgctxt "photos_and_data_checked"
msgid "Photos and data checked"
msgstr "Photos and data checked"

msgctxt "i_checked_the_photos_and_data"
msgid "I checked the photos and data."
msgstr "I checked the photos and data."

msgctxt "i_checked_the_photos_and_data_again"
msgid "I checked the photos and data again."
msgstr "I checked the photos and data again."

msgctxt "last_check_dates_p"
msgid "Last check dates"
msgstr "Last check dates"

msgctxt "last_check_dates_s"
msgid "Last check date"
msgstr "Last check date"

msgctxt "product_last_checked"
msgid "Last check of product page on"
msgstr "Last check of product page on"

msgctxt "product_other_information"
msgid "Other information"
msgstr "Other information"

msgctxt "producer_version_id"
msgid "Producer version identifier"
msgstr "Producer version identifier"

msgctxt "producer_product_id"
msgid "Producer product identifier"
msgstr "Producer product identifier"

msgctxt "net_weight"
msgid "Net weight"
msgstr "Net weight"

msgctxt "drained_weight"
msgid "Drained weight"
msgstr "Drained weight"

msgctxt "volume"
msgid "Volume"
msgstr "Volume"

msgctxt "other_information"
msgid "Other information"
msgstr "Other information"

msgctxt "conservation_conditions"
msgid "Conservation conditions"
msgstr "Conservation conditions"

msgctxt "warning"
msgid "Warning"
msgstr "Warning"

msgctxt "preparation"
msgid "Preparation"
msgstr "Preparation"

msgctxt "recipe_idea"
msgid "Recipe idea"
msgstr "Recipe idea"

msgctxt "origin"
msgid "Origin"
msgstr "Origin"

msgctxt "customer_service"
msgid "Customer service"
msgstr "Customer service"

msgctxt "producer"
msgid "Producer"
msgstr "Producer"

msgctxt "recycling_instructions_to_recycle"
msgid "Recycling instructions - To recycle"
msgstr "Recycling instructions - To recycle"

msgctxt "recycling_instructions_to_discard"
msgid "Recycling instructions - To discard"
msgstr "Recycling instructions - To discard"

msgctxt "checkers_products"
msgid "Products checked by %s"
msgstr "Products checked by %s"

msgctxt "checkers_without_products"
msgid "Products not checked by %s"
msgstr "Products not checked by %s"

msgctxt "correctors_products"
msgid "Products corrected by %s"
msgstr "Products corrected by %s"

msgctxt "correctors_without_products"
msgid "Products not corrected by %s"
msgstr "Products not corrected by %s"

msgctxt "editors_products"
msgid "Products edited by %s"
msgstr "Products edited by %s"

msgctxt "editors_without_products"
msgid "Products not edited by %s"
msgstr "Products not edited by %s"

msgctxt "informers_products"
msgid "Products completed by %s"
msgstr "Products completed by %s"

msgctxt "informers_without_products"
msgid "Products not completed by %s"
msgstr "Products not completed by %s"

msgctxt "photographers_products"
msgid "Products photographed by %s"
msgstr "Products photographed by %s"

msgctxt "photographers_without_products"
msgid "Products not photographed by %s"
msgstr "Products not photographed by %s"

msgctxt "user_s_page"
msgid "%s's page"
msgstr "%s's page"

msgctxt "obsolete"
msgid "The product is no longer sold."
msgstr "The product is no longer sold."

msgctxt "obsolete_since_date"
msgid "Withdrawal date"
msgstr "Withdrawal date"

msgctxt "obsolete_since_date_note"
msgid "Format: YYYY-MM-DD or YYYY-MM or YYYY"
msgstr "Format: YYYY-MM-DD or YYYY-MM or YYYY"

msgctxt "obsolete_since_date_example"
msgid "2019-09-30 or 2019-09 or 2019"
msgstr "2019-09-30 or 2019-09 or 2019"

msgctxt "obsolete_warning"
msgid "Important note: this product is no longer sold. The data is kept for reference only. This product does not appear in regular searches and is not taken into account for statistics."
msgstr "Important note: this product is no longer sold. The data is kept for reference only. This product does not appear in regular searches and is not taken into account for statistics."

msgctxt "get_the_app"
msgid "Get the app"
msgstr "Get the app"

msgctxt "get_the_app_android"
msgid "Get the Android app"
msgstr "Get the Android app"

msgctxt "get_the_app_iphone"
msgid "Get the iPhone app"
msgstr "Get the iPhone app"

msgctxt "get_the_app_ipad"
msgid "Get the iPad app"
msgstr "Get the iPad app"

msgctxt "warning_gs1_company_prefix"
msgid "<em>Ambiguous barcode</em>: This product has a Restricted Circulation Number barcode for products within a company. This means that different producers and stores can use the same barcode for different products."
msgstr "<em>Ambiguous barcode</em>: This product has a Restricted Circulation Number barcode for products within a company. This means that different producers and stores can use the same barcode for different products."

msgctxt "environment_infocard"
msgid "Environment infocard"
msgstr "Environment infocard"

msgctxt "environment_infocard_note"
msgid "HTML code for the environment infocard in the mobile application"
msgstr "HTML code for the environment infocard in the mobile application"

msgctxt "environment_impact_level"
msgid "Environment impact level"
msgstr "Environment impact level"

msgctxt "environment_impact_level_example"
msgid "en:low, en:medium or en:high"
msgstr "en:low, en:medium or en:high"

msgctxt "carbon_impact_from_meat_or_fish"
msgid "Carbon impact from meat or fish"
msgstr "Carbon impact from meat or fish"

msgctxt "of_carbon_impact_from_meat_or_fish_for_whole_product"
msgid "of carbon emission from meat or fish for the whole product"
msgstr "of carbon emission from meat or fish for the whole product"

msgctxt "of_sustainable_daily_emissions_of_1_person"
msgid "of sustainable daily emissions of 1 person"
msgstr "of sustainable daily emissions of 1 person"

msgctxt "of_sustainable_weekly_emissions_of_1_person"
msgid "of sustainable weekly emissions of 1 person"
msgstr "of sustainable weekly emissions of 1 person"

msgctxt "for_one_serving"
msgid "for one serving"
msgstr "for one serving"

msgctxt "methodology"
msgid "Methodology"
msgstr "Methodology"

msgctxt "carbon_footprint_note_foodges_ademe"
msgid "Carbon emissions computations rely on the CO<sub>2</sub> per kg values from the FoodGES program by <a href=\"https://www.ademe.fr\">ADEME</a>."
msgstr "Carbon emissions computations rely on the CO<sub>2</sub> per kg values from the FoodGES program by <a href=\"https://www.ademe.fr\">ADEME</a>."

msgctxt "carbon_footprint_note_sustainable_annual_emissions"
msgid "Sustainable annual emissions: 2 tons of CO<sub>2</sub> equivalent per person to achieve the goals set in COP21."
msgstr "Sustainable annual emissions: 2 tons of CO<sub>2</sub> equivalent per person to achieve the goals set in COP21."

msgctxt "carbon_footprint_note_uncertainty"
msgid "Carbon footprint calculations have high uncertainty. Values should be looked at with caution and are more intended for relative comparison than as absolute values."
msgstr "Carbon footprint calculations have high uncertainty. Values should be looked at with caution and are more intended for relative comparison than as absolute values."

msgctxt "error_too_many_products_to_export"
msgid "Too many products (%d products, the limit is %d) to export, please download the <a href=\"/data\">complete database export</a> instead."
msgstr "Too many products (%d products, the limit is %d) to export, please download the <a href=\"/data\">complete database export</a> instead."

msgctxt "translate_taxonomy_to"
msgid "Help translate the %s to %s"
msgstr "Help translate the %s to %s"

msgctxt "translate_taxonomy_description"
msgid "You can suggest translations for the entries below that have not been translated to your language yet. The blue link in English shows the corresponding products, the black text in English shows the original entry with optional synonyms separated by commas. Enter the translation in the text box, with optional synonyms, and then click on the Save button. Thank you!"
msgstr "You can suggest translations to the entries below that have not yet been translated into your language. The blue link and the black text (both in English) show respectively the non-localized product and the original entry incl. optional synonyms separated by commas. Enter the translation in the text field, incl. optional synonyms, and then click the Save button. Thank you!"

msgctxt "translate_taxonomy_add"
msgid "Show only entries without pending translations."
msgstr "Show only entries without pending translations."

msgctxt "translate_taxonomy_edit"
msgid "Also show entries with pending translations from you or other users."
msgstr "Also show entries with pending translations from you or other users."

msgctxt "translated"
msgid "translated"
msgstr "translated"

msgctxt "to_be_translated"
msgid "to be translated"
msgstr "to be translated"

msgctxt "current_translation"
msgid "Current translation"
msgstr "Current translation"

msgctxt "button_caption_yes"
msgid "Yes"
msgstr "Yes"

msgctxt "button_caption_no"
msgid "No"
msgstr "No"

msgctxt "button_caption_skip"
msgid "Skip"
msgstr "Skip"

msgctxt "popularity_s"
msgid "popularity"
msgstr "popularity"

msgctxt "popularity_p"
msgid "popularity"
msgstr "popularity"

msgctxt "ingredients_analysis_p"
msgid "ingredients analysis"
msgstr "ingredients analysis"

msgctxt "ingredients_analysis_s"
msgid "ingredients analysis"
msgstr "ingredients analysis"

msgctxt "ingredients_analysis"
msgid "Ingredients analysis"
msgstr "Ingredients analysis"

msgctxt "ingredients_analysis_disclaimer"
msgid "The analysis is based solely on the ingredients listed and does not take into account processing methods."
msgstr "The analysis is based solely on the ingredients listed and does not take into account processing methods."

msgctxt "rev_warning"
msgid "You are viewing an old version of this product page!"
msgstr "You are viewing an old version of this product page!"

msgctxt "rev_number"
msgid "Revision number: "
msgstr "Revision number: "

msgctxt "rev_contributor"
msgid "Edited by: "
msgstr "Edited by: "

msgctxt "rev_previous"
msgid "Previous version"
msgstr "Previous version"

msgctxt "rev_next"
msgid "Next version"
msgstr "Next version"

msgctxt "rev_latest"
msgid "Latest version"
msgstr "Latest version"

# "product data" in this sentence means data for many products, not just one product
msgctxt "import_data_file_title"
msgid "Import a product data file"
msgstr "Import a product data file"

# "product data" in this sentence means data for many products, not just one product
msgctxt "import_data_file_description"
msgid "Upload a spreadsheet file (Excel file or a tab or comma separated UTF-8 encoded CSV file) with product data."
msgstr "Upload a spreadsheet file (Excel file or a tab or comma separated UTF-8 encoded CSV file) with product data."

# "product data" in this sentence means data for many products, not just one product
msgctxt "import_data_file_format"
msgid "You can upload a table with the columns Open Food Facts import format, or you can upload a table in any format and then select the columns to import."
msgstr "You can upload a table with the columns Open Food Facts import format, or you can upload a table in any format and then select the columns to import."

# "product data" in this sentence means data for many products, not just one product
msgctxt "upload_product_data_file"
msgid "Upload a file with product data"
msgstr "Upload a file with product data"

msgctxt "uploading_file"
msgid "File being uploaded."
msgstr "File being uploaded."

msgctxt "upload_error"
msgid "The file could not be uploaded."
msgstr "The file could not be uploaded."

msgctxt "import_data_file_select_format_title"
msgid "Select and import data"
msgstr "Select and import data"

msgctxt "import_data_file_select_format_description"
msgid "Use the form below to indicate which columns to import and what data they contain."
msgstr "Use the form below to indicate which columns to import and what data they contain."

msgctxt "import_data"
msgid "Import data"
msgstr "Import data"

msgctxt "import_file_rows_columns"
msgid "The uploaded file contains %s rows and %s columns."
msgstr "The uploaded file contains %s rows and %s columns."

msgctxt "import_file_selected_columns"
msgid "%s columns out of %s have been selected and will be imported."
msgstr "%s columns out of %s have been selected and will be imported."

msgctxt "fields_group_identification"
msgid "Product identification"
msgstr "Product identification"

msgctxt "fields_group_origins"
msgid "Origins"
msgstr "Origins"

msgctxt "fields_group_ingredients"
msgid "Ingredients"
msgstr "Ingredients"

msgctxt "fields_group_nutrition"
msgid "Nutrition facts"
msgstr "Nutrition facts"

msgid "Optional nutrition facts"
msgstr "Optional nutrition facts"

msgctxt "fields_group_other"
msgid "Other information"
msgstr "Other information"

msgctxt "fields_group_images"
msgid "Product photos"
msgstr "Product photos"

msgctxt "image_front_url"
msgid "Link to front product photo"
msgstr "Link to front product photo"

msgctxt "image_ingredients_url"
msgid "Link to ingredients list photo"
msgstr "Link to ingredients list photo"

msgctxt "image_nutrition_url"
msgid "Link to nutrition facts table photo"
msgstr "Link to nutrition facts table photo"

msgctxt "image_other_url"
msgid "Link to other product photo"
msgstr "Link to other product photo"

msgctxt "labels_specific"
msgid "Specific label"
msgstr "Specific label"

msgctxt "categories_specific"
msgid "Specific category"
msgstr "Specific category"

msgctxt "sources_fields_specific"
msgid "Source specific field"
msgstr "Source specific field"

msgctxt "select_a_field"
msgid "Select a field"
msgstr "Select a field"

msgctxt "specify"
msgid "Specify"
msgstr "Specify"

msgctxt "value_unit_dropdown"
msgid "In the dropdown menu on the right, specify if the column contains:"
msgstr "In the dropdown menu on the right, specify if the column contains:"

msgctxt "value_unit_dropdown_value_unit"
msgid "the value and the unit"
msgstr "the value and the unit"

msgctxt "value_unit_dropdown_value_specific_unit"
msgid "the value in a specific unit"
msgstr "the value in a specific unit"

msgctxt "value_unit_dropdown_value"
msgid "only the value, with the unit in another column"
msgstr "only the value, with the unit in another column"

msgctxt "value_unit_dropdown_unit"
msgid "only the unit, with the value in another column"
msgstr "only the unit, with the value in another column"

# Please do not translate Y, Yes and 1
msgctxt "labels_specific_tag"
msgid "Select this option if the column indicates the presence of a specific label (e.g. Organic, Fair-Trade) when the value is either Y, Yes or 1."
msgstr "Select this option if the column indicates the presence of a specific label (e.g. Organic, Fair-Trade) when the value is either Y, Yes or 1."

msgctxt "labels_specific_tag_value"
msgid "Type the name of the label in the text field on the right."
msgstr "Type the name of the label in the text field on the right."

# Please do not translate Y, Yes and 1
msgctxt "categories_specific_tag"
msgid "Select this option if the column indicates the presence of a specific category (e.g. Beverages) when the value is either Y, Yes or 1."
msgstr "Select this option if the column indicates the presence of a specific category (e.g. Beverages) when the value is either Y, Yes or 1."

msgctxt "categories_specific_tag_value"
msgid "Type the name of the category in the text field on the right."
msgstr "Type the name of the category in the text field on the right."


# Please do not translate Y, Yes and 1
msgctxt "sources_fields_specific_tag"
msgid "Select this option for fields that are specific to the source, and that we want to keep as source specific fields."
msgstr "Select this option for fields that are specific to the source, and that we want to keep as source specific fields."

msgctxt "sources_fields_specific_tag_value"
msgid "Type the name of the target field in the text field on the right, or leave blank to use the name of the source field."
msgstr "Type the name of the target field in the text field on the right, or leave blank to use the name of the source field."

msgctxt "value"
msgid "Value"
msgstr "Value"

msgctxt "value_unit"
msgid "Value + Unit"
msgstr "Value + Unit"

msgctxt "value_in_l"
msgid "Value in L"
msgstr "Value in L"

msgctxt "value_in_dl"
msgid "Value in dl"
msgstr "Value in dl"

msgctxt "value_in_cl"
msgid "Value in cl"
msgstr "Value in cl"

msgctxt "value_in_ml"
msgid "Value in ml"
msgstr "Value in ml"

msgctxt "value_in_kg"
msgid "Value in kg"
msgstr "Value in kg"

msgctxt "value_in_g"
msgid "Value in g"
msgstr "Value in g"

msgctxt "value_in_mg"
msgid "Value in mg"
msgstr "Value in mg"

msgctxt "value_in_mcg"
msgid "Value in μg"
msgstr "Value in μg"

msgctxt "value_in_iu"
msgid "Value in IU"
msgstr "Value in IU"

msgctxt "value_in_kcal"
msgid "Value in kcal"
msgstr "Value in kcal"

msgctxt "value_in_kj"
msgid "Value in kJ"
msgstr "Value in kJ"

msgctxt "value_in_percent"
msgid "Value in %"
msgstr "Value in %"

msgctxt "no_owner_defined"
msgid "Please log-in to use this feature."
msgstr "Please log-in to use this feature."

msgctxt "organization"
msgid "Organization"
msgstr "Organization"

msgctxt "column_in_file"
msgid "Column in file"
msgstr "Column in file"

msgctxt "field_on_site"
msgid "Field on %s"
msgstr "Field on %s"

msgctxt "producers_platform"
msgid "Platform for producers"
msgstr "Platform for producers"

# "product data and photos" in this sentence means data and photos for many products, not just one product
msgctxt "producers_platform_description"
msgid "The platform for producers allows manufacturers to easily manage their product photos and data on Open Food Facts."
msgstr "The platform for producers allows manufacturers to easily manage their product photos and data on Open Food Facts."

# "product data and photos" in this sentence means data and photos for many products, not just one product
msgctxt "producers_platform_private_database"
msgid "The product data and photos you send on the platform for producers are stored in a private database. You will be able to check that all the data is correct before making it available on the public Open Food Facts database."
msgstr "The product data and photos you send on the platform for producers are stored in a private database. You will be able to check that all the data is correct before making it available on the public Open Food Facts database."

# "product data and photos" in this sentence means data and photos for many products, not just one product
msgctxt "producers_platform_licence"
msgid "The product data and photos will become publicly available in the Open Food Facts database, under the <a href=\"https://opendatacommons.org/licenses/odbl/1.0/\">Open Database License</a>. Individual contents of the database are available under the <a href=\"https://opendatacommons.org/licenses/dbcl/1.0/\">Database Contents License</a> and products images are available under the <a href=\"https://creativecommons.org/licenses/by-sa/3.0/deed.en\">Creative Commons Attribution ShareAlike licence</a>."
msgstr "The product data and photos will become publicly available in the Open Food Facts database, under the <a href=\"https://opendatacommons.org/licenses/odbl/1.0/\">Open Database License</a>. Individual contents of the database are available under the <a href=\"https://opendatacommons.org/licenses/dbcl/1.0/\">Database Contents License</a> and products images are available under the <a href=\"https://creativecommons.org/licenses/by-sa/3.0/deed.en\">Creative Commons Attribution ShareAlike licence</a>."

# "product data" in this sentence means data for many products, not just one product
msgctxt "import_product_data"
msgid "Import product data"
msgstr "Import product data"

# "product photos" in this sentence means data for many products, not just one product
msgctxt "import_product_photos"
msgid "Import product photos"
msgstr "Import product photos"

# "product data and photos" in this sentence means data and photos for many products, not just one product
msgctxt "export_product_data_photos"
msgid "Export product data and photos to the public database"
msgstr "Export product data and photos to the public database"

msgctxt "export_product_data_photos_please_check"
msgid "Please check that the data on the platform for producers is correct before exporting it to the public database."
msgstr "Please check that the data on the platform for producers is correct before exporting it to the public database."

msgctxt "export_photos"
msgid "Export photos to the public database"
msgstr "Export photos to the public database"

msgctxt "replace_selected_photos"
msgid "Replace existing selected photos"
msgstr "Replace existing selected photos"

msgctxt "cancel"
msgid "Cancel"
msgstr "Cancel"

msgctxt "collapsed_changes"
msgid "Collapsed changes"
msgstr "Collapsed changes"

msgctxt "data_quality_p"
msgid "data quality"
msgstr "data quality"

msgctxt "data_quality_s"
msgid "data quality"
msgstr "data quality"

msgctxt "data_quality"
msgid "data quality"
msgstr "data quality"

msgctxt "data_quality_bugs_p"
msgid "data quality bugs"
msgstr "data quality bugs"

msgctxt "data_quality_bugs_s"
msgid "data quality bug"
msgstr "data quality bug"

msgctxt "data_quality_bugs"
msgid "data quality bugs"
msgstr "data quality bugs"

msgctxt "data_quality_info_p"
msgid "data quality info"
msgstr "data quality info"

msgctxt "data_quality_info_s"
msgid "data quality info"
msgstr "data quality info"

msgctxt "data_quality_info"
msgid "data quality info"
msgstr "data quality info"

msgctxt "data_quality_warnings_p"
msgid "data quality warnings"
msgstr "data quality warnings"

msgctxt "data_quality_warnings_s"
msgid "data quality warning"
msgstr "data quality warning"

msgctxt "data_quality_warnings"
msgid "data quality warnings"
msgstr "data quality warnings"

msgctxt "data_quality_errors_p"
msgid "data quality errors"
msgstr "data quality errors"

msgctxt "data_quality_errors_s"
msgid "data quality error"
msgstr "data quality error"

msgctxt "data_quality_errors"
msgid "data quality errors"
msgstr "data quality errors"

msgctxt "data_quality_warnings_producers_p"
msgid "data quality warnings"
msgstr "data quality warnings"

msgctxt "data_quality_warnings_producers_s"
msgid "data quality warning"
msgstr "data quality warning"

msgctxt "data_quality_warnings_producers"
msgid "data quality warnings"
msgstr "data quality warnings"

msgctxt "data_quality_errors_producers_p"
msgid "data quality errors"
msgstr "data quality errors"

msgctxt "data_quality_errors_producers_s"
msgid "data quality error"
msgstr "data quality error"

msgctxt "data_quality_errors_producers"
msgid "data quality errors"
msgstr "data quality errors"

# abbreviation for Minimum
msgctxt "min"
msgid "Min"
msgstr "Min"

# abbreviation for Maximum
msgctxt "max"
msgid "Max"
msgstr "Max"

msgctxt "improvements_p"
msgid "possible improvements"
msgstr "possible improvements"

msgctxt "improvements_s"
msgid "possible improvement"
msgstr "possible improvement"

msgctxt "improvements"
msgid "possible improvements"
msgstr "possible improvements"

# Do not translate
msgctxt "import_products_link"
msgid "/import-products"
msgstr "/import-products"

msgctxt "add_or_update_products"
msgid "Add or update products"
msgstr "Add or update products"

# Formal you
msgctxt "your_products"
msgid "Your products"
msgstr "Your products"

# Do not translate the e-mail address
msgctxt "account_without_org"
msgid "Your account is not associated with a company yet. Please e-mail <a href=\"mailto:producers@openfoodfacts.org\">producers@openfoodfacts.org</a> to activate the free access to the platform for producers."
msgstr "Your account is not associated with a company yet. Please e-mail <a href=\"mailto:producers@openfoodfacts.org\">producers@openfoodfacts.org</a> to activate the free access to the platform for producers."

msgctxt "import_products"
msgid "Import products"
msgstr "Import products"

msgctxt "empty_column"
msgid "Empty column"
msgstr "Empty column"

msgctxt "empty_column_description"
msgid "The file does not contain any value in this column."
msgstr "The file does not contain any value in this column."

msgctxt "import_file_status_title"
msgid "Data import in progress"
msgstr "Data import in progress"

# "product data" means data for many products
msgctxt "import_file_status_description"
msgid "The product data has been received and is going to be imported on the platform for producers."
msgstr "The product data has been received and is going to be imported on the platform for producers."

msgctxt "import_file_status"
msgid "Status"
msgstr "Status"

msgctxt "job_status_inactive"
msgid "Scheduled"
msgstr "Scheduled"

msgctxt "job_status_active"
msgid "In progress"
msgstr "In progress"

msgctxt "job_status_finished"
msgid "Finished"
msgstr "Finished"

msgctxt "job_status_failed"
msgid "Failed"
msgstr "Failed"

msgctxt "import_file_result"
msgid "Import result"
msgstr "Import result"

msgctxt "products_added"
msgid "Products added"
msgstr "Products added"

msgctxt "products_modified"
msgid "Products modified"
msgstr "Products modified"

msgctxt "import_file_result_no_change"
msgid "There were no product added or modified. The data has probably been already imported previously."
msgstr "There were no product added or modified. The data has probably been already imported previously."

msgctxt "import_file_result_products"
msgid "List of products added or modified"
msgstr "List of products added or modified"

msgctxt "imports_p"
msgid "imports"
msgstr "imports"

msgctxt "imports_s"
msgid "import"
msgstr "import"

msgctxt "imports"
msgid "imports"
msgstr "imports"

msgctxt "number_of_products_with_data_quality_errors_producers"
msgid "Number of products with data quality errors"
msgstr "Number of products with data quality errors"

msgctxt "number_of_products_with_data_quality_warnings_producers"
msgid "Number of products with data quality warnings"
msgstr "Number of products with data quality warnings"

msgctxt "number_of_products_with_improvements"
msgid "Number of products with improvement opportunities"
msgstr "Number of products with improvement opportunities"

msgctxt "improvements_facet_description_1"
msgid "This table lists possible opportunities to improve the nutritional quality, the Nutri-Score and the composition of food products."
msgstr "This table lists possible opportunities to improve the nutritional quality, the Nutri-Score and the composition of food products."

msgctxt "improvements_facet_description_2"
msgid "In order to get relevant results, please make sure the product data is complete (nutrition facts with values for fiber and fruits and vegetables to compute the Nutri-Score, and a precise category to compare each product to similar products)."
msgstr "In order to get relevant results, please make sure the product data is complete (nutrition facts with values for fiber and fruits and vegetables to compute the Nutri-Score, and a precise category to compare each product to similar products)."

# "product photos" in this sentence means photos for many products, not just one product
msgctxt "import_photos_title"
msgid "Import product photos"
msgstr "Import product photos"

msgctxt "import_photos_description"
msgid "You can use the form below to easily upload photos (front of product, ingredients list and nutrition facts table) for many products."
msgstr "You can use the form below to easily upload photos (front of product, ingredients list and nutrition facts table) for many products."

msgctxt "import_photos_format_1"
msgid "Each filename needs to contains the barcode of the product."
msgstr "Each filename needs to contains the barcode of the product."

msgctxt "import_photos_format_2"
msgid "And you can also specify the type of the photo in the filename:"
msgstr "And you can also specify the type of the photo in the filename:"

# Do not translate the file name
msgctxt "import_photos_format_barcode"
msgid "3001234567890.jpg: front of the product in the current language."
msgstr "3001234567890.jpg: front of the product in the current language."

# Do not translate the file name
msgctxt "import_photos_format_front"
msgid "3001234567890.front_nl.jpg: front of the product in Dutch."
msgstr "3001234567890.front_nl.jpg: front of the product in Dutch."

# Do not translate the file name
msgctxt "import_photos_format_ingredients"
msgid "3001234567890.ingredients_fr.jpg: ingredients list in French."
msgstr "3001234567890.ingredients_fr.jpg: ingredients list in French."

# Do not translate the file name
msgctxt "import_photos_format_nutrition"
msgid "3001234567890.nutrition_es.jpg: nutrition table in Spanish."
msgstr "3001234567890.nutrition_es.jpg: nutrition table in Spanish."

msgctxt "add_photos"
msgid "Add photos..."
msgstr "Add photos..."

msgctxt "start_upload"
msgid "Start upload"
msgstr "Start upload"

msgctxt "start"
msgid "Start"
msgstr "Start"

msgctxt "close"
msgid "Close"
msgstr "Close"

msgctxt "cancel_upload"
msgid "Cancel upload"
msgstr "Cancel upload"

msgctxt "info"
msgid "Info"
msgstr "Info"

msgctxt "file_received"
msgid "File received"
msgstr "File received"

msgctxt "nutriscore_calculation_details"
msgid "Details of the calculation of the Nutri-Score"
msgstr "Details of the calculation of the Nutri-Score"

msgctxt "nutriscore_is_beverage"
msgid "This product is considered a beverage for the calculation of the Nutri-Score."
msgstr "This product is considered a beverage for the calculation of the Nutri-Score."

msgctxt "nutriscore_is_not_beverage"
msgid "This product is not considered a beverage for the calculation of the Nutri-Score."
msgstr "This product is not considered a beverage for the calculation of the Nutri-Score."

msgctxt "nutriscore_positive_points"
msgid "Positive points"
msgstr "Positive points"

msgctxt "nutriscore_negative_points"
msgid "Negative points"
msgstr "Negative points"

msgctxt "nutriscore_proteins_negative_points_less_than_11"
msgid "The points for proteins are counted because the negative points are less than 11."
msgstr "The points for proteins are counted because the negative points are less than 11."

msgctxt "nutriscore_proteins_negative_points_greater_or_equal_to_11"
msgid "The points for proteins are not counted because the negative points are greater or equal to 11."
msgstr "The points for proteins are not counted because the negative points are greater or equal to 11."

msgctxt "nutriscore_proteins_maximum_fruits_points"
msgid "The points for proteins are counted because the points for the fruits, vegetables, nuts and colza/walnut/olive oils are at the maximum."
msgstr "The points for proteins are counted because the points for the fruits, vegetables, nuts and colza/walnut/olive oils are at the maximum."

msgctxt "nutriscore_proteins_is_cheese"
msgid "The points for proteins are counted because the product is in the cheeses category."
msgstr "The points for proteins are counted because the product is in the cheeses category."

msgctxt "nutriscore_proteins_is_added_fat"
msgid "The product is in the fats category, the points for saturated fat are replaced by the points for the saturated fat / fat ratio."
msgstr "The product is in the fats category, the points for saturated fat are replaced by the points for the saturated fat / fat ratio."

msgctxt "nutriscore_points_for_energy"
msgid "Energy"
msgstr "Energy"

msgctxt "nutriscore_points_for_sugars"
msgid "Sugars"
msgstr "Sugars"

msgctxt "nutriscore_points_for_saturated_fat"
msgid "Saturated fat"
msgstr "Saturated fat"

msgctxt "nutriscore_points_for_saturated_fat_ratio"
msgid "Saturated fat / fat ratio"
msgstr "Saturated fat / fat ratio"

msgctxt "nutriscore_points_for_sodium"
msgid "Sodium"
msgstr "Sodium"

msgctxt "nutriscore_points_for_fruits_vegetables_nuts_colza_walnut_olive_oils"
msgid "Fruits, vegetables, nuts, and colza/walnut/olive oils"
msgstr "Fruits, vegetables, nuts, and colza/walnut/olive oils"

msgctxt "nutriscore_points_for_fiber"
msgid "Fiber"
msgstr "Fiber"

msgctxt "nutriscore_points_for_proteins"
msgid "Proteins"
msgstr "Proteins"

msgctxt "nutriscore_source_value"
msgid "value"
msgstr "value"

msgctxt "nutriscore_rounded_value"
msgid "rounded value"
msgstr "rounded value"

# Do not translate
msgctxt "nutriscore_grade"
msgid "Nutri-Score"
msgstr "Nutri-Score"

# This is not the Nutri-Score grade with letters, but the Nutri-Score number score used to compute the grade. Translate score but not "Nutri-Score".
msgctxt "nutriscore_score_producer"
msgid "Nutri-Score score"
msgstr "Nutri-Score score"

# Do not translate
msgctxt "nutriscore_grade_producer"
msgid "Nutri-Score"
msgstr "Nutri-Score"

# free as in not costing something
msgctxt "donate_free_and_independent"
msgid "Open Food Facts is 100% free and independent."
msgstr "Open Food Facts is 100% free and independent."

# leave empty link
msgctxt "donate_help_and_donations"
msgid "<a href=\"\">We need your help and donations</a> to continue and to grow the project."
msgstr "<a href=\"\">We need your help and donations</a> to continue and to grow the project."

msgctxt "thank_you"
msgid "Thank you!"
msgstr "Thank you!"

msgctxt "value_for_the_product"
msgid "Value for the product"
msgstr "Value for the product"

# Do not translate %s, it will be replaced by the category name
msgctxt "value_for_the_category"
msgid "Mean value for the %s category"
msgstr "Mean value for the %s category"

# Keep the %s
msgctxt "better_nutriscore"
msgid "The Nutri-Score can be changed from %s to %s by changing the %s value from %s to %s (%s percent difference)."
msgstr "The Nutri-Score can be changed from %s to %s by changing the %s value from %s to %s (%s percent difference)."

msgctxt "export_products_to_public_database_email"
msgid "The platform for producers is still under development and we make manual checks before importing products to the public database. Please e-mail us at <a href=\"mailto:producers@openfoodfacts.org\"">producers@openfoodfacts.org</a> to update the public database."
msgstr "The platform for producers is still under development and we make manual checks before importing products to the public database. Please e-mail us at <a href=\"mailto:producers@openfoodfacts.org\"">producers@openfoodfacts.org</a> to update the public database."

msgctxt "user_groups"
msgid "Groups"
msgstr "Groups"

msgctxt "user_group_producer"
msgid "Producer"
msgstr "Producer"

msgctxt "user_group_producer_description"
msgid "Must be checked only for accounts of producers who edit their own products. Product ownership will be attributed to producers when they add or edit a product."
msgstr "Must be checked only for accounts of producers who edit their own products. Product ownership will be attributed to producers when they add or edit a product."

msgctxt "user_group_database"
msgid "Database"
msgstr "Database"

msgctxt "user_group_database_description"
msgid "For external sources of data. Product ownership of imported products will not change."
msgstr "For external sources of data. Product ownership of imported products will not change."

msgctxt "user_group_bot"
msgid "Bot"
msgstr "Bot"

msgctxt "user_group_bot_description"
msgid "For robots, scripts etc."
msgstr "For robots, scripts etc."

msgctxt "user_group_app"
msgid "App"
msgstr "App"

msgctxt "user_group_app_description"
msgid "For applications."
msgstr "For applications."

msgctxt "user_group_moderator"
msgid "Moderator"
msgstr "Moderator"

msgctxt "user_group_moderator_description"
msgid "Moderators have access to special features to edit and review products."
msgstr "Moderators have access to special features to edit and review products."

msgctxt "user_group_pro_moderator"
msgid "Moderator for the producers platform"
msgstr "Moderator for the producers platform"

msgctxt "user_group_pro_moderator_description"
msgid "Moderators of the producers platform can view and edit the private products of all users and organizations on the producers platform."
msgstr "Moderators of the producers platform can view and edit the private products of all users and organizations on the producers platform."

msgctxt "donation_banner_hide"
msgid "I have already donated or I'm not interested. Hide the banner."
msgstr "I have already donated or I'm not interested. Hide the banner."

msgctxt "donation_banner_show"
msgid "Hey, a box to uncheck?!"
msgstr "Hey, a box to uncheck?!"

msgctxt "alcohol_warning"
msgid "Excessive consumption of alcohol is harmful to health, to be consumed with moderation."
msgstr "Excessive consumption of alcohol is harmful to health, to be consumed with moderation."

msgctxt "producers_platform_moderation_title"
msgid "Producers platform moderation"
msgstr "Producers platform moderation"

msgctxt "pro_moderator_owner_set"
msgid "You are currently viewing products from %s."
msgstr "You are currently viewing products from %s."

msgctxt "pro_moderator_owner_not_set"
msgid "You are currently viewing your own products."
msgstr "You are currently viewing your own products."

msgctxt "pro_moderator_edit_owner_description"
msgid "To see products from a specific user or organization, enter its id below. Leave field empty to unset."
msgstr "To see products from a specific user or organization, enter its id. Leave field empty to unset."

# Action verb "Change" to put on a form button
msgctxt "pro_moderator_edit_owner"
msgid "Change"
msgstr "Change"

msgctxt "pro_moderator_edit_owner_placeholder"
msgid "user-abc or org-xyz"
msgstr "user-abc or org-xyz"

# keep %s, it is a variable for the name of the user
msgctxt "error_user_does_not_exist"
msgid "User %s does not exist"
msgstr "User %s does not exist"

msgctxt "error_malformed_owner"
msgid "The id must be of the form user-abc or org-xyz"
msgstr "The id must be of the form user-abc or org-xyz"

msgctxt "import_products_categories_from_public_database"
msgid "Import product categories from the public database"
msgstr "Import product categories from the public database"

msgctxt "import_products_categories_from_public_database_description"
msgid "Add categories from the public database to the products on the platform for producers."
msgstr "Add categories from the public database to the products on the platform for producers."

msgctxt "import_products_categories"
msgid "Import the categories"
msgstr "Import the categories"

msgctxt "nutri_score_score_from_producer"
msgid "Nutri-Score score from producer"
msgstr "Nutri-Score score from producer"

msgctxt "nutri_score_score_calculated"
msgid "Calculated Nutri-Score score"
msgstr "Calculated Nutri-Score score"

msgctxt "nutri_score_grade_from_producer"
msgid "Nutri-Score grade from producer"
msgstr "Nutri-Score grade from producer"

msgctxt "nutri_score_grade_calculated"
msgid "Calculated Nutri-Score grade"
msgstr "Calculated Nutri-Score grade"

msgctxt "scanned_code"
msgid "Scanned code"
msgstr "Scanned code"

msgctxt "code_from_filename"
msgid "Code from file name"
msgstr "Code from file name"

msgctxt "using_previous_code"
msgid "Using previous code"
msgstr "Using previous code"

msgctxt "add_field_values"
msgid "You can specify field values that will be added to all products for which you will send images."
msgstr "You can specify field values that will be added to all products for which you will send images."

msgctxt "add_tag_field"
msgid "Add a field"
msgstr "Add a field"

msgctxt "remove_products"
msgid "Remove all the products"
msgstr "Remove all the products"

msgctxt "remove_products_from_producers_platform"
msgid "Remove all your products from the platform for producers"
msgstr "Remove all your products from the platform for producers"

msgctxt "remove_products_from_producers_platform_description"
msgid "You can remove all your products from the platform for producers, for instance to start with a clean slate if there were some issues with an import. This will not affect your products in the public database."
msgstr "You can remove all your products from the platform for producers, for instance to start with a clean slate if there were some issues with an import. This will not affect your products in the public database."

msgctxt "this_action_cannot_be_undone"
msgid "Please note that this action cannot be undone."
msgstr "Please note that this action cannot be undone."

msgctxt "remove_products_confirm"
msgid "Warning: this action cannot be undone. Are you sure that you want to remove all your products from the platform for producers?"
msgstr "Warning: this action cannot be undone. Are you sure that you want to remove all your products from the platform for producers?"

msgctxt "function_not_available"
msgid "This function is not available."
msgstr "This function is not available."

msgctxt "remove_products_done"
msgid "Your products have been removed from the platform for producers."
msgstr "Your products have been removed from the platform for producers."

msgctxt "ingredients_analysis_details"
msgid "Details of the analysis of the ingredients"
msgstr "Details of the analysis of the ingredients"

msgctxt "some_unknown_ingredients"
msgid "Some ingredients could not be recognized."
msgstr "Some ingredients could not be recognized."

# keep the 2 %s : they will be replaced by language names.
msgctxt "move_data_and_photos_to_main_language"
msgid "Move all data and selected photos in %s to the main language of the product: %s"
msgstr "Move all data and selected photos in %s to the main language of the product: %s"

msgctxt "move_data_and_photos_to_main_language_replace"
msgid "Replace existing values and selected photos"
msgstr "Replace existing values and selected photos"

msgctxt "move_data_and_photos_to_main_language_ignore"
msgid "Keep existing values and selected photos"
msgstr "Keep existing values and selected photos"

msgctxt "done_status"
msgid "Done"
msgstr "Done"

msgctxt "to_do_status"
msgid "To do"
msgstr "To do"

msgctxt "teams"
msgid "Teams"
msgstr "Teams"

msgctxt "optional"
msgid "optional"
msgstr "optional"

msgctxt "teams_p"
msgid "teams"
msgstr "teams"

msgctxt "teams_s"
msgid "team"
msgstr "team"

msgctxt "teams_description"
msgid "You can join 1 to 3 teams. Products you add or edit will be credited to you and to your teams. Teams can be changed at any time."
msgstr "You can join 1 to 3 teams. Products you add or edit will be credited to you and to your teams. Teams can be changed at any time."

msgctxt "teams_names_warning"
msgid "Team names are public. Do not create teams with names containing personal data (e.g. family names), trademarks (unless you own them), or anything offensive."
msgstr "Team names are public. Do not create teams with names containing personal data (e.g. family names), trademarks (unless you own them), or anything offensive."

# keep %s, it can be a number "Team 1" or a name "Team XYZ"
msgctxt "team_s"
msgid "Team %s"
msgstr "Team %s"

msgctxt "brand_owner"
msgid "Brand owner"
msgstr "Brand owner"

msgctxt "brand_owner_example"
msgid "The Coca Cola Company"
msgstr "The Coca Cola Company"

# leave the %d, it will be replaced by a number
msgctxt "n_products_will_be_exported"
msgid "%d products will be exported."
msgstr "%d products will be exported."

msgctxt "categories_properties"
msgid "Categories properties"
msgstr "Categories properties"

msgctxt "categories_properties_s"
msgid "Categories property"
msgstr "Categories property"

msgctxt "categories_properties_p"
msgid "Categories properties"
msgstr "Categories properties"

msgctxt "we_need_your_help"
msgid "We need your help!"
msgstr "We need your help!"

msgctxt "you_can_help_improve_ingredients_analysis"
msgid "You can help us recognize more ingredients and better analyze the list of ingredients for this product and others by:"
msgstr "You can help us recognize more ingredients and better analyze the list of ingredients for this product and others:"

msgctxt "help_improve_ingredients_analysis_1"
msgstr "Edit this product page to correct spelling mistakes in the ingredients list, and/or to remove ingredients in other languages and sentences that are not related to the ingredients."
msgid "Edit this product page to correct spelling mistakes in the ingredients list, and/or to remove ingredients in other languages and sentences that are not related to the ingredients."

msgctxt "help_improve_ingredients_analysis_2"
msgid "Add new entries, synonyms or translations to our multilingual lists of ingredients, ingredient processing methods, and labels."
msgstr "Add new entries, synonyms or translations to our multilingual lists of ingredients, ingredient processing methods, and labels."

# Do not translate #ingredients
msgctxt "help_improve_ingredients_analysis_instructions"
msgid "Join the #ingredients channel on <a href=\"https://slack.openfoodfacts.org\">our Slack discussion space</a> and/or learn about <a href=\"https://wiki.openfoodfacts.org/Ingredients_Extraction_and_Analysis">ingredients analysis on our wiki</a>, if you would like to help. Thank you!"
msgstr "If you would like to help, join the #ingredients channel on <a href=\"https://slack.openfoodfacts.org\">our Slack discussion space</a> and/or learn about <a href=\"https://wiki.openfoodfacts.org/Ingredients_Extraction_and_Analysis">ingredients analysis on our wiki</a>. Thank you!"

msgctxt "footer_producers_link"
msgid "https://world.pro.openfoodfacts.org/"
msgstr "http://world.pro.openfoodfacts.org/"

msgctxt "footer_producers"
msgid "Producers"
msgstr "Producers"

# %s will be replaced by the language name
msgctxt "add_ingredients_in_language"
msgid "If this product has an ingredients list in %s, please add it."
msgstr "If this product has an ingredients list in %s, please add it."

msgctxt "missing_barcode"
msgid "Missing barcode"
msgstr "Missing barcode"

msgctxt "invalid_barcode"
msgid "Invalid barcode"
msgstr "Invalid barcode"

# Either 'ltr' for left to right languages like English or 'rtl' for right to left languages like Arabic
msgctxt "text_direction"
msgid "ltr"
msgstr "ltr"

msgctxt "separate_values_with_commas"
msgid "Separate multiple values with commas."
msgstr "Separate multiple values with commas."

msgctxt "lc_note"
msgid "If the product's packaging is in multiple languages, indicate the most visible language on the product."
msgstr "If the product's packaging is in multiple languages, indicate the most visible language on the product."

msgctxt "obsolete_import_note"
msgid "Enter Yes, Y or 1 if the product is no longer available in stores."
msgstr "Enter Yes, Y or 1 if the product is no longer available in stores."

msgctxt "specify_value_and_unit_or_use_default_unit"
msgid "Specify both the value and unit, or use the default unit: %s"
msgstr "Specify both the value and unit, or use the default unit: %s"

msgctxt "specify_value_and_unit"
msgid "Specify both the value and unit."
msgstr "Specify both the value and unit."

msgctxt "download_sample_import_file"
msgid "Download an XLSX template file for Excel or LibreOffice with the fields that can be imported."
msgstr "Download an XLSX template file for Excel or LibreOffice with the fields that can be imported."

msgctxt "code_import_note"
msgid "Barcode as it appears on the product."
msgstr "Barcode as it appears on the product."

msgctxt "producer_product_id_import_note"
msgid "Internal code used by the producer to identify the product, different from the product's barcode."
msgstr "Internal code used by the producer to identify the product, different from the product's barcode."

msgctxt "producer_version_id_import_note"
msgid "Internal code used by the producer to identify a specific version of a product when it changes."
msgstr "Internal code used by the producer to identify a specific version of a product when it changes."

msgctxt "categories_import_note"
msgid "Providing a category is very important to make the product easy to search for, and to compute the Nutri-Score"
msgstr "Providing a category is very important to make the product easy to search for, and to compute the Nutri-Score"

msgctxt "labels_import_note"
msgid "Some labels such as the organic label are used to filter and/or rank search results, so it is strongly recommended to specify them."
msgstr "Some labels such as the organic label are used to filter and/or rank search results, so it is strongly recommended to specify them."

msgctxt "origins_import_note"
msgid "This field must contain only a comma separated list of countries of origin of the ingredients"
msgstr "This field must contain only a comma separated list of countries of origin of the ingredients"

msgctxt "origin_import_note"
msgid "Text or sentences that indicate the origin of the product and/or its ingredients."
msgstr "Text or sentences that indicate the origin of the product and/or its ingredients."

msgctxt "nutriscore_grade_producer"
msgid "Nutri-Score grade from A to E displayed on the product label"
msgstr "Nutri-Score grade from A to E displayed on the product label"

msgctxt "nutriscore_grade_producer_import_note"
msgid "Open Food Facts computes the Nutri-Score grade based on the information provided (nutrition facts and category). If the grade we compute is different from the grade you provide, you will get a private notification on the producers platform so that the difference can be resolved."
msgstr "Open Food Facts computes the Nutri-Score grade based on the information provided (nutrition facts and category). If the grade we compute is different from the grade you provide, you will get a private notification on the producers platform so that the difference can be resolved."

msgctxt "nutriscore_score_producer"
msgid "Nutri-Score score (numeric value from which the A to E grade is derived)"
msgstr "Nutri-Score score (numeric value from which the A to E grade is derived)"

msgctxt "nutriscore_score_producer_import_note"
msgid "Open Food Facts computes the Nutri-Score score based on the information provided (nutrition facts and category). If the score we compute is different from the score you provide, you will get a private notification on the producers platform so that the difference can be resolved."
msgstr "Open Food Facts computes the Nutri-Score score based on the information provided (nutrition facts and category). If the score we compute is different from the score you provide, you will get a private notification on the producers platform so that the difference can be resolved."

msgctxt "mandatory_field"
msgid "Mandatory field"
msgstr "Mandatory field"

msgctxt "mandatory_field_note"
msgid "All products should have this information."
msgstr "All products should have this information."

msgctxt "recommended_field"
msgid "Recommended field"
msgstr "Recommended field"

msgctxt "recommended_field_note"
msgid "If this information exists and is relevant for the product, it is recommended to provide it to make the product easier to search for and the product data more useful."
msgstr "If this information exists and is relevant for the product, it is recommended to provide it to make the product easier to search for and the product data more useful."

msgctxt "optional_field"
msgid "Optional field"
msgstr "Optional field"

msgctxt "optional_field_note"
msgid "If available, this information will be displayed on the product page."
msgstr "If available, this information will be displayed on the product page."

# product photos here means photos of multiple products
msgctxt "images_can_be_provided_separately"
msgid "Product photos can also be provided separately through the Import product photos function of the platform for producers."
msgstr "Product photos can also be provided separately through the Import product photos function of the platform for producers."

<<<<<<< HEAD
msgctxt "attribute_group_labels_name"
msgid "Labels"
msgstr "Labels"

msgctxt "attribute_labels_organic_name"
msgid "Organic farming"
msgstr "Organic farming"

msgctxt "attribute_labels_organic_yes_title"
msgid "Organic product"
msgstr "Organic product"

msgctxt "attribute_labels_organic_no_title"
msgid "Not an organic product"
msgstr "Not an organic product"

msgctxt "attribute_labels_organic_description_short"
msgid "Promotes ecological sustainability and biodiversity."
msgstr "Promotes ecological sustainability and biodiversity."

msgctxt "attribute_labels_organic_description"
msgid "Organic farming aims to protect the environment and to conserve biodiversity by prohibiting or limiting the use of synthetic fertilizers, pesticides and food additives."
msgstr "Organic farming aims to protect the environment and to conserve biodiversity by prohibiting or limiting the use of synthetic fertilizers, pesticides and food additives."

msgctxt "attribute_labels_fair_trade_name"
msgid "Fair trade"
msgstr "Fair trade"

msgctxt "attribute_labels_fair_trade_yes_title"
msgid "Fair trade product"
msgstr "Fair trade product"

msgctxt "attribute_labels_fair_trade_no_title"
msgid "Not a fair trade product"
msgstr "Not a fair trade product"

msgctxt "attribute_labels_fair_trade_yes_description_short"
msgid "Helps producers in developping countries."
msgstr "Helps producers in developping countries."

msgctxt "attribute_labels_fair_trade_description_short"
msgid "Fair trade products help producers in developping countries."
msgstr "Fair trade products help producers in developping countries."

msgctxt "attribute_labels_fair_trade_description"
msgid "When you buy fair trade products, producers in developing countries are paid an higher and fairer price, which helps them improve and sustain higher social and often environmental standards."
msgstr "When you buy fair trade products, producers in developing countries are paid an higher and fairer price, which helps them improve and sustain higher social and often environmental standards."

msgctxt "attribute_group_nutritional_quality_name"
msgid "Nutritional quality"
msgstr "Nutritional quality"

msgctxt "attribute_nutriscore_name"
msgid "Nutri-Score"
msgstr "Nutri-Score"

# keep %s, it will be replaced by the letter A, B, C, D or E
msgctxt "attribute_nutriscore_grade_title"
msgid "Nutri-Score %s"
msgstr "Nutri-Score %s"

msgctxt "attribute_nutriscore_a_description_short"
msgid "Very good nutritional quality"
msgstr "Very good nutritional quality"

msgctxt "attribute_nutriscore_b_description_short"
msgid "Good nutritional quality"
msgstr "Good nutritional quality"

msgctxt "attribute_nutriscore_c_description_short"
msgid "Average nutritional quality"
msgstr "Average nutritional quality"

msgctxt "attribute_nutriscore_d_description_short"
msgid "Poor nutritional quality"
msgstr "Poor nutritional quality"

msgctxt "attribute_nutriscore_e_description_short"
msgid "Bad nutritional quality"
msgstr "Bad nutritional quality"

msgctxt "attribute_group_processing_name"
msgid "Food processing"
msgstr "Food processing"

msgctxt "attribute_nova_name"
msgid "NOVA group"
msgstr "NOVA group"

# keep %s, it will be replaced by the group 1, 2, 3 or 4
msgctxt "attribute_nova_group_title"
msgid "NOVA %s"
msgstr "NOVA %s"

msgctxt "attribute_nova_1_description_short"
msgid "Unprocessed or minimally processed foods"
msgstr "Unprocessed or minimally processed foods"

msgctxt "attribute_nova_2_description_short"
msgid "Processed culinary ingredients"
msgstr "Processed culinary ingredients"

msgctxt "attribute_nova_3_description_short"
msgid "Processed foods"
msgstr "Processed foods"

msgctxt "attribute_nova_4_description_short"
msgid "Ultra processed foods"
msgstr "Ultra processed foods"
=======
msgctxt "export_product_page"
msgid "Export product to public database"
msgstr "Export product to public database"

msgctxt "one_product_will_be_exported"
msgid "1 product will be exported."
msgstr "1 product will be exported."

msgctxt "no_products_to_export"
msgid "No products to export."
msgstr "No products to export."

msgctxt "query_filter"
msgid "Query filter"
msgstr "Query filter"
>>>>>>> e7fdb7f9
<|MERGE_RESOLUTION|>--- conflicted
+++ resolved
@@ -4532,7 +4532,6 @@
 msgid "Product photos can also be provided separately through the Import product photos function of the platform for producers."
 msgstr "Product photos can also be provided separately through the Import product photos function of the platform for producers."
 
-<<<<<<< HEAD
 msgctxt "attribute_group_labels_name"
 msgid "Labels"
 msgstr "Labels"
@@ -4642,7 +4641,7 @@
 msgctxt "attribute_nova_4_description_short"
 msgid "Ultra processed foods"
 msgstr "Ultra processed foods"
-=======
+
 msgctxt "export_product_page"
 msgid "Export product to public database"
 msgstr "Export product to public database"
@@ -4658,4 +4657,3 @@
 msgctxt "query_filter"
 msgid "Query filter"
 msgstr "Query filter"
->>>>>>> e7fdb7f9
