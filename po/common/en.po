msgid ""
msgstr ""
"MIME-Version: 1.0\n"
"Content-Type: text/plain; charset=UTF-8\n"
"Content-Transfer-Encoding: 8bit\n"
"Language: en\n"
"Project-Id-Version: openfoodfacts\n"
"Language-Team: English\n"
"Last-Translator: \n"
"POT-Creation-Date: \n"
"X-Generator: Poedit 2.1\n"
"Plural-Forms: nplurals=2; plural=(n != 1);\n"
"X-Crowdin-Project: openfoodfacts\n"
"X-Crowdin-Project-ID: 243092\n"
"X-Crowdin-Language: en\n"
"X-Crowdin-File-ID: 3123\n"

msgctxt "site_description_off"
msgid "A collaborative, free and open database of ingredients, nutrition facts and information on food products from around the world"
msgstr "A collaborative, free and open database of ingredients, nutrition facts and information on food products from around the world"

msgctxt "tagline_off"
msgid "Open Food Facts gathers information and data on food products from around the world."
msgstr "Open Food Facts gathers information and data on food products from around the world."

msgctxt "footer_tagline_off"
msgid "A collaborative, free and open database of food products from around the world."
msgstr "A collaborative, free and open database of food products from around the world."

#. make sure the text file exists for your language, otherwise ask @teolemon 
msgctxt "get_the_app_link_off"
msgid "/open-food-facts-mobile-app"
msgstr "/open-food-facts-mobile-app"

msgctxt "site_description_obf"
msgid "A collaborative, free and open database of ingredients, and information on cosmetic products from around the world"
msgstr "A collaborative, free and open database of ingredients, and information on cosmetic products from around the world"

msgctxt "tagline_obf"
msgid "Open Beauty Facts gathers information and data on cosmetic products from around the world."
msgstr "Open Beauty Facts gathers information and data on cosmetic products from around the world."

msgctxt "footer_tagline_obf"
msgid "A collaborative, free and open database of cosmetic products from around the world."
msgstr "A collaborative, free and open database of cosmetic products from around the world."

#. make sure the text file exists for your language, otherwise ask @teolemon 
msgctxt "get_the_app_link_obf"
msgid "/open-beauty-facts-mobile-app"
msgstr "/open-beauty-facts-mobile-app"

msgctxt "footer_and_the_facebook_group_obf"
msgid "and the <a href=\"https://www.facebook.com/groups/OpenBeautyFacts/\">Facebook group for contributors</a>"
msgstr "and the <a href=\"https://www.facebook.com/groups/OpenBeautyFacts/\">Facebook group for contributors</a>"

msgctxt "search_description_opensearch_obf"
msgid "Open Beauty Facts product search"
msgstr "Open Beauty Facts product search"

msgctxt "warning_not_complete_obf"
msgid "This product page is not complete. You can help to complete it by editing it and adding more data from the photos we have, or by taking more photos using the app for <a href=\"https://play.google.com/store/apps/details?id=org.openbeautyfacts.scanner&hl=en\">Android</a> or <a href=\"https://apps.apple.com/us/app/open-beauty-facts/id1122926380\">iPhone/iPad</a>. Thank you!"
msgstr "This product page is not complete. You can help to complete it by editing it and adding more data from the photos we have, or by taking more photos using the app for <a href=\"https://play.google.com/store/apps/details?id=org.openbeautyfacts.scanner&hl=en\">Android</a> or <a href=\"https://apps.apple.com/us/app/open-beauty-facts/id1122926380\">iPhone/iPad</a>. Thank you!"

msgctxt "brands_example_beauty"
msgid "Nivea, Nivea Men"
msgstr "Nivea, Nivea Men"

msgctxt "categories_example_beauty"
msgid "Anti-dandruff shampoo, Whitening toothpaste"
msgstr "Anti-dandruff shampoo, Whitening toothpaste"

msgctxt "emb_codes_example_beauty"
msgid "EMB 53062"
msgstr "EMB 53062"

msgctxt "generic_name_example_beauty"
msgid "Anti-dandruff shampoo"
msgstr "Anti-dandruff shampoo"

msgctxt "product_name_example_beauty"
msgid "Anti-Perspirant Stress Protect"
msgstr "Anti-Perspirant Stress Protect"

msgctxt "ingredients_text_example_beauty"
msgid "AQUA/WATER, SODIUM LAURETH SULFATE, DISODIUM COCOAMPHODIACETATE, GLYCOL DISTEARATE, COCAMIDE MEA"
msgstr "AQUA/WATER, SODIUM LAURETH SULFATE, DISODIUM COCOAMPHODIACETATE, GLYCOL DISTEARATE, COCAMIDE MEA"

msgctxt "1_product"
msgid "1 product"
msgstr "1 product"

msgctxt "about"
msgid "About me"
msgstr "About me"

msgctxt "add"
msgid "Add"
msgstr "Add"

msgctxt "add_language"
msgid "Add language"
msgstr "Add language"

msgctxt "add_product"
msgid "Add a product"
msgstr "Add a product"

msgctxt "add_user"
msgid "Register"
msgstr "Register"

msgctxt "add_user_display"
msgid "Register"
msgstr "Register"

msgctxt "add_user_process"
msgid "Welcome!"
msgstr "Welcome!"

msgctxt "add_user_result"
msgid "Thank you for joining us!"
msgstr "Thank you for joining us!"

msgctxt "add_user_you_can_edit"
msgid "You can now add and edit products on the web or with our free <a href=\"%s\">mobile app</a>."
msgstr "You can now add and edit products on the web or with our free <a href=\"%s\">mobile app</a>."

msgctxt "join_us_on_slack"
msgid "Join us on Slack"
msgstr "Join us on Slack"

msgctxt "add_user_join_the_project"
msgid "%s is a collaborative project to which you can bring much more than new products: your energy, enthusiasm and ideas!"
msgstr "%s is a collaborative project to which you can bring much more than new products: your energy, enthusiasm and ideas!"

msgctxt "add_user_join_us_on_slack"
msgid "We use a discussion system called Slack where all project participants can exchange and collaborate. Please join! We would be happy to know you!"
msgstr "We use a discussion system called Slack where all project participants can exchange and collaborate. Please join! We would be happy to know you!"

msgctxt "add_user_you_can_edit_pro"
msgid "You can now easily import your product data and photos."
msgstr "You can now easily import your product data and photos."

msgctxt "add_user_you_can_edit_pro_promo"
msgid "You can now add and edit your products and import their data and photos on our free <a href=\"%s\">platform for producers</a>."
msgstr "You can now add and edit your products and import their data and photos on our free <a href=\"%s\">platform for producers</a>."

msgctxt "add_user_existing_org"
msgid "There is already an existing organization with the name %s."
msgstr "There is already an existing organization with the name %s."

msgctxt "add_user_existing_org_pending"
msgid "Your request to join the organization is pending approval of the organization administrator."
msgstr "Your request to join the organization is pending approval of the organization administrator."

msgctxt "admin_status_updated"
msgid "Admin Status Updated"
msgstr "Admin Status Updated"

msgctxt "admin_status"
msgid "Admin Status"
msgstr "Admin Status"

msgctxt "grant_remove_admin_status"
msgid "Grant/Remove Admin status"
msgstr "Grant/Remove Admin status"

msgctxt "please_email_producers"
msgid "Please e-mail <a href=\"mailto:producers@openfoodfacts.org\">producers@openfoodfacts.org</a> if you have any question."
msgstr "Please e-mail <a href=\"mailto:producers@openfoodfacts.org\">producers@openfoodfacts.org</a> if you have any question."

msgctxt "if_you_work_for_a_producer"
msgid "If you work for a producer or brand and will add or complete data for your own products only, you can get access to our completely free Platform for Producers."
msgstr "If you work for a producer or brand and will add or complete data for your own products only, you can get access to our completely free Platform for Producers."

msgctxt "producers_platform_description_long"
msgid "The platform for producers allows manufacturers to easily import data and photos for all their products, to mark them as official, and to get free analysis of improvement opportunities for their products."
msgstr "The platform for producers allows manufacturers to easily import data and photos for all their products, to mark them as official, and to get free analysis of improvement opportunities for their products."

msgctxt "pro_account"
msgid "Professional account"
msgstr "Professional account"

msgctxt "this_is_a_pro_account"
msgid "This is a producer or brand account."
msgstr "This is a producer or brand account."

msgctxt "producer_or_brand"
msgid "Name of producer or name of brand"
msgstr "Name of producer or name of brand"

msgctxt "error_missing_org"
msgid "Professional accounts must have an associated organization (company name or brand)."
msgstr "Professional accounts must have an associated organization (company name or brand)."

msgctxt "enter_name_of_org"
msgid "Please enter the name of your organization (company name or brand)."
msgstr "Please enter the name of your organization (company name or brand)."

msgctxt "enter_email_addresses_of_users"
msgid "Enter email addresses of users to invite (comma-separated):"
msgstr "Enter email addresses of users to invite (comma-separated):"

msgctxt "f_this_is_a_pro_account_for_org"
msgid "This account is a professional account associated with the producer or brand {org}. You have access to the Platform for Producers."
msgstr "This account is a professional account associated with the producer or brand {org}. You have access to the Platform for Producers."

# please check that site_name and the brackets stays intact
msgctxt "add_user_email_subject"
msgid "Thanks for joining <<site_name>>"
msgstr "Thanks for joining <<site_name>>"

msgctxt "additives_1"
msgid "Potentially hazardous food additive. Limit usage."
msgstr "Potentially hazardous food additive. Limit usage."

msgctxt "additives_2"
msgid "Hazardous food additive. Avoid."
msgstr "Hazardous food additive. Avoid."

msgctxt "additives_3"
msgid "Food additive banned in Europe. Avoid at all cost."
msgstr "Food additive banned in Europe. Avoid at all cost."

msgctxt "additives_p"
msgid "additives"
msgstr "additives"

msgctxt "additives_s"
msgid "additive"
msgstr "additive"

msgctxt "advanced_search"
msgid "Advanced search"
msgstr "Advanced search"

msgctxt "advanced_search_old"
msgid "Advanced search and graphs"
msgstr "Advanced search and graphs"

msgctxt "alcohol_warning"
msgid "Excess drinking is harmful for health."
msgstr "Excess drinking is harmful for health."

msgctxt "email_warning"
msgid "Please note that your Pro account will only be valid if you use your professional e-mail address. Our moderation team checks that the domain name is consistent with the organisation you wish to join."
msgstr "Please note that your Pro account will only be valid if you use your professional e-mail address. Our moderation team checks that the domain name is consistent with the organisation you wish to join."

msgctxt "all_missions"
msgid "All missions"
msgstr "All missions"

msgctxt "allergens"
msgid "Substances or products causing allergies or intolerances"
msgstr "Substances or products causing allergies or intolerances"

msgctxt "allergens_p"
msgid "allergens"
msgstr "allergens"

msgctxt "allergens_s"
msgid "allergen"
msgstr "allergen"

msgctxt "also_edited_by"
msgid "Product page also edited by"
msgstr "Product page also edited by"

msgctxt "analytical_constituents"
msgid "Analytical constituents"
<<<<<<< HEAD
msgstr ""

msgctxt "analytical_constituents_per_1kg"
msgid "for 1 kg"
msgstr ""
=======
msgstr "Analytical constituents"

msgctxt "analytical_constituents_per_1kg"
msgid "for 1 kg"
msgstr "for 1 kg"
>>>>>>> f1015516

msgctxt "android_apk_app_icon_url"
msgid "/images/misc/android-apk.svg"
msgstr "/images/misc/android-apk.svg"

msgctxt "android_apk_app_icon_alt_text"
msgid "Android APK"
msgstr "Android APK"

# Please change en_get.svg to fr_get.svg. check the url https://static.openfoodfacts.org/images/misc/playstore/img/XX_get.svg
msgctxt "android_app_icon_url"
msgid "/images/misc/playstore/img/en_get.svg"
msgstr "/images/misc/playstore/img/en_get.svg"

msgctxt "android_app_icon_alt_text"
msgid "Get It On Google Play"
msgstr "Get It On Google Play"

msgctxt "app_please_take_pictures"
msgid "<p>This product is not yet in the <<site_name>> database. Could you please take some pictures of the product, barcode, ingredients list and nutrition facts to add it on <a href=\"https://world.openfoodfacts.org\" target=\"_blank\"><<site_name>></a>?</p>\n"
"<p>Thanks in advance!</p>\n"
msgstr "<p>This product is not yet in the <<site_name>> database. Could you please take some pictures of the product, barcode, ingredients list and nutrition facts to add it on <a href=\"https://world.openfoodfacts.org\" target=\"_blank\"><<site_name>></a>?</p>\n"
"<p>Thanks in advance!</p>\n"

msgctxt "app_take_a_picture"
msgid "Take a picture"
msgstr "Take a picture"

msgctxt "app_take_a_picture_note"
msgid "Note: the pictures you send are published under the free licence Creative Commons Attribution and ShareAlike."
msgstr "Note: the pictures you send are published under the free licence Creative Commons Attribution and ShareAlike."

msgctxt "app_you_can_add_pictures"
msgid "You can add pictures:"
msgstr "You can add pictures:"

msgctxt "axis_x"
msgid "Horizontal axis"
msgstr "Horizontal axis"

msgctxt "axis_y"
msgid "Vertical axis"
msgstr "Vertical axis"

msgctxt "barcode"
msgid "Barcode"
msgstr "Barcode"

msgctxt "barcode_number"
msgid "Barcode number:"
msgstr "Barcode number:"

msgctxt "you_can_also_help_us"
msgid "You can also help to fund the Open Food Facts project"
msgstr "You can also help to fund the Open Food Facts project"

msgctxt "producers_administration_manual"
msgid "Producers Admin manual"
msgstr "Producers Admin manual"

msgctxt "bottom_content"
msgid "<a href=\"https://world.openfoodfacts.org/donate-to-open-food-facts?utm_source=login-open-food-facts\"><img src=\"https://static.openfoodfacts.org/images/svg/donate-icon.svg\" alt=\"Donate to Open Food Facts\" /></a><p><<site_name>> is made by a non-profit association, independent from the industry. It is made for all, by all, and it is funded by all. You can support our work by <a href=\"https://world.openfoodfacts.org/donate-to-open-food-facts?utm_source=login-open-food-facts\">donating to Open Food Facts</a> and also by <a href=\"https://www.lilo.org/fr/open-food-facts/?utm_source=open-food-facts\">using the Lilo search engine</a>.<br/><b>Thank you!</b></p>"
msgstr "<a href=\"https://world.openfoodfacts.org/donate-to-open-food-facts?utm_source=login-open-food-facts\"><img src=\"https://static.openfoodfacts.org/images/svg/donate-icon.svg\" alt=\"Donate to Open Food Facts\" /></a><p><<site_name>> is made by a non-profit association, independent from the industry. It is made for all, by all, and it is funded by all. You can support our work by <a href=\"https://world.openfoodfacts.org/donate-to-open-food-facts?utm_source=login-open-food-facts\">donating to Open Food Facts</a> and also by <a href=\"https://www.lilo.org/fr/open-food-facts/?utm_source=open-food-facts\">using the Lilo search engine</a>.<br/><b>Thank you!</b></p>"

msgctxt "bottom_title"
msgid "Donate to support our work"
msgstr "Donate to support our work"

msgctxt "brands"
msgid "Brands"
msgstr "Brands"

msgctxt "brands_example"
msgid "Kinder Bueno White, Kinder Bueno, Kinder, Ferrero"
msgstr "Kinder Bueno White, Kinder Bueno, Kinder, Ferrero"

msgctxt "brands_p"
msgid "brands"
msgstr "brands"

msgctxt "brands_products"
msgid "Products from the %s brand"
msgstr "Products from the %s brand"

msgctxt "brands_s"
msgid "brand"
msgstr "brand"

msgctxt "brands_tagsinput"
msgid "add a brand"
msgstr "add a brand"

msgctxt "brands_without_products"
msgid "Products not from the %s brand"
msgstr "Products not from the %s brand"

msgctxt "brand_owner"
msgid "Brand owner"
msgstr "Brand owner"

msgctxt "brand_owner_example"
msgid "The Coca Cola Company"
msgstr "The Coca Cola Company"

msgctxt "by"
msgid "by"
msgstr "by"

msgctxt "categories"
msgid "Categories"
msgstr "Categories"

msgctxt "categories_example"
msgid "Sardines in olive oil, Orange juice from concentrate"
msgstr "Sardines in olive oil, Orange juice from concentrate"

msgctxt "categories_note"
msgid "Indicate only the most specific category. \"Parents\" categories will be automatically added."
msgstr "Indicate only the most specific category. \"Parents\" categories will be automatically added."

msgctxt "categories_p"
msgid "categories"
msgstr "categories"

msgctxt "categories_products"
msgid "Products from the %s category"
msgstr "Products from the %s category"

msgctxt "categories_s"
msgid "category"
msgstr "category"

msgctxt "categories_tagsinput"
msgid "add a category"
msgstr "add a category"

msgctxt "categories_without_products"
msgid "Products not from the %s category"
msgstr "Products not from the %s category"

msgctxt "change_fields"
msgid "Data"
msgstr "Data"

msgctxt "change_nutriments"
msgid "Nutriments"
msgstr "Nutriments"

msgctxt "change_selected_images"
msgid "Selected images"
msgstr "Selected images"

msgctxt "change_uploaded_images"
msgid "Uploaded images"
msgstr "Uploaded images"

msgctxt "checkers_p"
msgid "checkers"
msgstr "checkers"

msgctxt "checkers_s"
msgid "checker"
msgstr "checker"

msgctxt "cities_p"
msgid "packaging cities"
msgstr "packaging cities"

msgctxt "cities_products"
msgid "Products packaged in the city of %s"
msgstr "Products packaged in the city of %s"

msgctxt "cities_s"
msgid "packaging city"
msgstr "packaging city"

msgctxt "cities_without_products"
msgid "Products not packaged in the city of %s"
msgstr "Products not packaged in the city of %s"

msgctxt "codes_p"
msgid "Codes"
msgstr "Codes"

msgctxt "codes_s"
msgid "Code"
msgstr "Code"

msgctxt "completed_n_missions"
msgid "completed %d missions:"
msgstr "completed %d missions:"

msgctxt "connected_with_facebook"
msgid "You are connected with your Facebook account."
msgstr "You are connected with your Facebook account."

msgctxt "contributor_since"
msgid "Contributor since"
msgstr "Contributor since"

msgctxt "copy_data"
msgid "Copy data from current product to new product"
msgstr "Copy data from current product to new product"

msgctxt "correct_the_following_errors"
msgid "Please correct the following errors:"
msgstr "Please correct the following errors:"

msgctxt "correctors_p"
msgid "correctors"
msgstr "correctors"

msgctxt "correctors_s"
msgid "corrector"
msgstr "corrector"

msgctxt "countries"
msgid "Countries where sold"
msgstr "Countries where sold"

msgctxt "countries_note"
msgid "Countries where the product is widely available (not including stores specialising in foreign products)"
msgstr "Countries where the product is widely available (not including stores specialising in foreign products)"

msgctxt "countries_p"
msgid "countries"
msgstr "countries"

msgctxt "countries_products"
msgid "Products sold in %s"
msgstr "Products sold in %s"

msgctxt "countries_s"
msgid "country"
msgstr "country"

msgctxt "countries_without_products"
msgid "Products not sold in %s"
msgstr "Products not sold in %s"

msgctxt "data_source"
msgid "Data source"
msgstr "Data source"

msgctxt "data_sources_p"
msgid "data sources"
msgstr "data sources"

msgctxt "data_sources_s"
msgid "data source"
msgstr "data source"

msgctxt "debug_p"
msgid "debug"
msgstr "debug"

msgctxt "debug_s"
msgid "debug"
msgstr "debug"

msgctxt "delete_comment"
msgid "Reason for removal"
msgstr "Reason for removal"

msgctxt "delete_product"
msgid "Delete a product"
msgstr "Delete a product"

msgctxt "delete_product_page"
msgid "Delete the page"
msgstr "Delete the page"

msgctxt "delete_the_images"
msgid "Delete the images"
msgstr "Delete the images"

msgctxt "delete_user"
msgid "Delete a user"
msgstr "Delete a user"

msgctxt "delete_confirmation"
msgid "This will delete your user details and anonymise all of your contributions. Please re-enter your user name to confirm."
msgstr "This will delete your user details and anonymise all of your contributions. Please re-enter your user name to confirm."

msgctxt "danger_zone"
msgid "Danger Zone"
msgstr "Danger Zone"

msgctxt "diff_add"
msgid "Added:"
msgstr "Added:"

msgctxt "diff_change"
msgid "Changed:"
msgstr "Changed:"

msgctxt "diff_delete"
msgid "Deleted:"
msgstr "Deleted:"

msgctxt "donate"
msgid "Donate to Open Food Facts"
msgstr "Donate to Open Food Facts"

msgctxt "donate_link"
msgid "https://world.openfoodfacts.org/donate-to-open-food-facts"
msgstr "https://world.openfoodfacts.org/donate-to-open-food-facts"

msgctxt "ecological_data_table"
msgid "Ecological footprint"
msgstr "Ecological footprint"

msgctxt "ecological_data_table_note"
msgid "If the carbon footprint is specified on the label (rarely at this time), indicate it for the same quantity than the nutritional composition."
msgstr "If the carbon footprint is specified on the label (rarely at this time), indicate it for the same quantity than the nutritional composition."

msgctxt "edit"
msgid "edit"
msgstr "edit"

msgctxt "edit_comment"
msgid "Changes summary"
msgstr "Changes summary"

msgctxt "edit_product"
msgid "Edit a product"
msgstr "Edit a product"

msgctxt "edit_product_page"
msgid "Edit the page"
msgstr "Edit the page"

msgctxt "edit_profile"
msgid "Edit your public profile"
msgstr "Edit your public profile"

msgctxt "edit_profile_confirm"
msgid "Changes to your public profile have been saved."
msgstr "Changes to your public profile have been saved."

msgctxt "edit_profile_msg"
msgid "Information below is visible in your public profile."
msgstr "Information below is visible in your public profile."

msgctxt "edit_settings"
msgid "Change your account parameters"
msgstr "Change your account parameters"

msgctxt "edit_user"
msgid "Account parameters"
msgstr "Account parameters"

msgctxt "edit_user_display"
msgid "Account parameters"
msgstr "Account parameters"

msgctxt "edit_user_process"
msgid "Account parameters"
msgstr "Account parameters"

msgctxt "edit_user_result"
msgid "Your account parameters have been changed."
msgstr "Your account parameters have been changed."

msgctxt "editors_p"
msgid "editors"
msgstr "editors"

msgctxt "editors_s"
msgid "editor"
msgstr "editor"

msgctxt "email"
msgid "E-mail address"
msgstr "E-mail address"

msgctxt "emb_code_products"
msgid "Products packaged by the company with traceability code %s"
msgstr "Products packaged by the company with traceability code %s"

msgctxt "emb_code_p"
msgid "Traceability codes"
msgstr "Traceability codes"

msgctxt "emb_code_s"
msgid "Traceability code"
msgstr "Traceability code"

msgctxt "emb_codes"
msgid "Traceability code"
msgstr "Traceability code"

msgctxt "emb_codes_p"
msgid "traceability codes"
msgstr "traceability codes"

msgctxt "emb_codes_products"
msgid "Products with the traceability code %s"
msgstr "Products with the traceability code %s"

msgctxt "emb_codes_s"
msgid "traceability code"
msgstr "traceability code"

msgctxt "emb_codes_without_products"
msgid "Products without the traceability code %s"
msgstr "Products without the traceability code %s"

# Those are country specific codes. For European countries, you can change FR 62.448.034 CE to DE BY 718 EG (for instance)
msgctxt "emb_codes_example"
msgid "EMB 53062, FR 62.448.034 CE, 84 R 20, 33 RECOLTANT 522"
msgstr "EMB 53062, FR 62.448.034 CE, 84 R 20, 33 RECOLTANT 522"

msgctxt "emb_codes_note"
msgid "In Europe, the code is in an ellipse with the 2 country initials followed by a number and CE."
msgstr "In Europe, the code is in an ellipse with the 2 country initials followed by a number and CE."

msgctxt "entry_dates_p"
msgid "Entry dates"
msgstr "Entry dates"

msgctxt "entry_dates_s"
msgid "Entry date"
msgstr "Entry date"

msgctxt "error"
msgid "Error"
msgstr "Error"

msgctxt "error_bad_login_password"
msgid "Incorrect user name or password. <a href=\"/cgi/reset_password.pl\">Forgotten password?</a>"
msgstr "Incorrect user name or password. <a href=\"/cgi/reset_password.pl\">Forgotten password?</a>"

msgctxt "error_database"
msgid "An error occurred while reading the data, try to refresh the page."
msgstr "An error occurred while reading the data, try to refresh the page."

msgctxt "error_different_passwords"
msgid "The password and confirmation password are different."
msgstr "The password and confirmation password are different."

msgctxt "error_email_already_in_use"
msgid "The e-mail address is already used by another user. Maybe you already have an account? You can <a href=\"/cgi/reset_password.pl\">reset the password</a> of your other account."
msgstr "The e-mail address is already used by another user. Maybe you already have an account? You can <a href=\"/cgi/reset_password.pl\">reset the password</a> of your other account."

msgctxt "error_invalid_address"
msgid "Invalid address."
msgstr "Invalid address."

msgctxt "error_invalid_email"
msgid "Invalid e-mail address"
msgstr "Invalid e-mail address"

msgctxt "error_invalid_password"
msgid "The password needs to be at least 6 characters long."
msgstr "The password needs to be at least 6 characters long."

msgctxt "error_invalid_user"
msgid "Invalid user."
msgstr "Invalid user."

msgctxt "error_invalid_username"
msgid "The user name must contain only unaccented letters, digits and dashes."
msgstr "The user name must contain only unaccented letters, digits and dashes."

msgctxt "error_username_too_long"
msgid "The user name is too long (maximum 40 characters)."
msgstr "The user name is too long (maximum 40 characters)."

msgctxt "error_name_too_long"
msgid "The name is too long (maximum 60 characters)."
msgstr "The name is too long (maximum 60 characters)."

msgctxt "error_new_code_already_exists"
msgid "A product already exists with the new code"
msgstr "A product already exists with the new code"

msgctxt "error_no_name"
msgid "You need to enter a name or nickname."
msgstr "You need to enter a name or nickname."

msgctxt "error_no_permission"
msgid "Permission denied."
msgstr "Permission denied."

msgctxt "error_no_username"
msgid "You need to enter a user name"
msgstr "You need to enter a user name"

msgctxt "error_reset_already_connected"
msgid "You are already signed in."
msgstr "You are already signed in."

msgctxt "error_reset_invalid_token"
msgid "The reset password link is invalid or has expired."
msgstr "The reset password link is invalid or has expired."

msgctxt "error_reset_unknown_email"
msgid "There is no account with this email"
msgstr "There is no account with this email"

msgctxt "error_reset_unknown_id"
msgid "This username does not exist."
msgstr "This username does not exist."

msgctxt "error_username_not_available"
msgid "This username already exists, please choose another."
msgstr "This username already exists, please choose another."

msgctxt "example"
msgid "Example:"
msgstr "Example:"

msgctxt "examples"
msgid "Examples:"
msgstr "Examples:"

msgctxt "expiration_date"
msgid "Best before date"
msgstr "Best before date"

msgctxt "expiration_date_note"
msgid "The expiration date is a way to track product changes over time and to identify the most recent version."
msgstr "The expiration date is a way to track product changes over time and to identify the most recent version."

msgctxt "explore_products_by"
msgid "Explore products by..."
msgstr "Explore products by..."

msgctxt "facebook_locale"
msgid "en_US"
msgstr "en_US"

msgctxt "fixme_product"
msgid "If the data is incomplete or incorrect, you can complete or correct it by editing this page."
msgstr "If the data is incomplete or incorrect, you can complete or correct it by editing this page."

msgctxt "footer_and_the_facebook_group"
msgid "and the <a href=\"https://www.facebook.com/groups/openfoodfacts/\">Facebook group for contributors</a>"
msgstr "and the <a href=\"https://www.facebook.com/groups/openfoodfacts/\">Facebook group for contributors</a>"

msgctxt "footer_blog"
msgid "<<site_name>> blog"
msgstr "<<site_name>> blog"

# Do not translate
msgctxt "footer_blog_link"
msgid "https://blog.openfoodfacts.org/en/"
msgstr "https://blog.openfoodfacts.org/en/"

msgctxt "footer_code_of_conduct"
msgid "Code of conduct"
msgstr "Code of conduct"

# Do not translate without having the same exact string in the Tags template. Do not use spaces, special characters, only alphanumeric characters separated by hyphens
msgctxt "footer_code_of_conduct_link"
msgid "/code-of-conduct"
msgstr "/code-of-conduct"

msgctxt "footer_data"
msgid "Data, API and SDKs"
msgstr "Data, API and SDKs"

# Do not translate without having the same exact string in the Tags template. Do not use spaces, special characters, only alphanumeric characters separated by hyphens
msgctxt "footer_data_link"
msgid "/data"
msgstr "/data"

msgctxt "footer_discover_the_project"
msgid "Discover the project"
msgstr "Discover the project"

msgctxt "footer_faq"
msgid "Frequently asked questions"
msgstr "Frequently asked questions"

# Do not translate without having the same exact string in the Tags template. Do not use spaces, special characters, only alphanumeric characters separated by hyphens
msgctxt "footer_faq_link"
msgid "https://support.openfoodfacts.org/help/en-gb"
msgstr "https://support.openfoodfacts.org/help/en-gb"

msgctxt "footer_translators"
msgid "Translators"
msgstr "Translators"

# Do not translate
msgctxt "footer_translators_link"
msgid "/cgi/top_translators.pl"
msgstr "/cgi/top_translators.pl"

msgctxt "footer_follow_us"
msgid "Follow us on <a href=\"https://twitter.com/openfoodfacts\">Twitter</a>,\n"
"<a href=\"https://www.facebook.com/OpenFoodFacts\">Facebook</a> and\n"
"<a href=\"https://www.instagram.com/open.food.facts/\">Instagram</a>\n"
msgstr "Follow us on <a href=\"https://twitter.com/openfoodfacts\">Twitter</a>,\n"
"<a href=\"https://www.facebook.com/OpenFoodFacts\">Facebook</a> and\n"
"<a href=\"https://www.instagram.com/open.food.facts/\">Instagram</a>\n"

msgctxt "footer_install_the_app"
msgid "Install the app"
msgstr "Install the app"

msgctxt "footer_join_the_community"
msgid "Join the community"
msgstr "Join the community"

msgctxt "footer_join_us_on"
msgid "Join us on %s:"
msgstr "Join us on %s:"

msgctxt "footer_legal"
msgid "Legal"
msgstr "Legal"

# Do not translate without having the same exact string in the Tags template. Do not use spaces, special characters, only alphanumeric characters separated by hyphens
msgctxt "footer_legal_link"
msgid "/legal"
msgstr "/legal"

msgctxt "footer_privacy"
msgid "Privacy"
msgstr "Privacy"

# Do not translate without having the same exact string in the Tags template. Do not use spaces, special characters, only alphanumeric characters separated by hyphens
msgctxt "footer_privacy_link"
msgid "/privacy"
msgstr "/privacy"

msgctxt "footer_press"
msgid "Press"
msgstr "Press"

# Do not translate without having the same exact string in the Tags template. Do not use spaces, special characters, only alphanumeric characters separated by hyphens
msgctxt "footer_press_link"
msgid "/press"
msgstr "/press"

msgctxt "footer_terms"
msgid "Terms of use"
msgstr "Terms of use"

# Do not translate without having the same exact string in the Tags template. Do not use spaces, special characters, only alphanumeric characters separated by hyphens
msgctxt "footer_terms_link"
msgid "/terms-of-use"
msgstr "/terms-of-use"

msgctxt "footer_who_we_are"
msgid "Who we are"
msgstr "Who we are"

# Do not translate without having the same exact string in the Tags template. Do not use spaces, special characters, only alphanumeric characters separated by hyphens
msgctxt "footer_who_we_are_link"
msgid "/who-we-are"
msgstr "/who-we-are"

msgctxt "footer_wiki"
msgid "<<site_name>> wiki (en)"
msgstr "<<site_name>> wiki (en)"

# Do not translate
msgctxt "footer_wiki_link"
msgid "https://wiki.openfoodfacts.org"
msgstr "https://wiki.openfoodfacts.org"

# Do not translate Open Beauty Facts but do translate Cosmetics
msgctxt "footer_obf"
msgid "Open Beauty Facts - Cosmetics"
msgstr "Open Beauty Facts - Cosmetics"

msgctxt "footer_obf_link"
msgid "https://world.openbeautyfacts.org"
msgstr "https://world.openbeautyfacts.org"

msgctxt "footer_pro"
msgid "Open Food Facts for Producers"
msgstr "Open Food Facts for Producers"

msgctxt "for"
msgid "for"
msgstr "for"

msgctxt "front_alt"
msgid "Product"
msgstr "Product"

msgctxt "generic_name"
msgid "Common name"
msgstr "Common name"

msgctxt "generic_name_example"
msgid "Chocolate bar with milk and hazelnuts"
msgstr "Chocolate bar with milk and hazelnuts"

msgctxt "goodbye"
msgid "See you soon!"
msgstr "See you soon!"

msgctxt "graph_count"
msgid "%d products match the search criteria, of which %i products have defined values for the graph's axis."
msgstr "%d products match the search criteria, of which %i products have defined values for the graph's axis."

msgctxt "graph_title"
msgid "Graph title"
msgstr "Graph title"

msgctxt "graphs_and_maps"
msgid "Graphs and maps"
msgstr "Graphs and maps"

msgctxt "hello"
msgid "Hello"
msgstr "Hello"

msgctxt "high"
msgid "high"
msgstr "high"

msgctxt "high_quantity"
msgid "high quantity"
msgstr "high quantity"

msgctxt "history"
msgid "Changes history"
msgstr "Changes history"

msgctxt "image_front"
msgid "Front picture"
msgstr "Front picture"

msgctxt "image_ingredients"
msgid "Ingredients picture"
msgstr "Ingredients picture"

msgctxt "image_ingredients_note"
msgid "If the picture is neat enough, the ingredients can be extracted automatically"
msgstr "If the picture is neat enough, the ingredients can be extracted automatically"

msgctxt "image_nutrition"
msgid "Nutrition facts picture"
msgstr "Nutrition facts picture"

msgctxt "image_upload_error_image_already_exists"
msgid "This picture has already been sent."
msgstr "This picture has already been sent."

msgctxt "image_upload_error_image_too_small"
msgid "The picture is too small. Please do not upload pictures found on the Internet and only send photos you have taken yourself."
msgstr "The picture is too small. Please do not upload pictures found on the Internet and only send photos you have taken yourself."

msgctxt "image_upload_error_no_barcode_found_in_image_long"
msgid "The barcode in the image could not be read, or the image contained no barcode.\n"
"You can try with another image, or directly enter the barcode."
msgstr "The barcode in the image could not be read, or the image contained no barcode.\n"
"You can try with another image, or directly enter the barcode."

msgctxt "image_upload_error_no_barcode_found_in_image_short"
msgid "No barcode found in the image."
msgstr "No barcode found in the image."

msgctxt "image_upload_error_no_barcode_specified_or_found"
msgid "No barcode specified or found in the image or filename."
msgstr "No barcode specified or found in the image or filename."

msgctxt "image_upload_error_could_not_read_image"
msgid "The image could not be read."
msgstr "The image could not be read."

msgctxt "image_upload_error_no_barcode_found_in_text"
msgid "You must enter the characters of the barcode or send a product image when the barcode is visible."
msgstr "You must enter the characters of the barcode or send a product image when the barcode is visible."

msgctxt "image_full_size"
msgid "Full size"
msgstr "Full size"

msgctxt "image_attribution_creativecommons"
msgid "This file was uploaded to product %s and is licensed under the %s license."
msgstr "This file was uploaded to product %s and is licensed under the %s license."

msgctxt "image_attribution_photographer"
msgid "Attribution: Photo by %s per %s"
msgstr "Attribution: Photo by %s per %s"

msgctxt "image_attribution_photographer_editor"
msgid "Attribution: Photo by %s with additional modifications by %s per %s"
msgstr "Attribution: Photo by %s with additional modifications by %s per %s"

msgctxt "image_original_link_text"
msgid "(Original Image)"
msgstr "(Original Image)"

msgctxt "image_attribution_link_title"
msgid "Photo detail and attribution information"
msgstr "Photo detail and attribution information"

msgctxt "invite_user"
msgid "Invite Users"
msgstr "Invite Users"

msgctxt "incomplete_products_you_added"
msgid "Products you added that need to be completed"
msgstr "Products you added that need to be completed"

msgctxt "informers_p"
msgid "informers"
msgstr "informers"

msgctxt "informers_s"
msgid "informers"
msgstr "informers"

msgctxt "ingredients"
msgid "Ingredients"
msgstr "Ingredients"

msgctxt "no_ingredient"
msgid "Ingredients are missing"
msgstr "Ingredients are missing"

msgctxt "one_ingredient"
msgid "1 ingredient"
msgstr "1 ingredient"

msgctxt "f_ingredients_with_number"
msgid "{number} ingredients"
msgstr "{number} ingredients"

msgctxt "ingredients_alt"
msgid "Ingredients"
msgstr "Ingredients"

msgctxt "ingredients_analysis_note"
msgid "Note: ingredients can be listed with many different names, please let us know if you think the analysis above is incorrect."
msgstr "Note: ingredients can be listed with many different names, please let us know if you think the analysis above is incorrect."

msgctxt "ingredients_from_or_that_may_be_from_palm_oil_p"
msgid "ingredients from or that may be from palm oil"
msgstr "ingredients from or that may be from palm oil"

msgctxt "ingredients_from_or_that_may_be_from_palm_oil_s"
msgid "ingredient from or that may be from palm oil"
msgstr "ingredient from or that may be from palm oil"

msgctxt "ingredients_from_palm_oil_p"
msgid "ingredients from palm oil"
msgstr "ingredients from palm oil"

msgctxt "ingredients_from_palm_oil_s"
msgid "ingredient from palm oil"
msgstr "ingredient from palm oil"

msgctxt "ingredients_n_p"
msgid "Numbers of ingredients"
msgstr "Numbers of ingredients"

msgctxt "ingredients_n_s"
msgid "Number of ingredients"
msgstr "Number of ingredients"

msgctxt "known_ingredients_n_s"
msgid "Number of recognized ingredients"
msgstr "Number of recognized ingredients"

msgctxt "unknown_ingredients_n_s"
msgid "Number of unrecognized ingredients"
msgstr "Number of unrecognized ingredients"

msgctxt "ingredients_p"
msgid "ingredients"
msgstr "ingredients"

msgctxt "ingredients_products"
msgid "Products that contain the ingredient %s"
msgstr "Products that contain the ingredient %s"

msgctxt "ingredients_s"
msgid "ingredient"
msgstr "ingredient"

msgctxt "ingredients_text"
msgid "Ingredients list"
msgstr "Ingredients list"

msgctxt "ingredients_text_display_note"
msgid "Ingredients are listed in order of importance (quantity)."
msgstr "Ingredients are listed in order of importance (quantity)."

msgctxt "ingredients_text_example"
msgid "Cereals 85.5% (_wheat_ flour, whole-_wheat_ flour 11%), malt extract, cocoa 4,8%, ascorbic acid"
msgstr "Cereals 85.5% (_wheat_ flour, whole-_wheat_ flour 11%), malt extract, cocoa 4,8%, ascorbic acid"

msgctxt "ingredients_text_note"
msgid "Keep the order, indicate the % when specified, separate with a comma or - , use ( ) for ingredients of an ingredient, surround allergens with _ e.g. _milk_"
msgstr "Keep the order, indicate the % when specified, separate with a comma or - , use ( ) for ingredients of an ingredient, surround allergens with _ e.g. _milk_"

msgctxt "ingredients_that_may_be_from_palm_oil_p"
msgid "ingredients that may be from palm oil"
msgstr "ingredients that may be from palm oil"

msgctxt "ingredients_that_may_be_from_palm_oil_s"
msgid "ingredient that may be from palm oil"
msgstr "ingredient that may be from palm oil"

msgctxt "ingredients_without_products"
msgid "Products that do not contain the ingredient %s"
msgstr "Products that do not contain the ingredient %s"

# Please change appstore_US.svg to appstore_XX.svg. check the url https://static.openfoodfacts.org/images/misc/appstore/black/appstore_XX.svg
msgctxt "ios_app_icon_url"
msgid "/images/misc/appstore/black/appstore_US.svg"
msgstr "/images/misc/appstore/black/appstore_US.svg"

msgctxt "ios_app_icon_alt_text"
msgid "Download on the App Store"
msgstr "Download on the App Store"

msgctxt "known_nutrients_p"
msgid "known nutrients"
msgstr "known nutrients"

msgctxt "known_nutrients_s"
msgid "known nutrient"
msgstr "known nutrient"

msgctxt "labels"
msgid "Labels, certifications, awards"
msgstr "Labels, certifications, awards"

msgctxt "labels_example"
msgid "Organic"
msgstr "Organic"

msgctxt "labels_note"
msgid "Indicate only the most specific labels. \"Parents\" labels will be added automatically."
msgstr "Indicate only the most specific labels. \"Parents\" labels will be added automatically."

msgctxt "labels_p"
msgid "labels"
msgstr "labels"

msgctxt "labels_products"
msgid "Products that have the label %s"
msgstr "Products that have the label %s"

msgctxt "labels_s"
msgid "label"
msgstr "label"

msgctxt "labels_tagsinput"
msgid "add a label"
msgstr "add a label"

msgctxt "labels_without_products"
msgid "Products that do not have the label %s"
msgstr "Products that do not have the label %s"

msgctxt "lang"
msgid "Main language"
msgstr "Main language"

msgctxt "lang_note"
msgid "Language most present and most highlighted on the product"
msgstr "Language most present and most highlighted on the product"

msgctxt "language"
msgid "en-US"
msgstr "en-US"

msgctxt "languages_p"
msgid "languages"
msgstr "languages"

msgctxt "languages_s"
msgid "language"
msgstr "language"

msgctxt "last_edit_dates_p"
msgid "Last edit dates"
msgstr "Last edit dates"

msgctxt "last_edit_dates_s"
msgid "Last edit date"
msgstr "Last edit date"

msgctxt "last_image_dates_p"
msgid "Last picture dates"
msgstr "Last picture dates"

msgctxt "last_image_dates_s"
msgid "Last picture date"
msgstr "Last picture date"

msgctxt "licence_accept"
msgid "By adding information, data and/or images, you accept to place irrevocably your contribution under the <a href=\"https://opendatacommons.org/licenses/dbcl/1.0/\">Database Contents Licence 1.0</a> licence\n"
"for information and data, and under the <a href=\"https://creativecommons.org/licenses/by-sa/3.0/deed.en\">Creative Commons Attribution - ShareAlike 3.0</a> licence for images.\n"
"You accept to be credited by re-users by a link to the product your are contributing to."
msgstr "By adding information, data and/or images, you accept to place irrevocably your contribution under the <a href=\"https://opendatacommons.org/licenses/dbcl/1.0/\">Database Contents Licence 1.0</a> licence\n"
"for information and data, and under the <a href=\"https://creativecommons.org/licenses/by-sa/3.0/deed.en\">Creative Commons Attribution - ShareAlike 3.0</a> licence for images.\n"
"You accept to be credited by re-users by a link to the product your are contributing to."

msgctxt "link"
msgid "Link to the product page on the official site of the producer"
msgstr "Link to the product page on the official site of the producer"

msgctxt "list_of_x"
msgid "List of %s"
msgstr "List of %s"

msgctxt "loadmore"
msgid "Load more results"
msgstr "Load more results"

msgctxt "login_and_add_product"
msgid "Sign-in and add the product"
msgstr "Sign-in and add the product"

msgctxt "login_and_edit_product"
msgid "Sign-in and edit the product"
msgstr "Sign-in and edit the product"

msgctxt "login_create_your_account"
msgid "Create your account."
msgstr "Create your account."

msgctxt "login_not_registered_yet"
msgid "Not registered yet?"
msgstr "Not registered yet?"

msgctxt "login_register_title"
msgid "Sign-in"
msgstr "Sign in"

msgctxt "login_to_add_and_edit_products"
msgid "Sign-in to add or edit products."
msgstr "Sign-in to add or edit products."

msgctxt "login_to_add_products"
msgid "<p>Please sign-in to add or edit a product.</p>\n\n"
"<p>If you do not yet have an account on <<site_name>>, you can <a href=\"/cgi/user.pl\">register in 30 seconds</a>.</p>\n"
msgstr "<p>Please sign-in to add or edit a product.</p>\n\n"
"<p>If you do not yet have an account on <<site_name>>, you can <a href=\"/cgi/user.pl\">register in 30 seconds</a>.</p>\n"

msgctxt "login_username_email"
msgid "Username or e-mail address:"
msgstr "Username or e-mail address:"

msgctxt "low"
msgid "low"
msgstr "low"

msgctxt "low_quantity"
msgid "low quantity"
msgstr "low quantity"

msgctxt "manage_images"
msgid "Manage images"
msgstr "Manage images"

msgctxt "manage_images_info"
msgid "You can select one or more images and then:"
msgstr "You can select one or more images and then:"

msgctxt "manufacturing_places"
msgid "Manufacturing or processing places"
msgstr "Manufacturing or processing places"

msgctxt "manufacturing_places_example"
msgid "Montana, USA"
msgstr "Montana, USA"

msgctxt "manufacturing_places_p"
msgid "manufacturing or processing places"
msgstr "manufacturing or processing places"

msgctxt "manufacturing_places_products"
msgid "Products manufactured or processed in %s"
msgstr "Products manufactured or processed in %s"

msgctxt "manufacturing_places_s"
msgid "manufacturing or processing place"
msgstr "manufacturing or processing place"

msgctxt "manufacturing_places_tagsinput"
msgid "add a place"
msgstr "add a place"

msgctxt "manufacturing_places_without_products"
msgid "Products not manufactured or processed in %s"
msgstr "Products not manufactured or processed in %s"

msgctxt "map_count"
msgid "%d products match the search criteria, of which %i products have a known production place."
msgstr "%d products match the search criteria, of which %i products have a known production place."

msgctxt "map_title"
msgid "Map title"
msgstr "Map title"

msgctxt "menu"
msgid "Menu"
msgstr "Menu"

msgctxt "menu_add_a_product"
msgid "Add a product"
msgstr "Add a product"

# Do not translate without having the same exact string in the Tags template. Do not use spaces, special characters, only alphanumeric characters separated by hyphens
msgctxt "menu_add_a_product_link"
msgid "/add-a-product"
msgstr "/add-a-product"

msgctxt "menu_contribute"
msgid "Contribute"
msgstr "Contribute"

# Do not translate without having the same exact string in the Tags template. Do not use spaces, special characters, only alphanumeric characters separated by hyphens
msgctxt "menu_contribute_link"
msgid "/contribute"
msgstr "/contribute"

msgctxt "menu_discover"
msgid "Discover"
msgstr "Discover"

# Do not translate without having the same exact string in the Tags template. Do not use spaces, special characters, only alphanumeric characters separated by hyphens
msgctxt "menu_discover_link"
msgid "/discover"
msgstr "/discover"

msgctxt "mission_"
msgid "Mission: "
msgstr "Mission: "

msgctxt "mission_accomplished_by"
msgid "This mission has been completed by:"
msgstr "This mission has been completed by:"

msgctxt "mission_accomplished_by_n"
msgid "Completed by %d persons."
msgstr "Completed by %d persons."

msgctxt "mission_accomplished_by_nobody"
msgid "Be the first to complete this mission!"
msgstr "Be the first to complete this mission!"

msgctxt "mission_goal"
msgid "Goal:"
msgstr "Goal:"

msgctxt "missions"
msgid "Missions"
msgstr "Missions"

msgctxt "moderate"
msgid "moderate"
msgstr "moderate"

msgctxt "moderate_quantity"
msgid "moderate quantity"
msgstr "moderate quantity"

msgctxt "move_images_to_another_product"
msgid "Move the images to another product"
msgstr "Move the images to another product"

msgctxt "n_products"
msgid "%s products"
msgstr "%s products"

msgctxt "name"
msgid "Name"
msgstr "Name"

msgctxt "names"
msgid "Names"
msgstr "Names"

msgctxt "new_code"
msgid "If the barcode is not correct, please correct it here:"
msgstr "If the barcode is not correct, please correct it here:"

msgctxt "new_code_note"
msgid "For products without a barcode, an internal code is automatically set."
msgstr "For products without a barcode, an internal code is automatically set."

msgctxt "newsletter_description"
msgid "Subscribe to the newsletter (2 emails per month maximum)"
msgstr "Subscribe to the newsletter (2 emails per month maximum)"

msgctxt "subscribe_to_our_newsletter"
msgid "Subscribe to our newsletter"
msgstr "Subscribe to our newsletter"

msgctxt "next"
msgid "Next"
msgstr "Next"

msgctxt "no_barcode"
msgid "Product without barcode"
msgstr "Product without barcode"

msgctxt "no_nutrition_data"
msgid "Nutrition facts are not specified on the product."
msgstr "Nutrition facts are not specified on the product."

msgctxt "multiple_nutrition_data"
msgid "Multiple nutrition facts are specified on the product (e.g. with added water or milk)."
msgstr "Multiple nutrition facts are specified on the product (e.g. with added water or milk)."

msgctxt "multiple_nutrition_data_instructions"
msgid "Enter only the nutrition facts for the unprepared product, without added water or milk. If there are different products, enter nutrition facts for the first product listed."
msgstr "Enter only the nutrition facts for the unprepared product, without added water or milk. If there are different products, enter nutrition facts for the first product listed."

msgctxt "no_product_for_barcode"
msgid "No product listed for barcode %s."
msgstr "No product listed for barcode %s."

msgctxt "no_products"
msgid "No products."
msgstr "No products."

msgctxt "not_saved"
msgid "Error while saving, please retry."
msgstr "Error while saving, please retry."

msgctxt "number_of_additives"
msgid "Number of additives"
msgstr "Number of additives"

msgctxt "number_of_products"
msgid "Number of products"
msgstr "Number of products"

msgctxt "nutrient_in_quantity"
msgid "%s in %s"
msgstr "%s in %s"

msgctxt "nutrient_levels_info"
msgid "Nutrient levels for 100 g"
msgstr "Nutrient levels for 100 g"

# Do not translate without having the same exact string in the Tags template. Do not use spaces, special characters, only alphanumeric characters separated by hyphens
msgctxt "nutrient_levels_link"
msgid "/nutrient-levels"
msgstr "/nutrient-levels"

msgctxt "nutrient_levels_p"
msgid "nutrient levels"
msgstr "nutrient levels"

msgctxt "nutrient_levels_s"
msgid "nutrient level"
msgstr "nutrient level"

msgctxt "nutriments_p"
msgid "nutriments"
msgstr "nutriments"

msgctxt "nutriments_products"
msgid "Products that contain the nutriment %s"
msgstr "Products that contain the nutriment %s"

msgctxt "nutriments_s"
msgid "nutriment"
msgstr "nutriment"

msgctxt "nutriments_without_products"
msgid "Products that do not contain the nutriment %s"
msgstr "Products that do not contain the nutriment %s"

msgctxt "nutrition_alt"
msgid "Nutrition facts"
msgstr "Nutrition facts"

msgctxt "nutrition_data"
msgid "Nutrition facts"
msgstr "Nutrition facts"

msgctxt "nutrition_data_average"
msgid "Average nutrition facts for the %d products of the %s category for which nutrition facts are known (out of %d products)."
msgstr "Average nutrition facts for the %d products of the %s category for which nutrition facts are known (out of %d products)."

msgctxt "nutrition_data_compare_percent"
msgid "% of difference"
msgstr "% of difference"

msgctxt "nutrition_data_compare_value"
msgid "value for 100 g / 100 ml"
msgstr "value for 100 g / 100 ml"

msgctxt "nutrition_data_comparison_with_categories"
msgid "Comparison to average values of products in the same category:"
msgstr "Comparison to average values of products in the same category:"

msgctxt "nutrition_data_comparison_with_categories_note"
msgid "Please note: for each nutriment, the average is computed for products for which the nutriment quantity is known, not on all products of the category."
msgstr "Please note: for each nutriment, the average is computed for products for which the nutriment quantity is known, not on all products of the category."

msgctxt "nutrition_data_note"
msgid "If the picture is sufficiently sharp and level, nutrition facts can be automatically extracted from the picture."
msgstr "If the picture is sufficiently sharp and level, nutrition facts can be automatically extracted from the picture."

msgctxt "nutrition_data_per_10"
msgid "10th centile"
msgstr "10th centile"

msgctxt "nutrition_data_per_100g"
msgid "for 100 g / 100 ml"
msgstr "for 100 g / 100 ml"

msgctxt "nutrition_data_per_5"
msgid "5<sup>th</sup> centile"
msgstr "5<sup>th</sup> centile"

msgctxt "nutrition_data_per_50"
msgid "Median"
msgstr "Median"

msgctxt "nutrition_data_per_90"
msgid "90th centile"
msgstr "90th centile"

msgctxt "nutrition_data_per_95"
msgid "95<sup>th</sup> centile"
msgstr "95<sup>th</sup> centile"

msgctxt "nutrition_data_per_max"
msgid "Maximum"
msgstr "Maximum"

msgctxt "nutrition_data_per_mean"
msgid "Mean"
msgstr "Mean"

msgctxt "nutrition_data_per_min"
msgid "Minimum"
msgstr "Minimum"

msgctxt "nutrition_data_per_serving"
msgid "per serving"
msgstr "per serving"

msgctxt "nutrition_data_per_std"
msgid "Standard deviation"
msgstr "Standard deviation"

msgctxt "nutrition_data_table"
msgid "Nutrition facts"
msgstr "Nutrition facts"

msgctxt "nutrition_data_table_note"
msgid "The table lists by default nutriments that are often specified. Leave the field blank if it's not on the label.<br/>You can add extra nutriments (vitamins, minerals, cholesterol etc.)\n"
"by typing the first letters of their name in the last row of the table."
msgstr "The table lists by default nutriments that are often specified. Leave the field blank if it's not on the label.<br/>You can add extra nutriments (vitamins, minerals, cholesterol etc.)\n"
"by typing the first letters of their name in the last row of the table."

msgctxt "nutrition_data_table_asterisk"
msgid "Essential nutrients to calculate the Nutri-Score."
msgstr "Essential nutrients to calculate the Nutri-Score."

msgctxt "nutrition_grades_p"
msgid "Nutrition grades"
msgstr "Nutrition grades"

msgctxt "nutrition_grades_s"
msgid "Nutrition grade"
msgstr "Nutrition grade"

# Make sure the translated link works (eg that the image already exists in your language)
msgctxt "og_image_url"
msgid "https://static.openfoodfacts.org/images/logos/logo-vertical-white-social-media-preview.png"
msgstr "https://static.openfoodfacts.org/images/logos/logo-vertical-white-social-media-preview.png"

# Do not change the lang code if the blog doesn't exist in your language
msgctxt "on_the_blog_content"
msgid "<p>To learn more about <<site_name>>, visit <a href=\"https://blog.openfoodfacts.org/en/\">our blog</a>!</p>\n"
"<p>Recent news:</p>\n"
msgstr "<p>To learn more about <<site_name>>, visit <a href=\"https://blog.openfoodfacts.org/en/\">our blog</a>!</p>\n"
"<p>Recent news:</p>\n"

msgctxt "on_the_blog_title"
msgid "News"
msgstr "News"

msgctxt "openfoodhunt_points"
msgid "It's <a href=\"/open-food-hunt-2015\">Open Food Hunt</a> on <<site_name>> from Saturday February 21st 2015 to Sunday March 1st 2015! Contributors are awarded\n"
"Explorer points for products they add and Ambassador points for new contributors they recruit. Points are updated every 30 minutes."
msgstr "It's <a href=\"/open-food-hunt-2015\">Open Food Hunt</a> on <<site_name>> from Saturday February 21st 2015 to Sunday March 1st 2015! Contributors are awarded\n"
"Explorer points for products they add and Ambassador points for new contributors they recruit. Points are updated every 30 minutes."

msgctxt "or"
msgid "or:"
msgstr "or:"

msgctxt "origins"
msgid "Origin of ingredients"
msgstr "Origin of ingredients"

msgctxt "origins_example"
msgid "California, USA"
msgstr "California, USA"

msgctxt "origins_note_xxx"
msgid "Indicate the origin of ingredients"
msgstr "Indicate the origin of ingredients"

msgctxt "origins_p"
msgid "origins of ingredients"
msgstr "origins of ingredients"

msgctxt "origins_products"
msgid "Products with ingredients originating from %s"
msgstr "Products with ingredients originating from %s"

msgctxt "origins_s"
msgid "origin of ingredients"
msgstr "origin of ingredients"

msgctxt "origins_tagsinput"
msgid "add an origin"
msgstr "add an origin"

msgctxt "origins_without_products"
msgid "Products without ingredients originating from %s"
msgstr "Products without ingredients originating from %s"

msgctxt "packaging"
msgid "Packaging"
msgstr "Packaging"

msgctxt "packaging_example"
msgid "Fresh, Canned, Frozen, Bottle, Box, Glass, Plastic..."
msgstr "Fresh, Canned, Frozen, Bottle, Box, Glass, Plastic..."

msgctxt "packaging_note"
msgid "Packaging type, format, material"
msgstr "Packaging type, format, material"

msgctxt "packaging_p"
msgid "packaging"
msgstr "packaging"

msgctxt "packaging_products"
msgid "Products with a %s packaging"
msgstr "Products with a %s packaging"

msgctxt "packaging_s"
msgid "packaging"
msgstr "packaging"

msgctxt "packaging_tagsinput"
msgid "add a type, shape or material"
msgstr "add a type, shape or material"

msgctxt "packaging_without_products"
msgid "Products without a %s packaging"
msgstr "Products without a %s packaging"

msgctxt "page_x"
msgid "Page %d"
msgstr "Page %d"

msgctxt "page_x_out_of_y"
msgid "Page %d out of %d."
msgstr "Page %d out of %d."

msgctxt "pages"
msgid "Pages:"
msgstr "Pages:"

msgctxt "password"
msgid "Password"
msgstr "Password"

msgctxt "password_new"
msgid "New password"
msgstr "New password"

msgctxt "password_confirm"
msgid "Confirm password"
msgstr "Confirm password"

msgctxt "periods_after_opening"
msgid "Period of time after opening"
msgstr "Period of time after opening"

msgctxt "periods_after_opening_note"
msgid "Found in an open container logo with a number of months: e.g. 12 M"
msgstr "Found in an open container logo with a number of months: e.g. 12 M"

msgctxt "periods_after_opening_p"
msgid "Periods after opening"
msgstr "Periods after opening"

msgctxt "periods_after_opening_s"
msgid "Period after opening"
msgstr "Period after opening"

msgctxt "photographers_p"
msgid "photographers"
msgstr "photographers"

msgctxt "photographers_s"
msgid "photographer"
msgstr "photographer"

msgctxt "pnns_groups_1"
msgid "PNNS groups 1"
msgstr "PNNS groups 1"

msgctxt "pnns_groups_1_p"
msgid "PNNS groups 1"
msgstr "PNNS groups 1"

msgctxt "pnns_groups_1_s"
msgid "PNNS group 1"
msgstr "PNNS group 1"

msgctxt "pnns_groups_2"
msgid "PNNS groups 2"
msgstr "PNNS groups 2"

msgctxt "pnns_groups_2_p"
msgid "PNNS groups 2"
msgstr "PNNS groups 2"

msgctxt "pnns_groups_2_s"
msgid "PNNS group 2"
msgstr "PNNS group 2"

msgctxt "points_all_countries"
msgid "There are %d Explorers and %d Ambassadors."
msgstr "There are %d Explorers and %d Ambassadors."

msgctxt "points_all_users"
msgid "There are Explorers for %d countries and Ambassadors for %d countries."
msgstr "There are Explorers for %d countries and Ambassadors for %d countries."

msgctxt "points_country"
msgid "%s has %d Explorers and %d Ambassadors."
msgstr "%s has %d Explorers and %d Ambassadors."

msgctxt "points_ranking"
msgid "Ranking"
msgstr "Ranking"

msgctxt "points_ranking_users_and_countries"
msgid "Ranking of contributors and countries"
msgstr "Ranking of contributors and countries"

msgctxt "points_user"
msgid "%s is an Explorer for %d countries and an Ambassador for %d countries."
msgstr "%s is an Explorer for %d countries and an Ambassador for %d countries."

msgctxt "previous"
msgid "Previous"
msgstr "Previous"

msgctxt "product_add_nutrient"
msgid "Add a nutrient"
msgstr "Add a nutrient"

msgctxt "product_added"
msgid "Product added on"
msgstr "Product added on"

msgctxt "product_changes_saved"
msgid "Changes saved."
msgstr "Changes saved."

msgctxt "product_edit_you_contributed"
msgid "You just helped to improve the world largest open data database."
msgstr "You just helped to improve the world largest open data database."

msgctxt "product_edit_thank_you"
msgid "Thank you so much for joining us in our journey to data transparency!"
msgstr "Thank you so much for joining us in our journey to data transparency!"

msgctxt "product_characteristics"
msgid "Product characteristics"
msgstr "Product characteristics"

msgctxt "product_created"
msgid "Product created"
msgstr "Product created"

msgctxt "product_description"
msgid "Ingredients, allergens, additives, nutrition facts, labels, origin of ingredients and information on product %s"
msgstr "Ingredients, allergens, additives, nutrition facts, labels, origin of ingredients and information on product %s"

msgctxt "product_image"
msgid "Product picture"
msgstr "Product picture"

msgctxt "product_image_with_barcode"
msgid "Picture with barcode:"
msgstr "Picture with barcode:"

msgctxt "product_js_current_image"
msgid "Current image:"
msgstr "Current image:"

msgctxt "product_js_deleting_images"
msgid "Deleting images"
msgstr "Deleting images"

msgctxt "product_js_extract_ingredients"
msgid "Extract the ingredients from the picture"
msgstr "Extract the ingredients from the picture"

msgctxt "product_js_extracted_ingredients_nok"
msgid "Ingredients text could not be extracted. Try with a sharper image, with higher resolution or a better framing of the text."
msgstr "Ingredients text could not be extracted. Try with a sharper image, with higher resolution or a better framing of the text."

msgctxt "product_js_extracted_ingredients_ok"
msgid "Ingredients text has been extracted. Text recognition is not perfect, so please check the text below and correct errors if needed."
msgstr "Ingredients text has been extracted. Text recognition is not perfect, so please check the text below and correct errors if needed."

msgctxt "product_js_extracting_ingredients"
msgid "Extracting ingredients"
msgstr "Extracting ingredients"

msgctxt "product_js_image_normalize"
msgid "Normalize colors"
msgstr "Normalise colours"

msgctxt "product_js_image_open_full_size_image"
msgid "Open the picture in original size in a new windows"
msgstr "Open the picture in original size in a new windows"

msgctxt "product_js_image_received"
msgid "Image received"
msgstr "Image received"

msgctxt "product_js_image_rotate_and_crop"
msgid "Rotate the image if necessary, then click and drag to select the interesting zone:"
msgstr "Rotate the image if necessary, then click and drag to select the interesting zone:"

msgctxt "product_js_image_rotate_left"
msgid "Rotate left"
msgstr "Rotate left"

msgctxt "product_js_image_rotate_right"
msgid "Rotate right"
msgstr "Rotate right"

msgctxt "product_js_image_save"
msgid "Validate and/or resize image"
msgstr "Validate and/or resize image"

msgctxt "product_js_image_saved"
msgid "Image saved"
msgstr "Image saved"

msgctxt "product_js_image_saving"
msgid "Saving image"
msgstr "Saving image"

msgctxt "product_js_image_upload_error"
msgid "Error while uploading image"
msgstr "Error while uploading image"

msgctxt "product_js_image_white_magic"
msgid "Photo on white background: try to remove the background"
msgstr "Photo on white background: try to remove the background"

msgctxt "product_js_images_delete_error"
msgid "Errors while deleting images"
msgstr "Errors while deleting images"

msgctxt "product_js_images_deleted"
msgid "Images deleted"
msgstr "Images deleted"

msgctxt "product_js_images_move_error"
msgid "Errors while moving images"
msgstr "Errors while moving images"

msgctxt "product_js_images_moved"
msgid "Images moved"
msgstr "Images moved"

msgctxt "product_js_moving_images"
msgid "Moving images"
msgstr "Moving images"

msgctxt "product_js_upload_image"
msgid "Add a picture"
msgstr "Add a picture"

msgctxt "product_js_upload_image_note"
msgid "→ With Chrome, Firefox and Safari, you can select multiple pictures (product, ingredients, nutrition facts etc.) by clicking them while holding the Ctrl key pressed to add them all in one shot."
msgstr "→ With Chrome, Firefox and Safari, you can select multiple pictures (product, ingredients, nutrition facts etc.) by clicking them while holding the Ctrl key pressed to add them all in one shot."

msgctxt "product_js_uploading_image"
msgid "Uploading image"
msgstr "Uploading image"

msgctxt "product_last_edited"
msgid "Last edit of product page on"
msgstr "Last edit of product page on"

msgctxt "product_name"
msgid "Product name"
msgstr "Product name"

msgctxt "product_name_example"
msgid "Kinder Bueno White"
msgstr "Kinder Bueno White"

msgctxt "products"
msgid "products"
msgstr "products"

msgctxt "products_stats"
msgid "Evolution of the number of products on <<site_name>>"
msgstr "Evolution of the number of products on <<site_name>>"

msgctxt "products_stats_completed_t"
msgid "Products with complete information"
msgstr "Products with complete information"

msgctxt "products_stats_created_t"
msgid "Products"
msgstr "Products"

msgctxt "products_with_nutriments"
msgid "with nutrition facts"
msgstr "with nutrition facts"

msgctxt "products_you_edited"
msgid "Products you added or edited"
msgstr "Products you added or edited"

msgctxt "purchase_places"
msgid "City, state and country where purchased"
msgstr "City, state and country where purchased"

msgctxt "purchase_places_note"
msgid "Indicate where you bought or saw the product (at least the country)"
msgstr "Indicate where you bought or saw the product (at least the country)"

msgctxt "purchase_places_p"
msgid "purchase places"
msgstr "purchase places"

msgctxt "purchase_places_products"
msgid "Products sold in %s"
msgstr "Products sold in %s"

msgctxt "purchase_places_s"
msgid "purchase place"
msgstr "purchase place"

msgctxt "purchase_places_tagsinput"
msgid "add a place"
msgstr "add a place"

msgctxt "purchase_places_without_products"
msgid "Products not sold in %s"
msgstr "Products not sold in %s"

msgctxt "quantity"
msgid "Quantity"
msgstr "Quantity"

msgctxt "quantity_example"
msgid "2 l, 250 g, 1 kg, 25 cl, 6 fl oz, 1 pound"
msgstr "2 l, 250 g, 1 kg, 25 cl, 6 fl oz, 1 pound"

msgctxt "remember_me"
msgid "Remember me"
msgstr "Remember me"

msgctxt "remember_purchase_places_and_stores"
msgid "Remember the place of purchase and store for the next product adds"
msgstr "Remember the place of purchase and store for the next product adds"

msgctxt "reset_password"
msgid "Reset password"
msgstr "Reset password"

msgctxt "reset_password_email_body"
msgid "Hello <NAME>,\n\n"
"You asked for your password to be reset on https://openfoodfacts.org\n\n"
"for the username: <USERID>\n\n"
"To continue the password reset, click on the link below.\n"
"If you did not ask for the password reset, you can ignore this message.\n\n"
"<RESET_URL>\n\n"
"See you soon,\n\n"
"Stephane\n"
"https://openfoodfacts.org\n"
msgstr "Hello <NAME>,\n\n"
"You asked for your password to be reset on https://openfoodfacts.org\n\n"
"for the username: <USERID>\n\n"
"To continue the password reset, click on the link below.\n"
"If you did not ask for the password reset, you can ignore this message.\n\n"
"<RESET_URL>\n\n"
"See you soon,\n\n"
"Stephane\n"
"https://openfoodfacts.org\n"

msgctxt "reset_password_email_subject"
msgid "Reset of your password on <<site_name>>"
msgstr "Reset of your password on <<site_name>>"

msgctxt "reset_password_reset"
msgid "Your password has been changed. You can now log-in with this password."
msgstr "Your password has been changed. You can now log-in with this password."

msgctxt "reset_password_reset_msg"
msgid "Enter a new password."
msgstr "Enter a new password."

msgctxt "reset_password_send_email"
msgid "An email with a link to reset your password has been sent to the e-mail address associated with your account."
msgstr "An email with a link to reset your password has been sent to the e-mail address associated with your account."

msgctxt "reset_password_send_email_msg"
msgid "If you have forgotten your password, fill-in your username or e-mail address to receive instructions for resetting your password."
msgstr "If you have forgotten your password, fill-in your username or e-mail address to receive instructions for resetting your password."

msgctxt "risk_level"
msgid "Risk"
msgstr "Risk"

msgctxt "risk_level_0"
msgid "To be completed"
msgstr "To be completed"

msgctxt "risk_level_1"
msgid "Low risks"
msgstr "Low risks"

msgctxt "risk_level_2"
msgid "Moderate risks"
msgstr "Moderate risks"

msgctxt "risk_level_3"
msgid "High risks"
msgstr "High risks"

msgctxt "salt_equivalent"
msgid "salt equivalent"
msgstr "salt equivalent"

msgctxt "save"
msgid "Save"
msgstr "Save"

msgctxt "saved"
msgid "Saved."
msgstr "Saved."

msgctxt "saving"
msgid "Saving."
msgstr "Saving."

msgctxt "search"
msgid "Search"
msgstr "Search"

msgctxt "search_a_product_placeholder"
msgid "Search a product"
msgstr "Search for a product"

msgctxt "search_button"
msgid "Search"
msgstr "Search"

msgctxt "search_contains"
msgid "contains"
msgstr "contains"

msgctxt "search_criteria"
msgid "Select products with specific brands, categories, labels, origins of ingredients, manufacturing places etc."
msgstr "Select products with specific brands, categories, labels, origins of ingredients, manufacturing places etc."

msgctxt "search_description_opensearch"
msgid "Product search"
msgstr "Product search"

msgctxt "search_does_not_contain"
msgid "does not contain"
msgstr "does not contain"

msgctxt "search_download_button"
msgid "Download"
msgstr "Download"

msgctxt "search_download_choice"
msgid "Download results"
msgstr "Download results"

msgctxt "search_download_results"
msgid "Download results in XLSX or CSV format. Please note that for performance reasons, you can download up to 10.000 results only."
msgstr "Download results in XLSX or CSV format. Please note that for performance reasons, you can download up to 10.000 results only."

msgctxt "search_download_xlsx"
msgid "XLSX format"
msgstr "XLSX format"

msgctxt "search_download_xlsx_description"
msgid "Excel or LibreOffice"
msgstr "Excel or LibreOffice"

msgctxt "search_download_csv"
msgid "CSV format"
msgstr "CSV format"

msgctxt "search_download_csv_description"
msgid "Character set: Unicode (UTF-8) - Separator: tabulation (tab)"
msgstr "Character set: Unicode (UTF-8) - Separator: tabulation (tab)"

msgctxt "search_edit"
msgid "Change search criteria"
msgstr "Change search criteria"

msgctxt "search_generate_graph"
msgid "Generate graph"
msgstr "Generate graph"

msgctxt "search_generate_map"
msgid "Generate the map"
msgstr "Generate the map"

msgctxt "search_graph"
msgid "Graph"
msgstr "Graph"

msgctxt "search_graph_2_axis"
msgid "Scatter plot"
msgstr "Scatter plot"

msgctxt "search_graph_blog"
msgid "<p>→ learn more about <<site_name>> graphs: <a href=\"/graphs-in-3-clicks\">Graphs in 3 clicks</a> (blog).</p>"
msgstr "<p>→ learn more about <<site_name>> graphs: <a href=\"/graphs-in-3-clicks\">Graphs in 3 clicks</a> (blog).</p>"

msgctxt "search_graph_choice"
msgid "Results on a graph"
msgstr "Results on a graph"

msgctxt "search_graph_instructions"
msgid "Select what you want to graph on the horizontal axis to obtain a histogram, or select two axis to\n"
"get a cloud of products (scatter plot)."
msgstr "Select what you want to graph on the horizontal axis to obtain a histogram, or select two axis to\n"
"get a cloud of products (scatter plot)."

msgctxt "search_graph_link"
msgid "Permanent link to this graph, shareable by e-mail and on social networks"
msgstr "Permanent link to this graph, shareable by e-mail and on social networks"

msgctxt "search_graph_note"
msgid "The graph will show only products for which displayed values are known."
msgstr "The graph will show only products for which displayed values are known."

msgctxt "search_graph_title"
msgid "Display results on a graph"
msgstr "Display results on a graph"

msgctxt "search_graph_warning"
msgid "Note: this is a user generated graph. The title, represented products and axis of visualization have been chosen by the author of the graph."
msgstr "Note: this is a user generated graph. The title, represented products and axis of visualization have been chosen by the author of the graph."

msgctxt "search_indifferent"
msgid "Indifferent"
msgstr "Indifferent"

msgctxt "search_ingredients"
msgid "Ingredients"
msgstr "Ingredients"

msgctxt "search_link"
msgid "Permanent link to these results, shareable by e-mail and on social networks"
msgstr "Permanent link to these results, shareable by e-mail and on social networks"

msgctxt "search_list_choice"
msgid "Results in a list of products"
msgstr "Results in a list of products"

msgctxt "search_map"
msgid "Map"
msgstr "Map"

msgctxt "search_map_choice"
msgid "Results on a map"
msgstr "Results on a map"

msgctxt "search_map_link"
msgid "Permanent link to this map, shareable by e-mail and on social networks"
msgstr "Permanent link to this map, shareable by e-mail and on social networks"

msgctxt "search_map_note"
msgid "The map will show only products for which the production place is known."
msgstr "The map will show only products for which the production place is known."

msgctxt "search_map_title"
msgid "Display results on a map"
msgstr "Display results on a map"

msgctxt "search_nutriment"
msgid "choose a nutriment..."
msgstr "choose a nutriment..."

msgctxt "search_nutriments"
msgid "Nutriments"
msgstr "Nutriments"

msgctxt "search_or"
msgid "or"
msgstr "or"

msgctxt "search_page_size"
msgid "Results per page"
msgstr "Results per page"

msgctxt "search_products"
msgid "Products search"
msgstr "Products search"

msgctxt "search_results"
msgid "Search results"
msgstr "Search results"

msgctxt "search_series"
msgid "Use a different color for the following products:"
msgstr "Use a different colour for the following products:"

msgctxt "search_series_default"
msgid "Other products"
msgstr "Other products"

msgctxt "search_series_fairtrade"
msgid "Fair trade"
msgstr "Fair trade"

msgctxt "search_series_fairtrade_label"
msgid "fair-trade"
msgstr "fair-trade"

msgctxt "search_series_nutrition_grades"
msgid "Use nutrition grades colors"
msgstr "Use nutrition grades colours"

msgctxt "search_series_organic"
msgid "Organic"
msgstr "Organic"

msgctxt "search_series_organic_label"
msgid "organic"
msgstr "organic"

msgctxt "search_series_with_sweeteners"
msgid "With sweeteners"
msgstr "With sweeteners"

msgctxt "search_tag"
msgid "choose a criterion..."
msgstr "choose a criterion..."

msgctxt "search_tags"
msgid "Criteria"
msgstr "Criteria"

msgctxt "search_terms"
msgid "Search terms"
msgstr "Search terms"

msgctxt "search_terms_note"
msgid "Search for words present in the product name, generic name, brands, categories, origins and labels"
msgstr "Search for words present in the product name, generic name, brands, categories, origins and labels"

msgctxt "search_title"
msgid "Search a product, brand, ingredient, nutriment etc."
msgstr "Search a product, brand, ingredient, nutriment etc."

msgctxt "search_title_graph"
msgid "Results graph"
msgstr "Results graph"

msgctxt "search_title_map"
msgid "Results map"
msgstr "Results map"

msgctxt "search_tools"
msgid "Search tools"
msgstr "Search tools"

msgctxt "search_value"
msgid "value"
msgstr "value"

msgctxt "search_with"
msgid "With"
msgstr "With"

msgctxt "search_without"
msgid "Without"
msgstr "Without"

msgctxt "see_product_page"
msgid "See the product page"
msgstr "See the product page"

msgctxt "re_edit_product_page"
msgid "Edit the product again"
msgstr "Edit the product again"

msgctxt "select_country"
msgid "Country"
msgstr "Country"

msgctxt "select_lang"
msgid "Language"
msgstr "Languages"

msgctxt "send_image"
msgid "Send a picture..."
msgstr "Send a picture..."

msgctxt "send_image_error"
msgid "Upload error"
msgstr "Upload error"

msgctxt "sending_image"
msgid "Sending image"
msgstr "Sending image"

msgctxt "serving_size"
msgid "Serving size"
msgstr "Serving size"

msgctxt "serving_size_prepared"
msgid "Prepared serving size"
msgstr "Prepared serving size"

msgctxt "serving_size_example"
msgid "60 g, 12 oz, 20cl, 2 fl oz"
msgstr "60 g, 12 oz, 20cl, 2 fl oz"

msgctxt "serving_size_note"
msgid "If the nutrition facts table contains values for the prepared product, indicate the total serving size of the prepared product (including added water or milk)."
msgstr "If the nutrition facts table contains values for the prepared product, indicate the total serving size of the prepared product (including added water or milk)."

msgctxt "serving_too_small_for_nutrition_analysis"
msgid "Serving size is too small (5 g / 5 ml or less) to calculate 100 g / 100 ml values and perform any further nutritional analysis"
msgstr "Serving size is too small (5 g / 5 ml or less) to calculate 100 g / 100 ml values and perform any further nutritional analysis"

msgctxt "session_title"
msgid "Sign-in"
msgstr "Sign in"

msgctxt "share"
msgid "Share"
msgstr "Share"

msgctxt "show_category_stats"
msgid "Show detailed stats"
msgstr "Show detailed stats"

msgctxt "show_category_stats_details"
msgid "standard deviation, minimum, maximum, 10th and 90th percentiles"
msgstr "standard deviation, minimum, maximum, 10th and 90th percentiles"

msgctxt "signin_before_submit"
msgid "If you already have an account on <SITE>, please sign-in before filling this form."
msgstr "If you already have an account on <SITE>, please sign-in before filling this form."

msgctxt "signout"
msgid "Sign-out"
msgstr "Sign-out"

msgctxt "sort_by"
msgid "Sort by"
msgstr "Sort by"

msgctxt "sort_completeness"
msgid "Completeness"
msgstr "Completeness"

msgctxt "sort_created_t"
msgid "Add date"
msgstr "Add date"

msgctxt "sort_modified_t"
msgid "Edit date"
msgstr "Edit date"

msgctxt "sort_popularity"
msgid "Popularity"
msgstr "Popularity"

msgctxt "sort_product_name"
msgid "Product name"
msgstr "Product name"

msgctxt "state"
msgid "State"
msgstr "State"

msgctxt "states_p"
msgid "states"
msgstr "states"

msgctxt "states_s"
msgid "state"
msgstr "state"

msgctxt "stores"
msgid "Stores"
msgstr "Stores"

msgctxt "stores_note"
msgid "Name of the shop or supermarket chain"
msgstr "Name of the shop or supermarket chain"

msgctxt "stores_p"
msgid "stores"
msgstr "stores"

msgctxt "stores_products"
msgid "Products sold at %s"
msgstr "Products sold at %s"

msgctxt "stores_s"
msgid "store"
msgstr "store"

msgctxt "stores_tagsinput"
msgid "add a store"
msgstr "add a store"

msgctxt "stores_without_products"
msgid "Products not bought at %s"
msgstr "Products not bought at %s"

msgctxt "subscribe"
msgid "Subscribe"
msgstr "Subscribe"

msgctxt "tag_belongs_to"
msgid "Belongs to:"
msgstr "Belongs to:"

msgctxt "tag_contains"
msgid "Contains:"
msgstr "Contains:"

msgctxt "tag_weblinks"
msgid "Weblinks"
msgstr "Weblinks"

msgctxt "tagstable_filtered"
msgid "out of _MAX_"
msgstr "out of _MAX_"

msgctxt "tagstable_search"
msgid "Search:"
msgstr "Search:"

# This is linked to a unit test
msgctxt "traces"
msgid "Traces"
msgstr "Traces"

msgctxt "traces_example"
msgid "Milk, Gluten, Nuts"
msgstr "Milk, Gluten, Nuts"

msgctxt "traces_note"
msgid "Indicate ingredients from mentions like \"May contain traces of\", \"Made in a factory that also uses\" etc."
msgstr "Indicate ingredients from mentions like \"May contain traces of\", \"Made in a factory that also uses\" etc."

msgctxt "traces_p"
msgid "traces"
msgstr "traces"

msgctxt "traces_s"
msgid "trace"
msgstr "trace"

msgctxt "twitter"
msgid "Twitter username (optional)"
msgstr "Twitter username (optional)"

msgctxt "unknown"
msgid "Unknown"
msgstr "Unknown"

msgctxt "unknown_nutrients_p"
msgid "unknown nutrients"
msgstr "unknown nutrients"

msgctxt "unknown_nutrients_s"
msgid "unknown nutrient"
msgstr "unknown nutrient"

msgctxt "unsubscribe"
msgid "Unsubscribe"
msgstr "Unsubscribe"

msgctxt "unsubscribe_info"
msgid "You can unsubscribe from the lists at any time."
msgstr "You can unsubscribe from the lists at any time."

msgctxt "userid_or_email"
msgid "Username or e-mail address: "
msgstr "Username or e-mail address: "

msgctxt "username"
msgid "User name"
msgstr "User name"

msgctxt "username_info"
msgid "(non-accented letters, digits and/or dashes)"
msgstr "(non-accented letters, digits and/or dashes)"

msgctxt "username_or_email"
msgid "Username or email address"
msgstr "Username or email address"

msgctxt "users_add_products"
msgid "Products that were added by the user %s"
msgstr "Products that were added by the user %s"

msgctxt "users_add_without_products"
msgid "Products that were not added by the user %s"
msgstr "Products that were not added by the user %s"

msgctxt "users_edit_products"
msgid "Products that were edited by the user %s"
msgstr "Products that were edited by the user %s"

msgctxt "users_edit_without_products"
msgid "Products that were not edited by the user %s"
msgstr "Products that were not edited by the user %s"

msgctxt "users_p"
msgid "contributors"
msgstr "contributors"

msgctxt "users_products"
msgid "Products added by %s"
msgstr "Products added by %s"

msgctxt "users_s"
msgid "contributor"
msgstr "contributor"

msgctxt "users_without_products"
msgid "Products not added by %s"
msgstr "Products not added by %s"

msgctxt "video_tutorials"
msgid "Video Tutorials"
msgstr "Video Tutorials"

msgctxt "view"
msgid "view"
msgstr "view"

msgctxt "view_this_revision"
msgid "View this revision"
msgstr "View this revision"

msgctxt "view_list_for_products_from_the_entire_world"
msgid "View the list for matching products from the entire world"
msgstr "View the list for matching products from the entire world"

msgctxt "view_products_from_the_entire_world"
msgid "View matching products from the entire world"
msgstr "View matching products from the entire world"

msgctxt "view_results_from_the_entire_world"
msgid "View results from the entire world"
msgstr "View results from the entire world"

msgctxt "warning_3rd_party_content"
msgid "Information and data must come from the product package and label (and not from other sites or the manufacturer's site), and you must have taken the pictures yourself.<br/>\n"
"→ <a href=\"https://support.openfoodfacts.org/help/en-gb/9/27\">Why it matters</a>"
msgstr "Information and data must come from the product package and label (and not from other sites or the manufacturer's site), and you must have taken the pictures yourself.<br/>\n"
"→ <a href=\"https://support.openfoodfacts.org/help/en-gb/9/27\">Why it matters</a>"

msgctxt "website"
msgid "Site or blog address"
msgstr "Site or blog address"

msgctxt "you_are_connected_as_x"
msgid "You are connected as %s."
msgstr "You are connected as %s."

msgctxt "product_js_unselect_image"
msgid "Unselect image"
msgstr "Unselect image"

msgctxt "product_js_unselecting_image"
msgid "Unselecting image."
msgstr "Unselecting image."

msgctxt "product_js_unselected_image_ok"
msgid "Unselected image."
msgstr "Unselected image."

msgctxt "product_js_unselected_image_nok"
msgid "Error while unselecting image."
msgstr "Error while unselecting image."

msgctxt "product_js_zoom_on_wheel"
msgid "Enable zooming with the mouse wheel."
msgstr "Enable zooming with the mouse wheel."

msgctxt "product_js_use_low_res_images"
msgid "Load lower resolution images (for slow connections)"
msgstr "Load lower resolution images (for slow connections)"

msgctxt "protected_image_message"
msgid "An image has been sent by the manufacturer. If you think it is incorrect or not up-to-date, please contact us."
msgstr "An image has been sent by the manufacturer. If you think it is incorrect or not up-to-date, please contact us."

msgctxt "nutrition_grade_fr_nutriments_estimated_warning"
msgid "Warning: the nutrition facts are not specified. They have been estimated from the list of ingredients."
msgstr "Warning: the nutrition facts are not specified. They have been estimated from the list of ingredients."

msgctxt "nutrition_grade_fr_fiber_warning"
msgid "Warning: the amount of fiber is not specified, their possible positive contribution to the grade could not be taken into account."
msgstr "Warning: the amount of fiber is not specified, their possible positive contribution to the grade could not be taken into account."

msgctxt "nutrition_grade_fr_fiber_and_fruits_vegetables_nuts_warning"
msgid "Warning: the amounts of fiber and of fruits, vegetables and nuts are not specified, their possible positive contribution to the grade could not be taken into account."
msgstr "Warning: the amounts of fiber and of fruits, vegetables and nuts are not specified, their possible positive contribution to the grade could not be taken into account."

msgctxt "nutrition_grade_fr_no_fruits_vegetables_nuts_warning"
msgid "Warning: the amount of fruits, vegetables and nuts is not specified, their possible positive contribution to the grade could not be taken into account."
msgstr "Warning: the amount of fruits, vegetables and nuts is not specified, their possible positive contribution to the grade could not be taken into account."

msgctxt "nutrition_grade_fr_fruits_vegetables_nuts_estimate_warning"
msgid "Warning: the amount of fruits, vegetables and nuts is not specified on the label, it was manually estimated from the list of ingredients: %d"
msgstr "Warning: the amount of fruits, vegetables and nuts is not specified on the label, it was manually estimated from the list of ingredients: %d"

msgctxt "nutrition_grade_fr_fruits_vegetables_nuts_from_category_warning"
msgid "Warning: the amount of fruits, vegetables and nuts is not specified on the label, it was estimated from the category (%s) of the product: %d"
msgstr "Warning: the amount of fruits, vegetables and nuts is not specified on the label, it was estimated from the category (%s) of the product: %d"

msgctxt "nutrition_grade_fr_fruits_vegetables_nuts_estimate_from_ingredients_warning"
msgid "Warning: the amount of fruits, vegetables and nuts is not specified on the label, it was estimated from the list of ingredients: %d"
msgstr "Warning: the amount of fruits, vegetables and nuts is not specified on the label, it was estimated from the list of ingredients: %d"

msgctxt "nutrition_grade_fr_title"
msgid "NutriScore color nutrition grade"
msgstr "NutriScore color nutrition grade"

msgctxt "nutrition_grade_fr_formula"
msgid "How the color nutrition grade is computed"
msgstr "How the color nutrition grade is computed"

msgctxt "nutrition_grade_fr_alt"
msgid "NutriScore nutrition grade"
msgstr "NutriScore nutrition grade"

msgctxt "delete_product_page"
msgid "Delete the product page"
msgstr "Delete the product page"

msgctxt "deleting_product"
msgid "Deleting product"
msgstr "Deleting product"

msgctxt "has_deleted_product"
msgid "has deleted product"
msgstr "has deleted product"

msgctxt "delete_product_confirm"
msgid "Are you sure that you want to delete the page for this product?"
msgstr "Are you sure that you want to delete the page for this product?"

msgctxt "delete_user"
msgid "Delete the user"
msgstr "Delete the user"

msgctxt "sources_manufacturer"
msgid "Some of the data for this product has been provided directly by the manufacturer %s."
msgstr "Some of the data for this product has been provided directly by the manufacturer %s."

msgctxt "list_of_sources"
msgid "Some of the data and/or photos for this product come from those sources:"
msgstr "Some of the data and/or photos for this product come from those sources:"

msgctxt "warning_not_complete"
msgid "This product page is not complete. You can help to complete it by editing it and adding more data from the photos we have, or by taking more photos using the app for <a href=\"https://android.openfoodfacts.org\">Android</a> or <a href=\"https://ios.openfoodfacts.org\">iPhone/iPad</a>. Thank you!"
msgstr "This product page is not complete. You can help to complete it by editing it and adding more data from the photos we have, or by taking more photos using the app for <a href=\"https://android.openfoodfacts.org\">Android</a> or <a href=\"https://ios.openfoodfacts.org\">iPhone/iPad</a>. Thank you!"

msgctxt "title_separator"
msgid " - "
msgstr " - "

msgctxt "recent_changes"
msgid "Recent Changes"
msgstr "Recent Changes"

msgctxt "translators_title"
msgid "Our Translators"
msgstr "Our Translators"

msgctxt "translators_lead"
msgid "We would like to say THANK YOU to the awesome translators that make it possible to present Open Food Facts, Open Beauty Facts, and Open Pet Food Facts to you in all these different languages! <a href=\"https://translate.openfoodfacts.org/\">You can join us in this global effort: it doesn't require any technical knowledge.</a>"
msgstr "We would like to say THANK YOU to the awesome translators that make it possible to present Open Food Facts, Open Beauty Facts, and Open Pet Food Facts to you in all these different languages! <a href=\"https://translate.openfoodfacts.org/\">You can join us in this global effort: it doesn't require any technical knowledge.</a>"

msgctxt "translators_renewal_notice"
msgid "Please note that this table is refreshed nightly and might be out of date."
msgstr "Please note that this table is refreshed nightly and might be out of date."

msgctxt "translators_column_name"
msgid "Name"
msgstr "Name"

msgctxt "translators_column_translated_words"
msgid "Translated (Words)"
msgstr "Translated (Words)"

msgctxt "translators_column_target_words"
msgid "Target Words"
msgstr "Target Words"

msgctxt "translators_column_approved_words"
msgid "Approved (Words)"
msgstr "Approved (Words)"

msgctxt "translators_column_votes_made"
msgid "Votes Made"
msgstr "Votes Made"

msgctxt "minerals_p"
msgid "added minerals"
msgstr "added minerals"

msgctxt "minerals_s"
msgid "added mineral"
msgstr "added mineral"

msgctxt "vitamins_p"
msgid "added vitamins"
msgstr "added vitamins"

msgctxt "vitamins_s"
msgid "added vitamin"
msgstr "added vitamin"

msgctxt "amino_acids_p"
msgid "added amino acids"
msgstr "added amino acids"

msgctxt "amino_acids_s"
msgid "added amino acid"
msgstr "added amino acid"

msgctxt "nucleotides_p"
msgid "added nucleotides"
msgstr "added nucleotides"

msgctxt "nucleotides_s"
msgid "added nucleotide"
msgstr "added nucleotide"

msgctxt "other_nutritional_substances_p"
msgid "other nutritional substances added"
msgstr "other nutritional substances added"

msgctxt "other_nutritional_substances_s"
msgid "other nutritional substance added"
msgstr "other nutritional substance added"

msgctxt "product_as_sold"
msgid "As sold"
msgstr "As sold"

msgctxt "prepared_product"
msgid "Prepared"
msgstr "Prepared"

msgctxt "unit"
msgid "Unit"
msgstr "Unit"

msgctxt "nutrition_data_exists"
msgid "Nutrition facts are specified for the product as sold."
msgstr "Nutrition facts are specified for the product as sold."

msgctxt "nutrition_data_prepared_exists"
msgid "Nutrition facts are specified for the prepared product."
msgstr "Nutrition facts are specified for the prepared product."

msgctxt "nova_groups_s"
msgid "NOVA group"
msgstr "NOVA group"

msgctxt "nova_groups_p"
msgid "NOVA groups"
msgstr "NOVA groups"

# Title for the link to the explanation of what a NOVA Group is
msgctxt "nova_groups_info"
msgid "NOVA groups for food processing"
msgstr "NOVA groups for food processing"

msgctxt "footer_partners"
msgid "Partners"
msgstr "Partners"

# Do not translate without having the same exact string in the Tags template. Do not use spaces, special characters, only alphanumeric characters separated by hyphens
msgctxt "footer_partners_link"
msgid "/partners"
msgstr "/partners"

msgctxt "adults"
msgid "Adults"
msgstr "Adults"

msgctxt "adults_age"
msgid "18 to 64"
msgstr "18 to 64"

msgctxt "adults_description"
msgid "From 18 years up to and including 64 years of age"
msgstr "From 18 years up to and including 64 years of age"

msgctxt "elderly"
msgid "Elderly"
msgstr "Elderly"

msgctxt "elderly_age"
msgid "65+"
msgstr "65+"

msgctxt "elderly_description"
msgid "From 65 years of age and older"
msgstr "From 65 years of age and older"

msgctxt "adolescents"
msgid "Adolescents"
msgstr "Adolescents"

msgctxt "adolescents_age"
msgid "10 to 17"
msgstr "10 to 17"

msgctxt "adolescents_description"
msgid "From 10 years up to and including 17 years of age"
msgstr "From 10 years up to and including 17 years of age"

msgctxt "children"
msgid "Children"
msgstr "Children"

msgctxt "children_age"
msgid "3 to 9"
msgstr "3 to 9"

msgctxt "children_description"
msgid "From 36 months up to and including 9 years of age"
msgstr "From 36 months up to and including 9 years of age"

msgctxt "toddlers"
msgid "Toddlers"
msgstr "Toddlers"

msgctxt "toddlers_age"
msgid "1 to 2"
msgstr "1 to 2"

msgctxt "toddlers_description"
msgid "From 12 months up to and including 35 months of age"
msgstr "From 12 months up to and including 35 months of age"

msgctxt "infants"
msgid "Infants"
msgstr "Infants"

msgctxt "infants_age"
msgid "< 1"
msgstr "< 1"

msgctxt "infants_description"
msgid "From more than 12 weeks up to and including 11 months of age"
msgstr "From more than 12 weeks up to and including 11 months of age"

msgctxt "additives_efsa_evaluation"
msgid "EFSA evaluation"
msgstr "EFSA evaluation"

msgctxt "additives_efsa_evaluation_overexposure_risk_title"
msgid "Risk of overexposure"
msgstr "Risk of overexposure"

msgctxt "additives_efsa_evaluation_overexposure_risk_high"
msgid "The European Food Safety Authority (EFSA) has determined that some population groups have a high risk of reaching or exceeding the Acceptable Daily Intake (ADI) for <tag>."
msgstr "The European Food Safety Authority (EFSA) has determined that some population groups have a high risk of consuming too much <tag>."

msgctxt "additives_efsa_evaluation_overexposure_risk_moderate"
msgid "The European Food Safety Authority (EFSA) has determined that some population groups have a moderate risk of reaching or exceeding the Acceptable Daily Intake (ADI) for <tag>."
msgstr "The European Food Safety Authority (EFSA) has determined that some population groups have a moderate risk of reaching or exceeding the Acceptable Daily Intake (ADI) for <tag>."

msgctxt "additives_efsa_evaluation_overexposure_risk_description"
msgid "To evaluate your exposure to the <tag> food additive, you can browse our list of products that contain it. See the list of <nb_products> products with <tag> below."
msgstr "To evaluate your exposure to the <tag> food additive, you can browse our list of products that contain it. See the list of <nb_products> products with <tag> below."

msgctxt "additives_efsa_evaluation_overexposure_risk_products_link"
msgid "%d products with %s"
msgstr "%d products with %s"

msgctxt "additives_efsa_evaluation_overexposure_risk_no"
msgid "The European Food Safety Authority (EFSA) has determined that no population groups has more than 5% of members at risk of consuming more than the acceptable daily intake of <tag>."
msgstr "The European Food Safety Authority (EFSA) has determined that no population groups has more than 5% of members at risk of consuming more than the acceptable daily intake of <tag>."

msgctxt "additives_efsa_evaluation_overexposure_risk_icon_alt_high"
msgid "High risk of over exposure"
msgstr "High risk of over exposure"

msgctxt "additives_efsa_evaluation_overexposure_risk_icon_alt_moderate"
msgid "Moderate risk of over exposure"
msgstr "Moderate risk of over exposure"

msgctxt "additives_efsa_evaluation_overexposure_risk_icon_alt_no"
msgid "No or very low risk of over exposure"
msgstr "No or very low risk of over exposure"

msgctxt "additives_efsa_evaluation_exposure_greater_than_adi"
msgid "Risk of reaching or exceeding the acceptable daily intake (ADI)"
msgstr "Risk of reaching or exceeding the acceptable daily intake (ADI)"

msgctxt "additives_efsa_evaluation_exposure_greater_than_noael"
msgid "Risk of reaching exceeding the maximum dose without adverse effect (No observed adverse effect level - NOAEL)"
msgstr "Risk of reaching exceeding the maximum dose without adverse effect (No observed adverse effect level - NOAEL)"

msgctxt "additives_efsa_evaluation_exposure_mean_greater_than_adi"
msgid "Groups with more than 50% of members exceeding the acceptable daily intake (ADI)"
msgstr "Groups with more than 50% of members exceeding the acceptable daily intake (ADI)"

msgctxt "additives_efsa_evaluation_exposure_95th_greater_than_adi"
msgid "Groups with more than 5% of members exceeding the acceptable daily intake (ADI)"
msgstr "Groups with more than 5% of members exceeding the acceptable daily intake (ADI)"

msgctxt "additives_efsa_evaluation_exposure_mean_greater_than_noael"
msgid "Groups with more than 50% of members exceeding the maximum dose without adverse effect (No observed adverse effect level - NOAEL)"
msgstr "Groups with more than 50% of members exceeding the maximum dose without adverse effect (No observed adverse effect level - NOAEL)"

msgctxt "additives_efsa_evaluation_exposure_95th_greater_than_noael"
msgid "Groups with more than 5% of members exceeding the maximum dose without adverse effect (No observed adverse effect level - NOAEL)"
msgstr "Groups with more than 5% of members exceeding the maximum dose without adverse effect (No observed adverse effect level - NOAEL)"

msgctxt "exposure_title_95th"
msgid "Moderate risk"
msgstr "Moderate risk"

msgctxt "exposure_description_95th"
msgid "5% of people or more"
msgstr "5% of people or more"

msgctxt "exposure_title_mean"
msgid "High risk"
msgstr "High risk"

msgctxt "exposure_description_mean"
msgid "50% of people or more"
msgstr "50% of people or more"

msgctxt "wikipedia"
msgid "Wikipedia"
msgstr "Wikipedia"

msgctxt "additives_classes"
msgid "Functions"
msgstr "Functions"

msgctxt "photos_and_data_check"
msgid "Photos and data check"
msgstr "Photos and data check"

msgctxt "photos_and_data_check_description"
msgid "Product pages can be marked as checked by experienced contributors who verify that the most recent photos are selected and cropped, and that all the product data that can be inferred from the product photos has been filled and is correct."
msgstr "Product pages can be marked as checked by experienced contributors who verify that the most recent photos are selected and cropped, and that all the product data that can be inferred from the product photos has been filled and is correct."

msgctxt "photos_and_data_checked"
msgid "Photos and data checked"
msgstr "Photos and data checked"

msgctxt "i_checked_the_photos_and_data"
msgid "I checked the photos and data."
msgstr "I checked the photos and data."

msgctxt "i_checked_the_photos_and_data_again"
msgid "I checked the photos and data again."
msgstr "I checked the photos and data again."

msgctxt "last_check_dates_p"
msgid "Last check dates"
msgstr "Last check dates"

msgctxt "last_check_dates_s"
msgid "Last check date"
msgstr "Last check date"

msgctxt "product_last_checked"
msgid "Last check of product page on"
msgstr "Last check of product page on"

msgctxt "product_other_information"
msgid "Other information"
msgstr "Other information"

msgctxt "producer_version_id"
msgid "Producer version identifier"
msgstr "Producer version identifier"

msgctxt "producer_product_id"
msgid "Producer product identifier"
msgstr "Producer product identifier"

msgctxt "net_weight"
msgid "Net weight"
msgstr "Net weight"

msgctxt "drained_weight"
msgid "Drained weight"
msgstr "Drained weight"

msgctxt "volume"
msgid "Volume"
msgstr "Volume"

msgctxt "other_information"
msgid "Other information"
msgstr "Other information"

msgctxt "conservation_conditions"
msgid "Conservation conditions"
msgstr "Conservation conditions"

msgctxt "warning"
msgid "Warning"
msgstr "Warning"

msgctxt "preparation"
msgid "Preparation"
msgstr "Preparation"

msgctxt "recipe_idea"
msgid "Recipe idea"
msgstr "Recipe idea"

msgctxt "origin"
msgid "Origin of the product and/or its ingredients"
msgstr "Origin of the product and/or its ingredients"

msgctxt "origin_note"
msgid "Packaging mentions that indicate the manufacturing place and/or the origins of the ingredients"
msgstr "Packaging mentions that indicate the manufacturing place and/or the origins of the ingredients"

msgctxt "origin_example"
msgid "Made in France. Tomatoes from Italy. Origin of the rice: India, Thailand."
msgstr "Made in France. Tomatoes from Italy. Origin of the rice: India, Thailand."

msgctxt "customer_service"
msgid "Customer service"
msgstr "Customer service"

msgctxt "producer"
msgid "Producer"
msgstr "Producer"

msgctxt "recycling_instructions_to_recycle"
msgid "Recycling instructions - To recycle"
msgstr "Recycling instructions - To recycle"

msgctxt "recycling_instructions_to_discard"
msgid "Recycling instructions - To discard"
msgstr "Recycling instructions - To discard"

msgctxt "checkers_products"
msgid "Products checked by %s"
msgstr "Products checked by %s"

msgctxt "checkers_without_products"
msgid "Products not checked by %s"
msgstr "Products not checked by %s"

msgctxt "correctors_products"
msgid "Products corrected by %s"
msgstr "Products corrected by %s"

msgctxt "correctors_without_products"
msgid "Products not corrected by %s"
msgstr "Products not corrected by %s"

msgctxt "contributors_products"
msgid "Products added by %s"
msgstr "Products added by %s"

msgctxt "editors_products"
msgid "Products edited by %s"
msgstr "Products edited by %s"

msgctxt "editors_without_products"
msgid "Products not edited by %s"
msgstr "Products not edited by %s"

msgctxt "informers_products"
msgid "Products completed by %s"
msgstr "Products completed by %s"

msgctxt "informers_without_products"
msgid "Products not completed by %s"
msgstr "Products not completed by %s"

msgctxt "photographers_products"
msgid "Products photographed by %s"
msgstr "Products photographed by %s"

msgctxt "photographers_without_products"
msgid "Products not photographed by %s"
msgstr "Products not photographed by %s"

msgctxt "user_s_page"
msgid "%s's page"
msgstr "%s's page"

msgctxt "obsolete"
msgid "Product taken off the market"
msgstr "Product taken off the market"

msgctxt "obsolete_since_date"
msgid "Withdrawal date"
msgstr "Withdrawal date"

msgctxt "obsolete_since_date_note"
msgid "Format: YYYY-MM-DD or YYYY-MM or YYYY"
msgstr "Format: YYYY-MM-DD or YYYY-MM or YYYY"

msgctxt "obsolete_since_date_example"
msgid "2019-09-30 or 2019-09 or 2019"
msgstr "2019-09-30 or 2019-09 or 2019"

msgctxt "obsolete_warning"
msgid "Important note: this product is no longer sold. The data is kept for reference only. This product does not appear in regular searches and is not taken into account for statistics."
msgstr "Important note: this product is no longer sold. The data is kept for reference only. This product does not appear in regular searches and is not taken into account for statistics."

# This will be on a button and needs to be as short as possible
# So instead of something like "Install the mobile application"
# try to make it very short "Get the app" or "Install the app"
# Use infinitive instead of imperative
msgctxt "get_the_app"
msgid "Get the app"
msgstr "Get the app"

msgctxt "get_the_app_android"
msgid "Get the Android app"
msgstr "Get the Android app"

msgctxt "get_the_app_iphone"
msgid "Get the iPhone app"
msgstr "Get the iPhone app"

msgctxt "get_the_app_ipad"
msgid "Get the iPad app"
msgstr "Get the iPad app"

msgctxt "warning_gs1_company_prefix"
msgid "<em>Ambiguous barcode</em>: This product has a Restricted Circulation Number barcode for products within a company. This means that different producers and stores can use the same barcode for different products."
msgstr "<em>Ambiguous barcode</em>: This product has a Restricted Circulation Number barcode for products within a company. This means that different producers and stores can use the same barcode for different products."

msgctxt "environment_infocard"
msgid "Environment infocard"
msgstr "Environment infocard"

msgctxt "environment_infocard_note"
msgid "HTML code for the environment infocard in the mobile application"
msgstr "HTML code for the environment infocard in the mobile application"

msgctxt "environment_impact_level"
msgid "Environment impact level"
msgstr "Environment impact level"

msgctxt "environment_impact_level_example"
msgid "en:low, en:medium or en:high"
msgstr "en:low, en:medium or en:high"

msgctxt "carbon_impact_from_meat_or_fish"
msgid "Carbon impact from meat or fish"
msgstr "Carbon impact from meat or fish"

msgctxt "of_carbon_impact_from_meat_or_fish_for_whole_product"
msgid "of carbon emission from meat or fish for the whole product"
msgstr "of carbon emission from meat or fish for the whole product"

msgctxt "of_sustainable_daily_emissions_of_1_person"
msgid "of sustainable daily emissions of 1 person"
msgstr "of sustainable daily emissions of 1 person"

msgctxt "of_sustainable_weekly_emissions_of_1_person"
msgid "of sustainable weekly emissions of 1 person"
msgstr "of sustainable weekly emissions of 1 person"

msgctxt "for_one_serving"
msgid "for one serving"
msgstr "for one serving"

msgctxt "methodology"
msgid "Methodology"
msgstr "Methodology"

msgctxt "carbon_footprint_note_foodges_ademe"
msgid "Carbon emissions computations rely on the CO<sub>2</sub> per kg values from the FoodGES program by <a href=\"https://www.ademe.fr\">ADEME</a>."
msgstr "Carbon emissions computations rely on the CO<sub>2</sub> per kg values from the FoodGES program by <a href=\"https://www.ademe.fr\">ADEME</a>."

msgctxt "carbon_footprint_note_sustainable_annual_emissions"
msgid "Sustainable annual emissions: 2 tons of CO<sub>2</sub> equivalent per person to achieve the goals set in COP21."
msgstr "Sustainable annual emissions: 2 tons of CO<sub>2</sub> equivalent per person to achieve the goals set in COP21."

msgctxt "carbon_footprint_note_uncertainty"
msgid "Carbon footprint calculations have high uncertainty. Values should be looked at with caution and are more intended for relative comparison than as absolute values."
msgstr "Carbon footprint calculations have high uncertainty. Values should be looked at with caution and are more intended for relative comparison than as absolute values."

msgctxt "error_too_many_products_to_export"
msgid "Too many products (%d products, the limit is %d) to export, please download the <a href=\"/data\">complete database export</a> instead."
msgstr "Too many products (%d products, the limit is %d) to export, please download the <a href=\"/data\">complete database export</a> instead."

msgctxt "translate_taxonomy_to"
msgid "Help translate the %s to %s"
msgstr "Help translate the %s to %s"

msgctxt "translate_taxonomy_description"
msgid "You can suggest translations for the entries below that have not yet been translated to your language. The blue link and the black text (both in English) show respectively the non-localized product and the original entry incl. optional synonyms separated by commas. Enter the translation in the text field, incl. optional synonyms, and then click the Save button. Thank you!"
msgstr "You can suggest translations for the entries below that have not yet been translated to your language. The blue link and the black text (both in English) show respectively the non-localized product and the original entry incl. optional synonyms separated by commas. Enter the translation in the text field, incl. optional synonyms, and then click the Save button. Thank you!"

msgctxt "translate_taxonomy_add"
msgid "Show only entries without pending translations."
msgstr "Show only entries without pending translations."

msgctxt "translate_taxonomy_edit"
msgid "Also show entries with pending translations from you or other users."
msgstr "Also show entries with pending translations from you or other users."

msgctxt "translated"
msgid "translated"
msgstr "translated"

msgctxt "to_be_translated"
msgid "to be translated"
msgstr "to be translated"

msgctxt "current_translation"
msgid "Current translation"
msgstr "Current translation"

msgctxt "button_caption_yes"
msgid "Yes"
msgstr "Yes"

msgctxt "button_caption_no"
msgid "No"
msgstr "No"

msgctxt "button_caption_skip"
msgid "Skip"
msgstr "Skip"

msgctxt "popularity_s"
msgid "popularity"
msgstr "popularity"

msgctxt "popularity_p"
msgid "popularity"
msgstr "popularity"

msgctxt "ingredients_analysis_p"
msgid "ingredients analysis"
msgstr "ingredients analysis"

msgctxt "ingredients_analysis_s"
msgid "ingredients analysis"
msgstr "ingredients analysis"

msgctxt "ingredients_analysis"
msgid "Ingredients analysis"
msgstr "Ingredients analysis"

msgctxt "ingredients_analysis_disclaimer"
msgid "The analysis is based solely on the ingredients listed and does not take into account processing methods."
msgstr "The analysis is based solely on the ingredients listed and does not take into account processing methods."

msgctxt "rev_warning"
msgid "You are viewing an old version of this product page!"
msgstr "You are viewing an old version of this product page!"

msgctxt "rev_number"
msgid "Revision number: "
msgstr "Revision number: "

msgctxt "rev_contributor"
msgid "Edited by: "
msgstr "Edited by: "

msgctxt "rev_previous"
msgid "Previous version"
msgstr "Previous version"

msgctxt "rev_next"
msgid "Next version"
msgstr "Next version"

msgctxt "rev_latest"
msgid "Latest version"
msgstr "Latest version"

# "product data" in this sentence means data for many products, not just one product
msgctxt "import_data_file_title"
msgid "Import a product data file"
msgstr "Import a product data file"

# "product data" in this sentence means data for many products, not just one product
msgctxt "import_data_file_description"
msgid "Upload a spreadsheet file (Excel file or a comma or tab separated UTF-8 encoded CSV file) with product data."
msgstr "Upload a spreadsheet file (Excel file or a comma or tab separated UTF-8 encoded CSV file) with product data."

# "product data" in this sentence means data for many products, not just one product
msgctxt "import_data_file_format"
msgid "You can upload a table with the columns Open Food Facts import format, or you can upload a table in any format and then select the columns to import."
msgstr "You can upload a table with the columns Open Food Facts import format, or you can upload a table in any format and then select the columns to import."

# "product data" in this sentence means data for many products, not just one product
msgctxt "upload_product_data_file"
msgid "Upload a file with product data"
msgstr "Upload a file with product data"

msgctxt "uploading_file"
msgid "File being uploaded."
msgstr "File being uploaded."

msgctxt "upload_error"
msgid "The file could not be uploaded."
msgstr "The file could not be uploaded."

msgctxt "import_data_file_select_format_title"
msgid "Select and import data"
msgstr "Select and import data"

msgctxt "import_data_file_select_format_description"
msgid "Use the form below to indicate which columns to import and what data they contain."
msgstr "Use the form below to indicate which columns to import and what data they contain."

msgctxt "import_data"
msgid "Import data"
msgstr "Import data"

msgctxt "import_file_rows_columns"
msgid "The uploaded file contains %s rows and %s columns."
msgstr "The uploaded file contains %s rows and %s columns."

msgctxt "import_file_selected_columns"
msgid "%s columns out of %s have been selected and will be imported."
msgstr "%s columns out of %s have been selected and will be imported."

msgctxt "fields_group_identification"
msgid "Product identification"
msgstr "Product identification"

msgctxt "fields_group_origins"
msgid "Origins"
msgstr "Origins"

msgctxt "fields_group_ingredients"
msgid "Ingredients"
msgstr "Ingredients"

msgctxt "fields_group_nutrition"
msgid "Nutrition facts"
msgstr "Nutrition facts"

msgctxt "fields_group_nutrition_other"
msgid "Optional nutrition facts"
msgstr "Optional nutrition facts"

msgctxt "fields_group_other"
msgid "Other information"
msgstr "Other information"

msgctxt "fields_group_images"
msgid "Product photos"
msgstr "Product photos"

msgctxt "fields_group_packaging"
msgid "Packaging"
msgstr "Packaging"

msgctxt "image_front_url"
msgid "Link to front product photo"
msgstr "Link to front product photo"

msgctxt "image_ingredients_url"
msgid "Link to ingredients list photo"
msgstr "Link to ingredients list photo"

msgctxt "image_nutrition_url"
msgid "Link to nutrition facts table photo"
msgstr "Link to nutrition facts table photo"

msgctxt "image_other_url"
msgid "Link to other product photo"
msgstr "Link to other product photo"

msgctxt "labels_specific"
msgid "Specific label"
msgstr "Specific label"

msgctxt "categories_specific"
msgid "Specific category"
msgstr "Specific category"

msgctxt "sources_fields_specific"
msgid "Source specific field"
msgstr "Source specific field"

msgctxt "select_a_field"
msgid "Select a field"
msgstr "Select a field"

msgctxt "specify"
msgid "Specify"
msgstr "Specify"

msgctxt "value_unit_dropdown"
msgid "In the dropdown menu on the right, specify if the column contains:"
msgstr "In the dropdown menu on the right, specify if the column contains:"

msgctxt "value_unit_dropdown_value_unit"
msgid "the value and the unit"
msgstr "the value and the unit"

msgctxt "value_unit_dropdown_value_specific_unit"
msgid "the value in a specific unit"
msgstr "the value in a specific unit"

msgctxt "value_unit_dropdown_value"
msgid "only the value, with the unit in another column"
msgstr "only the value, with the unit in another column"

msgctxt "value_unit_dropdown_unit"
msgid "only the unit, with the value in another column"
msgstr "only the unit, with the value in another column"

# Please do not translate Y, Yes and 1
msgctxt "labels_specific_tag"
msgid "Select this option if the column indicates the presence of a specific label (e.g. Organic, Fair-Trade) when the value is either Y, Yes or 1."
msgstr "Select this option if the column indicates the presence of a specific label (e.g. Organic, Fair-Trade) when the value is either Y, Yes or 1."

msgctxt "labels_specific_tag_value"
msgid "Type the name of the label in the text field on the right."
msgstr "Type the name of the label in the text field on the right."

# Please do not translate Y, Yes and 1
msgctxt "categories_specific_tag"
msgid "Select this option if the column indicates the presence of a specific category (e.g. Beverages) when the value is either Y, Yes or 1."
msgstr "Select this option if the column indicates the presence of a specific category (e.g. Beverages) when the value is either Y, Yes or 1."

msgctxt "categories_specific_tag_value"
msgid "Type the name of the category in the text field on the right."
msgstr "Type the name of the category in the text field on the right."

# Please do not translate Y, Yes and 1
msgctxt "sources_fields_specific_tag"
msgid "Select this option for fields that are specific to the source, and that we want to keep as source specific fields."
msgstr "Select this option for fields that are specific to the source, and that we want to keep as source specific fields."

msgctxt "sources_fields_specific_tag_value"
msgid "Type the name of the target field in the text field on the right, or leave blank to use the name of the source field."
msgstr "Type the name of the target field in the text field on the right, or leave blank to use the name of the source field."

msgctxt "value"
msgid "Value"
msgstr "Value"

msgctxt "value_unit"
msgid "Value + Unit"
msgstr "Value + Unit"

msgctxt "value_in_l"
msgid "Value in L"
msgstr "Value in L"

msgctxt "value_in_dl"
msgid "Value in dl"
msgstr "Value in dl"

msgctxt "value_in_cl"
msgid "Value in cl"
msgstr "Value in cl"

msgctxt "value_in_ml"
msgid "Value in ml"
msgstr "Value in ml"

msgctxt "value_in_kg"
msgid "Value in kg"
msgstr "Value in kg"

msgctxt "value_in_g"
msgid "Value in g"
msgstr "Value in g"

msgctxt "value_in_mg"
msgid "Value in mg"
msgstr "Value in mg"

msgctxt "value_in_mcg"
msgid "Value in μg"
msgstr "Value in μg"

msgctxt "value_in_iu"
msgid "Value in IU"
msgstr "Value in IU"

msgctxt "value_in_kcal"
msgid "Value in kcal"
msgstr "Value in kcal"

msgctxt "value_in_kj"
msgid "Value in kJ"
msgstr "Value in kJ"

msgctxt "value_in_percent"
msgid "Value in %"
msgstr "Value in %"

msgctxt "no_owner_defined"
msgid "Please log-in to use this feature."
msgstr "Please log-in to use this feature."

msgctxt "organization"
msgid "Organization"
msgstr "Organization"

msgctxt "column_in_file"
msgid "Column in file"
msgstr "Column in file"

msgctxt "field_on_site"
msgid "Field on %s"
msgstr "Field on %s"

msgctxt "producers_platform"
msgid "Platform for producers"
msgstr "Platform for producers"

# "product data and photos" in this sentence means data and photos for many products, not just one product
msgctxt "producers_platform_description"
msgid "The platform for producers allows manufacturers to easily manage their product photos and data on Open Food Facts."
msgstr "The platform for producers allows manufacturers to easily manage their product photos and data on Open Food Facts."

# "product data and photos" in this sentence means data and photos for many products, not just one product
msgctxt "producers_platform_private_database"
msgid "The product data and photos you send on the platform for producers are stored in a private database. You will be able to check that all the data is correct before making it available on the public Open Food Facts database."
msgstr "The product data and photos you send on the platform for producers are stored in a private database. You will be able to check that all the data is correct before making it available on the public Open Food Facts database."

# "product data and photos" in this sentence means data and photos for many products, not just one product
msgctxt "producers_platform_licence"
msgid "The product data and photos will become publicly available in the Open Food Facts database, under the <a href=\"https://opendatacommons.org/licenses/odbl/1.0/\">Open Database License</a>. Individual contents of the database are available under the <a href=\"https://opendatacommons.org/licenses/dbcl/1.0/\">Database Contents License</a> and products images are available under the <a href=\"https://creativecommons.org/licenses/by-sa/3.0/deed.en\">Creative Commons Attribution ShareAlike licence</a>."
msgstr "The product data and photos will become publicly available in the Open Food Facts database, under the <a href=\"https://opendatacommons.org/licenses/odbl/1.0/\">Open Database License</a>. Individual contents of the database are available under the <a href=\"https://opendatacommons.org/licenses/dbcl/1.0/\">Database Contents License</a> and products images are available under the <a href=\"https://creativecommons.org/licenses/by-sa/3.0/deed.en\">Creative Commons Attribution ShareAlike licence</a>."

# "product data" in this sentence means data for many products, not just one product
msgctxt "import_product_data"
msgid "Import product data"
msgstr "Import product data"

# "product photos" in this sentence means data for many products, not just one product
msgctxt "import_product_photos"
msgid "Import product photos"
msgstr "Import product photos"

# "product data and photos" in this sentence means data and photos for many products, not just one product
msgctxt "export_product_data_photos"
msgid "Export product data and photos to the public database"
msgstr "Export product data and photos to the public database"

msgctxt "export_product_data_photos_please_check"
msgid "Please check that the data on the platform for producers is correct before exporting it to the public database."
msgstr "Please check that the data on the platform for producers is correct before exporting it to the public database."

msgctxt "export_photos"
msgid "Export photos to the public database"
msgstr "Export photos to the public database"

msgctxt "replace_selected_photos"
msgid "Replace existing selected photos"
msgstr "Replace existing selected photos"

msgctxt "cancel"
msgid "Cancel"
msgstr "Cancel"

msgctxt "collapsed_changes"
msgid "Collapsed changes"
msgstr "Collapsed changes"

msgctxt "data_quality_p"
msgid "data quality"
msgstr "data quality"

msgctxt "data_quality_s"
msgid "data quality"
msgstr "data quality"

msgctxt "data_quality"
msgid "data quality"
msgstr "data quality"

msgctxt "data_quality_bugs_p"
msgid "data quality bugs"
msgstr "data quality bugs"

msgctxt "data_quality_bugs_s"
msgid "data quality bug"
msgstr "data quality bug"

msgctxt "data_quality_bugs"
msgid "data quality bugs"
msgstr "data quality bugs"

msgctxt "data_quality_info_p"
msgid "data quality info"
msgstr "data quality info"

msgctxt "data_quality_info_s"
msgid "data quality info"
msgstr "data quality info"

msgctxt "data_quality_info"
msgid "data quality info"
msgstr "data quality info"

msgctxt "data_quality_warnings_p"
msgid "data quality warnings"
msgstr "data quality warnings"

msgctxt "data_quality_warnings_s"
msgid "data quality warning"
msgstr "data quality warning"

msgctxt "data_quality_warnings"
msgid "data quality warnings"
msgstr "data quality warnings"

msgctxt "data_quality_errors_p"
msgid "data quality errors"
msgstr "data quality errors"

msgctxt "data_quality_errors_s"
msgid "data quality error"
msgstr "data quality error"

msgctxt "data_quality_errors"
msgid "data quality errors"
msgstr "data quality errors"

msgctxt "data_quality_warnings_producers_p"
msgid "data quality warnings"
msgstr "data quality warnings"

msgctxt "data_quality_warnings_producers_s"
msgid "data quality warning"
msgstr "data quality warning"

msgctxt "data_quality_warnings_producers"
msgid "data quality warnings"
msgstr "data quality warnings"

msgctxt "data_quality_errors_producers_p"
msgid "data quality errors"
msgstr "data quality errors"

msgctxt "data_quality_errors_producers_s"
msgid "data quality error"
msgstr "data quality error"

msgctxt "data_quality_errors_producers"
msgid "data quality errors"
msgstr "data quality errors"

# abbreviation for Minimum
msgctxt "min"
msgid "Min"
msgstr "Min"

# abbreviation for Maximum
msgctxt "max"
msgid "Max"
msgstr "Max"

msgctxt "improvements_p"
msgid "possible improvements"
msgstr "possible improvements"

msgctxt "improvements_s"
msgid "possible improvement"
msgstr "possible improvement"

msgctxt "improvements"
msgid "possible improvements"
msgstr "possible improvements"

# Do not translate
msgctxt "import_products_link"
msgid "/import-products"
msgstr "/import-products"

msgctxt "add_or_update_products"
msgid "Add or update products"
msgstr "Add or update products"

# Formal you
msgctxt "your_products"
msgid "Your products"
msgstr "Your products"

# Do not translate the e-mail address
msgctxt "account_without_org"
msgid "Your account is not associated with a company yet. Please e-mail <a href=\"mailto:producers@openfoodfacts.org\">producers@openfoodfacts.org</a> to activate the free access to the platform for producers."
msgstr "Your account is not associated with a company yet. Please e-mail <a href=\"mailto:producers@openfoodfacts.org\">producers@openfoodfacts.org</a> to activate the free access to the platform for producers."

msgctxt "import_products"
msgid "Import products"
msgstr "Import products"

msgctxt "empty_column"
msgid "Empty column"
msgstr "Empty column"

msgctxt "empty_column_description"
msgid "The file does not contain any value in this column."
msgstr "The file does not contain any value in this column."

msgctxt "import_file_status_title"
msgid "Data import in progress"
msgstr "Data import in progress"

# "product data" means data for many products
msgctxt "import_file_status_description"
msgid "The product data has been received and is going to be imported on the platform for producers."
msgstr "The product data has been received and is going to be imported on the platform for producers."

msgctxt "import_file_status"
msgid "Status"
msgstr "Status"

msgctxt "job_status_inactive"
msgid "Scheduled"
msgstr "Scheduled"

msgctxt "job_status_active"
msgid "In progress"
msgstr "In progress"

msgctxt "job_status_finished"
msgid "Finished"
msgstr "Finished"

msgctxt "job_status_failed"
msgid "Failed"
msgstr "Failed"

msgctxt "import_file_result"
msgid "Import result"
msgstr "Import result"

msgctxt "products_modified"
msgid "Products modified"
msgstr "Products modified"

msgctxt "import_file_result_no_change"
msgid "There were no product added or modified. The data has probably been already imported previously."
msgstr "There were no product added or modified. The data has probably been already imported previously."

msgctxt "import_file_result_products"
msgid "List of products added or modified"
msgstr "List of products added or modified"

msgctxt "imports_p"
msgid "imports"
msgstr "imports"

msgctxt "imports_s"
msgid "import"
msgstr "import"

msgctxt "imports"
msgid "imports"
msgstr "imports"

msgctxt "number_of_products_with_data_quality_errors_producers"
msgid "Number of products with data quality errors"
msgstr "Number of products with data quality errors"

msgctxt "number_of_products_with_data_quality_warnings_producers"
msgid "Number of products with data quality warnings"
msgstr "Number of products with data quality warnings"

msgctxt "number_of_products_with_improvements"
msgid "Number of products with improvement opportunities"
msgstr "Number of products with improvement opportunities"

msgctxt "improvements_facet_description_1"
msgid "This table lists possible opportunities to improve the nutritional quality, the Nutri-Score and the composition of food products."
msgstr "This table lists possible opportunities to improve the nutritional quality, the Nutri-Score and the composition of food products."

msgctxt "improvements_facet_description_2"
msgid "In order to get relevant results, please make sure the product data is complete (nutrition facts with values for fiber and fruits and vegetables to compute the Nutri-Score, and a precise category to compare each product to similar products)."
msgstr "In order to get relevant results, please make sure the product data is complete (nutrition facts with values for fiber and fruits and vegetables to compute the Nutri-Score, and a precise category to compare each product to similar products)."

# "product photos" in this sentence means photos for many products, not just one product
msgctxt "import_photos_title"
msgid "Import product photos"
msgstr "Import product photos"

msgctxt "import_photos_description"
msgid "You can use the form below to easily upload photos (front of product, ingredients list and nutrition facts table) for many products."
msgstr "You can use the form below to easily upload photos (front of product, ingredients list and nutrition facts table) for many products."

msgctxt "import_photos_format_1"
msgid "Each filename needs to contains the barcode of the product."
msgstr "Each filename needs to contains the barcode of the product."

msgctxt "import_photos_format_2"
msgid "And you can also specify the type of the photo in the filename:"
msgstr "And you can also specify the type of the photo in the filename:"

# Do not translate the file name
msgctxt "import_photos_format_barcode"
msgid "3001234567890.jpg: front of the product in the current language."
msgstr "3001234567890.jpg: front of the product in the current language."

# Do not translate the file name
msgctxt "import_photos_format_front"
msgid "3001234567890.front_nl.jpg: front of the product in Dutch."
msgstr "3001234567890.front_nl.jpg: front of the product in Dutch."

# Do not translate the file name
msgctxt "import_photos_format_ingredients"
msgid "3001234567890.ingredients_fr.jpg: ingredients list in French."
msgstr "3001234567890.ingredients_fr.jpg: ingredients list in French."

# Do not translate the file name
msgctxt "import_photos_format_nutrition"
msgid "3001234567890.nutrition_es.jpg: nutrition table in Spanish."
msgstr "3001234567890.nutrition_es.jpg: nutrition table in Spanish."

msgctxt "add_photos"
msgid "Add photos..."
msgstr "Add photos..."

msgctxt "start_upload"
msgid "Start upload"
msgstr "Start upload"

msgctxt "start"
msgid "Start"
msgstr "Start"

msgctxt "close"
msgid "Close"
msgstr "Close"

msgctxt "cancel_upload"
msgid "Cancel upload"
msgstr "Cancel upload"

msgctxt "info"
msgid "Info"
msgstr "Info"

msgctxt "file_received"
msgid "File received"
msgstr "File received"

msgctxt "nutriscore_calculation_details"
msgid "Details of the calculation of the Nutri-Score"
msgstr "Details of the calculation of the Nutri-Score"

msgctxt "nutriscore_is_beverage"
msgid "This product is considered a beverage for the calculation of the Nutri-Score."
msgstr "This product is considered a beverage for the calculation of the Nutri-Score."

msgctxt "nutriscore_is_not_beverage"
msgid "This product is not considered a beverage for the calculation of the Nutri-Score."
msgstr "This product is not considered a beverage for the calculation of the Nutri-Score."

msgctxt "nutriscore_positive_points"
msgid "Positive points"
msgstr "Positive points"

msgctxt "nutriscore_negative_points"
msgid "Negative points"
msgstr "Negative points"

msgctxt "nutriscore_proteins_negative_points_less_than_11"
msgid "The points for proteins are counted because the negative points are less than 11."
msgstr "The points for proteins are counted because the negative points are less than 11."

msgctxt "nutriscore_proteins_negative_points_greater_or_equal_to_11"
msgid "The points for proteins are not counted because the negative points are greater or equal to 11."
msgstr "The points for proteins are not counted because the negative points are greater or equal to 11."

msgctxt "nutriscore_proteins_maximum_fruits_points"
msgid "The points for proteins are counted because the points for the fruits, vegetables, nuts and colza/walnut/olive oils are at the maximum."
msgstr "The points for proteins are counted because the points for the fruits, vegetables, nuts and colza/walnut/olive oils are at the maximum."

msgctxt "nutriscore_proteins_is_cheese"
msgid "The points for proteins are counted because the product is in the cheeses category."
msgstr "The points for proteins are counted because the product is in the cheeses category."

msgctxt "nutriscore_proteins_is_added_fat"
msgid "The product is in the fats category, the points for saturated fat are replaced by the points for the saturated fat / fat ratio."
msgstr "The product is in the fats category, the points for saturated fat are replaced by the points for the saturated fat / fat ratio."

msgctxt "nutriscore_points_for_energy"
msgid "Energy"
msgstr "Energy"

msgctxt "nutriscore_points_for_sugars"
msgid "Sugars"
msgstr "Sugars"

msgctxt "nutriscore_points_for_saturated_fat"
msgid "Saturated fat"
msgstr "Saturated fat"

msgctxt "nutriscore_points_for_saturated_fat_ratio"
msgid "Saturated fat / fat ratio"
msgstr "Saturated fat / fat ratio"

msgctxt "nutriscore_points_for_sodium"
msgid "Sodium"
msgstr "Sodium"

msgctxt "nutriscore_points_for_fruits_vegetables_nuts_colza_walnut_olive_oils"
msgid "Fruits, vegetables, nuts, and colza/walnut/olive oils"
msgstr "Fruits, vegetables, nuts, and colza/walnut/olive oils"

msgctxt "nutriscore_points_for_fiber"
msgid "Fiber"
msgstr "Fiber"

msgctxt "nutriscore_points_for_proteins"
msgid "Proteins"
msgstr "Proteins"

msgctxt "nutriscore_source_value"
msgid "value"
msgstr "value"

msgctxt "nutriscore_rounded_value"
msgid "rounded value"
msgstr "rounded value"

msgctxt "nutriscore_score"
msgid "Nutritional score"
msgstr "Nutritional score"

# Do not translate
msgctxt "nutriscore_grade"
msgid "Nutri-Score"
msgstr "Nutri-Score"

# This is not the Nutri-Score grade with letters, but the Nutri-Score number score used to compute the grade. Translate score but not Nutri-Score.
msgctxt "nutriscore_score_producer"
msgid "Nutri-Score score"
msgstr "Nutri-Score score"

# Do not translate
msgctxt "nutriscore_grade_producer"
msgid "Nutri-Score"
msgstr "Nutri-Score"

# free as in not costing something
msgctxt "donate_free_and_independent"
msgid "Open Food Facts is 100% free and independent."
msgstr "Open Food Facts is 100% free and independent."

# leave empty link
msgctxt "donate_help_and_donations"
msgid "<a href=\"\">We need your help and donations</a> to continue and to grow the project."
msgstr "<a href=\"\">We need your help and donations</a> to continue and to grow the project."

msgctxt "thank_you"
msgid "Thank you!"
msgstr "Thank you!"

msgctxt "thank_you_very_much"
msgid "Thank you very much!"
msgstr "Thank you very much!"

msgctxt "value_for_the_product"
msgid "Value for the product"
msgstr "Value for the product"

# Do not translate %s, it will be replaced by the category name
msgctxt "value_for_the_category"
msgid "Mean value for the %s category"
msgstr "Mean value for the %s category"

# Keep the %s
msgctxt "better_nutriscore"
msgid "The Nutri-Score can be changed from %s to %s by changing the %s value from %s to %s (%s percent difference)."
msgstr "The Nutri-Score can be changed from %s to %s by changing the %s value from %s to %s (%s percent difference)."

msgctxt "export_products_to_public_database_email"
msgid "The platform for producers is still under development and we make manual checks before importing products to the public database. Please e-mail us at <a href=\"mailto:producers@openfoodfacts.org\">producers@openfoodfacts.org</a> to update the public database."
msgstr "The platform for producers is still under development and we make manual checks before importing products to the public database. Please e-mail us at <a href=\"mailto:producers@openfoodfacts.org\">producers@openfoodfacts.org</a> to update the public database."

msgctxt "crm_user_id"
msgid "Id of corresponding contact in CRM"
msgstr "Id of corresponding contact in CRM"

msgctxt "crm_org_id"
msgid "Id of corresponding organization in CRM"
msgstr "Id of corresponding organization in CRM"

msgctxt "user_groups"
msgid "Groups"
msgstr "Groups"

msgctxt "user_group_producer"
msgid "Producer"
msgstr "Producer"

msgctxt "user_group_producer_description"
msgid "Must be checked only for accounts of producers who edit their own products. Product ownership will be attributed to producers when they add or edit a product."
msgstr "Must be checked only for accounts of producers who edit their own products. Product ownership will be attributed to producers when they add or edit a product."

msgctxt "user_group_database"
msgid "Database"
msgstr "Database"

msgctxt "user_group_database_description"
msgid "For external sources of data. Product ownership of imported products will not change."
msgstr "For external sources of data. Product ownership of imported products will not change."

msgctxt "user_group_app"
msgid "App"
msgstr "App"

msgctxt "user_group_app_description"
msgid "For applications."
msgstr "For applications."

msgctxt "user_group_bot"
msgid "Bot"
msgstr "Bot"

msgctxt "user_group_bot_description"
msgid "For robots, scripts etc."
msgstr "For robots, scripts etc."

msgctxt "user_group_moderator"
msgid "Moderator"
msgstr "Moderator"

msgctxt "user_group_moderator_description"
msgid "Moderators have access to special features to edit and review products."
msgstr "Moderators have access to special features to edit and review products."

msgctxt "user_group_pro_moderator"
msgid "Moderator for the producers platform"
msgstr "Moderator for the producers platform"

msgctxt "user_group_pro_moderator_description"
msgid "Moderators of the producers platform can view and edit the private products of all users and organizations on the producers platform."
msgstr "Moderators of the producers platform can view and edit the private products of all users and organizations on the producers platform."

msgctxt "donation_banner_hide"
msgid "I have already donated or I'm not interested. Hide the banner."
msgstr "I have already donated or I'm not interested. Hide the banner."

msgctxt "donation_banner_independant"
msgid "An independant and citizen-led project for food transparency?"
msgstr "An independant and citizen-led project for food transparency?"

msgctxt "donation_banner_public_health"
msgid "Food product data for research that improves public health?"
msgstr "Food product data for research that improves public health?"

msgctxt "donation_banner_choices"
msgid "Easier and better food choices according to your own criteria?"
msgstr "Easier and better food choices according to your own criteria?"

msgctxt "donation_banner_cta"
msgid "We need your support!"
msgstr "We need your support!"

msgctxt "donation_banner_cta_button"
msgid "Please Donate"
msgstr "Please Donate"

msgctxt "alcohol_warning"
msgid "Excessive consumption of alcohol is harmful to health, to be consumed with moderation."
msgstr "Excessive consumption of alcohol is harmful to health, to be consumed with moderation."

msgctxt "producers_platform_moderation_title"
msgid "Producers platform moderation"
msgstr "Producers platform moderation"

# variable names between { } must not be translated
msgctxt "f_pro_moderator_owner_set"
msgid "You are currently viewing products from {organization}."
msgstr "You are currently viewing products from {organization}."

msgctxt "pro_moderator_owner_not_set"
msgid "You are currently viewing your own products."
msgstr "You are currently viewing your own products."

msgctxt "pro_moderator_edit_owner_description"
msgid "To see products from a specific user or organization, enter its id below. Leave field empty to unset."
msgstr "To see products from a specific user or organization, enter its id. Leave field empty to unset."

# Action verb "Change" to put on a form button
msgctxt "pro_moderator_edit_owner"
msgid "Switch to another organization"
msgstr "Switch to another organization"

msgctxt "pro_moderator_edit_owner_placeholder"
msgid "user-abc or org-xyz"
msgstr "user-abc or org-xyz"

# keep %s, it is a variable for the name of the user
msgctxt "error_user_does_not_exist"
msgid "User %s does not exist"
msgstr "User %s does not exist"

msgctxt "error_malformed_owner"
msgid "The id must be of the form user-abc or org-xyz"
msgstr "The id must be of the form user-abc or org-xyz"

msgctxt "import_products_categories_from_public_database"
msgid "Import product categories from the public database"
msgstr "Import product categories from the public database"

msgctxt "import_products_categories_from_public_database_description"
msgid "Add categories from the public database to the products on the platform for producers."
msgstr "Add categories from the public database to the products on the platform for producers."

msgctxt "import_products_categories"
msgid "Import the categories"
msgstr "Import the categories"

msgctxt "nutri_score_score_from_producer"
msgid "Nutri-Score score from producer"
msgstr "Nutri-Score score from producer"

msgctxt "nutri_score_score_calculated"
msgid "Calculated Nutri-Score score"
msgstr "Calculated Nutri-Score score"

msgctxt "nutri_score_grade_from_producer"
msgid "Nutri-Score grade from producer"
msgstr "Nutri-Score grade from producer"

msgctxt "nutri_score_grade_calculated"
msgid "Calculated Nutri-Score grade"
msgstr "Calculated Nutri-Score grade"

msgctxt "scanned_code"
msgid "Scanned code"
msgstr "Scanned code"

msgctxt "code_from_filename"
msgid "Code from file name"
msgstr "Code from file name"

msgctxt "using_previous_code"
msgid "Using previous code"
msgstr "Using previous code"

msgctxt "add_field_values"
msgid "You can specify field values that will be added to all products for which you will send images."
msgstr "You can specify field values that will be added to all products for which you will send images."

msgctxt "add_tag_field"
msgid "Add a field"
msgstr "Add a field"

msgctxt "remove_products"
msgid "Remove all the products"
msgstr "Remove all the products"

msgctxt "remove_user"
msgid "Remove user"
msgstr "Remove user"

msgctxt "remove_products_from_producers_platform"
msgid "Remove all your products from the platform for producers"
msgstr "Remove all your products from the platform for producers"

msgctxt "remove_products_from_producers_platform_description"
msgid "You can remove all your products from the platform for producers, for instance to start with a clean slate if there were some issues with an import. This will not affect your products in the public database."
msgstr "You can remove all your products from the platform for producers, for instance to start with a clean slate if there were some issues with an import. This will not affect your products in the public database."

msgctxt "this_action_cannot_be_undone"
msgid "Please note that this action cannot be undone."
msgstr "Please note that this action cannot be undone."

msgctxt "remove_products_confirm"
msgid "Warning: this action cannot be undone. Are you sure that you want to remove all your products from the platform for producers?"
msgstr "Warning: this action cannot be undone. Are you sure that you want to remove all your products from the platform for producers?"

msgctxt "function_not_available"
msgid "This function is not available."
msgstr "This function is not available."

msgctxt "remove_products_done"
msgid "Your products have been removed from the platform for producers."
msgstr "Your products have been removed from the platform for producers."

msgctxt "ingredients_analysis_details"
msgid "Details of the analysis of the ingredients"
msgstr "Details of the analysis of the ingredients"

msgctxt "some_unknown_ingredients"
msgid "Some ingredients could not be recognized."
msgstr "Some ingredients could not be recognized."

# variable names between { } must not be translated
msgctxt "f_move_data_and_photos_to_main_language"
msgid "Move all data and selected photos in {language} to the main language of the product: {main_language}"
msgstr "Move all data and selected photos in {language} to the main language of the product: {main_language}"

msgctxt "move_data_and_photos_to_main_language_replace"
msgid "Replace existing values and selected photos"
msgstr "Replace existing values and selected photos"

msgctxt "move_data_and_photos_to_main_language_ignore"
msgid "Keep existing values and selected photos"
msgstr "Keep existing values and selected photos"

msgctxt "done_status"
msgid "Done"
msgstr "Done"

msgctxt "to_do_status"
msgid "To do"
msgstr "To do"

msgctxt "teams"
msgid "Teams"
msgstr "Teams"

msgctxt "optional"
msgid "optional"
msgstr "optional"

msgctxt "teams_p"
msgid "teams"
msgstr "teams"

msgctxt "teams_s"
msgid "team"
msgstr "team"

msgctxt "teams_description"
msgid "You can join 1 to 3 teams. Products you add or edit will be credited to you and to your teams. Teams can be changed at any time."
msgstr "You can join 1 to 3 teams. Products you add or edit will be credited to you and to your teams. Teams can be changed at any time."

msgctxt "teams_names_warning"
msgid "Team names are public. Do not create teams with names containing personal data (e.g. family names), trademarks (unless you own them), or anything offensive."
msgstr "Team names are public. Do not create teams with names containing personal data (e.g. family names), trademarks (unless you own them), or anything offensive."

# keep %s, it can be a number "Team 1" or a name "Team XYZ"
msgctxt "team_s"
msgid "Team %s"
msgstr "Team %s"

msgctxt "contributor_settings"
msgid "Contributor"
msgstr "Contributor"

msgctxt "contributor_settings_description"
msgid "Those settings allow you to personalize some aspects of the website"
msgstr "Those settings allow you to personalize some aspects of the website"

msgctxt "display_barcode_in_search"
msgid "Display barcode in search results"
msgstr "Display barcode in search results"

msgctxt "edit_link_in_search"
msgid "Add an edit link in search results"
msgstr "Add an edit link in search results"

msgctxt "ciqual_food_name"
msgid "CIQUAL food name"
msgstr "CIQUAL food name"

msgctxt "ciqual_food_name_s"
msgid "CIQUAL food name"
msgstr "CIQUAL food name"

msgctxt "ciqual_food_name_p"
msgid "CIQUAL food names"
msgstr "CIQUAL food names"

msgctxt "we_need_your_help"
msgid "We need your help!"
msgstr "We need your help!"

msgctxt "you_can_help_improve_ingredients_analysis"
msgid "You can help us recognize more ingredients and better analyze the list of ingredients for this product and others by:"
msgstr "You can help us recognize more ingredients and better analyze the list of ingredients for this product and others:"

msgctxt "help_improve_ingredients_analysis_1"
msgid "Edit this product page to correct spelling mistakes in the ingredients list, and/or to remove ingredients in other languages and sentences that are not related to the ingredients."
msgstr "Edit this product page to correct spelling mistakes in the ingredients list, and/or to remove ingredients in other languages and sentences that are not related to the ingredients."

msgctxt "help_improve_ingredients_analysis_2"
msgid "Add new entries, synonyms or translations to our multilingual lists of ingredients, ingredient processing methods, and labels."
msgstr "Add new entries, synonyms or translations to our multilingual lists of ingredients, ingredient processing methods, and labels."

# Do not translate #ingredients
msgctxt "help_improve_ingredients_analysis_instructions"
msgid "Join the #ingredients channel on <a href=\"https://slack.openfoodfacts.org\">our Slack discussion space</a> and/or learn about <a href=\"https://wiki.openfoodfacts.org/Ingredients_Extraction_and_Analysis\">ingredients analysis on our wiki</a>, if you would like to help. Thank you!"
msgstr "If you would like to help, join the #ingredients channel on <a href=\"https://slack.openfoodfacts.org\">our Slack discussion space</a> and/or learn about <a href=\"https://wiki.openfoodfacts.org/Ingredients_Extraction_and_Analysis\">ingredients analysis on our wiki</a>. Thank you!"

msgctxt "footer_producers_link"
msgid "https://world.pro.openfoodfacts.org/"
msgstr "https://world.pro.openfoodfacts.org/"

msgctxt "footer_producers"
msgid "Producers"
msgstr "Producers"

# %s will be replaced by the language name
msgctxt "add_ingredients_in_language"
msgid "If this product has an ingredients list in %s, please add it."
msgstr "If this product has an ingredients list in %s, please add it."

msgctxt "missing_barcode"
msgid "Missing barcode"
msgstr "Missing barcode"

msgctxt "invalid_barcode"
msgid "Invalid barcode"
msgstr "Invalid barcode"

# Either 'ltr' for left to right languages like English or 'rtl' for right to left languages like Arabic
msgctxt "text_direction"
msgid "ltr"
msgstr "ltr"

msgctxt "separate_values_with_commas"
msgid "Separate multiple values with commas."
msgstr "Separate multiple values with commas."

msgctxt "lc_note"
msgid "If the product's packaging is in multiple languages, indicate the most visible language on the product."
msgstr "If the product's packaging is in multiple languages, indicate the most visible language on the product."

msgctxt "obsolete_import_note"
msgid "Enter Yes, Y or 1 if the product is no longer available in stores."
msgstr "Enter Yes, Y or 1 if the product is no longer available in stores."

msgctxt "specify_value_and_unit_or_use_default_unit"
msgid "Specify both the value and unit, or use the default unit: %s"
msgstr "Specify both the value and unit, or use the default unit: %s"

msgctxt "specify_value_and_unit"
msgid "Specify both the value and unit."
msgstr "Specify both the value and unit."

msgctxt "download_sample_import_file"
msgid "Download an XLSX template file for Excel or LibreOffice with the fields that can be imported."
msgstr "Download an XLSX template file for Excel or LibreOffice with the fields that can be imported."

msgctxt "code_import_note"
msgid "Barcode as it appears on the product."
msgstr "Barcode as it appears on the product."

msgctxt "producer_product_id_import_note"
msgid "Internal code used by the producer to identify the product, different from the product's barcode."
msgstr "Internal code used by the producer to identify the product, different from the product's barcode."

msgctxt "producer_version_id_import_note"
msgid "Internal code used by the producer to identify a specific version of a product when it changes."
msgstr "Internal code used by the producer to identify a specific version of a product when it changes."

msgctxt "categories_import_note"
msgid "Providing a category is very important to make the product easy to search for, and to compute the Nutri-Score"
msgstr "Providing a category is very important to make the product easy to search for, and to compute the Nutri-Score"

msgctxt "labels_import_note"
msgid "Some labels such as the organic label are used to filter and/or rank search results, so it is strongly recommended to specify them."
msgstr "Some labels such as the organic label are used to filter and/or rank search results, so it is strongly recommended to specify them."

msgctxt "origins_import_note"
msgid "This field must contain only a comma separated list of countries of origin of the ingredients"
msgstr "This field must contain only a comma separated list of countries of origin of the ingredients"

msgctxt "origin_import_note"
msgid "Text or sentences that indicate the origin of the product and/or its ingredients."
msgstr "Text or sentences that indicate the origin of the product and/or its ingredients."

msgctxt "nutriscore_grade_producer_note"
msgid "Nutri-Score grade from A to E displayed on the product label"
msgstr "Nutri-Score grade from A to E displayed on the product label"

msgctxt "nutriscore_grade_producer_import_note"
msgid "Open Food Facts computes the Nutri-Score grade based on the information provided (nutrition facts and category). If the grade we compute is different from the grade you provide, you will get a private notification on the producers platform so that the difference can be resolved."
msgstr "Open Food Facts computes the Nutri-Score grade based on the information provided (nutrition facts and category). If the grade we compute is different from the grade you provide, you will get a private notification on the producers platform so that the difference can be resolved."

msgctxt "nutriscore_score_producer_note"
msgid "Nutri-Score score (numeric value from which the A to E grade is derived)"
msgstr "Nutri-Score score (numeric value from which the A to E grade is derived)"

msgctxt "nutriscore_score_producer_import_note"
msgid "Open Food Facts computes the Nutri-Score score based on the information provided (nutrition facts and category). If the score we compute is different from the score you provide, you will get a private notification on the producers platform so that the difference can be resolved."
msgstr "Open Food Facts computes the Nutri-Score score based on the information provided (nutrition facts and category). If the score we compute is different from the score you provide, you will get a private notification on the producers platform so that the difference can be resolved."

msgctxt "mandatory_field"
msgid "Mandatory field"
msgstr "Mandatory field"

msgctxt "mandatory_field_note"
msgid "All products should have this information."
msgstr "All products should have this information."

msgctxt "recommended_field"
msgid "Recommended field"
msgstr "Recommended field"

msgctxt "recommended_field_note"
msgid "If this information exists and is relevant for the product, it is recommended to provide it to make the product easier to search for and the product data more useful."
msgstr "If this information exists and is relevant for the product, it is recommended to provide it to make the product easier to search for and the product data more useful."

msgctxt "optional_field"
msgid "Optional field"
msgstr "Optional field"

msgctxt "optional_field_note"
msgid "If available, this information will be displayed on the product page."
msgstr "If available, this information will be displayed on the product page."

# product photos here means photos of multiple products
msgctxt "images_can_be_provided_separately"
msgid "Product photos can also be provided separately through the Import product photos function of the platform for producers."
msgstr "Product photos can also be provided separately through the Import product photos function of the platform for producers."

# This is linked to a unit test
msgctxt "attribute_group_labels_name"
msgid "Labels"
msgstr "Labels"

msgctxt "attribute_labels_organic_name"
msgid "Organic farming"
msgstr "Organic farming"

msgctxt "attribute_labels_organic_yes_title"
msgid "Organic product"
msgstr "Organic product"

msgctxt "attribute_labels_organic_no_title"
msgid "Not an organic product"
msgstr "Not an organic product"

msgctxt "attribute_labels_organic_unknown_title"
msgid "Missing information: organic product?"
msgstr "Missing information: organic product?"

msgctxt "attribute_labels_organic_yes_description_short"
msgid "Promotes ecological sustainability and biodiversity."
msgstr "Promotes ecological sustainability and biodiversity."

msgctxt "attribute_labels_organic_description_short"
msgid "Organic products promote ecological sustainability and biodiversity."
msgstr "Organic products promote ecological sustainability and biodiversity."

msgctxt "attribute_labels_organic_description"
msgid "Organic farming aims to protect the environment and to conserve biodiversity by prohibiting or limiting the use of synthetic fertilizers, pesticides and food additives."
msgstr "Organic farming aims to protect the environment and to conserve biodiversity by prohibiting or limiting the use of synthetic fertilizers, pesticides and food additives."

msgctxt "attribute_labels_fair_trade_name"
msgid "Fair trade"
msgstr "Fair trade"

msgctxt "attribute_labels_fair_trade_yes_title"
msgid "Fair trade product"
msgstr "Fair trade product"

msgctxt "attribute_labels_fair_trade_no_title"
msgid "Not a fair trade product"
msgstr "Not a fair trade product"

msgctxt "attribute_labels_fair_trade_unknown_title"
msgid "Missing information: fair trade product?"
msgstr "Missing information: fair trade product?"

msgctxt "attribute_labels_fair_trade_yes_description_short"
msgid "Helps producers in developing countries."
msgstr "Helps producers in developing countries."

msgctxt "attribute_labels_fair_trade_description_short"
msgid "Fair trade products help producers in developing countries."
msgstr "Fair trade products help producers in developing countries."

msgctxt "attribute_labels_fair_trade_description"
msgid "When you buy fair trade products, producers in developing countries are paid an higher and fairer price, which helps them improve and sustain higher social and often environmental standards."
msgstr "When you buy fair trade products, producers in developing countries are paid an higher and fairer price, which helps them improve and sustain higher social and often environmental standards."

msgctxt "attribute_group_nutritional_quality_name"
msgid "Nutritional quality"
msgstr "Nutritional quality"

msgctxt "attribute_nutriscore_name"
msgid "Nutri-Score"
msgstr "Nutri-Score"

msgctxt "attribute_nutriscore_setting_name"
msgid "Good nutritional quality (Nutri-Score)"
msgstr "Good nutritional quality (Nutri-Score)"

msgctxt "attribute_nutriscore_setting_note"
msgid "The Nutri-Score is computed and can be taken into account for all products, even if is not displayed on the packaging."
msgstr "The Nutri-Score is computed and can be taken into account for all products, even if is not displayed on the packaging."

# keep %s, it will be replaced by the letter A, B, C, D or E
msgctxt "attribute_nutriscore_grade_title"
msgid "Nutri-Score %s"
msgstr "Nutri-Score %s"

msgctxt "attribute_nutriscore_unknown_title"
msgid "Nutri-Score unknown"
msgstr "Nutri-Score unknown"

msgctxt "attribute_nutriscore_unknown_description_short"
msgid "Missing data to compute the Nutri-Score"
msgstr "Missing data to compute the Nutri-Score"

msgctxt "attribute_nutriscore_not_applicable_title"
msgid "Nutri-Score not-applicable"
msgstr "Nutri-Score not-applicable"

msgctxt "attribute_nutriscore_not_applicable_description_short"
msgid "Not-applicable for the category"
msgstr "Not-applicable for the category"

# variable names between { } must not be translated
msgctxt "f_attribute_nutriscore_not_applicable_description"
msgid "Not-applicable for the category: {category}"
msgstr "Not-applicable for the category: {category}"

msgctxt "attribute_nutriscore_a_description_short"
msgid "Very good nutritional quality"
msgstr "Very good nutritional quality"

msgctxt "attribute_nutriscore_b_description_short"
msgid "Good nutritional quality"
msgstr "Good nutritional quality"

msgctxt "attribute_nutriscore_c_description_short"
msgid "Average nutritional quality"
msgstr "Average nutritional quality"

# lower: translate to "less good" in some languages (e.g. French: "Moins bonne qualité nutritionnelle")
msgctxt "attribute_nutriscore_d_description_short"
msgid "Lower nutritional quality"
msgstr "Lower nutritional quality"

# lower: translate to "less good" in some languages (e.g. French: "Moins bonne qualité nutritionnelle")
msgctxt "attribute_nutriscore_e_description_short"
msgid "Lower nutritional quality"
msgstr "Lower nutritional quality"

msgctxt "attribute_group_processing_name"
msgid "Food processing"
msgstr "Food processing"

msgctxt "attribute_nova_name"
msgid "NOVA group"
msgstr "NOVA group"

msgctxt "attribute_nova_unknown_title"
msgid "NOVA not computed"
msgstr "NOVA not computed"

msgctxt "attribute_nova_unknown_description_short"
msgid "Food processing level unknown"
msgstr "Food processing level unknown"

msgctxt "attribute_nova_setting_name"
msgid "No or little food processing (NOVA group)"
msgstr "No or little food processing (NOVA group)"

# keep %s, it will be replaced by the group 1, 2, 3 or 4
msgctxt "attribute_nova_group_title"
msgid "NOVA %s"
msgstr "NOVA %s"

msgctxt "attribute_nova_1_description_short"
msgid "Unprocessed or minimally processed foods"
msgstr "Unprocessed or minimally processed foods"

msgctxt "attribute_nova_2_description_short"
msgid "Processed culinary ingredients"
msgstr "Processed culinary ingredients"

msgctxt "attribute_nova_3_description_short"
msgid "Processed foods"
msgstr "Processed foods"

msgctxt "attribute_nova_4_description_short"
msgid "Ultra processed foods"
msgstr "Ultra processed foods"

msgctxt "attribute_nova_4_1_marker"
msgid "1 ultra-processing marker"
msgstr "1 ultra-processing marker"

# variable names between { } must not be translated
msgctxt "f_attribute_nova_4_markers"
msgid "{number} ultra-processing markers"
msgstr "{number} ultra-processing markers"

msgctxt "export_product_page"
msgid "Export product to public database"
msgstr "Export product to public database"

msgctxt "no_products_to_export"
msgid "No products to export."
msgstr "No products to export."

msgctxt "query_filter"
msgid "Query filter"
msgstr "Query filter"

msgctxt "nova_group_producer"
msgid "NOVA group"
msgstr "NOVA group"

msgctxt "error_unknown_org"
msgid "Unknown organization."
msgstr "Unknown organization."

msgctxt "error_unknown_user"
msgid "Unknown user."
msgstr "Unknown user."

msgctxt "attribute_low_salt_setting_note"
msgid "The salt level is taken into account by the Nutri-Score. Use this setting only if you are specifically on a low salt diet."
msgstr "The salt level is taken into account by the Nutri-Score. Use this setting only if you are specifically on a low salt diet."

msgctxt "attribute_low_sugars_setting_note"
msgid "The sugars level is taken into account by the Nutri-Score. Use this setting only if you are specifically on a low sugars diet."
msgstr "The sugars level is taken into account by the Nutri-Score. Use this setting only if you are specifically on a low sugars diet."

msgctxt "attribute_low_fat_setting_note"
msgid "The fat level is taken into account by the Nutri-Score. Use this setting only if you are specifically on a low fat diet."
msgstr "The fat level is taken into account by the Nutri-Score. Use this setting only if you are specifically on a low fat diet."

msgctxt "attribute_low_saturated_fat_setting_note"
msgid "The saturated fat level is taken into account by the Nutri-Score. Use this setting only if you are specifically on a low saturated fat diet."
msgstr "The saturated fat level is taken into account by the Nutri-Score. Use this setting only if you are specifically on a low saturated fat diet."

msgctxt "attribute_group_allergens_name"
msgid "Allergens"
msgstr "Allergens"

msgctxt "attribute_group_allergens_warning"
msgid "There is always a possibility that data about allergens may be missing, incomplete, incorrect or that the product's composition has changed. If you are allergic, always check the information on the actual product packaging."
msgstr "There is always a possibility that data about allergens may be missing, incomplete, incorrect or that the product's composition has changed. If you are allergic, always check the information on the actual product packaging."

msgctxt "attribute_additives_name"
msgid "Additives"
msgstr "Additives"

msgctxt "attribute_additives_setting_name"
msgid "No or few additives"
msgstr "No or few additives"

msgctxt "attribute_additives_setting_note"
msgid "Additives are markers of food processing, and excess consumption of some of them have undesirable health impacts."
msgstr "Additives are markers of food processing, and excess consumption of some of them have undesirable health impacts."

msgctxt "attribute_additives_unknown_title"
msgid "Additives not computed"
msgstr "Additives not computed"

msgctxt "preference_not_important"
msgid "Not important"
msgstr "Not important"

msgctxt "preference_important"
msgid "Important"
msgstr "Important"

msgctxt "preference_very_important"
msgid "Very important"
msgstr "Very important"

msgctxt "preference_mandatory"
msgid "Mandatory"
msgstr "Mandatory"

msgctxt "packaging_alt"
msgid "Recycling instructions and/or packaging information"
msgstr "Recycling instructions and/or packaging information"

msgctxt "image_packaging"
msgid "Recycling instructions and/or packaging information picture"
msgstr "Recycling instructions and/or packaging information picture"

msgctxt "image_packaging_url"
msgid "Link to recycling instructions and/or packaging information photo"
msgstr "Link to recycling instructions and/or packaging information photo"

# Do not translate the file name
msgctxt "import_photos_format_packaging"
msgid "3001234567890.packaging_es.jpg: recycling instructions in Spanish."
msgstr "3001234567890.packaging_es.jpg: recycling instructions in Spanish."

msgctxt "packaging_text"
msgid "Recycling instructions and/or packaging information"
msgstr "Recycling instructions and/or packaging information"

msgctxt "packaging_text_example"
msgid "1 plastic film to discard, 1 FSC carboard box to recycle, 6 1.5L transparent PET plastic bottles to recycle, 6 colored opaque plastic caps, 12 33cl aluminium cans"
msgstr "1 plastic film to discard, 1 FSC carboard box to recycle, 6 1.5L transparent PET plastic bottles to recycle, 6 colored opaque plastic caps, 12 33cl aluminium cans"

msgctxt "packaging_text_note"
msgid "List all packaging parts separated by a comma or line feed, with their amount (e.g. 1 or 6) type (e.g. bottle, box, can), material (e.g. plastic, metal, aluminium) and if available their size (e.g. 33cl) and recycling instructions."
msgstr "List all packaging parts separated by a comma or line feed, with their amount (e.g. 1 or 6) type (e.g. bottle, box, can), material (e.g. plastic, metal, aluminium) and if available their size (e.g. 33cl) and recycling instructions."

msgctxt "packaging_text_note_2"
msgid "Try to be as specific as possible. For plastic, please indicate if it is opaque or transparent, colored, PET or PEHD."
msgstr "Try to be as specific as possible. For plastic, please indicate if it is opaque or transparent, colored, PET or PEHD."

msgctxt "packaging_text_note_3"
msgid "Data from this field will be combined with any data provided for each packaging part. It is possible to provide one or the other, or both."
msgstr "Data from this field will be combined with any data provided for each packaging part. It is possible to provide one or the other, or both."

msgctxt "product_js_extract_packaging"
msgid "Extract the recycling instructions and/or packaging information from the picture"
msgstr "Extract the recycling instructions and/or packaging information from the picture"

msgctxt "product_js_extracted_packaging_nok"
msgid "Recycling instructions and/or packaging information text could not be extracted. Try with a sharper image, with higher resolution or a better framing of the text."
msgstr "Recycling instructions and/or packaging information text could not be extracted. Try with a sharper image, with higher resolution or a better framing of the text."

msgctxt "product_js_extracted_packaging_ok"
msgid "Recycling instructions and/or packaging information text has been extracted. Text recognition is not perfect, so please check the text below and correct errors if needed."
msgstr "Recycling instructions and/or packaging information text has been extracted. Text recognition is not perfect, so please check the text below and correct errors if needed."

msgctxt "product_js_extracting_packaging"
msgid "Extracting recycling instructions and/or packaging information"
msgstr "Extracting recycling instructions and/or packaging information"

msgctxt "attribute_group_environment_name"
msgid "Environment"
msgstr "Environment"

msgctxt "attribute_environmental_score_name"
msgid "Green-Score"
msgstr "Green-Score"

msgctxt "attribute_environmental_score_setting_name"
msgid "Low environmental impact (Green-Score)"
msgstr "Low environmental impact (Green-Score)"

msgctxt "attribute_environmental_score_setting_note"
msgid "The Green-Score is an environmental score from A to E which makes it easy to compare the impact of food products on the environment."
msgstr "The Green-Score is an environmental score from A to E which makes it easy to compare the impact of food products on the environment."

# Note: the Eco-Score is renamed to Green-Score, but we keep the ecoscore identifier as it is stored in clients
msgctxt "attribute_ecoscore_name"
msgid "Green-Score"
msgstr "Green-Score"

msgctxt "attribute_ecoscore_setting_name"
msgid "Low environmental impact (Green-Score)"
msgstr "Low environmental impact (Green-Score)"

msgctxt "attribute_ecoscore_setting_note"
msgid "The Green-Score is an environmental score from A to E which makes it easy to compare the impact of food products on the environment."
msgstr "The Green-Score is an environmental score from A to E which makes it easy to compare the impact of food products on the environment."

# keep %s, it will be replaced by the letter A+, A, B, C, D, E or F
msgctxt "attribute_environmental_score_grade_title"
msgid "Green-Score %s"
msgstr "Green-Score %s"

msgctxt "attribute_environmental_score_a_plus_description_short"
msgid "Very low environmental impact"
msgstr "Very low environmental impact"

msgctxt "attribute_environmental_score_a_description_short"
msgid "Very low environmental impact"
msgstr "Very low environmental impact"

msgctxt "attribute_environmental_score_b_description_short"
msgid "Low environmental impact"
msgstr "Low environmental impact"

msgctxt "attribute_environmental_score_c_description_short"
msgid "Moderate environmental impact"
msgstr "Moderate environmental impact"

msgctxt "attribute_environmental_score_d_description_short"
msgid "High environmental impact"
msgstr "High environmental impact"

msgctxt "attribute_environmental_score_e_description_short"
msgid "Very high environmental impact"
msgstr "Very high environmental impact"

msgctxt "attribute_environmental_score_f_description_short"
msgid "Very high environmental impact"
msgstr "Very high environmental impact"

# keep the %s, it will be replaced by an allergen
msgctxt "contains_s"
msgid "Contains: %s"
msgstr "Contains: %s"

# keep the %s, it will be replaced by an allergen
msgctxt "may_contain_s"
msgid "May contain: %s"
msgstr "May contain: %s"

# keep the %s, it will be replaced by an allergen
msgctxt "does_not_contain_s"
msgid "Does not contain: %s"
msgstr "Does not contain: %s"

# keep the %s, it will be replaced by an allergen
msgctxt "without_s"
msgid "Without %s"
msgstr "Without %s"

msgctxt "owners_p"
msgid "owners"
msgstr "owners"

msgctxt "owners_s"
msgid "owner"
msgstr "owner"

msgctxt "org_profile_description"
msgid "You can provide information about your company that will be displayed in your organization profile."
msgstr "You can provide information about your company that will be displayed in your organization profile."

msgctxt "org_profile_description_2"
msgid "Some of the information like the customer service contact information may also be displayed directly on pages for your products."
msgstr "Some of the information like the customer service contact information may also be displayed directly on pages for your products."

msgctxt "org_name"
msgid "Name"
msgstr "Name"

msgctxt "org_link"
msgid "Link to the official web site"
msgstr "Link to the official web site"

msgctxt "org_customer_service"
msgid "Customer service"
msgstr "Customer service"

msgctxt "org_customer_service_description"
msgid "Customer service information is public and can be shown on the Open Food Facts web site and apps."
msgstr "Customer service information is public and can be shown on the Open Food Facts web site and apps."

msgctxt "org_customer_service_note"
msgid "All fields are optional."
msgstr "All fields are optional."

msgctxt "org_commercial_service"
msgid "Commercial service"
msgstr "Commercial service"

msgctxt "org_commercial_service_description"
msgid "Commercial service information is only shown in the organization profile."
msgstr "Commercial service information is only shown in the organization profile."

msgctxt "contact_name"
msgid "Name"
msgstr "Name"

msgctxt "contact_address"
msgid "Address"
msgstr "Address"

msgctxt "contact_phone"
msgid "Phone number"
msgstr "Phone number"

msgctxt "contact_email"
msgid "e-mail address"
msgstr "e-mail address"

msgctxt "contact_link"
msgid "Contact form link"
msgstr "Contact form link"

msgctxt "contact_info"
msgid "Other information"
msgstr "Other information"

msgctxt "contact_info_note"
msgid "e.g. opening times"
msgstr "e.g. opening times"

msgctxt "error_org_does_not_exist"
msgid "The organization was not found."
msgstr "The organization was not found."

msgctxt "error_missing_org_name"
msgid "The organization name is missing."
msgstr "The organization name is missing."

msgctxt "edit_org_title"
msgid "Organization profile"
msgstr "Organization profile"

msgctxt "edit_org_result"
msgid "The organization profile has been updated."
msgstr "The organization profile has been updated."

msgctxt "delete_org"
msgid "Delete the organization"
msgstr "Delete the organization"

msgctxt "official_site"
msgid "Official site"
msgstr "Official site"

msgctxt "organization_members"
msgid "Organization Members"
msgstr "Organization Members"

msgctxt "number_of_members"
msgid "Number of Members"
msgstr "Number of Members"

msgctxt "contact_form"
msgid "Contact form"
msgstr "Contact form"

msgctxt "edit_org_profile"
msgid "Edit your organization profile"
msgstr "Edit your organization profile"

msgctxt "edit_user_profile"
msgid "Edit your user profile"
msgstr "Edit your user profile"

msgctxt "attribute_group_ingredients_analysis_name"
msgid "Ingredients"
msgstr "Ingredients"

# keep the %s, it will be replaced by an allergen
msgctxt "presence_unknown_s"
msgid "Presence unknown: %s"
msgstr "Presence unknown: %s"

msgctxt "environmental_impact"
msgid "Environmental impact"
msgstr "Environmental impact"

# Numerical score for the Green-Score (do not translate Green-Score)
msgctxt "environmental_score_score"
msgid "Green-Score score"
msgstr "Green-Score score"

# Letter grade from A to E for the Green-Score (do not translate Green-Score)
msgctxt "environmental_score_grade"
msgid "Green-Score grade"
msgstr "Green-Score grade"

# do not translate Green-Score
msgctxt "environmental_score_calculation_details"
msgid "Details of the calculation of the Green-Score"
msgstr "Details of the calculation of the Green-Score"

# do not translate Green-Score
msgctxt "environmental_score_information"
msgid "Information about the Green-Score"
msgstr "Information about the Green-Score"

msgctxt "preferences_currently_selected_preferences"
msgid "Currently selected preferences"
msgstr "Currently selected preferences"

msgctxt "preferences_locally_saved"
msgid "Your preferences are kept in your browser and never sent to Open Food Facts or anyone else."
msgstr "Your preferences are kept in your browser and never sent to Open Food Facts or anyone else."

msgctxt "preferences_edit_your_preferences"
msgid "Edit your preferences"
msgstr "Edit your preferences"

msgctxt "preferences_your_preferences"
msgid "Your preferences"
msgstr "Your preferences"

# used in phrases like "salt in unknown quantity"
msgctxt "unknown_quantity"
msgid "unknown quantity"
msgstr "unknown quantity"

msgctxt "missing_ingredients_list"
msgid "Missing ingredients list"
msgstr "Missing ingredients list"

msgctxt "missing_nutrition_facts"
msgid "Missing nutrition facts"
msgstr "Missing nutrition facts"

msgctxt "ecoscore_p"
msgid "Green-Score"
msgstr "Green-Score"

msgctxt "ecoscore_s"
msgid "Green-Score"
msgstr "Green-Score"

msgctxt "environmental_score_p"
msgid "Green-Score"
msgstr "Green-Score"

msgctxt "environmental_score_s"
msgid "Green-Score"
msgstr "Green-Score"

msgctxt "misc_p"
msgid "Miscellaneous"
msgstr "Miscellaneous"

msgctxt "misc_s"
msgid "Miscellaneous"
msgstr "Miscellaneous"

msgctxt "packaging_parts"
msgid "Packaging parts"
msgstr "Packaging parts"

# A short name for a physical piece of packaging (e.g. in English, "packaging" instead of "packaging part"). Used with a number (e.g. "Packaging 1" to identify a packaging part)
msgctxt "packaging_part_short"
msgid "Packaging"
msgstr "Packaging"

# Number of packaging parts
msgctxt "packaging_number"
msgid "Number"
msgstr "Number"

msgctxt "packaging_shape"
msgid "Shape"
msgstr "Shape"

msgctxt "packaging_quantity"
msgid "Quantity contained"
msgstr "Quantity contained"

msgctxt "packaging_material"
msgid "Material"
msgstr "Material"

msgctxt "packaging_recycling"
msgid "Recycling"
msgstr "Recycling"

msgctxt "products_on_this_page_are_sorted_according_to_your_preferences"
msgid "Products on this page are sorted according to your preferences:"
msgstr "Products on this page are sorted according to your preferences:"

msgctxt "choose_which_information_you_prefer_to_see_first"
msgid "Choose which information you prefer to see first."
msgstr "Choose which information you prefer to see first."

msgctxt "see_your_preferences"
msgid "See your preferences"
msgstr "See your preferences"

msgctxt "delete_all_preferences"
msgid "Delete all preferences"
msgstr "Delete all preferences"

msgctxt "products_are_being_loaded_please_wait"
msgid "Products are being loaded, please wait."
msgstr "Products are being loaded, please wait."

msgctxt "products_match_all"
msgid "All products"
msgstr "All products"

msgctxt "products_match_yes"
msgid "Products that match your preferences"
msgstr "Products that match your preferences"

msgctxt "products_match_no"
msgid "Products that do not match your preferences"
msgstr "Products that do not match your preferences"

msgctxt "products_match_unknown"
msgid "Products for which we currently miss data to determine if they match your preferences"
msgstr "Products for which we currently miss data to determine if they match your preferences"

msgctxt "forest_footprint"
msgid "Forest footprint"
msgstr "Forest footprint"

msgctxt "ingredients_requiring_soy"
msgid "Ingredients requiring soy"
msgstr "Ingredients requiring soy"

msgctxt "type"
msgid "Type"
msgstr "Type"

msgctxt "processing_factor"
msgid "Processing factor"
msgstr "Processing factor"

msgctxt "soy_feed_factor"
msgid "Soy feed factor"
msgstr "Soy feed factor"

msgctxt "soy_yield"
msgid "Soy yield"
msgstr "Soy yield"

msgctxt "deforestation_risk"
msgid "Deforestation risk"
msgstr "Deforestation risk"

msgctxt "total_forest_footprint"
msgid "Total forest footprint"
msgstr "Total forest footprint"

msgctxt "square_meters_per_kg_of_food"
msgid "m² per kg of food"
msgstr "m² per kg of food"

msgctxt "percent_of_food_after_processing"
msgid "% of food after processing"
msgstr "% of food after processing"

msgctxt "kg_of_soy_per_kg_of_food"
msgid "kg of soy per kg of food"
msgstr "kg of soy per kg of food"

msgctxt "kg_of_soy_per_square_meter"
msgid "kg of soy per m²"
msgstr "kg of soy per m²"

msgctxt "percent_in_product"
msgid "% in product"
msgstr "% in product"

msgctxt "forest_footprint_calculation_details"
msgid "Details of the calculation of the forest footprint"
msgstr "Details of the calculation of the forest footprint"

msgctxt "you_are_on_the_public_database"
msgid "You are on the public database."
msgstr "You are on the public database."

msgctxt "manage_your_products_on_the_producers_platform"
msgid "Manage your products on the platform for producers"
msgstr "Manage your products on the platform for producers"

msgctxt "number_of_products_with_changes_since_last_export"
msgid "Number of products with changes since last export"
msgstr "Number of products with changes since last export"

msgctxt "number_of_products_withdrawn_from_the_market_since_last_export"
msgid "Number of products withdrawn from the market since last export"
msgstr "Number of products withdrawn from the market since last export"

msgctxt "only_export_products_with_changes"
msgid "Only export products with changes"
msgstr "Only export products with changes"

msgctxt "product_edits_by_producers"
msgid "Is this your product? If it is, please use our free platform for producers to update it."
msgstr "Is this your product? If it is, please use our free platform for producers to update it."

msgctxt "product_edits_by_producers_platform"
msgid "We encourage manufacturers to add or change data and photos for their products through our free platform for producers so that they can be marked as official and protected from changes by others."
msgstr "We encourage manufacturers to add or change data and photos for their products through our free platform for producers so that they can be marked as official and protected from changes by others."

msgctxt "product_edits_by_producers_import"
msgid "The platform makes it easy to import product data and photos with an Excel or CSV file in any format."
msgstr "The platform makes it easy to import product data and photos with an Excel or CSV file in any format."

msgctxt "product_edits_by_producers_analysis"
msgid "The platform also provides in-depth analysis of the products."
msgstr "The platform also provides in-depth analysis of the products."

# It = the platform
msgctxt "product_edits_by_producers_indicators"
msgid "It computes indicators such as the Nutri-Score, NOVA, and the Green-Score, and automatically identifies suggestions to improve them (for instance all products that would get a better Nutri-Score grade with a slight composition change)."
msgstr "It computes indicators such as the Nutri-Score, NOVA, and the Green-Score, and automatically identifies suggestions to improve them (for instance all products that would get a better Nutri-Score grade with a slight composition change)."

msgctxt "attribute_forest_footprint_name"
msgid "Forest footprint"
msgstr "Forest footprint"

msgctxt "attribute_forest_footprint_setting_name"
msgid "Low risk of deforestation (Forest footprint)"
msgstr "Low risk of deforestation (Forest footprint)"

msgctxt "attribute_forest_footprint_setting_note"
msgid "The forest footprint corresponds to the risk of deforestation associated with its ingredients."
msgstr "The forest footprint corresponds to the risk of deforestation associated with its ingredients."

msgctxt "attribute_forest_footprint_a_title"
msgid "Very small forest footprint"
msgstr "Very small forest footprint"

msgctxt "attribute_forest_footprint_b_title"
msgid "Small forest footprint"
msgstr "Small forest footprint"

msgctxt "attribute_forest_footprint_c_title"
msgid "Medium forest footprint"
msgstr "Medium forest footprint"

msgctxt "attribute_forest_footprint_d_title"
msgid "Large forest footprint"
msgstr "Large forest footprint"

msgctxt "attribute_forest_footprint_e_title"
msgid "Very large forest footprint"
msgstr "Very large forest footprint"

msgctxt "attribute_forest_footprint_not_computed_title"
msgid "Forest footprint not computed"
msgstr "Forest footprint not computed"

msgctxt "attribute_forest_footprint_a_description_short"
msgid "Almost no risk of deforestation"
msgstr "Almost no risk of deforestation"

msgctxt "attribute_forest_footprint_b_description_short"
msgid "Low risk of deforestation"
msgstr "Low risk of deforestation"

msgctxt "attribute_forest_footprint_c_description_short"
msgid "Moderate risk of deforestation"
msgstr "Moderate risk of deforestation"

msgctxt "attribute_forest_footprint_d_description_short"
msgid "High risk of deforestation"
msgstr "High risk of deforestation"

msgctxt "attribute_forest_footprint_e_description_short"
msgid "Very high risk of deforestation"
msgstr "Very high risk of deforestation"

msgctxt "attribute_forest_footprint_not_computed_description_short"
msgid "Currently only for products with chicken or eggs"
msgstr "Currently only for products with chicken or eggs"

msgctxt "classify_products_according_to_your_preferences"
msgid "Classify products according to your preferences"
msgstr "Classify products according to your preferences"

# %d will be replaced by the number of products
msgctxt "classify_the_d_products_below_according_to_your_preferences"
msgid "Classify the %d products below according to your preferences"
msgstr "Classify the %d products below according to your preferences"

msgctxt "sort_by_popularity"
msgid "Most scanned products"
msgstr "Most scanned products"

msgctxt "sort_by_nutriscore_score"
msgid "Products with the best Nutri-Score"
msgstr "Products with the best Nutri-Score"

msgctxt "sort_by_environmental_score_score"
msgid "Products with the best Green-Score"
msgstr "Products with the best Green-Score"

msgctxt "sort_by_created_t"
msgid "Recently added products"
msgstr "Recently added products"

msgctxt "sort_by_last_modified_t"
msgid "Recently modified products"
msgstr "Recently modified products"

# %d will be replaced by the number of products
msgctxt "d_products_per_page"
msgid "%d products per page"
msgstr "%d products per page"

msgctxt "not_applicable"
msgid "Not applicable"
msgstr "Not applicable"

msgctxt "abbreviated_product_name"
msgid "Abbreviated product name"
msgstr "Abbreviated product name"

msgctxt "abbreviated_product_name_note"
msgid "Product name with abbreviations shown on receipts"
msgstr "Product name with abbreviations shown on receipts"

msgctxt "footer_vision"
msgid "Vision, Mission, Values and Programs"
msgstr "Vision, Mission, Values and Programs"

# Do not translate
msgctxt "footer_vision_link"
msgid "https://world.openfoodfacts.org/open-food-facts-vision-mission-values-and-programs"
msgstr "https://world.openfoodfacts.org/open-food-facts-vision-mission-values-and-programs"

msgctxt "forgotten_password"
msgid "Forgotten password?"
msgstr "Forgotten password?"

msgctxt "reset_password_error"
msgid "We could not reinitialize your password, please contact us for assistance."
msgstr "We could not reinitialize your password, please contact us for assistance."

msgctxt "remove_all_nutrient_values"
msgid "Remove all nutrient values"
msgstr "Remove all nutrient values"

msgctxt "delete_user_process"
msgid "User is being deleted. This may take a few minutes."
msgstr "User is being deleted. This may take a few minutes."

msgctxt "attribute_environmental_score_not_applicable_title"
msgid "Green-Score not applicable"
msgstr "Green-Score not applicable"

msgctxt "attribute_environmental_score_not_applicable_description_short"
msgid "Not applicable for the category"
msgstr "Not applicable for the category"

# variable names between { } must not be translated
msgctxt "f_attribute_environmental_score_not_applicable_description"
msgid "Not yet applicable for the category: {category}"
msgstr "Not yet applicable for the category: {category}"

msgctxt "environmental_score_not_applicable_coming_soon"
msgid "The Green-Score is not yet applicable for this category, but we are working on adding support for it."
msgstr "The Green-Score is not yet applicable for this category, but we are working on adding support for it."

msgctxt "attribute_environmental_score_unknown_title"
msgid "Green-Score not computed"
msgstr "Green-Score not computed"

msgctxt "attribute_environmental_score_unknown_description_short"
msgid "Unknown environmental impact"
msgstr "Unknown environmental impact"

msgctxt "environmental_score_unknown_call_to_help"
msgid "We could not compute the Green-Score of this product as it is missing some data, could you help complete it?"
msgstr "We could not compute the Green-Score of this product as it is missing some data, could you help complete it?"

msgctxt "org_list_of_gs1_gln_description"
msgid "GS1 data is automatically associated with an OFF organization identifier that corresponds to the GS1 partyName field. To change the OFF organization identifier, you can directly assign 1 or more GS1 GLN identifiers."
msgstr "GS1 data is automatically associated with an OFF organization identifier that corresponds to the GS1 partyName field. To change the OFF organization identifier, you can directly assign 1 or more GS1 GLN identifiers."

msgctxt "org_list_of_gs1_gln"
msgid "List of GS1 GLN identifiers to be associated with the organization"
msgstr "List of GS1 GLN identifiers to be associated with the organization"

msgctxt "org_list_of_gs1_gln_note"
msgid "A comma separated list of GS1 GLN identifiers to force the association with this organization."
msgstr "A comma separated list of GS1 GLN identifiers to force the association with this organization."

msgctxt "org_valid_org"
msgid "Validate organization as a real producer."
msgstr "Validate organization as a real producer."

msgctxt "org_valid_org_note"
msgid "The organization is verified as a real producer by a human, also creates entry in CRM."
msgstr "The organization is verified as a real producer by a human, also creates entry in CRM."

msgctxt "org_enable_manual_export_to_public_platform"
msgid "Enable organization members to manually export product data and photos to the public database."
msgstr "Enable organization members to manually export product data and photos to the public database."

msgctxt "org_enable_manual_export_to_public_platform_note"
msgid "Manual exports can be enabled once the imported data has been reviewed by an administrator."
msgstr "Manual exports can be enabled once the imported data has been reviewed by an administrator."

msgctxt "org_activate_automated_daily_export_to_public_platform"
msgid "Activate automated daily exports of product data and photos to the public database."
msgstr "Activate automated daily exports of product data and photos to the public database."

msgctxt "org_activate_automated_daily_export_to_public_platform_note"
msgid "Automated exports should be activated only for organizations that have automated imports (e.g. through Equadis)."
msgstr "Automated exports should be activated only for organizations that have automated imports (e.g. through Equadis)."

msgctxt "org_admin"
msgid "Administrator fields"
msgstr "Administrator fields"

msgctxt "minion_status_inactive"
msgid "Queued"
msgstr "Queued"

msgctxt "minion_status_active"
msgid "In progress"
msgstr "In progress"

msgctxt "minion_status_finished"
msgid "Finished"
msgstr "Finished"

msgctxt "minion_status_failed"
msgid "Failed"
msgstr "Failed"

# Export: use a noun and not a verb
msgctxt "export_job_export"
msgid "Export from the producers platform"
msgstr "Export from the producers platform"

# Import: use a noun and not a verb
msgctxt "export_job_import"
msgid "Import to the public database"
msgstr "Import to the public database"

# Update: use a noun and not a verb
msgctxt "export_job_status_update"
msgid "Update of the import status on the producers platform"
msgstr "Update of the import status on the producers platform"

msgctxt "export_in_progress"
msgid "The export has been scheduled. This page can be closed."
msgstr "The export has been scheduled. This page can be closed."

msgctxt "export_products_to_public_database_request_email"
msgid "Your export has been scheduled. You will receive an e-mail once it is finished."
msgstr "Your export has been scheduled. You will receive an e-mail once it is finished."

msgctxt "product_page_on_the_public_database"
msgid "Product page on the public database"
msgstr "Product page on the public database"

msgctxt "product_does_not_exist_on_the_public_database"
msgid "The product does not exist yet on the public database"
msgstr "The product does not exist yet on the public database"

# product updates = updates to multiple products
msgctxt "some_product_updates_have_not_been_published_on_the_public_database"
msgid "Some product updates have not been published on the public database."
msgstr "Some product updates have not been published on the public database."

msgctxt "org_do_not_import_codeonline"
msgid "Do not import CodeOnline data."
msgstr "Do not import CodeOnline data."

msgctxt "overwrite_owner"
msgid "Overwrite products that have a different owner on the public platform. Otherwise, products with a different owner will be skipped."
msgstr "Overwrite products that have a different owner on the public platform. Otherwise, products with a different owner will be skipped."

msgctxt "data_source_database"
msgid "Some of the data for the products of %s come from %s."
msgstr "Some of the data for the products of %s come from %s."

msgctxt "data_source_database_note_about_the_producers_platform"
msgid "Manufacturers can use the Open Food Facts <a href=\"<producers_platform_url>\">free plaform for producers</a> to access and complete this data, and to obtain reports, analysis and product improvements opportunities (e.g. better Nutri-Score)."
msgstr "Manufacturers can use the Open Food Facts <a href=\"<producers_platform_url>\">free plaform for producers</a> to access and complete this data, and to obtain reports, analysis and product improvements opportunities (e.g. better Nutri-Score)."

# variable names between { } must not be translated
msgctxt "f_data_source_database_provider"
msgid "The manufacturer {manufacturer} uses {provider} to automatically transmit data and photos for its products."
msgstr "The manufacturer {manufacturer} uses {provider} to automatically transmit data and photos for its products."

msgctxt "image_other_type"
msgid "Type of the product photo"
msgstr "Type of the product photo"

# do not translate "front, ingredients, nutrition, packaging"
msgctxt "image_other_type_description"
msgid "If you use the same column on multiple lines to provide images URLs for a single product, you can use this field to indicate the type of the image: front, ingredients, nutrition or packaging."
msgstr "If you use the same column on multiple lines to provide images URLs for a single product, you can use this field to indicate the type of the image: front, ingredients, nutrition or packaging."

msgctxt "forest_footprint_one_line_explanation"
msgid "The forest footprint is calculated by taking into account the ingredients whose production requires soybeans, the cultivation of which is linked to deforestation."
msgstr "The forest footprint is calculated by taking into account the ingredients whose production requires soybeans, the cultivation of which is linked to deforestation"

msgctxt "environmental_score_agribalyse_match_warning"
msgid "The Green-Score can only be calculated if the product has a sufficiently precise category."
msgstr "The Green-Score can only be calculated if the product has a sufficiently precise category."

msgctxt "environmental_score_add_more_precise_category"
msgid "You can modify the product page to add a more precise category."
msgstr "You can modify the product page to add a more precise category."

msgctxt "environmental_score_platform_promo"
msgid "If you are the manufacturer of this product, you can send us the information with our <a href=\"https://world.pro.openfoodfacts.org\">free platform for producers</a>."
msgstr "If you are the manufacturer of this product, you can send us the information with our <a href=\"https://world.pro.openfoodfacts.org\">free platform for producers</a>."

msgctxt "environmental_score_warning_missing_information"
msgid "Warning: some information necessary to calculate the Green-Score with precision is not provided (see the details of the calculation below)."
msgstr "Warning: some information necessary to calculate the Green-Score with precision is not provided (see the details of the calculation below)."

msgctxt "environmental_score_add_missing_information"
msgid "You can edit the product to add the missing information."
msgstr "You can edit the product to add the missing information."

msgctxt "environmental_score_product_category_reference_score"
msgid "Baseline score of the product category"
msgstr "Baseline score of the product category"

msgctxt "environmental_score_panel_lca"
msgid "Lifecyle Analysis (LCA)"
msgstr "Lifecyle Analysis (LCA)"

# do not translate Agribalyse
msgctxt "environmental_score_agribalyse_category"
msgid "Agribalyse category"
msgstr "Agribalyse category"

msgctxt "environmental_score_category_proxy_match"
msgid "Approximate match with the product category"
msgstr "Approximate match with the product category"

msgctxt "environmental_score_category_exact_match"
msgid "Exact match with the product category"
msgstr "Exact match with the product category"

msgctxt "environmental_score_pef_environmental_score"
msgid "PEF environmental score"
msgstr "PEF environmental score"

msgctxt "environmental_score_incl_climate_change_impact"
msgid "including impact on climate change"
msgstr "including impact on climate change"

msgctxt "environmental_score_impact_detail_by_stages"
msgid "Details of the impacts by stages of the life cycle"
msgstr "Details of the impacts by stages of the life cycle"

# stage meaning step
msgctxt "environmental_score_stage"
msgid "Stage"
msgstr "Stage"

msgctxt "environmental_score_impact"
msgid "Impact"
msgstr "Impact"

msgctxt "environmental_score_agriculture"
msgid "Agriculture"
msgstr "Agriculture"

msgctxt "environmental_score_processing"
msgid "Processing"
msgstr "Processing"

msgctxt "environmental_score_packaging"
msgid "Packaging"
msgstr "Packaging"

msgctxt "environmental_score_transportation"
msgid "Transportation"
msgstr "Transportation"

msgctxt "environmental_score_distribution"
msgid "Distribution"
msgstr "Distribution"

msgctxt "environmental_score_consumption"
msgid "Consumption"
msgstr "Consumption"

msgctxt "environmental_score_lca_score_out_of_100"
msgid "LCA score out of 100"
msgstr "LCA score out of 100"

msgctxt "environmental_score_no_agribalyse_category_match"
msgid "No match between product categories and Agribalyse categories."
msgstr "No match between product categories and Agribalyse categories."

msgctxt "environmental_score_edit_category_to_more_granular"
msgid "You can modify the product page to add a more granular category."
msgstr "You can modify the product page to add a more granular category."

msgctxt "environmental_score_additional_bonuses_and_maluses"
msgid "Additional bonuses and maluses"
msgstr "Additional bonuses and maluses"

msgctxt "environmental_score_production_system"
msgid "Production mode"
msgstr "Production mode"

msgctxt "environmental_score_no_labels_taken_into_account"
msgid "No labels taken into account for the production system."
msgstr "No labels taken into account for the production system."

msgctxt "environmental_score_please_add_the_labels"
msgid "If this product has a label characterizing the production system (organic, fair trade, Label Rouge, Bleu Blanc Coeur etc.), you can modify the product sheet to add it."
msgstr "If this product has a label characterizing the production system (organic, fair trade, Label Rouge, Bleu Blanc Coeur etc.), you can modify the product sheet to add it."

msgctxt "environmental_score_origins_of_ingredients"
msgid "Origins of ingredients"
msgstr "Origins of ingredients"

msgctxt "environmental_score_ingredients_not_indicated"
msgid "The origins of the ingredients of this product are not indicated."
msgstr "The origins of the ingredients of this product are not indicated."

msgctxt "environmental_score_please_add_the_ingredients"
msgid "If they are indicated on the packaging, you can modify the product sheet and add them."
msgstr "If they are indicated on the packaging, you can modify the product sheet and add them."

msgctxt "environmental_score_environmental_policy"
msgid "Environmental policy"
msgstr "Environmental policy"

msgctxt "environmental_score_threatened_species"
msgid "Threatened species"
msgstr "Threatened species"

msgctxt "environmental_score_ingredients_whose_cultivation_threatens_species"
msgid "Ingredients that threatens species"
msgstr "Ingredients that threatens species"

msgctxt "environmental_score_no_species_threatening_ingredients"
msgid "No ingredients that threaten species"
msgstr "No ingredients that threaten species"

msgctxt "environmental_score_ingredients_unknown"
msgid "The information on the ingredients of this product has not been given."
msgstr "The information on the ingredients of this product has not been given."

msgctxt "environmental_score_edit_for_more_precise_environmental_score"
msgid "For a more precise calculation of the Green-Score, you can edit the product page and add them."
msgstr "For a more precise calculation of the Green-Score, you can edit the product page and add them."

msgctxt "environmental_score_packaging_ratio"
msgid "ratio"
msgstr "ratio"

msgctxt "environmental_score_packaging_score"
msgid "score"
msgstr "score"

msgctxt "environmental_score_score_of_all_components"
msgid "Score of all components"
msgstr "Score of all components"

msgctxt "environmental_score_no_packaging_information"
msgid "The information about the packaging of this product is not filled in."
msgstr "The information about the packaging of this product is not filled in."

msgctxt "environmental_score_unprecise_packaging_information"
msgid "The information about the packaging of this product is not sufficiently precise (exact shapes and materials of all components of the packaging)."
msgstr "The information about the packaging of this product is not sufficiently precise (exact shapes and materials of all components of the packaging)."

msgctxt "environmental_score_edit_for_more_precise_environmental_score"
msgid "For a more precise calculation of the Green-Score, you can modify the product page and add them."
msgstr "For a more precise calculation of the Green-Score, you can modify the product page and add them."

msgctxt "environmental_score_final_score"
msgid "Final score"
msgstr "Final score"

msgctxt "environmental_score_lower_the_score_lower_the_impact"
msgid "(the lower the score, the lower the impact)"
msgstr "(the lower the score, the lower the impact)"

msgctxt "environmental_score_kg_co2_eq_kg_product"
msgid "kg CO2 eq/kg of product"
msgstr "kg CO2 eq/kg of product"

# do not translate the link
msgctxt "environmental_score_platform_prompt_environmental_score_modal"
msgid "If you are the manufacturer of this product, you can send us the information with our <a href=\"https://world.pro.openfoodfacts.org\">free platform for producers</a>."
msgstr "If you are the manufacturer of this product, you can send us the information with our <a href=\"https://world.pro.openfoodfacts.org\">free platform for producers</a>."

# do not translate Green-Score and the link
msgctxt "environmental_score_description"
msgid "The <a href=\"/green-score\">Green-Score</a> is an experimental score that summarizes the environmental impacts of food products."
msgstr "The <a href=\"/green-score\">Green-Score</a> is an experimental score that summarizes the environmental impacts of food products."

# do not translate Green-Score
msgctxt "environmental_score_warning_fr"
msgid "The Green-Score formula is subject to change as it is regularly improved to make it more precise."
msgstr "The Green-Score formula is subject to change as it is regularly improved to make it more precise."

# do not translate Green-Score
msgctxt "environmental_score_warning_international"
msgid "The Green-Score was initially developped for France and it is being extended to other European countries. The Green-Score formula is subject to change as it is regularly improved to make it more precise and better suited to each country."
msgstr "The Green-Score was initially developped for France and it is being extended to other European countries. The Green-Score formula is subject to change as it is regularly improved to make it more precise and better suited to each country."

msgctxt "environmental_score_warning_transportation_world"
msgid "Select a country in order to include the full impact of transportation."
msgstr "Select a country in order to include the full impact of transportation."

msgctxt "environmental_score_warning_transportation"
msgid "The full impact of transportation to your country is currently unknown."
msgstr "The full impact of transportation to your country is currently unknown."

msgctxt "app_banner_text"
msgid "Scan barcodes to get the Nutri-Score, the Green-Score and more!"
msgstr "Scan barcodes to get the Nutri-Score, the Green-Score and more!"

msgctxt "org_gs1_product_name_is_abbreviated"
msgid "GS1 product names for this manufacturer are abbreviated."
msgstr "GS1 product names for this manufacturer are abbreviated."

msgctxt "org_gs1_nutrients_are_unprepared"
msgid "GS1 prepared nutrients for this manufacturer are in fact for the product as sold."
msgstr "GS1 prepared nutrients for this manufacturer are in fact for the product as sold."

msgctxt "org_gs1_nutrients_are_unprepared_note"
msgid "Check that the manufacturer does not make products that really have nutrients for the prepared product."
msgstr "Check that the manufacturer does not make products that really have nutrients for the prepared product."

msgctxt "org_gs1_product_name_is_abbreviated_description"
msgid "Some manufacturers have incorrect values for some fields in GS1. The features below can be used to fix some of them."
msgstr "Some manufacturers have incorrect values for some fields in GS1. The features below can be used to fix some of them."

# do not remove %s, it will be replaced with the source name
msgctxt "import_source_string"
msgid "Import data from %s"
msgstr "Import data from %s"

msgctxt "org_protect_data"
msgid "Protect the data that is provided by the organization."
msgstr "Protect the data that is provided by the organization."

msgctxt "org_protect_data_note"
msgid "Removing or changing the provided data will be possible only by experimented contributors on the web site."
msgstr "Removing or changing the provided data will be possible only by experimented contributors on the web site."

msgctxt "environmental_score_packaging_impact_high"
msgid "Packaging with a high impact"
msgstr "Packaging with a high impact"

msgctxt "environmental_score_packaging_impact_medium"
msgid "Packaging with a medium impact"
msgstr "Packaging with a medium impact"

msgctxt "environmental_score_packaging_impact_low"
msgid "Packaging with a low impact"
msgstr "Packaging with a low impact"

msgctxt "environmental_score_packaging_missing_information"
msgid "Missing packaging information for this product"
msgstr "Missing packaging information for this product"

msgctxt "environmental_score_origins_of_ingredients_impact_high"
msgid "Origins of ingredients with a high impact"
msgstr "Origins of ingredients with a high impact"

msgctxt "environmental_score_origins_of_ingredients_impact_medium"
msgid "Origins of ingredients with a medium impact"
msgstr "Origins of ingredients with a medium impact"

msgctxt "environmental_score_origins_of_ingredients_impact_low"
msgid "Origins of ingredients with a low impact"
msgstr "Origins of ingredients with a low impact"

msgctxt "environmental_score_origins_of_ingredients_missing_information"
msgid "Missing origins of ingredients information"
msgstr "Missing origins of ingredients information"

msgctxt "percent_of_ingredients"
msgid "% of ingredients"
msgstr "% of ingredients"

# medium as in "medium impact"
msgctxt "medium"
msgid "medium"
msgstr "medium"

msgctxt "nutrition_grade_fr_tea_bags_note"
msgid "Note: the Nutri-Score of teas and herbal teas corresponds to the product prepared with water only, without sugar or milk."
msgstr "Note: the Nutri-Score of teas and herbal teas corresponds to the product prepared with water only, without sugar or milk."

msgctxt "g_per_100g"
msgid "%s g / 100 g"
msgstr "%s g / 100 g"

msgctxt "donation_title"
msgid "Important: we need your support!"
msgstr "Important: we need your support!"

msgctxt "donation_text_2023_main"
msgid "Help us make food transparency the norm!"
msgstr "Help us make food transparency the norm!"

msgctxt "donation_text_2023_secondary"
msgid "As a non-profit organization, we depend on your donations to continue informing consumers around the world about what they eat."
msgstr "As a non-profit organization, we depend on your donations to continue informing consumers around the world about what they eat."

msgctxt "donation_text_2023_tertiary"
msgid "The food revolution starts with you!"
msgstr "The food revolution starts with you!"

msgctxt "donation_hook_2024"
msgid "Help us inform millions of consumers around the world about what they eat"
msgstr "Help us inform millions of consumers around the world about what they eat"

msgctxt "donation_title_2024"
msgid "Please give to our 2024 Fundraiser"
msgstr "Please give to our 2024 Fundraiser"

msgctxt "donation_list_2024_main"
msgid "Your donations fund the day-to-day operations of our non-profit association:"
msgstr "Your donations fund the day-to-day operations of our non-profit association:"

msgctxt "donation_list_2024_first"
msgid "keeping our database open & available to all,"
msgstr "keeping our database open & available to all,"

msgctxt "donation_list_2024_first_sub"
msgid "technical infrastructure (website/mobile app) & a small permanent team"
msgstr "technical infrastructure (website/mobile app) & a small permanent team"

msgctxt "donation_list_2024_second"
msgid "remain independent of the food industry,"
msgstr "remain independent of the food industry,"

msgctxt "donation_list_2024_third"
msgid "engage a community of committed citizens,"
msgstr "engage a community of committed citizens,"

msgctxt "donation_list_2024_fourth"
msgid "support the advancement of public health research."
msgstr "support the advancement of public health research."

msgctxt "donation_financial_2024_text"
msgid "Each donation counts! We appreciate your support in bringing further food transparency in the world."
msgstr "Each donation counts! We appreciate your support in bringing further food transparency in the world."

msgctxt "donation_button_2024_text"
msgid "I SUPPORT"
msgstr "I SUPPORT"

msgctxt "donation_cta"
msgid "Donate"
msgstr "Donate"

msgctxt "environmental_score_production_system_no_labels_with_environmental_benefits"
msgid "No labels with environmental benefits"
msgstr "No labels with environmental benefits"

msgctxt "environmental_score_production_system_labels_with_environmental_benefits"
msgid "Labels with environmental benefits"
msgstr "Labels with environmental benefits"

msgctxt "environmental_score_production_system_labels_with_environmental_benefits_high"
msgid "Labels with high environmental benefits"
msgstr "Labels with high environmental benefits"

msgctxt "environmental_score_production_system_labels_with_environmental_benefits_very_high"
msgid "Labels with very high environmental benefits"
msgstr "Labels with very high environmental benefits"

msgctxt "other"
msgid "Other"
msgstr "Other"

# statistical mean
msgctxt "mean"
msgid "Mean"
msgstr "Mean"

msgctxt "recipes_ingredients_statistics"
msgid "Ingredients statistics for all products"
msgstr "Ingredients statistics for all products"

msgctxt "recipes_ingredients_for_each_product"
msgid "Ingredients for each product"
msgstr "Ingredients for each product"

msgctxt "product_deleted"
msgid "Product deleted."
msgstr "Product deleted."

msgctxt "carbon_footprint"
msgid "Carbon footprint"
msgstr "Carbon footprint"

# variable names between { } must not be translated
msgctxt "f_carbon_footprint_per_100g_of_product"
msgid "{grams} g CO₂e per 100g of product"
msgstr "{grams} g CO₂e per 100g of product"

# variable names between { } must not be translated
msgctxt "f_carbon_footprint_per_unit"
msgid "{kilograms} kg CO₂e per unit"
msgstr "{kilograms} kg CO₂e per unit"

msgctxt "average_for_the_category"
msgid "average for the category"
msgstr "average for the category"

msgctxt "data_source_and_detailed_carbon_impact"
msgid "Data source and detailed carbon impact"
msgstr "Data source and detailed carbon impact"

# variable names between { } must not be translated
msgctxt "f_equal_to_driving_km_in_a_petrol_car"
msgid "Equal to driving {kilometers} km in a petrol car"
msgstr "Equal to driving {kilometers} km in a petrol car"

msgctxt "source_ademe_agribalyse"
msgid "Source: ADEME Agribalyse Database"
msgstr "Source: ADEME Agribalyse Database"

msgctxt "source_ademe_agribalyse_for_category"
msgid "The carbon emission figure comes from ADEME's Agribalyse database, for the category:"
msgstr "The carbon emission figure comes from ADEME's Agribalyse database, for the category:"

msgctxt "environment_card_title"
msgid "Environment"
msgstr "Environment"

msgctxt "health_card_title"
msgid "Nutrition and health"
msgstr "Nutrition and health"

msgctxt "contains_palm_oil"
msgid "Contains palm oil"
msgstr "Contains palm oil"

msgctxt "contains_palm_oil_subtitle"
msgid "Drives deforestation and threatens species such as the orangutan"
msgstr "Drives deforestation and threatens species such as the orangutan"

msgctxt "contains_palm_oil_description"
msgid "Tropical forests in Asia, Africa and Latin America are destroyed to create and expand oil palm tree plantations. The deforestation contributes to climate change, and it endangers species such as the orangutan, the pigmy elephant and the Sumatran rhino."
msgstr "Tropical forests in Asia, Africa and Latin America are destroyed to create and expand oil palm tree plantations. The deforestation contributes to climate change, and it endangers species such as the orangutan, the pigmy elephant and the Sumatran rhino."

msgctxt "bonus"
msgid "Bonus"
msgstr "Bonus"

msgctxt "malus"
msgid "Malus"
msgstr "Malus"

msgctxt "life_cycle_analysis"
msgid "Life cycle analysis"
msgstr "Life cycle analysis"

msgctxt "environmental_score_bonuses_and_maluses"
msgid "Bonuses and maluses"
msgstr "Bonuses and maluses"

msgctxt "environmental_score_for_this_product"
msgid "Green-Score for this product"
msgstr "Green-Score for this product"

msgctxt "average_impact_of_the_category"
msgid "Average impact of products of the same category"
msgstr "Average impact of products of the same category"

msgctxt "environmental_score_sum_of_bonuses_and_maluses"
msgid "Sum of bonuses and maluses"
msgstr "Sum of bonuses and maluses"

msgctxt "environmental_score_sum_of_bonuses_and_maluses_is_capped"
msgid "The sum of bonuses and maluses is capped at +25."
msgstr "The sum of bonuses and maluses is capped at +25."

msgctxt "environmental_score_lca_score"
msgid "Life cycle analysis score"
msgstr "Life cycle analysis score"

msgctxt "impact_for_this_product"
msgid "Impact for this product"
msgstr "Impact for this product"

msgctxt "environmental_score_downgraded_non_recyclable_and_non_biodegradable_materials"
msgid "The score of products with non-recyclable and non-biodegradable packaging materials is capped at 79 (grade B)."
msgstr "The score of products with non-recyclable and non-biodegradable packaging materials is capped at 79 (grade B)."

msgctxt "nutriscore_not_applicable"
msgid "Nutri-Score not applicable for this product category."
msgstr "Nutri-Score not applicable for this product category."

msgctxt "nutriscore_missing_category"
msgid "The category of the product must be specified in order to compute the Nutri-Score."
msgstr "The category of the product must be specified in order to compute the Nutri-Score."

msgctxt "nutriscore_missing_nutrition_data"
msgid "The nutrition facts of the product must be specified in order to compute the Nutri-Score."
msgstr "The nutrition facts of the product must be specified in order to compute the Nutri-Score."

msgctxt "nutriscore_missing_nutrition_data_details"
msgid "Missing nutrition facts:"
msgstr "Missing nutrition facts:"

msgctxt "nutriscore_missing_category_and_nutrition_data"
msgid "The category and the nutrition facts of the product must be specified in order to compute the Nutri-Score."
msgstr "The category and the nutrition facts of the product must be specified in order to compute the Nutri-Score."

msgctxt "health"
msgid "Health"
msgstr "Health"

msgctxt "contribution_panel_title"
msgid "Contribution"
msgstr "Contribution"

msgctxt "contribution_navigation"
msgid "Contribution"
msgstr "Contribution"

msgctxt "data_quality_errors_panel_title"
msgid "Detected Errors"
msgstr "Detected Errors"

msgctxt "data_quality_errors_panel_subtitle"
msgid "Help us improve quality of our data by contributing fixes"
msgstr "Help us improve quality of our data by contributing fixes"

msgctxt "data_quality_warnings_panel_title"
msgid "Potential issues"
msgstr "Potential issues"

msgctxt "data_quality_warnings_panel_subtitle"
msgid "We have detected some potential issues or potential improvements, could you check if some apply ?"
msgstr "We have detected some potential issues or potential improvements, could you check if some apply ?"

msgctxt "data_quality_info_panel_title"
msgid "Data Quality infos"
msgstr "Data Quality infos"

msgctxt "data_quality_info_panel_subtitle"
msgid "Some infos about data quality on this product"
msgstr "Some infos about data quality on this product"

# will be followed by : and a value. e.g. "Compared to: bananas"
msgctxt "compared_to"
msgid "Compared to"
msgstr "Compared to"

# name of an activity / a sport
msgctxt "activity_walking"
msgid "Walking"
msgstr "Walking"

# name of an activity / a sport
msgctxt "activity_swimming"
msgid "Swimming"
msgstr "Swimming"

# name of an activity / a sport
msgctxt "activity_bicycling"
msgid "Bicycling"
msgstr "Bicycling"

# name of an activity / a sport
msgctxt "activity_running"
msgid "Running"
msgstr "Running"

# Don't translate {kj}, it will be replaced by a number
msgctxt "f_energy_per_100g"
msgid "{kj} kJ per 100g"
msgstr "{kj} kJ per 100g"

# Don't translate {kj}, it will be replaced by a number
msgctxt "f_equal_to_walking_minutes_or_steps"
msgid "Equal to walking {minutes} minutes or {steps} steps"
msgstr "Equal to walking {minutes} minutes or {steps} steps"

# Don't translate {kg} and {lb}, it will be replaced by a number
msgctxt "f_energy_expenditure_for_weight_in_kg_lb"
msgid "Energy expenditure for a person weighting {kg} kg / {lb} lb"
msgstr "Energy expenditure for a person weighting {kg} kg / {lb} lb"

msgctxt "nutriscore_missing_category_short"
msgid "Missing category"
msgstr "Missing category"

msgctxt "nutriscore_missing_nutrition_data_short"
msgid "Missing nutrition facts"
msgstr "Missing nutrition facts"

msgctxt "nutriscore_missing_category_and_nutrition_data_short"
msgid "Missing category and nutrition facts"
msgstr "Missing category and nutrition facts"

msgctxt "recommendation_who_reduce_or_stop_drinking_alcohol_title"
msgid "Reduce or stop drinking alcohol"
msgstr "Reduce or stop drinking alcohol"

msgctxt "recommendation_who_reduce_or_stop_drinking_alcohol_subtitle"
msgid "Less is better"
msgstr "Less is better"

msgctxt "recommendation_who_reduce_or_stop_drinking_alcohol_text"
msgid "This might not be the answer people want to hear, but there is no safe level for drinking alcohol. Of course there is lower-risk drinking, but WHO does not set particular limits, because the evidence shows that the ideal situation for health is to not drink at all. Alcohol is closely related to around 60 different diagnoses and for almost all there is a close dose–response relationship, so the more you drink, the higher your risk of disease. Less is better."
msgstr "This might not be the answer people want to hear, but there is no safe level for drinking alcohol. Of course there is lower-risk drinking, but WHO does not set particular limits, because the evidence shows that the ideal situation for health is to not drink at all. Alcohol is closely related to around 60 different diagnoses and for almost all there is a close dose–response relationship, so the more you drink, the higher your risk of disease. Less is better."

# "source" as in "source of the information"
msgctxt "source"
msgid "Source"
msgstr "Source"

# variable names between { } must not be translated
msgctxt "f_app_user"
msgid "A user of the {app_name} app"
msgstr "A user of the {app_name} app"

msgctxt "food_groups_p"
msgid "food groups"
msgstr "food groups"

msgctxt "food_groups_s"
msgid "food group"
msgstr "food group"

msgctxt "non_vegan_ingredients"
msgid "Non-vegan ingredients"
msgstr "Non-vegan ingredients"

msgctxt "vegan_ingredients"
msgid "No non-vegan ingredients detected"
msgstr "No non-vegan ingredients"

msgctxt "maybe_vegan_ingredients"
msgid "Ingredients that may not be vegan"
msgstr "Ingredients that may not be vegan"

msgctxt "attribute_vegan_setting_note"
msgid "To determine whether a product is vegan, we only rely on the list of ingredients."
msgstr "To determine whether a product is vegan, we only rely on the list of ingredients."

msgctxt "non_vegetarian_ingredients"
msgid "Non-vegetarian ingredients"
msgstr "Non-vegetarian ingredients"

msgctxt "vegetarian_ingredients"
msgid "No non-vegetarian ingredients detected"
msgstr "No non-vegetarian ingredients detected"

msgctxt "maybe_vegetarian_ingredients"
msgid "Ingredients that may not be vegetarian"
msgstr "Ingredients that may not be vegetarian"

msgctxt "attribute_vegetarian_setting_note"
msgid "To determine whether a product is vegetarian, we only rely on the list of ingredients."
msgstr "To determine whether a product is vegetarian, we only rely on the list of ingredients."

msgctxt "palm_oil_ingredients"
msgid "Ingredients that contain palm oil"
msgstr "Ingredients that contain palm oil"

msgctxt "may_contain_palm_oil_ingredients"
msgid "Ingredients that may contain palm oil"
msgstr "Ingredients that may contain palm oil"

msgctxt "palm_oil_free_ingredients"
msgid "No ingredients containing palm oil detected"
msgstr "No ingredients containing palm oil detected"

msgctxt "attribute_palm_oil_setting_note"
msgid "To determine whether a product contains palm oil, we only rely on the list of ingredients."
msgstr "To determine whether a product contains palm oil, we only rely on the list of ingredients."

msgctxt "unrecognized_ingredients"
msgid "Unrecognized ingredients"
msgstr "Unrecognized ingredients"

msgctxt "nova_1_unprocessed_ingredients"
msgid "The product contains only unprocessed or minimally processed ingredients."
msgstr "The product contains only unprocessed or minimally processed ingredients."

# variable names between { } must not be translated
msgctxt "f_nova_markers_for_nova_group"
msgid "Elements that indicate the product is in the {nova_group} group"
msgstr "Elements that indicate the product is in the {nova_group} group"

msgctxt "nova_classification_description"
msgid "Food products are classified into 4 groups according to their degree of processing:"
msgstr "Food products are classified into 4 groups according to their degree of processing:"

msgctxt "nova_classification_how"
msgid "The determination of the group is based on the category of the product and on the ingredients it contains."
msgstr "The determination of the group is based on the category of the product and on the ingredients it contains."

msgctxt "nova_classification_learn_more"
msgid "Learn more about the NOVA classification"
msgstr "Learn more about the NOVA classification"

msgctxt "nova_group_missing_category"
msgid "The category of the product must be specified in order to determine the NOVA group."
msgstr "The category of the product must be specified in order to determine the NOVA group."

msgctxt "nova_group_missing_ingredients"
msgid "The ingredients of the product must be specified in order to determine the NOVA group."
msgstr "The ingredients of the product must be specified in order to determine the NOVA group."

msgctxt "nova_group_too_many_unknown_ingredient"
msgid "We could not recognize some of the ingredients and determine the NOVA group."
msgstr "We could not recognize some of the ingredients and determine the NOVA group."

msgctxt "unselect_image"
msgid "Unselect Image"
msgstr "Unselect Image"

msgctxt "nutriscore_learn_more"
msgid "Learn more about the Nutri-Score"
msgstr "Learn more about the Nutri-Score"

msgctxt "environmental_score_learn_more"
msgid "Learn more about the Green-Score"
msgstr "Learn more about the Green-Score"

# The translation needs to be short as it is displayed at the top of small product cards
msgctxt "products_match_very_good_match"
msgid "Very good match"
msgstr "Very good match"

# The translation needs to be short as it is displayed at the top of small product cards
msgctxt "products_match_good_match"
msgid "Good match"
msgstr "Good match"

# The translation needs to be short as it is displayed at the top of small product cards
msgctxt "products_match_poor_match"
msgid "Poor match"
msgstr "Poor match"

# The translation needs to be short as it is displayed at the top of small product cards
msgctxt "products_match_unknown_match"
msgid "Unknown match"
msgstr "Unknown match"

# The translation needs to be short as it is displayed at the top of small product cards
msgctxt "products_match_may_not_match"
msgid "May not match"
msgstr "May not match"

# The translation needs to be short as it is displayed at the top of small product cards
msgctxt "products_match_does_not_match"
msgid "Does not match"
msgstr "Does not match"

msgctxt "reset_preferences"
msgid "Use default preferences"
msgstr "Use default preferences"

msgctxt "reset_preferences_details"
msgid "Nutri-Score, Green-Score and food processing level (NOVA)"
msgstr "Nutri-Score, Green-Score and food processing level (NOVA)"

msgctxt "actions_add_ingredients"
msgid "Could you add the ingredients list?"
msgstr "Could you add the ingredients list?"

msgctxt "actions_to_compute_nutriscore"
msgid "Could you add the information needed to compute the Nutri-Score?"
msgstr "Could you add the information needed to compute the Nutri-Score?"

msgctxt "actions_to_compute_environmental_score"
msgid "Could you add a precise product category so that we can compute the Green-Score?"
msgstr "Could you add a precise product category so that we can compute the Green-Score?"

msgctxt "action_add_ingredients_text"
msgid "Add the ingredients"
msgstr "Add the ingredients"

msgctxt "action_add_categories"
msgid "Add a category"
msgstr "Add a category"

msgctxt "action_add_nutrition_facts"
msgid "Add nutrition facts"
msgstr "Add nutrition facts"

msgctxt "action_add_origins"
msgid "Add the origins of ingredients for this product"
msgstr "Add the origins of ingredients for this product"

msgctxt "action_add_packaging_image"
msgid "Take a photo of the recycling information"
msgstr "Take a photo of the recycling information"

msgctxt "action_add_packaging_components"
msgid "Add packaging components"
msgstr "Take a photo of the recycling information"

msgctxt "action_add_quantity"
msgid "Add quantity of the product"
msgstr "Add quantity of the product"

# this is not used yet
msgctxt "action_add_basic_details"
msgid "Add basic details"
msgstr "Add basic details"

# this is not used yet
msgctxt "action_add_portion_size"
msgid "Add portion size"
msgstr "Add portion size"

# this is not used yet
msgctxt "action_add_ingredients_image"
msgid "Take a photo of the ingredients"
msgstr "Take a photo of the ingredients"

# this is not used yet
msgctxt "action_add_nutrition_image"
msgid "Take a photo of the nutrition facts"
msgstr "Take a photo of the nutrition facts"

# this is not used yet
msgctxt "action_refresh_ingredients_image"
msgid "Refresh the photo of the ingredients"
msgstr "Refresh the photo of the ingredients"

# this is not used yet
msgctxt "action_refresh_nutrition_image"
msgid "Refresh the photo of the nutrition facts"
msgstr "Refresh the photo of the nutrition facts"

# this is not used yet
msgctxt "action_add_packaging_text"
msgid "Extract and check the recycling information"
msgstr "Extract and check the recycling information"

# this is not used yet
msgctxt "action_add_stores"
msgid "Add the store where you found this product"
msgstr "Add the store where you found this product"

# this is not used yet
msgctxt "action_labels"
msgid "Add any label present on this product"
msgstr "Add any label present on this product"

# this is not used yet
msgctxt "action_countries"
msgid "Add the country where you found this product"
msgstr "Add the country where you found this product"

# this is not used yet
msgctxt "action_packager_codes_image"
msgid "Take a photo of traceability codes"
msgstr "Take a photo of traceability codes"

msgctxt "action_report_product_to_nutripatrol"
msgid "Report this product to our moderators"
msgstr "Report this product to our moderators"

# Used as a header for key facts
msgctxt "knowledge_panels_facts"
msgid "What you need to know"
msgstr "What you need to know"

msgctxt "knowledge_panels_recommendation"
msgid "Recommendation"
msgstr "Recommendation"

msgctxt "nutrient_info_salt_risk"
msgid "A high consumption of salt (or sodium) can cause raised blood pressure, which can increase the risk of heart disease and stroke."
msgstr "A high consumption of salt (or sodium) can cause raised blood pressure, which can increase the risk of heart disease and stroke."

msgctxt "nutrient_info_salt_high_blood_pressure"
msgid "Many people who have high blood pressure do not know it, as there are often no symptoms."
msgstr "Many people who have high blood pressure do not know it, as there are often no symptoms."

msgctxt "nutrient_info_salt_high_consumption"
msgid "Most people consume too much salt (on average 9 to 12 grams per day), around twice the recommended maximum level of intake."
msgstr "Most people consume too much salt (on average 9 to 12 grams per day), around twice the recommended maximum level of intake."

msgctxt "nutrient_recommendation_salt_title"
msgid "Limit the consumption of salt and salted food"
msgstr "Limit the consumption of salt and salted food"

msgctxt "nutrient_recommendation_salt_cooking_and_table"
msgid "Reduce the quantity of salt used when cooking, and don't salt again at the table."
msgstr "Reduce the quantity of salt used when cooking, and don't salt again at the table."

msgctxt "nutrient_recommendation_salt_limit_salty_snacks"
msgid "Limit the consumption of salty snacks and choose products with lower salt content."
msgstr "Limit the consumption of salty snacks and choose products with lower salt content."

msgctxt "nutrient_info_sugars_risk"
msgid "A high consumption of sugar can cause weight gain and tooth decay. It also augments the risk of type 2 diabetes and cardio-vascular diseases."
msgstr "A high consumption of sugar can cause weight gain and tooth decay. It also augments the risk of type 2 diabetes and cardio-vascular diseases."

msgctxt "nutrient_recommendation_sugars_title"
msgid "Limit the consumption of sugar and sugary drinks"
msgstr "Limit the consumption of sugar and sugary drinks"

msgctxt "nutrient_recommendation_sugars_drinks"
msgid "Sugary drinks (such as sodas, fruit beverages, and fruit juices and nectars) should be limited as much as possible (no more than 1 glass a day)."
msgstr "Sugary drinks (such as sodas, fruit beverages, and fruit juices and nectars) should be limited as much as possible (no more than 1 glass a day)."

msgctxt "nutrient_recommendation_sugars_food"
msgid "Choose products with lower sugar content and reduce the consumption of products with added sugars."
msgstr "Choose products with lower sugar content and reduce the consumption of products with added sugars."

msgctxt "nutrient_info_fat_and_saturated_fat_risk"
msgid "A high consumption of fat, especially saturated fats, can raise cholesterol, which increases the risk of heart diseases."
msgstr "A high consumption of fat, especially saturated fats, can raise cholesterol, which increases the risk of heart diseases."

msgctxt "nutrient_recommendation_fat_and_saturated_fat_title"
msgid "Reduce the consumption of fat and saturated fat"
msgstr "Limit the consumption of fat and saturated fat"

msgctxt "nutrient_recommendation_fat_and_saturated_fat"
msgid "Choose products with lower fat and saturated fat content."
msgstr "Choose products with lower fat and saturated fat content."

msgctxt "sign_in"
msgid "Sign in"
msgstr "Sign in"

msgctxt "sign_out"
msgid "Sign out"
msgstr "Sign out"

msgctxt "your_contributions"
msgid "Your contributions"
msgstr "Your contributions"

msgctxt "products_added"
msgid "Products added"
msgstr "Products added"

msgctxt "products_edited"
msgid "Products edited"
msgstr "Products edited"

msgctxt "products_photographed"
msgid "Products photographed"
msgstr "Products photographed"

# result of the matching with the user preferences: should ne a noun, not a verb
msgctxt "matching_with_your_preferences"
msgid "Matching with your preferences"
msgstr "Matching with your preferences"

# HTML tags and variable names between { } must not be translated
msgctxt "f_join_us_on_slack"
msgid "Join us on <a href=\"{url}\">Slack</a>"
msgstr "Join us on <a href=\"{url}\">Slack</a>"

# HTML tags and variable names between { } must not be translated
msgctxt "f_discover_our_code_of_conduct"
msgid "Discover our <a href=\"{url}\">Code of conduct</a>"
msgstr "Discover our <a href=\"{url}\">Code of conduct</a>"

# {links} must not be translated, it will be replaced by icons and/or text links
msgctxt "f_footer_follow_us_links"
msgid "Follow us: {links}"
msgstr "Follow us: {links}"

# Should be as small as possible, e.g. use "app" instead of "application", don't specify "mobile"
msgctxt "footer_install_the_app_exclamation_mark"
msgid "Install the app!"
msgstr "Install the app!"

# HTML tags must not be translated, keep <span id=\"everyday\"> and <span id=\"foods\"> and put them around the corresponding words in the translation
# e.g. in French: Scannez les <span id=\"foods\">aliments</span> de votre <span id=\"everyday\">quotidien</span>
msgctxt "footer_scan_your_everyday_foods"
msgid "Scan your <span id=\"everyday\">everyday</span> <span id=\"foods\">foods</span>"
msgstr "Scan your <span id=\"everyday\">everyday</span> <span id=\"foods\">foods</span>"

msgctxt "nutrition"
msgid "Nutrition"
msgstr "Nutrition"

# Note: "criteria" is plural here. So in French for instance: "Vos critères"
msgctxt "your_criteria"
msgid "Your criteria"
msgstr "Your criteria"

msgctxt "product"
msgid "Product"
msgstr "Product"

msgctxt "environment"
msgid "Environment"
msgstr "Environment"

msgctxt "api_result_failure"
msgid "Failure"
msgstr "Failure"

msgctxt "api_result_product_found"
msgid "Product found"
msgstr "Product found"

msgctxt "api_result_product_not_found"
msgid "Product not found"
msgstr "Product not found"

msgctxt "api_result_product_found_with_a_different_product_type"
msgid "Product found with a different product type"
msgstr "Product found with a different product type"

msgctxt "api_result_product_updated"
msgid "Product updated"
msgstr "Product updated"

msgctxt "api_message_invalid_api_action"
msgid "Invalid API action"
msgstr "Invalid API action"

msgctxt "api_message_invalid_api_method"
msgid "Invalid API method"
msgstr "Invalid API method"

msgctxt "api_message_empty_request_body"
msgid "Empty request body"
msgstr "Empty request body"

msgctxt "api_message_invalid_json_in_request_body"
msgid "Invalid JSON in request body"
msgstr "Invalid JSON in request body"

msgctxt "api_message_invalid_code"
msgid "Invalid code"
msgstr "Invalid code"

msgctxt "api_message_invalid_product_type"
msgid "Invalid product type"
msgstr "Invalid product type"

msgctxt "api_message_invalid_type_must_be_object"
msgid "Invalid type: must be an object"
msgstr "Invalid type: must be an object"

msgctxt "api_message_invalid_type_must_be_array"
msgid "Invalid type: must be an array"
msgstr "Invalid type: must be an array"

msgctxt "api_message_invalid_type_must_be_integer"
msgid "Invalid type: must be an integer"
msgstr "Invalid type: must be an integer"

msgctxt "api_message_invalid_type_must_be_number"
msgid "Invalid type: must be a number"
msgstr "Invalid type: must be a number"

msgctxt "api_message_missing_field"
msgid "Missing field"
msgstr "Missing field"

msgctxt "api_message_unrecognized_field"
msgid "Unrecognized field"
msgstr "Unrecognized field"

msgctxt "api_message_unrecognized_value"
msgid "Unrecognized value"
msgstr "Unrecognized value"

msgctxt "api_impact_none"
msgid "None"
msgstr "None"

msgctxt "api_impact_warning"
msgid "Warning"
msgstr "Warning"

msgctxt "api_impact_failure"
msgid "Failure"
msgstr "Failure"

msgctxt "api_impact_field_ignored"
msgid "Field ignored"
msgstr "Field ignored"

msgctxt "api_impact_value_converted"
msgid "Value converted"
msgstr "Value converted"

# Unit = element, not unit of measure
msgctxt "packaging_number_of_units"
msgid "Number of units"
msgstr "Number of units"

# Unit = element, not unit of measure
msgctxt "packaging_weight"
msgid "Weight of one empty unit"
msgstr "Weight of one empty unit"

# Unit = element, not unit of measure
msgctxt "packaging_quantity_per_unit"
msgid "Quantity of product contained per unit"
msgstr "Quantity of product contained per unit"

# variable names between { } must not be translated
msgctxt "f_help_categorize_on_hunger_games"
msgid "Help categorize more {title} on Hunger Games"
msgstr "Help categorize more {title} on Hunger Games"

msgctxt "packagings_complete"
msgid "All the packaging parts of the product are listed."
msgstr "All the packaging parts of the product are listed."

msgctxt "api_message_invalid_user_id_and_password"
msgid "Invalid user id and password"
msgstr "Invalid user id and password"

msgctxt "api_message_invalid_value_must_be_0_or_1"
msgid "Invalid value: must be 0 or 1"
msgstr "Invalid value: must be 0 or 1"

# Unit = element, not unit of measure
msgctxt "packaging_number_of_units_description"
msgid "Enter the number of packaging units of the same shape and material contained in the product."
msgstr "Enter the number of packaging units of the same shape and material contained in the product."

msgctxt "packaging_shape_description"
msgid "Enter the shape name listed in the recycling instructions if they are available, or select a shape."
msgstr "Enter the shape name listed in the recycling instructions if they are available, or select a shape."

msgctxt "packaging_material_description"
msgid "Enter the specific material if it can be determined (a material code inside a triangle can often be found on packaging parts), or a generic material (for instance plastic or metal) if you are unsure."
msgstr "Enter the specific material if it can be determined (a material code inside a triangle can often be found on packaging parts), or a generic material (for instance plastic or metal) if you are unsure."

msgctxt "packaging_recycling_description"
msgid "Enter recycling instructions only if they are listed on the product."
msgstr "Enter recycling instructions only if they are listed on the product."

# Unit = element, not unit of measure
msgctxt "packaging_weight_description"
msgid "Remove any remaining food and wash and dry the packaging part before weighting. If possible, use a scale with 0.1g or 0.01g precision."
msgstr "Remove any remaining food and wash and dry the packaging part before weighting. If possible, use a scale with 0.1g or 0.01g precision."

# Unit = element, not unit of measure
msgctxt "packaging_quantity_per_unit_description"
msgid "Enter the net weight or net volume and indicate the unit (for example g or ml)."
msgstr "Enter the net weight or net volume and indicate the unit (for example g or ml)."

msgctxt "import_and_export_products"
msgid "Import and export products"
msgstr "Import and export products"

msgctxt "add_products"
msgid "Add products"
msgstr "Add products"

# Needs to be short (displayed in a menu)
msgctxt "install_the_app_to_add_products"
msgid "Install the app to add products"
msgstr "Install the app to add products"

msgctxt "search_and_analyze_products"
msgid "Search and analyze products"
msgstr "Search and analyze products"

msgctxt "resources"
msgid "Resources"
msgstr "Resources"

msgctxt "pro_platform_user_guide"
msgid "Pro platform user guide"
msgstr "Pro platform user guide"

msgctxt "faq_for_producers"
msgid "FAQ for producers"
msgstr "FAQ for producers"

# variable names between { } must not be translated
msgctxt "product_js_enter_value_between_0_and_max"
msgid "Please enter a value between 0 and {max}."
msgstr "Please enter a value between 0 and {max}."

msgctxt "please_ask_users_create_account_first"
msgid "Please ask the following users to create an Open Food Facts account first:"
msgstr "Please ask the following users to create an Open Food Facts account first:"

msgctxt "users_added_successfully"
msgid "Users added to the organization successfully:"
msgstr "Users added to the organization successfully:"

msgctxt "product_js_sugars_warning"
msgid "Sugars should not be higher than carbohydrates."
msgstr "Sugars should not be higher than carbohydrates."

msgctxt "product_js_saturated_fat_warning"
msgid "Saturated fat should not be higher than fat."
msgstr "Saturated fat should not be higher than fat."

msgctxt "packaging_materials"
msgid "Packaging materials"
msgstr "Packaging materials"

msgctxt "packaging_weight_total"
msgid "Packaging weight"
msgstr "Packaging weight"

msgctxt "packaging_weight_100g"
msgid "Packaging weight per 100 g of product"
msgstr "Packaging weight per 100 g of product"

msgctxt "packaging_weight_100g_mean"
msgid "Mean packaging weight per 100 g of product"
msgstr "Mean packaging weight per 100 g of product"

msgctxt "total"
msgid "Total"
msgstr "Total"

msgctxt "packaging_material_products_percent"
msgid "% of products containing the material"
msgstr "% of products containing the material"

msgctxt "packaging_material_products_percent_main"
msgid "% of products containing mostly the material"
msgstr "% of products containing mostly the material"

msgctxt "relative_to_products_containing_the_material"
msgid "for products that contain the material"
msgstr "for products that contain the material"

msgctxt "relative_to_products_containing_mostly_the_material"
msgid "for products that contain mostly the material"
msgstr "for products that contain mostly the material"

msgctxt "relative_to_all_products"
msgid "relative to all products"
msgstr "relative to all products"

msgctxt "preferred_language"
msgid "Preferred Language"
msgstr "Preferred Language"

msgctxt "packagings_n_p"
msgid "Numbers of packaging components"
msgstr "Numbers of packaging components"

msgctxt "packagings_n_s"
msgid "Number of packaging components"
msgstr "Number of packaging components"

msgctxt "packagings_materials_all"
msgid "All materials"
msgstr "All materials"

msgctxt "weight"
msgid "Weight"
msgstr "Weight"

msgctxt "weight_100g"
msgid "Weight per 100g of product"
msgstr "Weight per 100g of product"

msgctxt "weight_percent"
msgid "Weight percent"
msgstr "Weight percent"

msgctxt "nutriscore_component_energy"
msgid "Energy"
msgstr "Energy"

msgctxt "nutriscore_component_energy_from_saturated_fat"
msgid "Energy from saturated fat"
msgstr "Energy from saturated fat"

msgctxt "nutriscore_component_sugars"
msgid "Sugars"
msgstr "Sugar"

msgctxt "nutriscore_component_saturated_fat"
msgid "Saturated fat"
msgstr "Saturated fat"

msgctxt "nutriscore_component_saturated_fat_ratio"
msgid "Saturated fat / fat"
msgstr "Saturated fat / fat"

msgctxt "nutriscore_component_salt"
msgid "Salt"
msgstr "Salt"

msgctxt "nutriscore_component_non_nutritive_sweeteners"
msgid "Non-nutritive sweeteners"
msgstr "Non-nutritive sweeteners"

msgctxt "nutriscore_component_fruits_vegetables_legumes"
msgid "Fruits, vegetables and legumes"
msgstr "Fruits, vegetables and legumes"

msgctxt "nutriscore_component_fiber"
msgid "Fiber"
msgstr "Fiber"

msgctxt "nutriscore_component_proteins"
msgid "Proteins"
msgstr "Proteins"

msgctxt "presence"
msgid "Presence"
msgstr "Presence"

msgctxt "absence"
msgid "Absence"
msgstr "Absence"

msgctxt "nutriscore_is_water"
msgid "This product is considered to be water for the calculation of the Nutri-Score."
msgstr "This product is considered to be water for the calculation of the Nutri-Score."

msgctxt "nutriscore_is_fat_oil_nuts_seeds"
msgid "This product is considered to be fat, oil, nuts or seeds for the calculation of the Nutri-Score."
msgstr "This product is considered to be fat, oil, nuts or seeds for the calculation of the Nutri-Score."

msgctxt "nutriscore_is_cheese"
msgid "This product is considered to be cheese for the calculation of the Nutri-Score."
msgstr "This product is considered to be cheese for the calculation of the Nutri-Score."

msgctxt "nutriscore_is_red_meat_product"
msgid "This product is considered to be a red meat product for the calculation of the Nutri-Score."
msgstr "This product is considered to be a red meat product for the calculation of the Nutri-Score."

msgctxt "nutriscore_count_proteins_reason_beverage"
msgid "Points for proteins are counted because the product is considered to be a beverage."
msgstr "Points for proteins are counted because the product is considered to be a beverage."

msgctxt "nutriscore_count_proteins_reason_cheese"
msgid "Points for proteins are counted because the product is considered to be cheese."
msgstr "Points for proteins are counted because the product is considered to be cheese."

msgctxt "nutriscore_count_proteins_reason_negative_points_less_than_7"
msgid "Points for proteins are counted because the negative points are less than 7."
msgstr "Points for proteins are counted because the negative points are less than 7."

msgctxt "nutriscore_count_proteins_reason_negative_points_less_than_11"
msgid "Points for proteins are counted because the negative points are less than 11."
msgstr "Points for proteins are counted because the negative points are less than 11."

msgctxt "nutriscore_count_proteins_reason_negative_points_greater_than_or_equal_to_7"
msgid "Points for proteins are not counted because the negative points greater than or equal to 7."
msgstr "Points for proteins are not counted because the negative points greater than or equal to 7."

msgctxt "nutriscore_count_proteins_reason_negative_points_greater_than_or_equal_to_11"
msgid "Points for proteins are not counted because the negative points greater than or equal to 11."
msgstr "Points for proteins are not counted because the negative points greater than or equal to 11."

msgctxt "nutriscore_new_computation_title"
msgid "Discover the new Nutri-Score!"
msgstr "Discover the new Nutri-Score!"

msgctxt "nutriscore_new_computation_description"
msgid "<p>The computation of the Nutri-Score is evolving to provide better recommendations based on the latest scientific evidence.</p><p>Main improvements:</p><ul><li>Better score for some fatty fish and oils rich in good fats</li><li>Better score for whole products rich in fiber</li><li>Worse score for products containing a lot of salt or sugar</li><li>Worse score for red meat (compared to poultry)</li></ul>"
msgstr "<p>The computation of the Nutri-Score is evolving to provide better recommendations based on the latest scientific evidence.</p><p>Main improvements:</p><ul><li>Better score for some fatty fish and oils rich in good fats</li><li>Better score for whole products rich in fiber</li><li>Worse score for products containing a lot of salt or sugar</li><li>Worse score for red meat (compared to poultry)</li></ul>"

msgctxt "nutriscore_new_computation_link_text"
msgid "Discover all the improvements of the new Nutri-Score"
msgstr "Discover all the improvements of the new Nutri-Score"

msgctxt "nutriscore_explanation_what_it_is"
msgid "The Nutri-Score is a logo on the overall nutritional quality of products."
msgstr "The Nutri-Score is a logo on the overall nutritional quality of products."

msgctxt "nutriscore_explanation_what_it_takes_into_account"
msgid "The score from A to E is calculated based on nutrients and foods to favor (proteins, fiber, fruits, vegetables and legumes ...) and nutrients to limit (calories, saturated fat, sugars, salt)."
msgstr "The score from A to E is calculated based on nutrients and foods to favor (proteins, fiber, fruits, vegetables and legumes ...) and nutrients to limit (calories, saturated fat, sugars, salt)."

msgctxt "nutriscore_explanation_where_the_data_comes_from"
msgid "The score is calculated from the data of the nutrition facts table and the composition data (fruits, vegetables and legumes)."
msgstr "The score is calculated from the data of the nutrition facts table and the composition data (fruits, vegetables and legumes)."

msgctxt "nutriscore_explanation_recommended_by_public_health_authorities"
msgid "The display of this logo is recommended by public health authorities without obligation for companies."
msgstr "The display of this logo is recommended by public health authorities without obligation for companies."

msgctxt "nutriscore_explanation_title"
msgid "What is the Nutri-Score?"
msgstr "What is the Nutri-Score?"

msgctxt "nutrient_info_energy_risk"
msgid "Energy intakes above energy requirements are associated with increased risks of weight gain, overweight, obesity, and consequently risk of diet-related chronic diseases."
msgstr "Energy intakes above energy requirements are associated with increased risks of weight gain, overweight, obesity, and consequently risk of diet-related chronic diseases."

msgctxt "nutrient_info_saturated_fat_risk"
msgid "A high consumption of fat, especially saturated fats, can raise cholesterol, which increases the risk of heart diseases."
msgstr "A high consumption of fat, especially saturated fats, can raise cholesterol, which increases the risk of heart diseases."

msgctxt "nutrient_info_saturated_fat_ratio_risk"
msgid "A high consumption of fat, especially saturated fats, can raise cholesterol, which increases the risk of heart diseases."
msgstr "A high consumption of fat, especially saturated fats, can raise cholesterol, which increases the risk of heart diseases."

msgctxt "nutrient_info_energy_from_saturated_fat_risk"
msgid "A high consumption of fat, especially saturated fats, can raise cholesterol, which increases the risk of heart diseases."
msgstr "A high consumption of fat, especially saturated fats, can raise cholesterol, which increases the risk of heart diseases."

msgctxt "nutrient_info_non_nutritive_sweeteners_risk"
msgid "Non-nutritive sweeteners may not confer any long-term benefit in reducing body fat in adults or children. There may be potential undesirable effects from long-term use of non-nutritive sweeteners, such as an increased risk of type 2 diabetes and cardiovascular diseases in adults."
msgstr "Non-nutritive sweeteners may not confer any long-term benefit in reducing body fat in adults or children. There may be potential undesirable effects from long-term use of non-nutritive sweeteners, such as an increased risk of type 2 diabetes and cardiovascular diseases in adults."

msgctxt "nutrient_info_fiber_benefit"
msgid "Consuming foods rich in fiber (especially whole grain foods) reduces the risks of aerodigestive cancers, cardiovascular diseases, obesity and diabetes."
msgstr "Consuming foods rich in fiber (especially whole grain foods) reduces the risks of aerodigestive cancers, cardiovascular diseases, obesity and diabetes."

msgctxt "nutrient_info_fruits_vegetables_legumes_benefit"
msgid "Consuming foods rich in fruits, vegetables and legumes reduces the risks of aerodigestive cancers, cardiovascular diseases, obesity and diabetes."
msgstr "Consuming foods rich in fruits, vegetables and legumes reduces the risks of aerodigestive cancers, cardiovascular diseases, obesity and diabetes."

msgctxt "nutrient_info_proteins_benefit"
msgid "Foods that are rich in proteins are usually rich in calcium or iron which are essential minerals with numerous health benefits."
msgstr "Foods that are rich in proteins are usually rich in calcium or iron which are essential minerals with numerous health benefits."

msgctxt "revert"
msgid "Revert to this revision"
msgstr "Revert to this revision"

msgctxt "product_js_product_revert_confirm"
msgid "Revert to this product revision?"
msgstr "Revert to this product revision?"

msgctxt "api_status_success"
msgid "Success"
msgstr "Success"

msgctxt "api_status_failure"
msgid "Failure"
msgstr "Failure"

msgctxt "api_result_product_reverted"
msgid "Product reverted to the specified revision"
msgstr "Product reverted to the specified revision"

msgctxt "api_result_product_not_reverted"
msgid "Product not reverted to the specified revision"
msgstr "Product not reverted to the specified revision"

# sweeteners (additives), plural
msgctxt "sweeteners"
msgid "sweeteners"
msgstr "sweeteners"

# sweetener (additive), singular
msgctxt "sweetener"
msgid "sweetener"
msgstr "sweetener"

msgctxt "action_edit_product"
msgid "Complete or correct product information"
msgstr "Complete or correct product information"

msgctxt "report_problem_panel_title"
msgid "Report a problem"
msgstr "Report a problem"

msgctxt "report_problem_navigation"
msgid "Report a problem."
msgstr "Report a problem."

msgctxt "incomplete_or_incorrect_data_title"
msgid "Incomplete or incorrect information?"
msgstr "Incomplete or incorrect information?"

msgctxt "incomplete_or_incorrect_data_subtitle_off"
msgid "Category, labels, ingredients, allergens, nutritional information, photos etc."
msgstr "Category, labels, ingredients, allergens, nutritional information, photos etc."

msgctxt "incomplete_or_incorrect_data_content_correct"
msgid "If the information does not match the information on the packaging, you can complete or correct it. Thank you!"
msgstr "If the information does not match the information on the packaging, you can complete or correct it. Thank you!"

msgctxt "incomplete_or_incorrect_data_content_correct_off"
msgid "Open Food Facts is a collaborative database, and every contribution is useful for all."
msgstr "Open Food Facts is a collaborative database, and every contribution is useful for all."

msgctxt "report_to_nutripatrol_explain"
msgid "If you want to report vandalism, inappropriate content or erroneous data you can't fix yourself, report it to our moderators team."
msgstr "If you want to report vandalism, inappropriate content or erroneous data you can't fix yourself, report it to our moderators team."

msgctxt "description"
msgid "Description"
msgstr "Description"

# duplicate with "report_problem_panel_title"
msgctxt "report_problem_navigation"
msgid "Report a problem"
msgstr "Report a problem"

msgctxt "enter_main_contact_username"
msgid "Enter main contact's username :"
msgstr "Enter main contact's username :"

msgctxt "change_main_contact"
msgid "Change main contact"
msgstr "Change main contact"

msgctxt "main_contact_updated"
msgid "Main contact updated"
msgstr "Main contact updated"

msgctxt "error_unknown_member"
msgid "This user is not a member of the organization."
msgstr "This user is not a member of the organization."

msgctxt "skip_to_content"
msgid "Skip to Content"
msgstr "Skip to Content"

msgctxt "cant_delete_main_contact"
msgid "You cannot remove the main contact. Change it first."
msgstr "You cannot remove the main contact. Change it first."

msgctxt "open_in_crm"
msgid "Open in CRM"
msgstr "Open in CRM"

msgctxt "information_provided_by_the_manufacturer"
msgid "Information provided by the manufacturer"
msgstr "Information provided by the manufacturer"

msgctxt "information_provided_by_the_manufacturer_edit_form"
msgid "Information identified by a factory icon has been provided by the manufacturer. It can be changed only by the manufacturer and moderators. If it is out of date or incorrect, please let us know."
msgstr "Information identified by a factory icon has been provided by the manufacturer. It can be changed only by the manufacturer and moderators. If it is out of date or incorrect, please let us know."

msgctxt "knowledge_panels_did_you_know"
msgid "Did you know?"
msgstr "Did you know?"

msgctxt "knowledge_panels_why_it_matters"
msgid "Why it matters"
msgstr "Why it matters"

msgctxt "knowledge_panels_what_you_can_do"
msgid "What you can do"
msgstr "What you can do"

msgctxt "knowledge_panels_ingredients_rare_crops_title"
msgid "Good for agricultural biodiversity"
msgstr "Good for agricultural biodiversity"

msgctxt "knowledge_panels_ingredients_rare_crops_subtitle"
msgid "Contains neglected or underutilized crops:"
msgstr "Contains neglected or underutilized crops:"

msgctxt "knowledge_panels_ingredients_rare_crops_did_you_know"
msgid "Since 1900, 75% of plant diversity has been lost as farmers around the world have abandoned local varieties for high-yielding varieties adapted to mass industrial processing. As a result, 60 % of human energy intake in the world comes from only 3 species: wheat, rice and corn."
msgstr "Since 1900, 75% of plant diversity has been lost as farmers around the world have abandoned local varieties for high-yielding varieties adapted to mass industrial processing. As a result, 60 % of human energy intake in the world comes from only 3 species: wheat, rice and corn."

msgctxt "knowledge_panels_ingredients_rare_crops_why_it_matters"
msgid "The lack of variety of crops makes our food supply more vulnerable to pests, diseases and climate change."
msgstr "The lack of variety of crops makes our food supply more vulnerable to pests, diseases and climate change."

msgctxt "knowledge_panels_ingredients_rare_crops_what_you_can_do"
msgid "Consuming diverse cereals, legumes, vegetables and fruits contributes to:"
msgstr "Consuming diverse cereals, legumes, vegetables and fruits contributes to:"

msgctxt "knowledge_panels_ingredients_rare_crops_what_you_can_do_list_1"
msgid "preserving neglected and underutilized species"
msgstr "preserving neglected and underutilized species"

msgctxt "knowledge_panels_ingredients_rare_crops_what_you_can_do_list_2"
msgid "rural development and support of local farmers and companies"
msgstr "rural development and support of local farmers and companies"

msgctxt "knowledge_panels_ingredients_rare_crops_what_you_can_do_list_3"
msgid "preserving of diversified landscapes"
msgstr "preserving of diversified landscapes"

msgctxt "knowledge_panels_ingredients_rare_crops_what_you_can_do_list_4"
msgid "food security"
msgstr "food security"

msgctxt "knowledge_panels_ingredients_rare_crops_what_you_can_do_list_5"
msgid "and your health!"
msgstr "and your health!"

msgctxt "created_by"
msgid "Created by"
msgstr "Created by"

msgctxt "org_id"
msgid "Org id"
msgstr "Org id"

msgctxt "verified_status"
msgid "Verified status"
msgstr "Verified status"

msgctxt "creation_date"
msgid "Creation date"
msgstr "Creation date"

msgctxt "knowledge_panels_ingredients_rare_crops_divinfood"
msgid "Open Food Facts participates in the European project <a href=\"https://divinfood.eu/\">DIVINFOOD</a> (funded from European Union’s Horizon 2020 research and innovation programme). DIVINFOOD aims to develop food chains that value under-utilised agrobiodiversity in order to act against the decline of biodiversity and to meet the growing expectations of consumers for healthy, local products that contribute to sustainable food systems."
msgstr "Open Food Facts participates in the European project <a href=\"https://divinfood.eu/\">DIVINFOOD</a> (funded from European Union’s Horizon 2020 research and innovation programme). DIVINFOOD aims to develop food chains that value under-utilised agrobiodiversity in order to act against the decline of biodiversity and to meet the growing expectations of consumers for healthy, local products that contribute to sustainable food systems."

msgctxt "deny"
msgid "Deny"
msgstr "Deny"

msgctxt "users_requested_to_join_org"
msgid "These users have requested to join the organization:"
msgstr "These users have requested to join the organization:"

msgctxt "last_login"
msgid "Last login date"
msgstr "Last login date"

msgctxt "last_import"
msgid "Last import date"
msgstr "Last import date"

msgctxt "drop_a_file"
msgid "Drop"
msgstr "Drop"

msgctxt "select_product_data_file"
msgid "Select a file with product data"
msgstr "Select a file with product data"

msgctxt "number_of_products_without_nutriscore"
msgid "Number of products without Nutri-Score"
msgstr "Number of products without Nutri-Score"

msgctxt "percent_of_products_with_nutriscore"
msgid "% of products where Nutri-Score is computed"
msgstr "% of products where Nutri-Score is computed"

msgctxt "products_to_be_exported"
msgid "Products to be exported"
msgstr "Products to be exported"

msgctxt "products_exported"
msgid "Products exported"
msgstr "Products exported"

msgctxt "opportunities_to_improve_nutriscore"
msgid "Opp. for Nutri-Score improvements"
msgstr "Opp. for Nutri-Score improvements"

msgctxt "date_of_last_update"
msgid "Date of last update"
msgstr "Date of last update"

msgctxt "number_of_products_on_public_platform"
msgid "Number of products on public platform"
msgstr "Number of products on public platform"

msgctxt "number_of_products_on_producer_platform"
msgid "Number of products on producer platform"
msgstr "Number of products on producer platform"

msgctxt "automated_daily_export_to_public_platform"
msgid "Automatic daily export to public platform"
msgstr "Automatic daily export to public platform"

msgctxt "improvements_navigation"
msgid "Improvements"
msgstr "Improvements"

msgctxt "products_with_changes_since_last_export"
msgid "Products with changes since last export"
msgstr "Products with changes since last export"

msgctxt "organization_list"
msgid "Organization list"
msgstr "Organization list"

msgctxt "open_org"
msgid "Open org"
msgstr "Open org"

msgctxt "secondhand"
msgid "Secondhand"
msgstr "Secondhand"

msgctxt "donated_products_title"
msgid "Donations"
msgstr "Donations"

msgctxt "donated_products_subtitle"
msgid "Give this product, or search for a similar donated product"
msgstr "Give this product, or search for a similar donated product"

msgctxt "used_products_title"
msgid "Used products"
msgstr "Used products"

msgctxt "used_products_subtitle"
msgid "Buy this product used, or search for a similar used product"
msgstr "Buy this product used, or search for a similar used product"

msgctxt "attribute_repairability_index_france_name"
msgid "Repairability index"
msgstr "Repairability index"

msgctxt "attribute_repairability_index_france_setting_name"
msgid "Good repairability"
msgstr "Good repairability"

msgctxt "attribute_repairability_index_france_setting_note"
msgid "Mandatory rating in France for certain products since 2021"
msgstr "Mandatory rating in France for certain products since 2021"

# keep %s, it will be replaced by the letter A, B, C, D or E
msgctxt "attribute_repairability_index_france_grade_title"
msgid "Repairability index %s"
msgstr "Repairability index %s"

msgctxt "attribute_repairability_index_france_unknown_title"
msgid "Repairability index unknown"
msgstr "Repairability index unknown"

msgctxt "attribute_repairability_index_france_not_applicable_title"
msgid "Repairability index not-applicable"
msgstr "Repairability index not-applicable"

msgctxt "attribute_repairability_index_france_not_applicable_description_short"
msgid "Not-applicable for the category"
msgstr "Not-applicable for the category"

# variable names between { } must not be translated
msgctxt "f_attribute_repairability_index_france_not_applicable_description"
msgid "Applicable only for categories: {categories}"
msgstr "Applicable only for categories: {categories}"

msgctxt "attribute_repairability_index_france_very_good_description_short"
msgid "Very good repairability"
msgstr "Very good repairability"

msgctxt "attribute_repairability_index_france_good_description_short"
msgid "Good repairability"
msgstr "Good repairability"

msgctxt "attribute_repairability_index_france_average_description_short"
msgid "Average repairability"
msgstr "Average repairability"

msgctxt "attribute_repairability_index_france_poor_description_short"
msgid "Poor repairability"
msgstr "Poor repairability"

msgctxt "attribute_repairability_index_france_bad_description_short"
msgid "Bad repairability"
msgstr "Bad repairability"

msgctxt "estimate"
msgid "estimate"
msgstr ""

# information on several ingredients, in plural in languages like French
msgctxt "ingredient_information"
msgid "Ingredient information"
msgstr ""

msgctxt "product_type"
msgid "Product type"
msgstr "Product type"

# Food product type
msgctxt "product_type_food"
msgid "Food"
msgstr "Food"

# Pet food product type
msgctxt "product_type_petfood"
msgid "Pet food"
msgstr "Pet food"

# Beauty product type
msgctxt "product_type_beauty"
msgid "Beauty"
msgstr "Beauty"

# General product product type
msgctxt "product_type_product"
msgid "Product"
msgstr "Product"

msgctxt "recommendation_limit_ultra_processed_foods_title"
msgid "Limit ultra-processed foods"
msgstr "Limit ultra-processed foods"

msgctxt "recommendation_limit_ultra_processed_foods_subtitle"
msgid "Limiting ultra-processed foods reduces the risk of noncommunicable chronic diseases"
msgstr "Limiting ultra-processed foods reduces the risk of noncommunicable chronic diseases"

msgctxt "recommendation_limit_ultra_processed_foods_text"
msgid "Several studies have found that a lower consumption of ultra-processed foods is associated with a reduced risk of noncommunicable chronic diseases, such as obesity, hypertension and diabetes."
msgstr "Several studies have found that a lower consumption of ultra-processed foods is associated with a reduced risk of noncommunicable chronic diseases, such as obesity, hypertension and diabetes."

msgctxt "discover_the_evolution_of_the_nutriscore_grades_of_your_products"
msgid "Discover the evolution of the Nutri-Score grades of your products"
msgstr "Discover the evolution of the Nutri-Score grades of your products"

msgctxt "add_products_to_discover_the_evolution_of_their_nutriscore_grades"
msgid "Add products with a category, ingredients list and nutrition facts to discover the evolution of their Nutri-Score grades."
msgstr "Add products with a category, ingredients list and nutrition facts to discover the evolution of their Nutri-Score grades."

msgctxt "in_contact_with_food"
msgid "In contact with food"
msgstr "In contact with food"
<|MERGE_RESOLUTION|>--- conflicted
+++ resolved
@@ -268,19 +268,11 @@
 
 msgctxt "analytical_constituents"
 msgid "Analytical constituents"
-<<<<<<< HEAD
-msgstr ""
-
-msgctxt "analytical_constituents_per_1kg"
-msgid "for 1 kg"
-msgstr ""
-=======
 msgstr "Analytical constituents"
 
 msgctxt "analytical_constituents_per_1kg"
 msgid "for 1 kg"
 msgstr "for 1 kg"
->>>>>>> f1015516
 
 msgctxt "android_apk_app_icon_url"
 msgid "/images/misc/android-apk.svg"
