--- conflicted
+++ resolved
@@ -6875,12 +6875,8 @@
 
 msgctxt "report_problem_navigation"
 msgid "Report a problem"
-<<<<<<< HEAD
 msgstr "Report a problem"
 
 msgctxt "oidc_signin_no_cookie"
 msgid "You need to enable cookies to sign in."
-msgstr "You need to enable cookies to sign in."
-=======
-msgstr "Report a problem"
->>>>>>> b783bf0c
+msgstr "You need to enable cookies to sign in."