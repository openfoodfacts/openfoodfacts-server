msgid ""
msgstr ""
"MIME-Version: 1.0\n"
"Content-Type: text/plain; charset=UTF-8\n"
"Content-Transfer-Encoding: 8bit\n"
"Language: en_US\n"
"Project-Id-Version: openfoodfacts\n"
"PO-Revision-Date: 2017-09-04 03:48-0400\n"
"Language-Team: English\n"
"Last-Translator: pierreslamich <pierre.slamich@gmail.com>\n"
"Plural-Forms: nplurals=2; plural=(n != 1);\n"
"X-Generator: crowdin.com\n"
"X-Crowdin-Project: openfoodfacts\n"
"X-Crowdin-Language: en\n"
"X-Crowdin-File: /master/po/common/common.pot\n"

#. put here the language tag ("fr" for French, "ja" for Japanese, etc)
msgctxt ":langtag"
msgid ":langtag"
msgstr "en"

#. put here the language name ("French", "Japanese", etc)
msgctxt ":langname"
msgid ":langname"
msgstr "English"

msgctxt "1_product"
msgid "1 product"
msgstr "1 product"

msgctxt "_and_"
msgid " and "
msgstr " and "

msgctxt "about"
msgid "About me"
msgstr "About me"

msgctxt "add"
msgid "Add"
msgstr "Add"

msgctxt "add_language"
msgid "Add language"
msgstr "Add language"

msgctxt "add_product"
msgid "Add a product"
msgstr "Add a product"

msgctxt "add_user"
msgid "Register"
msgstr "Register"

msgctxt "add_user_confirm"
msgid "<p>Thanks for joining. You can now sign-in on the site to add and edit products.</p>"
msgstr "<p>Thanks for joining. You can now sign-in on the site to add and edit products.</p>"

msgctxt "add_user_email_body"
msgid "Hello <NAME>,\n\n"
"Thanks a lot for joining https://openfoodfacts.org\n"
"Here is your user name:\n\n"
"User name: <USERID>\n\n"
"You can now sign in on the site to add and edit products.\n\n"
"<<site_name>> is a collaborative project to which you can bring much more than new products: your energy, enthusiasm and ideas!\n"
"To discuss between contributors and make the project go forward, we use a very convenient messaging system called Slack: https://slack.openfoodfacts.org\n\n"
"You can also join the Facebook group for contributors:\n"
"https://www.facebook.com/groups/374350705955208/\n\n"
"New: we are also starting Open Beauty Facts to create a database of cosmetics: soap, toothpaste, makeup etc.\n"
"https://openbeautyfacts.org\n\n"
"Thank you very much!\n\n"
"Stéphane and the Open Food Facts team\n"
"https://openfoodfacts.org\n"
"https://twitter.com/OpenFoodFacts\n"
msgstr "Hello <NAME>,\n\n"
"Thanks a lot for joining https://openfoodfacts.org\n"
"Here is your user name:\n\n"
"User name: <USERID>\n\n"
"You can now sign in on the site to add and edit products.\n\n"
"<<site_name>> is a collaborative project to which you can bring much more than new products: your energy, enthusiasm and ideas!\n"
"To discuss between contributors and make the project go forward, we use a very convenient messaging system called Slack: https://slack.openfoodfacts.org\n\n"
"You can also join the Facebook group for contributors:\n"
"https://www.facebook.com/groups/374350705955208/\n\n"
"New: we are also starting Open Beauty Facts to create a database of cosmetics: soap, toothpaste, makeup etc.\n"
"https://openbeautyfacts.org\n\n"
"Thank you very much!\n\n"
"Stéphane and the Open Food Facts team\n"
"https://openfoodfacts.org\n"
"https://twitter.com/OpenFoodFacts\n"

msgctxt "add_user_email_subject"
msgid "Thanks for joining <<site_name>>"
msgstr "Thanks for joining <<site_name>>"

msgctxt "additives_1"
msgid "Potentially hazardous food additive. Limit usage."
msgstr "Potentially hazardous food additive. Limit usage."

msgctxt "additives_2"
msgid "Hazardous food additive. Avoid."
msgstr "Hazardous food additive. Avoid."

msgctxt "additives_3"
msgid "Food additive banned in Europe. Avoid at all cost."
msgstr "Food additive banned in Europe. Avoid at all cost."

msgctxt "additives_p"
msgid "additives"
msgstr "additives"

msgctxt "additives_s"
msgid "additive"
msgstr "additive"

msgctxt "advanced_search"
msgid "Advanced search"
msgstr "Advanced search"

msgctxt "advanced_search_old"
msgid "Advanced search and graphs"
msgstr "Advanced search and graphs"

msgctxt "alcohol_warning"
msgid "Excess drinking is harmful for health."
msgstr "Excess drinking is harmful for health."

msgctxt "all_missions"
msgid "All missions"
msgstr "All missions"

msgctxt "allergens"
msgid "Substances or products causing allergies or intolerances"
msgstr "Substances or products causing allergies or intolerances"

msgctxt "allergens_p"
msgid "allergens"
msgstr "allergens"

msgctxt "allergens_s"
msgid "allergen"
msgstr "allergen"

msgctxt "also_edited_by"
msgid "Product page also edited by"
msgstr "Product page also edited by"

msgctxt "android_apk_app_badge"
msgid "<img src=\"/images/misc/android-apk.112x40.png\" alt=\"Android APK\" />"
msgstr "<img src=\"/images/misc/android-apk.112x40.png\" alt=\"Android APK\" />"

msgctxt "android_apk_app_link"
msgid "https://world.openfoodfacts.org/files/off.apk"
msgstr "https://world.openfoodfacts.org/files/off.apk"

msgctxt "android_app_badge"
msgid "<img src=\"/images/misc/android-app-on-google-play-en_app_rgb_wo_135x47.png\" alt=\"Available on Google Play\" width=\"135\" height=\"47\" />"
msgstr "<img src=\"/images/misc/android-app-on-google-play-en_app_rgb_wo_135x47.png\" alt=\"Available on Google Play\" width=\"135\" height=\"47\" />"

msgctxt "android_app_link"
msgid "https://play.google.com/store/apps/details?id=org.openfoodfacts.scanner"
msgstr "https://play.google.com/store/apps/details?id=org.openfoodfacts.scanner"

msgctxt "app_please_take_pictures"
msgid "<p>This product is not yet in the <<site_name>> database. Could you please take some pictures of the product, barcode, ingredients list and nutrition facts to add it on <a href=\"https://world.openfoodfacts.org\" target=\"_blank\"><<site_name>></a>?</p>\n"
"<p>Thanks in advance!</p>\n"
msgstr "<p>This product is not yet in the <<site_name>> database. Could you please take some pictures of the product, barcode, ingredients list and nutrition facts to add it on <a href=\"https://world.openfoodfacts.org\" target=\"_blank\"><<site_name>></a>?</p>\n"
"<p>Thanks in advance!</p>\n"

msgctxt "app_take_a_picture"
msgid "Take a picture"
msgstr "Take a picture"

msgctxt "app_take_a_picture_note"
msgid "Note: the pictures you send are published under the free licence Creative Commons Attribution and ShareAlike."
msgstr "Note: the pictures you send are published under the free licence Creative Commons Attribution and ShareAlike."

msgctxt "app_you_can_add_pictures"
msgid "You can add pictures:"
msgstr "You can add pictures:"

msgctxt "axis_x"
msgid "Horizontal axis"
msgstr "Horizontal axis"

msgctxt "axis_y"
msgid "Vertical axis"
msgstr "Vertical axis"

msgctxt "barcode"
msgid "Barcode"
msgstr "Barcode"

msgctxt "barcode_number"
msgid "Barcode number:"
msgstr "Barcode number:"

msgctxt "you_can_also_help_us"
msgid "You can also help to fund the Open Food Facts project"
msgstr "You can also help to fund the Open Food Facts project"

msgctxt "bottom_content"
msgid "<a href=\"https://www.helloasso.com/associations/open-food-facts/formulaires/1/widget/en\"><img src=\"https://static.openfoodfacts.org/images/svg/donate-icon.svg\" alt=\"Donate to Open Food Facts\" /></a><p><<site_name>> is made by a non-profit association, independent from the industry. It is made for all, by all, and it is funded by all. You can support our work by <a href=\"https://www.helloasso.com/associations/open-food-facts/formulaires/1/widget/en\">donating to Open Food Facts</a> and also by <a href=\"https://www.lilo.org/fr/open-food-facts/?utm_source=open-food-facts\">using the Lilo search engine</a>.<br/><b>Thank you!</b></p>"
msgstr "<a href=\"https://www.helloasso.com/associations/open-food-facts/formulaires/1/widget/en\"><img src=\"https://static.openfoodfacts.org/images/svg/donate-icon.svg\" alt=\"Donate to Open Food Facts\" /></a><p><<site_name>> is made by a non-profit association, independent from the industry. It is made for all, by all, and it is funded by all. You can support our work by <a href=\"https://www.helloasso.com/associations/open-food-facts/formulaires/1/widget/en\">donating to Open Food Facts</a> and also by <a href=\"https://www.lilo.org/fr/open-food-facts/?utm_source=open-food-facts\">using the Lilo search engine</a>.<br/><b>Thank you!</b></p>"


msgctxt "bottom_title"
msgid "Donate to support our work"
msgstr "Donate to support our work"

msgctxt "brands"
msgid "Brands"
msgstr "Brands"

msgctxt "brands_example"
msgid "Kinder Bueno White, Kinder Bueno, Kinder, Ferrero"
msgstr "Kinder Bueno White, Kinder Bueno, Kinder, Ferrero"

msgctxt "brands_p"
msgid "brands"
msgstr "brands"

msgctxt "brands_products"
msgid "Products from the %s brand"
msgstr "Products from the %s brand"

msgctxt "brands_s"
msgid "brand"
msgstr "brand"

msgctxt "brands_tagsinput"
msgid "add a brand"
msgstr "add a brand"

msgctxt "brands_without_products"
msgid "Products not from the %s brand"
msgstr "Products not from the %s brand"

msgctxt "by"
msgid "by"
msgstr "by"

msgctxt "categories"
msgid "Categories"
msgstr "Categories"

msgctxt "categories_example"
msgid "Sardines in olive oil, Orange juice from concentrate"
msgstr "Sardines in olive oil, Orange juice from concentrate"

msgctxt "categories_note"
msgid "Indicate only the most specific category. \"Parents\" categories will be automatically added."
msgstr "Indicate only the most specific category. \"Parents\" categories will be automatically added."

msgctxt "categories_p"
msgid "categories"
msgstr "categories"

msgctxt "categories_products"
msgid "Products from the %s category"
msgstr "Products from the %s category"

msgctxt "categories_s"
msgid "category"
msgstr "category"

msgctxt "categories_tagsinput"
msgid "add a category"
msgstr "add a category"

msgctxt "categories_without_products"
msgid "Products not from the %s category"
msgstr "Products not from the %s category"

msgctxt "change_fields"
msgid "Data"
msgstr "Data"

msgctxt "change_nutriments"
msgid "Nutriments"
msgstr "Nutriments"

msgctxt "change_selected_images"
msgid "Selected images"
msgstr "Selected images"

msgctxt "change_uploaded_images"
msgid "Uploaded images"
msgstr "Uploaded images"

msgctxt "checkers_p"
msgid "checkers"
msgstr "checkers"

msgctxt "checkers_s"
msgid "checker"
msgstr "checker"

msgctxt "cities_p"
msgid "packaging cities"
msgstr "packaging cities"

msgctxt "cities_products"
msgid "Products packaged in the city of %s"
msgstr "Products packaged in the city of %s"

msgctxt "cities_s"
msgid "packaging city"
msgstr "packaging city"

msgctxt "cities_without_products"
msgid "Products not packaged in the city of %s"
msgstr "Products not packaged in the city of %s"

msgctxt "codes_p"
msgid "Codes"
msgstr "Codes"

msgctxt "codes_s"
msgid "Code"
msgstr "Code"

msgctxt "completed_n_missions"
msgid "completed %d missions:"
msgstr "completed %d missions:"

msgctxt "connected_with_facebook"
msgid "You are connected with your Facebook account."
msgstr "You are connected with your Facebook account."

msgctxt "contributor_since"
msgid "Contributor since"
msgstr "Contributor since"

msgctxt "copy_data"
msgid "Copy data from current product to new product"
msgstr "Copy data from current product to new product"

msgctxt "correct_the_following_errors"
msgid "Please correct the following errors:"
msgstr "Please correct the following errors:"

msgctxt "correctors_p"
msgid "correctors"
msgstr "correctors"

msgctxt "correctors_s"
msgid "corrector"
msgstr "corrector"

msgctxt "countries"
msgid "Countries where sold"
msgstr "Countries where sold"

msgctxt "countries_note"
msgid "Countries where the product is widely available (non including stores specialising in foreign products)"
msgstr "Countries where the product is widely available (non including stores specialising in foreign products)"

msgctxt "countries_p"
msgid "countries"
msgstr "countries"

msgctxt "countries_products"
msgid "Products sold in %s"
msgstr "Products sold in %s"

msgctxt "countries_s"
msgid "country"
msgstr "country"

msgctxt "countries_without_products"
msgid "Products not sold in %s"
msgstr "Products not sold in %s"

msgctxt "data_source"
msgid "Data source"
msgstr "Data source"

msgctxt "debug_p"
msgid "debug"
msgstr "debug"

msgctxt "debug_s"
msgid "debug"
msgstr "debug"

msgctxt "quality_p"
msgid "quality"
msgstr "quality"

msgctxt "quality_s"
msgid "quality"
msgstr "quality"


msgctxt "delete_comment"
msgid "Reason for removal"
msgstr "Reason for removal"

msgctxt "delete_product"
msgid "Delete a product"
msgstr "Delete a product"

msgctxt "delete_product_page"
msgid "Delete the page"
msgstr "Delete the page"

msgctxt "delete_the_images"
msgid "Delete the images"
msgstr "Delete the images"

msgctxt "delete_user"
msgid "Delete an user"
msgstr "Delete an user"

msgctxt "diff_add"
msgid "Added:"
msgstr "Added:"

msgctxt "diff_change"
msgid "Changed:"
msgstr "Changed:"

msgctxt "diff_delete"
msgid "Deleted:"
msgstr "Deleted:"

msgctxt "donate"
msgid "Donate to Open Food Facts"
msgstr "Donate to Open Food Facts"

msgctxt "donate_link"
msgid "https://www.helloasso.com/associations/open-food-facts/formulaires/1/widget/en"
msgstr "https://www.helloasso.com/associations/open-food-facts/formulaires/1/widget/en"

msgctxt "ecological_data_table"
msgid "Ecological footprint"
msgstr "Ecological footprint"

msgctxt "ecological_data_table_note"
msgid "If the carbon footprint is specified on the label (rarely at this time), indicate it for the same quantity than the nutritional composition."
msgstr "If the carbon footprint is specified on the label (rarely at this time), indicate it for the same quantity than the nutritional composition."

msgctxt "edit"
msgid "edit"
msgstr "edit"

msgctxt "edit_comment"
msgid "Changes summary"
msgstr "Changes summary"

msgctxt "edit_product"
msgid "Edit a product"
msgstr "Edit a product"

msgctxt "edit_product_page"
msgid "Edit the page"
msgstr "Edit the page"

msgctxt "edit_profile"
msgid "Edit your public profile"
msgstr "Edit your public profile"

msgctxt "edit_profile_confirm"
msgid "Changes to your public profile have been saved."
msgstr "Changes to your public profile have been saved."

msgctxt "edit_profile_msg"
msgid "Information below is visible in your public profile."
msgstr "Information below is visible in your public profile."

msgctxt "edit_settings"
msgid "Change your account parameters"
msgstr "Change your account parameters"

msgctxt "edit_user"
msgid "Account parameters"
msgstr "Account parameters"

msgctxt "edit_user_confirm"
msgid "<p>Your account parameters have been changed.</p>"
msgstr "<p>Your account parameters have been changed.</p>"

msgctxt "editors_p"
msgid "editors"
msgstr "editors"

msgctxt "editors_s"
msgid "editor"
msgstr "editor"

msgctxt "email"
msgid "e-mail address"
msgstr "e-mail address"

msgctxt "emb_code_p"
msgid "EMB codes"
msgstr "EMB codes"

msgctxt "emb_code_products"
msgid "Products packaged by the company with emb code %s"
msgstr "Products packaged by the company with emb code %s"

msgctxt "emb_code_s"
msgid "EMB code"
msgstr "EMB code"

msgctxt "emb_codes"
msgid "EMB code"
msgstr "EMB code"

msgctxt "emb_codes_example"
msgid "EMB 53062, FR 62.448.034 CE, 84 R 20, 33 RECOLTANT 522"
msgstr "EMB 53062, FR 62.448.034 CE, 84 R 20, 33 RECOLTANT 522"

msgctxt "emb_codes_note"
msgid "In Europe, code in an ellipse with the 2 country initials followed by a number and CE."
msgstr "In Europe, code in an ellipse with the 2 country initials followed by a number and CE."

msgctxt "emb_codes_p"
msgid "packager codes"
msgstr "packager codes"

msgctxt "emb_codes_products"
msgid "Products with the emb code %s"
msgstr "Products with the emb code %s"

msgctxt "emb_codes_s"
msgid "packager code"
msgstr "packager code"

msgctxt "emb_codes_without_products"
msgid "Products without the emb code %s"
msgstr "Products without the emb code %s"

msgctxt "entry_dates_p"
msgid "Entry dates"
msgstr "Entry dates"

msgctxt "entry_dates_s"
msgid "Entry date"
msgstr "Entry date"

msgctxt "error"
msgid "Error"
msgstr "Error"

msgctxt "error_bad_login_password"
msgid "Incorrect user name or password. <a href=\"/cgi/reset_password.pl\">Forgotten password?</a>"
msgstr "Incorrect user name or password. <a href=\"/cgi/reset_password.pl\">Forgotten password?</a>"

msgctxt "error_database"
msgid "An error occured while reading the data, try to refresh the page."
msgstr "An error occured while reading the data, try to refresh the page."

msgctxt "error_different_passwords"
msgid "The password and confirmation password are different."
msgstr "The password and confirmation password are different."

msgctxt "error_email_already_in_use"
msgid "The e-mail address is already used by another user. Maybe you already have an account? You can  <a href=\"/cgi/reset_password.pl\">reset the password</a> of your other account."
msgstr "The e-mail address is already used by another user. Maybe you already have an account? You can  <a href=\"/cgi/reset_password.pl\">reset the password</a> of your other account."

msgctxt "error_invalid_address"
msgid "Invalid address."
msgstr "Invalid address."

msgctxt "error_invalid_csrf_token"
msgid "Invalid CSRF token."
msgstr "Invalid CSRF token."

msgctxt "error_invalid_email"
msgid "Invalid e-mail address"
msgstr "Invalid e-mail address"

msgctxt "error_invalid_password"
msgid "The password needs to be a least 6 characters long."
msgstr "The password needs to be a least 6 characters long."

msgctxt "error_invalid_user"
msgid "Invalid user."
msgstr "Invalid user."

msgctxt "error_invalid_username"
msgid "The user name must contain only unaccented letters, digits and dashes."
msgstr "The user name must contain only unaccented letters, digits and dashes."

msgctxt "error_new_code_already_exists"
msgid "A product already exists with the new code"
msgstr "A product already exists with the new code"

msgctxt "error_no_name"
msgid "You need to enter a name or nickname."
msgstr "You need to enter a name or nickname."

msgctxt "error_no_permission"
msgid "Permission denied."
msgstr "Permission denied."

msgctxt "error_no_username"
msgid "You need to enter a user name"
msgstr "You need to enter a user name"

msgctxt "error_reset_already_connected"
msgid "You are already signed in."
msgstr "You are already signed in."

msgctxt "error_reset_invalid_token"
msgid "The reset password link is invalid or has expired."
msgstr "The reset password link is invalid or has expired."

msgctxt "error_reset_unknown_email"
msgid "There is no account with this email"
msgstr "There is no account with this email"

msgctxt "error_reset_unknown_id"
msgid "This username does not exist."
msgstr "This username does not exist."

msgctxt "error_username_not_available"
msgid "This username already exists, please choose another."
msgstr "This username already exists, please choose another."

msgctxt "example"
msgid "Example:"
msgstr "Example:"

msgctxt "examples"
msgid "Examples:"
msgstr "Examples:"

msgctxt "expiration_date"
msgid "Best before date"
msgstr "Best before date"

msgctxt "expiration_date_note"
msgid "The expiration date is a way to track product changes over time and to identify the most recent version."
msgstr "The expiration date is a way to track product changes over time and to identify the most recent version."

msgctxt "explore_products_by"
msgid "Drilldown into products by..."
msgstr "Drilldown into products by..."

msgctxt "facebook_locale"
msgid "en_US"
msgstr "en_US"

msgctxt "facebook_page"
msgid "https://www.facebook.com/OpenFoodFacts"
msgstr "https://www.facebook.com/OpenFoodFacts"

msgctxt "fixme_product"
msgid "If the data is incomplete or incorrect, you can complete or correct it by editing this page."
msgstr "If the data is incomplete or incorrect, you can complete or correct it by editing this page."

msgctxt "footer"
msgid "<a href=\"https://world.openfoodfacts.org/legal\">Legal</a> -\n"
"<a href=\"https://world.openfoodfacts.org/terms-of-use\">Terms of Use</a> -\n"
"<a href=\"https://world.openfoodfacts.org/who-we-are\">Who we are</a> -\n"
"<a href=\"https://world.openfoodfacts.org/faq\">Frequently Asked Questions</a> -\n"
"<a href=\"https://openfoodfacts.uservoice.com/\">Ideas Forum</a> -\n"
"<a href=\"https://en.blog.openfoodfacts.org\">Blog</a> -\n"
"<a href=\"https://world.openfoodfacts.org/press-and-blogs\">Press and Blogs</a>\n"
msgstr "<a href=\"https://world.openfoodfacts.org/legal\">Legal</a> -\n"
"<a href=\"https://world.openfoodfacts.org/terms-of-use\">Terms of Use</a> -\n"
"<a href=\"https://world.openfoodfacts.org/who-we-are\">Who we are</a> -\n"
"<a href=\"https://world.openfoodfacts.org/faq\">Frequently Asked Questions</a> -\n"
"<a href=\"https://openfoodfacts.uservoice.com/\">Ideas Forum</a> -\n"
"<a href=\"https://en.blog.openfoodfacts.org\">Blog</a> -\n"
"<a href=\"https://world.openfoodfacts.org/press-and-blogs\">Press and Blogs</a>\n"

msgctxt "footer_and_the_facebook_group"
msgid "and the <a href=\"https://www.facebook.com/groups/374350705955208/\">Facebook group for contributors</a>"
msgstr "and the <a href=\"https://www.facebook.com/groups/374350705955208/\">Facebook group for contributors</a>"

msgctxt "footer_blog"
msgid "<<site_name>> blog"
msgstr "<<site_name>> blog"

msgctxt "footer_blog_link"
msgid "https://en.blog.openfoodfacts.org"
msgstr "https://en.blog.openfoodfacts.org"

msgctxt "footer_code_of_conduct"
msgid "Code of conduct"
msgstr "Code of conduct"

msgctxt "footer_code_of_conduct_link"
msgid "/code-of-conduct"
msgstr "/code-of-conduct"

msgctxt "footer_data"
msgid "Data"
msgstr "Data"

msgctxt "footer_data_link"
msgid "/data"
msgstr "/data"

msgctxt "footer_partners"
msgid "Partners"
msgstr "Partners"

msgctxt "footer_partners_link"
msgid "/partners"
msgstr "/partners"


msgctxt "footer_discover_the_project"
msgid "Discover the project"
msgstr "Discover the project"

msgctxt "footer_faq"
msgid "Frequently asked questions"
msgstr "Frequently asked questions"

msgctxt "footer_faq_link"
msgid "/faq"
msgstr "/faq"

msgctxt "footer_translators"
msgid "Translators"
msgstr "Translators"

msgctxt "footer_translators_link"
msgid "/cgi/top_translators.pl"
msgstr "/cgi/top_translators.pl"

msgctxt "footer_follow_us"
msgid "Follow us on <a href=\"https://twitter.com/openfoodfacts\">Twitter</a>,\n"
"<a href=\"https://www.facebook.com/OpenFoodFacts\">Facebook</a> and\n"
"<a href=\"https://plus.google.com/u/0/110748322211084668559/\">Google+</a>\n"
msgstr "Follow us on <a href=\"http://twitter.com/openfoodfacts\">Twitter</a>,\n"
"<a href=\"https://www.facebook.com/OpenFoodFacts\">Facebook</a> and\n"
"<a href=\"https://plus.google.com/u/0/110748322211084668559/\">Google+</a>\n"

msgctxt "footer_install_the_app"
msgid "Install the app"
msgstr "Install the app"

msgctxt "footer_join_the_community"
msgid "Join the community"
msgstr "Join the community"

msgctxt "footer_join_us_on"
msgid "Join us on %s:"
msgstr "Join us on %s:"

msgctxt "footer_legal"
msgid "Legal"
msgstr "Legal"

msgctxt "footer_legal_link"
msgid "/legal"
msgstr "/legal"

msgctxt "footer_press"
msgid "Press"
msgstr "Press"

msgctxt "footer_press_link"
msgid "/press"
msgstr "/press"

msgctxt "footer_tagline"
msgid "A collaborative, free and open database of food products from around the world."
msgstr "A collaborative, free and open database of food products from around the world."

msgctxt "footer_terms"
msgid "Terms of use"
msgstr "Terms of use"

msgctxt "footer_terms_link"
msgid "/terms-of-use"
msgstr "/terms-of-use"

msgctxt "footer_who_we_are"
msgid "Who we are"
msgstr "Who we are"

msgctxt "footer_who_we_are_link"
msgid "/who-we-are"
msgstr "/who-we-are"

msgctxt "footer_wiki"
msgid "<<site_name>> wiki (en)"
msgstr "<<site_name>> wiki (en)"

msgctxt "footer_wiki_link"
msgid "https://en.wiki.openfoodfacts.org"
msgstr "https://en.wiki.openfoodfacts.org"

msgctxt "for"
msgid "for"
msgstr "for"

msgctxt "front_alt"
msgid "Product"
msgstr "Product"

msgctxt "generic_name"
msgid "Common name"
msgstr "Common name"

msgctxt "generic_name_example"
msgid "Chocolate bar with milk and hazelnuts"
msgstr "Chocolate bar with milk and hazelnuts"

msgctxt "goodbye"
msgid "See you soon!"
msgstr "See you soon!"

msgctxt "graph_count"
msgid "%d products match the search criterias, of which %i products have defined values for the graph's axis."
msgstr "%d products match the search criterias, of which %i products have defined values for the graph's axis."

msgctxt "graph_title"
msgid "Graph title"
msgstr "Graph title"

msgctxt "graphs_and_maps"
msgid "Graphs and maps"
msgstr "Graphs and maps"

msgctxt "header"
msgid "<meta property=\"fb:admins\" content=\"706410516\" />\n"
"<meta property=\"og:site_name\" content=\"<<site_name>> - the free and open food products information database\"/>\n\n"
"<script type=\"text/javascript\">\n"
"  var uvOptions = {};\n"
"  (function() {\n"
"\tvar uv = document.createElement('script'); uv.type = 'text/javascript'; uv.async = true;\n"
"\tuv.src = ('https:' == document.location.protocol ? 'https://' : 'http://') + 'widget.uservoice.com/jQrwafQ94nbEbRWsznm6Q.js';\n"
"\tvar s = document.getElementsByTagName('script')[0]; s.parentNode.insertBefore(uv, s);\n"
"  })();\n"
"</script>\n\n\n"
msgstr "<meta property=\"fb:admins\" content=\"706410516\" />\n"
"<meta property=\"og:site_name\" content=\"<<site_name>> - the free and open food products information database\"/>\n\n"
"<script type=\"text/javascript\">\n"
"  var uvOptions = {};\n"
"  (function() {\n"
"\tvar uv = document.createElement('script'); uv.type = 'text/javascript'; uv.async = true;\n"
"\tuv.src = ('https:' == document.location.protocol ? 'https://' : 'http://') + 'widget.uservoice.com/jQrwafQ94nbEbRWsznm6Q.js';\n"
"\tvar s = document.getElementsByTagName('script')[0]; s.parentNode.insertBefore(uv, s);\n"
"  })();\n"
"</script>\n\n\n"

msgctxt "hello"
msgid "Hello"
msgstr "Hello"

msgctxt "high"
msgid "high"
msgstr "high"

msgctxt "high_quantity"
msgid "high quantity"
msgstr "high quantity"

msgctxt "history"
msgid "Changes history"
msgstr "Changes history"

msgctxt "image_front"
msgid "Front picture"
msgstr "Front picture"

msgctxt "image_ingredients"
msgid "Ingredients picture"
msgstr "Ingredients picture"

msgctxt "image_ingredients_note"
msgid "If the picture is neat enough, the ingredients can be extracted automatically"
msgstr "If the picture is neat enough, the ingredients can be extracted automatically"

msgctxt "image_nutrition"
msgid "Nutrition facts picture"
msgstr "Nutrition facts picture"

msgctxt "image_upload_error_image_already_exists"
msgid "This picture has already been sent."
msgstr "This picture has already been sent."

msgctxt "image_upload_error_image_too_small"
msgid "The picture is too small. Please do not upload pictures found on the Internet and only send photos you have taken yourself."
msgstr "The picture is too small. Please do not upload pictures found on the Internet and only send photos you have taken yourself."

msgctxt "image_upload_error_no_barcode_found_in_image_long"
msgid "The barcode in the image could not be read, or the image contained no barcode.\n"
"You can try with another image, or directly enter the barcode."
msgstr "The barcode in the image could not be read, or the image contained no barcode.\n"
"You can try with another image, or directly enter the barcode."

msgctxt "image_upload_error_no_barcode_found_in_image_short"
msgid "No barcode found in the image."
msgstr "No barcode found in the image."

msgctxt "image_upload_error_no_barcode_found_in_text"
msgid "You must enter the characters of the barcode or send a product image when the barcode is visible."
msgstr "You must enter the characters of the barcode or send a product image when the barcode is visible."

msgctxt "incomplete_products_you_added"
msgid "Products you added that need to be completed"
msgstr "Products you added that need to be completed"

msgctxt "informers_p"
msgid "informers"
msgstr "informers"

msgctxt "informers_s"
msgid "informers"
msgstr "informers"

msgctxt "ingredients"
msgid "Ingredients"
msgstr "Ingredients"

msgctxt "ingredients_alt"
msgid "Ingredients"
msgstr "Ingredients"

msgctxt "ingredients_analysis"
msgid "Ingredients analysis"
msgstr "Ingredients analysis"

msgctxt "ingredients_analysis_note"
msgid "Note: ingredients can be listed with many different names, please let us know if you think the analysis above is incorrect."
msgstr "Note: ingredients can be listed with many different names, please let us know if you think the analysis above is incorrect."

msgctxt "ingredients_from_or_that_may_be_from_palm_oil_p"
msgid "ingredients from or that may be from palm oil"
msgstr "ingredients from or that may be from palm oil"

msgctxt "ingredients_from_or_that_may_be_from_palm_oil_s"
msgid "ingredient from or that may be from palm oil"
msgstr "ingredient from or that may be from palm oil"

msgctxt "ingredients_from_palm_oil_p"
msgid "ingredients from palm oil"
msgstr "ingredients from palm oil"

msgctxt "ingredients_from_palm_oil_s"
msgid "ingredient from palm oil"
msgstr "ingredient from palm oil"

msgctxt "ingredients_n_p"
msgid "Numbers of ingredients"
msgstr "Numbers of ingredients"

msgctxt "ingredients_n_s"
msgid "Number of ingredients"
msgstr "Number of ingredients"

msgctxt "ingredients_p"
msgid "ingredients"
msgstr "ingredients"

msgctxt "ingredients_products"
msgid "Products that contain the ingredient %s"
msgstr "Products that contain the ingredient %s"

msgctxt "ingredients_s"
msgid "ingredient"
msgstr "ingredient"

msgctxt "ingredients_text"
msgid "Ingredients list"
msgstr "Ingredients list"

msgctxt "ingredients_text_display_note"
msgid "Ingredients are listed in order of importance (quantity)."
msgstr "Ingredients are listed in order of importance (quantity)."

msgctxt "ingredients_text_example"
msgid "Cereals 85.5% (_wheat_ flour, whole-_wheat_ flour 11%), malt extract, cocoa 4,8%, ascorbic acid"
msgstr "Cereals 85.5% (_wheat_ flour, whole-_wheat_ flour 11%), malt extract, cocoa 4,8%, ascorbic acid"

msgctxt "ingredients_text_note"
msgid "Keep the order, indicate the % when specified, separate with a comma or - , use ( ) for ingredients of an ingredient, surround allergens with _ e.g. _milk_"
msgstr "Keep the order, indicate the % when specified, separate with a comma or - , use ( ) for ingredients of an ingredient, surround allergens with _ e.g. _milk_"

msgctxt "ingredients_that_may_be_from_palm_oil_p"
msgid "ingredients that may be from palm oil"
msgstr "ingredients that may be from palm oil"

msgctxt "ingredients_that_may_be_from_palm_oil_s"
msgid "ingredient that may be from palm oil"
msgstr "ingredient that may be from palm oil"

msgctxt "ingredients_without_products"
msgid "Products that do not contain the ingredient %s"
msgstr "Products that do not contain the ingredient %s"

msgctxt "ios_app_badge"
msgid "<img src=\"/images/misc/Available_on_the_App_Store_Badge_EN_135x40.png\" alt=\"Available on the App Store\" width=\"135\" height=\"40\" />"
msgstr "<img src=\"/images/misc/Available_on_the_App_Store_Badge_EN_135x40.png\" alt=\"Available on the App Store\" width=\"135\" height=\"40\" />"

msgctxt "ios_app_link"
msgid "https://itunes.apple.com/en/app/open-food-facts/id588797948"
msgstr "https://itunes.apple.com/app/open-food-facts/id588797948"

msgctxt "known_nutrients_p"
msgid "known nutrients"
msgstr "known nutrients"

msgctxt "known_nutrients_s"
msgid "known nutrient"
msgstr "known nutrient"

msgctxt "labels"
msgid "Labels, certifications, awards"
msgstr "Labels, certifications, awards"

msgctxt "labels_example"
msgid "Organic"
msgstr "Organic"

msgctxt "labels_note"
msgid "Indicate only the most specific labels. \"Parents\" labels will be added automatically."
msgstr "Indicate only the most specific labels. \"Parents\" labels will be added automatically."

msgctxt "labels_p"
msgid "labels"
msgstr "labels"

msgctxt "labels_products"
msgid "Products that have the label %s"
msgstr "Products that have the label %s"

msgctxt "labels_s"
msgid "label"
msgstr "label"

msgctxt "labels_tagsinput"
msgid "add a label"
msgstr "add a label"

msgctxt "labels_without_products"
msgid "Products that do not have the label %s"
msgstr "Products that do not have the label %s"

msgctxt "lang"
msgid "Main language"
msgstr "Main language"

msgctxt "lang_ar"
msgid "Arabic"
msgstr "Arabic"

msgctxt "lang_bg"
msgid "Bulgarian"
msgstr "Bulgarian"

msgctxt "lang_cs"
msgid "Czech"
msgstr "Czech"

msgctxt "lang_da"
msgid "Danish"
msgstr "Danish"

msgctxt "lang_de"
msgid "German"
msgstr "German"

msgctxt "lang_el"
msgid "Greek"
msgstr "Greek"

msgctxt "lang_en"
msgid "English"
msgstr "English"

msgctxt "lang_es"
msgid "Spanish"
msgstr "Spanish"

msgctxt "lang_et"
msgid "Estonian"
msgstr "Estonian"

msgctxt "lang_fi"
msgid "Finnish"
msgstr "Finnish"

msgctxt "lang_fr"
msgid "French"
msgstr "French"

msgctxt "lang_ga"
msgid "Irish"
msgstr "Irish"

msgctxt "lang_he"
msgid "Hebrew"
msgstr "Hebrew"

msgctxt "lang_hu"
msgid "Hungarian"
msgstr "Hungarian"

msgctxt "lang_id"
msgid "Indonesian"
msgstr "Indonesian"

msgctxt "lang_it"
msgid "Italian"
msgstr "Italian"

msgctxt "lang_ja"
msgid "Japanese"
msgstr "Japanese"

msgctxt "lang_ko"
msgid "Korean"
msgstr "Korean"

msgctxt "lang_lt"
msgid "Lithuanian"
msgstr "Lithuanian"

msgctxt "lang_lv"
msgid "Latvian"
msgstr "Latvian"

msgctxt "lang_mt"
msgid "Maltese"
msgstr "Maltese"

msgctxt "lang_nl"
msgid "Dutch"
msgstr "Dutch"

msgctxt "lang_nl_be"
msgid "Dutch"
msgstr "Dutch"

msgctxt "lang_note"
msgid "Language most present and most highlighted on the product"
msgstr "Language most present and most highlighted on the product"

msgctxt "lang_other"
msgid "other language"
msgstr "other language"

msgctxt "lang_pl"
msgid "Polish"
msgstr "Polish"

msgctxt "lang_pt"
msgid "Portuguese"
msgstr "Portuguese"

msgctxt "lang_pt_pt"
msgid "Portugal Portuguese"
msgstr "Portugal Portuguese"

msgctxt "lang_ro"
msgid "Romanian"
msgstr "Romanian"

msgctxt "lang_ru"
msgid "Russian"
msgstr "Russian"

msgctxt "lang_sk"
msgid "Slovak"
msgstr "Slovak"

msgctxt "lang_sl"
msgid "Slovenian"
msgstr "Slovenian"

msgctxt "lang_sv"
msgid "Swedish"
msgstr "Swedish"

msgctxt "lang_th"
msgid "Thai"
msgstr "Thai"

msgctxt "lang_vi"
msgid "Vietnamese"
msgstr "Vietnamese"

msgctxt "lang_zh"
msgid "Chinese"
msgstr "Chinese"

msgctxt "language"
msgid "en-US"
msgstr "en-US"

msgctxt "languages_p"
msgid "languages"
msgstr "languages"

msgctxt "languages_s"
msgid "language"
msgstr "language"

msgctxt "last_edit_dates_p"
msgid "Last edit dates"
msgstr "Last edit dates"

msgctxt "last_edit_dates_s"
msgid "Last edit date"
msgstr "Last edit date"

msgctxt "last_image_dates_p"
msgid "Last picture dates"
msgstr "Last picture dates"

msgctxt "last_image_dates_s"
msgid "Last picture date"
msgstr "Last picture date"

msgctxt "licence_accept"
msgid "By adding information, data and/or images, you accept to place irrevocably your contribution under the <a href=\"http://opendatacommons.org/licenses/dbcl/1.0/\">Database Contents Licence 1.0</a> licence\n"
"for information and data, and under the <a href=\"http://creativecommons.org/licenses/by-sa/3.0/deed.en\">Creative Commons Attribution - ShareAlike 3.0</a> licence for images.\n"
"You accept to be credited by re-users by a link to the product your are contributing to."
msgstr "By adding information, data and/or images, you accept to place irrevocably your contribution under the <a href=\"http://opendatacommons.org/licenses/dbcl/1.0/\">Database Contents Licence 1.0</a> licence\n"
"for information and data, and under the <a href=\"http://creativecommons.org/licenses/by-sa/3.0/deed.en\">Creative Commons Attribution - ShareAlike 3.0</a> licence for images.\n"
"You accept to be credited by re-users by a link to the product your are contributing to."

msgctxt "link"
msgid "Link to the product page on the official site of the producer"
msgstr "Link to the product page on the official site of the producer"

msgctxt "list_of_x"
msgid "List of %s"
msgstr "List of %s"

msgctxt "loadmore"
msgid "Load more results"
msgstr "Load more results"

msgctxt "login_and_add_product"
msgid "Sign-in and add the product"
msgstr "Sign-in and add the product"

msgctxt "login_and_edit_product"
msgid "Sign-in and edit the product"
msgstr "Sign-in and edit the product"

msgctxt "login_create_your_account"
msgid "Create your account."
msgstr "Create your account."

msgctxt "login_not_registered_yet"
msgid "Not registered yet?"
msgstr "Not registered yet?"

msgctxt "login_register_content"
msgid "<p>Sign-in to add or edit products.</p>\n\n"
"<form method=\"post\" action=\"/cgi/session.pl\">\n"
"Username or e-mail address:<br />\n"
"<input type=\"text\" name=\"user_id\" tabindex=\"1\" style=\"width:220px;\" autocomplete=\"username\" /><br />\n"
"Password<br />\n"
"<input type=\"password\" name=\"password\" tabindex=\"2\" style=\"width:220px;\" autocomplete=\"current-password\" /><br />\n"
"<input type=\"checkbox\" name=\"remember_me\" value=\"on\" tabindex=\"3\" /><label>Remember me</label><br />\n"
"<input type=\"submit\" tabindex=\"4\" name=\".submit\" value=\"Sign-in\" class=\"button small\" />\n"
"</form>\n"
"<p>Not registered yet? <a href=\"/cgi/user.pl\">Create your account</a>.</p>\n"
msgstr "<p>Sign-in to add or edit products.</p>\n\n"
"<form method=\"post\" action=\"/cgi/session.pl\">\n"
"Username or e-mail address:<br />\n"
"<input type=\"text\" name=\"user_id\" tabindex=\"1\" style=\"width:220px;\" autocomplete=\"username\" /><br />\n"
"Password<br />\n"
"<input type=\"password\" name=\"password\" tabindex=\"2\" style=\"width:220px;\" autocomplete=\"current-password\" /><br />\n"
"<input type=\"checkbox\" name=\"remember_me\" value=\"on\" tabindex=\"3\" /><label>Remember me</label><br />\n"
"<input type=\"submit\" tabindex=\"4\" name=\".submit\" value=\"Sign-in\" class=\"button small\" />\n"
"</form>\n"
"<p>Not registered yet? <a href=\"/cgi/user.pl\">Create your account</a>.</p>\n"

msgctxt "login_register_title"
msgid "Sign-in"
msgstr "Sign in"

msgctxt "login_to_add_and_edit_products"
msgid "Sign-in to add or edit products."
msgstr "Sign-in to add or edit products."

msgctxt "login_to_add_products"
msgid "<p>Please sign-in to add or edit a product.</p>\n\n"
"<p>If you do not yet have an account on <<site_name>>, you can <a href=\"/cgi/user.pl\">register in 30 seconds</a>.</p>\n"
msgstr "<p>Please sign-in to add or edit a product.</p>\n\n"
"<p>If you do not yet have an account on <<site_name>>, you can <a href=\"/cgi/user.pl\">register in 30 seconds</a>.</p>\n"

msgctxt "login_username_email"
msgid "Username or e-mail address:"
msgstr "Username or e-mail address:"

msgctxt "low"
msgid "low"
msgstr "low"

msgctxt "low_quantity"
msgid "low quantity"
msgstr "low quantity"

msgctxt "manage_images"
msgid "Manage images"
msgstr "Manage images"

msgctxt "manage_images_info"
msgid "You can select one or more images and then:"
msgstr "You can select one or more images and then:"

msgctxt "manufacturing_places"
msgid "Manufacturing or processing places"
msgstr "Manufacturing or processing places"

msgctxt "manufacturing_places_example"
msgid "Montana, USA"
msgstr "Montana, USA"

msgctxt "manufacturing_places_p"
msgid "manufacturing or processing places"
msgstr "manufacturing or processing places"

msgctxt "manufacturing_places_products"
msgid "Products manufactured or processed in %s"
msgstr "Products manufactured or processed in %s"

msgctxt "manufacturing_places_s"
msgid "manufacturing or processing place"
msgstr "manufacturing or processing place"

msgctxt "manufacturing_places_tagsinput"
msgid "add a place"
msgstr "add a place"

msgctxt "manufacturing_places_without_products"
msgid "Products not manufactured or processed in %s"
msgstr "Products not manufactured or processed in %s"

msgctxt "map_count"
msgid "%d products match the search criterias, of which %i products have a known production place."
msgstr "%d products match the search criterias, of which %i products have a known production place."

msgctxt "map_title"
msgid "Map title"
msgstr "Map title"

msgctxt "menu"
msgid "Menu"
msgstr "Menu"

msgctxt "menu_add_a_product"
msgid "Add a product"
msgstr "Add a product"

msgctxt "menu_add_a_product_link"
msgid "/add-a-product"
msgstr "/add-a-product"

msgctxt "menu_contribute"
msgid "Contribute"
msgstr "Contribute"

msgctxt "menu_contribute_link"
msgid "/contribute"
msgstr "/contribute"

msgctxt "menu_discover"
msgid "Discover"
msgstr "Discover"

msgctxt "menu_discover_link"
msgid "/discover"
msgstr "/discover"

msgctxt "mission_"
msgid "Mission: "
msgstr "Mission: "

msgctxt "mission_accomplished_by"
msgid "This mission has been completed by:"
msgstr "This mission has been completed by:"

msgctxt "mission_accomplished_by_n"
msgid "Completed by %d persons."
msgstr "Completed by %d persons."

msgctxt "mission_accomplished_by_nobody"
msgid "Be the first to complete this mission!"
msgstr "Be the first to complete this mission!"

msgctxt "mission_goal"
msgid "Goal:"
msgstr "Goal:"

msgctxt "missions"
msgid "Missions"
msgstr "Missions"

msgctxt "moderate"
msgid "moderate"
msgstr "moderate"

msgctxt "moderate_quantity"
msgid "moderate quantity"
msgstr "moderate quantity"

msgctxt "months"
msgid "['January', 'February', 'March', 'April', 'May', 'June', 'July', 'August', 'September', 'October', 'November', 'December']"
msgstr "['January', 'February', 'March', 'April', 'May', 'June', 'July', 'August', 'September', 'October', 'November', 'December']"

msgctxt "move_images_to_another_product"
msgid "Move the images to another product"
msgstr "Move the images to another product"

msgctxt "n_products"
msgid "%d products"
msgstr "%d products"

msgctxt "name"
msgid "Name"
msgstr "Name"

msgctxt "names"
msgid "Names"
msgstr "Names"

msgctxt "new_code"
msgid "If the barcode is not correct, please correct it here:"
msgstr "If the barcode is not correct, please correct it here:"

msgctxt "new_code_note"
msgid "For products without a barcode, an internal code is automatically set."
msgstr "For products without a barcode, an internal code is automatically set."

msgctxt "newsletter_description"
msgid "Subscribe to the newsletter (2 emails per month maximum)"
msgstr "Subscribe to the newsletter (2 emails per month maximum)"

msgctxt "next"
msgid "Next"
msgstr "Next"

msgctxt "no_barcode"
msgid "Product without barcode"
msgstr "Product without barcode"

msgctxt "no_nutrition_data"
msgid "Nutrition facts are not specified on the product."
msgstr "Nutrition facts are not specified on the product."

msgctxt "multiple_nutrition_data"
msgid "Multiple nutrition facts are specified on the product (e.g. with added water or milk)."
msgstr "Multiple nutrition facts are specified on the product (e.g. with added water or milk)."

msgctxt "multiple_nutrition_data_instructions"
msgid "Enter only the nutrition facts for the unprepared product, without added water or milk. If there are different products, enter nutrition facts for the first product listed."
msgstr "Enter only the nutrition facts for the unprepared product, without added water or milk. If there are different products, enter nutrition facts for the first product listed."



msgctxt "no_product_for_barcode"
msgid "No product listed for barcode %s."
msgstr "No product listed for barcode %s."

msgctxt "no_products"
msgid "No products."
msgstr "No products."

msgctxt "not_saved"
msgid "Error while saving, please retry."
msgstr "Error while saving, please retry."

msgctxt "number_of_additives"
msgid "Number of additives"
msgstr "Number of additives"

msgctxt "number_of_products"
msgid "Number of products"
msgstr "Number of products"

msgctxt "nutrient_in_quantity"
msgid "%s in %s"
msgstr "%s in %s"

msgctxt "nutrient_levels_info"
msgid "Nutrient levels for 100 g"
msgstr "Nutrient levels for 100 g"

msgctxt "nutrient_levels_link"
msgid "/nutrient-levels"
msgstr "/nutrient-levels"

msgctxt "nutrient_levels_p"
msgid "nutrient levels"
msgstr "nutrient levels"

msgctxt "nutrient_levels_s"
msgid "nutrient level"
msgstr "nutrient level"

msgctxt "nutriments_p"
msgid "nutriments"
msgstr "nutriments"

msgctxt "nutriments_products"
msgid "Products that contain the nutriment %s"
msgstr "Products that contain the nutriment %s"

msgctxt "nutriments_s"
msgid "nutriment"
msgstr "nutriment"

msgctxt "nutriments_without_products"
msgid "Products that do not contain the nutriment %s"
msgstr "Products that do not contain the nutriment %s"

msgctxt "nutrition_alt"
msgid "Nutrition facts"
msgstr "Nutrition facts"

msgctxt "nutrition_data"
msgid "Nutrition facts"
msgstr "Nutrition facts"

msgctxt "nutrition_data_average"
msgid "Average nutrition facts for the %d products of the %s category for which nutrition facts are known (out of %d products)."
msgstr "Average nutrition facts for the %d products of the %s category for which nutrition facts are known (out of %d products)."

msgctxt "nutrition_data_compare_percent"
msgid "% of difference"
msgstr "% of difference"

msgctxt "nutrition_data_compare_value"
msgid "value for 100 g / 100 ml"
msgstr "value for 100 g / 100 ml"

msgctxt "nutrition_data_comparison_with_categories"
msgid "Comparison to average values of products in the same category:"
msgstr "Comparison to average values of products in the same category:"

msgctxt "nutrition_data_comparison_with_categories_note"
msgid "Please note: for each nutriment, the average is computed for products for which the nutriment quantity is known, not on all products of the category."
msgstr "Please note: for each nutriment, the average is computed for products for which the nutriment quantity is known, not on all products of the category."

msgctxt "nutrition_data_note"
msgid "If the picture is sufficiently sharp and level, nutrition facts can be automatically extracted from the picture."
msgstr "If the picture is sufficiently sharp and level, nutrition facts can be automatically extracted from the picture."

msgctxt "nutrition_data_per_10"
msgid "10th centile"
msgstr "10th centile"

msgctxt "nutrition_data_per_100g"
msgid "for 100 g / 100 ml"
msgstr "for 100 g / 100 ml"

msgctxt "nutrition_data_per_5"
msgid "5<sup>th</sup> centile"
msgstr "5<sup>th</sup> centile"

msgctxt "nutrition_data_per_50"
msgid "Median"
msgstr "Median"

msgctxt "nutrition_data_per_90"
msgid "90th centile"
msgstr "90th centile"

msgctxt "nutrition_data_per_95"
msgid "95<sup>th</sup> centile"
msgstr "95<sup>th</sup> centile"

msgctxt "nutrition_data_per_max"
msgid "Maximum"
msgstr "Maximum"

msgctxt "nutrition_data_per_mean"
msgid "Mean"
msgstr "Mean"

msgctxt "nutrition_data_per_min"
msgid "Minimum"
msgstr "Minimum"

msgctxt "nutrition_data_per_serving"
msgid "per serving"
msgstr "per serving"

msgctxt "nutrition_data_per_std"
msgid "Standard deviation"
msgstr "Standard deviation"

msgctxt "nutrition_data_table"
msgid "Nutrition facts"
msgstr "Nutrition facts"

msgctxt "nutrition_data_table_note"
msgid "The table lists by default nutriments that are often specified. Leave the field blank if it's not on the label.<br/>You can add extra nutriments (vitamins, minerals, cholesterol etc.)\n"
"by typing the first letters of their name in the last row of the table."
msgstr "The table lists by default nutriments that are often specified. Leave the field blank if it's not on the label.<br/>You can add extra nutriments (vitamins, minerals, cholesterol etc.)\n"
"by typing the first letters of their name in the last row of the table."

msgctxt "nutrition_data_table_sub"
msgid "-"
msgstr "-"

msgctxt "nutrition_grades_p"
msgid "Nutrition grades"
msgstr "Nutrition grades"

msgctxt "nutrition_grades_s"
msgid "Nutrition grade"
msgstr "Nutrition grade"

msgctxt "og_image_url"
msgid "https://world.openfoodfacts.org/images/misc/openfoodfacts-logo-en-356.png"
msgstr "https://world.openfoodfacts.org/images/misc/openfoodfacts-logo-en-356.png"

msgctxt "on_the_blog_content"
msgid "<p>To learn more about <<site_name>>, visit <a href=\"https://en.blog.openfoodfacts.org\">our blog</a>!</p>\n"
"<p>Recent news:</p>\n"
msgstr "<p>To learn more about <<site_name>>, visit <a href=\"https://en.blog.openfoodfacts.org\">our blog</a>!</p>\n"
"<p>Recent news:</p>\n"

msgctxt "on_the_blog_title"
msgid "News"
msgstr "News"

msgctxt "openfoodhunt_points"
msgid "It's <a href=\"/open-food-hunt-2015\">Open Food Hunt</a> on <<site_name>> from Saturday February 21st 2015 to Sunday March 1st 2015! Contributors are awarded\n"
"Explorer points for products they add and Ambassador points for new contributors they recruit. Points are updated every 30 minutes."
msgstr "It's <a href=\"/open-food-hunt-2015\">Open Food Hunt</a> on <<site_name>> from Saturday February 21st 2015 to Sunday March 1st 2015! Contributors are awarded\n"
"Explorer points for products they add and Ambassador points for new contributors they recruit. Points are updated every 30 minutes."

msgctxt "or"
msgid "or:"
msgstr "or:"

msgctxt "origins"
msgid "Origin of ingredients"
msgstr "Origin of ingredients"

msgctxt "origins_example"
msgid "California, USA"
msgstr "California, USA"

msgctxt "origins_note_xxx"
msgid "Indicate the origin of ingredients"
msgstr "Indicate the origin of ingredients"

msgctxt "origins_p"
msgid "origins of ingredients"
msgstr "origins of ingredients"

msgctxt "origins_products"
msgid "Products with ingredients originating from %s"
msgstr "Products with ingredients originating from %s"

msgctxt "origins_s"
msgid "origin of ingredients"
msgstr "origin of ingredients"

msgctxt "origins_tagsinput"
msgid "add an origin"
msgstr "add an origin"

msgctxt "origins_without_products"
msgid "Products without ingredients originating from %s"
msgstr "Products without ingredients originating from %s"

msgctxt "packaging"
msgid "Packaging"
msgstr "Packaging"

msgctxt "packaging_example"
msgid "Fresh, Canned, Frozen, Bottle, Box, Glass, Plastic..."
msgstr "Fresh, Canned, Frozen, Bottle, Box, Glass, Plastic..."

msgctxt "packaging_note"
msgid "Packaging type, format, material"
msgstr "Packaging type, format, material"

msgctxt "packaging_p"
msgid "packaging"
msgstr "packaging"

msgctxt "packaging_products"
msgid "Products with a %s packaging"
msgstr "Products with a %s packaging"

msgctxt "packaging_s"
msgid "packaging"
msgstr "packaging"

msgctxt "packaging_tagsinput"
msgid "add a type, shape or material"
msgstr "add a type, shape or material"

msgctxt "packaging_without_products"
msgid "Products without a %s packaging"
msgstr "Products without a %s packaging"

msgctxt "page_x"
msgid "Page %d"
msgstr "Page %d"

msgctxt "page_x_out_of_y"
msgid "Page %d out of %d."
msgstr "Page %d out of %d."

msgctxt "pages"
msgid "Pages:"
msgstr "Pages:"

msgctxt "password"
msgid "Password"
msgstr "Password"

msgctxt "password_confirm"
msgid "Confirm password"
msgstr "Confirm password"

msgctxt "periods_after_opening"
msgid "Period of time after opening"
msgstr "Period of time after opening"

msgctxt "periods_after_opening_note"
msgid "Found in an open container logo with a number of months: e.g. 12 M"
msgstr "Found in an open container logo with a number of months: e.g. 12 M"

msgctxt "periods_after_opening_p"
msgid "Periods after opening"
msgstr "Periods after opening"

msgctxt "periods_after_opening_s"
msgid "Period after opening"
msgstr "Period after opening"

msgctxt "photographers_p"
msgid "photographers"
msgstr "photographers"

msgctxt "photographers_s"
msgid "photographer"
msgstr "photographer"

msgctxt "pnns_groups_1"
msgid "PNNS groups 1"
msgstr "PNNS groups 1"

msgctxt "pnns_groups_1_p"
msgid "PNNS groups 1"
msgstr "PNNS groups 1"

msgctxt "pnns_groups_1_s"
msgid "PNNS group 1"
msgstr "PNNS group 1"

msgctxt "pnns_groups_2"
msgid "PNNS groups 2"
msgstr "PNNS groups 2"

msgctxt "pnns_groups_2_p"
msgid "PNNS groups 2"
msgstr "PNNS groups 2"

msgctxt "pnns_groups_2_s"
msgid "PNNS group 2"
msgstr "PNNS group 2"

msgctxt "points_all_countries"
msgid "There are %d Explorers and %d Ambassadors."
msgstr "There are %d Explorers and %d Ambassadors."

msgctxt "points_all_users"
msgid "There are Explorers for %d countries and Ambassadors for %d countries."
msgstr "There are Explorers for %d countries and Ambassadors for %d countries."

msgctxt "points_country"
msgid "%s has %d Explorers and %d Ambassadors."
msgstr "%s has %d Explorers and %d Ambassadors."

msgctxt "points_ranking"
msgid "Ranking"
msgstr "Ranking"

msgctxt "points_ranking_users_and_countries"
msgid "Ranking of contributors and countries"
msgstr "Ranking of contributors and countries"

msgctxt "points_user"
msgid "%s is an Explorer for %d countries and an Ambassador for %d countries."
msgstr "%s is an Explorer for %d countries and an Ambassador for %d countries."

msgctxt "previous"
msgid "Previous"
msgstr "Previous"

msgctxt "product_add_nutrient"
msgid "Add a nutrient"
msgstr "Add a nutrient"

msgctxt "product_added"
msgid "Product added on"
msgstr "Product added on"

msgctxt "product_changes_saved"
msgid "Changes saved."
msgstr "Changes saved."

msgctxt "product_characteristics"
msgid "Product characteristics"
msgstr "Product characteristics"

msgctxt "product_created"
msgid "Product created"
msgstr "Product created"

msgctxt "product_description"
msgid "Ingredients, allergens, additives, nutrition facts, labels, origin of ingredients and information on product %s"
msgstr "Ingredients, allergens, additives, nutrition facts, labels, origin of ingredients and information on product %s"

msgctxt "product_image"
msgid "Product picture"
msgstr "Product picture"

msgctxt "product_image_with_barcode"
msgid "Picture with barcode:"
msgstr "Picture with barcode:"

msgctxt "product_js_current_image"
msgid "Current image:"
msgstr "Current image:"

msgctxt "product_js_deleting_images"
msgid "Deleting images"
msgstr "Deleting images"

msgctxt "product_js_extract_ingredients"
msgid "Extract the ingredients from the picture"
msgstr "Extract the ingredients from the picture"

msgctxt "product_js_extracted_ingredients_nok"
msgid "Ingredients text could not be extracted. Try with a sharper image, with higher resolution or a better framing of the text."
msgstr "Ingredients text could not be extracted. Try with a sharper image, with higher resolution or a better framing of the text."

msgctxt "product_js_extracted_ingredients_ok"
msgid "Ingredients text has been extracted. Text recognition is not perfect, so please check the text below and correct errors if needed."
msgstr "Ingredients text has been extracted. Text recognition is not perfect, so please check the text below and correct errors if needed."

msgctxt "product_js_extracting_ingredients"
msgid "Extracting ingredients"
msgstr "Extracting ingredients"

msgctxt "product_js_image_normalize"
msgid "Normalize colors"
msgstr "Normalize colors"

msgctxt "product_js_image_open_full_size_image"
msgid "Open the picture in original size in a new windows"
msgstr "Open the picture in original size in a new windows"

msgctxt "product_js_image_received"
msgid "Image received"
msgstr "Image received"

msgctxt "product_js_image_rotate_and_crop"
msgid "Rotate the image if necessary, then click and drag to select the interesting zone:"
msgstr "Rotate the image if necessary, then click and drag to select the interesting zone:"

msgctxt "product_js_image_rotate_left"
msgid "Rotate left"
msgstr "Rotate left"

msgctxt "product_js_image_rotate_right"
msgid "Rotate right"
msgstr "Rotate right"

msgctxt "product_js_image_save"
msgid "Validate and/or resize image"
msgstr "Validate and/or resize image"

msgctxt "product_js_image_saved"
msgid "Image saved"
msgstr "Image saved"

msgctxt "product_js_image_saving"
msgid "Saving image"
msgstr "Saving image"

msgctxt "product_js_image_upload_error"
msgid "Error while uploading image"
msgstr "Error while uploading image"

msgctxt "product_js_image_white_magic"
msgid "Photo on white background: try to remove the background"
msgstr "Photo on white background: try to remove the background"

msgctxt "product_js_images_delete_error"
msgid "Errors while deleting images"
msgstr "Errors while deleting images"

msgctxt "product_js_images_deleted"
msgid "Images deleted"
msgstr "Images deleted"

msgctxt "product_js_images_move_error"
msgid "Errors while moving images"
msgstr "Errors while moving images"

msgctxt "product_js_images_moved"
msgid "Images moved"
msgstr "Images moved"

msgctxt "product_js_moving_images"
msgid "Moving images"
msgstr "Moving images"

msgctxt "product_js_upload_image"
msgid "Add a picture"
msgstr "Add a picture"

msgctxt "product_js_upload_image_note"
msgid "→ With Chrome, Firefox and Safari, you can select multiple pictures (product, ingredients, nutrition facts etc.) by clicking them while holding the Ctrl key pressed to add them all in one shot."
msgstr "→ With Chrome, Firefox and Safari, you can select multiple pictures (product, ingredients, nutrition facts etc.) by clicking them while holding the Ctrl key pressed to add them all in one shot."

msgctxt "product_js_uploading_image"
msgid "Uploading image"
msgstr "Uploading image"

msgctxt "product_last_edited"
msgid "Last edit of product page on"
msgstr "Last edit of product page on"

msgctxt "product_name"
msgid "Product name"
msgstr "Product name"

msgctxt "product_name_example"
msgid "Kinder Bueno White"
msgstr "Kinder Bueno White"

msgctxt "products"
msgid "products"
msgstr "products"

msgctxt "products_stats"
msgid "Evolution of the number of products on <<site_name>>"
msgstr "Evolution of the number of products on <<site_name>>"

msgctxt "products_stats_completed_t"
msgid "Products with complete information"
msgstr "Products with complete information"

msgctxt "products_stats_created_t"
msgid "Products"
msgstr "Products"

msgctxt "products_with_nutriments"
msgid "with nutrition facts"
msgstr "with nutrition facts"

msgctxt "products_you_edited"
msgid "Products you added or edited"
msgstr "Products you added or edited"

msgctxt "purchase_places"
msgid "City, state and country where purchased"
msgstr "City, state and country where purchased"

msgctxt "purchase_places_note"
msgid "Indicate where you bought or saw the product (at least the country)"
msgstr "Indicate where you bought or saw the product (at least the country)"

msgctxt "purchase_places_p"
msgid "purchase places"
msgstr "purchase places"

msgctxt "purchase_places_products"
msgid "Products sold in %s"
msgstr "Products sold in %s"

msgctxt "purchase_places_s"
msgid "purchase place"
msgstr "purchase place"

msgctxt "purchase_places_tagsinput"
msgid "add a place"
msgstr "add a place"

msgctxt "purchase_places_without_products"
msgid "Products not sold in %s"
msgstr "Products not sold in %s"

msgctxt "quantity"
msgid "Quantity"
msgstr "Quantity"

msgctxt "quantity_example"
msgid "2 l, 250 g, 1 kg, 25 cl, 6 fl oz, 1 pound"
msgstr "2 l, 250 g, 1 kg, 25 cl, 6 fl oz, 1 pound"

msgctxt "remember_me"
msgid "Remember me"
msgstr "Remember me"

msgctxt "remember_purchase_places_and_stores"
msgid "Remember the place of purchase and store for the next product adds"
msgstr "Remember the place of purchase and store for the next product adds"

msgctxt "reset_password"
msgid "Reset password"
msgstr "Reset password"

msgctxt "reset_password_email_body"
msgid "Hello <NAME>,\n\n"
"You asked for your password to be reset on https://openfoodfacts.org\n\n"
"for the username: <USERID>\n\n"
"To continue the password reset, click on the link below.\n"
"If you did not ask for the password reset, you can ignore this message.\n\n"
"<RESET_URL>\n\n"
"See you soon,\n\n"
"Stephane\n"
"https://openfoodfacts.org\n"
msgstr "Hello <NAME>,\n\n"
"You asked for your password to be reset on https://openfoodfacts.org\n\n"
"for the username: <USERID>\n\n"
"To continue the password reset, click on the link below.\n"
"If you did not ask for the password reset, you can ignore this message.\n\n"
"<RESET_URL>\n\n"
"See you soon,\n\n"
"Stephane\n"
"https://openfoodfacts.org\n"

msgctxt "reset_password_email_subject"
msgid "Reset of your password on <<site_name>>"
msgstr "Reset of your password on <<site_name>>"

msgctxt "reset_password_reset"
msgid "Your password has been changed. You can now log-in with this password."
msgstr "Your password has been changed. You can now log-in with this password."

msgctxt "reset_password_reset_msg"
msgid "Enter a new password."
msgstr "Enter a new password."

msgctxt "reset_password_send_email"
msgid "An email with a link to reset your password has been sent to the e-mail address associated with your account."
msgstr "An email with a link to reset your password has been sent to the e-mail address associated with your account."

msgctxt "reset_password_send_email_msg"
msgid "If you have forgotten your password, fill-in your username or e-mail address to receive instructions for resetting your password."
msgstr "If you have forgotten your password, fill-in your username or e-mail address to receive instructions for resetting your password."

msgctxt "risk_level"
msgid "Risk"
msgstr "Risk"

msgctxt "risk_level_0"
msgid "To be completed"
msgstr "To be completed"

msgctxt "risk_level_1"
msgid "Low risks"
msgstr "Low risks"

msgctxt "risk_level_2"
msgid "Moderate risks"
msgstr "Moderate risks"

msgctxt "risk_level_3"
msgid "High risks"
msgstr "High risks"

msgctxt "salt_equivalent"
msgid "salt equivalent"
msgstr "salt equivalent"

msgctxt "save"
msgid "Save"
msgstr "Save"

msgctxt "saved"
msgid "Saved."
msgstr "Saved."

msgctxt "saving"
msgid "Saving."
msgstr "Saving."

msgctxt "search"
msgid "Search"
msgstr "Search"

msgctxt "search_a_product_placeholder"
msgid "Search a product"
msgstr "Search for a product"

msgctxt "search_button"
msgid "Search"
msgstr "Search"

msgctxt "search_contains"
msgid "contains"
msgstr "contains"

msgctxt "search_criteria"
msgid "Select products with specific brands, categories, labels, origins of ingredients, manufacturing places etc."
msgstr "Select products with specific brands, categories, labels, origins of ingredients, manufacturing places etc."

msgctxt "search_description_opensearch"
msgid "Open Food Facts product search"
msgstr "Open Food Facts product search"

msgctxt "search_does_not_contain"
msgid "does not contain"
msgstr "does not contain"

msgctxt "search_download_button"
msgid "Download"
msgstr "Download"

msgctxt "search_download_choice"
msgid "Download results"
msgstr "Download results"

msgctxt "search_download_results"
msgid "Download results in CSV format (Excel, OpenOffice)"
msgstr "Download results in CSV format (Excel, OpenOffice)"

msgctxt "search_download_results_description"
msgid "Character set: Unicode (UTF-8). Separator: tabulation (tab)."
msgstr "Character set: Unicode (UTF-8). Separator: tabulation (tab)."

msgctxt "search_edit"
msgid "Change search criteria"
msgstr "Change search criteria"

msgctxt "search_flatten_tags"
msgid "(Optional) - Create a column for every:"
msgstr "(Optional) - Create a column for every:"

msgctxt "search_generate_graph"
msgid "Generate graph"
msgstr "Generate graph"

msgctxt "search_generate_map"
msgid "Generate the map"
msgstr "Generate the map"

msgctxt "search_graph"
msgid "Graph"
msgstr "Graph"

msgctxt "search_graph_2_axis"
msgid "Scatter plot"
msgstr "Scatter plot"

msgctxt "search_graph_blog"
msgid "<p>→ learn more about <<site_name>> graphs: <a href=\"https://fr.blog.openfoodfacts.org/news/des-graphiques-en-3-clics\">Graphs in 3 clicks</a> (blog).</p>"
msgstr "<p>→ learn more about <<site_name>> graphs: <a href=\"https://fr.blog.openfoodfacts.org/news/des-graphiques-en-3-clics\">Graphs in 3 clicks</a> (blog).</p>"

msgctxt "search_graph_choice"
msgid "Results on a graph"
msgstr "Results on a graph"

msgctxt "search_graph_instructions"
msgid "Select what you want to graph on the horizontal axis to obtain a histogram, or select two axis to\n"
"get a cloud of products (scatter plot)."
msgstr "Select what you want to graph on the horizontal axis to obtain a histogram, or select two axis to\n"
"get a cloud of products (scatter plot)."

msgctxt "search_graph_link"
msgid "Permanent link to this graph, shareable by e-mail and on social networks"
msgstr "Permanent link to this graph, shareable by e-mail and on social networks"

msgctxt "search_graph_note"
msgid "The graph will show only products for which displayed values are known."
msgstr "The graph will show only products for which displayed values are known."

msgctxt "search_graph_title"
msgid "Display results on a graph"
msgstr "Display results on a graph"

msgctxt "search_graph_warning"
msgid "Note: this is a user generated graph. The title, represented products and axis of visualization have been chosen by the author of the graph."
msgstr "Note: this is a user generated graph. The title, represented products and axis of visualization have been chosen by the author of the graph."

msgctxt "search_indifferent"
msgid "Indifferent"
msgstr "Indifferent"

msgctxt "search_ingredients"
msgid "Ingredients"
msgstr "Ingredients"

msgctxt "search_link"
msgid "Permanent link to these results, shareable by e-mail and on social networks"
msgstr "Permanent link to these results, shareable by e-mail and on social networks"

msgctxt "search_list_choice"
msgid "Results in a list of products"
msgstr "Results in a list of products"

msgctxt "search_map"
msgid "Map"
msgstr "Map"

msgctxt "search_map_choice"
msgid "Results on a map"
msgstr "Results on a map"

msgctxt "search_map_link"
msgid "Permanent link to this map, shareable by e-mail and on social networks"
msgstr "Permanent link to this map, shareable by e-mail and on social networks"

msgctxt "search_map_note"
msgid "The map will show only products for which the production place is known."
msgstr "The map will show only products for which the production place is known."

msgctxt "search_map_title"
msgid "Display results on a map"
msgstr "Display results on a map"

msgctxt "search_nutriment"
msgid "choose a nutriment..."
msgstr "choose a nutriment..."

msgctxt "search_nutriments"
msgid "Nutriments"
msgstr "Nutriments"

msgctxt "search_or"
msgid "or"
msgstr "or"

msgctxt "search_page_size"
msgid "Results per page"
msgstr "Results per page"

msgctxt "search_products"
msgid "Products search"
msgstr "Products search"

msgctxt "search_results"
msgid "Search results"
msgstr "Search results"

msgctxt "search_series"
msgid "Use a different color for the following products:"
msgstr "Use a different color for the following products:"

msgctxt "search_series_default"
msgid "Other products"
msgstr "Other products"

msgctxt "search_series_fairtrade"
msgid "Fair trade"
msgstr "Fair trade"

msgctxt "search_series_fairtrade_label"
msgid "fair-trade"
msgstr "fair-trade"

msgctxt "search_series_nutrition_grades"
msgid "Use nutrition grades colors"
msgstr "Use nutrition grades colors"

msgctxt "search_series_organic"
msgid "Organic"
msgstr "Organic"

msgctxt "search_series_organic_label"
msgid "organic"
msgstr "organic"

msgctxt "search_series_with_sweeteners"
msgid "With sweeteners"
msgstr "With sweeteners"

msgctxt "search_tag"
msgid "choose a criterion..."
msgstr "choose a criterion..."

msgctxt "search_tags"
msgid "Criteria"
msgstr "Criteria"

msgctxt "search_terms"
msgid "Search terms"
msgstr "Search terms"

msgctxt "search_terms_note"
msgid "Search for words present in the product name, generic name, brands, categories, origins and labels"
msgstr "Search for words present in the product name, generic name, brands, categories, origins and labels"

msgctxt "search_title"
msgid "Search a product, brand, ingredient, nutriment etc."
msgstr "Search a product, brand, ingredient, nutriment etc."

msgctxt "search_title_graph"
msgid "Results graph"
msgstr "Results graph"

msgctxt "search_title_map"
msgid "Results map"
msgstr "Results map"

msgctxt "search_tools"
msgid "Search tools"
msgstr "Search tools"

msgctxt "search_value"
msgid "value"
msgstr "value"

msgctxt "search_with"
msgid "With"
msgstr "With"

msgctxt "search_without"
msgid "Without"
msgstr "Without"

msgctxt "see_product_page"
msgid "See the product page"
msgstr "See the product page"

msgctxt "select_country"
msgid "Country"
msgstr "Country"

msgctxt "select_lang"
msgid "Language"
msgstr "Languages"

msgctxt "send_image"
msgid "Send a picture..."
msgstr "Send a picture..."

msgctxt "send_image_error"
msgid "Upload error"
msgstr "Upload error"

msgctxt "sending_image"
msgid "Sending image"
msgstr "Sending image"

msgctxt "serving_size"
msgid "Serving size"
msgstr "Serving size"

msgctxt "serving_size_prepared"
msgid "Prepared serving size"
msgstr "Prepared serving size"

msgctxt "serving_size_note"
msgid "If the nutrition facts table contains values for the prepared product, indicate the total serving size of the prepared product (including added water or milk)."
msgstr "If the nutrition facts table contains values for the prepared product, indicate the total serving size of the prepared product (including added water or milk)."

msgctxt "serving_size_example"
msgid "60 g, 12 oz, 20cl, 2 fl oz"
msgstr "60 g, 12 oz, 20cl, 2 fl oz"

msgctxt "session_title"
msgid "Sign-in"
msgstr "Sign in"

msgctxt "share"
msgid "Share"
msgstr "Share"

msgctxt "show_category_stats"
msgid "Show detailed stats"
msgstr "Show detailed stats"

msgctxt "show_category_stats_details"
msgid "standard deviation, minimum, maximum, 10th and 90th percentiles"
msgstr "standard deviation, minimum, maximum, 10th and 90th percentiles"

msgctxt "signin_before_submit"
msgid "If you already have an account on <SITE>, please sign-in before filling this form."
msgstr "If you already have an account on <SITE>, please sign-in before filling this form."

msgctxt "signout"
msgid "Sign-out"
msgstr "Sign-out"

msgctxt "site_description"
msgid "A collaborative, free and open database of ingredients, nutrition facts and information on food products from around the world"
msgstr "A collaborative, free and open database of ingredients, nutrition facts and information on food products from around the world"

msgctxt "site_name"
msgid "Open Food Facts"
msgstr "Open Food Facts"

msgctxt "sort_by"
msgid "Sort by"
msgstr "Sort by"

msgctxt "sort_created_t"
msgid "Add date"
msgstr "Add date"

msgctxt "sort_modified_t"
msgid "Edit date"
msgstr "Edit date"

msgctxt "sort_popularity"
msgid "Popularity"
msgstr "Popularity"

msgctxt "sort_product_name"
msgid "Product name"
msgstr "Product name"

msgctxt "state"
msgid "State"
msgstr "State"

msgctxt "states_p"
msgid "states"
msgstr "states"

msgctxt "states_s"
msgid "state"
msgstr "state"

msgctxt "stores"
msgid "Stores"
msgstr "Stores"

msgctxt "stores_note"
msgid "Name of the shop or supermarket chain"
msgstr "Name of the shop or supermarket chain"

msgctxt "stores_p"
msgid "stores"
msgstr "stores"

msgctxt "stores_products"
msgid "Products sold at %s"
msgstr "Products sold at %s"

msgctxt "stores_s"
msgid "store"
msgstr "store"

msgctxt "stores_tagsinput"
msgid "add a store"
msgstr "add a store"

msgctxt "stores_without_products"
msgid "Products not bought at %s"
msgstr "Products not bought at %s"

msgctxt "subscribe"
msgid "Subscribe"
msgstr "Subscribe"

msgctxt "tag_belongs_to"
msgid "Belongs to:"
msgstr "Belongs to:"

msgctxt "tag_contains"
msgid "Contains:"
msgstr "Contains:"

msgctxt "tag_weblinks"
msgid "Weblinks"
msgstr "Weblinks"

msgctxt "tagstable_filtered"
msgid "out of _MAX_"
msgstr "out of _MAX_"

msgctxt "tagstable_search"
msgid "Search:"
msgstr "Search:"

msgctxt "traces"
msgid "Traces"
msgstr "Traces"

msgctxt "traces_example"
msgid "Milk, Gluten, Nuts"
msgstr "Milk, Gluten, Nuts"

msgctxt "traces_note"
msgid "Indicate ingredients from mentions like \"May contain traces of\", \"Made in a factory that also uses\" etc."
msgstr "Indicate ingredients from mentions like \"May contain traces of\", \"Made in a factory that also uses\" etc."

msgctxt "traces_p"
msgid "traces"
msgstr "traces"

msgctxt "traces_s"
msgid "trace"
msgstr "trace"

msgctxt "twitter"
msgid "Twitter username (optional)"
msgstr "Twitter username (optional)"

msgctxt "twitter_account"
msgid "OpenFoodFacts"
msgstr "OpenFoodFacts"

msgctxt "unknown"
msgid "Unknown"
msgstr "Unknown"

msgctxt "unknown_nutrients_p"
msgid "unknown nutrients"
msgstr "unknown nutrients"

msgctxt "unknown_nutrients_s"
msgid "unknown nutrient"
msgstr "unknown nutrient"

msgctxt "unsubscribe"
msgid "Unsubscribe"
msgstr "Unsubscribe"

msgctxt "unsubscribe_info"
msgid "You can unsubscribe from the lists at any time."
msgstr "You can unsubscribe from the lists at any time."

msgctxt "userid_or_email"
msgid "Username or e-mail address: "
msgstr "Username or e-mail address: "

msgctxt "username"
msgid "User name"
msgstr "User name"

msgctxt "username_info"
msgid "(non-accented letters, digits and/or dashes)"
msgstr "(non-accented letters, digits and/or dashes)"

msgctxt "username_or_email"
msgid "Username or email address"
msgstr "Username or email address"

msgctxt "users_add_products"
msgid "Products that were added by the user %s"
msgstr "Products that were added by the user %s"

msgctxt "users_add_without_products"
msgid "Products that were not added by the user %s"
msgstr "Products that were not added by the user %s"

msgctxt "users_edit_products"
msgid "Products that were edited by the user %s"
msgstr "Products that were edited by the user %s"

msgctxt "users_edit_without_products"
msgid "Products that were not edited by the user %s"
msgstr "Products that were not edited by the user %s"

msgctxt "users_p"
msgid "contributors"
msgstr "contributors"

msgctxt "users_products"
msgid "Products added by %s"
msgstr "Products added by %s"

msgctxt "users_s"
msgid "contributor"
msgstr "contributor"

msgctxt "users_without_products"
msgid "Products not added by %s"
msgstr "Products not added by %s"

msgctxt "view"
msgid "view"
msgstr "view"

msgctxt "view_list_for_products_from_the_entire_world"
msgid "View the list for matching products from the entire world"
msgstr "View the list for matching products from the entire world"

msgctxt "view_products_from_the_entire_world"
msgid "View matching products from the entire world"
msgstr "View matching products from the entire world"

msgctxt "view_results_from_the_entire_world"
msgid "View results from the entire world"
msgstr "View results from the entire world"

msgctxt "warning_3rd_party_content"
msgid "Information and data must come from the product package and label (and not from other sites or the manufacturer's site), and you must have taken the pictures yourself.<br/>\n"
"→ <a href=\"\">Why it matters</a>"
msgstr "Information and data must come from the product package and label (and not from other sites or the manufacturer's site), and you must have taken the pictures yourself.<br/>\n"
"→ <a href=\"\">Why it matters</a>"

msgctxt "website"
msgid "Site or blog address"
msgstr "Site or blog address"

msgctxt "weekdays"
msgid "['Sunday', 'Monday', 'Tuesday', 'Wednesday', 'Thursday', 'Friday', 'Saturday']"
msgstr "['Sunday', 'Monday', 'Tuesday', 'Wednesday', 'Thursday', 'Friday', 'Saturday']"

msgctxt "windows_phone_app_badge"
msgid "<img src=\"/images/misc/154x40_WP_Store_blk.png\" alt=\"Windows Phone Store\" width=\"154\" height=\"40\" />"
msgstr "<img src=\"/images/misc/154x40_WP_Store_blk.png\" alt=\"Windows Phone Store\" width=\"154\" height=\"40\" />"

msgctxt "windows_phone_app_link"
msgid "https://www.windowsphone.com/en-us/store/app/openfoodfacts/5d7cf939-cfd9-4ac0-86d7-91b946f4df34"
msgstr "https://www.windowsphone.com/en-us/store/app/openfoodfacts/5d7cf939-cfd9-4ac0-86d7-91b946f4df34"

msgctxt "you_are_connected_as_x"
msgid "You are connected as %s."
msgstr "You are connected as %s."

msgctxt "product_js_unselect_image"
msgid "Unselect image"
msgstr "Unselect image"

msgctxt "product_js_unselecting_image"
msgid "Unselecting image."
msgstr "Unselecting image."

msgctxt "product_js_unselected_image_ok"
msgid "Unselected image."
msgstr "Unselected image."

msgctxt "product_js_unselected_image_nok"
msgid "Error while unselecting image."
msgstr "Error while unselecting image."

msgctxt "nutrition_grade_fr_fiber_warning"
msgid "Warning: the amount of fiber is not specified, their possible positive contribution to the grade could not be taken into account."
msgstr "Warning: the amount of fiber is not specified, their possible positive contribution to the grade could not be taken into account."

msgctxt "nutrition_grade_fr_no_fruits_vegetables_nuts_warning"
msgid "Warning: the amount of fruits, vegetables and nuts is not specified, their possible positive contribution to the grade could not be taken into account."
msgstr "Warning: the amount of fruits, vegetable and nuts is not specified, their possible positive contribution to the grade could not be taken into account."

msgctxt "nutrition_grade_fr_fruits_vegetables_nuts_estimate_warning"
msgid "Warning: the amount of fruits, vegetables and nuts is not specified on the label, it was estimated from the list of ingredients: %d%"
msgstr "Warning: the amount of fruits, vegetables and nuts is not specified on the label, it was estimated from the list of ingredients: %d%"

msgctxt "nutrition_grade_fr_fruits_vegetables_nuts_from_category_warning"
msgid "Warning: the amount of fruits, vegetables and nuts is not specified on the label, it was estimated from the category (%s) of the product: %d%"
msgstr "Warning: the amount of fruits, vegetables and nuts is not specified on the label, it was estimated from the category (%s) of the product: %d%"

msgctxt "nutrition_grade_fr_title"
msgid "NutriScore color nutrition grade"
msgstr "NutriScore color nutrition grade"

msgctxt "nutrition_grade_fr_formula"
msgid "How the color nutrition grade is computed"
msgstr "How the color nutrition grade is computed"

msgctxt "nutrition_grade_fr_alt"
msgid "NutriScore nutrition grade"
msgstr "NutriScore nutrition grade"

msgctxt "delete_product_page"
msgid "Delete the product page"
msgstr "Delete the product page"

msgctxt "deleting_product"
msgid "Deleting product"
msgstr "Deleting product"

msgctxt "has_deleted_product"
msgid "has deleted product"
msgstr "has deleted product"

msgctxt "delete_product_confirm"
msgid "Are you sure that you want to delete the page for this product?"
msgstr "Are you sure that you want to delete the page for this product?"

msgctxt "delete_user"
msgid "Delete the user"
msgstr "Delete the user"

msgctxt "sources_openfood_ch"
msgid "Some of the data and/or images comes from the OpenFood.ch database (the exact list is available in the product edit history). Those elements are licenced under the <a href=\"https://creativecommons.org/licenses/by/4.0/\">Creative Commons Attribution 4.0 International License</a>."
msgstr "Some of the data and/or images comes from the OpenFood.ch database (the exact list is available in the product edit history). Those elements are licenced under the <a href=\"https://creativecommons.org/licenses/by/4.0/\">Creative Commons Attribution 4.0 International License</a>."

msgctxt "sources_openfood_ch_product_page"
msgid "Product page on openfood.ch"
msgstr "Product page on openfood.ch"

msgctxt "sources_usda_ndb"
msgid "Some of the data comes from the USDA National Nutrients Database for Branded Foods (the exact list is available in the product edit history)."
msgstr "Some of the data comes from the USDA National Nutrients Database for Branded Foods (the exact list is available in the product edit history)."

msgctxt "sources_usda_ndb_product_page"
msgid "Product page on USDA NDB"
msgstr "Product page on USDA NDB"

msgctxt "donate"
msgid "Donate to Open Food Facts"
msgstr "Donate to Open Food Facts"

msgctxt "donate_link"
msgid "https://www.helloasso.com/associations/open-food-facts/formulaires/1/widget/en"
msgstr "https://www.helloasso.com/associations/open-food-facts/formulaires/1/widget/en"

msgctxt "sources_fleurymichon"
msgid "Some of the data and images have been provided directly by the manufacturer Fleury Michon."
msgstr "Some of the data and images have been provided directly by the manufacturer Fleury Michon."

msgctxt "sources_manufacturer"
msgid "Some of the data for this product has been provided directly by the manufacturer %s"
msgstr "Some of the data for this product has been provided directly by the manufacturer %s"

msgctxt "warning_not_complete"
msgid "This product page is not complete. You can help to complete it by editing it and adding more data from the photos we have, or by taking more photos using the app for <a href=\"https://android.openfoodfacts.org\">Android</a> or <a href=\"https://ios.openfoodfacts.org\">iPhone/iPad</a>. Thank you!"
msgstr "This product page is not complete. You can help to complete it by editing it and adding more data from the photos we have, or by taking more photos using the app for <a href=\"https://android.openfoodfacts.org\">Android</a> or <a href=\"https://ios.openfoodfacts.org\">iPhone/iPad</a>. Thank you!"

msgctxt "title_separator"
msgid " - "
msgstr " - "

msgctxt "recent_changes"
msgid "Recent Changes"
msgstr "Recent Changes"

msgctxt "translators_title"
msgid "Our Translators"
msgstr "Our Translators"

msgctxt "translators_lead"
msgid "We would like to say THANK YOU to the awesome translators that make it possible to present Open Food Facts, Open Beauty Facts, and Open Pet Food Facts to you in all these different languages!"
msgstr "We would like to say THANK YOU to the awesome translators that make it possible to present Open Food Facts, Open Beauty Facts, and Open Pet Food Facts to you in all these different languages!"

msgctxt "translators_renewal_notice"
msgid "Please note that this table is refreshed nightly and might be out of date."
msgstr "Please note that this table is refreshed nightly and might be out of date."

msgctxt "translators_column_name"
msgid "Name"
msgstr "Name"

msgctxt "translators_column_translated_words"
msgid "Translated (Words)"
msgstr "Translated (Words)"

msgctxt "translators_column_target_words"
msgid "Target Words"
msgstr "Target Words"

msgctxt "translators_column_approved_words"
msgid "Approved (Words)"
msgstr "Approved (Words)"

msgctxt "translators_column_votes_made"
msgid "Votes Made"
msgstr "Votes Made"

msgctxt "minerals_p"
msgid "minerals"
msgstr "minerals"

msgctxt "minerals_s"
msgid "mineral"
msgstr "mineral"

msgctxt "vitamins_p"
msgid "added vitamins"
msgstr "added vitamins"

msgctxt "vitamins_s"
msgid "added vitamin"
msgstr "added vitamin"

msgctxt "amino_acids_p"
msgid "added amino acids"
msgstr "added amino acids"

msgctxt "amino_acids_s"
msgid "added amino acid"
msgstr "added amino acid"

msgctxt "nova_groups_s"
msgid "NOVA group"
msgstr "NOVA group"

msgctxt "nova_groups_p"
msgid "NOVA groups"
msgstr "NOVA groups"

msgctxt "nucleotides_p"
msgid "added nucleotides"
msgstr "added nucleotides"

msgctxt "nucleotides_s"
msgid "added nucleotide"
msgstr "added nucleotide"

msgctxt "other_nutritional_substances_p"
msgid "other nutritional substances added"
msgstr "other nutritional substances added"

msgctxt "other_nutritional_substances_s"
msgid "other nutritional substance added"
msgstr "other nutritional substance added"

msgctxt "product_as_sold"
msgid "As sold"
msgstr "As sold"

msgctxt "prepared_product"
msgid "Prepared"
msgstr "Prepared"


msgctxt "unit"
msgid "Unit"
msgstr "Unit"


msgctxt "nutrition_data_exists"
msgid "Nutrition facts are specified for the product as sold."
msgstr "Nutrition facts are specified for the product as sold."

msgctxt "nutrition_data_prepared_exists"
msgid "Nutrition facts are specified for the prepared product."
msgstr "Nutrition facts are specified for the prepared product."

msgctxt "adults"
msgid "Adults"
msgstr "Adults"

msgctxt "adults_age"
msgid "18 to 64"
msgstr "18 to 64"

msgctxt "adults_description"
msgid "From 18 years up to and including 64 years of age"
msgstr "From 18 years up to and including 64 years of age"

msgctxt "elderly"
msgid "Elderly"
msgstr "Elderly"

msgctxt "elderly_age"
msgid "65+"
msgstr "65+"


msgctxt "elderly_description"
msgid "From 65 years of age and older"
msgstr "From 65 years of age and older"

msgctxt "adolescents"
msgid "Adolescents"
msgstr "Adolescents"

msgctxt "adolescents_age"
msgid "10 to 17"
msgstr "10 to 17"

msgctxt "adolescents_description"
msgid "From 10 years up to and including 17 years of age"
msgstr "From 10 years up to and including 17 years of age"

msgctxt "children"
msgid "Children"
msgstr "Children"

msgctxt "children_age"
msgid "3 to 9"
msgstr "3 to 9"

msgctxt "children_description"
msgid "From 36 months up to and including 9 years of age"
msgstr "From 36 months up to and including 9 years of age"

msgctxt "toddlers"
msgid "Toddlers"
msgstr "Toddlers"

msgctxt "toddlers_age"
msgid "1 to 2"
msgstr "1 to 2"

msgctxt "toddlers_description"
msgid "From 12 months up to and including 35 months of age"
msgstr "From 12 months up to and including 35 months of age"

msgctxt "infants"
msgid "Infants"
msgstr "Infants"

msgctxt "infants_age"
msgid "< 1"
msgstr "< 1"

msgctxt "infants_description"
msgid "From more than 12 weeks up to and including 11 months of age"
msgstr "From more than 12 weeks up to and including 11 months of age"

msgctxt "additives_efsa_evaluation"
msgid "EFSA evaluation"
msgstr "EFSA evaluation"

msgctxt "additives_efsa_evaluation_overexposure_risk_title"
msgid "Risk of overexposure"
msgstr "Risk of overexposure"

msgctxt "additives_efsa_evaluation_overexposure_risk_high"
msgid "The European Food Safety Authority (EFSA) has determined that some population groups have a high risk of consuming too much <tag>."
msgstr "The European Food Safety Authority (EFSA) has determined that some population groups have a high risk of consuming too much <tag>."

msgctxt "additives_efsa_evaluation_overexposure_risk_moderate"
msgid "The European Food Safety Authority (EFSA) has determined that some population groups have a moderate risk of consuming too much <tag>."
msgstr "The European Food Safety Authority (EFSA) has determined that some population groups have a moderate risk of consuming too much <tag>."

msgctxt "additives_efsa_evaluation_overexposure_risk_description"
msgid "To evaluate your exposure to the <tag> food additive, you can browse our list of products that contain it. See the list of <nb_products> products with <tag> below."
msgstr "To evaluate your exposure to the <tag> food additive, you can browse our list of products that contain it. See the list of <nb_products> products with <tag> below."

msgctxt "additives_efsa_evaluation_overexposure_risk_products_link"
msgid "%d products with %s"
msgstr "%d products with %s"

msgctxt "additives_efsa_evaluation_overexposure_risk_no"
msgid "The European Food Safety Authority (EFSA) has determined that no population groups has more than 5% of members at risk of consuming more than the acceptable daily intake of <tag>."
msgstr "The European Food Safety Authority (EFSA) has determined that no population groups has more than 5% of members at risk of consuming more than the acceptable daily intake of <tag>."

msgctxt "additives_efsa_evaluation_overexposure_risk_icon_alt_high"
msgid "High risk of over exposure"
msgstr "High risk of over exposure"

msgctxt "additives_efsa_evaluation_overexposure_risk_icon_alt_moderate"
msgid "Moderate risk of over exposure"
msgstr "Moderate risk of over exposure"

msgctxt "additives_efsa_evaluation_exposure_greater_than_adi"
msgid "Risk of exceeding the acceptable daily intake (ADI)"
msgstr "Risk of exceeding the acceptable daily intake (ADI)"

msgctxt "additives_efsa_evaluation_exposure_greater_than_noael"
msgid "Risk of exceeding the maximum dose without adverse effect (No observed adverse effect level - NOAEL)"
msgstr "Risk of exceeding the maximum dose without adverse effect (No observed adverse effect level - NOAEL)"

msgctxt "additives_efsa_evaluation_exposure_mean_greater_than_adi"
msgid "Groups with more than 50% of members exceeding the acceptable daily intake (ADI)"
msgstr "Groups with more than 50% of members exceeding the acceptable daily intake (ADI)"

msgctxt "additives_efsa_evaluation_exposure_95th_greater_than_adi"
msgid "Groups with more than 5% of members exceeding the acceptable daily intake (ADI)"
msgstr "Groups with more than 5% of members exceeding the acceptable daily intake (ADI)"

msgctxt "additives_efsa_evaluation_exposure_mean_greater_than_noael"
msgid "Groups with more than 50% of members exceeding the maximum dose without adverse effect (No observed adverse effect level - NOAEL)"
msgstr "Groups with more than 50% of members exceeding the maximum dose without adverse effect (No observed adverse effect level - NOAEL)"

msgctxt "additives_efsa_evaluation_exposure_95th_greater_than_noael"
msgid "Groups with more than 5% of members exceeding the maximum dose without adverse effect (No observed adverse effect level - NOAEL)"
msgstr "Groups with more than 5% of members exceeding the maximum dose without adverse effect (No observed adverse effect level - NOAEL)"

msgctxt "exposure_title_95th"
msgid "Some people"
msgstr "Some people"

msgctxt "exposure_description_95th"
msgid "over 5%"
msgstr "over 5%"

msgctxt "exposure_title_mean"
msgid "Most people"
msgstr "Most people"

msgctxt "exposure_description_mean"
msgid "over 50%"
msgstr "over 50%"

msgctxt "wikipedia"
msgid "Wikipedia"
msgstr "Wikipedia"

msgctxt "additives_classes"
msgid "Functions"
msgstr "Functions"

msgctxt "photos_and_data_check"
msgid "Photos and data check"
msgstr "Photos and data check"

msgctxt "photos_and_data_check_description"
msgid "Product pages can be marked as checked by experienced contributors who verify that the most recent photos are selected and cropped, and that all the product data that can be inferred from the product photos has been filled and is correct."
msgstr "Product pages can be marked as checked by experienced contributors who verify that the most recent photos are selected and cropped, and that all the product data that can be inferred from the product photos has been filled and is correct."


msgctxt "photos_and_data_checked"
msgid "Photos and data checked"
msgstr "Photos and data checked"

msgctxt "i_checked_the_photos_and_data"
msgid "I checked the photos and data."
msgstr "I checked the photos and data."

msgctxt "i_checked_the_photos_and_data_again"
msgid "I checked the photos and data again."
msgstr "I checked the photos and data again."

msgctxt "last_check_dates_p"
msgid "Last check dates"
msgstr "Last check dates"

msgctxt "last_check_dates_s"
msgid "Last check date"
msgstr "Last check date"

msgctxt "product_last_checked"
msgid "Last check of product page on"
msgstr "Last check of product page on"


msgctxt "product_other_information"
msgid "Other information"
msgstr "Other information"

msgctxt "producer_version_id"
msgid "Producer version identifier"
msgstr "Producer version identifier"

msgctxt "net_weight"
msgid "Net weight"
msgstr "Net weight"

msgctxt "drained_weight"
msgid "Drained weight"
msgstr "Drained weight"

msgctxt "volume"
msgid "Volume"
msgstr "Volume"

msgctxt "other_information"
msgid "Other information"
msgstr "Other information"

msgctxt "conservation_conditions"
msgid "Conservation conditions"
msgstr "Conservation conditions"

msgctxt "recycling_instructions_to_recycle"
msgid "Recycling instructions - To recycle"
msgstr "Recycling instructions - To recycle"

msgctxt "recycling_instructions_to_discard"
msgid "Recycling instructions - To discard"
msgstr "Recycling instructions - To discard"

msgctxt "checkers_products"
msgid "Products checked by %s"
msgstr "Products checked by %s"

msgctxt "checkers_without_products"
msgid "Products not checked by %s"
msgstr "Products not checked by %s"

msgctxt "correctors_products"
msgid "Products corrected by %s"
msgstr "Products corrected by %s"

msgctxt "correctors_without_products"
msgid "Products not corrected by %s"
msgstr "Products not corrected by %s"

msgctxt "editors_products"
msgid "Products edited by %s"
msgstr "Products edited by %s"

msgctxt "editors_without_products"
msgid "Products not edited by %s"
msgstr "Products not edited by %s"

msgctxt "informers_products"
msgid "Products completed by %s"
msgstr "Products completed by %s"

msgctxt "informers_without_products"
msgid "Products not completed by %s"
msgstr "Products not completed by %s"

msgctxt "photographers_products"
msgid "Products photographed by %s"
msgstr "Products photographed by %s"

msgctxt "photographers_without_products"
msgid "Products not photographed by %s"
msgstr "Products not photographed by %s"

msgctxt "user_s_page"
msgid "%s's page"
msgstr "%s's page"

msgctxt "obsolete"
msgid "The product is no longer sold."
msgstr "The product is no longer sold."

msgctxt "obsolete_since_date"
msgid "Withdrawal date"
msgstr "Withdrawal date"

msgctxt "obsolete_since_date_note"
msgid "Format: YYYY or YYYY-MM"
msgstr "Format: YYYY or YYYY-MM"

msgctxt "obsolete_warning"
msgid "Important note: this product is no longer sold. The data is kept for reference only. This product does not appear in regular searches and is not taken into account for statistics."
msgstr "Important note: this product is no longer sold. The data is kept for reference only. This product does not appear in regular searches and is not taken into account for statistics."

msgctxt "get_the_app"
msgid "Get the app"
msgstr "Get the app"

msgctxt "get_the_app_android"
msgid "Get the Android app"
msgstr "Get the Android app"

msgctxt "get_the_app_iphone"
msgid "Get the iPhone app"
msgstr "Get the iPhone app"

msgctxt "get_the_app_ipad"
msgid "Get the iPad app"
msgstr "Get the iPad app"

msgctxt "producer_product_id"
msgid "Producer product identifier"
msgstr "Producer product identifier"

msgctxt "warning"
msgid "Warning"
msgstr "Warning"

msgctxt "preparation"
msgid "Preparation"
msgstr "Preparation"

msgctxt "recipe_idea"
msgid "Recipe idea"
msgstr "Recipe idea"

msgctxt "origin"
msgid "Origin"
msgstr "Origin"

msgctxt "customer_service"
msgid "Customer service"
msgstr "Customer service"

msgctxt "producer"
msgid "Producer"
msgstr "Producer"

msgctxt "environment_infocard"
msgid "Environment infocard"
msgstr "Environment infocard"

msgctxt "environment_infocard_note"
msgid "HTML code for the environment infocard in the mobile application"
msgstr "HTML code for the environment infocard in the mobile application"

msgctxt "environment_impact_level"
msgid "Environment impact level"
msgstr "Environment impact level"

msgctxt "environment_impact_level_example"
msgid "en:low, en:medium or en:high"
msgstr "en:low, en:medium or en:high"

msgctxt "carbon_impact_from_meat_or_fish"
msgid "Carbon impact from meat or fish"
msgstr "Carbon impact from meat or fish"

msgctxt "of_carbon_impact_from_meat_or_fish_for_whole_product"
msgid "of carbon emissions from meat or fish for the whole product"
msgstr "of carbon emissions from meat or fish for the whole product"

msgctxt "of_sustainable_daily_emissions_of_1_person"
msgid "of sustainable daily emissions of 1 person"
msgstr "of sustainable daily emissions of 1 person"

msgctxt "of_sustainable_weekly_emissions_of_1_person"
msgid "of sustainable weekly emissions of 1 person"
msgstr "of sustainable weekly emissions of 1 person"

msgctxt "for_one_serving"
msgid "for one serving"
msgstr "for one serving"

msgctxt "methodology"
msgid "Methodology"
msgstr "Methodology"

msgctxt "carbon_footprint_note_foodges_ademe"
msgid "Carbon emissions computations rely on the CO<sub>2</sub> per kg values from the FoodGES program by <a href=\"https://www.ademe.fr\">ADEME</a>."
msgstr "Carbon emissions computations rely on the CO<sub>2</sub> per kg values from the FoodGES program by ADEME <a href=\"https://www.ademe.fr\">ADEME</a>."

msgctxt "carbon_footprint_note_sustainable_annual_emissions"
msgid "Sustainable annual emissions: 2 tons of CO<sub>2</sub> equivalent per person to achieve the goals set in COP21."
msgstr "Sustainable annual emissions: 2 tons of CO<sub>2</sub> equivalent per person to achieve the goals set in COP21."

msgctxt "carbon_footprint_note_uncertainty"
msgid "Carbon footprint calculations have high uncertainty. Values should be looked at with caution and are more intended for relative comparison than as absolute values."
msgstr "Carbon footprint calculations have high uncertainty. Values should be looked at with caution and are more intended for relative comparison than as absolute values."

msgctxt "error_too_many_products_to_export"
msgid "Too many products (%d products, the limit is %d) to export, please download the <a href="/data">complete database export</a> instead."
msgstr "Too many products (%d products, the limit is %d) to export, please download the <a href="/data">complete database export</a> instead."

<<<<<<< HEAD
msgctxt "translate_taxonomy_to"
msgid "Help translate the %s to %s"
msgstr "Help translate the %s to %s"

msgctxt "translate_taxonomy_description"
msgid "You can suggests translations for the entries below that have not been translated to your language yet. The blue link in English shows the corresponding products, the black text in English shows the original entry with optional synonyms separated by commas. Enter the translation in the text box, with optional synonyms, and then click on the Save button. Thank you!"
msgstr "You can suggests translations for the entries below that have not been translated to your language yet. The blue link in English shows the corresponding products, the black text in English shows the original entry with optional synonyms separated by commas. Enter the translation in the text box, with optional synonyms, and then click on the Save button. Thank you!"

msgctxt "translate_taxonomy_add"
msgid "Show only entries without pending translations."
msgstr "Show only entries without pending translations."

msgctxt "translate_taxonomy_edit"
msgid "Also show entries with pending translations from you or other users."
msgstr "Also show entries with pending translations from you or other users."

msgctxt "translated"
msgid "translated"
msgstr "translated"

msgctxt "to_be_translated"
msgid "to be translated"
msgstr "to be translated"

msgctxt "current_translation"
msgid "Current translation"
msgstr "Current translation"
=======
msgctxt "button_caption_yes"
msgctxt "Yes"
msgstr "Yes"

msgctxt "button_caption_no"
msgctxt "No"
msgstr "No"

msgctxt "button_caption_skip"
msgctxt "Skip"
msgstr "Skip"
>>>>>>> 864f8d1a
<|MERGE_RESOLUTION|>--- conflicted
+++ resolved
@@ -3210,7 +3210,6 @@
 msgid "Too many products (%d products, the limit is %d) to export, please download the <a href="/data">complete database export</a> instead."
 msgstr "Too many products (%d products, the limit is %d) to export, please download the <a href="/data">complete database export</a> instead."
 
-<<<<<<< HEAD
 msgctxt "translate_taxonomy_to"
 msgid "Help translate the %s to %s"
 msgstr "Help translate the %s to %s"
@@ -3238,7 +3237,7 @@
 msgctxt "current_translation"
 msgid "Current translation"
 msgstr "Current translation"
-=======
+
 msgctxt "button_caption_yes"
 msgctxt "Yes"
 msgstr "Yes"
@@ -3249,5 +3248,4 @@
 
 msgctxt "button_caption_skip"
 msgctxt "Skip"
-msgstr "Skip"
->>>>>>> 864f8d1a
+msgstr "Skip"