msgid ""
msgstr ""
"MIME-Version: 1.0\n"
"Content-Type: text/plain; charset=UTF-8\n"
"Content-Transfer-Encoding: 8bit\n"
"Language: en\n"
"Project-Id-Version: openfoodfacts\n"
"Language-Team: English\n"
"Last-Translator: \n"
"POT-Creation-Date: \n"
"X-Generator: Poedit 2.1\n"
"Plural-Forms: nplurals=2; plural=(n != 1);\n"
"X-Crowdin-Project: openfoodfacts\n"
"X-Crowdin-Project-ID: 243092\n"
"X-Crowdin-Language: en\n"
"X-Crowdin-File-ID: 3123\n"

msgctxt "1_product"
msgid "1 product"
msgstr "1 product"

msgctxt "about"
msgid "About me"
msgstr "About me"

msgctxt "add"
msgid "Add"
msgstr "Add"

msgctxt "add_language"
msgid "Add language"
msgstr "Add language"

msgctxt "add_product"
msgid "Add a product"
msgstr "Add a product"

msgctxt "add_user"
msgid "Register"
msgstr "Register"

msgctxt "add_user_display"
msgid "Register"
msgstr "Register"

msgctxt "add_user_process"
msgid "Welcome!"
msgstr "Welcome!"

msgctxt "add_user_result"
msgid "Thank you for joining us!"
msgstr "Thank you for joining us!"

msgctxt "add_user_you_can_edit"
msgid "You can now add and edit products on the web or with our free <a href=\"%s\">mobile app</a>."
msgstr "You can now add and edit products on the web or with our free <a href=\"%s\">mobile app</a>."

msgctxt "join_us_on_slack"
msgid "Join us on Slack"
msgstr "Join us on Slack"

msgctxt "add_user_join_the_project"
msgid "%s is a collaborative project to which you can bring much more than new products: your energy, enthusiasm and ideas!"
msgstr "%s is a collaborative project to which you can bring much more than new products: your energy, enthusiasm and ideas!"

msgctxt "add_user_join_us_on_slack"
msgid "We use a discussion system called Slack where all project participants can exchange and collaborate. Please join! We would be happy to know you!"
msgstr "We use a discussion system called Slack where all project participants can exchange and collaborate. Please join! We would be happy to know you!"

msgctxt "add_user_you_can_edit_pro"
msgid "You can now easily import your product data and photos."
msgstr "You can now easily import your product data and photos."

msgctxt "add_user_you_can_edit_pro_promo"
msgid "You can now add and edit your products and import their data and photos on our free <a href=\"%s\">platform for producers</a>."
msgstr "You can now add and edit your products and import their data and photos on our free <a href=\"%s\">platform for producers</a>."

msgctxt "add_user_existing_org"
msgid "There is already an existing organization with the name %s."
msgstr "There is already an existing organization with the name %s."

msgctxt "add_user_existing_org_pending"
msgid "Your request to join the organization is pending approval of the organization administrator."
msgstr "Your request to join the organization is pending approval of the organization administrator."

msgctxt "admin_status_updated"
msgid "Admin Status Updated"
msgstr "Admin Status Updated"

msgctxt "admin_status"
msgid "Admin Status"
msgstr "Admin Status"

msgctxt "grant_remove_admin_status"
msgid "Grant/Remove Admin status"
msgstr "Grant/Remove Admin status"

msgctxt "please_email_producers"
msgid "Please e-mail <a href=\"mailto:producers@openfoodfacts.org\">producers@openfoodfacts.org</a> if you have any question."
msgstr "Please e-mail <a href=\"mailto:producers@openfoodfacts.org\">producers@openfoodfacts.org</a> if you have any question."

msgctxt "if_you_work_for_a_producer"
msgid "If you work for a producer or brand and will add or complete data for your own products only, you can get access to our completely free Platform for Producers."
msgstr "If you work for a producer or brand and will add or complete data for your own products only, you can get access to our completely free Platform for Producers."

msgctxt "producers_platform_description_long"
msgid "The platform for producers allows manufacturers to easily import data and photos for all their products, to mark them as official, and to get free analysis of improvement opportunities for their products."
msgstr "The platform for producers allows manufacturers to easily import data and photos for all their products, to mark them as official, and to get free analysis of improvement opportunities for their products."

msgctxt "pro_account"
msgid "Professional account"
msgstr "Professional account"

msgctxt "this_is_a_pro_account"
msgid "This is a producer or brand account."
msgstr "This is a producer or brand account."

msgctxt "producer_or_brand"
msgid "Name of producer or name of brand"
msgstr "Name of producer or name of brand"

msgctxt "error_missing_org"
msgid "Professional accounts must have an associated organization (company name or brand)."
msgstr "Professional accounts must have an associated organization (company name or brand)."

msgctxt "enter_name_of_org"
msgid "Please enter the name of your organization (company name or brand)."
msgstr "Please enter the name of your organization (company name or brand)."

msgctxt "enter_email_addresses_of_users"
msgid "Enter email addresses of users to invite (comma-separated):"
msgstr "Enter email addresses of users to invite (comma-separated):"

msgctxt "f_this_is_a_pro_account_for_org"
msgid "This account is a professional account associated with the producer or brand {org}. You have access to the Platform for Producers."
msgstr "This account is a professional account associated with the producer or brand {org}. You have access to the Platform for Producers."

# please check that site_name and the brackets stays intact
msgctxt "add_user_email_subject"
msgid "Thanks for joining <<site_name>>"
msgstr "Thanks for joining <<site_name>>"

msgctxt "additives_1"
msgid "Potentially hazardous food additive. Limit usage."
msgstr "Potentially hazardous food additive. Limit usage."

msgctxt "additives_2"
msgid "Hazardous food additive. Avoid."
msgstr "Hazardous food additive. Avoid."

msgctxt "additives_3"
msgid "Food additive banned in Europe. Avoid at all cost."
msgstr "Food additive banned in Europe. Avoid at all cost."

msgctxt "additives_p"
msgid "additives"
msgstr "additives"

msgctxt "additives_s"
msgid "additive"
msgstr "additive"

msgctxt "advanced_search"
msgid "Advanced search"
msgstr "Advanced search"

msgctxt "advanced_search_old"
msgid "Advanced search and graphs"
msgstr "Advanced search and graphs"

msgctxt "alcohol_warning"
msgid "Excess drinking is harmful for health."
msgstr "Excess drinking is harmful for health."

msgctxt "email_warning"
msgid "Please note that your Pro account will only be valid if you use your professional e-mail address. Our moderation team checks that the domain name is consistent with the organisation you wish to join."
msgstr "Please note that your Pro account will only be valid if you use your professional e-mail address. Our moderation team checks that the domain name is consistent with the organisation you wish to join."

msgctxt "all_missions"
msgid "All missions"
msgstr "All missions"

msgctxt "allergens"
msgid "Substances or products causing allergies or intolerances"
msgstr "Substances or products causing allergies or intolerances"

msgctxt "allergens_p"
msgid "allergens"
msgstr "allergens"

msgctxt "allergens_s"
msgid "allergen"
msgstr "allergen"

msgctxt "also_edited_by"
msgid "Product page also edited by"
msgstr "Product page also edited by"

msgctxt "android_apk_app_icon_url"
msgid "/images/misc/android-apk.svg"
msgstr "/images/misc/android-apk.svg"

msgctxt "android_apk_app_icon_alt_text"
msgid "Android APK"
msgstr "Android APK"

# DO NOT TRANSLATE
msgctxt "android_apk_app_link"
msgid "https://world.openfoodfacts.org/files/off.apk"
msgstr "https://world.openfoodfacts.org/files/off.apk"

# Please change en_get.svg to fr_get.svg. check the url https://static.openfoodfacts.org/images/misc/playstore/img/XX_get.svg
msgctxt "android_app_icon_url"
msgid "/images/misc/playstore/img/en_get.svg"
msgstr "/images/misc/playstore/img/en_get.svg"

msgctxt "android_app_icon_alt_text"
msgid "Get It On Google Play"
msgstr "Get It On Google Play"

# Change hl=en to your language, and make sure the url works
msgctxt "android_app_link"
msgid "https://play.google.com/store/apps/details?id=org.openfoodfacts.scanner&hl=en"
msgstr "https://play.google.com/store/apps/details?id=org.openfoodfacts.scanner&hl=en"

msgctxt "app_please_take_pictures"
msgid "<p>This product is not yet in the <<site_name>> database. Could you please take some pictures of the product, barcode, ingredients list and nutrition facts to add it on <a href=\"https://world.openfoodfacts.org\" target=\"_blank\"><<site_name>></a>?</p>\n"
"<p>Thanks in advance!</p>\n"
msgstr "<p>This product is not yet in the <<site_name>> database. Could you please take some pictures of the product, barcode, ingredients list and nutrition facts to add it on <a href=\"https://world.openfoodfacts.org\" target=\"_blank\"><<site_name>></a>?</p>\n"
"<p>Thanks in advance!</p>\n"

msgctxt "app_take_a_picture"
msgid "Take a picture"
msgstr "Take a picture"

msgctxt "app_take_a_picture_note"
msgid "Note: the pictures you send are published under the free licence Creative Commons Attribution and ShareAlike."
msgstr "Note: the pictures you send are published under the free licence Creative Commons Attribution and ShareAlike."

msgctxt "app_you_can_add_pictures"
msgid "You can add pictures:"
msgstr "You can add pictures:"

msgctxt "axis_x"
msgid "Horizontal axis"
msgstr "Horizontal axis"

msgctxt "axis_y"
msgid "Vertical axis"
msgstr "Vertical axis"

msgctxt "barcode"
msgid "Barcode"
msgstr "Barcode"

msgctxt "barcode_number"
msgid "Barcode number:"
msgstr "Barcode number:"

msgctxt "you_can_also_help_us"
msgid "You can also help to fund the Open Food Facts project"
msgstr "You can also help to fund the Open Food Facts project"

msgctxt "producers_administration_manual"
msgid "Producers Admin manual"
msgstr "Producers Admin manual"

msgctxt "bottom_content"
msgid "<a href=\"https://world.openfoodfacts.org/donate-to-open-food-facts?utm_source=login-open-food-facts\"><img src=\"https://static.openfoodfacts.org/images/svg/donate-icon.svg\" alt=\"Donate to Open Food Facts\" /></a><p><<site_name>> is made by a non-profit association, independent from the industry. It is made for all, by all, and it is funded by all. You can support our work by <a href=\"https://world.openfoodfacts.org/donate-to-open-food-facts?utm_source=login-open-food-facts\">donating to Open Food Facts</a> and also by <a href=\"https://www.lilo.org/fr/open-food-facts/?utm_source=open-food-facts\">using the Lilo search engine</a>.<br/><b>Thank you!</b></p>"
msgstr "<a href=\"https://world.openfoodfacts.org/donate-to-open-food-facts?utm_source=login-open-food-facts\"><img src=\"https://static.openfoodfacts.org/images/svg/donate-icon.svg\" alt=\"Donate to Open Food Facts\" /></a><p><<site_name>> is made by a non-profit association, independent from the industry. It is made for all, by all, and it is funded by all. You can support our work by <a href=\"https://world.openfoodfacts.org/donate-to-open-food-facts?utm_source=login-open-food-facts\">donating to Open Food Facts</a> and also by <a href=\"https://www.lilo.org/fr/open-food-facts/?utm_source=open-food-facts\">using the Lilo search engine</a>.<br/><b>Thank you!</b></p>"

msgctxt "bottom_title"
msgid "Donate to support our work"
msgstr "Donate to support our work"

msgctxt "brands"
msgid "Brands"
msgstr "Brands"

msgctxt "brands_example"
msgid "Kinder Bueno White, Kinder Bueno, Kinder, Ferrero"
msgstr "Kinder Bueno White, Kinder Bueno, Kinder, Ferrero"

msgctxt "brands_p"
msgid "brands"
msgstr "brands"

msgctxt "brands_products"
msgid "Products from the %s brand"
msgstr "Products from the %s brand"

msgctxt "brands_s"
msgid "brand"
msgstr "brand"

msgctxt "brands_tagsinput"
msgid "add a brand"
msgstr "add a brand"

msgctxt "brands_without_products"
msgid "Products not from the %s brand"
msgstr "Products not from the %s brand"

msgctxt "brand_owner"
msgid "Brand owner"
msgstr "Brand owner"

msgctxt "brand_owner_example"
msgid "The Coca Cola Company"
msgstr "The Coca Cola Company"

msgctxt "by"
msgid "by"
msgstr "by"

msgctxt "categories"
msgid "Categories"
msgstr "Categories"

msgctxt "categories_example"
msgid "Sardines in olive oil, Orange juice from concentrate"
msgstr "Sardines in olive oil, Orange juice from concentrate"

msgctxt "categories_note"
msgid "Indicate only the most specific category. \"Parents\" categories will be automatically added."
msgstr "Indicate only the most specific category. \"Parents\" categories will be automatically added."

msgctxt "categories_p"
msgid "categories"
msgstr "categories"

msgctxt "categories_products"
msgid "Products from the %s category"
msgstr "Products from the %s category"

msgctxt "categories_s"
msgid "category"
msgstr "category"

msgctxt "categories_tagsinput"
msgid "add a category"
msgstr "add a category"

msgctxt "categories_without_products"
msgid "Products not from the %s category"
msgstr "Products not from the %s category"

msgctxt "change_fields"
msgid "Data"
msgstr "Data"

msgctxt "change_nutriments"
msgid "Nutriments"
msgstr "Nutriments"

msgctxt "change_selected_images"
msgid "Selected images"
msgstr "Selected images"

msgctxt "change_uploaded_images"
msgid "Uploaded images"
msgstr "Uploaded images"

msgctxt "checkers_p"
msgid "checkers"
msgstr "checkers"

msgctxt "checkers_s"
msgid "checker"
msgstr "checker"

msgctxt "cities_p"
msgid "packaging cities"
msgstr "packaging cities"

msgctxt "cities_products"
msgid "Products packaged in the city of %s"
msgstr "Products packaged in the city of %s"

msgctxt "cities_s"
msgid "packaging city"
msgstr "packaging city"

msgctxt "cities_without_products"
msgid "Products not packaged in the city of %s"
msgstr "Products not packaged in the city of %s"

msgctxt "codes_p"
msgid "Codes"
msgstr "Codes"

msgctxt "codes_s"
msgid "Code"
msgstr "Code"

msgctxt "completed_n_missions"
msgid "completed %d missions:"
msgstr "completed %d missions:"

msgctxt "connected_with_facebook"
msgid "You are connected with your Facebook account."
msgstr "You are connected with your Facebook account."

msgctxt "contributor_since"
msgid "Contributor since"
msgstr "Contributor since"

msgctxt "copy_data"
msgid "Copy data from current product to new product"
msgstr "Copy data from current product to new product"

msgctxt "correct_the_following_errors"
msgid "Please correct the following errors:"
msgstr "Please correct the following errors:"

msgctxt "correctors_p"
msgid "correctors"
msgstr "correctors"

msgctxt "correctors_s"
msgid "corrector"
msgstr "corrector"

msgctxt "countries"
msgid "Countries where sold"
msgstr "Countries where sold"

msgctxt "countries_note"
msgid "Countries where the product is widely available (not including stores specialising in foreign products)"
msgstr "Countries where the product is widely available (not including stores specialising in foreign products)"

msgctxt "countries_p"
msgid "countries"
msgstr "countries"

msgctxt "countries_products"
msgid "Products sold in %s"
msgstr "Products sold in %s"

msgctxt "countries_s"
msgid "country"
msgstr "country"

msgctxt "countries_without_products"
msgid "Products not sold in %s"
msgstr "Products not sold in %s"

msgctxt "data_source"
msgid "Data source"
msgstr "Data source"

msgctxt "data_sources_p"
msgid "data sources"
msgstr "data sources"

msgctxt "data_sources_s"
msgid "data source"
msgstr "data source"

msgctxt "debug_p"
msgid "debug"
msgstr "debug"

msgctxt "debug_s"
msgid "debug"
msgstr "debug"

msgctxt "delete_comment"
msgid "Reason for removal"
msgstr "Reason for removal"

msgctxt "delete_product"
msgid "Delete a product"
msgstr "Delete a product"

msgctxt "delete_product_page"
msgid "Delete the page"
msgstr "Delete the page"

msgctxt "delete_the_images"
msgid "Delete the images"
msgstr "Delete the images"

msgctxt "delete_user"
msgid "Delete a user"
msgstr "Delete a user"

msgctxt "delete_confirmation"
msgid "This will delete your user details and anonymise all of your contributions. Please re-enter your user name to confirm."
msgstr "This will delete your user details and anonymise all of your contributions. Please re-enter your user name to confirm."

msgctxt "danger_zone"
msgid "Danger Zone"
msgstr "Danger Zone"

msgctxt "diff_add"
msgid "Added:"
msgstr "Added:"

msgctxt "diff_change"
msgid "Changed:"
msgstr "Changed:"

msgctxt "diff_delete"
msgid "Deleted:"
msgstr "Deleted:"

msgctxt "donate"
msgid "Donate to Open Food Facts"
msgstr "Donate to Open Food Facts"

msgctxt "donate_link"
msgid "https://world.openfoodfacts.org/donate-to-open-food-facts"
msgstr "https://world.openfoodfacts.org/donate-to-open-food-facts"

msgctxt "ecological_data_table"
msgid "Ecological footprint"
msgstr "Ecological footprint"

msgctxt "ecological_data_table_note"
msgid "If the carbon footprint is specified on the label (rarely at this time), indicate it for the same quantity than the nutritional composition."
msgstr "If the carbon footprint is specified on the label (rarely at this time), indicate it for the same quantity than the nutritional composition."

msgctxt "edit"
msgid "edit"
msgstr "edit"

msgctxt "edit_comment"
msgid "Changes summary"
msgstr "Changes summary"

msgctxt "edit_product"
msgid "Edit a product"
msgstr "Edit a product"

msgctxt "edit_product_page"
msgid "Edit the page"
msgstr "Edit the page"

msgctxt "edit_profile"
msgid "Edit your public profile"
msgstr "Edit your public profile"

msgctxt "edit_profile_confirm"
msgid "Changes to your public profile have been saved."
msgstr "Changes to your public profile have been saved."

msgctxt "edit_profile_msg"
msgid "Information below is visible in your public profile."
msgstr "Information below is visible in your public profile."

msgctxt "edit_settings"
msgid "Change your account parameters"
msgstr "Change your account parameters"

msgctxt "edit_user"
msgid "Account parameters"
msgstr "Account parameters"

msgctxt "edit_user_display"
msgid "Account parameters"
msgstr "Account parameters"

msgctxt "edit_user_process"
msgid "Account parameters"
msgstr "Account parameters"

msgctxt "edit_user_result"
msgid "Your account parameters have been changed."
msgstr "Your account parameters have been changed."

msgctxt "editors_p"
msgid "editors"
msgstr "editors"

msgctxt "editors_s"
msgid "editor"
msgstr "editor"

msgctxt "email"
msgid "E-mail address"
msgstr "E-mail address"

msgctxt "emb_code_products"
msgid "Products packaged by the company with traceability code %s"
msgstr "Products packaged by the company with traceability code %s"

msgctxt "emb_code_p"
msgid "Traceability codes"
msgstr "Traceability codes"

msgctxt "emb_code_s"
msgid "Traceability code"
msgstr "Traceability code"

msgctxt "emb_codes"
msgid "Traceability code"
msgstr "Traceability code"

msgctxt "emb_codes_p"
msgid "traceability codes"
msgstr "traceability codes"

msgctxt "emb_codes_products"
msgid "Products with the traceability code %s"
msgstr "Products with the traceability code %s"

msgctxt "emb_codes_s"
msgid "traceability code"
msgstr "traceability code"

msgctxt "emb_codes_without_products"
msgid "Products without the traceability code %s"
msgstr "Products without the traceability code %s"

# Those are country specific codes. For European countries, you can change FR 62.448.034 CE to DE BY 718 EG (for instance)
msgctxt "emb_codes_example"
msgid "EMB 53062, FR 62.448.034 CE, 84 R 20, 33 RECOLTANT 522"
msgstr "EMB 53062, FR 62.448.034 CE, 84 R 20, 33 RECOLTANT 522"

msgctxt "emb_codes_note"
msgid "In Europe, the code is in an ellipse with the 2 country initials followed by a number and CE."
msgstr "In Europe, the code is in an ellipse with the 2 country initials followed by a number and CE."

msgctxt "entry_dates_p"
msgid "Entry dates"
msgstr "Entry dates"

msgctxt "entry_dates_s"
msgid "Entry date"
msgstr "Entry date"

msgctxt "error"
msgid "Error"
msgstr "Error"

msgctxt "error_bad_login_password"
msgid "Incorrect user name or password. <a href=\"/cgi/reset_password.pl\">Forgotten password?</a>"
msgstr "Incorrect user name or password. <a href=\"/cgi/reset_password.pl\">Forgotten password?</a>"

msgctxt "error_database"
msgid "An error occurred while reading the data, try to refresh the page."
msgstr "An error occurred while reading the data, try to refresh the page."

msgctxt "error_different_passwords"
msgid "The password and confirmation password are different."
msgstr "The password and confirmation password are different."

msgctxt "error_email_already_in_use"
msgid "The e-mail address is already used by another user. Maybe you already have an account? You can <a href=\"/cgi/reset_password.pl\">reset the password</a> of your other account."
msgstr "The e-mail address is already used by another user. Maybe you already have an account? You can <a href=\"/cgi/reset_password.pl\">reset the password</a> of your other account."

msgctxt "error_invalid_address"
msgid "Invalid address."
msgstr "Invalid address."

msgctxt "error_invalid_email"
msgid "Invalid e-mail address"
msgstr "Invalid e-mail address"

msgctxt "error_invalid_password"
msgid "The password needs to be at least 6 characters long."
msgstr "The password needs to be at least 6 characters long."

msgctxt "error_invalid_user"
msgid "Invalid user."
msgstr "Invalid user."

msgctxt "error_invalid_username"
msgid "The user name must contain only unaccented letters, digits and dashes."
msgstr "The user name must contain only unaccented letters, digits and dashes."

msgctxt "error_username_too_long"
msgid "The user name is too long (maximum 40 characters)."
msgstr "The user name is too long (maximum 40 characters)."

msgctxt "error_name_too_long"
msgid "The name is too long (maximum 60 characters)."
msgstr "The name is too long (maximum 60 characters)."

msgctxt "error_new_code_already_exists"
msgid "A product already exists with the new code"
msgstr "A product already exists with the new code"

msgctxt "error_no_name"
msgid "You need to enter a name or nickname."
msgstr "You need to enter a name or nickname."

msgctxt "error_no_permission"
msgid "Permission denied."
msgstr "Permission denied."

msgctxt "error_no_username"
msgid "You need to enter a user name"
msgstr "You need to enter a user name"

msgctxt "error_reset_already_connected"
msgid "You are already signed in."
msgstr "You are already signed in."

msgctxt "error_reset_invalid_token"
msgid "The reset password link is invalid or has expired."
msgstr "The reset password link is invalid or has expired."

msgctxt "error_reset_unknown_email"
msgid "There is no account with this email"
msgstr "There is no account with this email"

msgctxt "error_reset_unknown_id"
msgid "This username does not exist."
msgstr "This username does not exist."

msgctxt "error_username_not_available"
msgid "This username already exists, please choose another."
msgstr "This username already exists, please choose another."

msgctxt "example"
msgid "Example:"
msgstr "Example:"

msgctxt "examples"
msgid "Examples:"
msgstr "Examples:"

msgctxt "expiration_date"
msgid "Best before date"
msgstr "Best before date"

msgctxt "expiration_date_note"
msgid "The expiration date is a way to track product changes over time and to identify the most recent version."
msgstr "The expiration date is a way to track product changes over time and to identify the most recent version."

msgctxt "explore_products_by"
msgid "Explore products by..."
msgstr "Explore products by..."

msgctxt "facebook_locale"
msgid "en_US"
msgstr "en_US"

msgctxt "facebook_page"
msgid "https://www.facebook.com/OpenFoodFacts"
msgstr "https://www.facebook.com/OpenFoodFacts"

msgctxt "fixme_product"
msgid "If the data is incomplete or incorrect, you can complete or correct it by editing this page."
msgstr "If the data is incomplete or incorrect, you can complete or correct it by editing this page."

msgctxt "footer_and_the_facebook_group"
msgid "and the <a href=\"https://www.facebook.com/groups/openfoodfacts/\">Facebook group for contributors</a>"
msgstr "and the <a href=\"https://www.facebook.com/groups/openfoodfacts/\">Facebook group for contributors</a>"

msgctxt "footer_blog"
msgid "<<site_name>> blog"
msgstr "<<site_name>> blog"

# Do not translate
msgctxt "footer_blog_link"
msgid "https://blog.openfoodfacts.org/en/"
msgstr "https://blog.openfoodfacts.org/en/"

msgctxt "footer_code_of_conduct"
msgid "Code of conduct"
msgstr "Code of conduct"

# Do not translate without having the same exact string in the Tags template. Do not use spaces, special characters, only alphanumeric characters separated by hyphens
msgctxt "footer_code_of_conduct_link"
msgid "/code-of-conduct"
msgstr "/code-of-conduct"

msgctxt "footer_data"
msgid "Data, API and SDKs"
msgstr "Data, API and SDKs"

# Do not translate without having the same exact string in the Tags template. Do not use spaces, special characters, only alphanumeric characters separated by hyphens
msgctxt "footer_data_link"
msgid "/data"
msgstr "/data"

msgctxt "footer_discover_the_project"
msgid "Discover the project"
msgstr "Discover the project"

msgctxt "footer_faq"
msgid "Frequently asked questions"
msgstr "Frequently asked questions"

# Do not translate without having the same exact string in the Tags template. Do not use spaces, special characters, only alphanumeric characters separated by hyphens
msgctxt "footer_faq_link"
msgid "https://support.openfoodfacts.org/help/en-gb"
msgstr "https://support.openfoodfacts.org/help/en-gb"

msgctxt "footer_translators"
msgid "Translators"
msgstr "Translators"

# Do not translate
msgctxt "footer_translators_link"
msgid "/cgi/top_translators.pl"
msgstr "/cgi/top_translators.pl"

msgctxt "footer_follow_us"
msgid "Follow us on <a href=\"https://twitter.com/openfoodfacts\">Twitter</a>,\n"
"<a href=\"https://www.facebook.com/OpenFoodFacts\">Facebook</a> and\n"
"<a href=\"https://www.instagram.com/open.food.facts/\">Instagram</a>\n"
msgstr "Follow us on <a href=\"https://twitter.com/openfoodfacts\">Twitter</a>,\n"
"<a href=\"https://www.facebook.com/OpenFoodFacts\">Facebook</a> and\n"
"<a href=\"https://www.instagram.com/open.food.facts/\">Instagram</a>\n"

msgctxt "footer_install_the_app"
msgid "Install the app"
msgstr "Install the app"

msgctxt "footer_join_the_community"
msgid "Join the community"
msgstr "Join the community"

msgctxt "footer_join_us_on"
msgid "Join us on %s:"
msgstr "Join us on %s:"

msgctxt "footer_legal"
msgid "Legal"
msgstr "Legal"

# Do not translate without having the same exact string in the Tags template. Do not use spaces, special characters, only alphanumeric characters separated by hyphens
msgctxt "footer_legal_link"
msgid "/legal"
msgstr "/legal"

msgctxt "footer_press"
msgid "Press"
msgstr "Press"

# Do not translate without having the same exact string in the Tags template. Do not use spaces, special characters, only alphanumeric characters separated by hyphens
msgctxt "footer_press_link"
msgid "/press"
msgstr "/press"

msgctxt "footer_tagline"
msgid "A collaborative, free and open database of food products from around the world."
msgstr "A collaborative, free and open database of food products from around the world."

msgctxt "footer_terms"
msgid "Terms of use"
msgstr "Terms of use"

# Do not translate without having the same exact string in the Tags template. Do not use spaces, special characters, only alphanumeric characters separated by hyphens
msgctxt "footer_terms_link"
msgid "/terms-of-use"
msgstr "/terms-of-use"

msgctxt "footer_who_we_are"
msgid "Who we are"
msgstr "Who we are"

# Do not translate without having the same exact string in the Tags template. Do not use spaces, special characters, only alphanumeric characters separated by hyphens
msgctxt "footer_who_we_are_link"
msgid "/who-we-are"
msgstr "/who-we-are"

msgctxt "footer_wiki"
msgid "<<site_name>> wiki (en)"
msgstr "<<site_name>> wiki (en)"

# Do not translate
msgctxt "footer_wiki_link"
msgid "https://wiki.openfoodfacts.org"
msgstr "https://wiki.openfoodfacts.org"

# Do not translate Open Beauty Facts but do translate Cosmetics
msgctxt "footer_obf"
msgid "Open Beauty Facts - Cosmetics"
msgstr "Open Beauty Facts - Cosmetics"

msgctxt "footer_obf_link"
msgid "https://world.openbeautyfacts.org"
msgstr "https://world.openbeautyfacts.org"

msgctxt "footer_pro"
msgid "Open Food Facts for Producers"
msgstr "Open Food Facts for Producers"

msgctxt "for"
msgid "for"
msgstr "for"

msgctxt "front_alt"
msgid "Product"
msgstr "Product"

msgctxt "generic_name"
msgid "Common name"
msgstr "Common name"

msgctxt "generic_name_example"
msgid "Chocolate bar with milk and hazelnuts"
msgstr "Chocolate bar with milk and hazelnuts"

msgctxt "goodbye"
msgid "See you soon!"
msgstr "See you soon!"

msgctxt "graph_count"
msgid "%d products match the search criteria, of which %i products have defined values for the graph's axis."
msgstr "%d products match the search criteria, of which %i products have defined values for the graph's axis."

msgctxt "graph_title"
msgid "Graph title"
msgstr "Graph title"

msgctxt "graphs_and_maps"
msgid "Graphs and maps"
msgstr "Graphs and maps"

msgctxt "hello"
msgid "Hello"
msgstr "Hello"

msgctxt "high"
msgid "high"
msgstr "high"

msgctxt "high_quantity"
msgid "high quantity"
msgstr "high quantity"

msgctxt "history"
msgid "Changes history"
msgstr "Changes history"

msgctxt "image_front"
msgid "Front picture"
msgstr "Front picture"

msgctxt "image_ingredients"
msgid "Ingredients picture"
msgstr "Ingredients picture"

msgctxt "image_ingredients_note"
msgid "If the picture is neat enough, the ingredients can be extracted automatically"
msgstr "If the picture is neat enough, the ingredients can be extracted automatically"

msgctxt "image_nutrition"
msgid "Nutrition facts picture"
msgstr "Nutrition facts picture"

msgctxt "image_upload_error_image_already_exists"
msgid "This picture has already been sent."
msgstr "This picture has already been sent."

msgctxt "image_upload_error_image_too_small"
msgid "The picture is too small. Please do not upload pictures found on the Internet and only send photos you have taken yourself."
msgstr "The picture is too small. Please do not upload pictures found on the Internet and only send photos you have taken yourself."

msgctxt "image_upload_error_no_barcode_found_in_image_long"
msgid "The barcode in the image could not be read, or the image contained no barcode.\n"
"You can try with another image, or directly enter the barcode."
msgstr "The barcode in the image could not be read, or the image contained no barcode.\n"
"You can try with another image, or directly enter the barcode."

msgctxt "image_upload_error_no_barcode_found_in_image_short"
msgid "No barcode found in the image."
msgstr "No barcode found in the image."

msgctxt "image_upload_error_no_barcode_specified_or_found"
msgid "No barcode specified or found in the image or filename."
msgstr "No barcode specified or found in the image or filename."

msgctxt "image_upload_error_could_not_read_image"
msgid "The image could not be read."
msgstr "The image could not be read."

msgctxt "image_upload_error_no_barcode_found_in_text"
msgid "You must enter the characters of the barcode or send a product image when the barcode is visible."
msgstr "You must enter the characters of the barcode or send a product image when the barcode is visible."

msgctxt "image_full_size"
msgid "Full size"
msgstr "Full size"

msgctxt "image_attribution_creativecommons"
msgid "This file was uploaded to product %s and is licensed under the %s license."
msgstr "This file was uploaded to product %s and is licensed under the %s license."

msgctxt "image_attribution_photographer"
msgid "Attribution: Photo by %s per %s"
msgstr "Attribution: Photo by %s per %s"

msgctxt "image_attribution_photographer_editor"
msgid "Attribution: Photo by %s with additional modifications by %s per %s"
msgstr "Attribution: Photo by %s with additional modifications by %s per %s"

msgctxt "image_original_link_text"
msgid "(Original Image)"
msgstr "(Original Image)"

msgctxt "image_attribution_link_title"
msgid "Photo detail and attribution information"
msgstr "Photo detail and attribution information"

msgctxt "invite_user"
msgid "Invite Users"
msgstr "Invite Users"

msgctxt "incomplete_products_you_added"
msgid "Products you added that need to be completed"
msgstr "Products you added that need to be completed"

msgctxt "informers_p"
msgid "informers"
msgstr "informers"

msgctxt "informers_s"
msgid "informers"
msgstr "informers"

msgctxt "ingredients"
msgid "Ingredients"
msgstr "Ingredients"

msgctxt "no_ingredient"
msgid "Ingredients are missing"
msgstr "Ingredients are missing"

msgctxt "one_ingredient"
msgid "1 ingredient"
msgstr "1 ingredient"

msgctxt "f_ingredients_with_number"
msgid "{number} ingredients"
msgstr "{number} ingredients"

msgctxt "ingredients_alt"
msgid "Ingredients"
msgstr "Ingredients"

msgctxt "ingredients_analysis_note"
msgid "Note: ingredients can be listed with many different names, please let us know if you think the analysis above is incorrect."
msgstr "Note: ingredients can be listed with many different names, please let us know if you think the analysis above is incorrect."

msgctxt "ingredients_from_or_that_may_be_from_palm_oil_p"
msgid "ingredients from or that may be from palm oil"
msgstr "ingredients from or that may be from palm oil"

msgctxt "ingredients_from_or_that_may_be_from_palm_oil_s"
msgid "ingredient from or that may be from palm oil"
msgstr "ingredient from or that may be from palm oil"

msgctxt "ingredients_from_palm_oil_p"
msgid "ingredients from palm oil"
msgstr "ingredients from palm oil"

msgctxt "ingredients_from_palm_oil_s"
msgid "ingredient from palm oil"
msgstr "ingredient from palm oil"

msgctxt "ingredients_n_p"
msgid "Numbers of ingredients"
msgstr "Numbers of ingredients"

msgctxt "ingredients_n_s"
msgid "Number of ingredients"
msgstr "Number of ingredients"

msgctxt "known_ingredients_n_s"
msgid "Number of recognized ingredients"
msgstr "Number of recognized ingredients"

msgctxt "unknown_ingredients_n_s"
msgid "Number of unrecognized ingredients"
msgstr "Number of unrecognized ingredients"

msgctxt "ingredients_p"
msgid "ingredients"
msgstr "ingredients"

msgctxt "ingredients_products"
msgid "Products that contain the ingredient %s"
msgstr "Products that contain the ingredient %s"

msgctxt "ingredients_s"
msgid "ingredient"
msgstr "ingredient"

msgctxt "ingredients_text"
msgid "Ingredients list"
msgstr "Ingredients list"

msgctxt "ingredients_text_display_note"
msgid "Ingredients are listed in order of importance (quantity)."
msgstr "Ingredients are listed in order of importance (quantity)."

msgctxt "ingredients_text_example"
msgid "Cereals 85.5% (_wheat_ flour, whole-_wheat_ flour 11%), malt extract, cocoa 4,8%, ascorbic acid"
msgstr "Cereals 85.5% (_wheat_ flour, whole-_wheat_ flour 11%), malt extract, cocoa 4,8%, ascorbic acid"

msgctxt "ingredients_text_note"
msgid "Keep the order, indicate the % when specified, separate with a comma or - , use ( ) for ingredients of an ingredient, surround allergens with _ e.g. _milk_"
msgstr "Keep the order, indicate the % when specified, separate with a comma or - , use ( ) for ingredients of an ingredient, surround allergens with _ e.g. _milk_"

msgctxt "ingredients_that_may_be_from_palm_oil_p"
msgid "ingredients that may be from palm oil"
msgstr "ingredients that may be from palm oil"

msgctxt "ingredients_that_may_be_from_palm_oil_s"
msgid "ingredient that may be from palm oil"
msgstr "ingredient that may be from palm oil"

msgctxt "ingredients_without_products"
msgid "Products that do not contain the ingredient %s"
msgstr "Products that do not contain the ingredient %s"

# Please change appstore_US.svg to appstore_XX.svg. check the url https://static.openfoodfacts.org/images/misc/appstore/black/appstore_XX.svg
msgctxt "ios_app_icon_url"
msgid "/images/misc/appstore/black/appstore_US.svg"
msgstr "/images/misc/appstore/black/appstore_US.svg"

msgctxt "ios_app_icon_alt_text"
msgid "Download on the App Store"
msgstr "Download on the App Store"

msgctxt "ios_app_link"
msgid "https://apps.apple.com/app/open-food-facts/id588797948"
msgstr "https://apps.apple.com/app/open-food-facts/id588797948"

msgctxt "known_nutrients_p"
msgid "known nutrients"
msgstr "known nutrients"

msgctxt "known_nutrients_s"
msgid "known nutrient"
msgstr "known nutrient"

msgctxt "labels"
msgid "Labels, certifications, awards"
msgstr "Labels, certifications, awards"

msgctxt "labels_example"
msgid "Organic"
msgstr "Organic"

msgctxt "labels_note"
msgid "Indicate only the most specific labels. \"Parents\" labels will be added automatically."
msgstr "Indicate only the most specific labels. \"Parents\" labels will be added automatically."

msgctxt "labels_p"
msgid "labels"
msgstr "labels"

msgctxt "labels_products"
msgid "Products that have the label %s"
msgstr "Products that have the label %s"

msgctxt "labels_s"
msgid "label"
msgstr "label"

msgctxt "labels_tagsinput"
msgid "add a label"
msgstr "add a label"

msgctxt "labels_without_products"
msgid "Products that do not have the label %s"
msgstr "Products that do not have the label %s"

msgctxt "lang"
msgid "Main language"
msgstr "Main language"

msgctxt "lang_note"
msgid "Language most present and most highlighted on the product"
msgstr "Language most present and most highlighted on the product"

msgctxt "language"
msgid "en-US"
msgstr "en-US"

msgctxt "languages_p"
msgid "languages"
msgstr "languages"

msgctxt "languages_s"
msgid "language"
msgstr "language"

msgctxt "last_edit_dates_p"
msgid "Last edit dates"
msgstr "Last edit dates"

msgctxt "last_edit_dates_s"
msgid "Last edit date"
msgstr "Last edit date"

msgctxt "last_image_dates_p"
msgid "Last picture dates"
msgstr "Last picture dates"

msgctxt "last_image_dates_s"
msgid "Last picture date"
msgstr "Last picture date"

msgctxt "licence_accept"
msgid "By adding information, data and/or images, you accept to place irrevocably your contribution under the <a href=\"https://opendatacommons.org/licenses/dbcl/1.0/\">Database Contents Licence 1.0</a> licence\n"
"for information and data, and under the <a href=\"https://creativecommons.org/licenses/by-sa/3.0/deed.en\">Creative Commons Attribution - ShareAlike 3.0</a> licence for images.\n"
"You accept to be credited by re-users by a link to the product your are contributing to."
msgstr "By adding information, data and/or images, you accept to place irrevocably your contribution under the <a href=\"https://opendatacommons.org/licenses/dbcl/1.0/\">Database Contents Licence 1.0</a> licence\n"
"for information and data, and under the <a href=\"https://creativecommons.org/licenses/by-sa/3.0/deed.en\">Creative Commons Attribution - ShareAlike 3.0</a> licence for images.\n"
"You accept to be credited by re-users by a link to the product your are contributing to."

msgctxt "link"
msgid "Link to the product page on the official site of the producer"
msgstr "Link to the product page on the official site of the producer"

msgctxt "list_of_x"
msgid "List of %s"
msgstr "List of %s"

msgctxt "loadmore"
msgid "Load more results"
msgstr "Load more results"

msgctxt "login_and_add_product"
msgid "Sign-in and add the product"
msgstr "Sign-in and add the product"

msgctxt "login_and_edit_product"
msgid "Sign-in and edit the product"
msgstr "Sign-in and edit the product"

msgctxt "login_create_your_account"
msgid "Create your account."
msgstr "Create your account."

msgctxt "login_not_registered_yet"
msgid "Not registered yet?"
msgstr "Not registered yet?"

msgctxt "login_register_title"
msgid "Sign-in"
msgstr "Sign in"

msgctxt "login_to_add_and_edit_products"
msgid "Sign-in to add or edit products."
msgstr "Sign-in to add or edit products."

msgctxt "login_to_add_products"
msgid "<p>Please sign-in to add or edit a product.</p>\n\n"
"<p>If you do not yet have an account on <<site_name>>, you can <a href=\"/cgi/user.pl\">register in 30 seconds</a>.</p>\n"
msgstr "<p>Please sign-in to add or edit a product.</p>\n\n"
"<p>If you do not yet have an account on <<site_name>>, you can <a href=\"/cgi/user.pl\">register in 30 seconds</a>.</p>\n"

msgctxt "login_username_email"
msgid "Username or e-mail address:"
msgstr "Username or e-mail address:"

msgctxt "low"
msgid "low"
msgstr "low"

msgctxt "low_quantity"
msgid "low quantity"
msgstr "low quantity"

msgctxt "manage_images"
msgid "Manage images"
msgstr "Manage images"

msgctxt "manage_images_info"
msgid "You can select one or more images and then:"
msgstr "You can select one or more images and then:"

msgctxt "manufacturing_places"
msgid "Manufacturing or processing places"
msgstr "Manufacturing or processing places"

msgctxt "manufacturing_places_example"
msgid "Montana, USA"
msgstr "Montana, USA"

msgctxt "manufacturing_places_p"
msgid "manufacturing or processing places"
msgstr "manufacturing or processing places"

msgctxt "manufacturing_places_products"
msgid "Products manufactured or processed in %s"
msgstr "Products manufactured or processed in %s"

msgctxt "manufacturing_places_s"
msgid "manufacturing or processing place"
msgstr "manufacturing or processing place"

msgctxt "manufacturing_places_tagsinput"
msgid "add a place"
msgstr "add a place"

msgctxt "manufacturing_places_without_products"
msgid "Products not manufactured or processed in %s"
msgstr "Products not manufactured or processed in %s"

msgctxt "map_count"
msgid "%d products match the search criteria, of which %i products have a known production place."
msgstr "%d products match the search criteria, of which %i products have a known production place."

msgctxt "map_title"
msgid "Map title"
msgstr "Map title"

msgctxt "menu"
msgid "Menu"
msgstr "Menu"

msgctxt "menu_add_a_product"
msgid "Add a product"
msgstr "Add a product"

# Do not translate without having the same exact string in the Tags template. Do not use spaces, special characters, only alphanumeric characters separated by hyphens
msgctxt "menu_add_a_product_link"
msgid "/add-a-product"
msgstr "/add-a-product"

msgctxt "menu_contribute"
msgid "Contribute"
msgstr "Contribute"

# Do not translate without having the same exact string in the Tags template. Do not use spaces, special characters, only alphanumeric characters separated by hyphens
msgctxt "menu_contribute_link"
msgid "/contribute"
msgstr "/contribute"

msgctxt "menu_discover"
msgid "Discover"
msgstr "Discover"

# Do not translate without having the same exact string in the Tags template. Do not use spaces, special characters, only alphanumeric characters separated by hyphens
msgctxt "menu_discover_link"
msgid "/discover"
msgstr "/discover"

msgctxt "mission_"
msgid "Mission: "
msgstr "Mission: "

msgctxt "mission_accomplished_by"
msgid "This mission has been completed by:"
msgstr "This mission has been completed by:"

msgctxt "mission_accomplished_by_n"
msgid "Completed by %d persons."
msgstr "Completed by %d persons."

msgctxt "mission_accomplished_by_nobody"
msgid "Be the first to complete this mission!"
msgstr "Be the first to complete this mission!"

msgctxt "mission_goal"
msgid "Goal:"
msgstr "Goal:"

msgctxt "missions"
msgid "Missions"
msgstr "Missions"

msgctxt "moderate"
msgid "moderate"
msgstr "moderate"

msgctxt "moderate_quantity"
msgid "moderate quantity"
msgstr "moderate quantity"

msgctxt "move_images_to_another_product"
msgid "Move the images to another product"
msgstr "Move the images to another product"

msgctxt "n_products"
msgid "%s products"
msgstr "%s products"

msgctxt "name"
msgid "Name"
msgstr "Name"

msgctxt "names"
msgid "Names"
msgstr "Names"

msgctxt "new_code"
msgid "If the barcode is not correct, please correct it here:"
msgstr "If the barcode is not correct, please correct it here:"

msgctxt "new_code_note"
msgid "For products without a barcode, an internal code is automatically set."
msgstr "For products without a barcode, an internal code is automatically set."

msgctxt "newsletter_description"
msgid "Subscribe to the newsletter (2 emails per month maximum)"
msgstr "Subscribe to the newsletter (2 emails per month maximum)"

msgctxt "subscribe_to_our_newsletter"
msgid "Subscribe to our newsletter"
msgstr "Subscribe to our newsletter"

msgctxt "next"
msgid "Next"
msgstr "Next"

msgctxt "no_barcode"
msgid "Product without barcode"
msgstr "Product without barcode"

msgctxt "no_nutrition_data"
msgid "Nutrition facts are not specified on the product."
msgstr "Nutrition facts are not specified on the product."

msgctxt "multiple_nutrition_data"
msgid "Multiple nutrition facts are specified on the product (e.g. with added water or milk)."
msgstr "Multiple nutrition facts are specified on the product (e.g. with added water or milk)."

msgctxt "multiple_nutrition_data_instructions"
msgid "Enter only the nutrition facts for the unprepared product, without added water or milk. If there are different products, enter nutrition facts for the first product listed."
msgstr "Enter only the nutrition facts for the unprepared product, without added water or milk. If there are different products, enter nutrition facts for the first product listed."

msgctxt "no_product_for_barcode"
msgid "No product listed for barcode %s."
msgstr "No product listed for barcode %s."

msgctxt "no_products"
msgid "No products."
msgstr "No products."

msgctxt "not_saved"
msgid "Error while saving, please retry."
msgstr "Error while saving, please retry."

msgctxt "number_of_additives"
msgid "Number of additives"
msgstr "Number of additives"

msgctxt "number_of_products"
msgid "Number of products"
msgstr "Number of products"

msgctxt "nutrient_in_quantity"
msgid "%s in %s"
msgstr "%s in %s"

msgctxt "nutrient_levels_info"
msgid "Nutrient levels for 100 g"
msgstr "Nutrient levels for 100 g"

# Do not translate without having the same exact string in the Tags template. Do not use spaces, special characters, only alphanumeric characters separated by hyphens
msgctxt "nutrient_levels_link"
msgid "/nutrient-levels"
msgstr "/nutrient-levels"

msgctxt "nutrient_levels_p"
msgid "nutrient levels"
msgstr "nutrient levels"

msgctxt "nutrient_levels_s"
msgid "nutrient level"
msgstr "nutrient level"

msgctxt "nutriments_p"
msgid "nutriments"
msgstr "nutriments"

msgctxt "nutriments_products"
msgid "Products that contain the nutriment %s"
msgstr "Products that contain the nutriment %s"

msgctxt "nutriments_s"
msgid "nutriment"
msgstr "nutriment"

msgctxt "nutriments_without_products"
msgid "Products that do not contain the nutriment %s"
msgstr "Products that do not contain the nutriment %s"

msgctxt "nutrition_alt"
msgid "Nutrition facts"
msgstr "Nutrition facts"

msgctxt "nutrition_data"
msgid "Nutrition facts"
msgstr "Nutrition facts"

msgctxt "nutrition_data_average"
msgid "Average nutrition facts for the %d products of the %s category for which nutrition facts are known (out of %d products)."
msgstr "Average nutrition facts for the %d products of the %s category for which nutrition facts are known (out of %d products)."

msgctxt "nutrition_data_compare_percent"
msgid "% of difference"
msgstr "% of difference"

msgctxt "nutrition_data_compare_value"
msgid "value for 100 g / 100 ml"
msgstr "value for 100 g / 100 ml"

msgctxt "nutrition_data_comparison_with_categories"
msgid "Comparison to average values of products in the same category:"
msgstr "Comparison to average values of products in the same category:"

msgctxt "nutrition_data_comparison_with_categories_note"
msgid "Please note: for each nutriment, the average is computed for products for which the nutriment quantity is known, not on all products of the category."
msgstr "Please note: for each nutriment, the average is computed for products for which the nutriment quantity is known, not on all products of the category."

msgctxt "nutrition_data_note"
msgid "If the picture is sufficiently sharp and level, nutrition facts can be automatically extracted from the picture."
msgstr "If the picture is sufficiently sharp and level, nutrition facts can be automatically extracted from the picture."

msgctxt "nutrition_data_per_10"
msgid "10th centile"
msgstr "10th centile"

msgctxt "nutrition_data_per_100g"
msgid "for 100 g / 100 ml"
msgstr "for 100 g / 100 ml"

msgctxt "nutrition_data_per_5"
msgid "5<sup>th</sup> centile"
msgstr "5<sup>th</sup> centile"

msgctxt "nutrition_data_per_50"
msgid "Median"
msgstr "Median"

msgctxt "nutrition_data_per_90"
msgid "90th centile"
msgstr "90th centile"

msgctxt "nutrition_data_per_95"
msgid "95<sup>th</sup> centile"
msgstr "95<sup>th</sup> centile"

msgctxt "nutrition_data_per_max"
msgid "Maximum"
msgstr "Maximum"

msgctxt "nutrition_data_per_mean"
msgid "Mean"
msgstr "Mean"

msgctxt "nutrition_data_per_min"
msgid "Minimum"
msgstr "Minimum"

msgctxt "nutrition_data_per_serving"
msgid "per serving"
msgstr "per serving"

msgctxt "nutrition_data_per_std"
msgid "Standard deviation"
msgstr "Standard deviation"

msgctxt "nutrition_data_table"
msgid "Nutrition facts"
msgstr "Nutrition facts"

msgctxt "nutrition_data_table_note"
msgid "The table lists by default nutriments that are often specified. Leave the field blank if it's not on the label.<br/>You can add extra nutriments (vitamins, minerals, cholesterol etc.)\n"
"by typing the first letters of their name in the last row of the table."
msgstr "The table lists by default nutriments that are often specified. Leave the field blank if it's not on the label.<br/>You can add extra nutriments (vitamins, minerals, cholesterol etc.)\n"
"by typing the first letters of their name in the last row of the table."

msgctxt "nutrition_data_table_asterisk"
msgid "Essential nutrients to calculate the Nutri-Score."
msgstr "Essential nutrients to calculate the Nutri-Score."

msgctxt "nutrition_grades_p"
msgid "Nutrition grades"
msgstr "Nutrition grades"

msgctxt "nutrition_grades_s"
msgid "Nutrition grade"
msgstr "Nutrition grade"

# Make sure the translated link works (eg that the image already exists in your language)
msgctxt "og_image_url"
msgid "https://static.openfoodfacts.org/images/logos/logo-vertical-white-social-media-preview.png"
msgstr "https://static.openfoodfacts.org/images/logos/logo-vertical-white-social-media-preview.png"

# Do not change the lang code if the blog doesn't exist in your language
msgctxt "on_the_blog_content"
msgid "<p>To learn more about <<site_name>>, visit <a href=\"https://blog.openfoodfacts.org/en/\">our blog</a>!</p>\n"
"<p>Recent news:</p>\n"
msgstr "<p>To learn more about <<site_name>>, visit <a href=\"https://blog.openfoodfacts.org/en/\">our blog</a>!</p>\n"
"<p>Recent news:</p>\n"

msgctxt "on_the_blog_title"
msgid "News"
msgstr "News"

msgctxt "openfoodhunt_points"
msgid "It's <a href=\"/open-food-hunt-2015\">Open Food Hunt</a> on <<site_name>> from Saturday February 21st 2015 to Sunday March 1st 2015! Contributors are awarded\n"
"Explorer points for products they add and Ambassador points for new contributors they recruit. Points are updated every 30 minutes."
msgstr "It's <a href=\"/open-food-hunt-2015\">Open Food Hunt</a> on <<site_name>> from Saturday February 21st 2015 to Sunday March 1st 2015! Contributors are awarded\n"
"Explorer points for products they add and Ambassador points for new contributors they recruit. Points are updated every 30 minutes."

msgctxt "or"
msgid "or:"
msgstr "or:"

msgctxt "origins"
msgid "Origin of ingredients"
msgstr "Origin of ingredients"

msgctxt "origins_example"
msgid "California, USA"
msgstr "California, USA"

msgctxt "origins_note_xxx"
msgid "Indicate the origin of ingredients"
msgstr "Indicate the origin of ingredients"

msgctxt "origins_p"
msgid "origins of ingredients"
msgstr "origins of ingredients"

msgctxt "origins_products"
msgid "Products with ingredients originating from %s"
msgstr "Products with ingredients originating from %s"

msgctxt "origins_s"
msgid "origin of ingredients"
msgstr "origin of ingredients"

msgctxt "origins_tagsinput"
msgid "add an origin"
msgstr "add an origin"

msgctxt "origins_without_products"
msgid "Products without ingredients originating from %s"
msgstr "Products without ingredients originating from %s"

msgctxt "packaging"
msgid "Packaging"
msgstr "Packaging"

msgctxt "packaging_example"
msgid "Fresh, Canned, Frozen, Bottle, Box, Glass, Plastic..."
msgstr "Fresh, Canned, Frozen, Bottle, Box, Glass, Plastic..."

msgctxt "packaging_note"
msgid "Packaging type, format, material"
msgstr "Packaging type, format, material"

msgctxt "packaging_p"
msgid "packaging"
msgstr "packaging"

msgctxt "packaging_products"
msgid "Products with a %s packaging"
msgstr "Products with a %s packaging"

msgctxt "packaging_s"
msgid "packaging"
msgstr "packaging"

msgctxt "packaging_tagsinput"
msgid "add a type, shape or material"
msgstr "add a type, shape or material"

msgctxt "packaging_without_products"
msgid "Products without a %s packaging"
msgstr "Products without a %s packaging"

msgctxt "page_x"
msgid "Page %d"
msgstr "Page %d"

msgctxt "page_x_out_of_y"
msgid "Page %d out of %d."
msgstr "Page %d out of %d."

msgctxt "pages"
msgid "Pages:"
msgstr "Pages:"

msgctxt "password"
msgid "Password"
msgstr "Password"

msgctxt "password_new"
msgid "New password"
msgstr "New password"

msgctxt "password_confirm"
msgid "Confirm password"
msgstr "Confirm password"

msgctxt "periods_after_opening"
msgid "Period of time after opening"
msgstr "Period of time after opening"

msgctxt "periods_after_opening_note"
msgid "Found in an open container logo with a number of months: e.g. 12 M"
msgstr "Found in an open container logo with a number of months: e.g. 12 M"

msgctxt "periods_after_opening_p"
msgid "Periods after opening"
msgstr "Periods after opening"

msgctxt "periods_after_opening_s"
msgid "Period after opening"
msgstr "Period after opening"

msgctxt "photographers_p"
msgid "photographers"
msgstr "photographers"

msgctxt "photographers_s"
msgid "photographer"
msgstr "photographer"

msgctxt "pnns_groups_1"
msgid "PNNS groups 1"
msgstr "PNNS groups 1"

msgctxt "pnns_groups_1_p"
msgid "PNNS groups 1"
msgstr "PNNS groups 1"

msgctxt "pnns_groups_1_s"
msgid "PNNS group 1"
msgstr "PNNS group 1"

msgctxt "pnns_groups_2"
msgid "PNNS groups 2"
msgstr "PNNS groups 2"

msgctxt "pnns_groups_2_p"
msgid "PNNS groups 2"
msgstr "PNNS groups 2"

msgctxt "pnns_groups_2_s"
msgid "PNNS group 2"
msgstr "PNNS group 2"

msgctxt "points_all_countries"
msgid "There are %d Explorers and %d Ambassadors."
msgstr "There are %d Explorers and %d Ambassadors."

msgctxt "points_all_users"
msgid "There are Explorers for %d countries and Ambassadors for %d countries."
msgstr "There are Explorers for %d countries and Ambassadors for %d countries."

msgctxt "points_country"
msgid "%s has %d Explorers and %d Ambassadors."
msgstr "%s has %d Explorers and %d Ambassadors."

msgctxt "points_ranking"
msgid "Ranking"
msgstr "Ranking"

msgctxt "points_ranking_users_and_countries"
msgid "Ranking of contributors and countries"
msgstr "Ranking of contributors and countries"

msgctxt "points_user"
msgid "%s is an Explorer for %d countries and an Ambassador for %d countries."
msgstr "%s is an Explorer for %d countries and an Ambassador for %d countries."

msgctxt "previous"
msgid "Previous"
msgstr "Previous"

msgctxt "product_add_nutrient"
msgid "Add a nutrient"
msgstr "Add a nutrient"

msgctxt "product_added"
msgid "Product added on"
msgstr "Product added on"

msgctxt "product_changes_saved"
msgid "Changes saved."
msgstr "Changes saved."

msgctxt "product_edit_you_contributed"
msgid "You just helped to improve the world largest open data database."
msgstr "You just helped to improve the world largest open data database."

msgctxt "product_edit_thank_you"
msgid "Thank you so much for joining us in our journey to data transparency!"
msgstr "Thank you so much for joining us in our journey to data transparency!"

msgctxt "product_characteristics"
msgid "Product characteristics"
msgstr "Product characteristics"

msgctxt "product_created"
msgid "Product created"
msgstr "Product created"

msgctxt "product_description"
msgid "Ingredients, allergens, additives, nutrition facts, labels, origin of ingredients and information on product %s"
msgstr "Ingredients, allergens, additives, nutrition facts, labels, origin of ingredients and information on product %s"

msgctxt "product_image"
msgid "Product picture"
msgstr "Product picture"

msgctxt "product_image_with_barcode"
msgid "Picture with barcode:"
msgstr "Picture with barcode:"

msgctxt "product_js_current_image"
msgid "Current image:"
msgstr "Current image:"

msgctxt "product_js_deleting_images"
msgid "Deleting images"
msgstr "Deleting images"

msgctxt "product_js_extract_ingredients"
msgid "Extract the ingredients from the picture"
msgstr "Extract the ingredients from the picture"

msgctxt "product_js_extracted_ingredients_nok"
msgid "Ingredients text could not be extracted. Try with a sharper image, with higher resolution or a better framing of the text."
msgstr "Ingredients text could not be extracted. Try with a sharper image, with higher resolution or a better framing of the text."

msgctxt "product_js_extracted_ingredients_ok"
msgid "Ingredients text has been extracted. Text recognition is not perfect, so please check the text below and correct errors if needed."
msgstr "Ingredients text has been extracted. Text recognition is not perfect, so please check the text below and correct errors if needed."

msgctxt "product_js_extracting_ingredients"
msgid "Extracting ingredients"
msgstr "Extracting ingredients"

msgctxt "product_js_image_normalize"
msgid "Normalize colors"
msgstr "Normalise colours"

msgctxt "product_js_image_open_full_size_image"
msgid "Open the picture in original size in a new windows"
msgstr "Open the picture in original size in a new windows"

msgctxt "product_js_image_received"
msgid "Image received"
msgstr "Image received"

msgctxt "product_js_image_rotate_and_crop"
msgid "Rotate the image if necessary, then click and drag to select the interesting zone:"
msgstr "Rotate the image if necessary, then click and drag to select the interesting zone:"

msgctxt "product_js_image_rotate_left"
msgid "Rotate left"
msgstr "Rotate left"

msgctxt "product_js_image_rotate_right"
msgid "Rotate right"
msgstr "Rotate right"

msgctxt "product_js_image_save"
msgid "Validate and/or resize image"
msgstr "Validate and/or resize image"

msgctxt "product_js_image_saved"
msgid "Image saved"
msgstr "Image saved"

msgctxt "product_js_image_saving"
msgid "Saving image"
msgstr "Saving image"

msgctxt "product_js_image_upload_error"
msgid "Error while uploading image"
msgstr "Error while uploading image"

msgctxt "product_js_image_white_magic"
msgid "Photo on white background: try to remove the background"
msgstr "Photo on white background: try to remove the background"

msgctxt "product_js_images_delete_error"
msgid "Errors while deleting images"
msgstr "Errors while deleting images"

msgctxt "product_js_images_deleted"
msgid "Images deleted"
msgstr "Images deleted"

msgctxt "product_js_images_move_error"
msgid "Errors while moving images"
msgstr "Errors while moving images"

msgctxt "product_js_images_moved"
msgid "Images moved"
msgstr "Images moved"

msgctxt "product_js_moving_images"
msgid "Moving images"
msgstr "Moving images"

msgctxt "product_js_upload_image"
msgid "Add a picture"
msgstr "Add a picture"

msgctxt "product_js_upload_image_note"
msgid "→ With Chrome, Firefox and Safari, you can select multiple pictures (product, ingredients, nutrition facts etc.) by clicking them while holding the Ctrl key pressed to add them all in one shot."
msgstr "→ With Chrome, Firefox and Safari, you can select multiple pictures (product, ingredients, nutrition facts etc.) by clicking them while holding the Ctrl key pressed to add them all in one shot."

msgctxt "product_js_uploading_image"
msgid "Uploading image"
msgstr "Uploading image"

msgctxt "product_last_edited"
msgid "Last edit of product page on"
msgstr "Last edit of product page on"

msgctxt "product_name"
msgid "Product name"
msgstr "Product name"

msgctxt "product_name_example"
msgid "Kinder Bueno White"
msgstr "Kinder Bueno White"

msgctxt "products"
msgid "products"
msgstr "products"

msgctxt "products_stats"
msgid "Evolution of the number of products on <<site_name>>"
msgstr "Evolution of the number of products on <<site_name>>"

msgctxt "products_stats_completed_t"
msgid "Products with complete information"
msgstr "Products with complete information"

msgctxt "products_stats_created_t"
msgid "Products"
msgstr "Products"

msgctxt "products_with_nutriments"
msgid "with nutrition facts"
msgstr "with nutrition facts"

msgctxt "products_you_edited"
msgid "Products you added or edited"
msgstr "Products you added or edited"

msgctxt "purchase_places"
msgid "City, state and country where purchased"
msgstr "City, state and country where purchased"

msgctxt "purchase_places_note"
msgid "Indicate where you bought or saw the product (at least the country)"
msgstr "Indicate where you bought or saw the product (at least the country)"

msgctxt "purchase_places_p"
msgid "purchase places"
msgstr "purchase places"

msgctxt "purchase_places_products"
msgid "Products sold in %s"
msgstr "Products sold in %s"

msgctxt "purchase_places_s"
msgid "purchase place"
msgstr "purchase place"

msgctxt "purchase_places_tagsinput"
msgid "add a place"
msgstr "add a place"

msgctxt "purchase_places_without_products"
msgid "Products not sold in %s"
msgstr "Products not sold in %s"

msgctxt "quantity"
msgid "Quantity"
msgstr "Quantity"

msgctxt "quantity_example"
msgid "2 l, 250 g, 1 kg, 25 cl, 6 fl oz, 1 pound"
msgstr "2 l, 250 g, 1 kg, 25 cl, 6 fl oz, 1 pound"

msgctxt "remember_me"
msgid "Remember me"
msgstr "Remember me"

msgctxt "remember_purchase_places_and_stores"
msgid "Remember the place of purchase and store for the next product adds"
msgstr "Remember the place of purchase and store for the next product adds"

msgctxt "reset_password"
msgid "Reset password"
msgstr "Reset password"

msgctxt "reset_password_email_body"
msgid "Hello <NAME>,\n\n"
"You asked for your password to be reset on https://openfoodfacts.org\n\n"
"for the username: <USERID>\n\n"
"To continue the password reset, click on the link below.\n"
"If you did not ask for the password reset, you can ignore this message.\n\n"
"<RESET_URL>\n\n"
"See you soon,\n\n"
"Stephane\n"
"https://openfoodfacts.org\n"
msgstr "Hello <NAME>,\n\n"
"You asked for your password to be reset on https://openfoodfacts.org\n\n"
"for the username: <USERID>\n\n"
"To continue the password reset, click on the link below.\n"
"If you did not ask for the password reset, you can ignore this message.\n\n"
"<RESET_URL>\n\n"
"See you soon,\n\n"
"Stephane\n"
"https://openfoodfacts.org\n"

msgctxt "reset_password_email_subject"
msgid "Reset of your password on <<site_name>>"
msgstr "Reset of your password on <<site_name>>"

msgctxt "reset_password_reset"
msgid "Your password has been changed. You can now log-in with this password."
msgstr "Your password has been changed. You can now log-in with this password."

msgctxt "reset_password_reset_msg"
msgid "Enter a new password."
msgstr "Enter a new password."

msgctxt "reset_password_send_email"
msgid "An email with a link to reset your password has been sent to the e-mail address associated with your account."
msgstr "An email with a link to reset your password has been sent to the e-mail address associated with your account."

msgctxt "reset_password_send_email_msg"
msgid "If you have forgotten your password, fill-in your username or e-mail address to receive instructions for resetting your password."
msgstr "If you have forgotten your password, fill-in your username or e-mail address to receive instructions for resetting your password."

msgctxt "risk_level"
msgid "Risk"
msgstr "Risk"

msgctxt "risk_level_0"
msgid "To be completed"
msgstr "To be completed"

msgctxt "risk_level_1"
msgid "Low risks"
msgstr "Low risks"

msgctxt "risk_level_2"
msgid "Moderate risks"
msgstr "Moderate risks"

msgctxt "risk_level_3"
msgid "High risks"
msgstr "High risks"

msgctxt "salt_equivalent"
msgid "salt equivalent"
msgstr "salt equivalent"

msgctxt "save"
msgid "Save"
msgstr "Save"

msgctxt "saved"
msgid "Saved."
msgstr "Saved."

msgctxt "saving"
msgid "Saving."
msgstr "Saving."

msgctxt "search"
msgid "Search"
msgstr "Search"

msgctxt "search_a_product_placeholder"
msgid "Search a product"
msgstr "Search for a product"

msgctxt "search_button"
msgid "Search"
msgstr "Search"

msgctxt "search_contains"
msgid "contains"
msgstr "contains"

msgctxt "search_criteria"
msgid "Select products with specific brands, categories, labels, origins of ingredients, manufacturing places etc."
msgstr "Select products with specific brands, categories, labels, origins of ingredients, manufacturing places etc."

msgctxt "search_description_opensearch"
msgid "Open Food Facts product search"
msgstr "Open Food Facts product search"

msgctxt "search_does_not_contain"
msgid "does not contain"
msgstr "does not contain"

msgctxt "search_download_button"
msgid "Download"
msgstr "Download"

msgctxt "search_download_choice"
msgid "Download results"
msgstr "Download results"

msgctxt "search_download_results"
msgid "Download results in XLSX or CSV format. Please note that for performance reasons, you can download up to 10.000 results only."
msgstr "Download results in XLSX or CSV format. Please note that for performance reasons, you can download up to 10.000 results only."

msgctxt "search_download_xlsx"
msgid "XLSX format"
msgstr "XLSX format"

msgctxt "search_download_xlsx_description"
msgid "Excel or LibreOffice"
msgstr "Excel or LibreOffice"

msgctxt "search_download_csv"
msgid "CSV format"
msgstr "CSV format"

msgctxt "search_download_csv_description"
msgid "Character set: Unicode (UTF-8) - Separator: tabulation (tab)"
msgstr "Character set: Unicode (UTF-8) - Separator: tabulation (tab)"

msgctxt "search_edit"
msgid "Change search criteria"
msgstr "Change search criteria"

msgctxt "search_generate_graph"
msgid "Generate graph"
msgstr "Generate graph"

msgctxt "search_generate_map"
msgid "Generate the map"
msgstr "Generate the map"

msgctxt "search_graph"
msgid "Graph"
msgstr "Graph"

msgctxt "search_graph_2_axis"
msgid "Scatter plot"
msgstr "Scatter plot"

msgctxt "search_graph_blog"
msgid "<p>→ learn more about <<site_name>> graphs: <a href=\"/graphs-in-3-clicks\">Graphs in 3 clicks</a> (blog).</p>"
msgstr "<p>→ learn more about <<site_name>> graphs: <a href=\"/graphs-in-3-clicks\">Graphs in 3 clicks</a> (blog).</p>"

msgctxt "search_graph_choice"
msgid "Results on a graph"
msgstr "Results on a graph"

msgctxt "search_graph_instructions"
msgid "Select what you want to graph on the horizontal axis to obtain a histogram, or select two axis to\n"
"get a cloud of products (scatter plot)."
msgstr "Select what you want to graph on the horizontal axis to obtain a histogram, or select two axis to\n"
"get a cloud of products (scatter plot)."

msgctxt "search_graph_link"
msgid "Permanent link to this graph, shareable by e-mail and on social networks"
msgstr "Permanent link to this graph, shareable by e-mail and on social networks"

msgctxt "search_graph_note"
msgid "The graph will show only products for which displayed values are known."
msgstr "The graph will show only products for which displayed values are known."

msgctxt "search_graph_title"
msgid "Display results on a graph"
msgstr "Display results on a graph"

msgctxt "search_graph_warning"
msgid "Note: this is a user generated graph. The title, represented products and axis of visualization have been chosen by the author of the graph."
msgstr "Note: this is a user generated graph. The title, represented products and axis of visualization have been chosen by the author of the graph."

msgctxt "search_indifferent"
msgid "Indifferent"
msgstr "Indifferent"

msgctxt "search_ingredients"
msgid "Ingredients"
msgstr "Ingredients"

msgctxt "search_link"
msgid "Permanent link to these results, shareable by e-mail and on social networks"
msgstr "Permanent link to these results, shareable by e-mail and on social networks"

msgctxt "search_list_choice"
msgid "Results in a list of products"
msgstr "Results in a list of products"

msgctxt "search_map"
msgid "Map"
msgstr "Map"

msgctxt "search_map_choice"
msgid "Results on a map"
msgstr "Results on a map"

msgctxt "search_map_link"
msgid "Permanent link to this map, shareable by e-mail and on social networks"
msgstr "Permanent link to this map, shareable by e-mail and on social networks"

msgctxt "search_map_note"
msgid "The map will show only products for which the production place is known."
msgstr "The map will show only products for which the production place is known."

msgctxt "search_map_title"
msgid "Display results on a map"
msgstr "Display results on a map"

msgctxt "search_nutriment"
msgid "choose a nutriment..."
msgstr "choose a nutriment..."

msgctxt "search_nutriments"
msgid "Nutriments"
msgstr "Nutriments"

msgctxt "search_or"
msgid "or"
msgstr "or"

msgctxt "search_page_size"
msgid "Results per page"
msgstr "Results per page"

msgctxt "search_products"
msgid "Products search"
msgstr "Products search"

msgctxt "search_results"
msgid "Search results"
msgstr "Search results"

msgctxt "search_series"
msgid "Use a different color for the following products:"
msgstr "Use a different colour for the following products:"

msgctxt "search_series_default"
msgid "Other products"
msgstr "Other products"

msgctxt "search_series_fairtrade"
msgid "Fair trade"
msgstr "Fair trade"

msgctxt "search_series_fairtrade_label"
msgid "fair-trade"
msgstr "fair-trade"

msgctxt "search_series_nutrition_grades"
msgid "Use nutrition grades colors"
msgstr "Use nutrition grades colours"

msgctxt "search_series_organic"
msgid "Organic"
msgstr "Organic"

msgctxt "search_series_organic_label"
msgid "organic"
msgstr "organic"

msgctxt "search_series_with_sweeteners"
msgid "With sweeteners"
msgstr "With sweeteners"

msgctxt "search_tag"
msgid "choose a criterion..."
msgstr "choose a criterion..."

msgctxt "search_tags"
msgid "Criteria"
msgstr "Criteria"

msgctxt "search_terms"
msgid "Search terms"
msgstr "Search terms"

msgctxt "search_terms_note"
msgid "Search for words present in the product name, generic name, brands, categories, origins and labels"
msgstr "Search for words present in the product name, generic name, brands, categories, origins and labels"

msgctxt "search_title"
msgid "Search a product, brand, ingredient, nutriment etc."
msgstr "Search a product, brand, ingredient, nutriment etc."

msgctxt "search_title_graph"
msgid "Results graph"
msgstr "Results graph"

msgctxt "search_title_map"
msgid "Results map"
msgstr "Results map"

msgctxt "search_tools"
msgid "Search tools"
msgstr "Search tools"

msgctxt "search_value"
msgid "value"
msgstr "value"

msgctxt "search_with"
msgid "With"
msgstr "With"

msgctxt "search_without"
msgid "Without"
msgstr "Without"

msgctxt "see_product_page"
msgid "See the product page"
msgstr "See the product page"

msgctxt "re_edit_product_page"
msgid "Edit the product again"
msgstr "Edit the product again"

msgctxt "select_country"
msgid "Country"
msgstr "Country"

msgctxt "select_lang"
msgid "Language"
msgstr "Languages"

msgctxt "send_image"
msgid "Send a picture..."
msgstr "Send a picture..."

msgctxt "send_image_error"
msgid "Upload error"
msgstr "Upload error"

msgctxt "sending_image"
msgid "Sending image"
msgstr "Sending image"

msgctxt "serving_size"
msgid "Serving size"
msgstr "Serving size"

msgctxt "serving_size_prepared"
msgid "Prepared serving size"
msgstr "Prepared serving size"

msgctxt "serving_size_example"
msgid "60 g, 12 oz, 20cl, 2 fl oz"
msgstr "60 g, 12 oz, 20cl, 2 fl oz"

msgctxt "serving_size_note"
msgid "If the nutrition facts table contains values for the prepared product, indicate the total serving size of the prepared product (including added water or milk)."
msgstr "If the nutrition facts table contains values for the prepared product, indicate the total serving size of the prepared product (including added water or milk)."

msgctxt "serving_too_small_for_nutrition_analysis"
msgid "Serving size is too small (5 g / 5 ml or less) to calculate 100 g / 100 ml values and perform any further nutritional analysis"
msgstr "Serving size is too small (5 g / 5 ml or less) to calculate 100 g / 100 ml values and perform any further nutritional analysis"

msgctxt "session_title"
msgid "Sign-in"
msgstr "Sign in"

msgctxt "share"
msgid "Share"
msgstr "Share"

msgctxt "show_category_stats"
msgid "Show detailed stats"
msgstr "Show detailed stats"

msgctxt "show_category_stats_details"
msgid "standard deviation, minimum, maximum, 10th and 90th percentiles"
msgstr "standard deviation, minimum, maximum, 10th and 90th percentiles"

msgctxt "signin_before_submit"
msgid "If you already have an account on <SITE>, please sign-in before filling this form."
msgstr "If you already have an account on <SITE>, please sign-in before filling this form."

msgctxt "signout"
msgid "Sign-out"
msgstr "Sign-out"

msgctxt "site_description"
msgid "A collaborative, free and open database of ingredients, nutrition facts and information on food products from around the world"
msgstr "A collaborative, free and open database of ingredients, nutrition facts and information on food products from around the world"

msgctxt "site_name"
msgid "Open Food Facts"
msgstr "Open Food Facts"

msgctxt "logo_site_name"
msgid "Open Food Facts logo"
msgstr "Open Food Facts logo"

msgctxt "sort_by"
msgid "Sort by"
msgstr "Sort by"

msgctxt "sort_completeness"
msgid "Completeness"
msgstr "Completeness"

msgctxt "sort_created_t"
msgid "Add date"
msgstr "Add date"

msgctxt "sort_modified_t"
msgid "Edit date"
msgstr "Edit date"

msgctxt "sort_popularity"
msgid "Popularity"
msgstr "Popularity"

msgctxt "sort_product_name"
msgid "Product name"
msgstr "Product name"

msgctxt "state"
msgid "State"
msgstr "State"

msgctxt "states_p"
msgid "states"
msgstr "states"

msgctxt "states_s"
msgid "state"
msgstr "state"

msgctxt "stores"
msgid "Stores"
msgstr "Stores"

msgctxt "stores_note"
msgid "Name of the shop or supermarket chain"
msgstr "Name of the shop or supermarket chain"

msgctxt "stores_p"
msgid "stores"
msgstr "stores"

msgctxt "stores_products"
msgid "Products sold at %s"
msgstr "Products sold at %s"

msgctxt "stores_s"
msgid "store"
msgstr "store"

msgctxt "stores_tagsinput"
msgid "add a store"
msgstr "add a store"

msgctxt "stores_without_products"
msgid "Products not bought at %s"
msgstr "Products not bought at %s"

msgctxt "subscribe"
msgid "Subscribe"
msgstr "Subscribe"

msgctxt "tag_belongs_to"
msgid "Belongs to:"
msgstr "Belongs to:"

msgctxt "tag_contains"
msgid "Contains:"
msgstr "Contains:"

msgctxt "tag_weblinks"
msgid "Weblinks"
msgstr "Weblinks"

msgctxt "tagstable_filtered"
msgid "out of _MAX_"
msgstr "out of _MAX_"

msgctxt "tagstable_search"
msgid "Search:"
msgstr "Search:"

# This is linked to a unit test
msgctxt "traces"
msgid "Traces"
msgstr "Traces"

msgctxt "traces_example"
msgid "Milk, Gluten, Nuts"
msgstr "Milk, Gluten, Nuts"

msgctxt "traces_note"
msgid "Indicate ingredients from mentions like \"May contain traces of\", \"Made in a factory that also uses\" etc."
msgstr "Indicate ingredients from mentions like \"May contain traces of\", \"Made in a factory that also uses\" etc."

msgctxt "traces_p"
msgid "traces"
msgstr "traces"

msgctxt "traces_s"
msgid "trace"
msgstr "trace"

msgctxt "twitter"
msgid "Twitter username (optional)"
msgstr "Twitter username (optional)"

msgctxt "twitter_account"
msgid "OpenFoodFacts"
msgstr "OpenFoodFacts"

msgctxt "unknown"
msgid "Unknown"
msgstr "Unknown"

msgctxt "unknown_nutrients_p"
msgid "unknown nutrients"
msgstr "unknown nutrients"

msgctxt "unknown_nutrients_s"
msgid "unknown nutrient"
msgstr "unknown nutrient"

msgctxt "unsubscribe"
msgid "Unsubscribe"
msgstr "Unsubscribe"

msgctxt "unsubscribe_info"
msgid "You can unsubscribe from the lists at any time."
msgstr "You can unsubscribe from the lists at any time."

msgctxt "userid_or_email"
msgid "Username or e-mail address: "
msgstr "Username or e-mail address: "

msgctxt "username"
msgid "User name"
msgstr "User name"

msgctxt "username_info"
msgid "(non-accented letters, digits and/or dashes)"
msgstr "(non-accented letters, digits and/or dashes)"

msgctxt "username_or_email"
msgid "Username or email address"
msgstr "Username or email address"

msgctxt "users_add_products"
msgid "Products that were added by the user %s"
msgstr "Products that were added by the user %s"

msgctxt "users_add_without_products"
msgid "Products that were not added by the user %s"
msgstr "Products that were not added by the user %s"

msgctxt "users_edit_products"
msgid "Products that were edited by the user %s"
msgstr "Products that were edited by the user %s"

msgctxt "users_edit_without_products"
msgid "Products that were not edited by the user %s"
msgstr "Products that were not edited by the user %s"

msgctxt "users_p"
msgid "contributors"
msgstr "contributors"

msgctxt "users_products"
msgid "Products added by %s"
msgstr "Products added by %s"

msgctxt "users_s"
msgid "contributor"
msgstr "contributor"

msgctxt "users_without_products"
msgid "Products not added by %s"
msgstr "Products not added by %s"

msgctxt "video_tutorials"
msgid "Video Tutorials"
msgstr "Video Tutorials"

msgctxt "view"
msgid "view"
msgstr "view"

msgctxt "view_list_for_products_from_the_entire_world"
msgid "View the list for matching products from the entire world"
msgstr "View the list for matching products from the entire world"

msgctxt "view_products_from_the_entire_world"
msgid "View matching products from the entire world"
msgstr "View matching products from the entire world"

msgctxt "view_results_from_the_entire_world"
msgid "View results from the entire world"
msgstr "View results from the entire world"

msgctxt "warning_3rd_party_content"
msgid "Information and data must come from the product package and label (and not from other sites or the manufacturer's site), and you must have taken the pictures yourself.<br/>\n"
"→ <a href=\"https://support.openfoodfacts.org/help/en-gb/9/27\">Why it matters</a>"
msgstr "Information and data must come from the product package and label (and not from other sites or the manufacturer's site), and you must have taken the pictures yourself.<br/>\n"
"→ <a href=\"https://support.openfoodfacts.org/help/en-gb/9/27\">Why it matters</a>"

msgctxt "website"
msgid "Site or blog address"
msgstr "Site or blog address"

# Please change English.svg to French.svg or German.svg… Check the url https://static.openfoodfacts.org/images/misc/microsoft/XXXX.svg
msgctxt "windows_phone_app_icon_url"
msgid "/images/misc/microsoft/English.svg"
msgstr "/images/misc/microsoft/English.svg"

msgctxt "windows_phone_app_icon_alt_text"
msgid "Get it from Microsoft"
msgstr "Get it from Microsoft"

# Please change en-us to fr-fr, pt-br or de-ch…Check the URL !
msgctxt "windows_phone_app_link"
msgid "https://apps.microsoft.com/store/detail/open-food-facts-scan-to-get-nutriscore-ecoscore-and-more/XP8LT18SRPKLRG"
msgstr "https://apps.microsoft.com/store/detail/open-food-facts-scan-to-get-nutriscore-ecoscore-and-more/XP8LT18SRPKLRG"

msgctxt "you_are_connected_as_x"
msgid "You are connected as %s."
msgstr "You are connected as %s."

msgctxt "product_js_unselect_image"
msgid "Unselect image"
msgstr "Unselect image"

msgctxt "product_js_unselecting_image"
msgid "Unselecting image."
msgstr "Unselecting image."

msgctxt "product_js_unselected_image_ok"
msgid "Unselected image."
msgstr "Unselected image."

msgctxt "product_js_unselected_image_nok"
msgid "Error while unselecting image."
msgstr "Error while unselecting image."

msgctxt "product_js_zoom_on_wheel"
msgid "Enable zooming with the mouse wheel."
msgstr "Enable zooming with the mouse wheel."

msgctxt "product_js_use_low_res_images"
msgid "Load lower resolution images (for slow connections)"
msgstr "Load lower resolution images (for slow connections)"

msgctxt "protected_image_message"
msgid "An image has been sent by the manufacturer. If you think it is incorrect or not up-to-date, please contact us."
msgstr "An image has been sent by the manufacturer. If you think it is incorrect or not up-to-date, please contact us."

msgctxt "nutrition_grade_fr_nutriments_estimated_warning"
msgid "Warning: the nutrition facts are not specified. They have been estimated from the list of ingredients."
msgstr "Warning: the nutrition facts are not specified. They have been estimated from the list of ingredients."

msgctxt "nutrition_grade_fr_fiber_warning"
msgid "Warning: the amount of fiber is not specified, their possible positive contribution to the grade could not be taken into account."
msgstr "Warning: the amount of fiber is not specified, their possible positive contribution to the grade could not be taken into account."

msgctxt "nutrition_grade_fr_fiber_and_fruits_vegetables_nuts_warning"
msgid "Warning: the amounts of fiber and of fruits, vegetables and nuts are not specified, their possible positive contribution to the grade could not be taken into account."
msgstr "Warning: the amounts of fiber and of fruits, vegetables and nuts are not specified, their possible positive contribution to the grade could not be taken into account."

msgctxt "nutrition_grade_fr_no_fruits_vegetables_nuts_warning"
msgid "Warning: the amount of fruits, vegetables and nuts is not specified, their possible positive contribution to the grade could not be taken into account."
msgstr "Warning: the amount of fruits, vegetables and nuts is not specified, their possible positive contribution to the grade could not be taken into account."

msgctxt "nutrition_grade_fr_fruits_vegetables_nuts_estimate_warning"
msgid "Warning: the amount of fruits, vegetables and nuts is not specified on the label, it was manually estimated from the list of ingredients: %d"
msgstr "Warning: the amount of fruits, vegetables and nuts is not specified on the label, it was manually estimated from the list of ingredients: %d"

msgctxt "nutrition_grade_fr_fruits_vegetables_nuts_from_category_warning"
msgid "Warning: the amount of fruits, vegetables and nuts is not specified on the label, it was estimated from the category (%s) of the product: %d"
msgstr "Warning: the amount of fruits, vegetables and nuts is not specified on the label, it was estimated from the category (%s) of the product: %d"

msgctxt "nutrition_grade_fr_fruits_vegetables_nuts_estimate_from_ingredients_warning"
msgid "Warning: the amount of fruits, vegetables and nuts is not specified on the label, it was estimated from the list of ingredients: %d"
msgstr "Warning: the amount of fruits, vegetables and nuts is not specified on the label, it was estimated from the list of ingredients: %d"

msgctxt "nutrition_grade_fr_title"
msgid "NutriScore color nutrition grade"
msgstr "NutriScore color nutrition grade"

msgctxt "nutrition_grade_fr_formula"
msgid "How the color nutrition grade is computed"
msgstr "How the color nutrition grade is computed"

msgctxt "nutrition_grade_fr_alt"
msgid "NutriScore nutrition grade"
msgstr "NutriScore nutrition grade"

msgctxt "delete_product_page"
msgid "Delete the product page"
msgstr "Delete the product page"

msgctxt "deleting_product"
msgid "Deleting product"
msgstr "Deleting product"

msgctxt "has_deleted_product"
msgid "has deleted product"
msgstr "has deleted product"

msgctxt "delete_product_confirm"
msgid "Are you sure that you want to delete the page for this product?"
msgstr "Are you sure that you want to delete the page for this product?"

msgctxt "delete_user"
msgid "Delete the user"
msgstr "Delete the user"

msgctxt "sources_manufacturer"
msgid "Some of the data for this product has been provided directly by the manufacturer %s."
msgstr "Some of the data for this product has been provided directly by the manufacturer %s."

msgctxt "list_of_sources"
msgid "Some of the data and/or photos for this product come from those sources:"
msgstr "Some of the data and/or photos for this product come from those sources:"

msgctxt "warning_not_complete"
msgid "This product page is not complete. You can help to complete it by editing it and adding more data from the photos we have, or by taking more photos using the app for <a href=\"https://android.openfoodfacts.org\">Android</a> or <a href=\"https://ios.openfoodfacts.org\">iPhone/iPad</a>. Thank you!"
msgstr "This product page is not complete. You can help to complete it by editing it and adding more data from the photos we have, or by taking more photos using the app for <a href=\"https://android.openfoodfacts.org\">Android</a> or <a href=\"https://ios.openfoodfacts.org\">iPhone/iPad</a>. Thank you!"

msgctxt "title_separator"
msgid " - "
msgstr " - "

msgctxt "recent_changes"
msgid "Recent Changes"
msgstr "Recent Changes"

msgctxt "translators_title"
msgid "Our Translators"
msgstr "Our Translators"

msgctxt "translators_lead"
msgid "We would like to say THANK YOU to the awesome translators that make it possible to present Open Food Facts, Open Beauty Facts, and Open Pet Food Facts to you in all these different languages! <a href=\"https://translate.openfoodfacts.org/\">You can join us in this global effort: it doesn't require any technical knowledge.</a>"
msgstr "We would like to say THANK YOU to the awesome translators that make it possible to present Open Food Facts, Open Beauty Facts, and Open Pet Food Facts to you in all these different languages! <a href=\"https://translate.openfoodfacts.org/\">You can join us in this global effort: it doesn't require any technical knowledge.</a>"

msgctxt "translators_renewal_notice"
msgid "Please note that this table is refreshed nightly and might be out of date."
msgstr "Please note that this table is refreshed nightly and might be out of date."

msgctxt "translators_column_name"
msgid "Name"
msgstr "Name"

msgctxt "translators_column_translated_words"
msgid "Translated (Words)"
msgstr "Translated (Words)"

msgctxt "translators_column_target_words"
msgid "Target Words"
msgstr "Target Words"

msgctxt "translators_column_approved_words"
msgid "Approved (Words)"
msgstr "Approved (Words)"

msgctxt "translators_column_votes_made"
msgid "Votes Made"
msgstr "Votes Made"

msgctxt "minerals_p"
msgid "added minerals"
msgstr "added minerals"

msgctxt "minerals_s"
msgid "added mineral"
msgstr "added mineral"

msgctxt "vitamins_p"
msgid "added vitamins"
msgstr "added vitamins"

msgctxt "vitamins_s"
msgid "added vitamin"
msgstr "added vitamin"

msgctxt "amino_acids_p"
msgid "added amino acids"
msgstr "added amino acids"

msgctxt "amino_acids_s"
msgid "added amino acid"
msgstr "added amino acid"

msgctxt "nucleotides_p"
msgid "added nucleotides"
msgstr "added nucleotides"

msgctxt "nucleotides_s"
msgid "added nucleotide"
msgstr "added nucleotide"

msgctxt "other_nutritional_substances_p"
msgid "other nutritional substances added"
msgstr "other nutritional substances added"

msgctxt "other_nutritional_substances_s"
msgid "other nutritional substance added"
msgstr "other nutritional substance added"

msgctxt "product_as_sold"
msgid "As sold"
msgstr "As sold"

msgctxt "prepared_product"
msgid "Prepared"
msgstr "Prepared"

msgctxt "unit"
msgid "Unit"
msgstr "Unit"

msgctxt "nutrition_data_exists"
msgid "Nutrition facts are specified for the product as sold."
msgstr "Nutrition facts are specified for the product as sold."

msgctxt "nutrition_data_prepared_exists"
msgid "Nutrition facts are specified for the prepared product."
msgstr "Nutrition facts are specified for the prepared product."

msgctxt "nova_groups_s"
msgid "NOVA group"
msgstr "NOVA group"

msgctxt "nova_groups_p"
msgid "NOVA groups"
msgstr "NOVA groups"

# Title for the link to the explanation of what a NOVA Group is
msgctxt "nova_groups_info"
msgid "NOVA groups for food processing"
msgstr "NOVA groups for food processing"

msgctxt "footer_partners"
msgid "Partners"
msgstr "Partners"

# Do not translate without having the same exact string in the Tags template. Do not use spaces, special characters, only alphanumeric characters separated by hyphens
msgctxt "footer_partners_link"
msgid "/partners"
msgstr "/partners"

msgctxt "adults"
msgid "Adults"
msgstr "Adults"

msgctxt "adults_age"
msgid "18 to 64"
msgstr "18 to 64"

msgctxt "adults_description"
msgid "From 18 years up to and including 64 years of age"
msgstr "From 18 years up to and including 64 years of age"

msgctxt "elderly"
msgid "Elderly"
msgstr "Elderly"

msgctxt "elderly_age"
msgid "65+"
msgstr "65+"

msgctxt "elderly_description"
msgid "From 65 years of age and older"
msgstr "From 65 years of age and older"

msgctxt "adolescents"
msgid "Adolescents"
msgstr "Adolescents"

msgctxt "adolescents_age"
msgid "10 to 17"
msgstr "10 to 17"

msgctxt "adolescents_description"
msgid "From 10 years up to and including 17 years of age"
msgstr "From 10 years up to and including 17 years of age"

msgctxt "children"
msgid "Children"
msgstr "Children"

msgctxt "children_age"
msgid "3 to 9"
msgstr "3 to 9"

msgctxt "children_description"
msgid "From 36 months up to and including 9 years of age"
msgstr "From 36 months up to and including 9 years of age"

msgctxt "toddlers"
msgid "Toddlers"
msgstr "Toddlers"

msgctxt "toddlers_age"
msgid "1 to 2"
msgstr "1 to 2"

msgctxt "toddlers_description"
msgid "From 12 months up to and including 35 months of age"
msgstr "From 12 months up to and including 35 months of age"

msgctxt "infants"
msgid "Infants"
msgstr "Infants"

msgctxt "infants_age"
msgid "< 1"
msgstr "< 1"

msgctxt "infants_description"
msgid "From more than 12 weeks up to and including 11 months of age"
msgstr "From more than 12 weeks up to and including 11 months of age"

msgctxt "additives_efsa_evaluation"
msgid "EFSA evaluation"
msgstr "EFSA evaluation"

msgctxt "additives_efsa_evaluation_overexposure_risk_title"
msgid "Risk of overexposure"
msgstr "Risk of overexposure"

msgctxt "additives_efsa_evaluation_overexposure_risk_high"
msgid "The European Food Safety Authority (EFSA) has determined that some population groups have a high risk of reaching or exceeding the Acceptable Daily Intake (ADI) for <tag>."
msgstr "The European Food Safety Authority (EFSA) has determined that some population groups have a high risk of consuming too much <tag>."

msgctxt "additives_efsa_evaluation_overexposure_risk_moderate"
msgid "The European Food Safety Authority (EFSA) has determined that some population groups have a moderate risk of reaching or exceeding the Acceptable Daily Intake (ADI) for <tag>."
msgstr "The European Food Safety Authority (EFSA) has determined that some population groups have a moderate risk of reaching or exceeding the Acceptable Daily Intake (ADI) for <tag>."

msgctxt "additives_efsa_evaluation_overexposure_risk_description"
msgid "To evaluate your exposure to the <tag> food additive, you can browse our list of products that contain it. See the list of <nb_products> products with <tag> below."
msgstr "To evaluate your exposure to the <tag> food additive, you can browse our list of products that contain it. See the list of <nb_products> products with <tag> below."

msgctxt "additives_efsa_evaluation_overexposure_risk_products_link"
msgid "%d products with %s"
msgstr "%d products with %s"

msgctxt "additives_efsa_evaluation_overexposure_risk_no"
msgid "The European Food Safety Authority (EFSA) has determined that no population groups has more than 5% of members at risk of consuming more than the acceptable daily intake of <tag>."
msgstr "The European Food Safety Authority (EFSA) has determined that no population groups has more than 5% of members at risk of consuming more than the acceptable daily intake of <tag>."

msgctxt "additives_efsa_evaluation_overexposure_risk_icon_alt_high"
msgid "High risk of over exposure"
msgstr "High risk of over exposure"

msgctxt "additives_efsa_evaluation_overexposure_risk_icon_alt_moderate"
msgid "Moderate risk of over exposure"
msgstr "Moderate risk of over exposure"

msgctxt "additives_efsa_evaluation_overexposure_risk_icon_alt_no"
msgid "No or very low risk of over exposure"
msgstr "No or very low risk of over exposure"

msgctxt "additives_efsa_evaluation_exposure_greater_than_adi"
msgid "Risk of reaching or exceeding the acceptable daily intake (ADI)"
msgstr "Risk of reaching or exceeding the acceptable daily intake (ADI)"

msgctxt "additives_efsa_evaluation_exposure_greater_than_noael"
msgid "Risk of reaching exceeding the maximum dose without adverse effect (No observed adverse effect level - NOAEL)"
msgstr "Risk of reaching exceeding the maximum dose without adverse effect (No observed adverse effect level - NOAEL)"

msgctxt "additives_efsa_evaluation_exposure_mean_greater_than_adi"
msgid "Groups with more than 50% of members exceeding the acceptable daily intake (ADI)"
msgstr "Groups with more than 50% of members exceeding the acceptable daily intake (ADI)"

msgctxt "additives_efsa_evaluation_exposure_95th_greater_than_adi"
msgid "Groups with more than 5% of members exceeding the acceptable daily intake (ADI)"
msgstr "Groups with more than 5% of members exceeding the acceptable daily intake (ADI)"

msgctxt "additives_efsa_evaluation_exposure_mean_greater_than_noael"
msgid "Groups with more than 50% of members exceeding the maximum dose without adverse effect (No observed adverse effect level - NOAEL)"
msgstr "Groups with more than 50% of members exceeding the maximum dose without adverse effect (No observed adverse effect level - NOAEL)"

msgctxt "additives_efsa_evaluation_exposure_95th_greater_than_noael"
msgid "Groups with more than 5% of members exceeding the maximum dose without adverse effect (No observed adverse effect level - NOAEL)"
msgstr "Groups with more than 5% of members exceeding the maximum dose without adverse effect (No observed adverse effect level - NOAEL)"

msgctxt "exposure_title_95th"
msgid "Moderate risk"
msgstr "Moderate risk"

msgctxt "exposure_description_95th"
msgid "5% of people or more"
msgstr "5% of people or more"

msgctxt "exposure_title_mean"
msgid "High risk"
msgstr "High risk"

msgctxt "exposure_description_mean"
msgid "50% of people or more"
msgstr "50% of people or more"

msgctxt "wikipedia"
msgid "Wikipedia"
msgstr "Wikipedia"

msgctxt "additives_classes"
msgid "Functions"
msgstr "Functions"

msgctxt "photos_and_data_check"
msgid "Photos and data check"
msgstr "Photos and data check"

msgctxt "photos_and_data_check_description"
msgid "Product pages can be marked as checked by experienced contributors who verify that the most recent photos are selected and cropped, and that all the product data that can be inferred from the product photos has been filled and is correct."
msgstr "Product pages can be marked as checked by experienced contributors who verify that the most recent photos are selected and cropped, and that all the product data that can be inferred from the product photos has been filled and is correct."

msgctxt "photos_and_data_checked"
msgid "Photos and data checked"
msgstr "Photos and data checked"

msgctxt "i_checked_the_photos_and_data"
msgid "I checked the photos and data."
msgstr "I checked the photos and data."

msgctxt "i_checked_the_photos_and_data_again"
msgid "I checked the photos and data again."
msgstr "I checked the photos and data again."

msgctxt "last_check_dates_p"
msgid "Last check dates"
msgstr "Last check dates"

msgctxt "last_check_dates_s"
msgid "Last check date"
msgstr "Last check date"

msgctxt "product_last_checked"
msgid "Last check of product page on"
msgstr "Last check of product page on"

msgctxt "product_other_information"
msgid "Other information"
msgstr "Other information"

msgctxt "producer_version_id"
msgid "Producer version identifier"
msgstr "Producer version identifier"

msgctxt "producer_product_id"
msgid "Producer product identifier"
msgstr "Producer product identifier"

msgctxt "net_weight"
msgid "Net weight"
msgstr "Net weight"

msgctxt "drained_weight"
msgid "Drained weight"
msgstr "Drained weight"

msgctxt "volume"
msgid "Volume"
msgstr "Volume"

msgctxt "other_information"
msgid "Other information"
msgstr "Other information"

msgctxt "conservation_conditions"
msgid "Conservation conditions"
msgstr "Conservation conditions"

msgctxt "warning"
msgid "Warning"
msgstr "Warning"

msgctxt "preparation"
msgid "Preparation"
msgstr "Preparation"

msgctxt "recipe_idea"
msgid "Recipe idea"
msgstr "Recipe idea"

msgctxt "origin"
msgid "Origin of the product and/or its ingredients"
msgstr "Origin of the product and/or its ingredients"

msgctxt "origin_note"
msgid "Packaging mentions that indicate the manufacturing place and/or the origins of the ingredients"
msgstr "Packaging mentions that indicate the manufacturing place and/or the origins of the ingredients"

msgctxt "origin_example"
msgid "Made in France. Tomatoes from Italy. Origin of the rice: India, Thailand."
msgstr "Made in France. Tomatoes from Italy. Origin of the rice: India, Thailand."

msgctxt "customer_service"
msgid "Customer service"
msgstr "Customer service"

msgctxt "producer"
msgid "Producer"
msgstr "Producer"

msgctxt "recycling_instructions_to_recycle"
msgid "Recycling instructions - To recycle"
msgstr "Recycling instructions - To recycle"

msgctxt "recycling_instructions_to_discard"
msgid "Recycling instructions - To discard"
msgstr "Recycling instructions - To discard"

msgctxt "checkers_products"
msgid "Products checked by %s"
msgstr "Products checked by %s"

msgctxt "checkers_without_products"
msgid "Products not checked by %s"
msgstr "Products not checked by %s"

msgctxt "correctors_products"
msgid "Products corrected by %s"
msgstr "Products corrected by %s"

msgctxt "correctors_without_products"
msgid "Products not corrected by %s"
msgstr "Products not corrected by %s"

msgctxt "contributors_products"
msgid "Products added by %s"
msgstr "Products added by %s"

msgctxt "editors_products"
msgid "Products edited by %s"
msgstr "Products edited by %s"

msgctxt "editors_without_products"
msgid "Products not edited by %s"
msgstr "Products not edited by %s"

msgctxt "informers_products"
msgid "Products completed by %s"
msgstr "Products completed by %s"

msgctxt "informers_without_products"
msgid "Products not completed by %s"
msgstr "Products not completed by %s"

msgctxt "photographers_products"
msgid "Products photographed by %s"
msgstr "Products photographed by %s"

msgctxt "photographers_without_products"
msgid "Products not photographed by %s"
msgstr "Products not photographed by %s"

msgctxt "user_s_page"
msgid "%s's page"
msgstr "%s's page"

msgctxt "obsolete"
msgid "Product taken off the market"
msgstr "Product taken off the market"

msgctxt "obsolete_since_date"
msgid "Withdrawal date"
msgstr "Withdrawal date"

msgctxt "obsolete_since_date_note"
msgid "Format: YYYY-MM-DD or YYYY-MM or YYYY"
msgstr "Format: YYYY-MM-DD or YYYY-MM or YYYY"

msgctxt "obsolete_since_date_example"
msgid "2019-09-30 or 2019-09 or 2019"
msgstr "2019-09-30 or 2019-09 or 2019"

msgctxt "obsolete_warning"
msgid "Important note: this product is no longer sold. The data is kept for reference only. This product does not appear in regular searches and is not taken into account for statistics."
msgstr "Important note: this product is no longer sold. The data is kept for reference only. This product does not appear in regular searches and is not taken into account for statistics."

# This will be on a button and needs to be as short as possible
# So instead of something like "Install the mobile application"
# try to make it very short "Get the app" or "Install the app"
# Use infinitive instead of imperative
msgctxt "get_the_app"
msgid "Get the app"
msgstr "Get the app"

msgctxt "get_the_app_android"
msgid "Get the Android app"
msgstr "Get the Android app"

msgctxt "get_the_app_iphone"
msgid "Get the iPhone app"
msgstr "Get the iPhone app"

msgctxt "get_the_app_ipad"
msgid "Get the iPad app"
msgstr "Get the iPad app"

msgctxt "warning_gs1_company_prefix"
msgid "<em>Ambiguous barcode</em>: This product has a Restricted Circulation Number barcode for products within a company. This means that different producers and stores can use the same barcode for different products."
msgstr "<em>Ambiguous barcode</em>: This product has a Restricted Circulation Number barcode for products within a company. This means that different producers and stores can use the same barcode for different products."

msgctxt "environment_infocard"
msgid "Environment infocard"
msgstr "Environment infocard"

msgctxt "environment_infocard_note"
msgid "HTML code for the environment infocard in the mobile application"
msgstr "HTML code for the environment infocard in the mobile application"

msgctxt "environment_impact_level"
msgid "Environment impact level"
msgstr "Environment impact level"

msgctxt "environment_impact_level_example"
msgid "en:low, en:medium or en:high"
msgstr "en:low, en:medium or en:high"

msgctxt "carbon_impact_from_meat_or_fish"
msgid "Carbon impact from meat or fish"
msgstr "Carbon impact from meat or fish"

msgctxt "of_carbon_impact_from_meat_or_fish_for_whole_product"
msgid "of carbon emission from meat or fish for the whole product"
msgstr "of carbon emission from meat or fish for the whole product"

msgctxt "of_sustainable_daily_emissions_of_1_person"
msgid "of sustainable daily emissions of 1 person"
msgstr "of sustainable daily emissions of 1 person"

msgctxt "of_sustainable_weekly_emissions_of_1_person"
msgid "of sustainable weekly emissions of 1 person"
msgstr "of sustainable weekly emissions of 1 person"

msgctxt "for_one_serving"
msgid "for one serving"
msgstr "for one serving"

msgctxt "methodology"
msgid "Methodology"
msgstr "Methodology"

msgctxt "carbon_footprint_note_foodges_ademe"
msgid "Carbon emissions computations rely on the CO<sub>2</sub> per kg values from the FoodGES program by <a href=\"https://www.ademe.fr\">ADEME</a>."
msgstr "Carbon emissions computations rely on the CO<sub>2</sub> per kg values from the FoodGES program by <a href=\"https://www.ademe.fr\">ADEME</a>."

msgctxt "carbon_footprint_note_sustainable_annual_emissions"
msgid "Sustainable annual emissions: 2 tons of CO<sub>2</sub> equivalent per person to achieve the goals set in COP21."
msgstr "Sustainable annual emissions: 2 tons of CO<sub>2</sub> equivalent per person to achieve the goals set in COP21."

msgctxt "carbon_footprint_note_uncertainty"
msgid "Carbon footprint calculations have high uncertainty. Values should be looked at with caution and are more intended for relative comparison than as absolute values."
msgstr "Carbon footprint calculations have high uncertainty. Values should be looked at with caution and are more intended for relative comparison than as absolute values."

msgctxt "error_too_many_products_to_export"
msgid "Too many products (%d products, the limit is %d) to export, please download the <a href=\"/data\">complete database export</a> instead."
msgstr "Too many products (%d products, the limit is %d) to export, please download the <a href=\"/data\">complete database export</a> instead."

msgctxt "translate_taxonomy_to"
msgid "Help translate the %s to %s"
msgstr "Help translate the %s to %s"

msgctxt "translate_taxonomy_description"
msgid "You can suggest translations for the entries below that have not yet been translated to your language. The blue link and the black text (both in English) show respectively the non-localized product and the original entry incl. optional synonyms separated by commas. Enter the translation in the text field, incl. optional synonyms, and then click the Save button. Thank you!"
msgstr "You can suggest translations for the entries below that have not yet been translated to your language. The blue link and the black text (both in English) show respectively the non-localized product and the original entry incl. optional synonyms separated by commas. Enter the translation in the text field, incl. optional synonyms, and then click the Save button. Thank you!"

msgctxt "translate_taxonomy_add"
msgid "Show only entries without pending translations."
msgstr "Show only entries without pending translations."

msgctxt "translate_taxonomy_edit"
msgid "Also show entries with pending translations from you or other users."
msgstr "Also show entries with pending translations from you or other users."

msgctxt "translated"
msgid "translated"
msgstr "translated"

msgctxt "to_be_translated"
msgid "to be translated"
msgstr "to be translated"

msgctxt "current_translation"
msgid "Current translation"
msgstr "Current translation"

msgctxt "button_caption_yes"
msgid "Yes"
msgstr "Yes"

msgctxt "button_caption_no"
msgid "No"
msgstr "No"

msgctxt "button_caption_skip"
msgid "Skip"
msgstr "Skip"

msgctxt "popularity_s"
msgid "popularity"
msgstr "popularity"

msgctxt "popularity_p"
msgid "popularity"
msgstr "popularity"

msgctxt "ingredients_analysis_p"
msgid "ingredients analysis"
msgstr "ingredients analysis"

msgctxt "ingredients_analysis_s"
msgid "ingredients analysis"
msgstr "ingredients analysis"

msgctxt "ingredients_analysis"
msgid "Ingredients analysis"
msgstr "Ingredients analysis"

msgctxt "ingredients_analysis_disclaimer"
msgid "The analysis is based solely on the ingredients listed and does not take into account processing methods."
msgstr "The analysis is based solely on the ingredients listed and does not take into account processing methods."

msgctxt "rev_warning"
msgid "You are viewing an old version of this product page!"
msgstr "You are viewing an old version of this product page!"

msgctxt "rev_number"
msgid "Revision number: "
msgstr "Revision number: "

msgctxt "rev_contributor"
msgid "Edited by: "
msgstr "Edited by: "

msgctxt "rev_previous"
msgid "Previous version"
msgstr "Previous version"

msgctxt "rev_next"
msgid "Next version"
msgstr "Next version"

msgctxt "rev_latest"
msgid "Latest version"
msgstr "Latest version"

# "product data" in this sentence means data for many products, not just one product
msgctxt "import_data_file_title"
msgid "Import a product data file"
msgstr "Import a product data file"

# "product data" in this sentence means data for many products, not just one product
msgctxt "import_data_file_description"
msgid "Upload a spreadsheet file (Excel file or a comma or tab separated UTF-8 encoded CSV file) with product data."
msgstr "Upload a spreadsheet file (Excel file or a comma or tab separated UTF-8 encoded CSV file) with product data."

# "product data" in this sentence means data for many products, not just one product
msgctxt "import_data_file_format"
msgid "You can upload a table with the columns Open Food Facts import format, or you can upload a table in any format and then select the columns to import."
msgstr "You can upload a table with the columns Open Food Facts import format, or you can upload a table in any format and then select the columns to import."

# "product data" in this sentence means data for many products, not just one product
msgctxt "upload_product_data_file"
msgid "Upload a file with product data"
msgstr "Upload a file with product data"

msgctxt "uploading_file"
msgid "File being uploaded."
msgstr "File being uploaded."

msgctxt "upload_error"
msgid "The file could not be uploaded."
msgstr "The file could not be uploaded."

msgctxt "import_data_file_select_format_title"
msgid "Select and import data"
msgstr "Select and import data"

msgctxt "import_data_file_select_format_description"
msgid "Use the form below to indicate which columns to import and what data they contain."
msgstr "Use the form below to indicate which columns to import and what data they contain."

msgctxt "import_data"
msgid "Import data"
msgstr "Import data"

msgctxt "import_file_rows_columns"
msgid "The uploaded file contains %s rows and %s columns."
msgstr "The uploaded file contains %s rows and %s columns."

msgctxt "import_file_selected_columns"
msgid "%s columns out of %s have been selected and will be imported."
msgstr "%s columns out of %s have been selected and will be imported."

msgctxt "fields_group_identification"
msgid "Product identification"
msgstr "Product identification"

msgctxt "fields_group_origins"
msgid "Origins"
msgstr "Origins"

msgctxt "fields_group_ingredients"
msgid "Ingredients"
msgstr "Ingredients"

msgctxt "fields_group_nutrition"
msgid "Nutrition facts"
msgstr "Nutrition facts"

msgctxt "fields_group_nutrition_other"
msgid "Optional nutrition facts"
msgstr "Optional nutrition facts"

msgctxt "fields_group_other"
msgid "Other information"
msgstr "Other information"

msgctxt "fields_group_images"
msgid "Product photos"
msgstr "Product photos"

msgctxt "fields_group_packaging"
msgid "Packaging"
msgstr "Packaging"

msgctxt "image_front_url"
msgid "Link to front product photo"
msgstr "Link to front product photo"

msgctxt "image_ingredients_url"
msgid "Link to ingredients list photo"
msgstr "Link to ingredients list photo"

msgctxt "image_nutrition_url"
msgid "Link to nutrition facts table photo"
msgstr "Link to nutrition facts table photo"

msgctxt "image_other_url"
msgid "Link to other product photo"
msgstr "Link to other product photo"

msgctxt "labels_specific"
msgid "Specific label"
msgstr "Specific label"

msgctxt "categories_specific"
msgid "Specific category"
msgstr "Specific category"

msgctxt "sources_fields_specific"
msgid "Source specific field"
msgstr "Source specific field"

msgctxt "select_a_field"
msgid "Select a field"
msgstr "Select a field"

msgctxt "specify"
msgid "Specify"
msgstr "Specify"

msgctxt "value_unit_dropdown"
msgid "In the dropdown menu on the right, specify if the column contains:"
msgstr "In the dropdown menu on the right, specify if the column contains:"

msgctxt "value_unit_dropdown_value_unit"
msgid "the value and the unit"
msgstr "the value and the unit"

msgctxt "value_unit_dropdown_value_specific_unit"
msgid "the value in a specific unit"
msgstr "the value in a specific unit"

msgctxt "value_unit_dropdown_value"
msgid "only the value, with the unit in another column"
msgstr "only the value, with the unit in another column"

msgctxt "value_unit_dropdown_unit"
msgid "only the unit, with the value in another column"
msgstr "only the unit, with the value in another column"

# Please do not translate Y, Yes and 1
msgctxt "labels_specific_tag"
msgid "Select this option if the column indicates the presence of a specific label (e.g. Organic, Fair-Trade) when the value is either Y, Yes or 1."
msgstr "Select this option if the column indicates the presence of a specific label (e.g. Organic, Fair-Trade) when the value is either Y, Yes or 1."

msgctxt "labels_specific_tag_value"
msgid "Type the name of the label in the text field on the right."
msgstr "Type the name of the label in the text field on the right."

# Please do not translate Y, Yes and 1
msgctxt "categories_specific_tag"
msgid "Select this option if the column indicates the presence of a specific category (e.g. Beverages) when the value is either Y, Yes or 1."
msgstr "Select this option if the column indicates the presence of a specific category (e.g. Beverages) when the value is either Y, Yes or 1."

msgctxt "categories_specific_tag_value"
msgid "Type the name of the category in the text field on the right."
msgstr "Type the name of the category in the text field on the right."

# Please do not translate Y, Yes and 1
msgctxt "sources_fields_specific_tag"
msgid "Select this option for fields that are specific to the source, and that we want to keep as source specific fields."
msgstr "Select this option for fields that are specific to the source, and that we want to keep as source specific fields."

msgctxt "sources_fields_specific_tag_value"
msgid "Type the name of the target field in the text field on the right, or leave blank to use the name of the source field."
msgstr "Type the name of the target field in the text field on the right, or leave blank to use the name of the source field."

msgctxt "value"
msgid "Value"
msgstr "Value"

msgctxt "value_unit"
msgid "Value + Unit"
msgstr "Value + Unit"

msgctxt "value_in_l"
msgid "Value in L"
msgstr "Value in L"

msgctxt "value_in_dl"
msgid "Value in dl"
msgstr "Value in dl"

msgctxt "value_in_cl"
msgid "Value in cl"
msgstr "Value in cl"

msgctxt "value_in_ml"
msgid "Value in ml"
msgstr "Value in ml"

msgctxt "value_in_kg"
msgid "Value in kg"
msgstr "Value in kg"

msgctxt "value_in_g"
msgid "Value in g"
msgstr "Value in g"

msgctxt "value_in_mg"
msgid "Value in mg"
msgstr "Value in mg"

msgctxt "value_in_mcg"
msgid "Value in μg"
msgstr "Value in μg"

msgctxt "value_in_iu"
msgid "Value in IU"
msgstr "Value in IU"

msgctxt "value_in_kcal"
msgid "Value in kcal"
msgstr "Value in kcal"

msgctxt "value_in_kj"
msgid "Value in kJ"
msgstr "Value in kJ"

msgctxt "value_in_percent"
msgid "Value in %"
msgstr "Value in %"

msgctxt "no_owner_defined"
msgid "Please log-in to use this feature."
msgstr "Please log-in to use this feature."

msgctxt "organization"
msgid "Organization"
msgstr "Organization"

msgctxt "column_in_file"
msgid "Column in file"
msgstr "Column in file"

msgctxt "field_on_site"
msgid "Field on %s"
msgstr "Field on %s"

msgctxt "producers_platform"
msgid "Platform for producers"
msgstr "Platform for producers"

# "product data and photos" in this sentence means data and photos for many products, not just one product
msgctxt "producers_platform_description"
msgid "The platform for producers allows manufacturers to easily manage their product photos and data on Open Food Facts."
msgstr "The platform for producers allows manufacturers to easily manage their product photos and data on Open Food Facts."

# "product data and photos" in this sentence means data and photos for many products, not just one product
msgctxt "producers_platform_private_database"
msgid "The product data and photos you send on the platform for producers are stored in a private database. You will be able to check that all the data is correct before making it available on the public Open Food Facts database."
msgstr "The product data and photos you send on the platform for producers are stored in a private database. You will be able to check that all the data is correct before making it available on the public Open Food Facts database."

# "product data and photos" in this sentence means data and photos for many products, not just one product
msgctxt "producers_platform_licence"
msgid "The product data and photos will become publicly available in the Open Food Facts database, under the <a href=\"https://opendatacommons.org/licenses/odbl/1.0/\">Open Database License</a>. Individual contents of the database are available under the <a href=\"https://opendatacommons.org/licenses/dbcl/1.0/\">Database Contents License</a> and products images are available under the <a href=\"https://creativecommons.org/licenses/by-sa/3.0/deed.en\">Creative Commons Attribution ShareAlike licence</a>."
msgstr "The product data and photos will become publicly available in the Open Food Facts database, under the <a href=\"https://opendatacommons.org/licenses/odbl/1.0/\">Open Database License</a>. Individual contents of the database are available under the <a href=\"https://opendatacommons.org/licenses/dbcl/1.0/\">Database Contents License</a> and products images are available under the <a href=\"https://creativecommons.org/licenses/by-sa/3.0/deed.en\">Creative Commons Attribution ShareAlike licence</a>."

# "product data" in this sentence means data for many products, not just one product
msgctxt "import_product_data"
msgid "Import product data"
msgstr "Import product data"

# "product photos" in this sentence means data for many products, not just one product
msgctxt "import_product_photos"
msgid "Import product photos"
msgstr "Import product photos"

# "product data and photos" in this sentence means data and photos for many products, not just one product
msgctxt "export_product_data_photos"
msgid "Export product data and photos to the public database"
msgstr "Export product data and photos to the public database"

msgctxt "export_product_data_photos_please_check"
msgid "Please check that the data on the platform for producers is correct before exporting it to the public database."
msgstr "Please check that the data on the platform for producers is correct before exporting it to the public database."

msgctxt "export_photos"
msgid "Export photos to the public database"
msgstr "Export photos to the public database"

msgctxt "replace_selected_photos"
msgid "Replace existing selected photos"
msgstr "Replace existing selected photos"

msgctxt "cancel"
msgid "Cancel"
msgstr "Cancel"

msgctxt "collapsed_changes"
msgid "Collapsed changes"
msgstr "Collapsed changes"

msgctxt "data_quality_p"
msgid "data quality"
msgstr "data quality"

msgctxt "data_quality_s"
msgid "data quality"
msgstr "data quality"

msgctxt "data_quality"
msgid "data quality"
msgstr "data quality"

msgctxt "data_quality_bugs_p"
msgid "data quality bugs"
msgstr "data quality bugs"

msgctxt "data_quality_bugs_s"
msgid "data quality bug"
msgstr "data quality bug"

msgctxt "data_quality_bugs"
msgid "data quality bugs"
msgstr "data quality bugs"

msgctxt "data_quality_info_p"
msgid "data quality info"
msgstr "data quality info"

msgctxt "data_quality_info_s"
msgid "data quality info"
msgstr "data quality info"

msgctxt "data_quality_info"
msgid "data quality info"
msgstr "data quality info"

msgctxt "data_quality_warnings_p"
msgid "data quality warnings"
msgstr "data quality warnings"

msgctxt "data_quality_warnings_s"
msgid "data quality warning"
msgstr "data quality warning"

msgctxt "data_quality_warnings"
msgid "data quality warnings"
msgstr "data quality warnings"

msgctxt "data_quality_errors_p"
msgid "data quality errors"
msgstr "data quality errors"

msgctxt "data_quality_errors_s"
msgid "data quality error"
msgstr "data quality error"

msgctxt "data_quality_errors"
msgid "data quality errors"
msgstr "data quality errors"

msgctxt "data_quality_warnings_producers_p"
msgid "data quality warnings"
msgstr "data quality warnings"

msgctxt "data_quality_warnings_producers_s"
msgid "data quality warning"
msgstr "data quality warning"

msgctxt "data_quality_warnings_producers"
msgid "data quality warnings"
msgstr "data quality warnings"

msgctxt "data_quality_errors_producers_p"
msgid "data quality errors"
msgstr "data quality errors"

msgctxt "data_quality_errors_producers_s"
msgid "data quality error"
msgstr "data quality error"

msgctxt "data_quality_errors_producers"
msgid "data quality errors"
msgstr "data quality errors"

# abbreviation for Minimum
msgctxt "min"
msgid "Min"
msgstr "Min"

# abbreviation for Maximum
msgctxt "max"
msgid "Max"
msgstr "Max"

msgctxt "improvements_p"
msgid "possible improvements"
msgstr "possible improvements"

msgctxt "improvements_s"
msgid "possible improvement"
msgstr "possible improvement"

msgctxt "improvements"
msgid "possible improvements"
msgstr "possible improvements"

# Do not translate
msgctxt "import_products_link"
msgid "/import-products"
msgstr "/import-products"

msgctxt "add_or_update_products"
msgid "Add or update products"
msgstr "Add or update products"

# Formal you
msgctxt "your_products"
msgid "Your products"
msgstr "Your products"

# Do not translate the e-mail address
msgctxt "account_without_org"
msgid "Your account is not associated with a company yet. Please e-mail <a href=\"mailto:producers@openfoodfacts.org\">producers@openfoodfacts.org</a> to activate the free access to the platform for producers."
msgstr "Your account is not associated with a company yet. Please e-mail <a href=\"mailto:producers@openfoodfacts.org\">producers@openfoodfacts.org</a> to activate the free access to the platform for producers."

msgctxt "import_products"
msgid "Import products"
msgstr "Import products"

msgctxt "empty_column"
msgid "Empty column"
msgstr "Empty column"

msgctxt "empty_column_description"
msgid "The file does not contain any value in this column."
msgstr "The file does not contain any value in this column."

msgctxt "import_file_status_title"
msgid "Data import in progress"
msgstr "Data import in progress"

# "product data" means data for many products
msgctxt "import_file_status_description"
msgid "The product data has been received and is going to be imported on the platform for producers."
msgstr "The product data has been received and is going to be imported on the platform for producers."

msgctxt "import_file_status"
msgid "Status"
msgstr "Status"

msgctxt "job_status_inactive"
msgid "Scheduled"
msgstr "Scheduled"

msgctxt "job_status_active"
msgid "In progress"
msgstr "In progress"

msgctxt "job_status_finished"
msgid "Finished"
msgstr "Finished"

msgctxt "job_status_failed"
msgid "Failed"
msgstr "Failed"

msgctxt "import_file_result"
msgid "Import result"
msgstr "Import result"

msgctxt "products_modified"
msgid "Products modified"
msgstr "Products modified"

msgctxt "import_file_result_no_change"
msgid "There were no product added or modified. The data has probably been already imported previously."
msgstr "There were no product added or modified. The data has probably been already imported previously."

msgctxt "import_file_result_products"
msgid "List of products added or modified"
msgstr "List of products added or modified"

msgctxt "imports_p"
msgid "imports"
msgstr "imports"

msgctxt "imports_s"
msgid "import"
msgstr "import"

msgctxt "imports"
msgid "imports"
msgstr "imports"

msgctxt "number_of_products_with_data_quality_errors_producers"
msgid "Number of products with data quality errors"
msgstr "Number of products with data quality errors"

msgctxt "number_of_products_with_data_quality_warnings_producers"
msgid "Number of products with data quality warnings"
msgstr "Number of products with data quality warnings"

msgctxt "number_of_products_with_improvements"
msgid "Number of products with improvement opportunities"
msgstr "Number of products with improvement opportunities"

msgctxt "improvements_facet_description_1"
msgid "This table lists possible opportunities to improve the nutritional quality, the Nutri-Score and the composition of food products."
msgstr "This table lists possible opportunities to improve the nutritional quality, the Nutri-Score and the composition of food products."

msgctxt "improvements_facet_description_2"
msgid "In order to get relevant results, please make sure the product data is complete (nutrition facts with values for fiber and fruits and vegetables to compute the Nutri-Score, and a precise category to compare each product to similar products)."
msgstr "In order to get relevant results, please make sure the product data is complete (nutrition facts with values for fiber and fruits and vegetables to compute the Nutri-Score, and a precise category to compare each product to similar products)."

# "product photos" in this sentence means photos for many products, not just one product
msgctxt "import_photos_title"
msgid "Import product photos"
msgstr "Import product photos"

msgctxt "import_photos_description"
msgid "You can use the form below to easily upload photos (front of product, ingredients list and nutrition facts table) for many products."
msgstr "You can use the form below to easily upload photos (front of product, ingredients list and nutrition facts table) for many products."

msgctxt "import_photos_format_1"
msgid "Each filename needs to contains the barcode of the product."
msgstr "Each filename needs to contains the barcode of the product."

msgctxt "import_photos_format_2"
msgid "And you can also specify the type of the photo in the filename:"
msgstr "And you can also specify the type of the photo in the filename:"

# Do not translate the file name
msgctxt "import_photos_format_barcode"
msgid "3001234567890.jpg: front of the product in the current language."
msgstr "3001234567890.jpg: front of the product in the current language."

# Do not translate the file name
msgctxt "import_photos_format_front"
msgid "3001234567890.front_nl.jpg: front of the product in Dutch."
msgstr "3001234567890.front_nl.jpg: front of the product in Dutch."

# Do not translate the file name
msgctxt "import_photos_format_ingredients"
msgid "3001234567890.ingredients_fr.jpg: ingredients list in French."
msgstr "3001234567890.ingredients_fr.jpg: ingredients list in French."

# Do not translate the file name
msgctxt "import_photos_format_nutrition"
msgid "3001234567890.nutrition_es.jpg: nutrition table in Spanish."
msgstr "3001234567890.nutrition_es.jpg: nutrition table in Spanish."

msgctxt "add_photos"
msgid "Add photos..."
msgstr "Add photos..."

msgctxt "start_upload"
msgid "Start upload"
msgstr "Start upload"

msgctxt "start"
msgid "Start"
msgstr "Start"

msgctxt "close"
msgid "Close"
msgstr "Close"

msgctxt "cancel_upload"
msgid "Cancel upload"
msgstr "Cancel upload"

msgctxt "info"
msgid "Info"
msgstr "Info"

msgctxt "file_received"
msgid "File received"
msgstr "File received"

msgctxt "nutriscore_calculation_details"
msgid "Details of the calculation of the Nutri-Score"
msgstr "Details of the calculation of the Nutri-Score"

msgctxt "nutriscore_is_beverage"
msgid "This product is considered a beverage for the calculation of the Nutri-Score."
msgstr "This product is considered a beverage for the calculation of the Nutri-Score."

msgctxt "nutriscore_is_not_beverage"
msgid "This product is not considered a beverage for the calculation of the Nutri-Score."
msgstr "This product is not considered a beverage for the calculation of the Nutri-Score."

msgctxt "nutriscore_positive_points"
msgid "Positive points"
msgstr "Positive points"

msgctxt "nutriscore_negative_points"
msgid "Negative points"
msgstr "Negative points"

msgctxt "nutriscore_proteins_negative_points_less_than_11"
msgid "The points for proteins are counted because the negative points are less than 11."
msgstr "The points for proteins are counted because the negative points are less than 11."

msgctxt "nutriscore_proteins_negative_points_greater_or_equal_to_11"
msgid "The points for proteins are not counted because the negative points are greater or equal to 11."
msgstr "The points for proteins are not counted because the negative points are greater or equal to 11."

msgctxt "nutriscore_proteins_maximum_fruits_points"
msgid "The points for proteins are counted because the points for the fruits, vegetables, nuts and colza/walnut/olive oils are at the maximum."
msgstr "The points for proteins are counted because the points for the fruits, vegetables, nuts and colza/walnut/olive oils are at the maximum."

msgctxt "nutriscore_proteins_is_cheese"
msgid "The points for proteins are counted because the product is in the cheeses category."
msgstr "The points for proteins are counted because the product is in the cheeses category."

msgctxt "nutriscore_proteins_is_added_fat"
msgid "The product is in the fats category, the points for saturated fat are replaced by the points for the saturated fat / fat ratio."
msgstr "The product is in the fats category, the points for saturated fat are replaced by the points for the saturated fat / fat ratio."

msgctxt "nutriscore_points_for_energy"
msgid "Energy"
msgstr "Energy"

msgctxt "nutriscore_points_for_sugars"
msgid "Sugars"
msgstr "Sugars"

msgctxt "nutriscore_points_for_saturated_fat"
msgid "Saturated fat"
msgstr "Saturated fat"

msgctxt "nutriscore_points_for_saturated_fat_ratio"
msgid "Saturated fat / fat ratio"
msgstr "Saturated fat / fat ratio"

msgctxt "nutriscore_points_for_sodium"
msgid "Sodium"
msgstr "Sodium"

msgctxt "nutriscore_points_for_fruits_vegetables_nuts_colza_walnut_olive_oils"
msgid "Fruits, vegetables, nuts, and colza/walnut/olive oils"
msgstr "Fruits, vegetables, nuts, and colza/walnut/olive oils"

msgctxt "nutriscore_points_for_fiber"
msgid "Fiber"
msgstr "Fiber"

msgctxt "nutriscore_points_for_proteins"
msgid "Proteins"
msgstr "Proteins"

msgctxt "nutriscore_source_value"
msgid "value"
msgstr "value"

msgctxt "nutriscore_rounded_value"
msgid "rounded value"
msgstr "rounded value"

msgctxt "nutriscore_score"
msgid "Nutritional score"
msgstr "Nutritional score"

# Do not translate
msgctxt "nutriscore_grade"
msgid "Nutri-Score"
msgstr "Nutri-Score"

# This is not the Nutri-Score grade with letters, but the Nutri-Score number score used to compute the grade. Translate score but not Nutri-Score.
msgctxt "nutriscore_score_producer"
msgid "Nutri-Score score"
msgstr "Nutri-Score score"

# Do not translate
msgctxt "nutriscore_grade_producer"
msgid "Nutri-Score"
msgstr "Nutri-Score"

# free as in not costing something
msgctxt "donate_free_and_independent"
msgid "Open Food Facts is 100% free and independent."
msgstr "Open Food Facts is 100% free and independent."

# leave empty link
msgctxt "donate_help_and_donations"
msgid "<a href=\"\">We need your help and donations</a> to continue and to grow the project."
msgstr "<a href=\"\">We need your help and donations</a> to continue and to grow the project."

msgctxt "thank_you"
msgid "Thank you!"
msgstr "Thank you!"

msgctxt "thank_you_very_much"
msgid "Thank you very much!"
msgstr "Thank you very much!"

msgctxt "value_for_the_product"
msgid "Value for the product"
msgstr "Value for the product"

# Do not translate %s, it will be replaced by the category name
msgctxt "value_for_the_category"
msgid "Mean value for the %s category"
msgstr "Mean value for the %s category"

# Keep the %s
msgctxt "better_nutriscore"
msgid "The Nutri-Score can be changed from %s to %s by changing the %s value from %s to %s (%s percent difference)."
msgstr "The Nutri-Score can be changed from %s to %s by changing the %s value from %s to %s (%s percent difference)."

msgctxt "export_products_to_public_database_email"
msgid "The platform for producers is still under development and we make manual checks before importing products to the public database. Please e-mail us at <a href=\"mailto:producers@openfoodfacts.org\">producers@openfoodfacts.org</a> to update the public database."
msgstr "The platform for producers is still under development and we make manual checks before importing products to the public database. Please e-mail us at <a href=\"mailto:producers@openfoodfacts.org\">producers@openfoodfacts.org</a> to update the public database."

msgctxt "crm_user_id"
msgid "Id of corresponding contact in CRM"
msgstr "Id of corresponding contact in CRM"

msgctxt "crm_org_id"
msgid "Id of corresponding organization in CRM"
msgstr "Id of corresponding organization in CRM"

msgctxt "user_groups"
msgid "Groups"
msgstr "Groups"

msgctxt "user_group_producer"
msgid "Producer"
msgstr "Producer"

msgctxt "user_group_producer_description"
msgid "Must be checked only for accounts of producers who edit their own products. Product ownership will be attributed to producers when they add or edit a product."
msgstr "Must be checked only for accounts of producers who edit their own products. Product ownership will be attributed to producers when they add or edit a product."

msgctxt "user_group_database"
msgid "Database"
msgstr "Database"

msgctxt "user_group_database_description"
msgid "For external sources of data. Product ownership of imported products will not change."
msgstr "For external sources of data. Product ownership of imported products will not change."

msgctxt "user_group_app"
msgid "App"
msgstr "App"

msgctxt "user_group_app_description"
msgid "For applications."
msgstr "For applications."

msgctxt "user_group_bot"
msgid "Bot"
msgstr "Bot"

msgctxt "user_group_bot_description"
msgid "For robots, scripts etc."
msgstr "For robots, scripts etc."

msgctxt "user_group_moderator"
msgid "Moderator"
msgstr "Moderator"

msgctxt "user_group_moderator_description"
msgid "Moderators have access to special features to edit and review products."
msgstr "Moderators have access to special features to edit and review products."

msgctxt "user_group_pro_moderator"
msgid "Moderator for the producers platform"
msgstr "Moderator for the producers platform"

msgctxt "user_group_pro_moderator_description"
msgid "Moderators of the producers platform can view and edit the private products of all users and organizations on the producers platform."
msgstr "Moderators of the producers platform can view and edit the private products of all users and organizations on the producers platform."

msgctxt "donation_banner_hide"
msgid "I have already donated or I'm not interested. Hide the banner."
msgstr "I have already donated or I'm not interested. Hide the banner."

msgctxt "donation_banner_independant"
msgid "An independant and citizen-led project for food transparency?"
msgstr "An independant and citizen-led project for food transparency?"

msgctxt "donation_banner_public_health"
msgid "Food product data for research that improves public health?"
msgstr "Food product data for research that improves public health?"

msgctxt "donation_banner_choices"
msgid "Easier and better food choices according to your own criteria?"
msgstr "Easier and better food choices according to your own criteria?"

msgctxt "donation_banner_cta"
msgid "We need your support!"
msgstr "We need your support!"

msgctxt "donation_banner_cta_button"
msgid "Please Donate"
msgstr "Please Donate"

msgctxt "alcohol_warning"
msgid "Excessive consumption of alcohol is harmful to health, to be consumed with moderation."
msgstr "Excessive consumption of alcohol is harmful to health, to be consumed with moderation."

msgctxt "producers_platform_moderation_title"
msgid "Producers platform moderation"
msgstr "Producers platform moderation"

# variable names between { } must not be translated
msgctxt "f_pro_moderator_owner_set"
msgid "You are currently viewing products from {organization}."
msgstr "You are currently viewing products from {organization}."

msgctxt "pro_moderator_owner_not_set"
msgid "You are currently viewing your own products."
msgstr "You are currently viewing your own products."

msgctxt "pro_moderator_edit_owner_description"
msgid "To see products from a specific user or organization, enter its id below. Leave field empty to unset."
msgstr "To see products from a specific user or organization, enter its id. Leave field empty to unset."

# Action verb "Change" to put on a form button
msgctxt "pro_moderator_edit_owner"
msgid "Switch to another organization"
msgstr "Switch to another organization"

msgctxt "pro_moderator_edit_owner_placeholder"
msgid "user-abc or org-xyz"
msgstr "user-abc or org-xyz"

# keep %s, it is a variable for the name of the user
msgctxt "error_user_does_not_exist"
msgid "User %s does not exist"
msgstr "User %s does not exist"

msgctxt "error_malformed_owner"
msgid "The id must be of the form user-abc or org-xyz"
msgstr "The id must be of the form user-abc or org-xyz"

msgctxt "import_products_categories_from_public_database"
msgid "Import product categories from the public database"
msgstr "Import product categories from the public database"

msgctxt "import_products_categories_from_public_database_description"
msgid "Add categories from the public database to the products on the platform for producers."
msgstr "Add categories from the public database to the products on the platform for producers."

msgctxt "import_products_categories"
msgid "Import the categories"
msgstr "Import the categories"

msgctxt "nutri_score_score_from_producer"
msgid "Nutri-Score score from producer"
msgstr "Nutri-Score score from producer"

msgctxt "nutri_score_score_calculated"
msgid "Calculated Nutri-Score score"
msgstr "Calculated Nutri-Score score"

msgctxt "nutri_score_grade_from_producer"
msgid "Nutri-Score grade from producer"
msgstr "Nutri-Score grade from producer"

msgctxt "nutri_score_grade_calculated"
msgid "Calculated Nutri-Score grade"
msgstr "Calculated Nutri-Score grade"

msgctxt "scanned_code"
msgid "Scanned code"
msgstr "Scanned code"

msgctxt "code_from_filename"
msgid "Code from file name"
msgstr "Code from file name"

msgctxt "using_previous_code"
msgid "Using previous code"
msgstr "Using previous code"

msgctxt "add_field_values"
msgid "You can specify field values that will be added to all products for which you will send images."
msgstr "You can specify field values that will be added to all products for which you will send images."

msgctxt "add_tag_field"
msgid "Add a field"
msgstr "Add a field"

msgctxt "remove_products"
msgid "Remove all the products"
msgstr "Remove all the products"

msgctxt "remove_user"
msgid "Remove user"
msgstr "Remove user"

msgctxt "remove_products_from_producers_platform"
msgid "Remove all your products from the platform for producers"
msgstr "Remove all your products from the platform for producers"

msgctxt "remove_products_from_producers_platform_description"
msgid "You can remove all your products from the platform for producers, for instance to start with a clean slate if there were some issues with an import. This will not affect your products in the public database."
msgstr "You can remove all your products from the platform for producers, for instance to start with a clean slate if there were some issues with an import. This will not affect your products in the public database."

msgctxt "this_action_cannot_be_undone"
msgid "Please note that this action cannot be undone."
msgstr "Please note that this action cannot be undone."

msgctxt "remove_products_confirm"
msgid "Warning: this action cannot be undone. Are you sure that you want to remove all your products from the platform for producers?"
msgstr "Warning: this action cannot be undone. Are you sure that you want to remove all your products from the platform for producers?"

msgctxt "function_not_available"
msgid "This function is not available."
msgstr "This function is not available."

msgctxt "remove_products_done"
msgid "Your products have been removed from the platform for producers."
msgstr "Your products have been removed from the platform for producers."

msgctxt "ingredients_analysis_details"
msgid "Details of the analysis of the ingredients"
msgstr "Details of the analysis of the ingredients"

msgctxt "some_unknown_ingredients"
msgid "Some ingredients could not be recognized."
msgstr "Some ingredients could not be recognized."

# variable names between { } must not be translated
msgctxt "f_move_data_and_photos_to_main_language"
msgid "Move all data and selected photos in {language} to the main language of the product: {main_language}"
msgstr "Move all data and selected photos in {language} to the main language of the product: {main_language}"

msgctxt "move_data_and_photos_to_main_language_replace"
msgid "Replace existing values and selected photos"
msgstr "Replace existing values and selected photos"

msgctxt "move_data_and_photos_to_main_language_ignore"
msgid "Keep existing values and selected photos"
msgstr "Keep existing values and selected photos"

msgctxt "done_status"
msgid "Done"
msgstr "Done"

msgctxt "to_do_status"
msgid "To do"
msgstr "To do"

msgctxt "teams"
msgid "Teams"
msgstr "Teams"

msgctxt "optional"
msgid "optional"
msgstr "optional"

msgctxt "teams_p"
msgid "teams"
msgstr "teams"

msgctxt "teams_s"
msgid "team"
msgstr "team"

msgctxt "teams_description"
msgid "You can join 1 to 3 teams. Products you add or edit will be credited to you and to your teams. Teams can be changed at any time."
msgstr "You can join 1 to 3 teams. Products you add or edit will be credited to you and to your teams. Teams can be changed at any time."

msgctxt "teams_names_warning"
msgid "Team names are public. Do not create teams with names containing personal data (e.g. family names), trademarks (unless you own them), or anything offensive."
msgstr "Team names are public. Do not create teams with names containing personal data (e.g. family names), trademarks (unless you own them), or anything offensive."

# keep %s, it can be a number "Team 1" or a name "Team XYZ"
msgctxt "team_s"
msgid "Team %s"
msgstr "Team %s"

msgctxt "contributor_settings"
msgid "Contributor"
msgstr "Contributor"

msgctxt "contributor_settings_description"
msgid "Those settings allow you to personalize some aspects of the website"
msgstr "Those settings allow you to personalize some aspects of the website"

msgctxt "display_barcode_in_search"
msgid "Display barcode in search results"
msgstr "Display barcode in search results"

msgctxt "edit_link_in_search"
msgid "Add an edit link in search results"
msgstr "Add an edit link in search results"

msgctxt "ciqual_food_name"
msgid "CIQUAL food name"
msgstr "CIQUAL food name"

msgctxt "ciqual_food_name_s"
msgid "CIQUAL food name"
msgstr "CIQUAL food name"

msgctxt "ciqual_food_name_p"
msgid "CIQUAL food names"
msgstr "CIQUAL food names"

msgctxt "we_need_your_help"
msgid "We need your help!"
msgstr "We need your help!"

msgctxt "you_can_help_improve_ingredients_analysis"
msgid "You can help us recognize more ingredients and better analyze the list of ingredients for this product and others by:"
msgstr "You can help us recognize more ingredients and better analyze the list of ingredients for this product and others:"

msgctxt "help_improve_ingredients_analysis_1"
msgid "Edit this product page to correct spelling mistakes in the ingredients list, and/or to remove ingredients in other languages and sentences that are not related to the ingredients."
msgstr "Edit this product page to correct spelling mistakes in the ingredients list, and/or to remove ingredients in other languages and sentences that are not related to the ingredients."

msgctxt "help_improve_ingredients_analysis_2"
msgid "Add new entries, synonyms or translations to our multilingual lists of ingredients, ingredient processing methods, and labels."
msgstr "Add new entries, synonyms or translations to our multilingual lists of ingredients, ingredient processing methods, and labels."

# Do not translate #ingredients
msgctxt "help_improve_ingredients_analysis_instructions"
msgid "Join the #ingredients channel on <a href=\"https://slack.openfoodfacts.org\">our Slack discussion space</a> and/or learn about <a href=\"https://wiki.openfoodfacts.org/Ingredients_Extraction_and_Analysis\">ingredients analysis on our wiki</a>, if you would like to help. Thank you!"
msgstr "If you would like to help, join the #ingredients channel on <a href=\"https://slack.openfoodfacts.org\">our Slack discussion space</a> and/or learn about <a href=\"https://wiki.openfoodfacts.org/Ingredients_Extraction_and_Analysis\">ingredients analysis on our wiki</a>. Thank you!"

msgctxt "footer_producers_link"
msgid "https://world.pro.openfoodfacts.org/"
msgstr "https://world.pro.openfoodfacts.org/"

msgctxt "footer_producers"
msgid "Producers"
msgstr "Producers"

# %s will be replaced by the language name
msgctxt "add_ingredients_in_language"
msgid "If this product has an ingredients list in %s, please add it."
msgstr "If this product has an ingredients list in %s, please add it."

msgctxt "missing_barcode"
msgid "Missing barcode"
msgstr "Missing barcode"

msgctxt "invalid_barcode"
msgid "Invalid barcode"
msgstr "Invalid barcode"

# Either 'ltr' for left to right languages like English or 'rtl' for right to left languages like Arabic
msgctxt "text_direction"
msgid "ltr"
msgstr "ltr"

msgctxt "separate_values_with_commas"
msgid "Separate multiple values with commas."
msgstr "Separate multiple values with commas."

msgctxt "lc_note"
msgid "If the product's packaging is in multiple languages, indicate the most visible language on the product."
msgstr "If the product's packaging is in multiple languages, indicate the most visible language on the product."

msgctxt "obsolete_import_note"
msgid "Enter Yes, Y or 1 if the product is no longer available in stores."
msgstr "Enter Yes, Y or 1 if the product is no longer available in stores."

msgctxt "specify_value_and_unit_or_use_default_unit"
msgid "Specify both the value and unit, or use the default unit: %s"
msgstr "Specify both the value and unit, or use the default unit: %s"

msgctxt "specify_value_and_unit"
msgid "Specify both the value and unit."
msgstr "Specify both the value and unit."

msgctxt "download_sample_import_file"
msgid "Download an XLSX template file for Excel or LibreOffice with the fields that can be imported."
msgstr "Download an XLSX template file for Excel or LibreOffice with the fields that can be imported."

msgctxt "code_import_note"
msgid "Barcode as it appears on the product."
msgstr "Barcode as it appears on the product."

msgctxt "producer_product_id_import_note"
msgid "Internal code used by the producer to identify the product, different from the product's barcode."
msgstr "Internal code used by the producer to identify the product, different from the product's barcode."

msgctxt "producer_version_id_import_note"
msgid "Internal code used by the producer to identify a specific version of a product when it changes."
msgstr "Internal code used by the producer to identify a specific version of a product when it changes."

msgctxt "categories_import_note"
msgid "Providing a category is very important to make the product easy to search for, and to compute the Nutri-Score"
msgstr "Providing a category is very important to make the product easy to search for, and to compute the Nutri-Score"

msgctxt "labels_import_note"
msgid "Some labels such as the organic label are used to filter and/or rank search results, so it is strongly recommended to specify them."
msgstr "Some labels such as the organic label are used to filter and/or rank search results, so it is strongly recommended to specify them."

msgctxt "origins_import_note"
msgid "This field must contain only a comma separated list of countries of origin of the ingredients"
msgstr "This field must contain only a comma separated list of countries of origin of the ingredients"

msgctxt "origin_import_note"
msgid "Text or sentences that indicate the origin of the product and/or its ingredients."
msgstr "Text or sentences that indicate the origin of the product and/or its ingredients."

msgctxt "nutriscore_grade_producer_note"
msgid "Nutri-Score grade from A to E displayed on the product label"
msgstr "Nutri-Score grade from A to E displayed on the product label"

msgctxt "nutriscore_grade_producer_import_note"
msgid "Open Food Facts computes the Nutri-Score grade based on the information provided (nutrition facts and category). If the grade we compute is different from the grade you provide, you will get a private notification on the producers platform so that the difference can be resolved."
msgstr "Open Food Facts computes the Nutri-Score grade based on the information provided (nutrition facts and category). If the grade we compute is different from the grade you provide, you will get a private notification on the producers platform so that the difference can be resolved."

msgctxt "nutriscore_score_producer_note"
msgid "Nutri-Score score (numeric value from which the A to E grade is derived)"
msgstr "Nutri-Score score (numeric value from which the A to E grade is derived)"

msgctxt "nutriscore_score_producer_import_note"
msgid "Open Food Facts computes the Nutri-Score score based on the information provided (nutrition facts and category). If the score we compute is different from the score you provide, you will get a private notification on the producers platform so that the difference can be resolved."
msgstr "Open Food Facts computes the Nutri-Score score based on the information provided (nutrition facts and category). If the score we compute is different from the score you provide, you will get a private notification on the producers platform so that the difference can be resolved."

msgctxt "mandatory_field"
msgid "Mandatory field"
msgstr "Mandatory field"

msgctxt "mandatory_field_note"
msgid "All products should have this information."
msgstr "All products should have this information."

msgctxt "recommended_field"
msgid "Recommended field"
msgstr "Recommended field"

msgctxt "recommended_field_note"
msgid "If this information exists and is relevant for the product, it is recommended to provide it to make the product easier to search for and the product data more useful."
msgstr "If this information exists and is relevant for the product, it is recommended to provide it to make the product easier to search for and the product data more useful."

msgctxt "optional_field"
msgid "Optional field"
msgstr "Optional field"

msgctxt "optional_field_note"
msgid "If available, this information will be displayed on the product page."
msgstr "If available, this information will be displayed on the product page."

# product photos here means photos of multiple products
msgctxt "images_can_be_provided_separately"
msgid "Product photos can also be provided separately through the Import product photos function of the platform for producers."
msgstr "Product photos can also be provided separately through the Import product photos function of the platform for producers."

# This is linked to a unit test
msgctxt "attribute_group_labels_name"
msgid "Labels"
msgstr "Labels"

msgctxt "attribute_labels_organic_name"
msgid "Organic farming"
msgstr "Organic farming"

msgctxt "attribute_labels_organic_yes_title"
msgid "Organic product"
msgstr "Organic product"

msgctxt "attribute_labels_organic_no_title"
msgid "Not an organic product"
msgstr "Not an organic product"

msgctxt "attribute_labels_organic_unknown_title"
msgid "Missing information: organic product?"
msgstr "Missing information: organic product?"

msgctxt "attribute_labels_organic_yes_description_short"
msgid "Promotes ecological sustainability and biodiversity."
msgstr "Promotes ecological sustainability and biodiversity."

msgctxt "attribute_labels_organic_description_short"
msgid "Organic products promote ecological sustainability and biodiversity."
msgstr "Organic products promote ecological sustainability and biodiversity."

msgctxt "attribute_labels_organic_description"
msgid "Organic farming aims to protect the environment and to conserve biodiversity by prohibiting or limiting the use of synthetic fertilizers, pesticides and food additives."
msgstr "Organic farming aims to protect the environment and to conserve biodiversity by prohibiting or limiting the use of synthetic fertilizers, pesticides and food additives."

msgctxt "attribute_labels_fair_trade_name"
msgid "Fair trade"
msgstr "Fair trade"

msgctxt "attribute_labels_fair_trade_yes_title"
msgid "Fair trade product"
msgstr "Fair trade product"

msgctxt "attribute_labels_fair_trade_no_title"
msgid "Not a fair trade product"
msgstr "Not a fair trade product"

msgctxt "attribute_labels_fair_trade_unknown_title"
msgid "Missing information: fair trade product?"
msgstr "Missing information: fair trade product?"

msgctxt "attribute_labels_fair_trade_yes_description_short"
msgid "Helps producers in developing countries."
msgstr "Helps producers in developing countries."

msgctxt "attribute_labels_fair_trade_description_short"
msgid "Fair trade products help producers in developing countries."
msgstr "Fair trade products help producers in developing countries."

msgctxt "attribute_labels_fair_trade_description"
msgid "When you buy fair trade products, producers in developing countries are paid an higher and fairer price, which helps them improve and sustain higher social and often environmental standards."
msgstr "When you buy fair trade products, producers in developing countries are paid an higher and fairer price, which helps them improve and sustain higher social and often environmental standards."

msgctxt "attribute_group_nutritional_quality_name"
msgid "Nutritional quality"
msgstr "Nutritional quality"

msgctxt "attribute_nutriscore_name"
msgid "Nutri-Score"
msgstr "Nutri-Score"

msgctxt "attribute_nutriscore_setting_name"
msgid "Good nutritional quality (Nutri-Score)"
msgstr "Good nutritional quality (Nutri-Score)"

msgctxt "attribute_nutriscore_setting_note"
msgid "The Nutri-Score is computed and can be taken into account for all products, even if is not displayed on the packaging."
msgstr "The Nutri-Score is computed and can be taken into account for all products, even if is not displayed on the packaging."

# keep %s, it will be replaced by the letter A, B, C, D or E
msgctxt "attribute_nutriscore_grade_title"
msgid "Nutri-Score %s"
msgstr "Nutri-Score %s"

msgctxt "attribute_nutriscore_unknown_title"
msgid "Nutri-Score unknown"
msgstr "Nutri-Score unknown"

msgctxt "attribute_nutriscore_unknown_description_short"
msgid "Missing data to compute the Nutri-Score"
msgstr "Missing data to compute the Nutri-Score"

msgctxt "attribute_nutriscore_not_applicable_title"
msgid "Nutri-Score not-applicable"
msgstr "Nutri-Score not-applicable"

msgctxt "attribute_nutriscore_not_applicable_description_short"
msgid "Not-applicable for the category"
msgstr "Not-applicable for the category"

# variable names between { } must not be translated
msgctxt "f_attribute_nutriscore_not_applicable_description"
msgid "Not-applicable for the category: {category}"
msgstr "Not-applicable for the category: {category}"

msgctxt "attribute_nutriscore_a_description_short"
msgid "Very good nutritional quality"
msgstr "Very good nutritional quality"

msgctxt "attribute_nutriscore_b_description_short"
msgid "Good nutritional quality"
msgstr "Good nutritional quality"

msgctxt "attribute_nutriscore_c_description_short"
msgid "Average nutritional quality"
msgstr "Average nutritional quality"

msgctxt "attribute_nutriscore_d_description_short"
msgid "Poor nutritional quality"
msgstr "Poor nutritional quality"

msgctxt "attribute_nutriscore_e_description_short"
msgid "Bad nutritional quality"
msgstr "Bad nutritional quality"

msgctxt "attribute_group_processing_name"
msgid "Food processing"
msgstr "Food processing"

msgctxt "attribute_nova_name"
msgid "NOVA group"
msgstr "NOVA group"

msgctxt "attribute_nova_unknown_title"
msgid "NOVA not computed"
msgstr "NOVA not computed"

msgctxt "attribute_nova_unknown_description_short"
msgid "Food processing level unknown"
msgstr "Food processing level unknown"

msgctxt "attribute_nova_setting_name"
msgid "No or little food processing (NOVA group)"
msgstr "No or little food processing (NOVA group)"

# keep %s, it will be replaced by the group 1, 2, 3 or 4
msgctxt "attribute_nova_group_title"
msgid "NOVA %s"
msgstr "NOVA %s"

msgctxt "attribute_nova_1_description_short"
msgid "Unprocessed or minimally processed foods"
msgstr "Unprocessed or minimally processed foods"

msgctxt "attribute_nova_2_description_short"
msgid "Processed culinary ingredients"
msgstr "Processed culinary ingredients"

msgctxt "attribute_nova_3_description_short"
msgid "Processed foods"
msgstr "Processed foods"

msgctxt "attribute_nova_4_description_short"
msgid "Ultra processed foods"
msgstr "Ultra processed foods"

msgctxt "export_product_page"
msgid "Export product to public database"
msgstr "Export product to public database"

msgctxt "no_products_to_export"
msgid "No products to export."
msgstr "No products to export."

msgctxt "query_filter"
msgid "Query filter"
msgstr "Query filter"

msgctxt "nova_group_producer"
msgid "NOVA group"
msgstr "NOVA group"

msgctxt "error_unknown_org"
msgid "Unknown organization."
msgstr "Unknown organization."

msgctxt "error_unknown_user"
msgid "Unknown user."
msgstr "Unknown user."

msgctxt "attribute_low_salt_setting_note"
msgid "The salt level is taken into account by the Nutri-Score. Use this setting only if you are specifically on a low salt diet."
msgstr "The salt level is taken into account by the Nutri-Score. Use this setting only if you are specifically on a low salt diet."

msgctxt "attribute_low_sugars_setting_note"
msgid "The sugars level is taken into account by the Nutri-Score. Use this setting only if you are specifically on a low sugars diet."
msgstr "The sugars level is taken into account by the Nutri-Score. Use this setting only if you are specifically on a low sugars diet."

msgctxt "attribute_low_fat_setting_note"
msgid "The fat level is taken into account by the Nutri-Score. Use this setting only if you are specifically on a low fat diet."
msgstr "The fat level is taken into account by the Nutri-Score. Use this setting only if you are specifically on a low fat diet."

msgctxt "attribute_low_saturated_fat_setting_note"
msgid "The saturated fat level is taken into account by the Nutri-Score. Use this setting only if you are specifically on a low saturated fat diet."
msgstr "The saturated fat level is taken into account by the Nutri-Score. Use this setting only if you are specifically on a low saturated fat diet."

msgctxt "attribute_group_allergens_name"
msgid "Allergens"
msgstr "Allergens"

msgctxt "attribute_group_allergens_warning"
msgid "There is always a possibility that data about allergens may be missing, incomplete, incorrect or that the product's composition has changed. If you are allergic, always check the information on the actual product packaging."
msgstr "There is always a possibility that data about allergens may be missing, incomplete, incorrect or that the product's composition has changed. If you are allergic, always check the information on the actual product packaging."

msgctxt "attribute_additives_name"
msgid "Additives"
msgstr "Additives"

msgctxt "attribute_additives_setting_name"
msgid "No or few additives"
msgstr "No or few additives"

msgctxt "attribute_additives_setting_note"
msgid "Additives are markers of food processing, and excess consumption of some of them have undesirable health impacts."
msgstr "Additives are markers of food processing, and excess consumption of some of them have undesirable health impacts."

msgctxt "attribute_additives_unknown_title"
msgid "Additives not computed"
msgstr "Additives not computed"

msgctxt "preference_not_important"
msgid "Not important"
msgstr "Not important"

msgctxt "preference_important"
msgid "Important"
msgstr "Important"

msgctxt "preference_very_important"
msgid "Very important"
msgstr "Very important"

msgctxt "preference_mandatory"
msgid "Mandatory"
msgstr "Mandatory"

msgctxt "packaging_alt"
msgid "Recycling instructions and/or packaging information"
msgstr "Recycling instructions and/or packaging information"

msgctxt "image_packaging"
msgid "Recycling instructions and/or packaging information picture"
msgstr "Recycling instructions and/or packaging information picture"

msgctxt "image_packaging_url"
msgid "Link to recycling instructions and/or packaging information photo"
msgstr "Link to recycling instructions and/or packaging information photo"

# Do not translate the file name
msgctxt "import_photos_format_packaging"
msgid "3001234567890.packaging_es.jpg: recycling instructions in Spanish."
msgstr "3001234567890.packaging_es.jpg: recycling instructions in Spanish."

msgctxt "packaging_text"
msgid "Recycling instructions and/or packaging information"
msgstr "Recycling instructions and/or packaging information"

msgctxt "packaging_text_example"
msgid "1 plastic film to discard, 1 FSC carboard box to recycle, 6 1.5L transparent PET plastic bottles to recycle, 6 colored opaque plastic caps, 12 33cl aluminium cans"
msgstr "1 plastic film to discard, 1 FSC carboard box to recycle, 6 1.5L transparent PET plastic bottles to recycle, 6 colored opaque plastic caps, 12 33cl aluminium cans"

msgctxt "packaging_text_note"
msgid "List all packaging parts separated by a comma or line feed, with their amount (e.g. 1 or 6) type (e.g. bottle, box, can), material (e.g. plastic, metal, aluminium) and if available their size (e.g. 33cl) and recycling instructions."
msgstr "List all packaging parts separated by a comma or line feed, with their amount (e.g. 1 or 6) type (e.g. bottle, box, can), material (e.g. plastic, metal, aluminium) and if available their size (e.g. 33cl) and recycling instructions."

msgctxt "packaging_text_note_2"
msgid "Try to be as specific as possible. For plastic, please indicate if it is opaque or transparent, colored, PET or PEHD."
msgstr "Try to be as specific as possible. For plastic, please indicate if it is opaque or transparent, colored, PET or PEHD."

msgctxt "packaging_text_note_3"
msgid "Data from this field will be combined with any data provided for each packaging part. It is possible to provide one or the other, or both."
msgstr "Data from this field will be combined with any data provided for each packaging part. It is possible to provide one or the other, or both."

msgctxt "product_js_extract_packaging"
msgid "Extract the recycling instructions and/or packaging information from the picture"
msgstr "Extract the recycling instructions and/or packaging information from the picture"

msgctxt "product_js_extracted_packaging_nok"
msgid "Recycling instructions and/or packaging information text could not be extracted. Try with a sharper image, with higher resolution or a better framing of the text."
msgstr "Recycling instructions and/or packaging information text could not be extracted. Try with a sharper image, with higher resolution or a better framing of the text."

msgctxt "product_js_extracted_packaging_ok"
msgid "Recycling instructions and/or packaging information text has been extracted. Text recognition is not perfect, so please check the text below and correct errors if needed."
msgstr "Recycling instructions and/or packaging information text has been extracted. Text recognition is not perfect, so please check the text below and correct errors if needed."

msgctxt "product_js_extracting_packaging"
msgid "Extracting recycling instructions and/or packaging information"
msgstr "Extracting recycling instructions and/or packaging information"

msgctxt "attribute_group_environment_name"
msgid "Environment"
msgstr "Environment"

msgctxt "attribute_ecoscore_name"
msgid "Eco-Score"
msgstr "Eco-Score"

msgctxt "attribute_ecoscore_setting_name"
msgid "Low environmental impact (Eco-Score)"
msgstr "Low environmental impact (Eco-Score)"

msgctxt "attribute_ecoscore_setting_note"
msgid "The Eco-Score is an environmental score (ecoscore) from A to E which makes it easy to compare the impact of food products on the environment."
msgstr "The Eco-Score is an environmental score (ecoscore) from A to E which makes it easy to compare the impact of food products on the environment."

# keep %s, it will be replaced by the letter A, B, C, D or E
msgctxt "attribute_ecoscore_grade_title"
msgid "Eco-Score %s"
msgstr "Eco-Score %s"

msgctxt "attribute_ecoscore_a_description_short"
msgid "Very low environmental impact"
msgstr "Very low environmental impact"

msgctxt "attribute_ecoscore_b_description_short"
msgid "Low environmental impact"
msgstr "Low environmental impact"

msgctxt "attribute_ecoscore_c_description_short"
msgid "Moderate environmental impact"
msgstr "Moderate environmental impact"

msgctxt "attribute_ecoscore_d_description_short"
msgid "High environmental impact"
msgstr "High environmental impact"

msgctxt "attribute_ecoscore_e_description_short"
msgid "Very high environmental impact"
msgstr "Very high environmental impact"

# keep the %s, it will be replaced by an allergen
msgctxt "contains_s"
msgid "Contains: %s"
msgstr "Contains: %s"

# keep the %s, it will be replaced by an allergen
msgctxt "may_contain_s"
msgid "May contain: %s"
msgstr "May contain: %s"

# keep the %s, it will be replaced by an allergen
msgctxt "does_not_contain_s"
msgid "Does not contain: %s"
msgstr "Does not contain: %s"

# keep the %s, it will be replaced by an allergen
msgctxt "without_s"
msgid "Without %s"
msgstr "Without %s"

msgctxt "owners_p"
msgid "owners"
msgstr "owners"

msgctxt "owners_s"
msgid "owner"
msgstr "owner"

msgctxt "org_profile_description"
msgid "You can provide information about your company that will be displayed in your organization profile."
msgstr "You can provide information about your company that will be displayed in your organization profile."

msgctxt "org_profile_description_2"
msgid "Some of the information like the customer service contact information may also be displayed directly on pages for your products."
msgstr "Some of the information like the customer service contact information may also be displayed directly on pages for your products."

msgctxt "org_name"
msgid "Name"
msgstr "Name"

msgctxt "org_link"
msgid "Link to the official web site"
msgstr "Link to the official web site"

msgctxt "org_customer_service"
msgid "Customer service"
msgstr "Customer service"

msgctxt "org_customer_service_description"
msgid "Customer service information is public and can be shown on the Open Food Facts web site and apps."
msgstr "Customer service information is public and can be shown on the Open Food Facts web site and apps."

msgctxt "org_customer_service_note"
msgid "All fields are optional."
msgstr "All fields are optional."

msgctxt "org_commercial_service"
msgid "Commercial service"
msgstr "Commercial service"

msgctxt "org_commercial_service_description"
msgid "Commercial service information is only shown in the organization profile."
msgstr "Commercial service information is only shown in the organization profile."

msgctxt "contact_name"
msgid "Name"
msgstr "Name"

msgctxt "contact_address"
msgid "Address"
msgstr "Address"

msgctxt "contact_phone"
msgid "Phone number"
msgstr "Phone number"

msgctxt "contact_email"
msgid "e-mail address"
msgstr "e-mail address"

msgctxt "contact_link"
msgid "Contact form link"
msgstr "Contact form link"

msgctxt "contact_info"
msgid "Other information"
msgstr "Other information"

msgctxt "contact_info_note"
msgid "e.g. opening times"
msgstr "e.g. opening times"

msgctxt "error_org_does_not_exist"
msgid "The organization was not found."
msgstr "The organization was not found."

msgctxt "error_missing_org_name"
msgid "The organization name is missing."
msgstr "The organization name is missing."

msgctxt "edit_org_title"
msgid "Organization profile"
msgstr "Organization profile"

msgctxt "edit_org_result"
msgid "The organization profile has been updated."
msgstr "The organization profile has been updated."

msgctxt "delete_org"
msgid "Delete the organization"
msgstr "Delete the organization"

msgctxt "official_site"
msgid "Official site"
msgstr "Official site"

msgctxt "organization_members"
msgid "Organization Members"
msgstr "Organization Members"

msgctxt "number_of_members"
msgid "Number of Members"
msgstr "Number of Members"

msgctxt "serial_no"
msgid "S.No"
msgstr "S.No"

msgctxt "contact_form"
msgid "Contact form"
msgstr "Contact form"

msgctxt "edit_org_profile"
msgid "Edit your organization profile"
msgstr "Edit your organization profile"

msgctxt "edit_user_profile"
msgid "Edit your user profile"
msgstr "Edit your user profile"

msgctxt "attribute_group_ingredients_analysis_name"
msgid "Ingredients"
msgstr "Ingredients"

# keep the %s, it will be replaced by an allergen
msgctxt "presence_unknown_s"
msgid "Presence unknown: %s"
msgstr "Presence unknown: %s"

msgctxt "environmental_impact"
msgid "Environmental impact"
msgstr "Environmental impact"

# Numerical score for the Eco-score (do not translate Eco-score)
msgctxt "ecoscore_score"
msgid "Eco-score score"
msgstr "Eco-score score"

# Letter grade from A to E for the Eco-score (do not translate Eco-score)
msgctxt "ecoscore_grade"
msgid "Eco-score grade"
msgstr "Eco-score grade"

# do not translate Eco-score
msgctxt "ecoscore_calculation_details"
msgid "Details of the calculation of the Eco-score"
msgstr "Details of the calculation of the Eco-score"

# do not translate Eco-score
msgctxt "ecoscore_information"
msgid "Information about the Eco-score"
msgstr "Information about the Eco-score"

msgctxt "preferences_edit_your_food_preferences"
msgid "Edit your food preferences"
msgstr "Edit your food preferences"

msgctxt "preferences_your_preferences"
msgid "Your food preferences"
msgstr "Your food preferences"

msgctxt "preferences_currently_selected_preferences"
msgid "Currently selected preferences"
msgstr "Currently selected preferences"

msgctxt "preferences_locally_saved"
msgid "Your food preferences are kept in your browser and never sent to Open Food Facts or anyone else."
msgstr "Your food preferences are kept in your browser and never sent to Open Food Facts or anyone else."

# used in phrases like "salt in unknown quantity"
msgctxt "unknown_quantity"
msgid "unknown quantity"
msgstr "unknown quantity"

msgctxt "missing_ingredients_list"
msgid "Missing ingredients list"
msgstr "Missing ingredients list"

msgctxt "missing_nutrition_facts"
msgid "Missing nutrition facts"
msgstr "Missing nutrition facts"

msgctxt "ecoscore_p"
msgid "Eco-Score"
msgstr "Eco-Score"

msgctxt "ecoscore_s"
msgid "Eco-Score"
msgstr "Eco-Score"

msgctxt "packaging_parts"
msgid "Packaging parts"
msgstr "Packaging parts"

# A short name for a physical piece of packaging (e.g. in English, "packaging" instead of "packaging part"). Used with a number (e.g. "Packaging 1" to identify a packaging part)
msgctxt "packaging_part_short"
msgid "Packaging"
msgstr "Packaging"

# Number of packaging parts
msgctxt "packaging_number"
msgid "Number"
msgstr "Number"

msgctxt "packaging_shape"
msgid "Shape"
msgstr "Shape"

msgctxt "packaging_quantity"
msgid "Quantity contained"
msgstr "Quantity contained"

msgctxt "packaging_material"
msgid "Material"
msgstr "Material"

msgctxt "packaging_recycling"
msgid "Recycling"
msgstr "Recycling"

msgctxt "products_on_this_page_are_sorted_according_to_your_preferences"
msgid "Products on this page are sorted according to your preferences:"
msgstr "Products on this page are sorted according to your preferences:"

msgctxt "choose_which_information_you_prefer_to_see_first"
msgid "Choose which information you prefer to see first."
msgstr "Choose which information you prefer to see first."

msgctxt "see_your_preferences"
msgid "See your preferences"
msgstr "See your preferences"

msgctxt "delete_all_preferences"
msgid "Delete all preferences"
msgstr "Delete all preferences"

msgctxt "products_are_being_loaded_please_wait"
msgid "Products are being loaded, please wait."
msgstr "Products are being loaded, please wait."

msgctxt "products_match_all"
msgid "All products"
msgstr "All products"

msgctxt "products_match_yes"
msgid "Products that match your preferences"
msgstr "Products that match your preferences"

msgctxt "products_match_no"
msgid "Products that do not match your preferences"
msgstr "Products that do not match your preferences"

msgctxt "products_match_unknown"
msgid "Products for which we currently miss data to determine if they match your preferences"
msgstr "Products for which we currently miss data to determine if they match your preferences"

msgctxt "forest_footprint"
msgid "Forest footprint"
msgstr "Forest footprint"

msgctxt "ingredients_requiring_soy"
msgid "Ingredients requiring soy"
msgstr "Ingredients requiring soy"

msgctxt "type"
msgid "Type"
msgstr "Type"

msgctxt "processing_factor"
msgid "Processing factor"
msgstr "Processing factor"

msgctxt "soy_feed_factor"
msgid "Soy feed factor"
msgstr "Soy feed factor"

msgctxt "soy_yield"
msgid "Soy yield"
msgstr "Soy yield"

msgctxt "deforestation_risk"
msgid "Deforestation risk"
msgstr "Deforestation risk"

msgctxt "total_forest_footprint"
msgid "Total forest footprint"
msgstr "Total forest footprint"

msgctxt "square_meters_per_kg_of_food"
msgid "m² per kg of food"
msgstr "m² per kg of food"

msgctxt "percent_of_food_after_processing"
msgid "% of food after processing"
msgstr "% of food after processing"

msgctxt "kg_of_soy_per_kg_of_food"
msgid "kg of soy per kg of food"
msgstr "kg of soy per kg of food"

msgctxt "kg_of_soy_per_square_meter"
msgid "kg of soy per m²"
msgstr "kg of soy per m²"

msgctxt "percent_in_product"
msgid "% in product"
msgstr "% in product"

msgctxt "forest_footprint_calculation_details"
msgid "Details of the calculation of the forest footprint"
msgstr "Details of the calculation of the forest footprint"

msgctxt "you_are_on_the_public_database"
msgid "You are on the public database."
msgstr "You are on the public database."

msgctxt "manage_your_products_on_the_producers_platform"
msgid "Manage your products on the platform for producers"
msgstr "Manage your products on the platform for producers"

msgctxt "number_of_products_with_changes_since_last_export"
msgid "Number of products with changes since last export"
msgstr "Number of products with changes since last export"

msgctxt "number_of_products_withdrawn_from_the_market_since_last_export"
msgid "Number of products withdrawn from the market since last export"
msgstr "Number of products withdrawn from the market since last export"

msgctxt "only_export_products_with_changes"
msgid "Only export products with changes"
msgstr "Only export products with changes"

msgctxt "product_edits_by_producers"
msgid "Is this your product? If it is, please use our free platform for producers to update it."
msgstr "Is this your product? If it is, please use our free platform for producers to update it."

msgctxt "product_edits_by_producers_platform"
msgid "We encourage manufacturers to add or change data and photos for their products through our free platform for producers so that they can be marked as official and protected from changes by others."
msgstr "We encourage manufacturers to add or change data and photos for their products through our free platform for producers so that they can be marked as official and protected from changes by others."

msgctxt "product_edits_by_producers_import"
msgid "The platform makes it easy to import product data and photos with an Excel or CSV file in any format."
msgstr "The platform makes it easy to import product data and photos with an Excel or CSV file in any format."

msgctxt "product_edits_by_producers_analysis"
msgid "The platform also provides in-depth analysis of the products."
msgstr "The platform also provides in-depth analysis of the products."

# It = the platform
msgctxt "product_edits_by_producers_indicators"
msgid "It computes indicators such as the Nutri-Score, NOVA, and the Eco-score, and automatically identifies suggestions to improve them (for instance all products that would get a better Nutri-Score grade with a slight composition change)."
msgstr "It computes indicators such as the Nutri-Score, NOVA, and the Eco-score, and automatically identifies suggestions to improve them (for instance all products that would get a better Nutri-Score grade with a slight composition change)."

msgctxt "attribute_forest_footprint_name"
msgid "Forest footprint"
msgstr "Forest footprint"

msgctxt "attribute_forest_footprint_setting_name"
msgid "Low risk of deforestation (Forest footprint)"
msgstr "Low risk of deforestation (Forest footprint)"

msgctxt "attribute_forest_footprint_setting_note"
msgid "The forest footprint corresponds to the risk of deforestation associated with its ingredients."
msgstr "The forest footprint corresponds to the risk of deforestation associated with its ingredients."

msgctxt "attribute_forest_footprint_a_title"
msgid "Very small forest footprint"
msgstr "Very small forest footprint"

msgctxt "attribute_forest_footprint_b_title"
msgid "Small forest footprint"
msgstr "Small forest footprint"

msgctxt "attribute_forest_footprint_c_title"
msgid "Medium forest footprint"
msgstr "Medium forest footprint"

msgctxt "attribute_forest_footprint_d_title"
msgid "Large forest footprint"
msgstr "Large forest footprint"

msgctxt "attribute_forest_footprint_e_title"
msgid "Very large forest footprint"
msgstr "Very large forest footprint"

msgctxt "attribute_forest_footprint_not_computed_title"
msgid "Forest footprint not computed"
msgstr "Forest footprint not computed"

msgctxt "attribute_forest_footprint_a_description_short"
msgid "Almost no risk of deforestation"
msgstr "Almost no risk of deforestation"

msgctxt "attribute_forest_footprint_b_description_short"
msgid "Low risk of deforestation"
msgstr "Low risk of deforestation"

msgctxt "attribute_forest_footprint_c_description_short"
msgid "Moderate risk of deforestation"
msgstr "Moderate risk of deforestation"

msgctxt "attribute_forest_footprint_d_description_short"
msgid "High risk of deforestation"
msgstr "High risk of deforestation"

msgctxt "attribute_forest_footprint_e_description_short"
msgid "Very high risk of deforestation"
msgstr "Very high risk of deforestation"

msgctxt "attribute_forest_footprint_not_computed_description_short"
msgid "Currently only for products with chicken or eggs"
msgstr "Currently only for products with chicken or eggs"

msgctxt "classify_products_according_to_your_preferences"
msgid "Classify products according to your preferences"
msgstr "Classify products according to your preferences"

# %d will be replaced by the number of products
msgctxt "classify_the_d_products_below_according_to_your_preferences"
msgid "Classify the %d products below according to your preferences"
msgstr "Classify the %d products below according to your preferences"

msgctxt "sort_by_popularity"
msgid "Most scanned products"
msgstr "Most scanned products"

msgctxt "sort_by_nutriscore_score"
msgid "Products with the best Nutri-Score"
msgstr "Products with the best Nutri-Score"

msgctxt "sort_by_ecoscore_score"
msgid "Products with the best Eco-Score"
msgstr "Products with the best Eco-Score"

msgctxt "sort_by_created_t"
msgid "Recently added products"
msgstr "Recently added products"

msgctxt "sort_by_last_modified_t"
msgid "Recently modified products"
msgstr "Recently modified products"

# %d will be replaced by the number of products
msgctxt "d_products_per_page"
msgid "%d products per page"
msgstr "%d products per page"

msgctxt "not_applicable"
msgid "Not applicable"
msgstr "Not applicable"

msgctxt "abbreviated_product_name"
msgid "Abbreviated product name"
msgstr "Abbreviated product name"

msgctxt "abbreviated_product_name_note"
msgid "Product name with abbreviations shown on receipts"
msgstr "Product name with abbreviations shown on receipts"

msgctxt "footer_vision"
msgid "Vision, Mission, Values and Programs"
msgstr "Vision, Mission, Values and Programs"

# Do not translate
msgctxt "footer_vision_link"
msgid "https://world.openfoodfacts.org/open-food-facts-vision-mission-values-and-programs"
msgstr "https://world.openfoodfacts.org/open-food-facts-vision-mission-values-and-programs"

msgctxt "forgotten_password"
msgid "Forgotten password?"
msgstr "Forgotten password?"

msgctxt "reset_password_error"
msgid "We could not reinitialize your password, please contact us for assistance."
msgstr "We could not reinitialize your password, please contact us for assistance."

msgctxt "remove_all_nutrient_values"
msgid "Remove all nutrient values"
msgstr "Remove all nutrient values"

msgctxt "delete_user_process"
msgid "User is being deleted. This may take a few minutes."
msgstr "User is being deleted. This may take a few minutes."

msgctxt "attribute_ecoscore_not_applicable_title"
msgid "Eco-Score not yet applicable"
msgstr "Eco-Score not yet applicable"

msgctxt "attribute_ecoscore_not_applicable_description_short"
msgid "Not yet applicable for the category"
msgstr "Not yet applicable for the category"

# variable names between { } must not be translated
msgctxt "f_attribute_ecoscore_not_applicable_description"
msgid "Not yet applicable for the category: {category}"
msgstr "Not yet applicable for the category: {category}"

msgctxt "ecoscore_not_applicable_coming_soon"
msgid "The Eco-Score is not yet applicable for this category, but we are working on adding support for it."
msgstr "The Eco-Score is not yet applicable for this category, but we are working on adding support for it."

msgctxt "attribute_ecoscore_unknown_title"
msgid "Eco-Score not computed"
msgstr "Eco-Score not computed"

msgctxt "attribute_ecoscore_unknown_description_short"
msgid "Unknown environmental impact"
msgstr "Unknown environmental impact"

msgctxt "ecoscore_unknown_call_to_help"
msgid "We could not compute the Eco-Score of this product as it is missing some data, could you help complete it?"
msgstr "We could not compute the Eco-Score of this product as it is missing some data, could you help complete it?"

msgctxt "org_list_of_gs1_gln_description"
msgid "GS1 data is automatically associated with an OFF organization identifier that corresponds to the GS1 partyName field. To change the OFF organization identifier, you can directly assign 1 or more GS1 GLN identifiers."
msgstr "GS1 data is automatically associated with an OFF organization identifier that corresponds to the GS1 partyName field. To change the OFF organization identifier, you can directly assign 1 or more GS1 GLN identifiers."

msgctxt "org_list_of_gs1_gln"
msgid "List of GS1 GLN identifiers to be associated with the organization"
msgstr "List of GS1 GLN identifiers to be associated with the organization"

msgctxt "org_list_of_gs1_gln_note"
msgid "A comma separated list of GS1 GLN identifiers to force the association with this organization."
msgstr "A comma separated list of GS1 GLN identifiers to force the association with this organization."

msgctxt "org_valid_org"
msgid "Validate organization as a real producer."
msgstr "Validate organization as a real producer."

msgctxt "org_valid_org_note"
msgid "The organization is verified as a real producer by a human, also creates entry in CRM."
msgstr "The organization is verified as a real producer by a human, also creates entry in CRM."

msgctxt "org_enable_manual_export_to_public_platform"
msgid "Enable organization members to manually export product data and photos to the public database."
msgstr "Enable organization members to manually export product data and photos to the public database."

msgctxt "org_enable_manual_export_to_public_platform_note"
msgid "Manual exports can be enabled once the imported data has been reviewed by an administrator."
msgstr "Manual exports can be enabled once the imported data has been reviewed by an administrator."

msgctxt "org_activate_automated_daily_export_to_public_platform"
msgid "Activate automated daily exports of product data and photos to the public database."
msgstr "Activate automated daily exports of product data and photos to the public database."

msgctxt "org_activate_automated_daily_export_to_public_platform_note"
msgid "Automated exports should be activated only for organizations that have automated imports (e.g. through Equadis)."
msgstr "Automated exports should be activated only for organizations that have automated imports (e.g. through Equadis)."

msgctxt "org_admin"
msgid "Administrator fields"
msgstr "Administrator fields"

msgctxt "minion_status_inactive"
msgid "Queued"
msgstr "Queued"

msgctxt "minion_status_active"
msgid "In progress"
msgstr "In progress"

msgctxt "minion_status_finished"
msgid "Finished"
msgstr "Finished"

msgctxt "minion_status_failed"
msgid "Failed"
msgstr "Failed"

# Export: use a noun and not a verb
msgctxt "export_job_export"
msgid "Export from the producers platform"
msgstr "Export from the producers platform"

# Import: use a noun and not a verb
msgctxt "export_job_import"
msgid "Import to the public database"
msgstr "Import to the public database"

# Update: use a noun and not a verb
msgctxt "export_job_status_update"
msgid "Update of the import status on the producers platform"
msgstr "Update of the import status on the producers platform"

msgctxt "export_in_progress"
msgid "The export has been scheduled. This page can be closed."
msgstr "The export has been scheduled. This page can be closed."

msgctxt "export_products_to_public_database_request_email"
msgid "Your export has been scheduled. You will receive an e-mail once it is finished."
msgstr "Your export has been scheduled. You will receive an e-mail once it is finished."

msgctxt "product_page_on_the_public_database"
msgid "Product page on the public database"
msgstr "Product page on the public database"

msgctxt "product_does_not_exist_on_the_public_database"
msgid "The product does not exist yet on the public database"
msgstr "The product does not exist yet on the public database"

# product updates = updates to multiple products
msgctxt "some_product_updates_have_not_been_published_on_the_public_database"
msgid "Some product updates have not been published on the public database."
msgstr "Some product updates have not been published on the public database."

msgctxt "org_do_not_import_codeonline"
msgid "Do not import CodeOnline data."
msgstr "Do not import CodeOnline data."

msgctxt "overwrite_owner"
msgid "Overwrite products that have a different owner on the public platform. Otherwise, products with a different owner will be skipped."
msgstr "Overwrite products that have a different owner on the public platform. Otherwise, products with a different owner will be skipped."

msgctxt "data_source_database"
msgid "Some of the data for the products of %s come from %s."
msgstr "Some of the data for the products of %s come from %s."

msgctxt "data_source_database_note_about_the_producers_platform"
msgid "Manufacturers can use the Open Food Facts <a href=\"<producers_platform_url>\">free plaform for producers</a> to access and complete this data, and to obtain reports, analysis and product improvements opportunities (e.g. better Nutri-Score)."
msgstr "Manufacturers can use the Open Food Facts <a href=\"<producers_platform_url>\">free plaform for producers</a> to access and complete this data, and to obtain reports, analysis and product improvements opportunities (e.g. better Nutri-Score)."

# variable names between { } must not be translated
msgctxt "f_data_source_database_provider"
msgid "The manufacturer {manufacturer} uses {provider} to automatically transmit data and photos for its products."
msgstr "The manufacturer {manufacturer} uses {provider} to automatically transmit data and photos for its products."

msgctxt "image_other_type"
msgid "Type of the product photo"
msgstr "Type of the product photo"

# do not translate "front, ingredients, nutrition, packaging"
msgctxt "image_other_type_description"
msgid "If you use the same column on multiple lines to provide images URLs for a single product, you can use this field to indicate the type of the image: front, ingredients, nutrition or packaging."
msgstr "If you use the same column on multiple lines to provide images URLs for a single product, you can use this field to indicate the type of the image: front, ingredients, nutrition or packaging."

msgctxt "forest_footprint_one_line_explanation"
msgid "The forest footprint is calculated by taking into account the ingredients whose production requires soybeans, the cultivation of which is linked to deforestation."
msgstr "The forest footprint is calculated by taking into account the ingredients whose production requires soybeans, the cultivation of which is linked to deforestation"

msgctxt "ecoscore_agribalyse_match_warning"
msgid "The Eco-Score can only be calculated if the product has a sufficiently precise category."
msgstr "The Eco-Score can only be calculated if the product has a sufficiently precise category."

msgctxt "ecoscore_add_more_precise_category"
msgid "You can modify the product page to add a more precise category."
msgstr "You can modify the product page to add a more precise category."

msgctxt "ecoscore_platform_promo"
msgid "If you are the manufacturer of this product, you can send us the information with our <a href=\"https://world.pro.openfoodfacts.org\">free platform for producers</a>."
msgstr "If you are the manufacturer of this product, you can send us the information with our <a href=\"https://world.pro.openfoodfacts.org\">free platform for producers</a>."

msgctxt "ecoscore_warning_missing_information"
msgid "Warning: some information necessary to calculate the Eco-Score with precision is not provided (see the details of the calculation below)."
msgstr "Warning: some information necessary to calculate the Eco-Score with precision is not provided (see the details of the calculation below)."

msgctxt "ecoscore_add_missing_information"
msgid "You can edit the product to add the missing information."
msgstr "You can edit the product to add the missing information."

msgctxt "ecoscore_product_category_reference_score"
msgid "Baseline score of the product category"
msgstr "Baseline score of the product category"

msgctxt "ecoscore_panel_lca"
msgid "Lifecyle Analysis (LCA)"
msgstr "Lifecyle Analysis (LCA)"

# do not translate Agribalyse
msgctxt "ecoscore_agribalyse_category"
msgid "Agribalyse category"
msgstr "Agribalyse category"

msgctxt "ecoscore_category_proxy_match"
msgid "Approximate match with the product category"
msgstr "Approximate match with the product category"

msgctxt "ecoscore_category_exact_match"
msgid "Exact match with the product category"
msgstr "Exact match with the product category"

msgctxt "ecoscore_pef_environmental_score"
msgid "PEF environmental score"
msgstr "PEF environmental score"

msgctxt "ecoscore_incl_climate_change_impact"
msgid "including impact on climate change"
msgstr "including impact on climate change"

msgctxt "ecoscore_impact_detail_by_stages"
msgid "Details of the impacts by stages of the life cycle"
msgstr "Details of the impacts by stages of the life cycle"

# stage meaning step
msgctxt "ecoscore_stage"
msgid "Stage"
msgstr "Stage"

msgctxt "ecoscore_impact"
msgid "Impact"
msgstr "Impact"

msgctxt "ecoscore_agriculture"
msgid "Agriculture"
msgstr "Agriculture"

msgctxt "ecoscore_processing"
msgid "Processing"
msgstr "Processing"

msgctxt "ecoscore_packaging"
msgid "Packaging"
msgstr "Packaging"

msgctxt "ecoscore_transportation"
msgid "Transportation"
msgstr "Transportation"

msgctxt "ecoscore_distribution"
msgid "Distribution"
msgstr "Distribution"

msgctxt "ecoscore_consumption"
msgid "Consumption"
msgstr "Consumption"

msgctxt "ecoscore_lca_score_out_of_100"
msgid "LCA score out of 100"
msgstr "LCA score out of 100"

msgctxt "ecoscore_no_agribalyse_category_match"
msgid "No match between product categories and Agribalyse categories."
msgstr "No match between product categories and Agribalyse categories."

msgctxt "ecoscore_edit_category_to_more_granular"
msgid "You can modify the product page to add a more granular category."
msgstr "You can modify the product page to add a more granular category."

msgctxt "ecoscore_additional_bonuses_and_maluses"
msgid "Additional bonuses and maluses"
msgstr "Additional bonuses and maluses"

msgctxt "ecoscore_production_system"
msgid "Production mode"
msgstr "Production mode"

msgctxt "ecoscore_no_labels_taken_into_account"
msgid "No labels taken into account for the production system."
msgstr "No labels taken into account for the production system."

msgctxt "ecoscore_please_add_the_labels"
msgid "If this product has a label characterizing the production system (organic, fair trade, Label Rouge, Bleu Blanc Coeur etc.), you can modify the product sheet to add it."
msgstr "If this product has a label characterizing the production system (organic, fair trade, Label Rouge, Bleu Blanc Coeur etc.), you can modify the product sheet to add it."

msgctxt "ecoscore_origins_of_ingredients"
msgid "Origins of ingredients"
msgstr "Origins of ingredients"

msgctxt "ecoscore_ingredients_not_indicated"
msgid "The origins of the ingredients of this product are not indicated."
msgstr "The origins of the ingredients of this product are not indicated."

msgctxt "ecoscore_please_add_the_ingredients"
msgid "If they are indicated on the packaging, you can modify the product sheet and add them."
msgstr "If they are indicated on the packaging, you can modify the product sheet and add them."

msgctxt "ecoscore_environmental_policy"
msgid "Environmental policy"
msgstr "Environmental policy"

msgctxt "ecoscore_threatened_species"
msgid "Threatened species"
msgstr "Threatened species"

msgctxt "ecoscore_ingredients_whose_cultivation_threatens_species"
msgid "Ingredients that threatens species"
msgstr "Ingredients that threatens species"

msgctxt "ecoscore_no_species_threatening_ingredients"
msgid "No ingredients that threaten species"
msgstr "No ingredients that threaten species"

msgctxt "ecoscore_ingredients_unknown"
msgid "The information on the ingredients of this product has not been given."
msgstr "The information on the ingredients of this product has not been given."

msgctxt "ecoscore_edit_for_more_precise_ecoscore"
msgid "For a more precise calculation of the Eco-Score, you can edit the product page and add them."
msgstr "For a more precise calculation of the Eco-Score, you can edit the product page and add them."

msgctxt "ecoscore_packaging_ratio"
msgid "ratio"
msgstr "ratio"

msgctxt "ecoscore_packaging_score"
msgid "score"
msgstr "score"

msgctxt "ecoscore_score_of_all_components"
msgid "Score of all components"
msgstr "Score of all components"

msgctxt "ecoscore_no_packaging_information"
msgid "The information about the packaging of this product is not filled in."
msgstr "The information about the packaging of this product is not filled in."

msgctxt "ecoscore_unprecise_packaging_information"
msgid "The information about the packaging of this product is not sufficiently precise (exact shapes and materials of all components of the packaging)."
msgstr "The information about the packaging of this product is not sufficiently precise (exact shapes and materials of all components of the packaging)."

msgctxt "ecoscore_edit_for_more_precise_ecoscore"
msgid "For a more precise calculation of the Eco-Score, you can modify the product page and add them."
msgstr "For a more precise calculation of the Eco-Score, you can modify the product page and add them."

msgctxt "ecoscore_final_score"
msgid "Final score"
msgstr "Final score"

msgctxt "ecoscore_lower_the_score_lower_the_impact"
msgid "(the lower the score, the lower the impact)"
msgstr "(the lower the score, the lower the impact)"

msgctxt "ecoscore_kg_co2_eq_kg_product"
msgid "kg CO2 eq/kg of product"
msgstr "kg CO2 eq/kg of product"

# do not translate the link
msgctxt "ecoscore_platform_prompt_ecoscore_modal"
msgid "If you are the manufacturer of this product, you can send us the information with our <a href=\"https://world.pro.openfoodfacts.org\">free platform for producers</a>."
msgstr "If you are the manufacturer of this product, you can send us the information with our <a href=\"https://world.pro.openfoodfacts.org\">free platform for producers</a>."

# do not translate Eco-Score and the link
msgctxt "ecoscore_description"
msgid "The <a href=\"/ecoscore\">Eco-Score</a> is an experimental score that summarizes the environmental impacts of food products."
msgstr "The <a href=\"/ecoscore\">Eco-Score</a> is an experimental score that summarizes the environmental impacts of food products."

# do not translate Eco-Score
msgctxt "ecoscore_warning_fr"
msgid "The Eco-Score formula is subject to change as it is regularly improved to make it more precise."
msgstr "The Eco-Score formula is subject to change as it is is regularly improved to make it more precise."

# do not translate Eco-Score
msgctxt "ecoscore_warning_international"
msgid "The Eco-Score was initially developped for France and it is being extended to other European countries. The Eco-Score formula is subject to change as it is regularly improved to make it more precise and better suited to each country."
msgstr "The Eco-Score was initially developped for France and it is being extended to other European countries. The Eco-Score formula is subject to change as it is regularly improved to make it more precise and better suited to each country."

msgctxt "ecoscore_warning_transportation_world"
msgid "Select a country in order to include the full impact of transportation."
msgstr "Select a country in order to include the full impact of transportation."

msgctxt "ecoscore_warning_transportation"
msgid "The full impact of transportation to your country is currently unknown."
msgstr "The full impact of transportation to your country is currently unknown."

msgctxt "app_banner_text"
msgid "Scan barcodes to get the Nutri-Score, the Eco-Score and more!"
msgstr "Scan barcodes to get the Nutri-Score, the Eco-Score and more!"

msgctxt "org_gs1_product_name_is_abbreviated"
msgid "GS1 product names for this manufacturer are abbreviated."
msgstr "GS1 product names for this manufacturer are abbreviated."

msgctxt "org_gs1_nutrients_are_unprepared"
msgid "GS1 prepared nutrients for this manufacturer are in fact for the product as sold."
msgstr "GS1 prepared nutrients for this manufacturer are in fact for the product as sold."

msgctxt "org_gs1_nutrients_are_unprepared_note"
msgid "Check that the manufacturer does not make products that really have nutrients for the prepared product."
msgstr "Check that the manufacturer does not make products that really have nutrients for the prepared product."

msgctxt "org_gs1_product_name_is_abbreviated_description"
msgid "Some manufacturers have incorrect values for some fields in GS1. The features below can be used to fix some of them."
msgstr "Some manufacturers have incorrect values for some fields in GS1. The features below can be used to fix some of them."

# do not remove %s, it will be replaced with the source name
msgctxt "import_source_string"
msgid "Import data from %s"
msgstr "Import data from %s"

msgctxt "org_protect_data"
msgid "Protect the data that is provided by the organization."
msgstr "Protect the data that is provided by the organization."

msgctxt "org_protect_data_note"
msgid "Removing or changing the provided data will be possible only by experimented contributors on the web site."
msgstr "Removing or changing the provided data will be possible only by experimented contributors on the web site."

msgctxt "ecoscore_packaging_impact_high"
msgid "Packaging with a high impact"
msgstr "Packaging with a high impact"

msgctxt "ecoscore_packaging_impact_medium"
msgid "Packaging with a medium impact"
msgstr "Packaging with a medium impact"

msgctxt "ecoscore_packaging_impact_low"
msgid "Packaging with a low impact"
msgstr "Packaging with a low impact"

msgctxt "ecoscore_packaging_missing_information"
msgid "Missing packaging information for this product"
msgstr "Missing packaging information for this product"

msgctxt "ecoscore_origins_of_ingredients_impact_high"
msgid "Origins of ingredients with a high impact"
msgstr "Origins of ingredients with a high impact"

msgctxt "ecoscore_origins_of_ingredients_impact_medium"
msgid "Origins of ingredients with a medium impact"
msgstr "Origins of ingredients with a medium impact"

msgctxt "ecoscore_origins_of_ingredients_impact_low"
msgid "Origins of ingredients with a low impact"
msgstr "Origins of ingredients with a low impact"

msgctxt "ecoscore_origins_of_ingredients_missing_information"
msgid "Missing origins of ingredients information"
msgstr "Missing origins of ingredients information"

msgctxt "percent_of_ingredients"
msgid "% of ingredients"
msgstr "% of ingredients"

# medium as in "medium impact"
msgctxt "medium"
msgid "medium"
msgstr "medium"

msgctxt "nutrition_grade_fr_tea_bags_note"
msgid "Note: the Nutri-Score of teas and herbal teas corresponds to the product prepared with water only, without sugar or milk."
msgstr "Note: the Nutri-Score of teas and herbal teas corresponds to the product prepared with water only, without sugar or milk."

msgctxt "g_per_100g"
msgid "%s g / 100 g"
msgstr "%s g / 100 g"

msgctxt "donation_title"
msgid "Important: we need your support!"
msgstr "Important: we need your support!"

msgctxt "donation_text_2023_main"
msgid "Help us make food transparency the norm!"
msgstr "Help us make food transparency the norm!"

msgctxt "donation_text_2023_secondary"
msgid "As a non-profit organization, we depend on your donations to continue informing consumers around the world about what they eat."
msgstr "As a non-profit organization, we depend on your donations to continue informing consumers around the world about what they eat."

msgctxt "donation_text_2023_tertiary"
msgid "The food revolution starts with you!"
msgstr "The food revolution starts with you!"

msgctxt "donation_cta"
msgid "Donate"
msgstr "Donate"

msgctxt "ecoscore_production_system_no_labels_with_environmental_benefits"
msgid "No labels with environmental benefits"
msgstr "No labels with environmental benefits"

msgctxt "ecoscore_production_system_labels_with_environmental_benefits"
msgid "Labels with environmental benefits"
msgstr "Labels with environmental benefits"

msgctxt "ecoscore_production_system_labels_with_environmental_benefits_high"
msgid "Labels with high environmental benefits"
msgstr "Labels with high environmental benefits"

msgctxt "ecoscore_production_system_labels_with_environmental_benefits_very_high"
msgid "Labels with very high environmental benefits"
msgstr "Labels with very high environmental benefits"

msgctxt "other"
msgid "Other"
msgstr "Other"

# statistical mean
msgctxt "mean"
msgid "Mean"
msgstr "Mean"

msgctxt "recipes_ingredients_statistics"
msgid "Ingredients statistics for all products"
msgstr "Ingredients statistics for all products"

msgctxt "recipes_ingredients_for_each_product"
msgid "Ingredients for each product"
msgstr "Ingredients for each product"

msgctxt "product_deleted"
msgid "Product deleted."
msgstr "Product deleted."

msgctxt "carbon_footprint"
msgid "Carbon footprint"
msgstr "Carbon footprint"

# variable names between { } must not be translated
msgctxt "f_carbon_footprint_per_100g_of_product"
msgid "{grams} g CO² per 100g of product"
msgstr "{grams} g CO² per 100g of product"

# variable names between { } must not be translated
msgctxt "f_equal_to_driving_km_in_a_petrol_car"
msgid "Equal to driving {kilometers} km in a petrol car"
msgstr "Equal to driving {kilometers} km in a petrol car"

msgctxt "source_ademe_agribalyse"
msgid "Source: ADEME Agribalyse Database"
msgstr "Source: ADEME Agribalyse Database"

msgctxt "source_ademe_agribalyse_for_category"
msgid "The carbon emission figure comes from ADEME's Agribalyse database, for the category:"
msgstr "The carbon emission figure comes from ADEME's Agribalyse database, for the category:"

msgctxt "environment_card_title"
msgid "Environment"
msgstr "Environment"

msgctxt "health_card_title"
msgid "Nutrition and health"
msgstr "Nutrition and health"

msgctxt "contains_palm_oil"
msgid "Contains palm oil"
msgstr "Contains palm oil"

msgctxt "contains_palm_oil_subtitle"
msgid "Drives deforestation and threatens species such as the orangutan"
msgstr "Drives deforestation and threatens species such as the orangutan"

msgctxt "contains_palm_oil_description"
msgid "Tropical forests in Asia, Africa and Latin America are destroyed to create and expand oil palm tree plantations. The deforestation contributes to climate change, and it endangers species such as the orangutan, the pigmy elephant and the Sumatran rhino."
msgstr "Tropical forests in Asia, Africa and Latin America are destroyed to create and expand oil palm tree plantations. The deforestation contributes to climate change, and it endangers species such as the orangutan, the pigmy elephant and the Sumatran rhino."

msgctxt "bonus"
msgid "Bonus"
msgstr "Bonus"

msgctxt "malus"
msgid "Malus"
msgstr "Malus"

msgctxt "life_cycle_analysis"
msgid "Life cycle analysis"
msgstr "Life cycle analysis"

msgctxt "ecoscore_bonuses_and_maluses"
msgid "Bonuses and maluses"
msgstr "Bonuses and maluses"

msgctxt "ecoscore_for_this_product"
msgid "Eco-Score for this product"
msgstr "Eco-Score for this product"

msgctxt "average_impact_of_the_category"
msgid "Average impact of products of the same category"
msgstr "Average impact of products of the same category"

msgctxt "ecoscore_sum_of_bonuses_and_maluses"
msgid "Sum of bonuses and maluses"
msgstr "Sum of bonuses and maluses"

msgctxt "ecoscore_sum_of_bonuses_and_maluses_is_capped"
msgid "The sum of bonuses and maluses is capped at +25."
msgstr "The sum of bonuses and maluses is capped at +25."

msgctxt "ecoscore_lca_score"
msgid "Life cycle analysis score"
msgstr "Life cycle analysis score"

msgctxt "impact_for_this_product"
msgid "Impact for this product"
msgstr "Impact for this product"

msgctxt "ecoscore_downgraded_non_recyclable_and_non_biodegradable_materials"
msgid "The score of products with non-recyclable and non-biodegradable packaging materials is capped at 79 (grade B)."
msgstr "The score of products with non-recyclable and non-biodegradable packaging materials is capped at 79 (grade B)."

msgctxt "nutriscore_not_applicable"
msgid "Nutri-Score not applicable for this product category."
msgstr "Nutri-Score not applicable for this product category."

msgctxt "nutriscore_missing_category"
msgid "The category of the product must be specified in order to compute the Nutri-Score."
msgstr "The category of the product must be specified in order to compute the Nutri-Score."

msgctxt "nutriscore_missing_nutrition_data"
msgid "The nutrition facts of the product must be specified in order to compute the Nutri-Score."
msgstr "The nutrition facts of the product must be specified in order to compute the Nutri-Score."

msgctxt "nutriscore_missing_category_and_nutrition_data"
msgid "The category and the nutrition facts of the product must be specified in order to compute the Nutri-Score."
msgstr "The category and the nutrition facts of the product must be specified in order to compute the Nutri-Score."

msgctxt "health"
msgid "Health"
msgstr "Health"

msgctxt "contribution_panel_title"
msgid "Contribution"
msgstr "Contribution"

msgctxt "contribution_navigation"
msgid "Contribution"
msgstr "Contribution"

msgctxt "data_quality_errors_panel_title"
msgid "Detected Errors"
msgstr "Detected Errors"

msgctxt "data_quality_errors_panel_subtitle"
msgid "Help us improve quality of our data by contributing fixes"
msgstr "Help us improve quality of our data by contributing fixes"

msgctxt "data_quality_warnings_panel_title"
msgid "Potential issues"
msgstr "Potential issues"

msgctxt "data_quality_warnings_panel_subtitle"
msgid "We have detected some potential issues or potential improvements, could you check if some apply ?"
msgstr "We have detected some potential issues or potential improvements, could you check if some apply ?"

msgctxt "data_quality_info_panel_title"
msgid "Data Quality infos"
msgstr "Data Quality infos"

msgctxt "data_quality_info_panel_subtitle"
msgid "Some infos about data quality on this product"
msgstr "Some infos about data quality on this product"

# will be followed by : and a value. e.g. "Compared to: bananas"
msgctxt "compared_to"
msgid "Compared to"
msgstr "Compared to"

# name of an activity / a sport
msgctxt "activity_walking"
msgid "Walking"
msgstr "Walking"

# name of an activity / a sport
msgctxt "activity_swimming"
msgid "Swimming"
msgstr "Swimming"

# name of an activity / a sport
msgctxt "activity_bicycling"
msgid "Bicycling"
msgstr "Bicycling"

# name of an activity / a sport
msgctxt "activity_running"
msgid "Running"
msgstr "Running"

# Don't translate {kj}, it will be replaced by a number
msgctxt "f_energy_per_100g"
msgid "{kj} kJ per 100g"
msgstr "{kj} kJ per 100g"

# Don't translate {kj}, it will be replaced by a number
msgctxt "f_equal_to_walking_minutes_or_steps"
msgid "Equal to walking {minutes} minutes or {steps} steps"
msgstr "Equal to walking {minutes} minutes or {steps} steps"

# Don't translate {kg} and {lb}, it will be replaced by a number
msgctxt "f_energy_expenditure_for_weight_in_kg_lb"
msgid "Energy expenditure for a person weighting {kg} kg / {lb} lb"
msgstr "Energy expenditure for a person weighting {kg} kg / {lb} lb"

msgctxt "nutriscore_missing_category_short"
msgid "Missing category"
msgstr "Missing category"

msgctxt "nutriscore_missing_nutrition_data_short"
msgid "Missing nutrition facts"
msgstr "Missing nutrition facts"

msgctxt "nutriscore_missing_category_and_nutrition_data_short"
msgid "Missing category and nutrition facts"
msgstr "Missing category and nutrition facts"

msgctxt "recommendation_who_reduce_or_stop_drinking_alcohol_title"
msgid "Reduce or stop drinking alcohol"
msgstr "Reduce or stop drinking alcohol"

msgctxt "recommendation_who_reduce_or_stop_drinking_alcohol_subtitle"
msgid "Less is better"
msgstr "Less is better"

msgctxt "recommendation_who_reduce_or_stop_drinking_alcohol_text"
msgid "This might not be the answer people want to hear, but there is no safe level for drinking alcohol. Of course there is lower-risk drinking, but WHO does not set particular limits, because the evidence shows that the ideal situation for health is to not drink at all. Alcohol is closely related to around 60 different diagnoses and for almost all there is a close dose–response relationship, so the more you drink, the higher your risk of disease. Less is better."
msgstr "This might not be the answer people want to hear, but there is no safe level for drinking alcohol. Of course there is lower-risk drinking, but WHO does not set particular limits, because the evidence shows that the ideal situation for health is to not drink at all. Alcohol is closely related to around 60 different diagnoses and for almost all there is a close dose–response relationship, so the more you drink, the higher your risk of disease. Less is better."

# "source" as in "source of the information"
msgctxt "source"
msgid "Source"
msgstr "Source"

# variable names between { } must not be translated
msgctxt "f_app_user"
msgid "A user of the {app_name} app"
msgstr "A user of the {app_name} app"

msgctxt "food_groups_p"
msgid "food groups"
msgstr "food groups"

msgctxt "food_groups_s"
msgid "food group"
msgstr "food group"

msgctxt "non_vegan_ingredients"
msgid "Non-vegan ingredients"
msgstr "Non-vegan ingredients"

msgctxt "vegan_ingredients"
msgid "No non-vegan ingredients detected"
msgstr "No non-vegan ingredients"

msgctxt "maybe_vegan_ingredients"
msgid "Ingredients that may not be vegan"
msgstr "Ingredients that may not be vegan"

msgctxt "attribute_vegan_setting_note"
msgid "To determine whether a product is vegan, we only rely on the list of ingredients."
msgstr "To determine whether a product is vegan, we only rely on the list of ingredients."

msgctxt "non_vegetarian_ingredients"
msgid "Non-vegetarian ingredients"
msgstr "Non-vegetarian ingredients"

msgctxt "vegetarian_ingredients"
msgid "No non-vegetarian ingredients detected"
msgstr "No non-vegetarian ingredients detected"

msgctxt "maybe_vegetarian_ingredients"
msgid "Ingredients that may not be vegetarian"
msgstr "Ingredients that may not be vegetarian"

msgctxt "attribute_vegetarian_setting_note"
msgid "To determine whether a product is vegetarian, we only rely on the list of ingredients."
msgstr "To determine whether a product is vegetarian, we only rely on the list of ingredients."

msgctxt "palm_oil_ingredients"
msgid "Ingredients that contain palm oil"
msgstr "Ingredients that contain palm oil"

msgctxt "may_contain_palm_oil_ingredients"
msgid "Ingredients that may contain palm oil"
msgstr "Ingredients that may contain palm oil"

msgctxt "palm_oil_free_ingredients"
msgid "No ingredients containing palm oil detected"
msgstr "No ingredients containing palm oil detected"

msgctxt "attribute_palm_oil_setting_note"
msgid "To determine whether a product contains palm oil, we only rely on the list of ingredients."
msgstr "To determine whether a product contains palm oil, we only rely on the list of ingredients."

msgctxt "unrecognized_ingredients"
msgid "Unrecognized ingredients"
msgstr "Unrecognized ingredients"

msgctxt "nova_1_unprocessed_ingredients"
msgid "The product contains only unprocessed or minimally processed ingredients."
msgstr "The product contains only unprocessed or minimally processed ingredients."

# variable names between { } must not be translated
msgctxt "f_nova_markers_for_nova_group"
msgid "Elements that indicate the product is in the {nova_group} group"
msgstr "Elements that indicate the product is in the {nova_group} group"

msgctxt "nova_classification_description"
msgid "Food products are classified into 4 groups according to their degree of processing:"
msgstr "Food products are classified into 4 groups according to their degree of processing:"

msgctxt "nova_classification_how"
msgid "The determination of the group is based on the category of the product and on the ingredients it contains."
msgstr "The determination of the group is based on the category of the product and on the ingredients it contains."

msgctxt "nova_classification_learn_more"
msgid "Learn more about the NOVA classification"
msgstr "Learn more about the NOVA classification"

msgctxt "nova_group_missing_category"
msgid "The category of the product must be specified in order to determine the NOVA group."
msgstr "The category of the product must be specified in order to determine the NOVA group."

msgctxt "nova_group_missing_ingredients"
msgid "The ingredients of the product must be specified in order to determine the NOVA group."
msgstr "The ingredients of the product must be specified in order to determine the NOVA group."

msgctxt "nova_group_too_many_unknown_ingredient"
msgid "We could not recognize some of the ingredients and determine the NOVA group."
msgstr "We could not recognize some of the ingredients and determine the NOVA group."

msgctxt "unselect_image"
msgid "Unselect Image"
msgstr "Unselect Image"

msgctxt "nutriscore_learn_more"
msgid "Learn more about the Nutri-Score"
msgstr "Learn more about the Nutri-Score"

msgctxt "ecoscore_learn_more"
msgid "Learn more about the Eco-Score"
msgstr "Learn more about the Eco-Score"

# The translation needs to be short as it is displayed at the top of small product cards
msgctxt "products_match_very_good_match"
msgid "Very good match"
msgstr "Very good match"

# The translation needs to be short as it is displayed at the top of small product cards
msgctxt "products_match_good_match"
msgid "Good match"
msgstr "Good match"

# The translation needs to be short as it is displayed at the top of small product cards
msgctxt "products_match_poor_match"
msgid "Poor match"
msgstr "Poor match"

# The translation needs to be short as it is displayed at the top of small product cards
msgctxt "products_match_unknown_match"
msgid "Unknown match"
msgstr "Unknown match"

# The translation needs to be short as it is displayed at the top of small product cards
msgctxt "products_match_may_not_match"
msgid "May not match"
msgstr "May not match"

# The translation needs to be short as it is displayed at the top of small product cards
msgctxt "products_match_does_not_match"
msgid "Does not match"
msgstr "Does not match"

msgctxt "reset_preferences"
msgid "Use default preferences"
msgstr "Use default preferences"

msgctxt "reset_preferences_details"
msgid "Nutri-Score, Eco-Score and food processing level (NOVA)"
msgstr "Nutri-Score, Eco-Score and food processing level (NOVA)"

msgctxt "actions_add_ingredients"
msgid "Could you add the ingredients list?"
msgstr "Could you add the ingredients list?"

msgctxt "actions_to_compute_nutriscore"
msgid "Could you add the information needed to compute the Nutri-Score?"
msgstr "Could you add the information needed to compute the Nutri-Score?"

msgctxt "actions_to_compute_ecoscore"
msgid "Could you add a precise product category so that we can compute the Eco-Score?"
msgstr "Could you add a precise product category so that we can compute the Eco-Score?"

msgctxt "action_add_ingredients_text"
msgid "Add the ingredients"
msgstr "Add the ingredients"

msgctxt "action_add_categories"
msgid "Add a category"
msgstr "Add a category"

msgctxt "action_add_nutrition_facts"
msgid "Add nutrition facts"
msgstr "Add nutrition facts"

msgctxt "action_add_origins"
msgid "Add the origins of ingredients for this product"
msgstr "Add the origins of ingredients for this product"

msgctxt "action_add_packaging_image"
msgid "Take a photo of the recycling information"
msgstr "Take a photo of the recycling information"

msgctxt "action_add_packaging_components"
msgid "Add packaging components"
msgstr "Take a photo of the recycling information"

# this is not used yet
msgctxt "action_add_basic_details"
msgid "Add basic details"
msgstr "Add basic details"

# this is not used yet
msgctxt "action_add_portion_size"
msgid "Add portion size"
msgstr "Add portion size"

# this is not used yet
msgctxt "action_add_ingredients_image"
msgid "Take a photo of the ingredients"
msgstr "Take a photo of the ingredients"

# this is not used yet
msgctxt "action_add_nutrition_image"
msgid "Take a photo of the nutrition facts"
msgstr "Take a photo of the nutrition facts"

# this is not used yet
msgctxt "action_refresh_ingredients_image"
msgid "Refresh the photo of the ingredients"
msgstr "Refresh the photo of the ingredients"

# this is not used yet
msgctxt "action_refresh_nutrition_image"
msgid "Refresh the photo of the nutrition facts"
msgstr "Refresh the photo of the nutrition facts"

# this is not used yet
msgctxt "action_add_packaging_text"
msgid "Extract and check the recycling information"
msgstr "Extract and check the recycling information"

# this is not used yet
msgctxt "action_add_stores"
msgid "Add the store where you found this product"
msgstr "Add the store where you found this product"

# this is not used yet
msgctxt "action_labels"
msgid "Add any label present on this product"
msgstr "Add any label present on this product"

# this is not used yet
msgctxt "action_countries"
msgid "Add the country where you found this product"
msgstr "Add the country where you found this product"

# this is not used yet
msgctxt "action_packager_codes_image"
msgid "Take a photo of traceability codes"
msgstr "Take a photo of traceability codes"

# Used as a header for key facts
msgctxt "knowledge_panels_facts"
msgid "What you need to know"
msgstr "What you need to know"

msgctxt "knowledge_panels_recommendation"
msgid "Recommendation"
msgstr "Recommendation"

msgctxt "nutrient_info_salt_risk"
msgid "A high consumption of salt (or sodium) can cause raised blood pressure, which can increase the risk of heart disease and stroke."
msgstr "A high consumption of salt (or sodium) can cause raised blood pressure, which can increase the risk of heart disease and stroke."

msgctxt "nutrient_info_salt_high_blood_pressure"
msgid "Many people who have high blood pressure do not know it, as there are often no symptoms."
msgstr "Many people who have high blood pressure do not know it, as there are often no symptoms."

msgctxt "nutrient_info_salt_high_consumption"
msgid "Most people consume too much salt (on average 9 to 12 grams per day), around twice the recommended maximum level of intake."
msgstr "Most people consume too much salt (on average 9 to 12 grams per day), around twice the recommended maximum level of intake."

msgctxt "nutrient_recommendation_salt_title"
msgid "Limit the consumption of salt and salted food"
msgstr "Limit the consumption of salt and salted food"

msgctxt "nutrient_recommendation_salt_cooking_and_table"
msgid "Reduce the quantity of salt used when cooking, and don't salt again at the table."
msgstr "Reduce the quantity of salt used when cooking, and don't salt again at the table."

msgctxt "nutrient_recommendation_salt_limit_salty_snacks"
msgid "Limit the consumption of salty snacks and choose products with lower salt content."
msgstr "Limit the consumption of salty snacks and choose products with lower salt content."

msgctxt "nutrient_info_sugars_risk"
msgid "A high consumption of sugar can cause weight gain and tooth decay. It also augments the risk of type 2 diabetes and cardio-vascular diseases."
msgstr "A high consumption of sugar can cause weight gain and tooth decay. It also augments the risk of type 2 diabetes and cardio-vascular diseases."

msgctxt "nutrient_recommendation_sugars_title"
msgid "Limit the consumption of sugar and sugary drinks"
msgstr "Limit the consumption of sugar and sugary drinks"

msgctxt "nutrient_recommendation_sugars_drinks"
msgid "Sugary drinks (such as sodas, fruit beverages, and fruit juices and nectars) should be limited as much as possible (no more than 1 glass a day)."
msgstr "Sugary drinks (such as sodas, fruit beverages, and fruit juices and nectars) should be limited as much as possible (no more than 1 glass a day)."

msgctxt "nutrient_recommendation_sugars_food"
msgid "Choose products with lower sugar content and reduce the consumption of products with added sugars."
msgstr "Choose products with lower sugar content and reduce the consumption of products with added sugars."

msgctxt "nutrient_info_fat_and_saturated_fat_risk"
msgid "A high consumption of fat, especially saturated fats, can raise cholesterol, which increases the risk of heart diseases."
msgstr "A high consumption of fat, especially saturated fats, can raise cholesterol, which increases the risk of heart diseases."

msgctxt "nutrient_recommendation_fat_and_saturated_fat_title"
msgid "Reduce the consumption of fat and saturated fat"
msgstr "Limit the consumption of fat and saturated fat"

msgctxt "nutrient_recommendation_fat_and_saturated_fat"
msgid "Choose products with lower fat and saturated fat content."
msgstr "Choose products with lower fat and saturated fat content."

msgctxt "sign_in"
msgid "Sign in"
msgstr "Sign in"

msgctxt "sign_out"
msgid "Sign out"
msgstr "Sign out"

msgctxt "your_contributions"
msgid "Your contributions"
msgstr "Your contributions"

msgctxt "products_added"
msgid "Products added"
msgstr "Products added"

msgctxt "products_edited"
msgid "Products edited"
msgstr "Products edited"

msgctxt "products_photographed"
msgid "Products photographed"
msgstr "Products photographed"

# result of the matching with the user preferences: should ne a noun, not a verb
msgctxt "matching_with_your_preferences"
msgid "Matching with your preferences"
msgstr "Matching with your preferences"

# HTML tags and variable names between { } must not be translated
msgctxt "f_join_us_on_slack"
msgid "Join us on <a href=\"{url}\">Slack</a>"
msgstr "Join us on <a href=\"{url}\">Slack</a>"

# HTML tags and variable names between { } must not be translated
msgctxt "f_discover_our_code_of_conduct"
msgid "Discover our <a href=\"{url}\">Code of conduct</a>"
msgstr "Discover our <a href=\"{url}\">Code of conduct</a>"

# {links} must not be translated, it will be replaced by icons and/or text links
msgctxt "f_footer_follow_us_links"
msgid "Follow us: {links}"
msgstr "Follow us: {links}"

# Should be as small as possible, e.g. use "app" instead of "application", don't specify "mobile"
msgctxt "footer_install_the_app_exclamation_mark"
msgid "Install the app!"
msgstr "Install the app!"

# HTML tags must not be translated, keep <span id=\"everyday\"> and <span id=\"foods\"> and put them around the corresponding words in the translation
# e.g. in French: Scannez les <span id=\"foods\">aliments</span> de votre <span id=\"everyday\">quotidien</span>
msgctxt "footer_scan_your_everyday_foods"
msgid "Scan your <span id=\"everyday\">everyday</span> <span id=\"foods\">foods</span>"
msgstr "Scan your <span id=\"everyday\">everyday</span> <span id=\"foods\">foods</span>"

msgctxt "nutrition"
msgid "Nutrition"
msgstr "Nutrition"

# Note: "criteria" is plural here. So in French for instance: "Vos critères"
msgctxt "your_criteria"
msgid "Your criteria"
msgstr "Your criteria"

msgctxt "product"
msgid "Product"
msgstr "Product"

msgctxt "environment"
msgid "Environment"
msgstr "Environment"

msgctxt "api_result_failure"
msgid "Failure"
msgstr "Failure"

msgctxt "api_result_product_found"
msgid "Product found"
msgstr "Product found"

msgctxt "api_result_product_not_found"
msgid "Product not found"
msgstr "Product not found"

msgctxt "api_result_product_updated"
msgid "Product updated"
msgstr "Product updated"

msgctxt "api_message_invalid_api_action"
msgid "Invalid API action"
msgstr "Invalid API action"

msgctxt "api_message_invalid_api_method"
msgid "Invalid API method"
msgstr "Invalid API method"

msgctxt "api_message_empty_request_body"
msgid "Empty request body"
msgstr "Empty request body"

msgctxt "api_message_invalid_json_in_request_body"
msgid "Invalid JSON in request body"
msgstr "Invalid JSON in request body"

msgctxt "api_message_invalid_code"
msgid "Invalid code"
msgstr "Invalid code"

msgctxt "api_message_invalid_type_must_be_object"
msgid "Invalid type: must be an object"
msgstr "Invalid type: must be an object"

msgctxt "api_message_invalid_type_must_be_array"
msgid "Invalid type: must be an array"
msgstr "Invalid type: must be an array"

msgctxt "api_message_invalid_type_must_be_integer"
msgid "Invalid type: must be an integer"
msgstr "Invalid type: must be an integer"

msgctxt "api_message_invalid_type_must_be_number"
msgid "Invalid type: must be a number"
msgstr "Invalid type: must be a number"

msgctxt "api_message_missing_field"
msgid "Missing field"
msgstr "Missing field"

msgctxt "api_message_unrecognized_field"
msgid "Unrecognized field"
msgstr "Unrecognized field"

msgctxt "api_message_unrecognized_value"
msgid "Unrecognized value"
msgstr "Unrecognized value"

msgctxt "api_impact_none"
msgid "None"
msgstr "None"

msgctxt "api_impact_warning"
msgid "Warning"
msgstr "Warning"

msgctxt "api_impact_failure"
msgid "Failure"
msgstr "Failure"

msgctxt "api_impact_field_ignored"
msgid "Field ignored"
msgstr "Field ignored"

msgctxt "api_impact_value_converted"
msgid "Value converted"
msgstr "Value converted"

# Unit = element, not unit of measure
msgctxt "packaging_number_of_units"
msgid "Number of units"
msgstr "Number of units"

# Unit = element, not unit of measure
msgctxt "packaging_weight"
msgid "Weight of one empty unit"
msgstr "Weight of one empty unit"

# Unit = element, not unit of measure
msgctxt "packaging_quantity_per_unit"
msgid "Quantity of product contained per unit"
msgstr "Quantity of product contained per unit"

# variable names between { } must not be translated
msgctxt "f_help_categorize_on_hunger_games"
msgid "Help categorize more {title} on Hunger Games"
msgstr "Help categorize more {title} on Hunger Games"

msgctxt "packagings_complete"
msgid "All the packaging parts of the product are listed."
msgstr "All the packaging parts of the product are listed."

msgctxt "api_message_invalid_user_id_and_password"
msgid "Invalid user id and password"
msgstr "Invalid user id and password"

msgctxt "api_message_invalid_value_must_be_0_or_1"
msgid "Invalid value: must be 0 or 1"
msgstr "Invalid value: must be 0 or 1"

# Unit = element, not unit of measure
msgctxt "packaging_number_of_units_description"
msgid "Enter the number of packaging units of the same shape and material contained in the product."
msgstr "Enter the number of packaging units of the same shape and material contained in the product."

msgctxt "packaging_shape_description"
msgid "Enter the shape name listed in the recycling instructions if they are available, or select a shape."
msgstr "Enter the shape name listed in the recycling instructions if they are available, or select a shape."

msgctxt "packaging_material_description"
msgid "Enter the specific material if it can be determined (a material code inside a triangle can often be found on packaging parts), or a generic material (for instance plastic or metal) if you are unsure."
msgstr "Enter the specific material if it can be determined (a material code inside a triangle can often be found on packaging parts), or a generic material (for instance plastic or metal) if you are unsure."

msgctxt "packaging_recycling_description"
msgid "Enter recycling instructions only if they are listed on the product."
msgstr "Enter recycling instructions only if they are listed on the product."

# Unit = element, not unit of measure
msgctxt "packaging_weight_description"
msgid "Remove any remaining food and wash and dry the packaging part before weighting. If possible, use a scale with 0.1g or 0.01g precision."
msgstr "Remove any remaining food and wash and dry the packaging part before weighting. If possible, use a scale with 0.1g or 0.01g precision."

# Unit = element, not unit of measure
msgctxt "packaging_quantity_per_unit_description"
msgid "Enter the net weight or net volume and indicate the unit (for example g or ml)."
msgstr "Enter the net weight or net volume and indicate the unit (for example g or ml)."

msgctxt "import_and_export_products"
msgid "Import and export products"
msgstr "Import and export products"

msgctxt "add_products"
msgid "Add products"
msgstr "Add products"

# Needs to be short (displayed in a menu)
msgctxt "install_the_app_to_add_products"
msgid "Install the app to add products"
msgstr "Install the app to add products"

msgctxt "search_and_analyze_products"
msgid "Search and analyze products"
msgstr "Search and analyze products"

msgctxt "resources"
msgid "Resources"
msgstr "Resources"

msgctxt "pro_platform_user_guide"
msgid "Pro platform user guide"
msgstr "Pro platform user guide"

msgctxt "faq_for_producers"
msgid "FAQ for producers"
msgstr "FAQ for producers"

msgctxt "join_the_next_pros_meet_up"
msgid "Join the next Pros' Meet-up"
msgstr "Join the next Pros' Meet-up"

# variable names between { } must not be translated
msgctxt "product_js_enter_value_between_0_and_max"
msgid "Please enter a value between 0 and {max}."
msgstr "Please enter a value between 0 and {max}."

msgctxt "please_ask_users_create_account_first"
msgid "Please ask the following users to create an Open Food Facts account first:"
msgstr "Please ask the following users to create an Open Food Facts account first:"

msgctxt "users_added_successfully"
msgid "Users added to the organization successfully:"
msgstr "Users added to the organization successfully:"

msgctxt "product_js_sugars_warning"
msgid "Sugars should not be higher than carbohydrates."
msgstr "Sugars should not be higher than carbohydrates."

msgctxt "product_js_saturated_fat_warning"
msgid "Saturated fat should not be higher than fat."
msgstr "Saturated fat should not be higher than fat."

msgctxt "packaging_materials"
msgid "Packaging materials"
msgstr "Packaging materials"

msgctxt "packaging_weight_total"
msgid "Packaging weight"
msgstr "Packaging weight"

msgctxt "packaging_weight_100g"
msgid "Packaging weight per 100 g of product"
msgstr "Packaging weight per 100 g of product"

msgctxt "packaging_weight_100g_mean"
msgid "Mean packaging weight per 100 g of product"
msgstr "Mean packaging weight per 100 g of product"

msgctxt "total"
msgid "Total"
msgstr "Total"

msgctxt "packaging_material_products_percent"
msgid "% of products containing the material"
msgstr "% of products containing the material"

msgctxt "packaging_material_products_percent_main"
msgid "% of products containing mostly the material"
msgstr "% of products containing mostly the material"

msgctxt "relative_to_products_containing_the_material"
msgid "for products that contain the material"
msgstr "for products that contain the material"

msgctxt "relative_to_products_containing_mostly_the_material"
msgid "for products that contain mostly the material"
msgstr "for products that contain mostly the material"

msgctxt "relative_to_all_products"
msgid "relative to all products"
msgstr "relative to all products"

msgctxt "preferred_language"
msgid "Preferred Language"
msgstr "Preferred Language"

msgctxt "packagings_n_p"
msgid "Numbers of packaging components"
msgstr "Numbers of packaging components"

msgctxt "packagings_n_s"
msgid "Number of packaging components"
msgstr "Number of packaging components"

msgctxt "packagings_materials_all"
msgid "All materials"
msgstr "All materials"

msgctxt "weight"
msgid "Weight"
msgstr "Weight"

msgctxt "weight_100g"
msgid "Weight per 100g of product"
msgstr "Weight per 100g of product"

msgctxt "weight_percent"
msgid "Weight percent"
msgstr "Weight percent"

msgctxt "nutriscore_component_energy"
msgid "Energy"
msgstr "Calories"

msgctxt "nutriscore_component_energy_from_saturated_fat"
msgid "Energy from saturated fat"
msgstr "Energy from saturated fat"

msgctxt "nutriscore_component_sugars"
msgid "Sugars"
msgstr "Sugar"

msgctxt "nutriscore_component_saturated_fat"
msgid "Saturated fat"
msgstr "Saturated fat"

msgctxt "nutriscore_component_saturated_fat_ratio"
msgid "Saturated fat / fat"
msgstr "Saturated fat / fat"

msgctxt "nutriscore_component_salt"
msgid "Salt"
msgstr "Salt"

msgctxt "nutriscore_component_non_nutritive_sweeteners"
msgid "Non-nutritive sweeteners"
msgstr "Non-nutritive sweeteners"

msgctxt "nutriscore_component_fruits_vegetables_legumes"
msgid "Fruits, vegetables and legumes"
msgstr "Fruits, vegetables and legumes"

msgctxt "nutriscore_component_fiber"
msgid "Fiber"
msgstr "Fiber"

msgctxt "nutriscore_component_proteins"
msgid "Proteins"
msgstr "Proteins"

msgctxt "presence"
msgid "Presence"
msgstr "Presence"

msgctxt "absence"
msgid "Absence"
msgstr "Absence"

msgctxt "nutriscore_is_water"
msgid "This product is considered to be water for the calculation of the Nutri-Score."
msgstr "This product is considered to be water for the calculation of the Nutri-Score."

msgctxt "nutriscore_is_fat_oil_nuts_seeds"
msgid "This product is considered to be fat, oil, nuts or seeds for the calculation of the Nutri-Score."
msgstr "This product is considered to be fat, oil, nuts or seeds for the calculation of the Nutri-Score."

msgctxt "nutriscore_is_cheese"
msgid "This product is considered to be cheese for the calculation of the Nutri-Score."
msgstr "This product is considered to be cheese for the calculation of the Nutri-Score."

msgctxt "nutriscore_is_red_meat_product"
msgid "This product is considered to be a red meat product for the calculation of the Nutri-Score."
msgstr "This product is considered to be a red meat product for the calculation of the Nutri-Score."

msgctxt "nutriscore_count_proteins_reason_beverage"
msgid "Points for proteins are counted because the product is considered to be a beverage."
msgstr "Points for proteins are counted because the product is considered to be a beverage."

msgctxt "nutriscore_count_proteins_reason_cheese"
msgid "Points for proteins are counted because the product is considered to be cheese."
msgstr "Points for proteins are counted because the product is considered to be cheese."

msgctxt "nutriscore_count_proteins_reason_negative_points_less_than_7"
msgid "Points for proteins are counted because the negative points are less than 7."
msgstr "Points for proteins are counted because the negative points are less than 7."

msgctxt "nutriscore_count_proteins_reason_negative_points_less_than_11"
msgid "Points for proteins are counted because the negative points are less than 11."
msgstr "Points for proteins are counted because the negative points are less than 11."

msgctxt "nutriscore_count_proteins_reason_negative_points_greater_than_or_equal_to_7"
msgid "Points for proteins are not counted because the negative points greater than or equal to 7."
msgstr "Points for proteins are not counted because the negative points greater than or equal to 7."

msgctxt "nutriscore_count_proteins_reason_negative_points_greater_than_or_equal_to_11"
msgid "Points for proteins are not counted because the negative points greater than or equal to 11."
msgstr "Points for proteins are not counted because the negative points greater than or equal to 11."

msgctxt "nutriscore_explanation_what_it_is"
msgid "The Nutri-Score is a logo on the overall nutritional quality of products."
msgstr "The Nutri-Score is a logo on the overall nutritional quality of products."

msgctxt "nutriscore_explanation_what_it_takes_into_account"
msgid "The score from A to E is calculated based on nutrients and foods to favor (proteins, fiber, fruits, vegetables and legumes ...) and nutrients to limit (calories, saturated fat, sugars, salt)."
msgstr "The score from A to E is calculated based on nutrients and foods to favor (proteins, fiber, fruits, vegetables and legumes ...) and nutrients to limit (calories, saturated fat, sugars, salt)."

msgctxt "nutriscore_explanation_where_the_data_comes_from"
msgid "The score is calculated from the data of the nutrition facts table and the composition data (fruits, vegetables and legumes)."
msgstr "The score is calculated from the data of the nutrition facts table and the composition data (fruits, vegetables and legumes)."

msgctxt "nutriscore_explanation_recommended_by_public_health_authorities"
msgid "The display of this logo is recommended by public health authorities without obligation for companies."
msgstr "The display of this logo is recommended by public health authorities without obligation for companies."

msgctxt "nutriscore_explanation_title"
msgid "What is the Nutri-Score?"
msgstr "What is the Nutri-Score?"

msgctxt "nutrient_info_energy_risk"
msgid "Energy intakes above energy requirements are associated with increased risks of weight gain, overweight, obesity, and consequently risk of diet-related chronic diseases."
msgstr "Energy intakes above energy requirements are associated with increased risks of weight gain, overweight, obesity, and consequently risk of diet-related chronic diseases."

msgctxt "nutrient_info_saturated_fat_risk"
msgid "A high consumption of fat, especially saturated fats, can raise cholesterol, which increases the risk of heart diseases."
msgstr "A high consumption of fat, especially saturated fats, can raise cholesterol, which increases the risk of heart diseases."

msgctxt "nutrient_info_saturated_fat_ratio_risk"
msgid "A high consumption of fat, especially saturated fats, can raise cholesterol, which increases the risk of heart diseases."
msgstr "A high consumption of fat, especially saturated fats, can raise cholesterol, which increases the risk of heart diseases."

msgctxt "nutrient_info_energy_from_saturated_fat_risk"
msgid "A high consumption of fat, especially saturated fats, can raise cholesterol, which increases the risk of heart diseases."
msgstr "A high consumption of fat, especially saturated fats, can raise cholesterol, which increases the risk of heart diseases."

msgctxt "nutrient_info_non_nutritive_sweeteners_risk"
msgid "Non-nutritive sweeteners may not confer any long-term benefit in reducing body fat in adults or children. There may be potential undesirable effects from long-term use of non-nutritive sweeteners, such as an increased risk of type 2 diabetes and cardiovascular diseases in adults."
msgstr "Non-nutritive sweeteners may not confer any long-term benefit in reducing body fat in adults or children. There may be potential undesirable effects from long-term use of non-nutritive sweeteners, such as an increased risk of type 2 diabetes and cardiovascular diseases in adults."

msgctxt "nutrient_info_fiber_benefit"
msgid "Consuming foods rich in fiber (especially whole grain foods) reduces the risks of aerodigestive cancers, cardiovascular diseases, obesity and diabetes."
msgstr "Consuming foods rich in fiber (especially whole grain foods) reduces the risks of aerodigestive cancers, cardiovascular diseases, obesity and diabetes."

msgctxt "nutrient_info_fruits_vegetables_legumes_benefit"
msgid "Consuming foods rich in fruits, vegetables and legumes reduces the risks of aerodigestive cancers, cardiovascular diseases, obesity and diabetes."
msgstr "Consuming foods rich in fruits, vegetables and legumes reduces the risks of aerodigestive cancers, cardiovascular diseases, obesity and diabetes."

msgctxt "nutrient_info_proteins_benefit"
msgid "Foods that are rich in proteins are usually rich in calcium or iron which are essential minerals with numerous health benefits."
<<<<<<< HEAD
msgstr ""

msgctxt "revert"
msgid "Revert to this revision"
msgstr "Revert to this revision"

msgctxt "product_js_product_revert_confirm"
msgid "Revert to this product revision?"
msgstr "Revert to this product revision?"

msgctxt "api_status_success"
msgid "Success"
msgstr "Success"

msgctxt "api_status_failure"
msgid "Failure"
msgstr "Failure"

msgctxt "api_result_product_reverted"
msgid "Product reverted to the specified revision"
msgstr "Product reverted to the specified revision"

msgctxt "api_result_product_not_reverted"
msgid "Product not reverted to the specified revision"
msgstr "Product not reverted to the specified revision"
=======
msgstr "Foods that are rich in proteins are usually rich in calcium or iron which are essential minerals with numerous health benefits."

# sweeteners (additives), plural
msgctxt "sweeteners"
msgid "sweeteners"
msgstr "sweeteners"

# sweetener (additive), singular
msgctxt "sweetener"
msgid "sweetener"
msgstr "sweetener"
>>>>>>> 534c311e
<|MERGE_RESOLUTION|>--- conflicted
+++ resolved
@@ -6815,8 +6815,7 @@
 
 msgctxt "nutrient_info_proteins_benefit"
 msgid "Foods that are rich in proteins are usually rich in calcium or iron which are essential minerals with numerous health benefits."
-<<<<<<< HEAD
-msgstr ""
+msgstr "Foods that are rich in proteins are usually rich in calcium or iron which are essential minerals with numerous health benefits."
 
 msgctxt "revert"
 msgid "Revert to this revision"
@@ -6841,8 +6840,6 @@
 msgctxt "api_result_product_not_reverted"
 msgid "Product not reverted to the specified revision"
 msgstr "Product not reverted to the specified revision"
-=======
-msgstr "Foods that are rich in proteins are usually rich in calcium or iron which are essential minerals with numerous health benefits."
 
 # sweeteners (additives), plural
 msgctxt "sweeteners"
@@ -6852,5 +6849,4 @@
 # sweetener (additive), singular
 msgctxt "sweetener"
 msgid "sweetener"
-msgstr "sweetener"
->>>>>>> 534c311e
+msgstr "sweetener"