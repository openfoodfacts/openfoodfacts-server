--- conflicted
+++ resolved
@@ -3514,21 +3514,12 @@
 msgstr "Field on %"
 
 msgctxt "producers_platform"
-<<<<<<< HEAD
-msgid "Producers platform"
-msgstr "Producers platform"
-
-msgctxt "producers_platform_description"
-msgid "The producers platform allow manufacturers to easily manage their products photos and data on Open Food Facts."
-msgstr "The producers platform allow manufacturers to easily manage their products photos and data on Open Food Facts."
-=======
 msgid "Platform for producers"
 msgstr "Platform for producers"
 
 msgctxt "producers_platform_description"
 msgid "The producers platform allows manufacturers to easily manage their products photos and data on Open Food Facts."
 msgstr "The producers platform allows manufacturers to easily manage their products photos and data on Open Food Facts."
->>>>>>> ed1d5c7c
 
 msgctxt "import_product_data"
 msgid "Import product data"
