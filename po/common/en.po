--- conflicted
+++ resolved
@@ -3725,11 +3725,7 @@
 
 msgctxt "data_quality_completeness"
 msgid "data quality completeness"
-<<<<<<< HEAD
-msgstr ""
-=======
 msgstr "data quality completeness"
->>>>>>> 3760f7dd
 
 msgctxt "data_quality_info_p"
 msgid "data quality info"
@@ -6144,19 +6140,11 @@
 
 msgctxt "data_quality_completeness_panel_title"
 msgid "Data Quality Completeness"
-<<<<<<< HEAD
-msgstr ""
-
-msgctxt "data_quality_completeness_panel_subtitle"
-msgid "Some infos about data quality completeness on this product"
-msgstr ""
-=======
 msgstr "Data Quality Completeness"
 
 msgctxt "data_quality_completeness_panel_subtitle"
 msgid "Some infos about data quality completeness on this product"
 msgstr "Some infos about data quality completeness on this product"
->>>>>>> 3760f7dd
 
 msgctxt "data_quality_errors_panel_title"
 msgid "Detected Errors"
@@ -7645,17 +7633,6 @@
 
 msgctxt "recommendation_eu_tobacco_health_warning_title"
 msgid "Smoking kills"
-<<<<<<< HEAD
-msgstr ""
-
-msgctxt "recommendation_eu_tobacco_health_warning_subtitle"
-msgid "Tobacco seriously damages health. Don't start or quit now."
-msgstr ""
-
-msgctxt "recommendation_eu_tobacco_health_warning_text"
-msgid "Smoking is highly addictive. Don't start. Smoking kills – quit now. Smoking clogs the arteries and causes heart attacks and strokes. Smoking causes fatal lung cancer. Smoking when pregnant harms your baby. Protect children: don't make them breathe your smoke. Your doctor or your pharmacist can help you stop smoking. Smoking may reduce the blood flow and causes impotence. Smoking causes ageing of the skin. Smoking can damage the sperm and decreases fertility. Smoke contains benzene, nitrosamines, formaldehyde and hydrogen cyanide."
-msgstr ""
-=======
 msgstr "Smoking kills"
 
 msgctxt "recommendation_eu_tobacco_health_warning_subtitle"
@@ -7665,4 +7642,3 @@
 msgctxt "recommendation_eu_tobacco_health_warning_text"
 msgid "Smoking is highly addictive. Don't start. Smoking kills – quit now. Smoking clogs the arteries and causes heart attacks and strokes. Smoking causes fatal lung cancer. Smoking when pregnant harms your baby. Protect children: don't make them breathe your smoke. Your doctor or your pharmacist can help you stop smoking. Smoking may reduce the blood flow and causes impotence. Smoking causes ageing of the skin. Smoking can damage the sperm and decreases fertility. Smoke contains benzene, nitrosamines, formaldehyde and hydrogen cyanide."
 msgstr "Smoking is highly addictive. Don't start. Smoking kills – quit now. Smoking clogs the arteries and causes heart attacks and strokes. Smoking causes fatal lung cancer. Smoking when pregnant harms your baby. Protect children: don't make them breathe your smoke. Your doctor or your pharmacist can help you stop smoking. Smoking may reduce the blood flow and causes impotence. Smoking causes ageing of the skin. Smoking can damage the sperm and decreases fertility. Smoke contains benzene, nitrosamines, formaldehyde and hydrogen cyanide."
->>>>>>> 3760f7dd
