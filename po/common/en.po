msgid ""
msgstr ""
"MIME-Version: 1.0\n"
"Content-Type: text/plain; charset=UTF-8\n"
"Content-Transfer-Encoding: 8bit\n"
"Language: en\n"
"Project-Id-Version: openfoodfacts\n"
"Language-Team: English\n"
"Last-Translator: \n"
"POT-Creation-Date: \n"
"X-Generator: Poedit 2.1\n"
"Plural-Forms: nplurals=2; plural=(n != 1);\n"
"X-Crowdin-Project: openfoodfacts\n"
"X-Crowdin-Project-ID: 243092\n"
"X-Crowdin-Language: en\n"
"X-Crowdin-File-ID: 3123\n"

# Overrides by flavor (e.g. obf) or product type (e.g. beauty)

# OFF

msgctxt "site_description_off"
msgid "A collaborative, free and open database of ingredients, nutrition facts and information on food products from around the world"
msgstr "A collaborative, free and open database of ingredients, nutrition facts and information on food products from around the world"

msgctxt "tagline_off"
msgid   "Open Food Facts gathers information and data on food products from around the world."
msgstr  "Open Food Facts gathers information and data on food products from around the world."

msgctxt "footer_tagline_off"
msgid "A collaborative, free and open database of food products from around the world."
msgstr "A collaborative, free and open database of food products from around the world."

#. make sure the text file exists for your language, otherwise ask @teolemon 
msgctxt "get_the_app_link_off"
msgid "/open-food-facts-mobile-app"
msgstr "/open-food-facts-mobile-app"

# OBF

msgctxt "footer_tagline_obf"
msgid "A collaborative, free and open database of cosmetic products from around the world."
msgstr "A collaborative, free and open database of cosmetic products from around the world."

msgctxt "site_description_obf"
msgid "A collaborative, free and open database of ingredients, and information on cosmetic products from around the world"
msgstr "A collaborative, free and open database of ingredients, and information on cosmetic products from around the world"

msgctxt "tagline_obf"
msgid "Open Beauty Facts gathers information and data on cosmetic products from around the world."
msgstr "Open Beauty Facts gathers information and data on cosmetic products from around the world."

#. make sure the text file exists for your language, otherwise ask @teolemon 
msgctxt "get_the_app_link_obf"
msgid "/open-beauty-facts-mobile-app"
msgstr "/open-beauty-facts-mobile-app"

msgctxt "warning_not_complete_obf"
msgid "This product page is not complete. You can help to complete it by editing it and adding more data from the photos we have, or by taking more photos using the app for <a href=\"https://play.google.com/store/apps/details?id=org.openbeautyfacts.scanner&hl=en\">Android</a> or <a href=\"https://apps.apple.com/us/app/open-beauty-facts/id1122926380\">iPhone/iPad</a>. Thank you!"
msgstr "This product page is not complete. You can help to complete it by editing it and adding more data from the photos we have, or by taking more photos using the app for <a href=\"https://play.google.com/store/apps/details?id=org.openbeautyfacts.scanner&hl=en\">Android</a> or <a href=\"https://apps.apple.com/us/app/open-beauty-facts/id1122926380\">iPhone/iPad</a>. Thank you!"

msgctxt "footer_and_the_facebook_group_obf"
msgid "and the <a href=\"https://www.facebook.com/groups/OpenBeautyFacts/\">Facebook group for contributors</a>"
msgstr "and the <a href=\"https://www.facebook.com/groups/OpenBeautyFacts/\">Facebook group for contributors</a>"

msgctxt "search_description_opensearch_obf"
msgid "Open Beauty Facts product search"
msgstr "Open Beauty Facts product search"

msgctxt "brands_example_beauty"
msgid "Nivea, Nivea Men"
msgstr "Nivea, Nivea Men"

msgctxt "categories_example_beauty"
msgid "Anti-dandruff shampoo, Whitening toothpaste"
msgstr "Anti-dandruff shampoo, Whitening toothpaste"

msgctxt "emb_codes_example_beauty"
msgid "EMB 53062"
msgstr "EMB 53062"

msgctxt "generic_name_example_beauty"
msgid "Anti-dandruff shampoo"
msgstr "Anti-dandruff shampoo"

msgctxt "product_name_example_beauty"
msgid "Anti-Perspirant Stress Protect"
msgstr "Anti-Perspirant Stress Protect"

msgctxt "ingredients_text_example_beauty"
msgid "AQUA/WATER, SODIUM LAURETH SULFATE, DISODIUM COCOAMPHODIACETATE, GLYCOL DISTEARATE, COCAMIDE MEA"
msgstr "AQUA/WATER, SODIUM LAURETH SULFATE, DISODIUM COCOAMPHODIACETATE, GLYCOL DISTEARATE, COCAMIDE MEA"

# End of overrides by flavor or product type

msgctxt "1_product"
msgid "1 product"
msgstr "1 product"

msgctxt "about"
msgid "About me"
msgstr "About me"

msgctxt "add"
msgid "Add"
msgstr "Add"

msgctxt "add_language"
msgid "Add language"
msgstr "Add language"

msgctxt "add_product"
msgid "Add a product"
msgstr "Add a product"

msgctxt "add_user"
msgid "Register"
msgstr "Register"

msgctxt "add_user_display"
msgid "Register"
msgstr "Register"

msgctxt "add_user_process"
msgid "Welcome!"
msgstr "Welcome!"

msgctxt "add_user_result"
msgid "Thank you for joining us!"
msgstr "Thank you for joining us!"

msgctxt "add_user_you_can_edit"
msgid "You can now add and edit products on the web or with our free <a href=\"%s\">mobile app</a>."
msgstr "You can now add and edit products on the web or with our free <a href=\"%s\">mobile app</a>."

msgctxt "join_us_on_slack"
msgid "Join us on Slack"
msgstr "Join us on Slack"

msgctxt "add_user_join_the_project"
msgid "%s is a collaborative project to which you can bring much more than new products: your energy, enthusiasm and ideas!"
msgstr "%s is a collaborative project to which you can bring much more than new products: your energy, enthusiasm and ideas!"

msgctxt "add_user_join_us_on_slack"
msgid "We use a discussion system called Slack where all project participants can exchange and collaborate. Please join! We would be happy to know you!"
msgstr "We use a discussion system called Slack where all project participants can exchange and collaborate. Please join! We would be happy to know you!"

msgctxt "add_user_you_can_edit_pro"
msgid "You can now easily import your product data and photos."
msgstr "You can now easily import your product data and photos."

msgctxt "add_user_you_can_edit_pro_promo"
msgid "You can now add and edit your products and import their data and photos on our free <a href=\"%s\">platform for producers</a>."
msgstr "You can now add and edit your products and import their data and photos on our free <a href=\"%s\">platform for producers</a>."

msgctxt "add_user_existing_org"
msgid "There is already an existing organization with the name %s."
msgstr "There is already an existing organization with the name %s."

msgctxt "add_user_existing_org_pending"
msgid "Your request to join the organization is pending approval of the organization administrator."
msgstr "Your request to join the organization is pending approval of the organization administrator."

msgctxt "admin_status_updated"
msgid "Admin Status Updated"
msgstr "Admin Status Updated"

msgctxt "admin_status"
msgid "Admin Status"
msgstr "Admin Status"

msgctxt "grant_remove_admin_status"
msgid "Grant/Remove Admin status"
msgstr "Grant/Remove Admin status"

msgctxt "please_email_producers"
msgid "Please e-mail <a href=\"mailto:producers@openfoodfacts.org\">producers@openfoodfacts.org</a> if you have any question."
msgstr "Please e-mail <a href=\"mailto:producers@openfoodfacts.org\">producers@openfoodfacts.org</a> if you have any question."

msgctxt "if_you_work_for_a_producer"
msgid "If you work for a producer or brand and will add or complete data for your own products only, you can get access to our completely free Platform for Producers."
msgstr "If you work for a producer or brand and will add or complete data for your own products only, you can get access to our completely free Platform for Producers."

msgctxt "producers_platform_description_long"
msgid "The platform for producers allows manufacturers to easily import data and photos for all their products, to mark them as official, and to get free analysis of improvement opportunities for their products."
msgstr "The platform for producers allows manufacturers to easily import data and photos for all their products, to mark them as official, and to get free analysis of improvement opportunities for their products."

msgctxt "pro_account"
msgid "Professional account"
msgstr "Professional account"

msgctxt "this_is_a_pro_account"
msgid "This is a producer or brand account."
msgstr "This is a producer or brand account."

msgctxt "producer_or_brand"
msgid "Name of producer or name of brand"
msgstr "Name of producer or name of brand"

msgctxt "error_missing_org"
msgid "Professional accounts must have an associated organization (company name or brand)."
msgstr "Professional accounts must have an associated organization (company name or brand)."

msgctxt "enter_name_of_org"
msgid "Please enter the name of your organization (company name or brand)."
msgstr "Please enter the name of your organization (company name or brand)."

msgctxt "enter_email_addresses_of_users"
msgid "Enter email addresses of users to invite (comma-separated):"
msgstr "Enter email addresses of users to invite (comma-separated):"

msgctxt "f_this_is_a_pro_account_for_org"
msgid "This account is a professional account associated with the producer or brand {org}. You have access to the Platform for Producers."
msgstr "This account is a professional account associated with the producer or brand {org}. You have access to the Platform for Producers."

# please check that site_name and the brackets stays intact
msgctxt "add_user_email_subject"
msgid "Thanks for joining <<site_name>>"
msgstr "Thanks for joining <<site_name>>"

msgctxt "additives_1"
msgid "Potentially hazardous food additive. Limit usage."
msgstr "Potentially hazardous food additive. Limit usage."

msgctxt "additives_2"
msgid "Hazardous food additive. Avoid."
msgstr "Hazardous food additive. Avoid."

msgctxt "additives_3"
msgid "Food additive banned in Europe. Avoid at all cost."
msgstr "Food additive banned in Europe. Avoid at all cost."

msgctxt "additives_p"
msgid "additives"
msgstr "additives"

msgctxt "additives_s"
msgid "additive"
msgstr "additive"

msgctxt "advanced_search"
msgid "Advanced search"
msgstr "Advanced search"

msgctxt "advanced_search_old"
msgid "Advanced search and graphs"
msgstr "Advanced search and graphs"

msgctxt "alcohol_warning"
msgid "Excess drinking is harmful for health."
msgstr "Excess drinking is harmful for health."

msgctxt "email_warning"
msgid "Please note that your Pro account will only be valid if you use your professional e-mail address. Our moderation team checks that the domain name is consistent with the organisation you wish to join."
msgstr "Please note that your Pro account will only be valid if you use your professional e-mail address. Our moderation team checks that the domain name is consistent with the organisation you wish to join."

msgctxt "all_missions"
msgid "All missions"
msgstr "All missions"

msgctxt "allergens"
msgid "Substances or products causing allergies or intolerances"
msgstr "Substances or products causing allergies or intolerances"

msgctxt "allergens_p"
msgid "allergens"
msgstr "allergens"

msgctxt "allergens_s"
msgid "allergen"
msgstr "allergen"

msgctxt "also_edited_by"
msgid "Product page also edited by"
msgstr "Product page also edited by"

msgctxt "android_apk_app_icon_url"
msgid "/images/misc/android-apk.svg"
msgstr "/images/misc/android-apk.svg"

msgctxt "android_apk_app_icon_alt_text"
msgid "Android APK"
msgstr "Android APK"

# Please change en_get.svg to fr_get.svg. check the url https://static.openfoodfacts.org/images/misc/playstore/img/XX_get.svg
msgctxt "android_app_icon_url"
msgid "/images/misc/playstore/img/en_get.svg"
msgstr "/images/misc/playstore/img/en_get.svg"

msgctxt "android_app_icon_alt_text"
msgid "Get It On Google Play"
msgstr "Get It On Google Play"

msgctxt "app_please_take_pictures"
msgid "<p>This product is not yet in the <<site_name>> database. Could you please take some pictures of the product, barcode, ingredients list and nutrition facts to add it on <a href=\"https://world.openfoodfacts.org\" target=\"_blank\"><<site_name>></a>?</p>\n"
"<p>Thanks in advance!</p>\n"
msgstr "<p>This product is not yet in the <<site_name>> database. Could you please take some pictures of the product, barcode, ingredients list and nutrition facts to add it on <a href=\"https://world.openfoodfacts.org\" target=\"_blank\"><<site_name>></a>?</p>\n"
"<p>Thanks in advance!</p>\n"

msgctxt "app_take_a_picture"
msgid "Take a picture"
msgstr "Take a picture"

msgctxt "app_take_a_picture_note"
msgid "Note: the pictures you send are published under the free licence Creative Commons Attribution and ShareAlike."
msgstr "Note: the pictures you send are published under the free licence Creative Commons Attribution and ShareAlike."

msgctxt "app_you_can_add_pictures"
msgid "You can add pictures:"
msgstr "You can add pictures:"

msgctxt "axis_x"
msgid "Horizontal axis"
msgstr "Horizontal axis"

msgctxt "axis_y"
msgid "Vertical axis"
msgstr "Vertical axis"

msgctxt "barcode"
msgid "Barcode"
msgstr "Barcode"

msgctxt "barcode_number"
msgid "Barcode number:"
msgstr "Barcode number:"

msgctxt "you_can_also_help_us"
msgid "You can also help to fund the Open Food Facts project"
msgstr "You can also help to fund the Open Food Facts project"

msgctxt "producers_administration_manual"
msgid "Producers Admin manual"
msgstr "Producers Admin manual"

msgctxt "bottom_content"
msgid "<a href=\"https://world.openfoodfacts.org/donate-to-open-food-facts?utm_source=login-open-food-facts\"><img src=\"https://static.openfoodfacts.org/images/svg/donate-icon.svg\" alt=\"Donate to Open Food Facts\" /></a><p><<site_name>> is made by a non-profit association, independent from the industry. It is made for all, by all, and it is funded by all. You can support our work by <a href=\"https://world.openfoodfacts.org/donate-to-open-food-facts?utm_source=login-open-food-facts\">donating to Open Food Facts</a> and also by <a href=\"https://www.lilo.org/fr/open-food-facts/?utm_source=open-food-facts\">using the Lilo search engine</a>.<br/><b>Thank you!</b></p>"
msgstr "<a href=\"https://world.openfoodfacts.org/donate-to-open-food-facts?utm_source=login-open-food-facts\"><img src=\"https://static.openfoodfacts.org/images/svg/donate-icon.svg\" alt=\"Donate to Open Food Facts\" /></a><p><<site_name>> is made by a non-profit association, independent from the industry. It is made for all, by all, and it is funded by all. You can support our work by <a href=\"https://world.openfoodfacts.org/donate-to-open-food-facts?utm_source=login-open-food-facts\">donating to Open Food Facts</a> and also by <a href=\"https://www.lilo.org/fr/open-food-facts/?utm_source=open-food-facts\">using the Lilo search engine</a>.<br/><b>Thank you!</b></p>"

msgctxt "bottom_title"
msgid "Donate to support our work"
msgstr "Donate to support our work"

msgctxt "brands"
msgid "Brands"
msgstr "Brands"

msgctxt "brands_example"
msgid "Kinder Bueno White, Kinder Bueno, Kinder, Ferrero"
msgstr "Kinder Bueno White, Kinder Bueno, Kinder, Ferrero"

msgctxt "brands_p"
msgid "brands"
msgstr "brands"

msgctxt "brands_products"
msgid "Products from the %s brand"
msgstr "Products from the %s brand"

msgctxt "brands_s"
msgid "brand"
msgstr "brand"

msgctxt "brands_tagsinput"
msgid "add a brand"
msgstr "add a brand"

msgctxt "brands_without_products"
msgid "Products not from the %s brand"
msgstr "Products not from the %s brand"

msgctxt "brand_owner"
msgid "Brand owner"
msgstr "Brand owner"

msgctxt "brand_owner_example"
msgid "The Coca Cola Company"
msgstr "The Coca Cola Company"

msgctxt "by"
msgid "by"
msgstr "by"

msgctxt "categories"
msgid "Categories"
msgstr "Categories"

msgctxt "categories_example"
msgid "Sardines in olive oil, Orange juice from concentrate"
msgstr "Sardines in olive oil, Orange juice from concentrate"

msgctxt "categories_note"
msgid "Indicate only the most specific category. \"Parents\" categories will be automatically added."
msgstr "Indicate only the most specific category. \"Parents\" categories will be automatically added."

msgctxt "categories_p"
msgid "categories"
msgstr "categories"

msgctxt "categories_products"
msgid "Products from the %s category"
msgstr "Products from the %s category"

msgctxt "categories_s"
msgid "category"
msgstr "category"

msgctxt "categories_tagsinput"
msgid "add a category"
msgstr "add a category"

msgctxt "categories_without_products"
msgid "Products not from the %s category"
msgstr "Products not from the %s category"

msgctxt "change_fields"
msgid "Data"
msgstr "Data"

msgctxt "change_nutriments"
msgid "Nutriments"
msgstr "Nutriments"

msgctxt "change_selected_images"
msgid "Selected images"
msgstr "Selected images"

msgctxt "change_uploaded_images"
msgid "Uploaded images"
msgstr "Uploaded images"

msgctxt "checkers_p"
msgid "checkers"
msgstr "checkers"

msgctxt "checkers_s"
msgid "checker"
msgstr "checker"

msgctxt "cities_p"
msgid "packaging cities"
msgstr "packaging cities"

msgctxt "cities_products"
msgid "Products packaged in the city of %s"
msgstr "Products packaged in the city of %s"

msgctxt "cities_s"
msgid "packaging city"
msgstr "packaging city"

msgctxt "cities_without_products"
msgid "Products not packaged in the city of %s"
msgstr "Products not packaged in the city of %s"

msgctxt "codes_p"
msgid "Codes"
msgstr "Codes"

msgctxt "codes_s"
msgid "Code"
msgstr "Code"

msgctxt "completed_n_missions"
msgid "completed %d missions:"
msgstr "completed %d missions:"

msgctxt "connected_with_facebook"
msgid "You are connected with your Facebook account."
msgstr "You are connected with your Facebook account."

msgctxt "contributor_since"
msgid "Contributor since"
msgstr "Contributor since"

msgctxt "copy_data"
msgid "Copy data from current product to new product"
msgstr "Copy data from current product to new product"

msgctxt "correct_the_following_errors"
msgid "Please correct the following errors:"
msgstr "Please correct the following errors:"

msgctxt "correctors_p"
msgid "correctors"
msgstr "correctors"

msgctxt "correctors_s"
msgid "corrector"
msgstr "corrector"

msgctxt "countries"
msgid "Countries where sold"
msgstr "Countries where sold"

msgctxt "countries_note"
msgid "Countries where the product is widely available (not including stores specialising in foreign products)"
msgstr "Countries where the product is widely available (not including stores specialising in foreign products)"

msgctxt "countries_p"
msgid "countries"
msgstr "countries"

msgctxt "countries_products"
msgid "Products sold in %s"
msgstr "Products sold in %s"

msgctxt "countries_s"
msgid "country"
msgstr "country"

msgctxt "countries_without_products"
msgid "Products not sold in %s"
msgstr "Products not sold in %s"

msgctxt "data_source"
msgid "Data source"
msgstr "Data source"

msgctxt "data_sources_p"
msgid "data sources"
msgstr "data sources"

msgctxt "data_sources_s"
msgid "data source"
msgstr "data source"

msgctxt "debug_p"
msgid "debug"
msgstr "debug"

msgctxt "debug_s"
msgid "debug"
msgstr "debug"

msgctxt "delete_comment"
msgid "Reason for removal"
msgstr "Reason for removal"

msgctxt "delete_product"
msgid "Delete a product"
msgstr "Delete a product"

msgctxt "delete_product_page"
msgid "Delete the page"
msgstr "Delete the page"

msgctxt "delete_the_images"
msgid "Delete the images"
msgstr "Delete the images"

msgctxt "delete_user"
msgid "Delete a user"
msgstr "Delete a user"

msgctxt "delete_confirmation"
msgid "This will delete your user details and anonymise all of your contributions. Please re-enter your user name to confirm."
msgstr "This will delete your user details and anonymise all of your contributions. Please re-enter your user name to confirm."

msgctxt "danger_zone"
msgid "Danger Zone"
msgstr "Danger Zone"

msgctxt "diff_add"
msgid "Added:"
msgstr "Added:"

msgctxt "diff_change"
msgid "Changed:"
msgstr "Changed:"

msgctxt "diff_delete"
msgid "Deleted:"
msgstr "Deleted:"

msgctxt "donate"
msgid "Donate to Open Food Facts"
msgstr "Donate to Open Food Facts"

msgctxt "donate_link"
msgid "https://world.openfoodfacts.org/donate-to-open-food-facts"
msgstr "https://world.openfoodfacts.org/donate-to-open-food-facts"

msgctxt "ecological_data_table"
msgid "Ecological footprint"
msgstr "Ecological footprint"

msgctxt "ecological_data_table_note"
msgid "If the carbon footprint is specified on the label (rarely at this time), indicate it for the same quantity than the nutritional composition."
msgstr "If the carbon footprint is specified on the label (rarely at this time), indicate it for the same quantity than the nutritional composition."

msgctxt "edit"
msgid "edit"
msgstr "edit"

msgctxt "edit_comment"
msgid "Changes summary"
msgstr "Changes summary"

msgctxt "edit_product"
msgid "Edit a product"
msgstr "Edit a product"

msgctxt "edit_product_page"
msgid "Edit the page"
msgstr "Edit the page"

msgctxt "edit_profile"
msgid "Edit your public profile"
msgstr "Edit your public profile"

msgctxt "edit_profile_confirm"
msgid "Changes to your public profile have been saved."
msgstr "Changes to your public profile have been saved."

msgctxt "edit_profile_msg"
msgid "Information below is visible in your public profile."
msgstr "Information below is visible in your public profile."

msgctxt "edit_settings"
msgid "Change your account parameters"
msgstr "Change your account parameters"

msgctxt "edit_user"
msgid "Account parameters"
msgstr "Account parameters"

msgctxt "edit_user_display"
msgid "Account parameters"
msgstr "Account parameters"

msgctxt "edit_user_process"
msgid "Account parameters"
msgstr "Account parameters"

msgctxt "edit_user_result"
msgid "Your account parameters have been changed."
msgstr "Your account parameters have been changed."

msgctxt "editors_p"
msgid "editors"
msgstr "editors"

msgctxt "editors_s"
msgid "editor"
msgstr "editor"

msgctxt "email"
msgid "E-mail address"
msgstr "E-mail address"

msgctxt "emb_code_products"
msgid "Products packaged by the company with traceability code %s"
msgstr "Products packaged by the company with traceability code %s"

msgctxt "emb_code_p"
msgid "Traceability codes"
msgstr "Traceability codes"

msgctxt "emb_code_s"
msgid "Traceability code"
msgstr "Traceability code"

msgctxt "emb_codes"
msgid "Traceability code"
msgstr "Traceability code"

msgctxt "emb_codes_p"
msgid "traceability codes"
msgstr "traceability codes"

msgctxt "emb_codes_products"
msgid "Products with the traceability code %s"
msgstr "Products with the traceability code %s"

msgctxt "emb_codes_s"
msgid "traceability code"
msgstr "traceability code"

msgctxt "emb_codes_without_products"
msgid "Products without the traceability code %s"
msgstr "Products without the traceability code %s"

# Those are country specific codes. For European countries, you can change FR 62.448.034 CE to DE BY 718 EG (for instance)
msgctxt "emb_codes_example"
msgid "EMB 53062, FR 62.448.034 CE, 84 R 20, 33 RECOLTANT 522"
msgstr "EMB 53062, FR 62.448.034 CE, 84 R 20, 33 RECOLTANT 522"

msgctxt "emb_codes_note"
msgid "In Europe, the code is in an ellipse with the 2 country initials followed by a number and CE."
msgstr "In Europe, the code is in an ellipse with the 2 country initials followed by a number and CE."

msgctxt "entry_dates_p"
msgid "Entry dates"
msgstr "Entry dates"

msgctxt "entry_dates_s"
msgid "Entry date"
msgstr "Entry date"

msgctxt "error"
msgid "Error"
msgstr "Error"

msgctxt "error_bad_login_password"
msgid "Incorrect user name or password. <a href=\"/cgi/reset_password.pl\">Forgotten password?</a>"
msgstr "Incorrect user name or password. <a href=\"/cgi/reset_password.pl\">Forgotten password?</a>"

msgctxt "error_database"
msgid "An error occurred while reading the data, try to refresh the page."
msgstr "An error occurred while reading the data, try to refresh the page."

msgctxt "error_different_passwords"
msgid "The password and confirmation password are different."
msgstr "The password and confirmation password are different."

msgctxt "error_email_already_in_use"
msgid "The e-mail address is already used by another user. Maybe you already have an account? You can <a href=\"/cgi/reset_password.pl\">reset the password</a> of your other account."
msgstr "The e-mail address is already used by another user. Maybe you already have an account? You can <a href=\"/cgi/reset_password.pl\">reset the password</a> of your other account."

msgctxt "error_invalid_address"
msgid "Invalid address."
msgstr "Invalid address."

msgctxt "error_invalid_email"
msgid "Invalid e-mail address"
msgstr "Invalid e-mail address"

msgctxt "error_invalid_password"
msgid "The password needs to be at least 6 characters long."
msgstr "The password needs to be at least 6 characters long."

msgctxt "error_invalid_user"
msgid "Invalid user."
msgstr "Invalid user."

msgctxt "error_invalid_username"
msgid "The user name must contain only unaccented letters, digits and dashes."
msgstr "The user name must contain only unaccented letters, digits and dashes."

msgctxt "error_username_too_long"
msgid "The user name is too long (maximum 40 characters)."
msgstr "The user name is too long (maximum 40 characters)."

msgctxt "error_name_too_long"
msgid "The name is too long (maximum 60 characters)."
msgstr "The name is too long (maximum 60 characters)."

msgctxt "error_new_code_already_exists"
msgid "A product already exists with the new code"
msgstr "A product already exists with the new code"

msgctxt "error_no_name"
msgid "You need to enter a name or nickname."
msgstr "You need to enter a name or nickname."

msgctxt "error_no_permission"
msgid "Permission denied."
msgstr "Permission denied."

msgctxt "error_no_username"
msgid "You need to enter a user name"
msgstr "You need to enter a user name"

msgctxt "error_reset_already_connected"
msgid "You are already signed in."
msgstr "You are already signed in."

msgctxt "error_reset_invalid_token"
msgid "The reset password link is invalid or has expired."
msgstr "The reset password link is invalid or has expired."

msgctxt "error_reset_unknown_email"
msgid "There is no account with this email"
msgstr "There is no account with this email"

msgctxt "error_reset_unknown_id"
msgid "This username does not exist."
msgstr "This username does not exist."

msgctxt "error_username_not_available"
msgid "This username already exists, please choose another."
msgstr "This username already exists, please choose another."

msgctxt "example"
msgid "Example:"
msgstr "Example:"

msgctxt "examples"
msgid "Examples:"
msgstr "Examples:"

msgctxt "expiration_date"
msgid "Best before date"
msgstr "Best before date"

msgctxt "expiration_date_note"
msgid "The expiration date is a way to track product changes over time and to identify the most recent version."
msgstr "The expiration date is a way to track product changes over time and to identify the most recent version."

msgctxt "explore_products_by"
msgid "Explore products by..."
msgstr "Explore products by..."

msgctxt "facebook_locale"
msgid "en_US"
msgstr "en_US"

msgctxt "fixme_product"
msgid "If the data is incomplete or incorrect, you can complete or correct it by editing this page."
msgstr "If the data is incomplete or incorrect, you can complete or correct it by editing this page."

msgctxt "footer_and_the_facebook_group"
msgid "and the <a href=\"https://www.facebook.com/groups/openfoodfacts/\">Facebook group for contributors</a>"
msgstr "and the <a href=\"https://www.facebook.com/groups/openfoodfacts/\">Facebook group for contributors</a>"

msgctxt "footer_blog"
msgid "<<site_name>> blog"
msgstr "<<site_name>> blog"

# Do not translate
msgctxt "footer_blog_link"
msgid "https://blog.openfoodfacts.org/en/"
msgstr "https://blog.openfoodfacts.org/en/"

msgctxt "footer_code_of_conduct"
msgid "Code of conduct"
msgstr "Code of conduct"

# Do not translate without having the same exact string in the Tags template. Do not use spaces, special characters, only alphanumeric characters separated by hyphens
msgctxt "footer_code_of_conduct_link"
msgid "/code-of-conduct"
msgstr "/code-of-conduct"

msgctxt "footer_data"
msgid "Data, API and SDKs"
msgstr "Data, API and SDKs"

# Do not translate without having the same exact string in the Tags template. Do not use spaces, special characters, only alphanumeric characters separated by hyphens
msgctxt "footer_data_link"
msgid "/data"
msgstr "/data"

msgctxt "footer_discover_the_project"
msgid "Discover the project"
msgstr "Discover the project"

msgctxt "footer_faq"
msgid "Frequently asked questions"
msgstr "Frequently asked questions"

# Do not translate without having the same exact string in the Tags template. Do not use spaces, special characters, only alphanumeric characters separated by hyphens
msgctxt "footer_faq_link"
msgid "https://support.openfoodfacts.org/help/en-gb"
msgstr "https://support.openfoodfacts.org/help/en-gb"

msgctxt "footer_translators"
msgid "Translators"
msgstr "Translators"

# Do not translate
msgctxt "footer_translators_link"
msgid "/cgi/top_translators.pl"
msgstr "/cgi/top_translators.pl"

msgctxt "footer_follow_us"
msgid "Follow us on <a href=\"https://twitter.com/openfoodfacts\">Twitter</a>,\n"
"<a href=\"https://www.facebook.com/OpenFoodFacts\">Facebook</a> and\n"
"<a href=\"https://www.instagram.com/open.food.facts/\">Instagram</a>\n"
msgstr "Follow us on <a href=\"https://twitter.com/openfoodfacts\">Twitter</a>,\n"
"<a href=\"https://www.facebook.com/OpenFoodFacts\">Facebook</a> and\n"
"<a href=\"https://www.instagram.com/open.food.facts/\">Instagram</a>\n"

msgctxt "footer_install_the_app"
msgid "Install the app"
msgstr "Install the app"

msgctxt "footer_join_the_community"
msgid "Join the community"
msgstr "Join the community"

msgctxt "footer_join_us_on"
msgid "Join us on %s:"
msgstr "Join us on %s:"

msgctxt "footer_legal"
msgid "Legal"
msgstr "Legal"

# Do not translate without having the same exact string in the Tags template. Do not use spaces, special characters, only alphanumeric characters separated by hyphens
msgctxt "footer_legal_link"
msgid "/legal"
msgstr "/legal"

msgctxt "footer_privacy"
msgid "Privacy"
msgstr "Privacy"

# Do not translate without having the same exact string in the Tags template. Do not use spaces, special characters, only alphanumeric characters separated by hyphens
msgctxt "footer_privacy_link"
msgid "/privacy"
msgstr "/privacy"

msgctxt "footer_press"
msgid "Press"
msgstr "Press"

# Do not translate without having the same exact string in the Tags template. Do not use spaces, special characters, only alphanumeric characters separated by hyphens
msgctxt "footer_press_link"
msgid "/press"
msgstr "/press"

msgctxt "footer_terms"
msgid "Terms of use"
msgstr "Terms of use"

# Do not translate without having the same exact string in the Tags template. Do not use spaces, special characters, only alphanumeric characters separated by hyphens
msgctxt "footer_terms_link"
msgid "/terms-of-use"
msgstr "/terms-of-use"

msgctxt "footer_who_we_are"
msgid "Who we are"
msgstr "Who we are"

# Do not translate without having the same exact string in the Tags template. Do not use spaces, special characters, only alphanumeric characters separated by hyphens
msgctxt "footer_who_we_are_link"
msgid "/who-we-are"
msgstr "/who-we-are"

msgctxt "footer_wiki"
msgid "<<site_name>> wiki (en)"
msgstr "<<site_name>> wiki (en)"

# Do not translate
msgctxt "footer_wiki_link"
msgid "https://wiki.openfoodfacts.org"
msgstr "https://wiki.openfoodfacts.org"

# Do not translate Open Beauty Facts but do translate Cosmetics
msgctxt "footer_obf"
msgid "Open Beauty Facts - Cosmetics"
msgstr "Open Beauty Facts - Cosmetics"

msgctxt "footer_obf_link"
msgid "https://world.openbeautyfacts.org"
msgstr "https://world.openbeautyfacts.org"

msgctxt "footer_pro"
msgid "Open Food Facts for Producers"
msgstr "Open Food Facts for Producers"

msgctxt "for"
msgid "for"
msgstr "for"

msgctxt "front_alt"
msgid "Product"
msgstr "Product"

msgctxt "generic_name"
msgid "Common name"
msgstr "Common name"

msgctxt "generic_name_example"
msgid "Chocolate bar with milk and hazelnuts"
msgstr "Chocolate bar with milk and hazelnuts"

msgctxt "goodbye"
msgid "See you soon!"
msgstr "See you soon!"

msgctxt "graph_count"
msgid "%d products match the search criteria, of which %i products have defined values for the graph's axis."
msgstr "%d products match the search criteria, of which %i products have defined values for the graph's axis."

msgctxt "graph_title"
msgid "Graph title"
msgstr "Graph title"

msgctxt "graphs_and_maps"
msgid "Graphs and maps"
msgstr "Graphs and maps"

msgctxt "hello"
msgid "Hello"
msgstr "Hello"

msgctxt "high"
msgid "high"
msgstr "high"

msgctxt "high_quantity"
msgid "high quantity"
msgstr "high quantity"

msgctxt "history"
msgid "Changes history"
msgstr "Changes history"

msgctxt "image_front"
msgid "Front picture"
msgstr "Front picture"

msgctxt "image_ingredients"
msgid "Ingredients picture"
msgstr "Ingredients picture"

msgctxt "image_ingredients_note"
msgid "If the picture is neat enough, the ingredients can be extracted automatically"
msgstr "If the picture is neat enough, the ingredients can be extracted automatically"

msgctxt "image_nutrition"
msgid "Nutrition facts picture"
msgstr "Nutrition facts picture"

msgctxt "image_upload_error_image_already_exists"
msgid "This picture has already been sent."
msgstr "This picture has already been sent."

msgctxt "image_upload_error_image_too_small"
msgid "The picture is too small. Please do not upload pictures found on the Internet and only send photos you have taken yourself."
msgstr "The picture is too small. Please do not upload pictures found on the Internet and only send photos you have taken yourself."

msgctxt "image_upload_error_no_barcode_found_in_image_long"
msgid "The barcode in the image could not be read, or the image contained no barcode.\n"
"You can try with another image, or directly enter the barcode."
msgstr "The barcode in the image could not be read, or the image contained no barcode.\n"
"You can try with another image, or directly enter the barcode."

msgctxt "image_upload_error_no_barcode_found_in_image_short"
msgid "No barcode found in the image."
msgstr "No barcode found in the image."

msgctxt "image_upload_error_no_barcode_specified_or_found"
msgid "No barcode specified or found in the image or filename."
msgstr "No barcode specified or found in the image or filename."

msgctxt "image_upload_error_could_not_read_image"
msgid "The image could not be read."
msgstr "The image could not be read."

msgctxt "image_upload_error_no_barcode_found_in_text"
msgid "You must enter the characters of the barcode or send a product image when the barcode is visible."
msgstr "You must enter the characters of the barcode or send a product image when the barcode is visible."

msgctxt "image_full_size"
msgid "Full size"
msgstr "Full size"

msgctxt "image_attribution_creativecommons"
msgid "This file was uploaded to product %s and is licensed under the %s license."
msgstr "This file was uploaded to product %s and is licensed under the %s license."

msgctxt "image_attribution_photographer"
msgid "Attribution: Photo by %s per %s"
msgstr "Attribution: Photo by %s per %s"

msgctxt "image_attribution_photographer_editor"
msgid "Attribution: Photo by %s with additional modifications by %s per %s"
msgstr "Attribution: Photo by %s with additional modifications by %s per %s"

msgctxt "image_original_link_text"
msgid "(Original Image)"
msgstr "(Original Image)"

msgctxt "image_attribution_link_title"
msgid "Photo detail and attribution information"
msgstr "Photo detail and attribution information"

msgctxt "invite_user"
msgid "Invite Users"
msgstr "Invite Users"

msgctxt "incomplete_products_you_added"
msgid "Products you added that need to be completed"
msgstr "Products you added that need to be completed"

msgctxt "informers_p"
msgid "informers"
msgstr "informers"

msgctxt "informers_s"
msgid "informers"
msgstr "informers"

msgctxt "ingredients"
msgid "Ingredients"
msgstr "Ingredients"

msgctxt "no_ingredient"
msgid "Ingredients are missing"
msgstr "Ingredients are missing"

msgctxt "one_ingredient"
msgid "1 ingredient"
msgstr "1 ingredient"

msgctxt "f_ingredients_with_number"
msgid "{number} ingredients"
msgstr "{number} ingredients"

msgctxt "ingredients_alt"
msgid "Ingredients"
msgstr "Ingredients"

msgctxt "ingredients_analysis_note"
msgid "Note: ingredients can be listed with many different names, please let us know if you think the analysis above is incorrect."
msgstr "Note: ingredients can be listed with many different names, please let us know if you think the analysis above is incorrect."

msgctxt "ingredients_from_or_that_may_be_from_palm_oil_p"
msgid "ingredients from or that may be from palm oil"
msgstr "ingredients from or that may be from palm oil"

msgctxt "ingredients_from_or_that_may_be_from_palm_oil_s"
msgid "ingredient from or that may be from palm oil"
msgstr "ingredient from or that may be from palm oil"

msgctxt "ingredients_from_palm_oil_p"
msgid "ingredients from palm oil"
msgstr "ingredients from palm oil"

msgctxt "ingredients_from_palm_oil_s"
msgid "ingredient from palm oil"
msgstr "ingredient from palm oil"

msgctxt "ingredients_n_p"
msgid "Numbers of ingredients"
msgstr "Numbers of ingredients"

msgctxt "ingredients_n_s"
msgid "Number of ingredients"
msgstr "Number of ingredients"

msgctxt "known_ingredients_n_s"
msgid "Number of recognized ingredients"
msgstr "Number of recognized ingredients"

msgctxt "unknown_ingredients_n_s"
msgid "Number of unrecognized ingredients"
msgstr "Number of unrecognized ingredients"

msgctxt "ingredients_p"
msgid "ingredients"
msgstr "ingredients"

msgctxt "ingredients_products"
msgid "Products that contain the ingredient %s"
msgstr "Products that contain the ingredient %s"

msgctxt "ingredients_s"
msgid "ingredient"
msgstr "ingredient"

msgctxt "ingredients_text"
msgid "Ingredients list"
msgstr "Ingredients list"

msgctxt "ingredients_text_display_note"
msgid "Ingredients are listed in order of importance (quantity)."
msgstr "Ingredients are listed in order of importance (quantity)."

msgctxt "ingredients_text_example"
msgid "Cereals 85.5% (_wheat_ flour, whole-_wheat_ flour 11%), malt extract, cocoa 4,8%, ascorbic acid"
msgstr "Cereals 85.5% (_wheat_ flour, whole-_wheat_ flour 11%), malt extract, cocoa 4,8%, ascorbic acid"

msgctxt "ingredients_text_note"
msgid "Keep the order, indicate the % when specified, separate with a comma or - , use ( ) for ingredients of an ingredient, surround allergens with _ e.g. _milk_"
msgstr "Keep the order, indicate the % when specified, separate with a comma or - , use ( ) for ingredients of an ingredient, surround allergens with _ e.g. _milk_"

msgctxt "ingredients_that_may_be_from_palm_oil_p"
msgid "ingredients that may be from palm oil"
msgstr "ingredients that may be from palm oil"

msgctxt "ingredients_that_may_be_from_palm_oil_s"
msgid "ingredient that may be from palm oil"
msgstr "ingredient that may be from palm oil"

msgctxt "ingredients_without_products"
msgid "Products that do not contain the ingredient %s"
msgstr "Products that do not contain the ingredient %s"

# Please change appstore_US.svg to appstore_XX.svg. check the url https://static.openfoodfacts.org/images/misc/appstore/black/appstore_XX.svg
msgctxt "ios_app_icon_url"
msgid "/images/misc/appstore/black/appstore_US.svg"
msgstr "/images/misc/appstore/black/appstore_US.svg"

msgctxt "ios_app_icon_alt_text"
msgid "Download on the App Store"
msgstr "Download on the App Store"

msgctxt "known_nutrients_p"
msgid "known nutrients"
msgstr "known nutrients"

msgctxt "known_nutrients_s"
msgid "known nutrient"
msgstr "known nutrient"

msgctxt "labels"
msgid "Labels, certifications, awards"
msgstr "Labels, certifications, awards"

msgctxt "labels_example"
msgid "Organic"
msgstr "Organic"

msgctxt "labels_note"
msgid "Indicate only the most specific labels. \"Parents\" labels will be added automatically."
msgstr "Indicate only the most specific labels. \"Parents\" labels will be added automatically."

msgctxt "labels_p"
msgid "labels"
msgstr "labels"

msgctxt "labels_products"
msgid "Products that have the label %s"
msgstr "Products that have the label %s"

msgctxt "labels_s"
msgid "label"
msgstr "label"

msgctxt "labels_tagsinput"
msgid "add a label"
msgstr "add a label"

msgctxt "labels_without_products"
msgid "Products that do not have the label %s"
msgstr "Products that do not have the label %s"

msgctxt "lang"
msgid "Main language"
msgstr "Main language"

msgctxt "lang_note"
msgid "Language most present and most highlighted on the product"
msgstr "Language most present and most highlighted on the product"

msgctxt "language"
msgid "en-US"
msgstr "en-US"

msgctxt "languages_p"
msgid "languages"
msgstr "languages"

msgctxt "languages_s"
msgid "language"
msgstr "language"

msgctxt "last_edit_dates_p"
msgid "Last edit dates"
msgstr "Last edit dates"

msgctxt "last_edit_dates_s"
msgid "Last edit date"
msgstr "Last edit date"

msgctxt "last_image_dates_p"
msgid "Last picture dates"
msgstr "Last picture dates"

msgctxt "last_image_dates_s"
msgid "Last picture date"
msgstr "Last picture date"

msgctxt "licence_accept"
msgid "By adding information, data and/or images, you accept to place irrevocably your contribution under the <a href=\"https://opendatacommons.org/licenses/dbcl/1.0/\">Database Contents Licence 1.0</a> licence\n"
"for information and data, and under the <a href=\"https://creativecommons.org/licenses/by-sa/3.0/deed.en\">Creative Commons Attribution - ShareAlike 3.0</a> licence for images.\n"
"You accept to be credited by re-users by a link to the product your are contributing to."
msgstr "By adding information, data and/or images, you accept to place irrevocably your contribution under the <a href=\"https://opendatacommons.org/licenses/dbcl/1.0/\">Database Contents Licence 1.0</a> licence\n"
"for information and data, and under the <a href=\"https://creativecommons.org/licenses/by-sa/3.0/deed.en\">Creative Commons Attribution - ShareAlike 3.0</a> licence for images.\n"
"You accept to be credited by re-users by a link to the product your are contributing to."

msgctxt "link"
msgid "Link to the product page on the official site of the producer"
msgstr "Link to the product page on the official site of the producer"

msgctxt "list_of_x"
msgid "List of %s"
msgstr "List of %s"

msgctxt "loadmore"
msgid "Load more results"
msgstr "Load more results"

msgctxt "login_and_add_product"
msgid "Sign-in and add the product"
msgstr "Sign-in and add the product"

msgctxt "login_and_edit_product"
msgid "Sign-in and edit the product"
msgstr "Sign-in and edit the product"

msgctxt "login_create_your_account"
msgid "Create your account."
msgstr "Create your account."

msgctxt "login_not_registered_yet"
msgid "Not registered yet?"
msgstr "Not registered yet?"

msgctxt "login_register_title"
msgid "Sign-in"
msgstr "Sign in"

msgctxt "login_to_add_and_edit_products"
msgid "Sign-in to add or edit products."
msgstr "Sign-in to add or edit products."

msgctxt "login_to_add_products"
msgid "<p>Please sign-in to add or edit a product.</p>\n\n"
"<p>If you do not yet have an account on <<site_name>>, you can <a href=\"/cgi/user.pl\">register in 30 seconds</a>.</p>\n"
msgstr "<p>Please sign-in to add or edit a product.</p>\n\n"
"<p>If you do not yet have an account on <<site_name>>, you can <a href=\"/cgi/user.pl\">register in 30 seconds</a>.</p>\n"

msgctxt "login_username_email"
msgid "Username or e-mail address:"
msgstr "Username or e-mail address:"

msgctxt "low"
msgid "low"
msgstr "low"

msgctxt "low_quantity"
msgid "low quantity"
msgstr "low quantity"

msgctxt "manage_images"
msgid "Manage images"
msgstr "Manage images"

msgctxt "manage_images_info"
msgid "You can select one or more images and then:"
msgstr "You can select one or more images and then:"

msgctxt "manufacturing_places"
msgid "Manufacturing or processing places"
msgstr "Manufacturing or processing places"

msgctxt "manufacturing_places_example"
msgid "Montana, USA"
msgstr "Montana, USA"

msgctxt "manufacturing_places_p"
msgid "manufacturing or processing places"
msgstr "manufacturing or processing places"

msgctxt "manufacturing_places_products"
msgid "Products manufactured or processed in %s"
msgstr "Products manufactured or processed in %s"

msgctxt "manufacturing_places_s"
msgid "manufacturing or processing place"
msgstr "manufacturing or processing place"

msgctxt "manufacturing_places_tagsinput"
msgid "add a place"
msgstr "add a place"

msgctxt "manufacturing_places_without_products"
msgid "Products not manufactured or processed in %s"
msgstr "Products not manufactured or processed in %s"

msgctxt "map_count"
msgid "%d products match the search criteria, of which %i products have a known production place."
msgstr "%d products match the search criteria, of which %i products have a known production place."

msgctxt "map_title"
msgid "Map title"
msgstr "Map title"

msgctxt "menu"
msgid "Menu"
msgstr "Menu"

msgctxt "menu_add_a_product"
msgid "Add a product"
msgstr "Add a product"

# Do not translate without having the same exact string in the Tags template. Do not use spaces, special characters, only alphanumeric characters separated by hyphens
msgctxt "menu_add_a_product_link"
msgid "/add-a-product"
msgstr "/add-a-product"

msgctxt "menu_contribute"
msgid "Contribute"
msgstr "Contribute"

# Do not translate without having the same exact string in the Tags template. Do not use spaces, special characters, only alphanumeric characters separated by hyphens
msgctxt "menu_contribute_link"
msgid "/contribute"
msgstr "/contribute"

msgctxt "menu_discover"
msgid "Discover"
msgstr "Discover"

# Do not translate without having the same exact string in the Tags template. Do not use spaces, special characters, only alphanumeric characters separated by hyphens
msgctxt "menu_discover_link"
msgid "/discover"
msgstr "/discover"

msgctxt "mission_"
msgid "Mission: "
msgstr "Mission: "

msgctxt "mission_accomplished_by"
msgid "This mission has been completed by:"
msgstr "This mission has been completed by:"

msgctxt "mission_accomplished_by_n"
msgid "Completed by %d persons."
msgstr "Completed by %d persons."

msgctxt "mission_accomplished_by_nobody"
msgid "Be the first to complete this mission!"
msgstr "Be the first to complete this mission!"

msgctxt "mission_goal"
msgid "Goal:"
msgstr "Goal:"

msgctxt "missions"
msgid "Missions"
msgstr "Missions"

msgctxt "moderate"
msgid "moderate"
msgstr "moderate"

msgctxt "moderate_quantity"
msgid "moderate quantity"
msgstr "moderate quantity"

msgctxt "move_images_to_another_product"
msgid "Move the images to another product"
msgstr "Move the images to another product"

msgctxt "n_products"
msgid "%s products"
msgstr "%s products"

msgctxt "name"
msgid "Name"
msgstr "Name"

msgctxt "names"
msgid "Names"
msgstr "Names"

msgctxt "new_code"
msgid "If the barcode is not correct, please correct it here:"
msgstr "If the barcode is not correct, please correct it here:"

msgctxt "new_code_note"
msgid "For products without a barcode, an internal code is automatically set."
msgstr "For products without a barcode, an internal code is automatically set."

msgctxt "newsletter_description"
msgid "Subscribe to the newsletter (2 emails per month maximum)"
msgstr "Subscribe to the newsletter (2 emails per month maximum)"

msgctxt "subscribe_to_our_newsletter"
msgid "Subscribe to our newsletter"
msgstr "Subscribe to our newsletter"

msgctxt "next"
msgid "Next"
msgstr "Next"

msgctxt "no_barcode"
msgid "Product without barcode"
msgstr "Product without barcode"

msgctxt "no_nutrition_data"
msgid "Nutrition facts are not specified on the product."
msgstr "Nutrition facts are not specified on the product."

msgctxt "multiple_nutrition_data"
msgid "Multiple nutrition facts are specified on the product (e.g. with added water or milk)."
msgstr "Multiple nutrition facts are specified on the product (e.g. with added water or milk)."

msgctxt "multiple_nutrition_data_instructions"
msgid "Enter only the nutrition facts for the unprepared product, without added water or milk. If there are different products, enter nutrition facts for the first product listed."
msgstr "Enter only the nutrition facts for the unprepared product, without added water or milk. If there are different products, enter nutrition facts for the first product listed."

msgctxt "no_product_for_barcode"
msgid "No product listed for barcode %s."
msgstr "No product listed for barcode %s."

msgctxt "no_products"
msgid "No products."
msgstr "No products."

msgctxt "not_saved"
msgid "Error while saving, please retry."
msgstr "Error while saving, please retry."

msgctxt "number_of_additives"
msgid "Number of additives"
msgstr "Number of additives"

msgctxt "number_of_products"
msgid "Number of products"
msgstr "Number of products"

msgctxt "nutrient_in_quantity"
msgid "%s in %s"
msgstr "%s in %s"

msgctxt "nutrient_levels_info"
msgid "Nutrient levels for 100 g"
msgstr "Nutrient levels for 100 g"

# Do not translate without having the same exact string in the Tags template. Do not use spaces, special characters, only alphanumeric characters separated by hyphens
msgctxt "nutrient_levels_link"
msgid "/nutrient-levels"
msgstr "/nutrient-levels"

msgctxt "nutrient_levels_p"
msgid "nutrient levels"
msgstr "nutrient levels"

msgctxt "nutrient_levels_s"
msgid "nutrient level"
msgstr "nutrient level"

msgctxt "nutriments_p"
msgid "nutriments"
msgstr "nutriments"

msgctxt "nutriments_products"
msgid "Products that contain the nutriment %s"
msgstr "Products that contain the nutriment %s"

msgctxt "nutriments_s"
msgid "nutriment"
msgstr "nutriment"

msgctxt "nutriments_without_products"
msgid "Products that do not contain the nutriment %s"
msgstr "Products that do not contain the nutriment %s"

msgctxt "nutrition_alt"
msgid "Nutrition facts"
msgstr "Nutrition facts"

msgctxt "nutrition_data"
msgid "Nutrition facts"
msgstr "Nutrition facts"

msgctxt "nutrition_data_average"
msgid "Average nutrition facts for the %d products of the %s category for which nutrition facts are known (out of %d products)."
msgstr "Average nutrition facts for the %d products of the %s category for which nutrition facts are known (out of %d products)."

msgctxt "nutrition_data_compare_percent"
msgid "% of difference"
msgstr "% of difference"

msgctxt "nutrition_data_compare_value"
msgid "value for 100 g / 100 ml"
msgstr "value for 100 g / 100 ml"

msgctxt "nutrition_data_comparison_with_categories"
msgid "Comparison to average values of products in the same category:"
msgstr "Comparison to average values of products in the same category:"

msgctxt "nutrition_data_comparison_with_categories_note"
msgid "Please note: for each nutriment, the average is computed for products for which the nutriment quantity is known, not on all products of the category."
msgstr "Please note: for each nutriment, the average is computed for products for which the nutriment quantity is known, not on all products of the category."

msgctxt "nutrition_data_note"
msgid "If the picture is sufficiently sharp and level, nutrition facts can be automatically extracted from the picture."
msgstr "If the picture is sufficiently sharp and level, nutrition facts can be automatically extracted from the picture."

msgctxt "nutrition_data_per_10"
msgid "10th centile"
msgstr "10th centile"

msgctxt "nutrition_data_per_100g"
msgid "for 100 g / 100 ml"
msgstr "for 100 g / 100 ml"

msgctxt "nutrition_data_per_5"
msgid "5<sup>th</sup> centile"
msgstr "5<sup>th</sup> centile"

msgctxt "nutrition_data_per_50"
msgid "Median"
msgstr "Median"

msgctxt "nutrition_data_per_90"
msgid "90th centile"
msgstr "90th centile"

msgctxt "nutrition_data_per_95"
msgid "95<sup>th</sup> centile"
msgstr "95<sup>th</sup> centile"

msgctxt "nutrition_data_per_max"
msgid "Maximum"
msgstr "Maximum"

msgctxt "nutrition_data_per_mean"
msgid "Mean"
msgstr "Mean"

msgctxt "nutrition_data_per_min"
msgid "Minimum"
msgstr "Minimum"

msgctxt "nutrition_data_per_serving"
msgid "per serving"
msgstr "per serving"

msgctxt "nutrition_data_per_std"
msgid "Standard deviation"
msgstr "Standard deviation"

msgctxt "nutrition_data_table"
msgid "Nutrition facts"
msgstr "Nutrition facts"

msgctxt "nutrition_data_table_note"
msgid "The table lists by default nutriments that are often specified. Leave the field blank if it's not on the label.<br/>You can add extra nutriments (vitamins, minerals, cholesterol etc.)\n"
"by typing the first letters of their name in the last row of the table."
msgstr "The table lists by default nutriments that are often specified. Leave the field blank if it's not on the label.<br/>You can add extra nutriments (vitamins, minerals, cholesterol etc.)\n"
"by typing the first letters of their name in the last row of the table."

msgctxt "nutrition_data_table_asterisk"
msgid "Essential nutrients to calculate the Nutri-Score."
msgstr "Essential nutrients to calculate the Nutri-Score."

msgctxt "nutrition_grades_p"
msgid "Nutrition grades"
msgstr "Nutrition grades"

msgctxt "nutrition_grades_s"
msgid "Nutrition grade"
msgstr "Nutrition grade"

# Make sure the translated link works (eg that the image already exists in your language)
msgctxt "og_image_url"
msgid "https://static.openfoodfacts.org/images/logos/logo-vertical-white-social-media-preview.png"
msgstr "https://static.openfoodfacts.org/images/logos/logo-vertical-white-social-media-preview.png"

# Do not change the lang code if the blog doesn't exist in your language
msgctxt "on_the_blog_content"
msgid "<p>To learn more about <<site_name>>, visit <a href=\"https://blog.openfoodfacts.org/en/\">our blog</a>!</p>\n"
"<p>Recent news:</p>\n"
msgstr "<p>To learn more about <<site_name>>, visit <a href=\"https://blog.openfoodfacts.org/en/\">our blog</a>!</p>\n"
"<p>Recent news:</p>\n"

msgctxt "on_the_blog_title"
msgid "News"
msgstr "News"

msgctxt "openfoodhunt_points"
msgid "It's <a href=\"/open-food-hunt-2015\">Open Food Hunt</a> on <<site_name>> from Saturday February 21st 2015 to Sunday March 1st 2015! Contributors are awarded\n"
"Explorer points for products they add and Ambassador points for new contributors they recruit. Points are updated every 30 minutes."
msgstr "It's <a href=\"/open-food-hunt-2015\">Open Food Hunt</a> on <<site_name>> from Saturday February 21st 2015 to Sunday March 1st 2015! Contributors are awarded\n"
"Explorer points for products they add and Ambassador points for new contributors they recruit. Points are updated every 30 minutes."

msgctxt "or"
msgid "or:"
msgstr "or:"

msgctxt "origins"
msgid "Origin of ingredients"
msgstr "Origin of ingredients"

msgctxt "origins_example"
msgid "California, USA"
msgstr "California, USA"

msgctxt "origins_note_xxx"
msgid "Indicate the origin of ingredients"
msgstr "Indicate the origin of ingredients"

msgctxt "origins_p"
msgid "origins of ingredients"
msgstr "origins of ingredients"

msgctxt "origins_products"
msgid "Products with ingredients originating from %s"
msgstr "Products with ingredients originating from %s"

msgctxt "origins_s"
msgid "origin of ingredients"
msgstr "origin of ingredients"

msgctxt "origins_tagsinput"
msgid "add an origin"
msgstr "add an origin"

msgctxt "origins_without_products"
msgid "Products without ingredients originating from %s"
msgstr "Products without ingredients originating from %s"

msgctxt "packaging"
msgid "Packaging"
msgstr "Packaging"

msgctxt "packaging_example"
msgid "Fresh, Canned, Frozen, Bottle, Box, Glass, Plastic..."
msgstr "Fresh, Canned, Frozen, Bottle, Box, Glass, Plastic..."

msgctxt "packaging_note"
msgid "Packaging type, format, material"
msgstr "Packaging type, format, material"

msgctxt "packaging_p"
msgid "packaging"
msgstr "packaging"

msgctxt "packaging_products"
msgid "Products with a %s packaging"
msgstr "Products with a %s packaging"

msgctxt "packaging_s"
msgid "packaging"
msgstr "packaging"

msgctxt "packaging_tagsinput"
msgid "add a type, shape or material"
msgstr "add a type, shape or material"

msgctxt "packaging_without_products"
msgid "Products without a %s packaging"
msgstr "Products without a %s packaging"

msgctxt "page_x"
msgid "Page %d"
msgstr "Page %d"

msgctxt "page_x_out_of_y"
msgid "Page %d out of %d."
msgstr "Page %d out of %d."

msgctxt "pages"
msgid "Pages:"
msgstr "Pages:"

msgctxt "password"
msgid "Password"
msgstr "Password"

msgctxt "password_new"
msgid "New password"
msgstr "New password"

msgctxt "password_confirm"
msgid "Confirm password"
msgstr "Confirm password"

msgctxt "periods_after_opening"
msgid "Period of time after opening"
msgstr "Period of time after opening"

msgctxt "periods_after_opening_note"
msgid "Found in an open container logo with a number of months: e.g. 12 M"
msgstr "Found in an open container logo with a number of months: e.g. 12 M"

msgctxt "periods_after_opening_p"
msgid "Periods after opening"
msgstr "Periods after opening"

msgctxt "periods_after_opening_s"
msgid "Period after opening"
msgstr "Period after opening"

msgctxt "photographers_p"
msgid "photographers"
msgstr "photographers"

msgctxt "photographers_s"
msgid "photographer"
msgstr "photographer"

msgctxt "pnns_groups_1"
msgid "PNNS groups 1"
msgstr "PNNS groups 1"

msgctxt "pnns_groups_1_p"
msgid "PNNS groups 1"
msgstr "PNNS groups 1"

msgctxt "pnns_groups_1_s"
msgid "PNNS group 1"
msgstr "PNNS group 1"

msgctxt "pnns_groups_2"
msgid "PNNS groups 2"
msgstr "PNNS groups 2"

msgctxt "pnns_groups_2_p"
msgid "PNNS groups 2"
msgstr "PNNS groups 2"

msgctxt "pnns_groups_2_s"
msgid "PNNS group 2"
msgstr "PNNS group 2"

msgctxt "points_all_countries"
msgid "There are %d Explorers and %d Ambassadors."
msgstr "There are %d Explorers and %d Ambassadors."

msgctxt "points_all_users"
msgid "There are Explorers for %d countries and Ambassadors for %d countries."
msgstr "There are Explorers for %d countries and Ambassadors for %d countries."

msgctxt "points_country"
msgid "%s has %d Explorers and %d Ambassadors."
msgstr "%s has %d Explorers and %d Ambassadors."

msgctxt "points_ranking"
msgid "Ranking"
msgstr "Ranking"

msgctxt "points_ranking_users_and_countries"
msgid "Ranking of contributors and countries"
msgstr "Ranking of contributors and countries"

msgctxt "points_user"
msgid "%s is an Explorer for %d countries and an Ambassador for %d countries."
msgstr "%s is an Explorer for %d countries and an Ambassador for %d countries."

msgctxt "previous"
msgid "Previous"
msgstr "Previous"

msgctxt "product_add_nutrient"
msgid "Add a nutrient"
msgstr "Add a nutrient"

msgctxt "product_added"
msgid "Product added on"
msgstr "Product added on"

msgctxt "product_changes_saved"
msgid "Changes saved."
msgstr "Changes saved."

msgctxt "product_edit_you_contributed"
msgid "You just helped to improve the world largest open data database."
msgstr "You just helped to improve the world largest open data database."

msgctxt "product_edit_thank_you"
msgid "Thank you so much for joining us in our journey to data transparency!"
msgstr "Thank you so much for joining us in our journey to data transparency!"

msgctxt "product_characteristics"
msgid "Product characteristics"
msgstr "Product characteristics"

msgctxt "product_created"
msgid "Product created"
msgstr "Product created"

msgctxt "product_description"
msgid "Ingredients, allergens, additives, nutrition facts, labels, origin of ingredients and information on product %s"
msgstr "Ingredients, allergens, additives, nutrition facts, labels, origin of ingredients and information on product %s"

msgctxt "product_image"
msgid "Product picture"
msgstr "Product picture"

msgctxt "product_image_with_barcode"
msgid "Picture with barcode:"
msgstr "Picture with barcode:"

msgctxt "product_js_current_image"
msgid "Current image:"
msgstr "Current image:"

msgctxt "product_js_deleting_images"
msgid "Deleting images"
msgstr "Deleting images"

msgctxt "product_js_extract_ingredients"
msgid "Extract the ingredients from the picture"
msgstr "Extract the ingredients from the picture"

msgctxt "product_js_extracted_ingredients_nok"
msgid "Ingredients text could not be extracted. Try with a sharper image, with higher resolution or a better framing of the text."
msgstr "Ingredients text could not be extracted. Try with a sharper image, with higher resolution or a better framing of the text."

msgctxt "product_js_extracted_ingredients_ok"
msgid "Ingredients text has been extracted. Text recognition is not perfect, so please check the text below and correct errors if needed."
msgstr "Ingredients text has been extracted. Text recognition is not perfect, so please check the text below and correct errors if needed."

msgctxt "product_js_extracting_ingredients"
msgid "Extracting ingredients"
msgstr "Extracting ingredients"

msgctxt "product_js_image_normalize"
msgid "Normalize colors"
msgstr "Normalise colours"

msgctxt "product_js_image_open_full_size_image"
msgid "Open the picture in original size in a new windows"
msgstr "Open the picture in original size in a new windows"

msgctxt "product_js_image_received"
msgid "Image received"
msgstr "Image received"

msgctxt "product_js_image_rotate_and_crop"
msgid "Rotate the image if necessary, then click and drag to select the interesting zone:"
msgstr "Rotate the image if necessary, then click and drag to select the interesting zone:"

msgctxt "product_js_image_rotate_left"
msgid "Rotate left"
msgstr "Rotate left"

msgctxt "product_js_image_rotate_right"
msgid "Rotate right"
msgstr "Rotate right"

msgctxt "product_js_image_save"
msgid "Validate and/or resize image"
msgstr "Validate and/or resize image"

msgctxt "product_js_image_saved"
msgid "Image saved"
msgstr "Image saved"

msgctxt "product_js_image_saving"
msgid "Saving image"
msgstr "Saving image"

msgctxt "product_js_image_upload_error"
msgid "Error while uploading image"
msgstr "Error while uploading image"

msgctxt "product_js_image_white_magic"
msgid "Photo on white background: try to remove the background"
msgstr "Photo on white background: try to remove the background"

msgctxt "product_js_images_delete_error"
msgid "Errors while deleting images"
msgstr "Errors while deleting images"

msgctxt "product_js_images_deleted"
msgid "Images deleted"
msgstr "Images deleted"

msgctxt "product_js_images_move_error"
msgid "Errors while moving images"
msgstr "Errors while moving images"

msgctxt "product_js_images_moved"
msgid "Images moved"
msgstr "Images moved"

msgctxt "product_js_moving_images"
msgid "Moving images"
msgstr "Moving images"

msgctxt "product_js_upload_image"
msgid "Add a picture"
msgstr "Add a picture"

msgctxt "product_js_upload_image_note"
msgid "→ With Chrome, Firefox and Safari, you can select multiple pictures (product, ingredients, nutrition facts etc.) by clicking them while holding the Ctrl key pressed to add them all in one shot."
msgstr "→ With Chrome, Firefox and Safari, you can select multiple pictures (product, ingredients, nutrition facts etc.) by clicking them while holding the Ctrl key pressed to add them all in one shot."

msgctxt "product_js_uploading_image"
msgid "Uploading image"
msgstr "Uploading image"

msgctxt "product_last_edited"
msgid "Last edit of product page on"
msgstr "Last edit of product page on"

msgctxt "product_name"
msgid "Product name"
msgstr "Product name"

msgctxt "product_name_example"
msgid "Kinder Bueno White"
msgstr "Kinder Bueno White"

msgctxt "products"
msgid "products"
msgstr "products"

msgctxt "products_stats"
msgid "Evolution of the number of products on <<site_name>>"
msgstr "Evolution of the number of products on <<site_name>>"

msgctxt "products_stats_completed_t"
msgid "Products with complete information"
msgstr "Products with complete information"

msgctxt "products_stats_created_t"
msgid "Products"
msgstr "Products"

msgctxt "products_with_nutriments"
msgid "with nutrition facts"
msgstr "with nutrition facts"

msgctxt "products_you_edited"
msgid "Products you added or edited"
msgstr "Products you added or edited"

msgctxt "purchase_places"
msgid "City, state and country where purchased"
msgstr "City, state and country where purchased"

msgctxt "purchase_places_note"
msgid "Indicate where you bought or saw the product (at least the country)"
msgstr "Indicate where you bought or saw the product (at least the country)"

msgctxt "purchase_places_p"
msgid "purchase places"
msgstr "purchase places"

msgctxt "purchase_places_products"
msgid "Products sold in %s"
msgstr "Products sold in %s"

msgctxt "purchase_places_s"
msgid "purchase place"
msgstr "purchase place"

msgctxt "purchase_places_tagsinput"
msgid "add a place"
msgstr "add a place"

msgctxt "purchase_places_without_products"
msgid "Products not sold in %s"
msgstr "Products not sold in %s"

msgctxt "quantity"
msgid "Quantity"
msgstr "Quantity"

msgctxt "quantity_example"
msgid "2 l, 250 g, 1 kg, 25 cl, 6 fl oz, 1 pound"
msgstr "2 l, 250 g, 1 kg, 25 cl, 6 fl oz, 1 pound"

msgctxt "remember_me"
msgid "Remember me"
msgstr "Remember me"

msgctxt "remember_purchase_places_and_stores"
msgid "Remember the place of purchase and store for the next product adds"
msgstr "Remember the place of purchase and store for the next product adds"

msgctxt "reset_password"
msgid "Reset password"
msgstr "Reset password"

msgctxt "reset_password_email_body"
msgid "Hello <NAME>,\n\n"
"You asked for your password to be reset on https://openfoodfacts.org\n\n"
"for the username: <USERID>\n\n"
"To continue the password reset, click on the link below.\n"
"If you did not ask for the password reset, you can ignore this message.\n\n"
"<RESET_URL>\n\n"
"See you soon,\n\n"
"Stephane\n"
"https://openfoodfacts.org\n"
msgstr "Hello <NAME>,\n\n"
"You asked for your password to be reset on https://openfoodfacts.org\n\n"
"for the username: <USERID>\n\n"
"To continue the password reset, click on the link below.\n"
"If you did not ask for the password reset, you can ignore this message.\n\n"
"<RESET_URL>\n\n"
"See you soon,\n\n"
"Stephane\n"
"https://openfoodfacts.org\n"

msgctxt "reset_password_email_subject"
msgid "Reset of your password on <<site_name>>"
msgstr "Reset of your password on <<site_name>>"

msgctxt "reset_password_reset"
msgid "Your password has been changed. You can now log-in with this password."
msgstr "Your password has been changed. You can now log-in with this password."

msgctxt "reset_password_reset_msg"
msgid "Enter a new password."
msgstr "Enter a new password."

msgctxt "reset_password_send_email"
msgid "An email with a link to reset your password has been sent to the e-mail address associated with your account."
msgstr "An email with a link to reset your password has been sent to the e-mail address associated with your account."

msgctxt "reset_password_send_email_msg"
msgid "If you have forgotten your password, fill-in your username or e-mail address to receive instructions for resetting your password."
msgstr "If you have forgotten your password, fill-in your username or e-mail address to receive instructions for resetting your password."

msgctxt "risk_level"
msgid "Risk"
msgstr "Risk"

msgctxt "risk_level_0"
msgid "To be completed"
msgstr "To be completed"

msgctxt "risk_level_1"
msgid "Low risks"
msgstr "Low risks"

msgctxt "risk_level_2"
msgid "Moderate risks"
msgstr "Moderate risks"

msgctxt "risk_level_3"
msgid "High risks"
msgstr "High risks"

msgctxt "salt_equivalent"
msgid "salt equivalent"
msgstr "salt equivalent"

msgctxt "save"
msgid "Save"
msgstr "Save"

msgctxt "saved"
msgid "Saved."
msgstr "Saved."

msgctxt "saving"
msgid "Saving."
msgstr "Saving."

msgctxt "search"
msgid "Search"
msgstr "Search"

msgctxt "search_a_product_placeholder"
msgid "Search a product"
msgstr "Search for a product"

msgctxt "search_button"
msgid "Search"
msgstr "Search"

msgctxt "search_contains"
msgid "contains"
msgstr "contains"

msgctxt "search_criteria"
msgid "Select products with specific brands, categories, labels, origins of ingredients, manufacturing places etc."
msgstr "Select products with specific brands, categories, labels, origins of ingredients, manufacturing places etc."

msgctxt "search_description_opensearch"
msgid "Product search"
msgstr "Product search"

msgctxt "search_does_not_contain"
msgid "does not contain"
msgstr "does not contain"

msgctxt "search_download_button"
msgid "Download"
msgstr "Download"

msgctxt "search_download_choice"
msgid "Download results"
msgstr "Download results"

msgctxt "search_download_results"
msgid "Download results in XLSX or CSV format. Please note that for performance reasons, you can download up to 10.000 results only."
msgstr "Download results in XLSX or CSV format. Please note that for performance reasons, you can download up to 10.000 results only."

msgctxt "search_download_xlsx"
msgid "XLSX format"
msgstr "XLSX format"

msgctxt "search_download_xlsx_description"
msgid "Excel or LibreOffice"
msgstr "Excel or LibreOffice"

msgctxt "search_download_csv"
msgid "CSV format"
msgstr "CSV format"

msgctxt "search_download_csv_description"
msgid "Character set: Unicode (UTF-8) - Separator: tabulation (tab)"
msgstr "Character set: Unicode (UTF-8) - Separator: tabulation (tab)"

msgctxt "search_edit"
msgid "Change search criteria"
msgstr "Change search criteria"

msgctxt "search_generate_graph"
msgid "Generate graph"
msgstr "Generate graph"

msgctxt "search_generate_map"
msgid "Generate the map"
msgstr "Generate the map"

msgctxt "search_graph"
msgid "Graph"
msgstr "Graph"

msgctxt "search_graph_2_axis"
msgid "Scatter plot"
msgstr "Scatter plot"

msgctxt "search_graph_blog"
msgid "<p>→ learn more about <<site_name>> graphs: <a href=\"/graphs-in-3-clicks\">Graphs in 3 clicks</a> (blog).</p>"
msgstr "<p>→ learn more about <<site_name>> graphs: <a href=\"/graphs-in-3-clicks\">Graphs in 3 clicks</a> (blog).</p>"

msgctxt "search_graph_choice"
msgid "Results on a graph"
msgstr "Results on a graph"

msgctxt "search_graph_instructions"
msgid "Select what you want to graph on the horizontal axis to obtain a histogram, or select two axis to\n"
"get a cloud of products (scatter plot)."
msgstr "Select what you want to graph on the horizontal axis to obtain a histogram, or select two axis to\n"
"get a cloud of products (scatter plot)."

msgctxt "search_graph_link"
msgid "Permanent link to this graph, shareable by e-mail and on social networks"
msgstr "Permanent link to this graph, shareable by e-mail and on social networks"

msgctxt "search_graph_note"
msgid "The graph will show only products for which displayed values are known."
msgstr "The graph will show only products for which displayed values are known."

msgctxt "search_graph_title"
msgid "Display results on a graph"
msgstr "Display results on a graph"

msgctxt "search_graph_warning"
msgid "Note: this is a user generated graph. The title, represented products and axis of visualization have been chosen by the author of the graph."
msgstr "Note: this is a user generated graph. The title, represented products and axis of visualization have been chosen by the author of the graph."

msgctxt "search_indifferent"
msgid "Indifferent"
msgstr "Indifferent"

msgctxt "search_ingredients"
msgid "Ingredients"
msgstr "Ingredients"

msgctxt "search_link"
msgid "Permanent link to these results, shareable by e-mail and on social networks"
msgstr "Permanent link to these results, shareable by e-mail and on social networks"

msgctxt "search_list_choice"
msgid "Results in a list of products"
msgstr "Results in a list of products"

msgctxt "search_map"
msgid "Map"
msgstr "Map"

msgctxt "search_map_choice"
msgid "Results on a map"
msgstr "Results on a map"

msgctxt "search_map_link"
msgid "Permanent link to this map, shareable by e-mail and on social networks"
msgstr "Permanent link to this map, shareable by e-mail and on social networks"

msgctxt "search_map_note"
msgid "The map will show only products for which the production place is known."
msgstr "The map will show only products for which the production place is known."

msgctxt "search_map_title"
msgid "Display results on a map"
msgstr "Display results on a map"

msgctxt "search_nutriment"
msgid "choose a nutriment..."
msgstr "choose a nutriment..."

msgctxt "search_nutriments"
msgid "Nutriments"
msgstr "Nutriments"

msgctxt "search_or"
msgid "or"
msgstr "or"

msgctxt "search_page_size"
msgid "Results per page"
msgstr "Results per page"

msgctxt "search_products"
msgid "Products search"
msgstr "Products search"

msgctxt "search_results"
msgid "Search results"
msgstr "Search results"

msgctxt "search_series"
msgid "Use a different color for the following products:"
msgstr "Use a different colour for the following products:"

msgctxt "search_series_default"
msgid "Other products"
msgstr "Other products"

msgctxt "search_series_fairtrade"
msgid "Fair trade"
msgstr "Fair trade"

msgctxt "search_series_fairtrade_label"
msgid "fair-trade"
msgstr "fair-trade"

msgctxt "search_series_nutrition_grades"
msgid "Use nutrition grades colors"
msgstr "Use nutrition grades colours"

msgctxt "search_series_organic"
msgid "Organic"
msgstr "Organic"

msgctxt "search_series_organic_label"
msgid "organic"
msgstr "organic"

msgctxt "search_series_with_sweeteners"
msgid "With sweeteners"
msgstr "With sweeteners"

msgctxt "search_tag"
msgid "choose a criterion..."
msgstr "choose a criterion..."

msgctxt "search_tags"
msgid "Criteria"
msgstr "Criteria"

msgctxt "search_terms"
msgid "Search terms"
msgstr "Search terms"

msgctxt "search_terms_note"
msgid "Search for words present in the product name, generic name, brands, categories, origins and labels"
msgstr "Search for words present in the product name, generic name, brands, categories, origins and labels"

msgctxt "search_title"
msgid "Search a product, brand, ingredient, nutriment etc."
msgstr "Search a product, brand, ingredient, nutriment etc."

msgctxt "search_title_graph"
msgid "Results graph"
msgstr "Results graph"

msgctxt "search_title_map"
msgid "Results map"
msgstr "Results map"

msgctxt "search_tools"
msgid "Search tools"
msgstr "Search tools"

msgctxt "search_value"
msgid "value"
msgstr "value"

msgctxt "search_with"
msgid "With"
msgstr "With"

msgctxt "search_without"
msgid "Without"
msgstr "Without"

msgctxt "see_product_page"
msgid "See the product page"
msgstr "See the product page"

msgctxt "re_edit_product_page"
msgid "Edit the product again"
msgstr "Edit the product again"

msgctxt "select_country"
msgid "Country"
msgstr "Country"

msgctxt "select_lang"
msgid "Language"
msgstr "Languages"

msgctxt "send_image"
msgid "Send a picture..."
msgstr "Send a picture..."

msgctxt "send_image_error"
msgid "Upload error"
msgstr "Upload error"

msgctxt "sending_image"
msgid "Sending image"
msgstr "Sending image"

msgctxt "serving_size"
msgid "Serving size"
msgstr "Serving size"

msgctxt "serving_size_prepared"
msgid "Prepared serving size"
msgstr "Prepared serving size"

msgctxt "serving_size_example"
msgid "60 g, 12 oz, 20cl, 2 fl oz"
msgstr "60 g, 12 oz, 20cl, 2 fl oz"

msgctxt "serving_size_note"
msgid "If the nutrition facts table contains values for the prepared product, indicate the total serving size of the prepared product (including added water or milk)."
msgstr "If the nutrition facts table contains values for the prepared product, indicate the total serving size of the prepared product (including added water or milk)."

msgctxt "serving_too_small_for_nutrition_analysis"
msgid "Serving size is too small (5 g / 5 ml or less) to calculate 100 g / 100 ml values and perform any further nutritional analysis"
msgstr "Serving size is too small (5 g / 5 ml or less) to calculate 100 g / 100 ml values and perform any further nutritional analysis"

msgctxt "session_title"
msgid "Sign-in"
msgstr "Sign in"

msgctxt "share"
msgid "Share"
msgstr "Share"

msgctxt "show_category_stats"
msgid "Show detailed stats"
msgstr "Show detailed stats"

msgctxt "show_category_stats_details"
msgid "standard deviation, minimum, maximum, 10th and 90th percentiles"
msgstr "standard deviation, minimum, maximum, 10th and 90th percentiles"

msgctxt "signin_before_submit"
msgid "If you already have an account on <SITE>, please sign-in before filling this form."
msgstr "If you already have an account on <SITE>, please sign-in before filling this form."

msgctxt "signout"
msgid "Sign-out"
msgstr "Sign-out"

msgctxt "sort_by"
msgid "Sort by"
msgstr "Sort by"

msgctxt "sort_completeness"
msgid "Completeness"
msgstr "Completeness"

msgctxt "sort_created_t"
msgid "Add date"
msgstr "Add date"

msgctxt "sort_modified_t"
msgid "Edit date"
msgstr "Edit date"

msgctxt "sort_popularity"
msgid "Popularity"
msgstr "Popularity"

msgctxt "sort_product_name"
msgid "Product name"
msgstr "Product name"

msgctxt "state"
msgid "State"
msgstr "State"

msgctxt "states_p"
msgid "states"
msgstr "states"

msgctxt "states_s"
msgid "state"
msgstr "state"

msgctxt "stores"
msgid "Stores"
msgstr "Stores"

msgctxt "stores_note"
msgid "Name of the shop or supermarket chain"
msgstr "Name of the shop or supermarket chain"

msgctxt "stores_p"
msgid "stores"
msgstr "stores"

msgctxt "stores_products"
msgid "Products sold at %s"
msgstr "Products sold at %s"

msgctxt "stores_s"
msgid "store"
msgstr "store"

msgctxt "stores_tagsinput"
msgid "add a store"
msgstr "add a store"

msgctxt "stores_without_products"
msgid "Products not bought at %s"
msgstr "Products not bought at %s"

msgctxt "subscribe"
msgid "Subscribe"
msgstr "Subscribe"

msgctxt "tag_belongs_to"
msgid "Belongs to:"
msgstr "Belongs to:"

msgctxt "tag_contains"
msgid "Contains:"
msgstr "Contains:"

msgctxt "tag_weblinks"
msgid "Weblinks"
msgstr "Weblinks"

msgctxt "tagstable_filtered"
msgid "out of _MAX_"
msgstr "out of _MAX_"

msgctxt "tagstable_search"
msgid "Search:"
msgstr "Search:"

# This is linked to a unit test
msgctxt "traces"
msgid "Traces"
msgstr "Traces"

msgctxt "traces_example"
msgid "Milk, Gluten, Nuts"
msgstr "Milk, Gluten, Nuts"

msgctxt "traces_note"
msgid "Indicate ingredients from mentions like \"May contain traces of\", \"Made in a factory that also uses\" etc."
msgstr "Indicate ingredients from mentions like \"May contain traces of\", \"Made in a factory that also uses\" etc."

msgctxt "traces_p"
msgid "traces"
msgstr "traces"

msgctxt "traces_s"
msgid "trace"
msgstr "trace"

msgctxt "twitter"
msgid "Twitter username (optional)"
msgstr "Twitter username (optional)"

msgctxt "unknown"
msgid "Unknown"
msgstr "Unknown"

msgctxt "unknown_nutrients_p"
msgid "unknown nutrients"
msgstr "unknown nutrients"

msgctxt "unknown_nutrients_s"
msgid "unknown nutrient"
msgstr "unknown nutrient"

msgctxt "unsubscribe"
msgid "Unsubscribe"
msgstr "Unsubscribe"

msgctxt "unsubscribe_info"
msgid "You can unsubscribe from the lists at any time."
msgstr "You can unsubscribe from the lists at any time."

msgctxt "userid_or_email"
msgid "Username or e-mail address: "
msgstr "Username or e-mail address: "

msgctxt "username"
msgid "User name"
msgstr "User name"

msgctxt "username_info"
msgid "(non-accented letters, digits and/or dashes)"
msgstr "(non-accented letters, digits and/or dashes)"

msgctxt "username_or_email"
msgid "Username or email address"
msgstr "Username or email address"

msgctxt "users_add_products"
msgid "Products that were added by the user %s"
msgstr "Products that were added by the user %s"

msgctxt "users_add_without_products"
msgid "Products that were not added by the user %s"
msgstr "Products that were not added by the user %s"

msgctxt "users_edit_products"
msgid "Products that were edited by the user %s"
msgstr "Products that were edited by the user %s"

msgctxt "users_edit_without_products"
msgid "Products that were not edited by the user %s"
msgstr "Products that were not edited by the user %s"

msgctxt "users_p"
msgid "contributors"
msgstr "contributors"

msgctxt "users_products"
msgid "Products added by %s"
msgstr "Products added by %s"

msgctxt "users_s"
msgid "contributor"
msgstr "contributor"

msgctxt "users_without_products"
msgid "Products not added by %s"
msgstr "Products not added by %s"

msgctxt "video_tutorials"
msgid "Video Tutorials"
msgstr "Video Tutorials"

msgctxt "view"
msgid "view"
msgstr "view"

msgctxt "view_this_revision"
msgid "View this revision"
msgstr "View this revision"

msgctxt "view_list_for_products_from_the_entire_world"
msgid "View the list for matching products from the entire world"
msgstr "View the list for matching products from the entire world"

msgctxt "view_products_from_the_entire_world"
msgid "View matching products from the entire world"
msgstr "View matching products from the entire world"

msgctxt "view_results_from_the_entire_world"
msgid "View results from the entire world"
msgstr "View results from the entire world"

msgctxt "warning_3rd_party_content"
msgid "Information and data must come from the product package and label (and not from other sites or the manufacturer's site), and you must have taken the pictures yourself.<br/>\n"
"→ <a href=\"https://support.openfoodfacts.org/help/en-gb/9/27\">Why it matters</a>"
msgstr "Information and data must come from the product package and label (and not from other sites or the manufacturer's site), and you must have taken the pictures yourself.<br/>\n"
"→ <a href=\"https://support.openfoodfacts.org/help/en-gb/9/27\">Why it matters</a>"

msgctxt "website"
msgid "Site or blog address"
msgstr "Site or blog address"

msgctxt "you_are_connected_as_x"
msgid "You are connected as %s."
msgstr "You are connected as %s."

msgctxt "product_js_unselect_image"
msgid "Unselect image"
msgstr "Unselect image"

msgctxt "product_js_unselecting_image"
msgid "Unselecting image."
msgstr "Unselecting image."

msgctxt "product_js_unselected_image_ok"
msgid "Unselected image."
msgstr "Unselected image."

msgctxt "product_js_unselected_image_nok"
msgid "Error while unselecting image."
msgstr "Error while unselecting image."

msgctxt "product_js_zoom_on_wheel"
msgid "Enable zooming with the mouse wheel."
msgstr "Enable zooming with the mouse wheel."

msgctxt "product_js_use_low_res_images"
msgid "Load lower resolution images (for slow connections)"
msgstr "Load lower resolution images (for slow connections)"

msgctxt "protected_image_message"
msgid "An image has been sent by the manufacturer. If you think it is incorrect or not up-to-date, please contact us."
msgstr "An image has been sent by the manufacturer. If you think it is incorrect or not up-to-date, please contact us."

msgctxt "nutrition_grade_fr_nutriments_estimated_warning"
msgid "Warning: the nutrition facts are not specified. They have been estimated from the list of ingredients."
msgstr "Warning: the nutrition facts are not specified. They have been estimated from the list of ingredients."

msgctxt "nutrition_grade_fr_fiber_warning"
msgid "Warning: the amount of fiber is not specified, their possible positive contribution to the grade could not be taken into account."
msgstr "Warning: the amount of fiber is not specified, their possible positive contribution to the grade could not be taken into account."

msgctxt "nutrition_grade_fr_fiber_and_fruits_vegetables_nuts_warning"
msgid "Warning: the amounts of fiber and of fruits, vegetables and nuts are not specified, their possible positive contribution to the grade could not be taken into account."
msgstr "Warning: the amounts of fiber and of fruits, vegetables and nuts are not specified, their possible positive contribution to the grade could not be taken into account."

msgctxt "nutrition_grade_fr_no_fruits_vegetables_nuts_warning"
msgid "Warning: the amount of fruits, vegetables and nuts is not specified, their possible positive contribution to the grade could not be taken into account."
msgstr "Warning: the amount of fruits, vegetables and nuts is not specified, their possible positive contribution to the grade could not be taken into account."

msgctxt "nutrition_grade_fr_fruits_vegetables_nuts_estimate_warning"
msgid "Warning: the amount of fruits, vegetables and nuts is not specified on the label, it was manually estimated from the list of ingredients: %d"
msgstr "Warning: the amount of fruits, vegetables and nuts is not specified on the label, it was manually estimated from the list of ingredients: %d"

msgctxt "nutrition_grade_fr_fruits_vegetables_nuts_from_category_warning"
msgid "Warning: the amount of fruits, vegetables and nuts is not specified on the label, it was estimated from the category (%s) of the product: %d"
msgstr "Warning: the amount of fruits, vegetables and nuts is not specified on the label, it was estimated from the category (%s) of the product: %d"

msgctxt "nutrition_grade_fr_fruits_vegetables_nuts_estimate_from_ingredients_warning"
msgid "Warning: the amount of fruits, vegetables and nuts is not specified on the label, it was estimated from the list of ingredients: %d"
msgstr "Warning: the amount of fruits, vegetables and nuts is not specified on the label, it was estimated from the list of ingredients: %d"

msgctxt "nutrition_grade_fr_title"
msgid "NutriScore color nutrition grade"
msgstr "NutriScore color nutrition grade"

msgctxt "nutrition_grade_fr_formula"
msgid "How the color nutrition grade is computed"
msgstr "How the color nutrition grade is computed"

msgctxt "nutrition_grade_fr_alt"
msgid "NutriScore nutrition grade"
msgstr "NutriScore nutrition grade"

msgctxt "delete_product_page"
msgid "Delete the product page"
msgstr "Delete the product page"

msgctxt "deleting_product"
msgid "Deleting product"
msgstr "Deleting product"

msgctxt "has_deleted_product"
msgid "has deleted product"
msgstr "has deleted product"

msgctxt "delete_product_confirm"
msgid "Are you sure that you want to delete the page for this product?"
msgstr "Are you sure that you want to delete the page for this product?"

msgctxt "delete_user"
msgid "Delete the user"
msgstr "Delete the user"

msgctxt "sources_manufacturer"
msgid "Some of the data for this product has been provided directly by the manufacturer %s."
msgstr "Some of the data for this product has been provided directly by the manufacturer %s."

msgctxt "list_of_sources"
msgid "Some of the data and/or photos for this product come from those sources:"
msgstr "Some of the data and/or photos for this product come from those sources:"

msgctxt "warning_not_complete"
msgid "This product page is not complete. You can help to complete it by editing it and adding more data from the photos we have, or by taking more photos using the app for <a href=\"https://android.openfoodfacts.org\">Android</a> or <a href=\"https://ios.openfoodfacts.org\">iPhone/iPad</a>. Thank you!"
msgstr "This product page is not complete. You can help to complete it by editing it and adding more data from the photos we have, or by taking more photos using the app for <a href=\"https://android.openfoodfacts.org\">Android</a> or <a href=\"https://ios.openfoodfacts.org\">iPhone/iPad</a>. Thank you!"

msgctxt "title_separator"
msgid " - "
msgstr " - "

msgctxt "recent_changes"
msgid "Recent Changes"
msgstr "Recent Changes"

msgctxt "translators_title"
msgid "Our Translators"
msgstr "Our Translators"

msgctxt "translators_lead"
msgid "We would like to say THANK YOU to the awesome translators that make it possible to present Open Food Facts, Open Beauty Facts, and Open Pet Food Facts to you in all these different languages! <a href=\"https://translate.openfoodfacts.org/\">You can join us in this global effort: it doesn't require any technical knowledge.</a>"
msgstr "We would like to say THANK YOU to the awesome translators that make it possible to present Open Food Facts, Open Beauty Facts, and Open Pet Food Facts to you in all these different languages! <a href=\"https://translate.openfoodfacts.org/\">You can join us in this global effort: it doesn't require any technical knowledge.</a>"

msgctxt "translators_renewal_notice"
msgid "Please note that this table is refreshed nightly and might be out of date."
msgstr "Please note that this table is refreshed nightly and might be out of date."

msgctxt "translators_column_name"
msgid "Name"
msgstr "Name"

msgctxt "translators_column_translated_words"
msgid "Translated (Words)"
msgstr "Translated (Words)"

msgctxt "translators_column_target_words"
msgid "Target Words"
msgstr "Target Words"

msgctxt "translators_column_approved_words"
msgid "Approved (Words)"
msgstr "Approved (Words)"

msgctxt "translators_column_votes_made"
msgid "Votes Made"
msgstr "Votes Made"

msgctxt "minerals_p"
msgid "added minerals"
msgstr "added minerals"

msgctxt "minerals_s"
msgid "added mineral"
msgstr "added mineral"

msgctxt "vitamins_p"
msgid "added vitamins"
msgstr "added vitamins"

msgctxt "vitamins_s"
msgid "added vitamin"
msgstr "added vitamin"

msgctxt "amino_acids_p"
msgid "added amino acids"
msgstr "added amino acids"

msgctxt "amino_acids_s"
msgid "added amino acid"
msgstr "added amino acid"

msgctxt "nucleotides_p"
msgid "added nucleotides"
msgstr "added nucleotides"

msgctxt "nucleotides_s"
msgid "added nucleotide"
msgstr "added nucleotide"

msgctxt "other_nutritional_substances_p"
msgid "other nutritional substances added"
msgstr "other nutritional substances added"

msgctxt "other_nutritional_substances_s"
msgid "other nutritional substance added"
msgstr "other nutritional substance added"

msgctxt "product_as_sold"
msgid "As sold"
msgstr "As sold"

msgctxt "prepared_product"
msgid "Prepared"
msgstr "Prepared"

msgctxt "unit"
msgid "Unit"
msgstr "Unit"

msgctxt "nutrition_data_exists"
msgid "Nutrition facts are specified for the product as sold."
msgstr "Nutrition facts are specified for the product as sold."

msgctxt "nutrition_data_prepared_exists"
msgid "Nutrition facts are specified for the prepared product."
msgstr "Nutrition facts are specified for the prepared product."

msgctxt "nova_groups_s"
msgid "NOVA group"
msgstr "NOVA group"

msgctxt "nova_groups_p"
msgid "NOVA groups"
msgstr "NOVA groups"

# Title for the link to the explanation of what a NOVA Group is
msgctxt "nova_groups_info"
msgid "NOVA groups for food processing"
msgstr "NOVA groups for food processing"

msgctxt "footer_partners"
msgid "Partners"
msgstr "Partners"

# Do not translate without having the same exact string in the Tags template. Do not use spaces, special characters, only alphanumeric characters separated by hyphens
msgctxt "footer_partners_link"
msgid "/partners"
msgstr "/partners"

msgctxt "adults"
msgid "Adults"
msgstr "Adults"

msgctxt "adults_age"
msgid "18 to 64"
msgstr "18 to 64"

msgctxt "adults_description"
msgid "From 18 years up to and including 64 years of age"
msgstr "From 18 years up to and including 64 years of age"

msgctxt "elderly"
msgid "Elderly"
msgstr "Elderly"

msgctxt "elderly_age"
msgid "65+"
msgstr "65+"

msgctxt "elderly_description"
msgid "From 65 years of age and older"
msgstr "From 65 years of age and older"

msgctxt "adolescents"
msgid "Adolescents"
msgstr "Adolescents"

msgctxt "adolescents_age"
msgid "10 to 17"
msgstr "10 to 17"

msgctxt "adolescents_description"
msgid "From 10 years up to and including 17 years of age"
msgstr "From 10 years up to and including 17 years of age"

msgctxt "children"
msgid "Children"
msgstr "Children"

msgctxt "children_age"
msgid "3 to 9"
msgstr "3 to 9"

msgctxt "children_description"
msgid "From 36 months up to and including 9 years of age"
msgstr "From 36 months up to and including 9 years of age"

msgctxt "toddlers"
msgid "Toddlers"
msgstr "Toddlers"

msgctxt "toddlers_age"
msgid "1 to 2"
msgstr "1 to 2"

msgctxt "toddlers_description"
msgid "From 12 months up to and including 35 months of age"
msgstr "From 12 months up to and including 35 months of age"

msgctxt "infants"
msgid "Infants"
msgstr "Infants"

msgctxt "infants_age"
msgid "< 1"
msgstr "< 1"

msgctxt "infants_description"
msgid "From more than 12 weeks up to and including 11 months of age"
msgstr "From more than 12 weeks up to and including 11 months of age"

msgctxt "additives_efsa_evaluation"
msgid "EFSA evaluation"
msgstr "EFSA evaluation"

msgctxt "additives_efsa_evaluation_overexposure_risk_title"
msgid "Risk of overexposure"
msgstr "Risk of overexposure"

msgctxt "additives_efsa_evaluation_overexposure_risk_high"
msgid "The European Food Safety Authority (EFSA) has determined that some population groups have a high risk of reaching or exceeding the Acceptable Daily Intake (ADI) for <tag>."
msgstr "The European Food Safety Authority (EFSA) has determined that some population groups have a high risk of consuming too much <tag>."

msgctxt "additives_efsa_evaluation_overexposure_risk_moderate"
msgid "The European Food Safety Authority (EFSA) has determined that some population groups have a moderate risk of reaching or exceeding the Acceptable Daily Intake (ADI) for <tag>."
msgstr "The European Food Safety Authority (EFSA) has determined that some population groups have a moderate risk of reaching or exceeding the Acceptable Daily Intake (ADI) for <tag>."

msgctxt "additives_efsa_evaluation_overexposure_risk_description"
msgid "To evaluate your exposure to the <tag> food additive, you can browse our list of products that contain it. See the list of <nb_products> products with <tag> below."
msgstr "To evaluate your exposure to the <tag> food additive, you can browse our list of products that contain it. See the list of <nb_products> products with <tag> below."

msgctxt "additives_efsa_evaluation_overexposure_risk_products_link"
msgid "%d products with %s"
msgstr "%d products with %s"

msgctxt "additives_efsa_evaluation_overexposure_risk_no"
msgid "The European Food Safety Authority (EFSA) has determined that no population groups has more than 5% of members at risk of consuming more than the acceptable daily intake of <tag>."
msgstr "The European Food Safety Authority (EFSA) has determined that no population groups has more than 5% of members at risk of consuming more than the acceptable daily intake of <tag>."

msgctxt "additives_efsa_evaluation_overexposure_risk_icon_alt_high"
msgid "High risk of over exposure"
msgstr "High risk of over exposure"

msgctxt "additives_efsa_evaluation_overexposure_risk_icon_alt_moderate"
msgid "Moderate risk of over exposure"
msgstr "Moderate risk of over exposure"

msgctxt "additives_efsa_evaluation_overexposure_risk_icon_alt_no"
msgid "No or very low risk of over exposure"
msgstr "No or very low risk of over exposure"

msgctxt "additives_efsa_evaluation_exposure_greater_than_adi"
msgid "Risk of reaching or exceeding the acceptable daily intake (ADI)"
msgstr "Risk of reaching or exceeding the acceptable daily intake (ADI)"

msgctxt "additives_efsa_evaluation_exposure_greater_than_noael"
msgid "Risk of reaching exceeding the maximum dose without adverse effect (No observed adverse effect level - NOAEL)"
msgstr "Risk of reaching exceeding the maximum dose without adverse effect (No observed adverse effect level - NOAEL)"

msgctxt "additives_efsa_evaluation_exposure_mean_greater_than_adi"
msgid "Groups with more than 50% of members exceeding the acceptable daily intake (ADI)"
msgstr "Groups with more than 50% of members exceeding the acceptable daily intake (ADI)"

msgctxt "additives_efsa_evaluation_exposure_95th_greater_than_adi"
msgid "Groups with more than 5% of members exceeding the acceptable daily intake (ADI)"
msgstr "Groups with more than 5% of members exceeding the acceptable daily intake (ADI)"

msgctxt "additives_efsa_evaluation_exposure_mean_greater_than_noael"
msgid "Groups with more than 50% of members exceeding the maximum dose without adverse effect (No observed adverse effect level - NOAEL)"
msgstr "Groups with more than 50% of members exceeding the maximum dose without adverse effect (No observed adverse effect level - NOAEL)"

msgctxt "additives_efsa_evaluation_exposure_95th_greater_than_noael"
msgid "Groups with more than 5% of members exceeding the maximum dose without adverse effect (No observed adverse effect level - NOAEL)"
msgstr "Groups with more than 5% of members exceeding the maximum dose without adverse effect (No observed adverse effect level - NOAEL)"

msgctxt "exposure_title_95th"
msgid "Moderate risk"
msgstr "Moderate risk"

msgctxt "exposure_description_95th"
msgid "5% of people or more"
msgstr "5% of people or more"

msgctxt "exposure_title_mean"
msgid "High risk"
msgstr "High risk"

msgctxt "exposure_description_mean"
msgid "50% of people or more"
msgstr "50% of people or more"

msgctxt "wikipedia"
msgid "Wikipedia"
msgstr "Wikipedia"

msgctxt "additives_classes"
msgid "Functions"
msgstr "Functions"

msgctxt "photos_and_data_check"
msgid "Photos and data check"
msgstr "Photos and data check"

msgctxt "photos_and_data_check_description"
msgid "Product pages can be marked as checked by experienced contributors who verify that the most recent photos are selected and cropped, and that all the product data that can be inferred from the product photos has been filled and is correct."
msgstr "Product pages can be marked as checked by experienced contributors who verify that the most recent photos are selected and cropped, and that all the product data that can be inferred from the product photos has been filled and is correct."

msgctxt "photos_and_data_checked"
msgid "Photos and data checked"
msgstr "Photos and data checked"

msgctxt "i_checked_the_photos_and_data"
msgid "I checked the photos and data."
msgstr "I checked the photos and data."

msgctxt "i_checked_the_photos_and_data_again"
msgid "I checked the photos and data again."
msgstr "I checked the photos and data again."

msgctxt "last_check_dates_p"
msgid "Last check dates"
msgstr "Last check dates"

msgctxt "last_check_dates_s"
msgid "Last check date"
msgstr "Last check date"

msgctxt "product_last_checked"
msgid "Last check of product page on"
msgstr "Last check of product page on"

msgctxt "product_other_information"
msgid "Other information"
msgstr "Other information"

msgctxt "producer_version_id"
msgid "Producer version identifier"
msgstr "Producer version identifier"

msgctxt "producer_product_id"
msgid "Producer product identifier"
msgstr "Producer product identifier"

msgctxt "net_weight"
msgid "Net weight"
msgstr "Net weight"

msgctxt "drained_weight"
msgid "Drained weight"
msgstr "Drained weight"

msgctxt "volume"
msgid "Volume"
msgstr "Volume"

msgctxt "other_information"
msgid "Other information"
msgstr "Other information"

msgctxt "conservation_conditions"
msgid "Conservation conditions"
msgstr "Conservation conditions"

msgctxt "warning"
msgid "Warning"
msgstr "Warning"

msgctxt "preparation"
msgid "Preparation"
msgstr "Preparation"

msgctxt "recipe_idea"
msgid "Recipe idea"
msgstr "Recipe idea"

msgctxt "origin"
msgid "Origin of the product and/or its ingredients"
msgstr "Origin of the product and/or its ingredients"

msgctxt "origin_note"
msgid "Packaging mentions that indicate the manufacturing place and/or the origins of the ingredients"
msgstr "Packaging mentions that indicate the manufacturing place and/or the origins of the ingredients"

msgctxt "origin_example"
msgid "Made in France. Tomatoes from Italy. Origin of the rice: India, Thailand."
msgstr "Made in France. Tomatoes from Italy. Origin of the rice: India, Thailand."

msgctxt "customer_service"
msgid "Customer service"
msgstr "Customer service"

msgctxt "producer"
msgid "Producer"
msgstr "Producer"

msgctxt "recycling_instructions_to_recycle"
msgid "Recycling instructions - To recycle"
msgstr "Recycling instructions - To recycle"

msgctxt "recycling_instructions_to_discard"
msgid "Recycling instructions - To discard"
msgstr "Recycling instructions - To discard"

msgctxt "checkers_products"
msgid "Products checked by %s"
msgstr "Products checked by %s"

msgctxt "checkers_without_products"
msgid "Products not checked by %s"
msgstr "Products not checked by %s"

msgctxt "correctors_products"
msgid "Products corrected by %s"
msgstr "Products corrected by %s"

msgctxt "correctors_without_products"
msgid "Products not corrected by %s"
msgstr "Products not corrected by %s"

msgctxt "contributors_products"
msgid "Products added by %s"
msgstr "Products added by %s"

msgctxt "editors_products"
msgid "Products edited by %s"
msgstr "Products edited by %s"

msgctxt "editors_without_products"
msgid "Products not edited by %s"
msgstr "Products not edited by %s"

msgctxt "informers_products"
msgid "Products completed by %s"
msgstr "Products completed by %s"

msgctxt "informers_without_products"
msgid "Products not completed by %s"
msgstr "Products not completed by %s"

msgctxt "photographers_products"
msgid "Products photographed by %s"
msgstr "Products photographed by %s"

msgctxt "photographers_without_products"
msgid "Products not photographed by %s"
msgstr "Products not photographed by %s"

msgctxt "user_s_page"
msgid "%s's page"
msgstr "%s's page"

msgctxt "obsolete"
msgid "Product taken off the market"
msgstr "Product taken off the market"

msgctxt "obsolete_since_date"
msgid "Withdrawal date"
msgstr "Withdrawal date"

msgctxt "obsolete_since_date_note"
msgid "Format: YYYY-MM-DD or YYYY-MM or YYYY"
msgstr "Format: YYYY-MM-DD or YYYY-MM or YYYY"

msgctxt "obsolete_since_date_example"
msgid "2019-09-30 or 2019-09 or 2019"
msgstr "2019-09-30 or 2019-09 or 2019"

msgctxt "obsolete_warning"
msgid "Important note: this product is no longer sold. The data is kept for reference only. This product does not appear in regular searches and is not taken into account for statistics."
msgstr "Important note: this product is no longer sold. The data is kept for reference only. This product does not appear in regular searches and is not taken into account for statistics."

# This will be on a button and needs to be as short as possible
# So instead of something like "Install the mobile application"
# try to make it very short "Get the app" or "Install the app"
# Use infinitive instead of imperative
msgctxt "get_the_app"
msgid "Get the app"
msgstr "Get the app"

msgctxt "get_the_app_android"
msgid "Get the Android app"
msgstr "Get the Android app"

msgctxt "get_the_app_iphone"
msgid "Get the iPhone app"
msgstr "Get the iPhone app"

msgctxt "get_the_app_ipad"
msgid "Get the iPad app"
msgstr "Get the iPad app"

msgctxt "warning_gs1_company_prefix"
msgid "<em>Ambiguous barcode</em>: This product has a Restricted Circulation Number barcode for products within a company. This means that different producers and stores can use the same barcode for different products."
msgstr "<em>Ambiguous barcode</em>: This product has a Restricted Circulation Number barcode for products within a company. This means that different producers and stores can use the same barcode for different products."

msgctxt "environment_infocard"
msgid "Environment infocard"
msgstr "Environment infocard"

msgctxt "environment_infocard_note"
msgid "HTML code for the environment infocard in the mobile application"
msgstr "HTML code for the environment infocard in the mobile application"

msgctxt "environment_impact_level"
msgid "Environment impact level"
msgstr "Environment impact level"

msgctxt "environment_impact_level_example"
msgid "en:low, en:medium or en:high"
msgstr "en:low, en:medium or en:high"

msgctxt "carbon_impact_from_meat_or_fish"
msgid "Carbon impact from meat or fish"
msgstr "Carbon impact from meat or fish"

msgctxt "of_carbon_impact_from_meat_or_fish_for_whole_product"
msgid "of carbon emission from meat or fish for the whole product"
msgstr "of carbon emission from meat or fish for the whole product"

msgctxt "of_sustainable_daily_emissions_of_1_person"
msgid "of sustainable daily emissions of 1 person"
msgstr "of sustainable daily emissions of 1 person"

msgctxt "of_sustainable_weekly_emissions_of_1_person"
msgid "of sustainable weekly emissions of 1 person"
msgstr "of sustainable weekly emissions of 1 person"

msgctxt "for_one_serving"
msgid "for one serving"
msgstr "for one serving"

msgctxt "methodology"
msgid "Methodology"
msgstr "Methodology"

msgctxt "carbon_footprint_note_foodges_ademe"
msgid "Carbon emissions computations rely on the CO<sub>2</sub> per kg values from the FoodGES program by <a href=\"https://www.ademe.fr\">ADEME</a>."
msgstr "Carbon emissions computations rely on the CO<sub>2</sub> per kg values from the FoodGES program by <a href=\"https://www.ademe.fr\">ADEME</a>."

msgctxt "carbon_footprint_note_sustainable_annual_emissions"
msgid "Sustainable annual emissions: 2 tons of CO<sub>2</sub> equivalent per person to achieve the goals set in COP21."
msgstr "Sustainable annual emissions: 2 tons of CO<sub>2</sub> equivalent per person to achieve the goals set in COP21."

msgctxt "carbon_footprint_note_uncertainty"
msgid "Carbon footprint calculations have high uncertainty. Values should be looked at with caution and are more intended for relative comparison than as absolute values."
msgstr "Carbon footprint calculations have high uncertainty. Values should be looked at with caution and are more intended for relative comparison than as absolute values."

msgctxt "error_too_many_products_to_export"
msgid "Too many products (%d products, the limit is %d) to export, please download the <a href=\"/data\">complete database export</a> instead."
msgstr "Too many products (%d products, the limit is %d) to export, please download the <a href=\"/data\">complete database export</a> instead."

msgctxt "translate_taxonomy_to"
msgid "Help translate the %s to %s"
msgstr "Help translate the %s to %s"

msgctxt "translate_taxonomy_description"
msgid "You can suggest translations for the entries below that have not yet been translated to your language. The blue link and the black text (both in English) show respectively the non-localized product and the original entry incl. optional synonyms separated by commas. Enter the translation in the text field, incl. optional synonyms, and then click the Save button. Thank you!"
msgstr "You can suggest translations for the entries below that have not yet been translated to your language. The blue link and the black text (both in English) show respectively the non-localized product and the original entry incl. optional synonyms separated by commas. Enter the translation in the text field, incl. optional synonyms, and then click the Save button. Thank you!"

msgctxt "translate_taxonomy_add"
msgid "Show only entries without pending translations."
msgstr "Show only entries without pending translations."

msgctxt "translate_taxonomy_edit"
msgid "Also show entries with pending translations from you or other users."
msgstr "Also show entries with pending translations from you or other users."

msgctxt "translated"
msgid "translated"
msgstr "translated"

msgctxt "to_be_translated"
msgid "to be translated"
msgstr "to be translated"

msgctxt "current_translation"
msgid "Current translation"
msgstr "Current translation"

msgctxt "button_caption_yes"
msgid "Yes"
msgstr "Yes"

msgctxt "button_caption_no"
msgid "No"
msgstr "No"

msgctxt "button_caption_skip"
msgid "Skip"
msgstr "Skip"

msgctxt "popularity_s"
msgid "popularity"
msgstr "popularity"

msgctxt "popularity_p"
msgid "popularity"
msgstr "popularity"

msgctxt "ingredients_analysis_p"
msgid "ingredients analysis"
msgstr "ingredients analysis"

msgctxt "ingredients_analysis_s"
msgid "ingredients analysis"
msgstr "ingredients analysis"

msgctxt "ingredients_analysis"
msgid "Ingredients analysis"
msgstr "Ingredients analysis"

msgctxt "ingredients_analysis_disclaimer"
msgid "The analysis is based solely on the ingredients listed and does not take into account processing methods."
msgstr "The analysis is based solely on the ingredients listed and does not take into account processing methods."

msgctxt "rev_warning"
msgid "You are viewing an old version of this product page!"
msgstr "You are viewing an old version of this product page!"

msgctxt "rev_number"
msgid "Revision number: "
msgstr "Revision number: "

msgctxt "rev_contributor"
msgid "Edited by: "
msgstr "Edited by: "

msgctxt "rev_previous"
msgid "Previous version"
msgstr "Previous version"

msgctxt "rev_next"
msgid "Next version"
msgstr "Next version"

msgctxt "rev_latest"
msgid "Latest version"
msgstr "Latest version"

# "product data" in this sentence means data for many products, not just one product
msgctxt "import_data_file_title"
msgid "Import a product data file"
msgstr "Import a product data file"

# "product data" in this sentence means data for many products, not just one product
msgctxt "import_data_file_description"
msgid "Upload a spreadsheet file (Excel file or a comma or tab separated UTF-8 encoded CSV file) with product data."
msgstr "Upload a spreadsheet file (Excel file or a comma or tab separated UTF-8 encoded CSV file) with product data."

# "product data" in this sentence means data for many products, not just one product
msgctxt "import_data_file_format"
msgid "You can upload a table with the columns Open Food Facts import format, or you can upload a table in any format and then select the columns to import."
msgstr "You can upload a table with the columns Open Food Facts import format, or you can upload a table in any format and then select the columns to import."

# "product data" in this sentence means data for many products, not just one product
msgctxt "upload_product_data_file"
msgid "Upload a file with product data"
msgstr "Upload a file with product data"

msgctxt "uploading_file"
msgid "File being uploaded."
msgstr "File being uploaded."

msgctxt "upload_error"
msgid "The file could not be uploaded."
msgstr "The file could not be uploaded."

msgctxt "import_data_file_select_format_title"
msgid "Select and import data"
msgstr "Select and import data"

msgctxt "import_data_file_select_format_description"
msgid "Use the form below to indicate which columns to import and what data they contain."
msgstr "Use the form below to indicate which columns to import and what data they contain."

msgctxt "import_data"
msgid "Import data"
msgstr "Import data"

msgctxt "import_file_rows_columns"
msgid "The uploaded file contains %s rows and %s columns."
msgstr "The uploaded file contains %s rows and %s columns."

msgctxt "import_file_selected_columns"
msgid "%s columns out of %s have been selected and will be imported."
msgstr "%s columns out of %s have been selected and will be imported."

msgctxt "fields_group_identification"
msgid "Product identification"
msgstr "Product identification"

msgctxt "fields_group_origins"
msgid "Origins"
msgstr "Origins"

msgctxt "fields_group_ingredients"
msgid "Ingredients"
msgstr "Ingredients"

msgctxt "fields_group_nutrition"
msgid "Nutrition facts"
msgstr "Nutrition facts"

msgctxt "fields_group_nutrition_other"
msgid "Optional nutrition facts"
msgstr "Optional nutrition facts"

msgctxt "fields_group_other"
msgid "Other information"
msgstr "Other information"

msgctxt "fields_group_images"
msgid "Product photos"
msgstr "Product photos"

msgctxt "fields_group_packaging"
msgid "Packaging"
msgstr "Packaging"

msgctxt "image_front_url"
msgid "Link to front product photo"
msgstr "Link to front product photo"

msgctxt "image_ingredients_url"
msgid "Link to ingredients list photo"
msgstr "Link to ingredients list photo"

msgctxt "image_nutrition_url"
msgid "Link to nutrition facts table photo"
msgstr "Link to nutrition facts table photo"

msgctxt "image_other_url"
msgid "Link to other product photo"
msgstr "Link to other product photo"

msgctxt "labels_specific"
msgid "Specific label"
msgstr "Specific label"

msgctxt "categories_specific"
msgid "Specific category"
msgstr "Specific category"

msgctxt "sources_fields_specific"
msgid "Source specific field"
msgstr "Source specific field"

msgctxt "select_a_field"
msgid "Select a field"
msgstr "Select a field"

msgctxt "specify"
msgid "Specify"
msgstr "Specify"

msgctxt "value_unit_dropdown"
msgid "In the dropdown menu on the right, specify if the column contains:"
msgstr "In the dropdown menu on the right, specify if the column contains:"

msgctxt "value_unit_dropdown_value_unit"
msgid "the value and the unit"
msgstr "the value and the unit"

msgctxt "value_unit_dropdown_value_specific_unit"
msgid "the value in a specific unit"
msgstr "the value in a specific unit"

msgctxt "value_unit_dropdown_value"
msgid "only the value, with the unit in another column"
msgstr "only the value, with the unit in another column"

msgctxt "value_unit_dropdown_unit"
msgid "only the unit, with the value in another column"
msgstr "only the unit, with the value in another column"

# Please do not translate Y, Yes and 1
msgctxt "labels_specific_tag"
msgid "Select this option if the column indicates the presence of a specific label (e.g. Organic, Fair-Trade) when the value is either Y, Yes or 1."
msgstr "Select this option if the column indicates the presence of a specific label (e.g. Organic, Fair-Trade) when the value is either Y, Yes or 1."

msgctxt "labels_specific_tag_value"
msgid "Type the name of the label in the text field on the right."
msgstr "Type the name of the label in the text field on the right."

# Please do not translate Y, Yes and 1
msgctxt "categories_specific_tag"
msgid "Select this option if the column indicates the presence of a specific category (e.g. Beverages) when the value is either Y, Yes or 1."
msgstr "Select this option if the column indicates the presence of a specific category (e.g. Beverages) when the value is either Y, Yes or 1."

msgctxt "categories_specific_tag_value"
msgid "Type the name of the category in the text field on the right."
msgstr "Type the name of the category in the text field on the right."

# Please do not translate Y, Yes and 1
msgctxt "sources_fields_specific_tag"
msgid "Select this option for fields that are specific to the source, and that we want to keep as source specific fields."
msgstr "Select this option for fields that are specific to the source, and that we want to keep as source specific fields."

msgctxt "sources_fields_specific_tag_value"
msgid "Type the name of the target field in the text field on the right, or leave blank to use the name of the source field."
msgstr "Type the name of the target field in the text field on the right, or leave blank to use the name of the source field."

msgctxt "value"
msgid "Value"
msgstr "Value"

msgctxt "value_unit"
msgid "Value + Unit"
msgstr "Value + Unit"

msgctxt "value_in_l"
msgid "Value in L"
msgstr "Value in L"

msgctxt "value_in_dl"
msgid "Value in dl"
msgstr "Value in dl"

msgctxt "value_in_cl"
msgid "Value in cl"
msgstr "Value in cl"

msgctxt "value_in_ml"
msgid "Value in ml"
msgstr "Value in ml"

msgctxt "value_in_kg"
msgid "Value in kg"
msgstr "Value in kg"

msgctxt "value_in_g"
msgid "Value in g"
msgstr "Value in g"

msgctxt "value_in_mg"
msgid "Value in mg"
msgstr "Value in mg"

msgctxt "value_in_mcg"
msgid "Value in μg"
msgstr "Value in μg"

msgctxt "value_in_iu"
msgid "Value in IU"
msgstr "Value in IU"

msgctxt "value_in_kcal"
msgid "Value in kcal"
msgstr "Value in kcal"

msgctxt "value_in_kj"
msgid "Value in kJ"
msgstr "Value in kJ"

msgctxt "value_in_percent"
msgid "Value in %"
msgstr "Value in %"

msgctxt "no_owner_defined"
msgid "Please log-in to use this feature."
msgstr "Please log-in to use this feature."

msgctxt "organization"
msgid "Organization"
msgstr "Organization"

msgctxt "column_in_file"
msgid "Column in file"
msgstr "Column in file"

msgctxt "field_on_site"
msgid "Field on %s"
msgstr "Field on %s"

msgctxt "producers_platform"
msgid "Platform for producers"
msgstr "Platform for producers"

# "product data and photos" in this sentence means data and photos for many products, not just one product
msgctxt "producers_platform_description"
msgid "The platform for producers allows manufacturers to easily manage their product photos and data on Open Food Facts."
msgstr "The platform for producers allows manufacturers to easily manage their product photos and data on Open Food Facts."

# "product data and photos" in this sentence means data and photos for many products, not just one product
msgctxt "producers_platform_private_database"
msgid "The product data and photos you send on the platform for producers are stored in a private database. You will be able to check that all the data is correct before making it available on the public Open Food Facts database."
msgstr "The product data and photos you send on the platform for producers are stored in a private database. You will be able to check that all the data is correct before making it available on the public Open Food Facts database."

# "product data and photos" in this sentence means data and photos for many products, not just one product
msgctxt "producers_platform_licence"
msgid "The product data and photos will become publicly available in the Open Food Facts database, under the <a href=\"https://opendatacommons.org/licenses/odbl/1.0/\">Open Database License</a>. Individual contents of the database are available under the <a href=\"https://opendatacommons.org/licenses/dbcl/1.0/\">Database Contents License</a> and products images are available under the <a href=\"https://creativecommons.org/licenses/by-sa/3.0/deed.en\">Creative Commons Attribution ShareAlike licence</a>."
msgstr "The product data and photos will become publicly available in the Open Food Facts database, under the <a href=\"https://opendatacommons.org/licenses/odbl/1.0/\">Open Database License</a>. Individual contents of the database are available under the <a href=\"https://opendatacommons.org/licenses/dbcl/1.0/\">Database Contents License</a> and products images are available under the <a href=\"https://creativecommons.org/licenses/by-sa/3.0/deed.en\">Creative Commons Attribution ShareAlike licence</a>."

# "product data" in this sentence means data for many products, not just one product
msgctxt "import_product_data"
msgid "Import product data"
msgstr "Import product data"

# "product photos" in this sentence means data for many products, not just one product
msgctxt "import_product_photos"
msgid "Import product photos"
msgstr "Import product photos"

# "product data and photos" in this sentence means data and photos for many products, not just one product
msgctxt "export_product_data_photos"
msgid "Export product data and photos to the public database"
msgstr "Export product data and photos to the public database"

msgctxt "export_product_data_photos_please_check"
msgid "Please check that the data on the platform for producers is correct before exporting it to the public database."
msgstr "Please check that the data on the platform for producers is correct before exporting it to the public database."

msgctxt "export_photos"
msgid "Export photos to the public database"
msgstr "Export photos to the public database"

msgctxt "replace_selected_photos"
msgid "Replace existing selected photos"
msgstr "Replace existing selected photos"

msgctxt "cancel"
msgid "Cancel"
msgstr "Cancel"

msgctxt "collapsed_changes"
msgid "Collapsed changes"
msgstr "Collapsed changes"

msgctxt "data_quality_p"
msgid "data quality"
msgstr "data quality"

msgctxt "data_quality_s"
msgid "data quality"
msgstr "data quality"

msgctxt "data_quality"
msgid "data quality"
msgstr "data quality"

msgctxt "data_quality_bugs_p"
msgid "data quality bugs"
msgstr "data quality bugs"

msgctxt "data_quality_bugs_s"
msgid "data quality bug"
msgstr "data quality bug"

msgctxt "data_quality_bugs"
msgid "data quality bugs"
msgstr "data quality bugs"

msgctxt "data_quality_info_p"
msgid "data quality info"
msgstr "data quality info"

msgctxt "data_quality_info_s"
msgid "data quality info"
msgstr "data quality info"

msgctxt "data_quality_info"
msgid "data quality info"
msgstr "data quality info"

msgctxt "data_quality_warnings_p"
msgid "data quality warnings"
msgstr "data quality warnings"

msgctxt "data_quality_warnings_s"
msgid "data quality warning"
msgstr "data quality warning"

msgctxt "data_quality_warnings"
msgid "data quality warnings"
msgstr "data quality warnings"

msgctxt "data_quality_errors_p"
msgid "data quality errors"
msgstr "data quality errors"

msgctxt "data_quality_errors_s"
msgid "data quality error"
msgstr "data quality error"

msgctxt "data_quality_errors"
msgid "data quality errors"
msgstr "data quality errors"

msgctxt "data_quality_warnings_producers_p"
msgid "data quality warnings"
msgstr "data quality warnings"

msgctxt "data_quality_warnings_producers_s"
msgid "data quality warning"
msgstr "data quality warning"

msgctxt "data_quality_warnings_producers"
msgid "data quality warnings"
msgstr "data quality warnings"

msgctxt "data_quality_errors_producers_p"
msgid "data quality errors"
msgstr "data quality errors"

msgctxt "data_quality_errors_producers_s"
msgid "data quality error"
msgstr "data quality error"

msgctxt "data_quality_errors_producers"
msgid "data quality errors"
msgstr "data quality errors"

# abbreviation for Minimum
msgctxt "min"
msgid "Min"
msgstr "Min"

# abbreviation for Maximum
msgctxt "max"
msgid "Max"
msgstr "Max"

msgctxt "improvements_p"
msgid "possible improvements"
msgstr "possible improvements"

msgctxt "improvements_s"
msgid "possible improvement"
msgstr "possible improvement"

msgctxt "improvements"
msgid "possible improvements"
msgstr "possible improvements"

# Do not translate
msgctxt "import_products_link"
msgid "/import-products"
msgstr "/import-products"

msgctxt "add_or_update_products"
msgid "Add or update products"
msgstr "Add or update products"

# Formal you
msgctxt "your_products"
msgid "Your products"
msgstr "Your products"

# Do not translate the e-mail address
msgctxt "account_without_org"
msgid "Your account is not associated with a company yet. Please e-mail <a href=\"mailto:producers@openfoodfacts.org\">producers@openfoodfacts.org</a> to activate the free access to the platform for producers."
msgstr "Your account is not associated with a company yet. Please e-mail <a href=\"mailto:producers@openfoodfacts.org\">producers@openfoodfacts.org</a> to activate the free access to the platform for producers."

msgctxt "import_products"
msgid "Import products"
msgstr "Import products"

msgctxt "empty_column"
msgid "Empty column"
msgstr "Empty column"

msgctxt "empty_column_description"
msgid "The file does not contain any value in this column."
msgstr "The file does not contain any value in this column."

msgctxt "import_file_status_title"
msgid "Data import in progress"
msgstr "Data import in progress"

# "product data" means data for many products
msgctxt "import_file_status_description"
msgid "The product data has been received and is going to be imported on the platform for producers."
msgstr "The product data has been received and is going to be imported on the platform for producers."

msgctxt "import_file_status"
msgid "Status"
msgstr "Status"

msgctxt "job_status_inactive"
msgid "Scheduled"
msgstr "Scheduled"

msgctxt "job_status_active"
msgid "In progress"
msgstr "In progress"

msgctxt "job_status_finished"
msgid "Finished"
msgstr "Finished"

msgctxt "job_status_failed"
msgid "Failed"
msgstr "Failed"

msgctxt "import_file_result"
msgid "Import result"
msgstr "Import result"

msgctxt "products_modified"
msgid "Products modified"
msgstr "Products modified"

msgctxt "import_file_result_no_change"
msgid "There were no product added or modified. The data has probably been already imported previously."
msgstr "There were no product added or modified. The data has probably been already imported previously."

msgctxt "import_file_result_products"
msgid "List of products added or modified"
msgstr "List of products added or modified"

msgctxt "imports_p"
msgid "imports"
msgstr "imports"

msgctxt "imports_s"
msgid "import"
msgstr "import"

msgctxt "imports"
msgid "imports"
msgstr "imports"

msgctxt "number_of_products_with_data_quality_errors_producers"
msgid "Number of products with data quality errors"
msgstr "Number of products with data quality errors"

msgctxt "number_of_products_with_data_quality_warnings_producers"
msgid "Number of products with data quality warnings"
msgstr "Number of products with data quality warnings"

msgctxt "number_of_products_with_improvements"
msgid "Number of products with improvement opportunities"
msgstr "Number of products with improvement opportunities"

msgctxt "improvements_facet_description_1"
msgid "This table lists possible opportunities to improve the nutritional quality, the Nutri-Score and the composition of food products."
msgstr "This table lists possible opportunities to improve the nutritional quality, the Nutri-Score and the composition of food products."

msgctxt "improvements_facet_description_2"
msgid "In order to get relevant results, please make sure the product data is complete (nutrition facts with values for fiber and fruits and vegetables to compute the Nutri-Score, and a precise category to compare each product to similar products)."
msgstr "In order to get relevant results, please make sure the product data is complete (nutrition facts with values for fiber and fruits and vegetables to compute the Nutri-Score, and a precise category to compare each product to similar products)."

# "product photos" in this sentence means photos for many products, not just one product
msgctxt "import_photos_title"
msgid "Import product photos"
msgstr "Import product photos"

msgctxt "import_photos_description"
msgid "You can use the form below to easily upload photos (front of product, ingredients list and nutrition facts table) for many products."
msgstr "You can use the form below to easily upload photos (front of product, ingredients list and nutrition facts table) for many products."

msgctxt "import_photos_format_1"
msgid "Each filename needs to contains the barcode of the product."
msgstr "Each filename needs to contains the barcode of the product."

msgctxt "import_photos_format_2"
msgid "And you can also specify the type of the photo in the filename:"
msgstr "And you can also specify the type of the photo in the filename:"

# Do not translate the file name
msgctxt "import_photos_format_barcode"
msgid "3001234567890.jpg: front of the product in the current language."
msgstr "3001234567890.jpg: front of the product in the current language."

# Do not translate the file name
msgctxt "import_photos_format_front"
msgid "3001234567890.front_nl.jpg: front of the product in Dutch."
msgstr "3001234567890.front_nl.jpg: front of the product in Dutch."

# Do not translate the file name
msgctxt "import_photos_format_ingredients"
msgid "3001234567890.ingredients_fr.jpg: ingredients list in French."
msgstr "3001234567890.ingredients_fr.jpg: ingredients list in French."

# Do not translate the file name
msgctxt "import_photos_format_nutrition"
msgid "3001234567890.nutrition_es.jpg: nutrition table in Spanish."
msgstr "3001234567890.nutrition_es.jpg: nutrition table in Spanish."

msgctxt "add_photos"
msgid "Add photos..."
msgstr "Add photos..."

msgctxt "start_upload"
msgid "Start upload"
msgstr "Start upload"

msgctxt "start"
msgid "Start"
msgstr "Start"

msgctxt "close"
msgid "Close"
msgstr "Close"

msgctxt "cancel_upload"
msgid "Cancel upload"
msgstr "Cancel upload"

msgctxt "info"
msgid "Info"
msgstr "Info"

msgctxt "file_received"
msgid "File received"
msgstr "File received"

msgctxt "nutriscore_calculation_details"
msgid "Details of the calculation of the Nutri-Score"
msgstr "Details of the calculation of the Nutri-Score"

msgctxt "nutriscore_is_beverage"
msgid "This product is considered a beverage for the calculation of the Nutri-Score."
msgstr "This product is considered a beverage for the calculation of the Nutri-Score."

msgctxt "nutriscore_is_not_beverage"
msgid "This product is not considered a beverage for the calculation of the Nutri-Score."
msgstr "This product is not considered a beverage for the calculation of the Nutri-Score."

msgctxt "nutriscore_positive_points"
msgid "Positive points"
msgstr "Positive points"

msgctxt "nutriscore_negative_points"
msgid "Negative points"
msgstr "Negative points"

msgctxt "nutriscore_proteins_negative_points_less_than_11"
msgid "The points for proteins are counted because the negative points are less than 11."
msgstr "The points for proteins are counted because the negative points are less than 11."

msgctxt "nutriscore_proteins_negative_points_greater_or_equal_to_11"
msgid "The points for proteins are not counted because the negative points are greater or equal to 11."
msgstr "The points for proteins are not counted because the negative points are greater or equal to 11."

msgctxt "nutriscore_proteins_maximum_fruits_points"
msgid "The points for proteins are counted because the points for the fruits, vegetables, nuts and colza/walnut/olive oils are at the maximum."
msgstr "The points for proteins are counted because the points for the fruits, vegetables, nuts and colza/walnut/olive oils are at the maximum."

msgctxt "nutriscore_proteins_is_cheese"
msgid "The points for proteins are counted because the product is in the cheeses category."
msgstr "The points for proteins are counted because the product is in the cheeses category."

msgctxt "nutriscore_proteins_is_added_fat"
msgid "The product is in the fats category, the points for saturated fat are replaced by the points for the saturated fat / fat ratio."
msgstr "The product is in the fats category, the points for saturated fat are replaced by the points for the saturated fat / fat ratio."

msgctxt "nutriscore_points_for_energy"
msgid "Energy"
msgstr "Energy"

msgctxt "nutriscore_points_for_sugars"
msgid "Sugars"
msgstr "Sugars"

msgctxt "nutriscore_points_for_saturated_fat"
msgid "Saturated fat"
msgstr "Saturated fat"

msgctxt "nutriscore_points_for_saturated_fat_ratio"
msgid "Saturated fat / fat ratio"
msgstr "Saturated fat / fat ratio"

msgctxt "nutriscore_points_for_sodium"
msgid "Sodium"
msgstr "Sodium"

msgctxt "nutriscore_points_for_fruits_vegetables_nuts_colza_walnut_olive_oils"
msgid "Fruits, vegetables, nuts, and colza/walnut/olive oils"
msgstr "Fruits, vegetables, nuts, and colza/walnut/olive oils"

msgctxt "nutriscore_points_for_fiber"
msgid "Fiber"
msgstr "Fiber"

msgctxt "nutriscore_points_for_proteins"
msgid "Proteins"
msgstr "Proteins"

msgctxt "nutriscore_source_value"
msgid "value"
msgstr "value"

msgctxt "nutriscore_rounded_value"
msgid "rounded value"
msgstr "rounded value"

msgctxt "nutriscore_score"
msgid "Nutritional score"
msgstr "Nutritional score"

# Do not translate
msgctxt "nutriscore_grade"
msgid "Nutri-Score"
msgstr "Nutri-Score"

# This is not the Nutri-Score grade with letters, but the Nutri-Score number score used to compute the grade. Translate score but not Nutri-Score.
msgctxt "nutriscore_score_producer"
msgid "Nutri-Score score"
msgstr "Nutri-Score score"

# Do not translate
msgctxt "nutriscore_grade_producer"
msgid "Nutri-Score"
msgstr "Nutri-Score"

# free as in not costing something
msgctxt "donate_free_and_independent"
msgid "Open Food Facts is 100% free and independent."
msgstr "Open Food Facts is 100% free and independent."

# leave empty link
msgctxt "donate_help_and_donations"
msgid "<a href=\"\">We need your help and donations</a> to continue and to grow the project."
msgstr "<a href=\"\">We need your help and donations</a> to continue and to grow the project."

msgctxt "thank_you"
msgid "Thank you!"
msgstr "Thank you!"

msgctxt "thank_you_very_much"
msgid "Thank you very much!"
msgstr "Thank you very much!"

msgctxt "value_for_the_product"
msgid "Value for the product"
msgstr "Value for the product"

# Do not translate %s, it will be replaced by the category name
msgctxt "value_for_the_category"
msgid "Mean value for the %s category"
msgstr "Mean value for the %s category"

# Keep the %s
msgctxt "better_nutriscore"
msgid "The Nutri-Score can be changed from %s to %s by changing the %s value from %s to %s (%s percent difference)."
msgstr "The Nutri-Score can be changed from %s to %s by changing the %s value from %s to %s (%s percent difference)."

msgctxt "export_products_to_public_database_email"
msgid "The platform for producers is still under development and we make manual checks before importing products to the public database. Please e-mail us at <a href=\"mailto:producers@openfoodfacts.org\">producers@openfoodfacts.org</a> to update the public database."
msgstr "The platform for producers is still under development and we make manual checks before importing products to the public database. Please e-mail us at <a href=\"mailto:producers@openfoodfacts.org\">producers@openfoodfacts.org</a> to update the public database."

msgctxt "crm_user_id"
msgid "Id of corresponding contact in CRM"
msgstr "Id of corresponding contact in CRM"

msgctxt "crm_org_id"
msgid "Id of corresponding organization in CRM"
msgstr "Id of corresponding organization in CRM"

msgctxt "user_groups"
msgid "Groups"
msgstr "Groups"

msgctxt "user_group_producer"
msgid "Producer"
msgstr "Producer"

msgctxt "user_group_producer_description"
msgid "Must be checked only for accounts of producers who edit their own products. Product ownership will be attributed to producers when they add or edit a product."
msgstr "Must be checked only for accounts of producers who edit their own products. Product ownership will be attributed to producers when they add or edit a product."

msgctxt "user_group_database"
msgid "Database"
msgstr "Database"

msgctxt "user_group_database_description"
msgid "For external sources of data. Product ownership of imported products will not change."
msgstr "For external sources of data. Product ownership of imported products will not change."

msgctxt "user_group_app"
msgid "App"
msgstr "App"

msgctxt "user_group_app_description"
msgid "For applications."
msgstr "For applications."

msgctxt "user_group_bot"
msgid "Bot"
msgstr "Bot"

msgctxt "user_group_bot_description"
msgid "For robots, scripts etc."
msgstr "For robots, scripts etc."

msgctxt "user_group_moderator"
msgid "Moderator"
msgstr "Moderator"

msgctxt "user_group_moderator_description"
msgid "Moderators have access to special features to edit and review products."
msgstr "Moderators have access to special features to edit and review products."

msgctxt "user_group_pro_moderator"
msgid "Moderator for the producers platform"
msgstr "Moderator for the producers platform"

msgctxt "user_group_pro_moderator_description"
msgid "Moderators of the producers platform can view and edit the private products of all users and organizations on the producers platform."
msgstr "Moderators of the producers platform can view and edit the private products of all users and organizations on the producers platform."

msgctxt "donation_banner_hide"
msgid "I have already donated or I'm not interested. Hide the banner."
msgstr "I have already donated or I'm not interested. Hide the banner."

msgctxt "donation_banner_independant"
msgid "An independant and citizen-led project for food transparency?"
msgstr "An independant and citizen-led project for food transparency?"

msgctxt "donation_banner_public_health"
msgid "Food product data for research that improves public health?"
msgstr "Food product data for research that improves public health?"

msgctxt "donation_banner_choices"
msgid "Easier and better food choices according to your own criteria?"
msgstr "Easier and better food choices according to your own criteria?"

msgctxt "donation_banner_cta"
msgid "We need your support!"
msgstr "We need your support!"

msgctxt "donation_banner_cta_button"
msgid "Please Donate"
msgstr "Please Donate"

msgctxt "alcohol_warning"
msgid "Excessive consumption of alcohol is harmful to health, to be consumed with moderation."
msgstr "Excessive consumption of alcohol is harmful to health, to be consumed with moderation."

msgctxt "producers_platform_moderation_title"
msgid "Producers platform moderation"
msgstr "Producers platform moderation"

# variable names between { } must not be translated
msgctxt "f_pro_moderator_owner_set"
msgid "You are currently viewing products from {organization}."
msgstr "You are currently viewing products from {organization}."

msgctxt "pro_moderator_owner_not_set"
msgid "You are currently viewing your own products."
msgstr "You are currently viewing your own products."

msgctxt "pro_moderator_edit_owner_description"
msgid "To see products from a specific user or organization, enter its id below. Leave field empty to unset."
msgstr "To see products from a specific user or organization, enter its id. Leave field empty to unset."

# Action verb "Change" to put on a form button
msgctxt "pro_moderator_edit_owner"
msgid "Switch to another organization"
msgstr "Switch to another organization"

msgctxt "pro_moderator_edit_owner_placeholder"
msgid "user-abc or org-xyz"
msgstr "user-abc or org-xyz"

# keep %s, it is a variable for the name of the user
msgctxt "error_user_does_not_exist"
msgid "User %s does not exist"
msgstr "User %s does not exist"

msgctxt "error_malformed_owner"
msgid "The id must be of the form user-abc or org-xyz"
msgstr "The id must be of the form user-abc or org-xyz"

msgctxt "import_products_categories_from_public_database"
msgid "Import product categories from the public database"
msgstr "Import product categories from the public database"

msgctxt "import_products_categories_from_public_database_description"
msgid "Add categories from the public database to the products on the platform for producers."
msgstr "Add categories from the public database to the products on the platform for producers."

msgctxt "import_products_categories"
msgid "Import the categories"
msgstr "Import the categories"

msgctxt "nutri_score_score_from_producer"
msgid "Nutri-Score score from producer"
msgstr "Nutri-Score score from producer"

msgctxt "nutri_score_score_calculated"
msgid "Calculated Nutri-Score score"
msgstr "Calculated Nutri-Score score"

msgctxt "nutri_score_grade_from_producer"
msgid "Nutri-Score grade from producer"
msgstr "Nutri-Score grade from producer"

msgctxt "nutri_score_grade_calculated"
msgid "Calculated Nutri-Score grade"
msgstr "Calculated Nutri-Score grade"

msgctxt "scanned_code"
msgid "Scanned code"
msgstr "Scanned code"

msgctxt "code_from_filename"
msgid "Code from file name"
msgstr "Code from file name"

msgctxt "using_previous_code"
msgid "Using previous code"
msgstr "Using previous code"

msgctxt "add_field_values"
msgid "You can specify field values that will be added to all products for which you will send images."
msgstr "You can specify field values that will be added to all products for which you will send images."

msgctxt "add_tag_field"
msgid "Add a field"
msgstr "Add a field"

msgctxt "remove_products"
msgid "Remove all the products"
msgstr "Remove all the products"

msgctxt "remove_user"
msgid "Remove user"
msgstr "Remove user"

msgctxt "remove_products_from_producers_platform"
msgid "Remove all your products from the platform for producers"
msgstr "Remove all your products from the platform for producers"

msgctxt "remove_products_from_producers_platform_description"
msgid "You can remove all your products from the platform for producers, for instance to start with a clean slate if there were some issues with an import. This will not affect your products in the public database."
msgstr "You can remove all your products from the platform for producers, for instance to start with a clean slate if there were some issues with an import. This will not affect your products in the public database."

msgctxt "this_action_cannot_be_undone"
msgid "Please note that this action cannot be undone."
msgstr "Please note that this action cannot be undone."

msgctxt "remove_products_confirm"
msgid "Warning: this action cannot be undone. Are you sure that you want to remove all your products from the platform for producers?"
msgstr "Warning: this action cannot be undone. Are you sure that you want to remove all your products from the platform for producers?"

msgctxt "function_not_available"
msgid "This function is not available."
msgstr "This function is not available."

msgctxt "remove_products_done"
msgid "Your products have been removed from the platform for producers."
msgstr "Your products have been removed from the platform for producers."

msgctxt "ingredients_analysis_details"
msgid "Details of the analysis of the ingredients"
msgstr "Details of the analysis of the ingredients"

msgctxt "some_unknown_ingredients"
msgid "Some ingredients could not be recognized."
msgstr "Some ingredients could not be recognized."

# variable names between { } must not be translated
msgctxt "f_move_data_and_photos_to_main_language"
msgid "Move all data and selected photos in {language} to the main language of the product: {main_language}"
msgstr "Move all data and selected photos in {language} to the main language of the product: {main_language}"

msgctxt "move_data_and_photos_to_main_language_replace"
msgid "Replace existing values and selected photos"
msgstr "Replace existing values and selected photos"

msgctxt "move_data_and_photos_to_main_language_ignore"
msgid "Keep existing values and selected photos"
msgstr "Keep existing values and selected photos"

msgctxt "done_status"
msgid "Done"
msgstr "Done"

msgctxt "to_do_status"
msgid "To do"
msgstr "To do"

msgctxt "teams"
msgid "Teams"
msgstr "Teams"

msgctxt "optional"
msgid "optional"
msgstr "optional"

msgctxt "teams_p"
msgid "teams"
msgstr "teams"

msgctxt "teams_s"
msgid "team"
msgstr "team"

msgctxt "teams_description"
msgid "You can join 1 to 3 teams. Products you add or edit will be credited to you and to your teams. Teams can be changed at any time."
msgstr "You can join 1 to 3 teams. Products you add or edit will be credited to you and to your teams. Teams can be changed at any time."

msgctxt "teams_names_warning"
msgid "Team names are public. Do not create teams with names containing personal data (e.g. family names), trademarks (unless you own them), or anything offensive."
msgstr "Team names are public. Do not create teams with names containing personal data (e.g. family names), trademarks (unless you own them), or anything offensive."

# keep %s, it can be a number "Team 1" or a name "Team XYZ"
msgctxt "team_s"
msgid "Team %s"
msgstr "Team %s"

msgctxt "contributor_settings"
msgid "Contributor"
msgstr "Contributor"

msgctxt "contributor_settings_description"
msgid "Those settings allow you to personalize some aspects of the website"
msgstr "Those settings allow you to personalize some aspects of the website"

msgctxt "display_barcode_in_search"
msgid "Display barcode in search results"
msgstr "Display barcode in search results"

msgctxt "edit_link_in_search"
msgid "Add an edit link in search results"
msgstr "Add an edit link in search results"

msgctxt "ciqual_food_name"
msgid "CIQUAL food name"
msgstr "CIQUAL food name"

msgctxt "ciqual_food_name_s"
msgid "CIQUAL food name"
msgstr "CIQUAL food name"

msgctxt "ciqual_food_name_p"
msgid "CIQUAL food names"
msgstr "CIQUAL food names"

msgctxt "we_need_your_help"
msgid "We need your help!"
msgstr "We need your help!"

msgctxt "you_can_help_improve_ingredients_analysis"
msgid "You can help us recognize more ingredients and better analyze the list of ingredients for this product and others by:"
msgstr "You can help us recognize more ingredients and better analyze the list of ingredients for this product and others:"

msgctxt "help_improve_ingredients_analysis_1"
msgid "Edit this product page to correct spelling mistakes in the ingredients list, and/or to remove ingredients in other languages and sentences that are not related to the ingredients."
msgstr "Edit this product page to correct spelling mistakes in the ingredients list, and/or to remove ingredients in other languages and sentences that are not related to the ingredients."

msgctxt "help_improve_ingredients_analysis_2"
msgid "Add new entries, synonyms or translations to our multilingual lists of ingredients, ingredient processing methods, and labels."
msgstr "Add new entries, synonyms or translations to our multilingual lists of ingredients, ingredient processing methods, and labels."

# Do not translate #ingredients
msgctxt "help_improve_ingredients_analysis_instructions"
msgid "Join the #ingredients channel on <a href=\"https://slack.openfoodfacts.org\">our Slack discussion space</a> and/or learn about <a href=\"https://wiki.openfoodfacts.org/Ingredients_Extraction_and_Analysis\">ingredients analysis on our wiki</a>, if you would like to help. Thank you!"
msgstr "If you would like to help, join the #ingredients channel on <a href=\"https://slack.openfoodfacts.org\">our Slack discussion space</a> and/or learn about <a href=\"https://wiki.openfoodfacts.org/Ingredients_Extraction_and_Analysis\">ingredients analysis on our wiki</a>. Thank you!"

msgctxt "footer_producers_link"
msgid "https://world.pro.openfoodfacts.org/"
msgstr "https://world.pro.openfoodfacts.org/"

msgctxt "footer_producers"
msgid "Producers"
msgstr "Producers"

# %s will be replaced by the language name
msgctxt "add_ingredients_in_language"
msgid "If this product has an ingredients list in %s, please add it."
msgstr "If this product has an ingredients list in %s, please add it."

msgctxt "missing_barcode"
msgid "Missing barcode"
msgstr "Missing barcode"

msgctxt "invalid_barcode"
msgid "Invalid barcode"
msgstr "Invalid barcode"

# Either 'ltr' for left to right languages like English or 'rtl' for right to left languages like Arabic
msgctxt "text_direction"
msgid "ltr"
msgstr "ltr"

msgctxt "separate_values_with_commas"
msgid "Separate multiple values with commas."
msgstr "Separate multiple values with commas."

msgctxt "lc_note"
msgid "If the product's packaging is in multiple languages, indicate the most visible language on the product."
msgstr "If the product's packaging is in multiple languages, indicate the most visible language on the product."

msgctxt "obsolete_import_note"
msgid "Enter Yes, Y or 1 if the product is no longer available in stores."
msgstr "Enter Yes, Y or 1 if the product is no longer available in stores."

msgctxt "specify_value_and_unit_or_use_default_unit"
msgid "Specify both the value and unit, or use the default unit: %s"
msgstr "Specify both the value and unit, or use the default unit: %s"

msgctxt "specify_value_and_unit"
msgid "Specify both the value and unit."
msgstr "Specify both the value and unit."

msgctxt "download_sample_import_file"
msgid "Download an XLSX template file for Excel or LibreOffice with the fields that can be imported."
msgstr "Download an XLSX template file for Excel or LibreOffice with the fields that can be imported."

msgctxt "code_import_note"
msgid "Barcode as it appears on the product."
msgstr "Barcode as it appears on the product."

msgctxt "producer_product_id_import_note"
msgid "Internal code used by the producer to identify the product, different from the product's barcode."
msgstr "Internal code used by the producer to identify the product, different from the product's barcode."

msgctxt "producer_version_id_import_note"
msgid "Internal code used by the producer to identify a specific version of a product when it changes."
msgstr "Internal code used by the producer to identify a specific version of a product when it changes."

msgctxt "categories_import_note"
msgid "Providing a category is very important to make the product easy to search for, and to compute the Nutri-Score"
msgstr "Providing a category is very important to make the product easy to search for, and to compute the Nutri-Score"

msgctxt "labels_import_note"
msgid "Some labels such as the organic label are used to filter and/or rank search results, so it is strongly recommended to specify them."
msgstr "Some labels such as the organic label are used to filter and/or rank search results, so it is strongly recommended to specify them."

msgctxt "origins_import_note"
msgid "This field must contain only a comma separated list of countries of origin of the ingredients"
msgstr "This field must contain only a comma separated list of countries of origin of the ingredients"

msgctxt "origin_import_note"
msgid "Text or sentences that indicate the origin of the product and/or its ingredients."
msgstr "Text or sentences that indicate the origin of the product and/or its ingredients."

msgctxt "nutriscore_grade_producer_note"
msgid "Nutri-Score grade from A to E displayed on the product label"
msgstr "Nutri-Score grade from A to E displayed on the product label"

msgctxt "nutriscore_grade_producer_import_note"
msgid "Open Food Facts computes the Nutri-Score grade based on the information provided (nutrition facts and category). If the grade we compute is different from the grade you provide, you will get a private notification on the producers platform so that the difference can be resolved."
msgstr "Open Food Facts computes the Nutri-Score grade based on the information provided (nutrition facts and category). If the grade we compute is different from the grade you provide, you will get a private notification on the producers platform so that the difference can be resolved."

msgctxt "nutriscore_score_producer_note"
msgid "Nutri-Score score (numeric value from which the A to E grade is derived)"
msgstr "Nutri-Score score (numeric value from which the A to E grade is derived)"

msgctxt "nutriscore_score_producer_import_note"
msgid "Open Food Facts computes the Nutri-Score score based on the information provided (nutrition facts and category). If the score we compute is different from the score you provide, you will get a private notification on the producers platform so that the difference can be resolved."
msgstr "Open Food Facts computes the Nutri-Score score based on the information provided (nutrition facts and category). If the score we compute is different from the score you provide, you will get a private notification on the producers platform so that the difference can be resolved."

msgctxt "mandatory_field"
msgid "Mandatory field"
msgstr "Mandatory field"

msgctxt "mandatory_field_note"
msgid "All products should have this information."
msgstr "All products should have this information."

msgctxt "recommended_field"
msgid "Recommended field"
msgstr "Recommended field"

msgctxt "recommended_field_note"
msgid "If this information exists and is relevant for the product, it is recommended to provide it to make the product easier to search for and the product data more useful."
msgstr "If this information exists and is relevant for the product, it is recommended to provide it to make the product easier to search for and the product data more useful."

msgctxt "optional_field"
msgid "Optional field"
msgstr "Optional field"

msgctxt "optional_field_note"
msgid "If available, this information will be displayed on the product page."
msgstr "If available, this information will be displayed on the product page."

# product photos here means photos of multiple products
msgctxt "images_can_be_provided_separately"
msgid "Product photos can also be provided separately through the Import product photos function of the platform for producers."
msgstr "Product photos can also be provided separately through the Import product photos function of the platform for producers."

# This is linked to a unit test
msgctxt "attribute_group_labels_name"
msgid "Labels"
msgstr "Labels"

msgctxt "attribute_labels_organic_name"
msgid "Organic farming"
msgstr "Organic farming"

msgctxt "attribute_labels_organic_yes_title"
msgid "Organic product"
msgstr "Organic product"

msgctxt "attribute_labels_organic_no_title"
msgid "Not an organic product"
msgstr "Not an organic product"

msgctxt "attribute_labels_organic_unknown_title"
msgid "Missing information: organic product?"
msgstr "Missing information: organic product?"

msgctxt "attribute_labels_organic_yes_description_short"
msgid "Promotes ecological sustainability and biodiversity."
msgstr "Promotes ecological sustainability and biodiversity."

msgctxt "attribute_labels_organic_description_short"
msgid "Organic products promote ecological sustainability and biodiversity."
msgstr "Organic products promote ecological sustainability and biodiversity."

msgctxt "attribute_labels_organic_description"
msgid "Organic farming aims to protect the environment and to conserve biodiversity by prohibiting or limiting the use of synthetic fertilizers, pesticides and food additives."
msgstr "Organic farming aims to protect the environment and to conserve biodiversity by prohibiting or limiting the use of synthetic fertilizers, pesticides and food additives."

msgctxt "attribute_labels_fair_trade_name"
msgid "Fair trade"
msgstr "Fair trade"

msgctxt "attribute_labels_fair_trade_yes_title"
msgid "Fair trade product"
msgstr "Fair trade product"

msgctxt "attribute_labels_fair_trade_no_title"
msgid "Not a fair trade product"
msgstr "Not a fair trade product"

msgctxt "attribute_labels_fair_trade_unknown_title"
msgid "Missing information: fair trade product?"
msgstr "Missing information: fair trade product?"

msgctxt "attribute_labels_fair_trade_yes_description_short"
msgid "Helps producers in developing countries."
msgstr "Helps producers in developing countries."

msgctxt "attribute_labels_fair_trade_description_short"
msgid "Fair trade products help producers in developing countries."
msgstr "Fair trade products help producers in developing countries."

msgctxt "attribute_labels_fair_trade_description"
msgid "When you buy fair trade products, producers in developing countries are paid an higher and fairer price, which helps them improve and sustain higher social and often environmental standards."
msgstr "When you buy fair trade products, producers in developing countries are paid an higher and fairer price, which helps them improve and sustain higher social and often environmental standards."

msgctxt "attribute_group_nutritional_quality_name"
msgid "Nutritional quality"
msgstr "Nutritional quality"

msgctxt "attribute_nutriscore_name"
msgid "Nutri-Score"
msgstr "Nutri-Score"

msgctxt "attribute_nutriscore_setting_name"
msgid "Good nutritional quality (Nutri-Score)"
msgstr "Good nutritional quality (Nutri-Score)"

msgctxt "attribute_nutriscore_setting_note"
msgid "The Nutri-Score is computed and can be taken into account for all products, even if is not displayed on the packaging."
msgstr "The Nutri-Score is computed and can be taken into account for all products, even if is not displayed on the packaging."

# keep %s, it will be replaced by the letter A, B, C, D or E
msgctxt "attribute_nutriscore_grade_title"
msgid "Nutri-Score %s"
msgstr "Nutri-Score %s"

msgctxt "attribute_nutriscore_unknown_title"
msgid "Nutri-Score unknown"
msgstr "Nutri-Score unknown"

msgctxt "attribute_nutriscore_unknown_description_short"
msgid "Missing data to compute the Nutri-Score"
msgstr "Missing data to compute the Nutri-Score"

msgctxt "attribute_nutriscore_not_applicable_title"
msgid "Nutri-Score not-applicable"
msgstr "Nutri-Score not-applicable"

msgctxt "attribute_nutriscore_not_applicable_description_short"
msgid "Not-applicable for the category"
msgstr "Not-applicable for the category"

# variable names between { } must not be translated
msgctxt "f_attribute_nutriscore_not_applicable_description"
msgid "Not-applicable for the category: {category}"
msgstr "Not-applicable for the category: {category}"

msgctxt "attribute_nutriscore_a_description_short"
msgid "Very good nutritional quality"
msgstr "Very good nutritional quality"

msgctxt "attribute_nutriscore_b_description_short"
msgid "Good nutritional quality"
msgstr "Good nutritional quality"

msgctxt "attribute_nutriscore_c_description_short"
msgid "Average nutritional quality"
msgstr "Average nutritional quality"

msgctxt "attribute_nutriscore_d_description_short"
msgid "Poor nutritional quality"
msgstr "Poor nutritional quality"

msgctxt "attribute_nutriscore_e_description_short"
msgid "Bad nutritional quality"
msgstr "Bad nutritional quality"

msgctxt "attribute_group_processing_name"
msgid "Food processing"
msgstr "Food processing"

msgctxt "attribute_nova_name"
msgid "NOVA group"
msgstr "NOVA group"

msgctxt "attribute_nova_unknown_title"
msgid "NOVA not computed"
msgstr "NOVA not computed"

msgctxt "attribute_nova_unknown_description_short"
msgid "Food processing level unknown"
msgstr "Food processing level unknown"

msgctxt "attribute_nova_setting_name"
msgid "No or little food processing (NOVA group)"
msgstr "No or little food processing (NOVA group)"

# keep %s, it will be replaced by the group 1, 2, 3 or 4
msgctxt "attribute_nova_group_title"
msgid "NOVA %s"
msgstr "NOVA %s"

msgctxt "attribute_nova_1_description_short"
msgid "Unprocessed or minimally processed foods"
msgstr "Unprocessed or minimally processed foods"

msgctxt "attribute_nova_2_description_short"
msgid "Processed culinary ingredients"
msgstr "Processed culinary ingredients"

msgctxt "attribute_nova_3_description_short"
msgid "Processed foods"
msgstr "Processed foods"

msgctxt "attribute_nova_4_description_short"
msgid "Ultra processed foods"
msgstr "Ultra processed foods"

msgctxt "export_product_page"
msgid "Export product to public database"
msgstr "Export product to public database"

msgctxt "no_products_to_export"
msgid "No products to export."
msgstr "No products to export."

msgctxt "query_filter"
msgid "Query filter"
msgstr "Query filter"

msgctxt "nova_group_producer"
msgid "NOVA group"
msgstr "NOVA group"

msgctxt "error_unknown_org"
msgid "Unknown organization."
msgstr "Unknown organization."

msgctxt "error_unknown_user"
msgid "Unknown user."
msgstr "Unknown user."

msgctxt "attribute_low_salt_setting_note"
msgid "The salt level is taken into account by the Nutri-Score. Use this setting only if you are specifically on a low salt diet."
msgstr "The salt level is taken into account by the Nutri-Score. Use this setting only if you are specifically on a low salt diet."

msgctxt "attribute_low_sugars_setting_note"
msgid "The sugars level is taken into account by the Nutri-Score. Use this setting only if you are specifically on a low sugars diet."
msgstr "The sugars level is taken into account by the Nutri-Score. Use this setting only if you are specifically on a low sugars diet."

msgctxt "attribute_low_fat_setting_note"
msgid "The fat level is taken into account by the Nutri-Score. Use this setting only if you are specifically on a low fat diet."
msgstr "The fat level is taken into account by the Nutri-Score. Use this setting only if you are specifically on a low fat diet."

msgctxt "attribute_low_saturated_fat_setting_note"
msgid "The saturated fat level is taken into account by the Nutri-Score. Use this setting only if you are specifically on a low saturated fat diet."
msgstr "The saturated fat level is taken into account by the Nutri-Score. Use this setting only if you are specifically on a low saturated fat diet."

msgctxt "attribute_group_allergens_name"
msgid "Allergens"
msgstr "Allergens"

msgctxt "attribute_group_allergens_warning"
msgid "There is always a possibility that data about allergens may be missing, incomplete, incorrect or that the product's composition has changed. If you are allergic, always check the information on the actual product packaging."
msgstr "There is always a possibility that data about allergens may be missing, incomplete, incorrect or that the product's composition has changed. If you are allergic, always check the information on the actual product packaging."

msgctxt "attribute_additives_name"
msgid "Additives"
msgstr "Additives"

msgctxt "attribute_additives_setting_name"
msgid "No or few additives"
msgstr "No or few additives"

msgctxt "attribute_additives_setting_note"
msgid "Additives are markers of food processing, and excess consumption of some of them have undesirable health impacts."
msgstr "Additives are markers of food processing, and excess consumption of some of them have undesirable health impacts."

msgctxt "attribute_additives_unknown_title"
msgid "Additives not computed"
msgstr "Additives not computed"

msgctxt "preference_not_important"
msgid "Not important"
msgstr "Not important"

msgctxt "preference_important"
msgid "Important"
msgstr "Important"

msgctxt "preference_very_important"
msgid "Very important"
msgstr "Very important"

msgctxt "preference_mandatory"
msgid "Mandatory"
msgstr "Mandatory"

msgctxt "packaging_alt"
msgid "Recycling instructions and/or packaging information"
msgstr "Recycling instructions and/or packaging information"

msgctxt "image_packaging"
msgid "Recycling instructions and/or packaging information picture"
msgstr "Recycling instructions and/or packaging information picture"

msgctxt "image_packaging_url"
msgid "Link to recycling instructions and/or packaging information photo"
msgstr "Link to recycling instructions and/or packaging information photo"

# Do not translate the file name
msgctxt "import_photos_format_packaging"
msgid "3001234567890.packaging_es.jpg: recycling instructions in Spanish."
msgstr "3001234567890.packaging_es.jpg: recycling instructions in Spanish."

msgctxt "packaging_text"
msgid "Recycling instructions and/or packaging information"
msgstr "Recycling instructions and/or packaging information"

msgctxt "packaging_text_example"
msgid "1 plastic film to discard, 1 FSC carboard box to recycle, 6 1.5L transparent PET plastic bottles to recycle, 6 colored opaque plastic caps, 12 33cl aluminium cans"
msgstr "1 plastic film to discard, 1 FSC carboard box to recycle, 6 1.5L transparent PET plastic bottles to recycle, 6 colored opaque plastic caps, 12 33cl aluminium cans"

msgctxt "packaging_text_note"
msgid "List all packaging parts separated by a comma or line feed, with their amount (e.g. 1 or 6) type (e.g. bottle, box, can), material (e.g. plastic, metal, aluminium) and if available their size (e.g. 33cl) and recycling instructions."
msgstr "List all packaging parts separated by a comma or line feed, with their amount (e.g. 1 or 6) type (e.g. bottle, box, can), material (e.g. plastic, metal, aluminium) and if available their size (e.g. 33cl) and recycling instructions."

msgctxt "packaging_text_note_2"
msgid "Try to be as specific as possible. For plastic, please indicate if it is opaque or transparent, colored, PET or PEHD."
msgstr "Try to be as specific as possible. For plastic, please indicate if it is opaque or transparent, colored, PET or PEHD."

msgctxt "packaging_text_note_3"
msgid "Data from this field will be combined with any data provided for each packaging part. It is possible to provide one or the other, or both."
msgstr "Data from this field will be combined with any data provided for each packaging part. It is possible to provide one or the other, or both."

msgctxt "product_js_extract_packaging"
msgid "Extract the recycling instructions and/or packaging information from the picture"
msgstr "Extract the recycling instructions and/or packaging information from the picture"

msgctxt "product_js_extracted_packaging_nok"
msgid "Recycling instructions and/or packaging information text could not be extracted. Try with a sharper image, with higher resolution or a better framing of the text."
msgstr "Recycling instructions and/or packaging information text could not be extracted. Try with a sharper image, with higher resolution or a better framing of the text."

msgctxt "product_js_extracted_packaging_ok"
msgid "Recycling instructions and/or packaging information text has been extracted. Text recognition is not perfect, so please check the text below and correct errors if needed."
msgstr "Recycling instructions and/or packaging information text has been extracted. Text recognition is not perfect, so please check the text below and correct errors if needed."

msgctxt "product_js_extracting_packaging"
msgid "Extracting recycling instructions and/or packaging information"
msgstr "Extracting recycling instructions and/or packaging information"

msgctxt "attribute_group_environment_name"
msgid "Environment"
msgstr "Environment"

msgctxt "attribute_ecoscore_name"
msgid "Eco-Score"
msgstr "Eco-Score"

msgctxt "attribute_ecoscore_setting_name"
msgid "Low environmental impact (Eco-Score)"
msgstr "Low environmental impact (Eco-Score)"

msgctxt "attribute_ecoscore_setting_note"
msgid "The Eco-Score is an environmental score (ecoscore) from A to E which makes it easy to compare the impact of food products on the environment."
msgstr "The Eco-Score is an environmental score (ecoscore) from A to E which makes it easy to compare the impact of food products on the environment."

# keep %s, it will be replaced by the letter A, B, C, D or E
msgctxt "attribute_ecoscore_grade_title"
msgid "Eco-Score %s"
msgstr "Eco-Score %s"

msgctxt "attribute_ecoscore_a_description_short"
msgid "Very low environmental impact"
msgstr "Very low environmental impact"

msgctxt "attribute_ecoscore_b_description_short"
msgid "Low environmental impact"
msgstr "Low environmental impact"

msgctxt "attribute_ecoscore_c_description_short"
msgid "Moderate environmental impact"
msgstr "Moderate environmental impact"

msgctxt "attribute_ecoscore_d_description_short"
msgid "High environmental impact"
msgstr "High environmental impact"

msgctxt "attribute_ecoscore_e_description_short"
msgid "Very high environmental impact"
msgstr "Very high environmental impact"

# keep the %s, it will be replaced by an allergen
msgctxt "contains_s"
msgid "Contains: %s"
msgstr "Contains: %s"

# keep the %s, it will be replaced by an allergen
msgctxt "may_contain_s"
msgid "May contain: %s"
msgstr "May contain: %s"

# keep the %s, it will be replaced by an allergen
msgctxt "does_not_contain_s"
msgid "Does not contain: %s"
msgstr "Does not contain: %s"

# keep the %s, it will be replaced by an allergen
msgctxt "without_s"
msgid "Without %s"
msgstr "Without %s"

msgctxt "owners_p"
msgid "owners"
msgstr "owners"

msgctxt "owners_s"
msgid "owner"
msgstr "owner"

msgctxt "org_profile_description"
msgid "You can provide information about your company that will be displayed in your organization profile."
msgstr "You can provide information about your company that will be displayed in your organization profile."

msgctxt "org_profile_description_2"
msgid "Some of the information like the customer service contact information may also be displayed directly on pages for your products."
msgstr "Some of the information like the customer service contact information may also be displayed directly on pages for your products."

msgctxt "org_name"
msgid "Name"
msgstr "Name"

msgctxt "org_link"
msgid "Link to the official web site"
msgstr "Link to the official web site"

msgctxt "org_customer_service"
msgid "Customer service"
msgstr "Customer service"

msgctxt "org_customer_service_description"
msgid "Customer service information is public and can be shown on the Open Food Facts web site and apps."
msgstr "Customer service information is public and can be shown on the Open Food Facts web site and apps."

msgctxt "org_customer_service_note"
msgid "All fields are optional."
msgstr "All fields are optional."

msgctxt "org_commercial_service"
msgid "Commercial service"
msgstr "Commercial service"

msgctxt "org_commercial_service_description"
msgid "Commercial service information is only shown in the organization profile."
msgstr "Commercial service information is only shown in the organization profile."

msgctxt "contact_name"
msgid "Name"
msgstr "Name"

msgctxt "contact_address"
msgid "Address"
msgstr "Address"

msgctxt "contact_phone"
msgid "Phone number"
msgstr "Phone number"

msgctxt "contact_email"
msgid "e-mail address"
msgstr "e-mail address"

msgctxt "contact_link"
msgid "Contact form link"
msgstr "Contact form link"

msgctxt "contact_info"
msgid "Other information"
msgstr "Other information"

msgctxt "contact_info_note"
msgid "e.g. opening times"
msgstr "e.g. opening times"

msgctxt "error_org_does_not_exist"
msgid "The organization was not found."
msgstr "The organization was not found."

msgctxt "error_missing_org_name"
msgid "The organization name is missing."
msgstr "The organization name is missing."

msgctxt "edit_org_title"
msgid "Organization profile"
msgstr "Organization profile"

msgctxt "edit_org_result"
msgid "The organization profile has been updated."
msgstr "The organization profile has been updated."

msgctxt "delete_org"
msgid "Delete the organization"
msgstr "Delete the organization"

msgctxt "official_site"
msgid "Official site"
msgstr "Official site"

msgctxt "organization_members"
msgid "Organization Members"
msgstr "Organization Members"

msgctxt "number_of_members"
msgid "Number of Members"
msgstr "Number of Members"

msgctxt "serial_no"
msgid "S.No"
msgstr "S.No"

msgctxt "contact_form"
msgid "Contact form"
msgstr "Contact form"

msgctxt "edit_org_profile"
msgid "Edit your organization profile"
msgstr "Edit your organization profile"

msgctxt "edit_user_profile"
msgid "Edit your user profile"
msgstr "Edit your user profile"

msgctxt "attribute_group_ingredients_analysis_name"
msgid "Ingredients"
msgstr "Ingredients"

# keep the %s, it will be replaced by an allergen
msgctxt "presence_unknown_s"
msgid "Presence unknown: %s"
msgstr "Presence unknown: %s"

msgctxt "environmental_impact"
msgid "Environmental impact"
msgstr "Environmental impact"

# Numerical score for the Eco-score (do not translate Eco-score)
msgctxt "ecoscore_score"
msgid "Eco-score score"
msgstr "Eco-score score"

# Letter grade from A to E for the Eco-score (do not translate Eco-score)
msgctxt "ecoscore_grade"
msgid "Eco-score grade"
msgstr "Eco-score grade"

# do not translate Eco-score
msgctxt "ecoscore_calculation_details"
msgid "Details of the calculation of the Eco-score"
msgstr "Details of the calculation of the Eco-score"

# do not translate Eco-score
msgctxt "ecoscore_information"
msgid "Information about the Eco-score"
msgstr "Information about the Eco-score"

msgctxt "preferences_edit_your_food_preferences"
msgid "Edit your food preferences"
msgstr "Edit your food preferences"

msgctxt "preferences_your_preferences"
msgid "Your food preferences"
msgstr "Your food preferences"

msgctxt "preferences_currently_selected_preferences"
msgid "Currently selected preferences"
msgstr "Currently selected preferences"

msgctxt "preferences_locally_saved"
msgid "Your food preferences are kept in your browser and never sent to Open Food Facts or anyone else."
msgstr "Your food preferences are kept in your browser and never sent to Open Food Facts or anyone else."

# used in phrases like "salt in unknown quantity"
msgctxt "unknown_quantity"
msgid "unknown quantity"
msgstr "unknown quantity"

msgctxt "missing_ingredients_list"
msgid "Missing ingredients list"
msgstr "Missing ingredients list"

msgctxt "missing_nutrition_facts"
msgid "Missing nutrition facts"
msgstr "Missing nutrition facts"

msgctxt "ecoscore_p"
msgid "Eco-Score"
msgstr "Eco-Score"

msgctxt "ecoscore_s"
msgid "Eco-Score"
msgstr "Eco-Score"

msgctxt "packaging_parts"
msgid "Packaging parts"
msgstr "Packaging parts"

# A short name for a physical piece of packaging (e.g. in English, "packaging" instead of "packaging part"). Used with a number (e.g. "Packaging 1" to identify a packaging part)
msgctxt "packaging_part_short"
msgid "Packaging"
msgstr "Packaging"

# Number of packaging parts
msgctxt "packaging_number"
msgid "Number"
msgstr "Number"

msgctxt "packaging_shape"
msgid "Shape"
msgstr "Shape"

msgctxt "packaging_quantity"
msgid "Quantity contained"
msgstr "Quantity contained"

msgctxt "packaging_material"
msgid "Material"
msgstr "Material"

msgctxt "packaging_recycling"
msgid "Recycling"
msgstr "Recycling"

msgctxt "products_on_this_page_are_sorted_according_to_your_preferences"
msgid "Products on this page are sorted according to your preferences:"
msgstr "Products on this page are sorted according to your preferences:"

msgctxt "choose_which_information_you_prefer_to_see_first"
msgid "Choose which information you prefer to see first."
msgstr "Choose which information you prefer to see first."

msgctxt "see_your_preferences"
msgid "See your preferences"
msgstr "See your preferences"

msgctxt "delete_all_preferences"
msgid "Delete all preferences"
msgstr "Delete all preferences"

msgctxt "products_are_being_loaded_please_wait"
msgid "Products are being loaded, please wait."
msgstr "Products are being loaded, please wait."

msgctxt "products_match_all"
msgid "All products"
msgstr "All products"

msgctxt "products_match_yes"
msgid "Products that match your preferences"
msgstr "Products that match your preferences"

msgctxt "products_match_no"
msgid "Products that do not match your preferences"
msgstr "Products that do not match your preferences"

msgctxt "products_match_unknown"
msgid "Products for which we currently miss data to determine if they match your preferences"
msgstr "Products for which we currently miss data to determine if they match your preferences"

msgctxt "forest_footprint"
msgid "Forest footprint"
msgstr "Forest footprint"

msgctxt "ingredients_requiring_soy"
msgid "Ingredients requiring soy"
msgstr "Ingredients requiring soy"

msgctxt "type"
msgid "Type"
msgstr "Type"

msgctxt "processing_factor"
msgid "Processing factor"
msgstr "Processing factor"

msgctxt "soy_feed_factor"
msgid "Soy feed factor"
msgstr "Soy feed factor"

msgctxt "soy_yield"
msgid "Soy yield"
msgstr "Soy yield"

msgctxt "deforestation_risk"
msgid "Deforestation risk"
msgstr "Deforestation risk"

msgctxt "total_forest_footprint"
msgid "Total forest footprint"
msgstr "Total forest footprint"

msgctxt "square_meters_per_kg_of_food"
msgid "m² per kg of food"
msgstr "m² per kg of food"

msgctxt "percent_of_food_after_processing"
msgid "% of food after processing"
msgstr "% of food after processing"

msgctxt "kg_of_soy_per_kg_of_food"
msgid "kg of soy per kg of food"
msgstr "kg of soy per kg of food"

msgctxt "kg_of_soy_per_square_meter"
msgid "kg of soy per m²"
msgstr "kg of soy per m²"

msgctxt "percent_in_product"
msgid "% in product"
msgstr "% in product"

msgctxt "forest_footprint_calculation_details"
msgid "Details of the calculation of the forest footprint"
msgstr "Details of the calculation of the forest footprint"

msgctxt "you_are_on_the_public_database"
msgid "You are on the public database."
msgstr "You are on the public database."

msgctxt "manage_your_products_on_the_producers_platform"
msgid "Manage your products on the platform for producers"
msgstr "Manage your products on the platform for producers"

msgctxt "number_of_products_with_changes_since_last_export"
msgid "Number of products with changes since last export"
msgstr "Number of products with changes since last export"

msgctxt "number_of_products_withdrawn_from_the_market_since_last_export"
msgid "Number of products withdrawn from the market since last export"
msgstr "Number of products withdrawn from the market since last export"

msgctxt "only_export_products_with_changes"
msgid "Only export products with changes"
msgstr "Only export products with changes"

msgctxt "product_edits_by_producers"
msgid "Is this your product? If it is, please use our free platform for producers to update it."
msgstr "Is this your product? If it is, please use our free platform for producers to update it."

msgctxt "product_edits_by_producers_platform"
msgid "We encourage manufacturers to add or change data and photos for their products through our free platform for producers so that they can be marked as official and protected from changes by others."
msgstr "We encourage manufacturers to add or change data and photos for their products through our free platform for producers so that they can be marked as official and protected from changes by others."

msgctxt "product_edits_by_producers_import"
msgid "The platform makes it easy to import product data and photos with an Excel or CSV file in any format."
msgstr "The platform makes it easy to import product data and photos with an Excel or CSV file in any format."

msgctxt "product_edits_by_producers_analysis"
msgid "The platform also provides in-depth analysis of the products."
msgstr "The platform also provides in-depth analysis of the products."

# It = the platform
msgctxt "product_edits_by_producers_indicators"
msgid "It computes indicators such as the Nutri-Score, NOVA, and the Eco-score, and automatically identifies suggestions to improve them (for instance all products that would get a better Nutri-Score grade with a slight composition change)."
msgstr "It computes indicators such as the Nutri-Score, NOVA, and the Eco-score, and automatically identifies suggestions to improve them (for instance all products that would get a better Nutri-Score grade with a slight composition change)."

msgctxt "attribute_forest_footprint_name"
msgid "Forest footprint"
msgstr "Forest footprint"

msgctxt "attribute_forest_footprint_setting_name"
msgid "Low risk of deforestation (Forest footprint)"
msgstr "Low risk of deforestation (Forest footprint)"

msgctxt "attribute_forest_footprint_setting_note"
msgid "The forest footprint corresponds to the risk of deforestation associated with its ingredients."
msgstr "The forest footprint corresponds to the risk of deforestation associated with its ingredients."

msgctxt "attribute_forest_footprint_a_title"
msgid "Very small forest footprint"
msgstr "Very small forest footprint"

msgctxt "attribute_forest_footprint_b_title"
msgid "Small forest footprint"
msgstr "Small forest footprint"

msgctxt "attribute_forest_footprint_c_title"
msgid "Medium forest footprint"
msgstr "Medium forest footprint"

msgctxt "attribute_forest_footprint_d_title"
msgid "Large forest footprint"
msgstr "Large forest footprint"

msgctxt "attribute_forest_footprint_e_title"
msgid "Very large forest footprint"
msgstr "Very large forest footprint"

msgctxt "attribute_forest_footprint_not_computed_title"
msgid "Forest footprint not computed"
msgstr "Forest footprint not computed"

msgctxt "attribute_forest_footprint_a_description_short"
msgid "Almost no risk of deforestation"
msgstr "Almost no risk of deforestation"

msgctxt "attribute_forest_footprint_b_description_short"
msgid "Low risk of deforestation"
msgstr "Low risk of deforestation"

msgctxt "attribute_forest_footprint_c_description_short"
msgid "Moderate risk of deforestation"
msgstr "Moderate risk of deforestation"

msgctxt "attribute_forest_footprint_d_description_short"
msgid "High risk of deforestation"
msgstr "High risk of deforestation"

msgctxt "attribute_forest_footprint_e_description_short"
msgid "Very high risk of deforestation"
msgstr "Very high risk of deforestation"

msgctxt "attribute_forest_footprint_not_computed_description_short"
msgid "Currently only for products with chicken or eggs"
msgstr "Currently only for products with chicken or eggs"

msgctxt "classify_products_according_to_your_preferences"
msgid "Classify products according to your preferences"
msgstr "Classify products according to your preferences"

# %d will be replaced by the number of products
msgctxt "classify_the_d_products_below_according_to_your_preferences"
msgid "Classify the %d products below according to your preferences"
msgstr "Classify the %d products below according to your preferences"

msgctxt "sort_by_popularity"
msgid "Most scanned products"
msgstr "Most scanned products"

msgctxt "sort_by_nutriscore_score"
msgid "Products with the best Nutri-Score"
msgstr "Products with the best Nutri-Score"

msgctxt "sort_by_ecoscore_score"
msgid "Products with the best Eco-Score"
msgstr "Products with the best Eco-Score"

msgctxt "sort_by_created_t"
msgid "Recently added products"
msgstr "Recently added products"

msgctxt "sort_by_last_modified_t"
msgid "Recently modified products"
msgstr "Recently modified products"

# %d will be replaced by the number of products
msgctxt "d_products_per_page"
msgid "%d products per page"
msgstr "%d products per page"

msgctxt "not_applicable"
msgid "Not applicable"
msgstr "Not applicable"

msgctxt "abbreviated_product_name"
msgid "Abbreviated product name"
msgstr "Abbreviated product name"

msgctxt "abbreviated_product_name_note"
msgid "Product name with abbreviations shown on receipts"
msgstr "Product name with abbreviations shown on receipts"

msgctxt "footer_vision"
msgid "Vision, Mission, Values and Programs"
msgstr "Vision, Mission, Values and Programs"

# Do not translate
msgctxt "footer_vision_link"
msgid "https://world.openfoodfacts.org/open-food-facts-vision-mission-values-and-programs"
msgstr "https://world.openfoodfacts.org/open-food-facts-vision-mission-values-and-programs"

msgctxt "forgotten_password"
msgid "Forgotten password?"
msgstr "Forgotten password?"

msgctxt "reset_password_error"
msgid "We could not reinitialize your password, please contact us for assistance."
msgstr "We could not reinitialize your password, please contact us for assistance."

msgctxt "remove_all_nutrient_values"
msgid "Remove all nutrient values"
msgstr "Remove all nutrient values"

msgctxt "delete_user_process"
msgid "User is being deleted. This may take a few minutes."
msgstr "User is being deleted. This may take a few minutes."

msgctxt "attribute_ecoscore_not_applicable_title"
msgid "Eco-Score not yet applicable"
msgstr "Eco-Score not yet applicable"

msgctxt "attribute_ecoscore_not_applicable_description_short"
msgid "Not yet applicable for the category"
msgstr "Not yet applicable for the category"

# variable names between { } must not be translated
msgctxt "f_attribute_ecoscore_not_applicable_description"
msgid "Not yet applicable for the category: {category}"
msgstr "Not yet applicable for the category: {category}"

msgctxt "ecoscore_not_applicable_coming_soon"
msgid "The Eco-Score is not yet applicable for this category, but we are working on adding support for it."
msgstr "The Eco-Score is not yet applicable for this category, but we are working on adding support for it."

msgctxt "attribute_ecoscore_unknown_title"
msgid "Eco-Score not computed"
msgstr "Eco-Score not computed"

msgctxt "attribute_ecoscore_unknown_description_short"
msgid "Unknown environmental impact"
msgstr "Unknown environmental impact"

msgctxt "ecoscore_unknown_call_to_help"
msgid "We could not compute the Eco-Score of this product as it is missing some data, could you help complete it?"
msgstr "We could not compute the Eco-Score of this product as it is missing some data, could you help complete it?"

msgctxt "org_list_of_gs1_gln_description"
msgid "GS1 data is automatically associated with an OFF organization identifier that corresponds to the GS1 partyName field. To change the OFF organization identifier, you can directly assign 1 or more GS1 GLN identifiers."
msgstr "GS1 data is automatically associated with an OFF organization identifier that corresponds to the GS1 partyName field. To change the OFF organization identifier, you can directly assign 1 or more GS1 GLN identifiers."

msgctxt "org_list_of_gs1_gln"
msgid "List of GS1 GLN identifiers to be associated with the organization"
msgstr "List of GS1 GLN identifiers to be associated with the organization"

msgctxt "org_list_of_gs1_gln_note"
msgid "A comma separated list of GS1 GLN identifiers to force the association with this organization."
msgstr "A comma separated list of GS1 GLN identifiers to force the association with this organization."

msgctxt "org_valid_org"
msgid "Validate organization as a real producer."
msgstr "Validate organization as a real producer."

msgctxt "org_valid_org_note"
msgid "The organization is verified as a real producer by a human, also creates entry in CRM."
msgstr "The organization is verified as a real producer by a human, also creates entry in CRM."

msgctxt "org_enable_manual_export_to_public_platform"
msgid "Enable organization members to manually export product data and photos to the public database."
msgstr "Enable organization members to manually export product data and photos to the public database."

msgctxt "org_enable_manual_export_to_public_platform_note"
msgid "Manual exports can be enabled once the imported data has been reviewed by an administrator."
msgstr "Manual exports can be enabled once the imported data has been reviewed by an administrator."

msgctxt "org_activate_automated_daily_export_to_public_platform"
msgid "Activate automated daily exports of product data and photos to the public database."
msgstr "Activate automated daily exports of product data and photos to the public database."

msgctxt "org_activate_automated_daily_export_to_public_platform_note"
msgid "Automated exports should be activated only for organizations that have automated imports (e.g. through Equadis)."
msgstr "Automated exports should be activated only for organizations that have automated imports (e.g. through Equadis)."

msgctxt "org_admin"
msgid "Administrator fields"
msgstr "Administrator fields"

msgctxt "minion_status_inactive"
msgid "Queued"
msgstr "Queued"

msgctxt "minion_status_active"
msgid "In progress"
msgstr "In progress"

msgctxt "minion_status_finished"
msgid "Finished"
msgstr "Finished"

msgctxt "minion_status_failed"
msgid "Failed"
msgstr "Failed"

# Export: use a noun and not a verb
msgctxt "export_job_export"
msgid "Export from the producers platform"
msgstr "Export from the producers platform"

# Import: use a noun and not a verb
msgctxt "export_job_import"
msgid "Import to the public database"
msgstr "Import to the public database"

# Update: use a noun and not a verb
msgctxt "export_job_status_update"
msgid "Update of the import status on the producers platform"
msgstr "Update of the import status on the producers platform"

msgctxt "export_in_progress"
msgid "The export has been scheduled. This page can be closed."
msgstr "The export has been scheduled. This page can be closed."

msgctxt "export_products_to_public_database_request_email"
msgid "Your export has been scheduled. You will receive an e-mail once it is finished."
msgstr "Your export has been scheduled. You will receive an e-mail once it is finished."

msgctxt "product_page_on_the_public_database"
msgid "Product page on the public database"
msgstr "Product page on the public database"

msgctxt "product_does_not_exist_on_the_public_database"
msgid "The product does not exist yet on the public database"
msgstr "The product does not exist yet on the public database"

# product updates = updates to multiple products
msgctxt "some_product_updates_have_not_been_published_on_the_public_database"
msgid "Some product updates have not been published on the public database."
msgstr "Some product updates have not been published on the public database."

msgctxt "org_do_not_import_codeonline"
msgid "Do not import CodeOnline data."
msgstr "Do not import CodeOnline data."

msgctxt "overwrite_owner"
msgid "Overwrite products that have a different owner on the public platform. Otherwise, products with a different owner will be skipped."
msgstr "Overwrite products that have a different owner on the public platform. Otherwise, products with a different owner will be skipped."

msgctxt "data_source_database"
msgid "Some of the data for the products of %s come from %s."
msgstr "Some of the data for the products of %s come from %s."

msgctxt "data_source_database_note_about_the_producers_platform"
msgid "Manufacturers can use the Open Food Facts <a href=\"<producers_platform_url>\">free plaform for producers</a> to access and complete this data, and to obtain reports, analysis and product improvements opportunities (e.g. better Nutri-Score)."
msgstr "Manufacturers can use the Open Food Facts <a href=\"<producers_platform_url>\">free plaform for producers</a> to access and complete this data, and to obtain reports, analysis and product improvements opportunities (e.g. better Nutri-Score)."

# variable names between { } must not be translated
msgctxt "f_data_source_database_provider"
msgid "The manufacturer {manufacturer} uses {provider} to automatically transmit data and photos for its products."
msgstr "The manufacturer {manufacturer} uses {provider} to automatically transmit data and photos for its products."

msgctxt "image_other_type"
msgid "Type of the product photo"
msgstr "Type of the product photo"

# do not translate "front, ingredients, nutrition, packaging"
msgctxt "image_other_type_description"
msgid "If you use the same column on multiple lines to provide images URLs for a single product, you can use this field to indicate the type of the image: front, ingredients, nutrition or packaging."
msgstr "If you use the same column on multiple lines to provide images URLs for a single product, you can use this field to indicate the type of the image: front, ingredients, nutrition or packaging."

msgctxt "forest_footprint_one_line_explanation"
msgid "The forest footprint is calculated by taking into account the ingredients whose production requires soybeans, the cultivation of which is linked to deforestation."
msgstr "The forest footprint is calculated by taking into account the ingredients whose production requires soybeans, the cultivation of which is linked to deforestation"

msgctxt "ecoscore_agribalyse_match_warning"
msgid "The Eco-Score can only be calculated if the product has a sufficiently precise category."
msgstr "The Eco-Score can only be calculated if the product has a sufficiently precise category."

msgctxt "ecoscore_add_more_precise_category"
msgid "You can modify the product page to add a more precise category."
msgstr "You can modify the product page to add a more precise category."

msgctxt "ecoscore_platform_promo"
msgid "If you are the manufacturer of this product, you can send us the information with our <a href=\"https://world.pro.openfoodfacts.org\">free platform for producers</a>."
msgstr "If you are the manufacturer of this product, you can send us the information with our <a href=\"https://world.pro.openfoodfacts.org\">free platform for producers</a>."

msgctxt "ecoscore_warning_missing_information"
msgid "Warning: some information necessary to calculate the Eco-Score with precision is not provided (see the details of the calculation below)."
msgstr "Warning: some information necessary to calculate the Eco-Score with precision is not provided (see the details of the calculation below)."

msgctxt "ecoscore_add_missing_information"
msgid "You can edit the product to add the missing information."
msgstr "You can edit the product to add the missing information."

msgctxt "ecoscore_product_category_reference_score"
msgid "Baseline score of the product category"
msgstr "Baseline score of the product category"

msgctxt "ecoscore_panel_lca"
msgid "Lifecyle Analysis (LCA)"
msgstr "Lifecyle Analysis (LCA)"

# do not translate Agribalyse
msgctxt "ecoscore_agribalyse_category"
msgid "Agribalyse category"
msgstr "Agribalyse category"

msgctxt "ecoscore_category_proxy_match"
msgid "Approximate match with the product category"
msgstr "Approximate match with the product category"

msgctxt "ecoscore_category_exact_match"
msgid "Exact match with the product category"
msgstr "Exact match with the product category"

msgctxt "ecoscore_pef_environmental_score"
msgid "PEF environmental score"
msgstr "PEF environmental score"

msgctxt "ecoscore_incl_climate_change_impact"
msgid "including impact on climate change"
msgstr "including impact on climate change"

msgctxt "ecoscore_impact_detail_by_stages"
msgid "Details of the impacts by stages of the life cycle"
msgstr "Details of the impacts by stages of the life cycle"

# stage meaning step
msgctxt "ecoscore_stage"
msgid "Stage"
msgstr "Stage"

msgctxt "ecoscore_impact"
msgid "Impact"
msgstr "Impact"

msgctxt "ecoscore_agriculture"
msgid "Agriculture"
msgstr "Agriculture"

msgctxt "ecoscore_processing"
msgid "Processing"
msgstr "Processing"

msgctxt "ecoscore_packaging"
msgid "Packaging"
msgstr "Packaging"

msgctxt "ecoscore_transportation"
msgid "Transportation"
msgstr "Transportation"

msgctxt "ecoscore_distribution"
msgid "Distribution"
msgstr "Distribution"

msgctxt "ecoscore_consumption"
msgid "Consumption"
msgstr "Consumption"

msgctxt "ecoscore_lca_score_out_of_100"
msgid "LCA score out of 100"
msgstr "LCA score out of 100"

msgctxt "ecoscore_no_agribalyse_category_match"
msgid "No match between product categories and Agribalyse categories."
msgstr "No match between product categories and Agribalyse categories."

msgctxt "ecoscore_edit_category_to_more_granular"
msgid "You can modify the product page to add a more granular category."
msgstr "You can modify the product page to add a more granular category."

msgctxt "ecoscore_additional_bonuses_and_maluses"
msgid "Additional bonuses and maluses"
msgstr "Additional bonuses and maluses"

msgctxt "ecoscore_production_system"
msgid "Production mode"
msgstr "Production mode"

msgctxt "ecoscore_no_labels_taken_into_account"
msgid "No labels taken into account for the production system."
msgstr "No labels taken into account for the production system."

msgctxt "ecoscore_please_add_the_labels"
msgid "If this product has a label characterizing the production system (organic, fair trade, Label Rouge, Bleu Blanc Coeur etc.), you can modify the product sheet to add it."
msgstr "If this product has a label characterizing the production system (organic, fair trade, Label Rouge, Bleu Blanc Coeur etc.), you can modify the product sheet to add it."

msgctxt "ecoscore_origins_of_ingredients"
msgid "Origins of ingredients"
msgstr "Origins of ingredients"

msgctxt "ecoscore_ingredients_not_indicated"
msgid "The origins of the ingredients of this product are not indicated."
msgstr "The origins of the ingredients of this product are not indicated."

msgctxt "ecoscore_please_add_the_ingredients"
msgid "If they are indicated on the packaging, you can modify the product sheet and add them."
msgstr "If they are indicated on the packaging, you can modify the product sheet and add them."

msgctxt "ecoscore_environmental_policy"
msgid "Environmental policy"
msgstr "Environmental policy"

msgctxt "ecoscore_threatened_species"
msgid "Threatened species"
msgstr "Threatened species"

msgctxt "ecoscore_ingredients_whose_cultivation_threatens_species"
msgid "Ingredients that threatens species"
msgstr "Ingredients that threatens species"

msgctxt "ecoscore_no_species_threatening_ingredients"
msgid "No ingredients that threaten species"
msgstr "No ingredients that threaten species"

msgctxt "ecoscore_ingredients_unknown"
msgid "The information on the ingredients of this product has not been given."
msgstr "The information on the ingredients of this product has not been given."

msgctxt "ecoscore_edit_for_more_precise_ecoscore"
msgid "For a more precise calculation of the Eco-Score, you can edit the product page and add them."
msgstr "For a more precise calculation of the Eco-Score, you can edit the product page and add them."

msgctxt "ecoscore_packaging_ratio"
msgid "ratio"
msgstr "ratio"

msgctxt "ecoscore_packaging_score"
msgid "score"
msgstr "score"

msgctxt "ecoscore_score_of_all_components"
msgid "Score of all components"
msgstr "Score of all components"

msgctxt "ecoscore_no_packaging_information"
msgid "The information about the packaging of this product is not filled in."
msgstr "The information about the packaging of this product is not filled in."

msgctxt "ecoscore_unprecise_packaging_information"
msgid "The information about the packaging of this product is not sufficiently precise (exact shapes and materials of all components of the packaging)."
msgstr "The information about the packaging of this product is not sufficiently precise (exact shapes and materials of all components of the packaging)."

msgctxt "ecoscore_edit_for_more_precise_ecoscore"
msgid "For a more precise calculation of the Eco-Score, you can modify the product page and add them."
msgstr "For a more precise calculation of the Eco-Score, you can modify the product page and add them."

msgctxt "ecoscore_final_score"
msgid "Final score"
msgstr "Final score"

msgctxt "ecoscore_lower_the_score_lower_the_impact"
msgid "(the lower the score, the lower the impact)"
msgstr "(the lower the score, the lower the impact)"

msgctxt "ecoscore_kg_co2_eq_kg_product"
msgid "kg CO2 eq/kg of product"
msgstr "kg CO2 eq/kg of product"

# do not translate the link
msgctxt "ecoscore_platform_prompt_ecoscore_modal"
msgid "If you are the manufacturer of this product, you can send us the information with our <a href=\"https://world.pro.openfoodfacts.org\">free platform for producers</a>."
msgstr "If you are the manufacturer of this product, you can send us the information with our <a href=\"https://world.pro.openfoodfacts.org\">free platform for producers</a>."

# do not translate Eco-Score and the link
msgctxt "ecoscore_description"
msgid "The <a href=\"/ecoscore\">Eco-Score</a> is an experimental score that summarizes the environmental impacts of food products."
msgstr "The <a href=\"/ecoscore\">Eco-Score</a> is an experimental score that summarizes the environmental impacts of food products."

# do not translate Eco-Score
msgctxt "ecoscore_warning_fr"
msgid "The Eco-Score formula is subject to change as it is regularly improved to make it more precise."
msgstr "The Eco-Score formula is subject to change as it is is regularly improved to make it more precise."

# do not translate Eco-Score
msgctxt "ecoscore_warning_international"
msgid "The Eco-Score was initially developped for France and it is being extended to other European countries. The Eco-Score formula is subject to change as it is regularly improved to make it more precise and better suited to each country."
msgstr "The Eco-Score was initially developped for France and it is being extended to other European countries. The Eco-Score formula is subject to change as it is regularly improved to make it more precise and better suited to each country."

msgctxt "ecoscore_warning_transportation_world"
msgid "Select a country in order to include the full impact of transportation."
msgstr "Select a country in order to include the full impact of transportation."

msgctxt "ecoscore_warning_transportation"
msgid "The full impact of transportation to your country is currently unknown."
msgstr "The full impact of transportation to your country is currently unknown."

msgctxt "app_banner_text"
msgid "Scan barcodes to get the Nutri-Score, the Eco-Score and more!"
msgstr "Scan barcodes to get the Nutri-Score, the Eco-Score and more!"

msgctxt "org_gs1_product_name_is_abbreviated"
msgid "GS1 product names for this manufacturer are abbreviated."
msgstr "GS1 product names for this manufacturer are abbreviated."

msgctxt "org_gs1_nutrients_are_unprepared"
msgid "GS1 prepared nutrients for this manufacturer are in fact for the product as sold."
msgstr "GS1 prepared nutrients for this manufacturer are in fact for the product as sold."

msgctxt "org_gs1_nutrients_are_unprepared_note"
msgid "Check that the manufacturer does not make products that really have nutrients for the prepared product."
msgstr "Check that the manufacturer does not make products that really have nutrients for the prepared product."

msgctxt "org_gs1_product_name_is_abbreviated_description"
msgid "Some manufacturers have incorrect values for some fields in GS1. The features below can be used to fix some of them."
msgstr "Some manufacturers have incorrect values for some fields in GS1. The features below can be used to fix some of them."

# do not remove %s, it will be replaced with the source name
msgctxt "import_source_string"
msgid "Import data from %s"
msgstr "Import data from %s"

msgctxt "org_protect_data"
msgid "Protect the data that is provided by the organization."
msgstr "Protect the data that is provided by the organization."

msgctxt "org_protect_data_note"
msgid "Removing or changing the provided data will be possible only by experimented contributors on the web site."
msgstr "Removing or changing the provided data will be possible only by experimented contributors on the web site."

msgctxt "ecoscore_packaging_impact_high"
msgid "Packaging with a high impact"
msgstr "Packaging with a high impact"

msgctxt "ecoscore_packaging_impact_medium"
msgid "Packaging with a medium impact"
msgstr "Packaging with a medium impact"

msgctxt "ecoscore_packaging_impact_low"
msgid "Packaging with a low impact"
msgstr "Packaging with a low impact"

msgctxt "ecoscore_packaging_missing_information"
msgid "Missing packaging information for this product"
msgstr "Missing packaging information for this product"

msgctxt "ecoscore_origins_of_ingredients_impact_high"
msgid "Origins of ingredients with a high impact"
msgstr "Origins of ingredients with a high impact"

msgctxt "ecoscore_origins_of_ingredients_impact_medium"
msgid "Origins of ingredients with a medium impact"
msgstr "Origins of ingredients with a medium impact"

msgctxt "ecoscore_origins_of_ingredients_impact_low"
msgid "Origins of ingredients with a low impact"
msgstr "Origins of ingredients with a low impact"

msgctxt "ecoscore_origins_of_ingredients_missing_information"
msgid "Missing origins of ingredients information"
msgstr "Missing origins of ingredients information"

msgctxt "percent_of_ingredients"
msgid "% of ingredients"
msgstr "% of ingredients"

# medium as in "medium impact"
msgctxt "medium"
msgid "medium"
msgstr "medium"

msgctxt "nutrition_grade_fr_tea_bags_note"
msgid "Note: the Nutri-Score of teas and herbal teas corresponds to the product prepared with water only, without sugar or milk."
msgstr "Note: the Nutri-Score of teas and herbal teas corresponds to the product prepared with water only, without sugar or milk."

msgctxt "g_per_100g"
msgid "%s g / 100 g"
msgstr "%s g / 100 g"

msgctxt "donation_title"
msgid "Important: we need your support!"
msgstr "Important: we need your support!"

msgctxt "donation_text_2023_main"
msgid "Help us make food transparency the norm!"
msgstr "Help us make food transparency the norm!"

msgctxt "donation_text_2023_secondary"
msgid "As a non-profit organization, we depend on your donations to continue informing consumers around the world about what they eat."
msgstr "As a non-profit organization, we depend on your donations to continue informing consumers around the world about what they eat."

msgctxt "donation_text_2023_tertiary"
msgid "The food revolution starts with you!"
msgstr "The food revolution starts with you!"

msgctxt "donation_cta"
msgid "Donate"
msgstr "Donate"

msgctxt "ecoscore_production_system_no_labels_with_environmental_benefits"
msgid "No labels with environmental benefits"
msgstr "No labels with environmental benefits"

msgctxt "ecoscore_production_system_labels_with_environmental_benefits"
msgid "Labels with environmental benefits"
msgstr "Labels with environmental benefits"

msgctxt "ecoscore_production_system_labels_with_environmental_benefits_high"
msgid "Labels with high environmental benefits"
msgstr "Labels with high environmental benefits"

msgctxt "ecoscore_production_system_labels_with_environmental_benefits_very_high"
msgid "Labels with very high environmental benefits"
msgstr "Labels with very high environmental benefits"

msgctxt "other"
msgid "Other"
msgstr "Other"

# statistical mean
msgctxt "mean"
msgid "Mean"
msgstr "Mean"

msgctxt "recipes_ingredients_statistics"
msgid "Ingredients statistics for all products"
msgstr "Ingredients statistics for all products"

msgctxt "recipes_ingredients_for_each_product"
msgid "Ingredients for each product"
msgstr "Ingredients for each product"

msgctxt "product_deleted"
msgid "Product deleted."
msgstr "Product deleted."

msgctxt "carbon_footprint"
msgid "Carbon footprint"
msgstr "Carbon footprint"

# variable names between { } must not be translated
msgctxt "f_carbon_footprint_per_100g_of_product"
msgid "{grams} g CO² per 100g of product"
msgstr "{grams} g CO² per 100g of product"

# variable names between { } must not be translated
msgctxt "f_equal_to_driving_km_in_a_petrol_car"
msgid "Equal to driving {kilometers} km in a petrol car"
msgstr "Equal to driving {kilometers} km in a petrol car"

msgctxt "source_ademe_agribalyse"
msgid "Source: ADEME Agribalyse Database"
msgstr "Source: ADEME Agribalyse Database"

msgctxt "source_ademe_agribalyse_for_category"
msgid "The carbon emission figure comes from ADEME's Agribalyse database, for the category:"
msgstr "The carbon emission figure comes from ADEME's Agribalyse database, for the category:"

msgctxt "environment_card_title"
msgid "Environment"
msgstr "Environment"

msgctxt "health_card_title"
msgid "Nutrition and health"
msgstr "Nutrition and health"

msgctxt "contains_palm_oil"
msgid "Contains palm oil"
msgstr "Contains palm oil"

msgctxt "contains_palm_oil_subtitle"
msgid "Drives deforestation and threatens species such as the orangutan"
msgstr "Drives deforestation and threatens species such as the orangutan"

msgctxt "contains_palm_oil_description"
msgid "Tropical forests in Asia, Africa and Latin America are destroyed to create and expand oil palm tree plantations. The deforestation contributes to climate change, and it endangers species such as the orangutan, the pigmy elephant and the Sumatran rhino."
msgstr "Tropical forests in Asia, Africa and Latin America are destroyed to create and expand oil palm tree plantations. The deforestation contributes to climate change, and it endangers species such as the orangutan, the pigmy elephant and the Sumatran rhino."

msgctxt "bonus"
msgid "Bonus"
msgstr "Bonus"

msgctxt "malus"
msgid "Malus"
msgstr "Malus"

msgctxt "life_cycle_analysis"
msgid "Life cycle analysis"
msgstr "Life cycle analysis"

msgctxt "ecoscore_bonuses_and_maluses"
msgid "Bonuses and maluses"
msgstr "Bonuses and maluses"

msgctxt "ecoscore_for_this_product"
msgid "Eco-Score for this product"
msgstr "Eco-Score for this product"

msgctxt "average_impact_of_the_category"
msgid "Average impact of products of the same category"
msgstr "Average impact of products of the same category"

msgctxt "ecoscore_sum_of_bonuses_and_maluses"
msgid "Sum of bonuses and maluses"
msgstr "Sum of bonuses and maluses"

msgctxt "ecoscore_sum_of_bonuses_and_maluses_is_capped"
msgid "The sum of bonuses and maluses is capped at +25."
msgstr "The sum of bonuses and maluses is capped at +25."

msgctxt "ecoscore_lca_score"
msgid "Life cycle analysis score"
msgstr "Life cycle analysis score"

msgctxt "impact_for_this_product"
msgid "Impact for this product"
msgstr "Impact for this product"

msgctxt "ecoscore_downgraded_non_recyclable_and_non_biodegradable_materials"
msgid "The score of products with non-recyclable and non-biodegradable packaging materials is capped at 79 (grade B)."
msgstr "The score of products with non-recyclable and non-biodegradable packaging materials is capped at 79 (grade B)."

msgctxt "nutriscore_not_applicable"
msgid "Nutri-Score not applicable for this product category."
msgstr "Nutri-Score not applicable for this product category."

msgctxt "nutriscore_missing_category"
msgid "The category of the product must be specified in order to compute the Nutri-Score."
msgstr "The category of the product must be specified in order to compute the Nutri-Score."

msgctxt "nutriscore_missing_nutrition_data"
msgid "The nutrition facts of the product must be specified in order to compute the Nutri-Score."
msgstr "The nutrition facts of the product must be specified in order to compute the Nutri-Score."

msgctxt "nutriscore_missing_category_and_nutrition_data"
msgid "The category and the nutrition facts of the product must be specified in order to compute the Nutri-Score."
msgstr "The category and the nutrition facts of the product must be specified in order to compute the Nutri-Score."

msgctxt "health"
msgid "Health"
msgstr "Health"

msgctxt "contribution_panel_title"
msgid "Contribution"
msgstr "Contribution"

msgctxt "contribution_navigation"
msgid "Contribution"
msgstr "Contribution"

msgctxt "data_quality_errors_panel_title"
msgid "Detected Errors"
msgstr "Detected Errors"

msgctxt "data_quality_errors_panel_subtitle"
msgid "Help us improve quality of our data by contributing fixes"
msgstr "Help us improve quality of our data by contributing fixes"

msgctxt "data_quality_warnings_panel_title"
msgid "Potential issues"
msgstr "Potential issues"

msgctxt "data_quality_warnings_panel_subtitle"
msgid "We have detected some potential issues or potential improvements, could you check if some apply ?"
msgstr "We have detected some potential issues or potential improvements, could you check if some apply ?"

msgctxt "data_quality_info_panel_title"
msgid "Data Quality infos"
msgstr "Data Quality infos"

msgctxt "data_quality_info_panel_subtitle"
msgid "Some infos about data quality on this product"
msgstr "Some infos about data quality on this product"

# will be followed by : and a value. e.g. "Compared to: bananas"
msgctxt "compared_to"
msgid "Compared to"
msgstr "Compared to"

# name of an activity / a sport
msgctxt "activity_walking"
msgid "Walking"
msgstr "Walking"

# name of an activity / a sport
msgctxt "activity_swimming"
msgid "Swimming"
msgstr "Swimming"

# name of an activity / a sport
msgctxt "activity_bicycling"
msgid "Bicycling"
msgstr "Bicycling"

# name of an activity / a sport
msgctxt "activity_running"
msgid "Running"
msgstr "Running"

# Don't translate {kj}, it will be replaced by a number
msgctxt "f_energy_per_100g"
msgid "{kj} kJ per 100g"
msgstr "{kj} kJ per 100g"

# Don't translate {kj}, it will be replaced by a number
msgctxt "f_equal_to_walking_minutes_or_steps"
msgid "Equal to walking {minutes} minutes or {steps} steps"
msgstr "Equal to walking {minutes} minutes or {steps} steps"

# Don't translate {kg} and {lb}, it will be replaced by a number
msgctxt "f_energy_expenditure_for_weight_in_kg_lb"
msgid "Energy expenditure for a person weighting {kg} kg / {lb} lb"
msgstr "Energy expenditure for a person weighting {kg} kg / {lb} lb"

msgctxt "nutriscore_missing_category_short"
msgid "Missing category"
msgstr "Missing category"

msgctxt "nutriscore_missing_nutrition_data_short"
msgid "Missing nutrition facts"
msgstr "Missing nutrition facts"

msgctxt "nutriscore_missing_category_and_nutrition_data_short"
msgid "Missing category and nutrition facts"
msgstr "Missing category and nutrition facts"

msgctxt "recommendation_who_reduce_or_stop_drinking_alcohol_title"
msgid "Reduce or stop drinking alcohol"
msgstr "Reduce or stop drinking alcohol"

msgctxt "recommendation_who_reduce_or_stop_drinking_alcohol_subtitle"
msgid "Less is better"
msgstr "Less is better"

msgctxt "recommendation_who_reduce_or_stop_drinking_alcohol_text"
msgid "This might not be the answer people want to hear, but there is no safe level for drinking alcohol. Of course there is lower-risk drinking, but WHO does not set particular limits, because the evidence shows that the ideal situation for health is to not drink at all. Alcohol is closely related to around 60 different diagnoses and for almost all there is a close dose–response relationship, so the more you drink, the higher your risk of disease. Less is better."
msgstr "This might not be the answer people want to hear, but there is no safe level for drinking alcohol. Of course there is lower-risk drinking, but WHO does not set particular limits, because the evidence shows that the ideal situation for health is to not drink at all. Alcohol is closely related to around 60 different diagnoses and for almost all there is a close dose–response relationship, so the more you drink, the higher your risk of disease. Less is better."

# "source" as in "source of the information"
msgctxt "source"
msgid "Source"
msgstr "Source"

# variable names between { } must not be translated
msgctxt "f_app_user"
msgid "A user of the {app_name} app"
msgstr "A user of the {app_name} app"

msgctxt "food_groups_p"
msgid "food groups"
msgstr "food groups"

msgctxt "food_groups_s"
msgid "food group"
msgstr "food group"

msgctxt "non_vegan_ingredients"
msgid "Non-vegan ingredients"
msgstr "Non-vegan ingredients"

msgctxt "vegan_ingredients"
msgid "No non-vegan ingredients detected"
msgstr "No non-vegan ingredients"

msgctxt "maybe_vegan_ingredients"
msgid "Ingredients that may not be vegan"
msgstr "Ingredients that may not be vegan"

msgctxt "attribute_vegan_setting_note"
msgid "To determine whether a product is vegan, we only rely on the list of ingredients."
msgstr "To determine whether a product is vegan, we only rely on the list of ingredients."

msgctxt "non_vegetarian_ingredients"
msgid "Non-vegetarian ingredients"
msgstr "Non-vegetarian ingredients"

msgctxt "vegetarian_ingredients"
msgid "No non-vegetarian ingredients detected"
msgstr "No non-vegetarian ingredients detected"

msgctxt "maybe_vegetarian_ingredients"
msgid "Ingredients that may not be vegetarian"
msgstr "Ingredients that may not be vegetarian"

msgctxt "attribute_vegetarian_setting_note"
msgid "To determine whether a product is vegetarian, we only rely on the list of ingredients."
msgstr "To determine whether a product is vegetarian, we only rely on the list of ingredients."

msgctxt "palm_oil_ingredients"
msgid "Ingredients that contain palm oil"
msgstr "Ingredients that contain palm oil"

msgctxt "may_contain_palm_oil_ingredients"
msgid "Ingredients that may contain palm oil"
msgstr "Ingredients that may contain palm oil"

msgctxt "palm_oil_free_ingredients"
msgid "No ingredients containing palm oil detected"
msgstr "No ingredients containing palm oil detected"

msgctxt "attribute_palm_oil_setting_note"
msgid "To determine whether a product contains palm oil, we only rely on the list of ingredients."
msgstr "To determine whether a product contains palm oil, we only rely on the list of ingredients."

msgctxt "unrecognized_ingredients"
msgid "Unrecognized ingredients"
msgstr "Unrecognized ingredients"

msgctxt "nova_1_unprocessed_ingredients"
msgid "The product contains only unprocessed or minimally processed ingredients."
msgstr "The product contains only unprocessed or minimally processed ingredients."

# variable names between { } must not be translated
msgctxt "f_nova_markers_for_nova_group"
msgid "Elements that indicate the product is in the {nova_group} group"
msgstr "Elements that indicate the product is in the {nova_group} group"

msgctxt "nova_classification_description"
msgid "Food products are classified into 4 groups according to their degree of processing:"
msgstr "Food products are classified into 4 groups according to their degree of processing:"

msgctxt "nova_classification_how"
msgid "The determination of the group is based on the category of the product and on the ingredients it contains."
msgstr "The determination of the group is based on the category of the product and on the ingredients it contains."

msgctxt "nova_classification_learn_more"
msgid "Learn more about the NOVA classification"
msgstr "Learn more about the NOVA classification"

msgctxt "nova_group_missing_category"
msgid "The category of the product must be specified in order to determine the NOVA group."
msgstr "The category of the product must be specified in order to determine the NOVA group."

msgctxt "nova_group_missing_ingredients"
msgid "The ingredients of the product must be specified in order to determine the NOVA group."
msgstr "The ingredients of the product must be specified in order to determine the NOVA group."

msgctxt "nova_group_too_many_unknown_ingredient"
msgid "We could not recognize some of the ingredients and determine the NOVA group."
msgstr "We could not recognize some of the ingredients and determine the NOVA group."

msgctxt "unselect_image"
msgid "Unselect Image"
msgstr "Unselect Image"

msgctxt "nutriscore_learn_more"
msgid "Learn more about the Nutri-Score"
msgstr "Learn more about the Nutri-Score"

msgctxt "ecoscore_learn_more"
msgid "Learn more about the Eco-Score"
msgstr "Learn more about the Eco-Score"

# The translation needs to be short as it is displayed at the top of small product cards
msgctxt "products_match_very_good_match"
msgid "Very good match"
msgstr "Very good match"

# The translation needs to be short as it is displayed at the top of small product cards
msgctxt "products_match_good_match"
msgid "Good match"
msgstr "Good match"

# The translation needs to be short as it is displayed at the top of small product cards
msgctxt "products_match_poor_match"
msgid "Poor match"
msgstr "Poor match"

# The translation needs to be short as it is displayed at the top of small product cards
msgctxt "products_match_unknown_match"
msgid "Unknown match"
msgstr "Unknown match"

# The translation needs to be short as it is displayed at the top of small product cards
msgctxt "products_match_may_not_match"
msgid "May not match"
msgstr "May not match"

# The translation needs to be short as it is displayed at the top of small product cards
msgctxt "products_match_does_not_match"
msgid "Does not match"
msgstr "Does not match"

msgctxt "reset_preferences"
msgid "Use default preferences"
msgstr "Use default preferences"

msgctxt "reset_preferences_details"
msgid "Nutri-Score, Eco-Score and food processing level (NOVA)"
msgstr "Nutri-Score, Eco-Score and food processing level (NOVA)"

msgctxt "actions_add_ingredients"
msgid "Could you add the ingredients list?"
msgstr "Could you add the ingredients list?"

msgctxt "actions_to_compute_nutriscore"
msgid "Could you add the information needed to compute the Nutri-Score?"
msgstr "Could you add the information needed to compute the Nutri-Score?"

msgctxt "actions_to_compute_ecoscore"
msgid "Could you add a precise product category so that we can compute the Eco-Score?"
msgstr "Could you add a precise product category so that we can compute the Eco-Score?"

msgctxt "action_add_ingredients_text"
msgid "Add the ingredients"
msgstr "Add the ingredients"

msgctxt "action_add_categories"
msgid "Add a category"
msgstr "Add a category"

msgctxt "action_add_nutrition_facts"
msgid "Add nutrition facts"
msgstr "Add nutrition facts"

msgctxt "action_add_origins"
msgid "Add the origins of ingredients for this product"
msgstr "Add the origins of ingredients for this product"

msgctxt "action_add_packaging_image"
msgid "Take a photo of the recycling information"
msgstr "Take a photo of the recycling information"

msgctxt "action_add_packaging_components"
msgid "Add packaging components"
msgstr "Take a photo of the recycling information"

msgctxt "action_add_quantity"
msgid "Add quantity of the product"
msgstr "Add quantity of the product"

# this is not used yet
msgctxt "action_add_basic_details"
msgid "Add basic details"
msgstr "Add basic details"

# this is not used yet
msgctxt "action_add_portion_size"
msgid "Add portion size"
msgstr "Add portion size"

# this is not used yet
msgctxt "action_add_ingredients_image"
msgid "Take a photo of the ingredients"
msgstr "Take a photo of the ingredients"

# this is not used yet
msgctxt "action_add_nutrition_image"
msgid "Take a photo of the nutrition facts"
msgstr "Take a photo of the nutrition facts"

# this is not used yet
msgctxt "action_refresh_ingredients_image"
msgid "Refresh the photo of the ingredients"
msgstr "Refresh the photo of the ingredients"

# this is not used yet
msgctxt "action_refresh_nutrition_image"
msgid "Refresh the photo of the nutrition facts"
msgstr "Refresh the photo of the nutrition facts"

# this is not used yet
msgctxt "action_add_packaging_text"
msgid "Extract and check the recycling information"
msgstr "Extract and check the recycling information"

# this is not used yet
msgctxt "action_add_stores"
msgid "Add the store where you found this product"
msgstr "Add the store where you found this product"

# this is not used yet
msgctxt "action_labels"
msgid "Add any label present on this product"
msgstr "Add any label present on this product"

# this is not used yet
msgctxt "action_countries"
msgid "Add the country where you found this product"
msgstr "Add the country where you found this product"

# this is not used yet
msgctxt "action_packager_codes_image"
msgid "Take a photo of traceability codes"
msgstr "Take a photo of traceability codes"

# Used as a header for key facts
msgctxt "knowledge_panels_facts"
msgid "What you need to know"
msgstr "What you need to know"

msgctxt "knowledge_panels_recommendation"
msgid "Recommendation"
msgstr "Recommendation"

msgctxt "nutrient_info_salt_risk"
msgid "A high consumption of salt (or sodium) can cause raised blood pressure, which can increase the risk of heart disease and stroke."
msgstr "A high consumption of salt (or sodium) can cause raised blood pressure, which can increase the risk of heart disease and stroke."

msgctxt "nutrient_info_salt_high_blood_pressure"
msgid "Many people who have high blood pressure do not know it, as there are often no symptoms."
msgstr "Many people who have high blood pressure do not know it, as there are often no symptoms."

msgctxt "nutrient_info_salt_high_consumption"
msgid "Most people consume too much salt (on average 9 to 12 grams per day), around twice the recommended maximum level of intake."
msgstr "Most people consume too much salt (on average 9 to 12 grams per day), around twice the recommended maximum level of intake."

msgctxt "nutrient_recommendation_salt_title"
msgid "Limit the consumption of salt and salted food"
msgstr "Limit the consumption of salt and salted food"

msgctxt "nutrient_recommendation_salt_cooking_and_table"
msgid "Reduce the quantity of salt used when cooking, and don't salt again at the table."
msgstr "Reduce the quantity of salt used when cooking, and don't salt again at the table."

msgctxt "nutrient_recommendation_salt_limit_salty_snacks"
msgid "Limit the consumption of salty snacks and choose products with lower salt content."
msgstr "Limit the consumption of salty snacks and choose products with lower salt content."

msgctxt "nutrient_info_sugars_risk"
msgid "A high consumption of sugar can cause weight gain and tooth decay. It also augments the risk of type 2 diabetes and cardio-vascular diseases."
msgstr "A high consumption of sugar can cause weight gain and tooth decay. It also augments the risk of type 2 diabetes and cardio-vascular diseases."

msgctxt "nutrient_recommendation_sugars_title"
msgid "Limit the consumption of sugar and sugary drinks"
msgstr "Limit the consumption of sugar and sugary drinks"

msgctxt "nutrient_recommendation_sugars_drinks"
msgid "Sugary drinks (such as sodas, fruit beverages, and fruit juices and nectars) should be limited as much as possible (no more than 1 glass a day)."
msgstr "Sugary drinks (such as sodas, fruit beverages, and fruit juices and nectars) should be limited as much as possible (no more than 1 glass a day)."

msgctxt "nutrient_recommendation_sugars_food"
msgid "Choose products with lower sugar content and reduce the consumption of products with added sugars."
msgstr "Choose products with lower sugar content and reduce the consumption of products with added sugars."

msgctxt "nutrient_info_fat_and_saturated_fat_risk"
msgid "A high consumption of fat, especially saturated fats, can raise cholesterol, which increases the risk of heart diseases."
msgstr "A high consumption of fat, especially saturated fats, can raise cholesterol, which increases the risk of heart diseases."

msgctxt "nutrient_recommendation_fat_and_saturated_fat_title"
msgid "Reduce the consumption of fat and saturated fat"
msgstr "Limit the consumption of fat and saturated fat"

msgctxt "nutrient_recommendation_fat_and_saturated_fat"
msgid "Choose products with lower fat and saturated fat content."
msgstr "Choose products with lower fat and saturated fat content."

msgctxt "sign_in"
msgid "Sign in"
msgstr "Sign in"

msgctxt "sign_out"
msgid "Sign out"
msgstr "Sign out"

msgctxt "your_contributions"
msgid "Your contributions"
msgstr "Your contributions"

msgctxt "products_added"
msgid "Products added"
msgstr "Products added"

msgctxt "products_edited"
msgid "Products edited"
msgstr "Products edited"

msgctxt "products_photographed"
msgid "Products photographed"
msgstr "Products photographed"

# result of the matching with the user preferences: should ne a noun, not a verb
msgctxt "matching_with_your_preferences"
msgid "Matching with your preferences"
msgstr "Matching with your preferences"

# HTML tags and variable names between { } must not be translated
msgctxt "f_join_us_on_slack"
msgid "Join us on <a href=\"{url}\">Slack</a>"
msgstr "Join us on <a href=\"{url}\">Slack</a>"

# HTML tags and variable names between { } must not be translated
msgctxt "f_discover_our_code_of_conduct"
msgid "Discover our <a href=\"{url}\">Code of conduct</a>"
msgstr "Discover our <a href=\"{url}\">Code of conduct</a>"

# {links} must not be translated, it will be replaced by icons and/or text links
msgctxt "f_footer_follow_us_links"
msgid "Follow us: {links}"
msgstr "Follow us: {links}"

# Should be as small as possible, e.g. use "app" instead of "application", don't specify "mobile"
msgctxt "footer_install_the_app_exclamation_mark"
msgid "Install the app!"
msgstr "Install the app!"

# HTML tags must not be translated, keep <span id=\"everyday\"> and <span id=\"foods\"> and put them around the corresponding words in the translation
# e.g. in French: Scannez les <span id=\"foods\">aliments</span> de votre <span id=\"everyday\">quotidien</span>
msgctxt "footer_scan_your_everyday_foods"
msgid "Scan your <span id=\"everyday\">everyday</span> <span id=\"foods\">foods</span>"
msgstr "Scan your <span id=\"everyday\">everyday</span> <span id=\"foods\">foods</span>"

msgctxt "nutrition"
msgid "Nutrition"
msgstr "Nutrition"

# Note: "criteria" is plural here. So in French for instance: "Vos critères"
msgctxt "your_criteria"
msgid "Your criteria"
msgstr "Your criteria"

msgctxt "product"
msgid "Product"
msgstr "Product"

msgctxt "environment"
msgid "Environment"
msgstr "Environment"

msgctxt "api_result_failure"
msgid "Failure"
msgstr "Failure"

msgctxt "api_result_product_found"
msgid "Product found"
msgstr "Product found"

msgctxt "api_result_product_not_found"
msgid "Product not found"
msgstr "Product not found"

msgctxt "api_result_product_updated"
msgid "Product updated"
msgstr "Product updated"

msgctxt "api_message_invalid_api_action"
msgid "Invalid API action"
msgstr "Invalid API action"

msgctxt "api_message_invalid_api_method"
msgid "Invalid API method"
msgstr "Invalid API method"

msgctxt "api_message_empty_request_body"
msgid "Empty request body"
msgstr "Empty request body"

msgctxt "api_message_invalid_json_in_request_body"
msgid "Invalid JSON in request body"
msgstr "Invalid JSON in request body"

msgctxt "api_message_invalid_code"
msgid "Invalid code"
msgstr "Invalid code"

msgctxt "api_message_invalid_type_must_be_object"
msgid "Invalid type: must be an object"
msgstr "Invalid type: must be an object"

msgctxt "api_message_invalid_type_must_be_array"
msgid "Invalid type: must be an array"
msgstr "Invalid type: must be an array"

msgctxt "api_message_invalid_type_must_be_integer"
msgid "Invalid type: must be an integer"
msgstr "Invalid type: must be an integer"

msgctxt "api_message_invalid_type_must_be_number"
msgid "Invalid type: must be a number"
msgstr "Invalid type: must be a number"

msgctxt "api_message_missing_field"
msgid "Missing field"
msgstr "Missing field"

msgctxt "api_message_unrecognized_field"
msgid "Unrecognized field"
msgstr "Unrecognized field"

msgctxt "api_message_unrecognized_value"
msgid "Unrecognized value"
msgstr "Unrecognized value"

msgctxt "api_impact_none"
msgid "None"
msgstr "None"

msgctxt "api_impact_warning"
msgid "Warning"
msgstr "Warning"

msgctxt "api_impact_failure"
msgid "Failure"
msgstr "Failure"

msgctxt "api_impact_field_ignored"
msgid "Field ignored"
msgstr "Field ignored"

msgctxt "api_impact_value_converted"
msgid "Value converted"
msgstr "Value converted"

# Unit = element, not unit of measure
msgctxt "packaging_number_of_units"
msgid "Number of units"
msgstr "Number of units"

# Unit = element, not unit of measure
msgctxt "packaging_weight"
msgid "Weight of one empty unit"
msgstr "Weight of one empty unit"

# Unit = element, not unit of measure
msgctxt "packaging_quantity_per_unit"
msgid "Quantity of product contained per unit"
msgstr "Quantity of product contained per unit"

# variable names between { } must not be translated
msgctxt "f_help_categorize_on_hunger_games"
msgid "Help categorize more {title} on Hunger Games"
msgstr "Help categorize more {title} on Hunger Games"

msgctxt "packagings_complete"
msgid "All the packaging parts of the product are listed."
msgstr "All the packaging parts of the product are listed."

msgctxt "api_message_invalid_user_id_and_password"
msgid "Invalid user id and password"
msgstr "Invalid user id and password"

msgctxt "api_message_invalid_value_must_be_0_or_1"
msgid "Invalid value: must be 0 or 1"
msgstr "Invalid value: must be 0 or 1"

# Unit = element, not unit of measure
msgctxt "packaging_number_of_units_description"
msgid "Enter the number of packaging units of the same shape and material contained in the product."
msgstr "Enter the number of packaging units of the same shape and material contained in the product."

msgctxt "packaging_shape_description"
msgid "Enter the shape name listed in the recycling instructions if they are available, or select a shape."
msgstr "Enter the shape name listed in the recycling instructions if they are available, or select a shape."

msgctxt "packaging_material_description"
msgid "Enter the specific material if it can be determined (a material code inside a triangle can often be found on packaging parts), or a generic material (for instance plastic or metal) if you are unsure."
msgstr "Enter the specific material if it can be determined (a material code inside a triangle can often be found on packaging parts), or a generic material (for instance plastic or metal) if you are unsure."

msgctxt "packaging_recycling_description"
msgid "Enter recycling instructions only if they are listed on the product."
msgstr "Enter recycling instructions only if they are listed on the product."

# Unit = element, not unit of measure
msgctxt "packaging_weight_description"
msgid "Remove any remaining food and wash and dry the packaging part before weighting. If possible, use a scale with 0.1g or 0.01g precision."
msgstr "Remove any remaining food and wash and dry the packaging part before weighting. If possible, use a scale with 0.1g or 0.01g precision."

# Unit = element, not unit of measure
msgctxt "packaging_quantity_per_unit_description"
msgid "Enter the net weight or net volume and indicate the unit (for example g or ml)."
msgstr "Enter the net weight or net volume and indicate the unit (for example g or ml)."

msgctxt "import_and_export_products"
msgid "Import and export products"
msgstr "Import and export products"

msgctxt "add_products"
msgid "Add products"
msgstr "Add products"

# Needs to be short (displayed in a menu)
msgctxt "install_the_app_to_add_products"
msgid "Install the app to add products"
msgstr "Install the app to add products"

msgctxt "search_and_analyze_products"
msgid "Search and analyze products"
msgstr "Search and analyze products"

msgctxt "resources"
msgid "Resources"
msgstr "Resources"

msgctxt "pro_platform_user_guide"
msgid "Pro platform user guide"
msgstr "Pro platform user guide"

msgctxt "faq_for_producers"
msgid "FAQ for producers"
msgstr "FAQ for producers"

# variable names between { } must not be translated
msgctxt "product_js_enter_value_between_0_and_max"
msgid "Please enter a value between 0 and {max}."
msgstr "Please enter a value between 0 and {max}."

msgctxt "please_ask_users_create_account_first"
msgid "Please ask the following users to create an Open Food Facts account first:"
msgstr "Please ask the following users to create an Open Food Facts account first:"

msgctxt "users_added_successfully"
msgid "Users added to the organization successfully:"
msgstr "Users added to the organization successfully:"

msgctxt "product_js_sugars_warning"
msgid "Sugars should not be higher than carbohydrates."
msgstr "Sugars should not be higher than carbohydrates."

msgctxt "product_js_saturated_fat_warning"
msgid "Saturated fat should not be higher than fat."
msgstr "Saturated fat should not be higher than fat."

msgctxt "packaging_materials"
msgid "Packaging materials"
msgstr "Packaging materials"

msgctxt "packaging_weight_total"
msgid "Packaging weight"
msgstr "Packaging weight"

msgctxt "packaging_weight_100g"
msgid "Packaging weight per 100 g of product"
msgstr "Packaging weight per 100 g of product"

msgctxt "packaging_weight_100g_mean"
msgid "Mean packaging weight per 100 g of product"
msgstr "Mean packaging weight per 100 g of product"

msgctxt "total"
msgid "Total"
msgstr "Total"

msgctxt "packaging_material_products_percent"
msgid "% of products containing the material"
msgstr "% of products containing the material"

msgctxt "packaging_material_products_percent_main"
msgid "% of products containing mostly the material"
msgstr "% of products containing mostly the material"

msgctxt "relative_to_products_containing_the_material"
msgid "for products that contain the material"
msgstr "for products that contain the material"

msgctxt "relative_to_products_containing_mostly_the_material"
msgid "for products that contain mostly the material"
msgstr "for products that contain mostly the material"

msgctxt "relative_to_all_products"
msgid "relative to all products"
msgstr "relative to all products"

msgctxt "preferred_language"
msgid "Preferred Language"
msgstr "Preferred Language"

msgctxt "packagings_n_p"
msgid "Numbers of packaging components"
msgstr "Numbers of packaging components"

msgctxt "packagings_n_s"
msgid "Number of packaging components"
msgstr "Number of packaging components"

msgctxt "packagings_materials_all"
msgid "All materials"
msgstr "All materials"

msgctxt "weight"
msgid "Weight"
msgstr "Weight"

msgctxt "weight_100g"
msgid "Weight per 100g of product"
msgstr "Weight per 100g of product"

msgctxt "weight_percent"
msgid "Weight percent"
msgstr "Weight percent"

msgctxt "nutriscore_component_energy"
msgid "Energy"
msgstr "Calories"

msgctxt "nutriscore_component_energy_from_saturated_fat"
msgid "Energy from saturated fat"
msgstr "Energy from saturated fat"

msgctxt "nutriscore_component_sugars"
msgid "Sugars"
msgstr "Sugar"

msgctxt "nutriscore_component_saturated_fat"
msgid "Saturated fat"
msgstr "Saturated fat"

msgctxt "nutriscore_component_saturated_fat_ratio"
msgid "Saturated fat / fat"
msgstr "Saturated fat / fat"

msgctxt "nutriscore_component_salt"
msgid "Salt"
msgstr "Salt"

msgctxt "nutriscore_component_non_nutritive_sweeteners"
msgid "Non-nutritive sweeteners"
msgstr "Non-nutritive sweeteners"

msgctxt "nutriscore_component_fruits_vegetables_legumes"
msgid "Fruits, vegetables and legumes"
msgstr "Fruits, vegetables and legumes"

msgctxt "nutriscore_component_fiber"
msgid "Fiber"
msgstr "Fiber"

msgctxt "nutriscore_component_proteins"
msgid "Proteins"
msgstr "Proteins"

msgctxt "presence"
msgid "Presence"
msgstr "Presence"

msgctxt "absence"
msgid "Absence"
msgstr "Absence"

msgctxt "nutriscore_is_water"
msgid "This product is considered to be water for the calculation of the Nutri-Score."
msgstr "This product is considered to be water for the calculation of the Nutri-Score."

msgctxt "nutriscore_is_fat_oil_nuts_seeds"
msgid "This product is considered to be fat, oil, nuts or seeds for the calculation of the Nutri-Score."
msgstr "This product is considered to be fat, oil, nuts or seeds for the calculation of the Nutri-Score."

msgctxt "nutriscore_is_cheese"
msgid "This product is considered to be cheese for the calculation of the Nutri-Score."
msgstr "This product is considered to be cheese for the calculation of the Nutri-Score."

msgctxt "nutriscore_is_red_meat_product"
msgid "This product is considered to be a red meat product for the calculation of the Nutri-Score."
msgstr "This product is considered to be a red meat product for the calculation of the Nutri-Score."

msgctxt "nutriscore_count_proteins_reason_beverage"
msgid "Points for proteins are counted because the product is considered to be a beverage."
msgstr "Points for proteins are counted because the product is considered to be a beverage."

msgctxt "nutriscore_count_proteins_reason_cheese"
msgid "Points for proteins are counted because the product is considered to be cheese."
msgstr "Points for proteins are counted because the product is considered to be cheese."

msgctxt "nutriscore_count_proteins_reason_negative_points_less_than_7"
msgid "Points for proteins are counted because the negative points are less than 7."
msgstr "Points for proteins are counted because the negative points are less than 7."

msgctxt "nutriscore_count_proteins_reason_negative_points_less_than_11"
msgid "Points for proteins are counted because the negative points are less than 11."
msgstr "Points for proteins are counted because the negative points are less than 11."

msgctxt "nutriscore_count_proteins_reason_negative_points_greater_than_or_equal_to_7"
msgid "Points for proteins are not counted because the negative points greater than or equal to 7."
msgstr "Points for proteins are not counted because the negative points greater than or equal to 7."

msgctxt "nutriscore_count_proteins_reason_negative_points_greater_than_or_equal_to_11"
msgid "Points for proteins are not counted because the negative points greater than or equal to 11."
msgstr "Points for proteins are not counted because the negative points greater than or equal to 11."

msgctxt "nutriscore_explanation_what_it_is"
msgid "The Nutri-Score is a logo on the overall nutritional quality of products."
msgstr "The Nutri-Score is a logo on the overall nutritional quality of products."

msgctxt "nutriscore_explanation_what_it_takes_into_account"
msgid "The score from A to E is calculated based on nutrients and foods to favor (proteins, fiber, fruits, vegetables and legumes ...) and nutrients to limit (calories, saturated fat, sugars, salt)."
msgstr "The score from A to E is calculated based on nutrients and foods to favor (proteins, fiber, fruits, vegetables and legumes ...) and nutrients to limit (calories, saturated fat, sugars, salt)."

msgctxt "nutriscore_explanation_where_the_data_comes_from"
msgid "The score is calculated from the data of the nutrition facts table and the composition data (fruits, vegetables and legumes)."
msgstr "The score is calculated from the data of the nutrition facts table and the composition data (fruits, vegetables and legumes)."

msgctxt "nutriscore_explanation_recommended_by_public_health_authorities"
msgid "The display of this logo is recommended by public health authorities without obligation for companies."
msgstr "The display of this logo is recommended by public health authorities without obligation for companies."

msgctxt "nutriscore_explanation_title"
msgid "What is the Nutri-Score?"
msgstr "What is the Nutri-Score?"

msgctxt "nutrient_info_energy_risk"
msgid "Energy intakes above energy requirements are associated with increased risks of weight gain, overweight, obesity, and consequently risk of diet-related chronic diseases."
msgstr "Energy intakes above energy requirements are associated with increased risks of weight gain, overweight, obesity, and consequently risk of diet-related chronic diseases."

msgctxt "nutrient_info_saturated_fat_risk"
msgid "A high consumption of fat, especially saturated fats, can raise cholesterol, which increases the risk of heart diseases."
msgstr "A high consumption of fat, especially saturated fats, can raise cholesterol, which increases the risk of heart diseases."

msgctxt "nutrient_info_saturated_fat_ratio_risk"
msgid "A high consumption of fat, especially saturated fats, can raise cholesterol, which increases the risk of heart diseases."
msgstr "A high consumption of fat, especially saturated fats, can raise cholesterol, which increases the risk of heart diseases."

msgctxt "nutrient_info_energy_from_saturated_fat_risk"
msgid "A high consumption of fat, especially saturated fats, can raise cholesterol, which increases the risk of heart diseases."
msgstr "A high consumption of fat, especially saturated fats, can raise cholesterol, which increases the risk of heart diseases."

msgctxt "nutrient_info_non_nutritive_sweeteners_risk"
msgid "Non-nutritive sweeteners may not confer any long-term benefit in reducing body fat in adults or children. There may be potential undesirable effects from long-term use of non-nutritive sweeteners, such as an increased risk of type 2 diabetes and cardiovascular diseases in adults."
msgstr "Non-nutritive sweeteners may not confer any long-term benefit in reducing body fat in adults or children. There may be potential undesirable effects from long-term use of non-nutritive sweeteners, such as an increased risk of type 2 diabetes and cardiovascular diseases in adults."

msgctxt "nutrient_info_fiber_benefit"
msgid "Consuming foods rich in fiber (especially whole grain foods) reduces the risks of aerodigestive cancers, cardiovascular diseases, obesity and diabetes."
msgstr "Consuming foods rich in fiber (especially whole grain foods) reduces the risks of aerodigestive cancers, cardiovascular diseases, obesity and diabetes."

msgctxt "nutrient_info_fruits_vegetables_legumes_benefit"
msgid "Consuming foods rich in fruits, vegetables and legumes reduces the risks of aerodigestive cancers, cardiovascular diseases, obesity and diabetes."
msgstr "Consuming foods rich in fruits, vegetables and legumes reduces the risks of aerodigestive cancers, cardiovascular diseases, obesity and diabetes."

msgctxt "nutrient_info_proteins_benefit"
msgid "Foods that are rich in proteins are usually rich in calcium or iron which are essential minerals with numerous health benefits."
msgstr "Foods that are rich in proteins are usually rich in calcium or iron which are essential minerals with numerous health benefits."

msgctxt "revert"
msgid "Revert to this revision"
msgstr "Revert to this revision"

msgctxt "product_js_product_revert_confirm"
msgid "Revert to this product revision?"
msgstr "Revert to this product revision?"

msgctxt "api_status_success"
msgid "Success"
msgstr "Success"

msgctxt "api_status_failure"
msgid "Failure"
msgstr "Failure"

msgctxt "api_result_product_reverted"
msgid "Product reverted to the specified revision"
msgstr "Product reverted to the specified revision"

msgctxt "api_result_product_not_reverted"
msgid "Product not reverted to the specified revision"
msgstr "Product not reverted to the specified revision"

# sweeteners (additives), plural
msgctxt "sweeteners"
msgid "sweeteners"
msgstr "sweeteners"

# sweetener (additive), singular
msgctxt "sweetener"
msgid "sweetener"
msgstr "sweetener"

msgctxt "action_edit_product"
msgid "Complete or correct product information"
msgstr "Complete or correct product information"

msgctxt "report_problem_panel_title"
msgid "Report a problem"
msgstr "Report a problem"

msgctxt "incomplete_or_incorrect_data_title"
msgid "Incomplete or incorrect information?"
msgstr "Incomplete or incorrect information?"

msgctxt "incomplete_or_incorrect_data_subtitle_off"
msgid "Category, labels, ingredients, allergens, nutritional information, photos etc."
msgstr "Category, labels, ingredients, allergens, nutritional information, photos etc."

msgctxt "incomplete_or_incorrect_data_content_correct"
msgid "If the information does not match the information on the packaging, you can complete or correct it. Thank you!"
msgstr "If the information does not match the information on the packaging, you can complete or correct it. Thank you!"

msgctxt "incomplete_or_incorrect_data_content_correct_off"
msgid "Open Food Facts is a collaborative database, and every contribution is useful for all."
msgstr "Open Food Facts is a collaborative database, and every contribution is useful for all."

msgctxt "description"
msgid "Description"
msgstr "Description"

msgctxt "skip_to_content"
msgid "Skip to Content"
msgstr "Skip to Content"

msgctxt "report_problem_navigation"
msgid "Report a problem"
msgstr "Report a problem"

msgctxt "enter_main_contact_username"
msgid "Enter main contact's username :"
msgstr "Enter main contact's username :"

msgctxt "change_main_contact"
msgid "Change main contact"
msgstr "Change main contact"

msgctxt "main_contact_updated"
msgid "Main contact updated"
msgstr "Main contact updated"

msgctxt "error_unknown_member"
msgid "This user is not a member of the organization."
msgstr "This user is not a member of the organization."

msgctxt "cant_delete_main_contact"
msgid "You cannot remove the main contact. Change it first."
msgstr "You cannot remove the main contact. Change it first."

msgctxt "open_in_crm"
msgid "Open in CRM"
msgstr "Open in CRM"

<<<<<<< HEAD
msgctxt "information_provided_by_the_manufacturer"
msgid "Information provided by the manufacturer"
msgstr "Information provided by the manufacturer"

msgctxt "information_provided_by_the_manufacturer_edit_form"
msgid "Information identified by a check mark has been provided by the manufacturer. It can be changed only by the manufacturer and moderators. If it is out of date or incorrect, please let us know."
msgstr "Information identified by a check mark has been provided by the manufacturer. It can be changed only by the manufacturer and moderators. If it is out of date or incorrect, please let us know."
=======
msgctxt "knowledge_panels_did_you_know"
msgid "Did you know?"
msgstr "Did you know?"

msgctxt "knowledge_panels_why_it_matters"
msgid "Why it matters"
msgstr "Why it matters"

msgctxt "knowledge_panels_what_you_can_do"
msgid "What you can do"
msgstr "What you can do"

msgctxt "knowledge_panels_ingredients_rare_crops_title"
msgid "Good for agricultural biodiversity"
msgstr "Good for agricultural biodiversity"

msgctxt "knowledge_panels_ingredients_rare_crops_subtitle"
msgid "Contains neglected or underutilized crops:"
msgstr "Contains neglected or underutilized crops:"

msgctxt "knowledge_panels_ingredients_rare_crops_did_you_know"
msgid "Since 1900, 75% of plant diversity has been lost as farmers around the world have abandoned local varieties for high-yielding varieties adapted to mass industrial processing. As a result, 60 % of human energy intake in the world comes from only 3 species: wheat, rice and corn."
msgstr "Since 1900, 75% of plant diversity has been lost as farmers around the world have abandoned local varieties for high-yielding varieties adapted to mass industrial processing. As a result, 60 % of human energy intake in the world comes from only 3 species: wheat, rice and corn."

msgctxt "knowledge_panels_ingredients_rare_crops_why_it_matters"
msgid "The lack of variety of crops makes our food supply more vulnerable to pests, diseases and climate change."
msgstr "The lack of variety of crops makes our food supply more vulnerable to pests, diseases and climate change."

msgctxt "knowledge_panels_ingredients_rare_crops_what_you_can_do"
msgid "Consuming diverse cereals, legumes, vegetables and fruits contributes to:"
msgstr "Consuming diverse cereals, legumes, vegetables and fruits contributes to:"

msgctxt "knowledge_panels_ingredients_rare_crops_what_you_can_do_list_1"
msgid "preserving neglected and underutilized species"
msgstr "preserving neglected and underutilized species"

msgctxt "knowledge_panels_ingredients_rare_crops_what_you_can_do_list_2"
msgid "rural development and support of local farmers and companies"
msgstr "rural development and support of local farmers and companies"

msgctxt "knowledge_panels_ingredients_rare_crops_what_you_can_do_list_3"
msgid "preserving of diversified landscapes"
msgstr "preserving of diversified landscapes"

msgctxt "knowledge_panels_ingredients_rare_crops_what_you_can_do_list_4"
msgid "food security"
msgstr "food security"

msgctxt "knowledge_panels_ingredients_rare_crops_what_you_can_do_list_5"
msgid "and your health!"
msgstr "and your health!"

msgctxt "knowledge_panels_ingredients_rare_crops_divinfood"
msgid "Open Food Facts participates in the European project <a href=\"https://divinfood.eu/\">DIVINFOOD</a> (funded from European Union’s Horizon 2020 research and innovation programme). DIVINFOOD aims to develop food chains that value under-utilised agrobiodiversity in order to act against the decline of biodiversity and to meet the growing expectations of consumers for healthy, local products that contribute to sustainable food systems."
msgstr "Open Food Facts participates in the European project <a href=\"https://divinfood.eu/\">DIVINFOOD</a> (funded from European Union’s Horizon 2020 research and innovation programme). DIVINFOOD aims to develop food chains that value under-utilised agrobiodiversity in order to act against the decline of biodiversity and to meet the growing expectations of consumers for healthy, local products that contribute to sustainable food systems."
>>>>>>> ac79a7a9
<|MERGE_RESOLUTION|>--- conflicted
+++ resolved
@@ -6950,7 +6950,6 @@
 msgid "Open in CRM"
 msgstr "Open in CRM"
 
-<<<<<<< HEAD
 msgctxt "information_provided_by_the_manufacturer"
 msgid "Information provided by the manufacturer"
 msgstr "Information provided by the manufacturer"
@@ -6958,7 +6957,7 @@
 msgctxt "information_provided_by_the_manufacturer_edit_form"
 msgid "Information identified by a check mark has been provided by the manufacturer. It can be changed only by the manufacturer and moderators. If it is out of date or incorrect, please let us know."
 msgstr "Information identified by a check mark has been provided by the manufacturer. It can be changed only by the manufacturer and moderators. If it is out of date or incorrect, please let us know."
-=======
+
 msgctxt "knowledge_panels_did_you_know"
 msgid "Did you know?"
 msgstr "Did you know?"
@@ -7013,5 +7012,4 @@
 
 msgctxt "knowledge_panels_ingredients_rare_crops_divinfood"
 msgid "Open Food Facts participates in the European project <a href=\"https://divinfood.eu/\">DIVINFOOD</a> (funded from European Union’s Horizon 2020 research and innovation programme). DIVINFOOD aims to develop food chains that value under-utilised agrobiodiversity in order to act against the decline of biodiversity and to meet the growing expectations of consumers for healthy, local products that contribute to sustainable food systems."
-msgstr "Open Food Facts participates in the European project <a href=\"https://divinfood.eu/\">DIVINFOOD</a> (funded from European Union’s Horizon 2020 research and innovation programme). DIVINFOOD aims to develop food chains that value under-utilised agrobiodiversity in order to act against the decline of biodiversity and to meet the growing expectations of consumers for healthy, local products that contribute to sustainable food systems."
->>>>>>> ac79a7a9
+msgstr "Open Food Facts participates in the European project <a href=\"https://divinfood.eu/\">DIVINFOOD</a> (funded from European Union’s Horizon 2020 research and innovation programme). DIVINFOOD aims to develop food chains that value under-utilised agrobiodiversity in order to act against the decline of biodiversity and to meet the growing expectations of consumers for healthy, local products that contribute to sustainable food systems."