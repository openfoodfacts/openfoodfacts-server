--- conflicted
+++ resolved
@@ -4309,10 +4309,6 @@
 
 # Do not translate #ingredients
 msgctxt "help_improve_ingredients_analysis_instructions"
-<<<<<<< HEAD
 msgid "Join the #ingredients channel on <a href=\"https://slack.openfoodfacts.org\">our Slack discussion space</a> and/or learn about <a href=\"https://wiki.openfoodfacts.org/Ingredients_Extraction_and_Analysis">ingredients analysis on our wiki</a>, if you would like to help. Thank you!"
 msgstr "If you would like to help, join the #ingredients channel on <a href=\"https://slack.openfoodfacts.org\">our Slack discussion space</a> and/or learn about <a href=\"https://wiki.openfoodfacts.org/Ingredients_Extraction_and_Analysis">ingredients analysis on our wiki</a>. Thank you!"
-=======
-msgid "Join the #ingredients channel on <a href=\"https://slack.openfoodfacts.org\">our Slack discussion space</a> if you would like to help. Thank you!"
-msgstr "Join the #ingredients channel on <a href=\"https://slack.openfoodfacts.org\">our Slack discussion space</a> if you would like to help. Thank you!"
->>>>>>> 91806505
+
