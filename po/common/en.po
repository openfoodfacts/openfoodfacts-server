msgid ""
msgstr ""
"MIME-Version: 1.0\n"
"Content-Type: text/plain; charset=UTF-8\n"
"Content-Transfer-Encoding: 8bit\n"
"Language: en\n"
"Project-Id-Version: openfoodfacts\n"
"Language-Team: English\n"
"Last-Translator: \n"
"POT-Creation-Date: \n"
"X-Generator: Poedit 2.1\n"
"Plural-Forms: nplurals=2; plural=(n != 1);\n"
"X-Crowdin-Project: openfoodfacts\n"
"X-Crowdin-Project-ID: 243092\n"
"X-Crowdin-Language: en\n"
"X-Crowdin-File-ID: 3123\n"

msgctxt "site_description_off"
msgid "A collaborative, free and open database of ingredients, nutrition facts and information on food products from around the world"
msgstr "A collaborative, free and open database of ingredients, nutrition facts and information on food products from around the world"

msgctxt "tagline_off"
msgid "Open Food Facts gathers information and data on food products from around the world."
msgstr "Open Food Facts gathers information and data on food products from around the world."

msgctxt "footer_tagline_off"
msgid "A collaborative, free and open database of food products from around the world."
msgstr "A collaborative, free and open database of food products from around the world."

#. make sure the text file exists for your language, otherwise ask @teolemon 
msgctxt "get_the_app_link_off"
msgid "/open-food-facts-mobile-app"
msgstr "/open-food-facts-mobile-app"

msgctxt "site_description_obf"
msgid "A collaborative, free and open database of ingredients, and information on cosmetic products from around the world"
msgstr "A collaborative, free and open database of ingredients, and information on cosmetic products from around the world"

msgctxt "tagline_obf"
msgid "Open Beauty Facts gathers information and data on cosmetic products from around the world."
msgstr "Open Beauty Facts gathers information and data on cosmetic products from around the world."

msgctxt "footer_tagline_obf"
msgid "A collaborative, free and open database of cosmetic products from around the world."
msgstr "A collaborative, free and open database of cosmetic products from around the world."

# OPF
msgctxt "site_description_opf"
msgid "A collaborative, free and open database of ingredients, and information on various products from around the world."
msgstr "A collaborative, free and open database of ingredients, and information on various products from around the world."

msgctxt "tagline_opf"
msgid "Open Products Facts gathers information and data on a wide range of products from around the world."
msgstr "Open Products Facts gathers information and data on a wide range of products from around the world."

msgctxt "footer_tagline_opf"
msgid "A collaborative, free and open database of various products from around the world."
msgstr "A collaborative, free and open database of various products from around the world."

# OPFF
msgctxt "site_description_opff"
msgid "A collaborative, free and open database of ingredients, nutrition facts, and information on pet food products from around the world."
msgstr "A collaborative, free and open database of ingredients, nutrition facts, and information on pet food products from around the world."

msgctxt "tagline_opff"
msgid "Open Pet Food Facts gathers information and data on pet food products from around the world."
msgstr "Open Pet Food Facts gathers information and data on pet food products from around the world."

msgctxt "footer_tagline_opff"
msgid "A collaborative, free and open database of pet food products from around the world."
msgstr "A collaborative, free and open database of pet food products from around the world."

#. make sure the text file exists for your language, otherwise ask @teolemon 
msgctxt "get_the_app_link_obf"
msgid "/open-beauty-facts-mobile-app"
msgstr "/open-beauty-facts-mobile-app"

msgctxt "footer_and_the_facebook_group_obf"
msgid "and the <a href=\"https://www.facebook.com/groups/OpenBeautyFacts/\">Facebook group for contributors</a>"
msgstr "and the <a href=\"https://www.facebook.com/groups/OpenBeautyFacts/\">Facebook group for contributors</a>"

msgctxt "search_description_opensearch_obf"
msgid "Open Beauty Facts product search"
msgstr "Open Beauty Facts product search"

msgctxt "warning_not_complete_obf"
msgid "This product page is not complete. You can help to complete it by editing it and adding more data from the photos we have, or by taking more photos using the app for <a href=\"https://play.google.com/store/apps/details?id=org.openbeautyfacts.scanner&hl=en\">Android</a> or <a href=\"https://apps.apple.com/us/app/open-beauty-facts/id1122926380\">iPhone/iPad</a>. Thank you!"
msgstr "This product page is not complete. You can help to complete it by editing it and adding more data from the photos we have, or by taking more photos using the app for <a href=\"https://play.google.com/store/apps/details?id=org.openbeautyfacts.scanner&hl=en\">Android</a> or <a href=\"https://apps.apple.com/us/app/open-beauty-facts/id1122926380\">iPhone/iPad</a>. Thank you!"

msgctxt "brands_example_beauty"
msgid "Nivea, Nivea Men"
msgstr "Nivea, Nivea Men"

msgctxt "categories_example_beauty"
msgid "Anti-dandruff shampoo, Whitening toothpaste"
msgstr "Anti-dandruff shampoo, Whitening toothpaste"

msgctxt "emb_codes_example_beauty"
msgid "EMB 53062"
msgstr "EMB 53062"

msgctxt "generic_name_example_beauty"
msgid "Anti-dandruff shampoo"
msgstr "Anti-dandruff shampoo"

msgctxt "product_name_example_beauty"
msgid "Anti-Perspirant Stress Protect"
msgstr "Anti-Perspirant Stress Protect"

msgctxt "ingredients_text_example_beauty"
msgid "AQUA/WATER, SODIUM LAURETH SULFATE, DISODIUM COCOAMPHODIACETATE, GLYCOL DISTEARATE, COCAMIDE MEA"
msgstr "AQUA/WATER, SODIUM LAURETH SULFATE, DISODIUM COCOAMPHODIACETATE, GLYCOL DISTEARATE, COCAMIDE MEA"

msgctxt "1_product"
msgid "1 product"
msgstr "1 product"

msgctxt "about"
msgid "About me"
msgstr "About me"

msgctxt "add"
msgid "Add"
msgstr "Add"

msgctxt "add_language"
msgid "Add language"
msgstr "Add language"

msgctxt "add_product"
msgid "Add a product"
msgstr "Add a product"

msgctxt "add_user"
msgid "Register"
msgstr "Register"

msgctxt "add_user_display"
msgid "Register"
msgstr "Register"

msgctxt "add_user_process"
msgid "Welcome!"
msgstr "Welcome!"

msgctxt "add_user_result"
msgid "Thank you for joining us!"
msgstr "Thank you for joining us!"

msgctxt "add_user_you_can_edit"
msgid "You can now add and edit products on the web or with our free <a href=\"%s\">mobile app</a>."
msgstr "You can now add and edit products on the web or with our free <a href=\"%s\">mobile app</a>."

msgctxt "join_us_on_slack"
msgid "Join us on Slack"
msgstr "Join us on Slack"

msgctxt "add_user_join_the_project"
msgid "%s is a collaborative project to which you can bring much more than new products: your energy, enthusiasm and ideas!"
msgstr "%s is a collaborative project to which you can bring much more than new products: your energy, enthusiasm and ideas!"

msgctxt "add_user_join_us_on_slack"
msgid "We use a discussion system called Slack where all project participants can exchange and collaborate. Please join! We would be happy to know you!"
msgstr "We use a discussion system called Slack where all project participants can exchange and collaborate. Please join! We would be happy to know you!"

msgctxt "add_user_you_can_edit_pro"
msgid "You can now easily import your product data and photos."
msgstr "You can now easily import your product data and photos."

msgctxt "add_user_you_can_edit_pro_promo"
msgid "You can now add and edit your products and import their data and photos on our free <a href=\"%s\">platform for producers</a>."
msgstr "You can now add and edit your products and import their data and photos on our free <a href=\"%s\">platform for producers</a>."

msgctxt "add_user_existing_org"
msgid "There is already an existing organization with the name %s."
msgstr "There is already an existing organization with the name %s."

msgctxt "add_user_existing_org_pending"
msgid "Your request to join the organization is pending approval of the organization administrator."
msgstr "Your request to join the organization is pending approval of the organization administrator."

msgctxt "admin_status_updated"
msgid "Admin Status Updated"
msgstr "Admin Status Updated"

msgctxt "admin_status"
msgid "Admin Status"
msgstr "Admin Status"

msgctxt "grant_remove_admin_status"
msgid "Grant/Remove Admin status"
msgstr "Grant/Remove Admin status"

msgctxt "please_email_producers"
msgid "Please e-mail <a href=\"mailto:producers@openfoodfacts.org\">producers@openfoodfacts.org</a> if you have any question."
msgstr "Please e-mail <a href=\"mailto:producers@openfoodfacts.org\">producers@openfoodfacts.org</a> if you have any question."

msgctxt "if_you_work_for_a_producer"
msgid "If you work for a producer or brand and will add or complete data for your own products only, you can get access to our completely free Platform for Producers."
msgstr "If you work for a producer or brand and will add or complete data for your own products only, you can get access to our completely free Platform for Producers."

msgctxt "producers_platform_description_long"
msgid "The platform for producers allows manufacturers to easily import data and photos for all their products, to mark them as official, and to get free analysis of improvement opportunities for their products."
msgstr "The platform for producers allows manufacturers to easily import data and photos for all their products, to mark them as official, and to get free analysis of improvement opportunities for their products."

msgctxt "pro_account"
msgid "Professional account"
msgstr "Professional account"

msgctxt "this_is_a_pro_account"
msgid "This is a producer or brand account."
msgstr "This is a producer or brand account."

msgctxt "producer_or_brand"
msgid "Name of producer or name of brand"
msgstr "Name of producer or name of brand"

msgctxt "error_missing_org"
msgid "Professional accounts must have an associated organization (company name or brand)."
msgstr "Professional accounts must have an associated organization (company name or brand)."

msgctxt "enter_name_of_org"
msgid "Please enter the name of your organization (company name or brand)."
msgstr "Please enter the name of your organization (company name or brand)."

msgctxt "enter_email_addresses_of_users"
msgid "Enter email addresses of users to invite (comma-separated):"
msgstr "Enter email addresses of users to invite (comma-separated):"

msgctxt "f_this_is_a_pro_account_for_org"
msgid "This account is a professional account associated with the producer or brand {org}. You have access to the Platform for Producers."
msgstr "This account is a professional account associated with the producer or brand {org}. You have access to the Platform for Producers."

# please check that site_name and the brackets stays intact
msgctxt "add_user_email_subject"
msgid "Thanks for joining <<site_name>>"
msgstr "Thanks for joining <<site_name>>"

msgctxt "additives_1"
msgid "Potentially hazardous food additive. Limit usage."
msgstr "Potentially hazardous food additive. Limit usage."

msgctxt "additives_2"
msgid "Hazardous food additive. Avoid."
msgstr "Hazardous food additive. Avoid."

msgctxt "additives_3"
msgid "Food additive banned in Europe. Avoid at all cost."
msgstr "Food additive banned in Europe. Avoid at all cost."

msgctxt "additives_p"
msgid "additives"
msgstr "additives"

msgctxt "additives_s"
msgid "additive"
msgstr "additive"

msgctxt "advanced_search"
msgid "Advanced search"
msgstr "Advanced search"

msgctxt "advanced_search_old"
msgid "Advanced search and graphs"
msgstr "Advanced search and graphs"

# duplicate
msgctxt "alcohol_warning"
msgid "Excessive consumption of alcohol is harmful to health, to be consumed with moderation."
msgstr "Excessive consumption of alcohol is harmful to health, to be consumed with moderation."

msgctxt "email_warning"
msgid "Please note that your Pro account will only be valid if you use your professional e-mail address. Our moderation team checks that the domain name is consistent with the organisation you wish to join."
msgstr "Please note that your Pro account will only be valid if you use your professional e-mail address. Our moderation team checks that the domain name is consistent with the organisation you wish to join."

msgctxt "all_missions"
msgid "All missions"
msgstr "All missions"

msgctxt "allergens"
msgid "Substances or products causing allergies or intolerances"
msgstr "Substances or products causing allergies or intolerances"

msgctxt "allergens_p"
msgid "allergens"
msgstr "allergens"

msgctxt "allergens_s"
msgid "allergen"
msgstr "allergen"

msgctxt "also_edited_by"
msgid "Product page also edited by"
msgstr "Product page also edited by"

msgctxt "analytical_constituents"
msgid "Analytical constituents"
msgstr "Analytical constituents"

msgctxt "analytical_constituents_per_1kg"
msgid "for 1 kg"
msgstr "for 1 kg"

msgctxt "android_apk_app_icon_url"
msgid "/images/misc/app-landing-page/download-apk/download-apk_en.svg"
msgstr "/images/misc/app-landing-page/download-apk/download-apk_en.svg"

msgctxt "android_apk_app_icon_alt_text"
msgid "Android APK"
msgstr "Android APK"

# Please change GetItOnGooglePlay_Badge_Web_color_English.svg to GetItOnGooglePlay_Badge_Web_color_<Language>.svg. check the url https://static.openfoodfacts.org/images/misc/playstore/img/latest/GetItOnGooglePlay_Badge_Web_color_<Language>.svg . Note remove '<' and '>'. Also first letter of language should be capital.
msgctxt "android_app_icon_url"
msgid "/images/misc/playstore/img/latest/GetItOnGooglePlay_Badge_Web_color_English.svg"
msgstr "/images/misc/playstore/img/latest/GetItOnGooglePlay_Badge_Web_color_English.svg"

msgctxt "android_app_icon_alt_text"
msgid "Get It On Google Play"
msgstr "Get It On Google Play"

msgctxt "app_please_take_pictures"
msgid "<p>This product is not yet in the <<site_name>> database. Could you please take some pictures of the product, barcode, ingredients list and nutrition facts to add it on <a href=\"https://world.openfoodfacts.org\" target=\"_blank\"><<site_name>></a>?</p>\n"
"<p>Thanks in advance!</p>\n"
msgstr "<p>This product is not yet in the <<site_name>> database. Could you please take some pictures of the product, barcode, ingredients list and nutrition facts to add it on <a href=\"https://world.openfoodfacts.org\" target=\"_blank\"><<site_name>></a>?</p>\n"
"<p>Thanks in advance!</p>\n"

msgctxt "app_take_a_picture"
msgid "Take a picture"
msgstr "Take a picture"

msgctxt "app_take_a_picture_note"
msgid "Note: the pictures you send are published under the free licence Creative Commons Attribution and ShareAlike."
msgstr "Note: the pictures you send are published under the free licence Creative Commons Attribution and ShareAlike."

msgctxt "app_you_can_add_pictures"
msgid "You can add pictures:"
msgstr "You can add pictures:"

msgctxt "axis_x"
msgid "Horizontal axis"
msgstr "Horizontal axis"

msgctxt "axis_y"
msgid "Vertical axis"
msgstr "Vertical axis"

msgctxt "barcode"
msgid "Barcode"
msgstr "Barcode"

msgctxt "barcode_number"
msgid "Barcode number:"
msgstr "Barcode number:"

msgctxt "you_can_also_help_us"
msgid "You can also help to fund the Open Food Facts project"
msgstr "You can also help to fund the Open Food Facts project"

msgctxt "producers_administration_manual"
msgid "Producers Admin manual"
msgstr "Producers Admin manual"

msgctxt "bottom_title"
msgid "Donate to support our work"
msgstr "Donate to support our work"

msgctxt "brands"
msgid "Brands"
msgstr "Brands"

msgctxt "brands_example"
msgid "Kinder Bueno White, Kinder Bueno, Kinder, Ferrero"
msgstr "Kinder Bueno White, Kinder Bueno, Kinder, Ferrero"

msgctxt "brands_p"
msgid "brands"
msgstr "brands"

msgctxt "brands_products"
msgid "Products from the %s brand"
msgstr "Products from the %s brand"

msgctxt "brands_s"
msgid "brand"
msgstr "brand"

msgctxt "brands_tagsinput"
msgid "add a brand"
msgstr "add a brand"

msgctxt "brands_without_products"
msgid "Products not from the %s brand"
msgstr "Products not from the %s brand"

msgctxt "brand_owner"
msgid "Brand owner"
msgstr "Brand owner"

msgctxt "brand_owner_example"
msgid "The Coca Cola Company"
msgstr "The Coca Cola Company"

msgctxt "by"
msgid "by"
msgstr "by"

msgctxt "categories"
msgid "Categories"
msgstr "Categories"

msgctxt "categories_example"
msgid "Sardines in olive oil, Orange juice from concentrate"
msgstr "Sardines in olive oil, Orange juice from concentrate"

msgctxt "categories_note"
msgid "Indicate only the most specific category. \"Parents\" categories will be automatically added."
msgstr "Indicate only the most specific category. \"Parents\" categories will be automatically added."

msgctxt "categories_p"
msgid "categories"
msgstr "categories"

msgctxt "categories_products"
msgid "Products from the %s category"
msgstr "Products from the %s category"

msgctxt "categories_s"
msgid "category"
msgstr "category"

msgctxt "categories_tagsinput"
msgid "add a category"
msgstr "add a category"

msgctxt "categories_without_products"
msgid "Products not from the %s category"
msgstr "Products not from the %s category"

msgctxt "change_fields"
msgid "Data"
msgstr "Data"

msgctxt "change_nutriments"
msgid "Nutriments"
msgstr "Nutriments"

msgctxt "change_selected_images"
msgid "Selected images"
msgstr "Selected images"

msgctxt "change_uploaded_images"
msgid "Uploaded images"
msgstr "Uploaded images"

msgctxt "checkers_p"
msgid "checkers"
msgstr "checkers"

msgctxt "checkers_s"
msgid "checker"
msgstr "checker"

msgctxt "cities_p"
msgid "packaging cities"
msgstr "packaging cities"

msgctxt "cities_products"
msgid "Products packaged in the city of %s"
msgstr "Products packaged in the city of %s"

msgctxt "cities_s"
msgid "packaging city"
msgstr "packaging city"

msgctxt "cities_without_products"
msgid "Products not packaged in the city of %s"
msgstr "Products not packaged in the city of %s"

msgctxt "codes_p"
msgid "Codes"
msgstr "Codes"

msgctxt "codes_s"
msgid "Code"
msgstr "Code"

msgctxt "completed_n_missions"
msgid "completed %d missions:"
msgstr "completed %d missions:"

msgctxt "connected_with_facebook"
msgid "You are connected with your Facebook account."
msgstr "You are connected with your Facebook account."

msgctxt "contributor_since"
msgid "Contributor since"
msgstr "Contributor since"

msgctxt "copy_data"
msgid "Copy data from current product to new product"
msgstr "Copy data from current product to new product"

msgctxt "correct_the_following_errors"
msgid "Please correct the following errors:"
msgstr "Please correct the following errors:"

msgctxt "correctors_p"
msgid "correctors"
msgstr "correctors"

msgctxt "correctors_s"
msgid "corrector"
msgstr "corrector"

msgctxt "countries"
msgid "Countries where sold"
msgstr "Countries where sold"

msgctxt "countries_note"
msgid "Countries where the product is widely available (not including stores specialising in foreign products)"
msgstr "Countries where the product is widely available (not including stores specialising in foreign products)"

msgctxt "countries_p"
msgid "countries"
msgstr "countries"

msgctxt "countries_products"
msgid "Products sold in %s"
msgstr "Products sold in %s"

msgctxt "countries_s"
msgid "country"
msgstr "country"

msgctxt "countries_without_products"
msgid "Products not sold in %s"
msgstr "Products not sold in %s"

msgctxt "data_source"
msgid "Data source"
msgstr "Data source"

msgctxt "data_sources_p"
msgid "data sources"
msgstr "data sources"

msgctxt "data_sources_s"
msgid "data source"
msgstr "data source"

msgctxt "debug_p"
msgid "debug"
msgstr "debug"

msgctxt "debug_s"
msgid "debug"
msgstr "debug"

msgctxt "delete_comment"
msgid "Reason for removal"
msgstr "Reason for removal"

msgctxt "delete_product"
msgid "Delete a product"
msgstr "Delete a product"

msgctxt "delete_the_images"
msgid "Delete the images"
msgstr "Delete the images"

msgctxt "delete_user"
msgid "Delete the user"
msgstr "Delete the user"

msgctxt "delete_confirmation"
msgid "This will delete your user details and anonymise all of your contributions. Please re-enter your user name to confirm."
msgstr "This will delete your user details and anonymise all of your contributions. Please re-enter your user name to confirm."

msgctxt "danger_zone"
msgid "Danger Zone"
msgstr "Danger Zone"

msgctxt "diff_add"
msgid "Added:"
msgstr "Added:"

msgctxt "diff_change"
msgid "Changed:"
msgstr "Changed:"

msgctxt "diff_delete"
msgid "Deleted:"
msgstr "Deleted:"

msgctxt "donate"
msgid "Donate to Open Food Facts"
msgstr "Donate to Open Food Facts"

msgctxt "donate_link"
msgid "https://world.openfoodfacts.org/donate-to-open-food-facts"
msgstr "https://world.openfoodfacts.org/donate-to-open-food-facts"

msgctxt "ecological_data_table"
msgid "Ecological footprint"
msgstr "Ecological footprint"

msgctxt "ecological_data_table_note"
msgid "If the carbon footprint is specified on the label (rarely at this time), indicate it for the same quantity than the nutritional composition."
msgstr "If the carbon footprint is specified on the label (rarely at this time), indicate it for the same quantity than the nutritional composition."

msgctxt "edit"
msgid "edit"
msgstr "edit"

msgctxt "edit_comment"
msgid "Changes summary"
msgstr "Changes summary"

msgctxt "edit_product"
msgid "Edit a product"
msgstr "Edit a product"

msgctxt "edit_product_page"
msgid "Edit the page"
msgstr "Edit the page"

msgctxt "edit_profile"
msgid "Edit your public profile"
msgstr "Edit your public profile"

msgctxt "edit_profile_confirm"
msgid "Changes to your public profile have been saved."
msgstr "Changes to your public profile have been saved."

msgctxt "edit_profile_msg"
msgid "Information below is visible in your public profile."
msgstr "Information below is visible in your public profile."

msgctxt "edit_settings"
msgid "Change your account parameters"
msgstr "Change your account parameters"

msgctxt "edit_user"
msgid "Account parameters"
msgstr "Account parameters"

msgctxt "edit_user_display"
msgid "Account parameters"
msgstr "Account parameters"

msgctxt "edit_user_process"
msgid "Account parameters"
msgstr "Account parameters"

msgctxt "edit_user_result"
msgid "Your account parameters have been changed."
msgstr "Your account parameters have been changed."

msgctxt "edit_user_preferences"
msgid "Preferences"
msgstr "Preferences"

msgctxt "edit_user_preferences_result"
msgid "Your preferences have been changed."
msgstr "Your preferences have been changed."

msgctxt "editors_p"
msgid "editors"
msgstr "editors"

msgctxt "editors_s"
msgid "editor"
msgstr "editor"

msgctxt "email"
msgid "E-mail address"
msgstr "E-mail address"

msgctxt "emb_code_products"
msgid "Products packaged by the company with traceability code %s"
msgstr "Products packaged by the company with traceability code %s"

msgctxt "emb_code_p"
msgid "Traceability codes"
msgstr "Traceability codes"

msgctxt "emb_code_s"
msgid "Traceability code"
msgstr "Traceability code"

msgctxt "emb_codes"
msgid "Traceability code"
msgstr "Traceability code"

msgctxt "emb_codes_p"
msgid "traceability codes"
msgstr "traceability codes"

msgctxt "emb_codes_products"
msgid "Products with the traceability code %s"
msgstr "Products with the traceability code %s"

msgctxt "emb_codes_s"
msgid "traceability code"
msgstr "traceability code"

msgctxt "emb_codes_without_products"
msgid "Products without the traceability code %s"
msgstr "Products without the traceability code %s"

# Those are country specific codes. For European countries, you can change FR 62.448.034 CE to DE BY 718 EG (for instance)
msgctxt "emb_codes_example"
msgid "EMB 53062, FR 62.448.034 CE, 84 R 20, 33 RECOLTANT 522"
msgstr "EMB 53062, FR 62.448.034 CE, 84 R 20, 33 RECOLTANT 522"

msgctxt "emb_codes_note"
msgid "In Europe, the code is in an ellipse with the 2 country initials followed by a number and CE."
msgstr "In Europe, the code is in an ellipse with the 2 country initials followed by a number and CE."

msgctxt "entry_dates_p"
msgid "Entry dates"
msgstr "Entry dates"

msgctxt "entry_dates_s"
msgid "Entry date"
msgstr "Entry date"

msgctxt "error"
msgid "Error"
msgstr "Error"

msgctxt "error_bad_login_password"
msgid "Incorrect user name or password. <a href=\"/cgi/reset_password.pl\">Forgotten password?</a>"
msgstr "Incorrect user name or password. <a href=\"/cgi/reset_password.pl\">Forgotten password?</a>"

msgctxt "error_database"
msgid "An error occurred while reading the data, try to refresh the page."
msgstr "An error occurred while reading the data, try to refresh the page."

msgctxt "error_different_passwords"
msgid "The password and confirmation password are different."
msgstr "The password and confirmation password are different."

msgctxt "error_email_already_in_use"
msgid "The e-mail address is already used by another user. Maybe you already have an account? You can <a href=\"/cgi/reset_password.pl\">reset the password</a> of your other account."
msgstr "The e-mail address is already used by another user. Maybe you already have an account? You can <a href=\"/cgi/reset_password.pl\">reset the password</a> of your other account."

msgctxt "error_invalid_address"
msgid "Invalid address."
msgstr "Invalid address."

msgctxt "error_invalid_email"
msgid "Invalid e-mail address"
msgstr "Invalid e-mail address"

msgctxt "error_invalid_password"
msgid "The password needs to be at least 6 characters long."
msgstr "The password needs to be at least 6 characters long."

msgctxt "error_invalid_user"
msgid "Invalid user."
msgstr "Invalid user."

msgctxt "error_invalid_username"
msgid "The user name must contain only unaccented letters, digits and dashes."
msgstr "The user name must contain only unaccented letters, digits and dashes."

msgctxt "error_username_too_long"
msgid "The user name is too long (maximum 40 characters)."
msgstr "The user name is too long (maximum 40 characters)."

msgctxt "error_name_too_long"
msgid "The name is too long (maximum 60 characters)."
msgstr "The name is too long (maximum 60 characters)."

msgctxt "error_new_code_already_exists"
msgid "A product already exists with the new code"
msgstr "A product already exists with the new code"

msgctxt "error_no_name"
msgid "You need to enter a name or nickname."
msgstr "You need to enter a name or nickname."

msgctxt "error_no_permission"
msgid "Permission denied."
msgstr "Permission denied."

msgctxt "error_no_username"
msgid "You need to enter a user name"
msgstr "You need to enter a user name"

msgctxt "error_reset_already_connected"
msgid "You are already signed in."
msgstr "You are already signed in."

msgctxt "error_reset_invalid_token"
msgid "The reset password link is invalid or has expired."
msgstr "The reset password link is invalid or has expired."

msgctxt "error_reset_unknown_email"
msgid "There is no account with this email"
msgstr "There is no account with this email"

msgctxt "error_reset_unknown_id"
msgid "This username does not exist."
msgstr "This username does not exist."

msgctxt "error_username_not_available"
msgid "This username already exists, please choose another."
msgstr "This username already exists, please choose another."

msgctxt "example"
msgid "Example:"
msgstr "Example:"

msgctxt "examples"
msgid "Examples:"
msgstr "Examples:"

msgctxt "expiration_date"
msgid "Best before date"
msgstr "Best before date"

msgctxt "expiration_date_note"
msgid "The expiration date is a way to track product changes over time and to identify the most recent version."
msgstr "The expiration date is a way to track product changes over time and to identify the most recent version."

msgctxt "explore_products_by"
msgid "Explore products by..."
msgstr "Explore products by..."

msgctxt "facebook_locale"
msgid "en_US"
msgstr "en_US"

msgctxt "fixme_product"
msgid "If the data is incomplete or incorrect, you can complete or correct it by editing this page."
msgstr "If the data is incomplete or incorrect, you can complete or correct it by editing this page."

msgctxt "footer_and_the_facebook_group"
msgid "and the <a href=\"https://www.facebook.com/groups/openfoodfacts/\">Facebook group for contributors</a>"
msgstr "and the <a href=\"https://www.facebook.com/groups/openfoodfacts/\">Facebook group for contributors</a>"

msgctxt "footer_blog"
msgid "<<site_name>> blog"
msgstr "<<site_name>> blog"

# Do not translate
msgctxt "footer_blog_link"
msgid "https://blog.openfoodfacts.org/en/"
msgstr "https://blog.openfoodfacts.org/en/"

msgctxt "footer_code_of_conduct"
msgid "Code of conduct"
msgstr "Code of conduct"

# Do not translate without having the same exact string in the Tags template. Do not use spaces, special characters, only alphanumeric characters separated by hyphens
msgctxt "footer_code_of_conduct_link"
msgid "/code-of-conduct"
msgstr "/code-of-conduct"

msgctxt "footer_data"
msgid "Data, API and SDKs"
msgstr "Data, API and SDKs"

# Do not translate without having the same exact string in the Tags template. Do not use spaces, special characters, only alphanumeric characters separated by hyphens
msgctxt "footer_data_link"
msgid "/data"
msgstr "/data"

msgctxt "footer_discover_the_project"
msgid "Discover the project"
msgstr "Discover the project"

msgctxt "footer_faq"
msgid "Frequently asked questions"
msgstr "Frequently asked questions"

# Do not translate without having the same exact string in the Tags template. Do not use spaces, special characters, only alphanumeric characters separated by hyphens
msgctxt "footer_faq_link"
msgid "https://support.openfoodfacts.org/help/en-gb"
msgstr "https://support.openfoodfacts.org/help/en-gb"

msgctxt "footer_translators"
msgid "Translators"
msgstr "Translators"

# Do not translate
msgctxt "footer_translators_link"
msgid "/cgi/top_translators.pl"
msgstr "/cgi/top_translators.pl"

msgctxt "footer_follow_us"
msgid "Follow us on <a href=\"https://twitter.com/openfoodfacts\">Twitter</a>,\n"
"<a href=\"https://www.facebook.com/OpenFoodFacts\">Facebook</a> and\n"
"<a href=\"https://www.instagram.com/open.food.facts/\">Instagram</a>\n"
msgstr "Follow us on <a href=\"https://twitter.com/openfoodfacts\">Twitter</a>,\n"
"<a href=\"https://www.facebook.com/OpenFoodFacts\">Facebook</a> and\n"
"<a href=\"https://www.instagram.com/open.food.facts/\">Instagram</a>\n"

msgctxt "footer_install_the_app"
msgid "Install the app"
msgstr "Install the app"

msgctxt "footer_join_the_community"
msgid "Join the community"
msgstr "Join the community"

msgctxt "footer_join_us_on"
msgid "Join us on %s:"
msgstr "Join us on %s:"

msgctxt "footer_legal"
msgid "Legal"
msgstr "Legal"

# Do not translate without having the same exact string in the Tags template. Do not use spaces, special characters, only alphanumeric characters separated by hyphens
msgctxt "footer_legal_link"
msgid "/legal"
msgstr "/legal"

msgctxt "footer_privacy"
msgid "Privacy"
msgstr "Privacy"

# Do not translate without having the same exact string in the Tags template. Do not use spaces, special characters, only alphanumeric characters separated by hyphens
msgctxt "footer_privacy_link"
msgid "/privacy"
msgstr "/privacy"

msgctxt "footer_press"
msgid "Press"
msgstr "Press"

# Do not translate without having the same exact string in the Tags template. Do not use spaces, special characters, only alphanumeric characters separated by hyphens
msgctxt "footer_press_link"
msgid "/press"
msgstr "/press"

msgctxt "footer_terms"
msgid "Terms of use"
msgstr "Terms of use"

# Do not translate without having the same exact string in the Tags template. Do not use spaces, special characters, only alphanumeric characters separated by hyphens
msgctxt "footer_terms_link"
msgid "/terms-of-use"
msgstr "/terms-of-use"

msgctxt "footer_who_we_are"
msgid "Who we are"
msgstr "Who we are"

# Do not translate without having the same exact string in the Tags template. Do not use spaces, special characters, only alphanumeric characters separated by hyphens
msgctxt "footer_who_we_are_link"
msgid "/who-we-are"
msgstr "/who-we-are"

msgctxt "footer_wiki"
msgid "<<site_name>> wiki (en)"
msgstr "<<site_name>> wiki (en)"

# Do not translate
msgctxt "footer_wiki_link"
msgid "https://wiki.openfoodfacts.org"
msgstr "https://wiki.openfoodfacts.org"

# Do not translate Open Beauty Facts but do translate Cosmetics
msgctxt "footer_obf"
msgid "Open Beauty Facts - Cosmetics"
msgstr "Open Beauty Facts - Cosmetics"

msgctxt "footer_obf_link"
msgid "https://world.openbeautyfacts.org"
msgstr "https://world.openbeautyfacts.org"

msgctxt "footer_pro"
msgid "Open Food Facts for Producers"
msgstr "Open Food Facts for Producers"

msgctxt "for"
msgid "for"
msgstr "for"

msgctxt "front_alt"
msgid "Product"
msgstr "Product"

msgctxt "generic_name"
msgid "Common name"
msgstr "Common name"

msgctxt "generic_name_example"
msgid "Chocolate bar with milk and hazelnuts"
msgstr "Chocolate bar with milk and hazelnuts"

msgctxt "goodbye"
msgid "See you soon!"
msgstr "See you soon!"

msgctxt "graph_count"
msgid "%d products match the search criteria, of which %i products have defined values for the graph's axis."
msgstr "%d products match the search criteria, of which %i products have defined values for the graph's axis."

msgctxt "graph_title"
msgid "Graph title"
msgstr "Graph title"

msgctxt "graphs_and_maps"
msgid "Graphs and maps"
msgstr "Graphs and maps"

msgctxt "hello"
msgid "Hello"
msgstr "Hello"

msgctxt "high"
msgid "high"
msgstr "high"

msgctxt "high_quantity"
msgid "high quantity"
msgstr "high quantity"

msgctxt "history"
msgid "Changes history"
msgstr "Changes history"

msgctxt "image_front"
msgid "Front picture"
msgstr "Front picture"

msgctxt "image_ingredients"
msgid "Ingredients picture"
msgstr "Ingredients picture"

msgctxt "image_ingredients_note"
msgid "If the picture is neat enough, the ingredients can be extracted automatically"
msgstr "If the picture is neat enough, the ingredients can be extracted automatically"

msgctxt "image_nutrition"
msgid "Nutrition facts picture"
msgstr "Nutrition facts picture"

msgctxt "image_upload_error_image_already_exists"
msgid "This picture has already been sent."
msgstr "This picture has already been sent."

msgctxt "image_upload_error_image_too_small"
msgid "The picture is too small. Please do not upload pictures found on the Internet and only send photos you have taken yourself."
msgstr "The picture is too small. Please do not upload pictures found on the Internet and only send photos you have taken yourself."

msgctxt "image_upload_error_no_barcode_found_in_image_long"
msgid "The barcode in the image could not be read, or the image contained no barcode.\n"
"You can try with another image, or directly enter the barcode."
msgstr "The barcode in the image could not be read, or the image contained no barcode.\n"
"You can try with another image, or directly enter the barcode."

msgctxt "image_upload_error_no_barcode_found_in_image_short"
msgid "No barcode found in the image."
msgstr "No barcode found in the image."

msgctxt "image_upload_error_no_barcode_specified_or_found"
msgid "No barcode specified or found in the image or filename."
msgstr "No barcode specified or found in the image or filename."

msgctxt "image_upload_error_could_not_read_image"
msgid "The image could not be read."
msgstr "The image could not be read."

msgctxt "image_upload_error_no_barcode_found_in_text"
msgid "You must enter the characters of the barcode or send a product image when the barcode is visible."
msgstr "You must enter the characters of the barcode or send a product image when the barcode is visible."

msgctxt "image_full_size"
msgid "Full size"
msgstr "Full size"

msgctxt "image_attribution_creativecommons"
msgid "This file was uploaded to product %s and is licensed under the %s license."
msgstr "This file was uploaded to product %s and is licensed under the %s license."

msgctxt "image_attribution_photographer"
msgid "Attribution: Photo by %s per %s"
msgstr "Attribution: Photo by %s per %s"

msgctxt "image_attribution_photographer_editor"
msgid "Attribution: Photo by %s with additional modifications by %s per %s"
msgstr "Attribution: Photo by %s with additional modifications by %s per %s"

msgctxt "image_original_link_text"
msgid "(Original Image)"
msgstr "(Original Image)"

msgctxt "image_attribution_link_title"
msgid "Photo detail and attribution information"
msgstr "Photo detail and attribution information"

msgctxt "invite_user"
msgid "Invite Users"
msgstr "Invite Users"

msgctxt "incomplete_products_you_added"
msgid "Products you added that need to be completed"
msgstr "Products you added that need to be completed"

msgctxt "informers_p"
msgid "informers"
msgstr "informers"

msgctxt "informers_s"
msgid "informers"
msgstr "informers"

msgctxt "ingredients"
msgid "Ingredients"
msgstr "Ingredients"

msgctxt "no_ingredient"
msgid "Ingredients are missing"
msgstr "Ingredients are missing"

msgctxt "one_ingredient"
msgid "1 ingredient"
msgstr "1 ingredient"

msgctxt "f_ingredients_with_number"
msgid "{number} ingredients"
msgstr "{number} ingredients"

msgctxt "ingredients_alt"
msgid "Ingredients"
msgstr "Ingredients"

msgctxt "ingredients_analysis_note"
msgid "Note: ingredients can be listed with many different names, please let us know if you think the analysis above is incorrect."
msgstr "Note: ingredients can be listed with many different names, please let us know if you think the analysis above is incorrect."

msgctxt "ingredients_from_or_that_may_be_from_palm_oil_p"
msgid "ingredients from or that may be from palm oil"
msgstr "ingredients from or that may be from palm oil"

msgctxt "ingredients_from_or_that_may_be_from_palm_oil_s"
msgid "ingredient from or that may be from palm oil"
msgstr "ingredient from or that may be from palm oil"

msgctxt "ingredients_from_palm_oil_p"
msgid "ingredients from palm oil"
msgstr "ingredients from palm oil"

msgctxt "ingredients_from_palm_oil_s"
msgid "ingredient from palm oil"
msgstr "ingredient from palm oil"

msgctxt "ingredients_n_p"
msgid "Numbers of ingredients"
msgstr "Numbers of ingredients"

msgctxt "ingredients_n_s"
msgid "Number of ingredients"
msgstr "Number of ingredients"

msgctxt "known_ingredients_n_s"
msgid "Number of recognized ingredients"
msgstr "Number of recognized ingredients"

msgctxt "unknown_ingredients_n_s"
msgid "Number of unrecognized ingredients"
msgstr "Number of unrecognized ingredients"

msgctxt "ingredients_p"
msgid "ingredients"
msgstr "ingredients"

msgctxt "ingredients_products"
msgid "Products that contain the ingredient %s"
msgstr "Products that contain the ingredient %s"

msgctxt "ingredients_s"
msgid "ingredient"
msgstr "ingredient"

msgctxt "ingredients_text"
msgid "Ingredients list"
msgstr "Ingredients list"

msgctxt "ingredients_text_display_note"
msgid "Ingredients are listed in order of importance (quantity)."
msgstr "Ingredients are listed in order of importance (quantity)."

msgctxt "ingredients_text_example"
msgid "Cereals 85.5% (_wheat_ flour, whole-_wheat_ flour 11%), malt extract, cocoa 4,8%, ascorbic acid"
msgstr "Cereals 85.5% (_wheat_ flour, whole-_wheat_ flour 11%), malt extract, cocoa 4,8%, ascorbic acid"

msgctxt "ingredients_text_note"
msgid "Keep the order, indicate the % when specified, separate with a comma or - , use ( ) for ingredients of an ingredient, surround allergens with _ e.g. _milk_"
msgstr "Keep the order, indicate the % when specified, separate with a comma or - , use ( ) for ingredients of an ingredient, surround allergens with _ e.g. _milk_"

msgctxt "ingredients_that_may_be_from_palm_oil_p"
msgid "ingredients that may be from palm oil"
msgstr "ingredients that may be from palm oil"

msgctxt "ingredients_that_may_be_from_palm_oil_s"
msgid "ingredient that may be from palm oil"
msgstr "ingredient that may be from palm oil"

msgctxt "ingredients_without_products"
msgid "Products that do not contain the ingredient %s"
msgstr "Products that do not contain the ingredient %s"

# Please change appstore_US.svg to appstore_XX.svg. check the url https://static.openfoodfacts.org/images/misc/appstore/black/appstore_XX.svg
msgctxt "ios_app_icon_url"
msgid "/images/misc/appstore/black/appstore_US.svg"
msgstr "/images/misc/appstore/black/appstore_US.svg"

msgctxt "ios_app_icon_alt_text"
msgid "Download on the App Store"
msgstr "Download on the App Store"

msgctxt "known_nutrients_p"
msgid "known nutrients"
msgstr "known nutrients"

msgctxt "known_nutrients_s"
msgid "known nutrient"
msgstr "known nutrient"

msgctxt "labels"
msgid "Labels, certifications, awards"
msgstr "Labels, certifications, awards"

msgctxt "labels_example"
msgid "Organic"
msgstr "Organic"

msgctxt "labels_note"
msgid "Indicate only the most specific labels. \"Parents\" labels will be added automatically."
msgstr "Indicate only the most specific labels. \"Parents\" labels will be added automatically."

msgctxt "labels_p"
msgid "labels"
msgstr "labels"

msgctxt "labels_products"
msgid "Products that have the label %s"
msgstr "Products that have the label %s"

msgctxt "labels_s"
msgid "label"
msgstr "label"

msgctxt "labels_tagsinput"
msgid "add a label"
msgstr "add a label"

msgctxt "labels_without_products"
msgid "Products that do not have the label %s"
msgstr "Products that do not have the label %s"

msgctxt "lang"
msgid "Main language"
msgstr "Main language"

msgctxt "lang_note"
msgid "Language most present and most highlighted on the product"
msgstr "Language most present and most highlighted on the product"

msgctxt "language"
msgid "en-US"
msgstr "en-US"

msgctxt "languages_p"
msgid "languages"
msgstr "languages"

msgctxt "languages_s"
msgid "language"
msgstr "language"

msgctxt "last_edit_dates_p"
msgid "Last edit dates"
msgstr "Last edit dates"

msgctxt "last_edit_dates_s"
msgid "Last edit date"
msgstr "Last edit date"

msgctxt "last_image_dates_p"
msgid "Last picture dates"
msgstr "Last picture dates"

msgctxt "last_image_dates_s"
msgid "Last picture date"
msgstr "Last picture date"

msgctxt "licence_accept"
msgid "By adding information, data and/or images, you accept to place irrevocably your contribution under the <a href=\"https://opendatacommons.org/licenses/dbcl/1.0/\">Database Contents Licence 1.0</a> licence\n"
"for information and data, and under the <a href=\"https://creativecommons.org/licenses/by-sa/3.0/deed.en\">Creative Commons Attribution - ShareAlike 3.0</a> licence for images.\n"
"You accept to be credited by re-users by a link to the product your are contributing to."
msgstr "By adding information, data and/or images, you accept to place irrevocably your contribution under the <a href=\"https://opendatacommons.org/licenses/dbcl/1.0/\">Database Contents Licence 1.0</a> licence\n"
"for information and data, and under the <a href=\"https://creativecommons.org/licenses/by-sa/3.0/deed.en\">Creative Commons Attribution - ShareAlike 3.0</a> licence for images.\n"
"You accept to be credited by re-users by a link to the product your are contributing to."

msgctxt "link"
msgid "Link to the product page on the official site of the producer"
msgstr "Link to the product page on the official site of the producer"

msgctxt "list_of_x"
msgid "List of %s"
msgstr "List of %s"

msgctxt "loadmore"
msgid "Load more results"
msgstr "Load more results"

msgctxt "login_and_add_product"
msgid "Sign-in and add the product"
msgstr "Sign-in and add the product"

msgctxt "login_and_edit_product"
msgid "Sign-in and edit the product"
msgstr "Sign-in and edit the product"

msgctxt "login_create_your_account"
msgid "Create your account."
msgstr "Create your account."

msgctxt "login_not_registered_yet"
msgid "Not registered yet?"
msgstr "Not registered yet?"

msgctxt "login_register_title"
msgid "Sign-in"
msgstr "Sign in"

msgctxt "login_to_add_and_edit_products"
msgid "Sign-in to add or edit products."
msgstr "Sign-in to add or edit products."

msgctxt "login_to_add_products"
msgid "<p>Please sign-in to add or edit a product.</p>\n\n"
"<p>If you do not yet have an account on <<site_name>>, you can <a href=\"/cgi/user.pl\">register in 30 seconds</a>.</p>\n"
msgstr "<p>Please sign-in to add or edit a product.</p>\n\n"
"<p>If you do not yet have an account on <<site_name>>, you can <a href=\"/cgi/user.pl\">register in 30 seconds</a>.</p>\n"

msgctxt "login_username_email"
msgid "Username or e-mail address:"
msgstr "Username or e-mail address:"

msgctxt "low"
msgid "low"
msgstr "low"

msgctxt "low_quantity"
msgid "low quantity"
msgstr "low quantity"

msgctxt "manage_images"
msgid "Manage images"
msgstr "Manage images"

msgctxt "manage_images_info"
msgid "You can select one or more images and then:"
msgstr "You can select one or more images and then:"

msgctxt "manufacturing_places"
msgid "Manufacturing or processing places"
msgstr "Manufacturing or processing places"

msgctxt "manufacturing_places_example"
msgid "Montana, USA"
msgstr "Montana, USA"

msgctxt "manufacturing_places_p"
msgid "manufacturing or processing places"
msgstr "manufacturing or processing places"

msgctxt "manufacturing_places_products"
msgid "Products manufactured or processed in %s"
msgstr "Products manufactured or processed in %s"

msgctxt "manufacturing_places_s"
msgid "manufacturing or processing place"
msgstr "manufacturing or processing place"

msgctxt "manufacturing_places_tagsinput"
msgid "add a place"
msgstr "add a place"

msgctxt "manufacturing_places_without_products"
msgid "Products not manufactured or processed in %s"
msgstr "Products not manufactured or processed in %s"

msgctxt "map_count"
msgid "%d products match the search criteria, of which %i products have a known production place."
msgstr "%d products match the search criteria, of which %i products have a known production place."

msgctxt "map_title"
msgid "Map title"
msgstr "Map title"

msgctxt "menu"
msgid "Menu"
msgstr "Menu"

msgctxt "menu_add_a_product"
msgid "Add a product"
msgstr "Add a product"

# Do not translate without having the same exact string in the Tags template. Do not use spaces, special characters, only alphanumeric characters separated by hyphens
msgctxt "menu_add_a_product_link"
msgid "/add-a-product"
msgstr "/add-a-product"

msgctxt "menu_contribute"
msgid "Contribute"
msgstr "Contribute"

# Do not translate without having the same exact string in the Tags template. Do not use spaces, special characters, only alphanumeric characters separated by hyphens
msgctxt "menu_contribute_link"
msgid "/contribute"
msgstr "/contribute"

msgctxt "menu_discover"
msgid "Discover"
msgstr "Discover"

# Do not translate without having the same exact string in the Tags template. Do not use spaces, special characters, only alphanumeric characters separated by hyphens
msgctxt "menu_discover_link"
msgid "/discover"
msgstr "/discover"

msgctxt "mission_"
msgid "Mission: "
msgstr "Mission: "

msgctxt "mission_accomplished_by"
msgid "This mission has been completed by:"
msgstr "This mission has been completed by:"

msgctxt "mission_accomplished_by_n"
msgid "Completed by %d persons."
msgstr "Completed by %d persons."

msgctxt "mission_accomplished_by_nobody"
msgid "Be the first to complete this mission!"
msgstr "Be the first to complete this mission!"

msgctxt "mission_goal"
msgid "Goal:"
msgstr "Goal:"

msgctxt "missions"
msgid "Missions"
msgstr "Missions"

msgctxt "moderate"
msgid "moderate"
msgstr "moderate"

msgctxt "moderate_quantity"
msgid "moderate quantity"
msgstr "moderate quantity"

msgctxt "move_images_to_another_product"
msgid "Move the images to another product"
msgstr "Move the images to another product"

msgctxt "n_products"
msgid "%s products"
msgstr "%s products"

msgctxt "name"
msgid "Name"
msgstr "Name"

msgctxt "names"
msgid "Names"
msgstr "Names"

msgctxt "new_code"
msgid "If the barcode is not correct, please correct it here:"
msgstr "If the barcode is not correct, please correct it here:"

msgctxt "new_code_note"
msgid "For products without a barcode, an internal code is automatically set."
msgstr "For products without a barcode, an internal code is automatically set."

msgctxt "newsletter_description"
msgid "Subscribe to the newsletter (2 emails per month maximum)"
msgstr "Subscribe to the newsletter (2 emails per month maximum)"

msgctxt "subscribe_to_our_newsletter"
msgid "Subscribe to our newsletter"
msgstr "Subscribe to our newsletter"

msgctxt "next"
msgid "Next"
msgstr "Next"

msgctxt "no_barcode"
msgid "Product without barcode"
msgstr "Product without barcode"

msgctxt "no_nutrition_data"
msgid "Nutrition facts are not specified on the product."
msgstr "Nutrition facts are not specified on the product."

msgctxt "multiple_nutrition_data"
msgid "Multiple nutrition facts are specified on the product (e.g. with added water or milk)."
msgstr "Multiple nutrition facts are specified on the product (e.g. with added water or milk)."

msgctxt "multiple_nutrition_data_instructions"
msgid "Enter only the nutrition facts for the unprepared product, without added water or milk. If there are different products, enter nutrition facts for the first product listed."
msgstr "Enter only the nutrition facts for the unprepared product, without added water or milk. If there are different products, enter nutrition facts for the first product listed."

msgctxt "no_product_for_barcode"
msgid "No product listed for barcode %s."
msgstr "No product listed for barcode %s."

msgctxt "no_products"
msgid "No products."
msgstr "No products."

msgctxt "not_saved"
msgid "Error while saving, please retry."
msgstr "Error while saving, please retry."

msgctxt "number_of_additives"
msgid "Number of additives"
msgstr "Number of additives"

msgctxt "number_of_products"
msgid "Number of products"
msgstr "Number of products"

msgctxt "nutrient_in_quantity"
msgid "%s in %s"
msgstr "%s in %s"

msgctxt "nutrient_levels_info"
msgid "Nutrient levels for 100 g"
msgstr "Nutrient levels for 100 g"

# Do not translate without having the same exact string in the Tags template. Do not use spaces, special characters, only alphanumeric characters separated by hyphens
msgctxt "nutrient_levels_link"
msgid "/nutrient-levels"
msgstr "/nutrient-levels"

msgctxt "nutrient_levels_p"
msgid "nutrient levels"
msgstr "nutrient levels"

msgctxt "nutrient_levels_s"
msgid "nutrient level"
msgstr "nutrient level"

msgctxt "nutriments_p"
msgid "nutriments"
msgstr "nutriments"

msgctxt "nutriments_products"
msgid "Products that contain the nutriment %s"
msgstr "Products that contain the nutriment %s"

msgctxt "nutriments_s"
msgid "nutriment"
msgstr "nutriment"

msgctxt "nutriments_without_products"
msgid "Products that do not contain the nutriment %s"
msgstr "Products that do not contain the nutriment %s"

msgctxt "nutrition_alt"
msgid "Nutrition facts"
msgstr "Nutrition facts"

msgctxt "nutrition_data"
msgid "Nutrition facts"
msgstr "Nutrition facts"

msgctxt "nutrition_data_average"
msgid "Average nutrition facts for the %d products of the %s category for which nutrition facts are known (out of %d products)."
msgstr "Average nutrition facts for the %d products of the %s category for which nutrition facts are known (out of %d products)."

msgctxt "nutrition_data_compare_percent"
msgid "% of difference"
msgstr "% of difference"

msgctxt "nutrition_data_compare_value"
msgid "value for 100 g / 100 ml"
msgstr "value for 100 g / 100 ml"

msgctxt "nutrition_data_comparison_with_categories"
msgid "Comparison to average values of products in the same category:"
msgstr "Comparison to average values of products in the same category:"

msgctxt "nutrition_data_comparison_with_categories_note"
msgid "Please note: for each nutriment, the average is computed for products for which the nutriment quantity is known, not on all products of the category."
msgstr "Please note: for each nutriment, the average is computed for products for which the nutriment quantity is known, not on all products of the category."

msgctxt "nutrition_data_note"
msgid "If the picture is sufficiently sharp and level, nutrition facts can be automatically extracted from the picture."
msgstr "If the picture is sufficiently sharp and level, nutrition facts can be automatically extracted from the picture."

msgctxt "nutrition_data_per_10"
msgid "10th centile"
msgstr "10th centile"

msgctxt "nutrition_data_per_100g"
msgid "for 100 g / 100 ml"
msgstr "for 100 g / 100 ml"

msgctxt "nutrition_data_per_5"
msgid "5<sup>th</sup> centile"
msgstr "5<sup>th</sup> centile"

msgctxt "nutrition_data_per_50"
msgid "Median"
msgstr "Median"

msgctxt "nutrition_data_per_90"
msgid "90th centile"
msgstr "90th centile"

msgctxt "nutrition_data_per_95"
msgid "95<sup>th</sup> centile"
msgstr "95<sup>th</sup> centile"

msgctxt "nutrition_data_per_max"
msgid "Maximum"
msgstr "Maximum"

msgctxt "nutrition_data_per_mean"
msgid "Mean"
msgstr "Mean"

msgctxt "nutrition_data_per_min"
msgid "Minimum"
msgstr "Minimum"

msgctxt "nutrition_data_per_serving"
msgid "per serving"
msgstr "per serving"

msgctxt "nutrition_data_per_std"
msgid "Standard deviation"
msgstr "Standard deviation"

msgctxt "nutrition_data_table"
msgid "Nutrition facts"
msgstr "Nutrition facts"

msgctxt "nutrition_data_table_note"
msgid "The table lists by default nutriments that are often specified. Leave the field blank if it's not on the label.<br/>You can add extra nutriments (vitamins, minerals, cholesterol etc.)\n"
"by typing the first letters of their name in the last row of the table."
msgstr "The table lists by default nutriments that are often specified. Leave the field blank if it's not on the label.<br/>You can add extra nutriments (vitamins, minerals, cholesterol etc.)\n"
"by typing the first letters of their name in the last row of the table."

msgctxt "nutrition_data_table_asterisk"
msgid "Essential nutrients to calculate the Nutri-Score."
msgstr "Essential nutrients to calculate the Nutri-Score."

msgctxt "nutrition_grades_p"
msgid "Nutrition grades"
msgstr "Nutrition grades"

msgctxt "nutrition_grades_s"
msgid "Nutrition grade"
msgstr "Nutrition grade"

# Make sure the translated link works (eg that the image already exists in your language)
msgctxt "og_image_url"
msgid "https://static.openfoodfacts.org/images/logos/logo-vertical-white-social-media-preview.png"
msgstr "https://static.openfoodfacts.org/images/logos/logo-vertical-white-social-media-preview.png"

# Do not change the lang code if the blog doesn't exist in your language
msgctxt "on_the_blog_content"
msgid "<p>To learn more about <<site_name>>, visit <a href=\"https://blog.openfoodfacts.org/en/\">our blog</a>!</p>\n"
"<p>Recent news:</p>\n"
msgstr "<p>To learn more about <<site_name>>, visit <a href=\"https://blog.openfoodfacts.org/en/\">our blog</a>!</p>\n"
"<p>Recent news:</p>\n"

msgctxt "on_the_blog_title"
msgid "News"
msgstr "News"

msgctxt "openfoodhunt_points"
msgid "It's <a href=\"/open-food-hunt-2015\">Open Food Hunt</a> on <<site_name>> from Saturday February 21st 2015 to Sunday March 1st 2015! Contributors are awarded\n"
"Explorer points for products they add and Ambassador points for new contributors they recruit. Points are updated every 30 minutes."
msgstr "It's <a href=\"/open-food-hunt-2015\">Open Food Hunt</a> on <<site_name>> from Saturday February 21st 2015 to Sunday March 1st 2015! Contributors are awarded\n"
"Explorer points for products they add and Ambassador points for new contributors they recruit. Points are updated every 30 minutes."

msgctxt "or"
msgid "or:"
msgstr "or:"

msgctxt "origins"
msgid "Origin of ingredients"
msgstr "Origin of ingredients"

msgctxt "origins_example"
msgid "California, USA"
msgstr "California, USA"

msgctxt "origins_note_xxx"
msgid "Indicate the origin of ingredients"
msgstr "Indicate the origin of ingredients"

msgctxt "origins_p"
msgid "origins of ingredients"
msgstr "origins of ingredients"

msgctxt "origins_products"
msgid "Products with ingredients originating from %s"
msgstr "Products with ingredients originating from %s"

msgctxt "origins_s"
msgid "origin of ingredients"
msgstr "origin of ingredients"

msgctxt "origins_tagsinput"
msgid "add an origin"
msgstr "add an origin"

msgctxt "origins_without_products"
msgid "Products without ingredients originating from %s"
msgstr "Products without ingredients originating from %s"

msgctxt "packaging"
msgid "Packaging"
msgstr "Packaging"

msgctxt "packaging_example"
msgid "Fresh, Canned, Frozen, Bottle, Box, Glass, Plastic..."
msgstr "Fresh, Canned, Frozen, Bottle, Box, Glass, Plastic..."

msgctxt "packaging_note"
msgid "Packaging type, format, material"
msgstr "Packaging type, format, material"

msgctxt "packaging_p"
msgid "packaging"
msgstr "packaging"

msgctxt "packaging_products"
msgid "Products with a %s packaging"
msgstr "Products with a %s packaging"

msgctxt "packaging_s"
msgid "packaging"
msgstr "packaging"

msgctxt "packaging_tagsinput"
msgid "add a type, shape or material"
msgstr "add a type, shape or material"

msgctxt "packaging_without_products"
msgid "Products without a %s packaging"
msgstr "Products without a %s packaging"

msgctxt "page_x"
msgid "Page %d"
msgstr "Page %d"

msgctxt "page_x_out_of_y"
msgid "Page %d out of %d."
msgstr "Page %d out of %d."

msgctxt "pages"
msgid "Pages:"
msgstr "Pages:"

msgctxt "password"
msgid "Password"
msgstr "Password"

msgctxt "password_new"
msgid "New password"
msgstr "New password"

msgctxt "password_confirm"
msgid "Confirm password"
msgstr "Confirm password"

msgctxt "periods_after_opening"
msgid "Period of time after opening"
msgstr "Period of time after opening"

msgctxt "periods_after_opening_note"
msgid "Found in an open container logo with a number of months: e.g. 12 M"
msgstr "Found in an open container logo with a number of months: e.g. 12 M"

msgctxt "periods_after_opening_p"
msgid "Periods after opening"
msgstr "Periods after opening"

msgctxt "periods_after_opening_s"
msgid "Period after opening"
msgstr "Period after opening"

msgctxt "photographers_p"
msgid "photographers"
msgstr "photographers"

msgctxt "photographers_s"
msgid "photographer"
msgstr "photographer"

msgctxt "pnns_groups_1"
msgid "PNNS groups 1"
msgstr "PNNS groups 1"

msgctxt "pnns_groups_1_p"
msgid "PNNS groups 1"
msgstr "PNNS groups 1"

msgctxt "pnns_groups_1_s"
msgid "PNNS group 1"
msgstr "PNNS group 1"

msgctxt "pnns_groups_2"
msgid "PNNS groups 2"
msgstr "PNNS groups 2"

msgctxt "pnns_groups_2_p"
msgid "PNNS groups 2"
msgstr "PNNS groups 2"

msgctxt "pnns_groups_2_s"
msgid "PNNS group 2"
msgstr "PNNS group 2"

msgctxt "points_all_countries"
msgid "There are %d Explorers and %d Ambassadors."
msgstr "There are %d Explorers and %d Ambassadors."

msgctxt "points_all_users"
msgid "There are Explorers for %d countries and Ambassadors for %d countries."
msgstr "There are Explorers for %d countries and Ambassadors for %d countries."

msgctxt "points_country"
msgid "%s has %d Explorers and %d Ambassadors."
msgstr "%s has %d Explorers and %d Ambassadors."

msgctxt "points_ranking"
msgid "Ranking"
msgstr "Ranking"

msgctxt "points_ranking_users_and_countries"
msgid "Ranking of contributors and countries"
msgstr "Ranking of contributors and countries"

msgctxt "points_user"
msgid "%s is an Explorer for %d countries and an Ambassador for %d countries."
msgstr "%s is an Explorer for %d countries and an Ambassador for %d countries."

msgctxt "previous"
msgid "Previous"
msgstr "Previous"

msgctxt "product_add_nutrient"
msgid "Add a nutrient"
msgstr "Add a nutrient"

msgctxt "product_added"
msgid "Product added on"
msgstr "Product added on"

msgctxt "product_changes_saved"
msgid "Changes saved."
msgstr "Changes saved."

msgctxt "product_edit_you_contributed"
msgid "You just helped to improve the world largest open data database."
msgstr "You just helped to improve the world largest open data database."

msgctxt "product_edit_thank_you"
msgid "Thank you so much for joining us in our journey to data transparency!"
msgstr "Thank you so much for joining us in our journey to data transparency!"

msgctxt "product_characteristics"
msgid "Product characteristics"
msgstr "Product characteristics"

msgctxt "product_created"
msgid "Product created"
msgstr "Product created"

msgctxt "product_description"
msgid "Ingredients, allergens, additives, nutrition facts, labels, origin of ingredients and information on product %s"
msgstr "Ingredients, allergens, additives, nutrition facts, labels, origin of ingredients and information on product %s"

msgctxt "product_image"
msgid "Product picture"
msgstr "Product picture"

msgctxt "product_image_with_barcode"
msgid "Picture with barcode:"
msgstr "Picture with barcode:"

msgctxt "product_js_current_image"
msgid "Current image:"
msgstr "Current image:"

msgctxt "product_js_deleting_images"
msgid "Deleting images"
msgstr "Deleting images"

msgctxt "product_js_extract_ingredients"
msgid "Extract the ingredients from the picture"
msgstr "Extract the ingredients from the picture"

msgctxt "product_js_extracted_ingredients_nok"
msgid "Ingredients text could not be extracted. Try with a sharper image, with higher resolution or a better framing of the text."
msgstr "Ingredients text could not be extracted. Try with a sharper image, with higher resolution or a better framing of the text."

msgctxt "product_js_extracted_ingredients_ok"
msgid "Ingredients text has been extracted. Text recognition is not perfect, so please check the text below and correct errors if needed."
msgstr "Ingredients text has been extracted. Text recognition is not perfect, so please check the text below and correct errors if needed."

msgctxt "product_js_extracting_ingredients"
msgid "Extracting ingredients"
msgstr "Extracting ingredients"

msgctxt "product_js_image_normalize"
msgid "Normalize colors"
msgstr "Normalise colours"

msgctxt "product_js_image_open_full_size_image"
msgid "Open the picture in original size in a new windows"
msgstr "Open the picture in original size in a new windows"

msgctxt "product_js_image_received"
msgid "Image received"
msgstr "Image received"

msgctxt "product_js_image_rotate_and_crop"
msgid "Rotate the image if necessary, then click and drag to select the interesting zone:"
msgstr "Rotate the image if necessary, then click and drag to select the interesting zone:"

msgctxt "product_js_image_rotate_left"
msgid "Rotate left"
msgstr "Rotate left"

msgctxt "product_js_image_rotate_right"
msgid "Rotate right"
msgstr "Rotate right"

msgctxt "product_js_image_save"
msgid "Validate and/or resize image"
msgstr "Validate and/or resize image"

msgctxt "product_js_image_saved"
msgid "Image saved"
msgstr "Image saved"

msgctxt "product_js_image_saving"
msgid "Saving image"
msgstr "Saving image"

msgctxt "product_js_image_upload_error"
msgid "Error while uploading image"
msgstr "Error while uploading image"

msgctxt "product_js_image_white_magic"
msgid "Photo on white background: try to remove the background"
msgstr "Photo on white background: try to remove the background"

msgctxt "product_js_images_delete_error"
msgid "Errors while deleting images"
msgstr "Errors while deleting images"

msgctxt "product_js_images_deleted"
msgid "Images deleted"
msgstr "Images deleted"

msgctxt "product_js_images_move_error"
msgid "Errors while moving images"
msgstr "Errors while moving images"

msgctxt "product_js_images_moved"
msgid "Images moved"
msgstr "Images moved"

msgctxt "product_js_moving_images"
msgid "Moving images"
msgstr "Moving images"

msgctxt "product_js_upload_image"
msgid "Add a picture"
msgstr "Add a picture"

msgctxt "product_js_upload_image_note"
msgid "→ With Chrome, Firefox and Safari, you can select multiple pictures (product, ingredients, nutrition facts etc.) by clicking them while holding the Ctrl key pressed to add them all in one shot."
msgstr "→ With Chrome, Firefox and Safari, you can select multiple pictures (product, ingredients, nutrition facts etc.) by clicking them while holding the Ctrl key pressed to add them all in one shot."

msgctxt "product_js_uploading_image"
msgid "Uploading image"
msgstr "Uploading image"

msgctxt "product_last_edited"
msgid "Last edit of product page on"
msgstr "Last edit of product page on"

msgctxt "product_name"
msgid "Product name"
msgstr "Product name"

msgctxt "product_name_example"
msgid "Kinder Bueno White"
msgstr "Kinder Bueno White"

msgctxt "products"
msgid "products"
msgstr "products"

msgctxt "products_stats"
msgid "Evolution of the number of products on <<site_name>>"
msgstr "Evolution of the number of products on <<site_name>>"

msgctxt "products_stats_completed_t"
msgid "Products with complete information"
msgstr "Products with complete information"

msgctxt "products_stats_created_t"
msgid "Products"
msgstr "Products"

msgctxt "products_with_nutriments"
msgid "with nutrition facts"
msgstr "with nutrition facts"

msgctxt "products_you_edited"
msgid "Products you added or edited"
msgstr "Products you added or edited"

msgctxt "purchase_places"
msgid "City, state and country where purchased"
msgstr "City, state and country where purchased"

msgctxt "purchase_places_note"
msgid "Indicate where you bought or saw the product (at least the country)"
msgstr "Indicate where you bought or saw the product (at least the country)"

msgctxt "purchase_places_p"
msgid "purchase places"
msgstr "purchase places"

msgctxt "purchase_places_products"
msgid "Products sold in %s"
msgstr "Products sold in %s"

msgctxt "purchase_places_s"
msgid "purchase place"
msgstr "purchase place"

msgctxt "purchase_places_tagsinput"
msgid "add a place"
msgstr "add a place"

msgctxt "purchase_places_without_products"
msgid "Products not sold in %s"
msgstr "Products not sold in %s"

msgctxt "quantity"
msgid "Quantity"
msgstr "Quantity"

msgctxt "quantity_example"
msgid "2 l, 250 g, 1 kg, 25 cl, 6 fl oz, 1 pound"
msgstr "2 l, 250 g, 1 kg, 25 cl, 6 fl oz, 1 pound"

msgctxt "remember_me"
msgid "Remember me"
msgstr "Remember me"

msgctxt "remember_purchase_places_and_stores"
msgid "Remember the place of purchase and store for the next product adds"
msgstr "Remember the place of purchase and store for the next product adds"

msgctxt "reset_password"
msgid "Reset password"
msgstr "Reset password"

msgctxt "reset_password_email_body"
msgid "Hello <NAME>,\n\n"
"You asked for your password to be reset on https://openfoodfacts.org\n\n"
"for the username: <USERID>\n\n"
"To continue the password reset, click on the link below.\n"
"If you did not ask for the password reset, you can ignore this message.\n\n"
"<RESET_URL>\n\n"
"See you soon,\n\n"
"Stephane\n"
"https://openfoodfacts.org\n"
msgstr "Hello <NAME>,\n\n"
"You asked for your password to be reset on https://openfoodfacts.org\n\n"
"for the username: <USERID>\n\n"
"To continue the password reset, click on the link below.\n"
"If you did not ask for the password reset, you can ignore this message.\n\n"
"<RESET_URL>\n\n"
"See you soon,\n\n"
"Stephane\n"
"https://openfoodfacts.org\n"

msgctxt "reset_password_email_subject"
msgid "Reset of your password on <<site_name>>"
msgstr "Reset of your password on <<site_name>>"

msgctxt "reset_password_reset"
msgid "Your password has been changed. You can now log-in with this password."
msgstr "Your password has been changed. You can now log-in with this password."

msgctxt "reset_password_reset_msg"
msgid "Enter a new password."
msgstr "Enter a new password."

msgctxt "reset_password_send_email"
msgid "An email with a link to reset your password has been sent to the e-mail address associated with your account."
msgstr "An email with a link to reset your password has been sent to the e-mail address associated with your account."

msgctxt "reset_password_send_email_msg"
msgid "If you have forgotten your password, fill-in your username or e-mail address to receive instructions for resetting your password."
msgstr "If you have forgotten your password, fill-in your username or e-mail address to receive instructions for resetting your password."

msgctxt "risk_level"
msgid "Risk"
msgstr "Risk"

msgctxt "risk_level_0"
msgid "To be completed"
msgstr "To be completed"

msgctxt "risk_level_1"
msgid "Low risks"
msgstr "Low risks"

msgctxt "risk_level_2"
msgid "Moderate risks"
msgstr "Moderate risks"

msgctxt "risk_level_3"
msgid "High risks"
msgstr "High risks"

msgctxt "salt_equivalent"
msgid "salt equivalent"
msgstr "salt equivalent"

msgctxt "save"
msgid "Save"
msgstr "Save"

msgctxt "saved"
msgid "Saved."
msgstr "Saved."

msgctxt "saving"
msgid "Saving."
msgstr "Saving."

msgctxt "search"
msgid "Search"
msgstr "Search"

msgctxt "search_a_product_placeholder"
msgid "Search a product"
msgstr "Search for a product"

msgctxt "search_button"
msgid "Search"
msgstr "Search"

msgctxt "search_contains"
msgid "contains"
msgstr "contains"

msgctxt "search_criteria"
msgid "Select products with specific brands, categories, labels, origins of ingredients, manufacturing places etc."
msgstr "Select products with specific brands, categories, labels, origins of ingredients, manufacturing places etc."

msgctxt "search_description_opensearch"
msgid "Product search"
msgstr "Product search"

msgctxt "search_does_not_contain"
msgid "does not contain"
msgstr "does not contain"

msgctxt "search_download_button"
msgid "Download"
msgstr "Download"

msgctxt "search_download_choice"
msgid "Download results"
msgstr "Download results"

msgctxt "search_download_results"
msgid "Download results in XLSX or CSV format. Please note that for performance reasons, you can download up to 10.000 results only."
msgstr "Download results in XLSX or CSV format. Please note that for performance reasons, you can download up to 10.000 results only."

msgctxt "search_download_xlsx"
msgid "XLSX format"
msgstr "XLSX format"

msgctxt "search_download_xlsx_description"
msgid "Excel or LibreOffice"
msgstr "Excel or LibreOffice"

msgctxt "search_download_csv"
msgid "CSV format"
msgstr "CSV format"

msgctxt "search_download_csv_description"
msgid "Character set: Unicode (UTF-8) - Separator: tabulation (tab)"
msgstr "Character set: Unicode (UTF-8) - Separator: tabulation (tab)"

msgctxt "search_edit"
msgid "Change search criteria"
msgstr "Change search criteria"

msgctxt "search_generate_graph"
msgid "Generate graph"
msgstr "Generate graph"

msgctxt "search_generate_map"
msgid "Generate the map"
msgstr "Generate the map"

msgctxt "search_graph"
msgid "Graph"
msgstr "Graph"

msgctxt "search_graph_2_axis"
msgid "Scatter plot"
msgstr "Scatter plot"

msgctxt "search_graph_blog"
msgid "<p>→ learn more about <<site_name>> graphs: <a href=\"/graphs-in-3-clicks\">Graphs in 3 clicks</a> (blog).</p>"
msgstr "<p>→ learn more about <<site_name>> graphs: <a href=\"/graphs-in-3-clicks\">Graphs in 3 clicks</a> (blog).</p>"

msgctxt "search_graph_choice"
msgid "Results on a graph"
msgstr "Results on a graph"

msgctxt "search_graph_instructions"
msgid "Select what you want to graph on the horizontal axis to obtain a histogram, or select two axis to\n"
"get a cloud of products (scatter plot)."
msgstr "Select what you want to graph on the horizontal axis to obtain a histogram, or select two axis to\n"
"get a cloud of products (scatter plot)."

msgctxt "search_graph_link"
msgid "Permanent link to this graph, shareable by e-mail and on social networks"
msgstr "Permanent link to this graph, shareable by e-mail and on social networks"

msgctxt "search_graph_note"
msgid "The graph will show only products for which displayed values are known."
msgstr "The graph will show only products for which displayed values are known."

msgctxt "search_graph_title"
msgid "Display results on a graph"
msgstr "Display results on a graph"

msgctxt "search_graph_warning"
msgid "Note: this is a user generated graph. The title, represented products and axis of visualization have been chosen by the author of the graph."
msgstr "Note: this is a user generated graph. The title, represented products and axis of visualization have been chosen by the author of the graph."

msgctxt "search_indifferent"
msgid "Indifferent"
msgstr "Indifferent"

msgctxt "search_ingredients"
msgid "Ingredients"
msgstr "Ingredients"

msgctxt "search_link"
msgid "Permanent link to these results, shareable by e-mail and on social networks"
msgstr "Permanent link to these results, shareable by e-mail and on social networks"

msgctxt "search_list_choice"
msgid "Results in a list of products"
msgstr "Results in a list of products"

msgctxt "search_map"
msgid "Map"
msgstr "Map"

msgctxt "search_map_choice"
msgid "Results on a map"
msgstr "Results on a map"

msgctxt "search_map_link"
msgid "Permanent link to this map, shareable by e-mail and on social networks"
msgstr "Permanent link to this map, shareable by e-mail and on social networks"

msgctxt "search_map_note"
msgid "The map will show only products for which the production place is known."
msgstr "The map will show only products for which the production place is known."

msgctxt "search_map_title"
msgid "Display results on a map"
msgstr "Display results on a map"

msgctxt "search_nutriment"
msgid "choose a nutriment..."
msgstr "choose a nutriment..."

msgctxt "search_nutriments"
msgid "Nutriments"
msgstr "Nutriments"

msgctxt "search_or"
msgid "or"
msgstr "or"

msgctxt "search_page_size"
msgid "Results per page"
msgstr "Results per page"

msgctxt "search_products"
msgid "Products search"
msgstr "Products search"

msgctxt "search_results"
msgid "Search results"
msgstr "Search results"

msgctxt "search_series"
msgid "Use a different color for the following products:"
msgstr "Use a different colour for the following products:"

msgctxt "search_series_default"
msgid "Other products"
msgstr "Other products"

msgctxt "search_series_fairtrade"
msgid "Fair trade"
msgstr "Fair trade"

msgctxt "search_series_fairtrade_label"
msgid "fair-trade"
msgstr "fair-trade"

msgctxt "search_series_nutrition_grades"
msgid "Use nutrition grades colors"
msgstr "Use nutrition grades colours"

msgctxt "search_series_organic"
msgid "Organic"
msgstr "Organic"

msgctxt "search_series_organic_label"
msgid "organic"
msgstr "organic"

msgctxt "search_series_with_sweeteners"
msgid "With sweeteners"
msgstr "With sweeteners"

msgctxt "search_tag"
msgid "choose a criterion..."
msgstr "choose a criterion..."

msgctxt "search_tags"
msgid "Criteria"
msgstr "Criteria"

msgctxt "search_terms"
msgid "Search terms"
msgstr "Search terms"

msgctxt "search_terms_note"
msgid "Search for words present in the product name, generic name, brands, categories, origins and labels"
msgstr "Search for words present in the product name, generic name, brands, categories, origins and labels"

msgctxt "search_title"
msgid "Search a product, brand, ingredient, nutriment etc."
msgstr "Search a product, brand, ingredient, nutriment etc."

msgctxt "search_title_graph"
msgid "Results graph"
msgstr "Results graph"

msgctxt "search_title_map"
msgid "Results map"
msgstr "Results map"

msgctxt "search_tools"
msgid "Search tools"
msgstr "Search tools"

msgctxt "search_value"
msgid "value"
msgstr "value"

msgctxt "search_with"
msgid "With"
msgstr "With"

msgctxt "search_without"
msgid "Without"
msgstr "Without"

msgctxt "see_product_page"
msgid "See the product page"
msgstr "See the product page"

msgctxt "re_edit_product_page"
msgid "Edit the product again"
msgstr "Edit the product again"

msgctxt "select_country"
msgid "Country"
msgstr "Country"

msgctxt "select_lang"
msgid "Language"
msgstr "Languages"

msgctxt "send_image"
msgid "Send a picture..."
msgstr "Send a picture..."

msgctxt "send_image_error"
msgid "Upload error"
msgstr "Upload error"

msgctxt "sending_image"
msgid "Sending image"
msgstr "Sending image"

msgctxt "serving_size"
msgid "Serving size"
msgstr "Serving size"

msgctxt "serving_size_prepared"
msgid "Prepared serving size"
msgstr "Prepared serving size"

msgctxt "serving_size_example"
msgid "60 g, 12 oz, 20cl, 2 fl oz"
msgstr "60 g, 12 oz, 20cl, 2 fl oz"

msgctxt "serving_size_note"
msgid "If the nutrition facts table contains values for the prepared product, indicate the total serving size of the prepared product (including added water or milk)."
msgstr "If the nutrition facts table contains values for the prepared product, indicate the total serving size of the prepared product (including added water or milk)."

msgctxt "serving_too_small_for_nutrition_analysis"
msgid "Serving size is too small (5 g / 5 ml or less) to calculate 100 g / 100 ml values and perform any further nutritional analysis"
msgstr "Serving size is too small (5 g / 5 ml or less) to calculate 100 g / 100 ml values and perform any further nutritional analysis"

msgctxt "session_title"
msgid "Sign-in"
msgstr "Sign in"

msgctxt "share"
msgid "Share"
msgstr "Share"

msgctxt "show_category_stats"
msgid "Show detailed stats"
msgstr "Show detailed stats"

msgctxt "show_category_stats_details"
msgid "standard deviation, minimum, maximum, 10th and 90th percentiles"
msgstr "standard deviation, minimum, maximum, 10th and 90th percentiles"

msgctxt "signin_before_submit"
msgid "If you already have an account on <SITE>, please sign-in before filling this form."
msgstr "If you already have an account on <SITE>, please sign-in before filling this form."

msgctxt "signout"
msgid "Sign-out"
msgstr "Sign-out"

msgctxt "sort_by"
msgid "Sort by"
msgstr "Sort by"

msgctxt "sort_completeness"
msgid "Completeness"
msgstr "Completeness"

msgctxt "sort_created_t"
msgid "Add date"
msgstr "Add date"

msgctxt "sort_modified_t"
msgid "Edit date"
msgstr "Edit date"

msgctxt "sort_popularity"
msgid "Popularity"
msgstr "Popularity"

msgctxt "sort_product_name"
msgid "Product name"
msgstr "Product name"

msgctxt "state"
msgid "State"
msgstr "State"

msgctxt "states_p"
msgid "states"
msgstr "states"

msgctxt "states_s"
msgid "state"
msgstr "state"

msgctxt "stores"
msgid "Stores"
msgstr "Stores"

msgctxt "stores_note"
msgid "Name of the shop or supermarket chain"
msgstr "Name of the shop or supermarket chain"

msgctxt "stores_p"
msgid "stores"
msgstr "stores"

msgctxt "stores_products"
msgid "Products sold at %s"
msgstr "Products sold at %s"

msgctxt "stores_s"
msgid "store"
msgstr "store"

msgctxt "stores_tagsinput"
msgid "add a store"
msgstr "add a store"

msgctxt "stores_without_products"
msgid "Products not bought at %s"
msgstr "Products not bought at %s"

msgctxt "subscribe"
msgid "Subscribe"
msgstr "Subscribe"

msgctxt "tag_belongs_to"
msgid "Belongs to:"
msgstr "Belongs to:"

msgctxt "tag_contains"
msgid "Contains:"
msgstr "Contains:"

msgctxt "tag_weblinks"
msgid "Weblinks"
msgstr "Weblinks"

msgctxt "tagstable_filtered"
msgid "out of _MAX_"
msgstr "out of _MAX_"

msgctxt "tagstable_search"
msgid "Search:"
msgstr "Search:"

# This is linked to a unit test
msgctxt "traces"
msgid "Traces"
msgstr "Traces"

msgctxt "traces_example"
msgid "Milk, Gluten, Nuts"
msgstr "Milk, Gluten, Nuts"

msgctxt "traces_note"
msgid "Indicate ingredients from mentions like \"May contain traces of\", \"Made in a factory that also uses\" etc."
msgstr "Indicate ingredients from mentions like \"May contain traces of\", \"Made in a factory that also uses\" etc."

msgctxt "traces_p"
msgid "traces"
msgstr "traces"

msgctxt "traces_s"
msgid "trace"
msgstr "trace"

msgctxt "twitter"
msgid "Twitter username (optional)"
msgstr "Twitter username (optional)"

msgctxt "unknown"
msgid "Unknown"
msgstr "Unknown"

msgctxt "unknown_nutrients_p"
msgid "unknown nutrients"
msgstr "unknown nutrients"

msgctxt "unknown_nutrients_s"
msgid "unknown nutrient"
msgstr "unknown nutrient"

msgctxt "unsubscribe"
msgid "Unsubscribe"
msgstr "Unsubscribe"

msgctxt "unsubscribe_info"
msgid "You can unsubscribe from the lists at any time."
msgstr "You can unsubscribe from the lists at any time."

msgctxt "userid_or_email"
msgid "Username or e-mail address: "
msgstr "Username or e-mail address: "

msgctxt "username"
msgid "User name"
msgstr "User name"

msgctxt "username_info"
msgid "(non-accented letters, digits and/or dashes)"
msgstr "(non-accented letters, digits and/or dashes)"

msgctxt "username_or_email"
msgid "Username or email address"
msgstr "Username or email address"

msgctxt "users_add_products"
msgid "Products that were added by the user %s"
msgstr "Products that were added by the user %s"

msgctxt "users_add_without_products"
msgid "Products that were not added by the user %s"
msgstr "Products that were not added by the user %s"

msgctxt "users_edit_products"
msgid "Products that were edited by the user %s"
msgstr "Products that were edited by the user %s"

msgctxt "users_edit_without_products"
msgid "Products that were not edited by the user %s"
msgstr "Products that were not edited by the user %s"

msgctxt "users_p"
msgid "contributors"
msgstr "contributors"

msgctxt "users_products"
msgid "Products added by %s"
msgstr "Products added by %s"

msgctxt "users_s"
msgid "contributor"
msgstr "contributor"

msgctxt "users_without_products"
msgid "Products not added by %s"
msgstr "Products not added by %s"

msgctxt "video_tutorials"
msgid "Video Tutorials"
msgstr "Video Tutorials"

msgctxt "view"
msgid "view"
msgstr "view"

msgctxt "view_this_revision"
msgid "View this revision"
msgstr "View this revision"

msgctxt "view_list_for_products_from_the_entire_world"
msgid "View the list for matching products from the entire world"
msgstr "View the list for matching products from the entire world"

msgctxt "view_products_from_the_entire_world"
msgid "View matching products from the entire world"
msgstr "View matching products from the entire world"

msgctxt "view_results_from_the_entire_world"
msgid "View results from the entire world"
msgstr "View results from the entire world"

msgctxt "warning_3rd_party_content"
msgid "Information and data must come from the product package and label (and not from other sites or the manufacturer's site), and you must have taken the pictures yourself.<br/>\n"
"→ <a href=\"https://support.openfoodfacts.org/help/en-gb/9/27\">Why it matters</a>"
msgstr "Information and data must come from the product package and label (and not from other sites or the manufacturer's site), and you must have taken the pictures yourself.<br/>\n"
"→ <a href=\"https://support.openfoodfacts.org/help/en-gb/9/27\">Why it matters</a>"

msgctxt "website"
msgid "Site or blog address"
msgstr "Site or blog address"

msgctxt "you_are_connected_as_x"
msgid "You are connected as %s."
msgstr "You are connected as %s."

msgctxt "product_js_unselect_image"
msgid "Unselect image"
msgstr "Unselect image"

msgctxt "product_js_unselecting_image"
msgid "Unselecting image."
msgstr "Unselecting image."

msgctxt "product_js_unselected_image_ok"
msgid "Unselected image."
msgstr "Unselected image."

msgctxt "product_js_unselected_image_nok"
msgid "Error while unselecting image."
msgstr "Error while unselecting image."

msgctxt "product_js_zoom_on_wheel"
msgid "Enable zooming with the mouse wheel."
msgstr "Enable zooming with the mouse wheel."

msgctxt "product_js_use_low_res_images"
msgid "Load lower resolution images (for slow connections)"
msgstr "Load lower resolution images (for slow connections)"

msgctxt "protected_image_message"
msgid "An image has been sent by the manufacturer. If you think it is incorrect or not up-to-date, please contact us."
msgstr "An image has been sent by the manufacturer. If you think it is incorrect or not up-to-date, please contact us."

msgctxt "nutrition_grade_fr_nutriments_estimated_warning"
msgid "Warning: the nutrition facts are not specified. They have been estimated from the list of ingredients."
msgstr "Warning: the nutrition facts are not specified. They have been estimated from the list of ingredients."

msgctxt "nutrition_grade_fr_fiber_warning"
msgid "Warning: the amount of fiber is not specified, their possible positive contribution to the grade could not be taken into account."
msgstr "Warning: the amount of fiber is not specified, their possible positive contribution to the grade could not be taken into account."

msgctxt "nutrition_grade_fr_fiber_and_fruits_vegetables_nuts_warning"
msgid "Warning: the amounts of fiber and of fruits, vegetables and nuts are not specified, their possible positive contribution to the grade could not be taken into account."
msgstr "Warning: the amounts of fiber and of fruits, vegetables and nuts are not specified, their possible positive contribution to the grade could not be taken into account."

msgctxt "nutrition_grade_fr_no_fruits_vegetables_nuts_warning"
msgid "Warning: the amount of fruits, vegetables and nuts is not specified, their possible positive contribution to the grade could not be taken into account."
msgstr "Warning: the amount of fruits, vegetables and nuts is not specified, their possible positive contribution to the grade could not be taken into account."

msgctxt "nutrition_grade_fr_fruits_vegetables_nuts_estimate_warning"
msgid "Warning: the amount of fruits, vegetables and nuts is not specified on the label, it was manually estimated from the list of ingredients: %d"
msgstr "Warning: the amount of fruits, vegetables and nuts is not specified on the label, it was manually estimated from the list of ingredients: %d"

msgctxt "nutrition_grade_fr_fruits_vegetables_nuts_from_category_warning"
msgid "Warning: the amount of fruits, vegetables and nuts is not specified on the label, it was estimated from the category (%s) of the product: %d"
msgstr "Warning: the amount of fruits, vegetables and nuts is not specified on the label, it was estimated from the category (%s) of the product: %d"

msgctxt "nutrition_grade_fr_fruits_vegetables_nuts_estimate_from_ingredients_warning"
msgid "Warning: the amount of fruits, vegetables and nuts is not specified on the label, it was estimated from the list of ingredients: %d"
msgstr "Warning: the amount of fruits, vegetables and nuts is not specified on the label, it was estimated from the list of ingredients: %d"

msgctxt "nutrition_grade_fr_title"
msgid "NutriScore color nutrition grade"
msgstr "NutriScore color nutrition grade"

msgctxt "nutrition_grade_fr_formula"
msgid "How the color nutrition grade is computed"
msgstr "How the color nutrition grade is computed"

msgctxt "nutrition_grade_fr_alt"
msgid "NutriScore nutrition grade"
msgstr "NutriScore nutrition grade"

# duplicate
msgctxt "delete_product_page"
msgid "Delete the product page"
msgstr "Delete the product page"

msgctxt "deleting_product"
msgid "Deleting product"
msgstr "Deleting product"

msgctxt "has_deleted_product"
msgid "has deleted product"
msgstr "has deleted product"

msgctxt "delete_product_confirm"
msgid "Are you sure that you want to delete the page for this product?"
msgstr "Are you sure that you want to delete the page for this product?"

msgctxt "sources_manufacturer"
msgid "Some of the data for this product has been provided directly by the manufacturer %s."
msgstr "Some of the data for this product has been provided directly by the manufacturer %s."

msgctxt "list_of_sources"
msgid "Some of the data and/or photos for this product come from those sources:"
msgstr "Some of the data and/or photos for this product come from those sources:"

msgctxt "warning_not_complete"
msgid "This product page is not complete. You can help to complete it by editing it and adding more data from the photos we have, or by taking more photos using the app for <a href=\"https://android.openfoodfacts.org\">Android</a> or <a href=\"https://ios.openfoodfacts.org\">iPhone/iPad</a>. Thank you!"
msgstr "This product page is not complete. You can help to complete it by editing it and adding more data from the photos we have, or by taking more photos using the app for <a href=\"https://android.openfoodfacts.org\">Android</a> or <a href=\"https://ios.openfoodfacts.org\">iPhone/iPad</a>. Thank you!"

msgctxt "title_separator"
msgid " - "
msgstr " - "

msgctxt "recent_changes"
msgid "Recent Changes"
msgstr "Recent Changes"

msgctxt "translators_title"
msgid "Our Translators"
msgstr "Our Translators"

msgctxt "translators_lead"
msgid "We would like to say THANK YOU to the awesome translators that make it possible to present Open Food Facts, Open Beauty Facts, and Open Pet Food Facts to you in all these different languages! <a href=\"https://translate.openfoodfacts.org/\">You can join us in this global effort: it doesn't require any technical knowledge.</a>"
msgstr "We would like to say THANK YOU to the awesome translators that make it possible to present Open Food Facts, Open Beauty Facts, and Open Pet Food Facts to you in all these different languages! <a href=\"https://translate.openfoodfacts.org/\">You can join us in this global effort: it doesn't require any technical knowledge.</a>"

msgctxt "translators_renewal_notice"
msgid "Please note that this table is refreshed nightly and might be out of date."
msgstr "Please note that this table is refreshed nightly and might be out of date."

msgctxt "translators_column_name"
msgid "Name"
msgstr "Name"

msgctxt "translators_column_translated_words"
msgid "Translated (Words)"
msgstr "Translated (Words)"

msgctxt "translators_column_target_words"
msgid "Target Words"
msgstr "Target Words"

msgctxt "translators_column_approved_words"
msgid "Approved (Words)"
msgstr "Approved (Words)"

msgctxt "translators_column_votes_made"
msgid "Votes Made"
msgstr "Votes Made"

msgctxt "minerals_p"
msgid "added minerals"
msgstr "added minerals"

msgctxt "minerals_s"
msgid "added mineral"
msgstr "added mineral"

msgctxt "vitamins_p"
msgid "added vitamins"
msgstr "added vitamins"

msgctxt "vitamins_s"
msgid "added vitamin"
msgstr "added vitamin"

msgctxt "amino_acids_p"
msgid "added amino acids"
msgstr "added amino acids"

msgctxt "amino_acids_s"
msgid "added amino acid"
msgstr "added amino acid"

msgctxt "nucleotides_p"
msgid "added nucleotides"
msgstr "added nucleotides"

msgctxt "nucleotides_s"
msgid "added nucleotide"
msgstr "added nucleotide"

msgctxt "other_nutritional_substances_p"
msgid "other nutritional substances added"
msgstr "other nutritional substances added"

msgctxt "other_nutritional_substances_s"
msgid "other nutritional substance added"
msgstr "other nutritional substance added"

msgctxt "product_as_sold"
msgid "As sold"
msgstr "As sold"

msgctxt "prepared_product"
msgid "Prepared"
msgstr "Prepared"

msgctxt "unit"
msgid "Unit"
msgstr "Unit"

msgctxt "nutrition_data_exists"
msgid "Nutrition facts are specified for the product as sold."
msgstr "Nutrition facts are specified for the product as sold."

msgctxt "nutrition_data_prepared_exists"
msgid "Nutrition facts are specified for the prepared product."
msgstr "Nutrition facts are specified for the prepared product."

msgctxt "nova_groups_s"
msgid "NOVA group"
msgstr "NOVA group"

msgctxt "nova_groups_p"
msgid "NOVA groups"
msgstr "NOVA groups"

# Title for the link to the explanation of what a NOVA Group is
msgctxt "nova_groups_info"
msgid "NOVA groups for food processing"
msgstr "NOVA groups for food processing"

msgctxt "footer_partners"
msgid "Partners"
msgstr "Partners"

# Do not translate without having the same exact string in the Tags template. Do not use spaces, special characters, only alphanumeric characters separated by hyphens
msgctxt "footer_partners_link"
msgid "/partners"
msgstr "/partners"

msgctxt "adults"
msgid "Adults"
msgstr "Adults"

msgctxt "adults_age"
msgid "18 to 64"
msgstr "18 to 64"

msgctxt "adults_description"
msgid "From 18 years up to and including 64 years of age"
msgstr "From 18 years up to and including 64 years of age"

msgctxt "elderly"
msgid "Elderly"
msgstr "Elderly"

msgctxt "elderly_age"
msgid "65+"
msgstr "65+"

msgctxt "elderly_description"
msgid "From 65 years of age and older"
msgstr "From 65 years of age and older"

msgctxt "adolescents"
msgid "Adolescents"
msgstr "Adolescents"

msgctxt "adolescents_age"
msgid "10 to 17"
msgstr "10 to 17"

msgctxt "adolescents_description"
msgid "From 10 years up to and including 17 years of age"
msgstr "From 10 years up to and including 17 years of age"

msgctxt "children"
msgid "Children"
msgstr "Children"

msgctxt "children_age"
msgid "3 to 9"
msgstr "3 to 9"

msgctxt "children_description"
msgid "From 36 months up to and including 9 years of age"
msgstr "From 36 months up to and including 9 years of age"

msgctxt "toddlers"
msgid "Toddlers"
msgstr "Toddlers"

msgctxt "toddlers_age"
msgid "1 to 2"
msgstr "1 to 2"

msgctxt "toddlers_description"
msgid "From 12 months up to and including 35 months of age"
msgstr "From 12 months up to and including 35 months of age"

msgctxt "infants"
msgid "Infants"
msgstr "Infants"

msgctxt "infants_age"
msgid "< 1"
msgstr "< 1"

msgctxt "infants_description"
msgid "From more than 12 weeks up to and including 11 months of age"
msgstr "From more than 12 weeks up to and including 11 months of age"

msgctxt "additives_efsa_evaluation"
msgid "EFSA evaluation"
msgstr "EFSA evaluation"

msgctxt "additives_efsa_evaluation_overexposure_risk_title"
msgid "Risk of overexposure"
msgstr "Risk of overexposure"

msgctxt "additives_efsa_evaluation_overexposure_risk_high"
msgid "The European Food Safety Authority (EFSA) has determined that some population groups have a high risk of reaching or exceeding the Acceptable Daily Intake (ADI) for <tag>."
msgstr "The European Food Safety Authority (EFSA) has determined that some population groups have a high risk of consuming too much <tag>."

msgctxt "additives_efsa_evaluation_overexposure_risk_moderate"
msgid "The European Food Safety Authority (EFSA) has determined that some population groups have a moderate risk of reaching or exceeding the Acceptable Daily Intake (ADI) for <tag>."
msgstr "The European Food Safety Authority (EFSA) has determined that some population groups have a moderate risk of reaching or exceeding the Acceptable Daily Intake (ADI) for <tag>."

msgctxt "additives_efsa_evaluation_overexposure_risk_description"
msgid "To evaluate your exposure to the <tag> food additive, you can browse our list of products that contain it. See the list of <nb_products> products with <tag> below."
msgstr "To evaluate your exposure to the <tag> food additive, you can browse our list of products that contain it. See the list of <nb_products> products with <tag> below."

msgctxt "additives_efsa_evaluation_overexposure_risk_products_link"
msgid "%d products with %s"
msgstr "%d products with %s"

msgctxt "additives_efsa_evaluation_overexposure_risk_no"
msgid "The European Food Safety Authority (EFSA) has determined that no population groups has more than 5% of members at risk of consuming more than the acceptable daily intake of <tag>."
msgstr "The European Food Safety Authority (EFSA) has determined that no population groups has more than 5% of members at risk of consuming more than the acceptable daily intake of <tag>."

msgctxt "additives_efsa_evaluation_overexposure_risk_icon_alt_high"
msgid "High risk of over exposure"
msgstr "High risk of over exposure"

msgctxt "additives_efsa_evaluation_overexposure_risk_icon_alt_moderate"
msgid "Moderate risk of over exposure"
msgstr "Moderate risk of over exposure"

msgctxt "additives_efsa_evaluation_overexposure_risk_icon_alt_no"
msgid "No or very low risk of over exposure"
msgstr "No or very low risk of over exposure"

msgctxt "additives_efsa_evaluation_exposure_greater_than_adi"
msgid "Risk of reaching or exceeding the acceptable daily intake (ADI)"
msgstr "Risk of reaching or exceeding the acceptable daily intake (ADI)"

msgctxt "additives_efsa_evaluation_exposure_greater_than_noael"
msgid "Risk of reaching exceeding the maximum dose without adverse effect (No observed adverse effect level - NOAEL)"
msgstr "Risk of reaching exceeding the maximum dose without adverse effect (No observed adverse effect level - NOAEL)"

msgctxt "additives_efsa_evaluation_exposure_mean_greater_than_adi"
msgid "Groups with more than 50% of members exceeding the acceptable daily intake (ADI)"
msgstr "Groups with more than 50% of members exceeding the acceptable daily intake (ADI)"

msgctxt "additives_efsa_evaluation_exposure_95th_greater_than_adi"
msgid "Groups with more than 5% of members exceeding the acceptable daily intake (ADI)"
msgstr "Groups with more than 5% of members exceeding the acceptable daily intake (ADI)"

msgctxt "additives_efsa_evaluation_exposure_mean_greater_than_noael"
msgid "Groups with more than 50% of members exceeding the maximum dose without adverse effect (No observed adverse effect level - NOAEL)"
msgstr "Groups with more than 50% of members exceeding the maximum dose without adverse effect (No observed adverse effect level - NOAEL)"

msgctxt "additives_efsa_evaluation_exposure_95th_greater_than_noael"
msgid "Groups with more than 5% of members exceeding the maximum dose without adverse effect (No observed adverse effect level - NOAEL)"
msgstr "Groups with more than 5% of members exceeding the maximum dose without adverse effect (No observed adverse effect level - NOAEL)"

msgctxt "exposure_title_95th"
msgid "Moderate risk"
msgstr "Moderate risk"

msgctxt "exposure_description_95th"
msgid "5% of people or more"
msgstr "5% of people or more"

msgctxt "exposure_title_mean"
msgid "High risk"
msgstr "High risk"

msgctxt "exposure_description_mean"
msgid "50% of people or more"
msgstr "50% of people or more"

msgctxt "wikipedia"
msgid "Wikipedia"
msgstr "Wikipedia"

msgctxt "additives_classes"
msgid "Functions"
msgstr "Functions"

msgctxt "photos_and_data_check"
msgid "Photos and data check"
msgstr "Photos and data check"

msgctxt "photos_and_data_check_description"
msgid "Product pages can be marked as checked by experienced contributors who verify that the most recent photos are selected and cropped, and that all the product data that can be inferred from the product photos has been filled and is correct."
msgstr "Product pages can be marked as checked by experienced contributors who verify that the most recent photos are selected and cropped, and that all the product data that can be inferred from the product photos has been filled and is correct."

msgctxt "photos_and_data_checked"
msgid "Photos and data checked"
msgstr "Photos and data checked"

msgctxt "i_checked_the_photos_and_data"
msgid "I checked the photos and data."
msgstr "I checked the photos and data."

msgctxt "i_checked_the_photos_and_data_again"
msgid "I checked the photos and data again."
msgstr "I checked the photos and data again."

msgctxt "last_check_dates_p"
msgid "Last check dates"
msgstr "Last check dates"

msgctxt "last_check_dates_s"
msgid "Last check date"
msgstr "Last check date"

msgctxt "product_last_checked"
msgid "Last check of product page on"
msgstr "Last check of product page on"

msgctxt "product_other_information"
msgid "Other information"
msgstr "Other information"

msgctxt "producer_version_id"
msgid "Producer version identifier"
msgstr "Producer version identifier"

msgctxt "producer_product_id"
msgid "Producer product identifier"
msgstr "Producer product identifier"

msgctxt "net_weight"
msgid "Net weight"
msgstr "Net weight"

msgctxt "drained_weight"
msgid "Drained weight"
msgstr "Drained weight"

msgctxt "volume"
msgid "Volume"
msgstr "Volume"

msgctxt "other_information"
msgid "Other information"
msgstr "Other information"

msgctxt "conservation_conditions"
msgid "Conservation conditions"
msgstr "Conservation conditions"

msgctxt "warning"
msgid "Warning"
msgstr "Warning"

msgctxt "preparation"
msgid "Preparation"
msgstr "Preparation"

msgctxt "recipe_idea"
msgid "Recipe idea"
msgstr "Recipe idea"

msgctxt "origin"
msgid "Origin of the product and/or its ingredients"
msgstr "Origin of the product and/or its ingredients"

msgctxt "origin_note"
msgid "Packaging mentions that indicate the manufacturing place and/or the origins of the ingredients"
msgstr "Packaging mentions that indicate the manufacturing place and/or the origins of the ingredients"

msgctxt "origin_example"
msgid "Made in France. Tomatoes from Italy. Origin of the rice: India, Thailand."
msgstr "Made in France. Tomatoes from Italy. Origin of the rice: India, Thailand."

msgctxt "customer_service"
msgid "Customer service"
msgstr "Customer service"

msgctxt "producer"
msgid "Producer"
msgstr "Producer"

msgctxt "recycling_instructions_to_recycle"
msgid "Recycling instructions - To recycle"
msgstr "Recycling instructions - To recycle"

msgctxt "recycling_instructions_to_discard"
msgid "Recycling instructions - To discard"
msgstr "Recycling instructions - To discard"

msgctxt "checkers_products"
msgid "Products checked by %s"
msgstr "Products checked by %s"

msgctxt "checkers_without_products"
msgid "Products not checked by %s"
msgstr "Products not checked by %s"

msgctxt "correctors_products"
msgid "Products corrected by %s"
msgstr "Products corrected by %s"

msgctxt "correctors_without_products"
msgid "Products not corrected by %s"
msgstr "Products not corrected by %s"

msgctxt "contributors_products"
msgid "Products added by %s"
msgstr "Products added by %s"

msgctxt "editors_products"
msgid "Products edited by %s"
msgstr "Products edited by %s"

msgctxt "editors_without_products"
msgid "Products not edited by %s"
msgstr "Products not edited by %s"

msgctxt "informers_products"
msgid "Products completed by %s"
msgstr "Products completed by %s"

msgctxt "informers_without_products"
msgid "Products not completed by %s"
msgstr "Products not completed by %s"

msgctxt "photographers_products"
msgid "Products photographed by %s"
msgstr "Products photographed by %s"

msgctxt "photographers_without_products"
msgid "Products not photographed by %s"
msgstr "Products not photographed by %s"

msgctxt "user_s_page"
msgid "%s's page"
msgstr "%s's page"

msgctxt "obsolete"
msgid "Product taken off the market"
msgstr "Product taken off the market"

msgctxt "obsolete_since_date"
msgid "Withdrawal date"
msgstr "Withdrawal date"

msgctxt "obsolete_since_date_note"
msgid "Format: YYYY-MM-DD or YYYY-MM or YYYY"
msgstr "Format: YYYY-MM-DD or YYYY-MM or YYYY"

msgctxt "obsolete_since_date_example"
msgid "2019-09-30 or 2019-09 or 2019"
msgstr "2019-09-30 or 2019-09 or 2019"

msgctxt "obsolete_warning"
msgid "Important note: this product is no longer sold. The data is kept for reference only. This product does not appear in regular searches and is not taken into account for statistics."
msgstr "Important note: this product is no longer sold. The data is kept for reference only. This product does not appear in regular searches and is not taken into account for statistics."

# This will be on a button and needs to be as short as possible
# So instead of something like "Install the mobile application"
# try to make it very short "Get the app" or "Install the app"
# Use infinitive instead of imperative
msgctxt "get_the_app"
msgid "Get the app"
msgstr "Get the app"

msgctxt "get_the_app_android"
msgid "Get the Android app"
msgstr "Get the Android app"

msgctxt "get_the_app_iphone"
msgid "Get the iPhone app"
msgstr "Get the iPhone app"

msgctxt "get_the_app_ipad"
msgid "Get the iPad app"
msgstr "Get the iPad app"

msgctxt "warning_gs1_company_prefix"
msgid "<em>Ambiguous barcode</em>: This product has a Restricted Circulation Number barcode for products within a company. This means that different producers and stores can use the same barcode for different products."
msgstr "<em>Ambiguous barcode</em>: This product has a Restricted Circulation Number barcode for products within a company. This means that different producers and stores can use the same barcode for different products."

msgctxt "environment_infocard"
msgid "Environment infocard"
msgstr "Environment infocard"

msgctxt "environment_infocard_note"
msgid "HTML code for the environment infocard in the mobile application"
msgstr "HTML code for the environment infocard in the mobile application"

msgctxt "environment_impact_level"
msgid "Environment impact level"
msgstr "Environment impact level"

msgctxt "environment_impact_level_example"
msgid "en:low, en:medium or en:high"
msgstr "en:low, en:medium or en:high"

msgctxt "carbon_impact_from_meat_or_fish"
msgid "Carbon impact from meat or fish"
msgstr "Carbon impact from meat or fish"

msgctxt "of_carbon_impact_from_meat_or_fish_for_whole_product"
msgid "of carbon emission from meat or fish for the whole product"
msgstr "of carbon emission from meat or fish for the whole product"

msgctxt "of_sustainable_daily_emissions_of_1_person"
msgid "of sustainable daily emissions of 1 person"
msgstr "of sustainable daily emissions of 1 person"

msgctxt "of_sustainable_weekly_emissions_of_1_person"
msgid "of sustainable weekly emissions of 1 person"
msgstr "of sustainable weekly emissions of 1 person"

msgctxt "for_one_serving"
msgid "for one serving"
msgstr "for one serving"

msgctxt "methodology"
msgid "Methodology"
msgstr "Methodology"

msgctxt "carbon_footprint_note_foodges_ademe"
msgid "Carbon emissions computations rely on the CO<sub>2</sub> per kg values from the FoodGES program by <a href=\"https://www.ademe.fr\">ADEME</a>."
msgstr "Carbon emissions computations rely on the CO<sub>2</sub> per kg values from the FoodGES program by <a href=\"https://www.ademe.fr\">ADEME</a>."

msgctxt "carbon_footprint_note_sustainable_annual_emissions"
msgid "Sustainable annual emissions: 2 tons of CO<sub>2</sub> equivalent per person to achieve the goals set in COP21."
msgstr "Sustainable annual emissions: 2 tons of CO<sub>2</sub> equivalent per person to achieve the goals set in COP21."

msgctxt "carbon_footprint_note_uncertainty"
msgid "Carbon footprint calculations have high uncertainty. Values should be looked at with caution and are more intended for relative comparison than as absolute values."
msgstr "Carbon footprint calculations have high uncertainty. Values should be looked at with caution and are more intended for relative comparison than as absolute values."

msgctxt "error_too_many_products_to_export"
msgid "Too many products (%d products, the limit is %d) to export, please download the <a href=\"/data\">complete database export</a> instead."
msgstr "Too many products (%d products, the limit is %d) to export, please download the <a href=\"/data\">complete database export</a> instead."

msgctxt "translate_taxonomy_to"
msgid "Help translate the %s to %s"
msgstr "Help translate the %s to %s"

msgctxt "translate_taxonomy_description"
msgid "You can suggest translations for the entries below that have not yet been translated to your language. The blue link and the black text (both in English) show respectively the non-localized product and the original entry incl. optional synonyms separated by commas. Enter the translation in the text field, incl. optional synonyms, and then click the Save button. Thank you!"
msgstr "You can suggest translations for the entries below that have not yet been translated to your language. The blue link and the black text (both in English) show respectively the non-localized product and the original entry incl. optional synonyms separated by commas. Enter the translation in the text field, incl. optional synonyms, and then click the Save button. Thank you!"

msgctxt "translate_taxonomy_add"
msgid "Show only entries without pending translations."
msgstr "Show only entries without pending translations."

msgctxt "translate_taxonomy_edit"
msgid "Also show entries with pending translations from you or other users."
msgstr "Also show entries with pending translations from you or other users."

msgctxt "translated"
msgid "translated"
msgstr "translated"

msgctxt "to_be_translated"
msgid "to be translated"
msgstr "to be translated"

msgctxt "current_translation"
msgid "Current translation"
msgstr "Current translation"

msgctxt "button_caption_yes"
msgid "Yes"
msgstr "Yes"

msgctxt "button_caption_no"
msgid "No"
msgstr "No"

msgctxt "button_caption_skip"
msgid "Skip"
msgstr "Skip"

msgctxt "popularity_s"
msgid "popularity"
msgstr "popularity"

msgctxt "popularity_p"
msgid "popularity"
msgstr "popularity"

msgctxt "ingredients_analysis_p"
msgid "ingredients analysis"
msgstr "ingredients analysis"

msgctxt "ingredients_analysis_s"
msgid "ingredients analysis"
msgstr "ingredients analysis"

msgctxt "ingredients_analysis"
msgid "Ingredients analysis"
msgstr "Ingredients analysis"

msgctxt "ingredients_analysis_disclaimer"
msgid "The analysis is based solely on the ingredients listed and does not take into account processing methods."
msgstr "The analysis is based solely on the ingredients listed and does not take into account processing methods."

msgctxt "rev_warning"
msgid "You are viewing an old version of this product page!"
msgstr "You are viewing an old version of this product page!"

msgctxt "rev_number"
msgid "Revision number: "
msgstr "Revision number: "

msgctxt "rev_contributor"
msgid "Edited by: "
msgstr "Edited by: "

msgctxt "rev_previous"
msgid "Previous version"
msgstr "Previous version"

msgctxt "rev_next"
msgid "Next version"
msgstr "Next version"

msgctxt "rev_latest"
msgid "Latest version"
msgstr "Latest version"

# "product data" in this sentence means data for many products, not just one product
msgctxt "import_data_file_title"
msgid "Import a product data file"
msgstr "Import a product data file"

# "product data" in this sentence means data for many products, not just one product
msgctxt "import_data_file_description"
msgid "Upload a spreadsheet file (Excel file or a comma or tab separated UTF-8 encoded CSV file) with product data."
msgstr "Upload a spreadsheet file (Excel file or a comma or tab separated UTF-8 encoded CSV file) with product data."

# "product data" in this sentence means data for many products, not just one product
msgctxt "import_data_file_format"
msgid "You can upload a table with the columns Open Food Facts import format, or you can upload a table in any format and then select the columns to import."
msgstr "You can upload a table with the columns Open Food Facts import format, or you can upload a table in any format and then select the columns to import."

# "product data" in this sentence means data for many products, not just one product
msgctxt "upload_product_data_file"
msgid "Upload a file with product data"
msgstr "Upload a file with product data"

msgctxt "uploading_file"
msgid "File being uploaded."
msgstr "File being uploaded."

msgctxt "upload_error"
msgid "The file could not be uploaded."
msgstr "The file could not be uploaded."

msgctxt "import_data_file_select_format_title"
msgid "Select and import data"
msgstr "Select and import data"

msgctxt "import_data_file_select_format_description"
msgid "Use the form below to indicate which columns to import and what data they contain."
msgstr "Use the form below to indicate which columns to import and what data they contain."

msgctxt "import_data"
msgid "Import data"
msgstr "Import data"

msgctxt "import_file_rows_columns"
msgid "The uploaded file contains %s rows and %s columns."
msgstr "The uploaded file contains %s rows and %s columns."

msgctxt "import_file_selected_columns"
msgid "%s columns out of %s have been selected and will be imported."
msgstr "%s columns out of %s have been selected and will be imported."

msgctxt "fields_group_identification"
msgid "Product identification"
msgstr "Product identification"

msgctxt "fields_group_origins"
msgid "Origins"
msgstr "Origins"

msgctxt "fields_group_ingredients"
msgid "Ingredients"
msgstr "Ingredients"

msgctxt "fields_group_nutrition"
msgid "Nutrition facts"
msgstr "Nutrition facts"

msgctxt "fields_group_nutrition_other"
msgid "Optional nutrition facts"
msgstr "Optional nutrition facts"

msgctxt "fields_group_other"
msgid "Other information"
msgstr "Other information"

msgctxt "fields_group_images"
msgid "Product photos"
msgstr "Product photos"

msgctxt "fields_group_packaging"
msgid "Packaging"
msgstr "Packaging"

msgctxt "image_front_url"
msgid "Link to front product photo"
msgstr "Link to front product photo"

msgctxt "image_ingredients_url"
msgid "Link to ingredients list photo"
msgstr "Link to ingredients list photo"

msgctxt "image_nutrition_url"
msgid "Link to nutrition facts table photo"
msgstr "Link to nutrition facts table photo"

msgctxt "image_other_url"
msgid "Link to other product photo"
msgstr "Link to other product photo"

msgctxt "labels_specific"
msgid "Specific label"
msgstr "Specific label"

msgctxt "categories_specific"
msgid "Specific category"
msgstr "Specific category"

msgctxt "sources_fields_specific"
msgid "Source specific field"
msgstr "Source specific field"

msgctxt "select_a_field"
msgid "Select a field"
msgstr "Select a field"

msgctxt "specify"
msgid "Specify"
msgstr "Specify"

msgctxt "value_unit_dropdown"
msgid "In the dropdown menu on the right, specify if the column contains:"
msgstr "In the dropdown menu on the right, specify if the column contains:"

msgctxt "value_unit_dropdown_value_unit"
msgid "the value and the unit"
msgstr "the value and the unit"

msgctxt "value_unit_dropdown_value_specific_unit"
msgid "the value in a specific unit"
msgstr "the value in a specific unit"

msgctxt "value_unit_dropdown_value"
msgid "only the value, with the unit in another column"
msgstr "only the value, with the unit in another column"

msgctxt "value_unit_dropdown_unit"
msgid "only the unit, with the value in another column"
msgstr "only the unit, with the value in another column"

# Please do not translate Y, Yes and 1
msgctxt "labels_specific_tag"
msgid "Select this option if the column indicates the presence of a specific label (e.g. Organic, Fair-Trade) when the value is either Y, Yes or 1."
msgstr "Select this option if the column indicates the presence of a specific label (e.g. Organic, Fair-Trade) when the value is either Y, Yes or 1."

msgctxt "labels_specific_tag_value"
msgid "Type the name of the label in the text field on the right."
msgstr "Type the name of the label in the text field on the right."

# Please do not translate Y, Yes and 1
msgctxt "categories_specific_tag"
msgid "Select this option if the column indicates the presence of a specific category (e.g. Beverages) when the value is either Y, Yes or 1."
msgstr "Select this option if the column indicates the presence of a specific category (e.g. Beverages) when the value is either Y, Yes or 1."

msgctxt "categories_specific_tag_value"
msgid "Type the name of the category in the text field on the right."
msgstr "Type the name of the category in the text field on the right."

# Please do not translate Y, Yes and 1
msgctxt "sources_fields_specific_tag"
msgid "Select this option for fields that are specific to the source, and that we want to keep as source specific fields."
msgstr "Select this option for fields that are specific to the source, and that we want to keep as source specific fields."

msgctxt "sources_fields_specific_tag_value"
msgid "Type the name of the target field in the text field on the right, or leave blank to use the name of the source field."
msgstr "Type the name of the target field in the text field on the right, or leave blank to use the name of the source field."

msgctxt "value"
msgid "Value"
msgstr "Value"

msgctxt "value_unit"
msgid "Value + Unit"
msgstr "Value + Unit"

msgctxt "value_in_l"
msgid "Value in L"
msgstr "Value in L"

msgctxt "value_in_dl"
msgid "Value in dl"
msgstr "Value in dl"

msgctxt "value_in_cl"
msgid "Value in cl"
msgstr "Value in cl"

msgctxt "value_in_ml"
msgid "Value in ml"
msgstr "Value in ml"

msgctxt "value_in_kg"
msgid "Value in kg"
msgstr "Value in kg"

msgctxt "value_in_g"
msgid "Value in g"
msgstr "Value in g"

msgctxt "value_in_mg"
msgid "Value in mg"
msgstr "Value in mg"

msgctxt "value_in_mcg"
msgid "Value in μg"
msgstr "Value in μg"

msgctxt "value_in_iu"
msgid "Value in IU"
msgstr "Value in IU"

msgctxt "value_in_kcal"
msgid "Value in kcal"
msgstr "Value in kcal"

msgctxt "value_in_kj"
msgid "Value in kJ"
msgstr "Value in kJ"

msgctxt "value_in_percent"
msgid "Value in %"
msgstr "Value in %"

msgctxt "no_owner_defined"
msgid "Please log-in to use this feature."
msgstr "Please log-in to use this feature."

msgctxt "organization"
msgid "Organization"
msgstr "Organization"

msgctxt "column_in_file"
msgid "Column in file"
msgstr "Column in file"

msgctxt "field_on_site"
msgid "Field on %s"
msgstr "Field on %s"

msgctxt "producers_platform"
msgid "Platform for producers"
msgstr "Platform for producers"

# "product data and photos" in this sentence means data and photos for many products, not just one product
msgctxt "producers_platform_description"
msgid "The platform for producers allows manufacturers to easily manage their product photos and data on Open Food Facts."
msgstr "The platform for producers allows manufacturers to easily manage their product photos and data on Open Food Facts."

# "product data and photos" in this sentence means data and photos for many products, not just one product
msgctxt "producers_platform_private_database"
msgid "The product data and photos you send on the platform for producers are stored in a private database. You will be able to check that all the data is correct before making it available on the public Open Food Facts database."
msgstr "The product data and photos you send on the platform for producers are stored in a private database. You will be able to check that all the data is correct before making it available on the public Open Food Facts database."

# "product data and photos" in this sentence means data and photos for many products, not just one product
msgctxt "producers_platform_licence"
msgid "The product data and photos will become publicly available in the Open Food Facts database, under the <a href=\"https://opendatacommons.org/licenses/odbl/1.0/\">Open Database License</a>. Individual contents of the database are available under the <a href=\"https://opendatacommons.org/licenses/dbcl/1.0/\">Database Contents License</a> and products images are available under the <a href=\"https://creativecommons.org/licenses/by-sa/3.0/deed.en\">Creative Commons Attribution ShareAlike licence</a>."
msgstr "The product data and photos will become publicly available in the Open Food Facts database, under the <a href=\"https://opendatacommons.org/licenses/odbl/1.0/\">Open Database License</a>. Individual contents of the database are available under the <a href=\"https://opendatacommons.org/licenses/dbcl/1.0/\">Database Contents License</a> and products images are available under the <a href=\"https://creativecommons.org/licenses/by-sa/3.0/deed.en\">Creative Commons Attribution ShareAlike licence</a>."

# "product data" in this sentence means data for many products, not just one product
msgctxt "import_product_data"
msgid "Import product data"
msgstr "Import product data"

# "product photos" in this sentence means data for many products, not just one product
msgctxt "import_product_photos"
msgid "Import product photos"
msgstr "Import product photos"

# "product data and photos" in this sentence means data and photos for many products, not just one product
msgctxt "export_product_data_photos"
msgid "Export product data and photos to the public database"
msgstr "Export product data and photos to the public database"

msgctxt "export_product_data_photos_please_check"
msgid "Please check that the data on the platform for producers is correct before exporting it to the public database."
msgstr "Please check that the data on the platform for producers is correct before exporting it to the public database."

msgctxt "export_photos"
msgid "Export photos to the public database"
msgstr "Export photos to the public database"

msgctxt "replace_selected_photos"
msgid "Replace existing selected photos"
msgstr "Replace existing selected photos"

msgctxt "cancel"
msgid "Cancel"
msgstr "Cancel"

msgctxt "collapsed_changes"
msgid "Collapsed changes"
msgstr "Collapsed changes"

msgctxt "data_quality_p"
msgid "data quality"
msgstr "data quality"

msgctxt "data_quality_s"
msgid "data quality"
msgstr "data quality"

msgctxt "data_quality"
msgid "data quality"
msgstr "data quality"

msgctxt "data_quality_bugs_p"
msgid "data quality bugs"
msgstr "data quality bugs"

msgctxt "data_quality_bugs_s"
msgid "data quality bug"
msgstr "data quality bug"

msgctxt "data_quality_bugs"
msgid "data quality bugs"
msgstr "data quality bugs"

msgctxt "data_quality_info_p"
msgid "data quality info"
msgstr "data quality info"

msgctxt "data_quality_info_s"
msgid "data quality info"
msgstr "data quality info"

msgctxt "data_quality_info"
msgid "data quality info"
msgstr "data quality info"

msgctxt "data_quality_warnings_p"
msgid "data quality warnings"
msgstr "data quality warnings"

msgctxt "data_quality_warnings_s"
msgid "data quality warning"
msgstr "data quality warning"

msgctxt "data_quality_warnings"
msgid "data quality warnings"
msgstr "data quality warnings"

msgctxt "data_quality_errors_p"
msgid "data quality errors"
msgstr "data quality errors"

msgctxt "data_quality_errors_s"
msgid "data quality error"
msgstr "data quality error"

msgctxt "data_quality_errors"
msgid "data quality errors"
msgstr "data quality errors"

msgctxt "data_quality_warnings_producers_p"
msgid "data quality warnings"
msgstr "data quality warnings"

msgctxt "data_quality_warnings_producers_s"
msgid "data quality warning"
msgstr "data quality warning"

msgctxt "data_quality_warnings_producers"
msgid "data quality warnings"
msgstr "data quality warnings"

msgctxt "data_quality_errors_producers_p"
msgid "data quality errors"
msgstr "data quality errors"

msgctxt "data_quality_errors_producers_s"
msgid "data quality error"
msgstr "data quality error"

msgctxt "data_quality_errors_producers"
msgid "data quality errors"
msgstr "data quality errors"

# abbreviation for Minimum
msgctxt "min"
msgid "Min"
msgstr "Min"

# abbreviation for Maximum
msgctxt "max"
msgid "Max"
msgstr "Max"

msgctxt "improvements_p"
msgid "possible improvements"
msgstr "possible improvements"

msgctxt "improvements_s"
msgid "possible improvement"
msgstr "possible improvement"

msgctxt "improvements"
msgid "possible improvements"
msgstr "possible improvements"

# Do not translate
msgctxt "import_products_link"
msgid "/import-products"
msgstr "/import-products"

msgctxt "add_or_update_products"
msgid "Add or update products"
msgstr "Add or update products"

# Formal you
msgctxt "your_products"
msgid "Your products"
msgstr "Your products"

# Do not translate the e-mail address
msgctxt "account_without_org"
msgid "Your account is not associated with a company yet. Please e-mail <a href=\"mailto:producers@openfoodfacts.org\">producers@openfoodfacts.org</a> to activate the free access to the platform for producers."
msgstr "Your account is not associated with a company yet. Please e-mail <a href=\"mailto:producers@openfoodfacts.org\">producers@openfoodfacts.org</a> to activate the free access to the platform for producers."

msgctxt "import_products"
msgid "Import products"
msgstr "Import products"

msgctxt "empty_column"
msgid "Empty column"
msgstr "Empty column"

msgctxt "empty_column_description"
msgid "The file does not contain any value in this column."
msgstr "The file does not contain any value in this column."

msgctxt "import_file_status_title"
msgid "Data import in progress"
msgstr "Data import in progress"

# "product data" means data for many products
msgctxt "import_file_status_description"
msgid "The product data has been received and is going to be imported on the platform for producers."
msgstr "The product data has been received and is going to be imported on the platform for producers."

msgctxt "import_file_status"
msgid "Status"
msgstr "Status"

msgctxt "job_status_inactive"
msgid "Scheduled"
msgstr "Scheduled"

msgctxt "job_status_active"
msgid "In progress"
msgstr "In progress"

msgctxt "job_status_finished"
msgid "Finished"
msgstr "Finished"

msgctxt "job_status_failed"
msgid "Failed"
msgstr "Failed"

msgctxt "import_file_result"
msgid "Import result"
msgstr "Import result"

msgctxt "products_modified"
msgid "Products modified"
msgstr "Products modified"

msgctxt "import_file_result_no_change"
msgid "There were no product added or modified. The data has probably been already imported previously."
msgstr "There were no product added or modified. The data has probably been already imported previously."

msgctxt "import_file_result_products"
msgid "List of products added or modified"
msgstr "List of products added or modified"

msgctxt "imports_p"
msgid "imports"
msgstr "imports"

msgctxt "imports_s"
msgid "import"
msgstr "import"

msgctxt "imports"
msgid "imports"
msgstr "imports"

msgctxt "number_of_products_with_data_quality_errors_producers"
msgid "Number of products with data quality errors"
msgstr "Number of products with data quality errors"

msgctxt "number_of_products_with_data_quality_warnings_producers"
msgid "Number of products with data quality warnings"
msgstr "Number of products with data quality warnings"

msgctxt "number_of_products_with_improvements"
msgid "Number of products with improvement opportunities"
msgstr "Number of products with improvement opportunities"

msgctxt "improvements_facet_description_1"
msgid "This table lists possible opportunities to improve the nutritional quality, the Nutri-Score and the composition of food products."
msgstr "This table lists possible opportunities to improve the nutritional quality, the Nutri-Score and the composition of food products."

msgctxt "improvements_facet_description_2"
msgid "In order to get relevant results, please make sure the product data is complete (nutrition facts with values for fiber and fruits and vegetables to compute the Nutri-Score, and a precise category to compare each product to similar products)."
msgstr "In order to get relevant results, please make sure the product data is complete (nutrition facts with values for fiber and fruits and vegetables to compute the Nutri-Score, and a precise category to compare each product to similar products)."

# "product photos" in this sentence means photos for many products, not just one product
msgctxt "import_photos_title"
msgid "Import product photos"
msgstr "Import product photos"

msgctxt "import_photos_description"
msgid "You can use the form below to easily upload photos (front of product, ingredients list and nutrition facts table) for many products."
msgstr "You can use the form below to easily upload photos (front of product, ingredients list and nutrition facts table) for many products."

msgctxt "import_photos_format_1"
msgid "Each filename needs to contains the barcode of the product."
msgstr "Each filename needs to contains the barcode of the product."

msgctxt "import_photos_format_2"
msgid "And you can also specify the type of the photo in the filename:"
msgstr "And you can also specify the type of the photo in the filename:"

# Do not translate the file name
msgctxt "import_photos_format_barcode"
msgid "3001234567890.jpg: front of the product in the current language."
msgstr "3001234567890.jpg: front of the product in the current language."

# Do not translate the file name
msgctxt "import_photos_format_front"
msgid "3001234567890.front_nl.jpg: front of the product in Dutch."
msgstr "3001234567890.front_nl.jpg: front of the product in Dutch."

# Do not translate the file name
msgctxt "import_photos_format_ingredients"
msgid "3001234567890.ingredients_fr.jpg: ingredients list in French."
msgstr "3001234567890.ingredients_fr.jpg: ingredients list in French."

# Do not translate the file name
msgctxt "import_photos_format_nutrition"
msgid "3001234567890.nutrition_es.jpg: nutrition table in Spanish."
msgstr "3001234567890.nutrition_es.jpg: nutrition table in Spanish."

msgctxt "add_photos"
msgid "Add photos..."
msgstr "Add photos..."

msgctxt "start_upload"
msgid "Start upload"
msgstr "Start upload"

msgctxt "start"
msgid "Start"
msgstr "Start"

msgctxt "close"
msgid "Close"
msgstr "Close"

msgctxt "cancel_upload"
msgid "Cancel upload"
msgstr "Cancel upload"

msgctxt "info"
msgid "Info"
msgstr "Info"

msgctxt "file_received"
msgid "File received"
msgstr "File received"

msgctxt "nutriscore_calculation_details"
msgid "Details of the calculation of the Nutri-Score"
msgstr "Details of the calculation of the Nutri-Score"

msgctxt "nutriscore_is_beverage"
msgid "This product is considered a beverage for the calculation of the Nutri-Score."
msgstr "This product is considered a beverage for the calculation of the Nutri-Score."

msgctxt "nutriscore_is_not_beverage"
msgid "This product is not considered a beverage for the calculation of the Nutri-Score."
msgstr "This product is not considered a beverage for the calculation of the Nutri-Score."

msgctxt "nutriscore_positive_points"
msgid "Positive points"
msgstr "Positive points"

msgctxt "nutriscore_negative_points"
msgid "Negative points"
msgstr "Negative points"

msgctxt "nutriscore_proteins_negative_points_less_than_11"
msgid "The points for proteins are counted because the negative points are less than 11."
msgstr "The points for proteins are counted because the negative points are less than 11."

msgctxt "nutriscore_proteins_negative_points_greater_or_equal_to_11"
msgid "The points for proteins are not counted because the negative points are greater or equal to 11."
msgstr "The points for proteins are not counted because the negative points are greater or equal to 11."

msgctxt "nutriscore_proteins_maximum_fruits_points"
msgid "The points for proteins are counted because the points for the fruits, vegetables, nuts and colza/walnut/olive oils are at the maximum."
msgstr "The points for proteins are counted because the points for the fruits, vegetables, nuts and colza/walnut/olive oils are at the maximum."

msgctxt "nutriscore_proteins_is_cheese"
msgid "The points for proteins are counted because the product is in the cheeses category."
msgstr "The points for proteins are counted because the product is in the cheeses category."

msgctxt "nutriscore_proteins_is_added_fat"
msgid "The product is in the fats category, the points for saturated fat are replaced by the points for the saturated fat / fat ratio."
msgstr "The product is in the fats category, the points for saturated fat are replaced by the points for the saturated fat / fat ratio."

msgctxt "nutriscore_points_for_energy"
msgid "Energy"
msgstr "Energy"

msgctxt "nutriscore_points_for_sugars"
msgid "Sugars"
msgstr "Sugars"

msgctxt "nutriscore_points_for_saturated_fat"
msgid "Saturated fat"
msgstr "Saturated fat"

msgctxt "nutriscore_points_for_saturated_fat_ratio"
msgid "Saturated fat / fat ratio"
msgstr "Saturated fat / fat ratio"

msgctxt "nutriscore_points_for_sodium"
msgid "Sodium"
msgstr "Sodium"

msgctxt "nutriscore_points_for_fruits_vegetables_nuts_colza_walnut_olive_oils"
msgid "Fruits, vegetables, nuts, and colza/walnut/olive oils"
msgstr "Fruits, vegetables, nuts, and colza/walnut/olive oils"

msgctxt "nutriscore_points_for_fiber"
msgid "Fiber"
msgstr "Fiber"

msgctxt "nutriscore_points_for_proteins"
msgid "Proteins"
msgstr "Proteins"

msgctxt "nutriscore_source_value"
msgid "value"
msgstr "value"

msgctxt "nutriscore_rounded_value"
msgid "rounded value"
msgstr "rounded value"

msgctxt "nutriscore_score"
msgid "Nutritional score"
msgstr "Nutritional score"

# Do not translate
msgctxt "nutriscore_grade"
msgid "Nutri-Score"
msgstr "Nutri-Score"

# This is not the Nutri-Score grade with letters, but the Nutri-Score number score used to compute the grade. Translate score but not Nutri-Score.
msgctxt "nutriscore_score_producer"
msgid "Nutri-Score score"
msgstr "Nutri-Score score"

# Do not translate
msgctxt "nutriscore_grade_producer"
msgid "Nutri-Score"
msgstr "Nutri-Score"

# free as in not costing something
msgctxt "donate_free_and_independent"
msgid "Open Food Facts is 100% free and independent."
msgstr "Open Food Facts is 100% free and independent."

# leave empty link
msgctxt "donate_help_and_donations"
msgid "<a href=\"\">We need your help and donations</a> to continue and to grow the project."
msgstr "<a href=\"\">We need your help and donations</a> to continue and to grow the project."

msgctxt "thank_you"
msgid "Thank you!"
msgstr "Thank you!"

msgctxt "thank_you_very_much"
msgid "Thank you very much!"
msgstr "Thank you very much!"

msgctxt "value_for_the_product"
msgid "Value for the product"
msgstr "Value for the product"

# Do not translate %s, it will be replaced by the category name
msgctxt "value_for_the_category"
msgid "Mean value for the %s category"
msgstr "Mean value for the %s category"

# Keep the %s
msgctxt "better_nutriscore"
msgid "The Nutri-Score can be changed from %s to %s by changing the %s value from %s to %s (%s percent difference)."
msgstr "The Nutri-Score can be changed from %s to %s by changing the %s value from %s to %s (%s percent difference)."

msgctxt "export_products_to_public_database_email"
msgid "The platform for producers is still under development and we make manual checks before importing products to the public database. Please e-mail us at <a href=\"mailto:producers@openfoodfacts.org\">producers@openfoodfacts.org</a> to update the public database."
msgstr "The platform for producers is still under development and we make manual checks before importing products to the public database. Please e-mail us at <a href=\"mailto:producers@openfoodfacts.org\">producers@openfoodfacts.org</a> to update the public database."

msgctxt "crm_user_id"
msgid "Id of corresponding contact in CRM"
msgstr "Id of corresponding contact in CRM"

msgctxt "crm_org_id"
msgid "Id of corresponding organization in CRM"
msgstr "Id of corresponding organization in CRM"

msgctxt "user_groups"
msgid "Groups"
msgstr "Groups"

msgctxt "user_group_producer"
msgid "Producer"
msgstr "Producer"

msgctxt "user_group_producer_description"
msgid "Must be checked only for accounts of producers who edit their own products. Product ownership will be attributed to producers when they add or edit a product."
msgstr "Must be checked only for accounts of producers who edit their own products. Product ownership will be attributed to producers when they add or edit a product."

msgctxt "user_group_database"
msgid "Database"
msgstr "Database"

msgctxt "user_group_database_description"
msgid "For external sources of data. Product ownership of imported products will not change."
msgstr "For external sources of data. Product ownership of imported products will not change."

msgctxt "user_group_app"
msgid "App"
msgstr "App"

msgctxt "user_group_app_description"
msgid "For applications."
msgstr "For applications."

msgctxt "user_group_bot"
msgid "Bot"
msgstr "Bot"

msgctxt "user_group_bot_description"
msgid "For robots, scripts etc."
msgstr "For robots, scripts etc."

msgctxt "user_group_moderator"
msgid "Moderator"
msgstr "Moderator"

msgctxt "user_group_moderator_description"
msgid "Moderators have access to special features to edit and review products."
msgstr "Moderators have access to special features to edit and review products."

msgctxt "user_group_pro_moderator"
msgid "Moderator for the producers platform"
msgstr "Moderator for the producers platform"

msgctxt "user_group_pro_moderator_description"
msgid "Moderators of the producers platform can view and edit the private products of all users and organizations on the producers platform."
msgstr "Moderators of the producers platform can view and edit the private products of all users and organizations on the producers platform."

msgctxt "donation_banner_hide"
msgid "I have already donated or I'm not interested. Hide the banner."
msgstr "I have already donated or I'm not interested. Hide the banner."

msgctxt "donation_banner_independant"
msgid "An independant and citizen-led project for food transparency?"
msgstr "An independant and citizen-led project for food transparency?"

msgctxt "donation_banner_public_health"
msgid "Food product data for research that improves public health?"
msgstr "Food product data for research that improves public health?"

msgctxt "donation_banner_choices"
msgid "Easier and better food choices according to your own criteria?"
msgstr "Easier and better food choices according to your own criteria?"

msgctxt "donation_banner_cta"
msgid "We need your support!"
msgstr "We need your support!"

msgctxt "donation_banner_cta_button"
msgid "Please Donate"
msgstr "Please Donate"

msgctxt "producers_platform_moderation_title"
msgid "Producers platform moderation"
msgstr "Producers platform moderation"

# variable names between { } must not be translated
msgctxt "f_pro_moderator_owner_set"
msgid "You are currently viewing products from {organization}."
msgstr "You are currently viewing products from {organization}."

msgctxt "pro_moderator_owner_not_set"
msgid "You are currently viewing your own products."
msgstr "You are currently viewing your own products."

msgctxt "pro_moderator_edit_owner_description"
msgid "To see products from a specific user or organization, enter its id below. Leave field empty to unset."
msgstr "To see products from a specific user or organization, enter its id. Leave field empty to unset."

# Action verb "Change" to put on a form button
msgctxt "pro_moderator_edit_owner"
msgid "Switch to another organization"
msgstr "Switch to another organization"

msgctxt "pro_moderator_edit_owner_placeholder"
msgid "user-abc or org-xyz"
msgstr "user-abc or org-xyz"

# keep %s, it is a variable for the name of the user
msgctxt "error_user_does_not_exist"
msgid "User %s does not exist"
msgstr "User %s does not exist"

msgctxt "error_malformed_owner"
msgid "The id must be of the form user-abc or org-xyz"
msgstr "The id must be of the form user-abc or org-xyz"

msgctxt "import_products_categories_from_public_database"
msgid "Import product categories from the public database"
msgstr "Import product categories from the public database"

msgctxt "import_products_categories_from_public_database_description"
msgid "Add categories from the public database to the products on the platform for producers."
msgstr "Add categories from the public database to the products on the platform for producers."

msgctxt "import_products_categories"
msgid "Import the categories"
msgstr "Import the categories"

msgctxt "nutri_score_score_from_producer"
msgid "Nutri-Score score from producer"
msgstr "Nutri-Score score from producer"

msgctxt "nutri_score_score_calculated"
msgid "Calculated Nutri-Score score"
msgstr "Calculated Nutri-Score score"

msgctxt "nutri_score_grade_from_producer"
msgid "Nutri-Score grade from producer"
msgstr "Nutri-Score grade from producer"

msgctxt "nutri_score_grade_calculated"
msgid "Calculated Nutri-Score grade"
msgstr "Calculated Nutri-Score grade"

msgctxt "scanned_code"
msgid "Scanned code"
msgstr "Scanned code"

msgctxt "code_from_filename"
msgid "Code from file name"
msgstr "Code from file name"

msgctxt "using_previous_code"
msgid "Using previous code"
msgstr "Using previous code"

msgctxt "add_field_values"
msgid "You can specify field values that will be added to all products for which you will send images."
msgstr "You can specify field values that will be added to all products for which you will send images."

msgctxt "add_tag_field"
msgid "Add a field"
msgstr "Add a field"

msgctxt "remove_products"
msgid "Remove all the products"
msgstr "Remove all the products"

msgctxt "remove_user"
msgid "Remove user"
msgstr "Remove user"

msgctxt "remove_products_from_producers_platform"
msgid "Remove all your products from the platform for producers"
msgstr "Remove all your products from the platform for producers"

msgctxt "remove_products_from_producers_platform_description"
msgid "You can remove all your products from the platform for producers, for instance to start with a clean slate if there were some issues with an import. This will not affect your products in the public database."
msgstr "You can remove all your products from the platform for producers, for instance to start with a clean slate if there were some issues with an import. This will not affect your products in the public database."

msgctxt "this_action_cannot_be_undone"
msgid "Please note that this action cannot be undone."
msgstr "Please note that this action cannot be undone."

msgctxt "remove_products_confirm"
msgid "Warning: this action cannot be undone. Are you sure that you want to remove all your products from the platform for producers?"
msgstr "Warning: this action cannot be undone. Are you sure that you want to remove all your products from the platform for producers?"

msgctxt "function_not_available"
msgid "This function is not available."
msgstr "This function is not available."

msgctxt "remove_products_done"
msgid "Your products have been removed from the platform for producers."
msgstr "Your products have been removed from the platform for producers."

msgctxt "ingredients_analysis_details"
msgid "Details of the analysis of the ingredients"
msgstr "Details of the analysis of the ingredients"

msgctxt "some_unknown_ingredients"
msgid "Some ingredients could not be recognized."
msgstr "Some ingredients could not be recognized."

# variable names between { } must not be translated
msgctxt "f_move_data_and_photos_to_main_language"
msgid "Move all data and selected photos in {language} to the main language of the product: {main_language}"
msgstr "Move all data and selected photos in {language} to the main language of the product: {main_language}"

msgctxt "move_data_and_photos_to_main_language_replace"
msgid "Replace existing values and selected photos"
msgstr "Replace existing values and selected photos"

msgctxt "move_data_and_photos_to_main_language_ignore"
msgid "Keep existing values and selected photos"
msgstr "Keep existing values and selected photos"

msgctxt "done_status"
msgid "Done"
msgstr "Done"

msgctxt "to_do_status"
msgid "To do"
msgstr "To do"

msgctxt "teams"
msgid "Teams"
msgstr "Teams"

msgctxt "optional"
msgid "optional"
msgstr "optional"

msgctxt "teams_p"
msgid "teams"
msgstr "teams"

msgctxt "teams_s"
msgid "team"
msgstr "team"

msgctxt "teams_description"
msgid "You can join 1 to 3 teams. Products you add or edit will be credited to you and to your teams. Teams can be changed at any time."
msgstr "You can join 1 to 3 teams. Products you add or edit will be credited to you and to your teams. Teams can be changed at any time."

msgctxt "teams_names_warning"
msgid "Team names are public. Do not create teams with names containing personal data (e.g. family names), trademarks (unless you own them), or anything offensive."
msgstr "Team names are public. Do not create teams with names containing personal data (e.g. family names), trademarks (unless you own them), or anything offensive."

# keep %s, it can be a number "Team 1" or a name "Team XYZ"
msgctxt "team_s"
msgid "Team %s"
msgstr "Team %s"

msgctxt "contributor_settings"
msgid "Contributor"
msgstr "Contributor"

msgctxt "contributor_settings_description"
msgid "Those settings allow you to personalize some aspects of the website"
msgstr "Those settings allow you to personalize some aspects of the website"

msgctxt "display_barcode_in_search"
msgid "Display barcode in search results"
msgstr "Display barcode in search results"

msgctxt "edit_link_in_search"
msgid "Add an edit link in search results"
msgstr "Add an edit link in search results"

msgctxt "ciqual_food_name"
msgid "CIQUAL food name"
msgstr "CIQUAL food name"

msgctxt "ciqual_food_name_s"
msgid "CIQUAL food name"
msgstr "CIQUAL food name"

msgctxt "ciqual_food_name_p"
msgid "CIQUAL food names"
msgstr "CIQUAL food names"

msgctxt "we_need_your_help"
msgid "We need your help!"
msgstr "We need your help!"

msgctxt "you_can_help_improve_ingredients_analysis"
msgid "You can help us recognize more ingredients and better analyze the list of ingredients for this product and others by:"
msgstr "You can help us recognize more ingredients and better analyze the list of ingredients for this product and others:"

msgctxt "help_improve_ingredients_analysis_1"
msgid "Edit this product page to correct spelling mistakes in the ingredients list, and/or to remove ingredients in other languages and sentences that are not related to the ingredients."
msgstr "Edit this product page to correct spelling mistakes in the ingredients list, and/or to remove ingredients in other languages and sentences that are not related to the ingredients."

msgctxt "help_improve_ingredients_analysis_2"
msgid "Add new entries, synonyms or translations to our multilingual lists of ingredients, ingredient processing methods, and labels."
msgstr "Add new entries, synonyms or translations to our multilingual lists of ingredients, ingredient processing methods, and labels."

# Do not translate #ingredients
msgctxt "help_improve_ingredients_analysis_instructions"
msgid "Join the #ingredients channel on <a href=\"https://slack.openfoodfacts.org\">our Slack discussion space</a> and/or learn about <a href=\"https://wiki.openfoodfacts.org/Ingredients_Extraction_and_Analysis\">ingredients analysis on our wiki</a>, if you would like to help. Thank you!"
msgstr "If you would like to help, join the #ingredients channel on <a href=\"https://slack.openfoodfacts.org\">our Slack discussion space</a> and/or learn about <a href=\"https://wiki.openfoodfacts.org/Ingredients_Extraction_and_Analysis\">ingredients analysis on our wiki</a>. Thank you!"

msgctxt "footer_producers_link"
msgid "https://world.pro.openfoodfacts.org/"
msgstr "https://world.pro.openfoodfacts.org/"

msgctxt "footer_producers"
msgid "Producers"
msgstr "Producers"

# %s will be replaced by the language name
msgctxt "add_ingredients_in_language"
msgid "If this product has an ingredients list in %s, please add it."
msgstr "If this product has an ingredients list in %s, please add it."

msgctxt "missing_barcode"
msgid "Missing barcode"
msgstr "Missing barcode"

msgctxt "invalid_barcode"
msgid "Invalid barcode"
msgstr "Invalid barcode"

# Either 'ltr' for left to right languages like English or 'rtl' for right to left languages like Arabic
msgctxt "text_direction"
msgid "ltr"
msgstr "ltr"

msgctxt "separate_values_with_commas"
msgid "Separate multiple values with commas."
msgstr "Separate multiple values with commas."

msgctxt "lc_note"
msgid "If the product's packaging is in multiple languages, indicate the most visible language on the product."
msgstr "If the product's packaging is in multiple languages, indicate the most visible language on the product."

msgctxt "obsolete_import_note"
msgid "Enter Yes, Y or 1 if the product is no longer available in stores."
msgstr "Enter Yes, Y or 1 if the product is no longer available in stores."

msgctxt "specify_value_and_unit_or_use_default_unit"
msgid "Specify both the value and unit, or use the default unit: %s"
msgstr "Specify both the value and unit, or use the default unit: %s"

msgctxt "specify_value_and_unit"
msgid "Specify both the value and unit."
msgstr "Specify both the value and unit."

msgctxt "download_sample_import_file"
msgid "Download an XLSX template file for Excel or LibreOffice with the fields that can be imported."
msgstr "Download an XLSX template file for Excel or LibreOffice with the fields that can be imported."

msgctxt "code_import_note"
msgid "Barcode as it appears on the product."
msgstr "Barcode as it appears on the product."

msgctxt "producer_product_id_import_note"
msgid "Internal code used by the producer to identify the product, different from the product's barcode."
msgstr "Internal code used by the producer to identify the product, different from the product's barcode."

msgctxt "producer_version_id_import_note"
msgid "Internal code used by the producer to identify a specific version of a product when it changes."
msgstr "Internal code used by the producer to identify a specific version of a product when it changes."

msgctxt "categories_import_note"
msgid "Providing a category is very important to make the product easy to search for, and to compute the Nutri-Score"
msgstr "Providing a category is very important to make the product easy to search for, and to compute the Nutri-Score"

msgctxt "labels_import_note"
msgid "Some labels such as the organic label are used to filter and/or rank search results, so it is strongly recommended to specify them."
msgstr "Some labels such as the organic label are used to filter and/or rank search results, so it is strongly recommended to specify them."

msgctxt "origins_import_note"
msgid "This field must contain only a comma separated list of countries of origin of the ingredients"
msgstr "This field must contain only a comma separated list of countries of origin of the ingredients"

msgctxt "origin_import_note"
msgid "Text or sentences that indicate the origin of the product and/or its ingredients."
msgstr "Text or sentences that indicate the origin of the product and/or its ingredients."

msgctxt "nutriscore_grade_producer_note"
msgid "Nutri-Score grade from A to E displayed on the product label"
msgstr "Nutri-Score grade from A to E displayed on the product label"

msgctxt "nutriscore_grade_producer_import_note"
msgid "Open Food Facts computes the Nutri-Score grade based on the information provided (nutrition facts and category). If the grade we compute is different from the grade you provide, you will get a private notification on the producers platform so that the difference can be resolved."
msgstr "Open Food Facts computes the Nutri-Score grade based on the information provided (nutrition facts and category). If the grade we compute is different from the grade you provide, you will get a private notification on the producers platform so that the difference can be resolved."

msgctxt "nutriscore_score_producer_note"
msgid "Nutri-Score score (numeric value from which the A to E grade is derived)"
msgstr "Nutri-Score score (numeric value from which the A to E grade is derived)"

msgctxt "nutriscore_score_producer_import_note"
msgid "Open Food Facts computes the Nutri-Score score based on the information provided (nutrition facts and category). If the score we compute is different from the score you provide, you will get a private notification on the producers platform so that the difference can be resolved."
msgstr "Open Food Facts computes the Nutri-Score score based on the information provided (nutrition facts and category). If the score we compute is different from the score you provide, you will get a private notification on the producers platform so that the difference can be resolved."

msgctxt "mandatory_field"
msgid "Mandatory field"
msgstr "Mandatory field"

msgctxt "mandatory_field_note"
msgid "All products should have this information."
msgstr "All products should have this information."

msgctxt "recommended_field"
msgid "Recommended field"
msgstr "Recommended field"

msgctxt "recommended_field_note"
msgid "If this information exists and is relevant for the product, it is recommended to provide it to make the product easier to search for and the product data more useful."
msgstr "If this information exists and is relevant for the product, it is recommended to provide it to make the product easier to search for and the product data more useful."

msgctxt "optional_field"
msgid "Optional field"
msgstr "Optional field"

msgctxt "optional_field_note"
msgid "If available, this information will be displayed on the product page."
msgstr "If available, this information will be displayed on the product page."

# product photos here means photos of multiple products
msgctxt "images_can_be_provided_separately"
msgid "Product photos can also be provided separately through the Import product photos function of the platform for producers."
msgstr "Product photos can also be provided separately through the Import product photos function of the platform for producers."

# This is linked to a unit test
msgctxt "attribute_group_labels_name"
msgid "Labels"
msgstr "Labels"

msgctxt "attribute_labels_organic_name"
msgid "Organic farming"
msgstr "Organic farming"

msgctxt "attribute_labels_organic_yes_title"
msgid "Organic product"
msgstr "Organic product"

msgctxt "attribute_labels_organic_no_title"
msgid "Not an organic product"
msgstr "Not an organic product"

msgctxt "attribute_labels_organic_unknown_title"
msgid "Missing information: organic product?"
msgstr "Missing information: organic product?"

msgctxt "attribute_labels_organic_yes_description_short"
msgid "Promotes ecological sustainability and biodiversity."
msgstr "Promotes ecological sustainability and biodiversity."

msgctxt "attribute_labels_organic_description_short"
msgid "Organic products promote ecological sustainability and biodiversity."
msgstr "Organic products promote ecological sustainability and biodiversity."

msgctxt "attribute_labels_organic_description"
msgid "Organic farming aims to protect the environment and to conserve biodiversity by prohibiting or limiting the use of synthetic fertilizers, pesticides and food additives."
msgstr "Organic farming aims to protect the environment and to conserve biodiversity by prohibiting or limiting the use of synthetic fertilizers, pesticides and food additives."

msgctxt "attribute_labels_fair_trade_name"
msgid "Fair trade"
msgstr "Fair trade"

msgctxt "attribute_labels_fair_trade_yes_title"
msgid "Fair trade product"
msgstr "Fair trade product"

msgctxt "attribute_labels_fair_trade_no_title"
msgid "Not a fair trade product"
msgstr "Not a fair trade product"

msgctxt "attribute_labels_fair_trade_unknown_title"
msgid "Missing information: fair trade product?"
msgstr "Missing information: fair trade product?"

msgctxt "attribute_labels_fair_trade_yes_description_short"
msgid "Helps producers in developing countries."
msgstr "Helps producers in developing countries."

msgctxt "attribute_labels_fair_trade_description_short"
msgid "Fair trade products help producers in developing countries."
msgstr "Fair trade products help producers in developing countries."

msgctxt "attribute_labels_fair_trade_description"
msgid "When you buy fair trade products, producers in developing countries are paid an higher and fairer price, which helps them improve and sustain higher social and often environmental standards."
msgstr "When you buy fair trade products, producers in developing countries are paid an higher and fairer price, which helps them improve and sustain higher social and often environmental standards."

msgctxt "attribute_group_nutritional_quality_name"
msgid "Nutritional quality"
msgstr "Nutritional quality"

msgctxt "attribute_nutriscore_name"
msgid "Nutri-Score"
msgstr "Nutri-Score"

msgctxt "attribute_nutriscore_setting_name"
msgid "Good nutritional quality (Nutri-Score)"
msgstr "Good nutritional quality (Nutri-Score)"

msgctxt "attribute_nutriscore_setting_note"
msgid "The Nutri-Score is computed and can be taken into account for all products, even if is not displayed on the packaging."
msgstr "The Nutri-Score is computed and can be taken into account for all products, even if is not displayed on the packaging."

# keep %s, it will be replaced by the letter A, B, C, D or E
msgctxt "attribute_nutriscore_grade_title"
msgid "Nutri-Score %s"
msgstr "Nutri-Score %s"

msgctxt "attribute_nutriscore_unknown_title"
msgid "Nutri-Score unknown"
msgstr "Nutri-Score unknown"

msgctxt "attribute_nutriscore_unknown_description_short"
msgid "Missing data to compute the Nutri-Score"
msgstr "Missing data to compute the Nutri-Score"

msgctxt "attribute_nutriscore_not_applicable_title"
msgid "Nutri-Score not applicable"
msgstr "Nutri-Score not applicable"

msgctxt "attribute_nutriscore_not_applicable_description_short"
msgid "Not applicable for the category"
msgstr "Not applicable for the category"

# variable names between { } must not be translated
msgctxt "f_attribute_nutriscore_not_applicable_description"
msgid "Not applicable for the category: {category}"
msgstr "Not applicable for the category: {category}"

msgctxt "attribute_nutriscore_a_description_short"
msgid "Very good nutritional quality"
msgstr "Very good nutritional quality"

msgctxt "attribute_nutriscore_b_description_short"
msgid "Good nutritional quality"
msgstr "Good nutritional quality"

msgctxt "attribute_nutriscore_c_description_short"
msgid "Average nutritional quality"
msgstr "Average nutritional quality"

# lower: translate to "less good" in some languages (e.g. French: "Moins bonne qualité nutritionnelle")
msgctxt "attribute_nutriscore_d_description_short"
msgid "Lower nutritional quality"
msgstr "Lower nutritional quality"

# lower: translate to "less good" in some languages (e.g. French: "Moins bonne qualité nutritionnelle")
msgctxt "attribute_nutriscore_e_description_short"
msgid "Lower nutritional quality"
msgstr "Lower nutritional quality"

msgctxt "attribute_group_processing_name"
msgid "Food processing"
msgstr "Food processing"

msgctxt "attribute_nova_name"
msgid "NOVA group"
msgstr "NOVA group"

msgctxt "attribute_nova_unknown_title"
msgid "NOVA not computed"
msgstr "NOVA not computed"

msgctxt "attribute_nova_unknown_description_short"
msgid "Food processing level unknown"
msgstr "Food processing level unknown"

msgctxt "attribute_nova_setting_name"
msgid "No or little food processing (NOVA group)"
msgstr "No or little food processing (NOVA group)"

msgctxt "attribute_nova_setting_note"
msgid "To determine the level of processing of a product, we rely on the list of ingredients (markers, processing methods) and categories."
msgstr "To determine the level of processing of a product, we rely on the list of ingredients (markers, processing methods) and categories."

# keep %s, it will be replaced by the group 1, 2, 3 or 4
msgctxt "attribute_nova_group_title"
msgid "NOVA %s"
msgstr "NOVA %s"

msgctxt "attribute_nova_1_description_short"
msgid "Unprocessed or minimally processed foods"
msgstr "Unprocessed or minimally processed foods"

msgctxt "attribute_nova_2_description_short"
msgid "Processed culinary ingredients"
msgstr "Processed culinary ingredients"

msgctxt "attribute_nova_3_description_short"
msgid "Processed foods"
msgstr "Processed foods"

msgctxt "attribute_nova_4_description_short"
msgid "Ultra-processed foods"
msgstr "Ultra-processed foods"

msgctxt "attribute_nova_4_1_marker"
msgid "1 ultra-processing marker"
msgstr "1 ultra-processing marker"

# variable names between { } must not be translated
msgctxt "f_attribute_nova_4_markers"
msgid "{number} ultra-processing markers"
msgstr "{number} ultra-processing markers"

msgctxt "export_product_page"
msgid "Export product to public database"
msgstr "Export product to public database"

msgctxt "no_products_to_export"
msgid "No products to export."
msgstr "No products to export."

msgctxt "query_filter"
msgid "Query filter"
msgstr "Query filter"

msgctxt "nova_group_producer"
msgid "NOVA group"
msgstr "NOVA group"

msgctxt "error_unknown_org"
msgid "Unknown organization."
msgstr "Unknown organization."

msgctxt "error_unknown_user"
msgid "Unknown user."
msgstr "Unknown user."

msgctxt "attribute_low_salt_setting_note"
msgid "The salt level is taken into account by the Nutri-Score. Use this setting only if you are specifically on a low salt diet."
msgstr "The salt level is taken into account by the Nutri-Score. Use this setting only if you are specifically on a low salt diet."

msgctxt "attribute_low_sugars_setting_note"
msgid "The sugars level is taken into account by the Nutri-Score. Use this setting only if you are specifically on a low sugars diet."
msgstr "The sugars level is taken into account by the Nutri-Score. Use this setting only if you are specifically on a low sugars diet."

msgctxt "attribute_low_fat_setting_note"
msgid "The fat level is taken into account by the Nutri-Score. Use this setting only if you are specifically on a low fat diet."
msgstr "The fat level is taken into account by the Nutri-Score. Use this setting only if you are specifically on a low fat diet."

msgctxt "attribute_low_saturated_fat_setting_note"
msgid "The saturated fat level is taken into account by the Nutri-Score. Use this setting only if you are specifically on a low saturated fat diet."
msgstr "The saturated fat level is taken into account by the Nutri-Score. Use this setting only if you are specifically on a low saturated fat diet."

msgctxt "attribute_group_allergens_name"
msgid "Allergens"
msgstr "Allergens"

msgctxt "attribute_group_allergens_warning"
msgid "There is always a possibility that data about allergens may be missing, incomplete, incorrect or that the product's composition has changed. If you are allergic, always check the information on the actual product packaging."
msgstr "There is always a possibility that data about allergens may be missing, incomplete, incorrect or that the product's composition has changed. If you are allergic, always check the information on the actual product packaging."

msgctxt "attribute_additives_name"
msgid "Additives"
msgstr "Additives"

msgctxt "attribute_additives_setting_name"
msgid "No or few additives"
msgstr "No or few additives"

msgctxt "attribute_additives_setting_note"
msgid "Additives are markers of food processing, and excess consumption of some of them have undesirable health impacts."
msgstr "Additives are markers of food processing, and excess consumption of some of them have undesirable health impacts."

msgctxt "attribute_additives_unknown_title"
msgid "Additives not computed"
msgstr "Additives not computed"

msgctxt "preference_not_important"
msgid "Not important"
msgstr "Not important"

msgctxt "preference_important"
msgid "Important"
msgstr "Important"

msgctxt "preference_very_important"
msgid "Very important"
msgstr "Very important"

msgctxt "preference_mandatory"
msgid "Mandatory"
msgstr "Mandatory"

msgctxt "packaging_alt"
msgid "Recycling instructions and/or packaging information"
msgstr "Recycling instructions and/or packaging information"

msgctxt "image_packaging"
msgid "Recycling instructions and/or packaging information picture"
msgstr "Recycling instructions and/or packaging information picture"

msgctxt "image_packaging_url"
msgid "Link to recycling instructions and/or packaging information photo"
msgstr "Link to recycling instructions and/or packaging information photo"

# Do not translate the file name
msgctxt "import_photos_format_packaging"
msgid "3001234567890.packaging_es.jpg: recycling instructions in Spanish."
msgstr "3001234567890.packaging_es.jpg: recycling instructions in Spanish."

msgctxt "packaging_text"
msgid "Recycling instructions and/or packaging information"
msgstr "Recycling instructions and/or packaging information"

msgctxt "packaging_text_example"
msgid "1 plastic film to discard, 1 FSC carboard box to recycle, 6 1.5L transparent PET plastic bottles to recycle, 6 colored opaque plastic caps, 12 33cl aluminium cans"
msgstr "1 plastic film to discard, 1 FSC carboard box to recycle, 6 1.5L transparent PET plastic bottles to recycle, 6 colored opaque plastic caps, 12 33cl aluminium cans"

msgctxt "packaging_text_note"
msgid "List all packaging parts separated by a comma or line feed, with their amount (e.g. 1 or 6) type (e.g. bottle, box, can), material (e.g. plastic, metal, aluminium) and if available their size (e.g. 33cl) and recycling instructions."
msgstr "List all packaging parts separated by a comma or line feed, with their amount (e.g. 1 or 6) type (e.g. bottle, box, can), material (e.g. plastic, metal, aluminium) and if available their size (e.g. 33cl) and recycling instructions."

msgctxt "packaging_text_note_2"
msgid "Try to be as specific as possible. For plastic, please indicate if it is opaque or transparent, colored, PET or PEHD."
msgstr "Try to be as specific as possible. For plastic, please indicate if it is opaque or transparent, colored, PET or PEHD."

msgctxt "packaging_text_note_3"
msgid "Data from this field will be combined with any data provided for each packaging part. It is possible to provide one or the other, or both."
msgstr "Data from this field will be combined with any data provided for each packaging part. It is possible to provide one or the other, or both."

msgctxt "product_js_extract_packaging"
msgid "Extract the recycling instructions and/or packaging information from the picture"
msgstr "Extract the recycling instructions and/or packaging information from the picture"

msgctxt "product_js_extracted_packaging_nok"
msgid "Recycling instructions and/or packaging information text could not be extracted. Try with a sharper image, with higher resolution or a better framing of the text."
msgstr "Recycling instructions and/or packaging information text could not be extracted. Try with a sharper image, with higher resolution or a better framing of the text."

msgctxt "product_js_extracted_packaging_ok"
msgid "Recycling instructions and/or packaging information text has been extracted. Text recognition is not perfect, so please check the text below and correct errors if needed."
msgstr "Recycling instructions and/or packaging information text has been extracted. Text recognition is not perfect, so please check the text below and correct errors if needed."

msgctxt "product_js_extracting_packaging"
msgid "Extracting recycling instructions and/or packaging information"
msgstr "Extracting recycling instructions and/or packaging information"

msgctxt "attribute_group_environment_name"
msgid "Environment"
msgstr "Environment"

msgctxt "attribute_environmental_score_name"
msgid "Green-Score"
msgstr "Green-Score"

msgctxt "attribute_environmental_score_setting_name"
msgid "Low environmental impact (Green-Score)"
msgstr "Low environmental impact (Green-Score)"

msgctxt "attribute_environmental_score_setting_note"
msgid "The Green-Score is an environmental score from A to E which makes it easy to compare the impact of food products on the environment."
msgstr "The Green-Score is an environmental score from A to E which makes it easy to compare the impact of food products on the environment."

# Note: the Eco-Score is renamed to Green-Score, but we keep the ecoscore identifier as it is stored in clients
msgctxt "attribute_ecoscore_name"
msgid "Green-Score"
msgstr "Green-Score"

msgctxt "attribute_ecoscore_setting_name"
msgid "Low environmental impact (Green-Score)"
msgstr "Low environmental impact (Green-Score)"

msgctxt "attribute_ecoscore_setting_note"
msgid "The Green-Score is an environmental score from A to E which makes it easy to compare the impact of food products on the environment."
msgstr "The Green-Score is an environmental score from A to E which makes it easy to compare the impact of food products on the environment."

# keep %s, it will be replaced by the letter A+, A, B, C, D, E or F
msgctxt "attribute_environmental_score_grade_title"
msgid "Green-Score %s"
msgstr "Green-Score %s"

msgctxt "attribute_environmental_score_a_plus_description_short"
msgid "Very low environmental impact"
msgstr "Very low environmental impact"

msgctxt "attribute_environmental_score_a_description_short"
msgid "Very low environmental impact"
msgstr "Very low environmental impact"

msgctxt "attribute_environmental_score_b_description_short"
msgid "Low environmental impact"
msgstr "Low environmental impact"

msgctxt "attribute_environmental_score_c_description_short"
msgid "Moderate environmental impact"
msgstr "Moderate environmental impact"

msgctxt "attribute_environmental_score_d_description_short"
msgid "High environmental impact"
msgstr "High environmental impact"

msgctxt "attribute_environmental_score_e_description_short"
msgid "Very high environmental impact"
msgstr "Very high environmental impact"

msgctxt "attribute_environmental_score_f_description_short"
msgid "Very high environmental impact"
msgstr "Very high environmental impact"

# keep the %s, it will be replaced by an allergen
msgctxt "contains_s"
msgid "Contains: %s"
msgstr "Contains: %s"

# keep the %s, it will be replaced by an allergen
msgctxt "may_contain_s"
msgid "May contain: %s"
msgstr "May contain: %s"

# keep the %s, it will be replaced by an allergen
msgctxt "does_not_contain_s"
msgid "Does not contain: %s"
msgstr "Does not contain: %s"

# keep the %s, it will be replaced by an allergen
msgctxt "without_s"
msgid "Without %s"
msgstr "Without %s"

msgctxt "owners_p"
msgid "owners"
msgstr "owners"

msgctxt "owners_s"
msgid "owner"
msgstr "owner"

msgctxt "org_profile_description"
msgid "You can provide information about your company that will be displayed in your organization profile."
msgstr "You can provide information about your company that will be displayed in your organization profile."

msgctxt "org_profile_description_2"
msgid "Some of the information like the customer service contact information may also be displayed directly on pages for your products."
msgstr "Some of the information like the customer service contact information may also be displayed directly on pages for your products."

msgctxt "org_name"
msgid "Name"
msgstr "Name"

msgctxt "org_link"
msgid "Link to the official web site"
msgstr "Link to the official web site"

msgctxt "org_customer_service"
msgid "Customer service"
msgstr "Customer service"

msgctxt "org_customer_service_description"
msgid "Customer service information is public and can be shown on the Open Food Facts web site and apps."
msgstr "Customer service information is public and can be shown on the Open Food Facts web site and apps."

msgctxt "org_customer_service_note"
msgid "All fields are optional."
msgstr "All fields are optional."

msgctxt "org_commercial_service"
msgid "Commercial service"
msgstr "Commercial service"

msgctxt "org_commercial_service_description"
msgid "Commercial service information is only shown in the organization profile."
msgstr "Commercial service information is only shown in the organization profile."

msgctxt "contact_name"
msgid "Name"
msgstr "Name"

msgctxt "contact_address"
msgid "Address"
msgstr "Address"

msgctxt "contact_phone"
msgid "Phone number"
msgstr "Phone number"

msgctxt "contact_email"
msgid "e-mail address"
msgstr "e-mail address"

msgctxt "contact_link"
msgid "Contact form link"
msgstr "Contact form link"

msgctxt "contact_info"
msgid "Other information"
msgstr "Other information"

msgctxt "contact_info_note"
msgid "e.g. opening times"
msgstr "e.g. opening times"

msgctxt "error_org_does_not_exist"
msgid "The organization was not found."
msgstr "The organization was not found."

msgctxt "error_missing_org_name"
msgid "The organization name is missing."
msgstr "The organization name is missing."

msgctxt "edit_org_title"
msgid "Organization profile"
msgstr "Organization profile"

msgctxt "edit_org_result"
msgid "The organization profile has been updated."
msgstr "The organization profile has been updated."

msgctxt "delete_org"
msgid "Delete the organization"
msgstr "Delete the organization"

msgctxt "official_site"
msgid "Official site"
msgstr "Official site"

msgctxt "organization_members"
msgid "Organization Members"
msgstr "Organization Members"

msgctxt "number_of_members"
msgid "Number of Members"
msgstr "Number of Members"

msgctxt "serial_no"
msgid "S.No"
msgstr "S.No"

msgctxt "contact_form"
msgid "Contact form"
msgstr "Contact form"

msgctxt "edit_org_profile"
msgid "Edit your organization profile"
msgstr "Edit your organization profile"

msgctxt "edit_user_profile"
msgid "Edit your user profile"
msgstr "Edit your user profile"

msgctxt "attribute_group_ingredients_analysis_name"
msgid "Ingredients"
msgstr "Ingredients"

# keep the %s, it will be replaced by an allergen
msgctxt "presence_unknown_s"
msgid "Presence unknown: %s"
msgstr "Presence unknown: %s"

msgctxt "environmental_impact"
msgid "Environmental impact"
msgstr "Environmental impact"

# Numerical score for the Green-Score (do not translate Green-Score)
msgctxt "environmental_score_score"
msgid "Green-Score score"
msgstr "Green-Score score"

# Letter grade from A to E for the Green-Score (do not translate Green-Score)
msgctxt "environmental_score_grade"
msgid "Green-Score grade"
msgstr "Green-Score grade"

# do not translate Green-Score
msgctxt "environmental_score_calculation_details"
msgid "Details of the calculation of the Green-Score"
msgstr "Details of the calculation of the Green-Score"

# do not translate Green-Score
msgctxt "environmental_score_information"
msgid "Information about the Green-Score"
msgstr "Information about the Green-Score"

msgctxt "preferences_currently_selected_preferences"
msgid "Currently selected preferences"
msgstr "Currently selected preferences"

msgctxt "preferences_locally_saved"
msgid "Your preferences are kept in your browser and never sent to Open Food Facts or anyone else."
msgstr "Your preferences are kept in your browser and never sent to Open Food Facts or anyone else."

msgctxt "preferences_edit_your_preferences"
msgid "Edit your preferences"
msgstr "Edit your preferences"

msgctxt "preferences_your_preferences"
msgid "Your preferences"
msgstr "Your preferences"

# used in phrases like "salt in unknown quantity"
msgctxt "unknown_quantity"
msgid "unknown quantity"
msgstr "unknown quantity"

msgctxt "missing_ingredients_list"
msgid "Missing ingredients list"
msgstr "Missing ingredients list"

msgctxt "missing_nutrition_facts"
msgid "Missing nutrition facts"
msgstr "Missing nutrition facts"

msgctxt "missing_nutrition_facts_prepared"
msgid "Missing nutrition facts for prepared product"
msgstr "Missing nutrition facts for prepared product"

msgctxt "ecoscore_p"
msgid "Green-Score"
msgstr "Green-Score"

msgctxt "ecoscore_s"
msgid "Green-Score"
msgstr "Green-Score"

msgctxt "environmental_score_p"
msgid "Green-Score"
msgstr "Green-Score"

msgctxt "environmental_score_s"
msgid "Green-Score"
msgstr "Green-Score"

msgctxt "misc_p"
msgid "Miscellaneous"
msgstr "Miscellaneous"

msgctxt "misc_s"
msgid "Miscellaneous"
msgstr "Miscellaneous"

msgctxt "packaging_parts"
msgid "Packaging parts"
msgstr "Packaging parts"

# A short name for a physical piece of packaging (e.g. in English, "packaging" instead of "packaging part"). Used with a number (e.g. "Packaging 1" to identify a packaging part)
msgctxt "packaging_part_short"
msgid "Packaging"
msgstr "Packaging"

# Number of packaging parts
msgctxt "packaging_number"
msgid "Number"
msgstr "Number"

msgctxt "packaging_shape"
msgid "Shape"
msgstr "Shape"

msgctxt "packaging_quantity"
msgid "Quantity contained"
msgstr "Quantity contained"

msgctxt "packaging_material"
msgid "Material"
msgstr "Material"

msgctxt "packaging_recycling"
msgid "Recycling"
msgstr "Recycling"

msgctxt "products_on_this_page_are_sorted_according_to_your_preferences"
msgid "Products on this page are sorted according to your preferences:"
msgstr "Products on this page are sorted according to your preferences:"

msgctxt "choose_which_information_you_prefer_to_see_first"
msgid "Choose which information you prefer to see first."
msgstr "Choose which information you prefer to see first."

msgctxt "see_your_preferences"
msgid "See your preferences"
msgstr "See your preferences"

msgctxt "delete_all_preferences"
msgid "Delete all preferences"
msgstr "Delete all preferences"

msgctxt "products_are_being_loaded_please_wait"
msgid "Products are being loaded, please wait."
msgstr "Products are being loaded, please wait."

msgctxt "products_match_all"
msgid "All products"
msgstr "All products"

msgctxt "products_match_yes"
msgid "Products that match your preferences"
msgstr "Products that match your preferences"

msgctxt "products_match_no"
msgid "Products that do not match your preferences"
msgstr "Products that do not match your preferences"

msgctxt "products_match_unknown"
msgid "Products for which we currently miss data to determine if they match your preferences"
msgstr "Products for which we currently miss data to determine if they match your preferences"

msgctxt "forest_footprint"
msgid "Forest footprint"
msgstr "Forest footprint"

msgctxt "ingredients_requiring_soy"
msgid "Ingredients requiring soy"
msgstr "Ingredients requiring soy"

msgctxt "type"
msgid "Type"
msgstr "Type"

msgctxt "processing_factor"
msgid "Processing factor"
msgstr "Processing factor"

msgctxt "soy_feed_factor"
msgid "Soy feed factor"
msgstr "Soy feed factor"

msgctxt "soy_yield"
msgid "Soy yield"
msgstr "Soy yield"

msgctxt "deforestation_risk"
msgid "Deforestation risk"
msgstr "Deforestation risk"

msgctxt "total_forest_footprint"
msgid "Total forest footprint"
msgstr "Total forest footprint"

msgctxt "square_meters_per_kg_of_food"
msgid "m² per kg of food"
msgstr "m² per kg of food"

msgctxt "percent_of_food_after_processing"
msgid "% of food after processing"
msgstr "% of food after processing"

msgctxt "kg_of_soy_per_kg_of_food"
msgid "kg of soy per kg of food"
msgstr "kg of soy per kg of food"

msgctxt "kg_of_soy_per_square_meter"
msgid "kg of soy per m²"
msgstr "kg of soy per m²"

msgctxt "percent_in_product"
msgid "% in product"
msgstr "% in product"

msgctxt "forest_footprint_calculation_details"
msgid "Details of the calculation of the forest footprint"
msgstr "Details of the calculation of the forest footprint"

msgctxt "you_are_on_the_public_database"
msgid "You are on the public database."
msgstr "You are on the public database."

msgctxt "manage_your_products_on_the_producers_platform"
msgid "Manage your products on the platform for producers"
msgstr "Manage your products on the platform for producers"

msgctxt "number_of_products_with_changes_since_last_export"
msgid "Number of products with changes since last export"
msgstr "Number of products with changes since last export"

msgctxt "number_of_products_withdrawn_from_the_market_since_last_export"
msgid "Number of products withdrawn from the market since last export"
msgstr "Number of products withdrawn from the market since last export"

msgctxt "only_export_products_with_changes"
msgid "Only export products with changes"
msgstr "Only export products with changes"

msgctxt "product_edits_by_producers"
msgid "Is this your product? If it is, please use our free platform for producers to update it."
msgstr "Is this your product? If it is, please use our free platform for producers to update it."

msgctxt "product_edits_by_producers_platform"
msgid "We encourage manufacturers to add or change data and photos for their products through our free platform for producers so that they can be marked as official and protected from changes by others."
msgstr "We encourage manufacturers to add or change data and photos for their products through our free platform for producers so that they can be marked as official and protected from changes by others."

msgctxt "product_edits_by_producers_import"
msgid "The platform makes it easy to import product data and photos with an Excel or CSV file in any format."
msgstr "The platform makes it easy to import product data and photos with an Excel or CSV file in any format."

msgctxt "product_edits_by_producers_analysis"
msgid "The platform also provides in-depth analysis of the products."
msgstr "The platform also provides in-depth analysis of the products."

# It = the platform
msgctxt "product_edits_by_producers_indicators"
msgid "It computes indicators such as the Nutri-Score, NOVA, and the Green-Score, and automatically identifies suggestions to improve them (for instance all products that would get a better Nutri-Score grade with a slight composition change)."
msgstr "It computes indicators such as the Nutri-Score, NOVA, and the Green-Score, and automatically identifies suggestions to improve them (for instance all products that would get a better Nutri-Score grade with a slight composition change)."

msgctxt "attribute_forest_footprint_name"
msgid "Forest footprint"
msgstr "Forest footprint"

msgctxt "attribute_forest_footprint_setting_name"
msgid "Low risk of deforestation (Forest footprint)"
msgstr "Low risk of deforestation (Forest footprint)"

msgctxt "attribute_forest_footprint_setting_note"
msgid "The forest footprint corresponds to the risk of deforestation associated with its ingredients."
msgstr "The forest footprint corresponds to the risk of deforestation associated with its ingredients."

msgctxt "attribute_forest_footprint_a_title"
msgid "Very small forest footprint"
msgstr "Very small forest footprint"

msgctxt "attribute_forest_footprint_b_title"
msgid "Small forest footprint"
msgstr "Small forest footprint"

msgctxt "attribute_forest_footprint_c_title"
msgid "Medium forest footprint"
msgstr "Medium forest footprint"

msgctxt "attribute_forest_footprint_d_title"
msgid "Large forest footprint"
msgstr "Large forest footprint"

msgctxt "attribute_forest_footprint_e_title"
msgid "Very large forest footprint"
msgstr "Very large forest footprint"

msgctxt "attribute_forest_footprint_not_computed_title"
msgid "Forest footprint not computed"
msgstr "Forest footprint not computed"

msgctxt "attribute_forest_footprint_a_description_short"
msgid "Almost no risk of deforestation"
msgstr "Almost no risk of deforestation"

msgctxt "attribute_forest_footprint_b_description_short"
msgid "Low risk of deforestation"
msgstr "Low risk of deforestation"

msgctxt "attribute_forest_footprint_c_description_short"
msgid "Moderate risk of deforestation"
msgstr "Moderate risk of deforestation"

msgctxt "attribute_forest_footprint_d_description_short"
msgid "High risk of deforestation"
msgstr "High risk of deforestation"

msgctxt "attribute_forest_footprint_e_description_short"
msgid "Very high risk of deforestation"
msgstr "Very high risk of deforestation"

msgctxt "attribute_forest_footprint_not_computed_description_short"
msgid "Currently only for products with chicken or eggs"
msgstr "Currently only for products with chicken or eggs"

msgctxt "classify_products_according_to_your_preferences"
msgid "Classify products according to your preferences"
msgstr "Classify products according to your preferences"

# %d will be replaced by the number of products
msgctxt "classify_the_d_products_below_according_to_your_preferences"
msgid "Classify the %d products below according to your preferences"
msgstr "Classify the %d products below according to your preferences"

msgctxt "sort_by_popularity"
msgid "Most scanned products"
msgstr "Most scanned products"

msgctxt "sort_by_nutriscore_score"
msgid "Products with the best Nutri-Score"
msgstr "Products with the best Nutri-Score"

msgctxt "sort_by_environmental_score_score"
msgid "Products with the best Green-Score"
msgstr "Products with the best Green-Score"

msgctxt "sort_by_created_t"
msgid "Recently added products"
msgstr "Recently added products"

msgctxt "sort_by_last_modified_t"
msgid "Recently modified products"
msgstr "Recently modified products"

# %d will be replaced by the number of products
msgctxt "d_products_per_page"
msgid "%d products per page"
msgstr "%d products per page"

msgctxt "not_applicable"
msgid "Not applicable"
msgstr "Not applicable"

msgctxt "abbreviated_product_name"
msgid "Abbreviated product name"
msgstr "Abbreviated product name"

msgctxt "abbreviated_product_name_note"
msgid "Product name with abbreviations shown on receipts"
msgstr "Product name with abbreviations shown on receipts"

msgctxt "footer_vision"
msgid "Vision, Mission, Values and Programs"
msgstr "Vision, Mission, Values and Programs"

# Do not translate
msgctxt "footer_vision_link"
msgid "https://world.openfoodfacts.org/open-food-facts-vision-mission-values-and-programs"
msgstr "https://world.openfoodfacts.org/open-food-facts-vision-mission-values-and-programs"

msgctxt "forgotten_password"
msgid "Forgotten password?"
msgstr "Forgotten password?"

msgctxt "reset_password_error"
msgid "We could not reinitialize your password, please contact us for assistance."
msgstr "We could not reinitialize your password, please contact us for assistance."

msgctxt "remove_all_nutrient_values"
msgid "Remove all nutrient values"
msgstr "Remove all nutrient values"

msgctxt "delete_user_process"
msgid "User is being deleted. This may take a few minutes."
msgstr "User is being deleted. This may take a few minutes."

msgctxt "attribute_environmental_score_not_applicable_title"
msgid "Green-Score not applicable"
msgstr "Green-Score not applicable"

msgctxt "attribute_environmental_score_not_applicable_description_short"
msgid "Not applicable for the category"
msgstr "Not applicable for the category"

# variable names between { } must not be translated
msgctxt "f_attribute_environmental_score_not_applicable_description"
msgid "Not yet applicable for the category: {category}"
msgstr "Not yet applicable for the category: {category}"

msgctxt "environmental_score_not_applicable_coming_soon"
msgid "The Green-Score is not yet applicable for this category, but we are working on adding support for it."
msgstr "The Green-Score is not yet applicable for this category, but we are working on adding support for it."

msgctxt "attribute_environmental_score_unknown_title"
msgid "Green-Score not computed"
msgstr "Green-Score not computed"

msgctxt "attribute_environmental_score_unknown_description_short"
msgid "Unknown environmental impact"
msgstr "Unknown environmental impact"

msgctxt "attribute_environmental_score_unknown_description_short_missing_precise_category"
msgid "Missing a precise category"
msgstr "Missing a precise category"

msgctxt "environmental_score_unknown_call_to_help"
msgid "We could not compute the Green-Score of this product as it is missing some data, could you help complete it?"
msgstr "We could not compute the Green-Score of this product as it is missing some data, could you help complete it?"

msgctxt "org_list_of_gs1_gln_description"
msgid "GS1 data is automatically associated with an OFF organization identifier that corresponds to the GS1 partyName field. To change the OFF organization identifier, you can directly assign 1 or more GS1 GLN identifiers."
msgstr "GS1 data is automatically associated with an OFF organization identifier that corresponds to the GS1 partyName field. To change the OFF organization identifier, you can directly assign 1 or more GS1 GLN identifiers."

msgctxt "org_list_of_gs1_gln"
msgid "List of GS1 GLN identifiers to be associated with the organization"
msgstr "List of GS1 GLN identifiers to be associated with the organization"

msgctxt "org_list_of_gs1_gln_note"
msgid "A comma separated list of GS1 GLN identifiers to force the association with this organization."
msgstr "A comma separated list of GS1 GLN identifiers to force the association with this organization."

msgctxt "org_valid_org"
msgid "Validate organization as a real producer."
msgstr "Validate organization as a real producer."

msgctxt "org_valid_org_note"
msgid "The organization is verified as a real producer by a human, also creates entry in CRM."
msgstr "The organization is verified as a real producer by a human, also creates entry in CRM."

msgctxt "org_enable_manual_export_to_public_platform"
msgid "Enable organization members to manually export product data and photos to the public database."
msgstr "Enable organization members to manually export product data and photos to the public database."

msgctxt "org_enable_manual_export_to_public_platform_note"
msgid "Manual exports can be enabled once the imported data has been reviewed by an administrator."
msgstr "Manual exports can be enabled once the imported data has been reviewed by an administrator."

msgctxt "org_activate_automated_daily_export_to_public_platform"
msgid "Activate automated daily exports of product data and photos to the public database."
msgstr "Activate automated daily exports of product data and photos to the public database."

msgctxt "org_activate_automated_daily_export_to_public_platform_note"
msgid "Automated exports should be activated only for organizations that have automated imports (e.g. through Equadis)."
msgstr "Automated exports should be activated only for organizations that have automated imports (e.g. through Equadis)."

msgctxt "org_admin"
msgid "Administrator fields"
msgstr "Administrator fields"

msgctxt "minion_status_inactive"
msgid "Queued"
msgstr "Queued"

msgctxt "minion_status_active"
msgid "In progress"
msgstr "In progress"

msgctxt "minion_status_finished"
msgid "Finished"
msgstr "Finished"

msgctxt "minion_status_failed"
msgid "Failed"
msgstr "Failed"

# Export: use a noun and not a verb
msgctxt "export_job_export"
msgid "Export from the producers platform"
msgstr "Export from the producers platform"

# Import: use a noun and not a verb
msgctxt "export_job_import"
msgid "Import to the public database"
msgstr "Import to the public database"

# Update: use a noun and not a verb
msgctxt "export_job_status_update"
msgid "Update of the import status on the producers platform"
msgstr "Update of the import status on the producers platform"

msgctxt "export_in_progress"
msgid "The export has been scheduled. This page can be closed."
msgstr "The export has been scheduled. This page can be closed."

msgctxt "export_products_to_public_database_request_email"
msgid "Your export has been scheduled. You will receive an e-mail once it is finished."
msgstr "Your export has been scheduled. You will receive an e-mail once it is finished."

msgctxt "product_page_on_the_public_database"
msgid "Product page on the public database"
msgstr "Product page on the public database"

msgctxt "product_does_not_exist_on_the_public_database"
msgid "The product does not exist yet on the public database"
msgstr "The product does not exist yet on the public database"

# product updates = updates to multiple products
msgctxt "some_product_updates_have_not_been_published_on_the_public_database"
msgid "Some product updates have not been published on the public database."
msgstr "Some product updates have not been published on the public database."

msgctxt "org_do_not_import_codeonline"
msgid "Do not import CodeOnline data."
msgstr "Do not import CodeOnline data."

msgctxt "overwrite_owner"
msgid "Overwrite products that have a different owner on the public platform. Otherwise, products with a different owner will be skipped."
msgstr "Overwrite products that have a different owner on the public platform. Otherwise, products with a different owner will be skipped."

msgctxt "data_source_database"
msgid "Some of the data for the products of %s come from %s."
msgstr "Some of the data for the products of %s come from %s."

msgctxt "data_source_database_note_about_the_producers_platform"
msgid "Manufacturers can use the Open Food Facts <a href=\"<producers_platform_url>\">free plaform for producers</a> to access and complete this data, and to obtain reports, analysis and product improvements opportunities (e.g. better Nutri-Score)."
msgstr "Manufacturers can use the Open Food Facts <a href=\"<producers_platform_url>\">free plaform for producers</a> to access and complete this data, and to obtain reports, analysis and product improvements opportunities (e.g. better Nutri-Score)."

# variable names between { } must not be translated
msgctxt "f_data_source_database_provider"
msgid "The manufacturer {manufacturer} uses {provider} to automatically transmit data and photos for its products."
msgstr "The manufacturer {manufacturer} uses {provider} to automatically transmit data and photos for its products."

msgctxt "image_other_type"
msgid "Type of the product photo"
msgstr "Type of the product photo"

# do not translate "front, ingredients, nutrition, packaging"
msgctxt "image_other_type_description"
msgid "If you use the same column on multiple lines to provide images URLs for a single product, you can use this field to indicate the type of the image: front, ingredients, nutrition or packaging."
msgstr "If you use the same column on multiple lines to provide images URLs for a single product, you can use this field to indicate the type of the image: front, ingredients, nutrition or packaging."

msgctxt "forest_footprint_one_line_explanation"
msgid "The forest footprint is calculated by taking into account the ingredients whose production requires soybeans, the cultivation of which is linked to deforestation."
msgstr "The forest footprint is calculated by taking into account the ingredients whose production requires soybeans, the cultivation of which is linked to deforestation"

msgctxt "environmental_score_agribalyse_match_warning"
msgid "The Green-Score can only be calculated if the product has a sufficiently precise category."
msgstr "The Green-Score can only be calculated if the product has a sufficiently precise category."

msgctxt "environmental_score_add_more_precise_category"
msgid "You can modify the product page to add a more precise category."
msgstr "You can modify the product page to add a more precise category."

msgctxt "environmental_score_platform_promo"
msgid "If you are the manufacturer of this product, you can send us the information with our <a href=\"https://world.pro.openfoodfacts.org\">free platform for producers</a>."
msgstr "If you are the manufacturer of this product, you can send us the information with our <a href=\"https://world.pro.openfoodfacts.org\">free platform for producers</a>."

msgctxt "environmental_score_warning_missing_information"
msgid "Warning: some information necessary to calculate the Green-Score with precision is not provided (see the details of the calculation below)."
msgstr "Warning: some information necessary to calculate the Green-Score with precision is not provided (see the details of the calculation below)."

msgctxt "environmental_score_add_missing_information"
msgid "You can edit the product to add the missing information."
msgstr "You can edit the product to add the missing information."

msgctxt "environmental_score_product_category_reference_score"
msgid "Baseline score of the product category"
msgstr "Baseline score of the product category"

msgctxt "environmental_score_panel_lca"
msgid "Lifecyle Analysis (LCA)"
msgstr "Lifecyle Analysis (LCA)"

# do not translate Agribalyse
msgctxt "environmental_score_agribalyse_category"
msgid "Agribalyse category"
msgstr "Agribalyse category"

msgctxt "environmental_score_category_proxy_match"
msgid "Approximate match with the product category"
msgstr "Approximate match with the product category"

msgctxt "environmental_score_category_exact_match"
msgid "Exact match with the product category"
msgstr "Exact match with the product category"

msgctxt "environmental_score_pef_environmental_score"
msgid "PEF environmental score"
msgstr "PEF environmental score"

msgctxt "environmental_score_incl_climate_change_impact"
msgid "including impact on climate change"
msgstr "including impact on climate change"

msgctxt "environmental_score_impact_detail_by_stages"
msgid "Details of the impacts by stages of the life cycle"
msgstr "Details of the impacts by stages of the life cycle"

# stage meaning step
msgctxt "environmental_score_stage"
msgid "Stage"
msgstr "Stage"

msgctxt "environmental_score_impact"
msgid "Impact"
msgstr "Impact"

msgctxt "environmental_score_agriculture"
msgid "Agriculture"
msgstr "Agriculture"

msgctxt "environmental_score_processing"
msgid "Processing"
msgstr "Processing"

msgctxt "environmental_score_packaging"
msgid "Packaging"
msgstr "Packaging"

msgctxt "environmental_score_transportation"
msgid "Transportation"
msgstr "Transportation"

msgctxt "environmental_score_distribution"
msgid "Distribution"
msgstr "Distribution"

msgctxt "environmental_score_consumption"
msgid "Consumption"
msgstr "Consumption"

msgctxt "environmental_score_lca_score_out_of_100"
msgid "LCA score out of 100"
msgstr "LCA score out of 100"

msgctxt "environmental_score_no_agribalyse_category_match"
msgid "No match between product categories and Agribalyse categories."
msgstr "No match between product categories and Agribalyse categories."

msgctxt "environmental_score_edit_category_to_more_granular"
msgid "You can modify the product page to add a more granular category."
msgstr "You can modify the product page to add a more granular category."

msgctxt "environmental_score_additional_bonuses_and_maluses"
msgid "Additional bonuses and maluses"
msgstr "Additional bonuses and maluses"

msgctxt "environmental_score_production_system"
msgid "Production mode"
msgstr "Production mode"

msgctxt "environmental_score_no_labels_taken_into_account"
msgid "No labels taken into account for the production system."
msgstr "No labels taken into account for the production system."

msgctxt "environmental_score_please_add_the_labels"
msgid "If this product has a label characterizing the production system (organic, fair trade, Label Rouge, Bleu Blanc Coeur etc.), you can modify the product sheet to add it."
msgstr "If this product has a label characterizing the production system (organic, fair trade, Label Rouge, Bleu Blanc Coeur etc.), you can modify the product sheet to add it."

msgctxt "environmental_score_origins_of_ingredients"
msgid "Origins of ingredients"
msgstr "Origins of ingredients"

msgctxt "environmental_score_ingredients_not_indicated"
msgid "The origins of the ingredients of this product are not indicated."
msgstr "The origins of the ingredients of this product are not indicated."

msgctxt "environmental_score_please_add_the_ingredients"
msgid "If they are indicated on the packaging, you can modify the product sheet and add them."
msgstr "If they are indicated on the packaging, you can modify the product sheet and add them."

msgctxt "environmental_score_environmental_policy"
msgid "Environmental policy"
msgstr "Environmental policy"

msgctxt "environmental_score_threatened_species"
msgid "Threatened species"
msgstr "Threatened species"

msgctxt "environmental_score_ingredients_whose_cultivation_threatens_species"
msgid "Ingredients that threatens species"
msgstr "Ingredients that threatens species"

msgctxt "environmental_score_no_species_threatening_ingredients"
msgid "No ingredients that threaten species"
msgstr "No ingredients that threaten species"

msgctxt "environmental_score_ingredients_unknown"
msgid "The information on the ingredients of this product has not been given."
msgstr "The information on the ingredients of this product has not been given."

msgctxt "environmental_score_packaging_ratio"
msgid "ratio"
msgstr "ratio"

msgctxt "environmental_score_packaging_score"
msgid "score"
msgstr "score"

msgctxt "environmental_score_score_of_all_components"
msgid "Score of all components"
msgstr "Score of all components"

msgctxt "environmental_score_no_packaging_information"
msgid "The information about the packaging of this product is not filled in."
msgstr "The information about the packaging of this product is not filled in."

msgctxt "environmental_score_unprecise_packaging_information"
msgid "The information about the packaging of this product is not sufficiently precise (exact shapes and materials of all components of the packaging)."
msgstr "The information about the packaging of this product is not sufficiently precise (exact shapes and materials of all components of the packaging)."

# duplicate
msgctxt "environmental_score_edit_for_more_precise_environmental_score"
msgid "For a more precise calculation of the Green-Score, you can modify the product page and add them."
msgstr "For a more precise calculation of the Green-Score, you can modify the product page and add them."

# duplicate
msgctxt "environmental_score_edit_for_more_precise_environmental_score"
msgid "For a more precise calculation of the Green-Score, you can edit the product page and add them."
msgstr "For a more precise calculation of the Green-Score, you can edit the product page and add them."

msgctxt "environmental_score_final_score"
msgid "Final score"
msgstr "Final score"

msgctxt "environmental_score_lower_the_score_lower_the_impact"
msgid "(the lower the score, the lower the impact)"
msgstr "(the lower the score, the lower the impact)"

msgctxt "environmental_score_kg_co2_eq_kg_product"
msgid "kg CO2 eq/kg of product"
msgstr "kg CO2 eq/kg of product"

# do not translate the link
msgctxt "environmental_score_platform_prompt_environmental_score_modal"
msgid "If you are the manufacturer of this product, you can send us the information with our <a href=\"https://world.pro.openfoodfacts.org\">free platform for producers</a>."
msgstr "If you are the manufacturer of this product, you can send us the information with our <a href=\"https://world.pro.openfoodfacts.org\">free platform for producers</a>."

# do not translate Green-Score and the link
msgctxt "environmental_score_description"
msgid "The <a href=\"/green-score\">Green-Score</a> is an experimental score that summarizes the environmental impacts of food products."
msgstr "The <a href=\"/green-score\">Green-Score</a> is an experimental score that summarizes the environmental impacts of food products."

# do not translate Green-Score
msgctxt "environmental_score_warning_fr"
msgid "The Green-Score formula is subject to change as it is regularly improved to make it more precise."
msgstr "The Green-Score formula is subject to change as it is is regularly improved to make it more precise."

# do not translate Green-Score
msgctxt "environmental_score_warning_international"
msgid "The Green-Score was initially developped for France and it is being extended to other European countries. The Green-Score formula is subject to change as it is regularly improved to make it more precise and better suited to each country."
msgstr "The Green-Score was initially developped for France and it is being extended to other European countries. The Green-Score formula is subject to change as it is regularly improved to make it more precise and better suited to each country."

msgctxt "environmental_score_warning_transportation_world"
msgid "Select a country in order to include the full impact of transportation."
msgstr "Select a country in order to include the full impact of transportation."

msgctxt "environmental_score_warning_transportation"
msgid "The full impact of transportation to your country is currently unknown."
msgstr "The full impact of transportation to your country is currently unknown."

msgctxt "app_banner_text"
msgid "Scan barcodes to get the Nutri-Score, the Green-Score and more!"
msgstr "Scan barcodes to get the Nutri-Score, the Green-Score and more!"

msgctxt "org_gs1_product_name_is_abbreviated"
msgid "GS1 product names for this manufacturer are abbreviated."
msgstr "GS1 product names for this manufacturer are abbreviated."

msgctxt "org_gs1_nutrients_are_unprepared"
msgid "GS1 prepared nutrients for this manufacturer are in fact for the product as sold."
msgstr "GS1 prepared nutrients for this manufacturer are in fact for the product as sold."

msgctxt "org_gs1_nutrients_are_unprepared_note"
msgid "Check that the manufacturer does not make products that really have nutrients for the prepared product."
msgstr "Check that the manufacturer does not make products that really have nutrients for the prepared product."

msgctxt "org_gs1_product_name_is_abbreviated_description"
msgid "Some manufacturers have incorrect values for some fields in GS1. The features below can be used to fix some of them."
msgstr "Some manufacturers have incorrect values for some fields in GS1. The features below can be used to fix some of them."

# do not remove %s, it will be replaced with the source name
msgctxt "import_source_string"
msgid "Import data from %s"
msgstr "Import data from %s"

msgctxt "org_protect_data"
msgid "Protect the data that is provided by the organization."
msgstr "Protect the data that is provided by the organization."

msgctxt "org_protect_data_note"
msgid "Removing or changing the provided data will be possible only by experimented contributors on the web site."
msgstr "Removing or changing the provided data will be possible only by experimented contributors on the web site."

msgctxt "environmental_score_packaging_impact_high"
msgid "Packaging with a high impact"
msgstr "Packaging with a high impact"

msgctxt "environmental_score_packaging_impact_medium"
msgid "Packaging with a medium impact"
msgstr "Packaging with a medium impact"

msgctxt "environmental_score_packaging_impact_low"
msgid "Packaging with a low impact"
msgstr "Packaging with a low impact"

msgctxt "environmental_score_packaging_missing_information"
msgid "Missing packaging information for this product"
msgstr "Missing packaging information for this product"

msgctxt "environmental_score_origins_of_ingredients_impact_high"
msgid "Origins of ingredients with a high impact"
msgstr "Origins of ingredients with a high impact"

msgctxt "environmental_score_origins_of_ingredients_impact_medium"
msgid "Origins of ingredients with a medium impact"
msgstr "Origins of ingredients with a medium impact"

msgctxt "environmental_score_origins_of_ingredients_impact_low"
msgid "Origins of ingredients with a low impact"
msgstr "Origins of ingredients with a low impact"

msgctxt "environmental_score_origins_of_ingredients_missing_information"
msgid "Missing origins of ingredients information"
msgstr "Missing origins of ingredients information"

msgctxt "percent_of_ingredients"
msgid "% of ingredients"
msgstr "% of ingredients"

# medium as in "medium impact"
msgctxt "medium"
msgid "medium"
msgstr "medium"

msgctxt "nutrition_grade_fr_tea_bags_note"
msgid "Note: the Nutri-Score of teas and herbal teas corresponds to the product prepared with water only, without sugar or milk."
msgstr "Note: the Nutri-Score of teas and herbal teas corresponds to the product prepared with water only, without sugar or milk."

msgctxt "g_per_100g"
msgid "%s g / 100 g"
msgstr "%s g / 100 g"

msgctxt "donation_title"
msgid "Important: we need your support!"
msgstr "Important: we need your support!"

msgctxt "donation_text_2023_main"
msgid "Help us make food transparency the norm!"
msgstr "Help us make food transparency the norm!"

msgctxt "donation_text_2023_secondary"
msgid "As a non-profit organization, we depend on your donations to continue informing consumers around the world about what they eat."
msgstr "As a non-profit organization, we depend on your donations to continue informing consumers around the world about what they eat."

msgctxt "donation_text_2023_tertiary"
msgid "The food revolution starts with you!"
msgstr "The food revolution starts with you!"

msgctxt "donation_hook_2024"
msgid "Help us inform millions of consumers around the world about what they eat"
msgstr "Help us inform millions of consumers around the world about what they eat"

msgctxt "donation_title_2024"
msgid "Please give to our 2024 Fundraiser"
msgstr "Please give to our 2024 Fundraiser"

# Don't translate {year}, it will be replaced by the 4 digits year
msgctxt "f_donation_title_year"
msgid "Please give to our {year} Fundraiser"
msgstr "Please give to our {year} Fundraiser"

msgctxt "donation_list_2024_main"
msgid "Your donations fund the day-to-day operations of our non-profit association:"
msgstr "Your donations fund the day-to-day operations of our non-profit association:"

msgctxt "donation_list_2024_first"
msgid "keeping our database open & available to all,"
msgstr "keeping our database open & available to all,"

msgctxt "donation_list_2024_first_sub"
msgid "technical infrastructure (website/mobile app) & a small permanent team"
msgstr "technical infrastructure (website/mobile app) & a small permanent team"

msgctxt "donation_list_2024_second"
msgid "remain independent of the food industry,"
msgstr "remain independent of the food industry,"

msgctxt "donation_list_2024_third"
msgid "engage a community of committed citizens,"
msgstr "engage a community of committed citizens,"

msgctxt "donation_list_2024_fourth"
msgid "support the advancement of public health research."
msgstr "support the advancement of public health research."

msgctxt "donation_financial_2024_text"
msgid "Each donation counts! We appreciate your support in bringing further food transparency in the world."
msgstr "Each donation counts! We appreciate your support in bringing further food transparency in the world."

msgctxt "donation_button_2024_text"
msgid "I SUPPORT"
msgstr "I SUPPORT"

msgctxt "donation_cta"
msgid "Donate"
msgstr "Donate"

msgctxt "environmental_score_production_system_no_labels_with_environmental_benefits"
msgid "No labels with environmental benefits"
msgstr "No labels with environmental benefits"

msgctxt "environmental_score_production_system_labels_with_environmental_benefits"
msgid "Labels with environmental benefits"
msgstr "Labels with environmental benefits"

msgctxt "environmental_score_production_system_labels_with_environmental_benefits_high"
msgid "Labels with high environmental benefits"
msgstr "Labels with high environmental benefits"

msgctxt "environmental_score_production_system_labels_with_environmental_benefits_very_high"
msgid "Labels with very high environmental benefits"
msgstr "Labels with very high environmental benefits"

msgctxt "other"
msgid "Other"
msgstr "Other"

# statistical mean
msgctxt "mean"
msgid "Mean"
msgstr "Mean"

msgctxt "recipes_ingredients_statistics"
msgid "Ingredients statistics for all products"
msgstr "Ingredients statistics for all products"

msgctxt "recipes_ingredients_for_each_product"
msgid "Ingredients for each product"
msgstr "Ingredients for each product"

msgctxt "product_deleted"
msgid "Product deleted."
msgstr "Product deleted."

msgctxt "carbon_footprint"
msgid "Carbon footprint"
msgstr "Carbon footprint"

# variable names between { } must not be translated
msgctxt "f_carbon_footprint_per_100g_of_product"
msgid "{grams} g CO₂e per 100g of product"
msgstr "{grams} g CO₂e per 100g of product"

# variable names between { } must not be translated
msgctxt "f_carbon_footprint_per_unit"
msgid "{kilograms} kg CO₂e per unit"
msgstr "{kilograms} kg CO₂e per unit"

msgctxt "average_for_the_category"
msgid "average for the category"
msgstr "average for the category"

msgctxt "data_source_and_detailed_carbon_impact"
msgid "Data source and detailed carbon impact"
msgstr "Data source and detailed carbon impact"

# variable names between { } must not be translated
msgctxt "f_equal_to_driving_km_in_a_petrol_car"
msgid "Equal to driving {kilometers} km in a petrol car"
msgstr "Equal to driving {kilometers} km in a petrol car"

msgctxt "source_ademe_agribalyse"
msgid "Source: ADEME Agribalyse Database"
msgstr "Source: ADEME Agribalyse Database"

msgctxt "source_ademe_agribalyse_for_category"
msgid "The carbon emission figure comes from ADEME's Agribalyse database, for the category:"
msgstr "The carbon emission figure comes from ADEME's Agribalyse database, for the category:"

msgctxt "environment_card_title"
msgid "Environment"
msgstr "Environment"

msgctxt "health_card_title"
msgid "Nutrition and health"
msgstr "Nutrition and health"

msgctxt "contains_palm_oil"
msgid "Contains palm oil"
msgstr "Contains palm oil"

msgctxt "contains_palm_oil_subtitle"
msgid "Drives deforestation and threatens species such as the orangutan"
msgstr "Drives deforestation and threatens species such as the orangutan"

msgctxt "contains_palm_oil_description"
msgid "Tropical forests in Asia, Africa and Latin America are destroyed to create and expand oil palm tree plantations. The deforestation contributes to climate change, and it endangers species such as the orangutan, the pigmy elephant and the Sumatran rhino."
msgstr "Tropical forests in Asia, Africa and Latin America are destroyed to create and expand oil palm tree plantations. The deforestation contributes to climate change, and it endangers species such as the orangutan, the pigmy elephant and the Sumatran rhino."

msgctxt "bonus"
msgid "Bonus"
msgstr "Bonus"

msgctxt "malus"
msgid "Malus"
msgstr "Malus"

msgctxt "life_cycle_analysis"
msgid "Life cycle analysis"
msgstr "Life cycle analysis"

msgctxt "environmental_score_bonuses_and_maluses"
msgid "Bonuses and maluses"
msgstr "Bonuses and maluses"

msgctxt "environmental_score_for_this_product"
msgid "Green-Score for this product"
msgstr "Green-Score for this product"

msgctxt "average_impact_of_the_category"
msgid "Average impact of products of the same category"
msgstr "Average impact of products of the same category"

msgctxt "environmental_score_sum_of_bonuses_and_maluses"
msgid "Sum of bonuses and maluses"
msgstr "Sum of bonuses and maluses"

msgctxt "environmental_score_sum_of_bonuses_and_maluses_is_capped"
msgid "The sum of bonuses and maluses is capped at +25."
msgstr "The sum of bonuses and maluses is capped at +25."

msgctxt "environmental_score_lca_score"
msgid "Life cycle analysis score"
msgstr "Life cycle analysis score"

msgctxt "impact_for_this_product"
msgid "Impact for this product"
msgstr "Impact for this product"

msgctxt "environmental_score_downgraded_non_recyclable_and_non_biodegradable_materials"
msgid "The score of products with non-recyclable and non-biodegradable packaging materials is capped at 79 (grade B)."
msgstr "The score of products with non-recyclable and non-biodegradable packaging materials is capped at 79 (grade B)."

msgctxt "nutriscore_not_applicable"
msgid "Nutri-Score not applicable for this product category."
msgstr "Nutri-Score not applicable for this product category."

msgctxt "nutriscore_missing_category"
msgid "The category of the product must be specified in order to compute the Nutri-Score."
msgstr "The category of the product must be specified in order to compute the Nutri-Score."

msgctxt "nutriscore_missing_nutrition_data"
msgid "The nutrition facts of the product must be specified in order to compute the Nutri-Score."
msgstr "The nutrition facts of the product must be specified in order to compute the Nutri-Score."

msgctxt "nutriscore_missing_nutrition_data_details"
msgid "Missing nutrition facts:"
msgstr "Missing nutrition facts:"

msgctxt "nutriscore_missing_prepared_nutrition_data_details"
msgid "Missing nutrition facts for prepared product:"
msgstr "Missing nutrition facts for prepared product:"

msgctxt "nutriscore_missing_category_and_nutrition_data"
msgid "The category and the nutrition facts of the product must be specified in order to compute the Nutri-Score."
msgstr "The category and the nutrition facts of the product must be specified in order to compute the Nutri-Score."

msgctxt "health"
msgid "Health"
msgstr "Health"

msgctxt "contribution_panel_title"
msgid "Contribution"
msgstr "Contribution"

msgctxt "contribution_navigation"
msgid "Contribution"
msgstr "Contribution"

msgctxt "data_quality_errors_panel_title"
msgid "Detected Errors"
msgstr "Detected Errors"

msgctxt "data_quality_errors_panel_subtitle"
msgid "Help us improve quality of our data by contributing fixes"
msgstr "Help us improve quality of our data by contributing fixes"

msgctxt "data_quality_warnings_panel_title"
msgid "Potential issues"
msgstr "Potential issues"

msgctxt "data_quality_warnings_panel_subtitle"
msgid "We have detected some potential issues or potential improvements, could you check if some apply ?"
msgstr "We have detected some potential issues or potential improvements, could you check if some apply ?"

msgctxt "data_quality_info_panel_title"
msgid "Data Quality infos"
msgstr "Data Quality infos"

msgctxt "data_quality_info_panel_subtitle"
msgid "Some infos about data quality on this product"
msgstr "Some infos about data quality on this product"

# will be followed by : and a value. e.g. "Compared to: bananas"
msgctxt "compared_to"
msgid "Compared to"
msgstr "Compared to"

# name of an activity / a sport
msgctxt "activity_walking"
msgid "Walking"
msgstr "Walking"

# name of an activity / a sport
msgctxt "activity_swimming"
msgid "Swimming"
msgstr "Swimming"

# name of an activity / a sport
msgctxt "activity_bicycling"
msgid "Bicycling"
msgstr "Bicycling"

# name of an activity / a sport
msgctxt "activity_running"
msgid "Running"
msgstr "Running"

# Don't translate {kj}, it will be replaced by a number
msgctxt "f_energy_per_100g"
msgid "{kj} kJ per 100g"
msgstr "{kj} kJ per 100g"

# Don't translate {kj}, it will be replaced by a number
msgctxt "f_equal_to_walking_minutes_or_steps"
msgid "Equal to walking {minutes} minutes or {steps} steps"
msgstr "Equal to walking {minutes} minutes or {steps} steps"

# Don't translate {kg} and {lb}, it will be replaced by a number
msgctxt "f_energy_expenditure_for_weight_in_kg_lb"
msgid "Energy expenditure for a person weighting {kg} kg / {lb} lb"
msgstr "Energy expenditure for a person weighting {kg} kg / {lb} lb"

msgctxt "nutriscore_missing_category_short"
msgid "Missing category"
msgstr "Missing category"

msgctxt "nutriscore_missing_nutrition_data_short"
msgid "Missing nutrition facts"
msgstr "Missing nutrition facts"

msgctxt "nutriscore_missing_prepared_nutrition_data_short"
msgid "Missing prepared nutrition facts"
msgstr "Missing prepared nutrition facts"

msgctxt "nutriscore_missing_category_and_nutrition_data_short"
msgid "Missing category and nutrition facts"
msgstr "Missing category and nutrition facts"

msgctxt "recommendation_who_reduce_or_stop_drinking_alcohol_title"
msgid "Reduce or stop drinking alcohol"
msgstr "Reduce or stop drinking alcohol"

msgctxt "recommendation_who_reduce_or_stop_drinking_alcohol_subtitle"
msgid "Less is better"
msgstr "Less is better"

msgctxt "recommendation_who_reduce_or_stop_drinking_alcohol_text"
msgid "This might not be the answer people want to hear, but there is no safe level for drinking alcohol. Of course there is lower-risk drinking, but WHO does not set particular limits, because the evidence shows that the ideal situation for health is to not drink at all. Alcohol is closely related to around 60 different diagnoses and for almost all there is a close dose–response relationship, so the more you drink, the higher your risk of disease. Less is better."
msgstr "This might not be the answer people want to hear, but there is no safe level for drinking alcohol. Of course there is lower-risk drinking, but WHO does not set particular limits, because the evidence shows that the ideal situation for health is to not drink at all. Alcohol is closely related to around 60 different diagnoses and for almost all there is a close dose–response relationship, so the more you drink, the higher your risk of disease. Less is better."

# "source" as in "source of the information"
msgctxt "source"
msgid "Source"
msgstr "Source"

# variable names between { } must not be translated
msgctxt "f_app_user"
msgid "A user of the {app_name} app"
msgstr "A user of the {app_name} app"

msgctxt "food_groups_p"
msgid "food groups"
msgstr "food groups"

msgctxt "food_groups_s"
msgid "food group"
msgstr "food group"

msgctxt "non_vegan_ingredients"
msgid "Non-vegan ingredients"
msgstr "Non-vegan ingredients"

msgctxt "vegan_ingredients"
msgid "No non-vegan ingredients detected"
msgstr "No non-vegan ingredients"

msgctxt "maybe_vegan_ingredients"
msgid "Ingredients that may not be vegan"
msgstr "Ingredients that may not be vegan"

msgctxt "attribute_vegan_setting_note"
msgid "To determine whether a product is vegan, we only rely on the list of ingredients."
msgstr "To determine whether a product is vegan, we only rely on the list of ingredients."

msgctxt "non_vegetarian_ingredients"
msgid "Non-vegetarian ingredients"
msgstr "Non-vegetarian ingredients"

msgctxt "vegetarian_ingredients"
msgid "No non-vegetarian ingredients detected"
msgstr "No non-vegetarian ingredients detected"

msgctxt "maybe_vegetarian_ingredients"
msgid "Ingredients that may not be vegetarian"
msgstr "Ingredients that may not be vegetarian"

msgctxt "attribute_vegetarian_setting_note"
msgid "To determine whether a product is vegetarian, we only rely on the list of ingredients."
msgstr "To determine whether a product is vegetarian, we only rely on the list of ingredients."

msgctxt "palm_oil_ingredients"
msgid "Ingredients that contain palm oil"
msgstr "Ingredients that contain palm oil"

msgctxt "may_contain_palm_oil_ingredients"
msgid "Ingredients that may contain palm oil"
msgstr "Ingredients that may contain palm oil"

msgctxt "palm_oil_free_ingredients"
msgid "No ingredients containing palm oil detected"
msgstr "No ingredients containing palm oil detected"

msgctxt "attribute_palm_oil_setting_note"
msgid "To determine whether a product contains palm oil, we only rely on the list of ingredients."
msgstr "To determine whether a product contains palm oil, we only rely on the list of ingredients."

msgctxt "attribute_without_palm_oil_setting_note"
msgid "To determine whether a product contains palm oil, we only rely on the list of ingredients."
msgstr "To determine whether a product contains palm oil, we only rely on the list of ingredients."

msgctxt "unrecognized_ingredients"
msgid "Unrecognized ingredients"
msgstr "Unrecognized ingredients"

msgctxt "nova_1_unprocessed_ingredients"
msgid "The product contains only unprocessed or minimally processed ingredients."
msgstr "The product contains only unprocessed or minimally processed ingredients."

# variable names between { } must not be translated
msgctxt "f_nova_markers_for_nova_group"
msgid "Elements that indicate the product is in the {nova_group} group"
msgstr "Elements that indicate the product is in the {nova_group} group"

msgctxt "nova_classification_description"
msgid "Food products are classified into 4 groups according to their degree of processing:"
msgstr "Food products are classified into 4 groups according to their degree of processing:"

msgctxt "nova_classification_how"
msgid "The determination of the group is based on the category of the product and on the ingredients it contains."
msgstr "The determination of the group is based on the category of the product and on the ingredients it contains."

msgctxt "nova_classification_learn_more"
msgid "Learn more about the NOVA classification"
msgstr "Learn more about the NOVA classification"

msgctxt "nova_group_missing_category"
msgid "The category of the product must be specified in order to determine the NOVA group."
msgstr "The category of the product must be specified in order to determine the NOVA group."

msgctxt "nova_group_missing_ingredients"
msgid "The ingredients of the product must be specified in order to determine the NOVA group."
msgstr "The ingredients of the product must be specified in order to determine the NOVA group."

msgctxt "nova_group_too_many_unknown_ingredient"
msgid "We could not recognize some of the ingredients and determine the NOVA group."
msgstr "We could not recognize some of the ingredients and determine the NOVA group."

msgctxt "unselect_image"
msgid "Unselect Image"
msgstr "Unselect Image"

msgctxt "nutriscore_learn_more"
msgid "Learn more about the Nutri-Score"
msgstr "Learn more about the Nutri-Score"

msgctxt "environmental_score_learn_more"
msgid "Learn more about the Green-Score"
msgstr "Learn more about the Green-Score"

# The translation needs to be short as it is displayed at the top of small product cards
msgctxt "products_match_very_good_match"
msgid "Very good match"
msgstr "Very good match"

# The translation needs to be short as it is displayed at the top of small product cards
msgctxt "products_match_good_match"
msgid "Good match"
msgstr "Good match"

# The translation needs to be short as it is displayed at the top of small product cards
msgctxt "products_match_poor_match"
msgid "Poor match"
msgstr "Poor match"

# The translation needs to be short as it is displayed at the top of small product cards
msgctxt "products_match_unknown_match"
msgid "Unknown match"
msgstr "Unknown match"

# The translation needs to be short as it is displayed at the top of small product cards
msgctxt "products_match_may_not_match"
msgid "May not match"
msgstr "May not match"

# The translation needs to be short as it is displayed at the top of small product cards
msgctxt "products_match_does_not_match"
msgid "Does not match"
msgstr "Does not match"

msgctxt "reset_preferences"
msgid "Use default preferences"
msgstr "Use default preferences"

msgctxt "reset_preferences_details"
msgid "Nutri-Score, Green-Score and food processing level (NOVA)"
msgstr "Nutri-Score, Green-Score and food processing level (NOVA)"

msgctxt "actions_add_ingredients"
msgid "Could you add the ingredients list?"
msgstr "Could you add the ingredients list?"

msgctxt "actions_to_compute_nutriscore"
msgid "Could you add the information needed to compute the Nutri-Score?"
msgstr "Could you add the information needed to compute the Nutri-Score?"

msgctxt "actions_to_compute_environmental_score"
msgid "Could you add a precise product category so that we can compute the Green-Score?"
msgstr "Could you add a precise product category so that we can compute the Green-Score?"

msgctxt "actions_to_compute_environmental_score_unprecise_category"
msgid "The category we have for this product is not precise enough to compute the Green-Score. Could you add a more precise product category?"
msgstr "The category we have for this product is not precise enough to compute the Green-Score. Could you add a more precise product category?"

msgctxt "action_add_ingredients_text"
msgid "Add the ingredients"
msgstr "Add the ingredients"

msgctxt "action_add_categories"
msgid "Add a category"
msgstr "Add a category"

msgctxt "action_add_nutrition_facts"
msgid "Add nutrition facts"
msgstr "Add nutrition facts"

msgctxt "action_add_origins"
msgid "Add the origins of ingredients for this product"
msgstr "Add the origins of ingredients for this product"

msgctxt "action_add_packaging_image"
msgid "Take a photo of the recycling information"
msgstr "Take a photo of the recycling information"

msgctxt "action_add_packaging_components"
msgid "Add packaging components"
msgstr "Take a photo of the recycling information"

msgctxt "action_add_quantity"
msgid "Add quantity of the product"
msgstr "Add quantity of the product"

# this is not used yet
msgctxt "action_add_basic_details"
msgid "Add basic details"
msgstr "Add basic details"

# this is not used yet
msgctxt "action_add_portion_size"
msgid "Add portion size"
msgstr "Add portion size"

# this is not used yet
msgctxt "action_add_ingredients_image"
msgid "Take a photo of the ingredients"
msgstr "Take a photo of the ingredients"

# this is not used yet
msgctxt "action_add_nutrition_image"
msgid "Take a photo of the nutrition facts"
msgstr "Take a photo of the nutrition facts"

# this is not used yet
msgctxt "action_refresh_ingredients_image"
msgid "Refresh the photo of the ingredients"
msgstr "Refresh the photo of the ingredients"

# this is not used yet
msgctxt "action_refresh_nutrition_image"
msgid "Refresh the photo of the nutrition facts"
msgstr "Refresh the photo of the nutrition facts"

# this is not used yet
msgctxt "action_add_packaging_text"
msgid "Extract and check the recycling information"
msgstr "Extract and check the recycling information"

# this is not used yet
msgctxt "action_add_stores"
msgid "Add the store where you found this product"
msgstr "Add the store where you found this product"

# this is not used yet
msgctxt "action_labels"
msgid "Add any label present on this product"
msgstr "Add any label present on this product"

# this is not used yet
msgctxt "action_countries"
msgid "Add the country where you found this product"
msgstr "Add the country where you found this product"

# this is not used yet
msgctxt "action_packager_codes_image"
msgid "Take a photo of traceability codes"
msgstr "Take a photo of traceability codes"

msgctxt "action_report_product_to_nutripatrol"
msgid "Report this product to our moderators"
msgstr "Report this product to our moderators"

# Used as a header for key facts
msgctxt "knowledge_panels_facts"
msgid "What you need to know"
msgstr "What you need to know"

msgctxt "knowledge_panels_recommendation"
msgid "Recommendation"
msgstr "Recommendation"

msgctxt "nutrient_info_salt_risk"
msgid "A high consumption of salt (or sodium) can cause raised blood pressure, which can increase the risk of heart disease and stroke."
msgstr "A high consumption of salt (or sodium) can cause raised blood pressure, which can increase the risk of heart disease and stroke."

msgctxt "nutrient_info_salt_high_blood_pressure"
msgid "Many people who have high blood pressure do not know it, as there are often no symptoms."
msgstr "Many people who have high blood pressure do not know it, as there are often no symptoms."

msgctxt "nutrient_info_salt_high_consumption"
msgid "Most people consume too much salt (on average 9 to 12 grams per day), around twice the recommended maximum level of intake."
msgstr "Most people consume too much salt (on average 9 to 12 grams per day), around twice the recommended maximum level of intake."

msgctxt "nutrient_recommendation_salt_title"
msgid "Limit the consumption of salt and salted food"
msgstr "Limit the consumption of salt and salted food"

msgctxt "nutrient_recommendation_salt_cooking_and_table"
msgid "Reduce the quantity of salt used when cooking, and don't salt again at the table."
msgstr "Reduce the quantity of salt used when cooking, and don't salt again at the table."

msgctxt "nutrient_recommendation_salt_limit_salty_snacks"
msgid "Limit the consumption of salty snacks and choose products with lower salt content."
msgstr "Limit the consumption of salty snacks and choose products with lower salt content."

msgctxt "nutrient_info_sugars_risk"
msgid "A high consumption of sugar can cause weight gain and tooth decay. It also augments the risk of type 2 diabetes and cardio-vascular diseases."
msgstr "A high consumption of sugar can cause weight gain and tooth decay. It also augments the risk of type 2 diabetes and cardio-vascular diseases."

msgctxt "nutrient_recommendation_sugars_title"
msgid "Limit the consumption of sugar and sugary drinks"
msgstr "Limit the consumption of sugar and sugary drinks"

msgctxt "nutrient_recommendation_sugars_drinks"
msgid "Sugary drinks (such as sodas, fruit beverages, and fruit juices and nectars) should be limited as much as possible (no more than 1 glass a day)."
msgstr "Sugary drinks (such as sodas, fruit beverages, and fruit juices and nectars) should be limited as much as possible (no more than 1 glass a day)."

msgctxt "nutrient_recommendation_sugars_food"
msgid "Choose products with lower sugar content and reduce the consumption of products with added sugars."
msgstr "Choose products with lower sugar content and reduce the consumption of products with added sugars."

msgctxt "nutrient_info_fat_and_saturated_fat_risk"
msgid "A high consumption of fat, especially saturated fats, can raise cholesterol, which increases the risk of heart diseases."
msgstr "A high consumption of fat, especially saturated fats, can raise cholesterol, which increases the risk of heart diseases."

msgctxt "nutrient_recommendation_fat_and_saturated_fat_title"
msgid "Reduce the consumption of fat and saturated fat"
msgstr "Limit the consumption of fat and saturated fat"

msgctxt "nutrient_recommendation_fat_and_saturated_fat"
msgid "Choose products with lower fat and saturated fat content."
msgstr "Choose products with lower fat and saturated fat content."

msgctxt "sign_in"
msgid "Sign in"
msgstr "Sign in"

msgctxt "sign_out"
msgid "Sign out"
msgstr "Sign out"

msgctxt "your_contributions"
msgid "Your contributions"
msgstr "Your contributions"

msgctxt "products_added"
msgid "Products added"
msgstr "Products added"

msgctxt "products_edited"
msgid "Products edited"
msgstr "Products edited"

msgctxt "products_photographed"
msgid "Products photographed"
msgstr "Products photographed"

# result of the matching with the user preferences: should ne a noun, not a verb
msgctxt "matching_with_your_preferences"
msgid "Matching with your preferences"
msgstr "Matching with your preferences"

# HTML tags and variable names between { } must not be translated
msgctxt "f_join_us_on_slack"
msgid "Join us on <a href=\"{url}\">Slack</a>"
msgstr "Join us on <a href=\"{url}\">Slack</a>"

# HTML tags and variable names between { } must not be translated
msgctxt "f_discover_our_code_of_conduct"
msgid "Discover our <a href=\"{url}\">Code of conduct</a>"
msgstr "Discover our <a href=\"{url}\">Code of conduct</a>"

# {links} must not be translated, it will be replaced by icons and/or text links
msgctxt "f_footer_follow_us_links"
msgid "Follow us: {links}"
msgstr "Follow us: {links}"

# Should be as small as possible, e.g. use "app" instead of "application", don't specify "mobile"
msgctxt "footer_install_the_app_exclamation_mark"
msgid "Install the app!"
msgstr "Install the app!"

# HTML tags must not be translated, keep <span id=\"everyday\"> and <span id=\"foods\"> and put them around the corresponding words in the translation
# e.g. in French: Scannez les <span id=\"foods\">aliments</span> de votre <span id=\"everyday\">quotidien</span>
msgctxt "footer_scan_your_everyday_foods"
msgid "Scan your <span id=\"everyday\">everyday</span> <span id=\"foods\">foods</span>"
msgstr "Scan your <span id=\"everyday\">everyday</span> <span id=\"foods\">foods</span>"

msgctxt "nutrition"
msgid "Nutrition"
msgstr "Nutrition"

# Note: "criteria" is plural here. So in French for instance: "Vos critères"
msgctxt "your_criteria"
msgid "Your criteria"
msgstr "Your criteria"

msgctxt "product"
msgid "Product"
msgstr "Product"

msgctxt "environment"
msgid "Environment"
msgstr "Environment"

msgctxt "api_result_failure"
msgid "Failure"
msgstr "Failure"

msgctxt "api_result_product_found"
msgid "Product found"
msgstr "Product found"

msgctxt "api_result_product_not_found"
msgid "Product not found"
msgstr "Product not found"

msgctxt "api_result_product_found_with_a_different_product_type"
msgid "Product found with a different product type"
msgstr "Product found with a different product type"

msgctxt "api_result_product_updated"
msgid "Product updated"
msgstr "Product updated"

msgctxt "api_message_invalid_api_action"
msgid "Invalid API action"
msgstr "Invalid API action"

msgctxt "api_message_invalid_api_method"
msgid "Invalid API method"
msgstr "Invalid API method"

msgctxt "api_message_empty_request_body"
msgid "Empty request body"
msgstr "Empty request body"

msgctxt "api_message_invalid_json_in_request_body"
msgid "Invalid JSON in request body"
msgstr "Invalid JSON in request body"

msgctxt "api_message_invalid_code"
msgid "Invalid code"
msgstr "Invalid code"

msgctxt "api_message_invalid_product_type"
msgid "Invalid product type"
msgstr "Invalid product type"

msgctxt "api_message_invalid_type_must_be_object"
msgid "Invalid type: must be an object"
msgstr "Invalid type: must be an object"

msgctxt "api_message_invalid_type_must_be_array"
msgid "Invalid type: must be an array"
msgstr "Invalid type: must be an array"

msgctxt "api_message_invalid_type_must_be_integer"
msgid "Invalid type: must be an integer"
msgstr "Invalid type: must be an integer"

msgctxt "api_message_invalid_type_must_be_number"
msgid "Invalid type: must be a number"
msgstr "Invalid type: must be a number"

msgctxt "api_message_missing_field"
msgid "Missing field"
msgstr "Missing field"

msgctxt "api_message_unrecognized_field"
msgid "Unrecognized field"
msgstr "Unrecognized field"

msgctxt "api_message_unrecognized_value"
msgid "Unrecognized value"
msgstr "Unrecognized value"

msgctxt "api_message_image_already_uploaded"
msgid "Image already uploaded"
msgstr "Image already uploaded"

msgctxt "api_message_image_too_small"
msgid "Image too small"
msgstr "Image too small"

msgctxt "api_result_image_uploaded"
msgid "Image uploaded"
msgstr "Image uploaded"

msgctxt "api_result_image_not_uploaded"
msgid "Image not uploaded"
msgstr "Image not uploaded"

msgctxt "api_result_image_selected"
msgid "Image selected"
msgstr "Image selected"

msgctxt "api_result_image_not_selected"
msgid "Image not selected"
msgstr "Image not selected"

msgctxt "api_result_image_deleted"
msgid "Image deleted"
msgstr "Image deleted"

msgctxt "api_result_image_not_deleted"
msgid "Image not deleted"
msgstr "Image not deleted"

msgctxt "api_impact_none"
msgid "None"
msgstr "None"

msgctxt "api_impact_warning"
msgid "Warning"
msgstr "Warning"

msgctxt "api_impact_failure"
msgid "Failure"
msgstr "Failure"

msgctxt "api_impact_field_ignored"
msgid "Field ignored"
msgstr "Field ignored"

msgctxt "api_impact_value_converted"
msgid "Value converted"
msgstr "Value converted"

# Unit = element, not unit of measure
msgctxt "packaging_number_of_units"
msgid "Number of units"
msgstr "Number of units"

# Unit = element, not unit of measure
msgctxt "packaging_weight"
msgid "Weight of one empty unit"
msgstr "Weight of one empty unit"

# Unit = element, not unit of measure
msgctxt "packaging_quantity_per_unit"
msgid "Quantity of product contained per unit"
msgstr "Quantity of product contained per unit"

# variable names between { } must not be translated
msgctxt "f_help_categorize_on_hunger_games"
msgid "Help categorize more {title} on Hunger Games"
msgstr "Help categorize more {title} on Hunger Games"

msgctxt "packagings_complete"
msgid "All the packaging parts of the product are listed."
msgstr "All the packaging parts of the product are listed."

msgctxt "api_message_invalid_user_id_and_password"
msgid "Invalid user id and password"
msgstr "Invalid user id and password"

msgctxt "api_message_invalid_value_must_be_0_or_1"
msgid "Invalid value: must be 0 or 1"
msgstr "Invalid value: must be 0 or 1"

# Unit = element, not unit of measure
msgctxt "packaging_number_of_units_description"
msgid "Enter the number of packaging units of the same shape and material contained in the product."
msgstr "Enter the number of packaging units of the same shape and material contained in the product."

msgctxt "packaging_shape_description"
msgid "Enter the shape name listed in the recycling instructions if they are available, or select a shape."
msgstr "Enter the shape name listed in the recycling instructions if they are available, or select a shape."

msgctxt "packaging_material_description"
msgid "Enter the specific material if it can be determined (a material code inside a triangle can often be found on packaging parts), or a generic material (for instance plastic or metal) if you are unsure."
msgstr "Enter the specific material if it can be determined (a material code inside a triangle can often be found on packaging parts), or a generic material (for instance plastic or metal) if you are unsure."

msgctxt "packaging_recycling_description"
msgid "Enter recycling instructions only if they are listed on the product."
msgstr "Enter recycling instructions only if they are listed on the product."

# Unit = element, not unit of measure
msgctxt "packaging_weight_description"
msgid "Remove any remaining food and wash and dry the packaging part before weighting. If possible, use a scale with 0.1g or 0.01g precision."
msgstr "Remove any remaining food and wash and dry the packaging part before weighting. If possible, use a scale with 0.1g or 0.01g precision."

# Unit = element, not unit of measure
msgctxt "packaging_quantity_per_unit_description"
msgid "Enter the net weight or net volume and indicate the unit (for example g or ml)."
msgstr "Enter the net weight or net volume and indicate the unit (for example g or ml)."

msgctxt "import_and_export_products"
msgid "Import and export products"
msgstr "Import and export products"

msgctxt "add_products"
msgid "Add products"
msgstr "Add products"

# Needs to be short (displayed in a menu)
msgctxt "install_the_app_to_add_products"
msgid "Install the app to add products"
msgstr "Install the app to add products"

msgctxt "search_and_analyze_products"
msgid "Search and analyze products"
msgstr "Search and analyze products"

msgctxt "resources"
msgid "Resources"
msgstr "Resources"

msgctxt "pro_platform_user_guide"
msgid "Pro platform user guide"
msgstr "Pro platform user guide"

msgctxt "faq_for_producers"
msgid "FAQ for producers"
msgstr "FAQ for producers"

# variable names between { } must not be translated
msgctxt "product_js_enter_value_between_0_and_max"
msgid "Please enter a value between 0 and {max}."
msgstr "Please enter a value between 0 and {max}."

msgctxt "please_ask_users_create_account_first"
msgid "Please ask the following users to create an Open Food Facts account first:"
msgstr "Please ask the following users to create an Open Food Facts account first:"

msgctxt "users_added_successfully"
msgid "Users added to the organization successfully:"
msgstr "Users added to the organization successfully:"

msgctxt "product_js_sugars_warning"
msgid "Sugars should not be higher than carbohydrates."
msgstr "Sugars should not be higher than carbohydrates."

msgctxt "product_js_saturated_fat_warning"
msgid "Saturated fat should not be higher than fat."
msgstr "Saturated fat should not be higher than fat."

msgctxt "packaging_materials"
msgid "Packaging materials"
msgstr "Packaging materials"

msgctxt "packaging_weight_total"
msgid "Packaging weight"
msgstr "Packaging weight"

msgctxt "packaging_weight_100g"
msgid "Packaging weight per 100 g of product"
msgstr "Packaging weight per 100 g of product"

msgctxt "packaging_weight_100g_mean"
msgid "Mean packaging weight per 100 g of product"
msgstr "Mean packaging weight per 100 g of product"

msgctxt "total"
msgid "Total"
msgstr "Total"

msgctxt "packaging_material_products_percent"
msgid "% of products containing the material"
msgstr "% of products containing the material"

msgctxt "packaging_material_products_percent_main"
msgid "% of products containing mostly the material"
msgstr "% of products containing mostly the material"

msgctxt "relative_to_products_containing_the_material"
msgid "for products that contain the material"
msgstr "for products that contain the material"

msgctxt "relative_to_products_containing_mostly_the_material"
msgid "for products that contain mostly the material"
msgstr "for products that contain mostly the material"

msgctxt "relative_to_all_products"
msgid "relative to all products"
msgstr "relative to all products"

msgctxt "preferred_language"
msgid "Preferred Language"
msgstr "Preferred Language"

msgctxt "packagings_n_p"
msgid "Numbers of packaging components"
msgstr "Numbers of packaging components"

msgctxt "packagings_n_s"
msgid "Number of packaging components"
msgstr "Number of packaging components"

msgctxt "packagings_materials_all"
msgid "All materials"
msgstr "All materials"

msgctxt "weight"
msgid "Weight"
msgstr "Weight"

msgctxt "weight_100g"
msgid "Weight per 100g of product"
msgstr "Weight per 100g of product"

msgctxt "weight_percent"
msgid "Weight percent"
msgstr "Weight percent"

msgctxt "nutriscore_component_energy"
msgid "Energy"
msgstr "Energy"

msgctxt "nutriscore_component_energy_from_saturated_fat"
msgid "Energy from saturated fat"
msgstr "Energy from saturated fat"

msgctxt "nutriscore_component_sugars"
msgid "Sugars"
msgstr "Sugar"

msgctxt "nutriscore_component_saturated_fat"
msgid "Saturated fat"
msgstr "Saturated fat"

msgctxt "nutriscore_component_saturated_fat_ratio"
msgid "Saturated fat / fat"
msgstr "Saturated fat / fat"

msgctxt "nutriscore_component_salt"
msgid "Salt"
msgstr "Salt"

msgctxt "nutriscore_component_non_nutritive_sweeteners"
msgid "Non-nutritive sweeteners"
msgstr "Non-nutritive sweeteners"

msgctxt "nutriscore_component_fruits_vegetables_legumes"
msgid "Fruits, vegetables and legumes"
msgstr "Fruits, vegetables and legumes"

msgctxt "nutriscore_component_fiber"
msgid "Fiber"
msgstr "Fiber"

msgctxt "nutriscore_component_proteins"
msgid "Proteins"
msgstr "Proteins"

msgctxt "presence"
msgid "Presence"
msgstr "Presence"

msgctxt "absence"
msgid "Absence"
msgstr "Absence"

msgctxt "nutriscore_is_water"
msgid "This product is considered to be water for the calculation of the Nutri-Score."
msgstr "This product is considered to be water for the calculation of the Nutri-Score."

msgctxt "nutriscore_is_fat_oil_nuts_seeds"
msgid "This product is considered to be fat, oil, nuts or seeds for the calculation of the Nutri-Score."
msgstr "This product is considered to be fat, oil, nuts or seeds for the calculation of the Nutri-Score."

msgctxt "nutriscore_is_cheese"
msgid "This product is considered to be cheese for the calculation of the Nutri-Score."
msgstr "This product is considered to be cheese for the calculation of the Nutri-Score."

msgctxt "nutriscore_is_red_meat_product"
msgid "This product is considered to be a red meat product for the calculation of the Nutri-Score."
msgstr "This product is considered to be a red meat product for the calculation of the Nutri-Score."

msgctxt "nutriscore_count_proteins_reason_beverage"
msgid "Points for proteins are counted because the product is considered to be a beverage."
msgstr "Points for proteins are counted because the product is considered to be a beverage."

msgctxt "nutriscore_count_proteins_reason_cheese"
msgid "Points for proteins are counted because the product is considered to be cheese."
msgstr "Points for proteins are counted because the product is considered to be cheese."

msgctxt "nutriscore_count_proteins_reason_negative_points_less_than_7"
msgid "Points for proteins are counted because the negative points are less than 7."
msgstr "Points for proteins are counted because the negative points are less than 7."

msgctxt "nutriscore_count_proteins_reason_negative_points_less_than_11"
msgid "Points for proteins are counted because the negative points are less than 11."
msgstr "Points for proteins are counted because the negative points are less than 11."

msgctxt "nutriscore_count_proteins_reason_negative_points_greater_than_or_equal_to_7"
msgid "Points for proteins are not counted because the negative points greater than or equal to 7."
msgstr "Points for proteins are not counted because the negative points greater than or equal to 7."

msgctxt "nutriscore_count_proteins_reason_negative_points_greater_than_or_equal_to_11"
msgid "Points for proteins are not counted because the negative points greater than or equal to 11."
msgstr "Points for proteins are not counted because the negative points greater than or equal to 11."

msgctxt "nutriscore_new_computation_title"
msgid "Discover the new Nutri-Score!"
msgstr "Discover the new Nutri-Score!"

msgctxt "nutriscore_new_computation_description"
msgid "<p>The computation of the Nutri-Score is evolving to provide better recommendations based on the latest scientific evidence.</p><p>Main improvements:</p><ul><li>Better score for some fatty fish and oils rich in good fats</li><li>Better score for whole products rich in fiber</li><li>Worse score for products containing a lot of salt or sugar</li><li>Worse score for red meat (compared to poultry)</li></ul>"
msgstr "<p>The computation of the Nutri-Score is evolving to provide better recommendations based on the latest scientific evidence.</p><p>Main improvements:</p><ul><li>Better score for some fatty fish and oils rich in good fats</li><li>Better score for whole products rich in fiber</li><li>Worse score for products containing a lot of salt or sugar</li><li>Worse score for red meat (compared to poultry)</li></ul>"

msgctxt "nutriscore_new_computation_link_text"
msgid "Discover all the improvements of the new Nutri-Score"
msgstr "Discover all the improvements of the new Nutri-Score"

msgctxt "nutriscore_explanation_what_it_is"
msgid "The Nutri-Score is a logo on the overall nutritional quality of products."
msgstr "The Nutri-Score is a logo on the overall nutritional quality of products."

msgctxt "nutriscore_explanation_what_it_takes_into_account"
msgid "The score from A to E is calculated based on nutrients and foods to favor (proteins, fiber, fruits, vegetables and legumes ...) and nutrients to limit (calories, saturated fat, sugars, salt)."
msgstr "The score from A to E is calculated based on nutrients and foods to favor (proteins, fiber, fruits, vegetables and legumes ...) and nutrients to limit (calories, saturated fat, sugars, salt)."

msgctxt "nutriscore_explanation_where_the_data_comes_from"
msgid "The score is calculated from the data of the nutrition facts table and the composition data (fruits, vegetables and legumes)."
msgstr "The score is calculated from the data of the nutrition facts table and the composition data (fruits, vegetables and legumes)."

msgctxt "nutriscore_explanation_recommended_by_public_health_authorities"
msgid "The display of this logo is recommended by public health authorities without obligation for companies."
msgstr "The display of this logo is recommended by public health authorities without obligation for companies."

msgctxt "nutriscore_explanation_title"
msgid "What is the Nutri-Score?"
msgstr "What is the Nutri-Score?"

msgctxt "nutrient_info_energy_risk"
msgid "Energy intakes above energy requirements are associated with increased risks of weight gain, overweight, obesity, and consequently risk of diet-related chronic diseases."
msgstr "Energy intakes above energy requirements are associated with increased risks of weight gain, overweight, obesity, and consequently risk of diet-related chronic diseases."

msgctxt "nutrient_info_saturated_fat_risk"
msgid "A high consumption of fat, especially saturated fats, can raise cholesterol, which increases the risk of heart diseases."
msgstr "A high consumption of fat, especially saturated fats, can raise cholesterol, which increases the risk of heart diseases."

msgctxt "nutrient_info_saturated_fat_ratio_risk"
msgid "A high consumption of fat, especially saturated fats, can raise cholesterol, which increases the risk of heart diseases."
msgstr "A high consumption of fat, especially saturated fats, can raise cholesterol, which increases the risk of heart diseases."

msgctxt "nutrient_info_energy_from_saturated_fat_risk"
msgid "A high consumption of fat, especially saturated fats, can raise cholesterol, which increases the risk of heart diseases."
msgstr "A high consumption of fat, especially saturated fats, can raise cholesterol, which increases the risk of heart diseases."

msgctxt "nutrient_info_non_nutritive_sweeteners_risk"
msgid "Non-nutritive sweeteners may not confer any long-term benefit in reducing body fat in adults or children. There may be potential undesirable effects from long-term use of non-nutritive sweeteners, such as an increased risk of type 2 diabetes and cardiovascular diseases in adults."
msgstr "Non-nutritive sweeteners may not confer any long-term benefit in reducing body fat in adults or children. There may be potential undesirable effects from long-term use of non-nutritive sweeteners, such as an increased risk of type 2 diabetes and cardiovascular diseases in adults."

msgctxt "nutrient_info_fiber_benefit"
msgid "Consuming foods rich in fiber (especially whole grain foods) reduces the risks of aerodigestive cancers, cardiovascular diseases, obesity and diabetes."
msgstr "Consuming foods rich in fiber (especially whole grain foods) reduces the risks of aerodigestive cancers, cardiovascular diseases, obesity and diabetes."

msgctxt "nutrient_info_fruits_vegetables_legumes_benefit"
msgid "Consuming foods rich in fruits, vegetables and legumes reduces the risks of aerodigestive cancers, cardiovascular diseases, obesity and diabetes."
msgstr "Consuming foods rich in fruits, vegetables and legumes reduces the risks of aerodigestive cancers, cardiovascular diseases, obesity and diabetes."

msgctxt "nutrient_info_proteins_benefit"
msgid "Foods that are rich in proteins are usually rich in calcium or iron which are essential minerals with numerous health benefits."
msgstr "Foods that are rich in proteins are usually rich in calcium or iron which are essential minerals with numerous health benefits."

msgctxt "revert"
msgid "Revert to this revision"
msgstr "Revert to this revision"

msgctxt "product_js_product_revert_confirm"
msgid "Revert to this product revision?"
msgstr "Revert to this product revision?"

msgctxt "api_status_success"
msgid "Success"
msgstr "Success"

msgctxt "api_status_failure"
msgid "Failure"
msgstr "Failure"

msgctxt "api_result_product_reverted"
msgid "Product reverted to the specified revision"
msgstr "Product reverted to the specified revision"

msgctxt "api_result_product_not_reverted"
msgid "Product not reverted to the specified revision"
msgstr "Product not reverted to the specified revision"

# sweeteners (additives), plural
msgctxt "sweeteners"
msgid "sweeteners"
msgstr "sweeteners"

# sweetener (additive), singular
msgctxt "sweetener"
msgid "sweetener"
msgstr "sweetener"

msgctxt "action_edit_product"
msgid "Complete or correct product information"
msgstr "Complete or correct product information"

msgctxt "report_problem_panel_title"
msgid "Report a problem"
msgstr "Report a problem"

# duplicate with "report_problem_panel_title"
msgctxt "report_problem_navigation"
msgid "Report a problem"
msgstr "Report a problem"

msgctxt "report_problem_navigation"
msgid "Report a problem."
msgstr "Report a problem."

msgctxt "incomplete_or_incorrect_data_title"
msgid "Incomplete or incorrect information?"
msgstr "Incomplete or incorrect information?"

msgctxt "incomplete_or_incorrect_data_subtitle_off"
msgid "Category, labels, ingredients, allergens, nutritional information, photos etc."
msgstr "Category, labels, ingredients, allergens, nutritional information, photos etc."

msgctxt "incomplete_or_incorrect_data_content_correct"
msgid "If the information does not match the information on the packaging, you can complete or correct it. Thank you!"
msgstr "If the information does not match the information on the packaging, you can complete or correct it. Thank you!"

msgctxt "incomplete_or_incorrect_data_content_correct_off"
msgid "Open Food Facts is a collaborative database, and every contribution is useful for all."
msgstr "Open Food Facts is a collaborative database, and every contribution is useful for all."

msgctxt "report_to_nutripatrol_explain"
msgid "If you want to report vandalism, inappropriate content or erroneous data you can't fix yourself, report it to our moderators team."
msgstr "If you want to report vandalism, inappropriate content or erroneous data you can't fix yourself, report it to our moderators team."

msgctxt "description"
msgid "Description"
msgstr "Description"

msgctxt "enter_main_contact_username"
msgid "Enter main contact's username :"
msgstr "Enter main contact's username :"

msgctxt "change_main_contact"
msgid "Change main contact"
msgstr "Change main contact"

msgctxt "main_contact_updated"
msgid "Main contact updated"
msgstr "Main contact updated"

msgctxt "error_unknown_member"
msgid "This user is not a member of the organization."
msgstr "This user is not a member of the organization."

msgctxt "skip_to_content"
msgid "Skip to Content"
msgstr "Skip to Content"

msgctxt "oidc_signin_no_cookie"
msgid "You need to enable cookies to sign in."
msgstr "You need to enable cookies to sign in."

msgctxt "cant_delete_main_contact"
msgid "You cannot remove the main contact. Change it first."
msgstr "You cannot remove the main contact. Change it first."

msgctxt "open_in_crm"
msgid "Open in CRM"
msgstr "Open in CRM"

msgctxt "information_provided_by_the_manufacturer"
msgid "Information provided by the manufacturer"
msgstr "Information provided by the manufacturer"

msgctxt "information_provided_by_the_manufacturer_edit_form"
msgid "Information identified by a factory icon has been provided by the manufacturer. It can be changed only by the manufacturer and moderators. If it is out of date or incorrect, please let us know."
msgstr "Information identified by a factory icon has been provided by the manufacturer. It can be changed only by the manufacturer and moderators. If it is out of date or incorrect, please let us know."

msgctxt "knowledge_panels_did_you_know"
msgid "Did you know?"
msgstr "Did you know?"

msgctxt "knowledge_panels_why_it_matters"
msgid "Why it matters"
msgstr "Why it matters"

msgctxt "knowledge_panels_what_you_can_do"
msgid "What you can do"
msgstr "What you can do"

msgctxt "knowledge_panels_ingredients_rare_crops_title"
msgid "Good for agricultural biodiversity"
msgstr "Good for agricultural biodiversity"

msgctxt "knowledge_panels_ingredients_rare_crops_subtitle"
msgid "Contains neglected or underutilized crops:"
msgstr "Contains neglected or underutilized crops:"

msgctxt "knowledge_panels_ingredients_rare_crops_did_you_know"
msgid "Since 1900, 75% of plant diversity has been lost as farmers around the world have abandoned local varieties for high-yielding varieties adapted to mass industrial processing. As a result, 60 % of human energy intake in the world comes from only 3 species: wheat, rice and corn."
msgstr "Since 1900, 75% of plant diversity has been lost as farmers around the world have abandoned local varieties for high-yielding varieties adapted to mass industrial processing. As a result, 60 % of human energy intake in the world comes from only 3 species: wheat, rice and corn."

msgctxt "knowledge_panels_ingredients_rare_crops_why_it_matters"
msgid "The lack of variety of crops makes our food supply more vulnerable to pests, diseases and climate change."
msgstr "The lack of variety of crops makes our food supply more vulnerable to pests, diseases and climate change."

msgctxt "knowledge_panels_ingredients_rare_crops_what_you_can_do"
msgid "Consuming diverse cereals, legumes, vegetables and fruits contributes to:"
msgstr "Consuming diverse cereals, legumes, vegetables and fruits contributes to:"

msgctxt "knowledge_panels_ingredients_rare_crops_what_you_can_do_list_1"
msgid "preserving neglected and underutilized species"
msgstr "preserving neglected and underutilized species"

msgctxt "knowledge_panels_ingredients_rare_crops_what_you_can_do_list_2"
msgid "rural development and support of local farmers and companies"
msgstr "rural development and support of local farmers and companies"

msgctxt "knowledge_panels_ingredients_rare_crops_what_you_can_do_list_3"
msgid "preserving of diversified landscapes"
msgstr "preserving of diversified landscapes"

msgctxt "knowledge_panels_ingredients_rare_crops_what_you_can_do_list_4"
msgid "food security"
msgstr "food security"

msgctxt "knowledge_panels_ingredients_rare_crops_what_you_can_do_list_5"
msgid "and your health!"
msgstr "and your health!"

msgctxt "created_by"
msgid "Created by"
msgstr "Created by"

msgctxt "org_id"
msgid "Org id"
msgstr "Org id"

msgctxt "verified_status"
msgid "Verified status"
msgstr "Verified status"

msgctxt "creation_date"
msgid "Creation date"
msgstr "Creation date"

msgctxt "knowledge_panels_ingredients_rare_crops_divinfood"
msgid "Open Food Facts participates in the European project <a href=\"https://divinfood.eu/\">DIVINFOOD</a> (funded from European Union’s Horizon 2020 research and innovation programme). DIVINFOOD aims to develop food chains that value under-utilised agrobiodiversity in order to act against the decline of biodiversity and to meet the growing expectations of consumers for healthy, local products that contribute to sustainable food systems."
msgstr "Open Food Facts participates in the European project <a href=\"https://divinfood.eu/\">DIVINFOOD</a> (funded from European Union’s Horizon 2020 research and innovation programme). DIVINFOOD aims to develop food chains that value under-utilised agrobiodiversity in order to act against the decline of biodiversity and to meet the growing expectations of consumers for healthy, local products that contribute to sustainable food systems."

msgctxt "deny"
msgid "Deny"
msgstr "Deny"

msgctxt "users_requested_to_join_org"
msgid "These users have requested to join the organization:"
msgstr "These users have requested to join the organization:"

msgctxt "last_login"
msgid "Last login date"
msgstr "Last login date"

msgctxt "last_import"
msgid "Last import date"
msgstr "Last import date"

msgctxt "drop_a_file"
msgid "Drop"
msgstr "Drop"

msgctxt "select_product_data_file"
msgid "Select a file with product data"
msgstr "Select a file with product data"

msgctxt "number_of_products_without_nutriscore"
msgid "Number of products without Nutri-Score"
msgstr "Number of products without Nutri-Score"

msgctxt "percent_of_products_with_nutriscore"
msgid "% of products where Nutri-Score is computed"
msgstr "% of products where Nutri-Score is computed"

msgctxt "products_to_be_exported"
msgid "Products to be exported"
msgstr "Products to be exported"

msgctxt "products_exported"
msgid "Products exported"
msgstr "Products exported"

msgctxt "opportunities_to_improve_nutriscore"
msgid "Opp. for Nutri-Score improvements"
msgstr "Opp. for Nutri-Score improvements"

msgctxt "date_of_last_update"
msgid "Date of last update"
msgstr "Date of last update"

msgctxt "number_of_products_on_public_platform"
msgid "Number of products on public platform"
msgstr "Number of products on public platform"

msgctxt "number_of_products_on_producer_platform"
msgid "Number of products on producer platform"
msgstr "Number of products on producer platform"

msgctxt "automated_daily_export_to_public_platform"
msgid "Automatic daily export to public platform"
msgstr "Automatic daily export to public platform"

msgctxt "improvements_navigation"
msgid "Improvements"
msgstr "Improvements"

msgctxt "products_with_changes_since_last_export"
msgid "Products with changes since last export"
msgstr "Products with changes since last export"

msgctxt "organization_list"
msgid "Organization list"
msgstr "Organization list"

msgctxt "open_org"
msgid "Open org"
msgstr "Open org"

msgctxt "secondhand"
msgid "Secondhand"
msgstr "Secondhand"

msgctxt "donated_products_title"
msgid "Donations"
msgstr "Donations"

msgctxt "donated_products_subtitle"
msgid "Give this product, or search for a similar donated product"
msgstr "Give this product, or search for a similar donated product"

msgctxt "used_products_title"
msgid "Used products"
msgstr "Used products"

msgctxt "used_products_subtitle"
msgid "Buy this product used, or search for a similar used product"
msgstr "Buy this product used, or search for a similar used product"

msgctxt "attribute_repairability_index_france_name"
msgid "Repairability index"
msgstr "Repairability index"

msgctxt "attribute_repairability_index_france_setting_name"
msgid "Good repairability"
msgstr "Good repairability"

msgctxt "attribute_repairability_index_france_setting_note"
msgid "Mandatory rating in France for certain products since 2021"
msgstr "Mandatory rating in France for certain products since 2021"

# keep %s, it will be replaced by the letter A, B, C, D or E
msgctxt "attribute_repairability_index_france_grade_title"
msgid "Repairability index %s"
msgstr "Repairability index %s"

msgctxt "attribute_repairability_index_france_unknown_title"
msgid "Repairability index unknown"
msgstr "Repairability index unknown"

msgctxt "attribute_repairability_index_france_not_applicable_title"
msgid "Repairability index not applicable"
msgstr "Repairability index not applicable"

msgctxt "attribute_repairability_index_france_not_applicable_description_short"
msgid "Not applicable for the category"
msgstr "Not applicable for the category"

# variable names between { } must not be translated
msgctxt "f_attribute_repairability_index_france_not_applicable_description"
msgid "Applicable only for categories: {categories}"
msgstr "Applicable only for categories: {categories}"

msgctxt "attribute_repairability_index_france_very_good_description_short"
msgid "Very good repairability"
msgstr "Very good repairability"

msgctxt "attribute_repairability_index_france_good_description_short"
msgid "Good repairability"
msgstr "Good repairability"

msgctxt "attribute_repairability_index_france_average_description_short"
msgid "Average repairability"
msgstr "Average repairability"

msgctxt "attribute_repairability_index_france_poor_description_short"
msgid "Poor repairability"
msgstr "Poor repairability"

msgctxt "attribute_repairability_index_france_bad_description_short"
msgid "Bad repairability"
msgstr "Bad repairability"

msgctxt "estimate"
msgid "estimate"
msgstr "estimate"

# information on several ingredients, in plural in languages like French
msgctxt "ingredient_information"
msgid "Ingredient information"
msgstr "Ingredient information"

msgctxt "product_type"
msgid "Product type"
msgstr "Product type"

# Food product type
msgctxt "product_type_food"
msgid "Food"
msgstr "Food"

# Pet food product type
msgctxt "product_type_petfood"
msgid "Pet food"
msgstr "Pet food"

# Beauty product type
msgctxt "product_type_beauty"
msgid "Beauty"
msgstr "Beauty"

# General product product type
msgctxt "product_type_product"
msgid "Product"
msgstr "Product"

msgctxt "recommendation_limit_ultra_processed_foods_title"
msgid "Limit ultra-processed foods"
msgstr "Limit ultra-processed foods"

msgctxt "recommendation_limit_ultra_processed_foods_subtitle"
msgid "Limiting ultra-processed foods reduces the risk of noncommunicable chronic diseases"
msgstr "Limiting ultra-processed foods reduces the risk of noncommunicable chronic diseases"

msgctxt "recommendation_limit_ultra_processed_foods_text"
msgid "Several studies have found that a lower consumption of ultra-processed foods is associated with a reduced risk of noncommunicable chronic diseases, such as obesity, hypertension and diabetes."
msgstr "Several studies have found that a lower consumption of ultra-processed foods is associated with a reduced risk of noncommunicable chronic diseases, such as obesity, hypertension and diabetes."

msgctxt "discover_the_evolution_of_the_nutriscore_grades_of_your_products"
msgid "Discover the evolution of the Nutri-Score grades of your products"
msgstr "Discover the evolution of the Nutri-Score grades of your products"

msgctxt "add_products_to_discover_the_evolution_of_their_nutriscore_grades"
msgid "Add products with a category, ingredients list and nutrition facts to discover the evolution of their Nutri-Score grades."
msgstr "Add products with a category, ingredients list and nutrition facts to discover the evolution of their Nutri-Score grades."

msgctxt "in_contact_with_food"
msgid "In contact with food"
msgstr "In contact with food"

msgctxt "contact_us_producers"
msgid "Contact Us"
msgstr "Contact Us"

msgctxt "delete"
msgid "Delete"
msgstr "Delete"

msgctxt "f_add_product_to_our_database"
msgid "Is {barcode} the barcode of a product you have? If so, please add it to the database. It only takes a few minutes."
msgstr "Is {barcode} the barcode of a product you have? If so, please add it to the database. It only takes a few minutes."

# Please change get-it-on-en.svg to get-it-on-XX.svg. check the url https://static.openfoodfacts.org/images/misc/f-droid/svg/get-it-on-XX.svg
msgctxt "f_droid_app_icon_url"
msgid "/images/misc/f-droid/svg/get-it-on-en.svg"
msgstr "/images/misc/f-droid/svg/get-it-on-en.svg"

msgctxt "f_droid_app_icon_alt_text"
msgid "Available on F-Droid"
msgstr "Available on F-Droid"

msgctxt "update_nutrients_data"
msgid "Update nutrients data"
msgstr "Update nutrients data"

msgctxt "update_nutrition_facts"
msgid "Extract nutrition facts"
msgstr "Extract nutrition facts"

msgctxt "scan_a_product"
msgid "Scan a product"
msgstr "Scan a product"

msgctxt "or_enter_barcode_manually"
msgid "Or enter barcode manually"
msgstr "Or enter barcode manually"

msgctxt "scan"
msgid "Scan"
msgstr "Scan"

msgctxt "reset_preferences_details_beauty"
msgid "Organic farming and fair trade"
msgstr "Organic farming and fair trade"

msgctxt "reset_preferences_details_food"
msgid "Nutri-Score, Green-Score and food processing level (NOVA)"
msgstr "Nutri-Score, Green-Score and food processing level (NOVA)"

msgctxt "reset_preferences_details_product"
msgid "Good repairability"
msgstr "Good repairability"

msgctxt "reset_preferences_details_pet_food"
msgid "Organic farming and fair trade"
msgstr "Organic farming and fair trade"

msgctxt "action_report_image_to_nutripatrol"
msgid "Report this image to our moderators"
msgstr "Report this image to our moderators"

msgctxt "missing_serving_size_value_and_or_unit"
msgid "We are missing the serving size value and/or unit to calculate the Nutri-Score"
msgstr "We are missing the serving size value and/or unit to calculate the Nutri-Score"

msgctxt "bottom_content_split"
msgid "<<site_name>> is made by a non-profit association, independent from the industry. It is made for all, by all, and it is funded by all. You can support our work by donating to Open Food Facts.<br/><b>Thank you!</b>"
msgstr "<<site_name>> is made by a non-profit association, independent from the industry. It is made for all, by all, and it is funded by all. You can support our work by donating to Open Food Facts.<br/><b>Thank you!</b>"

msgctxt "bottom_content_split_with_lilo"
msgid "<<site_name>> is made by a non-profit association, independent from the industry. It is made for all, by all, and it is funded by all. You can support our work by donating to Open Food Facts and also by using the Lilo search engine.<br/><b>Thank you!</b>"
msgstr "<<site_name>> is made by a non-profit association, independent from the industry. It is made for all, by all, and it is funded by all. You can support our work by donating to Open Food Facts and also by using the Lilo search engine.<br/><b>Thank you!</b>"

msgctxt "lilo_search_engine"
msgid "Lilo search engine"
msgstr "Lilo search engine"

msgctxt "robots_not_served_here"
msgid "Due to heavy abuse from robots, we are unable to serve this page to unidentified users. Please create a free Open Food Facts account to access all of Open Food Facts."
msgstr "Due to heavy abuse from robots, we are unable to serve this page to unidentified users. Please create a free Open Food Facts account to access all of Open Food Facts."

msgctxt "origin_of_ingredients"
msgid "Origin of ingredients"
msgstr "Origin of ingredients"

msgctxt "origin_of_product"
msgid "Origin of product"
msgstr "Origin of product"

msgctxt "product_information"
msgid "Product information"
msgstr "Product information"

msgctxt "raw_product_information"
msgid "Raw product information"
msgstr "Raw product information"

msgctxt "knowledge_panels_ingredients_added_sugars_title"
msgid "Contains added sugars"
msgstr "Contains added sugars"

msgctxt "knowledge_panels_ingredients_added_sugars_subtitle"
msgid "Added sugars:"
msgstr "Added sugars:"

msgctxt "estimated_quantity_of_added_sugars"
msgid "Estimated quantity of added sugars in ingredients"
msgstr "Estimated quantity of added sugars in ingredients"

msgctxt "quantity_of_added_sugars"
msgid "Quantity of added sugars"
msgstr "Quantity of added sugars"

msgctxt "search_products_in_same_category_without_added_sugars"
msgid "Search for products in the same category without added sugars:"
msgstr "Search for products in the same category without added sugars:"

msgctxt "attribute_unwanted_ingredients_name"
msgid "Unwanted ingredients"
msgstr "Unwanted ingredients"

msgctxt "attribute_unwanted_ingredients_note"
msgid "This preference is based on Open Food Facts' understanding of the ingredient list and may not be accurate, always check the product yourself."
msgstr "This preference is based on Open Food Facts' understanding of the ingredient list and may not be accurate, always check the product yourself."

msgctxt "presence_of_unwanted_ingredients_unknown"
msgid "Presence of unwanted ingredients unknown"
msgstr "Presence of unwanted ingredients unknown"

msgctxt "no_unwanted_ingredients"
msgid "No unwanted ingredients detected"
msgstr "No unwanted ingredients detected"

msgctxt "contains_unwanted_ingredients"
msgid "Contains unwanted ingredients"
msgstr "Contains unwanted ingredients"

msgctxt "too_many_unknown_ingredients"
msgid "Some ingredients were not recognized"
msgstr "Some ingredients were not recognized"

msgctxt "f_we_did_not_detect_unwanted_ingredients"
msgid "We did not detect: {unwanted_ingredients}"
msgstr "We did not detect: {unwanted_ingredients}"

msgctxt "f_we_did_not_detect_unwanted_ingredients_warning"
msgid "We did not detect: {unwanted_ingredients}. We may have missed some ingredients, please always check the ingredient list."
msgstr "We did not detect: {unwanted_ingredients}. We may have missed some ingredients, please always check the ingredient list."

msgctxt "attribute_group_ingredients_analysis_warning"
msgid "Those preferences are based on Open Food Facts' understanding of the ingredient list and there is always a possibility that it may not be accurate or complete, always check the product yourself."
msgstr "Those preferences are based on Open Food Facts' understanding of the ingredient list and there is always a possibility that it may not be accurate or complete, always check the product yourself."
<<<<<<< HEAD

msgctxt "external_sources_empreinte_souffrance_name"
msgid "Suffering Fingerprint"
msgstr "Suffering Fingerprint"

msgctxt "external_sources_empreinte_souffrance_description"
msgid "Indicator of animal suffering computed by product"
msgstr "Indicator of animal suffering computed by product"

msgctxt "section_animal_welfare_title"
msgid "Animal welfare"
msgstr "Animal welfare"
=======
>>>>>>> c894749b
<|MERGE_RESOLUTION|>--- conflicted
+++ resolved
@@ -7618,7 +7618,6 @@
 msgctxt "attribute_group_ingredients_analysis_warning"
 msgid "Those preferences are based on Open Food Facts' understanding of the ingredient list and there is always a possibility that it may not be accurate or complete, always check the product yourself."
 msgstr "Those preferences are based on Open Food Facts' understanding of the ingredient list and there is always a possibility that it may not be accurate or complete, always check the product yourself."
-<<<<<<< HEAD
 
 msgctxt "external_sources_empreinte_souffrance_name"
 msgid "Suffering Fingerprint"
@@ -7630,6 +7629,4 @@
 
 msgctxt "section_animal_welfare_title"
 msgid "Animal welfare"
-msgstr "Animal welfare"
-=======
->>>>>>> c894749b
+msgstr "Animal welfare"