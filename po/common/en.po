--- conflicted
+++ resolved
@@ -6924,7 +6924,6 @@
 msgid "Report a problem"
 msgstr "Report a problem"
 
-<<<<<<< HEAD
 msgctxt "creator"
 msgid "Creator"
 msgstr "Creator"
@@ -6940,7 +6939,7 @@
 msgctxt "creation_date"
 msgid "Creation date"
 msgstr "Creation date"
-=======
+
 msgctxt "enter_main_contact_username"
 msgid "Enter main contact's username :"
 msgstr "Enter main contact's username :"
@@ -6959,6 +6958,4 @@
 
 msgctxt "cant_delete_main_contact"
 msgid "You cannot remove the main contact. Change it first."
-msgstr "You cannot remove the main contact. Change it first."
-
->>>>>>> 4b246bbb
+msgstr "You cannot remove the main contact. Change it first."