msgid ""
msgstr ""
"MIME-Version: 1.0\n"
"Content-Type: text/plain; charset=UTF-8\n"
"Content-Transfer-Encoding: 8bit\n"
"Language: en\n"
"Project-Id-Version: openfoodfacts\n"
"Language-Team: English\n"
"Last-Translator: \n"
"POT-Creation-Date: \n"
"X-Generator: Poedit 2.1\n"
"Plural-Forms: nplurals=2; plural=(n != 1);\n"
"X-Crowdin-Project: openfoodfacts\n"
"X-Crowdin-Project-ID: 243092\n"
"X-Crowdin-Language: en\n"
"X-Crowdin-File-ID: 3123\n"

msgctxt "1_product"
msgid "1 product"
msgstr "1 product"

msgctxt "about"
msgid "About me"
msgstr "About me"

msgctxt "add"
msgid "Add"
msgstr "Add"

msgctxt "add_language"
msgid "Add language"
msgstr "Add language"

msgctxt "add_product"
msgid "Add a product"
msgstr "Add a product"

msgctxt "add_user"
msgid "Register"
msgstr "Register"

msgctxt "add_user_display"
msgid "Register"
msgstr "Register"

msgctxt "add_user_process"
msgid "Welcome!"
msgstr "Welcome!"

msgctxt "add_user_result"
msgid "Thank you for joining us!"
msgstr "Thank you for joining us!"

msgctxt "add_user_you_can_edit"
msgid "You can now add and edit products on the web or with our free <a href=\"%s\">mobile app</a>."
msgstr "You can now add and edit products on the web or with our free <a href=\"%s\">mobile app</a>."

msgctxt "join_us_on_slack"
msgid "Join us on Slack"
msgstr "Join us on Slack"

msgctxt "add_user_join_the_project"
msgid "%s is a collaborative project to which you can bring much more than new products: your energy, enthusiasm and ideas!"
msgstr "%s is a collaborative project to which you can bring much more than new products: your energy, enthusiasm and ideas!"

msgctxt "add_user_join_us_on_slack"
msgid "We use a discussion system called Slack where all project participants can exchange and collaborate. Please join! We would be happy to know you!"
msgstr "We use a discussion system called Slack where all project participants can exchange and collaborate. Please join! We would be happy to know you!"

msgctxt "add_user_you_can_edit_pro"
msgid "You can now easily import your product data and photos."
msgstr "You can now easily import your product data and photos."

msgctxt "add_user_you_can_edit_pro_promo"
msgid "You can now add and edit your products and import their data and photos on our free <a href=\"%s\">platform for producers</a>."
msgstr "You can now add and edit your products and import their data and photos on our free <a href=\"%s\">platform for producers</a>."

msgctxt "add_user_existing_org"
msgid "There is already an existing organization with the name %s."
msgstr "There is already an existing organization with the name %s."

msgctxt "add_user_existing_org_pending"
msgid "Your request to join the organization is pending approval of the organization administrator."
msgstr "Your request to join the organization is pending approval of the organization administrator."

msgctxt "admin_status_updated"
msgid "Admin Status Updated"
<<<<<<< HEAD
msgstr ""

msgctxt "admin_status"
msgid "Admin Status"
msgstr ""

msgctxt "grant_remove_admin_status"
msgid "Grant/Remove Admin status"
msgstr ""
=======
msgstr "Admin Status Updated"

msgctxt "admin_status"
msgid "Admin Status"
msgstr "Admin Status"

msgctxt "grant_remove_admin_status"
msgid "Grant/Remove Admin status"
msgstr "Grant/Remove Admin status"
>>>>>>> b9c1bc8d

msgctxt "please_email_producers"
msgid "Please e-mail <a href=\"mailto:producers@openfoodfacts.org\">producers@openfoodfacts.org</a> if you have any question."
msgstr "Please e-mail <a href=\"mailto:producers@openfoodfacts.org\">producers@openfoodfacts.org</a> if you have any question."

msgctxt "if_you_work_for_a_producer"
msgid "If you work for a producer or brand and will add or complete data for your own products only, you can get access to our completely free Platform for Producers."
msgstr "If you work for a producer or brand and will add or complete data for your own products only, you can get access to our completely free Platform for Producers."

msgctxt "producers_platform_description_long"
msgid "The platform for producers allows manufacturers to easily import data and photos for all their products, to mark them as official, and to get free analysis of improvement opportunities for their products."
msgstr "The platform for producers allows manufacturers to easily import data and photos for all their products, to mark them as official, and to get free analysis of improvement opportunities for their products."

msgctxt "pro_account"
msgid "Professional account"
msgstr "Professional account"

msgctxt "this_is_a_pro_account"
msgid "This is a producer or brand account."
msgstr "This is a producer or brand account."

msgctxt "producer_or_brand"
msgid "Name of producer or name of brand"
msgstr "Name of producer or name of brand"

msgctxt "error_missing_org"
msgid "Professional accounts must have an associated organization (company name or brand)."
msgstr "Professional accounts must have an associated organization (company name or brand)."

msgctxt "enter_name_of_org"
msgid "Please enter the name of your organization (company name or brand)."
msgstr "Please enter the name of your organization (company name or brand)."

msgctxt "enter_email_addresses_of_users"
msgid "Enter email addresses of users to invite (comma-separated):"
msgstr "Enter email addresses of users to invite (comma-separated):"

msgctxt "f_this_is_a_pro_account_for_org"
msgid "This account is a professional account associated with the producer or brand {org}. You have access to the Platform for Producers."
msgstr "This account is a professional account associated with the producer or brand {org}. You have access to the Platform for Producers."

# please check that site_name and the brackets stays intact
msgctxt "add_user_email_subject"
msgid "Thanks for joining <<site_name>>"
msgstr "Thanks for joining <<site_name>>"

msgctxt "additives_1"
msgid "Potentially hazardous food additive. Limit usage."
msgstr "Potentially hazardous food additive. Limit usage."

msgctxt "additives_2"
msgid "Hazardous food additive. Avoid."
msgstr "Hazardous food additive. Avoid."

msgctxt "additives_3"
msgid "Food additive banned in Europe. Avoid at all cost."
msgstr "Food additive banned in Europe. Avoid at all cost."

msgctxt "additives_p"
msgid "additives"
msgstr "additives"

msgctxt "additives_s"
msgid "additive"
msgstr "additive"

msgctxt "advanced_search"
msgid "Advanced search"
msgstr "Advanced search"

msgctxt "advanced_search_old"
msgid "Advanced search and graphs"
msgstr "Advanced search and graphs"

msgctxt "alcohol_warning"
msgid "Excess drinking is harmful for health."
msgstr "Excess drinking is harmful for health."

msgctxt "all_missions"
msgid "All missions"
msgstr "All missions"

msgctxt "allergens"
msgid "Substances or products causing allergies or intolerances"
msgstr "Substances or products causing allergies or intolerances"

msgctxt "allergens_p"
msgid "allergens"
msgstr "allergens"

msgctxt "allergens_s"
msgid "allergen"
msgstr "allergen"

msgctxt "also_edited_by"
msgid "Product page also edited by"
msgstr "Product page also edited by"

msgctxt "android_apk_app_icon_url"
msgid "/images/misc/android-apk.svg"
msgstr "/images/misc/android-apk.svg"

msgctxt "android_apk_app_icon_alt_text"
msgid "Android APK"
msgstr "Android APK"

# DO NOT TRANSLATE
msgctxt "android_apk_app_link"
msgid "https://world.openfoodfacts.org/files/off.apk"
msgstr "https://world.openfoodfacts.org/files/off.apk"

# Please change en_get.svg to fr_get.svg. check the url https://static.openfoodfacts.org/images/misc/playstore/img/XX_get.svg
msgctxt "android_app_icon_url"
msgid "/images/misc/playstore/img/en_get.svg"
msgstr ""

msgctxt "android_app_icon_alt_text"
msgid "Get It On Google Play"
msgstr "Get It On Google Play"

# Change hl=en to your language, and make sure the url works
msgctxt "android_app_link"
msgid "https://play.google.com/store/apps/details?id=org.openfoodfacts.scanner&hl=en"
msgstr "https://play.google.com/store/apps/details?id=org.openfoodfacts.scanner&hl=en"

msgctxt "app_please_take_pictures"
msgid "<p>This product is not yet in the <<site_name>> database. Could you please take some pictures of the product, barcode, ingredients list and nutrition facts to add it on <a href=\"https://world.openfoodfacts.org\" target=\"_blank\"><<site_name>></a>?</p>\n"
"<p>Thanks in advance!</p>\n"
msgstr "<p>This product is not yet in the <<site_name>> database. Could you please take some pictures of the product, barcode, ingredients list and nutrition facts to add it on <a href=\"https://world.openfoodfacts.org\" target=\"_blank\"><<site_name>></a>?</p>\n"
"<p>Thanks in advance!</p>\n"

msgctxt "app_take_a_picture"
msgid "Take a picture"
msgstr "Take a picture"

msgctxt "app_take_a_picture_note"
msgid "Note: the pictures you send are published under the free licence Creative Commons Attribution and ShareAlike."
msgstr "Note: the pictures you send are published under the free licence Creative Commons Attribution and ShareAlike."

msgctxt "app_you_can_add_pictures"
msgid "You can add pictures:"
msgstr "You can add pictures:"

msgctxt "axis_x"
msgid "Horizontal axis"
msgstr "Horizontal axis"

msgctxt "axis_y"
msgid "Vertical axis"
msgstr "Vertical axis"

msgctxt "barcode"
msgid "Barcode"
msgstr "Barcode"

msgctxt "barcode_number"
msgid "Barcode number:"
msgstr "Barcode number:"

msgctxt "you_can_also_help_us"
msgid "You can also help to fund the Open Food Facts project"
msgstr "You can also help to fund the Open Food Facts project"

msgctxt "producers_administration_manual"
msgid "Producers Admin manual"
msgstr "Producers Admin manual"

msgctxt "bottom_content"
msgid "<a href=\"https://world.openfoodfacts.org/donate-to-open-food-facts?utm_source=login-open-food-facts\"><img src=\"https://static.openfoodfacts.org/images/svg/donate-icon.svg\" alt=\"Donate to Open Food Facts\" /></a><p><<site_name>> is made by a non-profit association, independent from the industry. It is made for all, by all, and it is funded by all. You can support our work by <a href=\"https://world.openfoodfacts.org/donate-to-open-food-facts?utm_source=login-open-food-facts\">donating to Open Food Facts</a> and also by <a href=\"https://www.lilo.org/fr/open-food-facts/?utm_source=open-food-facts\">using the Lilo search engine</a>.<br/><b>Thank you!</b></p>"
msgstr "<a href=\"https://world.openfoodfacts.org/donate-to-open-food-facts?utm_source=login-open-food-facts\"><img src=\"https://static.openfoodfacts.org/images/svg/donate-icon.svg\" alt=\"Donate to Open Food Facts\" /></a><p><<site_name>> is made by a non-profit association, independent from the industry. It is made for all, by all, and it is funded by all. You can support our work by <a href=\"https://world.openfoodfacts.org/donate-to-open-food-facts?utm_source=login-open-food-facts\">donating to Open Food Facts</a> and also by <a href=\"https://www.lilo.org/fr/open-food-facts/?utm_source=open-food-facts\">using the Lilo search engine</a>.<br/><b>Thank you!</b></p>"

msgctxt "bottom_title"
msgid "Donate to support our work"
msgstr "Donate to support our work"

msgctxt "brands"
msgid "Brands"
msgstr "Brands"

msgctxt "brands_example"
msgid "Kinder Bueno White, Kinder Bueno, Kinder, Ferrero"
msgstr "Kinder Bueno White, Kinder Bueno, Kinder, Ferrero"

msgctxt "brands_p"
msgid "brands"
msgstr "brands"

msgctxt "brands_products"
msgid "Products from the %s brand"
msgstr "Products from the %s brand"

msgctxt "brands_s"
msgid "brand"
msgstr "brand"

msgctxt "brands_tagsinput"
msgid "add a brand"
msgstr "add a brand"

msgctxt "brands_without_products"
msgid "Products not from the %s brand"
msgstr "Products not from the %s brand"

msgctxt "brand_owner"
msgid "Brand owner"
msgstr "Brand owner"

msgctxt "brand_owner_example"
msgid "The Coca Cola Company"
msgstr "The Coca Cola Company"

msgctxt "by"
msgid "by"
msgstr "by"

msgctxt "categories"
msgid "Categories"
msgstr "Categories"

msgctxt "categories_example"
msgid "Sardines in olive oil, Orange juice from concentrate"
msgstr "Sardines in olive oil, Orange juice from concentrate"

msgctxt "categories_note"
msgid "Indicate only the most specific category. \"Parents\" categories will be automatically added."
msgstr "Indicate only the most specific category. \"Parents\" categories will be automatically added."

msgctxt "categories_p"
msgid "categories"
msgstr "categories"

msgctxt "categories_products"
msgid "Products from the %s category"
msgstr "Products from the %s category"

msgctxt "categories_s"
msgid "category"
msgstr "category"

msgctxt "categories_tagsinput"
msgid "add a category"
msgstr "add a category"

msgctxt "categories_without_products"
msgid "Products not from the %s category"
msgstr "Products not from the %s category"

msgctxt "change_fields"
msgid "Data"
msgstr "Data"

msgctxt "change_nutriments"
msgid "Nutriments"
msgstr "Nutriments"

msgctxt "change_selected_images"
msgid "Selected images"
msgstr "Selected images"

msgctxt "change_uploaded_images"
msgid "Uploaded images"
msgstr "Uploaded images"

msgctxt "checkers_p"
msgid "checkers"
msgstr "checkers"

msgctxt "checkers_s"
msgid "checker"
msgstr "checker"

msgctxt "cities_p"
msgid "packaging cities"
msgstr "packaging cities"

msgctxt "cities_products"
msgid "Products packaged in the city of %s"
msgstr "Products packaged in the city of %s"

msgctxt "cities_s"
msgid "packaging city"
msgstr "packaging city"

msgctxt "cities_without_products"
msgid "Products not packaged in the city of %s"
msgstr "Products not packaged in the city of %s"

msgctxt "codes_p"
msgid "Codes"
msgstr "Codes"

msgctxt "codes_s"
msgid "Code"
msgstr "Code"

msgctxt "completed_n_missions"
msgid "completed %d missions:"
msgstr "completed %d missions:"

msgctxt "connected_with_facebook"
msgid "You are connected with your Facebook account."
msgstr "You are connected with your Facebook account."

msgctxt "contributor_since"
msgid "Contributor since"
msgstr "Contributor since"

msgctxt "copy_data"
msgid "Copy data from current product to new product"
msgstr "Copy data from current product to new product"

msgctxt "correct_the_following_errors"
msgid "Please correct the following errors:"
msgstr "Please correct the following errors:"

msgctxt "correctors_p"
msgid "correctors"
msgstr "correctors"

msgctxt "correctors_s"
msgid "corrector"
msgstr "corrector"

msgctxt "countries"
msgid "Countries where sold"
msgstr "Countries where sold"

msgctxt "countries_note"
msgid "Countries where the product is widely available (not including stores specialising in foreign products)"
msgstr "Countries where the product is widely available (not including stores specialising in foreign products)"

msgctxt "countries_p"
msgid "countries"
msgstr "countries"

msgctxt "countries_products"
msgid "Products sold in %s"
msgstr "Products sold in %s"

msgctxt "countries_s"
msgid "country"
msgstr "country"

msgctxt "countries_without_products"
msgid "Products not sold in %s"
msgstr "Products not sold in %s"

msgctxt "data_source"
msgid "Data source"
msgstr "Data source"

msgctxt "data_sources_p"
msgid "data sources"
msgstr "data sources"

msgctxt "data_sources_s"
msgid "data source"
msgstr "data source"

msgctxt "debug_p"
msgid "debug"
msgstr "debug"

msgctxt "debug_s"
msgid "debug"
msgstr "debug"

msgctxt "delete_comment"
msgid "Reason for removal"
msgstr "Reason for removal"

msgctxt "delete_product"
msgid "Delete a product"
msgstr "Delete a product"

msgctxt "delete_product_page"
msgid "Delete the page"
msgstr "Delete the page"

msgctxt "delete_the_images"
msgid "Delete the images"
msgstr "Delete the images"

msgctxt "delete_user"
msgid "Delete a user"
msgstr "Delete a user"

msgctxt "delete_confirmation"
msgid "This will delete your user details and anonymise all of your contributions. Please re-enter your user name to confirm."
msgstr "This will delete your user details and anonymise all of your contributions. Please re-enter your user name to confirm."

msgctxt "danger_zone"
msgid "Danger Zone"
msgstr "Danger Zone"

msgctxt "diff_add"
msgid "Added:"
msgstr "Added:"

msgctxt "diff_change"
msgid "Changed:"
msgstr "Changed:"

msgctxt "diff_delete"
msgid "Deleted:"
msgstr "Deleted:"

msgctxt "donate"
msgid "Donate to Open Food Facts"
msgstr "Donate to Open Food Facts"

msgctxt "donate_link"
msgid "https://world.openfoodfacts.org/donate-to-open-food-facts"
msgstr "https://world.openfoodfacts.org/donate-to-open-food-facts"

msgctxt "ecological_data_table"
msgid "Ecological footprint"
msgstr "Ecological footprint"

msgctxt "ecological_data_table_note"
msgid "If the carbon footprint is specified on the label (rarely at this time), indicate it for the same quantity than the nutritional composition."
msgstr "If the carbon footprint is specified on the label (rarely at this time), indicate it for the same quantity than the nutritional composition."

msgctxt "edit"
msgid "edit"
msgstr "edit"

msgctxt "edit_comment"
msgid "Changes summary"
msgstr "Changes summary"

msgctxt "edit_product"
msgid "Edit a product"
msgstr "Edit a product"

msgctxt "edit_product_page"
msgid "Edit the page"
msgstr "Edit the page"

msgctxt "edit_profile"
msgid "Edit your public profile"
msgstr "Edit your public profile"

msgctxt "edit_profile_confirm"
msgid "Changes to your public profile have been saved."
msgstr "Changes to your public profile have been saved."

msgctxt "edit_profile_msg"
msgid "Information below is visible in your public profile."
msgstr "Information below is visible in your public profile."

msgctxt "edit_settings"
msgid "Change your account parameters"
msgstr "Change your account parameters"

msgctxt "edit_user"
msgid "Account parameters"
msgstr "Account parameters"

msgctxt "edit_user_display"
msgid "Account parameters"
msgstr "Account parameters"

msgctxt "edit_user_process"
msgid "Account parameters"
msgstr "Account parameters"

msgctxt "edit_user_result"
msgid "Your account parameters have been changed."
msgstr "Your account parameters have been changed."

msgctxt "editors_p"
msgid "editors"
msgstr "editors"

msgctxt "editors_s"
msgid "editor"
msgstr "editor"

msgctxt "email"
msgid "E-mail address"
msgstr "E-mail address"

msgctxt "emb_code_products"
msgid "Products packaged by the company with traceability code %s"
msgstr "Products packaged by the company with traceability code %s"

msgctxt "emb_code_p"
msgid "Traceability codes"
msgstr "Traceability codes"

msgctxt "emb_code_s"
msgid "Traceability code"
msgstr "Traceability code"

msgctxt "emb_codes"
msgid "Traceability code"
msgstr "Traceability code"

msgctxt "emb_codes_p"
msgid "traceability codes"
msgstr "traceability codes"

msgctxt "emb_codes_products"
msgid "Products with the traceability code %s"
msgstr "Products with the traceability code %s"

msgctxt "emb_codes_s"
msgid "traceability code"
msgstr "traceability code"

msgctxt "emb_codes_without_products"
msgid "Products without the traceability code %s"
msgstr "Products without the traceability code %s"

# Those are country specific codes. For European countries, you can change FR 62.448.034 CE to DE BY 718 EG (for instance)
msgctxt "emb_codes_example"
msgid "EMB 53062, FR 62.448.034 CE, 84 R 20, 33 RECOLTANT 522"
msgstr "EMB 53062, FR 62.448.034 CE, 84 R 20, 33 RECOLTANT 522"

msgctxt "emb_codes_note"
msgid "In Europe, the code is in an ellipse with the 2 country initials followed by a number and CE."
msgstr "In Europe, the code is in an ellipse with the 2 country initials followed by a number and CE."

msgctxt "entry_dates_p"
msgid "Entry dates"
msgstr "Entry dates"

msgctxt "entry_dates_s"
msgid "Entry date"
msgstr "Entry date"

msgctxt "error"
msgid "Error"
msgstr "Error"

msgctxt "error_bad_login_password"
msgid "Incorrect user name or password. <a href=\"/cgi/reset_password.pl\">Forgotten password?</a>"
msgstr "Incorrect user name or password. <a href=\"/cgi/reset_password.pl\">Forgotten password?</a>"

msgctxt "error_database"
msgid "An error occurred while reading the data, try to refresh the page."
msgstr "An error occurred while reading the data, try to refresh the page."

msgctxt "error_different_passwords"
msgid "The password and confirmation password are different."
msgstr "The password and confirmation password are different."

msgctxt "error_email_already_in_use"
msgid "The e-mail address is already used by another user. Maybe you already have an account? You can <a href=\"/cgi/reset_password.pl\">reset the password</a> of your other account."
msgstr "The e-mail address is already used by another user. Maybe you already have an account? You can <a href=\"/cgi/reset_password.pl\">reset the password</a> of your other account."

msgctxt "error_invalid_address"
msgid "Invalid address."
msgstr "Invalid address."

msgctxt "error_invalid_email"
msgid "Invalid e-mail address"
msgstr "Invalid e-mail address"

msgctxt "error_invalid_password"
msgid "The password needs to be at least 6 characters long."
msgstr "The password needs to be at least 6 characters long."

msgctxt "error_invalid_user"
msgid "Invalid user."
msgstr "Invalid user."

msgctxt "error_invalid_username"
msgid "The user name must contain only unaccented letters, digits and dashes."
msgstr "The user name must contain only unaccented letters, digits and dashes."

msgctxt "error_username_too_long"
msgid "The user name is too long (maximum 20 characters)."
msgstr "The user name is too long (maximum 20 characters)."

msgctxt "error_name_too_long"
msgid "The name is too long (maximum 60 characters)."
msgstr "The name is too long (maximum 60 characters)."

msgctxt "error_new_code_already_exists"
msgid "A product already exists with the new code"
msgstr "A product already exists with the new code"

msgctxt "error_no_name"
msgid "You need to enter a name or nickname."
msgstr "You need to enter a name or nickname."

msgctxt "error_no_permission"
msgid "Permission denied."
msgstr "Permission denied."

msgctxt "error_no_username"
msgid "You need to enter a user name"
msgstr "You need to enter a user name"

msgctxt "error_reset_already_connected"
msgid "You are already signed in."
msgstr "You are already signed in."

msgctxt "error_reset_invalid_token"
msgid "The reset password link is invalid or has expired."
msgstr "The reset password link is invalid or has expired."

msgctxt "error_reset_unknown_email"
msgid "There is no account with this email"
msgstr "There is no account with this email"

msgctxt "error_reset_unknown_id"
msgid "This username does not exist."
msgstr "This username does not exist."

msgctxt "error_username_not_available"
msgid "This username already exists, please choose another."
msgstr "This username already exists, please choose another."

msgctxt "example"
msgid "Example:"
msgstr "Example:"

msgctxt "examples"
msgid "Examples:"
msgstr "Examples:"

msgctxt "expiration_date"
msgid "Best before date"
msgstr "Best before date"

msgctxt "expiration_date_note"
msgid "The expiration date is a way to track product changes over time and to identify the most recent version."
msgstr "The expiration date is a way to track product changes over time and to identify the most recent version."

msgctxt "explore_products_by"
msgid "Explore products by..."
msgstr "Explore products by..."

msgctxt "facebook_locale"
msgid "en_US"
msgstr "en_US"

msgctxt "facebook_page"
msgid "https://www.facebook.com/OpenFoodFacts"
msgstr "https://www.facebook.com/OpenFoodFacts"

msgctxt "fixme_product"
msgid "If the data is incomplete or incorrect, you can complete or correct it by editing this page."
msgstr "If the data is incomplete or incorrect, you can complete or correct it by editing this page."

msgctxt "footer_and_the_facebook_group"
msgid "and the <a href=\"https://www.facebook.com/groups/openfoodfacts/\">Facebook group for contributors</a>"
msgstr "and the <a href=\"https://www.facebook.com/groups/openfoodfacts/\">Facebook group for contributors</a>"

msgctxt "footer_blog"
msgid "<<site_name>> blog"
msgstr "<<site_name>> blog"

# Do not translate
msgctxt "footer_blog_link"
msgid "https://blog.openfoodfacts.org/en/"
msgstr "https://blog.openfoodfacts.org/en/"

msgctxt "footer_code_of_conduct"
msgid "Code of conduct"
msgstr "Code of conduct"

# Do not translate without having the same exact string in the Tags template. Do not use spaces, special characters, only alphanumeric characters separated by hyphens
msgctxt "footer_code_of_conduct_link"
msgid "/code-of-conduct"
msgstr "/code-of-conduct"

msgctxt "footer_data"
msgid "Data, API and SDKs"
msgstr "Data, API and SDKs"

# Do not translate without having the same exact string in the Tags template. Do not use spaces, special characters, only alphanumeric characters separated by hyphens
msgctxt "footer_data_link"
msgid "/data"
msgstr "/data"

msgctxt "footer_discover_the_project"
msgid "Discover the project"
msgstr "Discover the project"

msgctxt "footer_faq"
msgid "Frequently asked questions"
msgstr "Frequently asked questions"

# Do not translate without having the same exact string in the Tags template. Do not use spaces, special characters, only alphanumeric characters separated by hyphens
msgctxt "footer_faq_link"
msgid "https://support.openfoodfacts.org/help/en-gb"
msgstr "https://support.openfoodfacts.org/help/en-gb"

msgctxt "footer_translators"
msgid "Translators"
msgstr "Translators"

# Do not translate
msgctxt "footer_translators_link"
msgid "/cgi/top_translators.pl"
msgstr "/cgi/top_translators.pl"

msgctxt "footer_follow_us"
msgid "Follow us on <a href=\"https://twitter.com/openfoodfacts\">Twitter</a>,\n"
"<a href=\"https://www.facebook.com/OpenFoodFacts\">Facebook</a> and\n"
"<a href=\"https://www.instagram.com/open.food.facts/\">Instagram</a>\n"
msgstr "Follow us on <a href=\"https://twitter.com/openfoodfacts\">Twitter</a>,\n"
"<a href=\"https://www.facebook.com/OpenFoodFacts\">Facebook</a> and\n"
"<a href=\"https://www.instagram.com/open.food.facts/\">Instagram</a>\n"

msgctxt "footer_install_the_app"
msgid "Install the app"
msgstr "Install the app"

msgctxt "footer_join_the_community"
msgid "Join the community"
msgstr "Join the community"

msgctxt "footer_join_us_on"
msgid "Join us on %s:"
msgstr "Join us on %s:"

msgctxt "footer_legal"
msgid "Legal"
msgstr "Legal"

# Do not translate without having the same exact string in the Tags template. Do not use spaces, special characters, only alphanumeric characters separated by hyphens
msgctxt "footer_legal_link"
msgid "/legal"
msgstr "/legal"

msgctxt "footer_press"
msgid "Press"
msgstr "Press"

# Do not translate without having the same exact string in the Tags template. Do not use spaces, special characters, only alphanumeric characters separated by hyphens
msgctxt "footer_press_link"
msgid "/press"
msgstr "/press"

msgctxt "footer_tagline"
msgid "A collaborative, free and open database of food products from around the world."
msgstr "A collaborative, free and open database of food products from around the world."

msgctxt "footer_terms"
msgid "Terms of use"
msgstr "Terms of use"

# Do not translate without having the same exact string in the Tags template. Do not use spaces, special characters, only alphanumeric characters separated by hyphens
msgctxt "footer_terms_link"
msgid "/terms-of-use"
msgstr "/terms-of-use"

msgctxt "footer_who_we_are"
msgid "Who we are"
msgstr "Who we are"

# Do not translate without having the same exact string in the Tags template. Do not use spaces, special characters, only alphanumeric characters separated by hyphens
msgctxt "footer_who_we_are_link"
msgid "/who-we-are"
msgstr "/who-we-are"

msgctxt "footer_wiki"
msgid "<<site_name>> wiki (en)"
msgstr "<<site_name>> wiki (en)"

# Do not translate
msgctxt "footer_wiki_link"
msgid "https://wiki.openfoodfacts.org"
msgstr "https://wiki.openfoodfacts.org"

# Do not translate Open Beauty Facts but do translate Cosmetics
msgctxt "footer_obf"
msgid "Open Beauty Facts - Cosmetics"
msgstr "Open Beauty Facts - Cosmetics"

msgctxt "footer_obf_link"
msgid "https://world.openbeautyfacts.org"
msgstr "https://world.openbeautyfacts.org"

msgctxt "for"
msgid "for"
msgstr "for"

msgctxt "front_alt"
msgid "Product"
msgstr "Product"

msgctxt "generic_name"
msgid "Common name"
msgstr "Common name"

msgctxt "generic_name_example"
msgid "Chocolate bar with milk and hazelnuts"
msgstr "Chocolate bar with milk and hazelnuts"

msgctxt "goodbye"
msgid "See you soon!"
msgstr "See you soon!"

msgctxt "graph_count"
msgid "%d products match the search criteria, of which %i products have defined values for the graph's axis."
msgstr "%d products match the search criteria, of which %i products have defined values for the graph's axis."

msgctxt "graph_title"
msgid "Graph title"
msgstr "Graph title"

msgctxt "graphs_and_maps"
msgid "Graphs and maps"
msgstr "Graphs and maps"

msgctxt "hello"
msgid "Hello"
msgstr "Hello"

msgctxt "high"
msgid "high"
msgstr "high"

msgctxt "high_quantity"
msgid "high quantity"
msgstr "high quantity"

msgctxt "history"
msgid "Changes history"
msgstr "Changes history"

msgctxt "image_front"
msgid "Front picture"
msgstr "Front picture"

msgctxt "image_ingredients"
msgid "Ingredients picture"
msgstr "Ingredients picture"

msgctxt "image_ingredients_note"
msgid "If the picture is neat enough, the ingredients can be extracted automatically"
msgstr "If the picture is neat enough, the ingredients can be extracted automatically"

msgctxt "image_nutrition"
msgid "Nutrition facts picture"
msgstr "Nutrition facts picture"

msgctxt "image_upload_error_image_already_exists"
msgid "This picture has already been sent."
msgstr "This picture has already been sent."

msgctxt "image_upload_error_image_too_small"
msgid "The picture is too small. Please do not upload pictures found on the Internet and only send photos you have taken yourself."
msgstr "The picture is too small. Please do not upload pictures found on the Internet and only send photos you have taken yourself."

msgctxt "image_upload_error_no_barcode_found_in_image_long"
msgid "The barcode in the image could not be read, or the image contained no barcode.\n"
"You can try with another image, or directly enter the barcode."
msgstr "The barcode in the image could not be read, or the image contained no barcode.\n"
"You can try with another image, or directly enter the barcode."

msgctxt "image_upload_error_no_barcode_found_in_image_short"
msgid "No barcode found in the image."
msgstr "No barcode found in the image."

msgctxt "image_upload_error_no_barcode_specified_or_found"
msgid "No barcode specified or found in the image or filename."
msgstr "No barcode specified or found in the image or filename."

msgctxt "image_upload_error_could_not_read_image"
msgid "The image could not be read."
msgstr "The image could not be read."

msgctxt "image_upload_error_no_barcode_found_in_text"
msgid "You must enter the characters of the barcode or send a product image when the barcode is visible."
msgstr "You must enter the characters of the barcode or send a product image when the barcode is visible."

msgctxt "image_full_size"
msgid "Full size"
msgstr "Full size"

msgctxt "image_attribution_creativecommons"
msgid "This file was uploaded to product %s and is licensed under the %s license."
msgstr "This file was uploaded to product %s and is licensed under the %s license."

msgctxt "image_attribution_photographer"
msgid "Attribution: Photo by %s per %s"
msgstr "Attribution: Photo by %s per %s"

msgctxt "image_attribution_photographer_editor"
msgid "Attribution: Photo by %s with additional modifications by %s per %s"
msgstr "Attribution: Photo by %s with additional modifications by %s per %s"

msgctxt "image_original_link_text"
msgid "(Original Image)"
msgstr "(Original Image)"

msgctxt "image_attribution_link_title"
msgid "Photo detail and attribution information"
msgstr "Photo detail and attribution information"

msgctxt "invite_user"
msgid "Invite Users"
msgstr "Invite Users"

msgctxt "incomplete_products_you_added"
msgid "Products you added that need to be completed"
msgstr "Products you added that need to be completed"

msgctxt "informers_p"
msgid "informers"
msgstr "informers"

msgctxt "informers_s"
msgid "informers"
msgstr "informers"

msgctxt "ingredients"
msgid "Ingredients"
msgstr "Ingredients"

msgctxt "no_ingredient"
msgid "Ingredients are missing"
msgstr "Ingredients are missing"

msgctxt "one_ingredient"
msgid "1 ingredient"
msgstr "1 ingredient"

msgctxt "f_ingredients_with_number"
msgid "{number} ingredients"
msgstr "{number} ingredients"

msgctxt "ingredients_alt"
msgid "Ingredients"
msgstr "Ingredients"

msgctxt "ingredients_analysis_note"
msgid "Note: ingredients can be listed with many different names, please let us know if you think the analysis above is incorrect."
msgstr "Note: ingredients can be listed with many different names, please let us know if you think the analysis above is incorrect."

msgctxt "ingredients_from_or_that_may_be_from_palm_oil_p"
msgid "ingredients from or that may be from palm oil"
msgstr "ingredients from or that may be from palm oil"

msgctxt "ingredients_from_or_that_may_be_from_palm_oil_s"
msgid "ingredient from or that may be from palm oil"
msgstr "ingredient from or that may be from palm oil"

msgctxt "ingredients_from_palm_oil_p"
msgid "ingredients from palm oil"
msgstr "ingredients from palm oil"

msgctxt "ingredients_from_palm_oil_s"
msgid "ingredient from palm oil"
msgstr "ingredient from palm oil"

msgctxt "ingredients_n_p"
msgid "Numbers of ingredients"
msgstr "Numbers of ingredients"

msgctxt "ingredients_n_s"
msgid "Number of ingredients"
msgstr "Number of ingredients"

msgctxt "known_ingredients_n_s"
msgid "Number of recognized ingredients"
msgstr "Number of recognized ingredients"

msgctxt "unknown_ingredients_n_s"
msgid "Number of unrecognized ingredients"
msgstr "Number of unrecognized ingredients"

msgctxt "ingredients_p"
msgid "ingredients"
msgstr "ingredients"

msgctxt "ingredients_products"
msgid "Products that contain the ingredient %s"
msgstr "Products that contain the ingredient %s"

msgctxt "ingredients_s"
msgid "ingredient"
msgstr "ingredient"

msgctxt "ingredients_text"
msgid "Ingredients list"
msgstr "Ingredients list"

msgctxt "ingredients_text_display_note"
msgid "Ingredients are listed in order of importance (quantity)."
msgstr "Ingredients are listed in order of importance (quantity)."

msgctxt "ingredients_text_example"
msgid "Cereals 85.5% (_wheat_ flour, whole-_wheat_ flour 11%), malt extract, cocoa 4,8%, ascorbic acid"
msgstr "Cereals 85.5% (_wheat_ flour, whole-_wheat_ flour 11%), malt extract, cocoa 4,8%, ascorbic acid"

msgctxt "ingredients_text_note"
msgid "Keep the order, indicate the % when specified, separate with a comma or - , use ( ) for ingredients of an ingredient, surround allergens with _ e.g. _milk_"
msgstr "Keep the order, indicate the % when specified, separate with a comma or - , use ( ) for ingredients of an ingredient, surround allergens with _ e.g. _milk_"

msgctxt "ingredients_that_may_be_from_palm_oil_p"
msgid "ingredients that may be from palm oil"
msgstr "ingredients that may be from palm oil"

msgctxt "ingredients_that_may_be_from_palm_oil_s"
msgid "ingredient that may be from palm oil"
msgstr "ingredient that may be from palm oil"

msgctxt "ingredients_without_products"
msgid "Products that do not contain the ingredient %s"
msgstr "Products that do not contain the ingredient %s"

# Please change appstore_US.svg to appstore_XX.svg. check the url https://static.openfoodfacts.org/images/misc/appstore/black/appstore_XX.svg
msgctxt "ios_app_icon_url"
msgid "/images/misc/appstore/black/appstore_US.svg"
msgstr "/images/misc/appstore/black/appstore_US.svg"

msgctxt "ios_app_icon_alt_text"
msgid "Download on the App Store"
msgstr "Download on the App Store"

msgctxt "ios_app_link"
msgid "https://apps.apple.com/app/open-food-facts/id588797948"
msgstr "https://apps.apple.com/app/open-food-facts/id588797948"

msgctxt "known_nutrients_p"
msgid "known nutrients"
msgstr "known nutrients"

msgctxt "known_nutrients_s"
msgid "known nutrient"
msgstr "known nutrient"

msgctxt "labels"
msgid "Labels, certifications, awards"
msgstr "Labels, certifications, awards"

msgctxt "labels_example"
msgid "Organic"
msgstr "Organic"

msgctxt "labels_note"
msgid "Indicate only the most specific labels. \"Parents\" labels will be added automatically."
msgstr "Indicate only the most specific labels. \"Parents\" labels will be added automatically."

msgctxt "labels_p"
msgid "labels"
msgstr "labels"

msgctxt "labels_products"
msgid "Products that have the label %s"
msgstr "Products that have the label %s"

msgctxt "labels_s"
msgid "label"
msgstr "label"

msgctxt "labels_tagsinput"
msgid "add a label"
msgstr "add a label"

msgctxt "labels_without_products"
msgid "Products that do not have the label %s"
msgstr "Products that do not have the label %s"

msgctxt "lang"
msgid "Main language"
msgstr "Main language"

msgctxt "lang_note"
msgid "Language most present and most highlighted on the product"
msgstr "Language most present and most highlighted on the product"

msgctxt "language"
msgid "en-US"
msgstr "en-US"

msgctxt "languages_p"
msgid "languages"
msgstr "languages"

msgctxt "languages_s"
msgid "language"
msgstr "language"

msgctxt "last_edit_dates_p"
msgid "Last edit dates"
msgstr "Last edit dates"

msgctxt "last_edit_dates_s"
msgid "Last edit date"
msgstr "Last edit date"

msgctxt "last_image_dates_p"
msgid "Last picture dates"
msgstr "Last picture dates"

msgctxt "last_image_dates_s"
msgid "Last picture date"
msgstr "Last picture date"

msgctxt "licence_accept"
msgid "By adding information, data and/or images, you accept to place irrevocably your contribution under the <a href=\"https://opendatacommons.org/licenses/dbcl/1.0/\">Database Contents Licence 1.0</a> licence\n"
"for information and data, and under the <a href=\"https://creativecommons.org/licenses/by-sa/3.0/deed.en\">Creative Commons Attribution - ShareAlike 3.0</a> licence for images.\n"
"You accept to be credited by re-users by a link to the product your are contributing to."
msgstr "By adding information, data and/or images, you accept to place irrevocably your contribution under the <a href=\"https://opendatacommons.org/licenses/dbcl/1.0/\">Database Contents Licence 1.0</a> licence\n"
"for information and data, and under the <a href=\"https://creativecommons.org/licenses/by-sa/3.0/deed.en\">Creative Commons Attribution - ShareAlike 3.0</a> licence for images.\n"
"You accept to be credited by re-users by a link to the product your are contributing to."

msgctxt "link"
msgid "Link to the product page on the official site of the producer"
msgstr "Link to the product page on the official site of the producer"

msgctxt "list_of_x"
msgid "List of %s"
msgstr "List of %s"

msgctxt "loadmore"
msgid "Load more results"
msgstr "Load more results"

msgctxt "login_and_add_product"
msgid "Sign-in and add the product"
msgstr "Sign-in and add the product"

msgctxt "login_and_edit_product"
msgid "Sign-in and edit the product"
msgstr "Sign-in and edit the product"

msgctxt "login_create_your_account"
msgid "Create your account."
msgstr "Create your account."

msgctxt "login_not_registered_yet"
msgid "Not registered yet?"
msgstr "Not registered yet?"

msgctxt "login_register_title"
msgid "Sign-in"
msgstr "Sign in"

msgctxt "login_to_add_and_edit_products"
msgid "Sign-in to add or edit products."
msgstr "Sign-in to add or edit products."

msgctxt "login_to_add_products"
msgid "<p>Please sign-in to add or edit a product.</p>\n\n"
"<p>If you do not yet have an account on <<site_name>>, you can <a href=\"/cgi/user.pl\">register in 30 seconds</a>.</p>\n"
msgstr "<p>Please sign-in to add or edit a product.</p>\n\n"
"<p>If you do not yet have an account on <<site_name>>, you can <a href=\"/cgi/user.pl\">register in 30 seconds</a>.</p>\n"

msgctxt "login_username_email"
msgid "Username or e-mail address:"
msgstr "Username or e-mail address:"

msgctxt "low"
msgid "low"
msgstr "low"

msgctxt "low_quantity"
msgid "low quantity"
msgstr "low quantity"

msgctxt "manage_images"
msgid "Manage images"
msgstr "Manage images"

msgctxt "manage_images_info"
msgid "You can select one or more images and then:"
msgstr "You can select one or more images and then:"

msgctxt "manufacturing_places"
msgid "Manufacturing or processing places"
msgstr "Manufacturing or processing places"

msgctxt "manufacturing_places_example"
msgid "Montana, USA"
msgstr "Montana, USA"

msgctxt "manufacturing_places_p"
msgid "manufacturing or processing places"
msgstr "manufacturing or processing places"

msgctxt "manufacturing_places_products"
msgid "Products manufactured or processed in %s"
msgstr "Products manufactured or processed in %s"

msgctxt "manufacturing_places_s"
msgid "manufacturing or processing place"
msgstr "manufacturing or processing place"

msgctxt "manufacturing_places_tagsinput"
msgid "add a place"
msgstr "add a place"

msgctxt "manufacturing_places_without_products"
msgid "Products not manufactured or processed in %s"
msgstr "Products not manufactured or processed in %s"

msgctxt "map_count"
msgid "%d products match the search criteria, of which %i products have a known production place."
msgstr "%d products match the search criteria, of which %i products have a known production place."

msgctxt "map_title"
msgid "Map title"
msgstr "Map title"

msgctxt "menu"
msgid "Menu"
msgstr "Menu"

msgctxt "menu_add_a_product"
msgid "Add a product"
msgstr "Add a product"

# Do not translate without having the same exact string in the Tags template. Do not use spaces, special characters, only alphanumeric characters separated by hyphens
msgctxt "menu_add_a_product_link"
msgid "/add-a-product"
msgstr "/add-a-product"

msgctxt "menu_contribute"
msgid "Contribute"
msgstr "Contribute"

# Do not translate without having the same exact string in the Tags template. Do not use spaces, special characters, only alphanumeric characters separated by hyphens
msgctxt "menu_contribute_link"
msgid "/contribute"
msgstr "/contribute"

msgctxt "menu_discover"
msgid "Discover"
msgstr "Discover"

# Do not translate without having the same exact string in the Tags template. Do not use spaces, special characters, only alphanumeric characters separated by hyphens
msgctxt "menu_discover_link"
msgid "/discover"
msgstr "/discover"

msgctxt "mission_"
msgid "Mission: "
msgstr "Mission: "

msgctxt "mission_accomplished_by"
msgid "This mission has been completed by:"
msgstr "This mission has been completed by:"

msgctxt "mission_accomplished_by_n"
msgid "Completed by %d persons."
msgstr "Completed by %d persons."

msgctxt "mission_accomplished_by_nobody"
msgid "Be the first to complete this mission!"
msgstr "Be the first to complete this mission!"

msgctxt "mission_goal"
msgid "Goal:"
msgstr "Goal:"

msgctxt "missions"
msgid "Missions"
msgstr "Missions"

msgctxt "moderate"
msgid "moderate"
msgstr "moderate"

msgctxt "moderate_quantity"
msgid "moderate quantity"
msgstr "moderate quantity"

msgctxt "move_images_to_another_product"
msgid "Move the images to another product"
msgstr "Move the images to another product"

msgctxt "n_products"
msgid "%s products"
msgstr "%s products"

msgctxt "name"
msgid "Name"
msgstr "Name"

msgctxt "names"
msgid "Names"
msgstr "Names"

msgctxt "new_code"
msgid "If the barcode is not correct, please correct it here:"
msgstr "If the barcode is not correct, please correct it here:"

msgctxt "new_code_note"
msgid "For products without a barcode, an internal code is automatically set."
msgstr "For products without a barcode, an internal code is automatically set."

msgctxt "newsletter_description"
msgid "Subscribe to the newsletter (2 emails per month maximum)"
msgstr "Subscribe to the newsletter (2 emails per month maximum)"

msgctxt "subscribe_to_our_newsletter"
msgid "Subscribe to our newsletter"
msgstr "Subscribe to our newsletter"

msgctxt "next"
msgid "Next"
msgstr "Next"

msgctxt "no_barcode"
msgid "Product without barcode"
msgstr "Product without barcode"

msgctxt "no_nutrition_data"
msgid "Nutrition facts are not specified on the product."
msgstr "Nutrition facts are not specified on the product."

msgctxt "multiple_nutrition_data"
msgid "Multiple nutrition facts are specified on the product (e.g. with added water or milk)."
msgstr "Multiple nutrition facts are specified on the product (e.g. with added water or milk)."

msgctxt "multiple_nutrition_data_instructions"
msgid "Enter only the nutrition facts for the unprepared product, without added water or milk. If there are different products, enter nutrition facts for the first product listed."
msgstr "Enter only the nutrition facts for the unprepared product, without added water or milk. If there are different products, enter nutrition facts for the first product listed."

msgctxt "no_product_for_barcode"
msgid "No product listed for barcode %s."
msgstr "No product listed for barcode %s."

msgctxt "no_products"
msgid "No products."
msgstr "No products."

msgctxt "not_saved"
msgid "Error while saving, please retry."
msgstr "Error while saving, please retry."

msgctxt "number_of_additives"
msgid "Number of additives"
msgstr "Number of additives"

msgctxt "number_of_products"
msgid "Number of products"
msgstr "Number of products"

msgctxt "nutrient_in_quantity"
msgid "%s in %s"
msgstr "%s in %s"

msgctxt "nutrient_levels_info"
msgid "Nutrient levels for 100 g"
msgstr "Nutrient levels for 100 g"

# Do not translate without having the same exact string in the Tags template. Do not use spaces, special characters, only alphanumeric characters separated by hyphens
msgctxt "nutrient_levels_link"
msgid "/nutrient-levels"
msgstr "/nutrient-levels"

msgctxt "nutrient_levels_p"
msgid "nutrient levels"
msgstr "nutrient levels"

msgctxt "nutrient_levels_s"
msgid "nutrient level"
msgstr "nutrient level"

msgctxt "nutriments_p"
msgid "nutriments"
msgstr "nutriments"

msgctxt "nutriments_products"
msgid "Products that contain the nutriment %s"
msgstr "Products that contain the nutriment %s"

msgctxt "nutriments_s"
msgid "nutriment"
msgstr "nutriment"

msgctxt "nutriments_without_products"
msgid "Products that do not contain the nutriment %s"
msgstr "Products that do not contain the nutriment %s"

msgctxt "nutrition_alt"
msgid "Nutrition facts"
msgstr "Nutrition facts"

msgctxt "nutrition_data"
msgid "Nutrition facts"
msgstr "Nutrition facts"

msgctxt "nutrition_data_average"
msgid "Average nutrition facts for the %d products of the %s category for which nutrition facts are known (out of %d products)."
msgstr "Average nutrition facts for the %d products of the %s category for which nutrition facts are known (out of %d products)."

msgctxt "nutrition_data_compare_percent"
msgid "% of difference"
msgstr "% of difference"

msgctxt "nutrition_data_compare_value"
msgid "value for 100 g / 100 ml"
msgstr "value for 100 g / 100 ml"

msgctxt "nutrition_data_comparison_with_categories"
msgid "Comparison to average values of products in the same category:"
msgstr "Comparison to average values of products in the same category:"

msgctxt "nutrition_data_comparison_with_categories_note"
msgid "Please note: for each nutriment, the average is computed for products for which the nutriment quantity is known, not on all products of the category."
msgstr "Please note: for each nutriment, the average is computed for products for which the nutriment quantity is known, not on all products of the category."

msgctxt "nutrition_data_note"
msgid "If the picture is sufficiently sharp and level, nutrition facts can be automatically extracted from the picture."
msgstr "If the picture is sufficiently sharp and level, nutrition facts can be automatically extracted from the picture."

msgctxt "nutrition_data_per_10"
msgid "10th centile"
msgstr "10th centile"

msgctxt "nutrition_data_per_100g"
msgid "for 100 g / 100 ml"
msgstr "for 100 g / 100 ml"

msgctxt "nutrition_data_per_5"
msgid "5<sup>th</sup> centile"
msgstr "5<sup>th</sup> centile"

msgctxt "nutrition_data_per_50"
msgid "Median"
msgstr "Median"

msgctxt "nutrition_data_per_90"
msgid "90th centile"
msgstr "90th centile"

msgctxt "nutrition_data_per_95"
msgid "95<sup>th</sup> centile"
msgstr "95<sup>th</sup> centile"

msgctxt "nutrition_data_per_max"
msgid "Maximum"
msgstr "Maximum"

msgctxt "nutrition_data_per_mean"
msgid "Mean"
msgstr "Mean"

msgctxt "nutrition_data_per_min"
msgid "Minimum"
msgstr "Minimum"

msgctxt "nutrition_data_per_serving"
msgid "per serving"
msgstr "per serving"

msgctxt "nutrition_data_per_std"
msgid "Standard deviation"
msgstr "Standard deviation"

msgctxt "nutrition_data_table"
msgid "Nutrition facts"
msgstr "Nutrition facts"

msgctxt "nutrition_data_table_note"
msgid "The table lists by default nutriments that are often specified. Leave the field blank if it's not on the label.<br/>You can add extra nutriments (vitamins, minerals, cholesterol etc.)\n"
"by typing the first letters of their name in the last row of the table."
msgstr "The table lists by default nutriments that are often specified. Leave the field blank if it's not on the label.<br/>You can add extra nutriments (vitamins, minerals, cholesterol etc.)\n"
"by typing the first letters of their name in the last row of the table."

msgctxt "nutrition_data_table_asterisk"
msgid "Essential nutrients to calculate the Nutri-Score."
msgstr "Essential nutrients to calculate the Nutri-Score."

msgctxt "nutrition_grades_p"
msgid "Nutrition grades"
msgstr "Nutrition grades"

msgctxt "nutrition_grades_s"
msgid "Nutrition grade"
msgstr "Nutrition grade"

# Make sure the translated link works (eg that the image already exists in your language)
msgctxt "og_image_url"
msgid "https://static.openfoodfacts.org/images/logos/logo-vertical-white-social-media-preview.png"
msgstr "https://static.openfoodfacts.org/images/logos/logo-vertical-white-social-media-preview.png"

# Do not change the lang code if the blog doesn't exist in your language
msgctxt "on_the_blog_content"
msgid "<p>To learn more about <<site_name>>, visit <a href=\"https://blog.openfoodfacts.org/en/\">our blog</a>!</p>\n"
"<p>Recent news:</p>\n"
msgstr "<p>To learn more about <<site_name>>, visit <a href=\"https://blog.openfoodfacts.org/en/\">our blog</a>!</p>\n"
"<p>Recent news:</p>\n"

msgctxt "on_the_blog_title"
msgid "News"
msgstr "News"

msgctxt "openfoodhunt_points"
msgid "It's <a href=\"/open-food-hunt-2015\">Open Food Hunt</a> on <<site_name>> from Saturday February 21st 2015 to Sunday March 1st 2015! Contributors are awarded\n"
"Explorer points for products they add and Ambassador points for new contributors they recruit. Points are updated every 30 minutes."
msgstr "It's <a href=\"/open-food-hunt-2015\">Open Food Hunt</a> on <<site_name>> from Saturday February 21st 2015 to Sunday March 1st 2015! Contributors are awarded\n"
"Explorer points for products they add and Ambassador points for new contributors they recruit. Points are updated every 30 minutes."

msgctxt "or"
msgid "or:"
msgstr "or:"

msgctxt "origins"
msgid "Origin of ingredients"
msgstr "Origin of ingredients"

msgctxt "origins_example"
msgid "California, USA"
msgstr "California, USA"

msgctxt "origins_note_xxx"
msgid "Indicate the origin of ingredients"
msgstr "Indicate the origin of ingredients"

msgctxt "origins_p"
msgid "origins of ingredients"
msgstr "origins of ingredients"

msgctxt "origins_products"
msgid "Products with ingredients originating from %s"
msgstr "Products with ingredients originating from %s"

msgctxt "origins_s"
msgid "origin of ingredients"
msgstr "origin of ingredients"

msgctxt "origins_tagsinput"
msgid "add an origin"
msgstr "add an origin"

msgctxt "origins_without_products"
msgid "Products without ingredients originating from %s"
msgstr "Products without ingredients originating from %s"

msgctxt "packaging"
msgid "Packaging"
msgstr "Packaging"

msgctxt "packaging_example"
msgid "Fresh, Canned, Frozen, Bottle, Box, Glass, Plastic..."
msgstr "Fresh, Canned, Frozen, Bottle, Box, Glass, Plastic..."

msgctxt "packaging_note"
msgid "Packaging type, format, material"
msgstr "Packaging type, format, material"

msgctxt "packaging_p"
msgid "packaging"
msgstr "packaging"

msgctxt "packaging_products"
msgid "Products with a %s packaging"
msgstr "Products with a %s packaging"

msgctxt "packaging_s"
msgid "packaging"
msgstr "packaging"

msgctxt "packaging_tagsinput"
msgid "add a type, shape or material"
msgstr "add a type, shape or material"

msgctxt "packaging_without_products"
msgid "Products without a %s packaging"
msgstr "Products without a %s packaging"

msgctxt "page_x"
msgid "Page %d"
msgstr "Page %d"

msgctxt "page_x_out_of_y"
msgid "Page %d out of %d."
msgstr "Page %d out of %d."

msgctxt "pages"
msgid "Pages:"
msgstr "Pages:"

msgctxt "password"
msgid "Password"
msgstr "Password"

msgctxt "password_new"
msgid "New password"
msgstr "New password"

msgctxt "password_confirm"
msgid "Confirm password"
msgstr "Confirm password"

msgctxt "periods_after_opening"
msgid "Period of time after opening"
msgstr "Period of time after opening"

msgctxt "periods_after_opening_note"
msgid "Found in an open container logo with a number of months: e.g. 12 M"
msgstr "Found in an open container logo with a number of months: e.g. 12 M"

msgctxt "periods_after_opening_p"
msgid "Periods after opening"
msgstr "Periods after opening"

msgctxt "periods_after_opening_s"
msgid "Period after opening"
msgstr "Period after opening"

msgctxt "photographers_p"
msgid "photographers"
msgstr "photographers"

msgctxt "photographers_s"
msgid "photographer"
msgstr "photographer"

msgctxt "pnns_groups_1"
msgid "PNNS groups 1"
msgstr "PNNS groups 1"

msgctxt "pnns_groups_1_p"
msgid "PNNS groups 1"
msgstr "PNNS groups 1"

msgctxt "pnns_groups_1_s"
msgid "PNNS group 1"
msgstr "PNNS group 1"

msgctxt "pnns_groups_2"
msgid "PNNS groups 2"
msgstr "PNNS groups 2"

msgctxt "pnns_groups_2_p"
msgid "PNNS groups 2"
msgstr "PNNS groups 2"

msgctxt "pnns_groups_2_s"
msgid "PNNS group 2"
msgstr "PNNS group 2"

msgctxt "points_all_countries"
msgid "There are %d Explorers and %d Ambassadors."
msgstr "There are %d Explorers and %d Ambassadors."

msgctxt "points_all_users"
msgid "There are Explorers for %d countries and Ambassadors for %d countries."
msgstr "There are Explorers for %d countries and Ambassadors for %d countries."

msgctxt "points_country"
msgid "%s has %d Explorers and %d Ambassadors."
msgstr "%s has %d Explorers and %d Ambassadors."

msgctxt "points_ranking"
msgid "Ranking"
msgstr "Ranking"

msgctxt "points_ranking_users_and_countries"
msgid "Ranking of contributors and countries"
msgstr "Ranking of contributors and countries"

msgctxt "points_user"
msgid "%s is an Explorer for %d countries and an Ambassador for %d countries."
msgstr "%s is an Explorer for %d countries and an Ambassador for %d countries."

msgctxt "previous"
msgid "Previous"
msgstr "Previous"

msgctxt "product_add_nutrient"
msgid "Add a nutrient"
msgstr "Add a nutrient"

msgctxt "product_added"
msgid "Product added on"
msgstr "Product added on"

msgctxt "product_changes_saved"
msgid "Changes saved."
msgstr "Changes saved."

msgctxt "product_edit_you_contributed"
msgid "You just helped to improve the world largest open data database."
msgstr "You just helped to improve the world largest open data database."

msgctxt "product_edit_thank_you"
msgid "Thank you so much for joining us in our journey to data transparency!"
msgstr "Thank you so much for joining us in our journey to data transparency!"

msgctxt "product_characteristics"
msgid "Product characteristics"
msgstr "Product characteristics"

msgctxt "product_created"
msgid "Product created"
msgstr "Product created"

msgctxt "product_description"
msgid "Ingredients, allergens, additives, nutrition facts, labels, origin of ingredients and information on product %s"
msgstr "Ingredients, allergens, additives, nutrition facts, labels, origin of ingredients and information on product %s"

msgctxt "product_image"
msgid "Product picture"
msgstr "Product picture"

msgctxt "product_image_with_barcode"
msgid "Picture with barcode:"
msgstr "Picture with barcode:"

msgctxt "product_js_current_image"
msgid "Current image:"
msgstr "Current image:"

msgctxt "product_js_deleting_images"
msgid "Deleting images"
msgstr "Deleting images"

msgctxt "product_js_extract_ingredients"
msgid "Extract the ingredients from the picture"
msgstr "Extract the ingredients from the picture"

msgctxt "product_js_extracted_ingredients_nok"
msgid "Ingredients text could not be extracted. Try with a sharper image, with higher resolution or a better framing of the text."
msgstr "Ingredients text could not be extracted. Try with a sharper image, with higher resolution or a better framing of the text."

msgctxt "product_js_extracted_ingredients_ok"
msgid "Ingredients text has been extracted. Text recognition is not perfect, so please check the text below and correct errors if needed."
msgstr "Ingredients text has been extracted. Text recognition is not perfect, so please check the text below and correct errors if needed."

msgctxt "product_js_extracting_ingredients"
msgid "Extracting ingredients"
msgstr "Extracting ingredients"

msgctxt "product_js_image_normalize"
msgid "Normalize colors"
msgstr "Normalise colours"

msgctxt "product_js_image_open_full_size_image"
msgid "Open the picture in original size in a new windows"
msgstr "Open the picture in original size in a new windows"

msgctxt "product_js_image_received"
msgid "Image received"
msgstr "Image received"

msgctxt "product_js_image_rotate_and_crop"
msgid "Rotate the image if necessary, then click and drag to select the interesting zone:"
msgstr "Rotate the image if necessary, then click and drag to select the interesting zone:"

msgctxt "product_js_image_rotate_left"
msgid "Rotate left"
msgstr "Rotate left"

msgctxt "product_js_image_rotate_right"
msgid "Rotate right"
msgstr "Rotate right"

msgctxt "product_js_image_save"
msgid "Validate and/or resize image"
msgstr "Validate and/or resize image"

msgctxt "product_js_image_saved"
msgid "Image saved"
msgstr "Image saved"

msgctxt "product_js_image_saving"
msgid "Saving image"
msgstr "Saving image"

msgctxt "product_js_image_upload_error"
msgid "Error while uploading image"
msgstr "Error while uploading image"

msgctxt "product_js_image_white_magic"
msgid "Photo on white background: try to remove the background"
msgstr "Photo on white background: try to remove the background"

msgctxt "product_js_images_delete_error"
msgid "Errors while deleting images"
msgstr "Errors while deleting images"

msgctxt "product_js_images_deleted"
msgid "Images deleted"
msgstr "Images deleted"

msgctxt "product_js_images_move_error"
msgid "Errors while moving images"
msgstr "Errors while moving images"

msgctxt "product_js_images_moved"
msgid "Images moved"
msgstr "Images moved"

msgctxt "product_js_moving_images"
msgid "Moving images"
msgstr "Moving images"

msgctxt "product_js_upload_image"
msgid "Add a picture"
msgstr "Add a picture"

msgctxt "product_js_upload_image_note"
msgid "→ With Chrome, Firefox and Safari, you can select multiple pictures (product, ingredients, nutrition facts etc.) by clicking them while holding the Ctrl key pressed to add them all in one shot."
msgstr "→ With Chrome, Firefox and Safari, you can select multiple pictures (product, ingredients, nutrition facts etc.) by clicking them while holding the Ctrl key pressed to add them all in one shot."

msgctxt "product_js_uploading_image"
msgid "Uploading image"
msgstr "Uploading image"

msgctxt "product_last_edited"
msgid "Last edit of product page on"
msgstr "Last edit of product page on"

msgctxt "product_name"
msgid "Product name"
msgstr "Product name"

msgctxt "product_name_example"
msgid "Kinder Bueno White"
msgstr "Kinder Bueno White"

msgctxt "products"
msgid "products"
msgstr "products"

msgctxt "products_stats"
msgid "Evolution of the number of products on <<site_name>>"
msgstr "Evolution of the number of products on <<site_name>>"

msgctxt "products_stats_completed_t"
msgid "Products with complete information"
msgstr "Products with complete information"

msgctxt "products_stats_created_t"
msgid "Products"
msgstr "Products"

msgctxt "products_with_nutriments"
msgid "with nutrition facts"
msgstr "with nutrition facts"

msgctxt "products_you_edited"
msgid "Products you added or edited"
msgstr "Products you added or edited"

msgctxt "purchase_places"
msgid "City, state and country where purchased"
msgstr "City, state and country where purchased"

msgctxt "purchase_places_note"
msgid "Indicate where you bought or saw the product (at least the country)"
msgstr "Indicate where you bought or saw the product (at least the country)"

msgctxt "purchase_places_p"
msgid "purchase places"
msgstr "purchase places"

msgctxt "purchase_places_products"
msgid "Products sold in %s"
msgstr "Products sold in %s"

msgctxt "purchase_places_s"
msgid "purchase place"
msgstr "purchase place"

msgctxt "purchase_places_tagsinput"
msgid "add a place"
msgstr "add a place"

msgctxt "purchase_places_without_products"
msgid "Products not sold in %s"
msgstr "Products not sold in %s"

msgctxt "quantity"
msgid "Quantity"
msgstr "Quantity"

msgctxt "quantity_example"
msgid "2 l, 250 g, 1 kg, 25 cl, 6 fl oz, 1 pound"
msgstr "2 l, 250 g, 1 kg, 25 cl, 6 fl oz, 1 pound"

msgctxt "remember_me"
msgid "Remember me"
msgstr "Remember me"

msgctxt "remember_purchase_places_and_stores"
msgid "Remember the place of purchase and store for the next product adds"
msgstr "Remember the place of purchase and store for the next product adds"

msgctxt "reset_password"
msgid "Reset password"
msgstr "Reset password"

msgctxt "reset_password_email_body"
msgid "Hello <NAME>,\n\n"
"You asked for your password to be reset on https://openfoodfacts.org\n\n"
"for the username: <USERID>\n\n"
"To continue the password reset, click on the link below.\n"
"If you did not ask for the password reset, you can ignore this message.\n\n"
"<RESET_URL>\n\n"
"See you soon,\n\n"
"Stephane\n"
"https://openfoodfacts.org\n"
msgstr "Hello <NAME>,\n\n"
"You asked for your password to be reset on https://openfoodfacts.org\n\n"
"for the username: <USERID>\n\n"
"To continue the password reset, click on the link below.\n"
"If you did not ask for the password reset, you can ignore this message.\n\n"
"<RESET_URL>\n\n"
"See you soon,\n\n"
"Stephane\n"
"https://openfoodfacts.org\n"

msgctxt "reset_password_email_subject"
msgid "Reset of your password on <<site_name>>"
msgstr "Reset of your password on <<site_name>>"

msgctxt "reset_password_reset"
msgid "Your password has been changed. You can now log-in with this password."
msgstr "Your password has been changed. You can now log-in with this password."

msgctxt "reset_password_reset_msg"
msgid "Enter a new password."
msgstr "Enter a new password."

msgctxt "reset_password_send_email"
msgid "An email with a link to reset your password has been sent to the e-mail address associated with your account."
msgstr "An email with a link to reset your password has been sent to the e-mail address associated with your account."

msgctxt "reset_password_send_email_msg"
msgid "If you have forgotten your password, fill-in your username or e-mail address to receive instructions for resetting your password."
msgstr "If you have forgotten your password, fill-in your username or e-mail address to receive instructions for resetting your password."

msgctxt "risk_level"
msgid "Risk"
msgstr "Risk"

msgctxt "risk_level_0"
msgid "To be completed"
msgstr "To be completed"

msgctxt "risk_level_1"
msgid "Low risks"
msgstr "Low risks"

msgctxt "risk_level_2"
msgid "Moderate risks"
msgstr "Moderate risks"

msgctxt "risk_level_3"
msgid "High risks"
msgstr "High risks"

msgctxt "salt_equivalent"
msgid "salt equivalent"
msgstr "salt equivalent"

msgctxt "save"
msgid "Save"
msgstr "Save"

msgctxt "saved"
msgid "Saved."
msgstr "Saved."

msgctxt "saving"
msgid "Saving."
msgstr "Saving."

msgctxt "search"
msgid "Search"
msgstr "Search"

msgctxt "search_a_product_placeholder"
msgid "Search a product"
msgstr "Search for a product"

msgctxt "search_button"
msgid "Search"
msgstr "Search"

msgctxt "search_contains"
msgid "contains"
msgstr "contains"

msgctxt "search_criteria"
msgid "Select products with specific brands, categories, labels, origins of ingredients, manufacturing places etc."
msgstr "Select products with specific brands, categories, labels, origins of ingredients, manufacturing places etc."

msgctxt "search_description_opensearch"
msgid "Open Food Facts product search"
msgstr "Open Food Facts product search"

msgctxt "search_does_not_contain"
msgid "does not contain"
msgstr "does not contain"

msgctxt "search_download_button"
msgid "Download"
msgstr "Download"

msgctxt "search_download_choice"
msgid "Download results"
msgstr "Download results"

msgctxt "search_download_results"
msgid "Download results in XLSX or CSV format. Please note that for performance reasons, you can download up to 10.000 results only."
msgstr "Download results in XLSX or CSV format. Please note that for performance reasons, you can download up to 10.000 results only."

msgctxt "search_download_xlsx"
msgid "XLSX format"
msgstr "XLSX format"

msgctxt "search_download_xlsx_description"
msgid "Excel or LibreOffice"
msgstr "Excel or LibreOffice"

msgctxt "search_download_csv"
msgid "CSV format"
msgstr "CSV format"

msgctxt "search_download_csv_description"
msgid "Character set: Unicode (UTF-8) - Separator: tabulation (tab)"
msgstr "Character set: Unicode (UTF-8) - Separator: tabulation (tab)"

msgctxt "search_edit"
msgid "Change search criteria"
msgstr "Change search criteria"

msgctxt "search_generate_graph"
msgid "Generate graph"
msgstr "Generate graph"

msgctxt "search_generate_map"
msgid "Generate the map"
msgstr "Generate the map"

msgctxt "search_graph"
msgid "Graph"
msgstr "Graph"

msgctxt "search_graph_2_axis"
msgid "Scatter plot"
msgstr "Scatter plot"

msgctxt "search_graph_blog"
msgid "<p>→ learn more about <<site_name>> graphs: <a href=\"/graphs-in-3-clicks\">Graphs in 3 clicks</a> (blog).</p>"
msgstr "<p>→ learn more about <<site_name>> graphs: <a href=\"/graphs-in-3-clicks\">Graphs in 3 clicks</a> (blog).</p>"

msgctxt "search_graph_choice"
msgid "Results on a graph"
msgstr "Results on a graph"

msgctxt "search_graph_instructions"
msgid "Select what you want to graph on the horizontal axis to obtain a histogram, or select two axis to\n"
"get a cloud of products (scatter plot)."
msgstr "Select what you want to graph on the horizontal axis to obtain a histogram, or select two axis to\n"
"get a cloud of products (scatter plot)."

msgctxt "search_graph_link"
msgid "Permanent link to this graph, shareable by e-mail and on social networks"
msgstr "Permanent link to this graph, shareable by e-mail and on social networks"

msgctxt "search_graph_note"
msgid "The graph will show only products for which displayed values are known."
msgstr "The graph will show only products for which displayed values are known."

msgctxt "search_graph_title"
msgid "Display results on a graph"
msgstr "Display results on a graph"

msgctxt "search_graph_warning"
msgid "Note: this is a user generated graph. The title, represented products and axis of visualization have been chosen by the author of the graph."
msgstr "Note: this is a user generated graph. The title, represented products and axis of visualization have been chosen by the author of the graph."

msgctxt "search_indifferent"
msgid "Indifferent"
msgstr "Indifferent"

msgctxt "search_ingredients"
msgid "Ingredients"
msgstr "Ingredients"

msgctxt "search_link"
msgid "Permanent link to these results, shareable by e-mail and on social networks"
msgstr "Permanent link to these results, shareable by e-mail and on social networks"

msgctxt "search_list_choice"
msgid "Results in a list of products"
msgstr "Results in a list of products"

msgctxt "search_map"
msgid "Map"
msgstr "Map"

msgctxt "search_map_choice"
msgid "Results on a map"
msgstr "Results on a map"

msgctxt "search_map_link"
msgid "Permanent link to this map, shareable by e-mail and on social networks"
msgstr "Permanent link to this map, shareable by e-mail and on social networks"

msgctxt "search_map_note"
msgid "The map will show only products for which the production place is known."
msgstr "The map will show only products for which the production place is known."

msgctxt "search_map_title"
msgid "Display results on a map"
msgstr "Display results on a map"

msgctxt "search_nutriment"
msgid "choose a nutriment..."
msgstr "choose a nutriment..."

msgctxt "search_nutriments"
msgid "Nutriments"
msgstr "Nutriments"

msgctxt "search_or"
msgid "or"
msgstr "or"

msgctxt "search_page_size"
msgid "Results per page"
msgstr "Results per page"

msgctxt "search_products"
msgid "Products search"
msgstr "Products search"

msgctxt "search_results"
msgid "Search results"
msgstr "Search results"

msgctxt "search_series"
msgid "Use a different color for the following products:"
msgstr "Use a different colour for the following products:"

msgctxt "search_series_default"
msgid "Other products"
msgstr "Other products"

msgctxt "search_series_fairtrade"
msgid "Fair trade"
msgstr "Fair trade"

msgctxt "search_series_fairtrade_label"
msgid "fair-trade"
msgstr "fair-trade"

msgctxt "search_series_nutrition_grades"
msgid "Use nutrition grades colors"
msgstr "Use nutrition grades colours"

msgctxt "search_series_organic"
msgid "Organic"
msgstr "Organic"

msgctxt "search_series_organic_label"
msgid "organic"
msgstr "organic"

msgctxt "search_series_with_sweeteners"
msgid "With sweeteners"
msgstr "With sweeteners"

msgctxt "search_tag"
msgid "choose a criterion..."
msgstr "choose a criterion..."

msgctxt "search_tags"
msgid "Criteria"
msgstr "Criteria"

msgctxt "search_terms"
msgid "Search terms"
msgstr "Search terms"

msgctxt "search_terms_note"
msgid "Search for words present in the product name, generic name, brands, categories, origins and labels"
msgstr "Search for words present in the product name, generic name, brands, categories, origins and labels"

msgctxt "search_title"
msgid "Search a product, brand, ingredient, nutriment etc."
msgstr "Search a product, brand, ingredient, nutriment etc."

msgctxt "search_title_graph"
msgid "Results graph"
msgstr "Results graph"

msgctxt "search_title_map"
msgid "Results map"
msgstr "Results map"

msgctxt "search_tools"
msgid "Search tools"
msgstr "Search tools"

msgctxt "search_value"
msgid "value"
msgstr "value"

msgctxt "search_with"
msgid "With"
msgstr "With"

msgctxt "search_without"
msgid "Without"
msgstr "Without"

msgctxt "see_product_page"
msgid "See the product page"
msgstr "See the product page"

msgctxt "re_edit_product_page"
msgid "Edit the product again"
msgstr "Edit the product again"

msgctxt "select_country"
msgid "Country"
msgstr "Country"

msgctxt "select_lang"
msgid "Language"
msgstr "Languages"

msgctxt "send_image"
msgid "Send a picture..."
msgstr "Send a picture..."

msgctxt "send_image_error"
msgid "Upload error"
msgstr "Upload error"

msgctxt "sending_image"
msgid "Sending image"
msgstr "Sending image"

msgctxt "serving_size"
msgid "Serving size"
msgstr "Serving size"

msgctxt "serving_size_prepared"
msgid "Prepared serving size"
msgstr "Prepared serving size"

msgctxt "serving_size_example"
msgid "60 g, 12 oz, 20cl, 2 fl oz"
msgstr "60 g, 12 oz, 20cl, 2 fl oz"

msgctxt "serving_size_note"
msgid "If the nutrition facts table contains values for the prepared product, indicate the total serving size of the prepared product (including added water or milk)."
msgstr "If the nutrition facts table contains values for the prepared product, indicate the total serving size of the prepared product (including added water or milk)."

msgctxt "serving_too_small_for_nutrition_analysis"
msgid "Serving size is too small (5 g / 5 ml or less) to calculate 100 g / 100 ml values and perform any further nutritional analysis"
msgstr "Serving size is too small (5 g / 5 ml or less) to calculate 100 g / 100 ml values and perform any further nutritional analysis"

msgctxt "session_title"
msgid "Sign-in"
msgstr "Sign in"

msgctxt "share"
msgid "Share"
msgstr "Share"

msgctxt "show_category_stats"
msgid "Show detailed stats"
msgstr "Show detailed stats"

msgctxt "show_category_stats_details"
msgid "standard deviation, minimum, maximum, 10th and 90th percentiles"
msgstr "standard deviation, minimum, maximum, 10th and 90th percentiles"

msgctxt "signin_before_submit"
msgid "If you already have an account on <SITE>, please sign-in before filling this form."
msgstr "If you already have an account on <SITE>, please sign-in before filling this form."

msgctxt "signout"
msgid "Sign-out"
msgstr "Sign-out"

msgctxt "site_description"
msgid "A collaborative, free and open database of ingredients, nutrition facts and information on food products from around the world"
msgstr "A collaborative, free and open database of ingredients, nutrition facts and information on food products from around the world"

msgctxt "site_name"
msgid "Open Food Facts"
msgstr "Open Food Facts"

msgctxt "logo_site_name"
msgid "Open Food Facts logo"
msgstr "Open Food Facts logo"

msgctxt "sort_by"
msgid "Sort by"
msgstr "Sort by"

msgctxt "sort_completeness"
msgid "Completeness"
msgstr "Completeness"

msgctxt "sort_created_t"
msgid "Add date"
msgstr "Add date"

msgctxt "sort_modified_t"
msgid "Edit date"
msgstr "Edit date"

msgctxt "sort_popularity"
msgid "Popularity"
msgstr "Popularity"

msgctxt "sort_product_name"
msgid "Product name"
msgstr "Product name"

msgctxt "state"
msgid "State"
msgstr "State"

msgctxt "states_p"
msgid "states"
msgstr "states"

msgctxt "states_s"
msgid "state"
msgstr "state"

msgctxt "stores"
msgid "Stores"
msgstr "Stores"

msgctxt "stores_note"
msgid "Name of the shop or supermarket chain"
msgstr "Name of the shop or supermarket chain"

msgctxt "stores_p"
msgid "stores"
msgstr "stores"

msgctxt "stores_products"
msgid "Products sold at %s"
msgstr "Products sold at %s"

msgctxt "stores_s"
msgid "store"
msgstr "store"

msgctxt "stores_tagsinput"
msgid "add a store"
msgstr "add a store"

msgctxt "stores_without_products"
msgid "Products not bought at %s"
msgstr "Products not bought at %s"

msgctxt "subscribe"
msgid "Subscribe"
msgstr "Subscribe"

msgctxt "tag_belongs_to"
msgid "Belongs to:"
msgstr "Belongs to:"

msgctxt "tag_contains"
msgid "Contains:"
msgstr "Contains:"

msgctxt "tag_weblinks"
msgid "Weblinks"
msgstr "Weblinks"

msgctxt "tagstable_filtered"
msgid "out of _MAX_"
msgstr "out of _MAX_"

msgctxt "tagstable_search"
msgid "Search:"
msgstr "Search:"

# This is linked to a unit test
msgctxt "traces"
msgid "Traces"
msgstr "Traces"

msgctxt "traces_example"
msgid "Milk, Gluten, Nuts"
msgstr "Milk, Gluten, Nuts"

msgctxt "traces_note"
msgid "Indicate ingredients from mentions like \"May contain traces of\", \"Made in a factory that also uses\" etc."
msgstr "Indicate ingredients from mentions like \"May contain traces of\", \"Made in a factory that also uses\" etc."

msgctxt "traces_p"
msgid "traces"
msgstr "traces"

msgctxt "traces_s"
msgid "trace"
msgstr "trace"

msgctxt "twitter"
msgid "Twitter username (optional)"
msgstr "Twitter username (optional)"

msgctxt "twitter_account"
msgid "OpenFoodFacts"
msgstr "OpenFoodFacts"

msgctxt "unknown"
msgid "Unknown"
msgstr "Unknown"

msgctxt "unknown_nutrients_p"
msgid "unknown nutrients"
msgstr "unknown nutrients"

msgctxt "unknown_nutrients_s"
msgid "unknown nutrient"
msgstr "unknown nutrient"

msgctxt "unsubscribe"
msgid "Unsubscribe"
msgstr "Unsubscribe"

msgctxt "unsubscribe_info"
msgid "You can unsubscribe from the lists at any time."
msgstr "You can unsubscribe from the lists at any time."

msgctxt "userid_or_email"
msgid "Username or e-mail address: "
msgstr "Username or e-mail address: "

msgctxt "username"
msgid "User name"
msgstr "User name"

msgctxt "username_info"
msgid "(non-accented letters, digits and/or dashes)"
msgstr "(non-accented letters, digits and/or dashes)"

msgctxt "username_or_email"
msgid "Username or email address"
msgstr "Username or email address"

msgctxt "users_add_products"
msgid "Products that were added by the user %s"
msgstr "Products that were added by the user %s"

msgctxt "users_add_without_products"
msgid "Products that were not added by the user %s"
msgstr "Products that were not added by the user %s"

msgctxt "users_edit_products"
msgid "Products that were edited by the user %s"
msgstr "Products that were edited by the user %s"

msgctxt "users_edit_without_products"
msgid "Products that were not edited by the user %s"
msgstr "Products that were not edited by the user %s"

msgctxt "users_p"
msgid "contributors"
msgstr "contributors"

msgctxt "users_products"
msgid "Products added by %s"
msgstr "Products added by %s"

msgctxt "users_s"
msgid "contributor"
msgstr "contributor"

msgctxt "users_without_products"
msgid "Products not added by %s"
msgstr "Products not added by %s"

msgctxt "video_tutorials"
msgid "Video Tutorials"
msgstr "Video Tutorials"

msgctxt "view"
msgid "view"
msgstr "view"

msgctxt "view_list_for_products_from_the_entire_world"
msgid "View the list for matching products from the entire world"
msgstr "View the list for matching products from the entire world"

msgctxt "view_products_from_the_entire_world"
msgid "View matching products from the entire world"
msgstr "View matching products from the entire world"

msgctxt "view_results_from_the_entire_world"
msgid "View results from the entire world"
msgstr "View results from the entire world"

msgctxt "warning_3rd_party_content"
msgid "Information and data must come from the product package and label (and not from other sites or the manufacturer's site), and you must have taken the pictures yourself.<br/>\n"
"→ <a href=\"https://support.openfoodfacts.org/help/en-gb/9/27\">Why it matters</a>"
msgstr "Information and data must come from the product package and label (and not from other sites or the manufacturer's site), and you must have taken the pictures yourself.<br/>\n"
"→ <a href=\"https://support.openfoodfacts.org/help/en-gb/9/27\">Why it matters</a>"

msgctxt "website"
msgid "Site or blog address"
msgstr "Site or blog address"

# Please change English.svg to French.svg or German.svg… Check the url https://static.openfoodfacts.org/images/misc/microsoft/XXXX.svg
msgctxt "windows_phone_app_icon_url"
msgid "/images/misc/microsoft/English.svg"
msgstr "/images/misc/microsoft/English.svg"

msgctxt "windows_phone_app_icon_alt_text"
msgid "Get it from Microsoft"
msgstr "Get it from Microsoft"

# Please change en-us to fr-fr, pt-br or de-ch…Check the URL !
msgctxt "windows_phone_app_link"
msgid "https://apps.microsoft.com/store/detail/open-food-facts-scan-to-get-nutriscore-ecoscore-and-more/XP8LT18SRPKLRG"
msgstr "https://apps.microsoft.com/store/detail/open-food-facts-scan-to-get-nutriscore-ecoscore-and-more/XP8LT18SRPKLRG"

msgctxt "you_are_connected_as_x"
msgid "You are connected as %s."
msgstr "You are connected as %s."

msgctxt "product_js_unselect_image"
msgid "Unselect image"
msgstr "Unselect image"

msgctxt "product_js_unselecting_image"
msgid "Unselecting image."
msgstr "Unselecting image."

msgctxt "product_js_unselected_image_ok"
msgid "Unselected image."
msgstr "Unselected image."

msgctxt "product_js_unselected_image_nok"
msgid "Error while unselecting image."
msgstr "Error while unselecting image."

msgctxt "product_js_zoom_on_wheel"
msgid "Enable zooming with the mouse wheel."
msgstr "Enable zooming with the mouse wheel."

msgctxt "product_js_use_low_res_images"
msgid "Load lower resolution images (for slow connections)"
msgstr "Load lower resolution images (for slow connections)"

msgctxt "protected_image_message"
msgid "An image has been sent by the manufacturer. If you think it is incorrect or not up-to-date, please contact us."
msgstr ""

msgctxt "nutrition_grade_fr_nutriments_estimated_warning"
msgid "Warning: the nutrition facts are not specified. They have been estimated from the list of ingredients."
msgstr "Warning: the nutrition facts are not specified. They have been estimated from the list of ingredients."

msgctxt "nutrition_grade_fr_fiber_warning"
msgid "Warning: the amount of fiber is not specified, their possible positive contribution to the grade could not be taken into account."
msgstr "Warning: the amount of fiber is not specified, their possible positive contribution to the grade could not be taken into account."

msgctxt "nutrition_grade_fr_fiber_and_fruits_vegetables_nuts_warning"
msgid "Warning: the amounts of fiber and of fruits, vegetables and nuts are not specified, their possible positive contribution to the grade could not be taken into account."
msgstr "Warning: the amounts of fiber and of fruits, vegetables and nuts are not specified, their possible positive contribution to the grade could not be taken into account."

msgctxt "nutrition_grade_fr_no_fruits_vegetables_nuts_warning"
msgid "Warning: the amount of fruits, vegetables and nuts is not specified, their possible positive contribution to the grade could not be taken into account."
msgstr "Warning: the amount of fruits, vegetables and nuts is not specified, their possible positive contribution to the grade could not be taken into account."

msgctxt "nutrition_grade_fr_fruits_vegetables_nuts_estimate_warning"
msgid "Warning: the amount of fruits, vegetables and nuts is not specified on the label, it was manually estimated from the list of ingredients: %d"
msgstr "Warning: the amount of fruits, vegetables and nuts is not specified on the label, it was manually estimated from the list of ingredients: %d"

msgctxt "nutrition_grade_fr_fruits_vegetables_nuts_from_category_warning"
msgid "Warning: the amount of fruits, vegetables and nuts is not specified on the label, it was estimated from the category (%s) of the product: %d"
msgstr "Warning: the amount of fruits, vegetables and nuts is not specified on the label, it was estimated from the category (%s) of the product: %d"

msgctxt "nutrition_grade_fr_fruits_vegetables_nuts_estimate_from_ingredients_warning"
msgid "Warning: the amount of fruits, vegetables and nuts is not specified on the label, it was estimated from the list of ingredients: %d"
msgstr "Warning: the amount of fruits, vegetables and nuts is not specified on the label, it was estimated from the list of ingredients: %d"

msgctxt "nutrition_grade_fr_title"
msgid "NutriScore color nutrition grade"
msgstr "NutriScore color nutrition grade"

msgctxt "nutrition_grade_fr_formula"
msgid "How the color nutrition grade is computed"
msgstr "How the color nutrition grade is computed"

msgctxt "nutrition_grade_fr_alt"
msgid "NutriScore nutrition grade"
msgstr "NutriScore nutrition grade"

msgctxt "delete_product_page"
msgid "Delete the product page"
msgstr "Delete the product page"

msgctxt "deleting_product"
msgid "Deleting product"
msgstr "Deleting product"

msgctxt "has_deleted_product"
msgid "has deleted product"
msgstr "has deleted product"

msgctxt "delete_product_confirm"
msgid "Are you sure that you want to delete the page for this product?"
msgstr "Are you sure that you want to delete the page for this product?"

msgctxt "delete_user"
msgid "Delete the user"
msgstr "Delete the user"

msgctxt "sources_manufacturer"
msgid "Some of the data for this product has been provided directly by the manufacturer %s."
msgstr "Some of the data for this product has been provided directly by the manufacturer %s."

msgctxt "list_of_sources"
msgid "Some of the data and/or photos for this product come from those sources:"
msgstr "Some of the data and/or photos for this product come from those sources:"

msgctxt "warning_not_complete"
msgid "This product page is not complete. You can help to complete it by editing it and adding more data from the photos we have, or by taking more photos using the app for <a href=\"https://android.openfoodfacts.org\">Android</a> or <a href=\"https://ios.openfoodfacts.org\">iPhone/iPad</a>. Thank you!"
msgstr "This product page is not complete. You can help to complete it by editing it and adding more data from the photos we have, or by taking more photos using the app for <a href=\"https://android.openfoodfacts.org\">Android</a> or <a href=\"https://ios.openfoodfacts.org\">iPhone/iPad</a>. Thank you!"

msgctxt "title_separator"
msgid " - "
msgstr " - "

msgctxt "recent_changes"
msgid "Recent Changes"
msgstr "Recent Changes"

msgctxt "translators_title"
msgid "Our Translators"
msgstr "Our Translators"

msgctxt "translators_lead"
msgid "We would like to say THANK YOU to the awesome translators that make it possible to present Open Food Facts, Open Beauty Facts, and Open Pet Food Facts to you in all these different languages! <a href=\"https://translate.openfoodfacts.org/\">You can join us in this global effort: it doesn't require any technical knowledge.</a>"
msgstr "We would like to say THANK YOU to the awesome translators that make it possible to present Open Food Facts, Open Beauty Facts, and Open Pet Food Facts to you in all these different languages! <a href=\"https://translate.openfoodfacts.org/\">You can join us in this global effort: it doesn't require any technical knowledge.</a>"

msgctxt "translators_renewal_notice"
msgid "Please note that this table is refreshed nightly and might be out of date."
msgstr "Please note that this table is refreshed nightly and might be out of date."

msgctxt "translators_column_name"
msgid "Name"
msgstr "Name"

msgctxt "translators_column_translated_words"
msgid "Translated (Words)"
msgstr "Translated (Words)"

msgctxt "translators_column_target_words"
msgid "Target Words"
msgstr "Target Words"

msgctxt "translators_column_approved_words"
msgid "Approved (Words)"
msgstr "Approved (Words)"

msgctxt "translators_column_votes_made"
msgid "Votes Made"
msgstr "Votes Made"

msgctxt "minerals_p"
msgid "added minerals"
msgstr "added minerals"

msgctxt "minerals_s"
msgid "added mineral"
msgstr "added mineral"

msgctxt "vitamins_p"
msgid "added vitamins"
msgstr "added vitamins"

msgctxt "vitamins_s"
msgid "added vitamin"
msgstr "added vitamin"

msgctxt "amino_acids_p"
msgid "added amino acids"
msgstr "added amino acids"

msgctxt "amino_acids_s"
msgid "added amino acid"
msgstr "added amino acid"

msgctxt "nucleotides_p"
msgid "added nucleotides"
msgstr "added nucleotides"

msgctxt "nucleotides_s"
msgid "added nucleotide"
msgstr "added nucleotide"

msgctxt "other_nutritional_substances_p"
msgid "other nutritional substances added"
msgstr "other nutritional substances added"

msgctxt "other_nutritional_substances_s"
msgid "other nutritional substance added"
msgstr "other nutritional substance added"

msgctxt "product_as_sold"
msgid "As sold"
msgstr "As sold"

msgctxt "prepared_product"
msgid "Prepared"
msgstr "Prepared"

msgctxt "unit"
msgid "Unit"
msgstr "Unit"

msgctxt "nutrition_data_exists"
msgid "Nutrition facts are specified for the product as sold."
msgstr "Nutrition facts are specified for the product as sold."

msgctxt "nutrition_data_prepared_exists"
msgid "Nutrition facts are specified for the prepared product."
msgstr "Nutrition facts are specified for the prepared product."

msgctxt "nova_groups_s"
msgid "NOVA group"
msgstr "NOVA group"

msgctxt "nova_groups_p"
msgid "NOVA groups"
msgstr "NOVA groups"

# Title for the link to the explanation of what a NOVA Group is
msgctxt "nova_groups_info"
msgid "NOVA groups for food processing"
msgstr "NOVA groups for food processing"

msgctxt "footer_partners"
msgid "Partners"
msgstr "Partners"

# Do not translate without having the same exact string in the Tags template. Do not use spaces, special characters, only alphanumeric characters separated by hyphens
msgctxt "footer_partners_link"
msgid "/partners"
msgstr "/partners"

msgctxt "adults"
msgid "Adults"
msgstr "Adults"

msgctxt "adults_age"
msgid "18 to 64"
msgstr "18 to 64"

msgctxt "adults_description"
msgid "From 18 years up to and including 64 years of age"
msgstr "From 18 years up to and including 64 years of age"

msgctxt "elderly"
msgid "Elderly"
msgstr "Elderly"

msgctxt "elderly_age"
msgid "65+"
msgstr "65+"

msgctxt "elderly_description"
msgid "From 65 years of age and older"
msgstr "From 65 years of age and older"

msgctxt "adolescents"
msgid "Adolescents"
msgstr "Adolescents"

msgctxt "adolescents_age"
msgid "10 to 17"
msgstr "10 to 17"

msgctxt "adolescents_description"
msgid "From 10 years up to and including 17 years of age"
msgstr "From 10 years up to and including 17 years of age"

msgctxt "children"
msgid "Children"
msgstr "Children"

msgctxt "children_age"
msgid "3 to 9"
msgstr "3 to 9"

msgctxt "children_description"
msgid "From 36 months up to and including 9 years of age"
msgstr "From 36 months up to and including 9 years of age"

msgctxt "toddlers"
msgid "Toddlers"
msgstr "Toddlers"

msgctxt "toddlers_age"
msgid "1 to 2"
msgstr "1 to 2"

msgctxt "toddlers_description"
msgid "From 12 months up to and including 35 months of age"
msgstr "From 12 months up to and including 35 months of age"

msgctxt "infants"
msgid "Infants"
msgstr "Infants"

msgctxt "infants_age"
msgid "< 1"
msgstr "< 1"

msgctxt "infants_description"
msgid "From more than 12 weeks up to and including 11 months of age"
msgstr "From more than 12 weeks up to and including 11 months of age"

msgctxt "additives_efsa_evaluation"
msgid "EFSA evaluation"
msgstr "EFSA evaluation"

msgctxt "additives_efsa_evaluation_overexposure_risk_title"
msgid "Risk of overexposure"
msgstr "Risk of overexposure"

msgctxt "additives_efsa_evaluation_overexposure_risk_high"
msgid "The European Food Safety Authority (EFSA) has determined that some population groups have a high risk of reaching or exceeding the Acceptable Daily Intake (ADI) for <tag>."
msgstr "The European Food Safety Authority (EFSA) has determined that some population groups have a high risk of consuming too much <tag>."

msgctxt "additives_efsa_evaluation_overexposure_risk_moderate"
msgid "The European Food Safety Authority (EFSA) has determined that some population groups have a moderate risk of reaching or exceeding the Acceptable Daily Intake (ADI) for <tag>."
msgstr "The European Food Safety Authority (EFSA) has determined that some population groups have a moderate risk of reaching or exceeding the Acceptable Daily Intake (ADI) for <tag>."

msgctxt "additives_efsa_evaluation_overexposure_risk_description"
msgid "To evaluate your exposure to the <tag> food additive, you can browse our list of products that contain it. See the list of <nb_products> products with <tag> below."
msgstr "To evaluate your exposure to the <tag> food additive, you can browse our list of products that contain it. See the list of <nb_products> products with <tag> below."

msgctxt "additives_efsa_evaluation_overexposure_risk_products_link"
msgid "%d products with %s"
msgstr "%d products with %s"

msgctxt "additives_efsa_evaluation_overexposure_risk_no"
msgid "The European Food Safety Authority (EFSA) has determined that no population groups has more than 5% of members at risk of consuming more than the acceptable daily intake of <tag>."
msgstr "The European Food Safety Authority (EFSA) has determined that no population groups has more than 5% of members at risk of consuming more than the acceptable daily intake of <tag>."

msgctxt "additives_efsa_evaluation_overexposure_risk_icon_alt_high"
msgid "High risk of over exposure"
msgstr "High risk of over exposure"

msgctxt "additives_efsa_evaluation_overexposure_risk_icon_alt_moderate"
msgid "Moderate risk of over exposure"
msgstr "Moderate risk of over exposure"

msgctxt "additives_efsa_evaluation_overexposure_risk_icon_alt_no"
msgid "No or very low risk of over exposure"
msgstr "No or very low risk of over exposure"

msgctxt "additives_efsa_evaluation_exposure_greater_than_adi"
msgid "Risk of reaching or exceeding the acceptable daily intake (ADI)"
msgstr "Risk of reaching or exceeding the acceptable daily intake (ADI)"

msgctxt "additives_efsa_evaluation_exposure_greater_than_noael"
msgid "Risk of reaching exceeding the maximum dose without adverse effect (No observed adverse effect level - NOAEL)"
msgstr "Risk of reaching exceeding the maximum dose without adverse effect (No observed adverse effect level - NOAEL)"

msgctxt "additives_efsa_evaluation_exposure_mean_greater_than_adi"
msgid "Groups with more than 50% of members exceeding the acceptable daily intake (ADI)"
msgstr "Groups with more than 50% of members exceeding the acceptable daily intake (ADI)"

msgctxt "additives_efsa_evaluation_exposure_95th_greater_than_adi"
msgid "Groups with more than 5% of members exceeding the acceptable daily intake (ADI)"
msgstr "Groups with more than 5% of members exceeding the acceptable daily intake (ADI)"

msgctxt "additives_efsa_evaluation_exposure_mean_greater_than_noael"
msgid "Groups with more than 50% of members exceeding the maximum dose without adverse effect (No observed adverse effect level - NOAEL)"
msgstr "Groups with more than 50% of members exceeding the maximum dose without adverse effect (No observed adverse effect level - NOAEL)"

msgctxt "additives_efsa_evaluation_exposure_95th_greater_than_noael"
msgid "Groups with more than 5% of members exceeding the maximum dose without adverse effect (No observed adverse effect level - NOAEL)"
msgstr "Groups with more than 5% of members exceeding the maximum dose without adverse effect (No observed adverse effect level - NOAEL)"

msgctxt "exposure_title_95th"
msgid "Moderate risk"
msgstr "Moderate risk"

msgctxt "exposure_description_95th"
msgid "5% of people or more"
msgstr "5% of people or more"

msgctxt "exposure_title_mean"
msgid "High risk"
msgstr "High risk"

msgctxt "exposure_description_mean"
msgid "50% of people or more"
msgstr "50% of people or more"

msgctxt "wikipedia"
msgid "Wikipedia"
msgstr "Wikipedia"

msgctxt "additives_classes"
msgid "Functions"
msgstr "Functions"

msgctxt "photos_and_data_check"
msgid "Photos and data check"
msgstr "Photos and data check"

msgctxt "photos_and_data_check_description"
msgid "Product pages can be marked as checked by experienced contributors who verify that the most recent photos are selected and cropped, and that all the product data that can be inferred from the product photos has been filled and is correct."
msgstr "Product pages can be marked as checked by experienced contributors who verify that the most recent photos are selected and cropped, and that all the product data that can be inferred from the product photos has been filled and is correct."

msgctxt "photos_and_data_checked"
msgid "Photos and data checked"
msgstr "Photos and data checked"

msgctxt "i_checked_the_photos_and_data"
msgid "I checked the photos and data."
msgstr "I checked the photos and data."

msgctxt "i_checked_the_photos_and_data_again"
msgid "I checked the photos and data again."
msgstr "I checked the photos and data again."

msgctxt "last_check_dates_p"
msgid "Last check dates"
msgstr "Last check dates"

msgctxt "last_check_dates_s"
msgid "Last check date"
msgstr "Last check date"

msgctxt "product_last_checked"
msgid "Last check of product page on"
msgstr "Last check of product page on"

msgctxt "product_other_information"
msgid "Other information"
msgstr "Other information"

msgctxt "producer_version_id"
msgid "Producer version identifier"
msgstr "Producer version identifier"

msgctxt "producer_product_id"
msgid "Producer product identifier"
msgstr "Producer product identifier"

msgctxt "net_weight"
msgid "Net weight"
msgstr "Net weight"

msgctxt "drained_weight"
msgid "Drained weight"
msgstr "Drained weight"

msgctxt "volume"
msgid "Volume"
msgstr "Volume"

msgctxt "other_information"
msgid "Other information"
msgstr "Other information"

msgctxt "conservation_conditions"
msgid "Conservation conditions"
msgstr "Conservation conditions"

msgctxt "warning"
msgid "Warning"
msgstr "Warning"

msgctxt "preparation"
msgid "Preparation"
msgstr "Preparation"

msgctxt "recipe_idea"
msgid "Recipe idea"
msgstr "Recipe idea"

msgctxt "origin"
msgid "Origin of the product and/or its ingredients"
msgstr "Origin of the product and/or its ingredients"

msgctxt "origin_note"
msgid "Packaging mentions that indicate the manufacturing place and/or the origins of the ingredients"
msgstr "Packaging mentions that indicate the manufacturing place and/or the origins of the ingredients"

msgctxt "origin_example"
msgid "Made in France. Tomatoes from Italy. Origin of the rice: India, Thailand."
msgstr "Made in France. Tomatoes from Italy. Origin of the rice: India, Thailand."

msgctxt "customer_service"
msgid "Customer service"
msgstr "Customer service"

msgctxt "producer"
msgid "Producer"
msgstr "Producer"

msgctxt "recycling_instructions_to_recycle"
msgid "Recycling instructions - To recycle"
msgstr "Recycling instructions - To recycle"

msgctxt "recycling_instructions_to_discard"
msgid "Recycling instructions - To discard"
msgstr "Recycling instructions - To discard"

msgctxt "checkers_products"
msgid "Products checked by %s"
msgstr "Products checked by %s"

msgctxt "checkers_without_products"
msgid "Products not checked by %s"
msgstr "Products not checked by %s"

msgctxt "correctors_products"
msgid "Products corrected by %s"
msgstr "Products corrected by %s"

msgctxt "correctors_without_products"
msgid "Products not corrected by %s"
msgstr "Products not corrected by %s"

msgctxt "contributors_products"
msgid "Products added by %s"
msgstr "Products added by %s"

msgctxt "editors_products"
msgid "Products edited by %s"
msgstr "Products edited by %s"

msgctxt "editors_without_products"
msgid "Products not edited by %s"
msgstr "Products not edited by %s"

msgctxt "informers_products"
msgid "Products completed by %s"
msgstr "Products completed by %s"

msgctxt "informers_without_products"
msgid "Products not completed by %s"
msgstr "Products not completed by %s"

msgctxt "photographers_products"
msgid "Products photographed by %s"
msgstr "Products photographed by %s"

msgctxt "photographers_without_products"
msgid "Products not photographed by %s"
msgstr "Products not photographed by %s"

msgctxt "user_s_page"
msgid "%s's page"
msgstr "%s's page"

msgctxt "obsolete"
msgid "Product taken off the market"
msgstr "Product taken off the market"

msgctxt "obsolete_since_date"
msgid "Withdrawal date"
msgstr "Withdrawal date"

msgctxt "obsolete_since_date_note"
msgid "Format: YYYY-MM-DD or YYYY-MM or YYYY"
msgstr "Format: YYYY-MM-DD or YYYY-MM or YYYY"

msgctxt "obsolete_since_date_example"
msgid "2019-09-30 or 2019-09 or 2019"
msgstr "2019-09-30 or 2019-09 or 2019"

msgctxt "obsolete_warning"
msgid "Important note: this product is no longer sold. The data is kept for reference only. This product does not appear in regular searches and is not taken into account for statistics."
msgstr "Important note: this product is no longer sold. The data is kept for reference only. This product does not appear in regular searches and is not taken into account for statistics."

# This will be on a button and needs to be as short as possible
# So instead of something like "Install the mobile application"
# try to make it very short "Get the app" or "Install the app"
# Use infinitive instead of imperative
msgctxt "get_the_app"
msgid "Get the app"
msgstr "Get the app"

msgctxt "get_the_app_android"
msgid "Get the Android app"
msgstr "Get the Android app"

msgctxt "get_the_app_iphone"
msgid "Get the iPhone app"
msgstr "Get the iPhone app"

msgctxt "get_the_app_ipad"
msgid "Get the iPad app"
msgstr "Get the iPad app"

msgctxt "warning_gs1_company_prefix"
msgid "<em>Ambiguous barcode</em>: This product has a Restricted Circulation Number barcode for products within a company. This means that different producers and stores can use the same barcode for different products."
msgstr "<em>Ambiguous barcode</em>: This product has a Restricted Circulation Number barcode for products within a company. This means that different producers and stores can use the same barcode for different products."

msgctxt "environment_infocard"
msgid "Environment infocard"
msgstr "Environment infocard"

msgctxt "environment_infocard_note"
msgid "HTML code for the environment infocard in the mobile application"
msgstr "HTML code for the environment infocard in the mobile application"

msgctxt "environment_impact_level"
msgid "Environment impact level"
msgstr "Environment impact level"

msgctxt "environment_impact_level_example"
msgid "en:low, en:medium or en:high"
msgstr "en:low, en:medium or en:high"

msgctxt "carbon_impact_from_meat_or_fish"
msgid "Carbon impact from meat or fish"
msgstr "Carbon impact from meat or fish"

msgctxt "of_carbon_impact_from_meat_or_fish_for_whole_product"
msgid "of carbon emission from meat or fish for the whole product"
msgstr "of carbon emission from meat or fish for the whole product"

msgctxt "of_sustainable_daily_emissions_of_1_person"
msgid "of sustainable daily emissions of 1 person"
msgstr "of sustainable daily emissions of 1 person"

msgctxt "of_sustainable_weekly_emissions_of_1_person"
msgid "of sustainable weekly emissions of 1 person"
msgstr "of sustainable weekly emissions of 1 person"

msgctxt "for_one_serving"
msgid "for one serving"
msgstr "for one serving"

msgctxt "methodology"
msgid "Methodology"
msgstr "Methodology"

msgctxt "carbon_footprint_note_foodges_ademe"
msgid "Carbon emissions computations rely on the CO<sub>2</sub> per kg values from the FoodGES program by <a href=\"https://www.ademe.fr\">ADEME</a>."
msgstr "Carbon emissions computations rely on the CO<sub>2</sub> per kg values from the FoodGES program by <a href=\"https://www.ademe.fr\">ADEME</a>."

msgctxt "carbon_footprint_note_sustainable_annual_emissions"
msgid "Sustainable annual emissions: 2 tons of CO<sub>2</sub> equivalent per person to achieve the goals set in COP21."
msgstr "Sustainable annual emissions: 2 tons of CO<sub>2</sub> equivalent per person to achieve the goals set in COP21."

msgctxt "carbon_footprint_note_uncertainty"
msgid "Carbon footprint calculations have high uncertainty. Values should be looked at with caution and are more intended for relative comparison than as absolute values."
msgstr "Carbon footprint calculations have high uncertainty. Values should be looked at with caution and are more intended for relative comparison than as absolute values."

msgctxt "error_too_many_products_to_export"
msgid "Too many products (%d products, the limit is %d) to export, please download the <a href=\"/data\">complete database export</a> instead."
msgstr "Too many products (%d products, the limit is %d) to export, please download the <a href=\"/data\">complete database export</a> instead."

msgctxt "translate_taxonomy_to"
msgid "Help translate the %s to %s"
msgstr "Help translate the %s to %s"

msgctxt "translate_taxonomy_description"
msgid "You can suggest translations for the entries below that have not yet been translated to your language. The blue link and the black text (both in English) show respectively the non-localized product and the original entry incl. optional synonyms separated by commas. Enter the translation in the text field, incl. optional synonyms, and then click the Save button. Thank you!"
msgstr "You can suggest translations for the entries below that have not yet been translated to your language. The blue link and the black text (both in English) show respectively the non-localized product and the original entry incl. optional synonyms separated by commas. Enter the translation in the text field, incl. optional synonyms, and then click the Save button. Thank you!"

msgctxt "translate_taxonomy_add"
msgid "Show only entries without pending translations."
msgstr "Show only entries without pending translations."

msgctxt "translate_taxonomy_edit"
msgid "Also show entries with pending translations from you or other users."
msgstr "Also show entries with pending translations from you or other users."

msgctxt "translated"
msgid "translated"
msgstr "translated"

msgctxt "to_be_translated"
msgid "to be translated"
msgstr "to be translated"

msgctxt "current_translation"
msgid "Current translation"
msgstr "Current translation"

msgctxt "button_caption_yes"
msgid "Yes"
msgstr "Yes"

msgctxt "button_caption_no"
msgid "No"
msgstr "No"

msgctxt "button_caption_skip"
msgid "Skip"
msgstr "Skip"

msgctxt "popularity_s"
msgid "popularity"
msgstr "popularity"

msgctxt "popularity_p"
msgid "popularity"
msgstr "popularity"

msgctxt "ingredients_analysis_p"
msgid "ingredients analysis"
msgstr "ingredients analysis"

msgctxt "ingredients_analysis_s"
msgid "ingredients analysis"
msgstr "ingredients analysis"

msgctxt "ingredients_analysis"
msgid "Ingredients analysis"
msgstr "Ingredients analysis"

msgctxt "ingredients_analysis_disclaimer"
msgid "The analysis is based solely on the ingredients listed and does not take into account processing methods."
msgstr "The analysis is based solely on the ingredients listed and does not take into account processing methods."

msgctxt "rev_warning"
msgid "You are viewing an old version of this product page!"
msgstr "You are viewing an old version of this product page!"

msgctxt "rev_number"
msgid "Revision number: "
msgstr "Revision number: "

msgctxt "rev_contributor"
msgid "Edited by: "
msgstr "Edited by: "

msgctxt "rev_previous"
msgid "Previous version"
msgstr "Previous version"

msgctxt "rev_next"
msgid "Next version"
msgstr "Next version"

msgctxt "rev_latest"
msgid "Latest version"
msgstr "Latest version"

# "product data" in this sentence means data for many products, not just one product
msgctxt "import_data_file_title"
msgid "Import a product data file"
msgstr "Import a product data file"

# "product data" in this sentence means data for many products, not just one product
msgctxt "import_data_file_description"
msgid "Upload a spreadsheet file (Excel file or a comma or tab separated UTF-8 encoded CSV file) with product data."
msgstr "Upload a spreadsheet file (Excel file or a comma or tab separated UTF-8 encoded CSV file) with product data."

# "product data" in this sentence means data for many products, not just one product
msgctxt "import_data_file_format"
msgid "You can upload a table with the columns Open Food Facts import format, or you can upload a table in any format and then select the columns to import."
msgstr "You can upload a table with the columns Open Food Facts import format, or you can upload a table in any format and then select the columns to import."

# "product data" in this sentence means data for many products, not just one product
msgctxt "upload_product_data_file"
msgid "Upload a file with product data"
msgstr "Upload a file with product data"

msgctxt "uploading_file"
msgid "File being uploaded."
msgstr "File being uploaded."

msgctxt "upload_error"
msgid "The file could not be uploaded."
msgstr "The file could not be uploaded."

msgctxt "import_data_file_select_format_title"
msgid "Select and import data"
msgstr "Select and import data"

msgctxt "import_data_file_select_format_description"
msgid "Use the form below to indicate which columns to import and what data they contain."
msgstr "Use the form below to indicate which columns to import and what data they contain."

msgctxt "import_data"
msgid "Import data"
msgstr "Import data"

msgctxt "import_file_rows_columns"
msgid "The uploaded file contains %s rows and %s columns."
msgstr "The uploaded file contains %s rows and %s columns."

msgctxt "import_file_selected_columns"
msgid "%s columns out of %s have been selected and will be imported."
msgstr "%s columns out of %s have been selected and will be imported."

msgctxt "fields_group_identification"
msgid "Product identification"
msgstr "Product identification"

msgctxt "fields_group_origins"
msgid "Origins"
msgstr "Origins"

msgctxt "fields_group_ingredients"
msgid "Ingredients"
msgstr "Ingredients"

msgctxt "fields_group_nutrition"
msgid "Nutrition facts"
msgstr "Nutrition facts"

msgctxt "fields_group_nutrition_other"
msgid "Optional nutrition facts"
msgstr "Optional nutrition facts"

msgctxt "fields_group_other"
msgid "Other information"
msgstr "Other information"

msgctxt "fields_group_images"
msgid "Product photos"
msgstr "Product photos"

msgctxt "fields_group_packaging"
msgid "Packaging"
msgstr "Packaging"

msgctxt "image_front_url"
msgid "Link to front product photo"
msgstr "Link to front product photo"

msgctxt "image_ingredients_url"
msgid "Link to ingredients list photo"
msgstr "Link to ingredients list photo"

msgctxt "image_nutrition_url"
msgid "Link to nutrition facts table photo"
msgstr "Link to nutrition facts table photo"

msgctxt "image_other_url"
msgid "Link to other product photo"
msgstr "Link to other product photo"

msgctxt "labels_specific"
msgid "Specific label"
msgstr "Specific label"

msgctxt "categories_specific"
msgid "Specific category"
msgstr "Specific category"

msgctxt "sources_fields_specific"
msgid "Source specific field"
msgstr "Source specific field"

msgctxt "select_a_field"
msgid "Select a field"
msgstr "Select a field"

msgctxt "specify"
msgid "Specify"
msgstr "Specify"

msgctxt "value_unit_dropdown"
msgid "In the dropdown menu on the right, specify if the column contains:"
msgstr "In the dropdown menu on the right, specify if the column contains:"

msgctxt "value_unit_dropdown_value_unit"
msgid "the value and the unit"
msgstr "the value and the unit"

msgctxt "value_unit_dropdown_value_specific_unit"
msgid "the value in a specific unit"
msgstr "the value in a specific unit"

msgctxt "value_unit_dropdown_value"
msgid "only the value, with the unit in another column"
msgstr "only the value, with the unit in another column"

msgctxt "value_unit_dropdown_unit"
msgid "only the unit, with the value in another column"
msgstr "only the unit, with the value in another column"

# Please do not translate Y, Yes and 1
msgctxt "labels_specific_tag"
msgid "Select this option if the column indicates the presence of a specific label (e.g. Organic, Fair-Trade) when the value is either Y, Yes or 1."
msgstr "Select this option if the column indicates the presence of a specific label (e.g. Organic, Fair-Trade) when the value is either Y, Yes or 1."

msgctxt "labels_specific_tag_value"
msgid "Type the name of the label in the text field on the right."
msgstr "Type the name of the label in the text field on the right."

# Please do not translate Y, Yes and 1
msgctxt "categories_specific_tag"
msgid "Select this option if the column indicates the presence of a specific category (e.g. Beverages) when the value is either Y, Yes or 1."
msgstr "Select this option if the column indicates the presence of a specific category (e.g. Beverages) when the value is either Y, Yes or 1."

msgctxt "categories_specific_tag_value"
msgid "Type the name of the category in the text field on the right."
msgstr "Type the name of the category in the text field on the right."

# Please do not translate Y, Yes and 1
msgctxt "sources_fields_specific_tag"
msgid "Select this option for fields that are specific to the source, and that we want to keep as source specific fields."
msgstr "Select this option for fields that are specific to the source, and that we want to keep as source specific fields."

msgctxt "sources_fields_specific_tag_value"
msgid "Type the name of the target field in the text field on the right, or leave blank to use the name of the source field."
msgstr "Type the name of the target field in the text field on the right, or leave blank to use the name of the source field."

msgctxt "value"
msgid "Value"
msgstr "Value"

msgctxt "value_unit"
msgid "Value + Unit"
msgstr "Value + Unit"

msgctxt "value_in_l"
msgid "Value in L"
msgstr "Value in L"

msgctxt "value_in_dl"
msgid "Value in dl"
msgstr "Value in dl"

msgctxt "value_in_cl"
msgid "Value in cl"
msgstr "Value in cl"

msgctxt "value_in_ml"
msgid "Value in ml"
msgstr "Value in ml"

msgctxt "value_in_kg"
msgid "Value in kg"
msgstr "Value in kg"

msgctxt "value_in_g"
msgid "Value in g"
msgstr "Value in g"

msgctxt "value_in_mg"
msgid "Value in mg"
msgstr "Value in mg"

msgctxt "value_in_mcg"
msgid "Value in μg"
msgstr "Value in μg"

msgctxt "value_in_iu"
msgid "Value in IU"
msgstr "Value in IU"

msgctxt "value_in_kcal"
msgid "Value in kcal"
msgstr "Value in kcal"

msgctxt "value_in_kj"
msgid "Value in kJ"
msgstr "Value in kJ"

msgctxt "value_in_percent"
msgid "Value in %"
msgstr "Value in %"

msgctxt "no_owner_defined"
msgid "Please log-in to use this feature."
msgstr "Please log-in to use this feature."

msgctxt "organization"
msgid "Organization"
msgstr "Organization"

msgctxt "column_in_file"
msgid "Column in file"
msgstr "Column in file"

msgctxt "field_on_site"
msgid "Field on %s"
msgstr "Field on %s"

msgctxt "producers_platform"
msgid "Platform for producers"
msgstr "Platform for producers"

# "product data and photos" in this sentence means data and photos for many products, not just one product
msgctxt "producers_platform_description"
msgid "The platform for producers allows manufacturers to easily manage their product photos and data on Open Food Facts."
msgstr "The platform for producers allows manufacturers to easily manage their product photos and data on Open Food Facts."

# "product data and photos" in this sentence means data and photos for many products, not just one product
msgctxt "producers_platform_private_database"
msgid "The product data and photos you send on the platform for producers are stored in a private database. You will be able to check that all the data is correct before making it available on the public Open Food Facts database."
msgstr "The product data and photos you send on the platform for producers are stored in a private database. You will be able to check that all the data is correct before making it available on the public Open Food Facts database."

# "product data and photos" in this sentence means data and photos for many products, not just one product
msgctxt "producers_platform_licence"
msgid "The product data and photos will become publicly available in the Open Food Facts database, under the <a href=\"https://opendatacommons.org/licenses/odbl/1.0/\">Open Database License</a>. Individual contents of the database are available under the <a href=\"https://opendatacommons.org/licenses/dbcl/1.0/\">Database Contents License</a> and products images are available under the <a href=\"https://creativecommons.org/licenses/by-sa/3.0/deed.en\">Creative Commons Attribution ShareAlike licence</a>."
msgstr "The product data and photos will become publicly available in the Open Food Facts database, under the <a href=\"https://opendatacommons.org/licenses/odbl/1.0/\">Open Database License</a>. Individual contents of the database are available under the <a href=\"https://opendatacommons.org/licenses/dbcl/1.0/\">Database Contents License</a> and products images are available under the <a href=\"https://creativecommons.org/licenses/by-sa/3.0/deed.en\">Creative Commons Attribution ShareAlike licence</a>."

# "product data" in this sentence means data for many products, not just one product
msgctxt "import_product_data"
msgid "Import product data"
msgstr "Import product data"

# "product photos" in this sentence means data for many products, not just one product
msgctxt "import_product_photos"
msgid "Import product photos"
msgstr "Import product photos"

# "product data and photos" in this sentence means data and photos for many products, not just one product
msgctxt "export_product_data_photos"
msgid "Export product data and photos to the public database"
msgstr "Export product data and photos to the public database"

msgctxt "export_product_data_photos_please_check"
msgid "Please check that the data on the platform for producers is correct before exporting it to the public database."
msgstr "Please check that the data on the platform for producers is correct before exporting it to the public database."

msgctxt "export_photos"
msgid "Export photos to the public database"
msgstr "Export photos to the public database"

msgctxt "replace_selected_photos"
msgid "Replace existing selected photos"
msgstr "Replace existing selected photos"

msgctxt "cancel"
msgid "Cancel"
msgstr "Cancel"

msgctxt "collapsed_changes"
msgid "Collapsed changes"
msgstr "Collapsed changes"

msgctxt "data_quality_p"
msgid "data quality"
msgstr "data quality"

msgctxt "data_quality_s"
msgid "data quality"
msgstr "data quality"

msgctxt "data_quality"
msgid "data quality"
msgstr "data quality"

msgctxt "data_quality_bugs_p"
msgid "data quality bugs"
msgstr "data quality bugs"

msgctxt "data_quality_bugs_s"
msgid "data quality bug"
msgstr "data quality bug"

msgctxt "data_quality_bugs"
msgid "data quality bugs"
msgstr "data quality bugs"

msgctxt "data_quality_info_p"
msgid "data quality info"
msgstr "data quality info"

msgctxt "data_quality_info_s"
msgid "data quality info"
msgstr "data quality info"

msgctxt "data_quality_info"
msgid "data quality info"
msgstr "data quality info"

msgctxt "data_quality_warnings_p"
msgid "data quality warnings"
msgstr "data quality warnings"

msgctxt "data_quality_warnings_s"
msgid "data quality warning"
msgstr "data quality warning"

msgctxt "data_quality_warnings"
msgid "data quality warnings"
msgstr "data quality warnings"

msgctxt "data_quality_errors_p"
msgid "data quality errors"
msgstr "data quality errors"

msgctxt "data_quality_errors_s"
msgid "data quality error"
msgstr "data quality error"

msgctxt "data_quality_errors"
msgid "data quality errors"
msgstr "data quality errors"

msgctxt "data_quality_warnings_producers_p"
msgid "data quality warnings"
msgstr "data quality warnings"

msgctxt "data_quality_warnings_producers_s"
msgid "data quality warning"
msgstr "data quality warning"

msgctxt "data_quality_warnings_producers"
msgid "data quality warnings"
msgstr "data quality warnings"

msgctxt "data_quality_errors_producers_p"
msgid "data quality errors"
msgstr "data quality errors"

msgctxt "data_quality_errors_producers_s"
msgid "data quality error"
msgstr "data quality error"

msgctxt "data_quality_errors_producers"
msgid "data quality errors"
msgstr "data quality errors"

# abbreviation for Minimum
msgctxt "min"
msgid "Min"
msgstr "Min"

# abbreviation for Maximum
msgctxt "max"
msgid "Max"
msgstr "Max"

msgctxt "improvements_p"
msgid "possible improvements"
msgstr "possible improvements"

msgctxt "improvements_s"
msgid "possible improvement"
msgstr "possible improvement"

msgctxt "improvements"
msgid "possible improvements"
msgstr "possible improvements"

# Do not translate
msgctxt "import_products_link"
msgid "/import-products"
msgstr "/import-products"

msgctxt "add_or_update_products"
msgid "Add or update products"
msgstr "Add or update products"

# Formal you
msgctxt "your_products"
msgid "Your products"
msgstr "Your products"

# Do not translate the e-mail address
msgctxt "account_without_org"
msgid "Your account is not associated with a company yet. Please e-mail <a href=\"mailto:producers@openfoodfacts.org\">producers@openfoodfacts.org</a> to activate the free access to the platform for producers."
msgstr "Your account is not associated with a company yet. Please e-mail <a href=\"mailto:producers@openfoodfacts.org\">producers@openfoodfacts.org</a> to activate the free access to the platform for producers."

msgctxt "import_products"
msgid "Import products"
msgstr "Import products"

msgctxt "empty_column"
msgid "Empty column"
msgstr "Empty column"

msgctxt "empty_column_description"
msgid "The file does not contain any value in this column."
msgstr "The file does not contain any value in this column."

msgctxt "import_file_status_title"
msgid "Data import in progress"
msgstr "Data import in progress"

# "product data" means data for many products
msgctxt "import_file_status_description"
msgid "The product data has been received and is going to be imported on the platform for producers."
msgstr "The product data has been received and is going to be imported on the platform for producers."

msgctxt "import_file_status"
msgid "Status"
msgstr "Status"

msgctxt "job_status_inactive"
msgid "Scheduled"
msgstr "Scheduled"

msgctxt "job_status_active"
msgid "In progress"
msgstr "In progress"

msgctxt "job_status_finished"
msgid "Finished"
msgstr "Finished"

msgctxt "job_status_failed"
msgid "Failed"
msgstr "Failed"

msgctxt "import_file_result"
msgid "Import result"
msgstr "Import result"

msgctxt "products_modified"
msgid "Products modified"
msgstr "Products modified"

msgctxt "import_file_result_no_change"
msgid "There were no product added or modified. The data has probably been already imported previously."
msgstr "There were no product added or modified. The data has probably been already imported previously."

msgctxt "import_file_result_products"
msgid "List of products added or modified"
msgstr "List of products added or modified"

msgctxt "imports_p"
msgid "imports"
msgstr "imports"

msgctxt "imports_s"
msgid "import"
msgstr "import"

msgctxt "imports"
msgid "imports"
msgstr "imports"

msgctxt "number_of_products_with_data_quality_errors_producers"
msgid "Number of products with data quality errors"
msgstr "Number of products with data quality errors"

msgctxt "number_of_products_with_data_quality_warnings_producers"
msgid "Number of products with data quality warnings"
msgstr "Number of products with data quality warnings"

msgctxt "number_of_products_with_improvements"
msgid "Number of products with improvement opportunities"
msgstr "Number of products with improvement opportunities"

msgctxt "improvements_facet_description_1"
msgid "This table lists possible opportunities to improve the nutritional quality, the Nutri-Score and the composition of food products."
msgstr "This table lists possible opportunities to improve the nutritional quality, the Nutri-Score and the composition of food products."

msgctxt "improvements_facet_description_2"
msgid "In order to get relevant results, please make sure the product data is complete (nutrition facts with values for fiber and fruits and vegetables to compute the Nutri-Score, and a precise category to compare each product to similar products)."
msgstr "In order to get relevant results, please make sure the product data is complete (nutrition facts with values for fiber and fruits and vegetables to compute the Nutri-Score, and a precise category to compare each product to similar products)."

# "product photos" in this sentence means photos for many products, not just one product
msgctxt "import_photos_title"
msgid "Import product photos"
msgstr "Import product photos"

msgctxt "import_photos_description"
msgid "You can use the form below to easily upload photos (front of product, ingredients list and nutrition facts table) for many products."
msgstr "You can use the form below to easily upload photos (front of product, ingredients list and nutrition facts table) for many products."

msgctxt "import_photos_format_1"
msgid "Each filename needs to contains the barcode of the product."
msgstr "Each filename needs to contains the barcode of the product."

msgctxt "import_photos_format_2"
msgid "And you can also specify the type of the photo in the filename:"
msgstr "And you can also specify the type of the photo in the filename:"

# Do not translate the file name
msgctxt "import_photos_format_barcode"
msgid "3001234567890.jpg: front of the product in the current language."
msgstr "3001234567890.jpg: front of the product in the current language."

# Do not translate the file name
msgctxt "import_photos_format_front"
msgid "3001234567890.front_nl.jpg: front of the product in Dutch."
msgstr "3001234567890.front_nl.jpg: front of the product in Dutch."

# Do not translate the file name
msgctxt "import_photos_format_ingredients"
msgid "3001234567890.ingredients_fr.jpg: ingredients list in French."
msgstr "3001234567890.ingredients_fr.jpg: ingredients list in French."

# Do not translate the file name
msgctxt "import_photos_format_nutrition"
msgid "3001234567890.nutrition_es.jpg: nutrition table in Spanish."
msgstr "3001234567890.nutrition_es.jpg: nutrition table in Spanish."

msgctxt "add_photos"
msgid "Add photos..."
msgstr "Add photos..."

msgctxt "start_upload"
msgid "Start upload"
msgstr "Start upload"

msgctxt "start"
msgid "Start"
msgstr "Start"

msgctxt "close"
msgid "Close"
msgstr "Close"

msgctxt "cancel_upload"
msgid "Cancel upload"
msgstr "Cancel upload"

msgctxt "info"
msgid "Info"
msgstr "Info"

msgctxt "file_received"
msgid "File received"
msgstr "File received"

msgctxt "nutriscore_calculation_details"
msgid "Details of the calculation of the Nutri-Score"
msgstr "Details of the calculation of the Nutri-Score"

msgctxt "nutriscore_is_beverage"
msgid "This product is considered a beverage for the calculation of the Nutri-Score."
msgstr "This product is considered a beverage for the calculation of the Nutri-Score."

msgctxt "nutriscore_is_not_beverage"
msgid "This product is not considered a beverage for the calculation of the Nutri-Score."
msgstr "This product is not considered a beverage for the calculation of the Nutri-Score."

msgctxt "nutriscore_positive_points"
msgid "Positive points"
msgstr "Positive points"

msgctxt "nutriscore_negative_points"
msgid "Negative points"
msgstr "Negative points"

msgctxt "nutriscore_proteins_negative_points_less_than_11"
msgid "The points for proteins are counted because the negative points are less than 11."
msgstr "The points for proteins are counted because the negative points are less than 11."

msgctxt "nutriscore_proteins_negative_points_greater_or_equal_to_11"
msgid "The points for proteins are not counted because the negative points are greater or equal to 11."
msgstr "The points for proteins are not counted because the negative points are greater or equal to 11."

msgctxt "nutriscore_proteins_maximum_fruits_points"
msgid "The points for proteins are counted because the points for the fruits, vegetables, nuts and colza/walnut/olive oils are at the maximum."
msgstr "The points for proteins are counted because the points for the fruits, vegetables, nuts and colza/walnut/olive oils are at the maximum."

msgctxt "nutriscore_proteins_is_cheese"
msgid "The points for proteins are counted because the product is in the cheeses category."
msgstr "The points for proteins are counted because the product is in the cheeses category."

msgctxt "nutriscore_proteins_is_added_fat"
msgid "The product is in the fats category, the points for saturated fat are replaced by the points for the saturated fat / fat ratio."
msgstr "The product is in the fats category, the points for saturated fat are replaced by the points for the saturated fat / fat ratio."

msgctxt "nutriscore_points_for_energy"
msgid "Energy"
msgstr "Energy"

msgctxt "nutriscore_points_for_sugars"
msgid "Sugars"
msgstr "Sugars"

msgctxt "nutriscore_points_for_saturated_fat"
msgid "Saturated fat"
msgstr "Saturated fat"

msgctxt "nutriscore_points_for_saturated_fat_ratio"
msgid "Saturated fat / fat ratio"
msgstr "Saturated fat / fat ratio"

msgctxt "nutriscore_points_for_sodium"
msgid "Sodium"
msgstr "Sodium"

msgctxt "nutriscore_points_for_fruits_vegetables_nuts_colza_walnut_olive_oils"
msgid "Fruits, vegetables, nuts, and colza/walnut/olive oils"
msgstr "Fruits, vegetables, nuts, and colza/walnut/olive oils"

msgctxt "nutriscore_points_for_fiber"
msgid "Fiber"
msgstr "Fiber"

msgctxt "nutriscore_points_for_proteins"
msgid "Proteins"
msgstr "Proteins"

msgctxt "nutriscore_source_value"
msgid "value"
msgstr "value"

msgctxt "nutriscore_rounded_value"
msgid "rounded value"
msgstr "rounded value"

msgctxt "nutriscore_score"
msgid "Nutritional score"
msgstr "Nutritional score"

# Do not translate
msgctxt "nutriscore_grade"
msgid "Nutri-Score"
msgstr "Nutri-Score"

# This is not the Nutri-Score grade with letters, but the Nutri-Score number score used to compute the grade. Translate score but not Nutri-Score.
msgctxt "nutriscore_score_producer"
msgid "Nutri-Score score"
msgstr "Nutri-Score score"

# Do not translate
msgctxt "nutriscore_grade_producer"
msgid "Nutri-Score"
msgstr "Nutri-Score"

# free as in not costing something
msgctxt "donate_free_and_independent"
msgid "Open Food Facts is 100% free and independent."
msgstr "Open Food Facts is 100% free and independent."

# leave empty link
msgctxt "donate_help_and_donations"
msgid "<a href=\"\">We need your help and donations</a> to continue and to grow the project."
msgstr "<a href=\"\">We need your help and donations</a> to continue and to grow the project."

msgctxt "thank_you"
msgid "Thank you!"
msgstr "Thank you!"

msgctxt "thank_you_very_much"
msgid "Thank you very much!"
msgstr ""

msgctxt "value_for_the_product"
msgid "Value for the product"
msgstr "Value for the product"

# Do not translate %s, it will be replaced by the category name
msgctxt "value_for_the_category"
msgid "Mean value for the %s category"
msgstr "Mean value for the %s category"

# Keep the %s
msgctxt "better_nutriscore"
msgid "The Nutri-Score can be changed from %s to %s by changing the %s value from %s to %s (%s percent difference)."
msgstr "The Nutri-Score can be changed from %s to %s by changing the %s value from %s to %s (%s percent difference)."

msgctxt "export_products_to_public_database_email"
msgid "The platform for producers is still under development and we make manual checks before importing products to the public database. Please e-mail us at <a href=\"mailto:producers@openfoodfacts.org\">producers@openfoodfacts.org</a> to update the public database."
msgstr "The platform for producers is still under development and we make manual checks before importing products to the public database. Please e-mail us at <a href=\"mailto:producers@openfoodfacts.org\">producers@openfoodfacts.org</a> to update the public database."

msgctxt "crm_user_id"
msgid "Id of corresponding contact in CRM"
msgstr "Id of corresponding contact in CRM"

msgctxt "crm_org_id"
msgid "Id of corresponding organization in CRM"
msgstr "Id of corresponding organization in CRM"

msgctxt "user_groups"
msgid "Groups"
msgstr "Groups"

msgctxt "user_group_producer"
msgid "Producer"
msgstr "Producer"

msgctxt "user_group_producer_description"
msgid "Must be checked only for accounts of producers who edit their own products. Product ownership will be attributed to producers when they add or edit a product."
msgstr "Must be checked only for accounts of producers who edit their own products. Product ownership will be attributed to producers when they add or edit a product."

msgctxt "user_group_database"
msgid "Database"
msgstr "Database"

msgctxt "user_group_database_description"
msgid "For external sources of data. Product ownership of imported products will not change."
msgstr "For external sources of data. Product ownership of imported products will not change."

msgctxt "user_group_app"
msgid "App"
msgstr "App"

msgctxt "user_group_app_description"
msgid "For applications."
msgstr "For applications."

msgctxt "user_group_bot"
msgid "Bot"
msgstr "Bot"

msgctxt "user_group_bot_description"
msgid "For robots, scripts etc."
msgstr "For robots, scripts etc."

msgctxt "user_group_moderator"
msgid "Moderator"
msgstr "Moderator"

msgctxt "user_group_moderator_description"
msgid "Moderators have access to special features to edit and review products."
msgstr "Moderators have access to special features to edit and review products."

msgctxt "user_group_pro_moderator"
msgid "Moderator for the producers platform"
msgstr "Moderator for the producers platform"

msgctxt "user_group_pro_moderator_description"
msgid "Moderators of the producers platform can view and edit the private products of all users and organizations on the producers platform."
msgstr "Moderators of the producers platform can view and edit the private products of all users and organizations on the producers platform."

msgctxt "donation_banner_hide"
msgid "I have already donated or I'm not interested. Hide the banner."
msgstr "I have already donated or I'm not interested. Hide the banner."

msgctxt "donation_banner_independant"
msgid "An independant and citizen-led project for food transparency?"
msgstr "An independant and citizen-led project for food transparency?"

msgctxt "donation_banner_public_health"
msgid "Food product data for research that improves public health?"
msgstr "Food product data for research that improves public health?"

msgctxt "donation_banner_choices"
msgid "Easier and better food choices according to your own criteria?"
msgstr "Easier and better food choices according to your own criteria?"

msgctxt "donation_banner_cta"
msgid "We need your support!"
msgstr "We need your support!"

msgctxt "donation_banner_cta_button"
msgid "Please Donate"
msgstr "Please Donate"

msgctxt "alcohol_warning"
msgid "Excessive consumption of alcohol is harmful to health, to be consumed with moderation."
msgstr "Excessive consumption of alcohol is harmful to health, to be consumed with moderation."

msgctxt "producers_platform_moderation_title"
msgid "Producers platform moderation"
msgstr "Producers platform moderation"

# variable names between { } must not be translated
msgctxt "f_pro_moderator_owner_set"
msgid "You are currently viewing products from {organization}."
msgstr "You are currently viewing products from {organization}."

msgctxt "pro_moderator_owner_not_set"
msgid "You are currently viewing your own products."
msgstr "You are currently viewing your own products."

msgctxt "pro_moderator_edit_owner_description"
msgid "To see products from a specific user or organization, enter its id below. Leave field empty to unset."
msgstr "To see products from a specific user or organization, enter its id. Leave field empty to unset."

# Action verb "Change" to put on a form button
msgctxt "pro_moderator_edit_owner"
msgid "Switch to another organization"
msgstr "Switch to another organization"

msgctxt "pro_moderator_edit_owner_placeholder"
msgid "user-abc or org-xyz"
msgstr "user-abc or org-xyz"

# keep %s, it is a variable for the name of the user
msgctxt "error_user_does_not_exist"
msgid "User %s does not exist"
msgstr "User %s does not exist"

msgctxt "error_malformed_owner"
msgid "The id must be of the form user-abc or org-xyz"
msgstr "The id must be of the form user-abc or org-xyz"

msgctxt "import_products_categories_from_public_database"
msgid "Import product categories from the public database"
msgstr "Import product categories from the public database"

msgctxt "import_products_categories_from_public_database_description"
msgid "Add categories from the public database to the products on the platform for producers."
msgstr "Add categories from the public database to the products on the platform for producers."

msgctxt "import_products_categories"
msgid "Import the categories"
msgstr "Import the categories"

msgctxt "nutri_score_score_from_producer"
msgid "Nutri-Score score from producer"
msgstr "Nutri-Score score from producer"

msgctxt "nutri_score_score_calculated"
msgid "Calculated Nutri-Score score"
msgstr "Calculated Nutri-Score score"

msgctxt "nutri_score_grade_from_producer"
msgid "Nutri-Score grade from producer"
msgstr "Nutri-Score grade from producer"

msgctxt "nutri_score_grade_calculated"
msgid "Calculated Nutri-Score grade"
msgstr "Calculated Nutri-Score grade"

msgctxt "scanned_code"
msgid "Scanned code"
msgstr "Scanned code"

msgctxt "code_from_filename"
msgid "Code from file name"
msgstr "Code from file name"

msgctxt "using_previous_code"
msgid "Using previous code"
msgstr "Using previous code"

msgctxt "add_field_values"
msgid "You can specify field values that will be added to all products for which you will send images."
msgstr "You can specify field values that will be added to all products for which you will send images."

msgctxt "add_tag_field"
msgid "Add a field"
msgstr "Add a field"

msgctxt "remove_products"
msgid "Remove all the products"
msgstr "Remove all the products"

msgctxt "remove_user"
msgid "Remove user"
<<<<<<< HEAD
msgstr ""
=======
msgstr "Remove user"
>>>>>>> b9c1bc8d

msgctxt "remove_products_from_producers_platform"
msgid "Remove all your products from the platform for producers"
msgstr "Remove all your products from the platform for producers"

msgctxt "remove_products_from_producers_platform_description"
msgid "You can remove all your products from the platform for producers, for instance to start with a clean slate if there were some issues with an import. This will not affect your products in the public database."
msgstr "You can remove all your products from the platform for producers, for instance to start with a clean slate if there were some issues with an import. This will not affect your products in the public database."

msgctxt "this_action_cannot_be_undone"
msgid "Please note that this action cannot be undone."
msgstr "Please note that this action cannot be undone."

msgctxt "remove_products_confirm"
msgid "Warning: this action cannot be undone. Are you sure that you want to remove all your products from the platform for producers?"
msgstr "Warning: this action cannot be undone. Are you sure that you want to remove all your products from the platform for producers?"

msgctxt "function_not_available"
msgid "This function is not available."
msgstr "This function is not available."

msgctxt "remove_products_done"
msgid "Your products have been removed from the platform for producers."
msgstr "Your products have been removed from the platform for producers."

msgctxt "ingredients_analysis_details"
msgid "Details of the analysis of the ingredients"
msgstr "Details of the analysis of the ingredients"

msgctxt "some_unknown_ingredients"
msgid "Some ingredients could not be recognized."
msgstr "Some ingredients could not be recognized."

# variable names between { } must not be translated
msgctxt "f_move_data_and_photos_to_main_language"
msgid "Move all data and selected photos in {language} to the main language of the product: {main_language}"
msgstr "Move all data and selected photos in {language} to the main language of the product: {main_language}"

msgctxt "move_data_and_photos_to_main_language_replace"
msgid "Replace existing values and selected photos"
msgstr "Replace existing values and selected photos"

msgctxt "move_data_and_photos_to_main_language_ignore"
msgid "Keep existing values and selected photos"
msgstr "Keep existing values and selected photos"

msgctxt "done_status"
msgid "Done"
msgstr "Done"

msgctxt "to_do_status"
msgid "To do"
msgstr "To do"

msgctxt "teams"
msgid "Teams"
msgstr "Teams"

msgctxt "optional"
msgid "optional"
msgstr "optional"

msgctxt "teams_p"
msgid "teams"
msgstr "teams"

msgctxt "teams_s"
msgid "team"
msgstr "team"

msgctxt "teams_description"
msgid "You can join 1 to 3 teams. Products you add or edit will be credited to you and to your teams. Teams can be changed at any time."
msgstr "You can join 1 to 3 teams. Products you add or edit will be credited to you and to your teams. Teams can be changed at any time."

msgctxt "teams_names_warning"
msgid "Team names are public. Do not create teams with names containing personal data (e.g. family names), trademarks (unless you own them), or anything offensive."
msgstr "Team names are public. Do not create teams with names containing personal data (e.g. family names), trademarks (unless you own them), or anything offensive."

# keep %s, it can be a number "Team 1" or a name "Team XYZ"
msgctxt "team_s"
msgid "Team %s"
msgstr "Team %s"

msgctxt "contributor_settings"
msgid "Contributor"
msgstr "Contributor"

msgctxt "contributor_settings_description"
msgid "Those settings allow you to personalize some aspects of the website"
msgstr "Those settings allow you to personalize some aspects of the website"

msgctxt "display_barcode_in_search"
msgid "Display barcode in search results"
msgstr "Display barcode in search results"

msgctxt "edit_link_in_search"
msgid "Add an edit link in search results"
msgstr "Add an edit link in search results"

msgctxt "ciqual_food_name"
msgid "CIQUAL food name"
msgstr "CIQUAL food name"

msgctxt "ciqual_food_name_s"
msgid "CIQUAL food name"
msgstr "CIQUAL food name"

msgctxt "ciqual_food_name_p"
msgid "CIQUAL food names"
msgstr "CIQUAL food names"

msgctxt "we_need_your_help"
msgid "We need your help!"
msgstr "We need your help!"

msgctxt "you_can_help_improve_ingredients_analysis"
msgid "You can help us recognize more ingredients and better analyze the list of ingredients for this product and others by:"
msgstr "You can help us recognize more ingredients and better analyze the list of ingredients for this product and others:"

msgctxt "help_improve_ingredients_analysis_1"
msgid "Edit this product page to correct spelling mistakes in the ingredients list, and/or to remove ingredients in other languages and sentences that are not related to the ingredients."
msgstr "Edit this product page to correct spelling mistakes in the ingredients list, and/or to remove ingredients in other languages and sentences that are not related to the ingredients."

msgctxt "help_improve_ingredients_analysis_2"
msgid "Add new entries, synonyms or translations to our multilingual lists of ingredients, ingredient processing methods, and labels."
msgstr "Add new entries, synonyms or translations to our multilingual lists of ingredients, ingredient processing methods, and labels."

# Do not translate #ingredients
msgctxt "help_improve_ingredients_analysis_instructions"
msgid "Join the #ingredients channel on <a href=\"https://slack.openfoodfacts.org\">our Slack discussion space</a> and/or learn about <a href=\"https://wiki.openfoodfacts.org/Ingredients_Extraction_and_Analysis\">ingredients analysis on our wiki</a>, if you would like to help. Thank you!"
msgstr "If you would like to help, join the #ingredients channel on <a href=\"https://slack.openfoodfacts.org\">our Slack discussion space</a> and/or learn about <a href=\"https://wiki.openfoodfacts.org/Ingredients_Extraction_and_Analysis\">ingredients analysis on our wiki</a>. Thank you!"

msgctxt "footer_producers_link"
msgid "https://world.pro.openfoodfacts.org/"
msgstr "https://world.pro.openfoodfacts.org/"

msgctxt "footer_producers"
msgid "Producers"
msgstr "Producers"

# %s will be replaced by the language name
msgctxt "add_ingredients_in_language"
msgid "If this product has an ingredients list in %s, please add it."
msgstr "If this product has an ingredients list in %s, please add it."

msgctxt "missing_barcode"
msgid "Missing barcode"
msgstr "Missing barcode"

msgctxt "invalid_barcode"
msgid "Invalid barcode"
msgstr "Invalid barcode"

# Either 'ltr' for left to right languages like English or 'rtl' for right to left languages like Arabic
msgctxt "text_direction"
msgid "ltr"
msgstr "ltr"

msgctxt "separate_values_with_commas"
msgid "Separate multiple values with commas."
msgstr "Separate multiple values with commas."

msgctxt "lc_note"
msgid "If the product's packaging is in multiple languages, indicate the most visible language on the product."
msgstr "If the product's packaging is in multiple languages, indicate the most visible language on the product."

msgctxt "obsolete_import_note"
msgid "Enter Yes, Y or 1 if the product is no longer available in stores."
msgstr "Enter Yes, Y or 1 if the product is no longer available in stores."

msgctxt "specify_value_and_unit_or_use_default_unit"
msgid "Specify both the value and unit, or use the default unit: %s"
msgstr "Specify both the value and unit, or use the default unit: %s"

msgctxt "specify_value_and_unit"
msgid "Specify both the value and unit."
msgstr "Specify both the value and unit."

msgctxt "download_sample_import_file"
msgid "Download an XLSX template file for Excel or LibreOffice with the fields that can be imported."
msgstr "Download an XLSX template file for Excel or LibreOffice with the fields that can be imported."

msgctxt "code_import_note"
msgid "Barcode as it appears on the product."
msgstr "Barcode as it appears on the product."

msgctxt "producer_product_id_import_note"
msgid "Internal code used by the producer to identify the product, different from the product's barcode."
msgstr "Internal code used by the producer to identify the product, different from the product's barcode."

msgctxt "producer_version_id_import_note"
msgid "Internal code used by the producer to identify a specific version of a product when it changes."
msgstr "Internal code used by the producer to identify a specific version of a product when it changes."

msgctxt "categories_import_note"
msgid "Providing a category is very important to make the product easy to search for, and to compute the Nutri-Score"
msgstr "Providing a category is very important to make the product easy to search for, and to compute the Nutri-Score"

msgctxt "labels_import_note"
msgid "Some labels such as the organic label are used to filter and/or rank search results, so it is strongly recommended to specify them."
msgstr "Some labels such as the organic label are used to filter and/or rank search results, so it is strongly recommended to specify them."

msgctxt "origins_import_note"
msgid "This field must contain only a comma separated list of countries of origin of the ingredients"
msgstr "This field must contain only a comma separated list of countries of origin of the ingredients"

msgctxt "origin_import_note"
msgid "Text or sentences that indicate the origin of the product and/or its ingredients."
msgstr "Text or sentences that indicate the origin of the product and/or its ingredients."

msgctxt "nutriscore_grade_producer_note"
msgid "Nutri-Score grade from A to E displayed on the product label"
msgstr "Nutri-Score grade from A to E displayed on the product label"

msgctxt "nutriscore_grade_producer_import_note"
msgid "Open Food Facts computes the Nutri-Score grade based on the information provided (nutrition facts and category). If the grade we compute is different from the grade you provide, you will get a private notification on the producers platform so that the difference can be resolved."
msgstr "Open Food Facts computes the Nutri-Score grade based on the information provided (nutrition facts and category). If the grade we compute is different from the grade you provide, you will get a private notification on the producers platform so that the difference can be resolved."

msgctxt "nutriscore_score_producer_note"
msgid "Nutri-Score score (numeric value from which the A to E grade is derived)"
msgstr "Nutri-Score score (numeric value from which the A to E grade is derived)"

msgctxt "nutriscore_score_producer_import_note"
msgid "Open Food Facts computes the Nutri-Score score based on the information provided (nutrition facts and category). If the score we compute is different from the score you provide, you will get a private notification on the producers platform so that the difference can be resolved."
msgstr "Open Food Facts computes the Nutri-Score score based on the information provided (nutrition facts and category). If the score we compute is different from the score you provide, you will get a private notification on the producers platform so that the difference can be resolved."

msgctxt "mandatory_field"
msgid "Mandatory field"
msgstr "Mandatory field"

msgctxt "mandatory_field_note"
msgid "All products should have this information."
msgstr "All products should have this information."

msgctxt "recommended_field"
msgid "Recommended field"
msgstr "Recommended field"

msgctxt "recommended_field_note"
msgid "If this information exists and is relevant for the product, it is recommended to provide it to make the product easier to search for and the product data more useful."
msgstr "If this information exists and is relevant for the product, it is recommended to provide it to make the product easier to search for and the product data more useful."

msgctxt "optional_field"
msgid "Optional field"
msgstr "Optional field"

msgctxt "optional_field_note"
msgid "If available, this information will be displayed on the product page."
msgstr "If available, this information will be displayed on the product page."

# product photos here means photos of multiple products
msgctxt "images_can_be_provided_separately"
msgid "Product photos can also be provided separately through the Import product photos function of the platform for producers."
msgstr "Product photos can also be provided separately through the Import product photos function of the platform for producers."

# This is linked to a unit test
msgctxt "attribute_group_labels_name"
msgid "Labels"
msgstr "Labels"

msgctxt "attribute_labels_organic_name"
msgid "Organic farming"
msgstr "Organic farming"

msgctxt "attribute_labels_organic_yes_title"
msgid "Organic product"
msgstr "Organic product"

msgctxt "attribute_labels_organic_no_title"
msgid "Not an organic product"
msgstr "Not an organic product"

msgctxt "attribute_labels_organic_unknown_title"
msgid "Missing information: organic product?"
msgstr "Missing information: organic product?"

msgctxt "attribute_labels_organic_yes_description_short"
msgid "Promotes ecological sustainability and biodiversity."
msgstr "Promotes ecological sustainability and biodiversity."

msgctxt "attribute_labels_organic_description_short"
msgid "Organic products promote ecological sustainability and biodiversity."
msgstr "Organic products promote ecological sustainability and biodiversity."

msgctxt "attribute_labels_organic_description"
msgid "Organic farming aims to protect the environment and to conserve biodiversity by prohibiting or limiting the use of synthetic fertilizers, pesticides and food additives."
msgstr "Organic farming aims to protect the environment and to conserve biodiversity by prohibiting or limiting the use of synthetic fertilizers, pesticides and food additives."

msgctxt "attribute_labels_fair_trade_name"
msgid "Fair trade"
msgstr "Fair trade"

msgctxt "attribute_labels_fair_trade_yes_title"
msgid "Fair trade product"
msgstr "Fair trade product"

msgctxt "attribute_labels_fair_trade_no_title"
msgid "Not a fair trade product"
msgstr "Not a fair trade product"

msgctxt "attribute_labels_fair_trade_unknown_title"
msgid "Missing information: fair trade product?"
msgstr "Missing information: fair trade product?"

msgctxt "attribute_labels_fair_trade_yes_description_short"
msgid "Helps producers in developing countries."
msgstr "Helps producers in developing countries."

msgctxt "attribute_labels_fair_trade_description_short"
msgid "Fair trade products help producers in developing countries."
msgstr "Fair trade products help producers in developing countries."

msgctxt "attribute_labels_fair_trade_description"
msgid "When you buy fair trade products, producers in developing countries are paid an higher and fairer price, which helps them improve and sustain higher social and often environmental standards."
msgstr "When you buy fair trade products, producers in developing countries are paid an higher and fairer price, which helps them improve and sustain higher social and often environmental standards."

msgctxt "attribute_group_nutritional_quality_name"
msgid "Nutritional quality"
msgstr "Nutritional quality"

msgctxt "attribute_nutriscore_name"
msgid "Nutri-Score"
msgstr "Nutri-Score"

msgctxt "attribute_nutriscore_setting_name"
msgid "Good nutritional quality (Nutri-Score)"
msgstr "Good nutritional quality (Nutri-Score)"

msgctxt "attribute_nutriscore_setting_note"
msgid "The Nutri-Score is computed and can be taken into account for all products, even if is not displayed on the packaging."
msgstr "The Nutri-Score is computed and can be taken into account for all products, even if is not displayed on the packaging."

# keep %s, it will be replaced by the letter A, B, C, D or E
msgctxt "attribute_nutriscore_grade_title"
msgid "Nutri-Score %s"
msgstr "Nutri-Score %s"

msgctxt "attribute_nutriscore_unknown_title"
msgid "Nutri-Score unknown"
msgstr "Nutri-Score unknown"

msgctxt "attribute_nutriscore_unknown_description_short"
msgid "Missing data to compute the Nutri-Score"
msgstr "Missing data to compute the Nutri-Score"

msgctxt "attribute_nutriscore_not_applicable_title"
msgid "Nutri-Score not-applicable"
msgstr "Nutri-Score not-applicable"

msgctxt "attribute_nutriscore_not_applicable_description_short"
msgid "Not-applicable for the category"
msgstr "Not-applicable for the category"

# variable names between { } must not be translated
msgctxt "f_attribute_nutriscore_not_applicable_description"
msgid "Not-applicable for the category: {category}"
msgstr "Not-applicable for the category: {category}"

msgctxt "attribute_nutriscore_a_description_short"
msgid "Very good nutritional quality"
msgstr "Very good nutritional quality"

msgctxt "attribute_nutriscore_b_description_short"
msgid "Good nutritional quality"
msgstr "Good nutritional quality"

msgctxt "attribute_nutriscore_c_description_short"
msgid "Average nutritional quality"
msgstr "Average nutritional quality"

msgctxt "attribute_nutriscore_d_description_short"
msgid "Poor nutritional quality"
msgstr "Poor nutritional quality"

msgctxt "attribute_nutriscore_e_description_short"
msgid "Bad nutritional quality"
msgstr "Bad nutritional quality"

msgctxt "attribute_group_processing_name"
msgid "Food processing"
msgstr "Food processing"

msgctxt "attribute_nova_name"
msgid "NOVA group"
msgstr "NOVA group"

msgctxt "attribute_nova_unknown_title"
msgid "NOVA not computed"
msgstr "NOVA not computed"

msgctxt "attribute_nova_unknown_description_short"
msgid "Food processing level unknown"
msgstr "Food processing level unknown"

msgctxt "attribute_nova_setting_name"
msgid "No or little food processing (NOVA group)"
msgstr "No or little food processing (NOVA group)"

# keep %s, it will be replaced by the group 1, 2, 3 or 4
msgctxt "attribute_nova_group_title"
msgid "NOVA %s"
msgstr "NOVA %s"

msgctxt "attribute_nova_1_description_short"
msgid "Unprocessed or minimally processed foods"
msgstr "Unprocessed or minimally processed foods"

msgctxt "attribute_nova_2_description_short"
msgid "Processed culinary ingredients"
msgstr "Processed culinary ingredients"

msgctxt "attribute_nova_3_description_short"
msgid "Processed foods"
msgstr "Processed foods"

msgctxt "attribute_nova_4_description_short"
msgid "Ultra processed foods"
msgstr "Ultra processed foods"

msgctxt "export_product_page"
msgid "Export product to public database"
msgstr "Export product to public database"

msgctxt "no_products_to_export"
msgid "No products to export."
msgstr "No products to export."

msgctxt "query_filter"
msgid "Query filter"
msgstr "Query filter"

msgctxt "nova_group_producer"
msgid "NOVA group"
msgstr "NOVA group"

msgctxt "error_unknown_org"
msgid "Unknown organization."
msgstr "Unknown organization."

msgctxt "error_unknown_user"
msgid "Unknown user."
msgstr "Unknown user."

msgctxt "attribute_low_salt_setting_note"
msgid "The salt level is taken into account by the Nutri-Score. Use this setting only if you are specifically on a low salt diet."
msgstr "The salt level is taken into account by the Nutri-Score. Use this setting only if you are specifically on a low salt diet."

msgctxt "attribute_low_sugars_setting_note"
msgid "The sugars level is taken into account by the Nutri-Score. Use this setting only if you are specifically on a low sugars diet."
msgstr "The sugars level is taken into account by the Nutri-Score. Use this setting only if you are specifically on a low sugars diet."

msgctxt "attribute_low_fat_setting_note"
msgid "The fat level is taken into account by the Nutri-Score. Use this setting only if you are specifically on a low fat diet."
msgstr "The fat level is taken into account by the Nutri-Score. Use this setting only if you are specifically on a low fat diet."

msgctxt "attribute_low_saturated_fat_setting_note"
msgid "The saturated fat level is taken into account by the Nutri-Score. Use this setting only if you are specifically on a low saturated fat diet."
msgstr "The saturated fat level is taken into account by the Nutri-Score. Use this setting only if you are specifically on a low saturated fat diet."

msgctxt "attribute_group_allergens_name"
msgid "Allergens"
msgstr "Allergens"

msgctxt "attribute_group_allergens_warning"
msgid "There is always a possibility that data about allergens may be missing, incomplete, incorrect or that the product's composition has changed. If you are allergic, always check the information on the actual product packaging."
msgstr "There is always a possibility that data about allergens may be missing, incomplete, incorrect or that the product's composition has changed. If you are allergic, always check the information on the actual product packaging."

msgctxt "attribute_additives_name"
msgid "Additives"
msgstr "Additives"

msgctxt "attribute_additives_setting_name"
msgid "No or few additives"
msgstr "No or few additives"

msgctxt "attribute_additives_setting_note"
msgid "Additives are markers of food processing, and excess consumption of some of them have undesirable health impacts."
msgstr "Additives are markers of food processing, and excess consumption of some of them have undesirable health impacts."

msgctxt "attribute_additives_unknown_title"
msgid "Additives not computed"
msgstr "Additives not computed"

msgctxt "preference_not_important"
msgid "Not important"
msgstr "Not important"

msgctxt "preference_important"
msgid "Important"
msgstr "Important"

msgctxt "preference_very_important"
msgid "Very important"
msgstr "Very important"

msgctxt "preference_mandatory"
msgid "Mandatory"
msgstr "Mandatory"

msgctxt "packaging_alt"
msgid "Recycling instructions and/or packaging information"
msgstr "Recycling instructions and/or packaging information"

msgctxt "image_packaging"
msgid "Recycling instructions and/or packaging information picture"
msgstr "Recycling instructions and/or packaging information picture"

msgctxt "image_packaging_url"
msgid "Link to recycling instructions and/or packaging information photo"
msgstr "Link to recycling instructions and/or packaging information photo"

# Do not translate the file name
msgctxt "import_photos_format_packaging"
msgid "3001234567890.packaging_es.jpg: recycling instructions in Spanish."
msgstr "3001234567890.packaging_es.jpg: recycling instructions in Spanish."

msgctxt "packaging_text"
msgid "Recycling instructions and/or packaging information"
msgstr "Recycling instructions and/or packaging information"

msgctxt "packaging_text_example"
msgid "1 plastic film to discard, 1 FSC carboard box to recycle, 6 1.5L transparent PET plastic bottles to recycle, 6 colored opaque plastic caps, 12 33cl aluminium cans"
msgstr "1 plastic film to discard, 1 FSC carboard box to recycle, 6 1.5L transparent PET plastic bottles to recycle, 6 colored opaque plastic caps, 12 33cl aluminium cans"

msgctxt "packaging_text_note"
msgid "List all packaging parts separated by a comma or line feed, with their amount (e.g. 1 or 6) type (e.g. bottle, box, can), material (e.g. plastic, metal, aluminium) and if available their size (e.g. 33cl) and recycling instructions."
msgstr "List all packaging parts separated by a comma or line feed, with their amount (e.g. 1 or 6) type (e.g. bottle, box, can), material (e.g. plastic, metal, aluminium) and if available their size (e.g. 33cl) and recycling instructions."

msgctxt "packaging_text_note_2"
msgid "Try to be as specific as possible. For plastic, please indicate if it is opaque or transparent, colored, PET or PEHD."
msgstr "Try to be as specific as possible. For plastic, please indicate if it is opaque or transparent, colored, PET or PEHD."

msgctxt "packaging_text_note_3"
msgid "Data from this field will be combined with any data provided for each packaging part. It is possible to provide one or the other, or both."
msgstr "Data from this field will be combined with any data provided for each packaging part. It is possible to provide one or the other, or both."

msgctxt "product_js_extract_packaging"
msgid "Extract the recycling instructions and/or packaging information from the picture"
msgstr "Extract the recycling instructions and/or packaging information from the picture"

msgctxt "product_js_extracted_packaging_nok"
msgid "Recycling instructions and/or packaging information text could not be extracted. Try with a sharper image, with higher resolution or a better framing of the text."
msgstr "Recycling instructions and/or packaging information text could not be extracted. Try with a sharper image, with higher resolution or a better framing of the text."

msgctxt "product_js_extracted_packaging_ok"
msgid "Recycling instructions and/or packaging information text has been extracted. Text recognition is not perfect, so please check the text below and correct errors if needed."
msgstr "Recycling instructions and/or packaging information text has been extracted. Text recognition is not perfect, so please check the text below and correct errors if needed."

msgctxt "product_js_extracting_packaging"
msgid "Extracting recycling instructions and/or packaging information"
msgstr "Extracting recycling instructions and/or packaging information"

msgctxt "attribute_group_environment_name"
msgid "Environment"
msgstr "Environment"

msgctxt "attribute_ecoscore_name"
msgid "Eco-Score"
msgstr "Eco-Score"

msgctxt "attribute_ecoscore_setting_name"
msgid "Low environmental impact (Eco-Score)"
msgstr "Low environmental impact (Eco-Score)"

msgctxt "attribute_ecoscore_setting_note"
msgid "The Eco-Score is an environmental score (ecoscore) from A to E which makes it easy to compare the impact of food products on the environment."
msgstr "The Eco-Score is an environmental score (ecoscore) from A to E which makes it easy to compare the impact of food products on the environment."

# keep %s, it will be replaced by the letter A, B, C, D or E
msgctxt "attribute_ecoscore_grade_title"
msgid "Eco-Score %s"
msgstr "Eco-Score %s"

msgctxt "attribute_ecoscore_a_description_short"
msgid "Very low environmental impact"
msgstr "Very low environmental impact"

msgctxt "attribute_ecoscore_b_description_short"
msgid "Low environmental impact"
msgstr "Low environmental impact"

msgctxt "attribute_ecoscore_c_description_short"
msgid "Moderate environmental impact"
msgstr "Moderate environmental impact"

msgctxt "attribute_ecoscore_d_description_short"
msgid "High environmental impact"
msgstr "High environmental impact"

msgctxt "attribute_ecoscore_e_description_short"
msgid "Very high environmental impact"
msgstr "Very high environmental impact"

# keep the %s, it will be replaced by an allergen
msgctxt "contains_s"
msgid "Contains: %s"
msgstr "Contains: %s"

# keep the %s, it will be replaced by an allergen
msgctxt "may_contain_s"
msgid "May contain: %s"
msgstr "May contain: %s"

# keep the %s, it will be replaced by an allergen
msgctxt "does_not_contain_s"
msgid "Does not contain: %s"
msgstr "Does not contain: %s"

# keep the %s, it will be replaced by an allergen
msgctxt "without_s"
msgid "Without %s"
msgstr "Without %s"

msgctxt "owners_p"
msgid "owners"
msgstr "owners"

msgctxt "owners_s"
msgid "owner"
msgstr "owner"

msgctxt "org_profile_description"
msgid "You can provide information about your company that will be displayed in your organization profile."
msgstr "You can provide information about your company that will be displayed in your organization profile."

msgctxt "org_profile_description_2"
msgid "Some of the information like the customer service contact information may also be displayed directly on pages for your products."
msgstr "Some of the information like the customer service contact information may also be displayed directly on pages for your products."

msgctxt "org_name"
msgid "Name"
msgstr "Name"

msgctxt "org_link"
msgid "Link to the official web site"
msgstr "Link to the official web site"

msgctxt "org_customer_service"
msgid "Customer service"
msgstr "Customer service"

msgctxt "org_customer_service_description"
msgid "Customer service information is public and can be shown on the Open Food Facts web site and apps."
msgstr "Customer service information is public and can be shown on the Open Food Facts web site and apps."

msgctxt "org_customer_service_note"
msgid "All fields are optional."
msgstr "All fields are optional."

msgctxt "org_commercial_service"
msgid "Commercial service"
msgstr "Commercial service"

msgctxt "org_commercial_service_description"
msgid "Commercial service information is only shown in the organization profile."
msgstr "Commercial service information is only shown in the organization profile."

msgctxt "contact_name"
msgid "Name"
msgstr "Name"

msgctxt "contact_address"
msgid "Address"
msgstr "Address"

msgctxt "contact_phone"
msgid "Phone number"
msgstr "Phone number"

msgctxt "contact_email"
msgid "e-mail address"
msgstr "e-mail address"

msgctxt "contact_link"
msgid "Contact form link"
msgstr "Contact form link"

msgctxt "contact_info"
msgid "Other information"
msgstr "Other information"

msgctxt "contact_info_note"
msgid "e.g. opening times"
msgstr "e.g. opening times"

msgctxt "error_org_does_not_exist"
msgid "The organization was not found."
msgstr "The organization was not found."

msgctxt "error_missing_org_name"
msgid "The organization name is missing."
msgstr "The organization name is missing."

msgctxt "edit_org_title"
msgid "Organization profile"
msgstr "Organization profile"

msgctxt "edit_org_result"
msgid "The organization profile has been updated."
msgstr "The organization profile has been updated."

msgctxt "delete_org"
msgid "Delete the organization"
msgstr "Delete the organization"

msgctxt "official_site"
msgid "Official site"
msgstr "Official site"

msgctxt "organization_members"
msgid "Organization Members"
msgstr "Organization Members"

msgctxt "number_of_members"
msgid "Number of Members"
msgstr "Number of Members"

msgctxt "serial_no"
msgid "S.No"
msgstr "S.No"

msgctxt "contact_form"
msgid "Contact form"
msgstr "Contact form"

msgctxt "edit_org_profile"
msgid "Edit your organization profile"
msgstr "Edit your organization profile"

msgctxt "edit_user_profile"
msgid "Edit your user profile"
msgstr "Edit your user profile"

msgctxt "attribute_group_ingredients_analysis_name"
msgid "Ingredients"
msgstr "Ingredients"

# keep the %s, it will be replaced by an allergen
msgctxt "presence_unknown_s"
msgid "Presence unknown: %s"
msgstr "Presence unknown: %s"

msgctxt "environmental_impact"
msgid "Environmental impact"
msgstr "Environmental impact"

# Numerical score for the Eco-score (do not translate Eco-score)
msgctxt "ecoscore_score"
msgid "Eco-score score"
msgstr "Eco-score score"

# Letter grade from A to E for the Eco-score (do not translate Eco-score)
msgctxt "ecoscore_grade"
msgid "Eco-score grade"
msgstr "Eco-score grade"

# do not translate Eco-score
msgctxt "ecoscore_calculation_details"
msgid "Details of the calculation of the Eco-score"
msgstr "Details of the calculation of the Eco-score"

# do not translate Eco-score
msgctxt "ecoscore_information"
msgid "Information about the Eco-score"
msgstr "Information about the Eco-score"

msgctxt "preferences_edit_your_food_preferences"
msgid "Edit your food preferences"
msgstr "Edit your food preferences"

msgctxt "preferences_your_preferences"
msgid "Your food preferences"
msgstr "Your food preferences"

msgctxt "preferences_currently_selected_preferences"
msgid "Currently selected preferences"
msgstr "Currently selected preferences"

msgctxt "preferences_locally_saved"
msgid "Your food preferences are kept in your browser and never sent to Open Food Facts or anyone else."
msgstr "Your food preferences are kept in your browser and never sent to Open Food Facts or anyone else."

# used in phrases like "salt in unknown quantity"
msgctxt "unknown_quantity"
msgid "unknown quantity"
msgstr "unknown quantity"

msgctxt "missing_ingredients_list"
msgid "Missing ingredients list"
msgstr "Missing ingredients list"

msgctxt "missing_nutrition_facts"
msgid "Missing nutrition facts"
msgstr "Missing nutrition facts"

msgctxt "ecoscore_p"
msgid "Eco-Score"
msgstr "Eco-Score"

msgctxt "ecoscore_s"
msgid "Eco-Score"
msgstr "Eco-Score"

msgctxt "packaging_parts"
msgid "Packaging parts"
msgstr "Packaging parts"

# A short name for a physical piece of packaging (e.g. in English, "packaging" instead of "packaging part"). Used with a number (e.g. "Packaging 1" to identify a packaging part)
msgctxt "packaging_part_short"
msgid "Packaging"
msgstr "Packaging"

# Number of packaging parts
msgctxt "packaging_number"
msgid "Number"
msgstr "Number"

msgctxt "packaging_shape"
msgid "Shape"
msgstr "Shape"

msgctxt "packaging_quantity"
msgid "Quantity contained"
msgstr "Quantity contained"

msgctxt "packaging_material"
msgid "Material"
msgstr "Material"

msgctxt "packaging_recycling"
msgid "Recycling"
msgstr "Recycling"

msgctxt "products_on_this_page_are_sorted_according_to_your_preferences"
msgid "Products on this page are sorted according to your preferences:"
msgstr "Products on this page are sorted according to your preferences:"

msgctxt "choose_which_information_you_prefer_to_see_first"
msgid "Choose which information you prefer to see first."
msgstr "Choose which information you prefer to see first."

msgctxt "see_your_preferences"
msgid "See your preferences"
msgstr "See your preferences"

msgctxt "delete_all_preferences"
msgid "Delete all preferences"
msgstr "Delete all preferences"

msgctxt "products_are_being_loaded_please_wait"
msgid "Products are being loaded, please wait."
msgstr "Products are being loaded, please wait."

msgctxt "products_match_all"
msgid "All products"
msgstr "All products"

msgctxt "products_match_yes"
msgid "Products that match your preferences"
msgstr "Products that match your preferences"

msgctxt "products_match_no"
msgid "Products that do not match your preferences"
msgstr "Products that do not match your preferences"

msgctxt "products_match_unknown"
msgid "Products for which we currently miss data to determine if they match your preferences"
msgstr "Products for which we currently miss data to determine if they match your preferences"

msgctxt "forest_footprint"
msgid "Forest footprint"
msgstr "Forest footprint"

msgctxt "ingredients_requiring_soy"
msgid "Ingredients requiring soy"
msgstr "Ingredients requiring soy"

msgctxt "type"
msgid "Type"
msgstr "Type"

msgctxt "processing_factor"
msgid "Processing factor"
msgstr "Processing factor"

msgctxt "soy_feed_factor"
msgid "Soy feed factor"
msgstr "Soy feed factor"

msgctxt "soy_yield"
msgid "Soy yield"
msgstr "Soy yield"

msgctxt "deforestation_risk"
msgid "Deforestation risk"
msgstr "Deforestation risk"

msgctxt "total_forest_footprint"
msgid "Total forest footprint"
msgstr "Total forest footprint"

msgctxt "square_meters_per_kg_of_food"
msgid "m² per kg of food"
msgstr "m² per kg of food"

msgctxt "percent_of_food_after_processing"
msgid "% of food after processing"
msgstr "% of food after processing"

msgctxt "kg_of_soy_per_kg_of_food"
msgid "kg of soy per kg of food"
msgstr "kg of soy per kg of food"

msgctxt "kg_of_soy_per_square_meter"
msgid "kg of soy per m²"
msgstr "kg of soy per m²"

msgctxt "percent_in_product"
msgid "% in product"
msgstr "% in product"

msgctxt "forest_footprint_calculation_details"
msgid "Details of the calculation of the forest footprint"
msgstr "Details of the calculation of the forest footprint"

msgctxt "you_are_on_the_public_database"
msgid "You are on the public database."
msgstr "You are on the public database."

msgctxt "manage_your_products_on_the_producers_platform"
msgid "Manage your products on the platform for producers"
msgstr "Manage your products on the platform for producers"

msgctxt "number_of_products_with_changes_since_last_export"
msgid "Number of products with changes since last export"
msgstr "Number of products with changes since last export"

msgctxt "number_of_products_withdrawn_from_the_market_since_last_export"
msgid "Number of products withdrawn from the market since last export"
msgstr "Number of products withdrawn from the market since last export"

msgctxt "only_export_products_with_changes"
msgid "Only export products with changes"
msgstr "Only export products with changes"

msgctxt "product_edits_by_producers"
msgid "Is this your product? If it is, please use our free platform for producers to update it."
msgstr "Is this your product? If it is, please use our free platform for producers to update it."

msgctxt "product_edits_by_producers_platform"
msgid "We encourage manufacturers to add or change data and photos for their products through our free platform for producers so that they can be marked as official and protected from changes by others."
msgstr "We encourage manufacturers to add or change data and photos for their products through our free platform for producers so that they can be marked as official and protected from changes by others."

msgctxt "product_edits_by_producers_import"
msgid "The platform makes it easy to import product data and photos with an Excel or CSV file in any format."
msgstr "The platform makes it easy to import product data and photos with an Excel or CSV file in any format."

msgctxt "product_edits_by_producers_analysis"
msgid "The platform also provides in-depth analysis of the products."
msgstr "The platform also provides in-depth analysis of the products."

# It = the platform
msgctxt "product_edits_by_producers_indicators"
msgid "It computes indicators such as the Nutri-Score, NOVA, and the Eco-score, and automatically identifies suggestions to improve them (for instance all products that would get a better Nutri-Score grade with a slight composition change)."
msgstr "It computes indicators such as the Nutri-Score, NOVA, and the Eco-score, and automatically identifies suggestions to improve them (for instance all products that would get a better Nutri-Score grade with a slight composition change)."

msgctxt "attribute_forest_footprint_name"
msgid "Forest footprint"
msgstr "Forest footprint"

msgctxt "attribute_forest_footprint_setting_name"
msgid "Low risk of deforestation (Forest footprint)"
msgstr "Low risk of deforestation (Forest footprint)"

msgctxt "attribute_forest_footprint_setting_note"
msgid "The forest footprint corresponds to the risk of deforestation associated with its ingredients."
msgstr "The forest footprint corresponds to the risk of deforestation associated with its ingredients."

msgctxt "attribute_forest_footprint_a_title"
msgid "Very small forest footprint"
msgstr "Very small forest footprint"

msgctxt "attribute_forest_footprint_b_title"
msgid "Small forest footprint"
msgstr "Small forest footprint"

msgctxt "attribute_forest_footprint_c_title"
msgid "Medium forest footprint"
msgstr "Medium forest footprint"

msgctxt "attribute_forest_footprint_d_title"
msgid "Large forest footprint"
msgstr "Large forest footprint"

msgctxt "attribute_forest_footprint_e_title"
msgid "Very large forest footprint"
msgstr "Very large forest footprint"

msgctxt "attribute_forest_footprint_not_computed_title"
msgid "Forest footprint not computed"
msgstr "Forest footprint not computed"

msgctxt "attribute_forest_footprint_a_description_short"
msgid "Almost no risk of deforestation"
msgstr "Almost no risk of deforestation"

msgctxt "attribute_forest_footprint_b_description_short"
msgid "Low risk of deforestation"
msgstr "Low risk of deforestation"

msgctxt "attribute_forest_footprint_c_description_short"
msgid "Moderate risk of deforestation"
msgstr "Moderate risk of deforestation"

msgctxt "attribute_forest_footprint_d_description_short"
msgid "High risk of deforestation"
msgstr "High risk of deforestation"

msgctxt "attribute_forest_footprint_e_description_short"
msgid "Very high risk of deforestation"
msgstr "Very high risk of deforestation"

msgctxt "attribute_forest_footprint_not_computed_description_short"
msgid "Currently only for products with chicken or eggs"
msgstr "Currently only for products with chicken or eggs"

msgctxt "classify_products_according_to_your_preferences"
msgid "Classify products according to your preferences"
msgstr "Classify products according to your preferences"

# %d will be replaced by the number of products
msgctxt "classify_the_d_products_below_according_to_your_preferences"
msgid "Classify the %d products below according to your preferences"
msgstr "Classify the %d products below according to your preferences"

msgctxt "sort_by_popularity"
msgid "Most scanned products"
msgstr "Most scanned products"

msgctxt "sort_by_nutriscore_score"
msgid "Products with the best Nutri-Score"
msgstr "Products with the best Nutri-Score"

msgctxt "sort_by_ecoscore_score"
msgid "Products with the best Eco-Score"
msgstr "Products with the best Eco-Score"

msgctxt "sort_by_created_t"
msgid "Recently added products"
msgstr "Recently added products"

msgctxt "sort_by_last_modified_t"
msgid "Recently modified products"
msgstr "Recently modified products"

# %d will be replaced by the number of products
msgctxt "d_products_per_page"
msgid "%d products per page"
msgstr "%d products per page"

msgctxt "not_applicable"
msgid "Not applicable"
msgstr "Not applicable"

msgctxt "abbreviated_product_name"
msgid "Abbreviated product name"
msgstr "Abbreviated product name"

msgctxt "abbreviated_product_name_note"
msgid "Product name with abbreviations shown on receipts"
msgstr "Product name with abbreviations shown on receipts"

msgctxt "footer_vision"
msgid "Vision, Mission, Values and Programs"
msgstr "Vision, Mission, Values and Programs"

# Do not translate
msgctxt "footer_vision_link"
msgid "https://world.openfoodfacts.org/open-food-facts-vision-mission-values-and-programs"
msgstr "https://world.openfoodfacts.org/open-food-facts-vision-mission-values-and-programs"

msgctxt "forgotten_password"
msgid "Forgotten password?"
msgstr "Forgotten password?"

msgctxt "reset_password_error"
msgid "We could not reinitialize your password, please contact us for assistance."
msgstr "We could not reinitialize your password, please contact us for assistance."

msgctxt "remove_all_nutrient_values"
msgid "Remove all nutrient values"
msgstr "Remove all nutrient values"

msgctxt "delete_user_process"
msgid "User is being deleted. This may take a few minutes."
msgstr "User is being deleted. This may take a few minutes."

msgctxt "attribute_ecoscore_not_applicable_title"
msgid "Eco-Score not yet applicable"
msgstr "Eco-Score not yet applicable"

msgctxt "attribute_ecoscore_not_applicable_description_short"
msgid "Not yet applicable for the category"
msgstr "Not yet applicable for the category"

# variable names between { } must not be translated
msgctxt "f_attribute_ecoscore_not_applicable_description"
msgid "Not yet applicable for the category: {category}"
msgstr "Not yet applicable for the category: {category}"

msgctxt "ecoscore_not_applicable_coming_soon"
msgid "The Eco-Score is not yet applicable for this category, but we are working on adding support for it."
msgstr "The Eco-Score is not yet applicable for this category, but we are working on adding support for it."

msgctxt "attribute_ecoscore_unknown_title"
msgid "Eco-Score not computed"
msgstr "Eco-Score not computed"

msgctxt "attribute_ecoscore_unknown_description_short"
msgid "Unknown environmental impact"
msgstr "Unknown environmental impact"

msgctxt "ecoscore_unknown_call_to_help"
msgid "We could not compute the Eco-Score of this product as it is missing some data, could you help complete it?"
msgstr "We could not compute the Eco-Score of this product as it is missing some data, could you help complete it?"

msgctxt "org_list_of_gs1_gln_description"
msgid "GS1 data is automatically associated with an OFF organization identifier that corresponds to the GS1 partyName field. To change the OFF organization identifier, you can directly assign 1 or more GS1 GLN identifiers."
msgstr "GS1 data is automatically associated with an OFF organization identifier that corresponds to the GS1 partyName field. To change the OFF organization identifier, you can directly assign 1 or more GS1 GLN identifiers."

msgctxt "org_list_of_gs1_gln"
msgid "List of GS1 GLN identifiers to be associated with the organization"
msgstr "List of GS1 GLN identifiers to be associated with the organization"

msgctxt "org_list_of_gs1_gln_note"
msgid "A comma separated list of GS1 GLN identifiers to force the association with this organization."
msgstr "A comma separated list of GS1 GLN identifiers to force the association with this organization."

msgctxt "org_valid_org"
msgid "Validate organization as a real producer."
msgstr "Validate organization as a real producer."

msgctxt "org_valid_org_note"
msgid "The organization is verified as a real producer by a human, also creates entry in CRM."
msgstr "The organization is verified as a real producer by a human, also creates entry in CRM."

msgctxt "org_enable_manual_export_to_public_platform"
msgid "Enable organization members to manually export product data and photos to the public database."
msgstr "Enable organization members to manually export product data and photos to the public database."

msgctxt "org_enable_manual_export_to_public_platform_note"
msgid "Manual exports can be enabled once the imported data has been reviewed by an administrator."
msgstr "Manual exports can be enabled once the imported data has been reviewed by an administrator."

msgctxt "org_activate_automated_daily_export_to_public_platform"
msgid "Activate automated daily exports of product data and photos to the public database."
msgstr "Activate automated daily exports of product data and photos to the public database."

msgctxt "org_activate_automated_daily_export_to_public_platform_note"
msgid "Automated exports should be activated only for organizations that have automated imports (e.g. through Equadis)."
msgstr "Automated exports should be activated only for organizations that have automated imports (e.g. through Equadis)."

msgctxt "org_admin"
msgid "Administrator fields"
msgstr "Administrator fields"

msgctxt "minion_status_inactive"
msgid "Queued"
msgstr "Queued"

msgctxt "minion_status_active"
msgid "In progress"
msgstr "In progress"

msgctxt "minion_status_finished"
msgid "Finished"
msgstr "Finished"

msgctxt "minion_status_failed"
msgid "Failed"
msgstr "Failed"

# Export: use a noun and not a verb
msgctxt "export_job_export"
msgid "Export from the producers platform"
msgstr "Export from the producers platform"

# Import: use a noun and not a verb
msgctxt "export_job_import"
msgid "Import to the public database"
msgstr "Import to the public database"

# Update: use a noun and not a verb
msgctxt "export_job_status_update"
msgid "Update of the import status on the producers platform"
msgstr "Update of the import status on the producers platform"

msgctxt "export_in_progress"
msgid "The export has been scheduled. This page can be closed."
msgstr "The export has been scheduled. This page can be closed."

msgctxt "export_products_to_public_database_request_email"
msgid "Your export has been scheduled. You will receive an e-mail once it is finished."
msgstr "Your export has been scheduled. You will receive an e-mail once it is finished."

msgctxt "product_page_on_the_public_database"
msgid "Product page on the public database"
msgstr "Product page on the public database"

msgctxt "product_does_not_exist_on_the_public_database"
msgid "The product does not exist yet on the public database"
msgstr "The product does not exist yet on the public database"

# product updates = updates to multiple products
msgctxt "some_product_updates_have_not_been_published_on_the_public_database"
msgid "Some product updates have not been published on the public database."
msgstr "Some product updates have not been published on the public database."

msgctxt "org_do_not_import_codeonline"
msgid "Do not import CodeOnline data."
msgstr "Do not import CodeOnline data."

msgctxt "overwrite_owner"
msgid "Overwrite products that have a different owner on the public platform. Otherwise, products with a different owner will be skipped."
msgstr "Overwrite products that have a different owner on the public platform. Otherwise, products with a different owner will be skipped."

msgctxt "data_source_database"
msgid "Some of the data for the products of %s come from %s."
msgstr "Some of the data for the products of %s come from %s."

msgctxt "data_source_database_note_about_the_producers_platform"
msgid "Manufacturers can use the Open Food Facts <a href=\"<producers_platform_url>\">free plaform for producers</a> to access and complete this data, and to obtain reports, analysis and product improvements opportunities (e.g. better Nutri-Score)."
msgstr "Manufacturers can use the Open Food Facts <a href=\"<producers_platform_url>\">free plaform for producers</a> to access and complete this data, and to obtain reports, analysis and product improvements opportunities (e.g. better Nutri-Score)."

# variable names between { } must not be translated
msgctxt "f_data_source_database_provider"
msgid "The manufacturer {manufacturer} uses {provider} to automatically transmit data and photos for its products."
msgstr "The manufacturer {manufacturer} uses {provider} to automatically transmit data and photos for its products."

msgctxt "image_other_type"
msgid "Type of the product photo"
msgstr "Type of the product photo"

# do not translate "front, ingredients, nutrition, packaging"
msgctxt "image_other_type_description"
msgid "If you use the same column on multiple lines to provide images URLs for a single product, you can use this field to indicate the type of the image: front, ingredients, nutrition or packaging."
msgstr "If you use the same column on multiple lines to provide images URLs for a single product, you can use this field to indicate the type of the image: front, ingredients, nutrition or packaging."

msgctxt "forest_footprint_one_line_explanation"
msgid "The forest footprint is calculated by taking into account the ingredients whose production requires soybeans, the cultivation of which is linked to deforestation."
msgstr "The forest footprint is calculated by taking into account the ingredients whose production requires soybeans, the cultivation of which is linked to deforestation"

msgctxt "ecoscore_agribalyse_match_warning"
msgid "The Eco-Score can only be calculated if the product has a sufficiently precise category."
msgstr "The Eco-Score can only be calculated if the product has a sufficiently precise category."

msgctxt "ecoscore_add_more_precise_category"
msgid "You can modify the product page to add a more precise category."
msgstr "You can modify the product page to add a more precise category."

msgctxt "ecoscore_platform_promo"
msgid "If you are the manufacturer of this product, you can send us the information with our <a href=\"https://world.pro.openfoodfacts.org\">free platform for producers</a>."
msgstr "If you are the manufacturer of this product, you can send us the information with our <a href=\"https://world.pro.openfoodfacts.org\">free platform for producers</a>."

msgctxt "ecoscore_warning_missing_information"
msgid "Warning: some information necessary to calculate the Eco-Score with precision is not provided (see the details of the calculation below)."
msgstr "Warning: some information necessary to calculate the Eco-Score with precision is not provided (see the details of the calculation below)."

msgctxt "ecoscore_add_missing_information"
msgid "You can edit the product to add the missing information."
msgstr "You can edit the product to add the missing information."

msgctxt "ecoscore_product_category_reference_score"
msgid "Baseline score of the product category"
msgstr "Baseline score of the product category"

msgctxt "ecoscore_panel_lca"
msgid "Lifecyle Analysis (LCA)"
msgstr "Lifecyle Analysis (LCA)"

# do not translate Agribalyse
msgctxt "ecoscore_agribalyse_category"
msgid "Agribalyse category"
msgstr "Agribalyse category"

msgctxt "ecoscore_category_proxy_match"
msgid "Approximate match with the product category"
msgstr "Approximate match with the product category"

msgctxt "ecoscore_category_exact_match"
msgid "Exact match with the product category"
msgstr "Exact match with the product category"

msgctxt "ecoscore_pef_environmental_score"
msgid "PEF environmental score"
msgstr "PEF environmental score"

msgctxt "ecoscore_incl_climate_change_impact"
msgid "including impact on climate change"
msgstr "including impact on climate change"

msgctxt "ecoscore_impact_detail_by_stages"
msgid "Details of the impacts by stages of the life cycle"
msgstr "Details of the impacts by stages of the life cycle"

# stage meaning step
msgctxt "ecoscore_stage"
msgid "Stage"
msgstr "Stage"

msgctxt "ecoscore_impact"
msgid "Impact"
msgstr "Impact"

msgctxt "ecoscore_agriculture"
msgid "Agriculture"
msgstr "Agriculture"

msgctxt "ecoscore_processing"
msgid "Processing"
msgstr "Processing"

msgctxt "ecoscore_packaging"
msgid "Packaging"
msgstr "Packaging"

msgctxt "ecoscore_transportation"
msgid "Transportation"
msgstr "Transportation"

msgctxt "ecoscore_distribution"
msgid "Distribution"
msgstr "Distribution"

msgctxt "ecoscore_consumption"
msgid "Consumption"
msgstr "Consumption"

msgctxt "ecoscore_lca_score_out_of_100"
msgid "LCA score out of 100"
msgstr "LCA score out of 100"

msgctxt "ecoscore_no_agribalyse_category_match"
msgid "No match between product categories and Agribalyse categories."
msgstr "No match between product categories and Agribalyse categories."

msgctxt "ecoscore_edit_category_to_more_granular"
msgid "You can modify the product page to add a more granular category."
msgstr "You can modify the product page to add a more granular category."

msgctxt "ecoscore_additional_bonuses_and_maluses"
msgid "Additional bonuses and maluses"
msgstr "Additional bonuses and maluses"

msgctxt "ecoscore_production_system"
msgid "Production mode"
msgstr "Production mode"

msgctxt "ecoscore_no_labels_taken_into_account"
msgid "No labels taken into account for the production system."
msgstr "No labels taken into account for the production system."

msgctxt "ecoscore_please_add_the_labels"
msgid "If this product has a label characterizing the production system (organic, fair trade, Label Rouge, Bleu Blanc Coeur etc.), you can modify the product sheet to add it."
msgstr "If this product has a label characterizing the production system (organic, fair trade, Label Rouge, Bleu Blanc Coeur etc.), you can modify the product sheet to add it."

msgctxt "ecoscore_origins_of_ingredients"
msgid "Origins of ingredients"
msgstr "Origins of ingredients"

msgctxt "ecoscore_ingredients_not_indicated"
msgid "The origins of the ingredients of this product are not indicated."
msgstr "The origins of the ingredients of this product are not indicated."

msgctxt "ecoscore_please_add_the_ingredients"
msgid "If they are indicated on the packaging, you can modify the product sheet and add them."
msgstr "If they are indicated on the packaging, you can modify the product sheet and add them."

msgctxt "ecoscore_environmental_policy"
msgid "Environmental policy"
msgstr "Environmental policy"

msgctxt "ecoscore_threatened_species"
msgid "Threatened species"
msgstr "Threatened species"

msgctxt "ecoscore_ingredients_whose_cultivation_threatens_species"
msgid "Ingredients that threatens species"
msgstr "Ingredients that threatens species"

msgctxt "ecoscore_no_species_threatening_ingredients"
msgid "No ingredients that threaten species"
msgstr "No ingredients that threaten species"

msgctxt "ecoscore_ingredients_unknown"
msgid "The information on the ingredients of this product has not been given."
msgstr "The information on the ingredients of this product has not been given."

msgctxt "ecoscore_edit_for_more_precise_ecoscore"
msgid "For a more precise calculation of the Eco-Score, you can edit the product page and add them."
msgstr "For a more precise calculation of the Eco-Score, you can edit the product page and add them."

msgctxt "ecoscore_packaging_ratio"
msgid "ratio"
msgstr "ratio"

msgctxt "ecoscore_packaging_score"
msgid "score"
msgstr "score"

msgctxt "ecoscore_score_of_all_components"
msgid "Score of all components"
msgstr "Score of all components"

msgctxt "ecoscore_no_packaging_information"
msgid "The information about the packaging of this product is not filled in."
msgstr "The information about the packaging of this product is not filled in."

msgctxt "ecoscore_unprecise_packaging_information"
msgid "The information about the packaging of this product is not sufficiently precise (exact shapes and materials of all components of the packaging)."
msgstr "The information about the packaging of this product is not sufficiently precise (exact shapes and materials of all components of the packaging)."

msgctxt "ecoscore_edit_for_more_precise_ecoscore"
msgid "For a more precise calculation of the Eco-Score, you can modify the product page and add them."
msgstr "For a more precise calculation of the Eco-Score, you can modify the product page and add them."

msgctxt "ecoscore_final_score"
msgid "Final score"
msgstr "Final score"

msgctxt "ecoscore_lower_the_score_lower_the_impact"
msgid "(the lower the score, the lower the impact)"
msgstr "(the lower the score, the lower the impact)"

msgctxt "ecoscore_kg_co2_eq_kg_product"
msgid "kg CO2 eq/kg of product"
msgstr "kg CO2 eq/kg of product"

# do not translate the link
msgctxt "ecoscore_platform_prompt_ecoscore_modal"
msgid "If you are the manufacturer of this product, you can send us the information with our <a href=\"https://world.pro.openfoodfacts.org\">free platform for producers</a>."
msgstr "If you are the manufacturer of this product, you can send us the information with our <a href=\"https://world.pro.openfoodfacts.org\">free platform for producers</a>."

# do not translate Eco-Score and the link
msgctxt "ecoscore_description"
msgid "The <a href=\"/ecoscore\">Eco-Score</a> is an experimental score that summarizes the environmental impacts of food products."
msgstr "The <a href=\"/ecoscore\">Eco-Score</a> is an experimental score that summarizes the environmental impacts of food products."

# do not translate Eco-Score
msgctxt "ecoscore_warning_fr"
msgid "The Eco-Score formula is subject to change as it is regularly improved to make it more precise."
msgstr "The Eco-Score formula is subject to change as it is is regularly improved to make it more precise."

# do not translate Eco-Score
msgctxt "ecoscore_warning_international"
msgid "The Eco-Score was initially developped for France and it is being extended to other European countries. The Eco-Score formula is subject to change as it is regularly improved to make it more precise and better suited to each country."
msgstr "The Eco-Score was initially developped for France and it is being extended to other European countries. The Eco-Score formula is subject to change as it is regularly improved to make it more precise and better suited to each country."

msgctxt "ecoscore_warning_transportation_world"
msgid "Select a country in order to include the full impact of transportation."
msgstr "Select a country in order to include the full impact of transportation."

msgctxt "ecoscore_warning_transportation"
msgid "The full impact of transportation to your country is currently unknown."
msgstr "The full impact of transportation to your country is currently unknown."

msgctxt "app_banner_text"
msgid "Scan barcodes to get the Nutri-Score, the Eco-Score and more!"
msgstr "Scan barcodes to get the Nutri-Score, the Eco-Score and more!"

msgctxt "org_gs1_product_name_is_abbreviated"
msgid "GS1 product names for this manufacturer are abbreviated."
msgstr "GS1 product names for this manufacturer are abbreviated."

msgctxt "org_gs1_nutrients_are_unprepared"
msgid "GS1 prepared nutrients for this manufacturer are in fact for the product as sold."
msgstr "GS1 prepared nutrients for this manufacturer are in fact for the product as sold."

msgctxt "org_gs1_nutrients_are_unprepared_note"
msgid "Check that the manufacturer does not make products that really have nutrients for the prepared product."
msgstr "Check that the manufacturer does not make products that really have nutrients for the prepared product."

msgctxt "org_gs1_product_name_is_abbreviated_description"
msgid "Some manufacturers have incorrect values for some fields in GS1. The features below can be used to fix some of them."
msgstr "Some manufacturers have incorrect values for some fields in GS1. The features below can be used to fix some of them."

# do not remove %s, it will be replaced with the source name
msgctxt "import_source_string"
msgid "Import data from %s"
msgstr "Import data from %s"

msgctxt "org_protect_data"
msgid "Protect the data that is provided by the organization."
msgstr "Protect the data that is provided by the organization."

msgctxt "org_protect_data_note"
msgid "Removing or changing the provided data will be possible only by experimented contributors on the web site."
msgstr "Removing or changing the provided data will be possible only by experimented contributors on the web site."

msgctxt "ecoscore_packaging_impact_high"
msgid "Packaging with a high impact"
msgstr "Packaging with a high impact"

msgctxt "ecoscore_packaging_impact_medium"
msgid "Packaging with a medium impact"
msgstr "Packaging with a medium impact"

msgctxt "ecoscore_packaging_impact_low"
msgid "Packaging with a low impact"
msgstr "Packaging with a low impact"

msgctxt "ecoscore_packaging_missing_information"
msgid "Missing packaging information for this product"
msgstr "Missing packaging information for this product"

msgctxt "ecoscore_origins_of_ingredients_impact_high"
msgid "Origins of ingredients with a high impact"
msgstr "Origins of ingredients with a high impact"

msgctxt "ecoscore_origins_of_ingredients_impact_medium"
msgid "Origins of ingredients with a medium impact"
msgstr "Origins of ingredients with a medium impact"

msgctxt "ecoscore_origins_of_ingredients_impact_low"
msgid "Origins of ingredients with a low impact"
msgstr "Origins of ingredients with a low impact"

msgctxt "ecoscore_origins_of_ingredients_missing_information"
msgid "Missing origins of ingredients information"
msgstr "Missing origins of ingredients information"

msgctxt "percent_of_ingredients"
msgid "% of ingredients"
msgstr "% of ingredients"

# medium as in "medium impact"
msgctxt "medium"
msgid "medium"
msgstr "medium"

msgctxt "nutrition_grade_fr_tea_bags_note"
msgid "Note: the Nutri-Score of teas and herbal teas corresponds to the product prepared with water only, without sugar or milk."
msgstr "Note: the Nutri-Score of teas and herbal teas corresponds to the product prepared with water only, without sugar or milk."

msgctxt "g_per_100g"
msgid "%s g / 100 g"
msgstr "%s g / 100 g"

msgctxt "donation_title"
msgid "Important: we need your support!"
msgstr "Important: we need your support!"

msgctxt "donation_text_2023"
msgid "Help us make food transparency the norm! As an independent non-profit organization, we depend on your donations to continue informing consumers around the world about what they eat. Join the food revolution with a donation to the movement."
msgstr ""

msgctxt "donation_cta"
msgid "Donate"
msgstr "Donate"

msgctxt "ecoscore_production_system_no_labels_with_environmental_benefits"
msgid "No labels with environmental benefits"
msgstr "No labels with environmental benefits"

msgctxt "ecoscore_production_system_labels_with_environmental_benefits"
msgid "Labels with environmental benefits"
msgstr "Labels with environmental benefits"

msgctxt "ecoscore_production_system_labels_with_environmental_benefits_high"
msgid "Labels with high environmental benefits"
msgstr "Labels with high environmental benefits"

msgctxt "ecoscore_production_system_labels_with_environmental_benefits_very_high"
msgid "Labels with very high environmental benefits"
msgstr "Labels with very high environmental benefits"

msgctxt "other"
msgid "Other"
msgstr "Other"

# statistical mean
msgctxt "mean"
msgid "Mean"
msgstr "Mean"

msgctxt "recipes_ingredients_statistics"
msgid "Ingredients statistics for all products"
msgstr "Ingredients statistics for all products"

msgctxt "recipes_ingredients_for_each_product"
msgid "Ingredients for each product"
msgstr "Ingredients for each product"

msgctxt "product_deleted"
msgid "Product deleted."
msgstr "Product deleted."

msgctxt "carbon_footprint"
msgid "Carbon footprint"
msgstr "Carbon footprint"

# variable names between { } must not be translated
msgctxt "f_carbon_footprint_per_100g_of_product"
msgid "{grams} g CO² per 100g of product"
msgstr "{grams} g CO² per 100g of product"

# variable names between { } must not be translated
msgctxt "f_equal_to_driving_km_in_a_petrol_car"
msgid "Equal to driving {kilometers} km in a petrol car"
msgstr "Equal to driving {kilometers} km in a petrol car"

msgctxt "source_ademe_agribalyse"
msgid "Source: ADEME Agribalyse Database"
msgstr "Source: ADEME Agribalyse Database"

msgctxt "source_ademe_agribalyse_for_category"
msgid "The carbon emission figure comes from ADEME's Agribalyse database, for the category:"
msgstr "The carbon emission figure comes from ADEME's Agribalyse database, for the category:"

msgctxt "environment_card_title"
msgid "Environment"
msgstr "Environment"

msgctxt "health_card_title"
msgid "Nutrition and health"
msgstr "Nutrition and health"

msgctxt "contains_palm_oil"
msgid "Contains palm oil"
msgstr "Contains palm oil"

msgctxt "contains_palm_oil_subtitle"
msgid "Drives deforestation and threatens species such as the orangutan"
msgstr "Drives deforestation and threatens species such as the orangutan"

msgctxt "contains_palm_oil_description"
msgid "Tropical forests in Asia, Africa and Latin America are destroyed to create and expand oil palm tree plantations. The deforestation contributes to climate change, and it endangers species such as the orangutan, the pigmy elephant and the Sumatran rhino."
msgstr "Tropical forests in Asia, Africa and Latin America are destroyed to create and expand oil palm tree plantations. The deforestation contributes to climate change, and it endangers species such as the orangutan, the pigmy elephant and the Sumatran rhino."

msgctxt "bonus"
msgid "Bonus"
msgstr "Bonus"

msgctxt "malus"
msgid "Malus"
msgstr "Malus"

msgctxt "life_cycle_analysis"
msgid "Life cycle analysis"
msgstr "Life cycle analysis"

msgctxt "ecoscore_bonuses_and_maluses"
msgid "Bonuses and maluses"
msgstr "Bonuses and maluses"

msgctxt "ecoscore_for_this_product"
msgid "Eco-Score for this product"
msgstr "Eco-Score for this product"

msgctxt "average_impact_of_the_category"
msgid "Average impact of products of the same category"
msgstr "Average impact of products of the same category"

msgctxt "ecoscore_sum_of_bonuses_and_maluses"
msgid "Sum of bonuses and maluses"
msgstr "Sum of bonuses and maluses"

msgctxt "ecoscore_sum_of_bonuses_and_maluses_is_capped"
msgid "The sum of bonuses and maluses is capped at +25."
msgstr "The sum of bonuses and maluses is capped at +25."

msgctxt "ecoscore_lca_score"
msgid "Life cycle analysis score"
msgstr "Life cycle analysis score"

msgctxt "impact_for_this_product"
msgid "Impact for this product"
msgstr "Impact for this product"

msgctxt "ecoscore_downgraded_non_recyclable_and_non_biodegradable_materials"
msgid "The score of products with non-recyclable and non-biodegradable packaging materials is capped at 79 (grade B)."
msgstr "The score of products with non-recyclable and non-biodegradable packaging materials is capped at 79 (grade B)."

msgctxt "nutriscore_not_applicable"
msgid "Nutri-Score not applicable for this product category."
msgstr "Nutri-Score not applicable for this product category."

msgctxt "nutriscore_missing_category"
msgid "The category of the product must be specified in order to compute the Nutri-Score."
msgstr "The category of the product must be specified in order to compute the Nutri-Score."

msgctxt "nutriscore_missing_nutrition_data"
msgid "The nutrition facts of the product must be specified in order to compute the Nutri-Score."
msgstr "The nutrition facts of the product must be specified in order to compute the Nutri-Score."

msgctxt "nutriscore_missing_category_and_nutrition_data"
msgid "The category and the nutrition facts of the product must be specified in order to compute the Nutri-Score."
msgstr "The category and the nutrition facts of the product must be specified in order to compute the Nutri-Score."

msgctxt "health"
msgid "Health"
msgstr "Health"

msgctxt "contribution_panel_title"
msgid "Contribution"
msgstr "Contribution"

msgctxt "contribution_navigation"
msgid "Contribution"
msgstr "Contribution"

msgctxt "data_quality_errors_panel_title"
msgid "Detected Errors"
msgstr "Detected Errors"

msgctxt "data_quality_errors_panel_subtitle"
msgid "Help us improve quality of our data by contributing fixes"
msgstr "Help us improve quality of our data by contributing fixes"

msgctxt "data_quality_warnings_panel_title"
msgid "Potential issues"
msgstr "Potential issues"

msgctxt "data_quality_warnings_panel_subtitle"
msgid "We have detected some potential issues or potential improvements, could you check if some apply ?"
msgstr "We have detected some potential issues or potential improvements, could you check if some apply ?"

msgctxt "data_quality_info_panel_title"
msgid "Data Quality infos"
msgstr "Data Quality infos"

msgctxt "data_quality_info_panel_subtitle"
msgid "Some infos about data quality on this product"
msgstr "Some infos about data quality on this product"

# will be followed by : and a value. e.g. "Compared to: bananas"
msgctxt "compared_to"
msgid "Compared to"
msgstr "Compared to"

# name of an activity / a sport
msgctxt "activity_walking"
msgid "Walking"
msgstr "Walking"

# name of an activity / a sport
msgctxt "activity_swimming"
msgid "Swimming"
msgstr "Swimming"

# name of an activity / a sport
msgctxt "activity_bicycling"
msgid "Bicycling"
msgstr "Bicycling"

# name of an activity / a sport
msgctxt "activity_running"
msgid "Running"
msgstr "Running"

# Don't translate {kj}, it will be replaced by a number
msgctxt "f_energy_per_100g"
msgid "{kj} kJ per 100g"
msgstr "{kj} kJ per 100g"

# Don't translate {kj}, it will be replaced by a number
msgctxt "f_equal_to_walking_minutes_or_steps"
msgid "Equal to walking {minutes} minutes or {steps} steps"
msgstr "Equal to walking {minutes} minutes or {steps} steps"

# Don't translate {kg} and {lb}, it will be replaced by a number
msgctxt "f_energy_expenditure_for_weight_in_kg_lb"
msgid "Energy expenditure for a person weighting {kg} kg / {lb} lb"
msgstr "Energy expenditure for a person weighting {kg} kg / {lb} lb"

msgctxt "nutriscore_missing_category_short"
msgid "Missing category"
msgstr "Missing category"

msgctxt "nutriscore_missing_nutrition_data_short"
msgid "Missing nutrition facts"
msgstr "Missing nutrition facts"

msgctxt "nutriscore_missing_category_and_nutrition_data_short"
msgid "Missing category and nutrition facts"
msgstr "Missing category and nutrition facts"

msgctxt "recommendation_who_reduce_or_stop_drinking_alcohol_title"
msgid "Reduce or stop drinking alcohol"
msgstr "Reduce or stop drinking alcohol"

msgctxt "recommendation_who_reduce_or_stop_drinking_alcohol_subtitle"
msgid "Less is better"
msgstr "Less is better"

msgctxt "recommendation_who_reduce_or_stop_drinking_alcohol_text"
msgid "This might not be the answer people want to hear, but there is no safe level for drinking alcohol. Of course there is lower-risk drinking, but WHO does not set particular limits, because the evidence shows that the ideal situation for health is to not drink at all. Alcohol is closely related to around 60 different diagnoses and for almost all there is a close dose–response relationship, so the more you drink, the higher your risk of disease. Less is better."
msgstr "This might not be the answer people want to hear, but there is no safe level for drinking alcohol. Of course there is lower-risk drinking, but WHO does not set particular limits, because the evidence shows that the ideal situation for health is to not drink at all. Alcohol is closely related to around 60 different diagnoses and for almost all there is a close dose–response relationship, so the more you drink, the higher your risk of disease. Less is better."

# "source" as in "source of the information"
msgctxt "source"
msgid "Source"
msgstr "Source"

# variable names between { } must not be translated
msgctxt "f_app_user"
msgid "A user of the {app_name} app"
msgstr "A user of the {app_name} app"

msgctxt "food_groups_p"
msgid "food groups"
msgstr "food groups"

msgctxt "food_groups_s"
msgid "food group"
msgstr "food group"

msgctxt "non_vegan_ingredients"
msgid "Non-vegan ingredients"
msgstr "Non-vegan ingredients"

msgctxt "vegan_ingredients"
msgid "No non-vegan ingredients detected"
msgstr "No non-vegan ingredients"

msgctxt "maybe_vegan_ingredients"
msgid "Ingredients that may not be vegan"
msgstr "Ingredients that may not be vegan"

msgctxt "attribute_vegan_setting_note"
msgid "To determine whether a product is vegan, we only rely on the list of ingredients."
msgstr "To determine whether a product is vegan, we only rely on the list of ingredients."

msgctxt "non_vegetarian_ingredients"
msgid "Non-vegetarian ingredients"
msgstr "Non-vegetarian ingredients"

msgctxt "vegetarian_ingredients"
msgid "No non-vegetarian ingredients detected"
msgstr "No non-vegetarian ingredients detected"

msgctxt "maybe_vegetarian_ingredients"
msgid "Ingredients that may not be vegetarian"
msgstr "Ingredients that may not be vegetarian"

msgctxt "attribute_vegetarian_setting_note"
msgid "To determine whether a product is vegetarian, we only rely on the list of ingredients."
msgstr "To determine whether a product is vegetarian, we only rely on the list of ingredients."

msgctxt "palm_oil_ingredients"
msgid "Ingredients that contain palm oil"
msgstr "Ingredients that contain palm oil"

msgctxt "may_contain_palm_oil_ingredients"
msgid "Ingredients that may contain palm oil"
msgstr "Ingredients that may contain palm oil"

msgctxt "palm_oil_free_ingredients"
msgid "No ingredients containing palm oil detected"
msgstr "No ingredients containing palm oil detected"

msgctxt "attribute_palm_oil_setting_note"
msgid "To determine whether a product contains palm oil, we only rely on the list of ingredients."
msgstr "To determine whether a product contains palm oil, we only rely on the list of ingredients."

msgctxt "unrecognized_ingredients"
msgid "Unrecognized ingredients"
msgstr "Unrecognized ingredients"

msgctxt "nova_1_unprocessed_ingredients"
msgid "The product contains only unprocessed or minimally processed ingredients."
msgstr "The product contains only unprocessed or minimally processed ingredients."

# variable names between { } must not be translated
msgctxt "f_nova_markers_for_nova_group"
msgid "Elements that indicate the product is in the {nova_group} group"
msgstr "Elements that indicate the product is in the {nova_group} group"

msgctxt "nova_classification_description"
msgid "Food products are classified into 4 groups according to their degree of processing:"
msgstr "Food products are classified into 4 groups according to their degree of processing:"

msgctxt "nova_classification_how"
msgid "The determination of the group is based on the category of the product and on the ingredients it contains."
msgstr "The determination of the group is based on the category of the product and on the ingredients it contains."

msgctxt "nova_classification_learn_more"
msgid "Learn more about the NOVA classification"
msgstr "Learn more about the NOVA classification"

msgctxt "nova_group_missing_category"
msgid "The category of the product must be specified in order to determine the NOVA group."
msgstr "The category of the product must be specified in order to determine the NOVA group."

msgctxt "nova_group_missing_ingredients"
msgid "The ingredients of the product must be specified in order to determine the NOVA group."
msgstr "The ingredients of the product must be specified in order to determine the NOVA group."

msgctxt "nova_group_too_many_unknown_ingredient"
msgid "We could not recognize some of the ingredients and determine the NOVA group."
msgstr "We could not recognize some of the ingredients and determine the NOVA group."

msgctxt "unselect_image"
msgid "Unselect Image"
msgstr "Unselect Image"

msgctxt "nutriscore_learn_more"
msgid "Learn more about the Nutri-Score"
msgstr "Learn more about the Nutri-Score"

msgctxt "ecoscore_learn_more"
msgid "Learn more about the Eco-Score"
msgstr "Learn more about the Eco-Score"

# The translation needs to be short as it is displayed at the top of small product cards
msgctxt "products_match_very_good_match"
msgid "Very good match"
msgstr "Very good match"

# The translation needs to be short as it is displayed at the top of small product cards
msgctxt "products_match_good_match"
msgid "Good match"
msgstr "Good match"

# The translation needs to be short as it is displayed at the top of small product cards
msgctxt "products_match_poor_match"
msgid "Poor match"
msgstr "Poor match"

# The translation needs to be short as it is displayed at the top of small product cards
msgctxt "products_match_unknown_match"
msgid "Unknown match"
msgstr "Unknown match"

# The translation needs to be short as it is displayed at the top of small product cards
msgctxt "products_match_may_not_match"
msgid "May not match"
msgstr "May not match"

# The translation needs to be short as it is displayed at the top of small product cards
msgctxt "products_match_does_not_match"
msgid "Does not match"
msgstr "Does not match"

msgctxt "reset_preferences"
msgid "Use default preferences"
msgstr "Use default preferences"

msgctxt "reset_preferences_details"
msgid "Nutri-Score, Eco-Score and food processing level (NOVA)"
msgstr "Nutri-Score, Eco-Score and food processing level (NOVA)"

msgctxt "actions_add_ingredients"
msgid "Could you add the ingredients list?"
msgstr "Could you add the ingredients list?"

msgctxt "actions_to_compute_nutriscore"
msgid "Could you add the information needed to compute the Nutri-Score?"
msgstr "Could you add the information needed to compute the Nutri-Score?"

msgctxt "actions_to_compute_ecoscore"
msgid "Could you add a precise product category so that we can compute the Eco-Score?"
msgstr "Could you add a precise product category so that we can compute the Eco-Score?"

msgctxt "action_add_ingredients_text"
msgid "Add the ingredients"
msgstr "Add the ingredients"

msgctxt "action_add_categories"
msgid "Add a category"
msgstr "Add a category"

msgctxt "action_add_nutrition_facts"
msgid "Add nutrition facts"
msgstr "Add nutrition facts"

msgctxt "action_add_origins"
msgid "Add the origins of ingredients for this product"
msgstr "Add the origins of ingredients for this product"

msgctxt "action_add_packaging_image"
msgid "Take a photo of the recycling information"
msgstr "Take a photo of the recycling information"

msgctxt "action_add_packaging_components"
msgid "Add packaging components"
msgstr "Take a photo of the recycling information"

# this is not used yet
msgctxt "action_add_basic_details"
msgid "Add basic details"
msgstr "Add basic details"

# this is not used yet
msgctxt "action_add_portion_size"
msgid "Add portion size"
msgstr "Add portion size"

# this is not used yet
msgctxt "action_add_ingredients_image"
msgid "Take a photo of the ingredients"
msgstr "Take a photo of the ingredients"

# this is not used yet
msgctxt "action_add_nutrition_image"
msgid "Take a photo of the nutrition facts"
msgstr "Take a photo of the nutrition facts"

# this is not used yet
msgctxt "action_refresh_ingredients_image"
msgid "Refresh the photo of the ingredients"
msgstr "Refresh the photo of the ingredients"

# this is not used yet
msgctxt "action_refresh_nutrition_image"
msgid "Refresh the photo of the nutrition facts"
msgstr "Refresh the photo of the nutrition facts"

# this is not used yet
msgctxt "action_add_packaging_text"
msgid "Extract and check the recycling information"
msgstr "Extract and check the recycling information"

# this is not used yet
msgctxt "action_add_stores"
msgid "Add the store where you found this product"
msgstr "Add the store where you found this product"

# this is not used yet
msgctxt "action_labels"
msgid "Add any label present on this product"
msgstr "Add any label present on this product"

# this is not used yet
msgctxt "action_countries"
msgid "Add the country where you found this product"
msgstr "Add the country where you found this product"

# this is not used yet
msgctxt "action_packager_codes_image"
msgid "Take a photo of traceability codes"
msgstr "Take a photo of traceability codes"

# Used as a header for key facts
msgctxt "knowledge_panels_facts"
msgid "What you need to know"
msgstr "What you need to know"

msgctxt "knowledge_panels_recommendation"
msgid "Recommendation"
msgstr "Recommendation"

msgctxt "nutrient_info_salt_risk"
msgid "A high consumption of salt (or sodium) can cause raised blood pressure, which can increase the risk of heart disease and stroke."
msgstr "A high consumption of salt (or sodium) can cause raised blood pressure, which can increase the risk of heart disease and stroke."

msgctxt "nutrient_info_salt_high_blood_pressure"
msgid "Many people who have high blood pressure do not know it, as there are often no symptoms."
msgstr "Many people who have high blood pressure do not know it, as there are often no symptoms."

msgctxt "nutrient_info_salt_high_consumption"
msgid "Most people consume too much salt (on average 9 to 12 grams per day), around twice the recommended maximum level of intake."
msgstr "Most people consume too much salt (on average 9 to 12 grams per day), around twice the recommended maximum level of intake."

msgctxt "nutrient_recommendation_salt_title"
msgid "Limit the consumption of salt and salted food"
msgstr "Limit the consumption of salt and salted food"

msgctxt "nutrient_recommendation_salt_cooking_and_table"
msgid "Reduce the quantity of salt used when cooking, and don't salt again at the table."
msgstr "Reduce the quantity of salt used when cooking, and don't salt again at the table."

msgctxt "nutrient_recommendation_salt_limit_salty_snacks"
msgid "Limit the consumption of salty snacks and choose products with lower salt content."
msgstr "Limit the consumption of salty snacks and choose products with lower salt content."

msgctxt "nutrient_info_sugars_risk"
msgid "A high consumption of sugar can cause weight gain and tooth decay. It also augments the risk of type 2 diabetes and cardio-vascular diseases."
msgstr "A high consumption of sugar can cause weight gain and tooth decay. It also augments the risk of type 2 diabetes and cardio-vascular diseases."

msgctxt "nutrient_recommendation_sugars_title"
msgid "Limit the consumption of sugar and sugary drinks"
msgstr "Limit the consumption of sugar and sugary drinks"

msgctxt "nutrient_recommendation_sugars_drinks"
msgid "Sugary drinks (such as sodas, fruit beverages, and fruit juices and nectars) should be limited as much as possible (no more than 1 glass a day)."
msgstr "Sugary drinks (such as sodas, fruit beverages, and fruit juices and nectars) should be limited as much as possible (no more than 1 glass a day)."

msgctxt "nutrient_recommendation_sugars_food"
msgid "Choose products with lower sugar content and reduce the consumption of products with added sugars."
msgstr "Choose products with lower sugar content and reduce the consumption of products with added sugars."

msgctxt "nutrient_info_fat_and_saturated_fat_risk"
msgid "A high consumption of fat, especially saturated fats, can raise cholesterol, which increases the risk of heart diseases."
msgstr "A high consumption of fat, especially saturated fats, can raise cholesterol, which increases the risk of heart diseases."

msgctxt "nutrient_recommendation_fat_and_saturated_fat_title"
msgid "Reduce the consumption of fat and saturated fat"
msgstr "Limit the consumption of fat and saturated fat"

msgctxt "nutrient_recommendation_fat_and_saturated_fat"
msgid "Choose products with lower fat and saturated fat content."
msgstr "Choose products with lower fat and saturated fat content."

msgctxt "sign_in"
msgid "Sign in"
msgstr "Sign in"

msgctxt "sign_out"
msgid "Sign out"
msgstr "Sign out"

msgctxt "your_contributions"
msgid "Your contributions"
msgstr "Your contributions"

msgctxt "products_added"
msgid "Products added"
msgstr "Products added"

msgctxt "products_edited"
msgid "Products edited"
msgstr "Products edited"

msgctxt "products_photographed"
msgid "Products photographed"
msgstr "Products photographed"

# result of the matching with the user preferences: should ne a noun, not a verb
msgctxt "matching_with_your_preferences"
msgid "Matching with your preferences"
msgstr "Matching with your preferences"

# HTML tags and variable names between { } must not be translated
msgctxt "f_join_us_on_slack"
msgid "Join us on <a href=\"{url}\">Slack</a>"
msgstr "Join us on <a href=\"{url}\">Slack</a>"

# HTML tags and variable names between { } must not be translated
msgctxt "f_discover_our_code_of_conduct"
msgid "Discover our <a href=\"{url}\">Code of conduct</a>"
msgstr "Discover our <a href=\"{url}\">Code of conduct</a>"

# {links} must not be translated, it will be replaced by icons and/or text links
msgctxt "f_footer_follow_us_links"
msgid "Follow us: {links}"
msgstr "Follow us: {links}"

# Should be as small as possible, e.g. use "app" instead of "application", don't specify "mobile"
msgctxt "footer_install_the_app_exclamation_mark"
msgid "Install the app!"
msgstr "Install the app!"

# HTML tags must not be translated, keep <span id=\"everyday\"> and <span id=\"foods\"> and put them around the corresponding words in the translation
# e.g. in French: Scannez les <span id=\"foods\">aliments</span> de votre <span id=\"everyday\">quotidien</span>
msgctxt "footer_scan_your_everyday_foods"
msgid "Scan your <span id=\"everyday\">everyday</span> <span id=\"foods\">foods</span>"
msgstr "Scan your <span id=\"everyday\">everyday</span> <span id=\"foods\">foods</span>"

msgctxt "nutrition"
msgid "Nutrition"
msgstr "Nutrition"

# Note: "criteria" is plural here. So in French for instance: "Vos critères"
msgctxt "your_criteria"
msgid "Your criteria"
msgstr "Your criteria"

msgctxt "product"
msgid "Product"
msgstr "Product"

msgctxt "environment"
msgid "Environment"
msgstr "Environment"

msgctxt "api_result_failure"
msgid "Failure"
msgstr "Failure"

msgctxt "api_result_product_found"
msgid "Product found"
msgstr "Product found"

msgctxt "api_result_product_not_found"
msgid "Product not found"
msgstr "Product not found"

msgctxt "api_result_product_updated"
msgid "Product updated"
msgstr "Product updated"

msgctxt "api_message_invalid_api_action"
msgid "Invalid API action"
msgstr "Invalid API action"

msgctxt "api_message_invalid_api_method"
msgid "Invalid API method"
msgstr "Invalid API method"

msgctxt "api_message_empty_request_body"
msgid "Empty request body"
msgstr "Empty request body"

msgctxt "api_message_invalid_json_in_request_body"
msgid "Invalid JSON in request body"
msgstr "Invalid JSON in request body"

msgctxt "api_message_invalid_code"
msgid "Invalid code"
msgstr "Invalid code"

msgctxt "api_message_invalid_type_must_be_object"
msgid "Invalid type: must be an object"
msgstr "Invalid type: must be an object"

msgctxt "api_message_invalid_type_must_be_array"
msgid "Invalid type: must be an array"
msgstr "Invalid type: must be an array"

msgctxt "api_message_invalid_type_must_be_integer"
msgid "Invalid type: must be an integer"
msgstr "Invalid type: must be an integer"

msgctxt "api_message_invalid_type_must_be_number"
msgid "Invalid type: must be a number"
msgstr "Invalid type: must be a number"

msgctxt "api_message_missing_field"
msgid "Missing field"
msgstr "Missing field"

msgctxt "api_message_unrecognized_field"
msgid "Unrecognized field"
msgstr "Unrecognized field"

msgctxt "api_message_unrecognized_value"
msgid "Unrecognized value"
msgstr "Unrecognized value"

msgctxt "api_impact_none"
msgid "None"
msgstr "None"

msgctxt "api_impact_warning"
msgid "Warning"
msgstr "Warning"

msgctxt "api_impact_failure"
msgid "Failure"
msgstr "Failure"

msgctxt "api_impact_field_ignored"
msgid "Field ignored"
msgstr "Field ignored"

msgctxt "api_impact_value_converted"
msgid "Value converted"
msgstr "Value converted"

# Unit = element, not unit of measure
msgctxt "packaging_number_of_units"
msgid "Number of units"
msgstr "Number of units"

# Unit = element, not unit of measure
msgctxt "packaging_weight"
msgid "Weight of one empty unit"
msgstr "Weight of one empty unit"

# Unit = element, not unit of measure
msgctxt "packaging_quantity_per_unit"
msgid "Quantity of product contained per unit"
msgstr "Quantity of product contained per unit"

# variable names between { } must not be translated
msgctxt "f_help_categorize_on_hunger_games"
msgid "Help categorize more {title} on Hunger Games"
msgstr "Help categorize more {title} on Hunger Games"

msgctxt "packagings_complete"
msgid "All the packaging parts of the product are listed."
msgstr "All the packaging parts of the product are listed."

msgctxt "api_message_invalid_user_id_and_password"
msgid "Invalid user id and password"
msgstr "Invalid user id and password"

msgctxt "api_message_invalid_value_must_be_0_or_1"
msgid "Invalid value: must be 0 or 1"
msgstr "Invalid value: must be 0 or 1"

# Unit = element, not unit of measure
msgctxt "packaging_number_of_units_description"
msgid "Enter the number of packaging units of the same shape and material contained in the product."
msgstr "Enter the number of packaging units of the same shape and material contained in the product."

msgctxt "packaging_shape_description"
msgid "Enter the shape name listed in the recycling instructions if they are available, or select a shape."
msgstr "Enter the shape name listed in the recycling instructions if they are available, or select a shape."

msgctxt "packaging_material_description"
msgid "Enter the specific material if it can be determined (a material code inside a triangle can often be found on packaging parts), or a generic material (for instance plastic or metal) if you are unsure."
msgstr "Enter the specific material if it can be determined (a material code inside a triangle can often be found on packaging parts), or a generic material (for instance plastic or metal) if you are unsure."

msgctxt "packaging_recycling_description"
msgid "Enter recycling instructions only if they are listed on the product."
msgstr "Enter recycling instructions only if they are listed on the product."

# Unit = element, not unit of measure
msgctxt "packaging_weight_description"
msgid "Remove any remaining food and wash and dry the packaging part before weighting. If possible, use a scale with 0.1g or 0.01g precision."
msgstr "Remove any remaining food and wash and dry the packaging part before weighting. If possible, use a scale with 0.1g or 0.01g precision."

# Unit = element, not unit of measure
msgctxt "packaging_quantity_per_unit_description"
msgid "Enter the net weight or net volume and indicate the unit (for example g or ml)."
msgstr "Enter the net weight or net volume and indicate the unit (for example g or ml)."

msgctxt "import_and_export_products"
msgid "Import and export products"
msgstr "Import and export products"

msgctxt "add_products"
msgid "Add products"
msgstr "Add products"

# Needs to be short (displayed in a menu)
msgctxt "install_the_app_to_add_products"
msgid "Install the app to add products"
msgstr "Install the app to add products"

msgctxt "search_and_analyze_products"
msgid "Search and analyze products"
msgstr "Search and analyze products"

msgctxt "resources"
msgid "Resources"
msgstr "Resources"

msgctxt "pro_platform_user_guide"
msgid "Pro platform user guide"
msgstr "Pro platform user guide"

msgctxt "faq_for_producers"
msgid "FAQ for producers"
msgstr "FAQ for producers"

msgctxt "join_the_next_pros_meet_up"
msgid "Join the next Pros' Meet-up"
msgstr "Join the next Pros' Meet-up"

# variable names between { } must not be translated
msgctxt "product_js_enter_value_between_0_and_max"
msgid "Please enter a value between 0 and {max}."
msgstr "Please enter a value between 0 and {max}."

msgctxt "please_ask_users_create_account_first"
msgid "Please ask the following users to create an Open Food Facts account first:"
msgstr "Please ask the following users to create an Open Food Facts account first:"

msgctxt "users_added_successfully"
msgid "Users added to the organization successfully:"
msgstr "Users added to the organization successfully:"

msgctxt "product_js_sugars_warning"
msgid "Sugars should not be higher than carbohydrates."
msgstr "Sugars should not be higher than carbohydrates."

msgctxt "product_js_saturated_fat_warning"
msgid "Saturated fat should not be higher than fat."
msgstr "Saturated fat should not be higher than fat."

msgctxt "packaging_materials"
msgid "Packaging materials"
msgstr "Packaging materials"

msgctxt "packaging_weight_total"
msgid "Packaging weight"
msgstr "Packaging weight"

msgctxt "packaging_weight_100g"
msgid "Packaging weight per 100 g of product"
msgstr "Packaging weight per 100 g of product"

msgctxt "packaging_weight_100g_mean"
msgid "Mean packaging weight per 100 g of product"
msgstr "Mean packaging weight per 100 g of product"

msgctxt "total"
msgid "Total"
msgstr "Total"

msgctxt "packaging_material_products_percent"
msgid "% of products containing the material"
msgstr "% of products containing the material"

msgctxt "packaging_material_products_percent_main"
msgid "% of products containing mostly the material"
msgstr "% of products containing mostly the material"

msgctxt "relative_to_products_containing_the_material"
msgid "for products that contain the material"
msgstr "for products that contain the material"

msgctxt "relative_to_products_containing_mostly_the_material"
msgid "for products that contain mostly the material"
msgstr "for products that contain mostly the material"

msgctxt "relative_to_all_products"
msgid "relative to all products"
msgstr "relative to all products"

msgctxt "preferred_language"
msgid "Preferred Language"
msgstr ""

msgctxt "packagings_n_p"
msgid "Numbers of packaging components"
msgstr "Numbers of packaging components"

msgctxt "packagings_n_s"
msgid "Number of packaging components"
msgstr "Number of packaging components"

msgctxt "packagings_materials_all"
msgid "All materials"
msgstr ""

msgctxt "weight"
msgid "Weight"
msgstr "Weight"

msgctxt "weight_100g"
msgid "Weight per 100g of product"
msgstr "Weight per 100g of product"

msgctxt "weight_percent"
msgid "Weight percent"
msgstr "Weight percent"
<|MERGE_RESOLUTION|>--- conflicted
+++ resolved
@@ -85,17 +85,6 @@
 
 msgctxt "admin_status_updated"
 msgid "Admin Status Updated"
-<<<<<<< HEAD
-msgstr ""
-
-msgctxt "admin_status"
-msgid "Admin Status"
-msgstr ""
-
-msgctxt "grant_remove_admin_status"
-msgid "Grant/Remove Admin status"
-msgstr ""
-=======
 msgstr "Admin Status Updated"
 
 msgctxt "admin_status"
@@ -105,7 +94,6 @@
 msgctxt "grant_remove_admin_status"
 msgid "Grant/Remove Admin status"
 msgstr "Grant/Remove Admin status"
->>>>>>> b9c1bc8d
 
 msgctxt "please_email_producers"
 msgid "Please e-mail <a href=\"mailto:producers@openfoodfacts.org\">producers@openfoodfacts.org</a> if you have any question."
@@ -4231,11 +4219,7 @@
 
 msgctxt "remove_user"
 msgid "Remove user"
-<<<<<<< HEAD
-msgstr ""
-=======
 msgstr "Remove user"
->>>>>>> b9c1bc8d
 
 msgctxt "remove_products_from_producers_platform"
 msgid "Remove all your products from the platform for producers"
