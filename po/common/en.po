--- conflicted
+++ resolved
@@ -7408,17 +7408,10 @@
 msgid "In contact with food"
 msgstr "In contact with food"
 
-<<<<<<< HEAD
 msgctxt "oidc_signin_no_cookie"
 msgid "You need to enable cookies to sign in."
 msgstr "You need to enable cookies to sign in."
 
-msgctxt "oidc_signin_no_cookie"
-msgid "You need to enable cookies to sign in."
-msgstr "You need to enable cookies to sign in."
-
-=======
->>>>>>> 7445cbd6
 msgctxt "contact_us_producers"
 msgid "Contact Us"
 msgstr "Contact Us"
