--- conflicted
+++ resolved
@@ -7509,11 +7509,6 @@
 msgid "Due to heavy abuse from robots, we are unable to serve this page to unidentified users. Please create a free Open Food Facts account to access all of Open Food Facts."
 msgstr "Due to heavy abuse from robots, we are unable to serve this page to unidentified users. Please create a free Open Food Facts account to access all of Open Food Facts."
 
-<<<<<<< HEAD
-msgctxt "attribute_group_ingredients_name"
-msgid "Unwanted ingredients"
-msgstr "Unwanted ingredients"
-=======
 msgctxt "knowledge_panels_ingredients_added_sugars_title"
 msgid "Contains added sugars"
 msgstr "Contains added sugars"
@@ -7528,5 +7523,4 @@
 
 msgctxt "search_products_in_same_category_without_added_sugars"
 msgid "Search for products in the same category without added sugars:"
-msgstr "Search for products in the same category without added sugars:"
->>>>>>> c7a95625
+msgstr "Search for products in the same category without added sugars:"