--- conflicted
+++ resolved
@@ -7596,13 +7596,8 @@
 msgstr "Presence of unwanted ingredients unknown"
 
 msgctxt "no_unwanted_ingredients"
-<<<<<<< HEAD
 msgid "No unwanted ingredients detected"
 msgstr "No unwanted ingredients detected"
-=======
-msgid "No unwanted ingredients"
-msgstr "No unwanted ingredients"
->>>>>>> 4fe3a378
 
 msgctxt "contains_unwanted_ingredients"
 msgid "Contains unwanted ingredients"
@@ -7611,7 +7606,6 @@
 msgctxt "too_many_unknown_ingredients"
 msgid "Some ingredients were not recognized"
 msgstr "Some ingredients were not recognized"
-<<<<<<< HEAD
 
 msgctxt "f_we_did_not_detect_unwanted_ingredients"
 msgid "We did not detect: {unwanted_ingredients}"
@@ -7623,6 +7617,4 @@
 
 msgctxt "attribute_group_ingredients_analysis_warning"
 msgid "Those preferences are based on Open Food Facts' understanding of the ingredient list and there is always a possibility that it may not be accurate or complete, always check the product yourself."
-msgstr "Those preferences are based on Open Food Facts' understanding of the ingredient list and there is always a possibility that it may not be accurate or complete, always check the product yourself."
-=======
->>>>>>> 4fe3a378
+msgstr "Those preferences are based on Open Food Facts' understanding of the ingredient list and there is always a possibility that it may not be accurate or complete, always check the product yourself."