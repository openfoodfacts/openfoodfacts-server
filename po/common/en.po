msgid ""
msgstr ""
"MIME-Version: 1.0\n"
"Content-Type: text/plain; charset=UTF-8\n"
"Content-Transfer-Encoding: 8bit\n"
"Language: en\n"
"Project-Id-Version: openfoodfacts\n"
"Language-Team: English\n"
"Last-Translator: \n"
"POT-Creation-Date: \n"
"X-Generator: Poedit 2.1\n"
"Plural-Forms: nplurals=2; plural=(n != 1);\n"
"X-Crowdin-Project: openfoodfacts\n"
"X-Crowdin-Project-ID: 243092\n"
"X-Crowdin-Language: en\n"
"X-Crowdin-File-ID: 3123\n"

msgctxt "1_product"
msgid "1 product"
msgstr "1 product"

msgctxt "about"
msgid "About me"
msgstr "About me"

msgctxt "add"
msgid "Add"
msgstr "Add"

msgctxt "add_language"
msgid "Add language"
msgstr "Add language"

msgctxt "add_product"
msgid "Add a product"
msgstr "Add a product"

msgctxt "add_user"
msgid "Register"
msgstr "Register"

msgctxt "add_user_display"
msgid "Register"
msgstr "Register"

msgctxt "add_user_process"
msgid "Welcome!"
msgstr "Welcome!"

msgctxt "add_user_result"
msgid "Thank you for joining us!"
msgstr "Thank you for joining us!"

msgctxt "add_user_you_can_edit"
msgid "You can now add and edit products on the web or with our free <a href=\"%s\">mobile app</a>."
msgstr "You can now add and edit products on the web or with our free <a href=\"%s\">mobile app</a>."

msgctxt "join_us_on_slack"
msgid "Join us on Slack"
msgstr "Join us on Slack"

msgctxt "add_user_join_the_project"
msgid "%s is a collaborative project to which you can bring much more than new products: your energy, enthusiasm and ideas!"
msgstr "%s is a collaborative project to which you can bring much more than new products: your energy, enthusiasm and ideas!"

msgctxt "add_user_join_us_on_slack"
msgid "We use a discussion system called Slack where all project participants can exchange and collaborate. Please join! We would be happy to know you!"
msgstr "We use a discussion system called Slack where all project participants can exchange and collaborate. Please join! We would be happy to know you!"

msgctxt "add_user_you_can_edit_pro"
msgid "You can now easily import your product data and photos."
msgstr "You can now easily import your product data and photos."

msgctxt "add_user_you_can_edit_pro_promo"
msgid "You can now add and edit your products and import their data and photos on our free <a href=\"%s\">platform for producers</a>."
msgstr "You can now add and edit your products and import their data and photos on our free <a href=\"%s\">platform for producers</a>."

msgctxt "add_user_existing_org"
msgid "There is already an existing organization with the name %s."
msgstr "There is already an existing organization with the name %s."

msgctxt "add_user_existing_org_pending"
msgid "Your request to join the organization is pending approval of the organization administrator."
msgstr "Your request to join the organization is pending approval of the organization administrator."

msgctxt "admin_status_updated"
msgid "Admin Status Updated"
msgstr "Admin Status Updated"

msgctxt "admin_status"
msgid "Admin Status"
msgstr "Admin Status"

msgctxt "grant_remove_admin_status"
msgid "Grant/Remove Admin status"
msgstr "Grant/Remove Admin status"

msgctxt "please_email_producers"
msgid "Please e-mail <a href=\"mailto:producers@openfoodfacts.org\">producers@openfoodfacts.org</a> if you have any question."
msgstr "Please e-mail <a href=\"mailto:producers@openfoodfacts.org\">producers@openfoodfacts.org</a> if you have any question."

msgctxt "if_you_work_for_a_producer"
msgid "If you work for a producer or brand and will add or complete data for your own products only, you can get access to our completely free Platform for Producers."
msgstr "If you work for a producer or brand and will add or complete data for your own products only, you can get access to our completely free Platform for Producers."

msgctxt "producers_platform_description_long"
msgid "The platform for producers allows manufacturers to easily import data and photos for all their products, to mark them as official, and to get free analysis of improvement opportunities for their products."
msgstr "The platform for producers allows manufacturers to easily import data and photos for all their products, to mark them as official, and to get free analysis of improvement opportunities for their products."

msgctxt "pro_account"
msgid "Professional account"
msgstr "Professional account"

msgctxt "this_is_a_pro_account"
msgid "This is a producer or brand account."
msgstr "This is a producer or brand account."

msgctxt "producer_or_brand"
msgid "Name of producer or name of brand"
msgstr "Name of producer or name of brand"

msgctxt "error_missing_org"
msgid "Professional accounts must have an associated organization (company name or brand)."
msgstr "Professional accounts must have an associated organization (company name or brand)."

msgctxt "enter_name_of_org"
msgid "Please enter the name of your organization (company name or brand)."
msgstr "Please enter the name of your organization (company name or brand)."

msgctxt "enter_email_addresses_of_users"
msgid "Enter email addresses of users to invite (comma-separated):"
msgstr "Enter email addresses of users to invite (comma-separated):"

msgctxt "f_this_is_a_pro_account_for_org"
msgid "This account is a professional account associated with the producer or brand {org}. You have access to the Platform for Producers."
msgstr "This account is a professional account associated with the producer or brand {org}. You have access to the Platform for Producers."

# please check that site_name and the brackets stays intact
msgctxt "add_user_email_subject"
msgid "Thanks for joining <<site_name>>"
msgstr "Thanks for joining <<site_name>>"

msgctxt "additives_1"
msgid "Potentially hazardous food additive. Limit usage."
msgstr "Potentially hazardous food additive. Limit usage."

msgctxt "additives_2"
msgid "Hazardous food additive. Avoid."
msgstr "Hazardous food additive. Avoid."

msgctxt "additives_3"
msgid "Food additive banned in Europe. Avoid at all cost."
msgstr "Food additive banned in Europe. Avoid at all cost."

msgctxt "additives_p"
msgid "additives"
msgstr "additives"

msgctxt "additives_s"
msgid "additive"
msgstr "additive"

msgctxt "advanced_search"
msgid "Advanced search"
msgstr "Advanced search"

msgctxt "advanced_search_old"
msgid "Advanced search and graphs"
msgstr "Advanced search and graphs"

msgctxt "alcohol_warning"
msgid "Excess drinking is harmful for health."
msgstr "Excess drinking is harmful for health."

msgctxt "email_warning"
msgid "Please note that your Pro account will only be valid if you use your professional e-mail address. Our moderation team checks that the domain name is consistent with the organisation you wish to join."
msgstr "Please note that your Pro account will only be valid if you use your professional e-mail address. Our moderation team checks that the domain name is consistent with the organisation you wish to join."

msgctxt "all_missions"
msgid "All missions"
msgstr "All missions"

msgctxt "allergens"
msgid "Substances or products causing allergies or intolerances"
msgstr "Substances or products causing allergies or intolerances"

msgctxt "allergens_p"
msgid "allergens"
msgstr "allergens"

msgctxt "allergens_s"
msgid "allergen"
msgstr "allergen"

msgctxt "also_edited_by"
msgid "Product page also edited by"
msgstr "Product page also edited by"

msgctxt "android_apk_app_icon_url"
msgid "/images/misc/android-apk.svg"
msgstr "/images/misc/android-apk.svg"

msgctxt "android_apk_app_icon_alt_text"
msgid "Android APK"
msgstr "Android APK"

# DO NOT TRANSLATE
msgctxt "android_apk_app_link"
msgid "https://world.openfoodfacts.org/files/off.apk"
msgstr "https://world.openfoodfacts.org/files/off.apk"

# Please change en_get.svg to fr_get.svg. check the url https://static.openfoodfacts.org/images/misc/playstore/img/XX_get.svg
msgctxt "android_app_icon_url"
msgid "/images/misc/playstore/img/en_get.svg"
msgstr "/images/misc/playstore/img/en_get.svg"

msgctxt "android_app_icon_alt_text"
msgid "Get It On Google Play"
msgstr "Get It On Google Play"

# Change hl=en to your language, and make sure the url works
msgctxt "android_app_link"
msgid "https://play.google.com/store/apps/details?id=org.openfoodfacts.scanner&hl=en"
msgstr "https://play.google.com/store/apps/details?id=org.openfoodfacts.scanner&hl=en"

msgctxt "app_please_take_pictures"
msgid "<p>This product is not yet in the <<site_name>> database. Could you please take some pictures of the product, barcode, ingredients list and nutrition facts to add it on <a href=\"https://world.openfoodfacts.org\" target=\"_blank\"><<site_name>></a>?</p>\n"
"<p>Thanks in advance!</p>\n"
msgstr "<p>This product is not yet in the <<site_name>> database. Could you please take some pictures of the product, barcode, ingredients list and nutrition facts to add it on <a href=\"https://world.openfoodfacts.org\" target=\"_blank\"><<site_name>></a>?</p>\n"
"<p>Thanks in advance!</p>\n"

msgctxt "app_take_a_picture"
msgid "Take a picture"
msgstr "Take a picture"

msgctxt "app_take_a_picture_note"
msgid "Note: the pictures you send are published under the free licence Creative Commons Attribution and ShareAlike."
msgstr "Note: the pictures you send are published under the free licence Creative Commons Attribution and ShareAlike."

msgctxt "app_you_can_add_pictures"
msgid "You can add pictures:"
msgstr "You can add pictures:"

msgctxt "axis_x"
msgid "Horizontal axis"
msgstr "Horizontal axis"

msgctxt "axis_y"
msgid "Vertical axis"
msgstr "Vertical axis"

msgctxt "barcode"
msgid "Barcode"
msgstr "Barcode"

msgctxt "barcode_number"
msgid "Barcode number:"
msgstr "Barcode number:"

msgctxt "you_can_also_help_us"
msgid "You can also help to fund the Open Food Facts project"
msgstr "You can also help to fund the Open Food Facts project"

msgctxt "producers_administration_manual"
msgid "Producers Admin manual"
msgstr "Producers Admin manual"

msgctxt "bottom_content"
msgid "<a href=\"https://world.openfoodfacts.org/donate-to-open-food-facts?utm_source=login-open-food-facts\"><img src=\"https://static.openfoodfacts.org/images/svg/donate-icon.svg\" alt=\"Donate to Open Food Facts\" /></a><p><<site_name>> is made by a non-profit association, independent from the industry. It is made for all, by all, and it is funded by all. You can support our work by <a href=\"https://world.openfoodfacts.org/donate-to-open-food-facts?utm_source=login-open-food-facts\">donating to Open Food Facts</a> and also by <a href=\"https://www.lilo.org/fr/open-food-facts/?utm_source=open-food-facts\">using the Lilo search engine</a>.<br/><b>Thank you!</b></p>"
msgstr "<a href=\"https://world.openfoodfacts.org/donate-to-open-food-facts?utm_source=login-open-food-facts\"><img src=\"https://static.openfoodfacts.org/images/svg/donate-icon.svg\" alt=\"Donate to Open Food Facts\" /></a><p><<site_name>> is made by a non-profit association, independent from the industry. It is made for all, by all, and it is funded by all. You can support our work by <a href=\"https://world.openfoodfacts.org/donate-to-open-food-facts?utm_source=login-open-food-facts\">donating to Open Food Facts</a> and also by <a href=\"https://www.lilo.org/fr/open-food-facts/?utm_source=open-food-facts\">using the Lilo search engine</a>.<br/><b>Thank you!</b></p>"

msgctxt "bottom_title"
msgid "Donate to support our work"
msgstr "Donate to support our work"

msgctxt "brands"
msgid "Brands"
msgstr "Brands"

msgctxt "brands_example"
msgid "Kinder Bueno White, Kinder Bueno, Kinder, Ferrero"
msgstr "Kinder Bueno White, Kinder Bueno, Kinder, Ferrero"

msgctxt "brands_p"
msgid "brands"
msgstr "brands"

msgctxt "brands_products"
msgid "Products from the %s brand"
msgstr "Products from the %s brand"

msgctxt "brands_s"
msgid "brand"
msgstr "brand"

msgctxt "brands_tagsinput"
msgid "add a brand"
msgstr "add a brand"

msgctxt "brands_without_products"
msgid "Products not from the %s brand"
msgstr "Products not from the %s brand"

msgctxt "brand_owner"
msgid "Brand owner"
msgstr "Brand owner"

msgctxt "brand_owner_example"
msgid "The Coca Cola Company"
msgstr "The Coca Cola Company"

msgctxt "by"
msgid "by"
msgstr "by"

msgctxt "categories"
msgid "Categories"
msgstr "Categories"

msgctxt "categories_example"
msgid "Sardines in olive oil, Orange juice from concentrate"
msgstr "Sardines in olive oil, Orange juice from concentrate"

msgctxt "categories_note"
msgid "Indicate only the most specific category. \"Parents\" categories will be automatically added."
msgstr "Indicate only the most specific category. \"Parents\" categories will be automatically added."

msgctxt "categories_p"
msgid "categories"
msgstr "categories"

msgctxt "categories_products"
msgid "Products from the %s category"
msgstr "Products from the %s category"

msgctxt "categories_s"
msgid "category"
msgstr "category"

msgctxt "categories_tagsinput"
msgid "add a category"
msgstr "add a category"

msgctxt "categories_without_products"
msgid "Products not from the %s category"
msgstr "Products not from the %s category"

msgctxt "change_fields"
msgid "Data"
msgstr "Data"

msgctxt "change_nutriments"
msgid "Nutriments"
msgstr "Nutriments"

msgctxt "change_selected_images"
msgid "Selected images"
msgstr "Selected images"

msgctxt "change_uploaded_images"
msgid "Uploaded images"
msgstr "Uploaded images"

msgctxt "checkers_p"
msgid "checkers"
msgstr "checkers"

msgctxt "checkers_s"
msgid "checker"
msgstr "checker"

msgctxt "cities_p"
msgid "packaging cities"
msgstr "packaging cities"

msgctxt "cities_products"
msgid "Products packaged in the city of %s"
msgstr "Products packaged in the city of %s"

msgctxt "cities_s"
msgid "packaging city"
msgstr "packaging city"

msgctxt "cities_without_products"
msgid "Products not packaged in the city of %s"
msgstr "Products not packaged in the city of %s"

msgctxt "codes_p"
msgid "Codes"
msgstr "Codes"

msgctxt "codes_s"
msgid "Code"
msgstr "Code"

msgctxt "completed_n_missions"
msgid "completed %d missions:"
msgstr "completed %d missions:"

msgctxt "connected_with_facebook"
msgid "You are connected with your Facebook account."
msgstr "You are connected with your Facebook account."

msgctxt "contributor_since"
msgid "Contributor since"
msgstr "Contributor since"

msgctxt "copy_data"
msgid "Copy data from current product to new product"
msgstr "Copy data from current product to new product"

msgctxt "correct_the_following_errors"
msgid "Please correct the following errors:"
msgstr "Please correct the following errors:"

msgctxt "correctors_p"
msgid "correctors"
msgstr "correctors"

msgctxt "correctors_s"
msgid "corrector"
msgstr "corrector"

msgctxt "countries"
msgid "Countries where sold"
msgstr "Countries where sold"

msgctxt "countries_note"
msgid "Countries where the product is widely available (not including stores specialising in foreign products)"
msgstr "Countries where the product is widely available (not including stores specialising in foreign products)"

msgctxt "countries_p"
msgid "countries"
msgstr "countries"

msgctxt "countries_products"
msgid "Products sold in %s"
msgstr "Products sold in %s"

msgctxt "countries_s"
msgid "country"
msgstr "country"

msgctxt "countries_without_products"
msgid "Products not sold in %s"
msgstr "Products not sold in %s"

msgctxt "data_source"
msgid "Data source"
msgstr "Data source"

msgctxt "data_sources_p"
msgid "data sources"
msgstr "data sources"

msgctxt "data_sources_s"
msgid "data source"
msgstr "data source"

msgctxt "debug_p"
msgid "debug"
msgstr "debug"

msgctxt "debug_s"
msgid "debug"
msgstr "debug"

msgctxt "delete_comment"
msgid "Reason for removal"
msgstr "Reason for removal"

msgctxt "delete_product"
msgid "Delete a product"
msgstr "Delete a product"

msgctxt "delete_product_page"
msgid "Delete the page"
msgstr "Delete the page"

msgctxt "delete_the_images"
msgid "Delete the images"
msgstr "Delete the images"

msgctxt "delete_user"
msgid "Delete a user"
msgstr "Delete a user"

msgctxt "delete_confirmation"
msgid "This will delete your user details and anonymise all of your contributions. Please re-enter your user name to confirm."
msgstr "This will delete your user details and anonymise all of your contributions. Please re-enter your user name to confirm."

msgctxt "danger_zone"
msgid "Danger Zone"
msgstr "Danger Zone"

msgctxt "diff_add"
msgid "Added:"
msgstr "Added:"

msgctxt "diff_change"
msgid "Changed:"
msgstr "Changed:"

msgctxt "diff_delete"
msgid "Deleted:"
msgstr "Deleted:"

msgctxt "donate"
msgid "Donate to Open Food Facts"
msgstr "Donate to Open Food Facts"

msgctxt "donate_link"
msgid "https://world.openfoodfacts.org/donate-to-open-food-facts"
msgstr "https://world.openfoodfacts.org/donate-to-open-food-facts"

msgctxt "ecological_data_table"
msgid "Ecological footprint"
msgstr "Ecological footprint"

msgctxt "ecological_data_table_note"
msgid "If the carbon footprint is specified on the label (rarely at this time), indicate it for the same quantity than the nutritional composition."
msgstr "If the carbon footprint is specified on the label (rarely at this time), indicate it for the same quantity than the nutritional composition."

msgctxt "edit"
msgid "edit"
msgstr "edit"

msgctxt "edit_comment"
msgid "Changes summary"
msgstr "Changes summary"

msgctxt "edit_product"
msgid "Edit a product"
msgstr "Edit a product"

msgctxt "edit_product_page"
msgid "Edit the page"
msgstr "Edit the page"

msgctxt "edit_profile"
msgid "Edit your public profile"
msgstr "Edit your public profile"

msgctxt "edit_profile_confirm"
msgid "Changes to your public profile have been saved."
msgstr "Changes to your public profile have been saved."

msgctxt "edit_profile_msg"
msgid "Information below is visible in your public profile."
msgstr "Information below is visible in your public profile."

msgctxt "edit_settings"
msgid "Change your account parameters"
msgstr "Change your account parameters"

msgctxt "edit_user"
msgid "Account parameters"
msgstr "Account parameters"

msgctxt "edit_user_display"
msgid "Account parameters"
msgstr "Account parameters"

msgctxt "edit_user_process"
msgid "Account parameters"
msgstr "Account parameters"

msgctxt "edit_user_result"
msgid "Your account parameters have been changed."
msgstr "Your account parameters have been changed."

msgctxt "editors_p"
msgid "editors"
msgstr "editors"

msgctxt "editors_s"
msgid "editor"
msgstr "editor"

msgctxt "email"
msgid "E-mail address"
msgstr "E-mail address"

msgctxt "emb_code_products"
msgid "Products packaged by the company with traceability code %s"
msgstr "Products packaged by the company with traceability code %s"

msgctxt "emb_code_p"
msgid "Traceability codes"
msgstr "Traceability codes"

msgctxt "emb_code_s"
msgid "Traceability code"
msgstr "Traceability code"

msgctxt "emb_codes"
msgid "Traceability code"
msgstr "Traceability code"

msgctxt "emb_codes_p"
msgid "traceability codes"
msgstr "traceability codes"

msgctxt "emb_codes_products"
msgid "Products with the traceability code %s"
msgstr "Products with the traceability code %s"

msgctxt "emb_codes_s"
msgid "traceability code"
msgstr "traceability code"

msgctxt "emb_codes_without_products"
msgid "Products without the traceability code %s"
msgstr "Products without the traceability code %s"

# Those are country specific codes. For European countries, you can change FR 62.448.034 CE to DE BY 718 EG (for instance)
msgctxt "emb_codes_example"
msgid "EMB 53062, FR 62.448.034 CE, 84 R 20, 33 RECOLTANT 522"
msgstr "EMB 53062, FR 62.448.034 CE, 84 R 20, 33 RECOLTANT 522"

msgctxt "emb_codes_note"
msgid "In Europe, the code is in an ellipse with the 2 country initials followed by a number and CE."
msgstr "In Europe, the code is in an ellipse with the 2 country initials followed by a number and CE."

msgctxt "entry_dates_p"
msgid "Entry dates"
msgstr "Entry dates"

msgctxt "entry_dates_s"
msgid "Entry date"
msgstr "Entry date"

msgctxt "error"
msgid "Error"
msgstr "Error"

msgctxt "error_bad_login_password"
msgid "Incorrect user name or password. <a href=\"/cgi/reset_password.pl\">Forgotten password?</a>"
msgstr "Incorrect user name or password. <a href=\"/cgi/reset_password.pl\">Forgotten password?</a>"

msgctxt "error_database"
msgid "An error occurred while reading the data, try to refresh the page."
msgstr "An error occurred while reading the data, try to refresh the page."

msgctxt "error_different_passwords"
msgid "The password and confirmation password are different."
msgstr "The password and confirmation password are different."

msgctxt "error_email_already_in_use"
msgid "The e-mail address is already used by another user. Maybe you already have an account? You can <a href=\"/cgi/reset_password.pl\">reset the password</a> of your other account."
msgstr "The e-mail address is already used by another user. Maybe you already have an account? You can <a href=\"/cgi/reset_password.pl\">reset the password</a> of your other account."

msgctxt "error_invalid_address"
msgid "Invalid address."
msgstr "Invalid address."

msgctxt "error_invalid_email"
msgid "Invalid e-mail address"
msgstr "Invalid e-mail address"

msgctxt "error_invalid_password"
msgid "The password needs to be at least 6 characters long."
msgstr "The password needs to be at least 6 characters long."

msgctxt "error_invalid_user"
msgid "Invalid user."
msgstr "Invalid user."

msgctxt "error_invalid_username"
msgid "The user name must contain only unaccented letters, digits and dashes."
msgstr "The user name must contain only unaccented letters, digits and dashes."

msgctxt "error_username_too_long"
msgid "The user name is too long (maximum 40 characters)."
msgstr "The user name is too long (maximum 40 characters)."

msgctxt "error_name_too_long"
msgid "The name is too long (maximum 60 characters)."
msgstr "The name is too long (maximum 60 characters)."

msgctxt "error_new_code_already_exists"
msgid "A product already exists with the new code"
msgstr "A product already exists with the new code"

msgctxt "error_no_name"
msgid "You need to enter a name or nickname."
msgstr "You need to enter a name or nickname."

msgctxt "error_no_permission"
msgid "Permission denied."
msgstr "Permission denied."

msgctxt "error_no_username"
msgid "You need to enter a user name"
msgstr "You need to enter a user name"

msgctxt "error_reset_already_connected"
msgid "You are already signed in."
msgstr "You are already signed in."

msgctxt "error_reset_invalid_token"
msgid "The reset password link is invalid or has expired."
msgstr "The reset password link is invalid or has expired."

msgctxt "error_reset_unknown_email"
msgid "There is no account with this email"
msgstr "There is no account with this email"

msgctxt "error_reset_unknown_id"
msgid "This username does not exist."
msgstr "This username does not exist."

msgctxt "error_username_not_available"
msgid "This username already exists, please choose another."
msgstr "This username already exists, please choose another."

msgctxt "example"
msgid "Example:"
msgstr "Example:"

msgctxt "examples"
msgid "Examples:"
msgstr "Examples:"

msgctxt "expiration_date"
msgid "Best before date"
msgstr "Best before date"

msgctxt "expiration_date_note"
msgid "The expiration date is a way to track product changes over time and to identify the most recent version."
msgstr "The expiration date is a way to track product changes over time and to identify the most recent version."

msgctxt "explore_products_by"
msgid "Explore products by..."
msgstr "Explore products by..."

msgctxt "facebook_locale"
msgid "en_US"
msgstr "en_US"

msgctxt "facebook_page"
msgid "https://www.facebook.com/OpenFoodFacts"
msgstr "https://www.facebook.com/OpenFoodFacts"

msgctxt "fixme_product"
msgid "If the data is incomplete or incorrect, you can complete or correct it by editing this page."
msgstr "If the data is incomplete or incorrect, you can complete or correct it by editing this page."

msgctxt "footer_and_the_facebook_group"
msgid "and the <a href=\"https://www.facebook.com/groups/openfoodfacts/\">Facebook group for contributors</a>"
msgstr "and the <a href=\"https://www.facebook.com/groups/openfoodfacts/\">Facebook group for contributors</a>"

msgctxt "footer_blog"
msgid "<<site_name>> blog"
msgstr "<<site_name>> blog"

# Do not translate
msgctxt "footer_blog_link"
msgid "https://blog.openfoodfacts.org/en/"
msgstr "https://blog.openfoodfacts.org/en/"

msgctxt "footer_code_of_conduct"
msgid "Code of conduct"
msgstr "Code of conduct"

# Do not translate without having the same exact string in the Tags template. Do not use spaces, special characters, only alphanumeric characters separated by hyphens
msgctxt "footer_code_of_conduct_link"
msgid "/code-of-conduct"
msgstr "/code-of-conduct"

msgctxt "footer_data"
msgid "Data, API and SDKs"
msgstr "Data, API and SDKs"

# Do not translate without having the same exact string in the Tags template. Do not use spaces, special characters, only alphanumeric characters separated by hyphens
msgctxt "footer_data_link"
msgid "/data"
msgstr "/data"

msgctxt "footer_discover_the_project"
msgid "Discover the project"
msgstr "Discover the project"

msgctxt "footer_faq"
msgid "Frequently asked questions"
msgstr "Frequently asked questions"

# Do not translate without having the same exact string in the Tags template. Do not use spaces, special characters, only alphanumeric characters separated by hyphens
msgctxt "footer_faq_link"
msgid "https://support.openfoodfacts.org/help/en-gb"
msgstr "https://support.openfoodfacts.org/help/en-gb"

msgctxt "footer_translators"
msgid "Translators"
msgstr "Translators"

# Do not translate
msgctxt "footer_translators_link"
msgid "/cgi/top_translators.pl"
msgstr "/cgi/top_translators.pl"

msgctxt "footer_follow_us"
msgid "Follow us on <a href=\"https://twitter.com/openfoodfacts\">Twitter</a>,\n"
"<a href=\"https://www.facebook.com/OpenFoodFacts\">Facebook</a> and\n"
"<a href=\"https://www.instagram.com/open.food.facts/\">Instagram</a>\n"
msgstr "Follow us on <a href=\"https://twitter.com/openfoodfacts\">Twitter</a>,\n"
"<a href=\"https://www.facebook.com/OpenFoodFacts\">Facebook</a> and\n"
"<a href=\"https://www.instagram.com/open.food.facts/\">Instagram</a>\n"

msgctxt "footer_install_the_app"
msgid "Install the app"
msgstr "Install the app"

msgctxt "footer_join_the_community"
msgid "Join the community"
msgstr "Join the community"

msgctxt "footer_join_us_on"
msgid "Join us on %s:"
msgstr "Join us on %s:"

msgctxt "footer_legal"
msgid "Legal"
msgstr "Legal"

# Do not translate without having the same exact string in the Tags template. Do not use spaces, special characters, only alphanumeric characters separated by hyphens
msgctxt "footer_legal_link"
msgid "/legal"
msgstr "/legal"

msgctxt "footer_privacy"
msgid "Privacy"
msgstr "Privacy"

# Do not translate without having the same exact string in the Tags template. Do not use spaces, special characters, only alphanumeric characters separated by hyphens
msgctxt "footer_privacy_link"
msgid "/privacy"
msgstr "/privacy"


msgctxt "footer_press"
msgid "Press"
msgstr "Press"

# Do not translate without having the same exact string in the Tags template. Do not use spaces, special characters, only alphanumeric characters separated by hyphens
msgctxt "footer_press_link"
msgid "/press"
msgstr "/press"

msgctxt "footer_tagline"
msgid "A collaborative, free and open database of food products from around the world."
msgstr "A collaborative, free and open database of food products from around the world."

msgctxt "footer_terms"
msgid "Terms of use"
msgstr "Terms of use"

# Do not translate without having the same exact string in the Tags template. Do not use spaces, special characters, only alphanumeric characters separated by hyphens
msgctxt "footer_terms_link"
msgid "/terms-of-use"
msgstr "/terms-of-use"

msgctxt "footer_who_we_are"
msgid "Who we are"
msgstr "Who we are"

# Do not translate without having the same exact string in the Tags template. Do not use spaces, special characters, only alphanumeric characters separated by hyphens
msgctxt "footer_who_we_are_link"
msgid "/who-we-are"
msgstr "/who-we-are"

msgctxt "footer_wiki"
msgid "<<site_name>> wiki (en)"
msgstr "<<site_name>> wiki (en)"

# Do not translate
msgctxt "footer_wiki_link"
msgid "https://wiki.openfoodfacts.org"
msgstr "https://wiki.openfoodfacts.org"

# Do not translate Open Beauty Facts but do translate Cosmetics
msgctxt "footer_obf"
msgid "Open Beauty Facts - Cosmetics"
msgstr "Open Beauty Facts - Cosmetics"

msgctxt "footer_obf_link"
msgid "https://world.openbeautyfacts.org"
msgstr "https://world.openbeautyfacts.org"

msgctxt "footer_pro"
msgid "Open Food Facts for Producers"
msgstr "Open Food Facts for Producers"

msgctxt "for"
msgid "for"
msgstr "for"

msgctxt "front_alt"
msgid "Product"
msgstr "Product"

msgctxt "generic_name"
msgid "Common name"
msgstr "Common name"

msgctxt "generic_name_example"
msgid "Chocolate bar with milk and hazelnuts"
msgstr "Chocolate bar with milk and hazelnuts"

msgctxt "goodbye"
msgid "See you soon!"
msgstr "See you soon!"

msgctxt "graph_count"
msgid "%d products match the search criteria, of which %i products have defined values for the graph's axis."
msgstr "%d products match the search criteria, of which %i products have defined values for the graph's axis."

msgctxt "graph_title"
msgid "Graph title"
msgstr "Graph title"

msgctxt "graphs_and_maps"
msgid "Graphs and maps"
msgstr "Graphs and maps"

msgctxt "hello"
msgid "Hello"
msgstr "Hello"

msgctxt "high"
msgid "high"
msgstr "high"

msgctxt "high_quantity"
msgid "high quantity"
msgstr "high quantity"

msgctxt "history"
msgid "Changes history"
msgstr "Changes history"

msgctxt "image_front"
msgid "Front picture"
msgstr "Front picture"

msgctxt "image_ingredients"
msgid "Ingredients picture"
msgstr "Ingredients picture"

msgctxt "image_ingredients_note"
msgid "If the picture is neat enough, the ingredients can be extracted automatically"
msgstr "If the picture is neat enough, the ingredients can be extracted automatically"

msgctxt "image_nutrition"
msgid "Nutrition facts picture"
msgstr "Nutrition facts picture"

msgctxt "image_upload_error_image_already_exists"
msgid "This picture has already been sent."
msgstr "This picture has already been sent."

msgctxt "image_upload_error_image_too_small"
msgid "The picture is too small. Please do not upload pictures found on the Internet and only send photos you have taken yourself."
msgstr "The picture is too small. Please do not upload pictures found on the Internet and only send photos you have taken yourself."

msgctxt "image_upload_error_no_barcode_found_in_image_long"
msgid "The barcode in the image could not be read, or the image contained no barcode.\n"
"You can try with another image, or directly enter the barcode."
msgstr "The barcode in the image could not be read, or the image contained no barcode.\n"
"You can try with another image, or directly enter the barcode."

msgctxt "image_upload_error_no_barcode_found_in_image_short"
msgid "No barcode found in the image."
msgstr "No barcode found in the image."

msgctxt "image_upload_error_no_barcode_specified_or_found"
msgid "No barcode specified or found in the image or filename."
msgstr "No barcode specified or found in the image or filename."

msgctxt "image_upload_error_could_not_read_image"
msgid "The image could not be read."
msgstr "The image could not be read."

msgctxt "image_upload_error_no_barcode_found_in_text"
msgid "You must enter the characters of the barcode or send a product image when the barcode is visible."
msgstr "You must enter the characters of the barcode or send a product image when the barcode is visible."

msgctxt "image_full_size"
msgid "Full size"
msgstr "Full size"

msgctxt "image_attribution_creativecommons"
msgid "This file was uploaded to product %s and is licensed under the %s license."
msgstr "This file was uploaded to product %s and is licensed under the %s license."

msgctxt "image_attribution_photographer"
msgid "Attribution: Photo by %s per %s"
msgstr "Attribution: Photo by %s per %s"

msgctxt "image_attribution_photographer_editor"
msgid "Attribution: Photo by %s with additional modifications by %s per %s"
msgstr "Attribution: Photo by %s with additional modifications by %s per %s"

msgctxt "image_original_link_text"
msgid "(Original Image)"
msgstr "(Original Image)"

msgctxt "image_attribution_link_title"
msgid "Photo detail and attribution information"
msgstr "Photo detail and attribution information"

msgctxt "invite_user"
msgid "Invite Users"
msgstr "Invite Users"

msgctxt "incomplete_products_you_added"
msgid "Products you added that need to be completed"
msgstr "Products you added that need to be completed"

msgctxt "informers_p"
msgid "informers"
msgstr "informers"

msgctxt "informers_s"
msgid "informers"
msgstr "informers"

msgctxt "ingredients"
msgid "Ingredients"
msgstr "Ingredients"

msgctxt "no_ingredient"
msgid "Ingredients are missing"
msgstr "Ingredients are missing"

msgctxt "one_ingredient"
msgid "1 ingredient"
msgstr "1 ingredient"

msgctxt "f_ingredients_with_number"
msgid "{number} ingredients"
msgstr "{number} ingredients"

msgctxt "ingredients_alt"
msgid "Ingredients"
msgstr "Ingredients"

msgctxt "ingredients_analysis_note"
msgid "Note: ingredients can be listed with many different names, please let us know if you think the analysis above is incorrect."
msgstr "Note: ingredients can be listed with many different names, please let us know if you think the analysis above is incorrect."

msgctxt "ingredients_from_or_that_may_be_from_palm_oil_p"
msgid "ingredients from or that may be from palm oil"
msgstr "ingredients from or that may be from palm oil"

msgctxt "ingredients_from_or_that_may_be_from_palm_oil_s"
msgid "ingredient from or that may be from palm oil"
msgstr "ingredient from or that may be from palm oil"

msgctxt "ingredients_from_palm_oil_p"
msgid "ingredients from palm oil"
msgstr "ingredients from palm oil"

msgctxt "ingredients_from_palm_oil_s"
msgid "ingredient from palm oil"
msgstr "ingredient from palm oil"

msgctxt "ingredients_n_p"
msgid "Numbers of ingredients"
msgstr "Numbers of ingredients"

msgctxt "ingredients_n_s"
msgid "Number of ingredients"
msgstr "Number of ingredients"

msgctxt "known_ingredients_n_s"
msgid "Number of recognized ingredients"
msgstr "Number of recognized ingredients"

msgctxt "unknown_ingredients_n_s"
msgid "Number of unrecognized ingredients"
msgstr "Number of unrecognized ingredients"

msgctxt "ingredients_p"
msgid "ingredients"
msgstr "ingredients"

msgctxt "ingredients_products"
msgid "Products that contain the ingredient %s"
msgstr "Products that contain the ingredient %s"

msgctxt "ingredients_s"
msgid "ingredient"
msgstr "ingredient"

msgctxt "ingredients_text"
msgid "Ingredients list"
msgstr "Ingredients list"

msgctxt "ingredients_text_display_note"
msgid "Ingredients are listed in order of importance (quantity)."
msgstr "Ingredients are listed in order of importance (quantity)."

msgctxt "ingredients_text_example"
msgid "Cereals 85.5% (_wheat_ flour, whole-_wheat_ flour 11%), malt extract, cocoa 4,8%, ascorbic acid"
msgstr "Cereals 85.5% (_wheat_ flour, whole-_wheat_ flour 11%), malt extract, cocoa 4,8%, ascorbic acid"

msgctxt "ingredients_text_note"
msgid "Keep the order, indicate the % when specified, separate with a comma or - , use ( ) for ingredients of an ingredient, surround allergens with _ e.g. _milk_"
msgstr "Keep the order, indicate the % when specified, separate with a comma or - , use ( ) for ingredients of an ingredient, surround allergens with _ e.g. _milk_"

msgctxt "ingredients_that_may_be_from_palm_oil_p"
msgid "ingredients that may be from palm oil"
msgstr "ingredients that may be from palm oil"

msgctxt "ingredients_that_may_be_from_palm_oil_s"
msgid "ingredient that may be from palm oil"
msgstr "ingredient that may be from palm oil"

msgctxt "ingredients_without_products"
msgid "Products that do not contain the ingredient %s"
msgstr "Products that do not contain the ingredient %s"

# Please change appstore_US.svg to appstore_XX.svg. check the url https://static.openfoodfacts.org/images/misc/appstore/black/appstore_XX.svg
msgctxt "ios_app_icon_url"
msgid "/images/misc/appstore/black/appstore_US.svg"
msgstr "/images/misc/appstore/black/appstore_US.svg"

msgctxt "ios_app_icon_alt_text"
msgid "Download on the App Store"
msgstr "Download on the App Store"

msgctxt "ios_app_link"
msgid "https://apps.apple.com/app/open-food-facts/id588797948"
msgstr "https://apps.apple.com/app/open-food-facts/id588797948"

msgctxt "known_nutrients_p"
msgid "known nutrients"
msgstr "known nutrients"

msgctxt "known_nutrients_s"
msgid "known nutrient"
msgstr "known nutrient"

msgctxt "labels"
msgid "Labels, certifications, awards"
msgstr "Labels, certifications, awards"

msgctxt "labels_example"
msgid "Organic"
msgstr "Organic"

msgctxt "labels_note"
msgid "Indicate only the most specific labels. \"Parents\" labels will be added automatically."
msgstr "Indicate only the most specific labels. \"Parents\" labels will be added automatically."

msgctxt "labels_p"
msgid "labels"
msgstr "labels"

msgctxt "labels_products"
msgid "Products that have the label %s"
msgstr "Products that have the label %s"

msgctxt "labels_s"
msgid "label"
msgstr "label"

msgctxt "labels_tagsinput"
msgid "add a label"
msgstr "add a label"

msgctxt "labels_without_products"
msgid "Products that do not have the label %s"
msgstr "Products that do not have the label %s"

msgctxt "lang"
msgid "Main language"
msgstr "Main language"

msgctxt "lang_note"
msgid "Language most present and most highlighted on the product"
msgstr "Language most present and most highlighted on the product"

msgctxt "language"
msgid "en-US"
msgstr "en-US"

msgctxt "languages_p"
msgid "languages"
msgstr "languages"

msgctxt "languages_s"
msgid "language"
msgstr "language"

msgctxt "last_edit_dates_p"
msgid "Last edit dates"
msgstr "Last edit dates"

msgctxt "last_edit_dates_s"
msgid "Last edit date"
msgstr "Last edit date"

msgctxt "last_image_dates_p"
msgid "Last picture dates"
msgstr "Last picture dates"

msgctxt "last_image_dates_s"
msgid "Last picture date"
msgstr "Last picture date"

msgctxt "licence_accept"
msgid "By adding information, data and/or images, you accept to place irrevocably your contribution under the <a href=\"https://opendatacommons.org/licenses/dbcl/1.0/\">Database Contents Licence 1.0</a> licence\n"
"for information and data, and under the <a href=\"https://creativecommons.org/licenses/by-sa/3.0/deed.en\">Creative Commons Attribution - ShareAlike 3.0</a> licence for images.\n"
"You accept to be credited by re-users by a link to the product your are contributing to."
msgstr "By adding information, data and/or images, you accept to place irrevocably your contribution under the <a href=\"https://opendatacommons.org/licenses/dbcl/1.0/\">Database Contents Licence 1.0</a> licence\n"
"for information and data, and under the <a href=\"https://creativecommons.org/licenses/by-sa/3.0/deed.en\">Creative Commons Attribution - ShareAlike 3.0</a> licence for images.\n"
"You accept to be credited by re-users by a link to the product your are contributing to."

msgctxt "link"
msgid "Link to the product page on the official site of the producer"
msgstr "Link to the product page on the official site of the producer"

msgctxt "list_of_x"
msgid "List of %s"
msgstr "List of %s"

msgctxt "loadmore"
msgid "Load more results"
msgstr "Load more results"

msgctxt "login_and_add_product"
msgid "Sign-in and add the product"
msgstr "Sign-in and add the product"

msgctxt "login_and_edit_product"
msgid "Sign-in and edit the product"
msgstr "Sign-in and edit the product"

msgctxt "login_create_your_account"
msgid "Create your account."
msgstr "Create your account."

msgctxt "login_not_registered_yet"
msgid "Not registered yet?"
msgstr "Not registered yet?"

msgctxt "login_register_title"
msgid "Sign-in"
msgstr "Sign in"

msgctxt "login_to_add_and_edit_products"
msgid "Sign-in to add or edit products."
msgstr "Sign-in to add or edit products."

msgctxt "login_to_add_products"
msgid "<p>Please sign-in to add or edit a product.</p>\n\n"
"<p>If you do not yet have an account on <<site_name>>, you can <a href=\"/cgi/user.pl\">register in 30 seconds</a>.</p>\n"
msgstr "<p>Please sign-in to add or edit a product.</p>\n\n"
"<p>If you do not yet have an account on <<site_name>>, you can <a href=\"/cgi/user.pl\">register in 30 seconds</a>.</p>\n"

msgctxt "login_username_email"
msgid "Username or e-mail address:"
msgstr "Username or e-mail address:"

msgctxt "low"
msgid "low"
msgstr "low"

msgctxt "low_quantity"
msgid "low quantity"
msgstr "low quantity"

msgctxt "manage_images"
msgid "Manage images"
msgstr "Manage images"

msgctxt "manage_images_info"
msgid "You can select one or more images and then:"
msgstr "You can select one or more images and then:"

msgctxt "manufacturing_places"
msgid "Manufacturing or processing places"
msgstr "Manufacturing or processing places"

msgctxt "manufacturing_places_example"
msgid "Montana, USA"
msgstr "Montana, USA"

msgctxt "manufacturing_places_p"
msgid "manufacturing or processing places"
msgstr "manufacturing or processing places"

msgctxt "manufacturing_places_products"
msgid "Products manufactured or processed in %s"
msgstr "Products manufactured or processed in %s"

msgctxt "manufacturing_places_s"
msgid "manufacturing or processing place"
msgstr "manufacturing or processing place"

msgctxt "manufacturing_places_tagsinput"
msgid "add a place"
msgstr "add a place"

msgctxt "manufacturing_places_without_products"
msgid "Products not manufactured or processed in %s"
msgstr "Products not manufactured or processed in %s"

msgctxt "map_count"
msgid "%d products match the search criteria, of which %i products have a known production place."
msgstr "%d products match the search criteria, of which %i products have a known production place."

msgctxt "map_title"
msgid "Map title"
msgstr "Map title"

msgctxt "menu"
msgid "Menu"
msgstr "Menu"

msgctxt "menu_add_a_product"
msgid "Add a product"
msgstr "Add a product"

# Do not translate without having the same exact string in the Tags template. Do not use spaces, special characters, only alphanumeric characters separated by hyphens
msgctxt "menu_add_a_product_link"
msgid "/add-a-product"
msgstr "/add-a-product"

msgctxt "menu_contribute"
msgid "Contribute"
msgstr "Contribute"

# Do not translate without having the same exact string in the Tags template. Do not use spaces, special characters, only alphanumeric characters separated by hyphens
msgctxt "menu_contribute_link"
msgid "/contribute"
msgstr "/contribute"

msgctxt "menu_discover"
msgid "Discover"
msgstr "Discover"

# Do not translate without having the same exact string in the Tags template. Do not use spaces, special characters, only alphanumeric characters separated by hyphens
msgctxt "menu_discover_link"
msgid "/discover"
msgstr "/discover"

msgctxt "mission_"
msgid "Mission: "
msgstr "Mission: "

msgctxt "mission_accomplished_by"
msgid "This mission has been completed by:"
msgstr "This mission has been completed by:"

msgctxt "mission_accomplished_by_n"
msgid "Completed by %d persons."
msgstr "Completed by %d persons."

msgctxt "mission_accomplished_by_nobody"
msgid "Be the first to complete this mission!"
msgstr "Be the first to complete this mission!"

msgctxt "mission_goal"
msgid "Goal:"
msgstr "Goal:"

msgctxt "missions"
msgid "Missions"
msgstr "Missions"

msgctxt "moderate"
msgid "moderate"
msgstr "moderate"

msgctxt "moderate_quantity"
msgid "moderate quantity"
msgstr "moderate quantity"

msgctxt "move_images_to_another_product"
msgid "Move the images to another product"
msgstr "Move the images to another product"

msgctxt "n_products"
msgid "%s products"
msgstr "%s products"

msgctxt "name"
msgid "Name"
msgstr "Name"

msgctxt "names"
msgid "Names"
msgstr "Names"

msgctxt "new_code"
msgid "If the barcode is not correct, please correct it here:"
msgstr "If the barcode is not correct, please correct it here:"

msgctxt "new_code_note"
msgid "For products without a barcode, an internal code is automatically set."
msgstr "For products without a barcode, an internal code is automatically set."

msgctxt "newsletter_description"
msgid "Subscribe to the newsletter (2 emails per month maximum)"
msgstr "Subscribe to the newsletter (2 emails per month maximum)"

msgctxt "subscribe_to_our_newsletter"
msgid "Subscribe to our newsletter"
msgstr "Subscribe to our newsletter"

msgctxt "next"
msgid "Next"
msgstr "Next"

msgctxt "no_barcode"
msgid "Product without barcode"
msgstr "Product without barcode"

msgctxt "no_nutrition_data"
msgid "Nutrition facts are not specified on the product."
msgstr "Nutrition facts are not specified on the product."

msgctxt "multiple_nutrition_data"
msgid "Multiple nutrition facts are specified on the product (e.g. with added water or milk)."
msgstr "Multiple nutrition facts are specified on the product (e.g. with added water or milk)."

msgctxt "multiple_nutrition_data_instructions"
msgid "Enter only the nutrition facts for the unprepared product, without added water or milk. If there are different products, enter nutrition facts for the first product listed."
msgstr "Enter only the nutrition facts for the unprepared product, without added water or milk. If there are different products, enter nutrition facts for the first product listed."

msgctxt "no_product_for_barcode"
msgid "No product listed for barcode %s."
msgstr "No product listed for barcode %s."

msgctxt "no_products"
msgid "No products."
msgstr "No products."

msgctxt "not_saved"
msgid "Error while saving, please retry."
msgstr "Error while saving, please retry."

msgctxt "number_of_additives"
msgid "Number of additives"
msgstr "Number of additives"

msgctxt "number_of_products"
msgid "Number of products"
msgstr "Number of products"

msgctxt "nutrient_in_quantity"
msgid "%s in %s"
msgstr "%s in %s"

msgctxt "nutrient_levels_info"
msgid "Nutrient levels for 100 g"
msgstr "Nutrient levels for 100 g"

# Do not translate without having the same exact string in the Tags template. Do not use spaces, special characters, only alphanumeric characters separated by hyphens
msgctxt "nutrient_levels_link"
msgid "/nutrient-levels"
msgstr "/nutrient-levels"

msgctxt "nutrient_levels_p"
msgid "nutrient levels"
msgstr "nutrient levels"

msgctxt "nutrient_levels_s"
msgid "nutrient level"
msgstr "nutrient level"

msgctxt "nutriments_p"
msgid "nutriments"
msgstr "nutriments"

msgctxt "nutriments_products"
msgid "Products that contain the nutriment %s"
msgstr "Products that contain the nutriment %s"

msgctxt "nutriments_s"
msgid "nutriment"
msgstr "nutriment"

msgctxt "nutriments_without_products"
msgid "Products that do not contain the nutriment %s"
msgstr "Products that do not contain the nutriment %s"

msgctxt "nutrition_alt"
msgid "Nutrition facts"
msgstr "Nutrition facts"

msgctxt "nutrition_data"
msgid "Nutrition facts"
msgstr "Nutrition facts"

msgctxt "nutrition_data_average"
msgid "Average nutrition facts for the %d products of the %s category for which nutrition facts are known (out of %d products)."
msgstr "Average nutrition facts for the %d products of the %s category for which nutrition facts are known (out of %d products)."

msgctxt "nutrition_data_compare_percent"
msgid "% of difference"
msgstr "% of difference"

msgctxt "nutrition_data_compare_value"
msgid "value for 100 g / 100 ml"
msgstr "value for 100 g / 100 ml"

msgctxt "nutrition_data_comparison_with_categories"
msgid "Comparison to average values of products in the same category:"
msgstr "Comparison to average values of products in the same category:"

msgctxt "nutrition_data_comparison_with_categories_note"
msgid "Please note: for each nutriment, the average is computed for products for which the nutriment quantity is known, not on all products of the category."
msgstr "Please note: for each nutriment, the average is computed for products for which the nutriment quantity is known, not on all products of the category."

msgctxt "nutrition_data_note"
msgid "If the picture is sufficiently sharp and level, nutrition facts can be automatically extracted from the picture."
msgstr "If the picture is sufficiently sharp and level, nutrition facts can be automatically extracted from the picture."

msgctxt "nutrition_data_per_10"
msgid "10th centile"
msgstr "10th centile"

msgctxt "nutrition_data_per_100g"
msgid "for 100 g / 100 ml"
msgstr "for 100 g / 100 ml"

msgctxt "nutrition_data_per_5"
msgid "5<sup>th</sup> centile"
msgstr "5<sup>th</sup> centile"

msgctxt "nutrition_data_per_50"
msgid "Median"
msgstr "Median"

msgctxt "nutrition_data_per_90"
msgid "90th centile"
msgstr "90th centile"

msgctxt "nutrition_data_per_95"
msgid "95<sup>th</sup> centile"
msgstr "95<sup>th</sup> centile"

msgctxt "nutrition_data_per_max"
msgid "Maximum"
msgstr "Maximum"

msgctxt "nutrition_data_per_mean"
msgid "Mean"
msgstr "Mean"

msgctxt "nutrition_data_per_min"
msgid "Minimum"
msgstr "Minimum"

msgctxt "nutrition_data_per_serving"
msgid "per serving"
msgstr "per serving"

msgctxt "nutrition_data_per_std"
msgid "Standard deviation"
msgstr "Standard deviation"

msgctxt "nutrition_data_table"
msgid "Nutrition facts"
msgstr "Nutrition facts"

msgctxt "nutrition_data_table_note"
msgid "The table lists by default nutriments that are often specified. Leave the field blank if it's not on the label.<br/>You can add extra nutriments (vitamins, minerals, cholesterol etc.)\n"
"by typing the first letters of their name in the last row of the table."
msgstr "The table lists by default nutriments that are often specified. Leave the field blank if it's not on the label.<br/>You can add extra nutriments (vitamins, minerals, cholesterol etc.)\n"
"by typing the first letters of their name in the last row of the table."

msgctxt "nutrition_data_table_asterisk"
msgid "Essential nutrients to calculate the Nutri-Score."
msgstr "Essential nutrients to calculate the Nutri-Score."

msgctxt "nutrition_grades_p"
msgid "Nutrition grades"
msgstr "Nutrition grades"

msgctxt "nutrition_grades_s"
msgid "Nutrition grade"
msgstr "Nutrition grade"

# Make sure the translated link works (eg that the image already exists in your language)
msgctxt "og_image_url"
msgid "https://static.openfoodfacts.org/images/logos/logo-vertical-white-social-media-preview.png"
msgstr "https://static.openfoodfacts.org/images/logos/logo-vertical-white-social-media-preview.png"

# Do not change the lang code if the blog doesn't exist in your language
msgctxt "on_the_blog_content"
msgid "<p>To learn more about <<site_name>>, visit <a href=\"https://blog.openfoodfacts.org/en/\">our blog</a>!</p>\n"
"<p>Recent news:</p>\n"
msgstr "<p>To learn more about <<site_name>>, visit <a href=\"https://blog.openfoodfacts.org/en/\">our blog</a>!</p>\n"
"<p>Recent news:</p>\n"

msgctxt "on_the_blog_title"
msgid "News"
msgstr "News"

msgctxt "openfoodhunt_points"
msgid "It's <a href=\"/open-food-hunt-2015\">Open Food Hunt</a> on <<site_name>> from Saturday February 21st 2015 to Sunday March 1st 2015! Contributors are awarded\n"
"Explorer points for products they add and Ambassador points for new contributors they recruit. Points are updated every 30 minutes."
msgstr "It's <a href=\"/open-food-hunt-2015\">Open Food Hunt</a> on <<site_name>> from Saturday February 21st 2015 to Sunday March 1st 2015! Contributors are awarded\n"
"Explorer points for products they add and Ambassador points for new contributors they recruit. Points are updated every 30 minutes."

msgctxt "or"
msgid "or:"
msgstr "or:"

msgctxt "origins"
msgid "Origin of ingredients"
msgstr "Origin of ingredients"

msgctxt "origins_example"
msgid "California, USA"
msgstr "California, USA"

msgctxt "origins_note_xxx"
msgid "Indicate the origin of ingredients"
msgstr "Indicate the origin of ingredients"

msgctxt "origins_p"
msgid "origins of ingredients"
msgstr "origins of ingredients"

msgctxt "origins_products"
msgid "Products with ingredients originating from %s"
msgstr "Products with ingredients originating from %s"

msgctxt "origins_s"
msgid "origin of ingredients"
msgstr "origin of ingredients"

msgctxt "origins_tagsinput"
msgid "add an origin"
msgstr "add an origin"

msgctxt "origins_without_products"
msgid "Products without ingredients originating from %s"
msgstr "Products without ingredients originating from %s"

msgctxt "packaging"
msgid "Packaging"
msgstr "Packaging"

msgctxt "packaging_example"
msgid "Fresh, Canned, Frozen, Bottle, Box, Glass, Plastic..."
msgstr "Fresh, Canned, Frozen, Bottle, Box, Glass, Plastic..."

msgctxt "packaging_note"
msgid "Packaging type, format, material"
msgstr "Packaging type, format, material"

msgctxt "packaging_p"
msgid "packaging"
msgstr "packaging"

msgctxt "packaging_products"
msgid "Products with a %s packaging"
msgstr "Products with a %s packaging"

msgctxt "packaging_s"
msgid "packaging"
msgstr "packaging"

msgctxt "packaging_tagsinput"
msgid "add a type, shape or material"
msgstr "add a type, shape or material"

msgctxt "packaging_without_products"
msgid "Products without a %s packaging"
msgstr "Products without a %s packaging"

msgctxt "page_x"
msgid "Page %d"
msgstr "Page %d"

msgctxt "page_x_out_of_y"
msgid "Page %d out of %d."
msgstr "Page %d out of %d."

msgctxt "pages"
msgid "Pages:"
msgstr "Pages:"

msgctxt "password"
msgid "Password"
msgstr "Password"

msgctxt "password_new"
msgid "New password"
msgstr "New password"

msgctxt "password_confirm"
msgid "Confirm password"
msgstr "Confirm password"

msgctxt "periods_after_opening"
msgid "Period of time after opening"
msgstr "Period of time after opening"

msgctxt "periods_after_opening_note"
msgid "Found in an open container logo with a number of months: e.g. 12 M"
msgstr "Found in an open container logo with a number of months: e.g. 12 M"

msgctxt "periods_after_opening_p"
msgid "Periods after opening"
msgstr "Periods after opening"

msgctxt "periods_after_opening_s"
msgid "Period after opening"
msgstr "Period after opening"

msgctxt "photographers_p"
msgid "photographers"
msgstr "photographers"

msgctxt "photographers_s"
msgid "photographer"
msgstr "photographer"

msgctxt "pnns_groups_1"
msgid "PNNS groups 1"
msgstr "PNNS groups 1"

msgctxt "pnns_groups_1_p"
msgid "PNNS groups 1"
msgstr "PNNS groups 1"

msgctxt "pnns_groups_1_s"
msgid "PNNS group 1"
msgstr "PNNS group 1"

msgctxt "pnns_groups_2"
msgid "PNNS groups 2"
msgstr "PNNS groups 2"

msgctxt "pnns_groups_2_p"
msgid "PNNS groups 2"
msgstr "PNNS groups 2"

msgctxt "pnns_groups_2_s"
msgid "PNNS group 2"
msgstr "PNNS group 2"

msgctxt "points_all_countries"
msgid "There are %d Explorers and %d Ambassadors."
msgstr "There are %d Explorers and %d Ambassadors."

msgctxt "points_all_users"
msgid "There are Explorers for %d countries and Ambassadors for %d countries."
msgstr "There are Explorers for %d countries and Ambassadors for %d countries."

msgctxt "points_country"
msgid "%s has %d Explorers and %d Ambassadors."
msgstr "%s has %d Explorers and %d Ambassadors."

msgctxt "points_ranking"
msgid "Ranking"
msgstr "Ranking"

msgctxt "points_ranking_users_and_countries"
msgid "Ranking of contributors and countries"
msgstr "Ranking of contributors and countries"

msgctxt "points_user"
msgid "%s is an Explorer for %d countries and an Ambassador for %d countries."
msgstr "%s is an Explorer for %d countries and an Ambassador for %d countries."

msgctxt "previous"
msgid "Previous"
msgstr "Previous"

msgctxt "product_add_nutrient"
msgid "Add a nutrient"
msgstr "Add a nutrient"

msgctxt "product_added"
msgid "Product added on"
msgstr "Product added on"

msgctxt "product_changes_saved"
msgid "Changes saved."
msgstr "Changes saved."

msgctxt "product_edit_you_contributed"
msgid "You just helped to improve the world largest open data database."
msgstr "You just helped to improve the world largest open data database."

msgctxt "product_edit_thank_you"
msgid "Thank you so much for joining us in our journey to data transparency!"
msgstr "Thank you so much for joining us in our journey to data transparency!"

msgctxt "product_characteristics"
msgid "Product characteristics"
msgstr "Product characteristics"

msgctxt "product_created"
msgid "Product created"
msgstr "Product created"

msgctxt "product_description"
msgid "Ingredients, allergens, additives, nutrition facts, labels, origin of ingredients and information on product %s"
msgstr "Ingredients, allergens, additives, nutrition facts, labels, origin of ingredients and information on product %s"

msgctxt "product_image"
msgid "Product picture"
msgstr "Product picture"

msgctxt "product_image_with_barcode"
msgid "Picture with barcode:"
msgstr "Picture with barcode:"

msgctxt "product_js_current_image"
msgid "Current image:"
msgstr "Current image:"

msgctxt "product_js_deleting_images"
msgid "Deleting images"
msgstr "Deleting images"

msgctxt "product_js_extract_ingredients"
msgid "Extract the ingredients from the picture"
msgstr "Extract the ingredients from the picture"

msgctxt "product_js_extracted_ingredients_nok"
msgid "Ingredients text could not be extracted. Try with a sharper image, with higher resolution or a better framing of the text."
msgstr "Ingredients text could not be extracted. Try with a sharper image, with higher resolution or a better framing of the text."

msgctxt "product_js_extracted_ingredients_ok"
msgid "Ingredients text has been extracted. Text recognition is not perfect, so please check the text below and correct errors if needed."
msgstr "Ingredients text has been extracted. Text recognition is not perfect, so please check the text below and correct errors if needed."

msgctxt "product_js_extracting_ingredients"
msgid "Extracting ingredients"
msgstr "Extracting ingredients"

msgctxt "product_js_image_normalize"
msgid "Normalize colors"
msgstr "Normalise colours"

msgctxt "product_js_image_open_full_size_image"
msgid "Open the picture in original size in a new windows"
msgstr "Open the picture in original size in a new windows"

msgctxt "product_js_image_received"
msgid "Image received"
msgstr "Image received"

msgctxt "product_js_image_rotate_and_crop"
msgid "Rotate the image if necessary, then click and drag to select the interesting zone:"
msgstr "Rotate the image if necessary, then click and drag to select the interesting zone:"

msgctxt "product_js_image_rotate_left"
msgid "Rotate left"
msgstr "Rotate left"

msgctxt "product_js_image_rotate_right"
msgid "Rotate right"
msgstr "Rotate right"

msgctxt "product_js_image_save"
msgid "Validate and/or resize image"
msgstr "Validate and/or resize image"

msgctxt "product_js_image_saved"
msgid "Image saved"
msgstr "Image saved"

msgctxt "product_js_image_saving"
msgid "Saving image"
msgstr "Saving image"

msgctxt "product_js_image_upload_error"
msgid "Error while uploading image"
msgstr "Error while uploading image"

msgctxt "product_js_image_white_magic"
msgid "Photo on white background: try to remove the background"
msgstr "Photo on white background: try to remove the background"

msgctxt "product_js_images_delete_error"
msgid "Errors while deleting images"
msgstr "Errors while deleting images"

msgctxt "product_js_images_deleted"
msgid "Images deleted"
msgstr "Images deleted"

msgctxt "product_js_images_move_error"
msgid "Errors while moving images"
msgstr "Errors while moving images"

msgctxt "product_js_images_moved"
msgid "Images moved"
msgstr "Images moved"

msgctxt "product_js_moving_images"
msgid "Moving images"
msgstr "Moving images"

msgctxt "product_js_upload_image"
msgid "Add a picture"
msgstr "Add a picture"

msgctxt "product_js_upload_image_note"
msgid "→ With Chrome, Firefox and Safari, you can select multiple pictures (product, ingredients, nutrition facts etc.) by clicking them while holding the Ctrl key pressed to add them all in one shot."
msgstr "→ With Chrome, Firefox and Safari, you can select multiple pictures (product, ingredients, nutrition facts etc.) by clicking them while holding the Ctrl key pressed to add them all in one shot."

msgctxt "product_js_uploading_image"
msgid "Uploading image"
msgstr "Uploading image"

msgctxt "product_last_edited"
msgid "Last edit of product page on"
msgstr "Last edit of product page on"

msgctxt "product_name"
msgid "Product name"
msgstr "Product name"

msgctxt "product_name_example"
msgid "Kinder Bueno White"
msgstr "Kinder Bueno White"

msgctxt "products"
msgid "products"
msgstr "products"

msgctxt "products_stats"
msgid "Evolution of the number of products on <<site_name>>"
msgstr "Evolution of the number of products on <<site_name>>"

msgctxt "products_stats_completed_t"
msgid "Products with complete information"
msgstr "Products with complete information"

msgctxt "products_stats_created_t"
msgid "Products"
msgstr "Products"

msgctxt "products_with_nutriments"
msgid "with nutrition facts"
msgstr "with nutrition facts"

msgctxt "products_you_edited"
msgid "Products you added or edited"
msgstr "Products you added or edited"

msgctxt "purchase_places"
msgid "City, state and country where purchased"
msgstr "City, state and country where purchased"

msgctxt "purchase_places_note"
msgid "Indicate where you bought or saw the product (at least the country)"
msgstr "Indicate where you bought or saw the product (at least the country)"

msgctxt "purchase_places_p"
msgid "purchase places"
msgstr "purchase places"

msgctxt "purchase_places_products"
msgid "Products sold in %s"
msgstr "Products sold in %s"

msgctxt "purchase_places_s"
msgid "purchase place"
msgstr "purchase place"

msgctxt "purchase_places_tagsinput"
msgid "add a place"
msgstr "add a place"

msgctxt "purchase_places_without_products"
msgid "Products not sold in %s"
msgstr "Products not sold in %s"

msgctxt "quantity"
msgid "Quantity"
msgstr "Quantity"

msgctxt "quantity_example"
msgid "2 l, 250 g, 1 kg, 25 cl, 6 fl oz, 1 pound"
msgstr "2 l, 250 g, 1 kg, 25 cl, 6 fl oz, 1 pound"

msgctxt "remember_me"
msgid "Remember me"
msgstr "Remember me"

msgctxt "remember_purchase_places_and_stores"
msgid "Remember the place of purchase and store for the next product adds"
msgstr "Remember the place of purchase and store for the next product adds"

msgctxt "reset_password"
msgid "Reset password"
msgstr "Reset password"

msgctxt "reset_password_email_body"
msgid "Hello <NAME>,\n\n"
"You asked for your password to be reset on https://openfoodfacts.org\n\n"
"for the username: <USERID>\n\n"
"To continue the password reset, click on the link below.\n"
"If you did not ask for the password reset, you can ignore this message.\n\n"
"<RESET_URL>\n\n"
"See you soon,\n\n"
"Stephane\n"
"https://openfoodfacts.org\n"
msgstr "Hello <NAME>,\n\n"
"You asked for your password to be reset on https://openfoodfacts.org\n\n"
"for the username: <USERID>\n\n"
"To continue the password reset, click on the link below.\n"
"If you did not ask for the password reset, you can ignore this message.\n\n"
"<RESET_URL>\n\n"
"See you soon,\n\n"
"Stephane\n"
"https://openfoodfacts.org\n"

msgctxt "reset_password_email_subject"
msgid "Reset of your password on <<site_name>>"
msgstr "Reset of your password on <<site_name>>"

msgctxt "reset_password_reset"
msgid "Your password has been changed. You can now log-in with this password."
msgstr "Your password has been changed. You can now log-in with this password."

msgctxt "reset_password_reset_msg"
msgid "Enter a new password."
msgstr "Enter a new password."

msgctxt "reset_password_send_email"
msgid "An email with a link to reset your password has been sent to the e-mail address associated with your account."
msgstr "An email with a link to reset your password has been sent to the e-mail address associated with your account."

msgctxt "reset_password_send_email_msg"
msgid "If you have forgotten your password, fill-in your username or e-mail address to receive instructions for resetting your password."
msgstr "If you have forgotten your password, fill-in your username or e-mail address to receive instructions for resetting your password."

msgctxt "risk_level"
msgid "Risk"
msgstr "Risk"

msgctxt "risk_level_0"
msgid "To be completed"
msgstr "To be completed"

msgctxt "risk_level_1"
msgid "Low risks"
msgstr "Low risks"

msgctxt "risk_level_2"
msgid "Moderate risks"
msgstr "Moderate risks"

msgctxt "risk_level_3"
msgid "High risks"
msgstr "High risks"

msgctxt "salt_equivalent"
msgid "salt equivalent"
msgstr "salt equivalent"

msgctxt "save"
msgid "Save"
msgstr "Save"

msgctxt "saved"
msgid "Saved."
msgstr "Saved."

msgctxt "saving"
msgid "Saving."
msgstr "Saving."

msgctxt "search"
msgid "Search"
msgstr "Search"

msgctxt "search_a_product_placeholder"
msgid "Search a product"
msgstr "Search for a product"

msgctxt "search_button"
msgid "Search"
msgstr "Search"

msgctxt "search_contains"
msgid "contains"
msgstr "contains"

msgctxt "search_criteria"
msgid "Select products with specific brands, categories, labels, origins of ingredients, manufacturing places etc."
msgstr "Select products with specific brands, categories, labels, origins of ingredients, manufacturing places etc."

msgctxt "search_description_opensearch"
msgid "Open Food Facts product search"
msgstr "Open Food Facts product search"

msgctxt "search_does_not_contain"
msgid "does not contain"
msgstr "does not contain"

msgctxt "search_download_button"
msgid "Download"
msgstr "Download"

msgctxt "search_download_choice"
msgid "Download results"
msgstr "Download results"

msgctxt "search_download_results"
msgid "Download results in XLSX or CSV format. Please note that for performance reasons, you can download up to 10.000 results only."
msgstr "Download results in XLSX or CSV format. Please note that for performance reasons, you can download up to 10.000 results only."

msgctxt "search_download_xlsx"
msgid "XLSX format"
msgstr "XLSX format"

msgctxt "search_download_xlsx_description"
msgid "Excel or LibreOffice"
msgstr "Excel or LibreOffice"

msgctxt "search_download_csv"
msgid "CSV format"
msgstr "CSV format"

msgctxt "search_download_csv_description"
msgid "Character set: Unicode (UTF-8) - Separator: tabulation (tab)"
msgstr "Character set: Unicode (UTF-8) - Separator: tabulation (tab)"

msgctxt "search_edit"
msgid "Change search criteria"
msgstr "Change search criteria"

msgctxt "search_generate_graph"
msgid "Generate graph"
msgstr "Generate graph"

msgctxt "search_generate_map"
msgid "Generate the map"
msgstr "Generate the map"

msgctxt "search_graph"
msgid "Graph"
msgstr "Graph"

msgctxt "search_graph_2_axis"
msgid "Scatter plot"
msgstr "Scatter plot"

msgctxt "search_graph_blog"
msgid "<p>→ learn more about <<site_name>> graphs: <a href=\"/graphs-in-3-clicks\">Graphs in 3 clicks</a> (blog).</p>"
msgstr "<p>→ learn more about <<site_name>> graphs: <a href=\"/graphs-in-3-clicks\">Graphs in 3 clicks</a> (blog).</p>"

msgctxt "search_graph_choice"
msgid "Results on a graph"
msgstr "Results on a graph"

msgctxt "search_graph_instructions"
msgid "Select what you want to graph on the horizontal axis to obtain a histogram, or select two axis to\n"
"get a cloud of products (scatter plot)."
msgstr "Select what you want to graph on the horizontal axis to obtain a histogram, or select two axis to\n"
"get a cloud of products (scatter plot)."

msgctxt "search_graph_link"
msgid "Permanent link to this graph, shareable by e-mail and on social networks"
msgstr "Permanent link to this graph, shareable by e-mail and on social networks"

msgctxt "search_graph_note"
msgid "The graph will show only products for which displayed values are known."
msgstr "The graph will show only products for which displayed values are known."

msgctxt "search_graph_title"
msgid "Display results on a graph"
msgstr "Display results on a graph"

msgctxt "search_graph_warning"
msgid "Note: this is a user generated graph. The title, represented products and axis of visualization have been chosen by the author of the graph."
msgstr "Note: this is a user generated graph. The title, represented products and axis of visualization have been chosen by the author of the graph."

msgctxt "search_indifferent"
msgid "Indifferent"
msgstr "Indifferent"

msgctxt "search_ingredients"
msgid "Ingredients"
msgstr "Ingredients"

msgctxt "search_link"
msgid "Permanent link to these results, shareable by e-mail and on social networks"
msgstr "Permanent link to these results, shareable by e-mail and on social networks"

msgctxt "search_list_choice"
msgid "Results in a list of products"
msgstr "Results in a list of products"

msgctxt "search_map"
msgid "Map"
msgstr "Map"

msgctxt "search_map_choice"
msgid "Results on a map"
msgstr "Results on a map"

msgctxt "search_map_link"
msgid "Permanent link to this map, shareable by e-mail and on social networks"
msgstr "Permanent link to this map, shareable by e-mail and on social networks"

msgctxt "search_map_note"
msgid "The map will show only products for which the production place is known."
msgstr "The map will show only products for which the production place is known."

msgctxt "search_map_title"
msgid "Display results on a map"
msgstr "Display results on a map"

msgctxt "search_nutriment"
msgid "choose a nutriment..."
msgstr "choose a nutriment..."

msgctxt "search_nutriments"
msgid "Nutriments"
msgstr "Nutriments"

msgctxt "search_or"
msgid "or"
msgstr "or"

msgctxt "search_page_size"
msgid "Results per page"
msgstr "Results per page"

msgctxt "search_products"
msgid "Products search"
msgstr "Products search"

msgctxt "search_results"
msgid "Search results"
msgstr "Search results"

msgctxt "search_series"
msgid "Use a different color for the following products:"
msgstr "Use a different colour for the following products:"

msgctxt "search_series_default"
msgid "Other products"
msgstr "Other products"

msgctxt "search_series_fairtrade"
msgid "Fair trade"
msgstr "Fair trade"

msgctxt "search_series_fairtrade_label"
msgid "fair-trade"
msgstr "fair-trade"

msgctxt "search_series_nutrition_grades"
msgid "Use nutrition grades colors"
msgstr "Use nutrition grades colours"

msgctxt "search_series_organic"
msgid "Organic"
msgstr "Organic"

msgctxt "search_series_organic_label"
msgid "organic"
msgstr "organic"

msgctxt "search_series_with_sweeteners"
msgid "With sweeteners"
msgstr "With sweeteners"

msgctxt "search_tag"
msgid "choose a criterion..."
msgstr "choose a criterion..."

msgctxt "search_tags"
msgid "Criteria"
msgstr "Criteria"

msgctxt "search_terms"
msgid "Search terms"
msgstr "Search terms"

msgctxt "search_terms_note"
msgid "Search for words present in the product name, generic name, brands, categories, origins and labels"
msgstr "Search for words present in the product name, generic name, brands, categories, origins and labels"

msgctxt "search_title"
msgid "Search a product, brand, ingredient, nutriment etc."
msgstr "Search a product, brand, ingredient, nutriment etc."

msgctxt "search_title_graph"
msgid "Results graph"
msgstr "Results graph"

msgctxt "search_title_map"
msgid "Results map"
msgstr "Results map"

msgctxt "search_tools"
msgid "Search tools"
msgstr "Search tools"

msgctxt "search_value"
msgid "value"
msgstr "value"

msgctxt "search_with"
msgid "With"
msgstr "With"

msgctxt "search_without"
msgid "Without"
msgstr "Without"

msgctxt "see_product_page"
msgid "See the product page"
msgstr "See the product page"

msgctxt "re_edit_product_page"
msgid "Edit the product again"
msgstr "Edit the product again"

msgctxt "select_country"
msgid "Country"
msgstr "Country"

msgctxt "select_lang"
msgid "Language"
msgstr "Languages"

msgctxt "send_image"
msgid "Send a picture..."
msgstr "Send a picture..."

msgctxt "send_image_error"
msgid "Upload error"
msgstr "Upload error"

msgctxt "sending_image"
msgid "Sending image"
msgstr "Sending image"

msgctxt "serving_size"
msgid "Serving size"
msgstr "Serving size"

msgctxt "serving_size_prepared"
msgid "Prepared serving size"
msgstr "Prepared serving size"

msgctxt "serving_size_example"
msgid "60 g, 12 oz, 20cl, 2 fl oz"
msgstr "60 g, 12 oz, 20cl, 2 fl oz"

msgctxt "serving_size_note"
msgid "If the nutrition facts table contains values for the prepared product, indicate the total serving size of the prepared product (including added water or milk)."
msgstr "If the nutrition facts table contains values for the prepared product, indicate the total serving size of the prepared product (including added water or milk)."

msgctxt "serving_too_small_for_nutrition_analysis"
msgid "Serving size is too small (5 g / 5 ml or less) to calculate 100 g / 100 ml values and perform any further nutritional analysis"
msgstr "Serving size is too small (5 g / 5 ml or less) to calculate 100 g / 100 ml values and perform any further nutritional analysis"

msgctxt "session_title"
msgid "Sign-in"
msgstr "Sign in"

msgctxt "share"
msgid "Share"
msgstr "Share"

msgctxt "show_category_stats"
msgid "Show detailed stats"
msgstr "Show detailed stats"

msgctxt "show_category_stats_details"
msgid "standard deviation, minimum, maximum, 10th and 90th percentiles"
msgstr "standard deviation, minimum, maximum, 10th and 90th percentiles"

msgctxt "signin_before_submit"
msgid "If you already have an account on <SITE>, please sign-in before filling this form."
msgstr "If you already have an account on <SITE>, please sign-in before filling this form."

msgctxt "signout"
msgid "Sign-out"
msgstr "Sign-out"

msgctxt "site_description"
msgid "A collaborative, free and open database of ingredients, nutrition facts and information on food products from around the world"
msgstr "A collaborative, free and open database of ingredients, nutrition facts and information on food products from around the world"

msgctxt "site_name"
msgid "Open Food Facts"
msgstr "Open Food Facts"

msgctxt "logo_site_name"
msgid "Open Food Facts logo"
msgstr "Open Food Facts logo"

msgctxt "sort_by"
msgid "Sort by"
msgstr "Sort by"

msgctxt "sort_completeness"
msgid "Completeness"
msgstr "Completeness"

msgctxt "sort_created_t"
msgid "Add date"
msgstr "Add date"

msgctxt "sort_modified_t"
msgid "Edit date"
msgstr "Edit date"

msgctxt "sort_popularity"
msgid "Popularity"
msgstr "Popularity"

msgctxt "sort_product_name"
msgid "Product name"
msgstr "Product name"

msgctxt "state"
msgid "State"
msgstr "State"

msgctxt "states_p"
msgid "states"
msgstr "states"

msgctxt "states_s"
msgid "state"
msgstr "state"

msgctxt "stores"
msgid "Stores"
msgstr "Stores"

msgctxt "stores_note"
msgid "Name of the shop or supermarket chain"
msgstr "Name of the shop or supermarket chain"

msgctxt "stores_p"
msgid "stores"
msgstr "stores"

msgctxt "stores_products"
msgid "Products sold at %s"
msgstr "Products sold at %s"

msgctxt "stores_s"
msgid "store"
msgstr "store"

msgctxt "stores_tagsinput"
msgid "add a store"
msgstr "add a store"

msgctxt "stores_without_products"
msgid "Products not bought at %s"
msgstr "Products not bought at %s"

msgctxt "subscribe"
msgid "Subscribe"
msgstr "Subscribe"

msgctxt "tag_belongs_to"
msgid "Belongs to:"
msgstr "Belongs to:"

msgctxt "tag_contains"
msgid "Contains:"
msgstr "Contains:"

msgctxt "tag_weblinks"
msgid "Weblinks"
msgstr "Weblinks"

msgctxt "tagstable_filtered"
msgid "out of _MAX_"
msgstr "out of _MAX_"

msgctxt "tagstable_search"
msgid "Search:"
msgstr "Search:"

# This is linked to a unit test
msgctxt "traces"
msgid "Traces"
msgstr "Traces"

msgctxt "traces_example"
msgid "Milk, Gluten, Nuts"
msgstr "Milk, Gluten, Nuts"

msgctxt "traces_note"
msgid "Indicate ingredients from mentions like \"May contain traces of\", \"Made in a factory that also uses\" etc."
msgstr "Indicate ingredients from mentions like \"May contain traces of\", \"Made in a factory that also uses\" etc."

msgctxt "traces_p"
msgid "traces"
msgstr "traces"

msgctxt "traces_s"
msgid "trace"
msgstr "trace"

msgctxt "twitter"
msgid "Twitter username (optional)"
msgstr "Twitter username (optional)"

msgctxt "twitter_account"
msgid "OpenFoodFacts"
msgstr "OpenFoodFacts"

msgctxt "unknown"
msgid "Unknown"
msgstr "Unknown"

msgctxt "unknown_nutrients_p"
msgid "unknown nutrients"
msgstr "unknown nutrients"

msgctxt "unknown_nutrients_s"
msgid "unknown nutrient"
msgstr "unknown nutrient"

msgctxt "unsubscribe"
msgid "Unsubscribe"
msgstr "Unsubscribe"

msgctxt "unsubscribe_info"
msgid "You can unsubscribe from the lists at any time."
msgstr "You can unsubscribe from the lists at any time."

msgctxt "userid_or_email"
msgid "Username or e-mail address: "
msgstr "Username or e-mail address: "

msgctxt "username"
msgid "User name"
msgstr "User name"

msgctxt "username_info"
msgid "(non-accented letters, digits and/or dashes)"
msgstr "(non-accented letters, digits and/or dashes)"

msgctxt "username_or_email"
msgid "Username or email address"
msgstr "Username or email address"

msgctxt "users_add_products"
msgid "Products that were added by the user %s"
msgstr "Products that were added by the user %s"

msgctxt "users_add_without_products"
msgid "Products that were not added by the user %s"
msgstr "Products that were not added by the user %s"

msgctxt "users_edit_products"
msgid "Products that were edited by the user %s"
msgstr "Products that were edited by the user %s"

msgctxt "users_edit_without_products"
msgid "Products that were not edited by the user %s"
msgstr "Products that were not edited by the user %s"

msgctxt "users_p"
msgid "contributors"
msgstr "contributors"

msgctxt "users_products"
msgid "Products added by %s"
msgstr "Products added by %s"

msgctxt "users_s"
msgid "contributor"
msgstr "contributor"

msgctxt "users_without_products"
msgid "Products not added by %s"
msgstr "Products not added by %s"

msgctxt "video_tutorials"
msgid "Video Tutorials"
msgstr "Video Tutorials"

msgctxt "view"
msgid "view"
msgstr "view"

msgctxt "view_list_for_products_from_the_entire_world"
msgid "View the list for matching products from the entire world"
msgstr "View the list for matching products from the entire world"

msgctxt "view_products_from_the_entire_world"
msgid "View matching products from the entire world"
msgstr "View matching products from the entire world"

msgctxt "view_results_from_the_entire_world"
msgid "View results from the entire world"
msgstr "View results from the entire world"

msgctxt "warning_3rd_party_content"
msgid "Information and data must come from the product package and label (and not from other sites or the manufacturer's site), and you must have taken the pictures yourself.<br/>\n"
"→ <a href=\"https://support.openfoodfacts.org/help/en-gb/9/27\">Why it matters</a>"
msgstr "Information and data must come from the product package and label (and not from other sites or the manufacturer's site), and you must have taken the pictures yourself.<br/>\n"
"→ <a href=\"https://support.openfoodfacts.org/help/en-gb/9/27\">Why it matters</a>"

msgctxt "website"
msgid "Site or blog address"
msgstr "Site or blog address"

# Please change English.svg to French.svg or German.svg… Check the url https://static.openfoodfacts.org/images/misc/microsoft/XXXX.svg
msgctxt "windows_phone_app_icon_url"
msgid "/images/misc/microsoft/English.svg"
msgstr "/images/misc/microsoft/English.svg"

msgctxt "windows_phone_app_icon_alt_text"
msgid "Get it from Microsoft"
msgstr "Get it from Microsoft"

# Please change en-us to fr-fr, pt-br or de-ch…Check the URL !
msgctxt "windows_phone_app_link"
msgid "https://apps.microsoft.com/store/detail/open-food-facts-scan-to-get-nutriscore-ecoscore-and-more/XP8LT18SRPKLRG"
msgstr "https://apps.microsoft.com/store/detail/open-food-facts-scan-to-get-nutriscore-ecoscore-and-more/XP8LT18SRPKLRG"

msgctxt "you_are_connected_as_x"
msgid "You are connected as %s."
msgstr "You are connected as %s."

msgctxt "product_js_unselect_image"
msgid "Unselect image"
msgstr "Unselect image"

msgctxt "product_js_unselecting_image"
msgid "Unselecting image."
msgstr "Unselecting image."

msgctxt "product_js_unselected_image_ok"
msgid "Unselected image."
msgstr "Unselected image."

msgctxt "product_js_unselected_image_nok"
msgid "Error while unselecting image."
msgstr "Error while unselecting image."

msgctxt "product_js_zoom_on_wheel"
msgid "Enable zooming with the mouse wheel."
msgstr "Enable zooming with the mouse wheel."

msgctxt "product_js_use_low_res_images"
msgid "Load lower resolution images (for slow connections)"
msgstr "Load lower resolution images (for slow connections)"

msgctxt "protected_image_message"
msgid "An image has been sent by the manufacturer. If you think it is incorrect or not up-to-date, please contact us."
msgstr "An image has been sent by the manufacturer. If you think it is incorrect or not up-to-date, please contact us."

msgctxt "nutrition_grade_fr_nutriments_estimated_warning"
msgid "Warning: the nutrition facts are not specified. They have been estimated from the list of ingredients."
msgstr "Warning: the nutrition facts are not specified. They have been estimated from the list of ingredients."

msgctxt "nutrition_grade_fr_fiber_warning"
msgid "Warning: the amount of fiber is not specified, their possible positive contribution to the grade could not be taken into account."
msgstr "Warning: the amount of fiber is not specified, their possible positive contribution to the grade could not be taken into account."

msgctxt "nutrition_grade_fr_fiber_and_fruits_vegetables_nuts_warning"
msgid "Warning: the amounts of fiber and of fruits, vegetables and nuts are not specified, their possible positive contribution to the grade could not be taken into account."
msgstr "Warning: the amounts of fiber and of fruits, vegetables and nuts are not specified, their possible positive contribution to the grade could not be taken into account."

msgctxt "nutrition_grade_fr_no_fruits_vegetables_nuts_warning"
msgid "Warning: the amount of fruits, vegetables and nuts is not specified, their possible positive contribution to the grade could not be taken into account."
msgstr "Warning: the amount of fruits, vegetables and nuts is not specified, their possible positive contribution to the grade could not be taken into account."

msgctxt "nutrition_grade_fr_fruits_vegetables_nuts_estimate_warning"
msgid "Warning: the amount of fruits, vegetables and nuts is not specified on the label, it was manually estimated from the list of ingredients: %d"
msgstr "Warning: the amount of fruits, vegetables and nuts is not specified on the label, it was manually estimated from the list of ingredients: %d"

msgctxt "nutrition_grade_fr_fruits_vegetables_nuts_from_category_warning"
msgid "Warning: the amount of fruits, vegetables and nuts is not specified on the label, it was estimated from the category (%s) of the product: %d"
msgstr "Warning: the amount of fruits, vegetables and nuts is not specified on the label, it was estimated from the category (%s) of the product: %d"

msgctxt "nutrition_grade_fr_fruits_vegetables_nuts_estimate_from_ingredients_warning"
msgid "Warning: the amount of fruits, vegetables and nuts is not specified on the label, it was estimated from the list of ingredients: %d"
msgstr "Warning: the amount of fruits, vegetables and nuts is not specified on the label, it was estimated from the list of ingredients: %d"

msgctxt "nutrition_grade_fr_title"
msgid "NutriScore color nutrition grade"
msgstr "NutriScore color nutrition grade"

msgctxt "nutrition_grade_fr_formula"
msgid "How the color nutrition grade is computed"
msgstr "How the color nutrition grade is computed"

msgctxt "nutrition_grade_fr_alt"
msgid "NutriScore nutrition grade"
msgstr "NutriScore nutrition grade"

msgctxt "delete_product_page"
msgid "Delete the product page"
msgstr "Delete the product page"

msgctxt "deleting_product"
msgid "Deleting product"
msgstr "Deleting product"

msgctxt "has_deleted_product"
msgid "has deleted product"
msgstr "has deleted product"

msgctxt "delete_product_confirm"
msgid "Are you sure that you want to delete the page for this product?"
msgstr "Are you sure that you want to delete the page for this product?"

msgctxt "delete_user"
msgid "Delete the user"
msgstr "Delete the user"

msgctxt "sources_manufacturer"
msgid "Some of the data for this product has been provided directly by the manufacturer %s."
msgstr "Some of the data for this product has been provided directly by the manufacturer %s."

msgctxt "list_of_sources"
msgid "Some of the data and/or photos for this product come from those sources:"
msgstr "Some of the data and/or photos for this product come from those sources:"

msgctxt "warning_not_complete"
msgid "This product page is not complete. You can help to complete it by editing it and adding more data from the photos we have, or by taking more photos using the app for <a href=\"https://android.openfoodfacts.org\">Android</a> or <a href=\"https://ios.openfoodfacts.org\">iPhone/iPad</a>. Thank you!"
msgstr "This product page is not complete. You can help to complete it by editing it and adding more data from the photos we have, or by taking more photos using the app for <a href=\"https://android.openfoodfacts.org\">Android</a> or <a href=\"https://ios.openfoodfacts.org\">iPhone/iPad</a>. Thank you!"

msgctxt "title_separator"
msgid " - "
msgstr " - "

msgctxt "recent_changes"
msgid "Recent Changes"
msgstr "Recent Changes"

msgctxt "translators_title"
msgid "Our Translators"
msgstr "Our Translators"

msgctxt "translators_lead"
msgid "We would like to say THANK YOU to the awesome translators that make it possible to present Open Food Facts, Open Beauty Facts, and Open Pet Food Facts to you in all these different languages! <a href=\"https://translate.openfoodfacts.org/\">You can join us in this global effort: it doesn't require any technical knowledge.</a>"
msgstr "We would like to say THANK YOU to the awesome translators that make it possible to present Open Food Facts, Open Beauty Facts, and Open Pet Food Facts to you in all these different languages! <a href=\"https://translate.openfoodfacts.org/\">You can join us in this global effort: it doesn't require any technical knowledge.</a>"

msgctxt "translators_renewal_notice"
msgid "Please note that this table is refreshed nightly and might be out of date."
msgstr "Please note that this table is refreshed nightly and might be out of date."

msgctxt "translators_column_name"
msgid "Name"
msgstr "Name"

msgctxt "translators_column_translated_words"
msgid "Translated (Words)"
msgstr "Translated (Words)"

msgctxt "translators_column_target_words"
msgid "Target Words"
msgstr "Target Words"

msgctxt "translators_column_approved_words"
msgid "Approved (Words)"
msgstr "Approved (Words)"

msgctxt "translators_column_votes_made"
msgid "Votes Made"
msgstr "Votes Made"

msgctxt "minerals_p"
msgid "added minerals"
msgstr "added minerals"

msgctxt "minerals_s"
msgid "added mineral"
msgstr "added mineral"

msgctxt "vitamins_p"
msgid "added vitamins"
msgstr "added vitamins"

msgctxt "vitamins_s"
msgid "added vitamin"
msgstr "added vitamin"

msgctxt "amino_acids_p"
msgid "added amino acids"
msgstr "added amino acids"

msgctxt "amino_acids_s"
msgid "added amino acid"
msgstr "added amino acid"

msgctxt "nucleotides_p"
msgid "added nucleotides"
msgstr "added nucleotides"

msgctxt "nucleotides_s"
msgid "added nucleotide"
msgstr "added nucleotide"

msgctxt "other_nutritional_substances_p"
msgid "other nutritional substances added"
msgstr "other nutritional substances added"

msgctxt "other_nutritional_substances_s"
msgid "other nutritional substance added"
msgstr "other nutritional substance added"

msgctxt "product_as_sold"
msgid "As sold"
msgstr "As sold"

msgctxt "prepared_product"
msgid "Prepared"
msgstr "Prepared"

msgctxt "unit"
msgid "Unit"
msgstr "Unit"

msgctxt "nutrition_data_exists"
msgid "Nutrition facts are specified for the product as sold."
msgstr "Nutrition facts are specified for the product as sold."

msgctxt "nutrition_data_prepared_exists"
msgid "Nutrition facts are specified for the prepared product."
msgstr "Nutrition facts are specified for the prepared product."

msgctxt "nova_groups_s"
msgid "NOVA group"
msgstr "NOVA group"

msgctxt "nova_groups_p"
msgid "NOVA groups"
msgstr "NOVA groups"

# Title for the link to the explanation of what a NOVA Group is
msgctxt "nova_groups_info"
msgid "NOVA groups for food processing"
msgstr "NOVA groups for food processing"

msgctxt "footer_partners"
msgid "Partners"
msgstr "Partners"

# Do not translate without having the same exact string in the Tags template. Do not use spaces, special characters, only alphanumeric characters separated by hyphens
msgctxt "footer_partners_link"
msgid "/partners"
msgstr "/partners"

msgctxt "adults"
msgid "Adults"
msgstr "Adults"

msgctxt "adults_age"
msgid "18 to 64"
msgstr "18 to 64"

msgctxt "adults_description"
msgid "From 18 years up to and including 64 years of age"
msgstr "From 18 years up to and including 64 years of age"

msgctxt "elderly"
msgid "Elderly"
msgstr "Elderly"

msgctxt "elderly_age"
msgid "65+"
msgstr "65+"

msgctxt "elderly_description"
msgid "From 65 years of age and older"
msgstr "From 65 years of age and older"

msgctxt "adolescents"
msgid "Adolescents"
msgstr "Adolescents"

msgctxt "adolescents_age"
msgid "10 to 17"
msgstr "10 to 17"

msgctxt "adolescents_description"
msgid "From 10 years up to and including 17 years of age"
msgstr "From 10 years up to and including 17 years of age"

msgctxt "children"
msgid "Children"
msgstr "Children"

msgctxt "children_age"
msgid "3 to 9"
msgstr "3 to 9"

msgctxt "children_description"
msgid "From 36 months up to and including 9 years of age"
msgstr "From 36 months up to and including 9 years of age"

msgctxt "toddlers"
msgid "Toddlers"
msgstr "Toddlers"

msgctxt "toddlers_age"
msgid "1 to 2"
msgstr "1 to 2"

msgctxt "toddlers_description"
msgid "From 12 months up to and including 35 months of age"
msgstr "From 12 months up to and including 35 months of age"

msgctxt "infants"
msgid "Infants"
msgstr "Infants"

msgctxt "infants_age"
msgid "< 1"
msgstr "< 1"

msgctxt "infants_description"
msgid "From more than 12 weeks up to and including 11 months of age"
msgstr "From more than 12 weeks up to and including 11 months of age"

msgctxt "additives_efsa_evaluation"
msgid "EFSA evaluation"
msgstr "EFSA evaluation"

msgctxt "additives_efsa_evaluation_overexposure_risk_title"
msgid "Risk of overexposure"
msgstr "Risk of overexposure"

msgctxt "additives_efsa_evaluation_overexposure_risk_high"
msgid "The European Food Safety Authority (EFSA) has determined that some population groups have a high risk of reaching or exceeding the Acceptable Daily Intake (ADI) for <tag>."
msgstr "The European Food Safety Authority (EFSA) has determined that some population groups have a high risk of consuming too much <tag>."

msgctxt "additives_efsa_evaluation_overexposure_risk_moderate"
msgid "The European Food Safety Authority (EFSA) has determined that some population groups have a moderate risk of reaching or exceeding the Acceptable Daily Intake (ADI) for <tag>."
msgstr "The European Food Safety Authority (EFSA) has determined that some population groups have a moderate risk of reaching or exceeding the Acceptable Daily Intake (ADI) for <tag>."

msgctxt "additives_efsa_evaluation_overexposure_risk_description"
msgid "To evaluate your exposure to the <tag> food additive, you can browse our list of products that contain it. See the list of <nb_products> products with <tag> below."
msgstr "To evaluate your exposure to the <tag> food additive, you can browse our list of products that contain it. See the list of <nb_products> products with <tag> below."

msgctxt "additives_efsa_evaluation_overexposure_risk_products_link"
msgid "%d products with %s"
msgstr "%d products with %s"

msgctxt "additives_efsa_evaluation_overexposure_risk_no"
msgid "The European Food Safety Authority (EFSA) has determined that no population groups has more than 5% of members at risk of consuming more than the acceptable daily intake of <tag>."
msgstr "The European Food Safety Authority (EFSA) has determined that no population groups has more than 5% of members at risk of consuming more than the acceptable daily intake of <tag>."

msgctxt "additives_efsa_evaluation_overexposure_risk_icon_alt_high"
msgid "High risk of over exposure"
msgstr "High risk of over exposure"

msgctxt "additives_efsa_evaluation_overexposure_risk_icon_alt_moderate"
msgid "Moderate risk of over exposure"
msgstr "Moderate risk of over exposure"

msgctxt "additives_efsa_evaluation_overexposure_risk_icon_alt_no"
msgid "No or very low risk of over exposure"
msgstr "No or very low risk of over exposure"

msgctxt "additives_efsa_evaluation_exposure_greater_than_adi"
msgid "Risk of reaching or exceeding the acceptable daily intake (ADI)"
msgstr "Risk of reaching or exceeding the acceptable daily intake (ADI)"

msgctxt "additives_efsa_evaluation_exposure_greater_than_noael"
msgid "Risk of reaching exceeding the maximum dose without adverse effect (No observed adverse effect level - NOAEL)"
msgstr "Risk of reaching exceeding the maximum dose without adverse effect (No observed adverse effect level - NOAEL)"

msgctxt "additives_efsa_evaluation_exposure_mean_greater_than_adi"
msgid "Groups with more than 50% of members exceeding the acceptable daily intake (ADI)"
msgstr "Groups with more than 50% of members exceeding the acceptable daily intake (ADI)"

msgctxt "additives_efsa_evaluation_exposure_95th_greater_than_adi"
msgid "Groups with more than 5% of members exceeding the acceptable daily intake (ADI)"
msgstr "Groups with more than 5% of members exceeding the acceptable daily intake (ADI)"

msgctxt "additives_efsa_evaluation_exposure_mean_greater_than_noael"
msgid "Groups with more than 50% of members exceeding the maximum dose without adverse effect (No observed adverse effect level - NOAEL)"
msgstr "Groups with more than 50% of members exceeding the maximum dose without adverse effect (No observed adverse effect level - NOAEL)"

msgctxt "additives_efsa_evaluation_exposure_95th_greater_than_noael"
msgid "Groups with more than 5% of members exceeding the maximum dose without adverse effect (No observed adverse effect level - NOAEL)"
msgstr "Groups with more than 5% of members exceeding the maximum dose without adverse effect (No observed adverse effect level - NOAEL)"

msgctxt "exposure_title_95th"
msgid "Moderate risk"
msgstr "Moderate risk"

msgctxt "exposure_description_95th"
msgid "5% of people or more"
msgstr "5% of people or more"

msgctxt "exposure_title_mean"
msgid "High risk"
msgstr "High risk"

msgctxt "exposure_description_mean"
msgid "50% of people or more"
msgstr "50% of people or more"

msgctxt "wikipedia"
msgid "Wikipedia"
msgstr "Wikipedia"

msgctxt "additives_classes"
msgid "Functions"
msgstr "Functions"

msgctxt "photos_and_data_check"
msgid "Photos and data check"
msgstr "Photos and data check"

msgctxt "photos_and_data_check_description"
msgid "Product pages can be marked as checked by experienced contributors who verify that the most recent photos are selected and cropped, and that all the product data that can be inferred from the product photos has been filled and is correct."
msgstr "Product pages can be marked as checked by experienced contributors who verify that the most recent photos are selected and cropped, and that all the product data that can be inferred from the product photos has been filled and is correct."

msgctxt "photos_and_data_checked"
msgid "Photos and data checked"
msgstr "Photos and data checked"

msgctxt "i_checked_the_photos_and_data"
msgid "I checked the photos and data."
msgstr "I checked the photos and data."

msgctxt "i_checked_the_photos_and_data_again"
msgid "I checked the photos and data again."
msgstr "I checked the photos and data again."

msgctxt "last_check_dates_p"
msgid "Last check dates"
msgstr "Last check dates"

msgctxt "last_check_dates_s"
msgid "Last check date"
msgstr "Last check date"

msgctxt "product_last_checked"
msgid "Last check of product page on"
msgstr "Last check of product page on"

msgctxt "product_other_information"
msgid "Other information"
msgstr "Other information"

msgctxt "producer_version_id"
msgid "Producer version identifier"
msgstr "Producer version identifier"

msgctxt "producer_product_id"
msgid "Producer product identifier"
msgstr "Producer product identifier"

msgctxt "net_weight"
msgid "Net weight"
msgstr "Net weight"

msgctxt "drained_weight"
msgid "Drained weight"
msgstr "Drained weight"

msgctxt "volume"
msgid "Volume"
msgstr "Volume"

msgctxt "other_information"
msgid "Other information"
msgstr "Other information"

msgctxt "conservation_conditions"
msgid "Conservation conditions"
msgstr "Conservation conditions"

msgctxt "warning"
msgid "Warning"
msgstr "Warning"

msgctxt "preparation"
msgid "Preparation"
msgstr "Preparation"

msgctxt "recipe_idea"
msgid "Recipe idea"
msgstr "Recipe idea"

msgctxt "origin"
msgid "Origin of the product and/or its ingredients"
msgstr "Origin of the product and/or its ingredients"

msgctxt "origin_note"
msgid "Packaging mentions that indicate the manufacturing place and/or the origins of the ingredients"
msgstr "Packaging mentions that indicate the manufacturing place and/or the origins of the ingredients"

msgctxt "origin_example"
msgid "Made in France. Tomatoes from Italy. Origin of the rice: India, Thailand."
msgstr "Made in France. Tomatoes from Italy. Origin of the rice: India, Thailand."

msgctxt "customer_service"
msgid "Customer service"
msgstr "Customer service"

msgctxt "producer"
msgid "Producer"
msgstr "Producer"

msgctxt "recycling_instructions_to_recycle"
msgid "Recycling instructions - To recycle"
msgstr "Recycling instructions - To recycle"

msgctxt "recycling_instructions_to_discard"
msgid "Recycling instructions - To discard"
msgstr "Recycling instructions - To discard"

msgctxt "checkers_products"
msgid "Products checked by %s"
msgstr "Products checked by %s"

msgctxt "checkers_without_products"
msgid "Products not checked by %s"
msgstr "Products not checked by %s"

msgctxt "correctors_products"
msgid "Products corrected by %s"
msgstr "Products corrected by %s"

msgctxt "correctors_without_products"
msgid "Products not corrected by %s"
msgstr "Products not corrected by %s"

msgctxt "contributors_products"
msgid "Products added by %s"
msgstr "Products added by %s"

msgctxt "editors_products"
msgid "Products edited by %s"
msgstr "Products edited by %s"

msgctxt "editors_without_products"
msgid "Products not edited by %s"
msgstr "Products not edited by %s"

msgctxt "informers_products"
msgid "Products completed by %s"
msgstr "Products completed by %s"

msgctxt "informers_without_products"
msgid "Products not completed by %s"
msgstr "Products not completed by %s"

msgctxt "photographers_products"
msgid "Products photographed by %s"
msgstr "Products photographed by %s"

msgctxt "photographers_without_products"
msgid "Products not photographed by %s"
msgstr "Products not photographed by %s"

msgctxt "user_s_page"
msgid "%s's page"
msgstr "%s's page"

msgctxt "obsolete"
msgid "Product taken off the market"
msgstr "Product taken off the market"

msgctxt "obsolete_since_date"
msgid "Withdrawal date"
msgstr "Withdrawal date"

msgctxt "obsolete_since_date_note"
msgid "Format: YYYY-MM-DD or YYYY-MM or YYYY"
msgstr "Format: YYYY-MM-DD or YYYY-MM or YYYY"

msgctxt "obsolete_since_date_example"
msgid "2019-09-30 or 2019-09 or 2019"
msgstr "2019-09-30 or 2019-09 or 2019"

msgctxt "obsolete_warning"
msgid "Important note: this product is no longer sold. The data is kept for reference only. This product does not appear in regular searches and is not taken into account for statistics."
msgstr "Important note: this product is no longer sold. The data is kept for reference only. This product does not appear in regular searches and is not taken into account for statistics."

# This will be on a button and needs to be as short as possible
# So instead of something like "Install the mobile application"
# try to make it very short "Get the app" or "Install the app"
# Use infinitive instead of imperative
msgctxt "get_the_app"
msgid "Get the app"
msgstr "Get the app"

msgctxt "get_the_app_android"
msgid "Get the Android app"
msgstr "Get the Android app"

msgctxt "get_the_app_iphone"
msgid "Get the iPhone app"
msgstr "Get the iPhone app"

msgctxt "get_the_app_ipad"
msgid "Get the iPad app"
msgstr "Get the iPad app"

msgctxt "warning_gs1_company_prefix"
msgid "<em>Ambiguous barcode</em>: This product has a Restricted Circulation Number barcode for products within a company. This means that different producers and stores can use the same barcode for different products."
msgstr "<em>Ambiguous barcode</em>: This product has a Restricted Circulation Number barcode for products within a company. This means that different producers and stores can use the same barcode for different products."

msgctxt "environment_infocard"
msgid "Environment infocard"
msgstr "Environment infocard"

msgctxt "environment_infocard_note"
msgid "HTML code for the environment infocard in the mobile application"
msgstr "HTML code for the environment infocard in the mobile application"

msgctxt "environment_impact_level"
msgid "Environment impact level"
msgstr "Environment impact level"

msgctxt "environment_impact_level_example"
msgid "en:low, en:medium or en:high"
msgstr "en:low, en:medium or en:high"

msgctxt "carbon_impact_from_meat_or_fish"
msgid "Carbon impact from meat or fish"
msgstr "Carbon impact from meat or fish"

msgctxt "of_carbon_impact_from_meat_or_fish_for_whole_product"
msgid "of carbon emission from meat or fish for the whole product"
msgstr "of carbon emission from meat or fish for the whole product"

msgctxt "of_sustainable_daily_emissions_of_1_person"
msgid "of sustainable daily emissions of 1 person"
msgstr "of sustainable daily emissions of 1 person"

msgctxt "of_sustainable_weekly_emissions_of_1_person"
msgid "of sustainable weekly emissions of 1 person"
msgstr "of sustainable weekly emissions of 1 person"

msgctxt "for_one_serving"
msgid "for one serving"
msgstr "for one serving"

msgctxt "methodology"
msgid "Methodology"
msgstr "Methodology"

msgctxt "carbon_footprint_note_foodges_ademe"
msgid "Carbon emissions computations rely on the CO<sub>2</sub> per kg values from the FoodGES program by <a href=\"https://www.ademe.fr\">ADEME</a>."
msgstr "Carbon emissions computations rely on the CO<sub>2</sub> per kg values from the FoodGES program by <a href=\"https://www.ademe.fr\">ADEME</a>."

msgctxt "carbon_footprint_note_sustainable_annual_emissions"
msgid "Sustainable annual emissions: 2 tons of CO<sub>2</sub> equivalent per person to achieve the goals set in COP21."
msgstr "Sustainable annual emissions: 2 tons of CO<sub>2</sub> equivalent per person to achieve the goals set in COP21."

msgctxt "carbon_footprint_note_uncertainty"
msgid "Carbon footprint calculations have high uncertainty. Values should be looked at with caution and are more intended for relative comparison than as absolute values."
msgstr "Carbon footprint calculations have high uncertainty. Values should be looked at with caution and are more intended for relative comparison than as absolute values."

msgctxt "error_too_many_products_to_export"
msgid "Too many products (%d products, the limit is %d) to export, please download the <a href=\"/data\">complete database export</a> instead."
msgstr "Too many products (%d products, the limit is %d) to export, please download the <a href=\"/data\">complete database export</a> instead."

msgctxt "translate_taxonomy_to"
msgid "Help translate the %s to %s"
msgstr "Help translate the %s to %s"

msgctxt "translate_taxonomy_description"
msgid "You can suggest translations for the entries below that have not yet been translated to your language. The blue link and the black text (both in English) show respectively the non-localized product and the original entry incl. optional synonyms separated by commas. Enter the translation in the text field, incl. optional synonyms, and then click the Save button. Thank you!"
msgstr "You can suggest translations for the entries below that have not yet been translated to your language. The blue link and the black text (both in English) show respectively the non-localized product and the original entry incl. optional synonyms separated by commas. Enter the translation in the text field, incl. optional synonyms, and then click the Save button. Thank you!"

msgctxt "translate_taxonomy_add"
msgid "Show only entries without pending translations."
msgstr "Show only entries without pending translations."

msgctxt "translate_taxonomy_edit"
msgid "Also show entries with pending translations from you or other users."
msgstr "Also show entries with pending translations from you or other users."

msgctxt "translated"
msgid "translated"
msgstr "translated"

msgctxt "to_be_translated"
msgid "to be translated"
msgstr "to be translated"

msgctxt "current_translation"
msgid "Current translation"
msgstr "Current translation"

msgctxt "button_caption_yes"
msgid "Yes"
msgstr "Yes"

msgctxt "button_caption_no"
msgid "No"
msgstr "No"

msgctxt "button_caption_skip"
msgid "Skip"
msgstr "Skip"

msgctxt "popularity_s"
msgid "popularity"
msgstr "popularity"

msgctxt "popularity_p"
msgid "popularity"
msgstr "popularity"

msgctxt "ingredients_analysis_p"
msgid "ingredients analysis"
msgstr "ingredients analysis"

msgctxt "ingredients_analysis_s"
msgid "ingredients analysis"
msgstr "ingredients analysis"

msgctxt "ingredients_analysis"
msgid "Ingredients analysis"
msgstr "Ingredients analysis"

msgctxt "ingredients_analysis_disclaimer"
msgid "The analysis is based solely on the ingredients listed and does not take into account processing methods."
msgstr "The analysis is based solely on the ingredients listed and does not take into account processing methods."

msgctxt "rev_warning"
msgid "You are viewing an old version of this product page!"
msgstr "You are viewing an old version of this product page!"

msgctxt "rev_number"
msgid "Revision number: "
msgstr "Revision number: "

msgctxt "rev_contributor"
msgid "Edited by: "
msgstr "Edited by: "

msgctxt "rev_previous"
msgid "Previous version"
msgstr "Previous version"

msgctxt "rev_next"
msgid "Next version"
msgstr "Next version"

msgctxt "rev_latest"
msgid "Latest version"
msgstr "Latest version"

# "product data" in this sentence means data for many products, not just one product
msgctxt "import_data_file_title"
msgid "Import a product data file"
msgstr "Import a product data file"

# "product data" in this sentence means data for many products, not just one product
msgctxt "import_data_file_description"
msgid "Upload a spreadsheet file (Excel file or a comma or tab separated UTF-8 encoded CSV file) with product data."
msgstr "Upload a spreadsheet file (Excel file or a comma or tab separated UTF-8 encoded CSV file) with product data."

# "product data" in this sentence means data for many products, not just one product
msgctxt "import_data_file_format"
msgid "You can upload a table with the columns Open Food Facts import format, or you can upload a table in any format and then select the columns to import."
msgstr "You can upload a table with the columns Open Food Facts import format, or you can upload a table in any format and then select the columns to import."

# "product data" in this sentence means data for many products, not just one product
msgctxt "upload_product_data_file"
msgid "Upload a file with product data"
msgstr "Upload a file with product data"

msgctxt "uploading_file"
msgid "File being uploaded."
msgstr "File being uploaded."

msgctxt "upload_error"
msgid "The file could not be uploaded."
msgstr "The file could not be uploaded."

msgctxt "import_data_file_select_format_title"
msgid "Select and import data"
msgstr "Select and import data"

msgctxt "import_data_file_select_format_description"
msgid "Use the form below to indicate which columns to import and what data they contain."
msgstr "Use the form below to indicate which columns to import and what data they contain."

msgctxt "import_data"
msgid "Import data"
msgstr "Import data"

msgctxt "import_file_rows_columns"
msgid "The uploaded file contains %s rows and %s columns."
msgstr "The uploaded file contains %s rows and %s columns."

msgctxt "import_file_selected_columns"
msgid "%s columns out of %s have been selected and will be imported."
msgstr "%s columns out of %s have been selected and will be imported."

msgctxt "fields_group_identification"
msgid "Product identification"
msgstr "Product identification"

msgctxt "fields_group_origins"
msgid "Origins"
msgstr "Origins"

msgctxt "fields_group_ingredients"
msgid "Ingredients"
msgstr "Ingredients"

msgctxt "fields_group_nutrition"
msgid "Nutrition facts"
msgstr "Nutrition facts"

msgctxt "fields_group_nutrition_other"
msgid "Optional nutrition facts"
msgstr "Optional nutrition facts"

msgctxt "fields_group_other"
msgid "Other information"
msgstr "Other information"

msgctxt "fields_group_images"
msgid "Product photos"
msgstr "Product photos"

msgctxt "fields_group_packaging"
msgid "Packaging"
msgstr "Packaging"

msgctxt "image_front_url"
msgid "Link to front product photo"
msgstr "Link to front product photo"

msgctxt "image_ingredients_url"
msgid "Link to ingredients list photo"
msgstr "Link to ingredients list photo"

msgctxt "image_nutrition_url"
msgid "Link to nutrition facts table photo"
msgstr "Link to nutrition facts table photo"

msgctxt "image_other_url"
msgid "Link to other product photo"
msgstr "Link to other product photo"

msgctxt "labels_specific"
msgid "Specific label"
msgstr "Specific label"

msgctxt "categories_specific"
msgid "Specific category"
msgstr "Specific category"

msgctxt "sources_fields_specific"
msgid "Source specific field"
msgstr "Source specific field"

msgctxt "select_a_field"
msgid "Select a field"
msgstr "Select a field"

msgctxt "specify"
msgid "Specify"
msgstr "Specify"

msgctxt "value_unit_dropdown"
msgid "In the dropdown menu on the right, specify if the column contains:"
msgstr "In the dropdown menu on the right, specify if the column contains:"

msgctxt "value_unit_dropdown_value_unit"
msgid "the value and the unit"
msgstr "the value and the unit"

msgctxt "value_unit_dropdown_value_specific_unit"
msgid "the value in a specific unit"
msgstr "the value in a specific unit"

msgctxt "value_unit_dropdown_value"
msgid "only the value, with the unit in another column"
msgstr "only the value, with the unit in another column"

msgctxt "value_unit_dropdown_unit"
msgid "only the unit, with the value in another column"
msgstr "only the unit, with the value in another column"

# Please do not translate Y, Yes and 1
msgctxt "labels_specific_tag"
msgid "Select this option if the column indicates the presence of a specific label (e.g. Organic, Fair-Trade) when the value is either Y, Yes or 1."
msgstr "Select this option if the column indicates the presence of a specific label (e.g. Organic, Fair-Trade) when the value is either Y, Yes or 1."

msgctxt "labels_specific_tag_value"
msgid "Type the name of the label in the text field on the right."
msgstr "Type the name of the label in the text field on the right."

# Please do not translate Y, Yes and 1
msgctxt "categories_specific_tag"
msgid "Select this option if the column indicates the presence of a specific category (e.g. Beverages) when the value is either Y, Yes or 1."
msgstr "Select this option if the column indicates the presence of a specific category (e.g. Beverages) when the value is either Y, Yes or 1."

msgctxt "categories_specific_tag_value"
msgid "Type the name of the category in the text field on the right."
msgstr "Type the name of the category in the text field on the right."

# Please do not translate Y, Yes and 1
msgctxt "sources_fields_specific_tag"
msgid "Select this option for fields that are specific to the source, and that we want to keep as source specific fields."
msgstr "Select this option for fields that are specific to the source, and that we want to keep as source specific fields."

msgctxt "sources_fields_specific_tag_value"
msgid "Type the name of the target field in the text field on the right, or leave blank to use the name of the source field."
msgstr "Type the name of the target field in the text field on the right, or leave blank to use the name of the source field."

msgctxt "value"
msgid "Value"
msgstr "Value"

msgctxt "value_unit"
msgid "Value + Unit"
msgstr "Value + Unit"

msgctxt "value_in_l"
msgid "Value in L"
msgstr "Value in L"

msgctxt "value_in_dl"
msgid "Value in dl"
msgstr "Value in dl"

msgctxt "value_in_cl"
msgid "Value in cl"
msgstr "Value in cl"

msgctxt "value_in_ml"
msgid "Value in ml"
msgstr "Value in ml"

msgctxt "value_in_kg"
msgid "Value in kg"
msgstr "Value in kg"

msgctxt "value_in_g"
msgid "Value in g"
msgstr "Value in g"

msgctxt "value_in_mg"
msgid "Value in mg"
msgstr "Value in mg"

msgctxt "value_in_mcg"
msgid "Value in μg"
msgstr "Value in μg"

msgctxt "value_in_iu"
msgid "Value in IU"
msgstr "Value in IU"

msgctxt "value_in_kcal"
msgid "Value in kcal"
msgstr "Value in kcal"

msgctxt "value_in_kj"
msgid "Value in kJ"
msgstr "Value in kJ"

msgctxt "value_in_percent"
msgid "Value in %"
msgstr "Value in %"

msgctxt "no_owner_defined"
msgid "Please log-in to use this feature."
msgstr "Please log-in to use this feature."

msgctxt "organization"
msgid "Organization"
msgstr "Organization"

msgctxt "column_in_file"
msgid "Column in file"
msgstr "Column in file"

msgctxt "field_on_site"
msgid "Field on %s"
msgstr "Field on %s"

msgctxt "producers_platform"
msgid "Platform for producers"
msgstr "Platform for producers"

# "product data and photos" in this sentence means data and photos for many products, not just one product
msgctxt "producers_platform_description"
msgid "The platform for producers allows manufacturers to easily manage their product photos and data on Open Food Facts."
msgstr "The platform for producers allows manufacturers to easily manage their product photos and data on Open Food Facts."

# "product data and photos" in this sentence means data and photos for many products, not just one product
msgctxt "producers_platform_private_database"
msgid "The product data and photos you send on the platform for producers are stored in a private database. You will be able to check that all the data is correct before making it available on the public Open Food Facts database."
msgstr "The product data and photos you send on the platform for producers are stored in a private database. You will be able to check that all the data is correct before making it available on the public Open Food Facts database."

# "product data and photos" in this sentence means data and photos for many products, not just one product
msgctxt "producers_platform_licence"
msgid "The product data and photos will become publicly available in the Open Food Facts database, under the <a href=\"https://opendatacommons.org/licenses/odbl/1.0/\">Open Database License</a>. Individual contents of the database are available under the <a href=\"https://opendatacommons.org/licenses/dbcl/1.0/\">Database Contents License</a> and products images are available under the <a href=\"https://creativecommons.org/licenses/by-sa/3.0/deed.en\">Creative Commons Attribution ShareAlike licence</a>."
msgstr "The product data and photos will become publicly available in the Open Food Facts database, under the <a href=\"https://opendatacommons.org/licenses/odbl/1.0/\">Open Database License</a>. Individual contents of the database are available under the <a href=\"https://opendatacommons.org/licenses/dbcl/1.0/\">Database Contents License</a> and products images are available under the <a href=\"https://creativecommons.org/licenses/by-sa/3.0/deed.en\">Creative Commons Attribution ShareAlike licence</a>."

# "product data" in this sentence means data for many products, not just one product
msgctxt "import_product_data"
msgid "Import product data"
msgstr "Import product data"

# "product photos" in this sentence means data for many products, not just one product
msgctxt "import_product_photos"
msgid "Import product photos"
msgstr "Import product photos"

# "product data and photos" in this sentence means data and photos for many products, not just one product
msgctxt "export_product_data_photos"
msgid "Export product data and photos to the public database"
msgstr "Export product data and photos to the public database"

msgctxt "export_product_data_photos_please_check"
msgid "Please check that the data on the platform for producers is correct before exporting it to the public database."
msgstr "Please check that the data on the platform for producers is correct before exporting it to the public database."

msgctxt "export_photos"
msgid "Export photos to the public database"
msgstr "Export photos to the public database"

msgctxt "replace_selected_photos"
msgid "Replace existing selected photos"
msgstr "Replace existing selected photos"

msgctxt "cancel"
msgid "Cancel"
msgstr "Cancel"

msgctxt "collapsed_changes"
msgid "Collapsed changes"
msgstr "Collapsed changes"

msgctxt "data_quality_p"
msgid "data quality"
msgstr "data quality"

msgctxt "data_quality_s"
msgid "data quality"
msgstr "data quality"

msgctxt "data_quality"
msgid "data quality"
msgstr "data quality"

msgctxt "data_quality_bugs_p"
msgid "data quality bugs"
msgstr "data quality bugs"

msgctxt "data_quality_bugs_s"
msgid "data quality bug"
msgstr "data quality bug"

msgctxt "data_quality_bugs"
msgid "data quality bugs"
msgstr "data quality bugs"

msgctxt "data_quality_info_p"
msgid "data quality info"
msgstr "data quality info"

msgctxt "data_quality_info_s"
msgid "data quality info"
msgstr "data quality info"

msgctxt "data_quality_info"
msgid "data quality info"
msgstr "data quality info"

msgctxt "data_quality_warnings_p"
msgid "data quality warnings"
msgstr "data quality warnings"

msgctxt "data_quality_warnings_s"
msgid "data quality warning"
msgstr "data quality warning"

msgctxt "data_quality_warnings"
msgid "data quality warnings"
msgstr "data quality warnings"

msgctxt "data_quality_errors_p"
msgid "data quality errors"
msgstr "data quality errors"

msgctxt "data_quality_errors_s"
msgid "data quality error"
msgstr "data quality error"

msgctxt "data_quality_errors"
msgid "data quality errors"
msgstr "data quality errors"

msgctxt "data_quality_warnings_producers_p"
msgid "data quality warnings"
msgstr "data quality warnings"

msgctxt "data_quality_warnings_producers_s"
msgid "data quality warning"
msgstr "data quality warning"

msgctxt "data_quality_warnings_producers"
msgid "data quality warnings"
msgstr "data quality warnings"

msgctxt "data_quality_errors_producers_p"
msgid "data quality errors"
msgstr "data quality errors"

msgctxt "data_quality_errors_producers_s"
msgid "data quality error"
msgstr "data quality error"

msgctxt "data_quality_errors_producers"
msgid "data quality errors"
msgstr "data quality errors"

# abbreviation for Minimum
msgctxt "min"
msgid "Min"
msgstr "Min"

# abbreviation for Maximum
msgctxt "max"
msgid "Max"
msgstr "Max"

msgctxt "improvements_p"
msgid "possible improvements"
msgstr "possible improvements"

msgctxt "improvements_s"
msgid "possible improvement"
msgstr "possible improvement"

msgctxt "improvements"
msgid "possible improvements"
msgstr "possible improvements"

# Do not translate
msgctxt "import_products_link"
msgid "/import-products"
msgstr "/import-products"

msgctxt "add_or_update_products"
msgid "Add or update products"
msgstr "Add or update products"

# Formal you
msgctxt "your_products"
msgid "Your products"
msgstr "Your products"

# Do not translate the e-mail address
msgctxt "account_without_org"
msgid "Your account is not associated with a company yet. Please e-mail <a href=\"mailto:producers@openfoodfacts.org\">producers@openfoodfacts.org</a> to activate the free access to the platform for producers."
msgstr "Your account is not associated with a company yet. Please e-mail <a href=\"mailto:producers@openfoodfacts.org\">producers@openfoodfacts.org</a> to activate the free access to the platform for producers."

msgctxt "import_products"
msgid "Import products"
msgstr "Import products"

msgctxt "empty_column"
msgid "Empty column"
msgstr "Empty column"

msgctxt "empty_column_description"
msgid "The file does not contain any value in this column."
msgstr "The file does not contain any value in this column."

msgctxt "import_file_status_title"
msgid "Data import in progress"
msgstr "Data import in progress"

# "product data" means data for many products
msgctxt "import_file_status_description"
msgid "The product data has been received and is going to be imported on the platform for producers."
msgstr "The product data has been received and is going to be imported on the platform for producers."

msgctxt "import_file_status"
msgid "Status"
msgstr "Status"

msgctxt "job_status_inactive"
msgid "Scheduled"
msgstr "Scheduled"

msgctxt "job_status_active"
msgid "In progress"
msgstr "In progress"

msgctxt "job_status_finished"
msgid "Finished"
msgstr "Finished"

msgctxt "job_status_failed"
msgid "Failed"
msgstr "Failed"

msgctxt "import_file_result"
msgid "Import result"
msgstr "Import result"

msgctxt "products_modified"
msgid "Products modified"
msgstr "Products modified"

msgctxt "import_file_result_no_change"
msgid "There were no product added or modified. The data has probably been already imported previously."
msgstr "There were no product added or modified. The data has probably been already imported previously."

msgctxt "import_file_result_products"
msgid "List of products added or modified"
msgstr "List of products added or modified"

msgctxt "imports_p"
msgid "imports"
msgstr "imports"

msgctxt "imports_s"
msgid "import"
msgstr "import"

msgctxt "imports"
msgid "imports"
msgstr "imports"

msgctxt "number_of_products_with_data_quality_errors_producers"
msgid "Number of products with data quality errors"
msgstr "Number of products with data quality errors"

msgctxt "number_of_products_with_data_quality_warnings_producers"
msgid "Number of products with data quality warnings"
msgstr "Number of products with data quality warnings"

msgctxt "number_of_products_with_improvements"
msgid "Number of products with improvement opportunities"
msgstr "Number of products with improvement opportunities"

msgctxt "improvements_facet_description_1"
msgid "This table lists possible opportunities to improve the nutritional quality, the Nutri-Score and the composition of food products."
msgstr "This table lists possible opportunities to improve the nutritional quality, the Nutri-Score and the composition of food products."

msgctxt "improvements_facet_description_2"
msgid "In order to get relevant results, please make sure the product data is complete (nutrition facts with values for fiber and fruits and vegetables to compute the Nutri-Score, and a precise category to compare each product to similar products)."
msgstr "In order to get relevant results, please make sure the product data is complete (nutrition facts with values for fiber and fruits and vegetables to compute the Nutri-Score, and a precise category to compare each product to similar products)."

# "product photos" in this sentence means photos for many products, not just one product
msgctxt "import_photos_title"
msgid "Import product photos"
msgstr "Import product photos"

msgctxt "import_photos_description"
msgid "You can use the form below to easily upload photos (front of product, ingredients list and nutrition facts table) for many products."
msgstr "You can use the form below to easily upload photos (front of product, ingredients list and nutrition facts table) for many products."

msgctxt "import_photos_format_1"
msgid "Each filename needs to contains the barcode of the product."
msgstr "Each filename needs to contains the barcode of the product."

msgctxt "import_photos_format_2"
msgid "And you can also specify the type of the photo in the filename:"
msgstr "And you can also specify the type of the photo in the filename:"

# Do not translate the file name
msgctxt "import_photos_format_barcode"
msgid "3001234567890.jpg: front of the product in the current language."
msgstr "3001234567890.jpg: front of the product in the current language."

# Do not translate the file name
msgctxt "import_photos_format_front"
msgid "3001234567890.front_nl.jpg: front of the product in Dutch."
msgstr "3001234567890.front_nl.jpg: front of the product in Dutch."

# Do not translate the file name
msgctxt "import_photos_format_ingredients"
msgid "3001234567890.ingredients_fr.jpg: ingredients list in French."
msgstr "3001234567890.ingredients_fr.jpg: ingredients list in French."

# Do not translate the file name
msgctxt "import_photos_format_nutrition"
msgid "3001234567890.nutrition_es.jpg: nutrition table in Spanish."
msgstr "3001234567890.nutrition_es.jpg: nutrition table in Spanish."

msgctxt "add_photos"
msgid "Add photos..."
msgstr "Add photos..."

msgctxt "start_upload"
msgid "Start upload"
msgstr "Start upload"

msgctxt "start"
msgid "Start"
msgstr "Start"

msgctxt "close"
msgid "Close"
msgstr "Close"

msgctxt "cancel_upload"
msgid "Cancel upload"
msgstr "Cancel upload"

msgctxt "info"
msgid "Info"
msgstr "Info"

msgctxt "file_received"
msgid "File received"
msgstr "File received"

msgctxt "nutriscore_calculation_details"
msgid "Details of the calculation of the Nutri-Score"
msgstr "Details of the calculation of the Nutri-Score"

msgctxt "nutriscore_is_beverage"
msgid "This product is considered a beverage for the calculation of the Nutri-Score."
msgstr "This product is considered a beverage for the calculation of the Nutri-Score."

msgctxt "nutriscore_is_not_beverage"
msgid "This product is not considered a beverage for the calculation of the Nutri-Score."
msgstr "This product is not considered a beverage for the calculation of the Nutri-Score."

msgctxt "nutriscore_positive_points"
msgid "Positive points"
msgstr "Positive points"

msgctxt "nutriscore_negative_points"
msgid "Negative points"
msgstr "Negative points"

msgctxt "nutriscore_proteins_negative_points_less_than_11"
msgid "The points for proteins are counted because the negative points are less than 11."
msgstr "The points for proteins are counted because the negative points are less than 11."

msgctxt "nutriscore_proteins_negative_points_greater_or_equal_to_11"
msgid "The points for proteins are not counted because the negative points are greater or equal to 11."
msgstr "The points for proteins are not counted because the negative points are greater or equal to 11."

msgctxt "nutriscore_proteins_maximum_fruits_points"
msgid "The points for proteins are counted because the points for the fruits, vegetables, nuts and colza/walnut/olive oils are at the maximum."
msgstr "The points for proteins are counted because the points for the fruits, vegetables, nuts and colza/walnut/olive oils are at the maximum."

msgctxt "nutriscore_proteins_is_cheese"
msgid "The points for proteins are counted because the product is in the cheeses category."
msgstr "The points for proteins are counted because the product is in the cheeses category."

msgctxt "nutriscore_proteins_is_added_fat"
msgid "The product is in the fats category, the points for saturated fat are replaced by the points for the saturated fat / fat ratio."
msgstr "The product is in the fats category, the points for saturated fat are replaced by the points for the saturated fat / fat ratio."

msgctxt "nutriscore_points_for_energy"
msgid "Energy"
msgstr "Energy"

msgctxt "nutriscore_points_for_sugars"
msgid "Sugars"
msgstr "Sugars"

msgctxt "nutriscore_points_for_saturated_fat"
msgid "Saturated fat"
msgstr "Saturated fat"

msgctxt "nutriscore_points_for_saturated_fat_ratio"
msgid "Saturated fat / fat ratio"
msgstr "Saturated fat / fat ratio"

msgctxt "nutriscore_points_for_sodium"
msgid "Sodium"
msgstr "Sodium"

msgctxt "nutriscore_points_for_fruits_vegetables_nuts_colza_walnut_olive_oils"
msgid "Fruits, vegetables, nuts, and colza/walnut/olive oils"
msgstr "Fruits, vegetables, nuts, and colza/walnut/olive oils"

msgctxt "nutriscore_points_for_fiber"
msgid "Fiber"
msgstr "Fiber"

msgctxt "nutriscore_points_for_proteins"
msgid "Proteins"
msgstr "Proteins"

msgctxt "nutriscore_source_value"
msgid "value"
msgstr "value"

msgctxt "nutriscore_rounded_value"
msgid "rounded value"
msgstr "rounded value"

msgctxt "nutriscore_score"
msgid "Nutritional score"
msgstr "Nutritional score"

# Do not translate
msgctxt "nutriscore_grade"
msgid "Nutri-Score"
msgstr "Nutri-Score"

# This is not the Nutri-Score grade with letters, but the Nutri-Score number score used to compute the grade. Translate score but not Nutri-Score.
msgctxt "nutriscore_score_producer"
msgid "Nutri-Score score"
msgstr "Nutri-Score score"

# Do not translate
msgctxt "nutriscore_grade_producer"
msgid "Nutri-Score"
msgstr "Nutri-Score"

# free as in not costing something
msgctxt "donate_free_and_independent"
msgid "Open Food Facts is 100% free and independent."
msgstr "Open Food Facts is 100% free and independent."

# leave empty link
msgctxt "donate_help_and_donations"
msgid "<a href=\"\">We need your help and donations</a> to continue and to grow the project."
msgstr "<a href=\"\">We need your help and donations</a> to continue and to grow the project."

msgctxt "thank_you"
msgid "Thank you!"
msgstr "Thank you!"

msgctxt "thank_you_very_much"
msgid "Thank you very much!"
msgstr "Thank you very much!"

msgctxt "value_for_the_product"
msgid "Value for the product"
msgstr "Value for the product"

# Do not translate %s, it will be replaced by the category name
msgctxt "value_for_the_category"
msgid "Mean value for the %s category"
msgstr "Mean value for the %s category"

# Keep the %s
msgctxt "better_nutriscore"
msgid "The Nutri-Score can be changed from %s to %s by changing the %s value from %s to %s (%s percent difference)."
msgstr "The Nutri-Score can be changed from %s to %s by changing the %s value from %s to %s (%s percent difference)."

msgctxt "export_products_to_public_database_email"
msgid "The platform for producers is still under development and we make manual checks before importing products to the public database. Please e-mail us at <a href=\"mailto:producers@openfoodfacts.org\">producers@openfoodfacts.org</a> to update the public database."
msgstr "The platform for producers is still under development and we make manual checks before importing products to the public database. Please e-mail us at <a href=\"mailto:producers@openfoodfacts.org\">producers@openfoodfacts.org</a> to update the public database."

msgctxt "crm_user_id"
msgid "Id of corresponding contact in CRM"
msgstr "Id of corresponding contact in CRM"

msgctxt "crm_org_id"
msgid "Id of corresponding organization in CRM"
msgstr "Id of corresponding organization in CRM"

msgctxt "user_groups"
msgid "Groups"
msgstr "Groups"

msgctxt "user_group_producer"
msgid "Producer"
msgstr "Producer"

msgctxt "user_group_producer_description"
msgid "Must be checked only for accounts of producers who edit their own products. Product ownership will be attributed to producers when they add or edit a product."
msgstr "Must be checked only for accounts of producers who edit their own products. Product ownership will be attributed to producers when they add or edit a product."

msgctxt "user_group_database"
msgid "Database"
msgstr "Database"

msgctxt "user_group_database_description"
msgid "For external sources of data. Product ownership of imported products will not change."
msgstr "For external sources of data. Product ownership of imported products will not change."

msgctxt "user_group_app"
msgid "App"
msgstr "App"

msgctxt "user_group_app_description"
msgid "For applications."
msgstr "For applications."

msgctxt "user_group_bot"
msgid "Bot"
msgstr "Bot"

msgctxt "user_group_bot_description"
msgid "For robots, scripts etc."
msgstr "For robots, scripts etc."

msgctxt "user_group_moderator"
msgid "Moderator"
msgstr "Moderator"

msgctxt "user_group_moderator_description"
msgid "Moderators have access to special features to edit and review products."
msgstr "Moderators have access to special features to edit and review products."

msgctxt "user_group_pro_moderator"
msgid "Moderator for the producers platform"
msgstr "Moderator for the producers platform"

msgctxt "user_group_pro_moderator_description"
msgid "Moderators of the producers platform can view and edit the private products of all users and organizations on the producers platform."
msgstr "Moderators of the producers platform can view and edit the private products of all users and organizations on the producers platform."

msgctxt "donation_banner_hide"
msgid "I have already donated or I'm not interested. Hide the banner."
msgstr "I have already donated or I'm not interested. Hide the banner."

msgctxt "donation_banner_independant"
msgid "An independant and citizen-led project for food transparency?"
msgstr "An independant and citizen-led project for food transparency?"

msgctxt "donation_banner_public_health"
msgid "Food product data for research that improves public health?"
msgstr "Food product data for research that improves public health?"

msgctxt "donation_banner_choices"
msgid "Easier and better food choices according to your own criteria?"
msgstr "Easier and better food choices according to your own criteria?"

msgctxt "donation_banner_cta"
msgid "We need your support!"
msgstr "We need your support!"

msgctxt "donation_banner_cta_button"
msgid "Please Donate"
msgstr "Please Donate"

msgctxt "alcohol_warning"
msgid "Excessive consumption of alcohol is harmful to health, to be consumed with moderation."
msgstr "Excessive consumption of alcohol is harmful to health, to be consumed with moderation."

msgctxt "producers_platform_moderation_title"
msgid "Producers platform moderation"
msgstr "Producers platform moderation"

# variable names between { } must not be translated
msgctxt "f_pro_moderator_owner_set"
msgid "You are currently viewing products from {organization}."
msgstr "You are currently viewing products from {organization}."

msgctxt "pro_moderator_owner_not_set"
msgid "You are currently viewing your own products."
msgstr "You are currently viewing your own products."

msgctxt "pro_moderator_edit_owner_description"
msgid "To see products from a specific user or organization, enter its id below. Leave field empty to unset."
msgstr "To see products from a specific user or organization, enter its id. Leave field empty to unset."

# Action verb "Change" to put on a form button
msgctxt "pro_moderator_edit_owner"
msgid "Switch to another organization"
msgstr "Switch to another organization"

msgctxt "pro_moderator_edit_owner_placeholder"
msgid "user-abc or org-xyz"
msgstr "user-abc or org-xyz"

# keep %s, it is a variable for the name of the user
msgctxt "error_user_does_not_exist"
msgid "User %s does not exist"
msgstr "User %s does not exist"

msgctxt "error_malformed_owner"
msgid "The id must be of the form user-abc or org-xyz"
msgstr "The id must be of the form user-abc or org-xyz"

msgctxt "import_products_categories_from_public_database"
msgid "Import product categories from the public database"
msgstr "Import product categories from the public database"

msgctxt "import_products_categories_from_public_database_description"
msgid "Add categories from the public database to the products on the platform for producers."
msgstr "Add categories from the public database to the products on the platform for producers."

msgctxt "import_products_categories"
msgid "Import the categories"
msgstr "Import the categories"

msgctxt "nutri_score_score_from_producer"
msgid "Nutri-Score score from producer"
msgstr "Nutri-Score score from producer"

msgctxt "nutri_score_score_calculated"
msgid "Calculated Nutri-Score score"
msgstr "Calculated Nutri-Score score"

msgctxt "nutri_score_grade_from_producer"
msgid "Nutri-Score grade from producer"
msgstr "Nutri-Score grade from producer"

msgctxt "nutri_score_grade_calculated"
msgid "Calculated Nutri-Score grade"
msgstr "Calculated Nutri-Score grade"

msgctxt "scanned_code"
msgid "Scanned code"
msgstr "Scanned code"

msgctxt "code_from_filename"
msgid "Code from file name"
msgstr "Code from file name"

msgctxt "using_previous_code"
msgid "Using previous code"
msgstr "Using previous code"

msgctxt "add_field_values"
msgid "You can specify field values that will be added to all products for which you will send images."
msgstr "You can specify field values that will be added to all products for which you will send images."

msgctxt "add_tag_field"
msgid "Add a field"
msgstr "Add a field"

msgctxt "remove_products"
msgid "Remove all the products"
msgstr "Remove all the products"

msgctxt "remove_user"
msgid "Remove user"
msgstr "Remove user"

msgctxt "remove_products_from_producers_platform"
msgid "Remove all your products from the platform for producers"
msgstr "Remove all your products from the platform for producers"

msgctxt "remove_products_from_producers_platform_description"
msgid "You can remove all your products from the platform for producers, for instance to start with a clean slate if there were some issues with an import. This will not affect your products in the public database."
msgstr "You can remove all your products from the platform for producers, for instance to start with a clean slate if there were some issues with an import. This will not affect your products in the public database."

msgctxt "this_action_cannot_be_undone"
msgid "Please note that this action cannot be undone."
msgstr "Please note that this action cannot be undone."

msgctxt "remove_products_confirm"
msgid "Warning: this action cannot be undone. Are you sure that you want to remove all your products from the platform for producers?"
msgstr "Warning: this action cannot be undone. Are you sure that you want to remove all your products from the platform for producers?"

msgctxt "function_not_available"
msgid "This function is not available."
msgstr "This function is not available."

msgctxt "remove_products_done"
msgid "Your products have been removed from the platform for producers."
msgstr "Your products have been removed from the platform for producers."

msgctxt "ingredients_analysis_details"
msgid "Details of the analysis of the ingredients"
msgstr "Details of the analysis of the ingredients"

msgctxt "some_unknown_ingredients"
msgid "Some ingredients could not be recognized."
msgstr "Some ingredients could not be recognized."

# variable names between { } must not be translated
msgctxt "f_move_data_and_photos_to_main_language"
msgid "Move all data and selected photos in {language} to the main language of the product: {main_language}"
msgstr "Move all data and selected photos in {language} to the main language of the product: {main_language}"

msgctxt "move_data_and_photos_to_main_language_replace"
msgid "Replace existing values and selected photos"
msgstr "Replace existing values and selected photos"

msgctxt "move_data_and_photos_to_main_language_ignore"
msgid "Keep existing values and selected photos"
msgstr "Keep existing values and selected photos"

msgctxt "done_status"
msgid "Done"
msgstr "Done"

msgctxt "to_do_status"
msgid "To do"
msgstr "To do"

msgctxt "teams"
msgid "Teams"
msgstr "Teams"

msgctxt "optional"
msgid "optional"
msgstr "optional"

msgctxt "teams_p"
msgid "teams"
msgstr "teams"

msgctxt "teams_s"
msgid "team"
msgstr "team"

msgctxt "teams_description"
msgid "You can join 1 to 3 teams. Products you add or edit will be credited to you and to your teams. Teams can be changed at any time."
msgstr "You can join 1 to 3 teams. Products you add or edit will be credited to you and to your teams. Teams can be changed at any time."

msgctxt "teams_names_warning"
msgid "Team names are public. Do not create teams with names containing personal data (e.g. family names), trademarks (unless you own them), or anything offensive."
msgstr "Team names are public. Do not create teams with names containing personal data (e.g. family names), trademarks (unless you own them), or anything offensive."

# keep %s, it can be a number "Team 1" or a name "Team XYZ"
msgctxt "team_s"
msgid "Team %s"
msgstr "Team %s"

msgctxt "contributor_settings"
msgid "Contributor"
msgstr "Contributor"

msgctxt "contributor_settings_description"
msgid "Those settings allow you to personalize some aspects of the website"
msgstr "Those settings allow you to personalize some aspects of the website"

msgctxt "display_barcode_in_search"
msgid "Display barcode in search results"
msgstr "Display barcode in search results"

msgctxt "edit_link_in_search"
msgid "Add an edit link in search results"
msgstr "Add an edit link in search results"

msgctxt "ciqual_food_name"
msgid "CIQUAL food name"
msgstr "CIQUAL food name"

msgctxt "ciqual_food_name_s"
msgid "CIQUAL food name"
msgstr "CIQUAL food name"

msgctxt "ciqual_food_name_p"
msgid "CIQUAL food names"
msgstr "CIQUAL food names"

msgctxt "we_need_your_help"
msgid "We need your help!"
msgstr "We need your help!"

msgctxt "you_can_help_improve_ingredients_analysis"
msgid "You can help us recognize more ingredients and better analyze the list of ingredients for this product and others by:"
msgstr "You can help us recognize more ingredients and better analyze the list of ingredients for this product and others:"

msgctxt "help_improve_ingredients_analysis_1"
msgid "Edit this product page to correct spelling mistakes in the ingredients list, and/or to remove ingredients in other languages and sentences that are not related to the ingredients."
msgstr "Edit this product page to correct spelling mistakes in the ingredients list, and/or to remove ingredients in other languages and sentences that are not related to the ingredients."

msgctxt "help_improve_ingredients_analysis_2"
msgid "Add new entries, synonyms or translations to our multilingual lists of ingredients, ingredient processing methods, and labels."
msgstr "Add new entries, synonyms or translations to our multilingual lists of ingredients, ingredient processing methods, and labels."

# Do not translate #ingredients
msgctxt "help_improve_ingredients_analysis_instructions"
msgid "Join the #ingredients channel on <a href=\"https://slack.openfoodfacts.org\">our Slack discussion space</a> and/or learn about <a href=\"https://wiki.openfoodfacts.org/Ingredients_Extraction_and_Analysis\">ingredients analysis on our wiki</a>, if you would like to help. Thank you!"
msgstr "If you would like to help, join the #ingredients channel on <a href=\"https://slack.openfoodfacts.org\">our Slack discussion space</a> and/or learn about <a href=\"https://wiki.openfoodfacts.org/Ingredients_Extraction_and_Analysis\">ingredients analysis on our wiki</a>. Thank you!"

msgctxt "footer_producers_link"
msgid "https://world.pro.openfoodfacts.org/"
msgstr "https://world.pro.openfoodfacts.org/"

msgctxt "footer_producers"
msgid "Producers"
msgstr "Producers"

# %s will be replaced by the language name
msgctxt "add_ingredients_in_language"
msgid "If this product has an ingredients list in %s, please add it."
msgstr "If this product has an ingredients list in %s, please add it."

msgctxt "missing_barcode"
msgid "Missing barcode"
msgstr "Missing barcode"

msgctxt "invalid_barcode"
msgid "Invalid barcode"
msgstr "Invalid barcode"

# Either 'ltr' for left to right languages like English or 'rtl' for right to left languages like Arabic
msgctxt "text_direction"
msgid "ltr"
msgstr "ltr"

msgctxt "separate_values_with_commas"
msgid "Separate multiple values with commas."
msgstr "Separate multiple values with commas."

msgctxt "lc_note"
msgid "If the product's packaging is in multiple languages, indicate the most visible language on the product."
msgstr "If the product's packaging is in multiple languages, indicate the most visible language on the product."

msgctxt "obsolete_import_note"
msgid "Enter Yes, Y or 1 if the product is no longer available in stores."
msgstr "Enter Yes, Y or 1 if the product is no longer available in stores."

msgctxt "specify_value_and_unit_or_use_default_unit"
msgid "Specify both the value and unit, or use the default unit: %s"
msgstr "Specify both the value and unit, or use the default unit: %s"

msgctxt "specify_value_and_unit"
msgid "Specify both the value and unit."
msgstr "Specify both the value and unit."

msgctxt "download_sample_import_file"
msgid "Download an XLSX template file for Excel or LibreOffice with the fields that can be imported."
msgstr "Download an XLSX template file for Excel or LibreOffice with the fields that can be imported."

msgctxt "code_import_note"
msgid "Barcode as it appears on the product."
msgstr "Barcode as it appears on the product."

msgctxt "producer_product_id_import_note"
msgid "Internal code used by the producer to identify the product, different from the product's barcode."
msgstr "Internal code used by the producer to identify the product, different from the product's barcode."

msgctxt "producer_version_id_import_note"
msgid "Internal code used by the producer to identify a specific version of a product when it changes."
msgstr "Internal code used by the producer to identify a specific version of a product when it changes."

msgctxt "categories_import_note"
msgid "Providing a category is very important to make the product easy to search for, and to compute the Nutri-Score"
msgstr "Providing a category is very important to make the product easy to search for, and to compute the Nutri-Score"

msgctxt "labels_import_note"
msgid "Some labels such as the organic label are used to filter and/or rank search results, so it is strongly recommended to specify them."
msgstr "Some labels such as the organic label are used to filter and/or rank search results, so it is strongly recommended to specify them."

msgctxt "origins_import_note"
msgid "This field must contain only a comma separated list of countries of origin of the ingredients"
msgstr "This field must contain only a comma separated list of countries of origin of the ingredients"

msgctxt "origin_import_note"
msgid "Text or sentences that indicate the origin of the product and/or its ingredients."
msgstr "Text or sentences that indicate the origin of the product and/or its ingredients."

msgctxt "nutriscore_grade_producer_note"
msgid "Nutri-Score grade from A to E displayed on the product label"
msgstr "Nutri-Score grade from A to E displayed on the product label"

msgctxt "nutriscore_grade_producer_import_note"
msgid "Open Food Facts computes the Nutri-Score grade based on the information provided (nutrition facts and category). If the grade we compute is different from the grade you provide, you will get a private notification on the producers platform so that the difference can be resolved."
msgstr "Open Food Facts computes the Nutri-Score grade based on the information provided (nutrition facts and category). If the grade we compute is different from the grade you provide, you will get a private notification on the producers platform so that the difference can be resolved."

msgctxt "nutriscore_score_producer_note"
msgid "Nutri-Score score (numeric value from which the A to E grade is derived)"
msgstr "Nutri-Score score (numeric value from which the A to E grade is derived)"

msgctxt "nutriscore_score_producer_import_note"
msgid "Open Food Facts computes the Nutri-Score score based on the information provided (nutrition facts and category). If the score we compute is different from the score you provide, you will get a private notification on the producers platform so that the difference can be resolved."
msgstr "Open Food Facts computes the Nutri-Score score based on the information provided (nutrition facts and category). If the score we compute is different from the score you provide, you will get a private notification on the producers platform so that the difference can be resolved."

msgctxt "mandatory_field"
msgid "Mandatory field"
msgstr "Mandatory field"

msgctxt "mandatory_field_note"
msgid "All products should have this information."
msgstr "All products should have this information."

msgctxt "recommended_field"
msgid "Recommended field"
msgstr "Recommended field"

msgctxt "recommended_field_note"
msgid "If this information exists and is relevant for the product, it is recommended to provide it to make the product easier to search for and the product data more useful."
msgstr "If this information exists and is relevant for the product, it is recommended to provide it to make the product easier to search for and the product data more useful."

msgctxt "optional_field"
msgid "Optional field"
msgstr "Optional field"

msgctxt "optional_field_note"
msgid "If available, this information will be displayed on the product page."
msgstr "If available, this information will be displayed on the product page."

# product photos here means photos of multiple products
msgctxt "images_can_be_provided_separately"
msgid "Product photos can also be provided separately through the Import product photos function of the platform for producers."
msgstr "Product photos can also be provided separately through the Import product photos function of the platform for producers."

# This is linked to a unit test
msgctxt "attribute_group_labels_name"
msgid "Labels"
msgstr "Labels"

msgctxt "attribute_labels_organic_name"
msgid "Organic farming"
msgstr "Organic farming"

msgctxt "attribute_labels_organic_yes_title"
msgid "Organic product"
msgstr "Organic product"

msgctxt "attribute_labels_organic_no_title"
msgid "Not an organic product"
msgstr "Not an organic product"

msgctxt "attribute_labels_organic_unknown_title"
msgid "Missing information: organic product?"
msgstr "Missing information: organic product?"

msgctxt "attribute_labels_organic_yes_description_short"
msgid "Promotes ecological sustainability and biodiversity."
msgstr "Promotes ecological sustainability and biodiversity."

msgctxt "attribute_labels_organic_description_short"
msgid "Organic products promote ecological sustainability and biodiversity."
msgstr "Organic products promote ecological sustainability and biodiversity."

msgctxt "attribute_labels_organic_description"
msgid "Organic farming aims to protect the environment and to conserve biodiversity by prohibiting or limiting the use of synthetic fertilizers, pesticides and food additives."
msgstr "Organic farming aims to protect the environment and to conserve biodiversity by prohibiting or limiting the use of synthetic fertilizers, pesticides and food additives."

msgctxt "attribute_labels_fair_trade_name"
msgid "Fair trade"
msgstr "Fair trade"

msgctxt "attribute_labels_fair_trade_yes_title"
msgid "Fair trade product"
msgstr "Fair trade product"

msgctxt "attribute_labels_fair_trade_no_title"
msgid "Not a fair trade product"
msgstr "Not a fair trade product"

msgctxt "attribute_labels_fair_trade_unknown_title"
msgid "Missing information: fair trade product?"
msgstr "Missing information: fair trade product?"

msgctxt "attribute_labels_fair_trade_yes_description_short"
msgid "Helps producers in developing countries."
msgstr "Helps producers in developing countries."

msgctxt "attribute_labels_fair_trade_description_short"
msgid "Fair trade products help producers in developing countries."
msgstr "Fair trade products help producers in developing countries."

msgctxt "attribute_labels_fair_trade_description"
msgid "When you buy fair trade products, producers in developing countries are paid an higher and fairer price, which helps them improve and sustain higher social and often environmental standards."
msgstr "When you buy fair trade products, producers in developing countries are paid an higher and fairer price, which helps them improve and sustain higher social and often environmental standards."

msgctxt "attribute_group_nutritional_quality_name"
msgid "Nutritional quality"
msgstr "Nutritional quality"

msgctxt "attribute_nutriscore_name"
msgid "Nutri-Score"
msgstr "Nutri-Score"

msgctxt "attribute_nutriscore_setting_name"
msgid "Good nutritional quality (Nutri-Score)"
msgstr "Good nutritional quality (Nutri-Score)"

msgctxt "attribute_nutriscore_setting_note"
msgid "The Nutri-Score is computed and can be taken into account for all products, even if is not displayed on the packaging."
msgstr "The Nutri-Score is computed and can be taken into account for all products, even if is not displayed on the packaging."

# keep %s, it will be replaced by the letter A, B, C, D or E
msgctxt "attribute_nutriscore_grade_title"
msgid "Nutri-Score %s"
msgstr "Nutri-Score %s"

msgctxt "attribute_nutriscore_unknown_title"
msgid "Nutri-Score unknown"
msgstr "Nutri-Score unknown"

msgctxt "attribute_nutriscore_unknown_description_short"
msgid "Missing data to compute the Nutri-Score"
msgstr "Missing data to compute the Nutri-Score"

msgctxt "attribute_nutriscore_not_applicable_title"
msgid "Nutri-Score not-applicable"
msgstr "Nutri-Score not-applicable"

msgctxt "attribute_nutriscore_not_applicable_description_short"
msgid "Not-applicable for the category"
msgstr "Not-applicable for the category"

# variable names between { } must not be translated
msgctxt "f_attribute_nutriscore_not_applicable_description"
msgid "Not-applicable for the category: {category}"
msgstr "Not-applicable for the category: {category}"

msgctxt "attribute_nutriscore_a_description_short"
msgid "Very good nutritional quality"
msgstr "Very good nutritional quality"

msgctxt "attribute_nutriscore_b_description_short"
msgid "Good nutritional quality"
msgstr "Good nutritional quality"

msgctxt "attribute_nutriscore_c_description_short"
msgid "Average nutritional quality"
msgstr "Average nutritional quality"

msgctxt "attribute_nutriscore_d_description_short"
msgid "Poor nutritional quality"
msgstr "Poor nutritional quality"

msgctxt "attribute_nutriscore_e_description_short"
msgid "Bad nutritional quality"
msgstr "Bad nutritional quality"

msgctxt "attribute_group_processing_name"
msgid "Food processing"
msgstr "Food processing"

msgctxt "attribute_nova_name"
msgid "NOVA group"
msgstr "NOVA group"

msgctxt "attribute_nova_unknown_title"
msgid "NOVA not computed"
msgstr "NOVA not computed"

msgctxt "attribute_nova_unknown_description_short"
msgid "Food processing level unknown"
msgstr "Food processing level unknown"

msgctxt "attribute_nova_setting_name"
msgid "No or little food processing (NOVA group)"
msgstr "No or little food processing (NOVA group)"

# keep %s, it will be replaced by the group 1, 2, 3 or 4
msgctxt "attribute_nova_group_title"
msgid "NOVA %s"
msgstr "NOVA %s"

msgctxt "attribute_nova_1_description_short"
msgid "Unprocessed or minimally processed foods"
msgstr "Unprocessed or minimally processed foods"

msgctxt "attribute_nova_2_description_short"
msgid "Processed culinary ingredients"
msgstr "Processed culinary ingredients"

msgctxt "attribute_nova_3_description_short"
msgid "Processed foods"
msgstr "Processed foods"

msgctxt "attribute_nova_4_description_short"
msgid "Ultra processed foods"
msgstr "Ultra processed foods"

msgctxt "export_product_page"
msgid "Export product to public database"
msgstr "Export product to public database"

msgctxt "no_products_to_export"
msgid "No products to export."
msgstr "No products to export."

msgctxt "query_filter"
msgid "Query filter"
msgstr "Query filter"

msgctxt "nova_group_producer"
msgid "NOVA group"
msgstr "NOVA group"

msgctxt "error_unknown_org"
msgid "Unknown organization."
msgstr "Unknown organization."

msgctxt "error_unknown_user"
msgid "Unknown user."
msgstr "Unknown user."

msgctxt "attribute_low_salt_setting_note"
msgid "The salt level is taken into account by the Nutri-Score. Use this setting only if you are specifically on a low salt diet."
msgstr "The salt level is taken into account by the Nutri-Score. Use this setting only if you are specifically on a low salt diet."

msgctxt "attribute_low_sugars_setting_note"
msgid "The sugars level is taken into account by the Nutri-Score. Use this setting only if you are specifically on a low sugars diet."
msgstr "The sugars level is taken into account by the Nutri-Score. Use this setting only if you are specifically on a low sugars diet."

msgctxt "attribute_low_fat_setting_note"
msgid "The fat level is taken into account by the Nutri-Score. Use this setting only if you are specifically on a low fat diet."
msgstr "The fat level is taken into account by the Nutri-Score. Use this setting only if you are specifically on a low fat diet."

msgctxt "attribute_low_saturated_fat_setting_note"
msgid "The saturated fat level is taken into account by the Nutri-Score. Use this setting only if you are specifically on a low saturated fat diet."
msgstr "The saturated fat level is taken into account by the Nutri-Score. Use this setting only if you are specifically on a low saturated fat diet."

msgctxt "attribute_group_allergens_name"
msgid "Allergens"
msgstr "Allergens"

msgctxt "attribute_group_allergens_warning"
msgid "There is always a possibility that data about allergens may be missing, incomplete, incorrect or that the product's composition has changed. If you are allergic, always check the information on the actual product packaging."
msgstr "There is always a possibility that data about allergens may be missing, incomplete, incorrect or that the product's composition has changed. If you are allergic, always check the information on the actual product packaging."

msgctxt "attribute_additives_name"
msgid "Additives"
msgstr "Additives"

msgctxt "attribute_additives_setting_name"
msgid "No or few additives"
msgstr "No or few additives"

msgctxt "attribute_additives_setting_note"
msgid "Additives are markers of food processing, and excess consumption of some of them have undesirable health impacts."
msgstr "Additives are markers of food processing, and excess consumption of some of them have undesirable health impacts."

msgctxt "attribute_additives_unknown_title"
msgid "Additives not computed"
msgstr "Additives not computed"

msgctxt "preference_not_important"
msgid "Not important"
msgstr "Not important"

msgctxt "preference_important"
msgid "Important"
msgstr "Important"

msgctxt "preference_very_important"
msgid "Very important"
msgstr "Very important"

msgctxt "preference_mandatory"
msgid "Mandatory"
msgstr "Mandatory"

msgctxt "packaging_alt"
msgid "Recycling instructions and/or packaging information"
msgstr "Recycling instructions and/or packaging information"

msgctxt "image_packaging"
msgid "Recycling instructions and/or packaging information picture"
msgstr "Recycling instructions and/or packaging information picture"

msgctxt "image_packaging_url"
msgid "Link to recycling instructions and/or packaging information photo"
msgstr "Link to recycling instructions and/or packaging information photo"

# Do not translate the file name
msgctxt "import_photos_format_packaging"
msgid "3001234567890.packaging_es.jpg: recycling instructions in Spanish."
msgstr "3001234567890.packaging_es.jpg: recycling instructions in Spanish."

msgctxt "packaging_text"
msgid "Recycling instructions and/or packaging information"
msgstr "Recycling instructions and/or packaging information"

msgctxt "packaging_text_example"
msgid "1 plastic film to discard, 1 FSC carboard box to recycle, 6 1.5L transparent PET plastic bottles to recycle, 6 colored opaque plastic caps, 12 33cl aluminium cans"
msgstr "1 plastic film to discard, 1 FSC carboard box to recycle, 6 1.5L transparent PET plastic bottles to recycle, 6 colored opaque plastic caps, 12 33cl aluminium cans"

msgctxt "packaging_text_note"
msgid "List all packaging parts separated by a comma or line feed, with their amount (e.g. 1 or 6) type (e.g. bottle, box, can), material (e.g. plastic, metal, aluminium) and if available their size (e.g. 33cl) and recycling instructions."
msgstr "List all packaging parts separated by a comma or line feed, with their amount (e.g. 1 or 6) type (e.g. bottle, box, can), material (e.g. plastic, metal, aluminium) and if available their size (e.g. 33cl) and recycling instructions."

msgctxt "packaging_text_note_2"
msgid "Try to be as specific as possible. For plastic, please indicate if it is opaque or transparent, colored, PET or PEHD."
msgstr "Try to be as specific as possible. For plastic, please indicate if it is opaque or transparent, colored, PET or PEHD."

msgctxt "packaging_text_note_3"
msgid "Data from this field will be combined with any data provided for each packaging part. It is possible to provide one or the other, or both."
msgstr "Data from this field will be combined with any data provided for each packaging part. It is possible to provide one or the other, or both."

msgctxt "product_js_extract_packaging"
msgid "Extract the recycling instructions and/or packaging information from the picture"
msgstr "Extract the recycling instructions and/or packaging information from the picture"

msgctxt "product_js_extracted_packaging_nok"
msgid "Recycling instructions and/or packaging information text could not be extracted. Try with a sharper image, with higher resolution or a better framing of the text."
msgstr "Recycling instructions and/or packaging information text could not be extracted. Try with a sharper image, with higher resolution or a better framing of the text."

msgctxt "product_js_extracted_packaging_ok"
msgid "Recycling instructions and/or packaging information text has been extracted. Text recognition is not perfect, so please check the text below and correct errors if needed."
msgstr "Recycling instructions and/or packaging information text has been extracted. Text recognition is not perfect, so please check the text below and correct errors if needed."

msgctxt "product_js_extracting_packaging"
msgid "Extracting recycling instructions and/or packaging information"
msgstr "Extracting recycling instructions and/or packaging information"

msgctxt "attribute_group_environment_name"
msgid "Environment"
msgstr "Environment"

msgctxt "attribute_ecoscore_name"
msgid "Eco-Score"
msgstr "Eco-Score"

msgctxt "attribute_ecoscore_setting_name"
msgid "Low environmental impact (Eco-Score)"
msgstr "Low environmental impact (Eco-Score)"

msgctxt "attribute_ecoscore_setting_note"
msgid "The Eco-Score is an environmental score (ecoscore) from A to E which makes it easy to compare the impact of food products on the environment."
msgstr "The Eco-Score is an environmental score (ecoscore) from A to E which makes it easy to compare the impact of food products on the environment."

# keep %s, it will be replaced by the letter A, B, C, D or E
msgctxt "attribute_ecoscore_grade_title"
msgid "Eco-Score %s"
msgstr "Eco-Score %s"

msgctxt "attribute_ecoscore_a_description_short"
msgid "Very low environmental impact"
msgstr "Very low environmental impact"

msgctxt "attribute_ecoscore_b_description_short"
msgid "Low environmental impact"
msgstr "Low environmental impact"

msgctxt "attribute_ecoscore_c_description_short"
msgid "Moderate environmental impact"
msgstr "Moderate environmental impact"

msgctxt "attribute_ecoscore_d_description_short"
msgid "High environmental impact"
msgstr "High environmental impact"

msgctxt "attribute_ecoscore_e_description_short"
msgid "Very high environmental impact"
msgstr "Very high environmental impact"

# keep the %s, it will be replaced by an allergen
msgctxt "contains_s"
msgid "Contains: %s"
msgstr "Contains: %s"

# keep the %s, it will be replaced by an allergen
msgctxt "may_contain_s"
msgid "May contain: %s"
msgstr "May contain: %s"

# keep the %s, it will be replaced by an allergen
msgctxt "does_not_contain_s"
msgid "Does not contain: %s"
msgstr "Does not contain: %s"

# keep the %s, it will be replaced by an allergen
msgctxt "without_s"
msgid "Without %s"
msgstr "Without %s"

msgctxt "owners_p"
msgid "owners"
msgstr "owners"

msgctxt "owners_s"
msgid "owner"
msgstr "owner"

msgctxt "org_profile_description"
msgid "You can provide information about your company that will be displayed in your organization profile."
msgstr "You can provide information about your company that will be displayed in your organization profile."

msgctxt "org_profile_description_2"
msgid "Some of the information like the customer service contact information may also be displayed directly on pages for your products."
msgstr "Some of the information like the customer service contact information may also be displayed directly on pages for your products."

msgctxt "org_name"
msgid "Name"
msgstr "Name"

msgctxt "org_link"
msgid "Link to the official web site"
msgstr "Link to the official web site"

msgctxt "org_customer_service"
msgid "Customer service"
msgstr "Customer service"

msgctxt "org_customer_service_description"
msgid "Customer service information is public and can be shown on the Open Food Facts web site and apps."
msgstr "Customer service information is public and can be shown on the Open Food Facts web site and apps."

msgctxt "org_customer_service_note"
msgid "All fields are optional."
msgstr "All fields are optional."

msgctxt "org_commercial_service"
msgid "Commercial service"
msgstr "Commercial service"

msgctxt "org_commercial_service_description"
msgid "Commercial service information is only shown in the organization profile."
msgstr "Commercial service information is only shown in the organization profile."

msgctxt "contact_name"
msgid "Name"
msgstr "Name"

msgctxt "contact_address"
msgid "Address"
msgstr "Address"

msgctxt "contact_phone"
msgid "Phone number"
msgstr "Phone number"

msgctxt "contact_email"
msgid "e-mail address"
msgstr "e-mail address"

msgctxt "contact_link"
msgid "Contact form link"
msgstr "Contact form link"

msgctxt "contact_info"
msgid "Other information"
msgstr "Other information"

msgctxt "contact_info_note"
msgid "e.g. opening times"
msgstr "e.g. opening times"

msgctxt "error_org_does_not_exist"
msgid "The organization was not found."
msgstr "The organization was not found."

msgctxt "error_missing_org_name"
msgid "The organization name is missing."
msgstr "The organization name is missing."

msgctxt "edit_org_title"
msgid "Organization profile"
msgstr "Organization profile"

msgctxt "edit_org_result"
msgid "The organization profile has been updated."
msgstr "The organization profile has been updated."

msgctxt "delete_org"
msgid "Delete the organization"
msgstr "Delete the organization"

msgctxt "official_site"
msgid "Official site"
msgstr "Official site"

msgctxt "organization_members"
msgid "Organization Members"
msgstr "Organization Members"

msgctxt "number_of_members"
msgid "Number of Members"
msgstr "Number of Members"

msgctxt "serial_no"
msgid "S.No"
msgstr "S.No"

msgctxt "contact_form"
msgid "Contact form"
msgstr "Contact form"

msgctxt "edit_org_profile"
msgid "Edit your organization profile"
msgstr "Edit your organization profile"

msgctxt "edit_user_profile"
msgid "Edit your user profile"
msgstr "Edit your user profile"

msgctxt "attribute_group_ingredients_analysis_name"
msgid "Ingredients"
msgstr "Ingredients"

# keep the %s, it will be replaced by an allergen
msgctxt "presence_unknown_s"
msgid "Presence unknown: %s"
msgstr "Presence unknown: %s"

msgctxt "environmental_impact"
msgid "Environmental impact"
msgstr "Environmental impact"

# Numerical score for the Eco-score (do not translate Eco-score)
msgctxt "ecoscore_score"
msgid "Eco-score score"
msgstr "Eco-score score"

# Letter grade from A to E for the Eco-score (do not translate Eco-score)
msgctxt "ecoscore_grade"
msgid "Eco-score grade"
msgstr "Eco-score grade"

# do not translate Eco-score
msgctxt "ecoscore_calculation_details"
msgid "Details of the calculation of the Eco-score"
msgstr "Details of the calculation of the Eco-score"

# do not translate Eco-score
msgctxt "ecoscore_information"
msgid "Information about the Eco-score"
msgstr "Information about the Eco-score"

msgctxt "preferences_edit_your_food_preferences"
msgid "Edit your food preferences"
msgstr "Edit your food preferences"

msgctxt "preferences_your_preferences"
msgid "Your food preferences"
msgstr "Your food preferences"

msgctxt "preferences_currently_selected_preferences"
msgid "Currently selected preferences"
msgstr "Currently selected preferences"

msgctxt "preferences_locally_saved"
msgid "Your food preferences are kept in your browser and never sent to Open Food Facts or anyone else."
msgstr "Your food preferences are kept in your browser and never sent to Open Food Facts or anyone else."

# used in phrases like "salt in unknown quantity"
msgctxt "unknown_quantity"
msgid "unknown quantity"
msgstr "unknown quantity"

msgctxt "missing_ingredients_list"
msgid "Missing ingredients list"
msgstr "Missing ingredients list"

msgctxt "missing_nutrition_facts"
msgid "Missing nutrition facts"
msgstr "Missing nutrition facts"

msgctxt "ecoscore_p"
msgid "Eco-Score"
msgstr "Eco-Score"

msgctxt "ecoscore_s"
msgid "Eco-Score"
msgstr "Eco-Score"

msgctxt "packaging_parts"
msgid "Packaging parts"
msgstr "Packaging parts"

# A short name for a physical piece of packaging (e.g. in English, "packaging" instead of "packaging part"). Used with a number (e.g. "Packaging 1" to identify a packaging part)
msgctxt "packaging_part_short"
msgid "Packaging"
msgstr "Packaging"

# Number of packaging parts
msgctxt "packaging_number"
msgid "Number"
msgstr "Number"

msgctxt "packaging_shape"
msgid "Shape"
msgstr "Shape"

msgctxt "packaging_quantity"
msgid "Quantity contained"
msgstr "Quantity contained"

msgctxt "packaging_material"
msgid "Material"
msgstr "Material"

msgctxt "packaging_recycling"
msgid "Recycling"
msgstr "Recycling"

msgctxt "products_on_this_page_are_sorted_according_to_your_preferences"
msgid "Products on this page are sorted according to your preferences:"
msgstr "Products on this page are sorted according to your preferences:"

msgctxt "choose_which_information_you_prefer_to_see_first"
msgid "Choose which information you prefer to see first."
msgstr "Choose which information you prefer to see first."

msgctxt "see_your_preferences"
msgid "See your preferences"
msgstr "See your preferences"

msgctxt "delete_all_preferences"
msgid "Delete all preferences"
msgstr "Delete all preferences"

msgctxt "products_are_being_loaded_please_wait"
msgid "Products are being loaded, please wait."
msgstr "Products are being loaded, please wait."

msgctxt "products_match_all"
msgid "All products"
msgstr "All products"

msgctxt "products_match_yes"
msgid "Products that match your preferences"
msgstr "Products that match your preferences"

msgctxt "products_match_no"
msgid "Products that do not match your preferences"
msgstr "Products that do not match your preferences"

msgctxt "products_match_unknown"
msgid "Products for which we currently miss data to determine if they match your preferences"
msgstr "Products for which we currently miss data to determine if they match your preferences"

msgctxt "forest_footprint"
msgid "Forest footprint"
msgstr "Forest footprint"

msgctxt "ingredients_requiring_soy"
msgid "Ingredients requiring soy"
msgstr "Ingredients requiring soy"

msgctxt "type"
msgid "Type"
msgstr "Type"

msgctxt "processing_factor"
msgid "Processing factor"
msgstr "Processing factor"

msgctxt "soy_feed_factor"
msgid "Soy feed factor"
msgstr "Soy feed factor"

msgctxt "soy_yield"
msgid "Soy yield"
msgstr "Soy yield"

msgctxt "deforestation_risk"
msgid "Deforestation risk"
msgstr "Deforestation risk"

msgctxt "total_forest_footprint"
msgid "Total forest footprint"
msgstr "Total forest footprint"

msgctxt "square_meters_per_kg_of_food"
msgid "m² per kg of food"
msgstr "m² per kg of food"

msgctxt "percent_of_food_after_processing"
msgid "% of food after processing"
msgstr "% of food after processing"

msgctxt "kg_of_soy_per_kg_of_food"
msgid "kg of soy per kg of food"
msgstr "kg of soy per kg of food"

msgctxt "kg_of_soy_per_square_meter"
msgid "kg of soy per m²"
msgstr "kg of soy per m²"

msgctxt "percent_in_product"
msgid "% in product"
msgstr "% in product"

msgctxt "forest_footprint_calculation_details"
msgid "Details of the calculation of the forest footprint"
msgstr "Details of the calculation of the forest footprint"

msgctxt "you_are_on_the_public_database"
msgid "You are on the public database."
msgstr "You are on the public database."

msgctxt "manage_your_products_on_the_producers_platform"
msgid "Manage your products on the platform for producers"
msgstr "Manage your products on the platform for producers"

msgctxt "number_of_products_with_changes_since_last_export"
msgid "Number of products with changes since last export"
msgstr "Number of products with changes since last export"

msgctxt "number_of_products_withdrawn_from_the_market_since_last_export"
msgid "Number of products withdrawn from the market since last export"
msgstr "Number of products withdrawn from the market since last export"

msgctxt "only_export_products_with_changes"
msgid "Only export products with changes"
msgstr "Only export products with changes"

msgctxt "product_edits_by_producers"
msgid "Is this your product? If it is, please use our free platform for producers to update it."
msgstr "Is this your product? If it is, please use our free platform for producers to update it."

msgctxt "product_edits_by_producers_platform"
msgid "We encourage manufacturers to add or change data and photos for their products through our free platform for producers so that they can be marked as official and protected from changes by others."
msgstr "We encourage manufacturers to add or change data and photos for their products through our free platform for producers so that they can be marked as official and protected from changes by others."

msgctxt "product_edits_by_producers_import"
msgid "The platform makes it easy to import product data and photos with an Excel or CSV file in any format."
msgstr "The platform makes it easy to import product data and photos with an Excel or CSV file in any format."

msgctxt "product_edits_by_producers_analysis"
msgid "The platform also provides in-depth analysis of the products."
msgstr "The platform also provides in-depth analysis of the products."

# It = the platform
msgctxt "product_edits_by_producers_indicators"
msgid "It computes indicators such as the Nutri-Score, NOVA, and the Eco-score, and automatically identifies suggestions to improve them (for instance all products that would get a better Nutri-Score grade with a slight composition change)."
msgstr "It computes indicators such as the Nutri-Score, NOVA, and the Eco-score, and automatically identifies suggestions to improve them (for instance all products that would get a better Nutri-Score grade with a slight composition change)."

msgctxt "attribute_forest_footprint_name"
msgid "Forest footprint"
msgstr "Forest footprint"

msgctxt "attribute_forest_footprint_setting_name"
msgid "Low risk of deforestation (Forest footprint)"
msgstr "Low risk of deforestation (Forest footprint)"

msgctxt "attribute_forest_footprint_setting_note"
msgid "The forest footprint corresponds to the risk of deforestation associated with its ingredients."
msgstr "The forest footprint corresponds to the risk of deforestation associated with its ingredients."

msgctxt "attribute_forest_footprint_a_title"
msgid "Very small forest footprint"
msgstr "Very small forest footprint"

msgctxt "attribute_forest_footprint_b_title"
msgid "Small forest footprint"
msgstr "Small forest footprint"

msgctxt "attribute_forest_footprint_c_title"
msgid "Medium forest footprint"
msgstr "Medium forest footprint"

msgctxt "attribute_forest_footprint_d_title"
msgid "Large forest footprint"
msgstr "Large forest footprint"

msgctxt "attribute_forest_footprint_e_title"
msgid "Very large forest footprint"
msgstr "Very large forest footprint"

msgctxt "attribute_forest_footprint_not_computed_title"
msgid "Forest footprint not computed"
msgstr "Forest footprint not computed"

msgctxt "attribute_forest_footprint_a_description_short"
msgid "Almost no risk of deforestation"
msgstr "Almost no risk of deforestation"

msgctxt "attribute_forest_footprint_b_description_short"
msgid "Low risk of deforestation"
msgstr "Low risk of deforestation"

msgctxt "attribute_forest_footprint_c_description_short"
msgid "Moderate risk of deforestation"
msgstr "Moderate risk of deforestation"

msgctxt "attribute_forest_footprint_d_description_short"
msgid "High risk of deforestation"
msgstr "High risk of deforestation"

msgctxt "attribute_forest_footprint_e_description_short"
msgid "Very high risk of deforestation"
msgstr "Very high risk of deforestation"

msgctxt "attribute_forest_footprint_not_computed_description_short"
msgid "Currently only for products with chicken or eggs"
msgstr "Currently only for products with chicken or eggs"

msgctxt "classify_products_according_to_your_preferences"
msgid "Classify products according to your preferences"
msgstr "Classify products according to your preferences"

# %d will be replaced by the number of products
msgctxt "classify_the_d_products_below_according_to_your_preferences"
msgid "Classify the %d products below according to your preferences"
msgstr "Classify the %d products below according to your preferences"

msgctxt "sort_by_popularity"
msgid "Most scanned products"
msgstr "Most scanned products"

msgctxt "sort_by_nutriscore_score"
msgid "Products with the best Nutri-Score"
msgstr "Products with the best Nutri-Score"

msgctxt "sort_by_ecoscore_score"
msgid "Products with the best Eco-Score"
msgstr "Products with the best Eco-Score"

msgctxt "sort_by_created_t"
msgid "Recently added products"
msgstr "Recently added products"

msgctxt "sort_by_last_modified_t"
msgid "Recently modified products"
msgstr "Recently modified products"

# %d will be replaced by the number of products
msgctxt "d_products_per_page"
msgid "%d products per page"
msgstr "%d products per page"

msgctxt "not_applicable"
msgid "Not applicable"
msgstr "Not applicable"

msgctxt "abbreviated_product_name"
msgid "Abbreviated product name"
msgstr "Abbreviated product name"

msgctxt "abbreviated_product_name_note"
msgid "Product name with abbreviations shown on receipts"
msgstr "Product name with abbreviations shown on receipts"

msgctxt "footer_vision"
msgid "Vision, Mission, Values and Programs"
msgstr "Vision, Mission, Values and Programs"

# Do not translate
msgctxt "footer_vision_link"
msgid "https://world.openfoodfacts.org/open-food-facts-vision-mission-values-and-programs"
msgstr "https://world.openfoodfacts.org/open-food-facts-vision-mission-values-and-programs"

msgctxt "forgotten_password"
msgid "Forgotten password?"
msgstr "Forgotten password?"

msgctxt "reset_password_error"
msgid "We could not reinitialize your password, please contact us for assistance."
msgstr "We could not reinitialize your password, please contact us for assistance."

msgctxt "remove_all_nutrient_values"
msgid "Remove all nutrient values"
msgstr "Remove all nutrient values"

msgctxt "delete_user_process"
msgid "User is being deleted. This may take a few minutes."
msgstr "User is being deleted. This may take a few minutes."

msgctxt "attribute_ecoscore_not_applicable_title"
msgid "Eco-Score not yet applicable"
msgstr "Eco-Score not yet applicable"

msgctxt "attribute_ecoscore_not_applicable_description_short"
msgid "Not yet applicable for the category"
msgstr "Not yet applicable for the category"

# variable names between { } must not be translated
msgctxt "f_attribute_ecoscore_not_applicable_description"
msgid "Not yet applicable for the category: {category}"
msgstr "Not yet applicable for the category: {category}"

msgctxt "ecoscore_not_applicable_coming_soon"
msgid "The Eco-Score is not yet applicable for this category, but we are working on adding support for it."
msgstr "The Eco-Score is not yet applicable for this category, but we are working on adding support for it."

msgctxt "attribute_ecoscore_unknown_title"
msgid "Eco-Score not computed"
msgstr "Eco-Score not computed"

msgctxt "attribute_ecoscore_unknown_description_short"
msgid "Unknown environmental impact"
msgstr "Unknown environmental impact"

msgctxt "ecoscore_unknown_call_to_help"
msgid "We could not compute the Eco-Score of this product as it is missing some data, could you help complete it?"
msgstr "We could not compute the Eco-Score of this product as it is missing some data, could you help complete it?"

msgctxt "org_list_of_gs1_gln_description"
msgid "GS1 data is automatically associated with an OFF organization identifier that corresponds to the GS1 partyName field. To change the OFF organization identifier, you can directly assign 1 or more GS1 GLN identifiers."
msgstr "GS1 data is automatically associated with an OFF organization identifier that corresponds to the GS1 partyName field. To change the OFF organization identifier, you can directly assign 1 or more GS1 GLN identifiers."

msgctxt "org_list_of_gs1_gln"
msgid "List of GS1 GLN identifiers to be associated with the organization"
msgstr "List of GS1 GLN identifiers to be associated with the organization"

msgctxt "org_list_of_gs1_gln_note"
msgid "A comma separated list of GS1 GLN identifiers to force the association with this organization."
msgstr "A comma separated list of GS1 GLN identifiers to force the association with this organization."

msgctxt "org_valid_org"
msgid "Validate organization as a real producer."
msgstr "Validate organization as a real producer."

msgctxt "org_valid_org_note"
msgid "The organization is verified as a real producer by a human, also creates entry in CRM."
msgstr "The organization is verified as a real producer by a human, also creates entry in CRM."

msgctxt "org_enable_manual_export_to_public_platform"
msgid "Enable organization members to manually export product data and photos to the public database."
msgstr "Enable organization members to manually export product data and photos to the public database."

msgctxt "org_enable_manual_export_to_public_platform_note"
msgid "Manual exports can be enabled once the imported data has been reviewed by an administrator."
msgstr "Manual exports can be enabled once the imported data has been reviewed by an administrator."

msgctxt "org_activate_automated_daily_export_to_public_platform"
msgid "Activate automated daily exports of product data and photos to the public database."
msgstr "Activate automated daily exports of product data and photos to the public database."

msgctxt "org_activate_automated_daily_export_to_public_platform_note"
msgid "Automated exports should be activated only for organizations that have automated imports (e.g. through Equadis)."
msgstr "Automated exports should be activated only for organizations that have automated imports (e.g. through Equadis)."

msgctxt "org_admin"
msgid "Administrator fields"
msgstr "Administrator fields"

msgctxt "minion_status_inactive"
msgid "Queued"
msgstr "Queued"

msgctxt "minion_status_active"
msgid "In progress"
msgstr "In progress"

msgctxt "minion_status_finished"
msgid "Finished"
msgstr "Finished"

msgctxt "minion_status_failed"
msgid "Failed"
msgstr "Failed"

# Export: use a noun and not a verb
msgctxt "export_job_export"
msgid "Export from the producers platform"
msgstr "Export from the producers platform"

# Import: use a noun and not a verb
msgctxt "export_job_import"
msgid "Import to the public database"
msgstr "Import to the public database"

# Update: use a noun and not a verb
msgctxt "export_job_status_update"
msgid "Update of the import status on the producers platform"
msgstr "Update of the import status on the producers platform"

msgctxt "export_in_progress"
msgid "The export has been scheduled. This page can be closed."
msgstr "The export has been scheduled. This page can be closed."

msgctxt "export_products_to_public_database_request_email"
msgid "Your export has been scheduled. You will receive an e-mail once it is finished."
msgstr "Your export has been scheduled. You will receive an e-mail once it is finished."

msgctxt "product_page_on_the_public_database"
msgid "Product page on the public database"
msgstr "Product page on the public database"

msgctxt "product_does_not_exist_on_the_public_database"
msgid "The product does not exist yet on the public database"
msgstr "The product does not exist yet on the public database"

# product updates = updates to multiple products
msgctxt "some_product_updates_have_not_been_published_on_the_public_database"
msgid "Some product updates have not been published on the public database."
msgstr "Some product updates have not been published on the public database."

msgctxt "org_do_not_import_codeonline"
msgid "Do not import CodeOnline data."
msgstr "Do not import CodeOnline data."

msgctxt "overwrite_owner"
msgid "Overwrite products that have a different owner on the public platform. Otherwise, products with a different owner will be skipped."
msgstr "Overwrite products that have a different owner on the public platform. Otherwise, products with a different owner will be skipped."

msgctxt "data_source_database"
msgid "Some of the data for the products of %s come from %s."
msgstr "Some of the data for the products of %s come from %s."

msgctxt "data_source_database_note_about_the_producers_platform"
msgid "Manufacturers can use the Open Food Facts <a href=\"<producers_platform_url>\">free plaform for producers</a> to access and complete this data, and to obtain reports, analysis and product improvements opportunities (e.g. better Nutri-Score)."
msgstr "Manufacturers can use the Open Food Facts <a href=\"<producers_platform_url>\">free plaform for producers</a> to access and complete this data, and to obtain reports, analysis and product improvements opportunities (e.g. better Nutri-Score)."

# variable names between { } must not be translated
msgctxt "f_data_source_database_provider"
msgid "The manufacturer {manufacturer} uses {provider} to automatically transmit data and photos for its products."
msgstr "The manufacturer {manufacturer} uses {provider} to automatically transmit data and photos for its products."

msgctxt "image_other_type"
msgid "Type of the product photo"
msgstr "Type of the product photo"

# do not translate "front, ingredients, nutrition, packaging"
msgctxt "image_other_type_description"
msgid "If you use the same column on multiple lines to provide images URLs for a single product, you can use this field to indicate the type of the image: front, ingredients, nutrition or packaging."
msgstr "If you use the same column on multiple lines to provide images URLs for a single product, you can use this field to indicate the type of the image: front, ingredients, nutrition or packaging."

msgctxt "forest_footprint_one_line_explanation"
msgid "The forest footprint is calculated by taking into account the ingredients whose production requires soybeans, the cultivation of which is linked to deforestation."
msgstr "The forest footprint is calculated by taking into account the ingredients whose production requires soybeans, the cultivation of which is linked to deforestation"

msgctxt "ecoscore_agribalyse_match_warning"
msgid "The Eco-Score can only be calculated if the product has a sufficiently precise category."
msgstr "The Eco-Score can only be calculated if the product has a sufficiently precise category."

msgctxt "ecoscore_add_more_precise_category"
msgid "You can modify the product page to add a more precise category."
msgstr "You can modify the product page to add a more precise category."

msgctxt "ecoscore_platform_promo"
msgid "If you are the manufacturer of this product, you can send us the information with our <a href=\"https://world.pro.openfoodfacts.org\">free platform for producers</a>."
msgstr "If you are the manufacturer of this product, you can send us the information with our <a href=\"https://world.pro.openfoodfacts.org\">free platform for producers</a>."

msgctxt "ecoscore_warning_missing_information"
msgid "Warning: some information necessary to calculate the Eco-Score with precision is not provided (see the details of the calculation below)."
msgstr "Warning: some information necessary to calculate the Eco-Score with precision is not provided (see the details of the calculation below)."

msgctxt "ecoscore_add_missing_information"
msgid "You can edit the product to add the missing information."
msgstr "You can edit the product to add the missing information."

msgctxt "ecoscore_product_category_reference_score"
msgid "Baseline score of the product category"
msgstr "Baseline score of the product category"

msgctxt "ecoscore_panel_lca"
msgid "Lifecyle Analysis (LCA)"
msgstr "Lifecyle Analysis (LCA)"

# do not translate Agribalyse
msgctxt "ecoscore_agribalyse_category"
msgid "Agribalyse category"
msgstr "Agribalyse category"

msgctxt "ecoscore_category_proxy_match"
msgid "Approximate match with the product category"
msgstr "Approximate match with the product category"

msgctxt "ecoscore_category_exact_match"
msgid "Exact match with the product category"
msgstr "Exact match with the product category"

msgctxt "ecoscore_pef_environmental_score"
msgid "PEF environmental score"
msgstr "PEF environmental score"

msgctxt "ecoscore_incl_climate_change_impact"
msgid "including impact on climate change"
msgstr "including impact on climate change"

msgctxt "ecoscore_impact_detail_by_stages"
msgid "Details of the impacts by stages of the life cycle"
msgstr "Details of the impacts by stages of the life cycle"

# stage meaning step
msgctxt "ecoscore_stage"
msgid "Stage"
msgstr "Stage"

msgctxt "ecoscore_impact"
msgid "Impact"
msgstr "Impact"

msgctxt "ecoscore_agriculture"
msgid "Agriculture"
msgstr "Agriculture"

msgctxt "ecoscore_processing"
msgid "Processing"
msgstr "Processing"

msgctxt "ecoscore_packaging"
msgid "Packaging"
msgstr "Packaging"

msgctxt "ecoscore_transportation"
msgid "Transportation"
msgstr "Transportation"

msgctxt "ecoscore_distribution"
msgid "Distribution"
msgstr "Distribution"

msgctxt "ecoscore_consumption"
msgid "Consumption"
msgstr "Consumption"

msgctxt "ecoscore_lca_score_out_of_100"
msgid "LCA score out of 100"
msgstr "LCA score out of 100"

msgctxt "ecoscore_no_agribalyse_category_match"
msgid "No match between product categories and Agribalyse categories."
msgstr "No match between product categories and Agribalyse categories."

msgctxt "ecoscore_edit_category_to_more_granular"
msgid "You can modify the product page to add a more granular category."
msgstr "You can modify the product page to add a more granular category."

msgctxt "ecoscore_additional_bonuses_and_maluses"
msgid "Additional bonuses and maluses"
msgstr "Additional bonuses and maluses"

msgctxt "ecoscore_production_system"
msgid "Production mode"
msgstr "Production mode"

msgctxt "ecoscore_no_labels_taken_into_account"
msgid "No labels taken into account for the production system."
msgstr "No labels taken into account for the production system."

msgctxt "ecoscore_please_add_the_labels"
msgid "If this product has a label characterizing the production system (organic, fair trade, Label Rouge, Bleu Blanc Coeur etc.), you can modify the product sheet to add it."
msgstr "If this product has a label characterizing the production system (organic, fair trade, Label Rouge, Bleu Blanc Coeur etc.), you can modify the product sheet to add it."

msgctxt "ecoscore_origins_of_ingredients"
msgid "Origins of ingredients"
msgstr "Origins of ingredients"

msgctxt "ecoscore_ingredients_not_indicated"
msgid "The origins of the ingredients of this product are not indicated."
msgstr "The origins of the ingredients of this product are not indicated."

msgctxt "ecoscore_please_add_the_ingredients"
msgid "If they are indicated on the packaging, you can modify the product sheet and add them."
msgstr "If they are indicated on the packaging, you can modify the product sheet and add them."

msgctxt "ecoscore_environmental_policy"
msgid "Environmental policy"
msgstr "Environmental policy"

msgctxt "ecoscore_threatened_species"
msgid "Threatened species"
msgstr "Threatened species"

msgctxt "ecoscore_ingredients_whose_cultivation_threatens_species"
msgid "Ingredients that threatens species"
msgstr "Ingredients that threatens species"

msgctxt "ecoscore_no_species_threatening_ingredients"
msgid "No ingredients that threaten species"
msgstr "No ingredients that threaten species"

msgctxt "ecoscore_ingredients_unknown"
msgid "The information on the ingredients of this product has not been given."
msgstr "The information on the ingredients of this product has not been given."

msgctxt "ecoscore_edit_for_more_precise_ecoscore"
msgid "For a more precise calculation of the Eco-Score, you can edit the product page and add them."
msgstr "For a more precise calculation of the Eco-Score, you can edit the product page and add them."

msgctxt "ecoscore_packaging_ratio"
msgid "ratio"
msgstr "ratio"

msgctxt "ecoscore_packaging_score"
msgid "score"
msgstr "score"

msgctxt "ecoscore_score_of_all_components"
msgid "Score of all components"
msgstr "Score of all components"

msgctxt "ecoscore_no_packaging_information"
msgid "The information about the packaging of this product is not filled in."
msgstr "The information about the packaging of this product is not filled in."

msgctxt "ecoscore_unprecise_packaging_information"
msgid "The information about the packaging of this product is not sufficiently precise (exact shapes and materials of all components of the packaging)."
msgstr "The information about the packaging of this product is not sufficiently precise (exact shapes and materials of all components of the packaging)."

msgctxt "ecoscore_edit_for_more_precise_ecoscore"
msgid "For a more precise calculation of the Eco-Score, you can modify the product page and add them."
msgstr "For a more precise calculation of the Eco-Score, you can modify the product page and add them."

msgctxt "ecoscore_final_score"
msgid "Final score"
msgstr "Final score"

msgctxt "ecoscore_lower_the_score_lower_the_impact"
msgid "(the lower the score, the lower the impact)"
msgstr "(the lower the score, the lower the impact)"

msgctxt "ecoscore_kg_co2_eq_kg_product"
msgid "kg CO2 eq/kg of product"
msgstr "kg CO2 eq/kg of product"

# do not translate the link
msgctxt "ecoscore_platform_prompt_ecoscore_modal"
msgid "If you are the manufacturer of this product, you can send us the information with our <a href=\"https://world.pro.openfoodfacts.org\">free platform for producers</a>."
msgstr "If you are the manufacturer of this product, you can send us the information with our <a href=\"https://world.pro.openfoodfacts.org\">free platform for producers</a>."

# do not translate Eco-Score and the link
msgctxt "ecoscore_description"
msgid "The <a href=\"/ecoscore\">Eco-Score</a> is an experimental score that summarizes the environmental impacts of food products."
msgstr "The <a href=\"/ecoscore\">Eco-Score</a> is an experimental score that summarizes the environmental impacts of food products."

# do not translate Eco-Score
msgctxt "ecoscore_warning_fr"
msgid "The Eco-Score formula is subject to change as it is regularly improved to make it more precise."
msgstr "The Eco-Score formula is subject to change as it is is regularly improved to make it more precise."

# do not translate Eco-Score
msgctxt "ecoscore_warning_international"
msgid "The Eco-Score was initially developped for France and it is being extended to other European countries. The Eco-Score formula is subject to change as it is regularly improved to make it more precise and better suited to each country."
msgstr "The Eco-Score was initially developped for France and it is being extended to other European countries. The Eco-Score formula is subject to change as it is regularly improved to make it more precise and better suited to each country."

msgctxt "ecoscore_warning_transportation_world"
msgid "Select a country in order to include the full impact of transportation."
msgstr "Select a country in order to include the full impact of transportation."

msgctxt "ecoscore_warning_transportation"
msgid "The full impact of transportation to your country is currently unknown."
msgstr "The full impact of transportation to your country is currently unknown."

msgctxt "app_banner_text"
msgid "Scan barcodes to get the Nutri-Score, the Eco-Score and more!"
msgstr "Scan barcodes to get the Nutri-Score, the Eco-Score and more!"

msgctxt "org_gs1_product_name_is_abbreviated"
msgid "GS1 product names for this manufacturer are abbreviated."
msgstr "GS1 product names for this manufacturer are abbreviated."

msgctxt "org_gs1_nutrients_are_unprepared"
msgid "GS1 prepared nutrients for this manufacturer are in fact for the product as sold."
msgstr "GS1 prepared nutrients for this manufacturer are in fact for the product as sold."

msgctxt "org_gs1_nutrients_are_unprepared_note"
msgid "Check that the manufacturer does not make products that really have nutrients for the prepared product."
msgstr "Check that the manufacturer does not make products that really have nutrients for the prepared product."

msgctxt "org_gs1_product_name_is_abbreviated_description"
msgid "Some manufacturers have incorrect values for some fields in GS1. The features below can be used to fix some of them."
msgstr "Some manufacturers have incorrect values for some fields in GS1. The features below can be used to fix some of them."

# do not remove %s, it will be replaced with the source name
msgctxt "import_source_string"
msgid "Import data from %s"
msgstr "Import data from %s"

msgctxt "org_protect_data"
msgid "Protect the data that is provided by the organization."
msgstr "Protect the data that is provided by the organization."

msgctxt "org_protect_data_note"
msgid "Removing or changing the provided data will be possible only by experimented contributors on the web site."
msgstr "Removing or changing the provided data will be possible only by experimented contributors on the web site."

msgctxt "ecoscore_packaging_impact_high"
msgid "Packaging with a high impact"
msgstr "Packaging with a high impact"

msgctxt "ecoscore_packaging_impact_medium"
msgid "Packaging with a medium impact"
msgstr "Packaging with a medium impact"

msgctxt "ecoscore_packaging_impact_low"
msgid "Packaging with a low impact"
msgstr "Packaging with a low impact"

msgctxt "ecoscore_packaging_missing_information"
msgid "Missing packaging information for this product"
msgstr "Missing packaging information for this product"

msgctxt "ecoscore_origins_of_ingredients_impact_high"
msgid "Origins of ingredients with a high impact"
msgstr "Origins of ingredients with a high impact"

msgctxt "ecoscore_origins_of_ingredients_impact_medium"
msgid "Origins of ingredients with a medium impact"
msgstr "Origins of ingredients with a medium impact"

msgctxt "ecoscore_origins_of_ingredients_impact_low"
msgid "Origins of ingredients with a low impact"
msgstr "Origins of ingredients with a low impact"

msgctxt "ecoscore_origins_of_ingredients_missing_information"
msgid "Missing origins of ingredients information"
msgstr "Missing origins of ingredients information"

msgctxt "percent_of_ingredients"
msgid "% of ingredients"
msgstr "% of ingredients"

# medium as in "medium impact"
msgctxt "medium"
msgid "medium"
msgstr "medium"

msgctxt "nutrition_grade_fr_tea_bags_note"
msgid "Note: the Nutri-Score of teas and herbal teas corresponds to the product prepared with water only, without sugar or milk."
msgstr "Note: the Nutri-Score of teas and herbal teas corresponds to the product prepared with water only, without sugar or milk."

msgctxt "g_per_100g"
msgid "%s g / 100 g"
msgstr "%s g / 100 g"

msgctxt "donation_title"
msgid "Important: we need your support!"
msgstr "Important: we need your support!"

msgctxt "donation_text_2023_main"
msgid "Help us make food transparency the norm!"
msgstr "Help us make food transparency the norm!"

msgctxt "donation_text_2023_secondary"
msgid "As a non-profit organization, we depend on your donations to continue informing consumers around the world about what they eat."
msgstr "As a non-profit organization, we depend on your donations to continue informing consumers around the world about what they eat."

msgctxt "donation_text_2023_tertiary"
msgid "The food revolution starts with you!"
msgstr "The food revolution starts with you!"

msgctxt "donation_cta"
msgid "Donate"
msgstr "Donate"

msgctxt "ecoscore_production_system_no_labels_with_environmental_benefits"
msgid "No labels with environmental benefits"
msgstr "No labels with environmental benefits"

msgctxt "ecoscore_production_system_labels_with_environmental_benefits"
msgid "Labels with environmental benefits"
msgstr "Labels with environmental benefits"

msgctxt "ecoscore_production_system_labels_with_environmental_benefits_high"
msgid "Labels with high environmental benefits"
msgstr "Labels with high environmental benefits"

msgctxt "ecoscore_production_system_labels_with_environmental_benefits_very_high"
msgid "Labels with very high environmental benefits"
msgstr "Labels with very high environmental benefits"

msgctxt "other"
msgid "Other"
msgstr "Other"

# statistical mean
msgctxt "mean"
msgid "Mean"
msgstr "Mean"

msgctxt "recipes_ingredients_statistics"
msgid "Ingredients statistics for all products"
msgstr "Ingredients statistics for all products"

msgctxt "recipes_ingredients_for_each_product"
msgid "Ingredients for each product"
msgstr "Ingredients for each product"

msgctxt "product_deleted"
msgid "Product deleted."
msgstr "Product deleted."

msgctxt "carbon_footprint"
msgid "Carbon footprint"
msgstr "Carbon footprint"

# variable names between { } must not be translated
msgctxt "f_carbon_footprint_per_100g_of_product"
msgid "{grams} g CO² per 100g of product"
msgstr "{grams} g CO² per 100g of product"

# variable names between { } must not be translated
msgctxt "f_equal_to_driving_km_in_a_petrol_car"
msgid "Equal to driving {kilometers} km in a petrol car"
msgstr "Equal to driving {kilometers} km in a petrol car"

msgctxt "source_ademe_agribalyse"
msgid "Source: ADEME Agribalyse Database"
msgstr "Source: ADEME Agribalyse Database"

msgctxt "source_ademe_agribalyse_for_category"
msgid "The carbon emission figure comes from ADEME's Agribalyse database, for the category:"
msgstr "The carbon emission figure comes from ADEME's Agribalyse database, for the category:"

msgctxt "environment_card_title"
msgid "Environment"
msgstr "Environment"

msgctxt "health_card_title"
msgid "Nutrition and health"
msgstr "Nutrition and health"

msgctxt "contains_palm_oil"
msgid "Contains palm oil"
msgstr "Contains palm oil"

msgctxt "contains_palm_oil_subtitle"
msgid "Drives deforestation and threatens species such as the orangutan"
msgstr "Drives deforestation and threatens species such as the orangutan"

msgctxt "contains_palm_oil_description"
msgid "Tropical forests in Asia, Africa and Latin America are destroyed to create and expand oil palm tree plantations. The deforestation contributes to climate change, and it endangers species such as the orangutan, the pigmy elephant and the Sumatran rhino."
msgstr "Tropical forests in Asia, Africa and Latin America are destroyed to create and expand oil palm tree plantations. The deforestation contributes to climate change, and it endangers species such as the orangutan, the pigmy elephant and the Sumatran rhino."

msgctxt "bonus"
msgid "Bonus"
msgstr "Bonus"

msgctxt "malus"
msgid "Malus"
msgstr "Malus"

msgctxt "life_cycle_analysis"
msgid "Life cycle analysis"
msgstr "Life cycle analysis"

msgctxt "ecoscore_bonuses_and_maluses"
msgid "Bonuses and maluses"
msgstr "Bonuses and maluses"

msgctxt "ecoscore_for_this_product"
msgid "Eco-Score for this product"
msgstr "Eco-Score for this product"

msgctxt "average_impact_of_the_category"
msgid "Average impact of products of the same category"
msgstr "Average impact of products of the same category"

msgctxt "ecoscore_sum_of_bonuses_and_maluses"
msgid "Sum of bonuses and maluses"
msgstr "Sum of bonuses and maluses"

msgctxt "ecoscore_sum_of_bonuses_and_maluses_is_capped"
msgid "The sum of bonuses and maluses is capped at +25."
msgstr "The sum of bonuses and maluses is capped at +25."

msgctxt "ecoscore_lca_score"
msgid "Life cycle analysis score"
msgstr "Life cycle analysis score"

msgctxt "impact_for_this_product"
msgid "Impact for this product"
msgstr "Impact for this product"

msgctxt "ecoscore_downgraded_non_recyclable_and_non_biodegradable_materials"
msgid "The score of products with non-recyclable and non-biodegradable packaging materials is capped at 79 (grade B)."
msgstr "The score of products with non-recyclable and non-biodegradable packaging materials is capped at 79 (grade B)."

msgctxt "nutriscore_not_applicable"
msgid "Nutri-Score not applicable for this product category."
msgstr "Nutri-Score not applicable for this product category."

msgctxt "nutriscore_missing_category"
msgid "The category of the product must be specified in order to compute the Nutri-Score."
msgstr "The category of the product must be specified in order to compute the Nutri-Score."

msgctxt "nutriscore_missing_nutrition_data"
msgid "The nutrition facts of the product must be specified in order to compute the Nutri-Score."
msgstr "The nutrition facts of the product must be specified in order to compute the Nutri-Score."

msgctxt "nutriscore_missing_category_and_nutrition_data"
msgid "The category and the nutrition facts of the product must be specified in order to compute the Nutri-Score."
msgstr "The category and the nutrition facts of the product must be specified in order to compute the Nutri-Score."

msgctxt "health"
msgid "Health"
msgstr "Health"

msgctxt "contribution_panel_title"
msgid "Contribution"
msgstr "Contribution"

msgctxt "contribution_navigation"
msgid "Contribution"
msgstr "Contribution"

msgctxt "data_quality_errors_panel_title"
msgid "Detected Errors"
msgstr "Detected Errors"

msgctxt "data_quality_errors_panel_subtitle"
msgid "Help us improve quality of our data by contributing fixes"
msgstr "Help us improve quality of our data by contributing fixes"

msgctxt "data_quality_warnings_panel_title"
msgid "Potential issues"
msgstr "Potential issues"

msgctxt "data_quality_warnings_panel_subtitle"
msgid "We have detected some potential issues or potential improvements, could you check if some apply ?"
msgstr "We have detected some potential issues or potential improvements, could you check if some apply ?"

msgctxt "data_quality_info_panel_title"
msgid "Data Quality infos"
msgstr "Data Quality infos"

msgctxt "data_quality_info_panel_subtitle"
msgid "Some infos about data quality on this product"
msgstr "Some infos about data quality on this product"

# will be followed by : and a value. e.g. "Compared to: bananas"
msgctxt "compared_to"
msgid "Compared to"
msgstr "Compared to"

# name of an activity / a sport
msgctxt "activity_walking"
msgid "Walking"
msgstr "Walking"

# name of an activity / a sport
msgctxt "activity_swimming"
msgid "Swimming"
msgstr "Swimming"

# name of an activity / a sport
msgctxt "activity_bicycling"
msgid "Bicycling"
msgstr "Bicycling"

# name of an activity / a sport
msgctxt "activity_running"
msgid "Running"
msgstr "Running"

# Don't translate {kj}, it will be replaced by a number
msgctxt "f_energy_per_100g"
msgid "{kj} kJ per 100g"
msgstr "{kj} kJ per 100g"

# Don't translate {kj}, it will be replaced by a number
msgctxt "f_equal_to_walking_minutes_or_steps"
msgid "Equal to walking {minutes} minutes or {steps} steps"
msgstr "Equal to walking {minutes} minutes or {steps} steps"

# Don't translate {kg} and {lb}, it will be replaced by a number
msgctxt "f_energy_expenditure_for_weight_in_kg_lb"
msgid "Energy expenditure for a person weighting {kg} kg / {lb} lb"
msgstr "Energy expenditure for a person weighting {kg} kg / {lb} lb"

msgctxt "nutriscore_missing_category_short"
msgid "Missing category"
msgstr "Missing category"

msgctxt "nutriscore_missing_nutrition_data_short"
msgid "Missing nutrition facts"
msgstr "Missing nutrition facts"

msgctxt "nutriscore_missing_category_and_nutrition_data_short"
msgid "Missing category and nutrition facts"
msgstr "Missing category and nutrition facts"

msgctxt "recommendation_who_reduce_or_stop_drinking_alcohol_title"
msgid "Reduce or stop drinking alcohol"
msgstr "Reduce or stop drinking alcohol"

msgctxt "recommendation_who_reduce_or_stop_drinking_alcohol_subtitle"
msgid "Less is better"
msgstr "Less is better"

msgctxt "recommendation_who_reduce_or_stop_drinking_alcohol_text"
msgid "This might not be the answer people want to hear, but there is no safe level for drinking alcohol. Of course there is lower-risk drinking, but WHO does not set particular limits, because the evidence shows that the ideal situation for health is to not drink at all. Alcohol is closely related to around 60 different diagnoses and for almost all there is a close dose–response relationship, so the more you drink, the higher your risk of disease. Less is better."
msgstr "This might not be the answer people want to hear, but there is no safe level for drinking alcohol. Of course there is lower-risk drinking, but WHO does not set particular limits, because the evidence shows that the ideal situation for health is to not drink at all. Alcohol is closely related to around 60 different diagnoses and for almost all there is a close dose–response relationship, so the more you drink, the higher your risk of disease. Less is better."

# "source" as in "source of the information"
msgctxt "source"
msgid "Source"
msgstr "Source"

# variable names between { } must not be translated
msgctxt "f_app_user"
msgid "A user of the {app_name} app"
msgstr "A user of the {app_name} app"

msgctxt "food_groups_p"
msgid "food groups"
msgstr "food groups"

msgctxt "food_groups_s"
msgid "food group"
msgstr "food group"

msgctxt "non_vegan_ingredients"
msgid "Non-vegan ingredients"
msgstr "Non-vegan ingredients"

msgctxt "vegan_ingredients"
msgid "No non-vegan ingredients detected"
msgstr "No non-vegan ingredients"

msgctxt "maybe_vegan_ingredients"
msgid "Ingredients that may not be vegan"
msgstr "Ingredients that may not be vegan"

msgctxt "attribute_vegan_setting_note"
msgid "To determine whether a product is vegan, we only rely on the list of ingredients."
msgstr "To determine whether a product is vegan, we only rely on the list of ingredients."

msgctxt "non_vegetarian_ingredients"
msgid "Non-vegetarian ingredients"
msgstr "Non-vegetarian ingredients"

msgctxt "vegetarian_ingredients"
msgid "No non-vegetarian ingredients detected"
msgstr "No non-vegetarian ingredients detected"

msgctxt "maybe_vegetarian_ingredients"
msgid "Ingredients that may not be vegetarian"
msgstr "Ingredients that may not be vegetarian"

msgctxt "attribute_vegetarian_setting_note"
msgid "To determine whether a product is vegetarian, we only rely on the list of ingredients."
msgstr "To determine whether a product is vegetarian, we only rely on the list of ingredients."

msgctxt "palm_oil_ingredients"
msgid "Ingredients that contain palm oil"
msgstr "Ingredients that contain palm oil"

msgctxt "may_contain_palm_oil_ingredients"
msgid "Ingredients that may contain palm oil"
msgstr "Ingredients that may contain palm oil"

msgctxt "palm_oil_free_ingredients"
msgid "No ingredients containing palm oil detected"
msgstr "No ingredients containing palm oil detected"

msgctxt "attribute_palm_oil_setting_note"
msgid "To determine whether a product contains palm oil, we only rely on the list of ingredients."
msgstr "To determine whether a product contains palm oil, we only rely on the list of ingredients."

msgctxt "unrecognized_ingredients"
msgid "Unrecognized ingredients"
msgstr "Unrecognized ingredients"

msgctxt "nova_1_unprocessed_ingredients"
msgid "The product contains only unprocessed or minimally processed ingredients."
msgstr "The product contains only unprocessed or minimally processed ingredients."

# variable names between { } must not be translated
msgctxt "f_nova_markers_for_nova_group"
msgid "Elements that indicate the product is in the {nova_group} group"
msgstr "Elements that indicate the product is in the {nova_group} group"

msgctxt "nova_classification_description"
msgid "Food products are classified into 4 groups according to their degree of processing:"
msgstr "Food products are classified into 4 groups according to their degree of processing:"

msgctxt "nova_classification_how"
msgid "The determination of the group is based on the category of the product and on the ingredients it contains."
msgstr "The determination of the group is based on the category of the product and on the ingredients it contains."

msgctxt "nova_classification_learn_more"
msgid "Learn more about the NOVA classification"
msgstr "Learn more about the NOVA classification"

msgctxt "nova_group_missing_category"
msgid "The category of the product must be specified in order to determine the NOVA group."
msgstr "The category of the product must be specified in order to determine the NOVA group."

msgctxt "nova_group_missing_ingredients"
msgid "The ingredients of the product must be specified in order to determine the NOVA group."
msgstr "The ingredients of the product must be specified in order to determine the NOVA group."

msgctxt "nova_group_too_many_unknown_ingredient"
msgid "We could not recognize some of the ingredients and determine the NOVA group."
msgstr "We could not recognize some of the ingredients and determine the NOVA group."

msgctxt "unselect_image"
msgid "Unselect Image"
msgstr "Unselect Image"

msgctxt "nutriscore_learn_more"
msgid "Learn more about the Nutri-Score"
msgstr "Learn more about the Nutri-Score"

msgctxt "ecoscore_learn_more"
msgid "Learn more about the Eco-Score"
msgstr "Learn more about the Eco-Score"

# The translation needs to be short as it is displayed at the top of small product cards
msgctxt "products_match_very_good_match"
msgid "Very good match"
msgstr "Very good match"

# The translation needs to be short as it is displayed at the top of small product cards
msgctxt "products_match_good_match"
msgid "Good match"
msgstr "Good match"

# The translation needs to be short as it is displayed at the top of small product cards
msgctxt "products_match_poor_match"
msgid "Poor match"
msgstr "Poor match"

# The translation needs to be short as it is displayed at the top of small product cards
msgctxt "products_match_unknown_match"
msgid "Unknown match"
msgstr "Unknown match"

# The translation needs to be short as it is displayed at the top of small product cards
msgctxt "products_match_may_not_match"
msgid "May not match"
msgstr "May not match"

# The translation needs to be short as it is displayed at the top of small product cards
msgctxt "products_match_does_not_match"
msgid "Does not match"
msgstr "Does not match"

msgctxt "reset_preferences"
msgid "Use default preferences"
msgstr "Use default preferences"

msgctxt "reset_preferences_details"
msgid "Nutri-Score, Eco-Score and food processing level (NOVA)"
msgstr "Nutri-Score, Eco-Score and food processing level (NOVA)"

msgctxt "actions_add_ingredients"
msgid "Could you add the ingredients list?"
msgstr "Could you add the ingredients list?"

msgctxt "actions_to_compute_nutriscore"
msgid "Could you add the information needed to compute the Nutri-Score?"
msgstr "Could you add the information needed to compute the Nutri-Score?"

msgctxt "actions_to_compute_ecoscore"
msgid "Could you add a precise product category so that we can compute the Eco-Score?"
msgstr "Could you add a precise product category so that we can compute the Eco-Score?"

msgctxt "action_add_ingredients_text"
msgid "Add the ingredients"
msgstr "Add the ingredients"

msgctxt "action_add_categories"
msgid "Add a category"
msgstr "Add a category"

msgctxt "action_add_nutrition_facts"
msgid "Add nutrition facts"
msgstr "Add nutrition facts"

msgctxt "action_add_origins"
msgid "Add the origins of ingredients for this product"
msgstr "Add the origins of ingredients for this product"

msgctxt "action_add_packaging_image"
msgid "Take a photo of the recycling information"
msgstr "Take a photo of the recycling information"

msgctxt "action_add_packaging_components"
msgid "Add packaging components"
msgstr "Take a photo of the recycling information"

msgctxt "action_add_quantity"
msgid "Add quantity for the product"
msgstr "Add quantity for the product"

# this is not used yet
msgctxt "action_add_basic_details"
msgid "Add basic details"
msgstr "Add basic details"

# this is not used yet
msgctxt "action_add_portion_size"
msgid "Add portion size"
msgstr "Add portion size"

# this is not used yet
msgctxt "action_add_ingredients_image"
msgid "Take a photo of the ingredients"
msgstr "Take a photo of the ingredients"

# this is not used yet
msgctxt "action_add_nutrition_image"
msgid "Take a photo of the nutrition facts"
msgstr "Take a photo of the nutrition facts"

# this is not used yet
msgctxt "action_refresh_ingredients_image"
msgid "Refresh the photo of the ingredients"
msgstr "Refresh the photo of the ingredients"

# this is not used yet
msgctxt "action_refresh_nutrition_image"
msgid "Refresh the photo of the nutrition facts"
msgstr "Refresh the photo of the nutrition facts"

# this is not used yet
msgctxt "action_add_packaging_text"
msgid "Extract and check the recycling information"
msgstr "Extract and check the recycling information"

# this is not used yet
msgctxt "action_add_stores"
msgid "Add the store where you found this product"
msgstr "Add the store where you found this product"

# this is not used yet
msgctxt "action_labels"
msgid "Add any label present on this product"
msgstr "Add any label present on this product"

# this is not used yet
msgctxt "action_countries"
msgid "Add the country where you found this product"
msgstr "Add the country where you found this product"

# this is not used yet
msgctxt "action_packager_codes_image"
msgid "Take a photo of traceability codes"
msgstr "Take a photo of traceability codes"

# Used as a header for key facts
msgctxt "knowledge_panels_facts"
msgid "What you need to know"
msgstr "What you need to know"

msgctxt "knowledge_panels_recommendation"
msgid "Recommendation"
msgstr "Recommendation"

msgctxt "nutrient_info_salt_risk"
msgid "A high consumption of salt (or sodium) can cause raised blood pressure, which can increase the risk of heart disease and stroke."
msgstr "A high consumption of salt (or sodium) can cause raised blood pressure, which can increase the risk of heart disease and stroke."

msgctxt "nutrient_info_salt_high_blood_pressure"
msgid "Many people who have high blood pressure do not know it, as there are often no symptoms."
msgstr "Many people who have high blood pressure do not know it, as there are often no symptoms."

msgctxt "nutrient_info_salt_high_consumption"
msgid "Most people consume too much salt (on average 9 to 12 grams per day), around twice the recommended maximum level of intake."
msgstr "Most people consume too much salt (on average 9 to 12 grams per day), around twice the recommended maximum level of intake."

msgctxt "nutrient_recommendation_salt_title"
msgid "Limit the consumption of salt and salted food"
msgstr "Limit the consumption of salt and salted food"

msgctxt "nutrient_recommendation_salt_cooking_and_table"
msgid "Reduce the quantity of salt used when cooking, and don't salt again at the table."
msgstr "Reduce the quantity of salt used when cooking, and don't salt again at the table."

msgctxt "nutrient_recommendation_salt_limit_salty_snacks"
msgid "Limit the consumption of salty snacks and choose products with lower salt content."
msgstr "Limit the consumption of salty snacks and choose products with lower salt content."

msgctxt "nutrient_info_sugars_risk"
msgid "A high consumption of sugar can cause weight gain and tooth decay. It also augments the risk of type 2 diabetes and cardio-vascular diseases."
msgstr "A high consumption of sugar can cause weight gain and tooth decay. It also augments the risk of type 2 diabetes and cardio-vascular diseases."

msgctxt "nutrient_recommendation_sugars_title"
msgid "Limit the consumption of sugar and sugary drinks"
msgstr "Limit the consumption of sugar and sugary drinks"

msgctxt "nutrient_recommendation_sugars_drinks"
msgid "Sugary drinks (such as sodas, fruit beverages, and fruit juices and nectars) should be limited as much as possible (no more than 1 glass a day)."
msgstr "Sugary drinks (such as sodas, fruit beverages, and fruit juices and nectars) should be limited as much as possible (no more than 1 glass a day)."

msgctxt "nutrient_recommendation_sugars_food"
msgid "Choose products with lower sugar content and reduce the consumption of products with added sugars."
msgstr "Choose products with lower sugar content and reduce the consumption of products with added sugars."

msgctxt "nutrient_info_fat_and_saturated_fat_risk"
msgid "A high consumption of fat, especially saturated fats, can raise cholesterol, which increases the risk of heart diseases."
msgstr "A high consumption of fat, especially saturated fats, can raise cholesterol, which increases the risk of heart diseases."

msgctxt "nutrient_recommendation_fat_and_saturated_fat_title"
msgid "Reduce the consumption of fat and saturated fat"
msgstr "Limit the consumption of fat and saturated fat"

msgctxt "nutrient_recommendation_fat_and_saturated_fat"
msgid "Choose products with lower fat and saturated fat content."
msgstr "Choose products with lower fat and saturated fat content."

msgctxt "sign_in"
msgid "Sign in"
msgstr "Sign in"

msgctxt "sign_out"
msgid "Sign out"
msgstr "Sign out"

msgctxt "your_contributions"
msgid "Your contributions"
msgstr "Your contributions"

msgctxt "products_added"
msgid "Products added"
msgstr "Products added"

msgctxt "products_edited"
msgid "Products edited"
msgstr "Products edited"

msgctxt "products_photographed"
msgid "Products photographed"
msgstr "Products photographed"

# result of the matching with the user preferences: should ne a noun, not a verb
msgctxt "matching_with_your_preferences"
msgid "Matching with your preferences"
msgstr "Matching with your preferences"

# HTML tags and variable names between { } must not be translated
msgctxt "f_join_us_on_slack"
msgid "Join us on <a href=\"{url}\">Slack</a>"
msgstr "Join us on <a href=\"{url}\">Slack</a>"

# HTML tags and variable names between { } must not be translated
msgctxt "f_discover_our_code_of_conduct"
msgid "Discover our <a href=\"{url}\">Code of conduct</a>"
msgstr "Discover our <a href=\"{url}\">Code of conduct</a>"

# {links} must not be translated, it will be replaced by icons and/or text links
msgctxt "f_footer_follow_us_links"
msgid "Follow us: {links}"
msgstr "Follow us: {links}"

# Should be as small as possible, e.g. use "app" instead of "application", don't specify "mobile"
msgctxt "footer_install_the_app_exclamation_mark"
msgid "Install the app!"
msgstr "Install the app!"

# HTML tags must not be translated, keep <span id=\"everyday\"> and <span id=\"foods\"> and put them around the corresponding words in the translation
# e.g. in French: Scannez les <span id=\"foods\">aliments</span> de votre <span id=\"everyday\">quotidien</span>
msgctxt "footer_scan_your_everyday_foods"
msgid "Scan your <span id=\"everyday\">everyday</span> <span id=\"foods\">foods</span>"
msgstr "Scan your <span id=\"everyday\">everyday</span> <span id=\"foods\">foods</span>"

msgctxt "nutrition"
msgid "Nutrition"
msgstr "Nutrition"

# Note: "criteria" is plural here. So in French for instance: "Vos critères"
msgctxt "your_criteria"
msgid "Your criteria"
msgstr "Your criteria"

msgctxt "product"
msgid "Product"
msgstr "Product"

msgctxt "environment"
msgid "Environment"
msgstr "Environment"

msgctxt "api_result_failure"
msgid "Failure"
msgstr "Failure"

msgctxt "api_result_product_found"
msgid "Product found"
msgstr "Product found"

msgctxt "api_result_product_not_found"
msgid "Product not found"
msgstr "Product not found"

msgctxt "api_result_product_updated"
msgid "Product updated"
msgstr "Product updated"

msgctxt "api_message_invalid_api_action"
msgid "Invalid API action"
msgstr "Invalid API action"

msgctxt "api_message_invalid_api_method"
msgid "Invalid API method"
msgstr "Invalid API method"

msgctxt "api_message_empty_request_body"
msgid "Empty request body"
msgstr "Empty request body"

msgctxt "api_message_invalid_json_in_request_body"
msgid "Invalid JSON in request body"
msgstr "Invalid JSON in request body"

msgctxt "api_message_invalid_code"
msgid "Invalid code"
msgstr "Invalid code"

msgctxt "api_message_invalid_type_must_be_object"
msgid "Invalid type: must be an object"
msgstr "Invalid type: must be an object"

msgctxt "api_message_invalid_type_must_be_array"
msgid "Invalid type: must be an array"
msgstr "Invalid type: must be an array"

msgctxt "api_message_invalid_type_must_be_integer"
msgid "Invalid type: must be an integer"
msgstr "Invalid type: must be an integer"

msgctxt "api_message_invalid_type_must_be_number"
msgid "Invalid type: must be a number"
msgstr "Invalid type: must be a number"

msgctxt "api_message_missing_field"
msgid "Missing field"
msgstr "Missing field"

msgctxt "api_message_unrecognized_field"
msgid "Unrecognized field"
msgstr "Unrecognized field"

msgctxt "api_message_unrecognized_value"
msgid "Unrecognized value"
msgstr "Unrecognized value"

msgctxt "api_impact_none"
msgid "None"
msgstr "None"

msgctxt "api_impact_warning"
msgid "Warning"
msgstr "Warning"

msgctxt "api_impact_failure"
msgid "Failure"
msgstr "Failure"

msgctxt "api_impact_field_ignored"
msgid "Field ignored"
msgstr "Field ignored"

msgctxt "api_impact_value_converted"
msgid "Value converted"
msgstr "Value converted"

# Unit = element, not unit of measure
msgctxt "packaging_number_of_units"
msgid "Number of units"
msgstr "Number of units"

# Unit = element, not unit of measure
msgctxt "packaging_weight"
msgid "Weight of one empty unit"
msgstr "Weight of one empty unit"

# Unit = element, not unit of measure
msgctxt "packaging_quantity_per_unit"
msgid "Quantity of product contained per unit"
msgstr "Quantity of product contained per unit"

# variable names between { } must not be translated
msgctxt "f_help_categorize_on_hunger_games"
msgid "Help categorize more {title} on Hunger Games"
msgstr "Help categorize more {title} on Hunger Games"

msgctxt "packagings_complete"
msgid "All the packaging parts of the product are listed."
msgstr "All the packaging parts of the product are listed."

msgctxt "api_message_invalid_user_id_and_password"
msgid "Invalid user id and password"
msgstr "Invalid user id and password"

msgctxt "api_message_invalid_value_must_be_0_or_1"
msgid "Invalid value: must be 0 or 1"
msgstr "Invalid value: must be 0 or 1"

# Unit = element, not unit of measure
msgctxt "packaging_number_of_units_description"
msgid "Enter the number of packaging units of the same shape and material contained in the product."
msgstr "Enter the number of packaging units of the same shape and material contained in the product."

msgctxt "packaging_shape_description"
msgid "Enter the shape name listed in the recycling instructions if they are available, or select a shape."
msgstr "Enter the shape name listed in the recycling instructions if they are available, or select a shape."

msgctxt "packaging_material_description"
msgid "Enter the specific material if it can be determined (a material code inside a triangle can often be found on packaging parts), or a generic material (for instance plastic or metal) if you are unsure."
msgstr "Enter the specific material if it can be determined (a material code inside a triangle can often be found on packaging parts), or a generic material (for instance plastic or metal) if you are unsure."

msgctxt "packaging_recycling_description"
msgid "Enter recycling instructions only if they are listed on the product."
msgstr "Enter recycling instructions only if they are listed on the product."

# Unit = element, not unit of measure
msgctxt "packaging_weight_description"
msgid "Remove any remaining food and wash and dry the packaging part before weighting. If possible, use a scale with 0.1g or 0.01g precision."
msgstr "Remove any remaining food and wash and dry the packaging part before weighting. If possible, use a scale with 0.1g or 0.01g precision."

# Unit = element, not unit of measure
msgctxt "packaging_quantity_per_unit_description"
msgid "Enter the net weight or net volume and indicate the unit (for example g or ml)."
msgstr "Enter the net weight or net volume and indicate the unit (for example g or ml)."

msgctxt "import_and_export_products"
msgid "Import and export products"
msgstr "Import and export products"

msgctxt "add_products"
msgid "Add products"
msgstr "Add products"

# Needs to be short (displayed in a menu)
msgctxt "install_the_app_to_add_products"
msgid "Install the app to add products"
msgstr "Install the app to add products"

msgctxt "search_and_analyze_products"
msgid "Search and analyze products"
msgstr "Search and analyze products"

msgctxt "resources"
msgid "Resources"
msgstr "Resources"

msgctxt "pro_platform_user_guide"
msgid "Pro platform user guide"
msgstr "Pro platform user guide"

msgctxt "faq_for_producers"
msgid "FAQ for producers"
msgstr "FAQ for producers"

# variable names between { } must not be translated
msgctxt "product_js_enter_value_between_0_and_max"
msgid "Please enter a value between 0 and {max}."
msgstr "Please enter a value between 0 and {max}."

msgctxt "please_ask_users_create_account_first"
msgid "Please ask the following users to create an Open Food Facts account first:"
msgstr "Please ask the following users to create an Open Food Facts account first:"

msgctxt "users_added_successfully"
msgid "Users added to the organization successfully:"
msgstr "Users added to the organization successfully:"

msgctxt "product_js_sugars_warning"
msgid "Sugars should not be higher than carbohydrates."
msgstr "Sugars should not be higher than carbohydrates."

msgctxt "product_js_saturated_fat_warning"
msgid "Saturated fat should not be higher than fat."
msgstr "Saturated fat should not be higher than fat."

msgctxt "packaging_materials"
msgid "Packaging materials"
msgstr "Packaging materials"

msgctxt "packaging_weight_total"
msgid "Packaging weight"
msgstr "Packaging weight"

msgctxt "packaging_weight_100g"
msgid "Packaging weight per 100 g of product"
msgstr "Packaging weight per 100 g of product"

msgctxt "packaging_weight_100g_mean"
msgid "Mean packaging weight per 100 g of product"
msgstr "Mean packaging weight per 100 g of product"

msgctxt "total"
msgid "Total"
msgstr "Total"

msgctxt "packaging_material_products_percent"
msgid "% of products containing the material"
msgstr "% of products containing the material"

msgctxt "packaging_material_products_percent_main"
msgid "% of products containing mostly the material"
msgstr "% of products containing mostly the material"

msgctxt "relative_to_products_containing_the_material"
msgid "for products that contain the material"
msgstr "for products that contain the material"

msgctxt "relative_to_products_containing_mostly_the_material"
msgid "for products that contain mostly the material"
msgstr "for products that contain mostly the material"

msgctxt "relative_to_all_products"
msgid "relative to all products"
msgstr "relative to all products"

msgctxt "preferred_language"
msgid "Preferred Language"
msgstr "Preferred Language"

msgctxt "packagings_n_p"
msgid "Numbers of packaging components"
msgstr "Numbers of packaging components"

msgctxt "packagings_n_s"
msgid "Number of packaging components"
msgstr "Number of packaging components"

msgctxt "packagings_materials_all"
msgid "All materials"
msgstr "All materials"

msgctxt "weight"
msgid "Weight"
msgstr "Weight"

msgctxt "weight_100g"
msgid "Weight per 100g of product"
msgstr "Weight per 100g of product"

msgctxt "weight_percent"
msgid "Weight percent"
msgstr "Weight percent"

msgctxt "nutriscore_component_energy"
msgid "Energy"
msgstr "Calories"

msgctxt "nutriscore_component_energy_from_saturated_fat"
msgid "Energy from saturated fat"
msgstr "Energy from saturated fat"

msgctxt "nutriscore_component_sugars"
msgid "Sugars"
msgstr "Sugar"

msgctxt "nutriscore_component_saturated_fat"
msgid "Saturated fat"
msgstr "Saturated fat"

msgctxt "nutriscore_component_saturated_fat_ratio"
msgid "Saturated fat / fat"
msgstr "Saturated fat / fat"

msgctxt "nutriscore_component_salt"
msgid "Salt"
msgstr "Salt"

msgctxt "nutriscore_component_non_nutritive_sweeteners"
msgid "Non-nutritive sweeteners"
msgstr "Non-nutritive sweeteners"

msgctxt "nutriscore_component_fruits_vegetables_legumes"
msgid "Fruits, vegetables and legumes"
msgstr "Fruits, vegetables and legumes"

msgctxt "nutriscore_component_fiber"
msgid "Fiber"
msgstr "Fiber"

msgctxt "nutriscore_component_proteins"
msgid "Proteins"
msgstr "Proteins"

msgctxt "presence"
msgid "Presence"
msgstr "Presence"

msgctxt "absence"
msgid "Absence"
msgstr "Absence"

msgctxt "nutriscore_is_water"
msgid "This product is considered to be water for the calculation of the Nutri-Score."
msgstr "This product is considered to be water for the calculation of the Nutri-Score."

msgctxt "nutriscore_is_fat_oil_nuts_seeds"
msgid "This product is considered to be fat, oil, nuts or seeds for the calculation of the Nutri-Score."
msgstr "This product is considered to be fat, oil, nuts or seeds for the calculation of the Nutri-Score."

msgctxt "nutriscore_is_cheese"
msgid "This product is considered to be cheese for the calculation of the Nutri-Score."
msgstr "This product is considered to be cheese for the calculation of the Nutri-Score."

msgctxt "nutriscore_is_red_meat_product"
msgid "This product is considered to be a red meat product for the calculation of the Nutri-Score."
msgstr "This product is considered to be a red meat product for the calculation of the Nutri-Score."

msgctxt "nutriscore_count_proteins_reason_beverage"
msgid "Points for proteins are counted because the product is considered to be a beverage."
msgstr "Points for proteins are counted because the product is considered to be a beverage."

msgctxt "nutriscore_count_proteins_reason_cheese"
msgid "Points for proteins are counted because the product is considered to be cheese."
msgstr "Points for proteins are counted because the product is considered to be cheese."

msgctxt "nutriscore_count_proteins_reason_negative_points_less_than_7"
msgid "Points for proteins are counted because the negative points are less than 7."
msgstr "Points for proteins are counted because the negative points are less than 7."

msgctxt "nutriscore_count_proteins_reason_negative_points_less_than_11"
msgid "Points for proteins are counted because the negative points are less than 11."
msgstr "Points for proteins are counted because the negative points are less than 11."

msgctxt "nutriscore_count_proteins_reason_negative_points_greater_than_or_equal_to_7"
msgid "Points for proteins are not counted because the negative points greater than or equal to 7."
msgstr "Points for proteins are not counted because the negative points greater than or equal to 7."

msgctxt "nutriscore_count_proteins_reason_negative_points_greater_than_or_equal_to_11"
msgid "Points for proteins are not counted because the negative points greater than or equal to 11."
msgstr "Points for proteins are not counted because the negative points greater than or equal to 11."

msgctxt "nutriscore_explanation_what_it_is"
msgid "The Nutri-Score is a logo on the overall nutritional quality of products."
msgstr "The Nutri-Score is a logo on the overall nutritional quality of products."

msgctxt "nutriscore_explanation_what_it_takes_into_account"
msgid "The score from A to E is calculated based on nutrients and foods to favor (proteins, fiber, fruits, vegetables and legumes ...) and nutrients to limit (calories, saturated fat, sugars, salt)."
msgstr "The score from A to E is calculated based on nutrients and foods to favor (proteins, fiber, fruits, vegetables and legumes ...) and nutrients to limit (calories, saturated fat, sugars, salt)."

msgctxt "nutriscore_explanation_where_the_data_comes_from"
msgid "The score is calculated from the data of the nutrition facts table and the composition data (fruits, vegetables and legumes)."
msgstr "The score is calculated from the data of the nutrition facts table and the composition data (fruits, vegetables and legumes)."

msgctxt "nutriscore_explanation_recommended_by_public_health_authorities"
msgid "The display of this logo is recommended by public health authorities without obligation for companies."
msgstr "The display of this logo is recommended by public health authorities without obligation for companies."

msgctxt "nutriscore_explanation_title"
msgid "What is the Nutri-Score?"
msgstr "What is the Nutri-Score?"

msgctxt "nutrient_info_energy_risk"
msgid "Energy intakes above energy requirements are associated with increased risks of weight gain, overweight, obesity, and consequently risk of diet-related chronic diseases."
msgstr "Energy intakes above energy requirements are associated with increased risks of weight gain, overweight, obesity, and consequently risk of diet-related chronic diseases."

msgctxt "nutrient_info_saturated_fat_risk"
msgid "A high consumption of fat, especially saturated fats, can raise cholesterol, which increases the risk of heart diseases."
msgstr "A high consumption of fat, especially saturated fats, can raise cholesterol, which increases the risk of heart diseases."

msgctxt "nutrient_info_saturated_fat_ratio_risk"
msgid "A high consumption of fat, especially saturated fats, can raise cholesterol, which increases the risk of heart diseases."
msgstr "A high consumption of fat, especially saturated fats, can raise cholesterol, which increases the risk of heart diseases."

msgctxt "nutrient_info_energy_from_saturated_fat_risk"
msgid "A high consumption of fat, especially saturated fats, can raise cholesterol, which increases the risk of heart diseases."
msgstr "A high consumption of fat, especially saturated fats, can raise cholesterol, which increases the risk of heart diseases."

msgctxt "nutrient_info_non_nutritive_sweeteners_risk"
msgid "Non-nutritive sweeteners may not confer any long-term benefit in reducing body fat in adults or children. There may be potential undesirable effects from long-term use of non-nutritive sweeteners, such as an increased risk of type 2 diabetes and cardiovascular diseases in adults."
msgstr "Non-nutritive sweeteners may not confer any long-term benefit in reducing body fat in adults or children. There may be potential undesirable effects from long-term use of non-nutritive sweeteners, such as an increased risk of type 2 diabetes and cardiovascular diseases in adults."

msgctxt "nutrient_info_fiber_benefit"
msgid "Consuming foods rich in fiber (especially whole grain foods) reduces the risks of aerodigestive cancers, cardiovascular diseases, obesity and diabetes."
msgstr "Consuming foods rich in fiber (especially whole grain foods) reduces the risks of aerodigestive cancers, cardiovascular diseases, obesity and diabetes."

msgctxt "nutrient_info_fruits_vegetables_legumes_benefit"
msgid "Consuming foods rich in fruits, vegetables and legumes reduces the risks of aerodigestive cancers, cardiovascular diseases, obesity and diabetes."
msgstr "Consuming foods rich in fruits, vegetables and legumes reduces the risks of aerodigestive cancers, cardiovascular diseases, obesity and diabetes."

msgctxt "nutrient_info_proteins_benefit"
msgid "Foods that are rich in proteins are usually rich in calcium or iron which are essential minerals with numerous health benefits."
msgstr "Foods that are rich in proteins are usually rich in calcium or iron which are essential minerals with numerous health benefits."

msgctxt "revert"
msgid "Revert to this revision"
msgstr "Revert to this revision"

msgctxt "product_js_product_revert_confirm"
msgid "Revert to this product revision?"
msgstr "Revert to this product revision?"

msgctxt "api_status_success"
msgid "Success"
msgstr "Success"

msgctxt "api_status_failure"
msgid "Failure"
msgstr "Failure"

msgctxt "api_result_product_reverted"
msgid "Product reverted to the specified revision"
msgstr "Product reverted to the specified revision"

msgctxt "api_result_product_not_reverted"
msgid "Product not reverted to the specified revision"
msgstr "Product not reverted to the specified revision"

# sweeteners (additives), plural
msgctxt "sweeteners"
msgid "sweeteners"
msgstr "sweeteners"

# sweetener (additive), singular
msgctxt "sweetener"
msgid "sweetener"
msgstr "sweetener"

<<<<<<< HEAD
msgctxt "action_edit_product"
msgid "Complete or correct product information"
msgstr "Complete or correct product information"

msgctxt "report_problem_panel_title"
msgid "Report a problem"
msgstr "Report a problem"

msgctxt "incomplete_or_incorrect_data_title"
msgid "Incomplete or incorrect information?"
msgstr "Incomplete or incorrect information?"

msgctxt "incomplete_or_incorrect_data_subtitle_off"
msgid "Category, labels, ingredients, allergens, nutritional information, photos etc."
msgstr "Category, labels, ingredients, allergens, nutritional information, photos etc."

msgctxt "incomplete_or_incorrect_data_content_correct"
msgid "If the information does not match the information on the packaging, please complete or correct it."
msgstr "If the information does not match the information on the packaging, please complete or correct it."

msgctxt "incomplete_or_incorrect_data_content_correct_off"
msgid "Open Food Facts is a collaborative database, and every contribution is useful for all."
msgstr "Open Food Facts is a collaborative database, and every contribution is useful for all."
=======
msgctxt "description"
msgid "Description"
msgstr "Description"
>>>>>>> 4b6059e7
<|MERGE_RESOLUTION|>--- conflicted
+++ resolved
@@ -6861,7 +6861,6 @@
 msgid "sweetener"
 msgstr "sweetener"
 
-<<<<<<< HEAD
 msgctxt "action_edit_product"
 msgid "Complete or correct product information"
 msgstr "Complete or correct product information"
@@ -6885,8 +6884,7 @@
 msgctxt "incomplete_or_incorrect_data_content_correct_off"
 msgid "Open Food Facts is a collaborative database, and every contribution is useful for all."
 msgstr "Open Food Facts is a collaborative database, and every contribution is useful for all."
-=======
+
 msgctxt "description"
 msgid "Description"
 msgstr "Description"
->>>>>>> 4b6059e7
