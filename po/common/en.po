msgid ""
msgstr ""
"MIME-Version: 1.0\n"
"Content-Type: text/plain; charset=UTF-8\n"
"Content-Transfer-Encoding: 8bit\n"
"Language: en\n"
"Project-Id-Version: openfoodfacts\n"
"Language-Team: English\n"
"Last-Translator: \n"
"POT-Creation-Date: \n"
"X-Generator: Poedit 2.1\n"
"Plural-Forms: nplurals=2; plural=(n != 1);\n"
"X-Crowdin-Project: openfoodfacts\n"
"X-Crowdin-Project-ID: 243092\n"
"X-Crowdin-Language: en\n"
"X-Crowdin-File-ID: 3123\n"

# Overrides by flavor (e.g. obf) or product type (e.g. beauty)

# OFF

msgctxt "site_description_off"
msgid "A collaborative, free and open database of ingredients, nutrition facts and information on food products from around the world"
msgstr "A collaborative, free and open database of ingredients, nutrition facts and information on food products from around the world"

msgctxt "tagline_off"
msgid   "Open Food Facts gathers information and data on food products from around the world."
msgstr  "Open Food Facts gathers information and data on food products from around the world."

msgctxt "footer_tagline_off"
msgid "A collaborative, free and open database of food products from around the world."
msgstr "A collaborative, free and open database of food products from around the world."

#. make sure the text file exists for your language, otherwise ask @teolemon 
msgctxt "get_the_app_link_off"
msgid "/open-food-facts-mobile-app"
msgstr "/open-food-facts-mobile-app"

# OBF

msgctxt "footer_tagline_obf"
msgid "A collaborative, free and open database of cosmetic products from around the world."
msgstr "A collaborative, free and open database of cosmetic products from around the world."

msgctxt "site_description_obf"
msgid "A collaborative, free and open database of ingredients, and information on cosmetic products from around the world"
msgstr "A collaborative, free and open database of ingredients, and information on cosmetic products from around the world"

msgctxt "tagline_obf"
msgid "Open Beauty Facts gathers information and data on cosmetic products from around the world."
msgstr "Open Beauty Facts gathers information and data on cosmetic products from around the world."

#. make sure the text file exists for your language, otherwise ask @teolemon 
msgctxt "get_the_app_link_obf"
msgid "/open-beauty-facts-mobile-app"
msgstr "/open-beauty-facts-mobile-app"

msgctxt "warning_not_complete_obf"
msgid "This product page is not complete. You can help to complete it by editing it and adding more data from the photos we have, or by taking more photos using the app for <a href=\"https://play.google.com/store/apps/details?id=org.openbeautyfacts.scanner&hl=en\">Android</a> or <a href=\"https://apps.apple.com/us/app/open-beauty-facts/id1122926380\">iPhone/iPad</a>. Thank you!"
msgstr "This product page is not complete. You can help to complete it by editing it and adding more data from the photos we have, or by taking more photos using the app for <a href=\"https://play.google.com/store/apps/details?id=org.openbeautyfacts.scanner&hl=en\">Android</a> or <a href=\"https://apps.apple.com/us/app/open-beauty-facts/id1122926380\">iPhone/iPad</a>. Thank you!"

msgctxt "footer_and_the_facebook_group_obf"
msgid "and the <a href=\"https://www.facebook.com/groups/OpenBeautyFacts/\">Facebook group for contributors</a>"
msgstr "and the <a href=\"https://www.facebook.com/groups/OpenBeautyFacts/\">Facebook group for contributors</a>"

msgctxt "search_description_opensearch_obf"
msgid "Open Beauty Facts product search"
msgstr "Open Beauty Facts product search"

msgctxt "brands_example_beauty"
msgid "Nivea, Nivea Men"
msgstr "Nivea, Nivea Men"

msgctxt "categories_example_beauty"
msgid "Anti-dandruff shampoo, Whitening toothpaste"
msgstr "Anti-dandruff shampoo, Whitening toothpaste"

msgctxt "emb_codes_example_beauty"
msgid "EMB 53062"
msgstr "EMB 53062"

msgctxt "generic_name_example_beauty"
msgid "Anti-dandruff shampoo"
msgstr "Anti-dandruff shampoo"

msgctxt "product_name_example_beauty"
msgid "Anti-Perspirant Stress Protect"
msgstr "Anti-Perspirant Stress Protect"

msgctxt "ingredients_text_example_beauty"
msgid "AQUA/WATER, SODIUM LAURETH SULFATE, DISODIUM COCOAMPHODIACETATE, GLYCOL DISTEARATE, COCAMIDE MEA"
msgstr "AQUA/WATER, SODIUM LAURETH SULFATE, DISODIUM COCOAMPHODIACETATE, GLYCOL DISTEARATE, COCAMIDE MEA"

# End of overrides by flavor or product type

msgctxt "1_product"
msgid "1 product"
msgstr "1 product"

msgctxt "about"
msgid "About me"
msgstr "About me"

msgctxt "add"
msgid "Add"
msgstr "Add"

msgctxt "add_language"
msgid "Add language"
msgstr "Add language"

msgctxt "add_product"
msgid "Add a product"
msgstr "Add a product"

msgctxt "add_user"
msgid "Register"
msgstr "Register"

msgctxt "add_user_display"
msgid "Register"
msgstr "Register"

msgctxt "add_user_process"
msgid "Welcome!"
msgstr "Welcome!"

msgctxt "add_user_result"
msgid "Thank you for joining us!"
msgstr "Thank you for joining us!"

msgctxt "add_user_you_can_edit"
msgid "You can now add and edit products on the web or with our free <a href=\"%s\">mobile app</a>."
msgstr "You can now add and edit products on the web or with our free <a href=\"%s\">mobile app</a>."

msgctxt "join_us_on_slack"
msgid "Join us on Slack"
msgstr "Join us on Slack"

msgctxt "add_user_join_the_project"
msgid "%s is a collaborative project to which you can bring much more than new products: your energy, enthusiasm and ideas!"
msgstr "%s is a collaborative project to which you can bring much more than new products: your energy, enthusiasm and ideas!"

msgctxt "add_user_join_us_on_slack"
msgid "We use a discussion system called Slack where all project participants can exchange and collaborate. Please join! We would be happy to know you!"
msgstr "We use a discussion system called Slack where all project participants can exchange and collaborate. Please join! We would be happy to know you!"

msgctxt "add_user_you_can_edit_pro"
msgid "You can now easily import your product data and photos."
msgstr "You can now easily import your product data and photos."

msgctxt "add_user_you_can_edit_pro_promo"
msgid "You can now add and edit your products and import their data and photos on our free <a href=\"%s\">platform for producers</a>."
msgstr "You can now add and edit your products and import their data and photos on our free <a href=\"%s\">platform for producers</a>."

msgctxt "add_user_existing_org"
msgid "There is already an existing organization with the name %s."
msgstr "There is already an existing organization with the name %s."

msgctxt "add_user_existing_org_pending"
msgid "Your request to join the organization is pending approval of the organization administrator."
msgstr "Your request to join the organization is pending approval of the organization administrator."

msgctxt "admin_status_updated"
msgid "Admin Status Updated"
msgstr "Admin Status Updated"

msgctxt "admin_status"
msgid "Admin Status"
msgstr "Admin Status"

msgctxt "grant_remove_admin_status"
msgid "Grant/Remove Admin status"
msgstr "Grant/Remove Admin status"

msgctxt "please_email_producers"
msgid "Please e-mail <a href=\"mailto:producers@openfoodfacts.org\">producers@openfoodfacts.org</a> if you have any question."
msgstr "Please e-mail <a href=\"mailto:producers@openfoodfacts.org\">producers@openfoodfacts.org</a> if you have any question."

msgctxt "if_you_work_for_a_producer"
msgid "If you work for a producer or brand and will add or complete data for your own products only, you can get access to our completely free Platform for Producers."
msgstr "If you work for a producer or brand and will add or complete data for your own products only, you can get access to our completely free Platform for Producers."

msgctxt "producers_platform_description_long"
msgid "The platform for producers allows manufacturers to easily import data and photos for all their products, to mark them as official, and to get free analysis of improvement opportunities for their products."
msgstr "The platform for producers allows manufacturers to easily import data and photos for all their products, to mark them as official, and to get free analysis of improvement opportunities for their products."

msgctxt "pro_account"
msgid "Professional account"
msgstr "Professional account"

msgctxt "this_is_a_pro_account"
msgid "This is a producer or brand account."
msgstr "This is a producer or brand account."

msgctxt "producer_or_brand"
msgid "Name of producer or name of brand"
msgstr "Name of producer or name of brand"

msgctxt "error_missing_org"
msgid "Professional accounts must have an associated organization (company name or brand)."
msgstr "Professional accounts must have an associated organization (company name or brand)."

msgctxt "enter_name_of_org"
msgid "Please enter the name of your organization (company name or brand)."
msgstr "Please enter the name of your organization (company name or brand)."

msgctxt "enter_email_addresses_of_users"
msgid "Enter email addresses of users to invite (comma-separated):"
msgstr "Enter email addresses of users to invite (comma-separated):"

msgctxt "f_this_is_a_pro_account_for_org"
msgid "This account is a professional account associated with the producer or brand {org}. You have access to the Platform for Producers."
msgstr "This account is a professional account associated with the producer or brand {org}. You have access to the Platform for Producers."

# please check that site_name and the brackets stays intact
msgctxt "add_user_email_subject"
msgid "Thanks for joining <<site_name>>"
msgstr "Thanks for joining <<site_name>>"

msgctxt "additives_1"
msgid "Potentially hazardous food additive. Limit usage."
msgstr "Potentially hazardous food additive. Limit usage."

msgctxt "additives_2"
msgid "Hazardous food additive. Avoid."
msgstr "Hazardous food additive. Avoid."

msgctxt "additives_3"
msgid "Food additive banned in Europe. Avoid at all cost."
msgstr "Food additive banned in Europe. Avoid at all cost."

msgctxt "additives_p"
msgid "additives"
msgstr "additives"

msgctxt "additives_s"
msgid "additive"
msgstr "additive"

msgctxt "advanced_search"
msgid "Advanced search"
msgstr "Advanced search"

msgctxt "advanced_search_old"
msgid "Advanced search and graphs"
msgstr "Advanced search and graphs"

msgctxt "alcohol_warning"
msgid "Excess drinking is harmful for health."
msgstr "Excess drinking is harmful for health."

msgctxt "email_warning"
msgid "Please note that your Pro account will only be valid if you use your professional e-mail address. Our moderation team checks that the domain name is consistent with the organisation you wish to join."
msgstr "Please note that your Pro account will only be valid if you use your professional e-mail address. Our moderation team checks that the domain name is consistent with the organisation you wish to join."

msgctxt "all_missions"
msgid "All missions"
msgstr "All missions"

msgctxt "allergens"
msgid "Substances or products causing allergies or intolerances"
msgstr "Substances or products causing allergies or intolerances"

msgctxt "allergens_p"
msgid "allergens"
msgstr "allergens"

msgctxt "allergens_s"
msgid "allergen"
msgstr "allergen"

msgctxt "also_edited_by"
msgid "Product page also edited by"
msgstr "Product page also edited by"

msgctxt "android_apk_app_icon_url"
msgid "/images/misc/android-apk.svg"
msgstr "/images/misc/android-apk.svg"

msgctxt "android_apk_app_icon_alt_text"
msgid "Android APK"
msgstr "Android APK"

# Please change en_get.svg to fr_get.svg. check the url https://static.openfoodfacts.org/images/misc/playstore/img/XX_get.svg
msgctxt "android_app_icon_url"
msgid "/images/misc/playstore/img/en_get.svg"
msgstr "/images/misc/playstore/img/en_get.svg"

msgctxt "android_app_icon_alt_text"
msgid "Get It On Google Play"
msgstr "Get It On Google Play"

msgctxt "app_please_take_pictures"
msgid "<p>This product is not yet in the <<site_name>> database. Could you please take some pictures of the product, barcode, ingredients list and nutrition facts to add it on <a href=\"https://world.openfoodfacts.org\" target=\"_blank\"><<site_name>></a>?</p>\n"
"<p>Thanks in advance!</p>\n"
msgstr "<p>This product is not yet in the <<site_name>> database. Could you please take some pictures of the product, barcode, ingredients list and nutrition facts to add it on <a href=\"https://world.openfoodfacts.org\" target=\"_blank\"><<site_name>></a>?</p>\n"
"<p>Thanks in advance!</p>\n"

msgctxt "app_take_a_picture"
msgid "Take a picture"
msgstr "Take a picture"

msgctxt "app_take_a_picture_note"
msgid "Note: the pictures you send are published under the free licence Creative Commons Attribution and ShareAlike."
msgstr "Note: the pictures you send are published under the free licence Creative Commons Attribution and ShareAlike."

msgctxt "app_you_can_add_pictures"
msgid "You can add pictures:"
msgstr "You can add pictures:"

msgctxt "axis_x"
msgid "Horizontal axis"
msgstr "Horizontal axis"

msgctxt "axis_y"
msgid "Vertical axis"
msgstr "Vertical axis"

msgctxt "barcode"
msgid "Barcode"
msgstr "Barcode"

msgctxt "barcode_number"
msgid "Barcode number:"
msgstr "Barcode number:"

msgctxt "you_can_also_help_us"
msgid "You can also help to fund the Open Food Facts project"
msgstr "You can also help to fund the Open Food Facts project"

msgctxt "producers_administration_manual"
msgid "Producers Admin manual"
msgstr "Producers Admin manual"

msgctxt "bottom_content"
msgid "<a href=\"https://world.openfoodfacts.org/donate-to-open-food-facts?utm_source=login-open-food-facts\"><img src=\"https://static.openfoodfacts.org/images/svg/donate-icon.svg\" alt=\"Donate to Open Food Facts\" /></a><p><<site_name>> is made by a non-profit association, independent from the industry. It is made for all, by all, and it is funded by all. You can support our work by <a href=\"https://world.openfoodfacts.org/donate-to-open-food-facts?utm_source=login-open-food-facts\">donating to Open Food Facts</a> and also by <a href=\"https://www.lilo.org/fr/open-food-facts/?utm_source=open-food-facts\">using the Lilo search engine</a>.<br/><b>Thank you!</b></p>"
msgstr "<a href=\"https://world.openfoodfacts.org/donate-to-open-food-facts?utm_source=login-open-food-facts\"><img src=\"https://static.openfoodfacts.org/images/svg/donate-icon.svg\" alt=\"Donate to Open Food Facts\" /></a><p><<site_name>> is made by a non-profit association, independent from the industry. It is made for all, by all, and it is funded by all. You can support our work by <a href=\"https://world.openfoodfacts.org/donate-to-open-food-facts?utm_source=login-open-food-facts\">donating to Open Food Facts</a> and also by <a href=\"https://www.lilo.org/fr/open-food-facts/?utm_source=open-food-facts\">using the Lilo search engine</a>.<br/><b>Thank you!</b></p>"

msgctxt "bottom_title"
msgid "Donate to support our work"
msgstr "Donate to support our work"

msgctxt "brands"
msgid "Brands"
msgstr "Brands"

msgctxt "brands_example"
msgid "Kinder Bueno White, Kinder Bueno, Kinder, Ferrero"
msgstr "Kinder Bueno White, Kinder Bueno, Kinder, Ferrero"

msgctxt "brands_p"
msgid "brands"
msgstr "brands"

msgctxt "brands_products"
msgid "Products from the %s brand"
msgstr "Products from the %s brand"

msgctxt "brands_s"
msgid "brand"
msgstr "brand"

msgctxt "brands_tagsinput"
msgid "add a brand"
msgstr "add a brand"

msgctxt "brands_without_products"
msgid "Products not from the %s brand"
msgstr "Products not from the %s brand"

msgctxt "brand_owner"
msgid "Brand owner"
msgstr "Brand owner"

msgctxt "brand_owner_example"
msgid "The Coca Cola Company"
msgstr "The Coca Cola Company"

msgctxt "by"
msgid "by"
msgstr "by"

msgctxt "categories"
msgid "Categories"
msgstr "Categories"

msgctxt "categories_example"
msgid "Sardines in olive oil, Orange juice from concentrate"
msgstr "Sardines in olive oil, Orange juice from concentrate"

msgctxt "categories_note"
msgid "Indicate only the most specific category. \"Parents\" categories will be automatically added."
msgstr "Indicate only the most specific category. \"Parents\" categories will be automatically added."

msgctxt "categories_p"
msgid "categories"
msgstr "categories"

msgctxt "categories_products"
msgid "Products from the %s category"
msgstr "Products from the %s category"

msgctxt "categories_s"
msgid "category"
msgstr "category"

msgctxt "categories_tagsinput"
msgid "add a category"
msgstr "add a category"

msgctxt "categories_without_products"
msgid "Products not from the %s category"
msgstr "Products not from the %s category"

msgctxt "change_fields"
msgid "Data"
msgstr "Data"

msgctxt "change_nutriments"
msgid "Nutriments"
msgstr "Nutriments"

msgctxt "change_selected_images"
msgid "Selected images"
msgstr "Selected images"

msgctxt "change_uploaded_images"
msgid "Uploaded images"
msgstr "Uploaded images"

msgctxt "checkers_p"
msgid "checkers"
msgstr "checkers"

msgctxt "checkers_s"
msgid "checker"
msgstr "checker"

msgctxt "cities_p"
msgid "packaging cities"
msgstr "packaging cities"

msgctxt "cities_products"
msgid "Products packaged in the city of %s"
msgstr "Products packaged in the city of %s"

msgctxt "cities_s"
msgid "packaging city"
msgstr "packaging city"

msgctxt "cities_without_products"
msgid "Products not packaged in the city of %s"
msgstr "Products not packaged in the city of %s"

msgctxt "codes_p"
msgid "Codes"
msgstr "Codes"

msgctxt "codes_s"
msgid "Code"
msgstr "Code"

msgctxt "completed_n_missions"
msgid "completed %d missions:"
msgstr "completed %d missions:"

msgctxt "connected_with_facebook"
msgid "You are connected with your Facebook account."
msgstr "You are connected with your Facebook account."

msgctxt "contributor_since"
msgid "Contributor since"
msgstr "Contributor since"

msgctxt "copy_data"
msgid "Copy data from current product to new product"
msgstr "Copy data from current product to new product"

msgctxt "correct_the_following_errors"
msgid "Please correct the following errors:"
msgstr "Please correct the following errors:"

msgctxt "correctors_p"
msgid "correctors"
msgstr "correctors"

msgctxt "correctors_s"
msgid "corrector"
msgstr "corrector"

msgctxt "countries"
msgid "Countries where sold"
msgstr "Countries where sold"

msgctxt "countries_note"
msgid "Countries where the product is widely available (not including stores specialising in foreign products)"
msgstr "Countries where the product is widely available (not including stores specialising in foreign products)"

msgctxt "countries_p"
msgid "countries"
msgstr "countries"

msgctxt "countries_products"
msgid "Products sold in %s"
msgstr "Products sold in %s"

msgctxt "countries_s"
msgid "country"
msgstr "country"

msgctxt "countries_without_products"
msgid "Products not sold in %s"
msgstr "Products not sold in %s"

msgctxt "data_source"
msgid "Data source"
msgstr "Data source"

msgctxt "data_sources_p"
msgid "data sources"
msgstr "data sources"

msgctxt "data_sources_s"
msgid "data source"
msgstr "data source"

msgctxt "debug_p"
msgid "debug"
msgstr "debug"

msgctxt "debug_s"
msgid "debug"
msgstr "debug"

msgctxt "delete_comment"
msgid "Reason for removal"
msgstr "Reason for removal"

msgctxt "delete_product"
msgid "Delete a product"
msgstr "Delete a product"

msgctxt "delete_product_page"
msgid "Delete the page"
msgstr "Delete the page"

msgctxt "delete_the_images"
msgid "Delete the images"
msgstr "Delete the images"

msgctxt "delete_user"
msgid "Delete a user"
msgstr "Delete a user"

msgctxt "delete_confirmation"
msgid "This will delete your user details and anonymise all of your contributions. Please re-enter your user name to confirm."
msgstr "This will delete your user details and anonymise all of your contributions. Please re-enter your user name to confirm."

msgctxt "danger_zone"
msgid "Danger Zone"
msgstr "Danger Zone"

msgctxt "diff_add"
msgid "Added:"
msgstr "Added:"

msgctxt "diff_change"
msgid "Changed:"
msgstr "Changed:"

msgctxt "diff_delete"
msgid "Deleted:"
msgstr "Deleted:"

msgctxt "donate"
msgid "Donate to Open Food Facts"
msgstr "Donate to Open Food Facts"

msgctxt "donate_link"
msgid "https://world.openfoodfacts.org/donate-to-open-food-facts"
msgstr "https://world.openfoodfacts.org/donate-to-open-food-facts"

msgctxt "ecological_data_table"
msgid "Ecological footprint"
msgstr "Ecological footprint"

msgctxt "ecological_data_table_note"
msgid "If the carbon footprint is specified on the label (rarely at this time), indicate it for the same quantity than the nutritional composition."
msgstr "If the carbon footprint is specified on the label (rarely at this time), indicate it for the same quantity than the nutritional composition."

msgctxt "edit"
msgid "edit"
msgstr "edit"

msgctxt "edit_comment"
msgid "Changes summary"
msgstr "Changes summary"

msgctxt "edit_product"
msgid "Edit a product"
msgstr "Edit a product"

msgctxt "edit_product_page"
msgid "Edit the page"
msgstr "Edit the page"

msgctxt "edit_profile"
msgid "Edit your public profile"
msgstr "Edit your public profile"

msgctxt "edit_profile_confirm"
msgid "Changes to your public profile have been saved."
msgstr "Changes to your public profile have been saved."

msgctxt "edit_profile_msg"
msgid "Information below is visible in your public profile."
msgstr "Information below is visible in your public profile."

msgctxt "edit_settings"
msgid "Change your account parameters"
msgstr "Change your account parameters"

msgctxt "edit_user"
msgid "Preferences"
msgstr "Preferences"

msgctxt "edit_user_display"
msgid "Preferences"
msgstr "Preferences"

msgctxt "edit_user_process"
msgid "Preferences"
msgstr "Preferences"

msgctxt "edit_user_result"
msgid "Your preference shave been changed."
msgstr "Your preference shave been changed."

msgctxt "user_in_keycloak"
msgid "Account parameters"
msgstr "Account parameters"

msgctxt "editors_p"
msgid "editors"
msgstr "editors"

msgctxt "editors_s"
msgid "editor"
msgstr "editor"

msgctxt "email"
msgid "E-mail address"
msgstr "E-mail address"

msgctxt "emb_code_products"
msgid "Products packaged by the company with traceability code %s"
msgstr "Products packaged by the company with traceability code %s"

msgctxt "emb_code_p"
msgid "Traceability codes"
msgstr "Traceability codes"

msgctxt "emb_code_s"
msgid "Traceability code"
msgstr "Traceability code"

msgctxt "emb_codes"
msgid "Traceability code"
msgstr "Traceability code"

msgctxt "emb_codes_p"
msgid "traceability codes"
msgstr "traceability codes"

msgctxt "emb_codes_products"
msgid "Products with the traceability code %s"
msgstr "Products with the traceability code %s"

msgctxt "emb_codes_s"
msgid "traceability code"
msgstr "traceability code"

msgctxt "emb_codes_without_products"
msgid "Products without the traceability code %s"
msgstr "Products without the traceability code %s"

# Those are country specific codes. For European countries, you can change FR 62.448.034 CE to DE BY 718 EG (for instance)
msgctxt "emb_codes_example"
msgid "EMB 53062, FR 62.448.034 CE, 84 R 20, 33 RECOLTANT 522"
msgstr "EMB 53062, FR 62.448.034 CE, 84 R 20, 33 RECOLTANT 522"

msgctxt "emb_codes_note"
msgid "In Europe, the code is in an ellipse with the 2 country initials followed by a number and CE."
msgstr "In Europe, the code is in an ellipse with the 2 country initials followed by a number and CE."

msgctxt "entry_dates_p"
msgid "Entry dates"
msgstr "Entry dates"

msgctxt "entry_dates_s"
msgid "Entry date"
msgstr "Entry date"

msgctxt "error"
msgid "Error"
msgstr "Error"

msgctxt "error_bad_login_password"
msgid "Incorrect user name or password. <a href=\"/cgi/reset_password.pl\">Forgotten password?</a>"
msgstr "Incorrect user name or password. <a href=\"/cgi/reset_password.pl\">Forgotten password?</a>"

msgctxt "error_database"
msgid "An error occurred while reading the data, try to refresh the page."
msgstr "An error occurred while reading the data, try to refresh the page."

msgctxt "error_different_passwords"
msgid "The password and confirmation password are different."
msgstr "The password and confirmation password are different."

msgctxt "error_email_already_in_use"
msgid "The e-mail address is already used by another user. Maybe you already have an account? You can <a href=\"/cgi/reset_password.pl\">reset the password</a> of your other account."
msgstr "The e-mail address is already used by another user. Maybe you already have an account? You can <a href=\"/cgi/reset_password.pl\">reset the password</a> of your other account."

msgctxt "error_invalid_address"
msgid "Invalid address."
msgstr "Invalid address."

msgctxt "error_invalid_email"
msgid "Invalid e-mail address"
msgstr "Invalid e-mail address"

msgctxt "error_invalid_password"
msgid "The password needs to be at least 6 characters long."
msgstr "The password needs to be at least 6 characters long."

msgctxt "error_invalid_user"
msgid "Invalid user."
msgstr "Invalid user."

msgctxt "error_invalid_username"
msgid "The user name must contain only unaccented letters, digits and dashes."
msgstr "The user name must contain only unaccented letters, digits and dashes."

msgctxt "error_username_too_long"
msgid "The user name is too long (maximum 40 characters)."
msgstr "The user name is too long (maximum 40 characters)."

msgctxt "error_name_too_long"
msgid "The name is too long (maximum 60 characters)."
msgstr "The name is too long (maximum 60 characters)."

msgctxt "error_new_code_already_exists"
msgid "A product already exists with the new code"
msgstr "A product already exists with the new code"

msgctxt "error_no_name"
msgid "You need to enter a name or nickname."
msgstr "You need to enter a name or nickname."

msgctxt "error_no_permission"
msgid "Permission denied."
msgstr "Permission denied."

msgctxt "error_no_username"
msgid "You need to enter a user name"
msgstr "You need to enter a user name"

msgctxt "error_reset_already_connected"
msgid "You are already signed in."
msgstr "You are already signed in."

msgctxt "error_reset_invalid_token"
msgid "The reset password link is invalid or has expired."
msgstr "The reset password link is invalid or has expired."

msgctxt "error_reset_unknown_email"
msgid "There is no account with this email"
msgstr "There is no account with this email"

msgctxt "error_reset_unknown_id"
msgid "This username does not exist."
msgstr "This username does not exist."

msgctxt "error_username_not_available"
msgid "This username already exists, please choose another."
msgstr "This username already exists, please choose another."

msgctxt "example"
msgid "Example:"
msgstr "Example:"

msgctxt "examples"
msgid "Examples:"
msgstr "Examples:"

msgctxt "expiration_date"
msgid "Best before date"
msgstr "Best before date"

msgctxt "expiration_date_note"
msgid "The expiration date is a way to track product changes over time and to identify the most recent version."
msgstr "The expiration date is a way to track product changes over time and to identify the most recent version."

msgctxt "explore_products_by"
msgid "Explore products by..."
msgstr "Explore products by..."

msgctxt "facebook_locale"
msgid "en_US"
msgstr "en_US"

msgctxt "fixme_product"
msgid "If the data is incomplete or incorrect, you can complete or correct it by editing this page."
msgstr "If the data is incomplete or incorrect, you can complete or correct it by editing this page."

msgctxt "footer_and_the_facebook_group"
msgid "and the <a href=\"https://www.facebook.com/groups/openfoodfacts/\">Facebook group for contributors</a>"
msgstr "and the <a href=\"https://www.facebook.com/groups/openfoodfacts/\">Facebook group for contributors</a>"

msgctxt "footer_blog"
msgid "<<site_name>> blog"
msgstr "<<site_name>> blog"

# Do not translate
msgctxt "footer_blog_link"
msgid "https://blog.openfoodfacts.org/en/"
msgstr "https://blog.openfoodfacts.org/en/"

msgctxt "footer_code_of_conduct"
msgid "Code of conduct"
msgstr "Code of conduct"

# Do not translate without having the same exact string in the Tags template. Do not use spaces, special characters, only alphanumeric characters separated by hyphens
msgctxt "footer_code_of_conduct_link"
msgid "/code-of-conduct"
msgstr "/code-of-conduct"

msgctxt "footer_data"
msgid "Data, API and SDKs"
msgstr "Data, API and SDKs"

# Do not translate without having the same exact string in the Tags template. Do not use spaces, special characters, only alphanumeric characters separated by hyphens
msgctxt "footer_data_link"
msgid "/data"
msgstr "/data"

msgctxt "footer_discover_the_project"
msgid "Discover the project"
msgstr "Discover the project"

msgctxt "footer_faq"
msgid "Frequently asked questions"
msgstr "Frequently asked questions"

# Do not translate without having the same exact string in the Tags template. Do not use spaces, special characters, only alphanumeric characters separated by hyphens
msgctxt "footer_faq_link"
msgid "https://support.openfoodfacts.org/help/en-gb"
msgstr "https://support.openfoodfacts.org/help/en-gb"

msgctxt "footer_translators"
msgid "Translators"
msgstr "Translators"

# Do not translate
msgctxt "footer_translators_link"
msgid "/cgi/top_translators.pl"
msgstr "/cgi/top_translators.pl"

msgctxt "footer_follow_us"
msgid "Follow us on <a href=\"https://twitter.com/openfoodfacts\">Twitter</a>,\n"
"<a href=\"https://www.facebook.com/OpenFoodFacts\">Facebook</a> and\n"
"<a href=\"https://www.instagram.com/open.food.facts/\">Instagram</a>\n"
msgstr "Follow us on <a href=\"https://twitter.com/openfoodfacts\">Twitter</a>,\n"
"<a href=\"https://www.facebook.com/OpenFoodFacts\">Facebook</a> and\n"
"<a href=\"https://www.instagram.com/open.food.facts/\">Instagram</a>\n"

msgctxt "footer_install_the_app"
msgid "Install the app"
msgstr "Install the app"

msgctxt "footer_join_the_community"
msgid "Join the community"
msgstr "Join the community"

msgctxt "footer_join_us_on"
msgid "Join us on %s:"
msgstr "Join us on %s:"

msgctxt "footer_legal"
msgid "Legal"
msgstr "Legal"

# Do not translate without having the same exact string in the Tags template. Do not use spaces, special characters, only alphanumeric characters separated by hyphens
msgctxt "footer_legal_link"
msgid "/legal"
msgstr "/legal"

msgctxt "footer_privacy"
msgid "Privacy"
msgstr "Privacy"

# Do not translate without having the same exact string in the Tags template. Do not use spaces, special characters, only alphanumeric characters separated by hyphens
msgctxt "footer_privacy_link"
msgid "/privacy"
msgstr "/privacy"

msgctxt "footer_press"
msgid "Press"
msgstr "Press"

# Do not translate without having the same exact string in the Tags template. Do not use spaces, special characters, only alphanumeric characters separated by hyphens
msgctxt "footer_press_link"
msgid "/press"
msgstr "/press"

msgctxt "footer_terms"
msgid "Terms of use"
msgstr "Terms of use"

# Do not translate without having the same exact string in the Tags template. Do not use spaces, special characters, only alphanumeric characters separated by hyphens
msgctxt "footer_terms_link"
msgid "/terms-of-use"
msgstr "/terms-of-use"

msgctxt "footer_who_we_are"
msgid "Who we are"
msgstr "Who we are"

# Do not translate without having the same exact string in the Tags template. Do not use spaces, special characters, only alphanumeric characters separated by hyphens
msgctxt "footer_who_we_are_link"
msgid "/who-we-are"
msgstr "/who-we-are"

msgctxt "footer_wiki"
msgid "<<site_name>> wiki (en)"
msgstr "<<site_name>> wiki (en)"

# Do not translate
msgctxt "footer_wiki_link"
msgid "https://wiki.openfoodfacts.org"
msgstr "https://wiki.openfoodfacts.org"

# Do not translate Open Beauty Facts but do translate Cosmetics
msgctxt "footer_obf"
msgid "Open Beauty Facts - Cosmetics"
msgstr "Open Beauty Facts - Cosmetics"

msgctxt "footer_obf_link"
msgid "https://world.openbeautyfacts.org"
msgstr "https://world.openbeautyfacts.org"

msgctxt "footer_pro"
msgid "Open Food Facts for Producers"
msgstr "Open Food Facts for Producers"

msgctxt "for"
msgid "for"
msgstr "for"

msgctxt "front_alt"
msgid "Product"
msgstr "Product"

msgctxt "generic_name"
msgid "Common name"
msgstr "Common name"

msgctxt "generic_name_example"
msgid "Chocolate bar with milk and hazelnuts"
msgstr "Chocolate bar with milk and hazelnuts"

msgctxt "goodbye"
msgid "See you soon!"
msgstr "See you soon!"

msgctxt "graph_count"
msgid "%d products match the search criteria, of which %i products have defined values for the graph's axis."
msgstr "%d products match the search criteria, of which %i products have defined values for the graph's axis."

msgctxt "graph_title"
msgid "Graph title"
msgstr "Graph title"

msgctxt "graphs_and_maps"
msgid "Graphs and maps"
msgstr "Graphs and maps"

msgctxt "hello"
msgid "Hello"
msgstr "Hello"

msgctxt "high"
msgid "high"
msgstr "high"

msgctxt "high_quantity"
msgid "high quantity"
msgstr "high quantity"

msgctxt "history"
msgid "Changes history"
msgstr "Changes history"

msgctxt "image_front"
msgid "Front picture"
msgstr "Front picture"

msgctxt "image_ingredients"
msgid "Ingredients picture"
msgstr "Ingredients picture"

msgctxt "image_ingredients_note"
msgid "If the picture is neat enough, the ingredients can be extracted automatically"
msgstr "If the picture is neat enough, the ingredients can be extracted automatically"

msgctxt "image_nutrition"
msgid "Nutrition facts picture"
msgstr "Nutrition facts picture"

msgctxt "image_upload_error_image_already_exists"
msgid "This picture has already been sent."
msgstr "This picture has already been sent."

msgctxt "image_upload_error_image_too_small"
msgid "The picture is too small. Please do not upload pictures found on the Internet and only send photos you have taken yourself."
msgstr "The picture is too small. Please do not upload pictures found on the Internet and only send photos you have taken yourself."

msgctxt "image_upload_error_no_barcode_found_in_image_long"
msgid "The barcode in the image could not be read, or the image contained no barcode.\n"
"You can try with another image, or directly enter the barcode."
msgstr "The barcode in the image could not be read, or the image contained no barcode.\n"
"You can try with another image, or directly enter the barcode."

msgctxt "image_upload_error_no_barcode_found_in_image_short"
msgid "No barcode found in the image."
msgstr "No barcode found in the image."

msgctxt "image_upload_error_no_barcode_specified_or_found"
msgid "No barcode specified or found in the image or filename."
msgstr "No barcode specified or found in the image or filename."

msgctxt "image_upload_error_could_not_read_image"
msgid "The image could not be read."
msgstr "The image could not be read."

msgctxt "image_upload_error_no_barcode_found_in_text"
msgid "You must enter the characters of the barcode or send a product image when the barcode is visible."
msgstr "You must enter the characters of the barcode or send a product image when the barcode is visible."

msgctxt "image_full_size"
msgid "Full size"
msgstr "Full size"

msgctxt "image_attribution_creativecommons"
msgid "This file was uploaded to product %s and is licensed under the %s license."
msgstr "This file was uploaded to product %s and is licensed under the %s license."

msgctxt "image_attribution_photographer"
msgid "Attribution: Photo by %s per %s"
msgstr "Attribution: Photo by %s per %s"

msgctxt "image_attribution_photographer_editor"
msgid "Attribution: Photo by %s with additional modifications by %s per %s"
msgstr "Attribution: Photo by %s with additional modifications by %s per %s"

msgctxt "image_original_link_text"
msgid "(Original Image)"
msgstr "(Original Image)"

msgctxt "image_attribution_link_title"
msgid "Photo detail and attribution information"
msgstr "Photo detail and attribution information"

msgctxt "invite_user"
msgid "Invite Users"
msgstr "Invite Users"

msgctxt "incomplete_products_you_added"
msgid "Products you added that need to be completed"
msgstr "Products you added that need to be completed"

msgctxt "informers_p"
msgid "informers"
msgstr "informers"

msgctxt "informers_s"
msgid "informers"
msgstr "informers"

msgctxt "ingredients"
msgid "Ingredients"
msgstr "Ingredients"

msgctxt "no_ingredient"
msgid "Ingredients are missing"
msgstr "Ingredients are missing"

msgctxt "one_ingredient"
msgid "1 ingredient"
msgstr "1 ingredient"

msgctxt "f_ingredients_with_number"
msgid "{number} ingredients"
msgstr "{number} ingredients"

msgctxt "ingredients_alt"
msgid "Ingredients"
msgstr "Ingredients"

msgctxt "ingredients_analysis_note"
msgid "Note: ingredients can be listed with many different names, please let us know if you think the analysis above is incorrect."
msgstr "Note: ingredients can be listed with many different names, please let us know if you think the analysis above is incorrect."

msgctxt "ingredients_from_or_that_may_be_from_palm_oil_p"
msgid "ingredients from or that may be from palm oil"
msgstr "ingredients from or that may be from palm oil"

msgctxt "ingredients_from_or_that_may_be_from_palm_oil_s"
msgid "ingredient from or that may be from palm oil"
msgstr "ingredient from or that may be from palm oil"

msgctxt "ingredients_from_palm_oil_p"
msgid "ingredients from palm oil"
msgstr "ingredients from palm oil"

msgctxt "ingredients_from_palm_oil_s"
msgid "ingredient from palm oil"
msgstr "ingredient from palm oil"

msgctxt "ingredients_n_p"
msgid "Numbers of ingredients"
msgstr "Numbers of ingredients"

msgctxt "ingredients_n_s"
msgid "Number of ingredients"
msgstr "Number of ingredients"

msgctxt "known_ingredients_n_s"
msgid "Number of recognized ingredients"
msgstr "Number of recognized ingredients"

msgctxt "unknown_ingredients_n_s"
msgid "Number of unrecognized ingredients"
msgstr "Number of unrecognized ingredients"

msgctxt "ingredients_p"
msgid "ingredients"
msgstr "ingredients"

msgctxt "ingredients_products"
msgid "Products that contain the ingredient %s"
msgstr "Products that contain the ingredient %s"

msgctxt "ingredients_s"
msgid "ingredient"
msgstr "ingredient"

msgctxt "ingredients_text"
msgid "Ingredients list"
msgstr "Ingredients list"

msgctxt "ingredients_text_display_note"
msgid "Ingredients are listed in order of importance (quantity)."
msgstr "Ingredients are listed in order of importance (quantity)."

msgctxt "ingredients_text_example"
msgid "Cereals 85.5% (_wheat_ flour, whole-_wheat_ flour 11%), malt extract, cocoa 4,8%, ascorbic acid"
msgstr "Cereals 85.5% (_wheat_ flour, whole-_wheat_ flour 11%), malt extract, cocoa 4,8%, ascorbic acid"

msgctxt "ingredients_text_note"
msgid "Keep the order, indicate the % when specified, separate with a comma or - , use ( ) for ingredients of an ingredient, surround allergens with _ e.g. _milk_"
msgstr "Keep the order, indicate the % when specified, separate with a comma or - , use ( ) for ingredients of an ingredient, surround allergens with _ e.g. _milk_"

msgctxt "ingredients_that_may_be_from_palm_oil_p"
msgid "ingredients that may be from palm oil"
msgstr "ingredients that may be from palm oil"

msgctxt "ingredients_that_may_be_from_palm_oil_s"
msgid "ingredient that may be from palm oil"
msgstr "ingredient that may be from palm oil"

msgctxt "ingredients_without_products"
msgid "Products that do not contain the ingredient %s"
msgstr "Products that do not contain the ingredient %s"

# Please change appstore_US.svg to appstore_XX.svg. check the url https://static.openfoodfacts.org/images/misc/appstore/black/appstore_XX.svg
msgctxt "ios_app_icon_url"
msgid "/images/misc/appstore/black/appstore_US.svg"
msgstr "/images/misc/appstore/black/appstore_US.svg"

msgctxt "ios_app_icon_alt_text"
msgid "Download on the App Store"
msgstr "Download on the App Store"

msgctxt "known_nutrients_p"
msgid "known nutrients"
msgstr "known nutrients"

msgctxt "known_nutrients_s"
msgid "known nutrient"
msgstr "known nutrient"

msgctxt "labels"
msgid "Labels, certifications, awards"
msgstr "Labels, certifications, awards"

msgctxt "labels_example"
msgid "Organic"
msgstr "Organic"

msgctxt "labels_note"
msgid "Indicate only the most specific labels. \"Parents\" labels will be added automatically."
msgstr "Indicate only the most specific labels. \"Parents\" labels will be added automatically."

msgctxt "labels_p"
msgid "labels"
msgstr "labels"

msgctxt "labels_products"
msgid "Products that have the label %s"
msgstr "Products that have the label %s"

msgctxt "labels_s"
msgid "label"
msgstr "label"

msgctxt "labels_tagsinput"
msgid "add a label"
msgstr "add a label"

msgctxt "labels_without_products"
msgid "Products that do not have the label %s"
msgstr "Products that do not have the label %s"

msgctxt "lang"
msgid "Main language"
msgstr "Main language"

msgctxt "lang_note"
msgid "Language most present and most highlighted on the product"
msgstr "Language most present and most highlighted on the product"

msgctxt "language"
msgid "en-US"
msgstr "en-US"

msgctxt "languages_p"
msgid "languages"
msgstr "languages"

msgctxt "languages_s"
msgid "language"
msgstr "language"

msgctxt "last_edit_dates_p"
msgid "Last edit dates"
msgstr "Last edit dates"

msgctxt "last_edit_dates_s"
msgid "Last edit date"
msgstr "Last edit date"

msgctxt "last_image_dates_p"
msgid "Last picture dates"
msgstr "Last picture dates"

msgctxt "last_image_dates_s"
msgid "Last picture date"
msgstr "Last picture date"

msgctxt "licence_accept"
msgid "By adding information, data and/or images, you accept to place irrevocably your contribution under the <a href=\"https://opendatacommons.org/licenses/dbcl/1.0/\">Database Contents Licence 1.0</a> licence\n"
"for information and data, and under the <a href=\"https://creativecommons.org/licenses/by-sa/3.0/deed.en\">Creative Commons Attribution - ShareAlike 3.0</a> licence for images.\n"
"You accept to be credited by re-users by a link to the product your are contributing to."
msgstr "By adding information, data and/or images, you accept to place irrevocably your contribution under the <a href=\"https://opendatacommons.org/licenses/dbcl/1.0/\">Database Contents Licence 1.0</a> licence\n"
"for information and data, and under the <a href=\"https://creativecommons.org/licenses/by-sa/3.0/deed.en\">Creative Commons Attribution - ShareAlike 3.0</a> licence for images.\n"
"You accept to be credited by re-users by a link to the product your are contributing to."

msgctxt "link"
msgid "Link to the product page on the official site of the producer"
msgstr "Link to the product page on the official site of the producer"

msgctxt "list_of_x"
msgid "List of %s"
msgstr "List of %s"

msgctxt "loadmore"
msgid "Load more results"
msgstr "Load more results"

msgctxt "login_and_add_product"
msgid "Sign-in and add the product"
msgstr "Sign-in and add the product"

msgctxt "login_and_edit_product"
msgid "Sign-in and edit the product"
msgstr "Sign-in and edit the product"

msgctxt "login_create_your_account"
msgid "Create your account."
msgstr "Create your account."

msgctxt "login_not_registered_yet"
msgid "Not registered yet?"
msgstr "Not registered yet?"

msgctxt "login_register_title"
msgid "Sign-in"
msgstr "Sign in"

msgctxt "login_to_add_and_edit_products"
msgid "Sign-in to add or edit products."
msgstr "Sign-in to add or edit products."

msgctxt "login_to_add_products"
msgid "<p>Please sign-in to add or edit a product.</p>\n\n"
"<p>If you do not yet have an account on <<site_name>>, you can <a href=\"/cgi/user.pl\">register in 30 seconds</a>.</p>\n"
msgstr "<p>Please sign-in to add or edit a product.</p>\n\n"
"<p>If you do not yet have an account on <<site_name>>, you can <a href=\"/cgi/user.pl\">register in 30 seconds</a>.</p>\n"

msgctxt "login_username_email"
msgid "Username or e-mail address:"
msgstr "Username or e-mail address:"

msgctxt "low"
msgid "low"
msgstr "low"

msgctxt "low_quantity"
msgid "low quantity"
msgstr "low quantity"

msgctxt "manage_images"
msgid "Manage images"
msgstr "Manage images"

msgctxt "manage_images_info"
msgid "You can select one or more images and then:"
msgstr "You can select one or more images and then:"

msgctxt "manufacturing_places"
msgid "Manufacturing or processing places"
msgstr "Manufacturing or processing places"

msgctxt "manufacturing_places_example"
msgid "Montana, USA"
msgstr "Montana, USA"

msgctxt "manufacturing_places_p"
msgid "manufacturing or processing places"
msgstr "manufacturing or processing places"

msgctxt "manufacturing_places_products"
msgid "Products manufactured or processed in %s"
msgstr "Products manufactured or processed in %s"

msgctxt "manufacturing_places_s"
msgid "manufacturing or processing place"
msgstr "manufacturing or processing place"

msgctxt "manufacturing_places_tagsinput"
msgid "add a place"
msgstr "add a place"

msgctxt "manufacturing_places_without_products"
msgid "Products not manufactured or processed in %s"
msgstr "Products not manufactured or processed in %s"

msgctxt "map_count"
msgid "%d products match the search criteria, of which %i products have a known production place."
msgstr "%d products match the search criteria, of which %i products have a known production place."

msgctxt "map_title"
msgid "Map title"
msgstr "Map title"

msgctxt "menu"
msgid "Menu"
msgstr "Menu"

msgctxt "menu_add_a_product"
msgid "Add a product"
msgstr "Add a product"

# Do not translate without having the same exact string in the Tags template. Do not use spaces, special characters, only alphanumeric characters separated by hyphens
msgctxt "menu_add_a_product_link"
msgid "/add-a-product"
msgstr "/add-a-product"

msgctxt "menu_contribute"
msgid "Contribute"
msgstr "Contribute"

# Do not translate without having the same exact string in the Tags template. Do not use spaces, special characters, only alphanumeric characters separated by hyphens
msgctxt "menu_contribute_link"
msgid "/contribute"
msgstr "/contribute"

msgctxt "menu_discover"
msgid "Discover"
msgstr "Discover"

# Do not translate without having the same exact string in the Tags template. Do not use spaces, special characters, only alphanumeric characters separated by hyphens
msgctxt "menu_discover_link"
msgid "/discover"
msgstr "/discover"

msgctxt "mission_"
msgid "Mission: "
msgstr "Mission: "

msgctxt "mission_accomplished_by"
msgid "This mission has been completed by:"
msgstr "This mission has been completed by:"

msgctxt "mission_accomplished_by_n"
msgid "Completed by %d persons."
msgstr "Completed by %d persons."

msgctxt "mission_accomplished_by_nobody"
msgid "Be the first to complete this mission!"
msgstr "Be the first to complete this mission!"

msgctxt "mission_goal"
msgid "Goal:"
msgstr "Goal:"

msgctxt "missions"
msgid "Missions"
msgstr "Missions"

msgctxt "moderate"
msgid "moderate"
msgstr "moderate"

msgctxt "moderate_quantity"
msgid "moderate quantity"
msgstr "moderate quantity"

msgctxt "move_images_to_another_product"
msgid "Move the images to another product"
msgstr "Move the images to another product"

msgctxt "n_products"
msgid "%s products"
msgstr "%s products"

msgctxt "name"
msgid "Name"
msgstr "Name"

msgctxt "names"
msgid "Names"
msgstr "Names"

msgctxt "new_code"
msgid "If the barcode is not correct, please correct it here:"
msgstr "If the barcode is not correct, please correct it here:"

msgctxt "new_code_note"
msgid "For products without a barcode, an internal code is automatically set."
msgstr "For products without a barcode, an internal code is automatically set."

msgctxt "newsletter_description"
msgid "Subscribe to the newsletter (2 emails per month maximum)"
msgstr "Subscribe to the newsletter (2 emails per month maximum)"

msgctxt "subscribe_to_our_newsletter"
msgid "Subscribe to our newsletter"
msgstr "Subscribe to our newsletter"

msgctxt "next"
msgid "Next"
msgstr "Next"

msgctxt "no_barcode"
msgid "Product without barcode"
msgstr "Product without barcode"

msgctxt "no_nutrition_data"
msgid "Nutrition facts are not specified on the product."
msgstr "Nutrition facts are not specified on the product."

msgctxt "multiple_nutrition_data"
msgid "Multiple nutrition facts are specified on the product (e.g. with added water or milk)."
msgstr "Multiple nutrition facts are specified on the product (e.g. with added water or milk)."

msgctxt "multiple_nutrition_data_instructions"
msgid "Enter only the nutrition facts for the unprepared product, without added water or milk. If there are different products, enter nutrition facts for the first product listed."
msgstr "Enter only the nutrition facts for the unprepared product, without added water or milk. If there are different products, enter nutrition facts for the first product listed."

msgctxt "no_product_for_barcode"
msgid "No product listed for barcode %s."
msgstr "No product listed for barcode %s."

msgctxt "no_products"
msgid "No products."
msgstr "No products."

msgctxt "not_saved"
msgid "Error while saving, please retry."
msgstr "Error while saving, please retry."

msgctxt "number_of_additives"
msgid "Number of additives"
msgstr "Number of additives"

msgctxt "number_of_products"
msgid "Number of products"
msgstr "Number of products"

msgctxt "nutrient_in_quantity"
msgid "%s in %s"
msgstr "%s in %s"

msgctxt "nutrient_levels_info"
msgid "Nutrient levels for 100 g"
msgstr "Nutrient levels for 100 g"

# Do not translate without having the same exact string in the Tags template. Do not use spaces, special characters, only alphanumeric characters separated by hyphens
msgctxt "nutrient_levels_link"
msgid "/nutrient-levels"
msgstr "/nutrient-levels"

msgctxt "nutrient_levels_p"
msgid "nutrient levels"
msgstr "nutrient levels"

msgctxt "nutrient_levels_s"
msgid "nutrient level"
msgstr "nutrient level"

msgctxt "nutriments_p"
msgid "nutriments"
msgstr "nutriments"

msgctxt "nutriments_products"
msgid "Products that contain the nutriment %s"
msgstr "Products that contain the nutriment %s"

msgctxt "nutriments_s"
msgid "nutriment"
msgstr "nutriment"

msgctxt "nutriments_without_products"
msgid "Products that do not contain the nutriment %s"
msgstr "Products that do not contain the nutriment %s"

msgctxt "nutrition_alt"
msgid "Nutrition facts"
msgstr "Nutrition facts"

msgctxt "nutrition_data"
msgid "Nutrition facts"
msgstr "Nutrition facts"

msgctxt "nutrition_data_average"
msgid "Average nutrition facts for the %d products of the %s category for which nutrition facts are known (out of %d products)."
msgstr "Average nutrition facts for the %d products of the %s category for which nutrition facts are known (out of %d products)."

msgctxt "nutrition_data_compare_percent"
msgid "% of difference"
msgstr "% of difference"

msgctxt "nutrition_data_compare_value"
msgid "value for 100 g / 100 ml"
msgstr "value for 100 g / 100 ml"

msgctxt "nutrition_data_comparison_with_categories"
msgid "Comparison to average values of products in the same category:"
msgstr "Comparison to average values of products in the same category:"

msgctxt "nutrition_data_comparison_with_categories_note"
msgid "Please note: for each nutriment, the average is computed for products for which the nutriment quantity is known, not on all products of the category."
msgstr "Please note: for each nutriment, the average is computed for products for which the nutriment quantity is known, not on all products of the category."

msgctxt "nutrition_data_note"
msgid "If the picture is sufficiently sharp and level, nutrition facts can be automatically extracted from the picture."
msgstr "If the picture is sufficiently sharp and level, nutrition facts can be automatically extracted from the picture."

msgctxt "nutrition_data_per_10"
msgid "10th centile"
msgstr "10th centile"

msgctxt "nutrition_data_per_100g"
msgid "for 100 g / 100 ml"
msgstr "for 100 g / 100 ml"

msgctxt "nutrition_data_per_5"
msgid "5<sup>th</sup> centile"
msgstr "5<sup>th</sup> centile"

msgctxt "nutrition_data_per_50"
msgid "Median"
msgstr "Median"

msgctxt "nutrition_data_per_90"
msgid "90th centile"
msgstr "90th centile"

msgctxt "nutrition_data_per_95"
msgid "95<sup>th</sup> centile"
msgstr "95<sup>th</sup> centile"

msgctxt "nutrition_data_per_max"
msgid "Maximum"
msgstr "Maximum"

msgctxt "nutrition_data_per_mean"
msgid "Mean"
msgstr "Mean"

msgctxt "nutrition_data_per_min"
msgid "Minimum"
msgstr "Minimum"

msgctxt "nutrition_data_per_serving"
msgid "per serving"
msgstr "per serving"

msgctxt "nutrition_data_per_std"
msgid "Standard deviation"
msgstr "Standard deviation"

msgctxt "nutrition_data_table"
msgid "Nutrition facts"
msgstr "Nutrition facts"

msgctxt "nutrition_data_table_note"
msgid "The table lists by default nutriments that are often specified. Leave the field blank if it's not on the label.<br/>You can add extra nutriments (vitamins, minerals, cholesterol etc.)\n"
"by typing the first letters of their name in the last row of the table."
msgstr "The table lists by default nutriments that are often specified. Leave the field blank if it's not on the label.<br/>You can add extra nutriments (vitamins, minerals, cholesterol etc.)\n"
"by typing the first letters of their name in the last row of the table."

msgctxt "nutrition_data_table_asterisk"
msgid "Essential nutrients to calculate the Nutri-Score."
msgstr "Essential nutrients to calculate the Nutri-Score."

msgctxt "nutrition_grades_p"
msgid "Nutrition grades"
msgstr "Nutrition grades"

msgctxt "nutrition_grades_s"
msgid "Nutrition grade"
msgstr "Nutrition grade"

# Make sure the translated link works (eg that the image already exists in your language)
msgctxt "og_image_url"
msgid "https://static.openfoodfacts.org/images/logos/logo-vertical-white-social-media-preview.png"
msgstr "https://static.openfoodfacts.org/images/logos/logo-vertical-white-social-media-preview.png"

# Do not change the lang code if the blog doesn't exist in your language
msgctxt "on_the_blog_content"
msgid "<p>To learn more about <<site_name>>, visit <a href=\"https://blog.openfoodfacts.org/en/\">our blog</a>!</p>\n"
"<p>Recent news:</p>\n"
msgstr "<p>To learn more about <<site_name>>, visit <a href=\"https://blog.openfoodfacts.org/en/\">our blog</a>!</p>\n"
"<p>Recent news:</p>\n"

msgctxt "on_the_blog_title"
msgid "News"
msgstr "News"

msgctxt "openfoodhunt_points"
msgid "It's <a href=\"/open-food-hunt-2015\">Open Food Hunt</a> on <<site_name>> from Saturday February 21st 2015 to Sunday March 1st 2015! Contributors are awarded\n"
"Explorer points for products they add and Ambassador points for new contributors they recruit. Points are updated every 30 minutes."
msgstr "It's <a href=\"/open-food-hunt-2015\">Open Food Hunt</a> on <<site_name>> from Saturday February 21st 2015 to Sunday March 1st 2015! Contributors are awarded\n"
"Explorer points for products they add and Ambassador points for new contributors they recruit. Points are updated every 30 minutes."

msgctxt "or"
msgid "or:"
msgstr "or:"

msgctxt "origins"
msgid "Origin of ingredients"
msgstr "Origin of ingredients"

msgctxt "origins_example"
msgid "California, USA"
msgstr "California, USA"

msgctxt "origins_note_xxx"
msgid "Indicate the origin of ingredients"
msgstr "Indicate the origin of ingredients"

msgctxt "origins_p"
msgid "origins of ingredients"
msgstr "origins of ingredients"

msgctxt "origins_products"
msgid "Products with ingredients originating from %s"
msgstr "Products with ingredients originating from %s"

msgctxt "origins_s"
msgid "origin of ingredients"
msgstr "origin of ingredients"

msgctxt "origins_tagsinput"
msgid "add an origin"
msgstr "add an origin"

msgctxt "origins_without_products"
msgid "Products without ingredients originating from %s"
msgstr "Products without ingredients originating from %s"

msgctxt "packaging"
msgid "Packaging"
msgstr "Packaging"

msgctxt "packaging_example"
msgid "Fresh, Canned, Frozen, Bottle, Box, Glass, Plastic..."
msgstr "Fresh, Canned, Frozen, Bottle, Box, Glass, Plastic..."

msgctxt "packaging_note"
msgid "Packaging type, format, material"
msgstr "Packaging type, format, material"

msgctxt "packaging_p"
msgid "packaging"
msgstr "packaging"

msgctxt "packaging_products"
msgid "Products with a %s packaging"
msgstr "Products with a %s packaging"

msgctxt "packaging_s"
msgid "packaging"
msgstr "packaging"

msgctxt "packaging_tagsinput"
msgid "add a type, shape or material"
msgstr "add a type, shape or material"

msgctxt "packaging_without_products"
msgid "Products without a %s packaging"
msgstr "Products without a %s packaging"

msgctxt "page_x"
msgid "Page %d"
msgstr "Page %d"

msgctxt "page_x_out_of_y"
msgid "Page %d out of %d."
msgstr "Page %d out of %d."

msgctxt "pages"
msgid "Pages:"
msgstr "Pages:"

msgctxt "password"
msgid "Password"
msgstr "Password"

msgctxt "password_new"
msgid "New password"
msgstr "New password"

msgctxt "password_confirm"
msgid "Confirm password"
msgstr "Confirm password"

msgctxt "periods_after_opening"
msgid "Period of time after opening"
msgstr "Period of time after opening"

msgctxt "periods_after_opening_note"
msgid "Found in an open container logo with a number of months: e.g. 12 M"
msgstr "Found in an open container logo with a number of months: e.g. 12 M"

msgctxt "periods_after_opening_p"
msgid "Periods after opening"
msgstr "Periods after opening"

msgctxt "periods_after_opening_s"
msgid "Period after opening"
msgstr "Period after opening"

msgctxt "photographers_p"
msgid "photographers"
msgstr "photographers"

msgctxt "photographers_s"
msgid "photographer"
msgstr "photographer"

msgctxt "pnns_groups_1"
msgid "PNNS groups 1"
msgstr "PNNS groups 1"

msgctxt "pnns_groups_1_p"
msgid "PNNS groups 1"
msgstr "PNNS groups 1"

msgctxt "pnns_groups_1_s"
msgid "PNNS group 1"
msgstr "PNNS group 1"

msgctxt "pnns_groups_2"
msgid "PNNS groups 2"
msgstr "PNNS groups 2"

msgctxt "pnns_groups_2_p"
msgid "PNNS groups 2"
msgstr "PNNS groups 2"

msgctxt "pnns_groups_2_s"
msgid "PNNS group 2"
msgstr "PNNS group 2"

msgctxt "points_all_countries"
msgid "There are %d Explorers and %d Ambassadors."
msgstr "There are %d Explorers and %d Ambassadors."

msgctxt "points_all_users"
msgid "There are Explorers for %d countries and Ambassadors for %d countries."
msgstr "There are Explorers for %d countries and Ambassadors for %d countries."

msgctxt "points_country"
msgid "%s has %d Explorers and %d Ambassadors."
msgstr "%s has %d Explorers and %d Ambassadors."

msgctxt "points_ranking"
msgid "Ranking"
msgstr "Ranking"

msgctxt "points_ranking_users_and_countries"
msgid "Ranking of contributors and countries"
msgstr "Ranking of contributors and countries"

msgctxt "points_user"
msgid "%s is an Explorer for %d countries and an Ambassador for %d countries."
msgstr "%s is an Explorer for %d countries and an Ambassador for %d countries."

msgctxt "previous"
msgid "Previous"
msgstr "Previous"

msgctxt "product_add_nutrient"
msgid "Add a nutrient"
msgstr "Add a nutrient"

msgctxt "product_added"
msgid "Product added on"
msgstr "Product added on"

msgctxt "product_changes_saved"
msgid "Changes saved."
msgstr "Changes saved."

msgctxt "product_edit_you_contributed"
msgid "You just helped to improve the world largest open data database."
msgstr "You just helped to improve the world largest open data database."

msgctxt "product_edit_thank_you"
msgid "Thank you so much for joining us in our journey to data transparency!"
msgstr "Thank you so much for joining us in our journey to data transparency!"

msgctxt "product_characteristics"
msgid "Product characteristics"
msgstr "Product characteristics"

msgctxt "product_created"
msgid "Product created"
msgstr "Product created"

msgctxt "product_description"
msgid "Ingredients, allergens, additives, nutrition facts, labels, origin of ingredients and information on product %s"
msgstr "Ingredients, allergens, additives, nutrition facts, labels, origin of ingredients and information on product %s"

msgctxt "product_image"
msgid "Product picture"
msgstr "Product picture"

msgctxt "product_image_with_barcode"
msgid "Picture with barcode:"
msgstr "Picture with barcode:"

msgctxt "product_js_current_image"
msgid "Current image:"
msgstr "Current image:"

msgctxt "product_js_deleting_images"
msgid "Deleting images"
msgstr "Deleting images"

msgctxt "product_js_extract_ingredients"
msgid "Extract the ingredients from the picture"
msgstr "Extract the ingredients from the picture"

msgctxt "product_js_extracted_ingredients_nok"
msgid "Ingredients text could not be extracted. Try with a sharper image, with higher resolution or a better framing of the text."
msgstr "Ingredients text could not be extracted. Try with a sharper image, with higher resolution or a better framing of the text."

msgctxt "product_js_extracted_ingredients_ok"
msgid "Ingredients text has been extracted. Text recognition is not perfect, so please check the text below and correct errors if needed."
msgstr "Ingredients text has been extracted. Text recognition is not perfect, so please check the text below and correct errors if needed."

msgctxt "product_js_extracting_ingredients"
msgid "Extracting ingredients"
msgstr "Extracting ingredients"

msgctxt "product_js_image_normalize"
msgid "Normalize colors"
msgstr "Normalise colours"

msgctxt "product_js_image_open_full_size_image"
msgid "Open the picture in original size in a new windows"
msgstr "Open the picture in original size in a new windows"

msgctxt "product_js_image_received"
msgid "Image received"
msgstr "Image received"

msgctxt "product_js_image_rotate_and_crop"
msgid "Rotate the image if necessary, then click and drag to select the interesting zone:"
msgstr "Rotate the image if necessary, then click and drag to select the interesting zone:"

msgctxt "product_js_image_rotate_left"
msgid "Rotate left"
msgstr "Rotate left"

msgctxt "product_js_image_rotate_right"
msgid "Rotate right"
msgstr "Rotate right"

msgctxt "product_js_image_save"
msgid "Validate and/or resize image"
msgstr "Validate and/or resize image"

msgctxt "product_js_image_saved"
msgid "Image saved"
msgstr "Image saved"

msgctxt "product_js_image_saving"
msgid "Saving image"
msgstr "Saving image"

msgctxt "product_js_image_upload_error"
msgid "Error while uploading image"
msgstr "Error while uploading image"

msgctxt "product_js_image_white_magic"
msgid "Photo on white background: try to remove the background"
msgstr "Photo on white background: try to remove the background"

msgctxt "product_js_images_delete_error"
msgid "Errors while deleting images"
msgstr "Errors while deleting images"

msgctxt "product_js_images_deleted"
msgid "Images deleted"
msgstr "Images deleted"

msgctxt "product_js_images_move_error"
msgid "Errors while moving images"
msgstr "Errors while moving images"

msgctxt "product_js_images_moved"
msgid "Images moved"
msgstr "Images moved"

msgctxt "product_js_moving_images"
msgid "Moving images"
msgstr "Moving images"

msgctxt "product_js_upload_image"
msgid "Add a picture"
msgstr "Add a picture"

msgctxt "product_js_upload_image_note"
msgid "→ With Chrome, Firefox and Safari, you can select multiple pictures (product, ingredients, nutrition facts etc.) by clicking them while holding the Ctrl key pressed to add them all in one shot."
msgstr "→ With Chrome, Firefox and Safari, you can select multiple pictures (product, ingredients, nutrition facts etc.) by clicking them while holding the Ctrl key pressed to add them all in one shot."

msgctxt "product_js_uploading_image"
msgid "Uploading image"
msgstr "Uploading image"

msgctxt "product_last_edited"
msgid "Last edit of product page on"
msgstr "Last edit of product page on"

msgctxt "product_name"
msgid "Product name"
msgstr "Product name"

msgctxt "product_name_example"
msgid "Kinder Bueno White"
msgstr "Kinder Bueno White"

msgctxt "products"
msgid "products"
msgstr "products"

msgctxt "products_stats"
msgid "Evolution of the number of products on <<site_name>>"
msgstr "Evolution of the number of products on <<site_name>>"

msgctxt "products_stats_completed_t"
msgid "Products with complete information"
msgstr "Products with complete information"

msgctxt "products_stats_created_t"
msgid "Products"
msgstr "Products"

msgctxt "products_with_nutriments"
msgid "with nutrition facts"
msgstr "with nutrition facts"

msgctxt "products_you_edited"
msgid "Products you added or edited"
msgstr "Products you added or edited"

msgctxt "purchase_places"
msgid "City, state and country where purchased"
msgstr "City, state and country where purchased"

msgctxt "purchase_places_note"
msgid "Indicate where you bought or saw the product (at least the country)"
msgstr "Indicate where you bought or saw the product (at least the country)"

msgctxt "purchase_places_p"
msgid "purchase places"
msgstr "purchase places"

msgctxt "purchase_places_products"
msgid "Products sold in %s"
msgstr "Products sold in %s"

msgctxt "purchase_places_s"
msgid "purchase place"
msgstr "purchase place"

msgctxt "purchase_places_tagsinput"
msgid "add a place"
msgstr "add a place"

msgctxt "purchase_places_without_products"
msgid "Products not sold in %s"
msgstr "Products not sold in %s"

msgctxt "quantity"
msgid "Quantity"
msgstr "Quantity"

msgctxt "quantity_example"
msgid "2 l, 250 g, 1 kg, 25 cl, 6 fl oz, 1 pound"
msgstr "2 l, 250 g, 1 kg, 25 cl, 6 fl oz, 1 pound"

msgctxt "remember_me"
msgid "Remember me"
msgstr "Remember me"

msgctxt "remember_purchase_places_and_stores"
msgid "Remember the place of purchase and store for the next product adds"
msgstr "Remember the place of purchase and store for the next product adds"

msgctxt "reset_password"
msgid "Reset password"
msgstr "Reset password"

msgctxt "reset_password_email_body"
msgid "Hello <NAME>,\n\n"
"You asked for your password to be reset on https://openfoodfacts.org\n\n"
"for the username: <USERID>\n\n"
"To continue the password reset, click on the link below.\n"
"If you did not ask for the password reset, you can ignore this message.\n\n"
"<RESET_URL>\n\n"
"See you soon,\n\n"
"Stephane\n"
"https://openfoodfacts.org\n"
msgstr "Hello <NAME>,\n\n"
"You asked for your password to be reset on https://openfoodfacts.org\n\n"
"for the username: <USERID>\n\n"
"To continue the password reset, click on the link below.\n"
"If you did not ask for the password reset, you can ignore this message.\n\n"
"<RESET_URL>\n\n"
"See you soon,\n\n"
"Stephane\n"
"https://openfoodfacts.org\n"

msgctxt "reset_password_email_subject"
msgid "Reset of your password on <<site_name>>"
msgstr "Reset of your password on <<site_name>>"

msgctxt "reset_password_reset"
msgid "Your password has been changed. You can now log-in with this password."
msgstr "Your password has been changed. You can now log-in with this password."

msgctxt "reset_password_reset_msg"
msgid "Enter a new password."
msgstr "Enter a new password."

msgctxt "reset_password_send_email"
msgid "An email with a link to reset your password has been sent to the e-mail address associated with your account."
msgstr "An email with a link to reset your password has been sent to the e-mail address associated with your account."

msgctxt "reset_password_send_email_msg"
msgid "If you have forgotten your password, fill-in your username or e-mail address to receive instructions for resetting your password."
msgstr "If you have forgotten your password, fill-in your username or e-mail address to receive instructions for resetting your password."

msgctxt "risk_level"
msgid "Risk"
msgstr "Risk"

msgctxt "risk_level_0"
msgid "To be completed"
msgstr "To be completed"

msgctxt "risk_level_1"
msgid "Low risks"
msgstr "Low risks"

msgctxt "risk_level_2"
msgid "Moderate risks"
msgstr "Moderate risks"

msgctxt "risk_level_3"
msgid "High risks"
msgstr "High risks"

msgctxt "salt_equivalent"
msgid "salt equivalent"
msgstr "salt equivalent"

msgctxt "save"
msgid "Save"
msgstr "Save"

msgctxt "saved"
msgid "Saved."
msgstr "Saved."

msgctxt "saving"
msgid "Saving."
msgstr "Saving."

msgctxt "search"
msgid "Search"
msgstr "Search"

msgctxt "search_a_product_placeholder"
msgid "Search a product"
msgstr "Search for a product"

msgctxt "search_button"
msgid "Search"
msgstr "Search"

msgctxt "search_contains"
msgid "contains"
msgstr "contains"

msgctxt "search_criteria"
msgid "Select products with specific brands, categories, labels, origins of ingredients, manufacturing places etc."
msgstr "Select products with specific brands, categories, labels, origins of ingredients, manufacturing places etc."

msgctxt "search_description_opensearch"
msgid "Product search"
msgstr "Product search"

msgctxt "search_does_not_contain"
msgid "does not contain"
msgstr "does not contain"

msgctxt "search_download_button"
msgid "Download"
msgstr "Download"

msgctxt "search_download_choice"
msgid "Download results"
msgstr "Download results"

msgctxt "search_download_results"
msgid "Download results in XLSX or CSV format. Please note that for performance reasons, you can download up to 10.000 results only."
msgstr "Download results in XLSX or CSV format. Please note that for performance reasons, you can download up to 10.000 results only."

msgctxt "search_download_xlsx"
msgid "XLSX format"
msgstr "XLSX format"

msgctxt "search_download_xlsx_description"
msgid "Excel or LibreOffice"
msgstr "Excel or LibreOffice"

msgctxt "search_download_csv"
msgid "CSV format"
msgstr "CSV format"

msgctxt "search_download_csv_description"
msgid "Character set: Unicode (UTF-8) - Separator: tabulation (tab)"
msgstr "Character set: Unicode (UTF-8) - Separator: tabulation (tab)"

msgctxt "search_edit"
msgid "Change search criteria"
msgstr "Change search criteria"

msgctxt "search_generate_graph"
msgid "Generate graph"
msgstr "Generate graph"

msgctxt "search_generate_map"
msgid "Generate the map"
msgstr "Generate the map"

msgctxt "search_graph"
msgid "Graph"
msgstr "Graph"

msgctxt "search_graph_2_axis"
msgid "Scatter plot"
msgstr "Scatter plot"

msgctxt "search_graph_blog"
msgid "<p>→ learn more about <<site_name>> graphs: <a href=\"/graphs-in-3-clicks\">Graphs in 3 clicks</a> (blog).</p>"
msgstr "<p>→ learn more about <<site_name>> graphs: <a href=\"/graphs-in-3-clicks\">Graphs in 3 clicks</a> (blog).</p>"

msgctxt "search_graph_choice"
msgid "Results on a graph"
msgstr "Results on a graph"

msgctxt "search_graph_instructions"
msgid "Select what you want to graph on the horizontal axis to obtain a histogram, or select two axis to\n"
"get a cloud of products (scatter plot)."
msgstr "Select what you want to graph on the horizontal axis to obtain a histogram, or select two axis to\n"
"get a cloud of products (scatter plot)."

msgctxt "search_graph_link"
msgid "Permanent link to this graph, shareable by e-mail and on social networks"
msgstr "Permanent link to this graph, shareable by e-mail and on social networks"

msgctxt "search_graph_note"
msgid "The graph will show only products for which displayed values are known."
msgstr "The graph will show only products for which displayed values are known."

msgctxt "search_graph_title"
msgid "Display results on a graph"
msgstr "Display results on a graph"

msgctxt "search_graph_warning"
msgid "Note: this is a user generated graph. The title, represented products and axis of visualization have been chosen by the author of the graph."
msgstr "Note: this is a user generated graph. The title, represented products and axis of visualization have been chosen by the author of the graph."

msgctxt "search_indifferent"
msgid "Indifferent"
msgstr "Indifferent"

msgctxt "search_ingredients"
msgid "Ingredients"
msgstr "Ingredients"

msgctxt "search_link"
msgid "Permanent link to these results, shareable by e-mail and on social networks"
msgstr "Permanent link to these results, shareable by e-mail and on social networks"

msgctxt "search_list_choice"
msgid "Results in a list of products"
msgstr "Results in a list of products"

msgctxt "search_map"
msgid "Map"
msgstr "Map"

msgctxt "search_map_choice"
msgid "Results on a map"
msgstr "Results on a map"

msgctxt "search_map_link"
msgid "Permanent link to this map, shareable by e-mail and on social networks"
msgstr "Permanent link to this map, shareable by e-mail and on social networks"

msgctxt "search_map_note"
msgid "The map will show only products for which the production place is known."
msgstr "The map will show only products for which the production place is known."

msgctxt "search_map_title"
msgid "Display results on a map"
msgstr "Display results on a map"

msgctxt "search_nutriment"
msgid "choose a nutriment..."
msgstr "choose a nutriment..."

msgctxt "search_nutriments"
msgid "Nutriments"
msgstr "Nutriments"

msgctxt "search_or"
msgid "or"
msgstr "or"

msgctxt "search_page_size"
msgid "Results per page"
msgstr "Results per page"

msgctxt "search_products"
msgid "Products search"
msgstr "Products search"

msgctxt "search_results"
msgid "Search results"
msgstr "Search results"

msgctxt "search_series"
msgid "Use a different color for the following products:"
msgstr "Use a different colour for the following products:"

msgctxt "search_series_default"
msgid "Other products"
msgstr "Other products"

msgctxt "search_series_fairtrade"
msgid "Fair trade"
msgstr "Fair trade"

msgctxt "search_series_fairtrade_label"
msgid "fair-trade"
msgstr "fair-trade"

msgctxt "search_series_nutrition_grades"
msgid "Use nutrition grades colors"
msgstr "Use nutrition grades colours"

msgctxt "search_series_organic"
msgid "Organic"
msgstr "Organic"

msgctxt "search_series_organic_label"
msgid "organic"
msgstr "organic"

msgctxt "search_series_with_sweeteners"
msgid "With sweeteners"
msgstr "With sweeteners"

msgctxt "search_tag"
msgid "choose a criterion..."
msgstr "choose a criterion..."

msgctxt "search_tags"
msgid "Criteria"
msgstr "Criteria"

msgctxt "search_terms"
msgid "Search terms"
msgstr "Search terms"

msgctxt "search_terms_note"
msgid "Search for words present in the product name, generic name, brands, categories, origins and labels"
msgstr "Search for words present in the product name, generic name, brands, categories, origins and labels"

msgctxt "search_title"
msgid "Search a product, brand, ingredient, nutriment etc."
msgstr "Search a product, brand, ingredient, nutriment etc."

msgctxt "search_title_graph"
msgid "Results graph"
msgstr "Results graph"

msgctxt "search_title_map"
msgid "Results map"
msgstr "Results map"

msgctxt "search_tools"
msgid "Search tools"
msgstr "Search tools"

msgctxt "search_value"
msgid "value"
msgstr "value"

msgctxt "search_with"
msgid "With"
msgstr "With"

msgctxt "search_without"
msgid "Without"
msgstr "Without"

msgctxt "see_product_page"
msgid "See the product page"
msgstr "See the product page"

msgctxt "re_edit_product_page"
msgid "Edit the product again"
msgstr "Edit the product again"

msgctxt "select_country"
msgid "Country"
msgstr "Country"

msgctxt "select_lang"
msgid "Language"
msgstr "Languages"

msgctxt "send_image"
msgid "Send a picture..."
msgstr "Send a picture..."

msgctxt "send_image_error"
msgid "Upload error"
msgstr "Upload error"

msgctxt "sending_image"
msgid "Sending image"
msgstr "Sending image"

msgctxt "serving_size"
msgid "Serving size"
msgstr "Serving size"

msgctxt "serving_size_prepared"
msgid "Prepared serving size"
msgstr "Prepared serving size"

msgctxt "serving_size_example"
msgid "60 g, 12 oz, 20cl, 2 fl oz"
msgstr "60 g, 12 oz, 20cl, 2 fl oz"

msgctxt "serving_size_note"
msgid "If the nutrition facts table contains values for the prepared product, indicate the total serving size of the prepared product (including added water or milk)."
msgstr "If the nutrition facts table contains values for the prepared product, indicate the total serving size of the prepared product (including added water or milk)."

msgctxt "serving_too_small_for_nutrition_analysis"
msgid "Serving size is too small (5 g / 5 ml or less) to calculate 100 g / 100 ml values and perform any further nutritional analysis"
msgstr "Serving size is too small (5 g / 5 ml or less) to calculate 100 g / 100 ml values and perform any further nutritional analysis"

msgctxt "session_title"
msgid "Sign-in"
msgstr "Sign in"

msgctxt "share"
msgid "Share"
msgstr "Share"

msgctxt "show_category_stats"
msgid "Show detailed stats"
msgstr "Show detailed stats"

msgctxt "show_category_stats_details"
msgid "standard deviation, minimum, maximum, 10th and 90th percentiles"
msgstr "standard deviation, minimum, maximum, 10th and 90th percentiles"

msgctxt "signin_before_submit"
msgid "If you already have an account on <SITE>, please sign-in before filling this form."
msgstr "If you already have an account on <SITE>, please sign-in before filling this form."

msgctxt "signout"
msgid "Sign-out"
msgstr "Sign-out"

msgctxt "sort_by"
msgid "Sort by"
msgstr "Sort by"

msgctxt "sort_completeness"
msgid "Completeness"
msgstr "Completeness"

msgctxt "sort_created_t"
msgid "Add date"
msgstr "Add date"

msgctxt "sort_modified_t"
msgid "Edit date"
msgstr "Edit date"

msgctxt "sort_popularity"
msgid "Popularity"
msgstr "Popularity"

msgctxt "sort_product_name"
msgid "Product name"
msgstr "Product name"

msgctxt "state"
msgid "State"
msgstr "State"

msgctxt "states_p"
msgid "states"
msgstr "states"

msgctxt "states_s"
msgid "state"
msgstr "state"

msgctxt "stores"
msgid "Stores"
msgstr "Stores"

msgctxt "stores_note"
msgid "Name of the shop or supermarket chain"
msgstr "Name of the shop or supermarket chain"

msgctxt "stores_p"
msgid "stores"
msgstr "stores"

msgctxt "stores_products"
msgid "Products sold at %s"
msgstr "Products sold at %s"

msgctxt "stores_s"
msgid "store"
msgstr "store"

msgctxt "stores_tagsinput"
msgid "add a store"
msgstr "add a store"

msgctxt "stores_without_products"
msgid "Products not bought at %s"
msgstr "Products not bought at %s"

msgctxt "subscribe"
msgid "Subscribe"
msgstr "Subscribe"

msgctxt "tag_belongs_to"
msgid "Belongs to:"
msgstr "Belongs to:"

msgctxt "tag_contains"
msgid "Contains:"
msgstr "Contains:"

msgctxt "tag_weblinks"
msgid "Weblinks"
msgstr "Weblinks"

msgctxt "tagstable_filtered"
msgid "out of _MAX_"
msgstr "out of _MAX_"

msgctxt "tagstable_search"
msgid "Search:"
msgstr "Search:"

# This is linked to a unit test
msgctxt "traces"
msgid "Traces"
msgstr "Traces"

msgctxt "traces_example"
msgid "Milk, Gluten, Nuts"
msgstr "Milk, Gluten, Nuts"

msgctxt "traces_note"
msgid "Indicate ingredients from mentions like \"May contain traces of\", \"Made in a factory that also uses\" etc."
msgstr "Indicate ingredients from mentions like \"May contain traces of\", \"Made in a factory that also uses\" etc."

msgctxt "traces_p"
msgid "traces"
msgstr "traces"

msgctxt "traces_s"
msgid "trace"
msgstr "trace"

msgctxt "twitter"
msgid "Twitter username (optional)"
msgstr "Twitter username (optional)"

msgctxt "unknown"
msgid "Unknown"
msgstr "Unknown"

msgctxt "unknown_nutrients_p"
msgid "unknown nutrients"
msgstr "unknown nutrients"

msgctxt "unknown_nutrients_s"
msgid "unknown nutrient"
msgstr "unknown nutrient"

msgctxt "unsubscribe"
msgid "Unsubscribe"
msgstr "Unsubscribe"

msgctxt "unsubscribe_info"
msgid "You can unsubscribe from the lists at any time."
msgstr "You can unsubscribe from the lists at any time."

msgctxt "userid_or_email"
msgid "Username or e-mail address: "
msgstr "Username or e-mail address: "

msgctxt "username"
msgid "User name"
msgstr "User name"

msgctxt "username_info"
msgid "(non-accented letters, digits and/or dashes)"
msgstr "(non-accented letters, digits and/or dashes)"

msgctxt "username_or_email"
msgid "Username or email address"
msgstr "Username or email address"

msgctxt "users_add_products"
msgid "Products that were added by the user %s"
msgstr "Products that were added by the user %s"

msgctxt "users_add_without_products"
msgid "Products that were not added by the user %s"
msgstr "Products that were not added by the user %s"

msgctxt "users_edit_products"
msgid "Products that were edited by the user %s"
msgstr "Products that were edited by the user %s"

msgctxt "users_edit_without_products"
msgid "Products that were not edited by the user %s"
msgstr "Products that were not edited by the user %s"

msgctxt "users_p"
msgid "contributors"
msgstr "contributors"

msgctxt "users_products"
msgid "Products added by %s"
msgstr "Products added by %s"

msgctxt "users_s"
msgid "contributor"
msgstr "contributor"

msgctxt "users_without_products"
msgid "Products not added by %s"
msgstr "Products not added by %s"

msgctxt "video_tutorials"
msgid "Video Tutorials"
msgstr "Video Tutorials"

msgctxt "view"
msgid "view"
msgstr "view"

msgctxt "view_this_revision"
msgid "View this revision"
msgstr "View this revision"

msgctxt "view_list_for_products_from_the_entire_world"
msgid "View the list for matching products from the entire world"
msgstr "View the list for matching products from the entire world"

msgctxt "view_products_from_the_entire_world"
msgid "View matching products from the entire world"
msgstr "View matching products from the entire world"

msgctxt "view_results_from_the_entire_world"
msgid "View results from the entire world"
msgstr "View results from the entire world"

msgctxt "warning_3rd_party_content"
msgid "Information and data must come from the product package and label (and not from other sites or the manufacturer's site), and you must have taken the pictures yourself.<br/>\n"
"→ <a href=\"https://support.openfoodfacts.org/help/en-gb/9/27\">Why it matters</a>"
msgstr "Information and data must come from the product package and label (and not from other sites or the manufacturer's site), and you must have taken the pictures yourself.<br/>\n"
"→ <a href=\"https://support.openfoodfacts.org/help/en-gb/9/27\">Why it matters</a>"

msgctxt "website"
msgid "Site or blog address"
msgstr "Site or blog address"

msgctxt "you_are_connected_as_x"
msgid "You are connected as %s."
msgstr "You are connected as %s."

msgctxt "product_js_unselect_image"
msgid "Unselect image"
msgstr "Unselect image"

msgctxt "product_js_unselecting_image"
msgid "Unselecting image."
msgstr "Unselecting image."

msgctxt "product_js_unselected_image_ok"
msgid "Unselected image."
msgstr "Unselected image."

msgctxt "product_js_unselected_image_nok"
msgid "Error while unselecting image."
msgstr "Error while unselecting image."

msgctxt "product_js_zoom_on_wheel"
msgid "Enable zooming with the mouse wheel."
msgstr "Enable zooming with the mouse wheel."

msgctxt "product_js_use_low_res_images"
msgid "Load lower resolution images (for slow connections)"
msgstr "Load lower resolution images (for slow connections)"

msgctxt "protected_image_message"
msgid "An image has been sent by the manufacturer. If you think it is incorrect or not up-to-date, please contact us."
msgstr "An image has been sent by the manufacturer. If you think it is incorrect or not up-to-date, please contact us."

msgctxt "nutrition_grade_fr_nutriments_estimated_warning"
msgid "Warning: the nutrition facts are not specified. They have been estimated from the list of ingredients."
msgstr "Warning: the nutrition facts are not specified. They have been estimated from the list of ingredients."

msgctxt "nutrition_grade_fr_fiber_warning"
msgid "Warning: the amount of fiber is not specified, their possible positive contribution to the grade could not be taken into account."
msgstr "Warning: the amount of fiber is not specified, their possible positive contribution to the grade could not be taken into account."

msgctxt "nutrition_grade_fr_fiber_and_fruits_vegetables_nuts_warning"
msgid "Warning: the amounts of fiber and of fruits, vegetables and nuts are not specified, their possible positive contribution to the grade could not be taken into account."
msgstr "Warning: the amounts of fiber and of fruits, vegetables and nuts are not specified, their possible positive contribution to the grade could not be taken into account."

msgctxt "nutrition_grade_fr_no_fruits_vegetables_nuts_warning"
msgid "Warning: the amount of fruits, vegetables and nuts is not specified, their possible positive contribution to the grade could not be taken into account."
msgstr "Warning: the amount of fruits, vegetables and nuts is not specified, their possible positive contribution to the grade could not be taken into account."

msgctxt "nutrition_grade_fr_fruits_vegetables_nuts_estimate_warning"
msgid "Warning: the amount of fruits, vegetables and nuts is not specified on the label, it was manually estimated from the list of ingredients: %d"
msgstr "Warning: the amount of fruits, vegetables and nuts is not specified on the label, it was manually estimated from the list of ingredients: %d"

msgctxt "nutrition_grade_fr_fruits_vegetables_nuts_from_category_warning"
msgid "Warning: the amount of fruits, vegetables and nuts is not specified on the label, it was estimated from the category (%s) of the product: %d"
msgstr "Warning: the amount of fruits, vegetables and nuts is not specified on the label, it was estimated from the category (%s) of the product: %d"

msgctxt "nutrition_grade_fr_fruits_vegetables_nuts_estimate_from_ingredients_warning"
msgid "Warning: the amount of fruits, vegetables and nuts is not specified on the label, it was estimated from the list of ingredients: %d"
msgstr "Warning: the amount of fruits, vegetables and nuts is not specified on the label, it was estimated from the list of ingredients: %d"

msgctxt "nutrition_grade_fr_title"
msgid "NutriScore color nutrition grade"
msgstr "NutriScore color nutrition grade"

msgctxt "nutrition_grade_fr_formula"
msgid "How the color nutrition grade is computed"
msgstr "How the color nutrition grade is computed"

msgctxt "nutrition_grade_fr_alt"
msgid "NutriScore nutrition grade"
msgstr "NutriScore nutrition grade"

msgctxt "delete_product_page"
msgid "Delete the product page"
msgstr "Delete the product page"

msgctxt "deleting_product"
msgid "Deleting product"
msgstr "Deleting product"

msgctxt "has_deleted_product"
msgid "has deleted product"
msgstr "has deleted product"

msgctxt "delete_product_confirm"
msgid "Are you sure that you want to delete the page for this product?"
msgstr "Are you sure that you want to delete the page for this product?"

msgctxt "delete_user"
msgid "Delete the user"
msgstr "Delete the user"

msgctxt "sources_manufacturer"
msgid "Some of the data for this product has been provided directly by the manufacturer %s."
msgstr "Some of the data for this product has been provided directly by the manufacturer %s."

msgctxt "list_of_sources"
msgid "Some of the data and/or photos for this product come from those sources:"
msgstr "Some of the data and/or photos for this product come from those sources:"

msgctxt "warning_not_complete"
msgid "This product page is not complete. You can help to complete it by editing it and adding more data from the photos we have, or by taking more photos using the app for <a href=\"https://android.openfoodfacts.org\">Android</a> or <a href=\"https://ios.openfoodfacts.org\">iPhone/iPad</a>. Thank you!"
msgstr "This product page is not complete. You can help to complete it by editing it and adding more data from the photos we have, or by taking more photos using the app for <a href=\"https://android.openfoodfacts.org\">Android</a> or <a href=\"https://ios.openfoodfacts.org\">iPhone/iPad</a>. Thank you!"

msgctxt "title_separator"
msgid " - "
msgstr " - "

msgctxt "recent_changes"
msgid "Recent Changes"
msgstr "Recent Changes"

msgctxt "translators_title"
msgid "Our Translators"
msgstr "Our Translators"

msgctxt "translators_lead"
msgid "We would like to say THANK YOU to the awesome translators that make it possible to present Open Food Facts, Open Beauty Facts, and Open Pet Food Facts to you in all these different languages! <a href=\"https://translate.openfoodfacts.org/\">You can join us in this global effort: it doesn't require any technical knowledge.</a>"
msgstr "We would like to say THANK YOU to the awesome translators that make it possible to present Open Food Facts, Open Beauty Facts, and Open Pet Food Facts to you in all these different languages! <a href=\"https://translate.openfoodfacts.org/\">You can join us in this global effort: it doesn't require any technical knowledge.</a>"

msgctxt "translators_renewal_notice"
msgid "Please note that this table is refreshed nightly and might be out of date."
msgstr "Please note that this table is refreshed nightly and might be out of date."

msgctxt "translators_column_name"
msgid "Name"
msgstr "Name"

msgctxt "translators_column_translated_words"
msgid "Translated (Words)"
msgstr "Translated (Words)"

msgctxt "translators_column_target_words"
msgid "Target Words"
msgstr "Target Words"

msgctxt "translators_column_approved_words"
msgid "Approved (Words)"
msgstr "Approved (Words)"

msgctxt "translators_column_votes_made"
msgid "Votes Made"
msgstr "Votes Made"

msgctxt "minerals_p"
msgid "added minerals"
msgstr "added minerals"

msgctxt "minerals_s"
msgid "added mineral"
msgstr "added mineral"

msgctxt "vitamins_p"
msgid "added vitamins"
msgstr "added vitamins"

msgctxt "vitamins_s"
msgid "added vitamin"
msgstr "added vitamin"

msgctxt "amino_acids_p"
msgid "added amino acids"
msgstr "added amino acids"

msgctxt "amino_acids_s"
msgid "added amino acid"
msgstr "added amino acid"

msgctxt "nucleotides_p"
msgid "added nucleotides"
msgstr "added nucleotides"

msgctxt "nucleotides_s"
msgid "added nucleotide"
msgstr "added nucleotide"

msgctxt "other_nutritional_substances_p"
msgid "other nutritional substances added"
msgstr "other nutritional substances added"

msgctxt "other_nutritional_substances_s"
msgid "other nutritional substance added"
msgstr "other nutritional substance added"

msgctxt "product_as_sold"
msgid "As sold"
msgstr "As sold"

msgctxt "prepared_product"
msgid "Prepared"
msgstr "Prepared"

msgctxt "unit"
msgid "Unit"
msgstr "Unit"

msgctxt "nutrition_data_exists"
msgid "Nutrition facts are specified for the product as sold."
msgstr "Nutrition facts are specified for the product as sold."

msgctxt "nutrition_data_prepared_exists"
msgid "Nutrition facts are specified for the prepared product."
msgstr "Nutrition facts are specified for the prepared product."

msgctxt "nova_groups_s"
msgid "NOVA group"
msgstr "NOVA group"

msgctxt "nova_groups_p"
msgid "NOVA groups"
msgstr "NOVA groups"

# Title for the link to the explanation of what a NOVA Group is
msgctxt "nova_groups_info"
msgid "NOVA groups for food processing"
msgstr "NOVA groups for food processing"

msgctxt "footer_partners"
msgid "Partners"
msgstr "Partners"

# Do not translate without having the same exact string in the Tags template. Do not use spaces, special characters, only alphanumeric characters separated by hyphens
msgctxt "footer_partners_link"
msgid "/partners"
msgstr "/partners"

msgctxt "adults"
msgid "Adults"
msgstr "Adults"

msgctxt "adults_age"
msgid "18 to 64"
msgstr "18 to 64"

msgctxt "adults_description"
msgid "From 18 years up to and including 64 years of age"
msgstr "From 18 years up to and including 64 years of age"

msgctxt "elderly"
msgid "Elderly"
msgstr "Elderly"

msgctxt "elderly_age"
msgid "65+"
msgstr "65+"

msgctxt "elderly_description"
msgid "From 65 years of age and older"
msgstr "From 65 years of age and older"

msgctxt "adolescents"
msgid "Adolescents"
msgstr "Adolescents"

msgctxt "adolescents_age"
msgid "10 to 17"
msgstr "10 to 17"

msgctxt "adolescents_description"
msgid "From 10 years up to and including 17 years of age"
msgstr "From 10 years up to and including 17 years of age"

msgctxt "children"
msgid "Children"
msgstr "Children"

msgctxt "children_age"
msgid "3 to 9"
msgstr "3 to 9"

msgctxt "children_description"
msgid "From 36 months up to and including 9 years of age"
msgstr "From 36 months up to and including 9 years of age"

msgctxt "toddlers"
msgid "Toddlers"
msgstr "Toddlers"

msgctxt "toddlers_age"
msgid "1 to 2"
msgstr "1 to 2"

msgctxt "toddlers_description"
msgid "From 12 months up to and including 35 months of age"
msgstr "From 12 months up to and including 35 months of age"

msgctxt "infants"
msgid "Infants"
msgstr "Infants"

msgctxt "infants_age"
msgid "< 1"
msgstr "< 1"

msgctxt "infants_description"
msgid "From more than 12 weeks up to and including 11 months of age"
msgstr "From more than 12 weeks up to and including 11 months of age"

msgctxt "additives_efsa_evaluation"
msgid "EFSA evaluation"
msgstr "EFSA evaluation"

msgctxt "additives_efsa_evaluation_overexposure_risk_title"
msgid "Risk of overexposure"
msgstr "Risk of overexposure"

msgctxt "additives_efsa_evaluation_overexposure_risk_high"
msgid "The European Food Safety Authority (EFSA) has determined that some population groups have a high risk of reaching or exceeding the Acceptable Daily Intake (ADI) for <tag>."
msgstr "The European Food Safety Authority (EFSA) has determined that some population groups have a high risk of consuming too much <tag>."

msgctxt "additives_efsa_evaluation_overexposure_risk_moderate"
msgid "The European Food Safety Authority (EFSA) has determined that some population groups have a moderate risk of reaching or exceeding the Acceptable Daily Intake (ADI) for <tag>."
msgstr "The European Food Safety Authority (EFSA) has determined that some population groups have a moderate risk of reaching or exceeding the Acceptable Daily Intake (ADI) for <tag>."

msgctxt "additives_efsa_evaluation_overexposure_risk_description"
msgid "To evaluate your exposure to the <tag> food additive, you can browse our list of products that contain it. See the list of <nb_products> products with <tag> below."
msgstr "To evaluate your exposure to the <tag> food additive, you can browse our list of products that contain it. See the list of <nb_products> products with <tag> below."

msgctxt "additives_efsa_evaluation_overexposure_risk_products_link"
msgid "%d products with %s"
msgstr "%d products with %s"

msgctxt "additives_efsa_evaluation_overexposure_risk_no"
msgid "The European Food Safety Authority (EFSA) has determined that no population groups has more than 5% of members at risk of consuming more than the acceptable daily intake of <tag>."
msgstr "The European Food Safety Authority (EFSA) has determined that no population groups has more than 5% of members at risk of consuming more than the acceptable daily intake of <tag>."

msgctxt "additives_efsa_evaluation_overexposure_risk_icon_alt_high"
msgid "High risk of over exposure"
msgstr "High risk of over exposure"

msgctxt "additives_efsa_evaluation_overexposure_risk_icon_alt_moderate"
msgid "Moderate risk of over exposure"
msgstr "Moderate risk of over exposure"

msgctxt "additives_efsa_evaluation_overexposure_risk_icon_alt_no"
msgid "No or very low risk of over exposure"
msgstr "No or very low risk of over exposure"

msgctxt "additives_efsa_evaluation_exposure_greater_than_adi"
msgid "Risk of reaching or exceeding the acceptable daily intake (ADI)"
msgstr "Risk of reaching or exceeding the acceptable daily intake (ADI)"

msgctxt "additives_efsa_evaluation_exposure_greater_than_noael"
msgid "Risk of reaching exceeding the maximum dose without adverse effect (No observed adverse effect level - NOAEL)"
msgstr "Risk of reaching exceeding the maximum dose without adverse effect (No observed adverse effect level - NOAEL)"

msgctxt "additives_efsa_evaluation_exposure_mean_greater_than_adi"
msgid "Groups with more than 50% of members exceeding the acceptable daily intake (ADI)"
msgstr "Groups with more than 50% of members exceeding the acceptable daily intake (ADI)"

msgctxt "additives_efsa_evaluation_exposure_95th_greater_than_adi"
msgid "Groups with more than 5% of members exceeding the acceptable daily intake (ADI)"
msgstr "Groups with more than 5% of members exceeding the acceptable daily intake (ADI)"

msgctxt "additives_efsa_evaluation_exposure_mean_greater_than_noael"
msgid "Groups with more than 50% of members exceeding the maximum dose without adverse effect (No observed adverse effect level - NOAEL)"
msgstr "Groups with more than 50% of members exceeding the maximum dose without adverse effect (No observed adverse effect level - NOAEL)"

msgctxt "additives_efsa_evaluation_exposure_95th_greater_than_noael"
msgid "Groups with more than 5% of members exceeding the maximum dose without adverse effect (No observed adverse effect level - NOAEL)"
msgstr "Groups with more than 5% of members exceeding the maximum dose without adverse effect (No observed adverse effect level - NOAEL)"

msgctxt "exposure_title_95th"
msgid "Moderate risk"
msgstr "Moderate risk"

msgctxt "exposure_description_95th"
msgid "5% of people or more"
msgstr "5% of people or more"

msgctxt "exposure_title_mean"
msgid "High risk"
msgstr "High risk"

msgctxt "exposure_description_mean"
msgid "50% of people or more"
msgstr "50% of people or more"

msgctxt "wikipedia"
msgid "Wikipedia"
msgstr "Wikipedia"

msgctxt "additives_classes"
msgid "Functions"
msgstr "Functions"

msgctxt "photos_and_data_check"
msgid "Photos and data check"
msgstr "Photos and data check"

msgctxt "photos_and_data_check_description"
msgid "Product pages can be marked as checked by experienced contributors who verify that the most recent photos are selected and cropped, and that all the product data that can be inferred from the product photos has been filled and is correct."
msgstr "Product pages can be marked as checked by experienced contributors who verify that the most recent photos are selected and cropped, and that all the product data that can be inferred from the product photos has been filled and is correct."

msgctxt "photos_and_data_checked"
msgid "Photos and data checked"
msgstr "Photos and data checked"

msgctxt "i_checked_the_photos_and_data"
msgid "I checked the photos and data."
msgstr "I checked the photos and data."

msgctxt "i_checked_the_photos_and_data_again"
msgid "I checked the photos and data again."
msgstr "I checked the photos and data again."

msgctxt "last_check_dates_p"
msgid "Last check dates"
msgstr "Last check dates"

msgctxt "last_check_dates_s"
msgid "Last check date"
msgstr "Last check date"

msgctxt "product_last_checked"
msgid "Last check of product page on"
msgstr "Last check of product page on"

msgctxt "product_other_information"
msgid "Other information"
msgstr "Other information"

msgctxt "producer_version_id"
msgid "Producer version identifier"
msgstr "Producer version identifier"

msgctxt "producer_product_id"
msgid "Producer product identifier"
msgstr "Producer product identifier"

msgctxt "net_weight"
msgid "Net weight"
msgstr "Net weight"

msgctxt "drained_weight"
msgid "Drained weight"
msgstr "Drained weight"

msgctxt "volume"
msgid "Volume"
msgstr "Volume"

msgctxt "other_information"
msgid "Other information"
msgstr "Other information"

msgctxt "conservation_conditions"
msgid "Conservation conditions"
msgstr "Conservation conditions"

msgctxt "warning"
msgid "Warning"
msgstr "Warning"

msgctxt "preparation"
msgid "Preparation"
msgstr "Preparation"

msgctxt "recipe_idea"
msgid "Recipe idea"
msgstr "Recipe idea"

msgctxt "origin"
msgid "Origin of the product and/or its ingredients"
msgstr "Origin of the product and/or its ingredients"

msgctxt "origin_note"
msgid "Packaging mentions that indicate the manufacturing place and/or the origins of the ingredients"
msgstr "Packaging mentions that indicate the manufacturing place and/or the origins of the ingredients"

msgctxt "origin_example"
msgid "Made in France. Tomatoes from Italy. Origin of the rice: India, Thailand."
msgstr "Made in France. Tomatoes from Italy. Origin of the rice: India, Thailand."

msgctxt "customer_service"
msgid "Customer service"
msgstr "Customer service"

msgctxt "producer"
msgid "Producer"
msgstr "Producer"

msgctxt "recycling_instructions_to_recycle"
msgid "Recycling instructions - To recycle"
msgstr "Recycling instructions - To recycle"

msgctxt "recycling_instructions_to_discard"
msgid "Recycling instructions - To discard"
msgstr "Recycling instructions - To discard"

msgctxt "checkers_products"
msgid "Products checked by %s"
msgstr "Products checked by %s"

msgctxt "checkers_without_products"
msgid "Products not checked by %s"
msgstr "Products not checked by %s"

msgctxt "correctors_products"
msgid "Products corrected by %s"
msgstr "Products corrected by %s"

msgctxt "correctors_without_products"
msgid "Products not corrected by %s"
msgstr "Products not corrected by %s"

msgctxt "contributors_products"
msgid "Products added by %s"
msgstr "Products added by %s"

msgctxt "editors_products"
msgid "Products edited by %s"
msgstr "Products edited by %s"

msgctxt "editors_without_products"
msgid "Products not edited by %s"
msgstr "Products not edited by %s"

msgctxt "informers_products"
msgid "Products completed by %s"
msgstr "Products completed by %s"

msgctxt "informers_without_products"
msgid "Products not completed by %s"
msgstr "Products not completed by %s"

msgctxt "photographers_products"
msgid "Products photographed by %s"
msgstr "Products photographed by %s"

msgctxt "photographers_without_products"
msgid "Products not photographed by %s"
msgstr "Products not photographed by %s"

msgctxt "user_s_page"
msgid "%s's page"
msgstr "%s's page"

msgctxt "obsolete"
msgid "Product taken off the market"
msgstr "Product taken off the market"

msgctxt "obsolete_since_date"
msgid "Withdrawal date"
msgstr "Withdrawal date"

msgctxt "obsolete_since_date_note"
msgid "Format: YYYY-MM-DD or YYYY-MM or YYYY"
msgstr "Format: YYYY-MM-DD or YYYY-MM or YYYY"

msgctxt "obsolete_since_date_example"
msgid "2019-09-30 or 2019-09 or 2019"
msgstr "2019-09-30 or 2019-09 or 2019"

msgctxt "obsolete_warning"
msgid "Important note: this product is no longer sold. The data is kept for reference only. This product does not appear in regular searches and is not taken into account for statistics."
msgstr "Important note: this product is no longer sold. The data is kept for reference only. This product does not appear in regular searches and is not taken into account for statistics."

# This will be on a button and needs to be as short as possible
# So instead of something like "Install the mobile application"
# try to make it very short "Get the app" or "Install the app"
# Use infinitive instead of imperative
msgctxt "get_the_app"
msgid "Get the app"
msgstr "Get the app"

msgctxt "get_the_app_android"
msgid "Get the Android app"
msgstr "Get the Android app"

msgctxt "get_the_app_iphone"
msgid "Get the iPhone app"
msgstr "Get the iPhone app"

msgctxt "get_the_app_ipad"
msgid "Get the iPad app"
msgstr "Get the iPad app"

msgctxt "warning_gs1_company_prefix"
msgid "<em>Ambiguous barcode</em>: This product has a Restricted Circulation Number barcode for products within a company. This means that different producers and stores can use the same barcode for different products."
msgstr "<em>Ambiguous barcode</em>: This product has a Restricted Circulation Number barcode for products within a company. This means that different producers and stores can use the same barcode for different products."

msgctxt "environment_infocard"
msgid "Environment infocard"
msgstr "Environment infocard"

msgctxt "environment_infocard_note"
msgid "HTML code for the environment infocard in the mobile application"
msgstr "HTML code for the environment infocard in the mobile application"

msgctxt "environment_impact_level"
msgid "Environment impact level"
msgstr "Environment impact level"

msgctxt "environment_impact_level_example"
msgid "en:low, en:medium or en:high"
msgstr "en:low, en:medium or en:high"

msgctxt "carbon_impact_from_meat_or_fish"
msgid "Carbon impact from meat or fish"
msgstr "Carbon impact from meat or fish"

msgctxt "of_carbon_impact_from_meat_or_fish_for_whole_product"
msgid "of carbon emission from meat or fish for the whole product"
msgstr "of carbon emission from meat or fish for the whole product"

msgctxt "of_sustainable_daily_emissions_of_1_person"
msgid "of sustainable daily emissions of 1 person"
msgstr "of sustainable daily emissions of 1 person"

msgctxt "of_sustainable_weekly_emissions_of_1_person"
msgid "of sustainable weekly emissions of 1 person"
msgstr "of sustainable weekly emissions of 1 person"

msgctxt "for_one_serving"
msgid "for one serving"
msgstr "for one serving"

msgctxt "methodology"
msgid "Methodology"
msgstr "Methodology"

msgctxt "carbon_footprint_note_foodges_ademe"
msgid "Carbon emissions computations rely on the CO<sub>2</sub> per kg values from the FoodGES program by <a href=\"https://www.ademe.fr\">ADEME</a>."
msgstr "Carbon emissions computations rely on the CO<sub>2</sub> per kg values from the FoodGES program by <a href=\"https://www.ademe.fr\">ADEME</a>."

msgctxt "carbon_footprint_note_sustainable_annual_emissions"
msgid "Sustainable annual emissions: 2 tons of CO<sub>2</sub> equivalent per person to achieve the goals set in COP21."
msgstr "Sustainable annual emissions: 2 tons of CO<sub>2</sub> equivalent per person to achieve the goals set in COP21."

msgctxt "carbon_footprint_note_uncertainty"
msgid "Carbon footprint calculations have high uncertainty. Values should be looked at with caution and are more intended for relative comparison than as absolute values."
msgstr "Carbon footprint calculations have high uncertainty. Values should be looked at with caution and are more intended for relative comparison than as absolute values."

msgctxt "error_too_many_products_to_export"
msgid "Too many products (%d products, the limit is %d) to export, please download the <a href=\"/data\">complete database export</a> instead."
msgstr "Too many products (%d products, the limit is %d) to export, please download the <a href=\"/data\">complete database export</a> instead."

msgctxt "translate_taxonomy_to"
msgid "Help translate the %s to %s"
msgstr "Help translate the %s to %s"

msgctxt "translate_taxonomy_description"
msgid "You can suggest translations for the entries below that have not yet been translated to your language. The blue link and the black text (both in English) show respectively the non-localized product and the original entry incl. optional synonyms separated by commas. Enter the translation in the text field, incl. optional synonyms, and then click the Save button. Thank you!"
msgstr "You can suggest translations for the entries below that have not yet been translated to your language. The blue link and the black text (both in English) show respectively the non-localized product and the original entry incl. optional synonyms separated by commas. Enter the translation in the text field, incl. optional synonyms, and then click the Save button. Thank you!"

msgctxt "translate_taxonomy_add"
msgid "Show only entries without pending translations."
msgstr "Show only entries without pending translations."

msgctxt "translate_taxonomy_edit"
msgid "Also show entries with pending translations from you or other users."
msgstr "Also show entries with pending translations from you or other users."

msgctxt "translated"
msgid "translated"
msgstr "translated"

msgctxt "to_be_translated"
msgid "to be translated"
msgstr "to be translated"

msgctxt "current_translation"
msgid "Current translation"
msgstr "Current translation"

msgctxt "button_caption_yes"
msgid "Yes"
msgstr "Yes"

msgctxt "button_caption_no"
msgid "No"
msgstr "No"

msgctxt "button_caption_skip"
msgid "Skip"
msgstr "Skip"

msgctxt "popularity_s"
msgid "popularity"
msgstr "popularity"

msgctxt "popularity_p"
msgid "popularity"
msgstr "popularity"

msgctxt "ingredients_analysis_p"
msgid "ingredients analysis"
msgstr "ingredients analysis"

msgctxt "ingredients_analysis_s"
msgid "ingredients analysis"
msgstr "ingredients analysis"

msgctxt "ingredients_analysis"
msgid "Ingredients analysis"
msgstr "Ingredients analysis"

msgctxt "ingredients_analysis_disclaimer"
msgid "The analysis is based solely on the ingredients listed and does not take into account processing methods."
msgstr "The analysis is based solely on the ingredients listed and does not take into account processing methods."

msgctxt "rev_warning"
msgid "You are viewing an old version of this product page!"
msgstr "You are viewing an old version of this product page!"

msgctxt "rev_number"
msgid "Revision number: "
msgstr "Revision number: "

msgctxt "rev_contributor"
msgid "Edited by: "
msgstr "Edited by: "

msgctxt "rev_previous"
msgid "Previous version"
msgstr "Previous version"

msgctxt "rev_next"
msgid "Next version"
msgstr "Next version"

msgctxt "rev_latest"
msgid "Latest version"
msgstr "Latest version"

# "product data" in this sentence means data for many products, not just one product
msgctxt "import_data_file_title"
msgid "Import a product data file"
msgstr "Import a product data file"

# "product data" in this sentence means data for many products, not just one product
msgctxt "import_data_file_description"
msgid "Upload a spreadsheet file (Excel file or a comma or tab separated UTF-8 encoded CSV file) with product data."
msgstr "Upload a spreadsheet file (Excel file or a comma or tab separated UTF-8 encoded CSV file) with product data."

# "product data" in this sentence means data for many products, not just one product
msgctxt "import_data_file_format"
msgid "You can upload a table with the columns Open Food Facts import format, or you can upload a table in any format and then select the columns to import."
msgstr "You can upload a table with the columns Open Food Facts import format, or you can upload a table in any format and then select the columns to import."

# "product data" in this sentence means data for many products, not just one product
msgctxt "upload_product_data_file"
msgid "Upload a file with product data"
msgstr "Upload a file with product data"

msgctxt "uploading_file"
msgid "File being uploaded."
msgstr "File being uploaded."

msgctxt "upload_error"
msgid "The file could not be uploaded."
msgstr "The file could not be uploaded."

msgctxt "import_data_file_select_format_title"
msgid "Select and import data"
msgstr "Select and import data"

msgctxt "import_data_file_select_format_description"
msgid "Use the form below to indicate which columns to import and what data they contain."
msgstr "Use the form below to indicate which columns to import and what data they contain."

msgctxt "import_data"
msgid "Import data"
msgstr "Import data"

msgctxt "import_file_rows_columns"
msgid "The uploaded file contains %s rows and %s columns."
msgstr "The uploaded file contains %s rows and %s columns."

msgctxt "import_file_selected_columns"
msgid "%s columns out of %s have been selected and will be imported."
msgstr "%s columns out of %s have been selected and will be imported."

msgctxt "fields_group_identification"
msgid "Product identification"
msgstr "Product identification"

msgctxt "fields_group_origins"
msgid "Origins"
msgstr "Origins"

msgctxt "fields_group_ingredients"
msgid "Ingredients"
msgstr "Ingredients"

msgctxt "fields_group_nutrition"
msgid "Nutrition facts"
msgstr "Nutrition facts"

msgctxt "fields_group_nutrition_other"
msgid "Optional nutrition facts"
msgstr "Optional nutrition facts"

msgctxt "fields_group_other"
msgid "Other information"
msgstr "Other information"

msgctxt "fields_group_images"
msgid "Product photos"
msgstr "Product photos"

msgctxt "fields_group_packaging"
msgid "Packaging"
msgstr "Packaging"

msgctxt "image_front_url"
msgid "Link to front product photo"
msgstr "Link to front product photo"

msgctxt "image_ingredients_url"
msgid "Link to ingredients list photo"
msgstr "Link to ingredients list photo"

msgctxt "image_nutrition_url"
msgid "Link to nutrition facts table photo"
msgstr "Link to nutrition facts table photo"

msgctxt "image_other_url"
msgid "Link to other product photo"
msgstr "Link to other product photo"

msgctxt "labels_specific"
msgid "Specific label"
msgstr "Specific label"

msgctxt "categories_specific"
msgid "Specific category"
msgstr "Specific category"

msgctxt "sources_fields_specific"
msgid "Source specific field"
msgstr "Source specific field"

msgctxt "select_a_field"
msgid "Select a field"
msgstr "Select a field"

msgctxt "specify"
msgid "Specify"
msgstr "Specify"

msgctxt "value_unit_dropdown"
msgid "In the dropdown menu on the right, specify if the column contains:"
msgstr "In the dropdown menu on the right, specify if the column contains:"

msgctxt "value_unit_dropdown_value_unit"
msgid "the value and the unit"
msgstr "the value and the unit"

msgctxt "value_unit_dropdown_value_specific_unit"
msgid "the value in a specific unit"
msgstr "the value in a specific unit"

msgctxt "value_unit_dropdown_value"
msgid "only the value, with the unit in another column"
msgstr "only the value, with the unit in another column"

msgctxt "value_unit_dropdown_unit"
msgid "only the unit, with the value in another column"
msgstr "only the unit, with the value in another column"

# Please do not translate Y, Yes and 1
msgctxt "labels_specific_tag"
msgid "Select this option if the column indicates the presence of a specific label (e.g. Organic, Fair-Trade) when the value is either Y, Yes or 1."
msgstr "Select this option if the column indicates the presence of a specific label (e.g. Organic, Fair-Trade) when the value is either Y, Yes or 1."

msgctxt "labels_specific_tag_value"
msgid "Type the name of the label in the text field on the right."
msgstr "Type the name of the label in the text field on the right."

# Please do not translate Y, Yes and 1
msgctxt "categories_specific_tag"
msgid "Select this option if the column indicates the presence of a specific category (e.g. Beverages) when the value is either Y, Yes or 1."
msgstr "Select this option if the column indicates the presence of a specific category (e.g. Beverages) when the value is either Y, Yes or 1."

msgctxt "categories_specific_tag_value"
msgid "Type the name of the category in the text field on the right."
msgstr "Type the name of the category in the text field on the right."

# Please do not translate Y, Yes and 1
msgctxt "sources_fields_specific_tag"
msgid "Select this option for fields that are specific to the source, and that we want to keep as source specific fields."
msgstr "Select this option for fields that are specific to the source, and that we want to keep as source specific fields."

msgctxt "sources_fields_specific_tag_value"
msgid "Type the name of the target field in the text field on the right, or leave blank to use the name of the source field."
msgstr "Type the name of the target field in the text field on the right, or leave blank to use the name of the source field."

msgctxt "value"
msgid "Value"
msgstr "Value"

msgctxt "value_unit"
msgid "Value + Unit"
msgstr "Value + Unit"

msgctxt "value_in_l"
msgid "Value in L"
msgstr "Value in L"

msgctxt "value_in_dl"
msgid "Value in dl"
msgstr "Value in dl"

msgctxt "value_in_cl"
msgid "Value in cl"
msgstr "Value in cl"

msgctxt "value_in_ml"
msgid "Value in ml"
msgstr "Value in ml"

msgctxt "value_in_kg"
msgid "Value in kg"
msgstr "Value in kg"

msgctxt "value_in_g"
msgid "Value in g"
msgstr "Value in g"

msgctxt "value_in_mg"
msgid "Value in mg"
msgstr "Value in mg"

msgctxt "value_in_mcg"
msgid "Value in μg"
msgstr "Value in μg"

msgctxt "value_in_iu"
msgid "Value in IU"
msgstr "Value in IU"

msgctxt "value_in_kcal"
msgid "Value in kcal"
msgstr "Value in kcal"

msgctxt "value_in_kj"
msgid "Value in kJ"
msgstr "Value in kJ"

msgctxt "value_in_percent"
msgid "Value in %"
msgstr "Value in %"

msgctxt "no_owner_defined"
msgid "Please log-in to use this feature."
msgstr "Please log-in to use this feature."

msgctxt "organization"
msgid "Organization"
msgstr "Organization"

msgctxt "column_in_file"
msgid "Column in file"
msgstr "Column in file"

msgctxt "field_on_site"
msgid "Field on %s"
msgstr "Field on %s"

msgctxt "producers_platform"
msgid "Platform for producers"
msgstr "Platform for producers"

# "product data and photos" in this sentence means data and photos for many products, not just one product
msgctxt "producers_platform_description"
msgid "The platform for producers allows manufacturers to easily manage their product photos and data on Open Food Facts."
msgstr "The platform for producers allows manufacturers to easily manage their product photos and data on Open Food Facts."

# "product data and photos" in this sentence means data and photos for many products, not just one product
msgctxt "producers_platform_private_database"
msgid "The product data and photos you send on the platform for producers are stored in a private database. You will be able to check that all the data is correct before making it available on the public Open Food Facts database."
msgstr "The product data and photos you send on the platform for producers are stored in a private database. You will be able to check that all the data is correct before making it available on the public Open Food Facts database."

# "product data and photos" in this sentence means data and photos for many products, not just one product
msgctxt "producers_platform_licence"
msgid "The product data and photos will become publicly available in the Open Food Facts database, under the <a href=\"https://opendatacommons.org/licenses/odbl/1.0/\">Open Database License</a>. Individual contents of the database are available under the <a href=\"https://opendatacommons.org/licenses/dbcl/1.0/\">Database Contents License</a> and products images are available under the <a href=\"https://creativecommons.org/licenses/by-sa/3.0/deed.en\">Creative Commons Attribution ShareAlike licence</a>."
msgstr "The product data and photos will become publicly available in the Open Food Facts database, under the <a href=\"https://opendatacommons.org/licenses/odbl/1.0/\">Open Database License</a>. Individual contents of the database are available under the <a href=\"https://opendatacommons.org/licenses/dbcl/1.0/\">Database Contents License</a> and products images are available under the <a href=\"https://creativecommons.org/licenses/by-sa/3.0/deed.en\">Creative Commons Attribution ShareAlike licence</a>."

# "product data" in this sentence means data for many products, not just one product
msgctxt "import_product_data"
msgid "Import product data"
msgstr "Import product data"

# "product photos" in this sentence means data for many products, not just one product
msgctxt "import_product_photos"
msgid "Import product photos"
msgstr "Import product photos"

# "product data and photos" in this sentence means data and photos for many products, not just one product
msgctxt "export_product_data_photos"
msgid "Export product data and photos to the public database"
msgstr "Export product data and photos to the public database"

msgctxt "export_product_data_photos_please_check"
msgid "Please check that the data on the platform for producers is correct before exporting it to the public database."
msgstr "Please check that the data on the platform for producers is correct before exporting it to the public database."

msgctxt "export_photos"
msgid "Export photos to the public database"
msgstr "Export photos to the public database"

msgctxt "replace_selected_photos"
msgid "Replace existing selected photos"
msgstr "Replace existing selected photos"

msgctxt "cancel"
msgid "Cancel"
msgstr "Cancel"

msgctxt "collapsed_changes"
msgid "Collapsed changes"
msgstr "Collapsed changes"

msgctxt "data_quality_p"
msgid "data quality"
msgstr "data quality"

msgctxt "data_quality_s"
msgid "data quality"
msgstr "data quality"

msgctxt "data_quality"
msgid "data quality"
msgstr "data quality"

msgctxt "data_quality_bugs_p"
msgid "data quality bugs"
msgstr "data quality bugs"

msgctxt "data_quality_bugs_s"
msgid "data quality bug"
msgstr "data quality bug"

msgctxt "data_quality_bugs"
msgid "data quality bugs"
msgstr "data quality bugs"

msgctxt "data_quality_info_p"
msgid "data quality info"
msgstr "data quality info"

msgctxt "data_quality_info_s"
msgid "data quality info"
msgstr "data quality info"

msgctxt "data_quality_info"
msgid "data quality info"
msgstr "data quality info"

msgctxt "data_quality_warnings_p"
msgid "data quality warnings"
msgstr "data quality warnings"

msgctxt "data_quality_warnings_s"
msgid "data quality warning"
msgstr "data quality warning"

msgctxt "data_quality_warnings"
msgid "data quality warnings"
msgstr "data quality warnings"

msgctxt "data_quality_errors_p"
msgid "data quality errors"
msgstr "data quality errors"

msgctxt "data_quality_errors_s"
msgid "data quality error"
msgstr "data quality error"

msgctxt "data_quality_errors"
msgid "data quality errors"
msgstr "data quality errors"

msgctxt "data_quality_warnings_producers_p"
msgid "data quality warnings"
msgstr "data quality warnings"

msgctxt "data_quality_warnings_producers_s"
msgid "data quality warning"
msgstr "data quality warning"

msgctxt "data_quality_warnings_producers"
msgid "data quality warnings"
msgstr "data quality warnings"

msgctxt "data_quality_errors_producers_p"
msgid "data quality errors"
msgstr "data quality errors"

msgctxt "data_quality_errors_producers_s"
msgid "data quality error"
msgstr "data quality error"

msgctxt "data_quality_errors_producers"
msgid "data quality errors"
msgstr "data quality errors"

# abbreviation for Minimum
msgctxt "min"
msgid "Min"
msgstr "Min"

# abbreviation for Maximum
msgctxt "max"
msgid "Max"
msgstr "Max"

msgctxt "improvements_p"
msgid "possible improvements"
msgstr "possible improvements"

msgctxt "improvements_s"
msgid "possible improvement"
msgstr "possible improvement"

msgctxt "improvements"
msgid "possible improvements"
msgstr "possible improvements"

# Do not translate
msgctxt "import_products_link"
msgid "/import-products"
msgstr "/import-products"

msgctxt "add_or_update_products"
msgid "Add or update products"
msgstr "Add or update products"

# Formal you
msgctxt "your_products"
msgid "Your products"
msgstr "Your products"

# Do not translate the e-mail address
msgctxt "account_without_org"
msgid "Your account is not associated with a company yet. Please e-mail <a href=\"mailto:producers@openfoodfacts.org\">producers@openfoodfacts.org</a> to activate the free access to the platform for producers."
msgstr "Your account is not associated with a company yet. Please e-mail <a href=\"mailto:producers@openfoodfacts.org\">producers@openfoodfacts.org</a> to activate the free access to the platform for producers."

msgctxt "import_products"
msgid "Import products"
msgstr "Import products"

msgctxt "empty_column"
msgid "Empty column"
msgstr "Empty column"

msgctxt "empty_column_description"
msgid "The file does not contain any value in this column."
msgstr "The file does not contain any value in this column."

msgctxt "import_file_status_title"
msgid "Data import in progress"
msgstr "Data import in progress"

# "product data" means data for many products
msgctxt "import_file_status_description"
msgid "The product data has been received and is going to be imported on the platform for producers."
msgstr "The product data has been received and is going to be imported on the platform for producers."

msgctxt "import_file_status"
msgid "Status"
msgstr "Status"

msgctxt "job_status_inactive"
msgid "Scheduled"
msgstr "Scheduled"

msgctxt "job_status_active"
msgid "In progress"
msgstr "In progress"

msgctxt "job_status_finished"
msgid "Finished"
msgstr "Finished"

msgctxt "job_status_failed"
msgid "Failed"
msgstr "Failed"

msgctxt "import_file_result"
msgid "Import result"
msgstr "Import result"

msgctxt "products_modified"
msgid "Products modified"
msgstr "Products modified"

msgctxt "import_file_result_no_change"
msgid "There were no product added or modified. The data has probably been already imported previously."
msgstr "There were no product added or modified. The data has probably been already imported previously."

msgctxt "import_file_result_products"
msgid "List of products added or modified"
msgstr "List of products added or modified"

msgctxt "imports_p"
msgid "imports"
msgstr "imports"

msgctxt "imports_s"
msgid "import"
msgstr "import"

msgctxt "imports"
msgid "imports"
msgstr "imports"

msgctxt "number_of_products_with_data_quality_errors_producers"
msgid "Number of products with data quality errors"
msgstr "Number of products with data quality errors"

msgctxt "number_of_products_with_data_quality_warnings_producers"
msgid "Number of products with data quality warnings"
msgstr "Number of products with data quality warnings"

msgctxt "number_of_products_with_improvements"
msgid "Number of products with improvement opportunities"
msgstr "Number of products with improvement opportunities"

msgctxt "improvements_facet_description_1"
msgid "This table lists possible opportunities to improve the nutritional quality, the Nutri-Score and the composition of food products."
msgstr "This table lists possible opportunities to improve the nutritional quality, the Nutri-Score and the composition of food products."

msgctxt "improvements_facet_description_2"
msgid "In order to get relevant results, please make sure the product data is complete (nutrition facts with values for fiber and fruits and vegetables to compute the Nutri-Score, and a precise category to compare each product to similar products)."
msgstr "In order to get relevant results, please make sure the product data is complete (nutrition facts with values for fiber and fruits and vegetables to compute the Nutri-Score, and a precise category to compare each product to similar products)."

# "product photos" in this sentence means photos for many products, not just one product
msgctxt "import_photos_title"
msgid "Import product photos"
msgstr "Import product photos"

msgctxt "import_photos_description"
msgid "You can use the form below to easily upload photos (front of product, ingredients list and nutrition facts table) for many products."
msgstr "You can use the form below to easily upload photos (front of product, ingredients list and nutrition facts table) for many products."

msgctxt "import_photos_format_1"
msgid "Each filename needs to contains the barcode of the product."
msgstr "Each filename needs to contains the barcode of the product."

msgctxt "import_photos_format_2"
msgid "And you can also specify the type of the photo in the filename:"
msgstr "And you can also specify the type of the photo in the filename:"

# Do not translate the file name
msgctxt "import_photos_format_barcode"
msgid "3001234567890.jpg: front of the product in the current language."
msgstr "3001234567890.jpg: front of the product in the current language."

# Do not translate the file name
msgctxt "import_photos_format_front"
msgid "3001234567890.front_nl.jpg: front of the product in Dutch."
msgstr "3001234567890.front_nl.jpg: front of the product in Dutch."

# Do not translate the file name
msgctxt "import_photos_format_ingredients"
msgid "3001234567890.ingredients_fr.jpg: ingredients list in French."
msgstr "3001234567890.ingredients_fr.jpg: ingredients list in French."

# Do not translate the file name
msgctxt "import_photos_format_nutrition"
msgid "3001234567890.nutrition_es.jpg: nutrition table in Spanish."
msgstr "3001234567890.nutrition_es.jpg: nutrition table in Spanish."

msgctxt "add_photos"
msgid "Add photos..."
msgstr "Add photos..."

msgctxt "start_upload"
msgid "Start upload"
msgstr "Start upload"

msgctxt "start"
msgid "Start"
msgstr "Start"

msgctxt "close"
msgid "Close"
msgstr "Close"

msgctxt "cancel_upload"
msgid "Cancel upload"
msgstr "Cancel upload"

msgctxt "info"
msgid "Info"
msgstr "Info"

msgctxt "file_received"
msgid "File received"
msgstr "File received"

msgctxt "nutriscore_calculation_details"
msgid "Details of the calculation of the Nutri-Score"
msgstr "Details of the calculation of the Nutri-Score"

msgctxt "nutriscore_is_beverage"
msgid "This product is considered a beverage for the calculation of the Nutri-Score."
msgstr "This product is considered a beverage for the calculation of the Nutri-Score."

msgctxt "nutriscore_is_not_beverage"
msgid "This product is not considered a beverage for the calculation of the Nutri-Score."
msgstr "This product is not considered a beverage for the calculation of the Nutri-Score."

msgctxt "nutriscore_positive_points"
msgid "Positive points"
msgstr "Positive points"

msgctxt "nutriscore_negative_points"
msgid "Negative points"
msgstr "Negative points"

msgctxt "nutriscore_proteins_negative_points_less_than_11"
msgid "The points for proteins are counted because the negative points are less than 11."
msgstr "The points for proteins are counted because the negative points are less than 11."

msgctxt "nutriscore_proteins_negative_points_greater_or_equal_to_11"
msgid "The points for proteins are not counted because the negative points are greater or equal to 11."
msgstr "The points for proteins are not counted because the negative points are greater or equal to 11."

msgctxt "nutriscore_proteins_maximum_fruits_points"
msgid "The points for proteins are counted because the points for the fruits, vegetables, nuts and colza/walnut/olive oils are at the maximum."
msgstr "The points for proteins are counted because the points for the fruits, vegetables, nuts and colza/walnut/olive oils are at the maximum."

msgctxt "nutriscore_proteins_is_cheese"
msgid "The points for proteins are counted because the product is in the cheeses category."
msgstr "The points for proteins are counted because the product is in the cheeses category."

msgctxt "nutriscore_proteins_is_added_fat"
msgid "The product is in the fats category, the points for saturated fat are replaced by the points for the saturated fat / fat ratio."
msgstr "The product is in the fats category, the points for saturated fat are replaced by the points for the saturated fat / fat ratio."

msgctxt "nutriscore_points_for_energy"
msgid "Energy"
msgstr "Energy"

msgctxt "nutriscore_points_for_sugars"
msgid "Sugars"
msgstr "Sugars"

msgctxt "nutriscore_points_for_saturated_fat"
msgid "Saturated fat"
msgstr "Saturated fat"

msgctxt "nutriscore_points_for_saturated_fat_ratio"
msgid "Saturated fat / fat ratio"
msgstr "Saturated fat / fat ratio"

msgctxt "nutriscore_points_for_sodium"
msgid "Sodium"
msgstr "Sodium"

msgctxt "nutriscore_points_for_fruits_vegetables_nuts_colza_walnut_olive_oils"
msgid "Fruits, vegetables, nuts, and colza/walnut/olive oils"
msgstr "Fruits, vegetables, nuts, and colza/walnut/olive oils"

msgctxt "nutriscore_points_for_fiber"
msgid "Fiber"
msgstr "Fiber"

msgctxt "nutriscore_points_for_proteins"
msgid "Proteins"
msgstr "Proteins"

msgctxt "nutriscore_source_value"
msgid "value"
msgstr "value"

msgctxt "nutriscore_rounded_value"
msgid "rounded value"
msgstr "rounded value"

msgctxt "nutriscore_score"
msgid "Nutritional score"
msgstr "Nutritional score"

# Do not translate
msgctxt "nutriscore_grade"
msgid "Nutri-Score"
msgstr "Nutri-Score"

# This is not the Nutri-Score grade with letters, but the Nutri-Score number score used to compute the grade. Translate score but not Nutri-Score.
msgctxt "nutriscore_score_producer"
msgid "Nutri-Score score"
msgstr "Nutri-Score score"

# Do not translate
msgctxt "nutriscore_grade_producer"
msgid "Nutri-Score"
msgstr "Nutri-Score"

# free as in not costing something
msgctxt "donate_free_and_independent"
msgid "Open Food Facts is 100% free and independent."
msgstr "Open Food Facts is 100% free and independent."

# leave empty link
msgctxt "donate_help_and_donations"
msgid "<a href=\"\">We need your help and donations</a> to continue and to grow the project."
msgstr "<a href=\"\">We need your help and donations</a> to continue and to grow the project."

msgctxt "thank_you"
msgid "Thank you!"
msgstr "Thank you!"

msgctxt "thank_you_very_much"
msgid "Thank you very much!"
msgstr "Thank you very much!"

msgctxt "value_for_the_product"
msgid "Value for the product"
msgstr "Value for the product"

# Do not translate %s, it will be replaced by the category name
msgctxt "value_for_the_category"
msgid "Mean value for the %s category"
msgstr "Mean value for the %s category"

# Keep the %s
msgctxt "better_nutriscore"
msgid "The Nutri-Score can be changed from %s to %s by changing the %s value from %s to %s (%s percent difference)."
msgstr "The Nutri-Score can be changed from %s to %s by changing the %s value from %s to %s (%s percent difference)."

msgctxt "export_products_to_public_database_email"
msgid "The platform for producers is still under development and we make manual checks before importing products to the public database. Please e-mail us at <a href=\"mailto:producers@openfoodfacts.org\">producers@openfoodfacts.org</a> to update the public database."
msgstr "The platform for producers is still under development and we make manual checks before importing products to the public database. Please e-mail us at <a href=\"mailto:producers@openfoodfacts.org\">producers@openfoodfacts.org</a> to update the public database."

msgctxt "crm_user_id"
msgid "Id of corresponding contact in CRM"
msgstr "Id of corresponding contact in CRM"

msgctxt "crm_org_id"
msgid "Id of corresponding organization in CRM"
msgstr "Id of corresponding organization in CRM"

msgctxt "user_groups"
msgid "Groups"
msgstr "Groups"

msgctxt "user_group_producer"
msgid "Producer"
msgstr "Producer"

msgctxt "user_group_producer_description"
msgid "Must be checked only for accounts of producers who edit their own products. Product ownership will be attributed to producers when they add or edit a product."
msgstr "Must be checked only for accounts of producers who edit their own products. Product ownership will be attributed to producers when they add or edit a product."

msgctxt "user_group_database"
msgid "Database"
msgstr "Database"

msgctxt "user_group_database_description"
msgid "For external sources of data. Product ownership of imported products will not change."
msgstr "For external sources of data. Product ownership of imported products will not change."

msgctxt "user_group_app"
msgid "App"
msgstr "App"

msgctxt "user_group_app_description"
msgid "For applications."
msgstr "For applications."

msgctxt "user_group_bot"
msgid "Bot"
msgstr "Bot"

msgctxt "user_group_bot_description"
msgid "For robots, scripts etc."
msgstr "For robots, scripts etc."

msgctxt "user_group_moderator"
msgid "Moderator"
msgstr "Moderator"

msgctxt "user_group_moderator_description"
msgid "Moderators have access to special features to edit and review products."
msgstr "Moderators have access to special features to edit and review products."

msgctxt "user_group_pro_moderator"
msgid "Moderator for the producers platform"
msgstr "Moderator for the producers platform"

msgctxt "user_group_pro_moderator_description"
msgid "Moderators of the producers platform can view and edit the private products of all users and organizations on the producers platform."
msgstr "Moderators of the producers platform can view and edit the private products of all users and organizations on the producers platform."

msgctxt "donation_banner_hide"
msgid "I have already donated or I'm not interested. Hide the banner."
msgstr "I have already donated or I'm not interested. Hide the banner."

msgctxt "donation_banner_independant"
msgid "An independant and citizen-led project for food transparency?"
msgstr "An independant and citizen-led project for food transparency?"

msgctxt "donation_banner_public_health"
msgid "Food product data for research that improves public health?"
msgstr "Food product data for research that improves public health?"

msgctxt "donation_banner_choices"
msgid "Easier and better food choices according to your own criteria?"
msgstr "Easier and better food choices according to your own criteria?"

msgctxt "donation_banner_cta"
msgid "We need your support!"
msgstr "We need your support!"

msgctxt "donation_banner_cta_button"
msgid "Please Donate"
msgstr "Please Donate"

msgctxt "alcohol_warning"
msgid "Excessive consumption of alcohol is harmful to health, to be consumed with moderation."
msgstr "Excessive consumption of alcohol is harmful to health, to be consumed with moderation."

msgctxt "producers_platform_moderation_title"
msgid "Producers platform moderation"
msgstr "Producers platform moderation"

# variable names between { } must not be translated
msgctxt "f_pro_moderator_owner_set"
msgid "You are currently viewing products from {organization}."
msgstr "You are currently viewing products from {organization}."

msgctxt "pro_moderator_owner_not_set"
msgid "You are currently viewing your own products."
msgstr "You are currently viewing your own products."

msgctxt "pro_moderator_edit_owner_description"
msgid "To see products from a specific user or organization, enter its id below. Leave field empty to unset."
msgstr "To see products from a specific user or organization, enter its id. Leave field empty to unset."

# Action verb "Change" to put on a form button
msgctxt "pro_moderator_edit_owner"
msgid "Switch to another organization"
msgstr "Switch to another organization"

msgctxt "pro_moderator_edit_owner_placeholder"
msgid "user-abc or org-xyz"
msgstr "user-abc or org-xyz"

# keep %s, it is a variable for the name of the user
msgctxt "error_user_does_not_exist"
msgid "User %s does not exist"
msgstr "User %s does not exist"

msgctxt "error_malformed_owner"
msgid "The id must be of the form user-abc or org-xyz"
msgstr "The id must be of the form user-abc or org-xyz"

msgctxt "import_products_categories_from_public_database"
msgid "Import product categories from the public database"
msgstr "Import product categories from the public database"

msgctxt "import_products_categories_from_public_database_description"
msgid "Add categories from the public database to the products on the platform for producers."
msgstr "Add categories from the public database to the products on the platform for producers."

msgctxt "import_products_categories"
msgid "Import the categories"
msgstr "Import the categories"

msgctxt "nutri_score_score_from_producer"
msgid "Nutri-Score score from producer"
msgstr "Nutri-Score score from producer"

msgctxt "nutri_score_score_calculated"
msgid "Calculated Nutri-Score score"
msgstr "Calculated Nutri-Score score"

msgctxt "nutri_score_grade_from_producer"
msgid "Nutri-Score grade from producer"
msgstr "Nutri-Score grade from producer"

msgctxt "nutri_score_grade_calculated"
msgid "Calculated Nutri-Score grade"
msgstr "Calculated Nutri-Score grade"

msgctxt "scanned_code"
msgid "Scanned code"
msgstr "Scanned code"

msgctxt "code_from_filename"
msgid "Code from file name"
msgstr "Code from file name"

msgctxt "using_previous_code"
msgid "Using previous code"
msgstr "Using previous code"

msgctxt "add_field_values"
msgid "You can specify field values that will be added to all products for which you will send images."
msgstr "You can specify field values that will be added to all products for which you will send images."

msgctxt "add_tag_field"
msgid "Add a field"
msgstr "Add a field"

msgctxt "remove_products"
msgid "Remove all the products"
msgstr "Remove all the products"

msgctxt "remove_user"
msgid "Remove user"
msgstr "Remove user"

msgctxt "remove_products_from_producers_platform"
msgid "Remove all your products from the platform for producers"
msgstr "Remove all your products from the platform for producers"

msgctxt "remove_products_from_producers_platform_description"
msgid "You can remove all your products from the platform for producers, for instance to start with a clean slate if there were some issues with an import. This will not affect your products in the public database."
msgstr "You can remove all your products from the platform for producers, for instance to start with a clean slate if there were some issues with an import. This will not affect your products in the public database."

msgctxt "this_action_cannot_be_undone"
msgid "Please note that this action cannot be undone."
msgstr "Please note that this action cannot be undone."

msgctxt "remove_products_confirm"
msgid "Warning: this action cannot be undone. Are you sure that you want to remove all your products from the platform for producers?"
msgstr "Warning: this action cannot be undone. Are you sure that you want to remove all your products from the platform for producers?"

msgctxt "function_not_available"
msgid "This function is not available."
msgstr "This function is not available."

msgctxt "remove_products_done"
msgid "Your products have been removed from the platform for producers."
msgstr "Your products have been removed from the platform for producers."

msgctxt "ingredients_analysis_details"
msgid "Details of the analysis of the ingredients"
msgstr "Details of the analysis of the ingredients"

msgctxt "some_unknown_ingredients"
msgid "Some ingredients could not be recognized."
msgstr "Some ingredients could not be recognized."

# variable names between { } must not be translated
msgctxt "f_move_data_and_photos_to_main_language"
msgid "Move all data and selected photos in {language} to the main language of the product: {main_language}"
msgstr "Move all data and selected photos in {language} to the main language of the product: {main_language}"

msgctxt "move_data_and_photos_to_main_language_replace"
msgid "Replace existing values and selected photos"
msgstr "Replace existing values and selected photos"

msgctxt "move_data_and_photos_to_main_language_ignore"
msgid "Keep existing values and selected photos"
msgstr "Keep existing values and selected photos"

msgctxt "done_status"
msgid "Done"
msgstr "Done"

msgctxt "to_do_status"
msgid "To do"
msgstr "To do"

msgctxt "teams"
msgid "Teams"
msgstr "Teams"

msgctxt "optional"
msgid "optional"
msgstr "optional"

msgctxt "teams_p"
msgid "teams"
msgstr "teams"

msgctxt "teams_s"
msgid "team"
msgstr "team"

msgctxt "teams_description"
msgid "You can join 1 to 3 teams. Products you add or edit will be credited to you and to your teams. Teams can be changed at any time."
msgstr "You can join 1 to 3 teams. Products you add or edit will be credited to you and to your teams. Teams can be changed at any time."

msgctxt "teams_names_warning"
msgid "Team names are public. Do not create teams with names containing personal data (e.g. family names), trademarks (unless you own them), or anything offensive."
msgstr "Team names are public. Do not create teams with names containing personal data (e.g. family names), trademarks (unless you own them), or anything offensive."

# keep %s, it can be a number "Team 1" or a name "Team XYZ"
msgctxt "team_s"
msgid "Team %s"
msgstr "Team %s"

msgctxt "contributor_settings"
msgid "Contributor"
msgstr "Contributor"

msgctxt "contributor_settings_description"
msgid "Those settings allow you to personalize some aspects of the website"
msgstr "Those settings allow you to personalize some aspects of the website"

msgctxt "display_barcode_in_search"
msgid "Display barcode in search results"
msgstr "Display barcode in search results"

msgctxt "edit_link_in_search"
msgid "Add an edit link in search results"
msgstr "Add an edit link in search results"

msgctxt "ciqual_food_name"
msgid "CIQUAL food name"
msgstr "CIQUAL food name"

msgctxt "ciqual_food_name_s"
msgid "CIQUAL food name"
msgstr "CIQUAL food name"

msgctxt "ciqual_food_name_p"
msgid "CIQUAL food names"
msgstr "CIQUAL food names"

msgctxt "we_need_your_help"
msgid "We need your help!"
msgstr "We need your help!"

msgctxt "you_can_help_improve_ingredients_analysis"
msgid "You can help us recognize more ingredients and better analyze the list of ingredients for this product and others by:"
msgstr "You can help us recognize more ingredients and better analyze the list of ingredients for this product and others:"

msgctxt "help_improve_ingredients_analysis_1"
msgid "Edit this product page to correct spelling mistakes in the ingredients list, and/or to remove ingredients in other languages and sentences that are not related to the ingredients."
msgstr "Edit this product page to correct spelling mistakes in the ingredients list, and/or to remove ingredients in other languages and sentences that are not related to the ingredients."

msgctxt "help_improve_ingredients_analysis_2"
msgid "Add new entries, synonyms or translations to our multilingual lists of ingredients, ingredient processing methods, and labels."
msgstr "Add new entries, synonyms or translations to our multilingual lists of ingredients, ingredient processing methods, and labels."

# Do not translate #ingredients
msgctxt "help_improve_ingredients_analysis_instructions"
msgid "Join the #ingredients channel on <a href=\"https://slack.openfoodfacts.org\">our Slack discussion space</a> and/or learn about <a href=\"https://wiki.openfoodfacts.org/Ingredients_Extraction_and_Analysis\">ingredients analysis on our wiki</a>, if you would like to help. Thank you!"
msgstr "If you would like to help, join the #ingredients channel on <a href=\"https://slack.openfoodfacts.org\">our Slack discussion space</a> and/or learn about <a href=\"https://wiki.openfoodfacts.org/Ingredients_Extraction_and_Analysis\">ingredients analysis on our wiki</a>. Thank you!"

msgctxt "footer_producers_link"
msgid "https://world.pro.openfoodfacts.org/"
msgstr "https://world.pro.openfoodfacts.org/"

msgctxt "footer_producers"
msgid "Producers"
msgstr "Producers"

# %s will be replaced by the language name
msgctxt "add_ingredients_in_language"
msgid "If this product has an ingredients list in %s, please add it."
msgstr "If this product has an ingredients list in %s, please add it."

msgctxt "missing_barcode"
msgid "Missing barcode"
msgstr "Missing barcode"

msgctxt "invalid_barcode"
msgid "Invalid barcode"
msgstr "Invalid barcode"

# Either 'ltr' for left to right languages like English or 'rtl' for right to left languages like Arabic
msgctxt "text_direction"
msgid "ltr"
msgstr "ltr"

msgctxt "separate_values_with_commas"
msgid "Separate multiple values with commas."
msgstr "Separate multiple values with commas."

msgctxt "lc_note"
msgid "If the product's packaging is in multiple languages, indicate the most visible language on the product."
msgstr "If the product's packaging is in multiple languages, indicate the most visible language on the product."

msgctxt "obsolete_import_note"
msgid "Enter Yes, Y or 1 if the product is no longer available in stores."
msgstr "Enter Yes, Y or 1 if the product is no longer available in stores."

msgctxt "specify_value_and_unit_or_use_default_unit"
msgid "Specify both the value and unit, or use the default unit: %s"
msgstr "Specify both the value and unit, or use the default unit: %s"

msgctxt "specify_value_and_unit"
msgid "Specify both the value and unit."
msgstr "Specify both the value and unit."

msgctxt "download_sample_import_file"
msgid "Download an XLSX template file for Excel or LibreOffice with the fields that can be imported."
msgstr "Download an XLSX template file for Excel or LibreOffice with the fields that can be imported."

msgctxt "code_import_note"
msgid "Barcode as it appears on the product."
msgstr "Barcode as it appears on the product."

msgctxt "producer_product_id_import_note"
msgid "Internal code used by the producer to identify the product, different from the product's barcode."
msgstr "Internal code used by the producer to identify the product, different from the product's barcode."

msgctxt "producer_version_id_import_note"
msgid "Internal code used by the producer to identify a specific version of a product when it changes."
msgstr "Internal code used by the producer to identify a specific version of a product when it changes."

msgctxt "categories_import_note"
msgid "Providing a category is very important to make the product easy to search for, and to compute the Nutri-Score"
msgstr "Providing a category is very important to make the product easy to search for, and to compute the Nutri-Score"

msgctxt "labels_import_note"
msgid "Some labels such as the organic label are used to filter and/or rank search results, so it is strongly recommended to specify them."
msgstr "Some labels such as the organic label are used to filter and/or rank search results, so it is strongly recommended to specify them."

msgctxt "origins_import_note"
msgid "This field must contain only a comma separated list of countries of origin of the ingredients"
msgstr "This field must contain only a comma separated list of countries of origin of the ingredients"

msgctxt "origin_import_note"
msgid "Text or sentences that indicate the origin of the product and/or its ingredients."
msgstr "Text or sentences that indicate the origin of the product and/or its ingredients."

msgctxt "nutriscore_grade_producer_note"
msgid "Nutri-Score grade from A to E displayed on the product label"
msgstr "Nutri-Score grade from A to E displayed on the product label"

msgctxt "nutriscore_grade_producer_import_note"
msgid "Open Food Facts computes the Nutri-Score grade based on the information provided (nutrition facts and category). If the grade we compute is different from the grade you provide, you will get a private notification on the producers platform so that the difference can be resolved."
msgstr "Open Food Facts computes the Nutri-Score grade based on the information provided (nutrition facts and category). If the grade we compute is different from the grade you provide, you will get a private notification on the producers platform so that the difference can be resolved."

msgctxt "nutriscore_score_producer_note"
msgid "Nutri-Score score (numeric value from which the A to E grade is derived)"
msgstr "Nutri-Score score (numeric value from which the A to E grade is derived)"

msgctxt "nutriscore_score_producer_import_note"
msgid "Open Food Facts computes the Nutri-Score score based on the information provided (nutrition facts and category). If the score we compute is different from the score you provide, you will get a private notification on the producers platform so that the difference can be resolved."
msgstr "Open Food Facts computes the Nutri-Score score based on the information provided (nutrition facts and category). If the score we compute is different from the score you provide, you will get a private notification on the producers platform so that the difference can be resolved."

msgctxt "mandatory_field"
msgid "Mandatory field"
msgstr "Mandatory field"

msgctxt "mandatory_field_note"
msgid "All products should have this information."
msgstr "All products should have this information."

msgctxt "recommended_field"
msgid "Recommended field"
msgstr "Recommended field"

msgctxt "recommended_field_note"
msgid "If this information exists and is relevant for the product, it is recommended to provide it to make the product easier to search for and the product data more useful."
msgstr "If this information exists and is relevant for the product, it is recommended to provide it to make the product easier to search for and the product data more useful."

msgctxt "optional_field"
msgid "Optional field"
msgstr "Optional field"

msgctxt "optional_field_note"
msgid "If available, this information will be displayed on the product page."
msgstr "If available, this information will be displayed on the product page."

# product photos here means photos of multiple products
msgctxt "images_can_be_provided_separately"
msgid "Product photos can also be provided separately through the Import product photos function of the platform for producers."
msgstr "Product photos can also be provided separately through the Import product photos function of the platform for producers."

# This is linked to a unit test
msgctxt "attribute_group_labels_name"
msgid "Labels"
msgstr "Labels"

msgctxt "attribute_labels_organic_name"
msgid "Organic farming"
msgstr "Organic farming"

msgctxt "attribute_labels_organic_yes_title"
msgid "Organic product"
msgstr "Organic product"

msgctxt "attribute_labels_organic_no_title"
msgid "Not an organic product"
msgstr "Not an organic product"

msgctxt "attribute_labels_organic_unknown_title"
msgid "Missing information: organic product?"
msgstr "Missing information: organic product?"

msgctxt "attribute_labels_organic_yes_description_short"
msgid "Promotes ecological sustainability and biodiversity."
msgstr "Promotes ecological sustainability and biodiversity."

msgctxt "attribute_labels_organic_description_short"
msgid "Organic products promote ecological sustainability and biodiversity."
msgstr "Organic products promote ecological sustainability and biodiversity."

msgctxt "attribute_labels_organic_description"
msgid "Organic farming aims to protect the environment and to conserve biodiversity by prohibiting or limiting the use of synthetic fertilizers, pesticides and food additives."
msgstr "Organic farming aims to protect the environment and to conserve biodiversity by prohibiting or limiting the use of synthetic fertilizers, pesticides and food additives."

msgctxt "attribute_labels_fair_trade_name"
msgid "Fair trade"
msgstr "Fair trade"

msgctxt "attribute_labels_fair_trade_yes_title"
msgid "Fair trade product"
msgstr "Fair trade product"

msgctxt "attribute_labels_fair_trade_no_title"
msgid "Not a fair trade product"
msgstr "Not a fair trade product"

msgctxt "attribute_labels_fair_trade_unknown_title"
msgid "Missing information: fair trade product?"
msgstr "Missing information: fair trade product?"

msgctxt "attribute_labels_fair_trade_yes_description_short"
msgid "Helps producers in developing countries."
msgstr "Helps producers in developing countries."

msgctxt "attribute_labels_fair_trade_description_short"
msgid "Fair trade products help producers in developing countries."
msgstr "Fair trade products help producers in developing countries."

msgctxt "attribute_labels_fair_trade_description"
msgid "When you buy fair trade products, producers in developing countries are paid an higher and fairer price, which helps them improve and sustain higher social and often environmental standards."
msgstr "When you buy fair trade products, producers in developing countries are paid an higher and fairer price, which helps them improve and sustain higher social and often environmental standards."

msgctxt "attribute_group_nutritional_quality_name"
msgid "Nutritional quality"
msgstr "Nutritional quality"

msgctxt "attribute_nutriscore_name"
msgid "Nutri-Score"
msgstr "Nutri-Score"

msgctxt "attribute_nutriscore_setting_name"
msgid "Good nutritional quality (Nutri-Score)"
msgstr "Good nutritional quality (Nutri-Score)"

msgctxt "attribute_nutriscore_setting_note"
msgid "The Nutri-Score is computed and can be taken into account for all products, even if is not displayed on the packaging."
msgstr "The Nutri-Score is computed and can be taken into account for all products, even if is not displayed on the packaging."

# keep %s, it will be replaced by the letter A, B, C, D or E
msgctxt "attribute_nutriscore_grade_title"
msgid "Nutri-Score %s"
msgstr "Nutri-Score %s"

msgctxt "attribute_nutriscore_unknown_title"
msgid "Nutri-Score unknown"
msgstr "Nutri-Score unknown"

msgctxt "attribute_nutriscore_unknown_description_short"
msgid "Missing data to compute the Nutri-Score"
msgstr "Missing data to compute the Nutri-Score"

msgctxt "attribute_nutriscore_not_applicable_title"
msgid "Nutri-Score not-applicable"
msgstr "Nutri-Score not-applicable"

msgctxt "attribute_nutriscore_not_applicable_description_short"
msgid "Not-applicable for the category"
msgstr "Not-applicable for the category"

# variable names between { } must not be translated
msgctxt "f_attribute_nutriscore_not_applicable_description"
msgid "Not-applicable for the category: {category}"
msgstr "Not-applicable for the category: {category}"

msgctxt "attribute_nutriscore_a_description_short"
msgid "Very good nutritional quality"
msgstr "Very good nutritional quality"

msgctxt "attribute_nutriscore_b_description_short"
msgid "Good nutritional quality"
msgstr "Good nutritional quality"

msgctxt "attribute_nutriscore_c_description_short"
msgid "Average nutritional quality"
msgstr "Average nutritional quality"

msgctxt "attribute_nutriscore_d_description_short"
msgid "Poor nutritional quality"
msgstr "Poor nutritional quality"

msgctxt "attribute_nutriscore_e_description_short"
msgid "Bad nutritional quality"
msgstr "Bad nutritional quality"

msgctxt "attribute_group_processing_name"
msgid "Food processing"
msgstr "Food processing"

msgctxt "attribute_nova_name"
msgid "NOVA group"
msgstr "NOVA group"

msgctxt "attribute_nova_unknown_title"
msgid "NOVA not computed"
msgstr "NOVA not computed"

msgctxt "attribute_nova_unknown_description_short"
msgid "Food processing level unknown"
msgstr "Food processing level unknown"

msgctxt "attribute_nova_setting_name"
msgid "No or little food processing (NOVA group)"
msgstr "No or little food processing (NOVA group)"

# keep %s, it will be replaced by the group 1, 2, 3 or 4
msgctxt "attribute_nova_group_title"
msgid "NOVA %s"
msgstr "NOVA %s"

msgctxt "attribute_nova_1_description_short"
msgid "Unprocessed or minimally processed foods"
msgstr "Unprocessed or minimally processed foods"

msgctxt "attribute_nova_2_description_short"
msgid "Processed culinary ingredients"
msgstr "Processed culinary ingredients"

msgctxt "attribute_nova_3_description_short"
msgid "Processed foods"
msgstr "Processed foods"

msgctxt "attribute_nova_4_description_short"
msgid "Ultra processed foods"
msgstr "Ultra processed foods"

msgctxt "export_product_page"
msgid "Export product to public database"
msgstr "Export product to public database"

msgctxt "no_products_to_export"
msgid "No products to export."
msgstr "No products to export."

msgctxt "query_filter"
msgid "Query filter"
msgstr "Query filter"

msgctxt "nova_group_producer"
msgid "NOVA group"
msgstr "NOVA group"

msgctxt "error_unknown_org"
msgid "Unknown organization."
msgstr "Unknown organization."

msgctxt "error_unknown_user"
msgid "Unknown user."
msgstr "Unknown user."

msgctxt "attribute_low_salt_setting_note"
msgid "The salt level is taken into account by the Nutri-Score. Use this setting only if you are specifically on a low salt diet."
msgstr "The salt level is taken into account by the Nutri-Score. Use this setting only if you are specifically on a low salt diet."

msgctxt "attribute_low_sugars_setting_note"
msgid "The sugars level is taken into account by the Nutri-Score. Use this setting only if you are specifically on a low sugars diet."
msgstr "The sugars level is taken into account by the Nutri-Score. Use this setting only if you are specifically on a low sugars diet."

msgctxt "attribute_low_fat_setting_note"
msgid "The fat level is taken into account by the Nutri-Score. Use this setting only if you are specifically on a low fat diet."
msgstr "The fat level is taken into account by the Nutri-Score. Use this setting only if you are specifically on a low fat diet."

msgctxt "attribute_low_saturated_fat_setting_note"
msgid "The saturated fat level is taken into account by the Nutri-Score. Use this setting only if you are specifically on a low saturated fat diet."
msgstr "The saturated fat level is taken into account by the Nutri-Score. Use this setting only if you are specifically on a low saturated fat diet."

msgctxt "attribute_group_allergens_name"
msgid "Allergens"
msgstr "Allergens"

msgctxt "attribute_group_allergens_warning"
msgid "There is always a possibility that data about allergens may be missing, incomplete, incorrect or that the product's composition has changed. If you are allergic, always check the information on the actual product packaging."
msgstr "There is always a possibility that data about allergens may be missing, incomplete, incorrect or that the product's composition has changed. If you are allergic, always check the information on the actual product packaging."

msgctxt "attribute_additives_name"
msgid "Additives"
msgstr "Additives"

msgctxt "attribute_additives_setting_name"
msgid "No or few additives"
msgstr "No or few additives"

msgctxt "attribute_additives_setting_note"
msgid "Additives are markers of food processing, and excess consumption of some of them have undesirable health impacts."
msgstr "Additives are markers of food processing, and excess consumption of some of them have undesirable health impacts."

msgctxt "attribute_additives_unknown_title"
msgid "Additives not computed"
msgstr "Additives not computed"

msgctxt "preference_not_important"
msgid "Not important"
msgstr "Not important"

msgctxt "preference_important"
msgid "Important"
msgstr "Important"

msgctxt "preference_very_important"
msgid "Very important"
msgstr "Very important"

msgctxt "preference_mandatory"
msgid "Mandatory"
msgstr "Mandatory"

msgctxt "packaging_alt"
msgid "Recycling instructions and/or packaging information"
msgstr "Recycling instructions and/or packaging information"

msgctxt "image_packaging"
msgid "Recycling instructions and/or packaging information picture"
msgstr "Recycling instructions and/or packaging information picture"

msgctxt "image_packaging_url"
msgid "Link to recycling instructions and/or packaging information photo"
msgstr "Link to recycling instructions and/or packaging information photo"

# Do not translate the file name
msgctxt "import_photos_format_packaging"
msgid "3001234567890.packaging_es.jpg: recycling instructions in Spanish."
msgstr "3001234567890.packaging_es.jpg: recycling instructions in Spanish."

msgctxt "packaging_text"
msgid "Recycling instructions and/or packaging information"
msgstr "Recycling instructions and/or packaging information"

msgctxt "packaging_text_example"
msgid "1 plastic film to discard, 1 FSC carboard box to recycle, 6 1.5L transparent PET plastic bottles to recycle, 6 colored opaque plastic caps, 12 33cl aluminium cans"
msgstr "1 plastic film to discard, 1 FSC carboard box to recycle, 6 1.5L transparent PET plastic bottles to recycle, 6 colored opaque plastic caps, 12 33cl aluminium cans"

msgctxt "packaging_text_note"
msgid "List all packaging parts separated by a comma or line feed, with their amount (e.g. 1 or 6) type (e.g. bottle, box, can), material (e.g. plastic, metal, aluminium) and if available their size (e.g. 33cl) and recycling instructions."
msgstr "List all packaging parts separated by a comma or line feed, with their amount (e.g. 1 or 6) type (e.g. bottle, box, can), material (e.g. plastic, metal, aluminium) and if available their size (e.g. 33cl) and recycling instructions."

msgctxt "packaging_text_note_2"
msgid "Try to be as specific as possible. For plastic, please indicate if it is opaque or transparent, colored, PET or PEHD."
msgstr "Try to be as specific as possible. For plastic, please indicate if it is opaque or transparent, colored, PET or PEHD."

msgctxt "packaging_text_note_3"
msgid "Data from this field will be combined with any data provided for each packaging part. It is possible to provide one or the other, or both."
msgstr "Data from this field will be combined with any data provided for each packaging part. It is possible to provide one or the other, or both."

msgctxt "product_js_extract_packaging"
msgid "Extract the recycling instructions and/or packaging information from the picture"
msgstr "Extract the recycling instructions and/or packaging information from the picture"

msgctxt "product_js_extracted_packaging_nok"
msgid "Recycling instructions and/or packaging information text could not be extracted. Try with a sharper image, with higher resolution or a better framing of the text."
msgstr "Recycling instructions and/or packaging information text could not be extracted. Try with a sharper image, with higher resolution or a better framing of the text."

msgctxt "product_js_extracted_packaging_ok"
msgid "Recycling instructions and/or packaging information text has been extracted. Text recognition is not perfect, so please check the text below and correct errors if needed."
msgstr "Recycling instructions and/or packaging information text has been extracted. Text recognition is not perfect, so please check the text below and correct errors if needed."

msgctxt "product_js_extracting_packaging"
msgid "Extracting recycling instructions and/or packaging information"
msgstr "Extracting recycling instructions and/or packaging information"

msgctxt "attribute_group_environment_name"
msgid "Environment"
msgstr "Environment"

msgctxt "attribute_ecoscore_name"
msgid "Eco-Score"
msgstr "Eco-Score"

msgctxt "attribute_ecoscore_setting_name"
msgid "Low environmental impact (Eco-Score)"
msgstr "Low environmental impact (Eco-Score)"

msgctxt "attribute_ecoscore_setting_note"
msgid "The Eco-Score is an environmental score (ecoscore) from A to E which makes it easy to compare the impact of food products on the environment."
msgstr "The Eco-Score is an environmental score (ecoscore) from A to E which makes it easy to compare the impact of food products on the environment."

# keep %s, it will be replaced by the letter A, B, C, D or E
msgctxt "attribute_ecoscore_grade_title"
msgid "Eco-Score %s"
msgstr "Eco-Score %s"

msgctxt "attribute_ecoscore_a_description_short"
msgid "Very low environmental impact"
msgstr "Very low environmental impact"

msgctxt "attribute_ecoscore_b_description_short"
msgid "Low environmental impact"
msgstr "Low environmental impact"

msgctxt "attribute_ecoscore_c_description_short"
msgid "Moderate environmental impact"
msgstr "Moderate environmental impact"

msgctxt "attribute_ecoscore_d_description_short"
msgid "High environmental impact"
msgstr "High environmental impact"

msgctxt "attribute_ecoscore_e_description_short"
msgid "Very high environmental impact"
msgstr "Very high environmental impact"

# keep the %s, it will be replaced by an allergen
msgctxt "contains_s"
msgid "Contains: %s"
msgstr "Contains: %s"

# keep the %s, it will be replaced by an allergen
msgctxt "may_contain_s"
msgid "May contain: %s"
msgstr "May contain: %s"

# keep the %s, it will be replaced by an allergen
msgctxt "does_not_contain_s"
msgid "Does not contain: %s"
msgstr "Does not contain: %s"

# keep the %s, it will be replaced by an allergen
msgctxt "without_s"
msgid "Without %s"
msgstr "Without %s"

msgctxt "owners_p"
msgid "owners"
msgstr "owners"

msgctxt "owners_s"
msgid "owner"
msgstr "owner"

msgctxt "org_profile_description"
msgid "You can provide information about your company that will be displayed in your organization profile."
msgstr "You can provide information about your company that will be displayed in your organization profile."

msgctxt "org_profile_description_2"
msgid "Some of the information like the customer service contact information may also be displayed directly on pages for your products."
msgstr "Some of the information like the customer service contact information may also be displayed directly on pages for your products."

msgctxt "org_name"
msgid "Name"
msgstr "Name"

msgctxt "org_link"
msgid "Link to the official web site"
msgstr "Link to the official web site"

msgctxt "org_customer_service"
msgid "Customer service"
msgstr "Customer service"

msgctxt "org_customer_service_description"
msgid "Customer service information is public and can be shown on the Open Food Facts web site and apps."
msgstr "Customer service information is public and can be shown on the Open Food Facts web site and apps."

msgctxt "org_customer_service_note"
msgid "All fields are optional."
msgstr "All fields are optional."

msgctxt "org_commercial_service"
msgid "Commercial service"
msgstr "Commercial service"

msgctxt "org_commercial_service_description"
msgid "Commercial service information is only shown in the organization profile."
msgstr "Commercial service information is only shown in the organization profile."

msgctxt "contact_name"
msgid "Name"
msgstr "Name"

msgctxt "contact_address"
msgid "Address"
msgstr "Address"

msgctxt "contact_phone"
msgid "Phone number"
msgstr "Phone number"

msgctxt "contact_email"
msgid "e-mail address"
msgstr "e-mail address"

msgctxt "contact_link"
msgid "Contact form link"
msgstr "Contact form link"

msgctxt "contact_info"
msgid "Other information"
msgstr "Other information"

msgctxt "contact_info_note"
msgid "e.g. opening times"
msgstr "e.g. opening times"

msgctxt "error_org_does_not_exist"
msgid "The organization was not found."
msgstr "The organization was not found."

msgctxt "error_missing_org_name"
msgid "The organization name is missing."
msgstr "The organization name is missing."

msgctxt "edit_org_title"
msgid "Organization profile"
msgstr "Organization profile"

msgctxt "edit_org_result"
msgid "The organization profile has been updated."
msgstr "The organization profile has been updated."

msgctxt "delete_org"
msgid "Delete the organization"
msgstr "Delete the organization"

msgctxt "official_site"
msgid "Official site"
msgstr "Official site"

msgctxt "organization_members"
msgid "Organization Members"
msgstr "Organization Members"

msgctxt "number_of_members"
msgid "Number of Members"
msgstr "Number of Members"

msgctxt "serial_no"
msgid "S.No"
msgstr "S.No"

msgctxt "contact_form"
msgid "Contact form"
msgstr "Contact form"

msgctxt "edit_org_profile"
msgid "Edit your organization profile"
msgstr "Edit your organization profile"

msgctxt "edit_user_profile"
msgid "Edit your user profile"
msgstr "Edit your user profile"

msgctxt "attribute_group_ingredients_analysis_name"
msgid "Ingredients"
msgstr "Ingredients"

# keep the %s, it will be replaced by an allergen
msgctxt "presence_unknown_s"
msgid "Presence unknown: %s"
msgstr "Presence unknown: %s"

msgctxt "environmental_impact"
msgid "Environmental impact"
msgstr "Environmental impact"

# Numerical score for the Eco-score (do not translate Eco-score)
msgctxt "ecoscore_score"
msgid "Eco-score score"
msgstr "Eco-score score"

# Letter grade from A to E for the Eco-score (do not translate Eco-score)
msgctxt "ecoscore_grade"
msgid "Eco-score grade"
msgstr "Eco-score grade"

# do not translate Eco-score
msgctxt "ecoscore_calculation_details"
msgid "Details of the calculation of the Eco-score"
msgstr "Details of the calculation of the Eco-score"

# do not translate Eco-score
msgctxt "ecoscore_information"
msgid "Information about the Eco-score"
msgstr "Information about the Eco-score"

msgctxt "preferences_edit_your_food_preferences"
msgid "Edit your food preferences"
msgstr "Edit your food preferences"

msgctxt "preferences_your_preferences"
msgid "Your food preferences"
msgstr "Your food preferences"

msgctxt "preferences_currently_selected_preferences"
msgid "Currently selected preferences"
msgstr "Currently selected preferences"

msgctxt "preferences_locally_saved"
msgid "Your food preferences are kept in your browser and never sent to Open Food Facts or anyone else."
msgstr "Your food preferences are kept in your browser and never sent to Open Food Facts or anyone else."

# used in phrases like "salt in unknown quantity"
msgctxt "unknown_quantity"
msgid "unknown quantity"
msgstr "unknown quantity"

msgctxt "missing_ingredients_list"
msgid "Missing ingredients list"
msgstr "Missing ingredients list"

msgctxt "missing_nutrition_facts"
msgid "Missing nutrition facts"
msgstr "Missing nutrition facts"

msgctxt "ecoscore_p"
msgid "Eco-Score"
msgstr "Eco-Score"

msgctxt "ecoscore_s"
msgid "Eco-Score"
msgstr "Eco-Score"

msgctxt "packaging_parts"
msgid "Packaging parts"
msgstr "Packaging parts"

# A short name for a physical piece of packaging (e.g. in English, "packaging" instead of "packaging part"). Used with a number (e.g. "Packaging 1" to identify a packaging part)
msgctxt "packaging_part_short"
msgid "Packaging"
msgstr "Packaging"

# Number of packaging parts
msgctxt "packaging_number"
msgid "Number"
msgstr "Number"

msgctxt "packaging_shape"
msgid "Shape"
msgstr "Shape"

msgctxt "packaging_quantity"
msgid "Quantity contained"
msgstr "Quantity contained"

msgctxt "packaging_material"
msgid "Material"
msgstr "Material"

msgctxt "packaging_recycling"
msgid "Recycling"
msgstr "Recycling"

msgctxt "products_on_this_page_are_sorted_according_to_your_preferences"
msgid "Products on this page are sorted according to your preferences:"
msgstr "Products on this page are sorted according to your preferences:"

msgctxt "choose_which_information_you_prefer_to_see_first"
msgid "Choose which information you prefer to see first."
msgstr "Choose which information you prefer to see first."

msgctxt "see_your_preferences"
msgid "See your preferences"
msgstr "See your preferences"

msgctxt "delete_all_preferences"
msgid "Delete all preferences"
msgstr "Delete all preferences"

msgctxt "products_are_being_loaded_please_wait"
msgid "Products are being loaded, please wait."
msgstr "Products are being loaded, please wait."

msgctxt "products_match_all"
msgid "All products"
msgstr "All products"

msgctxt "products_match_yes"
msgid "Products that match your preferences"
msgstr "Products that match your preferences"

msgctxt "products_match_no"
msgid "Products that do not match your preferences"
msgstr "Products that do not match your preferences"

msgctxt "products_match_unknown"
msgid "Products for which we currently miss data to determine if they match your preferences"
msgstr "Products for which we currently miss data to determine if they match your preferences"

msgctxt "forest_footprint"
msgid "Forest footprint"
msgstr "Forest footprint"

msgctxt "ingredients_requiring_soy"
msgid "Ingredients requiring soy"
msgstr "Ingredients requiring soy"

msgctxt "type"
msgid "Type"
msgstr "Type"

msgctxt "processing_factor"
msgid "Processing factor"
msgstr "Processing factor"

msgctxt "soy_feed_factor"
msgid "Soy feed factor"
msgstr "Soy feed factor"

msgctxt "soy_yield"
msgid "Soy yield"
msgstr "Soy yield"

msgctxt "deforestation_risk"
msgid "Deforestation risk"
msgstr "Deforestation risk"

msgctxt "total_forest_footprint"
msgid "Total forest footprint"
msgstr "Total forest footprint"

msgctxt "square_meters_per_kg_of_food"
msgid "m² per kg of food"
msgstr "m² per kg of food"

msgctxt "percent_of_food_after_processing"
msgid "% of food after processing"
msgstr "% of food after processing"

msgctxt "kg_of_soy_per_kg_of_food"
msgid "kg of soy per kg of food"
msgstr "kg of soy per kg of food"

msgctxt "kg_of_soy_per_square_meter"
msgid "kg of soy per m²"
msgstr "kg of soy per m²"

msgctxt "percent_in_product"
msgid "% in product"
msgstr "% in product"

msgctxt "forest_footprint_calculation_details"
msgid "Details of the calculation of the forest footprint"
msgstr "Details of the calculation of the forest footprint"

msgctxt "you_are_on_the_public_database"
msgid "You are on the public database."
msgstr "You are on the public database."

msgctxt "manage_your_products_on_the_producers_platform"
msgid "Manage your products on the platform for producers"
msgstr "Manage your products on the platform for producers"

msgctxt "number_of_products_with_changes_since_last_export"
msgid "Number of products with changes since last export"
msgstr "Number of products with changes since last export"

msgctxt "number_of_products_withdrawn_from_the_market_since_last_export"
msgid "Number of products withdrawn from the market since last export"
msgstr "Number of products withdrawn from the market since last export"

msgctxt "only_export_products_with_changes"
msgid "Only export products with changes"
msgstr "Only export products with changes"

msgctxt "product_edits_by_producers"
msgid "Is this your product? If it is, please use our free platform for producers to update it."
msgstr "Is this your product? If it is, please use our free platform for producers to update it."

msgctxt "product_edits_by_producers_platform"
msgid "We encourage manufacturers to add or change data and photos for their products through our free platform for producers so that they can be marked as official and protected from changes by others."
msgstr "We encourage manufacturers to add or change data and photos for their products through our free platform for producers so that they can be marked as official and protected from changes by others."

msgctxt "product_edits_by_producers_import"
msgid "The platform makes it easy to import product data and photos with an Excel or CSV file in any format."
msgstr "The platform makes it easy to import product data and photos with an Excel or CSV file in any format."

msgctxt "product_edits_by_producers_analysis"
msgid "The platform also provides in-depth analysis of the products."
msgstr "The platform also provides in-depth analysis of the products."

# It = the platform
msgctxt "product_edits_by_producers_indicators"
msgid "It computes indicators such as the Nutri-Score, NOVA, and the Eco-score, and automatically identifies suggestions to improve them (for instance all products that would get a better Nutri-Score grade with a slight composition change)."
msgstr "It computes indicators such as the Nutri-Score, NOVA, and the Eco-score, and automatically identifies suggestions to improve them (for instance all products that would get a better Nutri-Score grade with a slight composition change)."

msgctxt "attribute_forest_footprint_name"
msgid "Forest footprint"
msgstr "Forest footprint"

msgctxt "attribute_forest_footprint_setting_name"
msgid "Low risk of deforestation (Forest footprint)"
msgstr "Low risk of deforestation (Forest footprint)"

msgctxt "attribute_forest_footprint_setting_note"
msgid "The forest footprint corresponds to the risk of deforestation associated with its ingredients."
msgstr "The forest footprint corresponds to the risk of deforestation associated with its ingredients."

msgctxt "attribute_forest_footprint_a_title"
msgid "Very small forest footprint"
msgstr "Very small forest footprint"

msgctxt "attribute_forest_footprint_b_title"
msgid "Small forest footprint"
msgstr "Small forest footprint"

msgctxt "attribute_forest_footprint_c_title"
msgid "Medium forest footprint"
msgstr "Medium forest footprint"

msgctxt "attribute_forest_footprint_d_title"
msgid "Large forest footprint"
msgstr "Large forest footprint"

msgctxt "attribute_forest_footprint_e_title"
msgid "Very large forest footprint"
msgstr "Very large forest footprint"

msgctxt "attribute_forest_footprint_not_computed_title"
msgid "Forest footprint not computed"
msgstr "Forest footprint not computed"

msgctxt "attribute_forest_footprint_a_description_short"
msgid "Almost no risk of deforestation"
msgstr "Almost no risk of deforestation"

msgctxt "attribute_forest_footprint_b_description_short"
msgid "Low risk of deforestation"
msgstr "Low risk of deforestation"

msgctxt "attribute_forest_footprint_c_description_short"
msgid "Moderate risk of deforestation"
msgstr "Moderate risk of deforestation"

msgctxt "attribute_forest_footprint_d_description_short"
msgid "High risk of deforestation"
msgstr "High risk of deforestation"

msgctxt "attribute_forest_footprint_e_description_short"
msgid "Very high risk of deforestation"
msgstr "Very high risk of deforestation"

msgctxt "attribute_forest_footprint_not_computed_description_short"
msgid "Currently only for products with chicken or eggs"
msgstr "Currently only for products with chicken or eggs"

msgctxt "classify_products_according_to_your_preferences"
msgid "Classify products according to your preferences"
msgstr "Classify products according to your preferences"

# %d will be replaced by the number of products
msgctxt "classify_the_d_products_below_according_to_your_preferences"
msgid "Classify the %d products below according to your preferences"
msgstr "Classify the %d products below according to your preferences"

msgctxt "sort_by_popularity"
msgid "Most scanned products"
msgstr "Most scanned products"

msgctxt "sort_by_nutriscore_score"
msgid "Products with the best Nutri-Score"
msgstr "Products with the best Nutri-Score"

msgctxt "sort_by_ecoscore_score"
msgid "Products with the best Eco-Score"
msgstr "Products with the best Eco-Score"

msgctxt "sort_by_created_t"
msgid "Recently added products"
msgstr "Recently added products"

msgctxt "sort_by_last_modified_t"
msgid "Recently modified products"
msgstr "Recently modified products"

# %d will be replaced by the number of products
msgctxt "d_products_per_page"
msgid "%d products per page"
msgstr "%d products per page"

msgctxt "not_applicable"
msgid "Not applicable"
msgstr "Not applicable"

msgctxt "abbreviated_product_name"
msgid "Abbreviated product name"
msgstr "Abbreviated product name"

msgctxt "abbreviated_product_name_note"
msgid "Product name with abbreviations shown on receipts"
msgstr "Product name with abbreviations shown on receipts"

msgctxt "footer_vision"
msgid "Vision, Mission, Values and Programs"
msgstr "Vision, Mission, Values and Programs"

# Do not translate
msgctxt "footer_vision_link"
msgid "https://world.openfoodfacts.org/open-food-facts-vision-mission-values-and-programs"
msgstr "https://world.openfoodfacts.org/open-food-facts-vision-mission-values-and-programs"

msgctxt "forgotten_password"
msgid "Forgotten password?"
msgstr "Forgotten password?"

msgctxt "reset_password_error"
msgid "We could not reinitialize your password, please contact us for assistance."
msgstr "We could not reinitialize your password, please contact us for assistance."

msgctxt "remove_all_nutrient_values"
msgid "Remove all nutrient values"
msgstr "Remove all nutrient values"

msgctxt "delete_user_process"
msgid "User is being deleted. This may take a few minutes."
msgstr "User is being deleted. This may take a few minutes."

msgctxt "attribute_ecoscore_not_applicable_title"
msgid "Eco-Score not yet applicable"
msgstr "Eco-Score not yet applicable"

msgctxt "attribute_ecoscore_not_applicable_description_short"
msgid "Not yet applicable for the category"
msgstr "Not yet applicable for the category"

# variable names between { } must not be translated
msgctxt "f_attribute_ecoscore_not_applicable_description"
msgid "Not yet applicable for the category: {category}"
msgstr "Not yet applicable for the category: {category}"

msgctxt "ecoscore_not_applicable_coming_soon"
msgid "The Eco-Score is not yet applicable for this category, but we are working on adding support for it."
msgstr "The Eco-Score is not yet applicable for this category, but we are working on adding support for it."

msgctxt "attribute_ecoscore_unknown_title"
msgid "Eco-Score not computed"
msgstr "Eco-Score not computed"

msgctxt "attribute_ecoscore_unknown_description_short"
msgid "Unknown environmental impact"
msgstr "Unknown environmental impact"

msgctxt "ecoscore_unknown_call_to_help"
msgid "We could not compute the Eco-Score of this product as it is missing some data, could you help complete it?"
msgstr "We could not compute the Eco-Score of this product as it is missing some data, could you help complete it?"

msgctxt "org_list_of_gs1_gln_description"
msgid "GS1 data is automatically associated with an OFF organization identifier that corresponds to the GS1 partyName field. To change the OFF organization identifier, you can directly assign 1 or more GS1 GLN identifiers."
msgstr "GS1 data is automatically associated with an OFF organization identifier that corresponds to the GS1 partyName field. To change the OFF organization identifier, you can directly assign 1 or more GS1 GLN identifiers."

msgctxt "org_list_of_gs1_gln"
msgid "List of GS1 GLN identifiers to be associated with the organization"
msgstr "List of GS1 GLN identifiers to be associated with the organization"

msgctxt "org_list_of_gs1_gln_note"
msgid "A comma separated list of GS1 GLN identifiers to force the association with this organization."
msgstr "A comma separated list of GS1 GLN identifiers to force the association with this organization."

msgctxt "org_valid_org"
msgid "Validate organization as a real producer."
msgstr "Validate organization as a real producer."

msgctxt "org_valid_org_note"
msgid "The organization is verified as a real producer by a human, also creates entry in CRM."
msgstr "The organization is verified as a real producer by a human, also creates entry in CRM."

msgctxt "org_enable_manual_export_to_public_platform"
msgid "Enable organization members to manually export product data and photos to the public database."
msgstr "Enable organization members to manually export product data and photos to the public database."

msgctxt "org_enable_manual_export_to_public_platform_note"
msgid "Manual exports can be enabled once the imported data has been reviewed by an administrator."
msgstr "Manual exports can be enabled once the imported data has been reviewed by an administrator."

msgctxt "org_activate_automated_daily_export_to_public_platform"
msgid "Activate automated daily exports of product data and photos to the public database."
msgstr "Activate automated daily exports of product data and photos to the public database."

msgctxt "org_activate_automated_daily_export_to_public_platform_note"
msgid "Automated exports should be activated only for organizations that have automated imports (e.g. through Equadis)."
msgstr "Automated exports should be activated only for organizations that have automated imports (e.g. through Equadis)."

msgctxt "org_admin"
msgid "Administrator fields"
msgstr "Administrator fields"

msgctxt "minion_status_inactive"
msgid "Queued"
msgstr "Queued"

msgctxt "minion_status_active"
msgid "In progress"
msgstr "In progress"

msgctxt "minion_status_finished"
msgid "Finished"
msgstr "Finished"

msgctxt "minion_status_failed"
msgid "Failed"
msgstr "Failed"

# Export: use a noun and not a verb
msgctxt "export_job_export"
msgid "Export from the producers platform"
msgstr "Export from the producers platform"

# Import: use a noun and not a verb
msgctxt "export_job_import"
msgid "Import to the public database"
msgstr "Import to the public database"

# Update: use a noun and not a verb
msgctxt "export_job_status_update"
msgid "Update of the import status on the producers platform"
msgstr "Update of the import status on the producers platform"

msgctxt "export_in_progress"
msgid "The export has been scheduled. This page can be closed."
msgstr "The export has been scheduled. This page can be closed."

msgctxt "export_products_to_public_database_request_email"
msgid "Your export has been scheduled. You will receive an e-mail once it is finished."
msgstr "Your export has been scheduled. You will receive an e-mail once it is finished."

msgctxt "product_page_on_the_public_database"
msgid "Product page on the public database"
msgstr "Product page on the public database"

msgctxt "product_does_not_exist_on_the_public_database"
msgid "The product does not exist yet on the public database"
msgstr "The product does not exist yet on the public database"

# product updates = updates to multiple products
msgctxt "some_product_updates_have_not_been_published_on_the_public_database"
msgid "Some product updates have not been published on the public database."
msgstr "Some product updates have not been published on the public database."

msgctxt "org_do_not_import_codeonline"
msgid "Do not import CodeOnline data."
msgstr "Do not import CodeOnline data."

msgctxt "overwrite_owner"
msgid "Overwrite products that have a different owner on the public platform. Otherwise, products with a different owner will be skipped."
msgstr "Overwrite products that have a different owner on the public platform. Otherwise, products with a different owner will be skipped."

msgctxt "data_source_database"
msgid "Some of the data for the products of %s come from %s."
msgstr "Some of the data for the products of %s come from %s."

msgctxt "data_source_database_note_about_the_producers_platform"
msgid "Manufacturers can use the Open Food Facts <a href=\"<producers_platform_url>\">free plaform for producers</a> to access and complete this data, and to obtain reports, analysis and product improvements opportunities (e.g. better Nutri-Score)."
msgstr "Manufacturers can use the Open Food Facts <a href=\"<producers_platform_url>\">free plaform for producers</a> to access and complete this data, and to obtain reports, analysis and product improvements opportunities (e.g. better Nutri-Score)."

# variable names between { } must not be translated
msgctxt "f_data_source_database_provider"
msgid "The manufacturer {manufacturer} uses {provider} to automatically transmit data and photos for its products."
msgstr "The manufacturer {manufacturer} uses {provider} to automatically transmit data and photos for its products."

msgctxt "image_other_type"
msgid "Type of the product photo"
msgstr "Type of the product photo"

# do not translate "front, ingredients, nutrition, packaging"
msgctxt "image_other_type_description"
msgid "If you use the same column on multiple lines to provide images URLs for a single product, you can use this field to indicate the type of the image: front, ingredients, nutrition or packaging."
msgstr "If you use the same column on multiple lines to provide images URLs for a single product, you can use this field to indicate the type of the image: front, ingredients, nutrition or packaging."

msgctxt "forest_footprint_one_line_explanation"
msgid "The forest footprint is calculated by taking into account the ingredients whose production requires soybeans, the cultivation of which is linked to deforestation."
msgstr "The forest footprint is calculated by taking into account the ingredients whose production requires soybeans, the cultivation of which is linked to deforestation"

msgctxt "ecoscore_agribalyse_match_warning"
msgid "The Eco-Score can only be calculated if the product has a sufficiently precise category."
msgstr "The Eco-Score can only be calculated if the product has a sufficiently precise category."

msgctxt "ecoscore_add_more_precise_category"
msgid "You can modify the product page to add a more precise category."
msgstr "You can modify the product page to add a more precise category."

msgctxt "ecoscore_platform_promo"
msgid "If you are the manufacturer of this product, you can send us the information with our <a href=\"https://world.pro.openfoodfacts.org\">free platform for producers</a>."
msgstr "If you are the manufacturer of this product, you can send us the information with our <a href=\"https://world.pro.openfoodfacts.org\">free platform for producers</a>."

msgctxt "ecoscore_warning_missing_information"
msgid "Warning: some information necessary to calculate the Eco-Score with precision is not provided (see the details of the calculation below)."
msgstr "Warning: some information necessary to calculate the Eco-Score with precision is not provided (see the details of the calculation below)."

msgctxt "ecoscore_add_missing_information"
msgid "You can edit the product to add the missing information."
msgstr "You can edit the product to add the missing information."

msgctxt "ecoscore_product_category_reference_score"
msgid "Baseline score of the product category"
msgstr "Baseline score of the product category"

msgctxt "ecoscore_panel_lca"
msgid "Lifecyle Analysis (LCA)"
msgstr "Lifecyle Analysis (LCA)"

# do not translate Agribalyse
msgctxt "ecoscore_agribalyse_category"
msgid "Agribalyse category"
msgstr "Agribalyse category"

msgctxt "ecoscore_category_proxy_match"
msgid "Approximate match with the product category"
msgstr "Approximate match with the product category"

msgctxt "ecoscore_category_exact_match"
msgid "Exact match with the product category"
msgstr "Exact match with the product category"

msgctxt "ecoscore_pef_environmental_score"
msgid "PEF environmental score"
msgstr "PEF environmental score"

msgctxt "ecoscore_incl_climate_change_impact"
msgid "including impact on climate change"
msgstr "including impact on climate change"

msgctxt "ecoscore_impact_detail_by_stages"
msgid "Details of the impacts by stages of the life cycle"
msgstr "Details of the impacts by stages of the life cycle"

# stage meaning step
msgctxt "ecoscore_stage"
msgid "Stage"
msgstr "Stage"

msgctxt "ecoscore_impact"
msgid "Impact"
msgstr "Impact"

msgctxt "ecoscore_agriculture"
msgid "Agriculture"
msgstr "Agriculture"

msgctxt "ecoscore_processing"
msgid "Processing"
msgstr "Processing"

msgctxt "ecoscore_packaging"
msgid "Packaging"
msgstr "Packaging"

msgctxt "ecoscore_transportation"
msgid "Transportation"
msgstr "Transportation"

msgctxt "ecoscore_distribution"
msgid "Distribution"
msgstr "Distribution"

msgctxt "ecoscore_consumption"
msgid "Consumption"
msgstr "Consumption"

msgctxt "ecoscore_lca_score_out_of_100"
msgid "LCA score out of 100"
msgstr "LCA score out of 100"

msgctxt "ecoscore_no_agribalyse_category_match"
msgid "No match between product categories and Agribalyse categories."
msgstr "No match between product categories and Agribalyse categories."

msgctxt "ecoscore_edit_category_to_more_granular"
msgid "You can modify the product page to add a more granular category."
msgstr "You can modify the product page to add a more granular category."

msgctxt "ecoscore_additional_bonuses_and_maluses"
msgid "Additional bonuses and maluses"
msgstr "Additional bonuses and maluses"

msgctxt "ecoscore_production_system"
msgid "Production mode"
msgstr "Production mode"

msgctxt "ecoscore_no_labels_taken_into_account"
msgid "No labels taken into account for the production system."
msgstr "No labels taken into account for the production system."

msgctxt "ecoscore_please_add_the_labels"
msgid "If this product has a label characterizing the production system (organic, fair trade, Label Rouge, Bleu Blanc Coeur etc.), you can modify the product sheet to add it."
msgstr "If this product has a label characterizing the production system (organic, fair trade, Label Rouge, Bleu Blanc Coeur etc.), you can modify the product sheet to add it."

msgctxt "ecoscore_origins_of_ingredients"
msgid "Origins of ingredients"
msgstr "Origins of ingredients"

msgctxt "ecoscore_ingredients_not_indicated"
msgid "The origins of the ingredients of this product are not indicated."
msgstr "The origins of the ingredients of this product are not indicated."

msgctxt "ecoscore_please_add_the_ingredients"
msgid "If they are indicated on the packaging, you can modify the product sheet and add them."
msgstr "If they are indicated on the packaging, you can modify the product sheet and add them."

msgctxt "ecoscore_environmental_policy"
msgid "Environmental policy"
msgstr "Environmental policy"

msgctxt "ecoscore_threatened_species"
msgid "Threatened species"
msgstr "Threatened species"

msgctxt "ecoscore_ingredients_whose_cultivation_threatens_species"
msgid "Ingredients that threatens species"
msgstr "Ingredients that threatens species"

msgctxt "ecoscore_no_species_threatening_ingredients"
msgid "No ingredients that threaten species"
msgstr "No ingredients that threaten species"

msgctxt "ecoscore_ingredients_unknown"
msgid "The information on the ingredients of this product has not been given."
msgstr "The information on the ingredients of this product has not been given."

msgctxt "ecoscore_edit_for_more_precise_ecoscore"
msgid "For a more precise calculation of the Eco-Score, you can edit the product page and add them."
msgstr "For a more precise calculation of the Eco-Score, you can edit the product page and add them."

msgctxt "ecoscore_packaging_ratio"
msgid "ratio"
msgstr "ratio"

msgctxt "ecoscore_packaging_score"
msgid "score"
msgstr "score"

msgctxt "ecoscore_score_of_all_components"
msgid "Score of all components"
msgstr "Score of all components"

msgctxt "ecoscore_no_packaging_information"
msgid "The information about the packaging of this product is not filled in."
msgstr "The information about the packaging of this product is not filled in."

msgctxt "ecoscore_unprecise_packaging_information"
msgid "The information about the packaging of this product is not sufficiently precise (exact shapes and materials of all components of the packaging)."
msgstr "The information about the packaging of this product is not sufficiently precise (exact shapes and materials of all components of the packaging)."

msgctxt "ecoscore_edit_for_more_precise_ecoscore"
msgid "For a more precise calculation of the Eco-Score, you can modify the product page and add them."
msgstr "For a more precise calculation of the Eco-Score, you can modify the product page and add them."

msgctxt "ecoscore_final_score"
msgid "Final score"
msgstr "Final score"

msgctxt "ecoscore_lower_the_score_lower_the_impact"
msgid "(the lower the score, the lower the impact)"
msgstr "(the lower the score, the lower the impact)"

msgctxt "ecoscore_kg_co2_eq_kg_product"
msgid "kg CO2 eq/kg of product"
msgstr "kg CO2 eq/kg of product"

# do not translate the link
msgctxt "ecoscore_platform_prompt_ecoscore_modal"
msgid "If you are the manufacturer of this product, you can send us the information with our <a href=\"https://world.pro.openfoodfacts.org\">free platform for producers</a>."
msgstr "If you are the manufacturer of this product, you can send us the information with our <a href=\"https://world.pro.openfoodfacts.org\">free platform for producers</a>."

# do not translate Eco-Score and the link
msgctxt "ecoscore_description"
msgid "The <a href=\"/ecoscore\">Eco-Score</a> is an experimental score that summarizes the environmental impacts of food products."
msgstr "The <a href=\"/ecoscore\">Eco-Score</a> is an experimental score that summarizes the environmental impacts of food products."

# do not translate Eco-Score
msgctxt "ecoscore_warning_fr"
msgid "The Eco-Score formula is subject to change as it is regularly improved to make it more precise."
msgstr "The Eco-Score formula is subject to change as it is is regularly improved to make it more precise."

# do not translate Eco-Score
msgctxt "ecoscore_warning_international"
msgid "The Eco-Score was initially developped for France and it is being extended to other European countries. The Eco-Score formula is subject to change as it is regularly improved to make it more precise and better suited to each country."
msgstr "The Eco-Score was initially developped for France and it is being extended to other European countries. The Eco-Score formula is subject to change as it is regularly improved to make it more precise and better suited to each country."

msgctxt "ecoscore_warning_transportation_world"
msgid "Select a country in order to include the full impact of transportation."
msgstr "Select a country in order to include the full impact of transportation."

msgctxt "ecoscore_warning_transportation"
msgid "The full impact of transportation to your country is currently unknown."
msgstr "The full impact of transportation to your country is currently unknown."

msgctxt "app_banner_text"
msgid "Scan barcodes to get the Nutri-Score, the Eco-Score and more!"
msgstr "Scan barcodes to get the Nutri-Score, the Eco-Score and more!"

msgctxt "org_gs1_product_name_is_abbreviated"
msgid "GS1 product names for this manufacturer are abbreviated."
msgstr "GS1 product names for this manufacturer are abbreviated."

msgctxt "org_gs1_nutrients_are_unprepared"
msgid "GS1 prepared nutrients for this manufacturer are in fact for the product as sold."
msgstr "GS1 prepared nutrients for this manufacturer are in fact for the product as sold."

msgctxt "org_gs1_nutrients_are_unprepared_note"
msgid "Check that the manufacturer does not make products that really have nutrients for the prepared product."
msgstr "Check that the manufacturer does not make products that really have nutrients for the prepared product."

msgctxt "org_gs1_product_name_is_abbreviated_description"
msgid "Some manufacturers have incorrect values for some fields in GS1. The features below can be used to fix some of them."
msgstr "Some manufacturers have incorrect values for some fields in GS1. The features below can be used to fix some of them."

# do not remove %s, it will be replaced with the source name
msgctxt "import_source_string"
msgid "Import data from %s"
msgstr "Import data from %s"

msgctxt "org_protect_data"
msgid "Protect the data that is provided by the organization."
msgstr "Protect the data that is provided by the organization."

msgctxt "org_protect_data_note"
msgid "Removing or changing the provided data will be possible only by experimented contributors on the web site."
msgstr "Removing or changing the provided data will be possible only by experimented contributors on the web site."

msgctxt "ecoscore_packaging_impact_high"
msgid "Packaging with a high impact"
msgstr "Packaging with a high impact"

msgctxt "ecoscore_packaging_impact_medium"
msgid "Packaging with a medium impact"
msgstr "Packaging with a medium impact"

msgctxt "ecoscore_packaging_impact_low"
msgid "Packaging with a low impact"
msgstr "Packaging with a low impact"

msgctxt "ecoscore_packaging_missing_information"
msgid "Missing packaging information for this product"
msgstr "Missing packaging information for this product"

msgctxt "ecoscore_origins_of_ingredients_impact_high"
msgid "Origins of ingredients with a high impact"
msgstr "Origins of ingredients with a high impact"

msgctxt "ecoscore_origins_of_ingredients_impact_medium"
msgid "Origins of ingredients with a medium impact"
msgstr "Origins of ingredients with a medium impact"

msgctxt "ecoscore_origins_of_ingredients_impact_low"
msgid "Origins of ingredients with a low impact"
msgstr "Origins of ingredients with a low impact"

msgctxt "ecoscore_origins_of_ingredients_missing_information"
msgid "Missing origins of ingredients information"
msgstr "Missing origins of ingredients information"

msgctxt "percent_of_ingredients"
msgid "% of ingredients"
msgstr "% of ingredients"

# medium as in "medium impact"
msgctxt "medium"
msgid "medium"
msgstr "medium"

msgctxt "nutrition_grade_fr_tea_bags_note"
msgid "Note: the Nutri-Score of teas and herbal teas corresponds to the product prepared with water only, without sugar or milk."
msgstr "Note: the Nutri-Score of teas and herbal teas corresponds to the product prepared with water only, without sugar or milk."

msgctxt "g_per_100g"
msgid "%s g / 100 g"
msgstr "%s g / 100 g"

msgctxt "donation_title"
msgid "Important: we need your support!"
msgstr "Important: we need your support!"

msgctxt "donation_text_2023_main"
msgid "Help us make food transparency the norm!"
msgstr "Help us make food transparency the norm!"

msgctxt "donation_text_2023_secondary"
msgid "As a non-profit organization, we depend on your donations to continue informing consumers around the world about what they eat."
msgstr "As a non-profit organization, we depend on your donations to continue informing consumers around the world about what they eat."

msgctxt "donation_text_2023_tertiary"
msgid "The food revolution starts with you!"
msgstr "The food revolution starts with you!"

msgctxt "donation_cta"
msgid "Donate"
msgstr "Donate"

msgctxt "ecoscore_production_system_no_labels_with_environmental_benefits"
msgid "No labels with environmental benefits"
msgstr "No labels with environmental benefits"

msgctxt "ecoscore_production_system_labels_with_environmental_benefits"
msgid "Labels with environmental benefits"
msgstr "Labels with environmental benefits"

msgctxt "ecoscore_production_system_labels_with_environmental_benefits_high"
msgid "Labels with high environmental benefits"
msgstr "Labels with high environmental benefits"

msgctxt "ecoscore_production_system_labels_with_environmental_benefits_very_high"
msgid "Labels with very high environmental benefits"
msgstr "Labels with very high environmental benefits"

msgctxt "other"
msgid "Other"
msgstr "Other"

# statistical mean
msgctxt "mean"
msgid "Mean"
msgstr "Mean"

msgctxt "recipes_ingredients_statistics"
msgid "Ingredients statistics for all products"
msgstr "Ingredients statistics for all products"

msgctxt "recipes_ingredients_for_each_product"
msgid "Ingredients for each product"
msgstr "Ingredients for each product"

msgctxt "product_deleted"
msgid "Product deleted."
msgstr "Product deleted."

msgctxt "carbon_footprint"
msgid "Carbon footprint"
msgstr "Carbon footprint"

# variable names between { } must not be translated
msgctxt "f_carbon_footprint_per_100g_of_product"
msgid "{grams} g CO² per 100g of product"
msgstr "{grams} g CO² per 100g of product"

# variable names between { } must not be translated
msgctxt "f_equal_to_driving_km_in_a_petrol_car"
msgid "Equal to driving {kilometers} km in a petrol car"
msgstr "Equal to driving {kilometers} km in a petrol car"

msgctxt "source_ademe_agribalyse"
msgid "Source: ADEME Agribalyse Database"
msgstr "Source: ADEME Agribalyse Database"

msgctxt "source_ademe_agribalyse_for_category"
msgid "The carbon emission figure comes from ADEME's Agribalyse database, for the category:"
msgstr "The carbon emission figure comes from ADEME's Agribalyse database, for the category:"

msgctxt "environment_card_title"
msgid "Environment"
msgstr "Environment"

msgctxt "health_card_title"
msgid "Nutrition and health"
msgstr "Nutrition and health"

msgctxt "contains_palm_oil"
msgid "Contains palm oil"
msgstr "Contains palm oil"

msgctxt "contains_palm_oil_subtitle"
msgid "Drives deforestation and threatens species such as the orangutan"
msgstr "Drives deforestation and threatens species such as the orangutan"

msgctxt "contains_palm_oil_description"
msgid "Tropical forests in Asia, Africa and Latin America are destroyed to create and expand oil palm tree plantations. The deforestation contributes to climate change, and it endangers species such as the orangutan, the pigmy elephant and the Sumatran rhino."
msgstr "Tropical forests in Asia, Africa and Latin America are destroyed to create and expand oil palm tree plantations. The deforestation contributes to climate change, and it endangers species such as the orangutan, the pigmy elephant and the Sumatran rhino."

msgctxt "bonus"
msgid "Bonus"
msgstr "Bonus"

msgctxt "malus"
msgid "Malus"
msgstr "Malus"

msgctxt "life_cycle_analysis"
msgid "Life cycle analysis"
msgstr "Life cycle analysis"

msgctxt "ecoscore_bonuses_and_maluses"
msgid "Bonuses and maluses"
msgstr "Bonuses and maluses"

msgctxt "ecoscore_for_this_product"
msgid "Eco-Score for this product"
msgstr "Eco-Score for this product"

msgctxt "average_impact_of_the_category"
msgid "Average impact of products of the same category"
msgstr "Average impact of products of the same category"

msgctxt "ecoscore_sum_of_bonuses_and_maluses"
msgid "Sum of bonuses and maluses"
msgstr "Sum of bonuses and maluses"

msgctxt "ecoscore_sum_of_bonuses_and_maluses_is_capped"
msgid "The sum of bonuses and maluses is capped at +25."
msgstr "The sum of bonuses and maluses is capped at +25."

msgctxt "ecoscore_lca_score"
msgid "Life cycle analysis score"
msgstr "Life cycle analysis score"

msgctxt "impact_for_this_product"
msgid "Impact for this product"
msgstr "Impact for this product"

msgctxt "ecoscore_downgraded_non_recyclable_and_non_biodegradable_materials"
msgid "The score of products with non-recyclable and non-biodegradable packaging materials is capped at 79 (grade B)."
msgstr "The score of products with non-recyclable and non-biodegradable packaging materials is capped at 79 (grade B)."

msgctxt "nutriscore_not_applicable"
msgid "Nutri-Score not applicable for this product category."
msgstr "Nutri-Score not applicable for this product category."

msgctxt "nutriscore_missing_category"
msgid "The category of the product must be specified in order to compute the Nutri-Score."
msgstr "The category of the product must be specified in order to compute the Nutri-Score."

msgctxt "nutriscore_missing_nutrition_data"
msgid "The nutrition facts of the product must be specified in order to compute the Nutri-Score."
msgstr "The nutrition facts of the product must be specified in order to compute the Nutri-Score."

msgctxt "nutriscore_missing_nutrition_data_details"
msgid "Missing nutrition facts:"
msgstr "Missing nutrition facts:"

msgctxt "nutriscore_missing_category_and_nutrition_data"
msgid "The category and the nutrition facts of the product must be specified in order to compute the Nutri-Score."
msgstr "The category and the nutrition facts of the product must be specified in order to compute the Nutri-Score."

msgctxt "health"
msgid "Health"
msgstr "Health"

msgctxt "contribution_panel_title"
msgid "Contribution"
msgstr "Contribution"

msgctxt "contribution_navigation"
msgid "Contribution"
msgstr "Contribution"

msgctxt "data_quality_errors_panel_title"
msgid "Detected Errors"
msgstr "Detected Errors"

msgctxt "data_quality_errors_panel_subtitle"
msgid "Help us improve quality of our data by contributing fixes"
msgstr "Help us improve quality of our data by contributing fixes"

msgctxt "data_quality_warnings_panel_title"
msgid "Potential issues"
msgstr "Potential issues"

msgctxt "data_quality_warnings_panel_subtitle"
msgid "We have detected some potential issues or potential improvements, could you check if some apply ?"
msgstr "We have detected some potential issues or potential improvements, could you check if some apply ?"

msgctxt "data_quality_info_panel_title"
msgid "Data Quality infos"
msgstr "Data Quality infos"

msgctxt "data_quality_info_panel_subtitle"
msgid "Some infos about data quality on this product"
msgstr "Some infos about data quality on this product"

# will be followed by : and a value. e.g. "Compared to: bananas"
msgctxt "compared_to"
msgid "Compared to"
msgstr "Compared to"

# name of an activity / a sport
msgctxt "activity_walking"
msgid "Walking"
msgstr "Walking"

# name of an activity / a sport
msgctxt "activity_swimming"
msgid "Swimming"
msgstr "Swimming"

# name of an activity / a sport
msgctxt "activity_bicycling"
msgid "Bicycling"
msgstr "Bicycling"

# name of an activity / a sport
msgctxt "activity_running"
msgid "Running"
msgstr "Running"

# Don't translate {kj}, it will be replaced by a number
msgctxt "f_energy_per_100g"
msgid "{kj} kJ per 100g"
msgstr "{kj} kJ per 100g"

# Don't translate {kj}, it will be replaced by a number
msgctxt "f_equal_to_walking_minutes_or_steps"
msgid "Equal to walking {minutes} minutes or {steps} steps"
msgstr "Equal to walking {minutes} minutes or {steps} steps"

# Don't translate {kg} and {lb}, it will be replaced by a number
msgctxt "f_energy_expenditure_for_weight_in_kg_lb"
msgid "Energy expenditure for a person weighting {kg} kg / {lb} lb"
msgstr "Energy expenditure for a person weighting {kg} kg / {lb} lb"

msgctxt "nutriscore_missing_category_short"
msgid "Missing category"
msgstr "Missing category"

msgctxt "nutriscore_missing_nutrition_data_short"
msgid "Missing nutrition facts"
msgstr "Missing nutrition facts"

msgctxt "nutriscore_missing_category_and_nutrition_data_short"
msgid "Missing category and nutrition facts"
msgstr "Missing category and nutrition facts"

msgctxt "recommendation_who_reduce_or_stop_drinking_alcohol_title"
msgid "Reduce or stop drinking alcohol"
msgstr "Reduce or stop drinking alcohol"

msgctxt "recommendation_who_reduce_or_stop_drinking_alcohol_subtitle"
msgid "Less is better"
msgstr "Less is better"

msgctxt "recommendation_who_reduce_or_stop_drinking_alcohol_text"
msgid "This might not be the answer people want to hear, but there is no safe level for drinking alcohol. Of course there is lower-risk drinking, but WHO does not set particular limits, because the evidence shows that the ideal situation for health is to not drink at all. Alcohol is closely related to around 60 different diagnoses and for almost all there is a close dose–response relationship, so the more you drink, the higher your risk of disease. Less is better."
msgstr "This might not be the answer people want to hear, but there is no safe level for drinking alcohol. Of course there is lower-risk drinking, but WHO does not set particular limits, because the evidence shows that the ideal situation for health is to not drink at all. Alcohol is closely related to around 60 different diagnoses and for almost all there is a close dose–response relationship, so the more you drink, the higher your risk of disease. Less is better."

# "source" as in "source of the information"
msgctxt "source"
msgid "Source"
msgstr "Source"

# variable names between { } must not be translated
msgctxt "f_app_user"
msgid "A user of the {app_name} app"
msgstr "A user of the {app_name} app"

msgctxt "food_groups_p"
msgid "food groups"
msgstr "food groups"

msgctxt "food_groups_s"
msgid "food group"
msgstr "food group"

msgctxt "non_vegan_ingredients"
msgid "Non-vegan ingredients"
msgstr "Non-vegan ingredients"

msgctxt "vegan_ingredients"
msgid "No non-vegan ingredients detected"
msgstr "No non-vegan ingredients"

msgctxt "maybe_vegan_ingredients"
msgid "Ingredients that may not be vegan"
msgstr "Ingredients that may not be vegan"

msgctxt "attribute_vegan_setting_note"
msgid "To determine whether a product is vegan, we only rely on the list of ingredients."
msgstr "To determine whether a product is vegan, we only rely on the list of ingredients."

msgctxt "non_vegetarian_ingredients"
msgid "Non-vegetarian ingredients"
msgstr "Non-vegetarian ingredients"

msgctxt "vegetarian_ingredients"
msgid "No non-vegetarian ingredients detected"
msgstr "No non-vegetarian ingredients detected"

msgctxt "maybe_vegetarian_ingredients"
msgid "Ingredients that may not be vegetarian"
msgstr "Ingredients that may not be vegetarian"

msgctxt "attribute_vegetarian_setting_note"
msgid "To determine whether a product is vegetarian, we only rely on the list of ingredients."
msgstr "To determine whether a product is vegetarian, we only rely on the list of ingredients."

msgctxt "palm_oil_ingredients"
msgid "Ingredients that contain palm oil"
msgstr "Ingredients that contain palm oil"

msgctxt "may_contain_palm_oil_ingredients"
msgid "Ingredients that may contain palm oil"
msgstr "Ingredients that may contain palm oil"

msgctxt "palm_oil_free_ingredients"
msgid "No ingredients containing palm oil detected"
msgstr "No ingredients containing palm oil detected"

msgctxt "attribute_palm_oil_setting_note"
msgid "To determine whether a product contains palm oil, we only rely on the list of ingredients."
msgstr "To determine whether a product contains palm oil, we only rely on the list of ingredients."

msgctxt "unrecognized_ingredients"
msgid "Unrecognized ingredients"
msgstr "Unrecognized ingredients"

msgctxt "nova_1_unprocessed_ingredients"
msgid "The product contains only unprocessed or minimally processed ingredients."
msgstr "The product contains only unprocessed or minimally processed ingredients."

# variable names between { } must not be translated
msgctxt "f_nova_markers_for_nova_group"
msgid "Elements that indicate the product is in the {nova_group} group"
msgstr "Elements that indicate the product is in the {nova_group} group"

msgctxt "nova_classification_description"
msgid "Food products are classified into 4 groups according to their degree of processing:"
msgstr "Food products are classified into 4 groups according to their degree of processing:"

msgctxt "nova_classification_how"
msgid "The determination of the group is based on the category of the product and on the ingredients it contains."
msgstr "The determination of the group is based on the category of the product and on the ingredients it contains."

msgctxt "nova_classification_learn_more"
msgid "Learn more about the NOVA classification"
msgstr "Learn more about the NOVA classification"

msgctxt "nova_group_missing_category"
msgid "The category of the product must be specified in order to determine the NOVA group."
msgstr "The category of the product must be specified in order to determine the NOVA group."

msgctxt "nova_group_missing_ingredients"
msgid "The ingredients of the product must be specified in order to determine the NOVA group."
msgstr "The ingredients of the product must be specified in order to determine the NOVA group."

msgctxt "nova_group_too_many_unknown_ingredient"
msgid "We could not recognize some of the ingredients and determine the NOVA group."
msgstr "We could not recognize some of the ingredients and determine the NOVA group."

msgctxt "unselect_image"
msgid "Unselect Image"
msgstr "Unselect Image"

msgctxt "nutriscore_learn_more"
msgid "Learn more about the Nutri-Score"
msgstr "Learn more about the Nutri-Score"

msgctxt "ecoscore_learn_more"
msgid "Learn more about the Eco-Score"
msgstr "Learn more about the Eco-Score"

# The translation needs to be short as it is displayed at the top of small product cards
msgctxt "products_match_very_good_match"
msgid "Very good match"
msgstr "Very good match"

# The translation needs to be short as it is displayed at the top of small product cards
msgctxt "products_match_good_match"
msgid "Good match"
msgstr "Good match"

# The translation needs to be short as it is displayed at the top of small product cards
msgctxt "products_match_poor_match"
msgid "Poor match"
msgstr "Poor match"

# The translation needs to be short as it is displayed at the top of small product cards
msgctxt "products_match_unknown_match"
msgid "Unknown match"
msgstr "Unknown match"

# The translation needs to be short as it is displayed at the top of small product cards
msgctxt "products_match_may_not_match"
msgid "May not match"
msgstr "May not match"

# The translation needs to be short as it is displayed at the top of small product cards
msgctxt "products_match_does_not_match"
msgid "Does not match"
msgstr "Does not match"

msgctxt "reset_preferences"
msgid "Use default preferences"
msgstr "Use default preferences"

msgctxt "reset_preferences_details"
msgid "Nutri-Score, Eco-Score and food processing level (NOVA)"
msgstr "Nutri-Score, Eco-Score and food processing level (NOVA)"

msgctxt "actions_add_ingredients"
msgid "Could you add the ingredients list?"
msgstr "Could you add the ingredients list?"

msgctxt "actions_to_compute_nutriscore"
msgid "Could you add the information needed to compute the Nutri-Score?"
msgstr "Could you add the information needed to compute the Nutri-Score?"

msgctxt "actions_to_compute_ecoscore"
msgid "Could you add a precise product category so that we can compute the Eco-Score?"
msgstr "Could you add a precise product category so that we can compute the Eco-Score?"

msgctxt "action_add_ingredients_text"
msgid "Add the ingredients"
msgstr "Add the ingredients"

msgctxt "action_add_categories"
msgid "Add a category"
msgstr "Add a category"

msgctxt "action_add_nutrition_facts"
msgid "Add nutrition facts"
msgstr "Add nutrition facts"

msgctxt "action_add_origins"
msgid "Add the origins of ingredients for this product"
msgstr "Add the origins of ingredients for this product"

msgctxt "action_add_packaging_image"
msgid "Take a photo of the recycling information"
msgstr "Take a photo of the recycling information"

msgctxt "action_add_packaging_components"
msgid "Add packaging components"
msgstr "Take a photo of the recycling information"

msgctxt "action_add_quantity"
msgid "Add quantity of the product"
msgstr "Add quantity of the product"

# this is not used yet
msgctxt "action_add_basic_details"
msgid "Add basic details"
msgstr "Add basic details"

# this is not used yet
msgctxt "action_add_portion_size"
msgid "Add portion size"
msgstr "Add portion size"

# this is not used yet
msgctxt "action_add_ingredients_image"
msgid "Take a photo of the ingredients"
msgstr "Take a photo of the ingredients"

# this is not used yet
msgctxt "action_add_nutrition_image"
msgid "Take a photo of the nutrition facts"
msgstr "Take a photo of the nutrition facts"

# this is not used yet
msgctxt "action_refresh_ingredients_image"
msgid "Refresh the photo of the ingredients"
msgstr "Refresh the photo of the ingredients"

# this is not used yet
msgctxt "action_refresh_nutrition_image"
msgid "Refresh the photo of the nutrition facts"
msgstr "Refresh the photo of the nutrition facts"

# this is not used yet
msgctxt "action_add_packaging_text"
msgid "Extract and check the recycling information"
msgstr "Extract and check the recycling information"

# this is not used yet
msgctxt "action_add_stores"
msgid "Add the store where you found this product"
msgstr "Add the store where you found this product"

# this is not used yet
msgctxt "action_labels"
msgid "Add any label present on this product"
msgstr "Add any label present on this product"

# this is not used yet
msgctxt "action_countries"
msgid "Add the country where you found this product"
msgstr "Add the country where you found this product"

# this is not used yet
msgctxt "action_packager_codes_image"
msgid "Take a photo of traceability codes"
msgstr "Take a photo of traceability codes"

# Used as a header for key facts
msgctxt "knowledge_panels_facts"
msgid "What you need to know"
msgstr "What you need to know"

msgctxt "knowledge_panels_recommendation"
msgid "Recommendation"
msgstr "Recommendation"

msgctxt "nutrient_info_salt_risk"
msgid "A high consumption of salt (or sodium) can cause raised blood pressure, which can increase the risk of heart disease and stroke."
msgstr "A high consumption of salt (or sodium) can cause raised blood pressure, which can increase the risk of heart disease and stroke."

msgctxt "nutrient_info_salt_high_blood_pressure"
msgid "Many people who have high blood pressure do not know it, as there are often no symptoms."
msgstr "Many people who have high blood pressure do not know it, as there are often no symptoms."

msgctxt "nutrient_info_salt_high_consumption"
msgid "Most people consume too much salt (on average 9 to 12 grams per day), around twice the recommended maximum level of intake."
msgstr "Most people consume too much salt (on average 9 to 12 grams per day), around twice the recommended maximum level of intake."

msgctxt "nutrient_recommendation_salt_title"
msgid "Limit the consumption of salt and salted food"
msgstr "Limit the consumption of salt and salted food"

msgctxt "nutrient_recommendation_salt_cooking_and_table"
msgid "Reduce the quantity of salt used when cooking, and don't salt again at the table."
msgstr "Reduce the quantity of salt used when cooking, and don't salt again at the table."

msgctxt "nutrient_recommendation_salt_limit_salty_snacks"
msgid "Limit the consumption of salty snacks and choose products with lower salt content."
msgstr "Limit the consumption of salty snacks and choose products with lower salt content."

msgctxt "nutrient_info_sugars_risk"
msgid "A high consumption of sugar can cause weight gain and tooth decay. It also augments the risk of type 2 diabetes and cardio-vascular diseases."
msgstr "A high consumption of sugar can cause weight gain and tooth decay. It also augments the risk of type 2 diabetes and cardio-vascular diseases."

msgctxt "nutrient_recommendation_sugars_title"
msgid "Limit the consumption of sugar and sugary drinks"
msgstr "Limit the consumption of sugar and sugary drinks"

msgctxt "nutrient_recommendation_sugars_drinks"
msgid "Sugary drinks (such as sodas, fruit beverages, and fruit juices and nectars) should be limited as much as possible (no more than 1 glass a day)."
msgstr "Sugary drinks (such as sodas, fruit beverages, and fruit juices and nectars) should be limited as much as possible (no more than 1 glass a day)."

msgctxt "nutrient_recommendation_sugars_food"
msgid "Choose products with lower sugar content and reduce the consumption of products with added sugars."
msgstr "Choose products with lower sugar content and reduce the consumption of products with added sugars."

msgctxt "nutrient_info_fat_and_saturated_fat_risk"
msgid "A high consumption of fat, especially saturated fats, can raise cholesterol, which increases the risk of heart diseases."
msgstr "A high consumption of fat, especially saturated fats, can raise cholesterol, which increases the risk of heart diseases."

msgctxt "nutrient_recommendation_fat_and_saturated_fat_title"
msgid "Reduce the consumption of fat and saturated fat"
msgstr "Limit the consumption of fat and saturated fat"

msgctxt "nutrient_recommendation_fat_and_saturated_fat"
msgid "Choose products with lower fat and saturated fat content."
msgstr "Choose products with lower fat and saturated fat content."

msgctxt "sign_in"
msgid "Sign in"
msgstr "Sign in"

msgctxt "sign_out"
msgid "Sign out"
msgstr "Sign out"

msgctxt "your_contributions"
msgid "Your contributions"
msgstr "Your contributions"

msgctxt "products_added"
msgid "Products added"
msgstr "Products added"

msgctxt "products_edited"
msgid "Products edited"
msgstr "Products edited"

msgctxt "products_photographed"
msgid "Products photographed"
msgstr "Products photographed"

# result of the matching with the user preferences: should ne a noun, not a verb
msgctxt "matching_with_your_preferences"
msgid "Matching with your preferences"
msgstr "Matching with your preferences"

# HTML tags and variable names between { } must not be translated
msgctxt "f_join_us_on_slack"
msgid "Join us on <a href=\"{url}\">Slack</a>"
msgstr "Join us on <a href=\"{url}\">Slack</a>"

# HTML tags and variable names between { } must not be translated
msgctxt "f_discover_our_code_of_conduct"
msgid "Discover our <a href=\"{url}\">Code of conduct</a>"
msgstr "Discover our <a href=\"{url}\">Code of conduct</a>"

# {links} must not be translated, it will be replaced by icons and/or text links
msgctxt "f_footer_follow_us_links"
msgid "Follow us: {links}"
msgstr "Follow us: {links}"

# Should be as small as possible, e.g. use "app" instead of "application", don't specify "mobile"
msgctxt "footer_install_the_app_exclamation_mark"
msgid "Install the app!"
msgstr "Install the app!"

# HTML tags must not be translated, keep <span id=\"everyday\"> and <span id=\"foods\"> and put them around the corresponding words in the translation
# e.g. in French: Scannez les <span id=\"foods\">aliments</span> de votre <span id=\"everyday\">quotidien</span>
msgctxt "footer_scan_your_everyday_foods"
msgid "Scan your <span id=\"everyday\">everyday</span> <span id=\"foods\">foods</span>"
msgstr "Scan your <span id=\"everyday\">everyday</span> <span id=\"foods\">foods</span>"

msgctxt "nutrition"
msgid "Nutrition"
msgstr "Nutrition"

# Note: "criteria" is plural here. So in French for instance: "Vos critères"
msgctxt "your_criteria"
msgid "Your criteria"
msgstr "Your criteria"

msgctxt "product"
msgid "Product"
msgstr "Product"

msgctxt "environment"
msgid "Environment"
msgstr "Environment"

msgctxt "api_result_failure"
msgid "Failure"
msgstr "Failure"

msgctxt "api_result_product_found"
msgid "Product found"
msgstr "Product found"

msgctxt "api_result_product_not_found"
msgid "Product not found"
msgstr "Product not found"

msgctxt "api_result_product_updated"
msgid "Product updated"
msgstr "Product updated"

msgctxt "api_message_invalid_api_action"
msgid "Invalid API action"
msgstr "Invalid API action"

msgctxt "api_message_invalid_api_method"
msgid "Invalid API method"
msgstr "Invalid API method"

msgctxt "api_message_empty_request_body"
msgid "Empty request body"
msgstr "Empty request body"

msgctxt "api_message_invalid_json_in_request_body"
msgid "Invalid JSON in request body"
msgstr "Invalid JSON in request body"

msgctxt "api_message_invalid_code"
msgid "Invalid code"
msgstr "Invalid code"

msgctxt "api_message_invalid_type_must_be_object"
msgid "Invalid type: must be an object"
msgstr "Invalid type: must be an object"

msgctxt "api_message_invalid_type_must_be_array"
msgid "Invalid type: must be an array"
msgstr "Invalid type: must be an array"

msgctxt "api_message_invalid_type_must_be_integer"
msgid "Invalid type: must be an integer"
msgstr "Invalid type: must be an integer"

msgctxt "api_message_invalid_type_must_be_number"
msgid "Invalid type: must be a number"
msgstr "Invalid type: must be a number"

msgctxt "api_message_missing_field"
msgid "Missing field"
msgstr "Missing field"

msgctxt "api_message_unrecognized_field"
msgid "Unrecognized field"
msgstr "Unrecognized field"

msgctxt "api_message_unrecognized_value"
msgid "Unrecognized value"
msgstr "Unrecognized value"

msgctxt "api_impact_none"
msgid "None"
msgstr "None"

msgctxt "api_impact_warning"
msgid "Warning"
msgstr "Warning"

msgctxt "api_impact_failure"
msgid "Failure"
msgstr "Failure"

msgctxt "api_impact_field_ignored"
msgid "Field ignored"
msgstr "Field ignored"

msgctxt "api_impact_value_converted"
msgid "Value converted"
msgstr "Value converted"

# Unit = element, not unit of measure
msgctxt "packaging_number_of_units"
msgid "Number of units"
msgstr "Number of units"

# Unit = element, not unit of measure
msgctxt "packaging_weight"
msgid "Weight of one empty unit"
msgstr "Weight of one empty unit"

# Unit = element, not unit of measure
msgctxt "packaging_quantity_per_unit"
msgid "Quantity of product contained per unit"
msgstr "Quantity of product contained per unit"

# variable names between { } must not be translated
msgctxt "f_help_categorize_on_hunger_games"
msgid "Help categorize more {title} on Hunger Games"
msgstr "Help categorize more {title} on Hunger Games"

msgctxt "packagings_complete"
msgid "All the packaging parts of the product are listed."
msgstr "All the packaging parts of the product are listed."

msgctxt "api_message_invalid_user_id_and_password"
msgid "Invalid user id and password"
msgstr "Invalid user id and password"

msgctxt "api_message_invalid_value_must_be_0_or_1"
msgid "Invalid value: must be 0 or 1"
msgstr "Invalid value: must be 0 or 1"

# Unit = element, not unit of measure
msgctxt "packaging_number_of_units_description"
msgid "Enter the number of packaging units of the same shape and material contained in the product."
msgstr "Enter the number of packaging units of the same shape and material contained in the product."

msgctxt "packaging_shape_description"
msgid "Enter the shape name listed in the recycling instructions if they are available, or select a shape."
msgstr "Enter the shape name listed in the recycling instructions if they are available, or select a shape."

msgctxt "packaging_material_description"
msgid "Enter the specific material if it can be determined (a material code inside a triangle can often be found on packaging parts), or a generic material (for instance plastic or metal) if you are unsure."
msgstr "Enter the specific material if it can be determined (a material code inside a triangle can often be found on packaging parts), or a generic material (for instance plastic or metal) if you are unsure."

msgctxt "packaging_recycling_description"
msgid "Enter recycling instructions only if they are listed on the product."
msgstr "Enter recycling instructions only if they are listed on the product."

# Unit = element, not unit of measure
msgctxt "packaging_weight_description"
msgid "Remove any remaining food and wash and dry the packaging part before weighting. If possible, use a scale with 0.1g or 0.01g precision."
msgstr "Remove any remaining food and wash and dry the packaging part before weighting. If possible, use a scale with 0.1g or 0.01g precision."

# Unit = element, not unit of measure
msgctxt "packaging_quantity_per_unit_description"
msgid "Enter the net weight or net volume and indicate the unit (for example g or ml)."
msgstr "Enter the net weight or net volume and indicate the unit (for example g or ml)."

msgctxt "import_and_export_products"
msgid "Import and export products"
msgstr "Import and export products"

msgctxt "add_products"
msgid "Add products"
msgstr "Add products"

# Needs to be short (displayed in a menu)
msgctxt "install_the_app_to_add_products"
msgid "Install the app to add products"
msgstr "Install the app to add products"

msgctxt "search_and_analyze_products"
msgid "Search and analyze products"
msgstr "Search and analyze products"

msgctxt "resources"
msgid "Resources"
msgstr "Resources"

msgctxt "pro_platform_user_guide"
msgid "Pro platform user guide"
msgstr "Pro platform user guide"

msgctxt "faq_for_producers"
msgid "FAQ for producers"
msgstr "FAQ for producers"

# variable names between { } must not be translated
msgctxt "product_js_enter_value_between_0_and_max"
msgid "Please enter a value between 0 and {max}."
msgstr "Please enter a value between 0 and {max}."

msgctxt "please_ask_users_create_account_first"
msgid "Please ask the following users to create an Open Food Facts account first:"
msgstr "Please ask the following users to create an Open Food Facts account first:"

msgctxt "users_added_successfully"
msgid "Users added to the organization successfully:"
msgstr "Users added to the organization successfully:"

msgctxt "product_js_sugars_warning"
msgid "Sugars should not be higher than carbohydrates."
msgstr "Sugars should not be higher than carbohydrates."

msgctxt "product_js_saturated_fat_warning"
msgid "Saturated fat should not be higher than fat."
msgstr "Saturated fat should not be higher than fat."

msgctxt "packaging_materials"
msgid "Packaging materials"
msgstr "Packaging materials"

msgctxt "packaging_weight_total"
msgid "Packaging weight"
msgstr "Packaging weight"

msgctxt "packaging_weight_100g"
msgid "Packaging weight per 100 g of product"
msgstr "Packaging weight per 100 g of product"

msgctxt "packaging_weight_100g_mean"
msgid "Mean packaging weight per 100 g of product"
msgstr "Mean packaging weight per 100 g of product"

msgctxt "total"
msgid "Total"
msgstr "Total"

msgctxt "packaging_material_products_percent"
msgid "% of products containing the material"
msgstr "% of products containing the material"

msgctxt "packaging_material_products_percent_main"
msgid "% of products containing mostly the material"
msgstr "% of products containing mostly the material"

msgctxt "relative_to_products_containing_the_material"
msgid "for products that contain the material"
msgstr "for products that contain the material"

msgctxt "relative_to_products_containing_mostly_the_material"
msgid "for products that contain mostly the material"
msgstr "for products that contain mostly the material"

msgctxt "relative_to_all_products"
msgid "relative to all products"
msgstr "relative to all products"

msgctxt "preferred_language"
msgid "Preferred Language"
msgstr "Preferred Language"

msgctxt "packagings_n_p"
msgid "Numbers of packaging components"
msgstr "Numbers of packaging components"

msgctxt "packagings_n_s"
msgid "Number of packaging components"
msgstr "Number of packaging components"

msgctxt "packagings_materials_all"
msgid "All materials"
msgstr "All materials"

msgctxt "weight"
msgid "Weight"
msgstr "Weight"

msgctxt "weight_100g"
msgid "Weight per 100g of product"
msgstr "Weight per 100g of product"

msgctxt "weight_percent"
msgid "Weight percent"
msgstr "Weight percent"

msgctxt "nutriscore_component_energy"
msgid "Energy"
msgstr "Calories"

msgctxt "nutriscore_component_energy_from_saturated_fat"
msgid "Energy from saturated fat"
msgstr "Energy from saturated fat"

msgctxt "nutriscore_component_sugars"
msgid "Sugars"
msgstr "Sugar"

msgctxt "nutriscore_component_saturated_fat"
msgid "Saturated fat"
msgstr "Saturated fat"

msgctxt "nutriscore_component_saturated_fat_ratio"
msgid "Saturated fat / fat"
msgstr "Saturated fat / fat"

msgctxt "nutriscore_component_salt"
msgid "Salt"
msgstr "Salt"

msgctxt "nutriscore_component_non_nutritive_sweeteners"
msgid "Non-nutritive sweeteners"
msgstr "Non-nutritive sweeteners"

msgctxt "nutriscore_component_fruits_vegetables_legumes"
msgid "Fruits, vegetables and legumes"
msgstr "Fruits, vegetables and legumes"

msgctxt "nutriscore_component_fiber"
msgid "Fiber"
msgstr "Fiber"

msgctxt "nutriscore_component_proteins"
msgid "Proteins"
msgstr "Proteins"

msgctxt "presence"
msgid "Presence"
msgstr "Presence"

msgctxt "absence"
msgid "Absence"
msgstr "Absence"

msgctxt "nutriscore_is_water"
msgid "This product is considered to be water for the calculation of the Nutri-Score."
msgstr "This product is considered to be water for the calculation of the Nutri-Score."

msgctxt "nutriscore_is_fat_oil_nuts_seeds"
msgid "This product is considered to be fat, oil, nuts or seeds for the calculation of the Nutri-Score."
msgstr "This product is considered to be fat, oil, nuts or seeds for the calculation of the Nutri-Score."

msgctxt "nutriscore_is_cheese"
msgid "This product is considered to be cheese for the calculation of the Nutri-Score."
msgstr "This product is considered to be cheese for the calculation of the Nutri-Score."

msgctxt "nutriscore_is_red_meat_product"
msgid "This product is considered to be a red meat product for the calculation of the Nutri-Score."
msgstr "This product is considered to be a red meat product for the calculation of the Nutri-Score."

msgctxt "nutriscore_count_proteins_reason_beverage"
msgid "Points for proteins are counted because the product is considered to be a beverage."
msgstr "Points for proteins are counted because the product is considered to be a beverage."

msgctxt "nutriscore_count_proteins_reason_cheese"
msgid "Points for proteins are counted because the product is considered to be cheese."
msgstr "Points for proteins are counted because the product is considered to be cheese."

msgctxt "nutriscore_count_proteins_reason_negative_points_less_than_7"
msgid "Points for proteins are counted because the negative points are less than 7."
msgstr "Points for proteins are counted because the negative points are less than 7."

msgctxt "nutriscore_count_proteins_reason_negative_points_less_than_11"
msgid "Points for proteins are counted because the negative points are less than 11."
msgstr "Points for proteins are counted because the negative points are less than 11."

msgctxt "nutriscore_count_proteins_reason_negative_points_greater_than_or_equal_to_7"
msgid "Points for proteins are not counted because the negative points greater than or equal to 7."
msgstr "Points for proteins are not counted because the negative points greater than or equal to 7."

msgctxt "nutriscore_count_proteins_reason_negative_points_greater_than_or_equal_to_11"
msgid "Points for proteins are not counted because the negative points greater than or equal to 11."
msgstr "Points for proteins are not counted because the negative points greater than or equal to 11."

msgctxt "nutriscore_explanation_what_it_is"
msgid "The Nutri-Score is a logo on the overall nutritional quality of products."
msgstr "The Nutri-Score is a logo on the overall nutritional quality of products."

msgctxt "nutriscore_explanation_what_it_takes_into_account"
msgid "The score from A to E is calculated based on nutrients and foods to favor (proteins, fiber, fruits, vegetables and legumes ...) and nutrients to limit (calories, saturated fat, sugars, salt)."
msgstr "The score from A to E is calculated based on nutrients and foods to favor (proteins, fiber, fruits, vegetables and legumes ...) and nutrients to limit (calories, saturated fat, sugars, salt)."

msgctxt "nutriscore_explanation_where_the_data_comes_from"
msgid "The score is calculated from the data of the nutrition facts table and the composition data (fruits, vegetables and legumes)."
msgstr "The score is calculated from the data of the nutrition facts table and the composition data (fruits, vegetables and legumes)."

msgctxt "nutriscore_explanation_recommended_by_public_health_authorities"
msgid "The display of this logo is recommended by public health authorities without obligation for companies."
msgstr "The display of this logo is recommended by public health authorities without obligation for companies."

msgctxt "nutriscore_explanation_title"
msgid "What is the Nutri-Score?"
msgstr "What is the Nutri-Score?"

msgctxt "nutrient_info_energy_risk"
msgid "Energy intakes above energy requirements are associated with increased risks of weight gain, overweight, obesity, and consequently risk of diet-related chronic diseases."
msgstr "Energy intakes above energy requirements are associated with increased risks of weight gain, overweight, obesity, and consequently risk of diet-related chronic diseases."

msgctxt "nutrient_info_saturated_fat_risk"
msgid "A high consumption of fat, especially saturated fats, can raise cholesterol, which increases the risk of heart diseases."
msgstr "A high consumption of fat, especially saturated fats, can raise cholesterol, which increases the risk of heart diseases."

msgctxt "nutrient_info_saturated_fat_ratio_risk"
msgid "A high consumption of fat, especially saturated fats, can raise cholesterol, which increases the risk of heart diseases."
msgstr "A high consumption of fat, especially saturated fats, can raise cholesterol, which increases the risk of heart diseases."

msgctxt "nutrient_info_energy_from_saturated_fat_risk"
msgid "A high consumption of fat, especially saturated fats, can raise cholesterol, which increases the risk of heart diseases."
msgstr "A high consumption of fat, especially saturated fats, can raise cholesterol, which increases the risk of heart diseases."

msgctxt "nutrient_info_non_nutritive_sweeteners_risk"
msgid "Non-nutritive sweeteners may not confer any long-term benefit in reducing body fat in adults or children. There may be potential undesirable effects from long-term use of non-nutritive sweeteners, such as an increased risk of type 2 diabetes and cardiovascular diseases in adults."
msgstr "Non-nutritive sweeteners may not confer any long-term benefit in reducing body fat in adults or children. There may be potential undesirable effects from long-term use of non-nutritive sweeteners, such as an increased risk of type 2 diabetes and cardiovascular diseases in adults."

msgctxt "nutrient_info_fiber_benefit"
msgid "Consuming foods rich in fiber (especially whole grain foods) reduces the risks of aerodigestive cancers, cardiovascular diseases, obesity and diabetes."
msgstr "Consuming foods rich in fiber (especially whole grain foods) reduces the risks of aerodigestive cancers, cardiovascular diseases, obesity and diabetes."

msgctxt "nutrient_info_fruits_vegetables_legumes_benefit"
msgid "Consuming foods rich in fruits, vegetables and legumes reduces the risks of aerodigestive cancers, cardiovascular diseases, obesity and diabetes."
msgstr "Consuming foods rich in fruits, vegetables and legumes reduces the risks of aerodigestive cancers, cardiovascular diseases, obesity and diabetes."

msgctxt "nutrient_info_proteins_benefit"
msgid "Foods that are rich in proteins are usually rich in calcium or iron which are essential minerals with numerous health benefits."
msgstr "Foods that are rich in proteins are usually rich in calcium or iron which are essential minerals with numerous health benefits."

msgctxt "revert"
msgid "Revert to this revision"
msgstr "Revert to this revision"

msgctxt "product_js_product_revert_confirm"
msgid "Revert to this product revision?"
msgstr "Revert to this product revision?"

msgctxt "api_status_success"
msgid "Success"
msgstr "Success"

msgctxt "api_status_failure"
msgid "Failure"
msgstr "Failure"

msgctxt "api_result_product_reverted"
msgid "Product reverted to the specified revision"
msgstr "Product reverted to the specified revision"

msgctxt "api_result_product_not_reverted"
msgid "Product not reverted to the specified revision"
msgstr "Product not reverted to the specified revision"

# sweeteners (additives), plural
msgctxt "sweeteners"
msgid "sweeteners"
msgstr "sweeteners"

# sweetener (additive), singular
msgctxt "sweetener"
msgid "sweetener"
msgstr "sweetener"

msgctxt "action_edit_product"
msgid "Complete or correct product information"
msgstr "Complete or correct product information"

msgctxt "report_problem_panel_title"
msgid "Report a problem"
msgstr "Report a problem"

msgctxt "incomplete_or_incorrect_data_title"
msgid "Incomplete or incorrect information?"
msgstr "Incomplete or incorrect information?"

msgctxt "incomplete_or_incorrect_data_subtitle_off"
msgid "Category, labels, ingredients, allergens, nutritional information, photos etc."
msgstr "Category, labels, ingredients, allergens, nutritional information, photos etc."

msgctxt "incomplete_or_incorrect_data_content_correct"
msgid "If the information does not match the information on the packaging, you can complete or correct it. Thank you!"
msgstr "If the information does not match the information on the packaging, you can complete or correct it. Thank you!"

msgctxt "incomplete_or_incorrect_data_content_correct_off"
msgid "Open Food Facts is a collaborative database, and every contribution is useful for all."
msgstr "Open Food Facts is a collaborative database, and every contribution is useful for all."

msgctxt "description"
msgid "Description"
msgstr "Description"

msgctxt "skip_to_content"
msgid "Skip to Content"
msgstr "Skip to Content"

msgctxt "report_problem_navigation"
msgid "Report a problem"
msgstr "Report a problem"

msgctxt "created_by"
msgid "Created by"
msgstr "Created by"

msgctxt "org_id"
msgid "Org id"
msgstr "Org id"

msgctxt "verified_status"
msgid "Verified status"
msgstr "Verified status"

msgctxt "creation_date"
msgid "Creation date"
msgstr "Creation date"

msgctxt "enter_main_contact_username"
msgid "Enter main contact's username :"
msgstr "Enter main contact's username :"

msgctxt "change_main_contact"
msgid "Change main contact"
msgstr "Change main contact"

msgctxt "main_contact_updated"
msgid "Main contact updated"
msgstr "Main contact updated"

msgctxt "error_unknown_member"
msgid "This user is not a member of the organization."
msgstr "This user is not a member of the organization."

msgctxt "cant_delete_main_contact"
msgid "You cannot remove the main contact. Change it first."
msgstr "You cannot remove the main contact. Change it first."

msgctxt "open_in_crm"
msgid "Open in CRM"
msgstr "Open in CRM"

msgctxt "information_provided_by_the_manufacturer"
msgid "Information provided by the manufacturer"
msgstr "Information provided by the manufacturer"

msgctxt "information_provided_by_the_manufacturer_edit_form"
msgid "Information identified by a factory icon has been provided by the manufacturer. It can be changed only by the manufacturer and moderators. If it is out of date or incorrect, please let us know."
msgstr "Information identified by a factory icon has been provided by the manufacturer. It can be changed only by the manufacturer and moderators. If it is out of date or incorrect, please let us know."

msgctxt "knowledge_panels_did_you_know"
msgid "Did you know?"
msgstr "Did you know?"

msgctxt "knowledge_panels_why_it_matters"
msgid "Why it matters"
msgstr "Why it matters"

msgctxt "knowledge_panels_what_you_can_do"
msgid "What you can do"
msgstr "What you can do"

msgctxt "knowledge_panels_ingredients_rare_crops_title"
msgid "Good for agricultural biodiversity"
msgstr "Good for agricultural biodiversity"

msgctxt "knowledge_panels_ingredients_rare_crops_subtitle"
msgid "Contains neglected or underutilized crops:"
msgstr "Contains neglected or underutilized crops:"

msgctxt "knowledge_panels_ingredients_rare_crops_did_you_know"
msgid "Since 1900, 75% of plant diversity has been lost as farmers around the world have abandoned local varieties for high-yielding varieties adapted to mass industrial processing. As a result, 60 % of human energy intake in the world comes from only 3 species: wheat, rice and corn."
msgstr "Since 1900, 75% of plant diversity has been lost as farmers around the world have abandoned local varieties for high-yielding varieties adapted to mass industrial processing. As a result, 60 % of human energy intake in the world comes from only 3 species: wheat, rice and corn."

msgctxt "knowledge_panels_ingredients_rare_crops_why_it_matters"
msgid "The lack of variety of crops makes our food supply more vulnerable to pests, diseases and climate change."
msgstr "The lack of variety of crops makes our food supply more vulnerable to pests, diseases and climate change."

msgctxt "knowledge_panels_ingredients_rare_crops_what_you_can_do"
msgid "Consuming diverse cereals, legumes, vegetables and fruits contributes to:"
msgstr "Consuming diverse cereals, legumes, vegetables and fruits contributes to:"

msgctxt "knowledge_panels_ingredients_rare_crops_what_you_can_do_list_1"
msgid "preserving neglected and underutilized species"
msgstr "preserving neglected and underutilized species"

msgctxt "knowledge_panels_ingredients_rare_crops_what_you_can_do_list_2"
msgid "rural development and support of local farmers and companies"
msgstr "rural development and support of local farmers and companies"

msgctxt "knowledge_panels_ingredients_rare_crops_what_you_can_do_list_3"
msgid "preserving of diversified landscapes"
msgstr "preserving of diversified landscapes"

msgctxt "knowledge_panels_ingredients_rare_crops_what_you_can_do_list_4"
msgid "food security"
msgstr "food security"

msgctxt "knowledge_panels_ingredients_rare_crops_what_you_can_do_list_5"
msgid "and your health!"
msgstr "and your health!"

msgctxt "knowledge_panels_ingredients_rare_crops_divinfood"
msgid "Open Food Facts participates in the European project <a href=\"https://divinfood.eu/\">DIVINFOOD</a> (funded from European Union’s Horizon 2020 research and innovation programme). DIVINFOOD aims to develop food chains that value under-utilised agrobiodiversity in order to act against the decline of biodiversity and to meet the growing expectations of consumers for healthy, local products that contribute to sustainable food systems."
msgstr "Open Food Facts participates in the European project <a href=\"https://divinfood.eu/\">DIVINFOOD</a> (funded from European Union’s Horizon 2020 research and innovation programme). DIVINFOOD aims to develop food chains that value under-utilised agrobiodiversity in order to act against the decline of biodiversity and to meet the growing expectations of consumers for healthy, local products that contribute to sustainable food systems."

msgctxt "deny"
msgid "Deny"
msgstr "Deny"

msgctxt "users_requested_to_join_org"
msgid "These users have requested to join the organization :"
msgstr "These users have requested to join the organization :"

msgctxt "last_login"
msgid "Last login date"
msgstr "Last login date"

msgctxt "last_import"
msgid "Last import date"
msgstr "Last import date"

msgctxt "drop_a_file"
msgid "Drop"
msgstr "Drop"

msgctxt "select_product_data_file"
msgid "Select a file with product data"
msgstr "Select a file with product data"

msgctxt "number_of_products_without_nutriscore"
msgid "Number of products without Nutri-Score"
msgstr "Number of products without Nutri-Score"

msgctxt "percent_of_products_with_nutriscore"
msgid "% of products where Nutri-Score is computed"
msgstr "% of products where Nutri-Score is computed"

msgctxt "products_to_be_exported"
msgid "Products to be exported"
msgstr "Products to be exported"

msgctxt "products_exported"
msgid "Products exported"
msgstr "Products exported"

msgctxt "products_with_changes_since_last_export"
msgid "Products with changes since last export"
msgstr "Products with changes since last export"

msgctxt "opportunities_to_improve_nutriscore"
msgid "Opp. for Nutri-Score improvements"
msgstr "Opp. for Nutri-Score improvements"

msgctxt "date_of_last_update"
msgid "Date of last update"
msgstr "Date of last update"

msgctxt "number_of_products_on_public_platform"
msgid "Number of products on public platform"
msgstr "Number of products on public platform"

msgctxt "number_of_products_on_producer_platform"
msgid "Number of products on producer platform"
msgstr "Number of products on producer platform"

msgctxt "automated_daily_export_to_public_platform"
msgid "Automatic daily export to public platform"
msgstr "Automatic daily export to public platform"

msgctxt "improvements_navigation"
msgid "Improvements"
msgstr "Improvements"

<<<<<<< HEAD

msgctxt "oidc_signin_no_cookie"
msgid "You need to enable cookies to sign in."
msgstr "You need to enable cookies to sign in."
=======
msgctxt "open_org"
msgid "Open org"
msgstr "Open org"
>>>>>>> 4bf8e2c4
<|MERGE_RESOLUTION|>--- conflicted
+++ resolved
@@ -7106,13 +7106,10 @@
 msgid "Improvements"
 msgstr "Improvements"
 
-<<<<<<< HEAD
-
-msgctxt "oidc_signin_no_cookie"
-msgid "You need to enable cookies to sign in."
-msgstr "You need to enable cookies to sign in."
-=======
 msgctxt "open_org"
 msgid "Open org"
 msgstr "Open org"
->>>>>>> 4bf8e2c4
+
+msgctxt "oidc_signin_no_cookie"
+msgid "You need to enable cookies to sign in."
+msgstr "You need to enable cookies to sign in."