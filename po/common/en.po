--- conflicted
+++ resolved
@@ -5774,17 +5774,6 @@
 
 msgctxt "donation_text_2023_main"
 msgid "Help us make food transparency the norm!"
-<<<<<<< HEAD
-msgstr ""
-
-msgctxt "donation_text_2023_secondary"
-msgid "As a non-profit organization, we depend on your donations to continue informing consumers around the world about what they eat."
-msgstr ""
-
-msgctxt "donation_text_2023_tertiary"
-msgid "The food revolution starts with you!"
-msgstr ""
-=======
 msgstr "Help us make food transparency the norm!"
 
 msgctxt "donation_text_2023_secondary"
@@ -5794,7 +5783,6 @@
 msgctxt "donation_text_2023_tertiary"
 msgid "The food revolution starts with you !"
 msgstr "The food revolution starts with you !"
->>>>>>> 15e8cead
 
 msgctxt "donation_cta"
 msgid "Donate"
