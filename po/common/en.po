--- conflicted
+++ resolved
@@ -7046,7 +7046,6 @@
 msgid "Last import date"
 msgstr "Last import date"
 
-<<<<<<< HEAD
 msgctxt "drop_a_file"
 msgid "Drop "
 msgstr "Drop"
@@ -7054,7 +7053,7 @@
 msgctxt "select_product_data_file"
 msgid "Select a file with product data"
 msgstr "Select a file with product data"
-=======
+
 msgctxt "number_of_products_without_nutriscore"
 msgid "Number of products without Nutri-Score"
 msgstr "Number of products without Nutri-Score"
@@ -7077,5 +7076,4 @@
 
 msgctxt "date_of_last_update"
 msgid "Date of last update"
-msgstr "Date of last update"
->>>>>>> b322cbfc
+msgstr "Date of last update"