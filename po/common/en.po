msgid ""
msgstr ""
"MIME-Version: 1.0\n"
"Content-Type: text/plain; charset=UTF-8\n"
"Content-Transfer-Encoding: 8bit\n"
"Language: en\n"
"Project-Id-Version: openfoodfacts\n"
"Language-Team: English\n"
"Last-Translator: \n"
"POT-Creation-Date: \n"
"X-Generator: Poedit 2.1\n"
"Plural-Forms: nplurals=2; plural=(n != 1);\n"
"X-Crowdin-Project: openfoodfacts\n"
"X-Crowdin-Project-ID: 243092\n"
"X-Crowdin-Language: en\n"
"X-Crowdin-File-ID: 3123\n"

# Overrides by flavor (e.g. obf) or product type (e.g. beauty)

# OFF

msgctxt "site_description_off"
msgid "A collaborative, free and open database of ingredients, nutrition facts and information on food products from around the world"
msgstr "A collaborative, free and open database of ingredients, nutrition facts and information on food products from around the world"

msgctxt "tagline_off"
msgid   "Open Food Facts gathers information and data on food products from around the world."
msgstr  "Open Food Facts gathers information and data on food products from around the world."

msgctxt "footer_tagline_off"
msgid "A collaborative, free and open database of food products from around the world."
msgstr "A collaborative, free and open database of food products from around the world."

#. make sure the text file exists for your language, otherwise ask @teolemon 
msgctxt "get_the_app_link_off"
msgid "/open-food-facts-mobile-app"
msgstr "/open-food-facts-mobile-app"

# OBF

msgctxt "footer_tagline_obf"
msgid "A collaborative, free and open database of cosmetic products from around the world."
msgstr "A collaborative, free and open database of cosmetic products from around the world."

msgctxt "site_description_obf"
msgid "A collaborative, free and open database of ingredients, and information on cosmetic products from around the world"
msgstr "A collaborative, free and open database of ingredients, and information on cosmetic products from around the world"

msgctxt "tagline_obf"
msgid "Open Beauty Facts gathers information and data on cosmetic products from around the world."
msgstr "Open Beauty Facts gathers information and data on cosmetic products from around the world."

#. make sure the text file exists for your language, otherwise ask @teolemon 
msgctxt "get_the_app_link_obf"
msgid "/open-beauty-facts-mobile-app"
msgstr "/open-beauty-facts-mobile-app"

msgctxt "warning_not_complete_obf"
msgid "This product page is not complete. You can help to complete it by editing it and adding more data from the photos we have, or by taking more photos using the app for <a href=\"https://play.google.com/store/apps/details?id=org.openbeautyfacts.scanner&hl=en\">Android</a> or <a href=\"https://apps.apple.com/us/app/open-beauty-facts/id1122926380\">iPhone/iPad</a>. Thank you!"
msgstr "This product page is not complete. You can help to complete it by editing it and adding more data from the photos we have, or by taking more photos using the app for <a href=\"https://play.google.com/store/apps/details?id=org.openbeautyfacts.scanner&hl=en\">Android</a> or <a href=\"https://apps.apple.com/us/app/open-beauty-facts/id1122926380\">iPhone/iPad</a>. Thank you!"

msgctxt "footer_and_the_facebook_group_obf"
msgid "and the <a href=\"https://www.facebook.com/groups/OpenBeautyFacts/\">Facebook group for contributors</a>"
msgstr "and the <a href=\"https://www.facebook.com/groups/OpenBeautyFacts/\">Facebook group for contributors</a>"

msgctxt "search_description_opensearch_obf"
msgid "Open Beauty Facts product search"
msgstr "Open Beauty Facts product search"

msgctxt "brands_example_beauty"
msgid "Nivea, Nivea Men"
msgstr "Nivea, Nivea Men"

msgctxt "categories_example_beauty"
msgid "Anti-dandruff shampoo, Whitening toothpaste"
msgstr "Anti-dandruff shampoo, Whitening toothpaste"

msgctxt "emb_codes_example_beauty"
msgid "EMB 53062"
msgstr "EMB 53062"

msgctxt "generic_name_example_beauty"
msgid "Anti-dandruff shampoo"
msgstr "Anti-dandruff shampoo"

msgctxt "product_name_example_beauty"
msgid "Anti-Perspirant Stress Protect"
msgstr "Anti-Perspirant Stress Protect"

msgctxt "ingredients_text_example_beauty"
msgid "AQUA/WATER, SODIUM LAURETH SULFATE, DISODIUM COCOAMPHODIACETATE, GLYCOL DISTEARATE, COCAMIDE MEA"
msgstr "AQUA/WATER, SODIUM LAURETH SULFATE, DISODIUM COCOAMPHODIACETATE, GLYCOL DISTEARATE, COCAMIDE MEA"

# End of overrides by flavor or product type

msgctxt "1_product"
msgid "1 product"
msgstr "1 product"

msgctxt "about"
msgid "About me"
msgstr "About me"

msgctxt "add"
msgid "Add"
msgstr "Add"

msgctxt "add_language"
msgid "Add language"
msgstr "Add language"

msgctxt "add_product"
msgid "Add a product"
msgstr "Add a product"

msgctxt "add_user"
msgid "Register"
msgstr "Register"

msgctxt "add_user_display"
msgid "Register"
msgstr "Register"

msgctxt "add_user_process"
msgid "Welcome!"
msgstr "Welcome!"

msgctxt "add_user_result"
msgid "Thank you for joining us!"
msgstr "Thank you for joining us!"

msgctxt "add_user_you_can_edit"
msgid "You can now add and edit products on the web or with our free <a href=\"%s\">mobile app</a>."
msgstr "You can now add and edit products on the web or with our free <a href=\"%s\">mobile app</a>."

msgctxt "join_us_on_slack"
msgid "Join us on Slack"
msgstr "Join us on Slack"

msgctxt "add_user_join_the_project"
msgid "%s is a collaborative project to which you can bring much more than new products: your energy, enthusiasm and ideas!"
msgstr "%s is a collaborative project to which you can bring much more than new products: your energy, enthusiasm and ideas!"

msgctxt "add_user_join_us_on_slack"
msgid "We use a discussion system called Slack where all project participants can exchange and collaborate. Please join! We would be happy to know you!"
msgstr "We use a discussion system called Slack where all project participants can exchange and collaborate. Please join! We would be happy to know you!"

msgctxt "add_user_you_can_edit_pro"
msgid "You can now easily import your product data and photos."
msgstr "You can now easily import your product data and photos."

msgctxt "add_user_you_can_edit_pro_promo"
msgid "You can now add and edit your products and import their data and photos on our free <a href=\"%s\">platform for producers</a>."
msgstr "You can now add and edit your products and import their data and photos on our free <a href=\"%s\">platform for producers</a>."

msgctxt "add_user_existing_org"
msgid "There is already an existing organization with the name %s."
msgstr "There is already an existing organization with the name %s."

msgctxt "add_user_existing_org_pending"
msgid "Your request to join the organization is pending approval of the organization administrator."
msgstr "Your request to join the organization is pending approval of the organization administrator."

msgctxt "admin_status_updated"
msgid "Admin Status Updated"
msgstr "Admin Status Updated"

msgctxt "admin_status"
msgid "Admin Status"
msgstr "Admin Status"

msgctxt "grant_remove_admin_status"
msgid "Grant/Remove Admin status"
msgstr "Grant/Remove Admin status"

msgctxt "please_email_producers"
msgid "Please e-mail <a href=\"mailto:producers@openfoodfacts.org\">producers@openfoodfacts.org</a> if you have any question."
msgstr "Please e-mail <a href=\"mailto:producers@openfoodfacts.org\">producers@openfoodfacts.org</a> if you have any question."

msgctxt "if_you_work_for_a_producer"
msgid "If you work for a producer or brand and will add or complete data for your own products only, you can get access to our completely free Platform for Producers."
msgstr "If you work for a producer or brand and will add or complete data for your own products only, you can get access to our completely free Platform for Producers."

msgctxt "producers_platform_description_long"
msgid "The platform for producers allows manufacturers to easily import data and photos for all their products, to mark them as official, and to get free analysis of improvement opportunities for their products."
msgstr "The platform for producers allows manufacturers to easily import data and photos for all their products, to mark them as official, and to get free analysis of improvement opportunities for their products."

msgctxt "pro_account"
msgid "Professional account"
msgstr "Professional account"

msgctxt "this_is_a_pro_account"
msgid "This is a producer or brand account."
msgstr "This is a producer or brand account."

msgctxt "producer_or_brand"
msgid "Name of producer or name of brand"
msgstr "Name of producer or name of brand"

msgctxt "error_missing_org"
msgid "Professional accounts must have an associated organization (company name or brand)."
msgstr "Professional accounts must have an associated organization (company name or brand)."

msgctxt "enter_name_of_org"
msgid "Please enter the name of your organization (company name or brand)."
msgstr "Please enter the name of your organization (company name or brand)."

msgctxt "enter_email_addresses_of_users"
msgid "Enter email addresses of users to invite (comma-separated):"
msgstr "Enter email addresses of users to invite (comma-separated):"

msgctxt "f_this_is_a_pro_account_for_org"
msgid "This account is a professional account associated with the producer or brand {org}. You have access to the Platform for Producers."
msgstr "This account is a professional account associated with the producer or brand {org}. You have access to the Platform for Producers."

# please check that site_name and the brackets stays intact
msgctxt "add_user_email_subject"
msgid "Thanks for joining <<site_name>>"
msgstr "Thanks for joining <<site_name>>"

msgctxt "additives_1"
msgid "Potentially hazardous food additive. Limit usage."
msgstr "Potentially hazardous food additive. Limit usage."

msgctxt "additives_2"
msgid "Hazardous food additive. Avoid."
msgstr "Hazardous food additive. Avoid."

msgctxt "additives_3"
msgid "Food additive banned in Europe. Avoid at all cost."
msgstr "Food additive banned in Europe. Avoid at all cost."

msgctxt "additives_p"
msgid "additives"
msgstr "additives"

msgctxt "additives_s"
msgid "additive"
msgstr "additive"

msgctxt "advanced_search"
msgid "Advanced search"
msgstr "Advanced search"

msgctxt "advanced_search_old"
msgid "Advanced search and graphs"
msgstr "Advanced search and graphs"

msgctxt "alcohol_warning"
msgid "Excess drinking is harmful for health."
msgstr "Excess drinking is harmful for health."

msgctxt "email_warning"
msgid "Please note that your Pro account will only be valid if you use your professional e-mail address. Our moderation team checks that the domain name is consistent with the organisation you wish to join."
msgstr "Please note that your Pro account will only be valid if you use your professional e-mail address. Our moderation team checks that the domain name is consistent with the organisation you wish to join."

msgctxt "all_missions"
msgid "All missions"
msgstr "All missions"

msgctxt "allergens"
msgid "Substances or products causing allergies or intolerances"
msgstr "Substances or products causing allergies or intolerances"

msgctxt "allergens_p"
msgid "allergens"
msgstr "allergens"

msgctxt "allergens_s"
msgid "allergen"
msgstr "allergen"

msgctxt "also_edited_by"
msgid "Product page also edited by"
msgstr "Product page also edited by"

msgctxt "android_apk_app_icon_url"
msgid "/images/misc/android-apk.svg"
msgstr "/images/misc/android-apk.svg"

msgctxt "android_apk_app_icon_alt_text"
msgid "Android APK"
msgstr "Android APK"

# Please change en_get.svg to fr_get.svg. check the url https://static.openfoodfacts.org/images/misc/playstore/img/XX_get.svg
msgctxt "android_app_icon_url"
msgid "/images/misc/playstore/img/en_get.svg"
msgstr "/images/misc/playstore/img/en_get.svg"

msgctxt "android_app_icon_alt_text"
msgid "Get It On Google Play"
msgstr "Get It On Google Play"

msgctxt "app_please_take_pictures"
msgid "<p>This product is not yet in the <<site_name>> database. Could you please take some pictures of the product, barcode, ingredients list and nutrition facts to add it on <a href=\"https://world.openfoodfacts.org\" target=\"_blank\"><<site_name>></a>?</p>\n"
"<p>Thanks in advance!</p>\n"
msgstr "<p>This product is not yet in the <<site_name>> database. Could you please take some pictures of the product, barcode, ingredients list and nutrition facts to add it on <a href=\"https://world.openfoodfacts.org\" target=\"_blank\"><<site_name>></a>?</p>\n"
"<p>Thanks in advance!</p>\n"

msgctxt "app_take_a_picture"
msgid "Take a picture"
msgstr "Take a picture"

msgctxt "app_take_a_picture_note"
msgid "Note: the pictures you send are published under the free licence Creative Commons Attribution and ShareAlike."
msgstr "Note: the pictures you send are published under the free licence Creative Commons Attribution and ShareAlike."

msgctxt "app_you_can_add_pictures"
msgid "You can add pictures:"
msgstr "You can add pictures:"

msgctxt "axis_x"
msgid "Horizontal axis"
msgstr "Horizontal axis"

msgctxt "axis_y"
msgid "Vertical axis"
msgstr "Vertical axis"

msgctxt "barcode"
msgid "Barcode"
msgstr "Barcode"

msgctxt "barcode_number"
msgid "Barcode number:"
msgstr "Barcode number:"

msgctxt "you_can_also_help_us"
msgid "You can also help to fund the Open Food Facts project"
msgstr "You can also help to fund the Open Food Facts project"

msgctxt "producers_administration_manual"
msgid "Producers Admin manual"
msgstr "Producers Admin manual"

msgctxt "bottom_content"
msgid "<a href=\"https://world.openfoodfacts.org/donate-to-open-food-facts?utm_source=login-open-food-facts\"><img src=\"https://static.openfoodfacts.org/images/svg/donate-icon.svg\" alt=\"Donate to Open Food Facts\" /></a><p><<site_name>> is made by a non-profit association, independent from the industry. It is made for all, by all, and it is funded by all. You can support our work by <a href=\"https://world.openfoodfacts.org/donate-to-open-food-facts?utm_source=login-open-food-facts\">donating to Open Food Facts</a> and also by <a href=\"https://www.lilo.org/fr/open-food-facts/?utm_source=open-food-facts\">using the Lilo search engine</a>.<br/><b>Thank you!</b></p>"
msgstr "<a href=\"https://world.openfoodfacts.org/donate-to-open-food-facts?utm_source=login-open-food-facts\"><img src=\"https://static.openfoodfacts.org/images/svg/donate-icon.svg\" alt=\"Donate to Open Food Facts\" /></a><p><<site_name>> is made by a non-profit association, independent from the industry. It is made for all, by all, and it is funded by all. You can support our work by <a href=\"https://world.openfoodfacts.org/donate-to-open-food-facts?utm_source=login-open-food-facts\">donating to Open Food Facts</a> and also by <a href=\"https://www.lilo.org/fr/open-food-facts/?utm_source=open-food-facts\">using the Lilo search engine</a>.<br/><b>Thank you!</b></p>"

msgctxt "bottom_title"
msgid "Donate to support our work"
msgstr "Donate to support our work"

msgctxt "brands"
msgid "Brands"
msgstr "Brands"

msgctxt "brands_example"
msgid "Kinder Bueno White, Kinder Bueno, Kinder, Ferrero"
msgstr "Kinder Bueno White, Kinder Bueno, Kinder, Ferrero"

msgctxt "brands_p"
msgid "brands"
msgstr "brands"

msgctxt "brands_products"
msgid "Products from the %s brand"
msgstr "Products from the %s brand"

msgctxt "brands_s"
msgid "brand"
msgstr "brand"

msgctxt "brands_tagsinput"
msgid "add a brand"
msgstr "add a brand"

msgctxt "brands_without_products"
msgid "Products not from the %s brand"
msgstr "Products not from the %s brand"

msgctxt "brand_owner"
msgid "Brand owner"
msgstr "Brand owner"

msgctxt "brand_owner_example"
msgid "The Coca Cola Company"
msgstr "The Coca Cola Company"

msgctxt "by"
msgid "by"
msgstr "by"

msgctxt "categories"
msgid "Categories"
msgstr "Categories"

msgctxt "categories_example"
msgid "Sardines in olive oil, Orange juice from concentrate"
msgstr "Sardines in olive oil, Orange juice from concentrate"

msgctxt "categories_note"
msgid "Indicate only the most specific category. \"Parents\" categories will be automatically added."
msgstr "Indicate only the most specific category. \"Parents\" categories will be automatically added."

msgctxt "categories_p"
msgid "categories"
msgstr "categories"

msgctxt "categories_products"
msgid "Products from the %s category"
msgstr "Products from the %s category"

msgctxt "categories_s"
msgid "category"
msgstr "category"

msgctxt "categories_tagsinput"
msgid "add a category"
msgstr "add a category"

msgctxt "categories_without_products"
msgid "Products not from the %s category"
msgstr "Products not from the %s category"

msgctxt "change_fields"
msgid "Data"
msgstr "Data"

msgctxt "change_nutriments"
msgid "Nutriments"
msgstr "Nutriments"

msgctxt "change_selected_images"
msgid "Selected images"
msgstr "Selected images"

msgctxt "change_uploaded_images"
msgid "Uploaded images"
msgstr "Uploaded images"

msgctxt "checkers_p"
msgid "checkers"
msgstr "checkers"

msgctxt "checkers_s"
msgid "checker"
msgstr "checker"

msgctxt "cities_p"
msgid "packaging cities"
msgstr "packaging cities"

msgctxt "cities_products"
msgid "Products packaged in the city of %s"
msgstr "Products packaged in the city of %s"

msgctxt "cities_s"
msgid "packaging city"
msgstr "packaging city"

msgctxt "cities_without_products"
msgid "Products not packaged in the city of %s"
msgstr "Products not packaged in the city of %s"

msgctxt "codes_p"
msgid "Codes"
msgstr "Codes"

msgctxt "codes_s"
msgid "Code"
msgstr "Code"

msgctxt "completed_n_missions"
msgid "completed %d missions:"
msgstr "completed %d missions:"

msgctxt "connected_with_facebook"
msgid "You are connected with your Facebook account."
msgstr "You are connected with your Facebook account."

msgctxt "contributor_since"
msgid "Contributor since"
msgstr "Contributor since"

msgctxt "copy_data"
msgid "Copy data from current product to new product"
msgstr "Copy data from current product to new product"

msgctxt "correct_the_following_errors"
msgid "Please correct the following errors:"
msgstr "Please correct the following errors:"

msgctxt "correctors_p"
msgid "correctors"
msgstr "correctors"

msgctxt "correctors_s"
msgid "corrector"
msgstr "corrector"

msgctxt "countries"
msgid "Countries where sold"
msgstr "Countries where sold"

msgctxt "countries_note"
msgid "Countries where the product is widely available (not including stores specialising in foreign products)"
msgstr "Countries where the product is widely available (not including stores specialising in foreign products)"

msgctxt "countries_p"
msgid "countries"
msgstr "countries"

msgctxt "countries_products"
msgid "Products sold in %s"
msgstr "Products sold in %s"

msgctxt "countries_s"
msgid "country"
msgstr "country"

msgctxt "countries_without_products"
msgid "Products not sold in %s"
msgstr "Products not sold in %s"

msgctxt "data_source"
msgid "Data source"
msgstr "Data source"

msgctxt "data_sources_p"
msgid "data sources"
msgstr "data sources"

msgctxt "data_sources_s"
msgid "data source"
msgstr "data source"

msgctxt "debug_p"
msgid "debug"
msgstr "debug"

msgctxt "debug_s"
msgid "debug"
msgstr "debug"

msgctxt "delete_comment"
msgid "Reason for removal"
msgstr "Reason for removal"

msgctxt "delete_product"
msgid "Delete a product"
msgstr "Delete a product"

msgctxt "delete_product_page"
msgid "Delete the page"
msgstr "Delete the page"

msgctxt "delete_the_images"
msgid "Delete the images"
msgstr "Delete the images"

msgctxt "delete_user"
msgid "Delete a user"
msgstr "Delete a user"

msgctxt "delete_confirmation"
msgid "This will delete your user details and anonymise all of your contributions. Please re-enter your user name to confirm."
msgstr "This will delete your user details and anonymise all of your contributions. Please re-enter your user name to confirm."

msgctxt "danger_zone"
msgid "Danger Zone"
msgstr "Danger Zone"

msgctxt "diff_add"
msgid "Added:"
msgstr "Added:"

msgctxt "diff_change"
msgid "Changed:"
msgstr "Changed:"

msgctxt "diff_delete"
msgid "Deleted:"
msgstr "Deleted:"

msgctxt "donate"
msgid "Donate to Open Food Facts"
msgstr "Donate to Open Food Facts"

msgctxt "donate_link"
msgid "https://world.openfoodfacts.org/donate-to-open-food-facts"
msgstr "https://world.openfoodfacts.org/donate-to-open-food-facts"

msgctxt "ecological_data_table"
msgid "Ecological footprint"
msgstr "Ecological footprint"

msgctxt "ecological_data_table_note"
msgid "If the carbon footprint is specified on the label (rarely at this time), indicate it for the same quantity than the nutritional composition."
msgstr "If the carbon footprint is specified on the label (rarely at this time), indicate it for the same quantity than the nutritional composition."

msgctxt "edit"
msgid "edit"
msgstr "edit"

msgctxt "edit_comment"
msgid "Changes summary"
msgstr "Changes summary"

msgctxt "edit_product"
msgid "Edit a product"
msgstr "Edit a product"

msgctxt "edit_product_page"
msgid "Edit the page"
msgstr "Edit the page"

msgctxt "edit_profile"
msgid "Edit your public profile"
msgstr "Edit your public profile"

msgctxt "edit_profile_confirm"
msgid "Changes to your public profile have been saved."
msgstr "Changes to your public profile have been saved."

msgctxt "edit_profile_msg"
msgid "Information below is visible in your public profile."
msgstr "Information below is visible in your public profile."

msgctxt "edit_settings"
msgid "Change your account parameters"
msgstr "Change your account parameters"

msgctxt "edit_user"
msgid "Account parameters"
msgstr "Account parameters"

msgctxt "edit_user_display"
msgid "Account parameters"
msgstr "Account parameters"

msgctxt "edit_user_process"
msgid "Account parameters"
msgstr "Account parameters"

msgctxt "edit_user_result"
msgid "Your account parameters have been changed."
msgstr "Your account parameters have been changed."

msgctxt "editors_p"
msgid "editors"
msgstr "editors"

msgctxt "editors_s"
msgid "editor"
msgstr "editor"

msgctxt "email"
msgid "E-mail address"
msgstr "E-mail address"

msgctxt "emb_code_products"
msgid "Products packaged by the company with traceability code %s"
msgstr "Products packaged by the company with traceability code %s"

msgctxt "emb_code_p"
msgid "Traceability codes"
msgstr "Traceability codes"

msgctxt "emb_code_s"
msgid "Traceability code"
msgstr "Traceability code"

msgctxt "emb_codes"
msgid "Traceability code"
msgstr "Traceability code"

msgctxt "emb_codes_p"
msgid "traceability codes"
msgstr "traceability codes"

msgctxt "emb_codes_products"
msgid "Products with the traceability code %s"
msgstr "Products with the traceability code %s"

msgctxt "emb_codes_s"
msgid "traceability code"
msgstr "traceability code"

msgctxt "emb_codes_without_products"
msgid "Products without the traceability code %s"
msgstr "Products without the traceability code %s"

# Those are country specific codes. For European countries, you can change FR 62.448.034 CE to DE BY 718 EG (for instance)
msgctxt "emb_codes_example"
msgid "EMB 53062, FR 62.448.034 CE, 84 R 20, 33 RECOLTANT 522"
msgstr "EMB 53062, FR 62.448.034 CE, 84 R 20, 33 RECOLTANT 522"

msgctxt "emb_codes_note"
msgid "In Europe, the code is in an ellipse with the 2 country initials followed by a number and CE."
msgstr "In Europe, the code is in an ellipse with the 2 country initials followed by a number and CE."

msgctxt "entry_dates_p"
msgid "Entry dates"
msgstr "Entry dates"

msgctxt "entry_dates_s"
msgid "Entry date"
msgstr "Entry date"

msgctxt "error"
msgid "Error"
msgstr "Error"

msgctxt "error_bad_login_password"
msgid "Incorrect user name or password. <a href=\"/cgi/reset_password.pl\">Forgotten password?</a>"
msgstr "Incorrect user name or password. <a href=\"/cgi/reset_password.pl\">Forgotten password?</a>"

msgctxt "error_database"
msgid "An error occurred while reading the data, try to refresh the page."
msgstr "An error occurred while reading the data, try to refresh the page."

msgctxt "error_different_passwords"
msgid "The password and confirmation password are different."
msgstr "The password and confirmation password are different."

msgctxt "error_email_already_in_use"
msgid "The e-mail address is already used by another user. Maybe you already have an account? You can <a href=\"/cgi/reset_password.pl\">reset the password</a> of your other account."
msgstr "The e-mail address is already used by another user. Maybe you already have an account? You can <a href=\"/cgi/reset_password.pl\">reset the password</a> of your other account."

msgctxt "error_invalid_address"
msgid "Invalid address."
msgstr "Invalid address."

msgctxt "error_invalid_email"
msgid "Invalid e-mail address"
msgstr "Invalid e-mail address"

msgctxt "error_invalid_password"
msgid "The password needs to be at least 6 characters long."
msgstr "The password needs to be at least 6 characters long."

msgctxt "error_invalid_user"
msgid "Invalid user."
msgstr "Invalid user."

msgctxt "error_invalid_username"
msgid "The user name must contain only unaccented letters, digits and dashes."
msgstr "The user name must contain only unaccented letters, digits and dashes."

msgctxt "error_username_too_long"
msgid "The user name is too long (maximum 40 characters)."
msgstr "The user name is too long (maximum 40 characters)."

msgctxt "error_name_too_long"
msgid "The name is too long (maximum 60 characters)."
msgstr "The name is too long (maximum 60 characters)."

msgctxt "error_new_code_already_exists"
msgid "A product already exists with the new code"
msgstr "A product already exists with the new code"

msgctxt "error_no_name"
msgid "You need to enter a name or nickname."
msgstr "You need to enter a name or nickname."

msgctxt "error_no_permission"
msgid "Permission denied."
msgstr "Permission denied."

msgctxt "error_no_username"
msgid "You need to enter a user name"
msgstr "You need to enter a user name"

msgctxt "error_reset_already_connected"
msgid "You are already signed in."
msgstr "You are already signed in."

msgctxt "error_reset_invalid_token"
msgid "The reset password link is invalid or has expired."
msgstr "The reset password link is invalid or has expired."

msgctxt "error_reset_unknown_email"
msgid "There is no account with this email"
msgstr "There is no account with this email"

msgctxt "error_reset_unknown_id"
msgid "This username does not exist."
msgstr "This username does not exist."

msgctxt "error_username_not_available"
msgid "This username already exists, please choose another."
msgstr "This username already exists, please choose another."

msgctxt "example"
msgid "Example:"
msgstr "Example:"

msgctxt "examples"
msgid "Examples:"
msgstr "Examples:"

msgctxt "expiration_date"
msgid "Best before date"
msgstr "Best before date"

msgctxt "expiration_date_note"
msgid "The expiration date is a way to track product changes over time and to identify the most recent version."
msgstr "The expiration date is a way to track product changes over time and to identify the most recent version."

msgctxt "explore_products_by"
msgid "Explore products by..."
msgstr "Explore products by..."

msgctxt "facebook_locale"
msgid "en_US"
msgstr "en_US"

msgctxt "fixme_product"
msgid "If the data is incomplete or incorrect, you can complete or correct it by editing this page."
msgstr "If the data is incomplete or incorrect, you can complete or correct it by editing this page."

msgctxt "footer_and_the_facebook_group"
msgid "and the <a href=\"https://www.facebook.com/groups/openfoodfacts/\">Facebook group for contributors</a>"
msgstr "and the <a href=\"https://www.facebook.com/groups/openfoodfacts/\">Facebook group for contributors</a>"

msgctxt "footer_blog"
msgid "<<site_name>> blog"
msgstr "<<site_name>> blog"

# Do not translate
msgctxt "footer_blog_link"
msgid "https://blog.openfoodfacts.org/en/"
msgstr "https://blog.openfoodfacts.org/en/"

msgctxt "footer_code_of_conduct"
msgid "Code of conduct"
msgstr "Code of conduct"

# Do not translate without having the same exact string in the Tags template. Do not use spaces, special characters, only alphanumeric characters separated by hyphens
msgctxt "footer_code_of_conduct_link"
msgid "/code-of-conduct"
msgstr "/code-of-conduct"

msgctxt "footer_data"
msgid "Data, API and SDKs"
msgstr "Data, API and SDKs"

# Do not translate without having the same exact string in the Tags template. Do not use spaces, special characters, only alphanumeric characters separated by hyphens
msgctxt "footer_data_link"
msgid "/data"
msgstr "/data"

msgctxt "footer_discover_the_project"
msgid "Discover the project"
msgstr "Discover the project"

msgctxt "footer_faq"
msgid "Frequently asked questions"
msgstr "Frequently asked questions"

# Do not translate without having the same exact string in the Tags template. Do not use spaces, special characters, only alphanumeric characters separated by hyphens
msgctxt "footer_faq_link"
msgid "https://support.openfoodfacts.org/help/en-gb"
msgstr "https://support.openfoodfacts.org/help/en-gb"

msgctxt "footer_translators"
msgid "Translators"
msgstr "Translators"

# Do not translate
msgctxt "footer_translators_link"
msgid "/cgi/top_translators.pl"
msgstr "/cgi/top_translators.pl"

msgctxt "footer_follow_us"
msgid "Follow us on <a href=\"https://twitter.com/openfoodfacts\">Twitter</a>,\n"
"<a href=\"https://www.facebook.com/OpenFoodFacts\">Facebook</a> and\n"
"<a href=\"https://www.instagram.com/open.food.facts/\">Instagram</a>\n"
msgstr "Follow us on <a href=\"https://twitter.com/openfoodfacts\">Twitter</a>,\n"
"<a href=\"https://www.facebook.com/OpenFoodFacts\">Facebook</a> and\n"
"<a href=\"https://www.instagram.com/open.food.facts/\">Instagram</a>\n"

msgctxt "footer_install_the_app"
msgid "Install the app"
msgstr "Install the app"

msgctxt "footer_join_the_community"
msgid "Join the community"
msgstr "Join the community"

msgctxt "footer_join_us_on"
msgid "Join us on %s:"
msgstr "Join us on %s:"

msgctxt "footer_legal"
msgid "Legal"
msgstr "Legal"

# Do not translate without having the same exact string in the Tags template. Do not use spaces, special characters, only alphanumeric characters separated by hyphens
msgctxt "footer_legal_link"
msgid "/legal"
msgstr "/legal"

msgctxt "footer_privacy"
msgid "Privacy"
msgstr "Privacy"

# Do not translate without having the same exact string in the Tags template. Do not use spaces, special characters, only alphanumeric characters separated by hyphens
msgctxt "footer_privacy_link"
msgid "/privacy"
msgstr "/privacy"

msgctxt "footer_press"
msgid "Press"
msgstr "Press"

# Do not translate without having the same exact string in the Tags template. Do not use spaces, special characters, only alphanumeric characters separated by hyphens
msgctxt "footer_press_link"
msgid "/press"
msgstr "/press"

msgctxt "footer_terms"
msgid "Terms of use"
msgstr "Terms of use"

# Do not translate without having the same exact string in the Tags template. Do not use spaces, special characters, only alphanumeric characters separated by hyphens
msgctxt "footer_terms_link"
msgid "/terms-of-use"
msgstr "/terms-of-use"

msgctxt "footer_who_we_are"
msgid "Who we are"
msgstr "Who we are"

# Do not translate without having the same exact string in the Tags template. Do not use spaces, special characters, only alphanumeric characters separated by hyphens
msgctxt "footer_who_we_are_link"
msgid "/who-we-are"
msgstr "/who-we-are"

msgctxt "footer_wiki"
msgid "<<site_name>> wiki (en)"
msgstr "<<site_name>> wiki (en)"

# Do not translate
msgctxt "footer_wiki_link"
msgid "https://wiki.openfoodfacts.org"
msgstr "https://wiki.openfoodfacts.org"

# Do not translate Open Beauty Facts but do translate Cosmetics
msgctxt "footer_obf"
msgid "Open Beauty Facts - Cosmetics"
msgstr "Open Beauty Facts - Cosmetics"

msgctxt "footer_obf_link"
msgid "https://world.openbeautyfacts.org"
msgstr "https://world.openbeautyfacts.org"

msgctxt "footer_pro"
msgid "Open Food Facts for Producers"
msgstr "Open Food Facts for Producers"

msgctxt "for"
msgid "for"
msgstr "for"

msgctxt "front_alt"
msgid "Product"
msgstr "Product"

msgctxt "generic_name"
msgid "Common name"
msgstr "Common name"

msgctxt "generic_name_example"
msgid "Chocolate bar with milk and hazelnuts"
msgstr "Chocolate bar with milk and hazelnuts"

msgctxt "goodbye"
msgid "See you soon!"
msgstr "See you soon!"

msgctxt "graph_count"
msgid "%d products match the search criteria, of which %i products have defined values for the graph's axis."
msgstr "%d products match the search criteria, of which %i products have defined values for the graph's axis."

msgctxt "graph_title"
msgid "Graph title"
msgstr "Graph title"

msgctxt "graphs_and_maps"
msgid "Graphs and maps"
msgstr "Graphs and maps"

msgctxt "hello"
msgid "Hello"
msgstr "Hello"

msgctxt "high"
msgid "high"
msgstr "high"

msgctxt "high_quantity"
msgid "high quantity"
msgstr "high quantity"

msgctxt "history"
msgid "Changes history"
msgstr "Changes history"

msgctxt "image_front"
msgid "Front picture"
msgstr "Front picture"

msgctxt "image_ingredients"
msgid "Ingredients picture"
msgstr "Ingredients picture"

msgctxt "image_ingredients_note"
msgid "If the picture is neat enough, the ingredients can be extracted automatically"
msgstr "If the picture is neat enough, the ingredients can be extracted automatically"

msgctxt "image_nutrition"
msgid "Nutrition facts picture"
msgstr "Nutrition facts picture"

msgctxt "image_upload_error_image_already_exists"
msgid "This picture has already been sent."
msgstr "This picture has already been sent."

msgctxt "image_upload_error_image_too_small"
msgid "The picture is too small. Please do not upload pictures found on the Internet and only send photos you have taken yourself."
msgstr "The picture is too small. Please do not upload pictures found on the Internet and only send photos you have taken yourself."

msgctxt "image_upload_error_no_barcode_found_in_image_long"
msgid "The barcode in the image could not be read, or the image contained no barcode.\n"
"You can try with another image, or directly enter the barcode."
msgstr "The barcode in the image could not be read, or the image contained no barcode.\n"
"You can try with another image, or directly enter the barcode."

msgctxt "image_upload_error_no_barcode_found_in_image_short"
msgid "No barcode found in the image."
msgstr "No barcode found in the image."

msgctxt "image_upload_error_no_barcode_specified_or_found"
msgid "No barcode specified or found in the image or filename."
msgstr "No barcode specified or found in the image or filename."

msgctxt "image_upload_error_could_not_read_image"
msgid "The image could not be read."
msgstr "The image could not be read."

msgctxt "image_upload_error_no_barcode_found_in_text"
msgid "You must enter the characters of the barcode or send a product image when the barcode is visible."
msgstr "You must enter the characters of the barcode or send a product image when the barcode is visible."

msgctxt "image_full_size"
msgid "Full size"
msgstr "Full size"

msgctxt "image_attribution_creativecommons"
msgid "This file was uploaded to product %s and is licensed under the %s license."
msgstr "This file was uploaded to product %s and is licensed under the %s license."

msgctxt "image_attribution_photographer"
msgid "Attribution: Photo by %s per %s"
msgstr "Attribution: Photo by %s per %s"

msgctxt "image_attribution_photographer_editor"
msgid "Attribution: Photo by %s with additional modifications by %s per %s"
msgstr "Attribution: Photo by %s with additional modifications by %s per %s"

msgctxt "image_original_link_text"
msgid "(Original Image)"
msgstr "(Original Image)"

msgctxt "image_attribution_link_title"
msgid "Photo detail and attribution information"
msgstr "Photo detail and attribution information"

msgctxt "invite_user"
msgid "Invite Users"
msgstr "Invite Users"

msgctxt "incomplete_products_you_added"
msgid "Products you added that need to be completed"
msgstr "Products you added that need to be completed"

msgctxt "informers_p"
msgid "informers"
msgstr "informers"

msgctxt "informers_s"
msgid "informers"
msgstr "informers"

msgctxt "ingredients"
msgid "Ingredients"
msgstr "Ingredients"

msgctxt "no_ingredient"
msgid "Ingredients are missing"
msgstr "Ingredients are missing"

msgctxt "one_ingredient"
msgid "1 ingredient"
msgstr "1 ingredient"

msgctxt "f_ingredients_with_number"
msgid "{number} ingredients"
msgstr "{number} ingredients"

msgctxt "ingredients_alt"
msgid "Ingredients"
msgstr "Ingredients"

msgctxt "ingredients_analysis_note"
msgid "Note: ingredients can be listed with many different names, please let us know if you think the analysis above is incorrect."
msgstr "Note: ingredients can be listed with many different names, please let us know if you think the analysis above is incorrect."

msgctxt "ingredients_from_or_that_may_be_from_palm_oil_p"
msgid "ingredients from or that may be from palm oil"
msgstr "ingredients from or that may be from palm oil"

msgctxt "ingredients_from_or_that_may_be_from_palm_oil_s"
msgid "ingredient from or that may be from palm oil"
msgstr "ingredient from or that may be from palm oil"

msgctxt "ingredients_from_palm_oil_p"
msgid "ingredients from palm oil"
msgstr "ingredients from palm oil"

msgctxt "ingredients_from_palm_oil_s"
msgid "ingredient from palm oil"
msgstr "ingredient from palm oil"

msgctxt "ingredients_n_p"
msgid "Numbers of ingredients"
msgstr "Numbers of ingredients"

msgctxt "ingredients_n_s"
msgid "Number of ingredients"
msgstr "Number of ingredients"

msgctxt "known_ingredients_n_s"
msgid "Number of recognized ingredients"
msgstr "Number of recognized ingredients"

msgctxt "unknown_ingredients_n_s"
msgid "Number of unrecognized ingredients"
msgstr "Number of unrecognized ingredients"

msgctxt "ingredients_p"
msgid "ingredients"
msgstr "ingredients"

msgctxt "ingredients_products"
msgid "Products that contain the ingredient %s"
msgstr "Products that contain the ingredient %s"

msgctxt "ingredients_s"
msgid "ingredient"
msgstr "ingredient"

msgctxt "ingredients_text"
msgid "Ingredients list"
msgstr "Ingredients list"

msgctxt "ingredients_text_display_note"
msgid "Ingredients are listed in order of importance (quantity)."
msgstr "Ingredients are listed in order of importance (quantity)."

msgctxt "ingredients_text_example"
msgid "Cereals 85.5% (_wheat_ flour, whole-_wheat_ flour 11%), malt extract, cocoa 4,8%, ascorbic acid"
msgstr "Cereals 85.5% (_wheat_ flour, whole-_wheat_ flour 11%), malt extract, cocoa 4,8%, ascorbic acid"

msgctxt "ingredients_text_note"
msgid "Keep the order, indicate the % when specified, separate with a comma or - , use ( ) for ingredients of an ingredient, surround allergens with _ e.g. _milk_"
msgstr "Keep the order, indicate the % when specified, separate with a comma or - , use ( ) for ingredients of an ingredient, surround allergens with _ e.g. _milk_"

msgctxt "ingredients_that_may_be_from_palm_oil_p"
msgid "ingredients that may be from palm oil"
msgstr "ingredients that may be from palm oil"

msgctxt "ingredients_that_may_be_from_palm_oil_s"
msgid "ingredient that may be from palm oil"
msgstr "ingredient that may be from palm oil"

msgctxt "ingredients_without_products"
msgid "Products that do not contain the ingredient %s"
msgstr "Products that do not contain the ingredient %s"

# Please change appstore_US.svg to appstore_XX.svg. check the url https://static.openfoodfacts.org/images/misc/appstore/black/appstore_XX.svg
msgctxt "ios_app_icon_url"
msgid "/images/misc/appstore/black/appstore_US.svg"
msgstr "/images/misc/appstore/black/appstore_US.svg"

msgctxt "ios_app_icon_alt_text"
msgid "Download on the App Store"
msgstr "Download on the App Store"

msgctxt "known_nutrients_p"
msgid "known nutrients"
msgstr "known nutrients"

msgctxt "known_nutrients_s"
msgid "known nutrient"
msgstr "known nutrient"

msgctxt "labels"
msgid "Labels, certifications, awards"
msgstr "Labels, certifications, awards"

msgctxt "labels_example"
msgid "Organic"
msgstr "Organic"

msgctxt "labels_note"
msgid "Indicate only the most specific labels. \"Parents\" labels will be added automatically."
msgstr "Indicate only the most specific labels. \"Parents\" labels will be added automatically."

msgctxt "labels_p"
msgid "labels"
msgstr "labels"

msgctxt "labels_products"
msgid "Products that have the label %s"
msgstr "Products that have the label %s"

msgctxt "labels_s"
msgid "label"
msgstr "label"

msgctxt "labels_tagsinput"
msgid "add a label"
msgstr "add a label"

msgctxt "labels_without_products"
msgid "Products that do not have the label %s"
msgstr "Products that do not have the label %s"

msgctxt "lang"
msgid "Main language"
msgstr "Main language"

msgctxt "lang_note"
msgid "Language most present and most highlighted on the product"
msgstr "Language most present and most highlighted on the product"

msgctxt "language"
msgid "en-US"
msgstr "en-US"

msgctxt "languages_p"
msgid "languages"
msgstr "languages"

msgctxt "languages_s"
msgid "language"
msgstr "language"

msgctxt "last_edit_dates_p"
msgid "Last edit dates"
msgstr "Last edit dates"

msgctxt "last_edit_dates_s"
msgid "Last edit date"
msgstr "Last edit date"

msgctxt "last_image_dates_p"
msgid "Last picture dates"
msgstr "Last picture dates"

msgctxt "last_image_dates_s"
msgid "Last picture date"
msgstr "Last picture date"

msgctxt "licence_accept"
msgid "By adding information, data and/or images, you accept to place irrevocably your contribution under the <a href=\"https://opendatacommons.org/licenses/dbcl/1.0/\">Database Contents Licence 1.0</a> licence\n"
"for information and data, and under the <a href=\"https://creativecommons.org/licenses/by-sa/3.0/deed.en\">Creative Commons Attribution - ShareAlike 3.0</a> licence for images.\n"
"You accept to be credited by re-users by a link to the product your are contributing to."
msgstr "By adding information, data and/or images, you accept to place irrevocably your contribution under the <a href=\"https://opendatacommons.org/licenses/dbcl/1.0/\">Database Contents Licence 1.0</a> licence\n"
"for information and data, and under the <a href=\"https://creativecommons.org/licenses/by-sa/3.0/deed.en\">Creative Commons Attribution - ShareAlike 3.0</a> licence for images.\n"
"You accept to be credited by re-users by a link to the product your are contributing to."

msgctxt "link"
msgid "Link to the product page on the official site of the producer"
msgstr "Link to the product page on the official site of the producer"

msgctxt "list_of_x"
msgid "List of %s"
msgstr "List of %s"

msgctxt "loadmore"
msgid "Load more results"
msgstr "Load more results"

msgctxt "login_and_add_product"
msgid "Sign-in and add the product"
msgstr "Sign-in and add the product"

msgctxt "login_and_edit_product"
msgid "Sign-in and edit the product"
msgstr "Sign-in and edit the product"

msgctxt "login_create_your_account"
msgid "Create your account."
msgstr "Create your account."

msgctxt "login_not_registered_yet"
msgid "Not registered yet?"
msgstr "Not registered yet?"

msgctxt "login_register_title"
msgid "Sign-in"
msgstr "Sign in"

msgctxt "login_to_add_and_edit_products"
msgid "Sign-in to add or edit products."
msgstr "Sign-in to add or edit products."

msgctxt "login_to_add_products"
msgid "<p>Please sign-in to add or edit a product.</p>\n\n"
"<p>If you do not yet have an account on <<site_name>>, you can <a href=\"/cgi/user.pl\">register in 30 seconds</a>.</p>\n"
msgstr "<p>Please sign-in to add or edit a product.</p>\n\n"
"<p>If you do not yet have an account on <<site_name>>, you can <a href=\"/cgi/user.pl\">register in 30 seconds</a>.</p>\n"

msgctxt "login_username_email"
msgid "Username or e-mail address:"
msgstr "Username or e-mail address:"

msgctxt "low"
msgid "low"
msgstr "low"

msgctxt "low_quantity"
msgid "low quantity"
msgstr "low quantity"

msgctxt "manage_images"
msgid "Manage images"
msgstr "Manage images"

msgctxt "manage_images_info"
msgid "You can select one or more images and then:"
msgstr "You can select one or more images and then:"

msgctxt "manufacturing_places"
msgid "Manufacturing or processing places"
msgstr "Manufacturing or processing places"

msgctxt "manufacturing_places_example"
msgid "Montana, USA"
msgstr "Montana, USA"

msgctxt "manufacturing_places_p"
msgid "manufacturing or processing places"
msgstr "manufacturing or processing places"

msgctxt "manufacturing_places_products"
msgid "Products manufactured or processed in %s"
msgstr "Products manufactured or processed in %s"

msgctxt "manufacturing_places_s"
msgid "manufacturing or processing place"
msgstr "manufacturing or processing place"

msgctxt "manufacturing_places_tagsinput"
msgid "add a place"
msgstr "add a place"

msgctxt "manufacturing_places_without_products"
msgid "Products not manufactured or processed in %s"
msgstr "Products not manufactured or processed in %s"

msgctxt "map_count"
msgid "%d products match the search criteria, of which %i products have a known production place."
msgstr "%d products match the search criteria, of which %i products have a known production place."

msgctxt "map_title"
msgid "Map title"
msgstr "Map title"

msgctxt "menu"
msgid "Menu"
msgstr "Menu"

msgctxt "menu_add_a_product"
msgid "Add a product"
msgstr "Add a product"

# Do not translate without having the same exact string in the Tags template. Do not use spaces, special characters, only alphanumeric characters separated by hyphens
msgctxt "menu_add_a_product_link"
msgid "/add-a-product"
msgstr "/add-a-product"

msgctxt "menu_contribute"
msgid "Contribute"
msgstr "Contribute"

# Do not translate without having the same exact string in the Tags template. Do not use spaces, special characters, only alphanumeric characters separated by hyphens
msgctxt "menu_contribute_link"
msgid "/contribute"
msgstr "/contribute"

msgctxt "menu_discover"
msgid "Discover"
msgstr "Discover"

# Do not translate without having the same exact string in the Tags template. Do not use spaces, special characters, only alphanumeric characters separated by hyphens
msgctxt "menu_discover_link"
msgid "/discover"
msgstr "/discover"

msgctxt "mission_"
msgid "Mission: "
msgstr "Mission: "

msgctxt "mission_accomplished_by"
msgid "This mission has been completed by:"
msgstr "This mission has been completed by:"

msgctxt "mission_accomplished_by_n"
msgid "Completed by %d persons."
msgstr "Completed by %d persons."

msgctxt "mission_accomplished_by_nobody"
msgid "Be the first to complete this mission!"
msgstr "Be the first to complete this mission!"

msgctxt "mission_goal"
msgid "Goal:"
msgstr "Goal:"

msgctxt "missions"
msgid "Missions"
msgstr "Missions"

msgctxt "moderate"
msgid "moderate"
msgstr "moderate"

msgctxt "moderate_quantity"
msgid "moderate quantity"
msgstr "moderate quantity"

msgctxt "move_images_to_another_product"
msgid "Move the images to another product"
msgstr "Move the images to another product"

msgctxt "n_products"
msgid "%s products"
msgstr "%s products"

msgctxt "name"
msgid "Name"
msgstr "Name"

msgctxt "names"
msgid "Names"
msgstr "Names"

msgctxt "new_code"
msgid "If the barcode is not correct, please correct it here:"
msgstr "If the barcode is not correct, please correct it here:"

msgctxt "new_code_note"
msgid "For products without a barcode, an internal code is automatically set."
msgstr "For products without a barcode, an internal code is automatically set."

msgctxt "newsletter_description"
msgid "Subscribe to the newsletter (2 emails per month maximum)"
msgstr "Subscribe to the newsletter (2 emails per month maximum)"

msgctxt "subscribe_to_our_newsletter"
msgid "Subscribe to our newsletter"
msgstr "Subscribe to our newsletter"

msgctxt "next"
msgid "Next"
msgstr "Next"

msgctxt "no_barcode"
msgid "Product without barcode"
msgstr "Product without barcode"

msgctxt "no_nutrition_data"
msgid "Nutrition facts are not specified on the product."
msgstr "Nutrition facts are not specified on the product."

msgctxt "multiple_nutrition_data"
msgid "Multiple nutrition facts are specified on the product (e.g. with added water or milk)."
msgstr "Multiple nutrition facts are specified on the product (e.g. with added water or milk)."

msgctxt "multiple_nutrition_data_instructions"
msgid "Enter only the nutrition facts for the unprepared product, without added water or milk. If there are different products, enter nutrition facts for the first product listed."
msgstr "Enter only the nutrition facts for the unprepared product, without added water or milk. If there are different products, enter nutrition facts for the first product listed."

msgctxt "no_product_for_barcode"
msgid "No product listed for barcode %s."
msgstr "No product listed for barcode %s."

msgctxt "no_products"
msgid "No products."
msgstr "No products."

msgctxt "not_saved"
msgid "Error while saving, please retry."
msgstr "Error while saving, please retry."

msgctxt "number_of_additives"
msgid "Number of additives"
msgstr "Number of additives"

msgctxt "number_of_products"
msgid "Number of products"
msgstr "Number of products"

msgctxt "nutrient_in_quantity"
msgid "%s in %s"
msgstr "%s in %s"

msgctxt "nutrient_levels_info"
msgid "Nutrient levels for 100 g"
msgstr "Nutrient levels for 100 g"

# Do not translate without having the same exact string in the Tags template. Do not use spaces, special characters, only alphanumeric characters separated by hyphens
msgctxt "nutrient_levels_link"
msgid "/nutrient-levels"
msgstr "/nutrient-levels"

msgctxt "nutrient_levels_p"
msgid "nutrient levels"
msgstr "nutrient levels"

msgctxt "nutrient_levels_s"
msgid "nutrient level"
msgstr "nutrient level"

msgctxt "nutriments_p"
msgid "nutriments"
msgstr "nutriments"

msgctxt "nutriments_products"
msgid "Products that contain the nutriment %s"
msgstr "Products that contain the nutriment %s"

msgctxt "nutriments_s"
msgid "nutriment"
msgstr "nutriment"

msgctxt "nutriments_without_products"
msgid "Products that do not contain the nutriment %s"
msgstr "Products that do not contain the nutriment %s"

msgctxt "nutrition_alt"
msgid "Nutrition facts"
msgstr "Nutrition facts"

msgctxt "nutrition_data"
msgid "Nutrition facts"
msgstr "Nutrition facts"

msgctxt "nutrition_data_average"
msgid "Average nutrition facts for the %d products of the %s category for which nutrition facts are known (out of %d products)."
msgstr "Average nutrition facts for the %d products of the %s category for which nutrition facts are known (out of %d products)."

msgctxt "nutrition_data_compare_percent"
msgid "% of difference"
msgstr "% of difference"

msgctxt "nutrition_data_compare_value"
msgid "value for 100 g / 100 ml"
msgstr "value for 100 g / 100 ml"

msgctxt "nutrition_data_comparison_with_categories"
msgid "Comparison to average values of products in the same category:"
msgstr "Comparison to average values of products in the same category:"

msgctxt "nutrition_data_comparison_with_categories_note"
msgid "Please note: for each nutriment, the average is computed for products for which the nutriment quantity is known, not on all products of the category."
msgstr "Please note: for each nutriment, the average is computed for products for which the nutriment quantity is known, not on all products of the category."

msgctxt "nutrition_data_note"
msgid "If the picture is sufficiently sharp and level, nutrition facts can be automatically extracted from the picture."
msgstr "If the picture is sufficiently sharp and level, nutrition facts can be automatically extracted from the picture."

msgctxt "nutrition_data_per_10"
msgid "10th centile"
msgstr "10th centile"

msgctxt "nutrition_data_per_100g"
msgid "for 100 g / 100 ml"
msgstr "for 100 g / 100 ml"

msgctxt "nutrition_data_per_5"
msgid "5<sup>th</sup> centile"
msgstr "5<sup>th</sup> centile"

msgctxt "nutrition_data_per_50"
msgid "Median"
msgstr "Median"

msgctxt "nutrition_data_per_90"
msgid "90th centile"
msgstr "90th centile"

msgctxt "nutrition_data_per_95"
msgid "95<sup>th</sup> centile"
msgstr "95<sup>th</sup> centile"

msgctxt "nutrition_data_per_max"
msgid "Maximum"
msgstr "Maximum"

msgctxt "nutrition_data_per_mean"
msgid "Mean"
msgstr "Mean"

msgctxt "nutrition_data_per_min"
msgid "Minimum"
msgstr "Minimum"

msgctxt "nutrition_data_per_serving"
msgid "per serving"
msgstr "per serving"

msgctxt "nutrition_data_per_std"
msgid "Standard deviation"
msgstr "Standard deviation"

msgctxt "nutrition_data_table"
msgid "Nutrition facts"
msgstr "Nutrition facts"

msgctxt "nutrition_data_table_note"
msgid "The table lists by default nutriments that are often specified. Leave the field blank if it's not on the label.<br/>You can add extra nutriments (vitamins, minerals, cholesterol etc.)\n"
"by typing the first letters of their name in the last row of the table."
msgstr "The table lists by default nutriments that are often specified. Leave the field blank if it's not on the label.<br/>You can add extra nutriments (vitamins, minerals, cholesterol etc.)\n"
"by typing the first letters of their name in the last row of the table."

msgctxt "nutrition_data_table_asterisk"
msgid "Essential nutrients to calculate the Nutri-Score."
msgstr "Essential nutrients to calculate the Nutri-Score."

msgctxt "nutrition_grades_p"
msgid "Nutrition grades"
msgstr "Nutrition grades"

msgctxt "nutrition_grades_s"
msgid "Nutrition grade"
msgstr "Nutrition grade"

# Make sure the translated link works (eg that the image already exists in your language)
msgctxt "og_image_url"
msgid "https://static.openfoodfacts.org/images/logos/logo-vertical-white-social-media-preview.png"
msgstr "https://static.openfoodfacts.org/images/logos/logo-vertical-white-social-media-preview.png"

# Do not change the lang code if the blog doesn't exist in your language
msgctxt "on_the_blog_content"
msgid "<p>To learn more about <<site_name>>, visit <a href=\"https://blog.openfoodfacts.org/en/\">our blog</a>!</p>\n"
"<p>Recent news:</p>\n"
msgstr "<p>To learn more about <<site_name>>, visit <a href=\"https://blog.openfoodfacts.org/en/\">our blog</a>!</p>\n"
"<p>Recent news:</p>\n"

msgctxt "on_the_blog_title"
msgid "News"
msgstr "News"

msgctxt "openfoodhunt_points"
msgid "It's <a href=\"/open-food-hunt-2015\">Open Food Hunt</a> on <<site_name>> from Saturday February 21st 2015 to Sunday March 1st 2015! Contributors are awarded\n"
"Explorer points for products they add and Ambassador points for new contributors they recruit. Points are updated every 30 minutes."
msgstr "It's <a href=\"/open-food-hunt-2015\">Open Food Hunt</a> on <<site_name>> from Saturday February 21st 2015 to Sunday March 1st 2015! Contributors are awarded\n"
"Explorer points for products they add and Ambassador points for new contributors they recruit. Points are updated every 30 minutes."

msgctxt "or"
msgid "or:"
msgstr "or:"

msgctxt "origins"
msgid "Origin of ingredients"
msgstr "Origin of ingredients"

msgctxt "origins_example"
msgid "California, USA"
msgstr "California, USA"

msgctxt "origins_note_xxx"
msgid "Indicate the origin of ingredients"
msgstr "Indicate the origin of ingredients"

msgctxt "origins_p"
msgid "origins of ingredients"
msgstr "origins of ingredients"

msgctxt "origins_products"
msgid "Products with ingredients originating from %s"
msgstr "Products with ingredients originating from %s"

msgctxt "origins_s"
msgid "origin of ingredients"
msgstr "origin of ingredients"

msgctxt "origins_tagsinput"
msgid "add an origin"
msgstr "add an origin"

msgctxt "origins_without_products"
msgid "Products without ingredients originating from %s"
msgstr "Products without ingredients originating from %s"

msgctxt "packaging"
msgid "Packaging"
msgstr "Packaging"

msgctxt "packaging_example"
msgid "Fresh, Canned, Frozen, Bottle, Box, Glass, Plastic..."
msgstr "Fresh, Canned, Frozen, Bottle, Box, Glass, Plastic..."

msgctxt "packaging_note"
msgid "Packaging type, format, material"
msgstr "Packaging type, format, material"

msgctxt "packaging_p"
msgid "packaging"
msgstr "packaging"

msgctxt "packaging_products"
msgid "Products with a %s packaging"
msgstr "Products with a %s packaging"

msgctxt "packaging_s"
msgid "packaging"
msgstr "packaging"

msgctxt "packaging_tagsinput"
msgid "add a type, shape or material"
msgstr "add a type, shape or material"

msgctxt "packaging_without_products"
msgid "Products without a %s packaging"
msgstr "Products without a %s packaging"

msgctxt "page_x"
msgid "Page %d"
msgstr "Page %d"

msgctxt "page_x_out_of_y"
msgid "Page %d out of %d."
msgstr "Page %d out of %d."

msgctxt "pages"
msgid "Pages:"
msgstr "Pages:"

msgctxt "password"
msgid "Password"
msgstr "Password"

msgctxt "password_new"
msgid "New password"
msgstr "New password"

msgctxt "password_confirm"
msgid "Confirm password"
msgstr "Confirm password"

msgctxt "periods_after_opening"
msgid "Period of time after opening"
msgstr "Period of time after opening"

msgctxt "periods_after_opening_note"
msgid "Found in an open container logo with a number of months: e.g. 12 M"
msgstr "Found in an open container logo with a number of months: e.g. 12 M"

msgctxt "periods_after_opening_p"
msgid "Periods after opening"
msgstr "Periods after opening"

msgctxt "periods_after_opening_s"
msgid "Period after opening"
msgstr "Period after opening"

msgctxt "photographers_p"
msgid "photographers"
msgstr "photographers"

msgctxt "photographers_s"
msgid "photographer"
msgstr "photographer"

msgctxt "pnns_groups_1"
msgid "PNNS groups 1"
msgstr "PNNS groups 1"

msgctxt "pnns_groups_1_p"
msgid "PNNS groups 1"
msgstr "PNNS groups 1"

msgctxt "pnns_groups_1_s"
msgid "PNNS group 1"
msgstr "PNNS group 1"

msgctxt "pnns_groups_2"
msgid "PNNS groups 2"
msgstr "PNNS groups 2"

msgctxt "pnns_groups_2_p"
msgid "PNNS groups 2"
msgstr "PNNS groups 2"

msgctxt "pnns_groups_2_s"
msgid "PNNS group 2"
msgstr "PNNS group 2"

msgctxt "points_all_countries"
msgid "There are %d Explorers and %d Ambassadors."
msgstr "There are %d Explorers and %d Ambassadors."

msgctxt "points_all_users"
msgid "There are Explorers for %d countries and Ambassadors for %d countries."
msgstr "There are Explorers for %d countries and Ambassadors for %d countries."

msgctxt "points_country"
msgid "%s has %d Explorers and %d Ambassadors."
msgstr "%s has %d Explorers and %d Ambassadors."

msgctxt "points_ranking"
msgid "Ranking"
msgstr "Ranking"

msgctxt "points_ranking_users_and_countries"
msgid "Ranking of contributors and countries"
msgstr "Ranking of contributors and countries"

msgctxt "points_user"
msgid "%s is an Explorer for %d countries and an Ambassador for %d countries."
msgstr "%s is an Explorer for %d countries and an Ambassador for %d countries."

msgctxt "previous"
msgid "Previous"
msgstr "Previous"

msgctxt "product_add_nutrient"
msgid "Add a nutrient"
msgstr "Add a nutrient"

msgctxt "product_added"
msgid "Product added on"
msgstr "Product added on"

msgctxt "product_changes_saved"
msgid "Changes saved."
msgstr "Changes saved."

msgctxt "product_edit_you_contributed"
msgid "You just helped to improve the world largest open data database."
msgstr "You just helped to improve the world largest open data database."

msgctxt "product_edit_thank_you"
msgid "Thank you so much for joining us in our journey to data transparency!"
msgstr "Thank you so much for joining us in our journey to data transparency!"

msgctxt "product_characteristics"
msgid "Product characteristics"
msgstr "Product characteristics"

msgctxt "product_created"
msgid "Product created"
msgstr "Product created"

msgctxt "product_description"
msgid "Ingredients, allergens, additives, nutrition facts, labels, origin of ingredients and information on product %s"
msgstr "Ingredients, allergens, additives, nutrition facts, labels, origin of ingredients and information on product %s"

msgctxt "product_image"
msgid "Product picture"
msgstr "Product picture"

msgctxt "product_image_with_barcode"
msgid "Picture with barcode:"
msgstr "Picture with barcode:"

msgctxt "product_js_current_image"
msgid "Current image:"
msgstr "Current image:"

msgctxt "product_js_deleting_images"
msgid "Deleting images"
msgstr "Deleting images"

msgctxt "product_js_extract_ingredients"
msgid "Extract the ingredients from the picture"
msgstr "Extract the ingredients from the picture"

msgctxt "product_js_extracted_ingredients_nok"
msgid "Ingredients text could not be extracted. Try with a sharper image, with higher resolution or a better framing of the text."
msgstr "Ingredients text could not be extracted. Try with a sharper image, with higher resolution or a better framing of the text."

msgctxt "product_js_extracted_ingredients_ok"
msgid "Ingredients text has been extracted. Text recognition is not perfect, so please check the text below and correct errors if needed."
msgstr "Ingredients text has been extracted. Text recognition is not perfect, so please check the text below and correct errors if needed."

msgctxt "product_js_extracting_ingredients"
msgid "Extracting ingredients"
msgstr "Extracting ingredients"

msgctxt "product_js_image_normalize"
msgid "Normalize colors"
msgstr "Normalise colours"

msgctxt "product_js_image_open_full_size_image"
msgid "Open the picture in original size in a new windows"
msgstr "Open the picture in original size in a new windows"

msgctxt "product_js_image_received"
msgid "Image received"
msgstr "Image received"

msgctxt "product_js_image_rotate_and_crop"
msgid "Rotate the image if necessary, then click and drag to select the interesting zone:"
msgstr "Rotate the image if necessary, then click and drag to select the interesting zone:"

msgctxt "product_js_image_rotate_left"
msgid "Rotate left"
msgstr "Rotate left"

msgctxt "product_js_image_rotate_right"
msgid "Rotate right"
msgstr "Rotate right"

msgctxt "product_js_image_save"
msgid "Validate and/or resize image"
msgstr "Validate and/or resize image"

msgctxt "product_js_image_saved"
msgid "Image saved"
msgstr "Image saved"

msgctxt "product_js_image_saving"
msgid "Saving image"
msgstr "Saving image"

msgctxt "product_js_image_upload_error"
msgid "Error while uploading image"
msgstr "Error while uploading image"

msgctxt "product_js_image_white_magic"
msgid "Photo on white background: try to remove the background"
msgstr "Photo on white background: try to remove the background"

msgctxt "product_js_images_delete_error"
msgid "Errors while deleting images"
msgstr "Errors while deleting images"

msgctxt "product_js_images_deleted"
msgid "Images deleted"
msgstr "Images deleted"

msgctxt "product_js_images_move_error"
msgid "Errors while moving images"
msgstr "Errors while moving images"

msgctxt "product_js_images_moved"
msgid "Images moved"
msgstr "Images moved"

msgctxt "product_js_moving_images"
msgid "Moving images"
msgstr "Moving images"

msgctxt "product_js_upload_image"
msgid "Add a picture"
msgstr "Add a picture"

msgctxt "product_js_upload_image_note"
msgid "→ With Chrome, Firefox and Safari, you can select multiple pictures (product, ingredients, nutrition facts etc.) by clicking them while holding the Ctrl key pressed to add them all in one shot."
msgstr "→ With Chrome, Firefox and Safari, you can select multiple pictures (product, ingredients, nutrition facts etc.) by clicking them while holding the Ctrl key pressed to add them all in one shot."

msgctxt "product_js_uploading_image"
msgid "Uploading image"
msgstr "Uploading image"

msgctxt "product_last_edited"
msgid "Last edit of product page on"
msgstr "Last edit of product page on"

msgctxt "product_name"
msgid "Product name"
msgstr "Product name"

msgctxt "product_name_example"
msgid "Kinder Bueno White"
msgstr "Kinder Bueno White"

msgctxt "products"
msgid "products"
msgstr "products"

msgctxt "products_stats"
msgid "Evolution of the number of products on <<site_name>>"
msgstr "Evolution of the number of products on <<site_name>>"

msgctxt "products_stats_completed_t"
msgid "Products with complete information"
msgstr "Products with complete information"

msgctxt "products_stats_created_t"
msgid "Products"
msgstr "Products"

msgctxt "products_with_nutriments"
msgid "with nutrition facts"
msgstr "with nutrition facts"

msgctxt "products_you_edited"
msgid "Products you added or edited"
msgstr "Products you added or edited"

msgctxt "purchase_places"
msgid "City, state and country where purchased"
msgstr "City, state and country where purchased"

msgctxt "purchase_places_note"
msgid "Indicate where you bought or saw the product (at least the country)"
msgstr "Indicate where you bought or saw the product (at least the country)"

msgctxt "purchase_places_p"
msgid "purchase places"
msgstr "purchase places"

msgctxt "purchase_places_products"
msgid "Products sold in %s"
msgstr "Products sold in %s"

msgctxt "purchase_places_s"
msgid "purchase place"
msgstr "purchase place"

msgctxt "purchase_places_tagsinput"
msgid "add a place"
msgstr "add a place"

msgctxt "purchase_places_without_products"
msgid "Products not sold in %s"
msgstr "Products not sold in %s"

msgctxt "quantity"
msgid "Quantity"
msgstr "Quantity"

msgctxt "quantity_example"
msgid "2 l, 250 g, 1 kg, 25 cl, 6 fl oz, 1 pound"
msgstr "2 l, 250 g, 1 kg, 25 cl, 6 fl oz, 1 pound"

msgctxt "remember_me"
msgid "Remember me"
msgstr "Remember me"

msgctxt "remember_purchase_places_and_stores"
msgid "Remember the place of purchase and store for the next product adds"
msgstr "Remember the place of purchase and store for the next product adds"

msgctxt "reset_password"
msgid "Reset password"
msgstr "Reset password"

msgctxt "reset_password_email_body"
msgid "Hello <NAME>,\n\n"
"You asked for your password to be reset on https://openfoodfacts.org\n\n"
"for the username: <USERID>\n\n"
"To continue the password reset, click on the link below.\n"
"If you did not ask for the password reset, you can ignore this message.\n\n"
"<RESET_URL>\n\n"
"See you soon,\n\n"
"Stephane\n"
"https://openfoodfacts.org\n"
msgstr "Hello <NAME>,\n\n"
"You asked for your password to be reset on https://openfoodfacts.org\n\n"
"for the username: <USERID>\n\n"
"To continue the password reset, click on the link below.\n"
"If you did not ask for the password reset, you can ignore this message.\n\n"
"<RESET_URL>\n\n"
"See you soon,\n\n"
"Stephane\n"
"https://openfoodfacts.org\n"

msgctxt "reset_password_email_subject"
msgid "Reset of your password on <<site_name>>"
msgstr "Reset of your password on <<site_name>>"

msgctxt "reset_password_reset"
msgid "Your password has been changed. You can now log-in with this password."
msgstr "Your password has been changed. You can now log-in with this password."

msgctxt "reset_password_reset_msg"
msgid "Enter a new password."
msgstr "Enter a new password."

msgctxt "reset_password_send_email"
msgid "An email with a link to reset your password has been sent to the e-mail address associated with your account."
msgstr "An email with a link to reset your password has been sent to the e-mail address associated with your account."

msgctxt "reset_password_send_email_msg"
msgid "If you have forgotten your password, fill-in your username or e-mail address to receive instructions for resetting your password."
msgstr "If you have forgotten your password, fill-in your username or e-mail address to receive instructions for resetting your password."

msgctxt "risk_level"
msgid "Risk"
msgstr "Risk"

msgctxt "risk_level_0"
msgid "To be completed"
msgstr "To be completed"

msgctxt "risk_level_1"
msgid "Low risks"
msgstr "Low risks"

msgctxt "risk_level_2"
msgid "Moderate risks"
msgstr "Moderate risks"

msgctxt "risk_level_3"
msgid "High risks"
msgstr "High risks"

msgctxt "salt_equivalent"
msgid "salt equivalent"
msgstr "salt equivalent"

msgctxt "save"
msgid "Save"
msgstr "Save"

msgctxt "saved"
msgid "Saved."
msgstr "Saved."

msgctxt "saving"
msgid "Saving."
msgstr "Saving."

msgctxt "search"
msgid "Search"
msgstr "Search"

msgctxt "search_a_product_placeholder"
msgid "Search a product"
msgstr "Search for a product"

msgctxt "search_button"
msgid "Search"
msgstr "Search"

msgctxt "search_contains"
msgid "contains"
msgstr "contains"

msgctxt "search_criteria"
msgid "Select products with specific brands, categories, labels, origins of ingredients, manufacturing places etc."
msgstr "Select products with specific brands, categories, labels, origins of ingredients, manufacturing places etc."

msgctxt "search_description_opensearch"
msgid "Product search"
msgstr "Product search"

msgctxt "search_does_not_contain"
msgid "does not contain"
msgstr "does not contain"

msgctxt "search_download_button"
msgid "Download"
msgstr "Download"

msgctxt "search_download_choice"
msgid "Download results"
msgstr "Download results"

msgctxt "search_download_results"
msgid "Download results in XLSX or CSV format. Please note that for performance reasons, you can download up to 10.000 results only."
msgstr "Download results in XLSX or CSV format. Please note that for performance reasons, you can download up to 10.000 results only."

msgctxt "search_download_xlsx"
msgid "XLSX format"
msgstr "XLSX format"

msgctxt "search_download_xlsx_description"
msgid "Excel or LibreOffice"
msgstr "Excel or LibreOffice"

msgctxt "search_download_csv"
msgid "CSV format"
msgstr "CSV format"

msgctxt "search_download_csv_description"
msgid "Character set: Unicode (UTF-8) - Separator: tabulation (tab)"
msgstr "Character set: Unicode (UTF-8) - Separator: tabulation (tab)"

msgctxt "search_edit"
msgid "Change search criteria"
msgstr "Change search criteria"

msgctxt "search_generate_graph"
msgid "Generate graph"
msgstr "Generate graph"

msgctxt "search_generate_map"
msgid "Generate the map"
msgstr "Generate the map"

msgctxt "search_graph"
msgid "Graph"
msgstr "Graph"

msgctxt "search_graph_2_axis"
msgid "Scatter plot"
msgstr "Scatter plot"

msgctxt "search_graph_blog"
msgid "<p>→ learn more about <<site_name>> graphs: <a href=\"/graphs-in-3-clicks\">Graphs in 3 clicks</a> (blog).</p>"
msgstr "<p>→ learn more about <<site_name>> graphs: <a href=\"/graphs-in-3-clicks\">Graphs in 3 clicks</a> (blog).</p>"

msgctxt "search_graph_choice"
msgid "Results on a graph"
msgstr "Results on a graph"

msgctxt "search_graph_instructions"
msgid "Select what you want to graph on the horizontal axis to obtain a histogram, or select two axis to\n"
"get a cloud of products (scatter plot)."
msgstr "Select what you want to graph on the horizontal axis to obtain a histogram, or select two axis to\n"
"get a cloud of products (scatter plot)."

msgctxt "search_graph_link"
msgid "Permanent link to this graph, shareable by e-mail and on social networks"
msgstr "Permanent link to this graph, shareable by e-mail and on social networks"

msgctxt "search_graph_note"
msgid "The graph will show only products for which displayed values are known."
msgstr "The graph will show only products for which displayed values are known."

msgctxt "search_graph_title"
msgid "Display results on a graph"
msgstr "Display results on a graph"

msgctxt "search_graph_warning"
msgid "Note: this is a user generated graph. The title, represented products and axis of visualization have been chosen by the author of the graph."
msgstr "Note: this is a user generated graph. The title, represented products and axis of visualization have been chosen by the author of the graph."

msgctxt "search_indifferent"
msgid "Indifferent"
msgstr "Indifferent"

msgctxt "search_ingredients"
msgid "Ingredients"
msgstr "Ingredients"

msgctxt "search_link"
msgid "Permanent link to these results, shareable by e-mail and on social networks"
msgstr "Permanent link to these results, shareable by e-mail and on social networks"

msgctxt "search_list_choice"
msgid "Results in a list of products"
msgstr "Results in a list of products"

msgctxt "search_map"
msgid "Map"
msgstr "Map"

msgctxt "search_map_choice"
msgid "Results on a map"
msgstr "Results on a map"

msgctxt "search_map_link"
msgid "Permanent link to this map, shareable by e-mail and on social networks"
msgstr "Permanent link to this map, shareable by e-mail and on social networks"

msgctxt "search_map_note"
msgid "The map will show only products for which the production place is known."
msgstr "The map will show only products for which the production place is known."

msgctxt "search_map_title"
msgid "Display results on a map"
msgstr "Display results on a map"

msgctxt "search_nutriment"
msgid "choose a nutriment..."
msgstr "choose a nutriment..."

msgctxt "search_nutriments"
msgid "Nutriments"
msgstr "Nutriments"

msgctxt "search_or"
msgid "or"
msgstr "or"

msgctxt "search_page_size"
msgid "Results per page"
msgstr "Results per page"

msgctxt "search_products"
msgid "Products search"
msgstr "Products search"

msgctxt "search_results"
msgid "Search results"
msgstr "Search results"

msgctxt "search_series"
msgid "Use a different color for the following products:"
msgstr "Use a different colour for the following products:"

msgctxt "search_series_default"
msgid "Other products"
msgstr "Other products"

msgctxt "search_series_fairtrade"
msgid "Fair trade"
msgstr "Fair trade"

msgctxt "search_series_fairtrade_label"
msgid "fair-trade"
msgstr "fair-trade"

msgctxt "search_series_nutrition_grades"
msgid "Use nutrition grades colors"
msgstr "Use nutrition grades colours"

msgctxt "search_series_organic"
msgid "Organic"
msgstr "Organic"

msgctxt "search_series_organic_label"
msgid "organic"
msgstr "organic"

msgctxt "search_series_with_sweeteners"
msgid "With sweeteners"
msgstr "With sweeteners"

msgctxt "search_tag"
msgid "choose a criterion..."
msgstr "choose a criterion..."

msgctxt "search_tags"
msgid "Criteria"
msgstr "Criteria"

msgctxt "search_terms"
msgid "Search terms"
msgstr "Search terms"

msgctxt "search_terms_note"
msgid "Search for words present in the product name, generic name, brands, categories, origins and labels"
msgstr "Search for words present in the product name, generic name, brands, categories, origins and labels"

msgctxt "search_title"
msgid "Search a product, brand, ingredient, nutriment etc."
msgstr "Search a product, brand, ingredient, nutriment etc."

msgctxt "search_title_graph"
msgid "Results graph"
msgstr "Results graph"

msgctxt "search_title_map"
msgid "Results map"
msgstr "Results map"

msgctxt "search_tools"
msgid "Search tools"
msgstr "Search tools"

msgctxt "search_value"
msgid "value"
msgstr "value"

msgctxt "search_with"
msgid "With"
msgstr "With"

msgctxt "search_without"
msgid "Without"
msgstr "Without"

msgctxt "see_product_page"
msgid "See the product page"
msgstr "See the product page"

msgctxt "re_edit_product_page"
msgid "Edit the product again"
msgstr "Edit the product again"

msgctxt "select_country"
msgid "Country"
msgstr "Country"

msgctxt "select_lang"
msgid "Language"
msgstr "Languages"

msgctxt "send_image"
msgid "Send a picture..."
msgstr "Send a picture..."

msgctxt "send_image_error"
msgid "Upload error"
msgstr "Upload error"

msgctxt "sending_image"
msgid "Sending image"
msgstr "Sending image"

msgctxt "serving_size"
msgid "Serving size"
msgstr "Serving size"

msgctxt "serving_size_prepared"
msgid "Prepared serving size"
msgstr "Prepared serving size"

msgctxt "serving_size_example"
msgid "60 g, 12 oz, 20cl, 2 fl oz"
msgstr "60 g, 12 oz, 20cl, 2 fl oz"

msgctxt "serving_size_note"
msgid "If the nutrition facts table contains values for the prepared product, indicate the total serving size of the prepared product (including added water or milk)."
msgstr "If the nutrition facts table contains values for the prepared product, indicate the total serving size of the prepared product (including added water or milk)."

msgctxt "serving_too_small_for_nutrition_analysis"
msgid "Serving size is too small (5 g / 5 ml or less) to calculate 100 g / 100 ml values and perform any further nutritional analysis"
msgstr "Serving size is too small (5 g / 5 ml or less) to calculate 100 g / 100 ml values and perform any further nutritional analysis"

msgctxt "session_title"
msgid "Sign-in"
msgstr "Sign in"

msgctxt "share"
msgid "Share"
msgstr "Share"

msgctxt "show_category_stats"
msgid "Show detailed stats"
msgstr "Show detailed stats"

msgctxt "show_category_stats_details"
msgid "standard deviation, minimum, maximum, 10th and 90th percentiles"
msgstr "standard deviation, minimum, maximum, 10th and 90th percentiles"

msgctxt "signin_before_submit"
msgid "If you already have an account on <SITE>, please sign-in before filling this form."
msgstr "If you already have an account on <SITE>, please sign-in before filling this form."

msgctxt "signout"
msgid "Sign-out"
msgstr "Sign-out"

msgctxt "sort_by"
msgid "Sort by"
msgstr "Sort by"

msgctxt "sort_completeness"
msgid "Completeness"
msgstr "Completeness"

msgctxt "sort_created_t"
msgid "Add date"
msgstr "Add date"

msgctxt "sort_modified_t"
msgid "Edit date"
msgstr "Edit date"

msgctxt "sort_popularity"
msgid "Popularity"
msgstr "Popularity"

msgctxt "sort_product_name"
msgid "Product name"
msgstr "Product name"

msgctxt "state"
msgid "State"
msgstr "State"

msgctxt "states_p"
msgid "states"
msgstr "states"

msgctxt "states_s"
msgid "state"
msgstr "state"

msgctxt "stores"
msgid "Stores"
msgstr "Stores"

msgctxt "stores_note"
msgid "Name of the shop or supermarket chain"
msgstr "Name of the shop or supermarket chain"

msgctxt "stores_p"
msgid "stores"
msgstr "stores"

msgctxt "stores_products"
msgid "Products sold at %s"
msgstr "Products sold at %s"

msgctxt "stores_s"
msgid "store"
msgstr "store"

msgctxt "stores_tagsinput"
msgid "add a store"
msgstr "add a store"

msgctxt "stores_without_products"
msgid "Products not bought at %s"
msgstr "Products not bought at %s"

msgctxt "subscribe"
msgid "Subscribe"
msgstr "Subscribe"

msgctxt "tag_belongs_to"
msgid "Belongs to:"
msgstr "Belongs to:"

msgctxt "tag_contains"
msgid "Contains:"
msgstr "Contains:"

msgctxt "tag_weblinks"
msgid "Weblinks"
msgstr "Weblinks"

msgctxt "tagstable_filtered"
msgid "out of _MAX_"
msgstr "out of _MAX_"

msgctxt "tagstable_search"
msgid "Search:"
msgstr "Search:"

# This is linked to a unit test
msgctxt "traces"
msgid "Traces"
msgstr "Traces"

msgctxt "traces_example"
msgid "Milk, Gluten, Nuts"
msgstr "Milk, Gluten, Nuts"

msgctxt "traces_note"
msgid "Indicate ingredients from mentions like \"May contain traces of\", \"Made in a factory that also uses\" etc."
msgstr "Indicate ingredients from mentions like \"May contain traces of\", \"Made in a factory that also uses\" etc."

msgctxt "traces_p"
msgid "traces"
msgstr "traces"

msgctxt "traces_s"
msgid "trace"
msgstr "trace"

msgctxt "twitter"
msgid "Twitter username (optional)"
msgstr "Twitter username (optional)"

msgctxt "unknown"
msgid "Unknown"
msgstr "Unknown"

msgctxt "unknown_nutrients_p"
msgid "unknown nutrients"
msgstr "unknown nutrients"

msgctxt "unknown_nutrients_s"
msgid "unknown nutrient"
msgstr "unknown nutrient"

msgctxt "unsubscribe"
msgid "Unsubscribe"
msgstr "Unsubscribe"

msgctxt "unsubscribe_info"
msgid "You can unsubscribe from the lists at any time."
msgstr "You can unsubscribe from the lists at any time."

msgctxt "userid_or_email"
msgid "Username or e-mail address: "
msgstr "Username or e-mail address: "

msgctxt "username"
msgid "User name"
msgstr "User name"

msgctxt "username_info"
msgid "(non-accented letters, digits and/or dashes)"
msgstr "(non-accented letters, digits and/or dashes)"

msgctxt "username_or_email"
msgid "Username or email address"
msgstr "Username or email address"

msgctxt "users_add_products"
msgid "Products that were added by the user %s"
msgstr "Products that were added by the user %s"

msgctxt "users_add_without_products"
msgid "Products that were not added by the user %s"
msgstr "Products that were not added by the user %s"

msgctxt "users_edit_products"
msgid "Products that were edited by the user %s"
msgstr "Products that were edited by the user %s"

msgctxt "users_edit_without_products"
msgid "Products that were not edited by the user %s"
msgstr "Products that were not edited by the user %s"

msgctxt "users_p"
msgid "contributors"
msgstr "contributors"

msgctxt "users_products"
msgid "Products added by %s"
msgstr "Products added by %s"

msgctxt "users_s"
msgid "contributor"
msgstr "contributor"

msgctxt "users_without_products"
msgid "Products not added by %s"
msgstr "Products not added by %s"

msgctxt "video_tutorials"
msgid "Video Tutorials"
msgstr "Video Tutorials"

msgctxt "view"
msgid "view"
msgstr "view"

msgctxt "view_this_revision"
msgid "View this revision"
msgstr "View this revision"

msgctxt "view_list_for_products_from_the_entire_world"
msgid "View the list for matching products from the entire world"
msgstr "View the list for matching products from the entire world"

msgctxt "view_products_from_the_entire_world"
msgid "View matching products from the entire world"
msgstr "View matching products from the entire world"

msgctxt "view_results_from_the_entire_world"
msgid "View results from the entire world"
msgstr "View results from the entire world"

msgctxt "warning_3rd_party_content"
msgid "Information and data must come from the product package and label (and not from other sites or the manufacturer's site), and you must have taken the pictures yourself.<br/>\n"
"→ <a href=\"https://support.openfoodfacts.org/help/en-gb/9/27\">Why it matters</a>"
msgstr "Information and data must come from the product package and label (and not from other sites or the manufacturer's site), and you must have taken the pictures yourself.<br/>\n"
"→ <a href=\"https://support.openfoodfacts.org/help/en-gb/9/27\">Why it matters</a>"

msgctxt "website"
msgid "Site or blog address"
msgstr "Site or blog address"

msgctxt "you_are_connected_as_x"
msgid "You are connected as %s."
msgstr "You are connected as %s."

msgctxt "product_js_unselect_image"
msgid "Unselect image"
msgstr "Unselect image"

msgctxt "product_js_unselecting_image"
msgid "Unselecting image."
msgstr "Unselecting image."

msgctxt "product_js_unselected_image_ok"
msgid "Unselected image."
msgstr "Unselected image."

msgctxt "product_js_unselected_image_nok"
msgid "Error while unselecting image."
msgstr "Error while unselecting image."

msgctxt "product_js_zoom_on_wheel"
msgid "Enable zooming with the mouse wheel."
msgstr "Enable zooming with the mouse wheel."

msgctxt "product_js_use_low_res_images"
msgid "Load lower resolution images (for slow connections)"
msgstr "Load lower resolution images (for slow connections)"

msgctxt "protected_image_message"
msgid "An image has been sent by the manufacturer. If you think it is incorrect or not up-to-date, please contact us."
msgstr "An image has been sent by the manufacturer. If you think it is incorrect or not up-to-date, please contact us."

msgctxt "nutrition_grade_fr_nutriments_estimated_warning"
msgid "Warning: the nutrition facts are not specified. They have been estimated from the list of ingredients."
msgstr "Warning: the nutrition facts are not specified. They have been estimated from the list of ingredients."

msgctxt "nutrition_grade_fr_fiber_warning"
msgid "Warning: the amount of fiber is not specified, their possible positive contribution to the grade could not be taken into account."
msgstr "Warning: the amount of fiber is not specified, their possible positive contribution to the grade could not be taken into account."

msgctxt "nutrition_grade_fr_fiber_and_fruits_vegetables_nuts_warning"
msgid "Warning: the amounts of fiber and of fruits, vegetables and nuts are not specified, their possible positive contribution to the grade could not be taken into account."
msgstr "Warning: the amounts of fiber and of fruits, vegetables and nuts are not specified, their possible positive contribution to the grade could not be taken into account."

msgctxt "nutrition_grade_fr_no_fruits_vegetables_nuts_warning"
msgid "Warning: the amount of fruits, vegetables and nuts is not specified, their possible positive contribution to the grade could not be taken into account."
msgstr "Warning: the amount of fruits, vegetables and nuts is not specified, their possible positive contribution to the grade could not be taken into account."

msgctxt "nutrition_grade_fr_fruits_vegetables_nuts_estimate_warning"
msgid "Warning: the amount of fruits, vegetables and nuts is not specified on the label, it was manually estimated from the list of ingredients: %d"
msgstr "Warning: the amount of fruits, vegetables and nuts is not specified on the label, it was manually estimated from the list of ingredients: %d"

msgctxt "nutrition_grade_fr_fruits_vegetables_nuts_from_category_warning"
msgid "Warning: the amount of fruits, vegetables and nuts is not specified on the label, it was estimated from the category (%s) of the product: %d"
msgstr "Warning: the amount of fruits, vegetables and nuts is not specified on the label, it was estimated from the category (%s) of the product: %d"

msgctxt "nutrition_grade_fr_fruits_vegetables_nuts_estimate_from_ingredients_warning"
msgid "Warning: the amount of fruits, vegetables and nuts is not specified on the label, it was estimated from the list of ingredients: %d"
msgstr "Warning: the amount of fruits, vegetables and nuts is not specified on the label, it was estimated from the list of ingredients: %d"

msgctxt "nutrition_grade_fr_title"
msgid "NutriScore color nutrition grade"
msgstr "NutriScore color nutrition grade"

msgctxt "nutrition_grade_fr_formula"
msgid "How the color nutrition grade is computed"
msgstr "How the color nutrition grade is computed"

msgctxt "nutrition_grade_fr_alt"
msgid "NutriScore nutrition grade"
msgstr "NutriScore nutrition grade"

msgctxt "delete_product_page"
msgid "Delete the product page"
msgstr "Delete the product page"

msgctxt "deleting_product"
msgid "Deleting product"
msgstr "Deleting product"

msgctxt "has_deleted_product"
msgid "has deleted product"
msgstr "has deleted product"

msgctxt "delete_product_confirm"
msgid "Are you sure that you want to delete the page for this product?"
msgstr "Are you sure that you want to delete the page for this product?"

msgctxt "delete_user"
msgid "Delete the user"
msgstr "Delete the user"

msgctxt "sources_manufacturer"
msgid "Some of the data for this product has been provided directly by the manufacturer %s."
msgstr "Some of the data for this product has been provided directly by the manufacturer %s."

msgctxt "list_of_sources"
msgid "Some of the data and/or photos for this product come from those sources:"
msgstr "Some of the data and/or photos for this product come from those sources:"

msgctxt "warning_not_complete"
msgid "This product page is not complete. You can help to complete it by editing it and adding more data from the photos we have, or by taking more photos using the app for <a href=\"https://android.openfoodfacts.org\">Android</a> or <a href=\"https://ios.openfoodfacts.org\">iPhone/iPad</a>. Thank you!"
msgstr "This product page is not complete. You can help to complete it by editing it and adding more data from the photos we have, or by taking more photos using the app for <a href=\"https://android.openfoodfacts.org\">Android</a> or <a href=\"https://ios.openfoodfacts.org\">iPhone/iPad</a>. Thank you!"

msgctxt "title_separator"
msgid " - "
msgstr " - "

msgctxt "recent_changes"
msgid "Recent Changes"
msgstr "Recent Changes"

msgctxt "translators_title"
msgid "Our Translators"
msgstr "Our Translators"

msgctxt "translators_lead"
msgid "We would like to say THANK YOU to the awesome translators that make it possible to present Open Food Facts, Open Beauty Facts, and Open Pet Food Facts to you in all these different languages! <a href=\"https://translate.openfoodfacts.org/\">You can join us in this global effort: it doesn't require any technical knowledge.</a>"
msgstr "We would like to say THANK YOU to the awesome translators that make it possible to present Open Food Facts, Open Beauty Facts, and Open Pet Food Facts to you in all these different languages! <a href=\"https://translate.openfoodfacts.org/\">You can join us in this global effort: it doesn't require any technical knowledge.</a>"

msgctxt "translators_renewal_notice"
msgid "Please note that this table is refreshed nightly and might be out of date."
msgstr "Please note that this table is refreshed nightly and might be out of date."

msgctxt "translators_column_name"
msgid "Name"
msgstr "Name"

msgctxt "translators_column_translated_words"
msgid "Translated (Words)"
msgstr "Translated (Words)"

msgctxt "translators_column_target_words"
msgid "Target Words"
msgstr "Target Words"

msgctxt "translators_column_approved_words"
msgid "Approved (Words)"
msgstr "Approved (Words)"

msgctxt "translators_column_votes_made"
msgid "Votes Made"
msgstr "Votes Made"

msgctxt "minerals_p"
msgid "added minerals"
msgstr "added minerals"

msgctxt "minerals_s"
msgid "added mineral"
msgstr "added mineral"

msgctxt "vitamins_p"
msgid "added vitamins"
msgstr "added vitamins"

msgctxt "vitamins_s"
msgid "added vitamin"
msgstr "added vitamin"

msgctxt "amino_acids_p"
msgid "added amino acids"
msgstr "added amino acids"

msgctxt "amino_acids_s"
msgid "added amino acid"
msgstr "added amino acid"

msgctxt "nucleotides_p"
msgid "added nucleotides"
msgstr "added nucleotides"

msgctxt "nucleotides_s"
msgid "added nucleotide"
msgstr "added nucleotide"

msgctxt "other_nutritional_substances_p"
msgid "other nutritional substances added"
msgstr "other nutritional substances added"

msgctxt "other_nutritional_substances_s"
msgid "other nutritional substance added"
msgstr "other nutritional substance added"

msgctxt "product_as_sold"
msgid "As sold"
msgstr "As sold"

msgctxt "prepared_product"
msgid "Prepared"
msgstr "Prepared"

msgctxt "unit"
msgid "Unit"
msgstr "Unit"

msgctxt "nutrition_data_exists"
msgid "Nutrition facts are specified for the product as sold."
msgstr "Nutrition facts are specified for the product as sold."

msgctxt "nutrition_data_prepared_exists"
msgid "Nutrition facts are specified for the prepared product."
msgstr "Nutrition facts are specified for the prepared product."

msgctxt "nova_groups_s"
msgid "NOVA group"
msgstr "NOVA group"

msgctxt "nova_groups_p"
msgid "NOVA groups"
msgstr "NOVA groups"

# Title for the link to the explanation of what a NOVA Group is
msgctxt "nova_groups_info"
msgid "NOVA groups for food processing"
msgstr "NOVA groups for food processing"

msgctxt "footer_partners"
msgid "Partners"
msgstr "Partners"

# Do not translate without having the same exact string in the Tags template. Do not use spaces, special characters, only alphanumeric characters separated by hyphens
msgctxt "footer_partners_link"
msgid "/partners"
msgstr "/partners"

msgctxt "adults"
msgid "Adults"
msgstr "Adults"

msgctxt "adults_age"
msgid "18 to 64"
msgstr "18 to 64"

msgctxt "adults_description"
msgid "From 18 years up to and including 64 years of age"
msgstr "From 18 years up to and including 64 years of age"

msgctxt "elderly"
msgid "Elderly"
msgstr "Elderly"

msgctxt "elderly_age"
msgid "65+"
msgstr "65+"

msgctxt "elderly_description"
msgid "From 65 years of age and older"
msgstr "From 65 years of age and older"

msgctxt "adolescents"
msgid "Adolescents"
msgstr "Adolescents"

msgctxt "adolescents_age"
msgid "10 to 17"
msgstr "10 to 17"

msgctxt "adolescents_description"
msgid "From 10 years up to and including 17 years of age"
msgstr "From 10 years up to and including 17 years of age"

msgctxt "children"
msgid "Children"
msgstr "Children"

msgctxt "children_age"
msgid "3 to 9"
msgstr "3 to 9"

msgctxt "children_description"
msgid "From 36 months up to and including 9 years of age"
msgstr "From 36 months up to and including 9 years of age"

msgctxt "toddlers"
msgid "Toddlers"
msgstr "Toddlers"

msgctxt "toddlers_age"
msgid "1 to 2"
msgstr "1 to 2"

msgctxt "toddlers_description"
msgid "From 12 months up to and including 35 months of age"
msgstr "From 12 months up to and including 35 months of age"

msgctxt "infants"
msgid "Infants"
msgstr "Infants"

msgctxt "infants_age"
msgid "< 1"
msgstr "< 1"

msgctxt "infants_description"
msgid "From more than 12 weeks up to and including 11 months of age"
msgstr "From more than 12 weeks up to and including 11 months of age"

msgctxt "additives_efsa_evaluation"
msgid "EFSA evaluation"
msgstr "EFSA evaluation"

msgctxt "additives_efsa_evaluation_overexposure_risk_title"
msgid "Risk of overexposure"
msgstr "Risk of overexposure"

msgctxt "additives_efsa_evaluation_overexposure_risk_high"
msgid "The European Food Safety Authority (EFSA) has determined that some population groups have a high risk of reaching or exceeding the Acceptable Daily Intake (ADI) for <tag>."
msgstr "The European Food Safety Authority (EFSA) has determined that some population groups have a high risk of consuming too much <tag>."

msgctxt "additives_efsa_evaluation_overexposure_risk_moderate"
msgid "The European Food Safety Authority (EFSA) has determined that some population groups have a moderate risk of reaching or exceeding the Acceptable Daily Intake (ADI) for <tag>."
msgstr "The European Food Safety Authority (EFSA) has determined that some population groups have a moderate risk of reaching or exceeding the Acceptable Daily Intake (ADI) for <tag>."

msgctxt "additives_efsa_evaluation_overexposure_risk_description"
msgid "To evaluate your exposure to the <tag> food additive, you can browse our list of products that contain it. See the list of <nb_products> products with <tag> below."
msgstr "To evaluate your exposure to the <tag> food additive, you can browse our list of products that contain it. See the list of <nb_products> products with <tag> below."

msgctxt "additives_efsa_evaluation_overexposure_risk_products_link"
msgid "%d products with %s"
msgstr "%d products with %s"

msgctxt "additives_efsa_evaluation_overexposure_risk_no"
msgid "The European Food Safety Authority (EFSA) has determined that no population groups has more than 5% of members at risk of consuming more than the acceptable daily intake of <tag>."
msgstr "The European Food Safety Authority (EFSA) has determined that no population groups has more than 5% of members at risk of consuming more than the acceptable daily intake of <tag>."

msgctxt "additives_efsa_evaluation_overexposure_risk_icon_alt_high"
msgid "High risk of over exposure"
msgstr "High risk of over exposure"

msgctxt "additives_efsa_evaluation_overexposure_risk_icon_alt_moderate"
msgid "Moderate risk of over exposure"
msgstr "Moderate risk of over exposure"

msgctxt "additives_efsa_evaluation_overexposure_risk_icon_alt_no"
msgid "No or very low risk of over exposure"
msgstr "No or very low risk of over exposure"

msgctxt "additives_efsa_evaluation_exposure_greater_than_adi"
msgid "Risk of reaching or exceeding the acceptable daily intake (ADI)"
msgstr "Risk of reaching or exceeding the acceptable daily intake (ADI)"

msgctxt "additives_efsa_evaluation_exposure_greater_than_noael"
msgid "Risk of reaching exceeding the maximum dose without adverse effect (No observed adverse effect level - NOAEL)"
msgstr "Risk of reaching exceeding the maximum dose without adverse effect (No observed adverse effect level - NOAEL)"

msgctxt "additives_efsa_evaluation_exposure_mean_greater_than_adi"
msgid "Groups with more than 50% of members exceeding the acceptable daily intake (ADI)"
msgstr "Groups with more than 50% of members exceeding the acceptable daily intake (ADI)"

msgctxt "additives_efsa_evaluation_exposure_95th_greater_than_adi"
msgid "Groups with more than 5% of members exceeding the acceptable daily intake (ADI)"
msgstr "Groups with more than 5% of members exceeding the acceptable daily intake (ADI)"

msgctxt "additives_efsa_evaluation_exposure_mean_greater_than_noael"
msgid "Groups with more than 50% of members exceeding the maximum dose without adverse effect (No observed adverse effect level - NOAEL)"
msgstr "Groups with more than 50% of members exceeding the maximum dose without adverse effect (No observed adverse effect level - NOAEL)"

msgctxt "additives_efsa_evaluation_exposure_95th_greater_than_noael"
msgid "Groups with more than 5% of members exceeding the maximum dose without adverse effect (No observed adverse effect level - NOAEL)"
msgstr "Groups with more than 5% of members exceeding the maximum dose without adverse effect (No observed adverse effect level - NOAEL)"

msgctxt "exposure_title_95th"
msgid "Moderate risk"
msgstr "Moderate risk"

msgctxt "exposure_description_95th"
msgid "5% of people or more"
msgstr "5% of people or more"

msgctxt "exposure_title_mean"
msgid "High risk"
msgstr "High risk"

msgctxt "exposure_description_mean"
msgid "50% of people or more"
msgstr "50% of people or more"

msgctxt "wikipedia"
msgid "Wikipedia"
msgstr "Wikipedia"

msgctxt "additives_classes"
msgid "Functions"
msgstr "Functions"

msgctxt "photos_and_data_check"
msgid "Photos and data check"
msgstr "Photos and data check"

msgctxt "photos_and_data_check_description"
msgid "Product pages can be marked as checked by experienced contributors who verify that the most recent photos are selected and cropped, and that all the product data that can be inferred from the product photos has been filled and is correct."
msgstr "Product pages can be marked as checked by experienced contributors who verify that the most recent photos are selected and cropped, and that all the product data that can be inferred from the product photos has been filled and is correct."

msgctxt "photos_and_data_checked"
msgid "Photos and data checked"
msgstr "Photos and data checked"

msgctxt "i_checked_the_photos_and_data"
msgid "I checked the photos and data."
msgstr "I checked the photos and data."

msgctxt "i_checked_the_photos_and_data_again"
msgid "I checked the photos and data again."
msgstr "I checked the photos and data again."

msgctxt "last_check_dates_p"
msgid "Last check dates"
msgstr "Last check dates"

msgctxt "last_check_dates_s"
msgid "Last check date"
msgstr "Last check date"

msgctxt "product_last_checked"
msgid "Last check of product page on"
msgstr "Last check of product page on"

msgctxt "product_other_information"
msgid "Other information"
msgstr "Other information"

msgctxt "producer_version_id"
msgid "Producer version identifier"
msgstr "Producer version identifier"

msgctxt "producer_product_id"
msgid "Producer product identifier"
msgstr "Producer product identifier"

msgctxt "net_weight"
msgid "Net weight"
msgstr "Net weight"

msgctxt "drained_weight"
msgid "Drained weight"
msgstr "Drained weight"

msgctxt "volume"
msgid "Volume"
msgstr "Volume"

msgctxt "other_information"
msgid "Other information"
msgstr "Other information"

msgctxt "conservation_conditions"
msgid "Conservation conditions"
msgstr "Conservation conditions"

msgctxt "warning"
msgid "Warning"
msgstr "Warning"

msgctxt "preparation"
msgid "Preparation"
msgstr "Preparation"

msgctxt "recipe_idea"
msgid "Recipe idea"
msgstr "Recipe idea"

msgctxt "origin"
msgid "Origin of the product and/or its ingredients"
msgstr "Origin of the product and/or its ingredients"

msgctxt "origin_note"
msgid "Packaging mentions that indicate the manufacturing place and/or the origins of the ingredients"
msgstr "Packaging mentions that indicate the manufacturing place and/or the origins of the ingredients"

msgctxt "origin_example"
msgid "Made in France. Tomatoes from Italy. Origin of the rice: India, Thailand."
msgstr "Made in France. Tomatoes from Italy. Origin of the rice: India, Thailand."

msgctxt "customer_service"
msgid "Customer service"
msgstr "Customer service"

msgctxt "producer"
msgid "Producer"
msgstr "Producer"

msgctxt "recycling_instructions_to_recycle"
msgid "Recycling instructions - To recycle"
msgstr "Recycling instructions - To recycle"

msgctxt "recycling_instructions_to_discard"
msgid "Recycling instructions - To discard"
msgstr "Recycling instructions - To discard"

msgctxt "checkers_products"
msgid "Products checked by %s"
msgstr "Products checked by %s"

msgctxt "checkers_without_products"
msgid "Products not checked by %s"
msgstr "Products not checked by %s"

msgctxt "correctors_products"
msgid "Products corrected by %s"
msgstr "Products corrected by %s"

msgctxt "correctors_without_products"
msgid "Products not corrected by %s"
msgstr "Products not corrected by %s"

msgctxt "contributors_products"
msgid "Products added by %s"
msgstr "Products added by %s"

msgctxt "editors_products"
msgid "Products edited by %s"
msgstr "Products edited by %s"

msgctxt "editors_without_products"
msgid "Products not edited by %s"
msgstr "Products not edited by %s"

msgctxt "informers_products"
msgid "Products completed by %s"
msgstr "Products completed by %s"

msgctxt "informers_without_products"
msgid "Products not completed by %s"
msgstr "Products not completed by %s"

msgctxt "photographers_products"
msgid "Products photographed by %s"
msgstr "Products photographed by %s"

msgctxt "photographers_without_products"
msgid "Products not photographed by %s"
msgstr "Products not photographed by %s"

msgctxt "user_s_page"
msgid "%s's page"
msgstr "%s's page"

msgctxt "obsolete"
msgid "Product taken off the market"
msgstr "Product taken off the market"

msgctxt "obsolete_since_date"
msgid "Withdrawal date"
msgstr "Withdrawal date"

msgctxt "obsolete_since_date_note"
msgid "Format: YYYY-MM-DD or YYYY-MM or YYYY"
msgstr "Format: YYYY-MM-DD or YYYY-MM or YYYY"

msgctxt "obsolete_since_date_example"
msgid "2019-09-30 or 2019-09 or 2019"
msgstr "2019-09-30 or 2019-09 or 2019"

msgctxt "obsolete_warning"
msgid "Important note: this product is no longer sold. The data is kept for reference only. This product does not appear in regular searches and is not taken into account for statistics."
msgstr "Important note: this product is no longer sold. The data is kept for reference only. This product does not appear in regular searches and is not taken into account for statistics."

# This will be on a button and needs to be as short as possible
# So instead of something like "Install the mobile application"
# try to make it very short "Get the app" or "Install the app"
# Use infinitive instead of imperative
msgctxt "get_the_app"
msgid "Get the app"
msgstr "Get the app"

msgctxt "get_the_app_android"
msgid "Get the Android app"
msgstr "Get the Android app"

msgctxt "get_the_app_iphone"
msgid "Get the iPhone app"
msgstr "Get the iPhone app"

msgctxt "get_the_app_ipad"
msgid "Get the iPad app"
msgstr "Get the iPad app"

msgctxt "warning_gs1_company_prefix"
msgid "<em>Ambiguous barcode</em>: This product has a Restricted Circulation Number barcode for products within a company. This means that different producers and stores can use the same barcode for different products."
msgstr "<em>Ambiguous barcode</em>: This product has a Restricted Circulation Number barcode for products within a company. This means that different producers and stores can use the same barcode for different products."

msgctxt "environment_infocard"
msgid "Environment infocard"
msgstr "Environment infocard"

msgctxt "environment_infocard_note"
msgid "HTML code for the environment infocard in the mobile application"
msgstr "HTML code for the environment infocard in the mobile application"

msgctxt "environment_impact_level"
msgid "Environment impact level"
msgstr "Environment impact level"

msgctxt "environment_impact_level_example"
msgid "en:low, en:medium or en:high"
msgstr "en:low, en:medium or en:high"

msgctxt "carbon_impact_from_meat_or_fish"
msgid "Carbon impact from meat or fish"
msgstr "Carbon impact from meat or fish"

msgctxt "of_carbon_impact_from_meat_or_fish_for_whole_product"
msgid "of carbon emission from meat or fish for the whole product"
msgstr "of carbon emission from meat or fish for the whole product"

msgctxt "of_sustainable_daily_emissions_of_1_person"
msgid "of sustainable daily emissions of 1 person"
msgstr "of sustainable daily emissions of 1 person"

msgctxt "of_sustainable_weekly_emissions_of_1_person"
msgid "of sustainable weekly emissions of 1 person"
msgstr "of sustainable weekly emissions of 1 person"

msgctxt "for_one_serving"
msgid "for one serving"
msgstr "for one serving"

msgctxt "methodology"
msgid "Methodology"
msgstr "Methodology"

msgctxt "carbon_footprint_note_foodges_ademe"
msgid "Carbon emissions computations rely on the CO<sub>2</sub> per kg values from the FoodGES program by <a href=\"https://www.ademe.fr\">ADEME</a>."
msgstr "Carbon emissions computations rely on the CO<sub>2</sub> per kg values from the FoodGES program by <a href=\"https://www.ademe.fr\">ADEME</a>."

msgctxt "carbon_footprint_note_sustainable_annual_emissions"
msgid "Sustainable annual emissions: 2 tons of CO<sub>2</sub> equivalent per person to achieve the goals set in COP21."
msgstr "Sustainable annual emissions: 2 tons of CO<sub>2</sub> equivalent per person to achieve the goals set in COP21."

msgctxt "carbon_footprint_note_uncertainty"
msgid "Carbon footprint calculations have high uncertainty. Values should be looked at with caution and are more intended for relative comparison than as absolute values."
msgstr "Carbon footprint calculations have high uncertainty. Values should be looked at with caution and are more intended for relative comparison than as absolute values."

msgctxt "error_too_many_products_to_export"
msgid "Too many products (%d products, the limit is %d) to export, please download the <a href=\"/data\">complete database export</a> instead."
msgstr "Too many products (%d products, the limit is %d) to export, please download the <a href=\"/data\">complete database export</a> instead."

msgctxt "translate_taxonomy_to"
msgid "Help translate the %s to %s"
msgstr "Help translate the %s to %s"

msgctxt "translate_taxonomy_description"
msgid "You can suggest translations for the entries below that have not yet been translated to your language. The blue link and the black text (both in English) show respectively the non-localized product and the original entry incl. optional synonyms separated by commas. Enter the translation in the text field, incl. optional synonyms, and then click the Save button. Thank you!"
msgstr "You can suggest translations for the entries below that have not yet been translated to your language. The blue link and the black text (both in English) show respectively the non-localized product and the original entry incl. optional synonyms separated by commas. Enter the translation in the text field, incl. optional synonyms, and then click the Save button. Thank you!"

msgctxt "translate_taxonomy_add"
msgid "Show only entries without pending translations."
msgstr "Show only entries without pending translations."

msgctxt "translate_taxonomy_edit"
msgid "Also show entries with pending translations from you or other users."
msgstr "Also show entries with pending translations from you or other users."

msgctxt "translated"
msgid "translated"
msgstr "translated"

msgctxt "to_be_translated"
msgid "to be translated"
msgstr "to be translated"

msgctxt "current_translation"
msgid "Current translation"
msgstr "Current translation"

msgctxt "button_caption_yes"
msgid "Yes"
msgstr "Yes"

msgctxt "button_caption_no"
msgid "No"
msgstr "No"

msgctxt "button_caption_skip"
msgid "Skip"
msgstr "Skip"

msgctxt "popularity_s"
msgid "popularity"
msgstr "popularity"

msgctxt "popularity_p"
msgid "popularity"
msgstr "popularity"

msgctxt "ingredients_analysis_p"
msgid "ingredients analysis"
msgstr "ingredients analysis"

msgctxt "ingredients_analysis_s"
msgid "ingredients analysis"
msgstr "ingredients analysis"

msgctxt "ingredients_analysis"
msgid "Ingredients analysis"
msgstr "Ingredients analysis"

msgctxt "ingredients_analysis_disclaimer"
msgid "The analysis is based solely on the ingredients listed and does not take into account processing methods."
msgstr "The analysis is based solely on the ingredients listed and does not take into account processing methods."

msgctxt "rev_warning"
msgid "You are viewing an old version of this product page!"
msgstr "You are viewing an old version of this product page!"

msgctxt "rev_number"
msgid "Revision number: "
msgstr "Revision number: "

msgctxt "rev_contributor"
msgid "Edited by: "
msgstr "Edited by: "

msgctxt "rev_previous"
msgid "Previous version"
msgstr "Previous version"

msgctxt "rev_next"
msgid "Next version"
msgstr "Next version"

msgctxt "rev_latest"
msgid "Latest version"
msgstr "Latest version"

# "product data" in this sentence means data for many products, not just one product
msgctxt "import_data_file_title"
msgid "Import a product data file"
msgstr "Import a product data file"

# "product data" in this sentence means data for many products, not just one product
msgctxt "import_data_file_description"
msgid "Upload a spreadsheet file (Excel file or a comma or tab separated UTF-8 encoded CSV file) with product data."
msgstr "Upload a spreadsheet file (Excel file or a comma or tab separated UTF-8 encoded CSV file) with product data."

# "product data" in this sentence means data for many products, not just one product
msgctxt "import_data_file_format"
msgid "You can upload a table with the columns Open Food Facts import format, or you can upload a table in any format and then select the columns to import."
msgstr "You can upload a table with the columns Open Food Facts import format, or you can upload a table in any format and then select the columns to import."

# "product data" in this sentence means data for many products, not just one product
msgctxt "upload_product_data_file"
msgid "Upload a file with product data"
msgstr "Upload a file with product data"

msgctxt "uploading_file"
msgid "File being uploaded."
msgstr "File being uploaded."

msgctxt "upload_error"
msgid "The file could not be uploaded."
msgstr "The file could not be uploaded."

msgctxt "import_data_file_select_format_title"
msgid "Select and import data"
msgstr "Select and import data"

msgctxt "import_data_file_select_format_description"
msgid "Use the form below to indicate which columns to import and what data they contain."
msgstr "Use the form below to indicate which columns to import and what data they contain."

msgctxt "import_data"
msgid "Import data"
msgstr "Import data"

msgctxt "import_file_rows_columns"
msgid "The uploaded file contains %s rows and %s columns."
msgstr "The uploaded file contains %s rows and %s columns."

msgctxt "import_file_selected_columns"
msgid "%s columns out of %s have been selected and will be imported."
msgstr "%s columns out of %s have been selected and will be imported."

msgctxt "fields_group_identification"
msgid "Product identification"
msgstr "Product identification"

msgctxt "fields_group_origins"
msgid "Origins"
msgstr "Origins"

msgctxt "fields_group_ingredients"
msgid "Ingredients"
msgstr "Ingredients"

msgctxt "fields_group_nutrition"
msgid "Nutrition facts"
msgstr "Nutrition facts"

msgctxt "fields_group_nutrition_other"
msgid "Optional nutrition facts"
msgstr "Optional nutrition facts"

msgctxt "fields_group_other"
msgid "Other information"
msgstr "Other information"

msgctxt "fields_group_images"
msgid "Product photos"
msgstr "Product photos"

msgctxt "fields_group_packaging"
msgid "Packaging"
msgstr "Packaging"

msgctxt "image_front_url"
msgid "Link to front product photo"
msgstr "Link to front product photo"

msgctxt "image_ingredients_url"
msgid "Link to ingredients list photo"
msgstr "Link to ingredients list photo"

msgctxt "image_nutrition_url"
msgid "Link to nutrition facts table photo"
msgstr "Link to nutrition facts table photo"

msgctxt "image_other_url"
msgid "Link to other product photo"
msgstr "Link to other product photo"

msgctxt "labels_specific"
msgid "Specific label"
msgstr "Specific label"

msgctxt "categories_specific"
msgid "Specific category"
msgstr "Specific category"

msgctxt "sources_fields_specific"
msgid "Source specific field"
msgstr "Source specific field"

msgctxt "select_a_field"
msgid "Select a field"
msgstr "Select a field"

msgctxt "specify"
msgid "Specify"
msgstr "Specify"

msgctxt "value_unit_dropdown"
msgid "In the dropdown menu on the right, specify if the column contains:"
msgstr "In the dropdown menu on the right, specify if the column contains:"

msgctxt "value_unit_dropdown_value_unit"
msgid "the value and the unit"
msgstr "the value and the unit"

msgctxt "value_unit_dropdown_value_specific_unit"
msgid "the value in a specific unit"
msgstr "the value in a specific unit"

msgctxt "value_unit_dropdown_value"
msgid "only the value, with the unit in another column"
msgstr "only the value, with the unit in another column"

msgctxt "value_unit_dropdown_unit"
msgid "only the unit, with the value in another column"
msgstr "only the unit, with the value in another column"

# Please do not translate Y, Yes and 1
msgctxt "labels_specific_tag"
msgid "Select this option if the column indicates the presence of a specific label (e.g. Organic, Fair-Trade) when the value is either Y, Yes or 1."
msgstr "Select this option if the column indicates the presence of a specific label (e.g. Organic, Fair-Trade) when the value is either Y, Yes or 1."

msgctxt "labels_specific_tag_value"
msgid "Type the name of the label in the text field on the right."
msgstr "Type the name of the label in the text field on the right."

# Please do not translate Y, Yes and 1
msgctxt "categories_specific_tag"
msgid "Select this option if the column indicates the presence of a specific category (e.g. Beverages) when the value is either Y, Yes or 1."
msgstr "Select this option if the column indicates the presence of a specific category (e.g. Beverages) when the value is either Y, Yes or 1."

msgctxt "categories_specific_tag_value"
msgid "Type the name of the category in the text field on the right."
msgstr "Type the name of the category in the text field on the right."

# Please do not translate Y, Yes and 1
msgctxt "sources_fields_specific_tag"
msgid "Select this option for fields that are specific to the source, and that we want to keep as source specific fields."
msgstr "Select this option for fields that are specific to the source, and that we want to keep as source specific fields."

msgctxt "sources_fields_specific_tag_value"
msgid "Type the name of the target field in the text field on the right, or leave blank to use the name of the source field."
msgstr "Type the name of the target field in the text field on the right, or leave blank to use the name of the source field."

msgctxt "value"
msgid "Value"
msgstr "Value"

msgctxt "value_unit"
msgid "Value + Unit"
msgstr "Value + Unit"

msgctxt "value_in_l"
msgid "Value in L"
msgstr "Value in L"

msgctxt "value_in_dl"
msgid "Value in dl"
msgstr "Value in dl"

msgctxt "value_in_cl"
msgid "Value in cl"
msgstr "Value in cl"

msgctxt "value_in_ml"
msgid "Value in ml"
msgstr "Value in ml"

msgctxt "value_in_kg"
msgid "Value in kg"
msgstr "Value in kg"

msgctxt "value_in_g"
msgid "Value in g"
msgstr "Value in g"

msgctxt "value_in_mg"
msgid "Value in mg"
msgstr "Value in mg"

msgctxt "value_in_mcg"
msgid "Value in μg"
msgstr "Value in μg"

msgctxt "value_in_iu"
msgid "Value in IU"
msgstr "Value in IU"

msgctxt "value_in_kcal"
msgid "Value in kcal"
msgstr "Value in kcal"

msgctxt "value_in_kj"
msgid "Value in kJ"
msgstr "Value in kJ"

msgctxt "value_in_percent"
msgid "Value in %"
msgstr "Value in %"

msgctxt "no_owner_defined"
msgid "Please log-in to use this feature."
msgstr "Please log-in to use this feature."

msgctxt "organization"
msgid "Organization"
msgstr "Organization"

msgctxt "column_in_file"
msgid "Column in file"
msgstr "Column in file"

msgctxt "field_on_site"
msgid "Field on %s"
msgstr "Field on %s"

msgctxt "producers_platform"
msgid "Platform for producers"
msgstr "Platform for producers"

# "product data and photos" in this sentence means data and photos for many products, not just one product
msgctxt "producers_platform_description"
msgid "The platform for producers allows manufacturers to easily manage their product photos and data on Open Food Facts."
msgstr "The platform for producers allows manufacturers to easily manage their product photos and data on Open Food Facts."

# "product data and photos" in this sentence means data and photos for many products, not just one product
msgctxt "producers_platform_private_database"
msgid "The product data and photos you send on the platform for producers are stored in a private database. You will be able to check that all the data is correct before making it available on the public Open Food Facts database."
msgstr "The product data and photos you send on the platform for producers are stored in a private database. You will be able to check that all the data is correct before making it available on the public Open Food Facts database."

# "product data and photos" in this sentence means data and photos for many products, not just one product
msgctxt "producers_platform_licence"
msgid "The product data and photos will become publicly available in the Open Food Facts database, under the <a href=\"https://opendatacommons.org/licenses/odbl/1.0/\">Open Database License</a>. Individual contents of the database are available under the <a href=\"https://opendatacommons.org/licenses/dbcl/1.0/\">Database Contents License</a> and products images are available under the <a href=\"https://creativecommons.org/licenses/by-sa/3.0/deed.en\">Creative Commons Attribution ShareAlike licence</a>."
msgstr "The product data and photos will become publicly available in the Open Food Facts database, under the <a href=\"https://opendatacommons.org/licenses/odbl/1.0/\">Open Database License</a>. Individual contents of the database are available under the <a href=\"https://opendatacommons.org/licenses/dbcl/1.0/\">Database Contents License</a> and products images are available under the <a href=\"https://creativecommons.org/licenses/by-sa/3.0/deed.en\">Creative Commons Attribution ShareAlike licence</a>."

# "product data" in this sentence means data for many products, not just one product
msgctxt "import_product_data"
msgid "Import product data"
msgstr "Import product data"

# "product photos" in this sentence means data for many products, not just one product
msgctxt "import_product_photos"
msgid "Import product photos"
msgstr "Import product photos"

# "product data and photos" in this sentence means data and photos for many products, not just one product
msgctxt "export_product_data_photos"
msgid "Export product data and photos to the public database"
msgstr "Export product data and photos to the public database"

msgctxt "export_product_data_photos_please_check"
msgid "Please check that the data on the platform for producers is correct before exporting it to the public database."
msgstr "Please check that the data on the platform for producers is correct before exporting it to the public database."

msgctxt "export_photos"
msgid "Export photos to the public database"
msgstr "Export photos to the public database"

msgctxt "replace_selected_photos"
msgid "Replace existing selected photos"
msgstr "Replace existing selected photos"

msgctxt "cancel"
msgid "Cancel"
msgstr "Cancel"

msgctxt "collapsed_changes"
msgid "Collapsed changes"
msgstr "Collapsed changes"

msgctxt "data_quality_p"
msgid "data quality"
msgstr "data quality"

msgctxt "data_quality_s"
msgid "data quality"
msgstr "data quality"

msgctxt "data_quality"
msgid "data quality"
msgstr "data quality"

msgctxt "data_quality_bugs_p"
msgid "data quality bugs"
msgstr "data quality bugs"

msgctxt "data_quality_bugs_s"
msgid "data quality bug"
msgstr "data quality bug"

msgctxt "data_quality_bugs"
msgid "data quality bugs"
msgstr "data quality bugs"

msgctxt "data_quality_info_p"
msgid "data quality info"
msgstr "data quality info"

msgctxt "data_quality_info_s"
msgid "data quality info"
msgstr "data quality info"

msgctxt "data_quality_info"
msgid "data quality info"
msgstr "data quality info"

msgctxt "data_quality_warnings_p"
msgid "data quality warnings"
msgstr "data quality warnings"

msgctxt "data_quality_warnings_s"
msgid "data quality warning"
msgstr "data quality warning"

msgctxt "data_quality_warnings"
msgid "data quality warnings"
msgstr "data quality warnings"

msgctxt "data_quality_errors_p"
msgid "data quality errors"
msgstr "data quality errors"

msgctxt "data_quality_errors_s"
msgid "data quality error"
msgstr "data quality error"

msgctxt "data_quality_errors"
msgid "data quality errors"
msgstr "data quality errors"

msgctxt "data_quality_warnings_producers_p"
msgid "data quality warnings"
msgstr "data quality warnings"

msgctxt "data_quality_warnings_producers_s"
msgid "data quality warning"
msgstr "data quality warning"

msgctxt "data_quality_warnings_producers"
msgid "data quality warnings"
msgstr "data quality warnings"

msgctxt "data_quality_errors_producers_p"
msgid "data quality errors"
msgstr "data quality errors"

msgctxt "data_quality_errors_producers_s"
msgid "data quality error"
msgstr "data quality error"

msgctxt "data_quality_errors_producers"
msgid "data quality errors"
msgstr "data quality errors"

# abbreviation for Minimum
msgctxt "min"
msgid "Min"
msgstr "Min"

# abbreviation for Maximum
msgctxt "max"
msgid "Max"
msgstr "Max"

msgctxt "improvements_p"
msgid "possible improvements"
msgstr "possible improvements"

msgctxt "improvements_s"
msgid "possible improvement"
msgstr "possible improvement"

msgctxt "improvements"
msgid "possible improvements"
msgstr "possible improvements"

# Do not translate
msgctxt "import_products_link"
msgid "/import-products"
msgstr "/import-products"

msgctxt "add_or_update_products"
msgid "Add or update products"
msgstr "Add or update products"

# Formal you
msgctxt "your_products"
msgid "Your products"
msgstr "Your products"

# Do not translate the e-mail address
msgctxt "account_without_org"
msgid "Your account is not associated with a company yet. Please e-mail <a href=\"mailto:producers@openfoodfacts.org\">producers@openfoodfacts.org</a> to activate the free access to the platform for producers."
msgstr "Your account is not associated with a company yet. Please e-mail <a href=\"mailto:producers@openfoodfacts.org\">producers@openfoodfacts.org</a> to activate the free access to the platform for producers."

msgctxt "import_products"
msgid "Import products"
msgstr "Import products"

msgctxt "empty_column"
msgid "Empty column"
msgstr "Empty column"

msgctxt "empty_column_description"
msgid "The file does not contain any value in this column."
msgstr "The file does not contain any value in this column."

msgctxt "import_file_status_title"
msgid "Data import in progress"
msgstr "Data import in progress"

# "product data" means data for many products
msgctxt "import_file_status_description"
msgid "The product data has been received and is going to be imported on the platform for producers."
msgstr "The product data has been received and is going to be imported on the platform for producers."

msgctxt "import_file_status"
msgid "Status"
msgstr "Status"

msgctxt "job_status_inactive"
msgid "Scheduled"
msgstr "Scheduled"

msgctxt "job_status_active"
msgid "In progress"
msgstr "In progress"

msgctxt "job_status_finished"
msgid "Finished"
msgstr "Finished"

msgctxt "job_status_failed"
msgid "Failed"
msgstr "Failed"

msgctxt "import_file_result"
msgid "Import result"
msgstr "Import result"

msgctxt "products_modified"
msgid "Products modified"
msgstr "Products modified"

msgctxt "import_file_result_no_change"
msgid "There were no product added or modified. The data has probably been already imported previously."
msgstr "There were no product added or modified. The data has probably been already imported previously."

msgctxt "import_file_result_products"
msgid "List of products added or modified"
msgstr "List of products added or modified"

msgctxt "imports_p"
msgid "imports"
msgstr "imports"

msgctxt "imports_s"
msgid "import"
msgstr "import"

msgctxt "imports"
msgid "imports"
msgstr "imports"

msgctxt "number_of_products_with_data_quality_errors_producers"
msgid "Number of products with data quality errors"
msgstr "Number of products with data quality errors"

msgctxt "number_of_products_with_data_quality_warnings_producers"
msgid "Number of products with data quality warnings"
msgstr "Number of products with data quality warnings"

msgctxt "number_of_products_with_improvements"
msgid "Number of products with improvement opportunities"
msgstr "Number of products with improvement opportunities"

msgctxt "improvements_facet_description_1"
msgid "This table lists possible opportunities to improve the nutritional quality, the Nutri-Score and the composition of food products."
msgstr "This table lists possible opportunities to improve the nutritional quality, the Nutri-Score and the composition of food products."

msgctxt "improvements_facet_description_2"
msgid "In order to get relevant results, please make sure the product data is complete (nutrition facts with values for fiber and fruits and vegetables to compute the Nutri-Score, and a precise category to compare each product to similar products)."
msgstr "In order to get relevant results, please make sure the product data is complete (nutrition facts with values for fiber and fruits and vegetables to compute the Nutri-Score, and a precise category to compare each product to similar products)."

# "product photos" in this sentence means photos for many products, not just one product
msgctxt "import_photos_title"
msgid "Import product photos"
msgstr "Import product photos"

msgctxt "import_photos_description"
msgid "You can use the form below to easily upload photos (front of product, ingredients list and nutrition facts table) for many products."
msgstr "You can use the form below to easily upload photos (front of product, ingredients list and nutrition facts table) for many products."

msgctxt "import_photos_format_1"
msgid "Each filename needs to contains the barcode of the product."
msgstr "Each filename needs to contains the barcode of the product."

msgctxt "import_photos_format_2"
msgid "And you can also specify the type of the photo in the filename:"
msgstr "And you can also specify the type of the photo in the filename:"

# Do not translate the file name
msgctxt "import_photos_format_barcode"
msgid "3001234567890.jpg: front of the product in the current language."
msgstr "3001234567890.jpg: front of the product in the current language."

# Do not translate the file name
msgctxt "import_photos_format_front"
msgid "3001234567890.front_nl.jpg: front of the product in Dutch."
msgstr "3001234567890.front_nl.jpg: front of the product in Dutch."

# Do not translate the file name
msgctxt "import_photos_format_ingredients"
msgid "3001234567890.ingredients_fr.jpg: ingredients list in French."
msgstr "3001234567890.ingredients_fr.jpg: ingredients list in French."

# Do not translate the file name
msgctxt "import_photos_format_nutrition"
msgid "3001234567890.nutrition_es.jpg: nutrition table in Spanish."
msgstr "3001234567890.nutrition_es.jpg: nutrition table in Spanish."

msgctxt "add_photos"
msgid "Add photos..."
msgstr "Add photos..."

msgctxt "start_upload"
msgid "Start upload"
msgstr "Start upload"

msgctxt "start"
msgid "Start"
msgstr "Start"

msgctxt "close"
msgid "Close"
msgstr "Close"

msgctxt "cancel_upload"
msgid "Cancel upload"
msgstr "Cancel upload"

msgctxt "info"
msgid "Info"
msgstr "Info"

msgctxt "file_received"
msgid "File received"
msgstr "File received"

msgctxt "nutriscore_calculation_details"
msgid "Details of the calculation of the Nutri-Score"
msgstr "Details of the calculation of the Nutri-Score"

msgctxt "nutriscore_is_beverage"
msgid "This product is considered a beverage for the calculation of the Nutri-Score."
msgstr "This product is considered a beverage for the calculation of the Nutri-Score."

msgctxt "nutriscore_is_not_beverage"
msgid "This product is not considered a beverage for the calculation of the Nutri-Score."
msgstr "This product is not considered a beverage for the calculation of the Nutri-Score."

msgctxt "nutriscore_positive_points"
msgid "Positive points"
msgstr "Positive points"

msgctxt "nutriscore_negative_points"
msgid "Negative points"
msgstr "Negative points"

msgctxt "nutriscore_proteins_negative_points_less_than_11"
msgid "The points for proteins are counted because the negative points are less than 11."
msgstr "The points for proteins are counted because the negative points are less than 11."

msgctxt "nutriscore_proteins_negative_points_greater_or_equal_to_11"
msgid "The points for proteins are not counted because the negative points are greater or equal to 11."
msgstr "The points for proteins are not counted because the negative points are greater or equal to 11."

msgctxt "nutriscore_proteins_maximum_fruits_points"
msgid "The points for proteins are counted because the points for the fruits, vegetables, nuts and colza/walnut/olive oils are at the maximum."
msgstr "The points for proteins are counted because the points for the fruits, vegetables, nuts and colza/walnut/olive oils are at the maximum."

msgctxt "nutriscore_proteins_is_cheese"
msgid "The points for proteins are counted because the product is in the cheeses category."
msgstr "The points for proteins are counted because the product is in the cheeses category."

msgctxt "nutriscore_proteins_is_added_fat"
msgid "The product is in the fats category, the points for saturated fat are replaced by the points for the saturated fat / fat ratio."
msgstr "The product is in the fats category, the points for saturated fat are replaced by the points for the saturated fat / fat ratio."

msgctxt "nutriscore_points_for_energy"
msgid "Energy"
msgstr "Energy"

msgctxt "nutriscore_points_for_sugars"
msgid "Sugars"
msgstr "Sugars"

msgctxt "nutriscore_points_for_saturated_fat"
msgid "Saturated fat"
msgstr "Saturated fat"

msgctxt "nutriscore_points_for_saturated_fat_ratio"
msgid "Saturated fat / fat ratio"
msgstr "Saturated fat / fat ratio"

msgctxt "nutriscore_points_for_sodium"
msgid "Sodium"
msgstr "Sodium"

msgctxt "nutriscore_points_for_fruits_vegetables_nuts_colza_walnut_olive_oils"
msgid "Fruits, vegetables, nuts, and colza/walnut/olive oils"
msgstr "Fruits, vegetables, nuts, and colza/walnut/olive oils"

msgctxt "nutriscore_points_for_fiber"
msgid "Fiber"
msgstr "Fiber"

msgctxt "nutriscore_points_for_proteins"
msgid "Proteins"
msgstr "Proteins"

msgctxt "nutriscore_source_value"
msgid "value"
msgstr "value"

msgctxt "nutriscore_rounded_value"
msgid "rounded value"
msgstr "rounded value"

msgctxt "nutriscore_score"
msgid "Nutritional score"
msgstr "Nutritional score"

# Do not translate
msgctxt "nutriscore_grade"
msgid "Nutri-Score"
msgstr "Nutri-Score"

# This is not the Nutri-Score grade with letters, but the Nutri-Score number score used to compute the grade. Translate score but not Nutri-Score.
msgctxt "nutriscore_score_producer"
msgid "Nutri-Score score"
msgstr "Nutri-Score score"

# Do not translate
msgctxt "nutriscore_grade_producer"
msgid "Nutri-Score"
msgstr "Nutri-Score"

# free as in not costing something
msgctxt "donate_free_and_independent"
msgid "Open Food Facts is 100% free and independent."
msgstr "Open Food Facts is 100% free and independent."

# leave empty link
msgctxt "donate_help_and_donations"
msgid "<a href=\"\">We need your help and donations</a> to continue and to grow the project."
msgstr "<a href=\"\">We need your help and donations</a> to continue and to grow the project."

msgctxt "thank_you"
msgid "Thank you!"
msgstr "Thank you!"

msgctxt "thank_you_very_much"
msgid "Thank you very much!"
msgstr "Thank you very much!"

msgctxt "value_for_the_product"
msgid "Value for the product"
msgstr "Value for the product"

# Do not translate %s, it will be replaced by the category name
msgctxt "value_for_the_category"
msgid "Mean value for the %s category"
msgstr "Mean value for the %s category"

# Keep the %s
msgctxt "better_nutriscore"
msgid "The Nutri-Score can be changed from %s to %s by changing the %s value from %s to %s (%s percent difference)."
msgstr "The Nutri-Score can be changed from %s to %s by changing the %s value from %s to %s (%s percent difference)."

msgctxt "export_products_to_public_database_email"
msgid "The platform for producers is still under development and we make manual checks before importing products to the public database. Please e-mail us at <a href=\"mailto:producers@openfoodfacts.org\">producers@openfoodfacts.org</a> to update the public database."
msgstr "The platform for producers is still under development and we make manual checks before importing products to the public database. Please e-mail us at <a href=\"mailto:producers@openfoodfacts.org\">producers@openfoodfacts.org</a> to update the public database."

msgctxt "crm_user_id"
msgid "Id of corresponding contact in CRM"
msgstr "Id of corresponding contact in CRM"

msgctxt "crm_org_id"
msgid "Id of corresponding organization in CRM"
msgstr "Id of corresponding organization in CRM"

msgctxt "user_groups"
msgid "Groups"
msgstr "Groups"

msgctxt "user_group_producer"
msgid "Producer"
msgstr "Producer"

msgctxt "user_group_producer_description"
msgid "Must be checked only for accounts of producers who edit their own products. Product ownership will be attributed to producers when they add or edit a product."
msgstr "Must be checked only for accounts of producers who edit their own products. Product ownership will be attributed to producers when they add or edit a product."

msgctxt "user_group_database"
msgid "Database"
msgstr "Database"

msgctxt "user_group_database_description"
msgid "For external sources of data. Product ownership of imported products will not change."
msgstr "For external sources of data. Product ownership of imported products will not change."

msgctxt "user_group_app"
msgid "App"
msgstr "App"

msgctxt "user_group_app_description"
msgid "For applications."
msgstr "For applications."

msgctxt "user_group_bot"
msgid "Bot"
msgstr "Bot"

msgctxt "user_group_bot_description"
msgid "For robots, scripts etc."
msgstr "For robots, scripts etc."

msgctxt "user_group_moderator"
msgid "Moderator"
msgstr "Moderator"

msgctxt "user_group_moderator_description"
msgid "Moderators have access to special features to edit and review products."
msgstr "Moderators have access to special features to edit and review products."

msgctxt "user_group_pro_moderator"
msgid "Moderator for the producers platform"
msgstr "Moderator for the producers platform"

msgctxt "user_group_pro_moderator_description"
msgid "Moderators of the producers platform can view and edit the private products of all users and organizations on the producers platform."
msgstr "Moderators of the producers platform can view and edit the private products of all users and organizations on the producers platform."

msgctxt "donation_banner_hide"
msgid "I have already donated or I'm not interested. Hide the banner."
msgstr "I have already donated or I'm not interested. Hide the banner."

msgctxt "donation_banner_independant"
msgid "An independant and citizen-led project for food transparency?"
msgstr "An independant and citizen-led project for food transparency?"

msgctxt "donation_banner_public_health"
msgid "Food product data for research that improves public health?"
msgstr "Food product data for research that improves public health?"

msgctxt "donation_banner_choices"
msgid "Easier and better food choices according to your own criteria?"
msgstr "Easier and better food choices according to your own criteria?"

msgctxt "donation_banner_cta"
msgid "We need your support!"
msgstr "We need your support!"

msgctxt "donation_banner_cta_button"
msgid "Please Donate"
msgstr "Please Donate"

msgctxt "alcohol_warning"
msgid "Excessive consumption of alcohol is harmful to health, to be consumed with moderation."
msgstr "Excessive consumption of alcohol is harmful to health, to be consumed with moderation."

msgctxt "producers_platform_moderation_title"
msgid "Producers platform moderation"
msgstr "Producers platform moderation"

# variable names between { } must not be translated
msgctxt "f_pro_moderator_owner_set"
msgid "You are currently viewing products from {organization}."
msgstr "You are currently viewing products from {organization}."

msgctxt "pro_moderator_owner_not_set"
msgid "You are currently viewing your own products."
msgstr "You are currently viewing your own products."

msgctxt "pro_moderator_edit_owner_description"
msgid "To see products from a specific user or organization, enter its id below. Leave field empty to unset."
msgstr "To see products from a specific user or organization, enter its id. Leave field empty to unset."

# Action verb "Change" to put on a form button
msgctxt "pro_moderator_edit_owner"
msgid "Switch to another organization"
msgstr "Switch to another organization"

msgctxt "pro_moderator_edit_owner_placeholder"
msgid "user-abc or org-xyz"
msgstr "user-abc or org-xyz"

# keep %s, it is a variable for the name of the user
msgctxt "error_user_does_not_exist"
msgid "User %s does not exist"
msgstr "User %s does not exist"

msgctxt "error_malformed_owner"
msgid "The id must be of the form user-abc or org-xyz"
msgstr "The id must be of the form user-abc or org-xyz"

msgctxt "import_products_categories_from_public_database"
msgid "Import product categories from the public database"
msgstr "Import product categories from the public database"

msgctxt "import_products_categories_from_public_database_description"
msgid "Add categories from the public database to the products on the platform for producers."
msgstr "Add categories from the public database to the products on the platform for producers."

msgctxt "import_products_categories"
msgid "Import the categories"
msgstr "Import the categories"

msgctxt "nutri_score_score_from_producer"
msgid "Nutri-Score score from producer"
msgstr "Nutri-Score score from producer"

msgctxt "nutri_score_score_calculated"
msgid "Calculated Nutri-Score score"
msgstr "Calculated Nutri-Score score"

msgctxt "nutri_score_grade_from_producer"
msgid "Nutri-Score grade from producer"
msgstr "Nutri-Score grade from producer"

msgctxt "nutri_score_grade_calculated"
msgid "Calculated Nutri-Score grade"
msgstr "Calculated Nutri-Score grade"

msgctxt "scanned_code"
msgid "Scanned code"
msgstr "Scanned code"

msgctxt "code_from_filename"
msgid "Code from file name"
msgstr "Code from file name"

msgctxt "using_previous_code"
msgid "Using previous code"
msgstr "Using previous code"

msgctxt "add_field_values"
msgid "You can specify field values that will be added to all products for which you will send images."
msgstr "You can specify field values that will be added to all products for which you will send images."

msgctxt "add_tag_field"
msgid "Add a field"
msgstr "Add a field"

msgctxt "remove_products"
msgid "Remove all the products"
msgstr "Remove all the products"

msgctxt "remove_user"
msgid "Remove user"
msgstr "Remove user"

msgctxt "remove_products_from_producers_platform"
msgid "Remove all your products from the platform for producers"
msgstr "Remove all your products from the platform for producers"

msgctxt "remove_products_from_producers_platform_description"
msgid "You can remove all your products from the platform for producers, for instance to start with a clean slate if there were some issues with an import. This will not affect your products in the public database."
msgstr "You can remove all your products from the platform for producers, for instance to start with a clean slate if there were some issues with an import. This will not affect your products in the public database."

msgctxt "this_action_cannot_be_undone"
msgid "Please note that this action cannot be undone."
msgstr "Please note that this action cannot be undone."

msgctxt "remove_products_confirm"
msgid "Warning: this action cannot be undone. Are you sure that you want to remove all your products from the platform for producers?"
msgstr "Warning: this action cannot be undone. Are you sure that you want to remove all your products from the platform for producers?"

msgctxt "function_not_available"
msgid "This function is not available."
msgstr "This function is not available."

msgctxt "remove_products_done"
msgid "Your products have been removed from the platform for producers."
msgstr "Your products have been removed from the platform for producers."

msgctxt "ingredients_analysis_details"
msgid "Details of the analysis of the ingredients"
msgstr "Details of the analysis of the ingredients"

msgctxt "some_unknown_ingredients"
msgid "Some ingredients could not be recognized."
msgstr "Some ingredients could not be recognized."

# variable names between { } must not be translated
msgctxt "f_move_data_and_photos_to_main_language"
msgid "Move all data and selected photos in {language} to the main language of the product: {main_language}"
msgstr "Move all data and selected photos in {language} to the main language of the product: {main_language}"

msgctxt "move_data_and_photos_to_main_language_replace"
msgid "Replace existing values and selected photos"
msgstr "Replace existing values and selected photos"

msgctxt "move_data_and_photos_to_main_language_ignore"
msgid "Keep existing values and selected photos"
msgstr "Keep existing values and selected photos"

msgctxt "done_status"
msgid "Done"
msgstr "Done"

msgctxt "to_do_status"
msgid "To do"
msgstr "To do"

msgctxt "teams"
msgid "Teams"
msgstr "Teams"

msgctxt "optional"
msgid "optional"
msgstr "optional"

msgctxt "teams_p"
msgid "teams"
msgstr "teams"

msgctxt "teams_s"
msgid "team"
msgstr "team"

msgctxt "teams_description"
msgid "You can join 1 to 3 teams. Products you add or edit will be credited to you and to your teams. Teams can be changed at any time."
msgstr "You can join 1 to 3 teams. Products you add or edit will be credited to you and to your teams. Teams can be changed at any time."

msgctxt "teams_names_warning"
msgid "Team names are public. Do not create teams with names containing personal data (e.g. family names), trademarks (unless you own them), or anything offensive."
msgstr "Team names are public. Do not create teams with names containing personal data (e.g. family names), trademarks (unless you own them), or anything offensive."

# keep %s, it can be a number "Team 1" or a name "Team XYZ"
msgctxt "team_s"
msgid "Team %s"
msgstr "Team %s"

msgctxt "contributor_settings"
msgid "Contributor"
msgstr "Contributor"

msgctxt "contributor_settings_description"
msgid "Those settings allow you to personalize some aspects of the website"
msgstr "Those settings allow you to personalize some aspects of the website"

msgctxt "display_barcode_in_search"
msgid "Display barcode in search results"
msgstr "Display barcode in search results"

msgctxt "edit_link_in_search"
msgid "Add an edit link in search results"
msgstr "Add an edit link in search results"

msgctxt "ciqual_food_name"
msgid "CIQUAL food name"
msgstr "CIQUAL food name"

msgctxt "ciqual_food_name_s"
msgid "CIQUAL food name"
msgstr "CIQUAL food name"

msgctxt "ciqual_food_name_p"
msgid "CIQUAL food names"
msgstr "CIQUAL food names"

msgctxt "we_need_your_help"
msgid "We need your help!"
msgstr "We need your help!"

msgctxt "you_can_help_improve_ingredients_analysis"
msgid "You can help us recognize more ingredients and better analyze the list of ingredients for this product and others by:"
msgstr "You can help us recognize more ingredients and better analyze the list of ingredients for this product and others:"

msgctxt "help_improve_ingredients_analysis_1"
msgid "Edit this product page to correct spelling mistakes in the ingredients list, and/or to remove ingredients in other languages and sentences that are not related to the ingredients."
msgstr "Edit this product page to correct spelling mistakes in the ingredients list, and/or to remove ingredients in other languages and sentences that are not related to the ingredients."

msgctxt "help_improve_ingredients_analysis_2"
msgid "Add new entries, synonyms or translations to our multilingual lists of ingredients, ingredient processing methods, and labels."
msgstr "Add new entries, synonyms or translations to our multilingual lists of ingredients, ingredient processing methods, and labels."

# Do not translate #ingredients
msgctxt "help_improve_ingredients_analysis_instructions"
msgid "Join the #ingredients channel on <a href=\"https://slack.openfoodfacts.org\">our Slack discussion space</a> and/or learn about <a href=\"https://wiki.openfoodfacts.org/Ingredients_Extraction_and_Analysis\">ingredients analysis on our wiki</a>, if you would like to help. Thank you!"
msgstr "If you would like to help, join the #ingredients channel on <a href=\"https://slack.openfoodfacts.org\">our Slack discussion space</a> and/or learn about <a href=\"https://wiki.openfoodfacts.org/Ingredients_Extraction_and_Analysis\">ingredients analysis on our wiki</a>. Thank you!"

msgctxt "footer_producers_link"
msgid "https://world.pro.openfoodfacts.org/"
msgstr "https://world.pro.openfoodfacts.org/"

msgctxt "footer_producers"
msgid "Producers"
msgstr "Producers"

# %s will be replaced by the language name
msgctxt "add_ingredients_in_language"
msgid "If this product has an ingredients list in %s, please add it."
msgstr "If this product has an ingredients list in %s, please add it."

msgctxt "missing_barcode"
msgid "Missing barcode"
msgstr "Missing barcode"

msgctxt "invalid_barcode"
msgid "Invalid barcode"
msgstr "Invalid barcode"

# Either 'ltr' for left to right languages like English or 'rtl' for right to left languages like Arabic
msgctxt "text_direction"
msgid "ltr"
msgstr "ltr"

msgctxt "separate_values_with_commas"
msgid "Separate multiple values with commas."
msgstr "Separate multiple values with commas."

msgctxt "lc_note"
msgid "If the product's packaging is in multiple languages, indicate the most visible language on the product."
msgstr "If the product's packaging is in multiple languages, indicate the most visible language on the product."

msgctxt "obsolete_import_note"
msgid "Enter Yes, Y or 1 if the product is no longer available in stores."
msgstr "Enter Yes, Y or 1 if the product is no longer available in stores."

msgctxt "specify_value_and_unit_or_use_default_unit"
msgid "Specify both the value and unit, or use the default unit: %s"
msgstr "Specify both the value and unit, or use the default unit: %s"

msgctxt "specify_value_and_unit"
msgid "Specify both the value and unit."
msgstr "Specify both the value and unit."

msgctxt "download_sample_import_file"
msgid "Download an XLSX template file for Excel or LibreOffice with the fields that can be imported."
msgstr "Download an XLSX template file for Excel or LibreOffice with the fields that can be imported."

msgctxt "code_import_note"
msgid "Barcode as it appears on the product."
msgstr "Barcode as it appears on the product."

msgctxt "producer_product_id_import_note"
msgid "Internal code used by the producer to identify the product, different from the product's barcode."
msgstr "Internal code used by the producer to identify the product, different from the product's barcode."

msgctxt "producer_version_id_import_note"
msgid "Internal code used by the producer to identify a specific version of a product when it changes."
msgstr "Internal code used by the producer to identify a specific version of a product when it changes."

msgctxt "categories_import_note"
msgid "Providing a category is very important to make the product easy to search for, and to compute the Nutri-Score"
msgstr "Providing a category is very important to make the product easy to search for, and to compute the Nutri-Score"

msgctxt "labels_import_note"
msgid "Some labels such as the organic label are used to filter and/or rank search results, so it is strongly recommended to specify them."
msgstr "Some labels such as the organic label are used to filter and/or rank search results, so it is strongly recommended to specify them."

msgctxt "origins_import_note"
msgid "This field must contain only a comma separated list of countries of origin of the ingredients"
msgstr "This field must contain only a comma separated list of countries of origin of the ingredients"

msgctxt "origin_import_note"
msgid "Text or sentences that indicate the origin of the product and/or its ingredients."
msgstr "Text or sentences that indicate the origin of the product and/or its ingredients."

msgctxt "nutriscore_grade_producer_note"
msgid "Nutri-Score grade from A to E displayed on the product label"
msgstr "Nutri-Score grade from A to E displayed on the product label"

msgctxt "nutriscore_grade_producer_import_note"
msgid "Open Food Facts computes the Nutri-Score grade based on the information provided (nutrition facts and category). If the grade we compute is different from the grade you provide, you will get a private notification on the producers platform so that the difference can be resolved."
msgstr "Open Food Facts computes the Nutri-Score grade based on the information provided (nutrition facts and category). If the grade we compute is different from the grade you provide, you will get a private notification on the producers platform so that the difference can be resolved."

msgctxt "nutriscore_score_producer_note"
msgid "Nutri-Score score (numeric value from which the A to E grade is derived)"
msgstr "Nutri-Score score (numeric value from which the A to E grade is derived)"

msgctxt "nutriscore_score_producer_import_note"
msgid "Open Food Facts computes the Nutri-Score score based on the information provided (nutrition facts and category). If the score we compute is different from the score you provide, you will get a private notification on the producers platform so that the difference can be resolved."
msgstr "Open Food Facts computes the Nutri-Score score based on the information provided (nutrition facts and category). If the score we compute is different from the score you provide, you will get a private notification on the producers platform so that the difference can be resolved."

msgctxt "mandatory_field"
msgid "Mandatory field"
msgstr "Mandatory field"

msgctxt "mandatory_field_note"
msgid "All products should have this information."
msgstr "All products should have this information."

msgctxt "recommended_field"
msgid "Recommended field"
msgstr "Recommended field"

msgctxt "recommended_field_note"
msgid "If this information exists and is relevant for the product, it is recommended to provide it to make the product easier to search for and the product data more useful."
msgstr "If this information exists and is relevant for the product, it is recommended to provide it to make the product easier to search for and the product data more useful."

msgctxt "optional_field"
msgid "Optional field"
msgstr "Optional field"

msgctxt "optional_field_note"
msgid "If available, this information will be displayed on the product page."
msgstr "If available, this information will be displayed on the product page."

# product photos here means photos of multiple products
msgctxt "images_can_be_provided_separately"
msgid "Product photos can also be provided separately through the Import product photos function of the platform for producers."
msgstr "Product photos can also be provided separately through the Import product photos function of the platform for producers."

# This is linked to a unit test
msgctxt "attribute_group_labels_name"
msgid "Labels"
msgstr "Labels"

msgctxt "attribute_labels_organic_name"
msgid "Organic farming"
msgstr "Organic farming"

msgctxt "attribute_labels_organic_yes_title"
msgid "Organic product"
msgstr "Organic product"

msgctxt "attribute_labels_organic_no_title"
msgid "Not an organic product"
msgstr "Not an organic product"

msgctxt "attribute_labels_organic_unknown_title"
msgid "Missing information: organic product?"
msgstr "Missing information: organic product?"

msgctxt "attribute_labels_organic_yes_description_short"
msgid "Promotes ecological sustainability and biodiversity."
msgstr "Promotes ecological sustainability and biodiversity."

msgctxt "attribute_labels_organic_description_short"
msgid "Organic products promote ecological sustainability and biodiversity."
msgstr "Organic products promote ecological sustainability and biodiversity."

msgctxt "attribute_labels_organic_description"
msgid "Organic farming aims to protect the environment and to conserve biodiversity by prohibiting or limiting the use of synthetic fertilizers, pesticides and food additives."
msgstr "Organic farming aims to protect the environment and to conserve biodiversity by prohibiting or limiting the use of synthetic fertilizers, pesticides and food additives."

msgctxt "attribute_labels_fair_trade_name"
msgid "Fair trade"
msgstr "Fair trade"

msgctxt "attribute_labels_fair_trade_yes_title"
msgid "Fair trade product"
msgstr "Fair trade product"

msgctxt "attribute_labels_fair_trade_no_title"
msgid "Not a fair trade product"
msgstr "Not a fair trade product"

msgctxt "attribute_labels_fair_trade_unknown_title"
msgid "Missing information: fair trade product?"
msgstr "Missing information: fair trade product?"

msgctxt "attribute_labels_fair_trade_yes_description_short"
msgid "Helps producers in developing countries."
msgstr "Helps producers in developing countries."

msgctxt "attribute_labels_fair_trade_description_short"
msgid "Fair trade products help producers in developing countries."
msgstr "Fair trade products help producers in developing countries."

msgctxt "attribute_labels_fair_trade_description"
msgid "When you buy fair trade products, producers in developing countries are paid an higher and fairer price, which helps them improve and sustain higher social and often environmental standards."
msgstr "When you buy fair trade products, producers in developing countries are paid an higher and fairer price, which helps them improve and sustain higher social and often environmental standards."

msgctxt "attribute_group_nutritional_quality_name"
msgid "Nutritional quality"
msgstr "Nutritional quality"

msgctxt "attribute_nutriscore_name"
msgid "Nutri-Score"
msgstr "Nutri-Score"

msgctxt "attribute_nutriscore_setting_name"
msgid "Good nutritional quality (Nutri-Score)"
msgstr "Good nutritional quality (Nutri-Score)"

msgctxt "attribute_nutriscore_setting_note"
msgid "The Nutri-Score is computed and can be taken into account for all products, even if is not displayed on the packaging."
msgstr "The Nutri-Score is computed and can be taken into account for all products, even if is not displayed on the packaging."

# keep %s, it will be replaced by the letter A, B, C, D or E
msgctxt "attribute_nutriscore_grade_title"
msgid "Nutri-Score %s"
msgstr "Nutri-Score %s"

msgctxt "attribute_nutriscore_unknown_title"
msgid "Nutri-Score unknown"
msgstr "Nutri-Score unknown"

msgctxt "attribute_nutriscore_unknown_description_short"
msgid "Missing data to compute the Nutri-Score"
msgstr "Missing data to compute the Nutri-Score"

msgctxt "attribute_nutriscore_not_applicable_title"
msgid "Nutri-Score not-applicable"
msgstr "Nutri-Score not-applicable"

msgctxt "attribute_nutriscore_not_applicable_description_short"
msgid "Not-applicable for the category"
msgstr "Not-applicable for the category"

# variable names between { } must not be translated
msgctxt "f_attribute_nutriscore_not_applicable_description"
msgid "Not-applicable for the category: {category}"
msgstr "Not-applicable for the category: {category}"

msgctxt "attribute_nutriscore_a_description_short"
msgid "Very good nutritional quality"
msgstr "Very good nutritional quality"

msgctxt "attribute_nutriscore_b_description_short"
msgid "Good nutritional quality"
msgstr "Good nutritional quality"

msgctxt "attribute_nutriscore_c_description_short"
msgid "Average nutritional quality"
msgstr "Average nutritional quality"

msgctxt "attribute_nutriscore_d_description_short"
msgid "Poor nutritional quality"
msgstr "Poor nutritional quality"

msgctxt "attribute_nutriscore_e_description_short"
msgid "Bad nutritional quality"
msgstr "Bad nutritional quality"

msgctxt "attribute_group_processing_name"
msgid "Food processing"
msgstr "Food processing"

msgctxt "attribute_nova_name"
msgid "NOVA group"
msgstr "NOVA group"

msgctxt "attribute_nova_unknown_title"
msgid "NOVA not computed"
msgstr "NOVA not computed"

msgctxt "attribute_nova_unknown_description_short"
msgid "Food processing level unknown"
msgstr "Food processing level unknown"

msgctxt "attribute_nova_setting_name"
msgid "No or little food processing (NOVA group)"
msgstr "No or little food processing (NOVA group)"

# keep %s, it will be replaced by the group 1, 2, 3 or 4
msgctxt "attribute_nova_group_title"
msgid "NOVA %s"
msgstr "NOVA %s"

msgctxt "attribute_nova_1_description_short"
msgid "Unprocessed or minimally processed foods"
msgstr "Unprocessed or minimally processed foods"

msgctxt "attribute_nova_2_description_short"
msgid "Processed culinary ingredients"
msgstr "Processed culinary ingredients"

msgctxt "attribute_nova_3_description_short"
msgid "Processed foods"
msgstr "Processed foods"

msgctxt "attribute_nova_4_description_short"
msgid "Ultra processed foods"
msgstr "Ultra processed foods"

msgctxt "export_product_page"
msgid "Export product to public database"
msgstr "Export product to public database"

msgctxt "no_products_to_export"
msgid "No products to export."
msgstr "No products to export."

msgctxt "query_filter"
msgid "Query filter"
msgstr "Query filter"

msgctxt "nova_group_producer"
msgid "NOVA group"
msgstr "NOVA group"

msgctxt "error_unknown_org"
msgid "Unknown organization."
msgstr "Unknown organization."

msgctxt "error_unknown_user"
msgid "Unknown user."
msgstr "Unknown user."

msgctxt "attribute_low_salt_setting_note"
msgid "The salt level is taken into account by the Nutri-Score. Use this setting only if you are specifically on a low salt diet."
msgstr "The salt level is taken into account by the Nutri-Score. Use this setting only if you are specifically on a low salt diet."

msgctxt "attribute_low_sugars_setting_note"
msgid "The sugars level is taken into account by the Nutri-Score. Use this setting only if you are specifically on a low sugars diet."
msgstr "The sugars level is taken into account by the Nutri-Score. Use this setting only if you are specifically on a low sugars diet."

msgctxt "attribute_low_fat_setting_note"
msgid "The fat level is taken into account by the Nutri-Score. Use this setting only if you are specifically on a low fat diet."
msgstr "The fat level is taken into account by the Nutri-Score. Use this setting only if you are specifically on a low fat diet."

msgctxt "attribute_low_saturated_fat_setting_note"
msgid "The saturated fat level is taken into account by the Nutri-Score. Use this setting only if you are specifically on a low saturated fat diet."
msgstr "The saturated fat level is taken into account by the Nutri-Score. Use this setting only if you are specifically on a low saturated fat diet."

msgctxt "attribute_group_allergens_name"
msgid "Allergens"
msgstr "Allergens"

msgctxt "attribute_group_allergens_warning"
msgid "There is always a possibility that data about allergens may be missing, incomplete, incorrect or that the product's composition has changed. If you are allergic, always check the information on the actual product packaging."
msgstr "There is always a possibility that data about allergens may be missing, incomplete, incorrect or that the product's composition has changed. If you are allergic, always check the information on the actual product packaging."

msgctxt "attribute_additives_name"
msgid "Additives"
msgstr "Additives"

msgctxt "attribute_additives_setting_name"
msgid "No or few additives"
msgstr "No or few additives"

msgctxt "attribute_additives_setting_note"
msgid "Additives are markers of food processing, and excess consumption of some of them have undesirable health impacts."
msgstr "Additives are markers of food processing, and excess consumption of some of them have undesirable health impacts."

msgctxt "attribute_additives_unknown_title"
msgid "Additives not computed"
msgstr "Additives not computed"

msgctxt "preference_not_important"
msgid "Not important"
msgstr "Not important"

msgctxt "preference_important"
msgid "Important"
msgstr "Important"

msgctxt "preference_very_important"
msgid "Very important"
msgstr "Very important"

msgctxt "preference_mandatory"
msgid "Mandatory"
msgstr "Mandatory"

msgctxt "packaging_alt"
msgid "Recycling instructions and/or packaging information"
msgstr "Recycling instructions and/or packaging information"

msgctxt "image_packaging"
msgid "Recycling instructions and/or packaging information picture"
msgstr "Recycling instructions and/or packaging information picture"

msgctxt "image_packaging_url"
msgid "Link to recycling instructions and/or packaging information photo"
msgstr "Link to recycling instructions and/or packaging information photo"

# Do not translate the file name
msgctxt "import_photos_format_packaging"
msgid "3001234567890.packaging_es.jpg: recycling instructions in Spanish."
msgstr "3001234567890.packaging_es.jpg: recycling instructions in Spanish."

msgctxt "packaging_text"
msgid "Recycling instructions and/or packaging information"
msgstr "Recycling instructions and/or packaging information"

msgctxt "packaging_text_example"
msgid "1 plastic film to discard, 1 FSC carboard box to recycle, 6 1.5L transparent PET plastic bottles to recycle, 6 colored opaque plastic caps, 12 33cl aluminium cans"
msgstr "1 plastic film to discard, 1 FSC carboard box to recycle, 6 1.5L transparent PET plastic bottles to recycle, 6 colored opaque plastic caps, 12 33cl aluminium cans"

msgctxt "packaging_text_note"
msgid "List all packaging parts separated by a comma or line feed, with their amount (e.g. 1 or 6) type (e.g. bottle, box, can), material (e.g. plastic, metal, aluminium) and if available their size (e.g. 33cl) and recycling instructions."
msgstr "List all packaging parts separated by a comma or line feed, with their amount (e.g. 1 or 6) type (e.g. bottle, box, can), material (e.g. plastic, metal, aluminium) and if available their size (e.g. 33cl) and recycling instructions."

msgctxt "packaging_text_note_2"
msgid "Try to be as specific as possible. For plastic, please indicate if it is opaque or transparent, colored, PET or PEHD."
msgstr "Try to be as specific as possible. For plastic, please indicate if it is opaque or transparent, colored, PET or PEHD."

msgctxt "packaging_text_note_3"
msgid "Data from this field will be combined with any data provided for each packaging part. It is possible to provide one or the other, or both."
msgstr "Data from this field will be combined with any data provided for each packaging part. It is possible to provide one or the other, or both."

msgctxt "product_js_extract_packaging"
msgid "Extract the recycling instructions and/or packaging information from the picture"
msgstr "Extract the recycling instructions and/or packaging information from the picture"

msgctxt "product_js_extracted_packaging_nok"
msgid "Recycling instructions and/or packaging information text could not be extracted. Try with a sharper image, with higher resolution or a better framing of the text."
msgstr "Recycling instructions and/or packaging information text could not be extracted. Try with a sharper image, with higher resolution or a better framing of the text."

msgctxt "product_js_extracted_packaging_ok"
msgid "Recycling instructions and/or packaging information text has been extracted. Text recognition is not perfect, so please check the text below and correct errors if needed."
msgstr "Recycling instructions and/or packaging information text has been extracted. Text recognition is not perfect, so please check the text below and correct errors if needed."

msgctxt "product_js_extracting_packaging"
msgid "Extracting recycling instructions and/or packaging information"
msgstr "Extracting recycling instructions and/or packaging information"

msgctxt "attribute_group_environment_name"
msgid "Environment"
msgstr "Environment"

msgctxt "attribute_ecoscore_name"
msgid "Eco-Score"
msgstr "Eco-Score"

msgctxt "attribute_ecoscore_setting_name"
msgid "Low environmental impact (Eco-Score)"
msgstr "Low environmental impact (Eco-Score)"

msgctxt "attribute_ecoscore_setting_note"
msgid "The Eco-Score is an environmental score (ecoscore) from A to E which makes it easy to compare the impact of food products on the environment."
msgstr "The Eco-Score is an environmental score (ecoscore) from A to E which makes it easy to compare the impact of food products on the environment."

# keep %s, it will be replaced by the letter A, B, C, D or E
msgctxt "attribute_ecoscore_grade_title"
msgid "Eco-Score %s"
msgstr "Eco-Score %s"

msgctxt "attribute_ecoscore_a_description_short"
msgid "Very low environmental impact"
msgstr "Very low environmental impact"

msgctxt "attribute_ecoscore_b_description_short"
msgid "Low environmental impact"
msgstr "Low environmental impact"

msgctxt "attribute_ecoscore_c_description_short"
msgid "Moderate environmental impact"
msgstr "Moderate environmental impact"

msgctxt "attribute_ecoscore_d_description_short"
msgid "High environmental impact"
msgstr "High environmental impact"

msgctxt "attribute_ecoscore_e_description_short"
msgid "Very high environmental impact"
msgstr "Very high environmental impact"

# keep the %s, it will be replaced by an allergen
msgctxt "contains_s"
msgid "Contains: %s"
msgstr "Contains: %s"

# keep the %s, it will be replaced by an allergen
msgctxt "may_contain_s"
msgid "May contain: %s"
msgstr "May contain: %s"

# keep the %s, it will be replaced by an allergen
msgctxt "does_not_contain_s"
msgid "Does not contain: %s"
msgstr "Does not contain: %s"

# keep the %s, it will be replaced by an allergen
msgctxt "without_s"
msgid "Without %s"
msgstr "Without %s"

msgctxt "owners_p"
msgid "owners"
msgstr "owners"

msgctxt "owners_s"
msgid "owner"
msgstr "owner"

msgctxt "org_profile_description"
msgid "You can provide information about your company that will be displayed in your organization profile."
msgstr "You can provide information about your company that will be displayed in your organization profile."

msgctxt "org_profile_description_2"
msgid "Some of the information like the customer service contact information may also be displayed directly on pages for your products."
msgstr "Some of the information like the customer service contact information may also be displayed directly on pages for your products."

msgctxt "org_name"
msgid "Name"
msgstr "Name"

msgctxt "org_link"
msgid "Link to the official web site"
msgstr "Link to the official web site"

msgctxt "org_customer_service"
msgid "Customer service"
msgstr "Customer service"

msgctxt "org_customer_service_description"
msgid "Customer service information is public and can be shown on the Open Food Facts web site and apps."
msgstr "Customer service information is public and can be shown on the Open Food Facts web site and apps."

msgctxt "org_customer_service_note"
msgid "All fields are optional."
msgstr "All fields are optional."

msgctxt "org_commercial_service"
msgid "Commercial service"
msgstr "Commercial service"

msgctxt "org_commercial_service_description"
msgid "Commercial service information is only shown in the organization profile."
msgstr "Commercial service information is only shown in the organization profile."

msgctxt "contact_name"
msgid "Name"
msgstr "Name"

msgctxt "contact_address"
msgid "Address"
msgstr "Address"

msgctxt "contact_phone"
msgid "Phone number"
msgstr "Phone number"

msgctxt "contact_email"
msgid "e-mail address"
msgstr "e-mail address"

msgctxt "contact_link"
msgid "Contact form link"
msgstr "Contact form link"

msgctxt "contact_info"
msgid "Other information"
msgstr "Other information"

msgctxt "contact_info_note"
msgid "e.g. opening times"
msgstr "e.g. opening times"

msgctxt "error_org_does_not_exist"
msgid "The organization was not found."
msgstr "The organization was not found."

msgctxt "error_missing_org_name"
msgid "The organization name is missing."
msgstr "The organization name is missing."

msgctxt "edit_org_title"
msgid "Organization profile"
msgstr "Organization profile"

msgctxt "edit_org_result"
msgid "The organization profile has been updated."
msgstr "The organization profile has been updated."

msgctxt "delete_org"
msgid "Delete the organization"
msgstr "Delete the organization"

msgctxt "official_site"
msgid "Official site"
msgstr "Official site"

msgctxt "organization_members"
msgid "Organization Members"
msgstr "Organization Members"

msgctxt "number_of_members"
msgid "Number of Members"
msgstr "Number of Members"

msgctxt "contact_form"
msgid "Contact form"
msgstr "Contact form"

msgctxt "edit_org_profile"
msgid "Edit your organization profile"
msgstr "Edit your organization profile"

msgctxt "edit_user_profile"
msgid "Edit your user profile"
msgstr "Edit your user profile"

msgctxt "attribute_group_ingredients_analysis_name"
msgid "Ingredients"
msgstr "Ingredients"

# keep the %s, it will be replaced by an allergen
msgctxt "presence_unknown_s"
msgid "Presence unknown: %s"
msgstr "Presence unknown: %s"

msgctxt "environmental_impact"
msgid "Environmental impact"
msgstr "Environmental impact"

# Numerical score for the Eco-score (do not translate Eco-score)
msgctxt "ecoscore_score"
msgid "Eco-score score"
msgstr "Eco-score score"

# Letter grade from A to E for the Eco-score (do not translate Eco-score)
msgctxt "ecoscore_grade"
msgid "Eco-score grade"
msgstr "Eco-score grade"

# do not translate Eco-score
msgctxt "ecoscore_calculation_details"
msgid "Details of the calculation of the Eco-score"
msgstr "Details of the calculation of the Eco-score"

# do not translate Eco-score
msgctxt "ecoscore_information"
msgid "Information about the Eco-score"
msgstr "Information about the Eco-score"

msgctxt "preferences_edit_your_food_preferences"
msgid "Edit your food preferences"
msgstr "Edit your food preferences"

msgctxt "preferences_your_preferences"
msgid "Your food preferences"
msgstr "Your food preferences"

msgctxt "preferences_currently_selected_preferences"
msgid "Currently selected preferences"
msgstr "Currently selected preferences"

msgctxt "preferences_locally_saved"
msgid "Your food preferences are kept in your browser and never sent to Open Food Facts or anyone else."
msgstr "Your food preferences are kept in your browser and never sent to Open Food Facts or anyone else."

# used in phrases like "salt in unknown quantity"
msgctxt "unknown_quantity"
msgid "unknown quantity"
msgstr "unknown quantity"

msgctxt "missing_ingredients_list"
msgid "Missing ingredients list"
msgstr "Missing ingredients list"

msgctxt "missing_nutrition_facts"
msgid "Missing nutrition facts"
msgstr "Missing nutrition facts"

msgctxt "ecoscore_p"
msgid "Eco-Score"
msgstr "Eco-Score"

msgctxt "ecoscore_s"
msgid "Eco-Score"
msgstr "Eco-Score"

msgctxt "packaging_parts"
msgid "Packaging parts"
msgstr "Packaging parts"

# A short name for a physical piece of packaging (e.g. in English, "packaging" instead of "packaging part"). Used with a number (e.g. "Packaging 1" to identify a packaging part)
msgctxt "packaging_part_short"
msgid "Packaging"
msgstr "Packaging"

# Number of packaging parts
msgctxt "packaging_number"
msgid "Number"
msgstr "Number"

msgctxt "packaging_shape"
msgid "Shape"
msgstr "Shape"

msgctxt "packaging_quantity"
msgid "Quantity contained"
msgstr "Quantity contained"

msgctxt "packaging_material"
msgid "Material"
msgstr "Material"

msgctxt "packaging_recycling"
msgid "Recycling"
msgstr "Recycling"

msgctxt "products_on_this_page_are_sorted_according_to_your_preferences"
msgid "Products on this page are sorted according to your preferences:"
msgstr "Products on this page are sorted according to your preferences:"

msgctxt "choose_which_information_you_prefer_to_see_first"
msgid "Choose which information you prefer to see first."
msgstr "Choose which information you prefer to see first."

msgctxt "see_your_preferences"
msgid "See your preferences"
msgstr "See your preferences"

msgctxt "delete_all_preferences"
msgid "Delete all preferences"
msgstr "Delete all preferences"

msgctxt "products_are_being_loaded_please_wait"
msgid "Products are being loaded, please wait."
msgstr "Products are being loaded, please wait."

msgctxt "products_match_all"
msgid "All products"
msgstr "All products"

msgctxt "products_match_yes"
msgid "Products that match your preferences"
msgstr "Products that match your preferences"

msgctxt "products_match_no"
msgid "Products that do not match your preferences"
msgstr "Products that do not match your preferences"

msgctxt "products_match_unknown"
msgid "Products for which we currently miss data to determine if they match your preferences"
msgstr "Products for which we currently miss data to determine if they match your preferences"

msgctxt "forest_footprint"
msgid "Forest footprint"
msgstr "Forest footprint"

msgctxt "ingredients_requiring_soy"
msgid "Ingredients requiring soy"
msgstr "Ingredients requiring soy"

msgctxt "type"
msgid "Type"
msgstr "Type"

msgctxt "processing_factor"
msgid "Processing factor"
msgstr "Processing factor"

msgctxt "soy_feed_factor"
msgid "Soy feed factor"
msgstr "Soy feed factor"

msgctxt "soy_yield"
msgid "Soy yield"
msgstr "Soy yield"

msgctxt "deforestation_risk"
msgid "Deforestation risk"
msgstr "Deforestation risk"

msgctxt "total_forest_footprint"
msgid "Total forest footprint"
msgstr "Total forest footprint"

msgctxt "square_meters_per_kg_of_food"
msgid "m² per kg of food"
msgstr "m² per kg of food"

msgctxt "percent_of_food_after_processing"
msgid "% of food after processing"
msgstr "% of food after processing"

msgctxt "kg_of_soy_per_kg_of_food"
msgid "kg of soy per kg of food"
msgstr "kg of soy per kg of food"

msgctxt "kg_of_soy_per_square_meter"
msgid "kg of soy per m²"
msgstr "kg of soy per m²"

msgctxt "percent_in_product"
msgid "% in product"
msgstr "% in product"

msgctxt "forest_footprint_calculation_details"
msgid "Details of the calculation of the forest footprint"
msgstr "Details of the calculation of the forest footprint"

msgctxt "you_are_on_the_public_database"
msgid "You are on the public database."
msgstr "You are on the public database."

msgctxt "manage_your_products_on_the_producers_platform"
msgid "Manage your products on the platform for producers"
msgstr "Manage your products on the platform for producers"

msgctxt "number_of_products_with_changes_since_last_export"
msgid "Number of products with changes since last export"
msgstr "Number of products with changes since last export"

msgctxt "number_of_products_withdrawn_from_the_market_since_last_export"
msgid "Number of products withdrawn from the market since last export"
msgstr "Number of products withdrawn from the market since last export"

msgctxt "only_export_products_with_changes"
msgid "Only export products with changes"
msgstr "Only export products with changes"

msgctxt "product_edits_by_producers"
msgid "Is this your product? If it is, please use our free platform for producers to update it."
msgstr "Is this your product? If it is, please use our free platform for producers to update it."

msgctxt "product_edits_by_producers_platform"
msgid "We encourage manufacturers to add or change data and photos for their products through our free platform for producers so that they can be marked as official and protected from changes by others."
msgstr "We encourage manufacturers to add or change data and photos for their products through our free platform for producers so that they can be marked as official and protected from changes by others."

msgctxt "product_edits_by_producers_import"
msgid "The platform makes it easy to import product data and photos with an Excel or CSV file in any format."
msgstr "The platform makes it easy to import product data and photos with an Excel or CSV file in any format."

msgctxt "product_edits_by_producers_analysis"
msgid "The platform also provides in-depth analysis of the products."
msgstr "The platform also provides in-depth analysis of the products."

# It = the platform
msgctxt "product_edits_by_producers_indicators"
msgid "It computes indicators such as the Nutri-Score, NOVA, and the Eco-score, and automatically identifies suggestions to improve them (for instance all products that would get a better Nutri-Score grade with a slight composition change)."
msgstr "It computes indicators such as the Nutri-Score, NOVA, and the Eco-score, and automatically identifies suggestions to improve them (for instance all products that would get a better Nutri-Score grade with a slight composition change)."

msgctxt "attribute_forest_footprint_name"
msgid "Forest footprint"
msgstr "Forest footprint"

msgctxt "attribute_forest_footprint_setting_name"
msgid "Low risk of deforestation (Forest footprint)"
msgstr "Low risk of deforestation (Forest footprint)"

msgctxt "attribute_forest_footprint_setting_note"
msgid "The forest footprint corresponds to the risk of deforestation associated with its ingredients."
msgstr "The forest footprint corresponds to the risk of deforestation associated with its ingredients."

msgctxt "attribute_forest_footprint_a_title"
msgid "Very small forest footprint"
msgstr "Very small forest footprint"

msgctxt "attribute_forest_footprint_b_title"
msgid "Small forest footprint"
msgstr "Small forest footprint"

msgctxt "attribute_forest_footprint_c_title"
msgid "Medium forest footprint"
msgstr "Medium forest footprint"

msgctxt "attribute_forest_footprint_d_title"
msgid "Large forest footprint"
msgstr "Large forest footprint"

msgctxt "attribute_forest_footprint_e_title"
msgid "Very large forest footprint"
msgstr "Very large forest footprint"

msgctxt "attribute_forest_footprint_not_computed_title"
msgid "Forest footprint not computed"
msgstr "Forest footprint not computed"

msgctxt "attribute_forest_footprint_a_description_short"
msgid "Almost no risk of deforestation"
msgstr "Almost no risk of deforestation"

msgctxt "attribute_forest_footprint_b_description_short"
msgid "Low risk of deforestation"
msgstr "Low risk of deforestation"

msgctxt "attribute_forest_footprint_c_description_short"
msgid "Moderate risk of deforestation"
msgstr "Moderate risk of deforestation"

msgctxt "attribute_forest_footprint_d_description_short"
msgid "High risk of deforestation"
msgstr "High risk of deforestation"

msgctxt "attribute_forest_footprint_e_description_short"
msgid "Very high risk of deforestation"
msgstr "Very high risk of deforestation"

msgctxt "attribute_forest_footprint_not_computed_description_short"
msgid "Currently only for products with chicken or eggs"
msgstr "Currently only for products with chicken or eggs"

msgctxt "classify_products_according_to_your_preferences"
msgid "Classify products according to your preferences"
msgstr "Classify products according to your preferences"

# %d will be replaced by the number of products
msgctxt "classify_the_d_products_below_according_to_your_preferences"
msgid "Classify the %d products below according to your preferences"
msgstr "Classify the %d products below according to your preferences"

msgctxt "sort_by_popularity"
msgid "Most scanned products"
msgstr "Most scanned products"

msgctxt "sort_by_nutriscore_score"
msgid "Products with the best Nutri-Score"
msgstr "Products with the best Nutri-Score"

msgctxt "sort_by_ecoscore_score"
msgid "Products with the best Eco-Score"
msgstr "Products with the best Eco-Score"

msgctxt "sort_by_created_t"
msgid "Recently added products"
msgstr "Recently added products"

msgctxt "sort_by_last_modified_t"
msgid "Recently modified products"
msgstr "Recently modified products"

# %d will be replaced by the number of products
msgctxt "d_products_per_page"
msgid "%d products per page"
msgstr "%d products per page"

msgctxt "not_applicable"
msgid "Not applicable"
msgstr "Not applicable"

msgctxt "abbreviated_product_name"
msgid "Abbreviated product name"
msgstr "Abbreviated product name"

msgctxt "abbreviated_product_name_note"
msgid "Product name with abbreviations shown on receipts"
msgstr "Product name with abbreviations shown on receipts"

msgctxt "footer_vision"
msgid "Vision, Mission, Values and Programs"
msgstr "Vision, Mission, Values and Programs"

# Do not translate
msgctxt "footer_vision_link"
msgid "https://world.openfoodfacts.org/open-food-facts-vision-mission-values-and-programs"
msgstr "https://world.openfoodfacts.org/open-food-facts-vision-mission-values-and-programs"

msgctxt "forgotten_password"
msgid "Forgotten password?"
msgstr "Forgotten password?"

msgctxt "reset_password_error"
msgid "We could not reinitialize your password, please contact us for assistance."
msgstr "We could not reinitialize your password, please contact us for assistance."

msgctxt "remove_all_nutrient_values"
msgid "Remove all nutrient values"
msgstr "Remove all nutrient values"

msgctxt "delete_user_process"
msgid "User is being deleted. This may take a few minutes."
msgstr "User is being deleted. This may take a few minutes."

msgctxt "attribute_ecoscore_not_applicable_title"
msgid "Eco-Score not yet applicable"
msgstr "Eco-Score not yet applicable"

msgctxt "attribute_ecoscore_not_applicable_description_short"
msgid "Not yet applicable for the category"
msgstr "Not yet applicable for the category"

# variable names between { } must not be translated
msgctxt "f_attribute_ecoscore_not_applicable_description"
msgid "Not yet applicable for the category: {category}"
msgstr "Not yet applicable for the category: {category}"

msgctxt "ecoscore_not_applicable_coming_soon"
msgid "The Eco-Score is not yet applicable for this category, but we are working on adding support for it."
msgstr "The Eco-Score is not yet applicable for this category, but we are working on adding support for it."

msgctxt "attribute_ecoscore_unknown_title"
msgid "Eco-Score not computed"
msgstr "Eco-Score not computed"

msgctxt "attribute_ecoscore_unknown_description_short"
msgid "Unknown environmental impact"
msgstr "Unknown environmental impact"

msgctxt "ecoscore_unknown_call_to_help"
msgid "We could not compute the Eco-Score of this product as it is missing some data, could you help complete it?"
msgstr "We could not compute the Eco-Score of this product as it is missing some data, could you help complete it?"

msgctxt "org_list_of_gs1_gln_description"
msgid "GS1 data is automatically associated with an OFF organization identifier that corresponds to the GS1 partyName field. To change the OFF organization identifier, you can directly assign 1 or more GS1 GLN identifiers."
msgstr "GS1 data is automatically associated with an OFF organization identifier that corresponds to the GS1 partyName field. To change the OFF organization identifier, you can directly assign 1 or more GS1 GLN identifiers."

msgctxt "org_list_of_gs1_gln"
msgid "List of GS1 GLN identifiers to be associated with the organization"
msgstr "List of GS1 GLN identifiers to be associated with the organization"

msgctxt "org_list_of_gs1_gln_note"
msgid "A comma separated list of GS1 GLN identifiers to force the association with this organization."
msgstr "A comma separated list of GS1 GLN identifiers to force the association with this organization."

msgctxt "org_valid_org"
msgid "Validate organization as a real producer."
msgstr "Validate organization as a real producer."

msgctxt "org_valid_org_note"
msgid "The organization is verified as a real producer by a human, also creates entry in CRM."
msgstr "The organization is verified as a real producer by a human, also creates entry in CRM."

msgctxt "org_enable_manual_export_to_public_platform"
msgid "Enable organization members to manually export product data and photos to the public database."
msgstr "Enable organization members to manually export product data and photos to the public database."

msgctxt "org_enable_manual_export_to_public_platform_note"
msgid "Manual exports can be enabled once the imported data has been reviewed by an administrator."
msgstr "Manual exports can be enabled once the imported data has been reviewed by an administrator."

msgctxt "org_activate_automated_daily_export_to_public_platform"
msgid "Activate automated daily exports of product data and photos to the public database."
msgstr "Activate automated daily exports of product data and photos to the public database."

msgctxt "org_activate_automated_daily_export_to_public_platform_note"
msgid "Automated exports should be activated only for organizations that have automated imports (e.g. through Equadis)."
msgstr "Automated exports should be activated only for organizations that have automated imports (e.g. through Equadis)."

msgctxt "org_admin"
msgid "Administrator fields"
msgstr "Administrator fields"

msgctxt "minion_status_inactive"
msgid "Queued"
msgstr "Queued"

msgctxt "minion_status_active"
msgid "In progress"
msgstr "In progress"

msgctxt "minion_status_finished"
msgid "Finished"
msgstr "Finished"

msgctxt "minion_status_failed"
msgid "Failed"
msgstr "Failed"

# Export: use a noun and not a verb
msgctxt "export_job_export"
msgid "Export from the producers platform"
msgstr "Export from the producers platform"

# Import: use a noun and not a verb
msgctxt "export_job_import"
msgid "Import to the public database"
msgstr "Import to the public database"

# Update: use a noun and not a verb
msgctxt "export_job_status_update"
msgid "Update of the import status on the producers platform"
msgstr "Update of the import status on the producers platform"

msgctxt "export_in_progress"
msgid "The export has been scheduled. This page can be closed."
msgstr "The export has been scheduled. This page can be closed."

msgctxt "export_products_to_public_database_request_email"
msgid "Your export has been scheduled. You will receive an e-mail once it is finished."
msgstr "Your export has been scheduled. You will receive an e-mail once it is finished."

msgctxt "product_page_on_the_public_database"
msgid "Product page on the public database"
msgstr "Product page on the public database"

msgctxt "product_does_not_exist_on_the_public_database"
msgid "The product does not exist yet on the public database"
msgstr "The product does not exist yet on the public database"

# product updates = updates to multiple products
msgctxt "some_product_updates_have_not_been_published_on_the_public_database"
msgid "Some product updates have not been published on the public database."
msgstr "Some product updates have not been published on the public database."

msgctxt "org_do_not_import_codeonline"
msgid "Do not import CodeOnline data."
msgstr "Do not import CodeOnline data."

msgctxt "overwrite_owner"
msgid "Overwrite products that have a different owner on the public platform. Otherwise, products with a different owner will be skipped."
msgstr "Overwrite products that have a different owner on the public platform. Otherwise, products with a different owner will be skipped."

msgctxt "data_source_database"
msgid "Some of the data for the products of %s come from %s."
msgstr "Some of the data for the products of %s come from %s."

msgctxt "data_source_database_note_about_the_producers_platform"
msgid "Manufacturers can use the Open Food Facts <a href=\"<producers_platform_url>\">free plaform for producers</a> to access and complete this data, and to obtain reports, analysis and product improvements opportunities (e.g. better Nutri-Score)."
msgstr "Manufacturers can use the Open Food Facts <a href=\"<producers_platform_url>\">free plaform for producers</a> to access and complete this data, and to obtain reports, analysis and product improvements opportunities (e.g. better Nutri-Score)."

# variable names between { } must not be translated
msgctxt "f_data_source_database_provider"
msgid "The manufacturer {manufacturer} uses {provider} to automatically transmit data and photos for its products."
msgstr "The manufacturer {manufacturer} uses {provider} to automatically transmit data and photos for its products."

msgctxt "image_other_type"
msgid "Type of the product photo"
msgstr "Type of the product photo"

# do not translate "front, ingredients, nutrition, packaging"
msgctxt "image_other_type_description"
msgid "If you use the same column on multiple lines to provide images URLs for a single product, you can use this field to indicate the type of the image: front, ingredients, nutrition or packaging."
msgstr "If you use the same column on multiple lines to provide images URLs for a single product, you can use this field to indicate the type of the image: front, ingredients, nutrition or packaging."

msgctxt "forest_footprint_one_line_explanation"
msgid "The forest footprint is calculated by taking into account the ingredients whose production requires soybeans, the cultivation of which is linked to deforestation."
msgstr "The forest footprint is calculated by taking into account the ingredients whose production requires soybeans, the cultivation of which is linked to deforestation"

msgctxt "ecoscore_agribalyse_match_warning"
msgid "The Eco-Score can only be calculated if the product has a sufficiently precise category."
msgstr "The Eco-Score can only be calculated if the product has a sufficiently precise category."

msgctxt "ecoscore_add_more_precise_category"
msgid "You can modify the product page to add a more precise category."
msgstr "You can modify the product page to add a more precise category."

msgctxt "ecoscore_platform_promo"
msgid "If you are the manufacturer of this product, you can send us the information with our <a href=\"https://world.pro.openfoodfacts.org\">free platform for producers</a>."
msgstr "If you are the manufacturer of this product, you can send us the information with our <a href=\"https://world.pro.openfoodfacts.org\">free platform for producers</a>."

msgctxt "ecoscore_warning_missing_information"
msgid "Warning: some information necessary to calculate the Eco-Score with precision is not provided (see the details of the calculation below)."
msgstr "Warning: some information necessary to calculate the Eco-Score with precision is not provided (see the details of the calculation below)."

msgctxt "ecoscore_add_missing_information"
msgid "You can edit the product to add the missing information."
msgstr "You can edit the product to add the missing information."

msgctxt "ecoscore_product_category_reference_score"
msgid "Baseline score of the product category"
msgstr "Baseline score of the product category"

msgctxt "ecoscore_panel_lca"
msgid "Lifecyle Analysis (LCA)"
msgstr "Lifecyle Analysis (LCA)"

# do not translate Agribalyse
msgctxt "ecoscore_agribalyse_category"
msgid "Agribalyse category"
msgstr "Agribalyse category"

msgctxt "ecoscore_category_proxy_match"
msgid "Approximate match with the product category"
msgstr "Approximate match with the product category"

msgctxt "ecoscore_category_exact_match"
msgid "Exact match with the product category"
msgstr "Exact match with the product category"

msgctxt "ecoscore_pef_environmental_score"
msgid "PEF environmental score"
msgstr "PEF environmental score"

msgctxt "ecoscore_incl_climate_change_impact"
msgid "including impact on climate change"
msgstr "including impact on climate change"

msgctxt "ecoscore_impact_detail_by_stages"
msgid "Details of the impacts by stages of the life cycle"
msgstr "Details of the impacts by stages of the life cycle"

# stage meaning step
msgctxt "ecoscore_stage"
msgid "Stage"
msgstr "Stage"

msgctxt "ecoscore_impact"
msgid "Impact"
msgstr "Impact"

msgctxt "ecoscore_agriculture"
msgid "Agriculture"
msgstr "Agriculture"

msgctxt "ecoscore_processing"
msgid "Processing"
msgstr "Processing"

msgctxt "ecoscore_packaging"
msgid "Packaging"
msgstr "Packaging"

msgctxt "ecoscore_transportation"
msgid "Transportation"
msgstr "Transportation"

msgctxt "ecoscore_distribution"
msgid "Distribution"
msgstr "Distribution"

msgctxt "ecoscore_consumption"
msgid "Consumption"
msgstr "Consumption"

msgctxt "ecoscore_lca_score_out_of_100"
msgid "LCA score out of 100"
msgstr "LCA score out of 100"

msgctxt "ecoscore_no_agribalyse_category_match"
msgid "No match between product categories and Agribalyse categories."
msgstr "No match between product categories and Agribalyse categories."

msgctxt "ecoscore_edit_category_to_more_granular"
msgid "You can modify the product page to add a more granular category."
msgstr "You can modify the product page to add a more granular category."

msgctxt "ecoscore_additional_bonuses_and_maluses"
msgid "Additional bonuses and maluses"
msgstr "Additional bonuses and maluses"

msgctxt "ecoscore_production_system"
msgid "Production mode"
msgstr "Production mode"

msgctxt "ecoscore_no_labels_taken_into_account"
msgid "No labels taken into account for the production system."
msgstr "No labels taken into account for the production system."

msgctxt "ecoscore_please_add_the_labels"
msgid "If this product has a label characterizing the production system (organic, fair trade, Label Rouge, Bleu Blanc Coeur etc.), you can modify the product sheet to add it."
msgstr "If this product has a label characterizing the production system (organic, fair trade, Label Rouge, Bleu Blanc Coeur etc.), you can modify the product sheet to add it."

msgctxt "ecoscore_origins_of_ingredients"
msgid "Origins of ingredients"
msgstr "Origins of ingredients"

msgctxt "ecoscore_ingredients_not_indicated"
msgid "The origins of the ingredients of this product are not indicated."
msgstr "The origins of the ingredients of this product are not indicated."

msgctxt "ecoscore_please_add_the_ingredients"
msgid "If they are indicated on the packaging, you can modify the product sheet and add them."
msgstr "If they are indicated on the packaging, you can modify the product sheet and add them."

msgctxt "ecoscore_environmental_policy"
msgid "Environmental policy"
msgstr "Environmental policy"

msgctxt "ecoscore_threatened_species"
msgid "Threatened species"
msgstr "Threatened species"

msgctxt "ecoscore_ingredients_whose_cultivation_threatens_species"
msgid "Ingredients that threatens species"
msgstr "Ingredients that threatens species"

msgctxt "ecoscore_no_species_threatening_ingredients"
msgid "No ingredients that threaten species"
msgstr "No ingredients that threaten species"

msgctxt "ecoscore_ingredients_unknown"
msgid "The information on the ingredients of this product has not been given."
msgstr "The information on the ingredients of this product has not been given."

msgctxt "ecoscore_edit_for_more_precise_ecoscore"
msgid "For a more precise calculation of the Eco-Score, you can edit the product page and add them."
msgstr "For a more precise calculation of the Eco-Score, you can edit the product page and add them."

msgctxt "ecoscore_packaging_ratio"
msgid "ratio"
msgstr "ratio"

msgctxt "ecoscore_packaging_score"
msgid "score"
msgstr "score"

msgctxt "ecoscore_score_of_all_components"
msgid "Score of all components"
msgstr "Score of all components"

msgctxt "ecoscore_no_packaging_information"
msgid "The information about the packaging of this product is not filled in."
msgstr "The information about the packaging of this product is not filled in."

msgctxt "ecoscore_unprecise_packaging_information"
msgid "The information about the packaging of this product is not sufficiently precise (exact shapes and materials of all components of the packaging)."
msgstr "The information about the packaging of this product is not sufficiently precise (exact shapes and materials of all components of the packaging)."

msgctxt "ecoscore_edit_for_more_precise_ecoscore"
msgid "For a more precise calculation of the Eco-Score, you can modify the product page and add them."
msgstr "For a more precise calculation of the Eco-Score, you can modify the product page and add them."

msgctxt "ecoscore_final_score"
msgid "Final score"
msgstr "Final score"

msgctxt "ecoscore_lower_the_score_lower_the_impact"
msgid "(the lower the score, the lower the impact)"
msgstr "(the lower the score, the lower the impact)"

msgctxt "ecoscore_kg_co2_eq_kg_product"
msgid "kg CO2 eq/kg of product"
msgstr "kg CO2 eq/kg of product"

# do not translate the link
msgctxt "ecoscore_platform_prompt_ecoscore_modal"
msgid "If you are the manufacturer of this product, you can send us the information with our <a href=\"https://world.pro.openfoodfacts.org\">free platform for producers</a>."
msgstr "If you are the manufacturer of this product, you can send us the information with our <a href=\"https://world.pro.openfoodfacts.org\">free platform for producers</a>."

# do not translate Eco-Score and the link
msgctxt "ecoscore_description"
msgid "The <a href=\"/ecoscore\">Eco-Score</a> is an experimental score that summarizes the environmental impacts of food products."
msgstr "The <a href=\"/ecoscore\">Eco-Score</a> is an experimental score that summarizes the environmental impacts of food products."

# do not translate Eco-Score
msgctxt "ecoscore_warning_fr"
msgid "The Eco-Score formula is subject to change as it is regularly improved to make it more precise."
msgstr "The Eco-Score formula is subject to change as it is is regularly improved to make it more precise."

# do not translate Eco-Score
msgctxt "ecoscore_warning_international"
msgid "The Eco-Score was initially developped for France and it is being extended to other European countries. The Eco-Score formula is subject to change as it is regularly improved to make it more precise and better suited to each country."
msgstr "The Eco-Score was initially developped for France and it is being extended to other European countries. The Eco-Score formula is subject to change as it is regularly improved to make it more precise and better suited to each country."

msgctxt "ecoscore_warning_transportation_world"
msgid "Select a country in order to include the full impact of transportation."
msgstr "Select a country in order to include the full impact of transportation."

msgctxt "ecoscore_warning_transportation"
msgid "The full impact of transportation to your country is currently unknown."
msgstr "The full impact of transportation to your country is currently unknown."

msgctxt "app_banner_text"
msgid "Scan barcodes to get the Nutri-Score, the Eco-Score and more!"
msgstr "Scan barcodes to get the Nutri-Score, the Eco-Score and more!"

msgctxt "org_gs1_product_name_is_abbreviated"
msgid "GS1 product names for this manufacturer are abbreviated."
msgstr "GS1 product names for this manufacturer are abbreviated."

msgctxt "org_gs1_nutrients_are_unprepared"
msgid "GS1 prepared nutrients for this manufacturer are in fact for the product as sold."
msgstr "GS1 prepared nutrients for this manufacturer are in fact for the product as sold."

msgctxt "org_gs1_nutrients_are_unprepared_note"
msgid "Check that the manufacturer does not make products that really have nutrients for the prepared product."
msgstr "Check that the manufacturer does not make products that really have nutrients for the prepared product."

msgctxt "org_gs1_product_name_is_abbreviated_description"
msgid "Some manufacturers have incorrect values for some fields in GS1. The features below can be used to fix some of them."
msgstr "Some manufacturers have incorrect values for some fields in GS1. The features below can be used to fix some of them."

# do not remove %s, it will be replaced with the source name
msgctxt "import_source_string"
msgid "Import data from %s"
msgstr "Import data from %s"

msgctxt "org_protect_data"
msgid "Protect the data that is provided by the organization."
msgstr "Protect the data that is provided by the organization."

msgctxt "org_protect_data_note"
msgid "Removing or changing the provided data will be possible only by experimented contributors on the web site."
msgstr "Removing or changing the provided data will be possible only by experimented contributors on the web site."

msgctxt "ecoscore_packaging_impact_high"
msgid "Packaging with a high impact"
msgstr "Packaging with a high impact"

msgctxt "ecoscore_packaging_impact_medium"
msgid "Packaging with a medium impact"
msgstr "Packaging with a medium impact"

msgctxt "ecoscore_packaging_impact_low"
msgid "Packaging with a low impact"
msgstr "Packaging with a low impact"

msgctxt "ecoscore_packaging_missing_information"
msgid "Missing packaging information for this product"
msgstr "Missing packaging information for this product"

msgctxt "ecoscore_origins_of_ingredients_impact_high"
msgid "Origins of ingredients with a high impact"
msgstr "Origins of ingredients with a high impact"

msgctxt "ecoscore_origins_of_ingredients_impact_medium"
msgid "Origins of ingredients with a medium impact"
msgstr "Origins of ingredients with a medium impact"

msgctxt "ecoscore_origins_of_ingredients_impact_low"
msgid "Origins of ingredients with a low impact"
msgstr "Origins of ingredients with a low impact"

msgctxt "ecoscore_origins_of_ingredients_missing_information"
msgid "Missing origins of ingredients information"
msgstr "Missing origins of ingredients information"

msgctxt "percent_of_ingredients"
msgid "% of ingredients"
msgstr "% of ingredients"

# medium as in "medium impact"
msgctxt "medium"
msgid "medium"
msgstr "medium"

msgctxt "nutrition_grade_fr_tea_bags_note"
msgid "Note: the Nutri-Score of teas and herbal teas corresponds to the product prepared with water only, without sugar or milk."
msgstr "Note: the Nutri-Score of teas and herbal teas corresponds to the product prepared with water only, without sugar or milk."

msgctxt "g_per_100g"
msgid "%s g / 100 g"
msgstr "%s g / 100 g"

msgctxt "donation_title"
msgid "Important: we need your support!"
msgstr "Important: we need your support!"

msgctxt "donation_text_2023_main"
msgid "Help us make food transparency the norm!"
msgstr "Help us make food transparency the norm!"

msgctxt "donation_text_2023_secondary"
msgid "As a non-profit organization, we depend on your donations to continue informing consumers around the world about what they eat."
msgstr "As a non-profit organization, we depend on your donations to continue informing consumers around the world about what they eat."

msgctxt "donation_text_2023_tertiary"
msgid "The food revolution starts with you!"
msgstr "The food revolution starts with you!"

msgctxt "donation_cta"
msgid "Donate"
msgstr "Donate"

msgctxt "ecoscore_production_system_no_labels_with_environmental_benefits"
msgid "No labels with environmental benefits"
msgstr "No labels with environmental benefits"

msgctxt "ecoscore_production_system_labels_with_environmental_benefits"
msgid "Labels with environmental benefits"
msgstr "Labels with environmental benefits"

msgctxt "ecoscore_production_system_labels_with_environmental_benefits_high"
msgid "Labels with high environmental benefits"
msgstr "Labels with high environmental benefits"

msgctxt "ecoscore_production_system_labels_with_environmental_benefits_very_high"
msgid "Labels with very high environmental benefits"
msgstr "Labels with very high environmental benefits"

msgctxt "other"
msgid "Other"
msgstr "Other"

# statistical mean
msgctxt "mean"
msgid "Mean"
msgstr "Mean"

msgctxt "recipes_ingredients_statistics"
msgid "Ingredients statistics for all products"
msgstr "Ingredients statistics for all products"

msgctxt "recipes_ingredients_for_each_product"
msgid "Ingredients for each product"
msgstr "Ingredients for each product"

msgctxt "product_deleted"
msgid "Product deleted."
msgstr "Product deleted."

msgctxt "carbon_footprint"
msgid "Carbon footprint"
msgstr "Carbon footprint"

# variable names between { } must not be translated
msgctxt "f_carbon_footprint_per_100g_of_product"
msgid "{grams} g CO² per 100g of product"
msgstr "{grams} g CO² per 100g of product"

# variable names between { } must not be translated
msgctxt "f_equal_to_driving_km_in_a_petrol_car"
msgid "Equal to driving {kilometers} km in a petrol car"
msgstr "Equal to driving {kilometers} km in a petrol car"

msgctxt "source_ademe_agribalyse"
msgid "Source: ADEME Agribalyse Database"
msgstr "Source: ADEME Agribalyse Database"

msgctxt "source_ademe_agribalyse_for_category"
msgid "The carbon emission figure comes from ADEME's Agribalyse database, for the category:"
msgstr "The carbon emission figure comes from ADEME's Agribalyse database, for the category:"

msgctxt "environment_card_title"
msgid "Environment"
msgstr "Environment"

msgctxt "health_card_title"
msgid "Nutrition and health"
msgstr "Nutrition and health"

msgctxt "contains_palm_oil"
msgid "Contains palm oil"
msgstr "Contains palm oil"

msgctxt "contains_palm_oil_subtitle"
msgid "Drives deforestation and threatens species such as the orangutan"
msgstr "Drives deforestation and threatens species such as the orangutan"

msgctxt "contains_palm_oil_description"
msgid "Tropical forests in Asia, Africa and Latin America are destroyed to create and expand oil palm tree plantations. The deforestation contributes to climate change, and it endangers species such as the orangutan, the pigmy elephant and the Sumatran rhino."
msgstr "Tropical forests in Asia, Africa and Latin America are destroyed to create and expand oil palm tree plantations. The deforestation contributes to climate change, and it endangers species such as the orangutan, the pigmy elephant and the Sumatran rhino."

msgctxt "bonus"
msgid "Bonus"
msgstr "Bonus"

msgctxt "malus"
msgid "Malus"
msgstr "Malus"

msgctxt "life_cycle_analysis"
msgid "Life cycle analysis"
msgstr "Life cycle analysis"

msgctxt "ecoscore_bonuses_and_maluses"
msgid "Bonuses and maluses"
msgstr "Bonuses and maluses"

msgctxt "ecoscore_for_this_product"
msgid "Eco-Score for this product"
msgstr "Eco-Score for this product"

msgctxt "average_impact_of_the_category"
msgid "Average impact of products of the same category"
msgstr "Average impact of products of the same category"

msgctxt "ecoscore_sum_of_bonuses_and_maluses"
msgid "Sum of bonuses and maluses"
msgstr "Sum of bonuses and maluses"

msgctxt "ecoscore_sum_of_bonuses_and_maluses_is_capped"
msgid "The sum of bonuses and maluses is capped at +25."
msgstr "The sum of bonuses and maluses is capped at +25."

msgctxt "ecoscore_lca_score"
msgid "Life cycle analysis score"
msgstr "Life cycle analysis score"

msgctxt "impact_for_this_product"
msgid "Impact for this product"
msgstr "Impact for this product"

msgctxt "ecoscore_downgraded_non_recyclable_and_non_biodegradable_materials"
msgid "The score of products with non-recyclable and non-biodegradable packaging materials is capped at 79 (grade B)."
msgstr "The score of products with non-recyclable and non-biodegradable packaging materials is capped at 79 (grade B)."

msgctxt "nutriscore_not_applicable"
msgid "Nutri-Score not applicable for this product category."
msgstr "Nutri-Score not applicable for this product category."

msgctxt "nutriscore_missing_category"
msgid "The category of the product must be specified in order to compute the Nutri-Score."
msgstr "The category of the product must be specified in order to compute the Nutri-Score."

msgctxt "nutriscore_missing_nutrition_data"
msgid "The nutrition facts of the product must be specified in order to compute the Nutri-Score."
msgstr "The nutrition facts of the product must be specified in order to compute the Nutri-Score."

msgctxt "nutriscore_missing_nutrition_data_details"
msgid "Missing nutrition facts:"
msgstr "Missing nutrition facts:"

msgctxt "nutriscore_missing_category_and_nutrition_data"
msgid "The category and the nutrition facts of the product must be specified in order to compute the Nutri-Score."
msgstr "The category and the nutrition facts of the product must be specified in order to compute the Nutri-Score."

msgctxt "health"
msgid "Health"
msgstr "Health"

msgctxt "contribution_panel_title"
msgid "Contribution"
msgstr "Contribution"

msgctxt "contribution_navigation"
msgid "Contribution"
msgstr "Contribution"

msgctxt "data_quality_errors_panel_title"
msgid "Detected Errors"
msgstr "Detected Errors"

msgctxt "data_quality_errors_panel_subtitle"
msgid "Help us improve quality of our data by contributing fixes"
msgstr "Help us improve quality of our data by contributing fixes"

msgctxt "data_quality_warnings_panel_title"
msgid "Potential issues"
msgstr "Potential issues"

msgctxt "data_quality_warnings_panel_subtitle"
msgid "We have detected some potential issues or potential improvements, could you check if some apply ?"
msgstr "We have detected some potential issues or potential improvements, could you check if some apply ?"

msgctxt "data_quality_info_panel_title"
msgid "Data Quality infos"
msgstr "Data Quality infos"

msgctxt "data_quality_info_panel_subtitle"
msgid "Some infos about data quality on this product"
msgstr "Some infos about data quality on this product"

# will be followed by : and a value. e.g. "Compared to: bananas"
msgctxt "compared_to"
msgid "Compared to"
msgstr "Compared to"

# name of an activity / a sport
msgctxt "activity_walking"
msgid "Walking"
msgstr "Walking"

# name of an activity / a sport
msgctxt "activity_swimming"
msgid "Swimming"
msgstr "Swimming"

# name of an activity / a sport
msgctxt "activity_bicycling"
msgid "Bicycling"
msgstr "Bicycling"

# name of an activity / a sport
msgctxt "activity_running"
msgid "Running"
msgstr "Running"

# Don't translate {kj}, it will be replaced by a number
msgctxt "f_energy_per_100g"
msgid "{kj} kJ per 100g"
msgstr "{kj} kJ per 100g"

# Don't translate {kj}, it will be replaced by a number
msgctxt "f_equal_to_walking_minutes_or_steps"
msgid "Equal to walking {minutes} minutes or {steps} steps"
msgstr "Equal to walking {minutes} minutes or {steps} steps"

# Don't translate {kg} and {lb}, it will be replaced by a number
msgctxt "f_energy_expenditure_for_weight_in_kg_lb"
msgid "Energy expenditure for a person weighting {kg} kg / {lb} lb"
msgstr "Energy expenditure for a person weighting {kg} kg / {lb} lb"

msgctxt "nutriscore_missing_category_short"
msgid "Missing category"
msgstr "Missing category"

msgctxt "nutriscore_missing_nutrition_data_short"
msgid "Missing nutrition facts"
msgstr "Missing nutrition facts"

msgctxt "nutriscore_missing_category_and_nutrition_data_short"
msgid "Missing category and nutrition facts"
msgstr "Missing category and nutrition facts"

msgctxt "recommendation_who_reduce_or_stop_drinking_alcohol_title"
msgid "Reduce or stop drinking alcohol"
msgstr "Reduce or stop drinking alcohol"

msgctxt "recommendation_who_reduce_or_stop_drinking_alcohol_subtitle"
msgid "Less is better"
msgstr "Less is better"

msgctxt "recommendation_who_reduce_or_stop_drinking_alcohol_text"
msgid "This might not be the answer people want to hear, but there is no safe level for drinking alcohol. Of course there is lower-risk drinking, but WHO does not set particular limits, because the evidence shows that the ideal situation for health is to not drink at all. Alcohol is closely related to around 60 different diagnoses and for almost all there is a close dose–response relationship, so the more you drink, the higher your risk of disease. Less is better."
msgstr "This might not be the answer people want to hear, but there is no safe level for drinking alcohol. Of course there is lower-risk drinking, but WHO does not set particular limits, because the evidence shows that the ideal situation for health is to not drink at all. Alcohol is closely related to around 60 different diagnoses and for almost all there is a close dose–response relationship, so the more you drink, the higher your risk of disease. Less is better."

# "source" as in "source of the information"
msgctxt "source"
msgid "Source"
msgstr "Source"

# variable names between { } must not be translated
msgctxt "f_app_user"
msgid "A user of the {app_name} app"
msgstr "A user of the {app_name} app"

msgctxt "food_groups_p"
msgid "food groups"
msgstr "food groups"

msgctxt "food_groups_s"
msgid "food group"
msgstr "food group"

msgctxt "non_vegan_ingredients"
msgid "Non-vegan ingredients"
msgstr "Non-vegan ingredients"

msgctxt "vegan_ingredients"
msgid "No non-vegan ingredients detected"
msgstr "No non-vegan ingredients"

msgctxt "maybe_vegan_ingredients"
msgid "Ingredients that may not be vegan"
msgstr "Ingredients that may not be vegan"

msgctxt "attribute_vegan_setting_note"
msgid "To determine whether a product is vegan, we only rely on the list of ingredients."
msgstr "To determine whether a product is vegan, we only rely on the list of ingredients."

msgctxt "non_vegetarian_ingredients"
msgid "Non-vegetarian ingredients"
msgstr "Non-vegetarian ingredients"

msgctxt "vegetarian_ingredients"
msgid "No non-vegetarian ingredients detected"
msgstr "No non-vegetarian ingredients detected"

msgctxt "maybe_vegetarian_ingredients"
msgid "Ingredients that may not be vegetarian"
msgstr "Ingredients that may not be vegetarian"

msgctxt "attribute_vegetarian_setting_note"
msgid "To determine whether a product is vegetarian, we only rely on the list of ingredients."
msgstr "To determine whether a product is vegetarian, we only rely on the list of ingredients."

msgctxt "palm_oil_ingredients"
msgid "Ingredients that contain palm oil"
msgstr "Ingredients that contain palm oil"

msgctxt "may_contain_palm_oil_ingredients"
msgid "Ingredients that may contain palm oil"
msgstr "Ingredients that may contain palm oil"

msgctxt "palm_oil_free_ingredients"
msgid "No ingredients containing palm oil detected"
msgstr "No ingredients containing palm oil detected"

msgctxt "attribute_palm_oil_setting_note"
msgid "To determine whether a product contains palm oil, we only rely on the list of ingredients."
msgstr "To determine whether a product contains palm oil, we only rely on the list of ingredients."

msgctxt "unrecognized_ingredients"
msgid "Unrecognized ingredients"
msgstr "Unrecognized ingredients"

msgctxt "nova_1_unprocessed_ingredients"
msgid "The product contains only unprocessed or minimally processed ingredients."
msgstr "The product contains only unprocessed or minimally processed ingredients."

# variable names between { } must not be translated
msgctxt "f_nova_markers_for_nova_group"
msgid "Elements that indicate the product is in the {nova_group} group"
msgstr "Elements that indicate the product is in the {nova_group} group"

msgctxt "nova_classification_description"
msgid "Food products are classified into 4 groups according to their degree of processing:"
msgstr "Food products are classified into 4 groups according to their degree of processing:"

msgctxt "nova_classification_how"
msgid "The determination of the group is based on the category of the product and on the ingredients it contains."
msgstr "The determination of the group is based on the category of the product and on the ingredients it contains."

msgctxt "nova_classification_learn_more"
msgid "Learn more about the NOVA classification"
msgstr "Learn more about the NOVA classification"

msgctxt "nova_group_missing_category"
msgid "The category of the product must be specified in order to determine the NOVA group."
msgstr "The category of the product must be specified in order to determine the NOVA group."

msgctxt "nova_group_missing_ingredients"
msgid "The ingredients of the product must be specified in order to determine the NOVA group."
msgstr "The ingredients of the product must be specified in order to determine the NOVA group."

msgctxt "nova_group_too_many_unknown_ingredient"
msgid "We could not recognize some of the ingredients and determine the NOVA group."
msgstr "We could not recognize some of the ingredients and determine the NOVA group."

msgctxt "unselect_image"
msgid "Unselect Image"
msgstr "Unselect Image"

msgctxt "nutriscore_learn_more"
msgid "Learn more about the Nutri-Score"
msgstr "Learn more about the Nutri-Score"

msgctxt "ecoscore_learn_more"
msgid "Learn more about the Eco-Score"
msgstr "Learn more about the Eco-Score"

# The translation needs to be short as it is displayed at the top of small product cards
msgctxt "products_match_very_good_match"
msgid "Very good match"
msgstr "Very good match"

# The translation needs to be short as it is displayed at the top of small product cards
msgctxt "products_match_good_match"
msgid "Good match"
msgstr "Good match"

# The translation needs to be short as it is displayed at the top of small product cards
msgctxt "products_match_poor_match"
msgid "Poor match"
msgstr "Poor match"

# The translation needs to be short as it is displayed at the top of small product cards
msgctxt "products_match_unknown_match"
msgid "Unknown match"
msgstr "Unknown match"

# The translation needs to be short as it is displayed at the top of small product cards
msgctxt "products_match_may_not_match"
msgid "May not match"
msgstr "May not match"

# The translation needs to be short as it is displayed at the top of small product cards
msgctxt "products_match_does_not_match"
msgid "Does not match"
msgstr "Does not match"

msgctxt "reset_preferences"
msgid "Use default preferences"
msgstr "Use default preferences"

msgctxt "reset_preferences_details"
msgid "Nutri-Score, Eco-Score and food processing level (NOVA)"
msgstr "Nutri-Score, Eco-Score and food processing level (NOVA)"

msgctxt "actions_add_ingredients"
msgid "Could you add the ingredients list?"
msgstr "Could you add the ingredients list?"

msgctxt "actions_to_compute_nutriscore"
msgid "Could you add the information needed to compute the Nutri-Score?"
msgstr "Could you add the information needed to compute the Nutri-Score?"

msgctxt "actions_to_compute_ecoscore"
msgid "Could you add a precise product category so that we can compute the Eco-Score?"
msgstr "Could you add a precise product category so that we can compute the Eco-Score?"

msgctxt "action_add_ingredients_text"
msgid "Add the ingredients"
msgstr "Add the ingredients"

msgctxt "action_add_categories"
msgid "Add a category"
msgstr "Add a category"

msgctxt "action_add_nutrition_facts"
msgid "Add nutrition facts"
msgstr "Add nutrition facts"

msgctxt "action_add_origins"
msgid "Add the origins of ingredients for this product"
msgstr "Add the origins of ingredients for this product"

msgctxt "action_add_packaging_image"
msgid "Take a photo of the recycling information"
msgstr "Take a photo of the recycling information"

msgctxt "action_add_packaging_components"
msgid "Add packaging components"
msgstr "Take a photo of the recycling information"

msgctxt "action_add_quantity"
msgid "Add quantity of the product"
msgstr "Add quantity of the product"

# this is not used yet
msgctxt "action_add_basic_details"
msgid "Add basic details"
msgstr "Add basic details"

# this is not used yet
msgctxt "action_add_portion_size"
msgid "Add portion size"
msgstr "Add portion size"

# this is not used yet
msgctxt "action_add_ingredients_image"
msgid "Take a photo of the ingredients"
msgstr "Take a photo of the ingredients"

# this is not used yet
msgctxt "action_add_nutrition_image"
msgid "Take a photo of the nutrition facts"
msgstr "Take a photo of the nutrition facts"

# this is not used yet
msgctxt "action_refresh_ingredients_image"
msgid "Refresh the photo of the ingredients"
msgstr "Refresh the photo of the ingredients"

# this is not used yet
msgctxt "action_refresh_nutrition_image"
msgid "Refresh the photo of the nutrition facts"
msgstr "Refresh the photo of the nutrition facts"

# this is not used yet
msgctxt "action_add_packaging_text"
msgid "Extract and check the recycling information"
msgstr "Extract and check the recycling information"

# this is not used yet
msgctxt "action_add_stores"
msgid "Add the store where you found this product"
msgstr "Add the store where you found this product"

# this is not used yet
msgctxt "action_labels"
msgid "Add any label present on this product"
msgstr "Add any label present on this product"

# this is not used yet
msgctxt "action_countries"
msgid "Add the country where you found this product"
msgstr "Add the country where you found this product"

# this is not used yet
msgctxt "action_packager_codes_image"
msgid "Take a photo of traceability codes"
msgstr "Take a photo of traceability codes"

# Used as a header for key facts
msgctxt "knowledge_panels_facts"
msgid "What you need to know"
msgstr "What you need to know"

msgctxt "knowledge_panels_recommendation"
msgid "Recommendation"
msgstr "Recommendation"

msgctxt "nutrient_info_salt_risk"
msgid "A high consumption of salt (or sodium) can cause raised blood pressure, which can increase the risk of heart disease and stroke."
msgstr "A high consumption of salt (or sodium) can cause raised blood pressure, which can increase the risk of heart disease and stroke."

msgctxt "nutrient_info_salt_high_blood_pressure"
msgid "Many people who have high blood pressure do not know it, as there are often no symptoms."
msgstr "Many people who have high blood pressure do not know it, as there are often no symptoms."

msgctxt "nutrient_info_salt_high_consumption"
msgid "Most people consume too much salt (on average 9 to 12 grams per day), around twice the recommended maximum level of intake."
msgstr "Most people consume too much salt (on average 9 to 12 grams per day), around twice the recommended maximum level of intake."

msgctxt "nutrient_recommendation_salt_title"
msgid "Limit the consumption of salt and salted food"
msgstr "Limit the consumption of salt and salted food"

msgctxt "nutrient_recommendation_salt_cooking_and_table"
msgid "Reduce the quantity of salt used when cooking, and don't salt again at the table."
msgstr "Reduce the quantity of salt used when cooking, and don't salt again at the table."

msgctxt "nutrient_recommendation_salt_limit_salty_snacks"
msgid "Limit the consumption of salty snacks and choose products with lower salt content."
msgstr "Limit the consumption of salty snacks and choose products with lower salt content."

msgctxt "nutrient_info_sugars_risk"
msgid "A high consumption of sugar can cause weight gain and tooth decay. It also augments the risk of type 2 diabetes and cardio-vascular diseases."
msgstr "A high consumption of sugar can cause weight gain and tooth decay. It also augments the risk of type 2 diabetes and cardio-vascular diseases."

msgctxt "nutrient_recommendation_sugars_title"
msgid "Limit the consumption of sugar and sugary drinks"
msgstr "Limit the consumption of sugar and sugary drinks"

msgctxt "nutrient_recommendation_sugars_drinks"
msgid "Sugary drinks (such as sodas, fruit beverages, and fruit juices and nectars) should be limited as much as possible (no more than 1 glass a day)."
msgstr "Sugary drinks (such as sodas, fruit beverages, and fruit juices and nectars) should be limited as much as possible (no more than 1 glass a day)."

msgctxt "nutrient_recommendation_sugars_food"
msgid "Choose products with lower sugar content and reduce the consumption of products with added sugars."
msgstr "Choose products with lower sugar content and reduce the consumption of products with added sugars."

msgctxt "nutrient_info_fat_and_saturated_fat_risk"
msgid "A high consumption of fat, especially saturated fats, can raise cholesterol, which increases the risk of heart diseases."
msgstr "A high consumption of fat, especially saturated fats, can raise cholesterol, which increases the risk of heart diseases."

msgctxt "nutrient_recommendation_fat_and_saturated_fat_title"
msgid "Reduce the consumption of fat and saturated fat"
msgstr "Limit the consumption of fat and saturated fat"

msgctxt "nutrient_recommendation_fat_and_saturated_fat"
msgid "Choose products with lower fat and saturated fat content."
msgstr "Choose products with lower fat and saturated fat content."

msgctxt "sign_in"
msgid "Sign in"
msgstr "Sign in"

msgctxt "sign_out"
msgid "Sign out"
msgstr "Sign out"

msgctxt "your_contributions"
msgid "Your contributions"
msgstr "Your contributions"

msgctxt "products_added"
msgid "Products added"
msgstr "Products added"

msgctxt "products_edited"
msgid "Products edited"
msgstr "Products edited"

msgctxt "products_photographed"
msgid "Products photographed"
msgstr "Products photographed"

# result of the matching with the user preferences: should ne a noun, not a verb
msgctxt "matching_with_your_preferences"
msgid "Matching with your preferences"
msgstr "Matching with your preferences"

# HTML tags and variable names between { } must not be translated
msgctxt "f_join_us_on_slack"
msgid "Join us on <a href=\"{url}\">Slack</a>"
msgstr "Join us on <a href=\"{url}\">Slack</a>"

# HTML tags and variable names between { } must not be translated
msgctxt "f_discover_our_code_of_conduct"
msgid "Discover our <a href=\"{url}\">Code of conduct</a>"
msgstr "Discover our <a href=\"{url}\">Code of conduct</a>"

# {links} must not be translated, it will be replaced by icons and/or text links
msgctxt "f_footer_follow_us_links"
msgid "Follow us: {links}"
msgstr "Follow us: {links}"

# Should be as small as possible, e.g. use "app" instead of "application", don't specify "mobile"
msgctxt "footer_install_the_app_exclamation_mark"
msgid "Install the app!"
msgstr "Install the app!"

# HTML tags must not be translated, keep <span id=\"everyday\"> and <span id=\"foods\"> and put them around the corresponding words in the translation
# e.g. in French: Scannez les <span id=\"foods\">aliments</span> de votre <span id=\"everyday\">quotidien</span>
msgctxt "footer_scan_your_everyday_foods"
msgid "Scan your <span id=\"everyday\">everyday</span> <span id=\"foods\">foods</span>"
msgstr "Scan your <span id=\"everyday\">everyday</span> <span id=\"foods\">foods</span>"

msgctxt "nutrition"
msgid "Nutrition"
msgstr "Nutrition"

# Note: "criteria" is plural here. So in French for instance: "Vos critères"
msgctxt "your_criteria"
msgid "Your criteria"
msgstr "Your criteria"

msgctxt "product"
msgid "Product"
msgstr "Product"

msgctxt "environment"
msgid "Environment"
msgstr "Environment"

msgctxt "api_result_failure"
msgid "Failure"
msgstr "Failure"

msgctxt "api_result_product_found"
msgid "Product found"
msgstr "Product found"

msgctxt "api_result_product_not_found"
msgid "Product not found"
msgstr "Product not found"

msgctxt "api_result_product_updated"
msgid "Product updated"
msgstr "Product updated"

msgctxt "api_message_invalid_api_action"
msgid "Invalid API action"
msgstr "Invalid API action"

msgctxt "api_message_invalid_api_method"
msgid "Invalid API method"
msgstr "Invalid API method"

msgctxt "api_message_empty_request_body"
msgid "Empty request body"
msgstr "Empty request body"

msgctxt "api_message_invalid_json_in_request_body"
msgid "Invalid JSON in request body"
msgstr "Invalid JSON in request body"

msgctxt "api_message_invalid_code"
msgid "Invalid code"
msgstr "Invalid code"

msgctxt "api_message_invalid_type_must_be_object"
msgid "Invalid type: must be an object"
msgstr "Invalid type: must be an object"

msgctxt "api_message_invalid_type_must_be_array"
msgid "Invalid type: must be an array"
msgstr "Invalid type: must be an array"

msgctxt "api_message_invalid_type_must_be_integer"
msgid "Invalid type: must be an integer"
msgstr "Invalid type: must be an integer"

msgctxt "api_message_invalid_type_must_be_number"
msgid "Invalid type: must be a number"
msgstr "Invalid type: must be a number"

msgctxt "api_message_missing_field"
msgid "Missing field"
msgstr "Missing field"

msgctxt "api_message_unrecognized_field"
msgid "Unrecognized field"
msgstr "Unrecognized field"

msgctxt "api_message_unrecognized_value"
msgid "Unrecognized value"
msgstr "Unrecognized value"

msgctxt "api_impact_none"
msgid "None"
msgstr "None"

msgctxt "api_impact_warning"
msgid "Warning"
msgstr "Warning"

msgctxt "api_impact_failure"
msgid "Failure"
msgstr "Failure"

msgctxt "api_impact_field_ignored"
msgid "Field ignored"
msgstr "Field ignored"

msgctxt "api_impact_value_converted"
msgid "Value converted"
msgstr "Value converted"

# Unit = element, not unit of measure
msgctxt "packaging_number_of_units"
msgid "Number of units"
msgstr "Number of units"

# Unit = element, not unit of measure
msgctxt "packaging_weight"
msgid "Weight of one empty unit"
msgstr "Weight of one empty unit"

# Unit = element, not unit of measure
msgctxt "packaging_quantity_per_unit"
msgid "Quantity of product contained per unit"
msgstr "Quantity of product contained per unit"

# variable names between { } must not be translated
msgctxt "f_help_categorize_on_hunger_games"
msgid "Help categorize more {title} on Hunger Games"
msgstr "Help categorize more {title} on Hunger Games"

msgctxt "packagings_complete"
msgid "All the packaging parts of the product are listed."
msgstr "All the packaging parts of the product are listed."

msgctxt "api_message_invalid_user_id_and_password"
msgid "Invalid user id and password"
msgstr "Invalid user id and password"

msgctxt "api_message_invalid_value_must_be_0_or_1"
msgid "Invalid value: must be 0 or 1"
msgstr "Invalid value: must be 0 or 1"

# Unit = element, not unit of measure
msgctxt "packaging_number_of_units_description"
msgid "Enter the number of packaging units of the same shape and material contained in the product."
msgstr "Enter the number of packaging units of the same shape and material contained in the product."

msgctxt "packaging_shape_description"
msgid "Enter the shape name listed in the recycling instructions if they are available, or select a shape."
msgstr "Enter the shape name listed in the recycling instructions if they are available, or select a shape."

msgctxt "packaging_material_description"
msgid "Enter the specific material if it can be determined (a material code inside a triangle can often be found on packaging parts), or a generic material (for instance plastic or metal) if you are unsure."
msgstr "Enter the specific material if it can be determined (a material code inside a triangle can often be found on packaging parts), or a generic material (for instance plastic or metal) if you are unsure."

msgctxt "packaging_recycling_description"
msgid "Enter recycling instructions only if they are listed on the product."
msgstr "Enter recycling instructions only if they are listed on the product."

# Unit = element, not unit of measure
msgctxt "packaging_weight_description"
msgid "Remove any remaining food and wash and dry the packaging part before weighting. If possible, use a scale with 0.1g or 0.01g precision."
msgstr "Remove any remaining food and wash and dry the packaging part before weighting. If possible, use a scale with 0.1g or 0.01g precision."

# Unit = element, not unit of measure
msgctxt "packaging_quantity_per_unit_description"
msgid "Enter the net weight or net volume and indicate the unit (for example g or ml)."
msgstr "Enter the net weight or net volume and indicate the unit (for example g or ml)."

msgctxt "import_and_export_products"
msgid "Import and export products"
msgstr "Import and export products"

msgctxt "add_products"
msgid "Add products"
msgstr "Add products"

# Needs to be short (displayed in a menu)
msgctxt "install_the_app_to_add_products"
msgid "Install the app to add products"
msgstr "Install the app to add products"

msgctxt "search_and_analyze_products"
msgid "Search and analyze products"
msgstr "Search and analyze products"

msgctxt "resources"
msgid "Resources"
msgstr "Resources"

msgctxt "pro_platform_user_guide"
msgid "Pro platform user guide"
msgstr "Pro platform user guide"

msgctxt "faq_for_producers"
msgid "FAQ for producers"
msgstr "FAQ for producers"

# variable names between { } must not be translated
msgctxt "product_js_enter_value_between_0_and_max"
msgid "Please enter a value between 0 and {max}."
msgstr "Please enter a value between 0 and {max}."

msgctxt "please_ask_users_create_account_first"
msgid "Please ask the following users to create an Open Food Facts account first:"
msgstr "Please ask the following users to create an Open Food Facts account first:"

msgctxt "users_added_successfully"
msgid "Users added to the organization successfully:"
msgstr "Users added to the organization successfully:"

msgctxt "product_js_sugars_warning"
msgid "Sugars should not be higher than carbohydrates."
msgstr "Sugars should not be higher than carbohydrates."

msgctxt "product_js_saturated_fat_warning"
msgid "Saturated fat should not be higher than fat."
msgstr "Saturated fat should not be higher than fat."

msgctxt "packaging_materials"
msgid "Packaging materials"
msgstr "Packaging materials"

msgctxt "packaging_weight_total"
msgid "Packaging weight"
msgstr "Packaging weight"

msgctxt "packaging_weight_100g"
msgid "Packaging weight per 100 g of product"
msgstr "Packaging weight per 100 g of product"

msgctxt "packaging_weight_100g_mean"
msgid "Mean packaging weight per 100 g of product"
msgstr "Mean packaging weight per 100 g of product"

msgctxt "total"
msgid "Total"
msgstr "Total"

msgctxt "packaging_material_products_percent"
msgid "% of products containing the material"
msgstr "% of products containing the material"

msgctxt "packaging_material_products_percent_main"
msgid "% of products containing mostly the material"
msgstr "% of products containing mostly the material"

msgctxt "relative_to_products_containing_the_material"
msgid "for products that contain the material"
msgstr "for products that contain the material"

msgctxt "relative_to_products_containing_mostly_the_material"
msgid "for products that contain mostly the material"
msgstr "for products that contain mostly the material"

msgctxt "relative_to_all_products"
msgid "relative to all products"
msgstr "relative to all products"

msgctxt "preferred_language"
msgid "Preferred Language"
msgstr "Preferred Language"

msgctxt "packagings_n_p"
msgid "Numbers of packaging components"
msgstr "Numbers of packaging components"

msgctxt "packagings_n_s"
msgid "Number of packaging components"
msgstr "Number of packaging components"

msgctxt "packagings_materials_all"
msgid "All materials"
msgstr "All materials"

msgctxt "weight"
msgid "Weight"
msgstr "Weight"

msgctxt "weight_100g"
msgid "Weight per 100g of product"
msgstr "Weight per 100g of product"

msgctxt "weight_percent"
msgid "Weight percent"
msgstr "Weight percent"

msgctxt "nutriscore_component_energy"
msgid "Energy"
msgstr "Calories"

msgctxt "nutriscore_component_energy_from_saturated_fat"
msgid "Energy from saturated fat"
msgstr "Energy from saturated fat"

msgctxt "nutriscore_component_sugars"
msgid "Sugars"
msgstr "Sugar"

msgctxt "nutriscore_component_saturated_fat"
msgid "Saturated fat"
msgstr "Saturated fat"

msgctxt "nutriscore_component_saturated_fat_ratio"
msgid "Saturated fat / fat"
msgstr "Saturated fat / fat"

msgctxt "nutriscore_component_salt"
msgid "Salt"
msgstr "Salt"

msgctxt "nutriscore_component_non_nutritive_sweeteners"
msgid "Non-nutritive sweeteners"
msgstr "Non-nutritive sweeteners"

msgctxt "nutriscore_component_fruits_vegetables_legumes"
msgid "Fruits, vegetables and legumes"
msgstr "Fruits, vegetables and legumes"

msgctxt "nutriscore_component_fiber"
msgid "Fiber"
msgstr "Fiber"

msgctxt "nutriscore_component_proteins"
msgid "Proteins"
msgstr "Proteins"

msgctxt "presence"
msgid "Presence"
msgstr "Presence"

msgctxt "absence"
msgid "Absence"
msgstr "Absence"

msgctxt "nutriscore_is_water"
msgid "This product is considered to be water for the calculation of the Nutri-Score."
msgstr "This product is considered to be water for the calculation of the Nutri-Score."

msgctxt "nutriscore_is_fat_oil_nuts_seeds"
msgid "This product is considered to be fat, oil, nuts or seeds for the calculation of the Nutri-Score."
msgstr "This product is considered to be fat, oil, nuts or seeds for the calculation of the Nutri-Score."

msgctxt "nutriscore_is_cheese"
msgid "This product is considered to be cheese for the calculation of the Nutri-Score."
msgstr "This product is considered to be cheese for the calculation of the Nutri-Score."

msgctxt "nutriscore_is_red_meat_product"
msgid "This product is considered to be a red meat product for the calculation of the Nutri-Score."
msgstr "This product is considered to be a red meat product for the calculation of the Nutri-Score."

msgctxt "nutriscore_count_proteins_reason_beverage"
msgid "Points for proteins are counted because the product is considered to be a beverage."
msgstr "Points for proteins are counted because the product is considered to be a beverage."

msgctxt "nutriscore_count_proteins_reason_cheese"
msgid "Points for proteins are counted because the product is considered to be cheese."
msgstr "Points for proteins are counted because the product is considered to be cheese."

msgctxt "nutriscore_count_proteins_reason_negative_points_less_than_7"
msgid "Points for proteins are counted because the negative points are less than 7."
msgstr "Points for proteins are counted because the negative points are less than 7."

msgctxt "nutriscore_count_proteins_reason_negative_points_less_than_11"
msgid "Points for proteins are counted because the negative points are less than 11."
msgstr "Points for proteins are counted because the negative points are less than 11."

msgctxt "nutriscore_count_proteins_reason_negative_points_greater_than_or_equal_to_7"
msgid "Points for proteins are not counted because the negative points greater than or equal to 7."
msgstr "Points for proteins are not counted because the negative points greater than or equal to 7."

msgctxt "nutriscore_count_proteins_reason_negative_points_greater_than_or_equal_to_11"
msgid "Points for proteins are not counted because the negative points greater than or equal to 11."
msgstr "Points for proteins are not counted because the negative points greater than or equal to 11."

msgctxt "nutriscore_explanation_what_it_is"
msgid "The Nutri-Score is a logo on the overall nutritional quality of products."
msgstr "The Nutri-Score is a logo on the overall nutritional quality of products."

msgctxt "nutriscore_explanation_what_it_takes_into_account"
msgid "The score from A to E is calculated based on nutrients and foods to favor (proteins, fiber, fruits, vegetables and legumes ...) and nutrients to limit (calories, saturated fat, sugars, salt)."
msgstr "The score from A to E is calculated based on nutrients and foods to favor (proteins, fiber, fruits, vegetables and legumes ...) and nutrients to limit (calories, saturated fat, sugars, salt)."

msgctxt "nutriscore_explanation_where_the_data_comes_from"
msgid "The score is calculated from the data of the nutrition facts table and the composition data (fruits, vegetables and legumes)."
msgstr "The score is calculated from the data of the nutrition facts table and the composition data (fruits, vegetables and legumes)."

msgctxt "nutriscore_explanation_recommended_by_public_health_authorities"
msgid "The display of this logo is recommended by public health authorities without obligation for companies."
msgstr "The display of this logo is recommended by public health authorities without obligation for companies."

msgctxt "nutriscore_explanation_title"
msgid "What is the Nutri-Score?"
msgstr "What is the Nutri-Score?"

msgctxt "nutrient_info_energy_risk"
msgid "Energy intakes above energy requirements are associated with increased risks of weight gain, overweight, obesity, and consequently risk of diet-related chronic diseases."
msgstr "Energy intakes above energy requirements are associated with increased risks of weight gain, overweight, obesity, and consequently risk of diet-related chronic diseases."

msgctxt "nutrient_info_saturated_fat_risk"
msgid "A high consumption of fat, especially saturated fats, can raise cholesterol, which increases the risk of heart diseases."
msgstr "A high consumption of fat, especially saturated fats, can raise cholesterol, which increases the risk of heart diseases."

msgctxt "nutrient_info_saturated_fat_ratio_risk"
msgid "A high consumption of fat, especially saturated fats, can raise cholesterol, which increases the risk of heart diseases."
msgstr "A high consumption of fat, especially saturated fats, can raise cholesterol, which increases the risk of heart diseases."

msgctxt "nutrient_info_energy_from_saturated_fat_risk"
msgid "A high consumption of fat, especially saturated fats, can raise cholesterol, which increases the risk of heart diseases."
msgstr "A high consumption of fat, especially saturated fats, can raise cholesterol, which increases the risk of heart diseases."

msgctxt "nutrient_info_non_nutritive_sweeteners_risk"
msgid "Non-nutritive sweeteners may not confer any long-term benefit in reducing body fat in adults or children. There may be potential undesirable effects from long-term use of non-nutritive sweeteners, such as an increased risk of type 2 diabetes and cardiovascular diseases in adults."
msgstr "Non-nutritive sweeteners may not confer any long-term benefit in reducing body fat in adults or children. There may be potential undesirable effects from long-term use of non-nutritive sweeteners, such as an increased risk of type 2 diabetes and cardiovascular diseases in adults."

msgctxt "nutrient_info_fiber_benefit"
msgid "Consuming foods rich in fiber (especially whole grain foods) reduces the risks of aerodigestive cancers, cardiovascular diseases, obesity and diabetes."
msgstr "Consuming foods rich in fiber (especially whole grain foods) reduces the risks of aerodigestive cancers, cardiovascular diseases, obesity and diabetes."

msgctxt "nutrient_info_fruits_vegetables_legumes_benefit"
msgid "Consuming foods rich in fruits, vegetables and legumes reduces the risks of aerodigestive cancers, cardiovascular diseases, obesity and diabetes."
msgstr "Consuming foods rich in fruits, vegetables and legumes reduces the risks of aerodigestive cancers, cardiovascular diseases, obesity and diabetes."

msgctxt "nutrient_info_proteins_benefit"
msgid "Foods that are rich in proteins are usually rich in calcium or iron which are essential minerals with numerous health benefits."
msgstr "Foods that are rich in proteins are usually rich in calcium or iron which are essential minerals with numerous health benefits."

msgctxt "revert"
msgid "Revert to this revision"
msgstr "Revert to this revision"

msgctxt "product_js_product_revert_confirm"
msgid "Revert to this product revision?"
msgstr "Revert to this product revision?"

msgctxt "api_status_success"
msgid "Success"
msgstr "Success"

msgctxt "api_status_failure"
msgid "Failure"
msgstr "Failure"

msgctxt "api_result_product_reverted"
msgid "Product reverted to the specified revision"
msgstr "Product reverted to the specified revision"

msgctxt "api_result_product_not_reverted"
msgid "Product not reverted to the specified revision"
msgstr "Product not reverted to the specified revision"

# sweeteners (additives), plural
msgctxt "sweeteners"
msgid "sweeteners"
msgstr "sweeteners"

# sweetener (additive), singular
msgctxt "sweetener"
msgid "sweetener"
msgstr "sweetener"

msgctxt "action_edit_product"
msgid "Complete or correct product information"
msgstr "Complete or correct product information"

msgctxt "report_problem_panel_title"
msgid "Report a problem"
msgstr "Report a problem"

msgctxt "incomplete_or_incorrect_data_title"
msgid "Incomplete or incorrect information?"
msgstr "Incomplete or incorrect information?"

msgctxt "incomplete_or_incorrect_data_subtitle_off"
msgid "Category, labels, ingredients, allergens, nutritional information, photos etc."
msgstr "Category, labels, ingredients, allergens, nutritional information, photos etc."

msgctxt "incomplete_or_incorrect_data_content_correct"
msgid "If the information does not match the information on the packaging, you can complete or correct it. Thank you!"
msgstr "If the information does not match the information on the packaging, you can complete or correct it. Thank you!"

msgctxt "incomplete_or_incorrect_data_content_correct_off"
msgid "Open Food Facts is a collaborative database, and every contribution is useful for all."
msgstr "Open Food Facts is a collaborative database, and every contribution is useful for all."

msgctxt "description"
msgid "Description"
msgstr "Description"

msgctxt "skip_to_content"
msgid "Skip to Content"
msgstr "Skip to Content"

msgctxt "report_problem_navigation"
msgid "Report a problem"
msgstr "Report a problem"

msgctxt "created_by"
msgid "Created by"
msgstr "Created by"

msgctxt "org_id"
msgid "Org id"
msgstr "Org id"

msgctxt "verified_status"
msgid "Verified status"
msgstr "Verified status"

msgctxt "creation_date"
msgid "Creation date"
msgstr "Creation date"

msgctxt "enter_main_contact_username"
msgid "Enter main contact's username :"
msgstr "Enter main contact's username :"

msgctxt "change_main_contact"
msgid "Change main contact"
msgstr "Change main contact"

msgctxt "main_contact_updated"
msgid "Main contact updated"
msgstr "Main contact updated"

msgctxt "error_unknown_member"
msgid "This user is not a member of the organization."
msgstr "This user is not a member of the organization."

msgctxt "cant_delete_main_contact"
msgid "You cannot remove the main contact. Change it first."
msgstr "You cannot remove the main contact. Change it first."

msgctxt "open_in_crm"
msgid "Open in CRM"
msgstr "Open in CRM"

msgctxt "information_provided_by_the_manufacturer"
msgid "Information provided by the manufacturer"
msgstr "Information provided by the manufacturer"

msgctxt "information_provided_by_the_manufacturer_edit_form"
msgid "Information identified by a factory icon has been provided by the manufacturer. It can be changed only by the manufacturer and moderators. If it is out of date or incorrect, please let us know."
msgstr "Information identified by a factory icon has been provided by the manufacturer. It can be changed only by the manufacturer and moderators. If it is out of date or incorrect, please let us know."

msgctxt "knowledge_panels_did_you_know"
msgid "Did you know?"
msgstr "Did you know?"

msgctxt "knowledge_panels_why_it_matters"
msgid "Why it matters"
msgstr "Why it matters"

msgctxt "knowledge_panels_what_you_can_do"
msgid "What you can do"
msgstr "What you can do"

msgctxt "knowledge_panels_ingredients_rare_crops_title"
msgid "Good for agricultural biodiversity"
msgstr "Good for agricultural biodiversity"

msgctxt "knowledge_panels_ingredients_rare_crops_subtitle"
msgid "Contains neglected or underutilized crops:"
msgstr "Contains neglected or underutilized crops:"

msgctxt "knowledge_panels_ingredients_rare_crops_did_you_know"
msgid "Since 1900, 75% of plant diversity has been lost as farmers around the world have abandoned local varieties for high-yielding varieties adapted to mass industrial processing. As a result, 60 % of human energy intake in the world comes from only 3 species: wheat, rice and corn."
msgstr "Since 1900, 75% of plant diversity has been lost as farmers around the world have abandoned local varieties for high-yielding varieties adapted to mass industrial processing. As a result, 60 % of human energy intake in the world comes from only 3 species: wheat, rice and corn."

msgctxt "knowledge_panels_ingredients_rare_crops_why_it_matters"
msgid "The lack of variety of crops makes our food supply more vulnerable to pests, diseases and climate change."
msgstr "The lack of variety of crops makes our food supply more vulnerable to pests, diseases and climate change."

msgctxt "knowledge_panels_ingredients_rare_crops_what_you_can_do"
msgid "Consuming diverse cereals, legumes, vegetables and fruits contributes to:"
msgstr "Consuming diverse cereals, legumes, vegetables and fruits contributes to:"

msgctxt "knowledge_panels_ingredients_rare_crops_what_you_can_do_list_1"
msgid "preserving neglected and underutilized species"
msgstr "preserving neglected and underutilized species"

msgctxt "knowledge_panels_ingredients_rare_crops_what_you_can_do_list_2"
msgid "rural development and support of local farmers and companies"
msgstr "rural development and support of local farmers and companies"

msgctxt "knowledge_panels_ingredients_rare_crops_what_you_can_do_list_3"
msgid "preserving of diversified landscapes"
msgstr "preserving of diversified landscapes"

msgctxt "knowledge_panels_ingredients_rare_crops_what_you_can_do_list_4"
msgid "food security"
msgstr "food security"

msgctxt "knowledge_panels_ingredients_rare_crops_what_you_can_do_list_5"
msgid "and your health!"
msgstr "and your health!"

msgctxt "knowledge_panels_ingredients_rare_crops_divinfood"
msgid "Open Food Facts participates in the European project <a href=\"https://divinfood.eu/\">DIVINFOOD</a> (funded from European Union’s Horizon 2020 research and innovation programme). DIVINFOOD aims to develop food chains that value under-utilised agrobiodiversity in order to act against the decline of biodiversity and to meet the growing expectations of consumers for healthy, local products that contribute to sustainable food systems."
msgstr "Open Food Facts participates in the European project <a href=\"https://divinfood.eu/\">DIVINFOOD</a> (funded from European Union’s Horizon 2020 research and innovation programme). DIVINFOOD aims to develop food chains that value under-utilised agrobiodiversity in order to act against the decline of biodiversity and to meet the growing expectations of consumers for healthy, local products that contribute to sustainable food systems."

msgctxt "deny"
msgid "Deny"
msgstr "Deny"

msgctxt "users_requested_to_join_org"
msgid "These users have requested to join the organization :"
msgstr "These users have requested to join the organization :"

msgctxt "last_login"
msgid "Last login date"
msgstr "Last login date"

msgctxt "last_import"
msgid "Last import date"
msgstr "Last import date"

msgctxt "drop_a_file"
msgid "Drop"
msgstr "Drop"

msgctxt "select_product_data_file"
msgid "Select a file with product data"
msgstr "Select a file with product data"

msgctxt "number_of_products_without_nutriscore"
msgid "Number of products without Nutri-Score"
msgstr "Number of products without Nutri-Score"

msgctxt "percent_of_products_with_nutriscore"
msgid "% of products where Nutri-Score is computed"
msgstr "% of products where Nutri-Score is computed"

msgctxt "products_to_be_exported"
msgid "Products to be exported"
msgstr "Products to be exported"

msgctxt "products_exported"
msgid "Products exported"
msgstr "Products exported"

msgctxt "products_with_changes_since_last_export"
msgid "Products with changes since last export"
msgstr "Products with changes since last export"

msgctxt "opportunities_to_improve_nutriscore"
msgid "Opp. for Nutri-Score improvements"
msgstr "Opp. for Nutri-Score improvements"

msgctxt "date_of_last_update"
msgid "Date of last update"
msgstr "Date of last update"

msgctxt "number_of_products_on_public_platform"
msgid "Number of products on public platform"
msgstr "Number of products on public platform"

msgctxt "number_of_products_on_producer_platform"
msgid "Number of products on producer platform"
msgstr "Number of products on producer platform"

msgctxt "automated_daily_export_to_public_platform"
msgid "Automatic daily export to public platform"
msgstr "Automatic daily export to public platform"

msgctxt "improvements_navigation"
msgid "Improvements"
msgstr "Improvements"

<<<<<<< HEAD
msgctxt "organization_list"
msgid "Organization list"
msgstr "Organization list"
=======
msgctxt "open_org"
msgid "Open org"
msgstr "Open org"
>>>>>>> 508d7677
<|MERGE_RESOLUTION|>--- conflicted
+++ resolved
@@ -7098,12 +7098,10 @@
 msgid "Improvements"
 msgstr "Improvements"
 
-<<<<<<< HEAD
 msgctxt "organization_list"
 msgid "Organization list"
 msgstr "Organization list"
-=======
+
 msgctxt "open_org"
 msgid "Open org"
-msgstr "Open org"
->>>>>>> 508d7677
+msgstr "Open org"