--- conflicted
+++ resolved
@@ -697,11 +697,7 @@
 # Do not translate
 msgctxt "footer_translators_link"
 msgid "/cgi/top_translators.pl"
-<<<<<<< HEAD
-msgstr "/cgi/topoversættere.pl"
-=======
 msgstr "/cgi/top_translators.pl"
->>>>>>> 71d9d6ad
 
 msgctxt "footer_follow_us"
 msgid "Follow us on <a href=\"https://twitter.com/openfoodfacts\">Twitter</a>,\n"
@@ -1313,11 +1309,7 @@
 # Do not translate without having the same exact string in the Tags template. Do not use spaces, special characters, only alphanumeric characters separated by hyphens
 msgctxt "menu_add_a_product_link"
 msgid "/add-a-product"
-<<<<<<< HEAD
-msgstr "/tilføj-et-produkt"
-=======
 msgstr "/tilfoj-et-produkt"
->>>>>>> 71d9d6ad
 
 msgctxt "menu_contribute"
 msgid "Contribute"
@@ -1448,11 +1440,7 @@
 # Do not translate without having the same exact string in the Tags template. Do not use spaces, special characters, only alphanumeric characters separated by hyphens
 msgctxt "nutrient_levels_link"
 msgid "/nutrient-levels"
-<<<<<<< HEAD
-msgstr "/næringsstof-niveauer"
-=======
 msgstr "/naeringsstof-niveauer"
->>>>>>> 71d9d6ad
 
 msgctxt "nutrient_levels_p"
 msgid "nutrient levels"
