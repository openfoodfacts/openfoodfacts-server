--- conflicted
+++ resolved
@@ -5909,11 +5909,7 @@
 # Don't translate {year}, it will be replaced by the 4 digits year
 msgctxt "f_donation_title_year"
 msgid "Please give to our {year} Fundraiser"
-<<<<<<< HEAD
-msgstr ""
-=======
 msgstr "Будь ласка, приєднуйтесь до нашого Збору коштів {year}"
->>>>>>> d82b2578
 
 msgctxt "donation_list_2024_main"
 msgid "Your donations fund the day-to-day operations of our non-profit association:"
