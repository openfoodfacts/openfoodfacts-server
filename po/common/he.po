msgid ""
msgstr ""
"MIME-Version: 1.0\n"
"Content-Type: text/plain; charset=UTF-8\n"
"Content-Transfer-Encoding: 8bit\n"
"Language: he\n"
"Project-Id-Version: openfoodfacts\n"
"PO-Revision-Date: 2019-12-07 23:51\n"
"Language-Team: Hebrew\n"
"Last-Translator: Pierre Slamich (pierreslamich)\n"
"POT-Creation-Date: \n"
"X-Generator: crowdin.com\n"
"Plural-Forms: nplurals=4; plural=n%100==1 ? 0 : n%100==2 ? 1 : n%100==3 || n%100==4 ? 2 : 3;\n"
"X-Crowdin-Project: openfoodfacts\n"
"X-Crowdin-Language: he\n"
"X-Crowdin-File: /master/po/common/common.pot\n"

msgctxt "1_product"
msgid "1 product"
msgstr "מוצר אחד"

# leave a space before and after, unless there are no spaces between "A and B" in the target language
msgctxt "_and_"
msgid " and "
msgstr " וגם "

msgctxt "about"
msgid "About me"
msgstr "פרטים עלי"

msgctxt "add"
msgid "Add"
msgstr "הוספה"

msgctxt "add_language"
msgid "Add language"
msgstr "הוספת שפה"

msgctxt "add_product"
msgid "Add a product"
msgstr "הוספת מוצר"

msgctxt "add_user"
msgid "Register"
msgstr "הרשמה"

msgctxt "add_user_confirm"
msgid "<p>Thanks for joining. You can now sign-in on the site to add and edit products.</p>"
msgstr "<p>תודה לך על הצטרפותך. מעכשיו תהיה לך אפשרות להיכנס לאתר כדי להוסיף ולערוך מוצרים.</p>"

msgctxt "add_user_email_body"
msgid "Hello <NAME>,\n\n"
"Thanks a lot for joining https://openfoodfacts.org\n"
"Here is your user name:\n\n"
"User name: <USERID>\n\n"
"You can now sign in on the site to add and edit products.\n\n"
"<<site_name>> is a collaborative project to which you can bring much more than new products: your energy, enthusiasm and ideas!\n"
"To discuss between contributors and make the project go forward, we use a very convenient messaging system called Slack: https://slack.openfoodfacts.org\n\n"
"You can also join the Facebook group for contributors:\n"
"https://www.facebook.com/groups/OpenFoodFacts/\n\n"
"New: we are also starting Open Beauty Facts to create a database of cosmetics: soap, toothpaste, makeup etc.\n"
"https://openbeautyfacts.org\n\n"
"Thank you very much!\n\n"
"Stéphane and the Open Food Facts team\n"
"https://openfoodfacts.org\n"
"https://twitter.com/OpenFoodFacts\n"
msgstr "שלום <NAME>,\n\n"
"תודה לך על הצטרפותך אל https://openfoodfacts.org\n"
"להלן שם המשתמש שלך:\n\n"
"שם משתמש: <USERID>\n\n"
"כעת באפשרותך להיכנס לאתר כדי להוסיף ולערוך מוצרים.\n\n"
"<<site_name>> הוא מיזם שיתופי שאליו ניתן להביא יותר מאשר מוצרים חדשים, כמו למשל: אנרגיות, התלהבות ורעיונות!\n"
"כדי לקיים דיון בין התורמים ולקדם את המיזם, אנו משתמשים במערכת התכתבות נוחה מאוד בשם Slack:‏ https://slack.openfoodfacts.org\n\n"
"ניתן להצטרף לקבוצת הפייסבוק של המתנדבים:\n"
"https://www.facebook.com/groups/OpenFoodFacts/‎\n\n"
"חדש: אנו מייסדים את Open Beauty Facts ליצירת מסד נתוני מוצרי טיפוח: סבון, משחת שיניים, איפור וכו׳.\n"
"https://openbeautyfacts.org\n\n"
"תודה רבה לך!\n\n"
"סטפן וצוות Open Food Facts\n"
"https://openfoodfacts.org\n"
"https://twitter.com/OpenFoodFacts\n"

# please check that site_name and the brackets stays intact
msgctxt "add_user_email_subject"
msgid "Thanks for joining <<site_name>>"
msgstr "תודה לך על הצטרפותך ל־<<site_name>>"

msgctxt "additives_1"
msgid "Potentially hazardous food additive. Limit usage."
msgstr "תוסף מזון שעשוי לגרום לנזק. יש להגביל את השימוש."

msgctxt "additives_2"
msgid "Hazardous food additive. Avoid."
msgstr "תוסף מזון מזיק. להימנע."

msgctxt "additives_3"
msgid "Food additive banned in Europe. Avoid at all cost."
msgstr "תוסף מזון שנאסר לשימוש באירופה. להימנע בכל מחיר."

msgctxt "additives_p"
msgid "additives"
msgstr "תוספים"

msgctxt "additives_s"
msgid "additive"
msgstr "tosefet"

msgctxt "advanced_search"
msgid "Advanced search"
msgstr "חיפוש מתקדם"

msgctxt "advanced_search_old"
msgid "Advanced search and graphs"
msgstr "חיפוש מתקדם ותרשימים"

msgctxt "alcohol_warning"
msgid "Excess drinking is harmful for health."
msgstr "שתייה מוגזמת של אלכוהול עשויה לפגוע בבריאות."

msgctxt "all_missions"
msgid "All missions"
msgstr "כל המשימות"

msgctxt "allergens"
msgid "Substances or products causing allergies or intolerances"
msgstr "חומרים או מוצרים שגורמים לאלרגיות או לרגישויות"

msgctxt "allergens_p"
msgid "allergens"
msgstr "אלרגנים"

msgctxt "allergens_s"
msgid "allergen"
msgstr "khomer-alergeni"

msgctxt "also_edited_by"
msgid "Product page also edited by"
msgstr "עמוד המוצר נערך גם על ידי"

msgctxt "android_apk_app_icon_url"
msgid "/images/misc/android-apk.svg"
msgstr ""

msgctxt "android_apk_app_icon_alt_text"
msgid "Android APK"
msgstr ""

# DO NOT TRANSLATE
msgctxt "android_apk_app_link"
msgid "https://world.openfoodfacts.org/files/off.apk"
msgstr "https://world.openfoodfacts.org/files/off.apk"

# Please change en_get.svg to fr_get.svg. check the url https://static.openfoodfacts.org/images/misc/google-play-badge-svg-master/img/XX_get.svg
msgctxt "android_app_icon_url"
msgid "/images/misc/google-play-badge-svg-master/img/en_get.svg"
msgstr ""

msgctxt "android_app_icon_alt_text"
msgid "Get It On Google Play"
<<<<<<< HEAD
msgstr ""
=======
msgstr "זמין ב־Google Play"
>>>>>>> 0897ea00

# Change hl=en to your language, and make sure the url works
msgctxt "android_app_link"
msgid "https://play.google.com/store/apps/details?id=org.openfoodfacts.scanner&hl=en"
msgstr "https://play.google.com/store/apps/details?id=org.openfoodfacts.scanner&hl=he"

msgctxt "app_please_take_pictures"
msgid "<p>This product is not yet in the <<site_name>> database. Could you please take some pictures of the product, barcode, ingredients list and nutrition facts to add it on <a href=\"https://world.openfoodfacts.org\" target=\"_blank\"><<site_name>></a>?</p>\n"
"<p>Thanks in advance!</p>\n"
msgstr "<p>מוצר זה לא נמצא עדיין במסד הנתונים של <<site_name>>. נוכל לבקש ממך לצלם את המוצר, הברקוד, רשימת הרכיבים והטבלה התזונתית כדי להוסיף אותו אל <a href=\"https://world.openfoodfacts.org\" target=\"_blank\"><<site_name>></a>?</p>\n"
"<p>תודה מראש!</p>\n"

msgctxt "app_take_a_picture"
msgid "Take a picture"
msgstr "צילום תמונה"

msgctxt "app_take_a_picture_note"
msgid "Note: the pictures you send are published under the free licence Creative Commons Attribution and ShareAlike."
msgstr "לתשומת לבך: התמונות שנשלחות מפורסמות תחת תנאי הרישיון Creative Commons Attribution and ShareAlike."

msgctxt "app_you_can_add_pictures"
msgid "You can add pictures:"
msgstr "ניתן להוסיף תמונות:"

msgctxt "axis_x"
msgid "Horizontal axis"
msgstr "ציר אופקי"

msgctxt "axis_y"
msgid "Vertical axis"
msgstr "ציר אנכי"

msgctxt "barcode"
msgid "Barcode"
msgstr "ברקוד"

msgctxt "barcode_number"
msgid "Barcode number:"
msgstr "מספר ברקוד:"

msgctxt "you_can_also_help_us"
msgid "You can also help to fund the Open Food Facts project"
msgstr "ניתן גם לסייע במימון המיזם Open Food Facts"

msgctxt "bottom_content"
msgid "<a href=\"https://world.openfoodfacts.org/donate-to-open-food-facts\"><img src=\"https://static.openfoodfacts.org/images/svg/donate-icon.svg\" alt=\"Donate to Open Food Facts\" /></a><p><<site_name>> is made by a non-profit association, independent from the industry. It is made for all, by all, and it is funded by all. You can support our work by <a href=\"https://world.openfoodfacts.org/donate-to-open-food-facts\">donating to Open Food Facts</a> and also by <a href=\"https://www.lilo.org/fr/open-food-facts/?utm_source=open-food-facts\">using the Lilo search engine</a>.<br/><b>Thank you!</b></p>"
msgstr "<a href=\"http://il.openfoodfacts.org/donate-to-open-food-facts-he\"><img src=\"https://static.openfoodfacts.org/images/svg/donate-icon.svg\" alt=\"תרומה ל־Open Food Facts\" /></a><p><<site_name>> נוסד על ידי ארגון ללא מטרות רווח, ללא תלות בתעשייה. הוא נוצר לטובת כולם, על ידי כולם ובמימון כולם. ניתן לתמוך בעבודה שלנו על ידי <a href=\"http://il.openfoodfacts.org/donate-to-open-food-facts-he\">תרומה ל־Open Food Facts</a> וגם על ידי <a href=\"https://www.lilo.org/fr/open-food-facts/?utm_source=open-food-facts\">שימוש במנוע החיפוש Lilo</a>.<br/><b>תודה רבה!</b></p>"

msgctxt "bottom_title"
msgid "Donate to support our work"
msgstr "מזמינים אותך לתרום כדי לתמוך בעבודתנו"

msgctxt "brands"
msgid "Brands"
msgstr "מותגים"

msgctxt "brands_example"
msgid "Kinder Bueno White, Kinder Bueno, Kinder, Ferrero"
msgstr "קינדר בואנו לבן, קינדר בואנו, פררו"

msgctxt "brands_p"
msgid "brands"
msgstr "מותגים"

msgctxt "brands_products"
msgid "Products from the %s brand"
msgstr "מוצרים מבית המותג %s"

msgctxt "brands_s"
msgid "brand"
msgstr "mutag"

msgctxt "brands_tagsinput"
msgid "add a brand"
msgstr "הוספת מותג"

msgctxt "brands_without_products"
msgid "Products not from the %s brand"
msgstr "מוצרים שאינם מהמותג %s"

msgctxt "by"
msgid "by"
msgstr "על־ידי"

msgctxt "categories"
msgid "Categories"
msgstr "קטגוריות"

msgctxt "categories_example"
msgid "Sardines in olive oil, Orange juice from concentrate"
msgstr "סרדינים בשמן זית, מיץ תפוזים עשוי רכז"

msgctxt "categories_note"
msgid "Indicate only the most specific category. \"Parents\" categories will be automatically added."
msgstr "ציון הקטגוריה החשובה ביותר. קטגוריות „הורים“ יתווספו אוטומטית."

msgctxt "categories_p"
msgid "categories"
msgstr "קטגוריות"

msgctxt "categories_products"
msgid "Products from the %s category"
msgstr "מוצרים מהקטגוריה %s"

msgctxt "categories_s"
msgid "category"
msgstr "categoria"

msgctxt "categories_tagsinput"
msgid "add a category"
msgstr "הוספת קטגוריה"

msgctxt "categories_without_products"
msgid "Products not from the %s category"
msgstr "מוצרים שאינם מהקטגוריה %s"

msgctxt "change_fields"
msgid "Data"
msgstr "נתונים"

msgctxt "change_nutriments"
msgid "Nutriments"
msgstr "מרכיבים תזונתיים"

msgctxt "change_selected_images"
msgid "Selected images"
msgstr "תמונות נבחרות"

msgctxt "change_uploaded_images"
msgid "Uploaded images"
msgstr "תמונות שהועלו"

msgctxt "checkers_p"
msgid "checkers"
msgstr "בודקים"

msgctxt "checkers_s"
msgid "checker"
msgstr "bodek"

msgctxt "cities_p"
msgid "packaging cities"
msgstr "ערי האריזה"

msgctxt "cities_products"
msgid "Products packaged in the city of %s"
msgstr "מוצרים שנארזו בעיר %s"

msgctxt "cities_s"
msgid "packaging city"
msgstr "עיר האריזה"

msgctxt "cities_without_products"
msgid "Products not packaged in the city of %s"
msgstr "מוצרים שלא נארו בעיר %s"

msgctxt "codes_p"
msgid "Codes"
msgstr "קודים"

msgctxt "codes_s"
msgid "Code"
msgstr "קוד"

msgctxt "completed_n_missions"
msgid "completed %d missions:"
msgstr "הושלמו %d משימות:"

msgctxt "connected_with_facebook"
msgid "You are connected with your Facebook account."
msgstr "נכנסת לחשבון הפייסבוק שלך."

msgctxt "contributor_since"
msgid "Contributor since"
msgstr "מועד התחלת תרומה"

msgctxt "copy_data"
msgid "Copy data from current product to new product"
msgstr "העתקת נתונים מהמוצר הנוכחי למוצר חדש"

msgctxt "correct_the_following_errors"
msgid "Please correct the following errors:"
msgstr "נא לתקן את השגיאות הבאות:"

msgctxt "correctors_p"
msgid "correctors"
msgstr "מתקנים"

msgctxt "correctors_s"
msgid "corrector"
msgstr "metaken"

msgctxt "countries"
msgid "Countries where sold"
msgstr "ארצות בהן נמכר"

msgctxt "countries_note"
msgid "Countries where the product is widely available (not including stores specialising in foreign products)"
msgstr "מדינות בהן המוצר זמין לרווחה (לא כולל חנויות המתמחות במוצרים מיובאים)"

msgctxt "countries_p"
msgid "countries"
msgstr "מדינות"

msgctxt "countries_products"
msgid "Products sold in %s"
msgstr "מוצרים שנמכרים ב%s"

msgctxt "countries_s"
msgid "country"
msgstr "מדינה"

msgctxt "countries_without_products"
msgid "Products not sold in %s"
msgstr "מוצרים שאינם נמכרים ב%s"

msgctxt "data_source"
msgid "Data source"
msgstr "מקור נתונים"

msgctxt "data_sources_p"
msgid "data sources"
msgstr "מקורות נתונים"

msgctxt "data_sources_s"
msgid "data source"
msgstr "מקור נתונים"

msgctxt "debug_p"
msgid "debug"
msgstr "ניפוי שגיאות"

msgctxt "debug_s"
msgid "debug"
msgstr "ניפוי שגיאות"

msgctxt "delete_comment"
msgid "Reason for removal"
msgstr "הסיבה להסרה"

msgctxt "delete_product"
msgid "Delete a product"
msgstr "מחיקת מוצר"

msgctxt "delete_product_page"
msgid "Delete the page"
msgstr "מחיקת העמוד"

msgctxt "delete_the_images"
msgid "Delete the images"
msgstr "מחיקת התמונות"

msgctxt "delete_user"
msgid "Delete an user"
msgstr "מחיקת משתמש"

msgctxt "diff_add"
msgid "Added:"
msgstr "נוסף:"

msgctxt "diff_change"
msgid "Changed:"
msgstr "השתנה:"

msgctxt "diff_delete"
msgid "Deleted:"
msgstr "נמחק:"

msgctxt "donate"
msgid "Donate to Open Food Facts"
msgstr "תרומה ל־Open Food Facts"

msgctxt "donate_link"
msgid "https://world.openfoodfacts.org/donate-to-open-food-facts"
msgstr "http://il.openfoodfacts.org/donate-to-open-food-facts-he"

msgctxt "ecological_data_table"
msgid "Ecological footprint"
msgstr "טביעת רגל אקולוגית"

msgctxt "ecological_data_table_note"
msgid "If the carbon footprint is specified on the label (rarely at this time), indicate it for the same quantity than the nutritional composition."
msgstr "אם טביעת הרגל של הפחמן מצוינת על התווית (נדיר בימינו אנו), כדאי לציין אותה עבור כמות מסוימת מאשר את התרכובת התזונתית."

msgctxt "edit"
msgid "edit"
msgstr "עריכה"

msgctxt "edit_comment"
msgid "Changes summary"
msgstr "תקציר השינויים"

msgctxt "edit_product"
msgid "Edit a product"
msgstr "עריכת מוצר"

msgctxt "edit_product_page"
msgid "Edit the page"
msgstr "עריכת העמוד"

msgctxt "edit_profile"
msgid "Edit your public profile"
msgstr "עריכת הפרופיל הציבורי שלך"

msgctxt "edit_profile_confirm"
msgid "Changes to your public profile have been saved."
msgstr "השינויים לפרופיל הציבורי שלך נשמרו."

msgctxt "edit_profile_msg"
msgid "Information below is visible in your public profile."
msgstr "המידע שלהלן מופיע בפרופיל הציבורי שלך."

msgctxt "edit_settings"
msgid "Change your account parameters"
msgstr "החלפת משתני החשבון שלך"

msgctxt "edit_user"
msgid "Account parameters"
msgstr "משתני החשבון"

msgctxt "edit_user_confirm"
msgid "<p>Your account parameters have been changed.</p>"
msgstr "<p>משתני החשבון שלך הוחלפו.</p>"

msgctxt "editors_p"
msgid "editors"
msgstr "עורכים"

msgctxt "editors_s"
msgid "editor"
msgstr "עורך"

msgctxt "email"
msgid "e-mail address"
msgstr "כתובת דוא״ל"

msgctxt "emb_code_p"
msgid "EMB codes"
msgstr "EMB codes"

msgctxt "emb_code_products"
msgid "Products packaged by the company with emb code %s"
msgstr "Products packaged by the company with emb code %s"

msgctxt "emb_code_s"
msgid "EMB code"
msgstr "EMB code"

msgctxt "emb_codes"
msgid "EMB code"
msgstr "EMB code"

# Those are country specific codes. For European countries, you can change FR 62.448.034 CE to DE BY 718 EG (for instance)
msgctxt "emb_codes_example"
msgid "EMB 53062, FR 62.448.034 CE, 84 R 20, 33 RECOLTANT 522"
msgstr "EMB 53062, FR 62.448.034 CE, 84 R 20, 33 RECOLTANT 522"

msgctxt "emb_codes_note"
msgid "In Europe, code in an ellipse with the 2 country initials followed by a number and CE."
msgstr "באירופה, קוד בתוך אליפסה עם 2 אותיות משם המדינה לאחריהן מספר והצירוף CE."

msgctxt "emb_codes_p"
msgid "packager codes"
msgstr "packager codes"

msgctxt "emb_codes_products"
msgid "Products with the emb code %s"
msgstr "Products with the emb code %s"

msgctxt "emb_codes_s"
msgid "packager code"
msgstr "packager code"

msgctxt "emb_codes_without_products"
msgid "Products without the emb code %s"
msgstr "Products without the emb code %s"

msgctxt "entry_dates_p"
msgid "Entry dates"
msgstr "תאריכי הוספה"

msgctxt "entry_dates_s"
msgid "Entry date"
msgstr "תאריך הוספה"

msgctxt "error"
msgid "Error"
msgstr "שגיאה"

msgctxt "error_bad_login_password"
msgid "Incorrect user name or password. <a href=\"/cgi/reset_password.pl\">Forgotten password?</a>"
msgstr "שם המשתמש או הססמה שגויים. <a href=\"/cgi/reset_password.pl\">שכחת את הססמה?</a>"

msgctxt "error_database"
msgid "An error occurred while reading the data, try to refresh the page."
msgstr "אירעה שגיאה בעת קריאת הנתונים, נא לנסות לרענן את העמוד."

msgctxt "error_different_passwords"
msgid "The password and confirmation password are different."
msgstr "הססמה ואימות הססמה אינם זהים."

msgctxt "error_email_already_in_use"
msgid "The e-mail address is already used by another user. Maybe you already have an account? You can <a href=\"/cgi/reset_password.pl\">reset the password</a> of your other account."
msgstr "כתובת הדוא״ל כבר בשימוש על־ידי משתמש אחר. אולי כבר יש לך חשבון? ניתן <a href=\"/cgi/reset_password.pl\">לאפס את הססמה</a> לחשבון שלך."

msgctxt "error_invalid_address"
msgid "Invalid address."
msgstr "הכתובת שגויה."

msgctxt "error_invalid_email"
msgid "Invalid e-mail address"
msgstr "כתובת הדוא״ל שגויה"

msgctxt "error_invalid_password"
msgid "The password needs to be at least 6 characters long."
msgstr "הססמה חייבת להיות באורך של 6 תווים לפחות."

msgctxt "error_invalid_user"
msgid "Invalid user."
msgstr "משתמש שגוי."

msgctxt "error_invalid_username"
msgid "The user name must contain only unaccented letters, digits and dashes."
msgstr "שם המשתמש יכול להכיל רק אותיות לטיניות קטנות, ספרות ומקפים."

msgctxt "error_new_code_already_exists"
msgid "A product already exists with the new code"
msgstr "כבר קיים מוצר עם הקוד החדש"

msgctxt "error_no_name"
msgid "You need to enter a name or nickname."
msgstr "עליך לרשום שם או כינוי."

msgctxt "error_no_permission"
msgid "Permission denied."
msgstr "ההרשאה נדחתה"

msgctxt "error_no_username"
msgid "You need to enter a user name"
msgstr "עליך לרשום שם משתמש"

msgctxt "error_reset_already_connected"
msgid "You are already signed in."
msgstr "כבר נכנסת."

msgctxt "error_reset_invalid_token"
msgid "The reset password link is invalid or has expired."
msgstr "הקישור לאיפוס הססמה שגוי או שתוקפו פג."

msgctxt "error_reset_unknown_email"
msgid "There is no account with this email"
msgstr "אין חשבון עם כתובת דוא״ל שכזו"

msgctxt "error_reset_unknown_id"
msgid "This username does not exist."
msgstr "שם משתמש זה לא קיים."

msgctxt "error_username_not_available"
msgid "This username already exists, please choose another."
msgstr "שם משתמש זה כבר קיים, נא לבחור באחד אחר."

msgctxt "example"
msgid "Example:"
msgstr "דוגמה:"

msgctxt "examples"
msgid "Examples:"
msgstr "דוגמאות:"

msgctxt "expiration_date"
msgid "Best before date"
msgstr "תאריך אחרון לשימוש"

msgctxt "expiration_date_note"
msgid "The expiration date is a way to track product changes over time and to identify the most recent version."
msgstr "תאריך התפוגה היא דרך נוספת לעקוב אחר שינויים במוצרים במשך הזמן ולזהות את הגרסה העדכנית ביותר."

msgctxt "explore_products_by"
msgid "Drilldown into products by..."
msgstr "חקירת מוצרים לפי…"

msgctxt "facebook_locale"
msgid "en_US"
msgstr "he_IL"

msgctxt "facebook_page"
msgid "https://www.facebook.com/OpenFoodFacts"
msgstr "https://www.facebook.com/OpenFoodFacts"

msgctxt "fixme_product"
msgid "If the data is incomplete or incorrect, you can complete or correct it by editing this page."
msgstr "אם המידע חלקי או שגוי, ניתן להשלים או לתקן אותו על־ידי עריכת עמוד זה."

msgctxt "footer"
msgid "<a href=\"https://world.openfoodfacts.org/legal\">Legal</a> -\n"
"<a href=\"https://world.openfoodfacts.org/terms-of-use\">Terms of Use</a> -\n"
"<a href=\"https://world.openfoodfacts.org/who-we-are\">Who we are</a> -\n"
"<a href=\"https://world.openfoodfacts.org/faq\">Frequently Asked Questions</a> -\n"
"<a href=\"https://openfoodfacts.uservoice.com/\">Ideas Forum</a> -\n"
"<a href=\"https://en.blog.openfoodfacts.org\">Blog</a> -\n"
"<a href=\"https://world.openfoodfacts.org/press-and-blogs\">Press and Blogs</a>\n"
msgstr "<a href=\"https://world.openfoodfacts.org/legal\">מידע משפטי</a> -\n"
"<a href=\"https://world.openfoodfacts.org/terms-of-use\">תנאי השימוש</a> -\n"
"<a href=\"https://world.openfoodfacts.org/who-we-are\">מי אנחנו</a> -\n"
"<a href=\"https://world.openfoodfacts.org/faq\">שאלות נפוצות</a> -\n"
"<a href=\"https://openfoodfacts.uservoice.com/\">פורום הרעיונות</a> -\n"
"<a href=\"https://en.blog.openfoodfacts.org\">בלוג</a> -\n"
"<a href=\"https://world.openfoodfacts.org/press-and-blogs\">עתונות ובלוגים</a>\n"

msgctxt "footer_and_the_facebook_group"
msgid "and the <a href=\"https://www.facebook.com/groups/openfoodfacts/\">Facebook group for contributors</a>"
msgstr "וגם <a href=\"https://www.facebook.com/groups/openfoodfacts/\">קבוצת הפייסבוק למתנדבים</a>"

msgctxt "footer_blog"
msgid "<<site_name>> blog"
msgstr "הבלוג של <<site_name>>"

# Do not translate
msgctxt "footer_blog_link"
msgid "https://en.blog.openfoodfacts.org"
msgstr "https://en.blog.openfoodfacts.org"

msgctxt "footer_code_of_conduct"
msgid "Code of conduct"
msgstr "קוד התנהגות"

# Do not translate without having the same exact string in the Tags template. Do not use spaces, special characters, only alphanumeric characters separated by hyphens
msgctxt "footer_code_of_conduct_link"
msgid "/code-of-conduct"
msgstr "/code-of-conduct"

msgctxt "footer_data"
msgid "Data, API and SDKs"
msgstr "נתונים, API וערכות פיתוח"

# Do not translate without having the same exact string in the Tags template. Do not use spaces, special characters, only alphanumeric characters separated by hyphens
msgctxt "footer_data_link"
msgid "/data"
msgstr "/data"

msgctxt "footer_discover_the_project"
msgid "Discover the project"
msgstr "לגלות עוד על המיזם"

msgctxt "footer_faq"
msgid "Frequently asked questions"
msgstr "שאלות נפוצות"

# Do not translate without having the same exact string in the Tags template. Do not use spaces, special characters, only alphanumeric characters separated by hyphens
msgctxt "footer_faq_link"
msgid "/faq"
msgstr "/faq"

msgctxt "footer_translators"
msgid "Translators"
msgstr "מתרגמים"

# Do not translate
msgctxt "footer_translators_link"
msgid "/cgi/top_translators.pl"
msgstr ""

msgctxt "footer_follow_us"
msgid "Follow us on <a href=\"https://twitter.com/openfoodfacts\">Twitter</a>,\n"
"<a href=\"https://www.facebook.com/OpenFoodFacts\">Facebook</a> and\n"
"<a href=\"https://www.instagram.com/open.food.facts/\">Instagram</a>\n"
msgstr "ניתן לעקוב אחרינו ב<a href=\"https://twitter.com/openfoodfacts\">טוויטר</a>,\n"
"ב<a href=\"https://www.facebook.com/OpenFoodFacts\">פייסבוק</a> וב<a href=\"https://www.instagram.com/open.food.facts/\">אינסטגרם</a>\n"

msgctxt "footer_install_the_app"
msgid "Install the app"
msgstr "התקנת היישום"

msgctxt "footer_join_the_community"
msgid "Join the community"
msgstr "הצטרפות לקהילה"

msgctxt "footer_join_us_on"
msgid "Join us on %s:"
msgstr "ניתן להצטרף אלינו ב־%s:"

msgctxt "footer_legal"
msgid "Legal"
msgstr "מידע משפטי"

# Do not translate without having the same exact string in the Tags template. Do not use spaces, special characters, only alphanumeric characters separated by hyphens
msgctxt "footer_legal_link"
msgid "/legal"
msgstr "/legal"

msgctxt "footer_press"
msgid "Press"
msgstr "מידע לעתונאים"

# Do not translate without having the same exact string in the Tags template. Do not use spaces, special characters, only alphanumeric characters separated by hyphens
msgctxt "footer_press_link"
msgid "/press"
msgstr "/מידע לעתונאים"

msgctxt "footer_tagline"
msgid "A collaborative, free and open database of food products from around the world."
msgstr "מסד נתונים חופשי, פתוח ושיתופי של מוצרי מזון מכל רחבי העולם."

msgctxt "footer_terms"
msgid "Terms of use"
msgstr "תנאי שימוש"

# Do not translate without having the same exact string in the Tags template. Do not use spaces, special characters, only alphanumeric characters separated by hyphens
msgctxt "footer_terms_link"
msgid "/terms-of-use"
msgstr "/terms-of-use"

msgctxt "footer_who_we_are"
msgid "Who we are"
msgstr "מי אנחנו"

# Do not translate without having the same exact string in the Tags template. Do not use spaces, special characters, only alphanumeric characters separated by hyphens
msgctxt "footer_who_we_are_link"
msgid "/who-we-are"
msgstr "/who-we-are"

msgctxt "footer_wiki"
msgid "<<site_name>> wiki (en)"
msgstr "הוויקי של <<site_name>> (en)"

# Do not translate
msgctxt "footer_wiki_link"
msgid "https://en.wiki.openfoodfacts.org"
msgstr "https://en.wiki.openfoodfacts.org"

# Do not translate Open Beauty Facts but do translate Cosmetics
msgctxt "footer_obf"
msgid "Open Beauty Facts - Cosmetics"
msgstr "Open Beauty Facts - טיפוח"

# Do not translate
msgctxt "footer_obf_link"
msgid "https://world.openbeautyfacts.org"
msgstr ""

msgctxt "for"
msgid "for"
msgstr "עבור"

msgctxt "front_alt"
msgid "Product"
msgstr "מוצר"

msgctxt "generic_name"
msgid "Common name"
msgstr "שם נפוץ"

msgctxt "generic_name_example"
msgid "Chocolate bar with milk and hazelnuts"
msgstr "חטיף שוקולד עם חלב ושקדים"

msgctxt "goodbye"
msgid "See you soon!"
msgstr "להתראות!"

msgctxt "graph_count"
msgid "%d products match the search criteria, of which %i products have defined values for the graph's axis."
msgstr "%d מוצרים תואמים את קריטריוני החיפוש, מתוכם ל־%i מוצרים יש ערכים מוגדרים עבור צירי התרשים."

msgctxt "graph_title"
msgid "Graph title"
msgstr "כותרת התרשים"

msgctxt "graphs_and_maps"
msgid "Graphs and maps"
msgstr "תרשימים ומפות"

msgctxt "hello"
msgid "Hello"
msgstr "שלום"

msgctxt "high"
msgid "high"
msgstr "גדולה"

msgctxt "high_quantity"
msgid "high quantity"
msgstr "כמות גדולה"

msgctxt "history"
msgid "Changes history"
msgstr "היסטוריית השינויים"

msgctxt "image_front"
msgid "Front picture"
msgstr "תמונה קדמית"

msgctxt "image_ingredients"
msgid "Ingredients picture"
msgstr "תמונת הרכיבים"

msgctxt "image_ingredients_note"
msgid "If the picture is neat enough, the ingredients can be extracted automatically"
msgstr "אם התמונה ברורה ובהירה מספיק, ניתן לחלץ את הרכיבים מהתמונה אוטומטית. (לא עובד בעברית)"

msgctxt "image_nutrition"
msgid "Nutrition facts picture"
msgstr "תמונת הרכיבים"

msgctxt "image_upload_error_image_already_exists"
msgid "This picture has already been sent."
msgstr "תמונה זו כבר נשלחה."

msgctxt "image_upload_error_image_too_small"
msgid "The picture is too small. Please do not upload pictures found on the Internet and only send photos you have taken yourself."
msgstr "התמונה קטנה מדי. נא לא להעלות תמונות מהאינטרנט אלא לשלוח אך ורק תמונות שצולמו על ידיך."

msgctxt "image_upload_error_no_barcode_found_in_image_long"
msgid "The barcode in the image could not be read, or the image contained no barcode.\n"
"You can try with another image, or directly enter the barcode."
msgstr "אי אפשר לקרוא את הברקוד שבתמונה או שהתמונה אינה מכילה ברקוד.\n"
"ניתן לנסות תמונה אחרת או להזין את הברקוד ישירות."

msgctxt "image_upload_error_no_barcode_found_in_image_short"
msgid "No barcode found in the image."
msgstr "לא נמצא ברקוד בתמונה."

msgctxt "image_upload_error_no_barcode_found_in_text"
msgid "You must enter the characters of the barcode or send a product image when the barcode is visible."
msgstr "עליך להזין את התווים של הברקוד או לשלוח את תמונת המוצר עם הברקוד גלוי."

msgctxt "image_full_size"
msgid "Full size"
msgstr "גודל מלא"

msgctxt "image_attribution_creativecommons"
msgid "This file was uploaded to product %s and is licensed under the %s license."
msgstr "הקובץ הועלה למוצר %s ומוגש תחת הרישיון %s."

msgctxt "image_attribution_photographer"
msgid "Attribution: Photo by %s per %s"
msgstr "ייחוס: תמונה מאת %s עבור %s"

msgctxt "image_attribution_photographer_editor"
msgid "Attribution: Photo by %s with additional modifications by %s per %s"
msgstr "ייחוס: תמונה מאת %s עם שינויים נוספים מאת %s עבור %s"

msgctxt "image_original_link_text"
msgid "(Original Image)"
msgstr "(תמונה מקורית)"

msgctxt "image_attribution_link_title"
msgid "Photo detail and attribution information"
msgstr "פרטי תמונה ומידע על ייחוס"

msgctxt "incomplete_products_you_added"
msgid "Products you added that need to be completed"
msgstr "מוצרים שהוספת שדורשים השלמה"

msgctxt "informers_p"
msgid "informers"
msgstr "מודיע"

msgctxt "informers_s"
msgid "informers"
msgstr "מודיע"

msgctxt "ingredients"
msgid "Ingredients"
msgstr "רכיבים"

msgctxt "ingredients_alt"
msgid "Ingredients"
msgstr "רכיבים"

msgctxt "ingredients_analysis_note"
msgid "Note: ingredients can be listed with many different names, please let us know if you think the analysis above is incorrect."
msgstr "לתשומת לבך: הרכיבים שלהלן עשויים להופיע במגוון שמות שונים, נא לדווח לנו אם לדעתך הניתוח שלהלן שגוי."

msgctxt "ingredients_from_or_that_may_be_from_palm_oil_p"
msgid "ingredients from or that may be from palm oil"
msgstr "רכיבים שעשויים או מיוצרים משמן דקלים"

msgctxt "ingredients_from_or_that_may_be_from_palm_oil_s"
msgid "ingredient from or that may be from palm oil"
msgstr "רכיבים שעשויים או מיוצרים משמן דקלים"

msgctxt "ingredients_from_palm_oil_p"
msgid "ingredients from palm oil"
msgstr "רכיבים משמן דקלים"

msgctxt "ingredients_from_palm_oil_s"
msgid "ingredient from palm oil"
msgstr "רכיב משמן דקלים"

msgctxt "ingredients_n_p"
msgid "Numbers of ingredients"
msgstr "מספר המרכיבים"

msgctxt "ingredients_n_s"
msgid "Number of ingredients"
msgstr "מספר המרכיבים"

msgctxt "ingredients_p"
msgid "ingredients"
msgstr "רכיבים"

msgctxt "ingredients_products"
msgid "Products that contain the ingredient %s"
msgstr "מוצרים המכילים את הרכיב %s"

msgctxt "ingredients_s"
msgid "ingredient"
msgstr "markivim"

msgctxt "ingredients_text"
msgid "Ingredients list"
msgstr "רשימת רכיבים"

msgctxt "ingredients_text_display_note"
msgid "Ingredients are listed in order of importance (quantity)."
msgstr "רכיבים רשומים לפי סדר חשיבותם (כמות)."

msgctxt "ingredients_text_example"
msgid "Cereals 85.5% (_wheat_ flour, whole-_wheat_ flour 11%), malt extract, cocoa 4,8%, ascorbic acid"
msgstr "דגנים 85.5% (קמח חיטה, קמח מחיטה מלאה 11%), תמצית לתת, קקאו 4.8%, חומצה אסקורבית"

msgctxt "ingredients_text_note"
msgid "Keep the order, indicate the % when specified, separate with a comma or - , use ( ) for ingredients of an ingredient, surround allergens with _ e.g. _milk_"
msgstr "יש לשמור על הסדר, לציין את הסמין % כשזה צוין, להפריד עם פסיק או -, להשתמש ב־( ) לתת־רכיבים של רכיב"

msgctxt "ingredients_that_may_be_from_palm_oil_p"
msgid "ingredients that may be from palm oil"
msgstr "רכיבים שעשויים להיות משמן דקלים"

msgctxt "ingredients_that_may_be_from_palm_oil_s"
msgid "ingredient that may be from palm oil"
msgstr "רכיב שעשוי להיות משמן דקלים"

msgctxt "ingredients_without_products"
msgid "Products that do not contain the ingredient %s"
msgstr "מוצרים שאינם מכילים את הרכיב %s"

# Please change appstore_US.svg to appstore_XX.svg. check the url https://static.openfoodfacts.org/images/misc/appstore/black/appstore_XX.svg
msgctxt "ios_app_icon_url"
msgid "/images/misc/appstore/black/appstore_US.svg"
<<<<<<< HEAD
msgstr ""

msgctxt "ios_app_icon_alt_text"
msgid "Download on the App Store"
msgstr ""
=======
msgstr "/images/misc/appstore/black/appstore_HB.svg"

msgctxt "ios_app_icon_alt_text"
msgid "Download on the App Store"
msgstr "זמין ב־App Store"
>>>>>>> 0897ea00

msgctxt "ios_app_link"
msgid "https://apps.apple.com/app/open-food-facts/id588797948"
msgstr "https://apps.apple.com/app/open-food-facts/id588797948"

msgctxt "known_nutrients_p"
msgid "known nutrients"
msgstr "מרכיבים תזונתיים ידועים"

msgctxt "known_nutrients_s"
msgid "known nutrient"
msgstr "מרכיב תזונתי ידוע"

msgctxt "labels"
msgid "Labels, certifications, awards"
msgstr "תוויות, אישורים, פרסים"

msgctxt "labels_example"
msgid "Organic"
msgstr "אורגני"

msgctxt "labels_note"
msgid "Indicate only the most specific labels. \"Parents\" labels will be added automatically."
msgstr "יש לציין את התוויות הייחודיות בלבד. תוויות „הורים“ יתווספו אוטומטית."

msgctxt "labels_p"
msgid "labels"
msgstr "תוויות"

msgctxt "labels_products"
msgid "Products that have the label %s"
msgstr "מוצרים הנושאים את התווית %s"

msgctxt "labels_s"
msgid "label"
msgstr "tavit"

msgctxt "labels_tagsinput"
msgid "add a label"
msgstr "הוספת תווית"

msgctxt "labels_without_products"
msgid "Products that do not have the label %s"
msgstr "מוצרים שאין להם את התווית %s"

msgctxt "lang"
msgid "Main language"
msgstr "השפה העיקרית"

msgctxt "lang_ar"
msgid "Arabic"
msgstr "ערבית"

msgctxt "lang_bg"
msgid "Bulgarian"
msgstr "בולגרית"

msgctxt "lang_cs"
msgid "Czech"
msgstr "צ׳כית"

msgctxt "lang_da"
msgid "Danish"
msgstr "דנית"

msgctxt "lang_de"
msgid "German"
msgstr "גרמנית"

msgctxt "lang_el"
msgid "Greek"
msgstr "יוונית"

msgctxt "lang_en"
msgid "English"
msgstr "אנגלית"

msgctxt "lang_es"
msgid "Spanish"
msgstr "ספרדית"

msgctxt "lang_et"
msgid "Estonian"
msgstr "אסטונית"

msgctxt "lang_fi"
msgid "Finnish"
msgstr "פינית"

msgctxt "lang_fr"
msgid "French"
msgstr "צרפתית"

msgctxt "lang_ga"
msgid "Irish"
msgstr "אירית"

msgctxt "lang_he"
msgid "Hebrew"
msgstr "עברית"

msgctxt "lang_hu"
msgid "Hungarian"
msgstr "הונגרית"

msgctxt "lang_id"
msgid "Indonesian"
msgstr "אנדונזית"

msgctxt "lang_it"
msgid "Italian"
msgstr "איטלקית"

msgctxt "lang_ja"
msgid "Japanese"
msgstr "יפנית"

msgctxt "lang_ko"
msgid "Korean"
msgstr "קוריאנית"

msgctxt "lang_lt"
msgid "Lithuanian"
msgstr "ליטאית"

msgctxt "lang_lv"
msgid "Latvian"
msgstr "לטבית"

msgctxt "lang_mt"
msgid "Maltese"
msgstr "מלטית"

msgctxt "lang_nl"
msgid "Dutch"
msgstr "הולנדית"

msgctxt "lang_nl_be"
msgid "Dutch"
msgstr "הולנדית"

msgctxt "lang_pl"
msgid "Polish"
msgstr "פולנית"

msgctxt "lang_pt"
msgid "Portuguese"
msgstr "פורטוגלית"

msgctxt "lang_pt_pt"
msgid "Portugal Portuguese"
msgstr "פורטוגלית של פורטוגל"

msgctxt "lang_ro"
msgid "Romanian"
msgstr "רומנית"

msgctxt "lang_ru"
msgid "Russian"
msgstr "רוסית"

msgctxt "lang_sk"
msgid "Slovak"
msgstr "סלובקית"

msgctxt "lang_sl"
msgid "Slovenian"
msgstr "סלובנית"

msgctxt "lang_sv"
msgid "Swedish"
msgstr "שבדית"

msgctxt "lang_th"
msgid "Thai"
msgstr "תאילנדית"

msgctxt "lang_vi"
msgid "Vietnamese"
msgstr "וייטנאמית"

msgctxt "lang_zh"
msgid "Chinese"
msgstr "סינית"

msgctxt "lang_other"
msgid "other language"
msgstr "שפה אחרת"

msgctxt "lang_note"
msgid "Language most present and most highlighted on the product"
msgstr "השפה המשמעותית והמודגשת ביותר על המוצר"

msgctxt "language"
msgid "en-US"
msgstr "he-IL"

msgctxt "languages_p"
msgid "languages"
msgstr "שפות"

msgctxt "languages_s"
msgid "language"
msgstr "שפה"

msgctxt "last_edit_dates_p"
msgid "Last edit dates"
msgstr "מועדי העריכות האחרונות"

msgctxt "last_edit_dates_s"
msgid "Last edit date"
msgstr "מועד עריכה אחרון"

msgctxt "last_image_dates_p"
msgid "Last picture dates"
msgstr "מועדי התמונות האחרונות"

msgctxt "last_image_dates_s"
msgid "Last picture date"
msgstr "מועד התמונה האחרונה"

msgctxt "licence_accept"
msgid "By adding information, data and/or images, you accept to place irrevocably your contribution under the <a href=\"https://opendatacommons.org/licenses/dbcl/1.0/\">Database Contents Licence 1.0</a> licence\n"
"for information and data, and under the <a href=\"https://creativecommons.org/licenses/by-sa/3.0/deed.en\">Creative Commons Attribution - ShareAlike 3.0</a> licence for images.\n"
"You accept to be credited by re-users by a link to the product your are contributing to."
msgstr "הוספה של מידע, נתונים ו/או תמונות, מהווה את הסכמתך להחיל על התרומה שלך ללא הגבלה את הרישיון <a href=\"https://opendatacommons.org/licenses/dbcl/1.0/\">Database Contents Licence 1.0</a>\n"
"למידע ולנתונים, ותחת הרישיון <a href=\"https://creativecommons.org/licenses/by-sa/3.0/deed.en\">Creative Commons Attribution - ShareAlike 3.0</a> לתמונות.\n"
"כמו כן, מקובל עליך לקבל הוקרה בדמות קישור למוצר אליו תרמת על ידי גוזרים."

msgctxt "link"
msgid "Link to the product page on the official site of the producer"
msgstr "קישור לעמוד המוצר באתר הרשמי של היצרן"

msgctxt "list_of_x"
msgid "List of %s"
msgstr "רשימה של %s"

msgctxt "loadmore"
msgid "Load more results"
msgstr "טעינת תוצאות נוספות"

msgctxt "login_and_add_product"
msgid "Sign-in and add the product"
msgstr "ניתן להיכנס ולהוסיף את המוצר"

msgctxt "login_and_edit_product"
msgid "Sign-in and edit the product"
msgstr "כניסה ועריכת המוצר"

msgctxt "login_create_your_account"
msgid "Create your account."
msgstr "ניתן ללחוץ כאן ליצירת חשבון חדש"

msgctxt "login_not_registered_yet"
msgid "Not registered yet?"
msgstr "לא נרשמת עדיין?"

msgctxt "login_register_content"
msgid "<p>Sign-in to add or edit products.</p>\n\n"
"<form method=\"post\" action=\"/cgi/session.pl\">\n"
"Username or e-mail address:<br />\n"
"<input type=\"text\" name=\"user_id\" tabindex=\"1\" style=\"width:220px;\" autocomplete=\"username\" /><br />\n"
"Password<br />\n"
"<input type=\"password\" name=\"password\" tabindex=\"2\" style=\"width:220px;\" autocomplete=\"current-password\" /><br />\n"
"<input type=\"checkbox\" name=\"remember_me\" value=\"on\" tabindex=\"3\" /><label>Remember me</label><br />\n"
"<input type=\"submit\" tabindex=\"4\" name=\".submit\" value=\"Sign-in\" class=\"button small\" />\n"
"</form>\n"
"<p>Not registered yet? <a href=\"/cgi/user.pl\">Create your account</a>.</p>\n"
msgstr "<p>נא להיכנס כדי להוסיף או לערוך מוצרים.</p>\n\n"
"<form method=\"post\" action=\"/cgi/session.pl\">\n"
"שם משתמש או כתובת דוא״ל:<br />\n"
"<input type=\"text\" name=\"user_id\" tabindex=\"1\" style=\"width:220px;\" autocomplete=\"username\" /><br />\n"
"ססמה<br />\n"
"<input type=\"password\" name=\"password\" tabindex=\"2\" style=\"width:220px;\" autocomplete=\"current-password\" /><br />\n"
"<input type=\"checkbox\" name=\"remember_me\" value=\"on\" tabindex=\"3\" /><label>שמירת הפרטים שלי</label><br />\n"
"<input type=\"submit\" tabindex=\"4\" name=\".submit\" value=\"כניסה\" class=\"button small\" />\n"
"</form>\n"
"<p>לא נרשמת עדיין? <a href=\"/cgi/user.pl\">ניתן ללחוץ כאן ליצירת חשבון חדש</a>.</p>\n"

msgctxt "login_register_title"
msgid "Sign-in"
msgstr "כניסה"

msgctxt "login_to_add_and_edit_products"
msgid "Sign-in to add or edit products."
msgstr "נא להיכנס כדי להוסיף או לערוך מוצרים."

msgctxt "login_to_add_products"
msgid "<p>Please sign-in to add or edit a product.</p>\n\n"
"<p>If you do not yet have an account on <<site_name>>, you can <a href=\"/cgi/user.pl\">register in 30 seconds</a>.</p>\n"
msgstr "<p>נא להיכנס כדי להוסיף או לערוך מוצר.</p>\n\n"
"<p>אם עדיין אין לך חשבון ב־<<site_name>>, יש לך אפשרות <a href=\"/cgi/user.pl\">להירשם תוך 30 שניות</a>.</p>\n"

msgctxt "login_username_email"
msgid "Username or e-mail address:"
msgstr "שם משתמש או כתובת דוא״ל:"

msgctxt "low"
msgid "low"
msgstr "נמוכה"

msgctxt "low_quantity"
msgid "low quantity"
msgstr "כמות נמוכה"

msgctxt "manage_images"
msgid "Manage images"
msgstr "ניהול תמונות"

msgctxt "manage_images_info"
msgid "You can select one or more images and then:"
msgstr "ניתן לבחור בתמונה אחת או יותר ולאחר מכן:"

msgctxt "manufacturing_places"
msgid "Manufacturing or processing places"
msgstr "מקומות הייצור או העיבוד"

msgctxt "manufacturing_places_example"
msgid "Montana, USA"
msgstr "מונטנה, ארה״ב"

msgctxt "manufacturing_places_p"
msgid "manufacturing or processing places"
msgstr "מקומות הייצור או העיבוד"

msgctxt "manufacturing_places_products"
msgid "Products manufactured or processed in %s"
msgstr "מוצרים שיוצרו או עובדו ב%s"

msgctxt "manufacturing_places_s"
msgid "manufacturing or processing place"
msgstr "מקום הייצור או העיבוד"

msgctxt "manufacturing_places_tagsinput"
msgid "add a place"
msgstr "הוספת מיקום"

msgctxt "manufacturing_places_without_products"
msgid "Products not manufactured or processed in %s"
msgstr "מוצרים שלא יוצרו או עובדו ב%s"

msgctxt "map_count"
msgid "%d products match the search criteria, of which %i products have a known production place."
msgstr "%d מוצרים תואמים לקריטריוני החיפוש, מתוכם ל־%i מהמוצרים מקום הייצור ידוע."

msgctxt "map_title"
msgid "Map title"
msgstr "כותרת המפה"

msgctxt "menu"
msgid "Menu"
msgstr "תפריט"

msgctxt "menu_add_a_product"
msgid "Add a product"
msgstr "הוספת מוצר"

# Do not translate without having the same exact string in the Tags template. Do not use spaces, special characters, only alphanumeric characters separated by hyphens
msgctxt "menu_add_a_product_link"
msgid "/add-a-product"
msgstr "/add-a-product"

msgctxt "menu_contribute"
msgid "Contribute"
msgstr "לתרום"

# Do not translate without having the same exact string in the Tags template. Do not use spaces, special characters, only alphanumeric characters separated by hyphens
msgctxt "menu_contribute_link"
msgid "/contribute"
msgstr "/לתרום"

msgctxt "menu_discover"
msgid "Discover"
msgstr "לגלות"

# Do not translate without having the same exact string in the Tags template. Do not use spaces, special characters, only alphanumeric characters separated by hyphens
msgctxt "menu_discover_link"
msgid "/discover"
msgstr "/לגלות"

msgctxt "mission_"
msgid "Mission: "
msgstr "משימה: "

msgctxt "mission_accomplished_by"
msgid "This mission has been completed by:"
msgstr "משימה זאת הושלמה על־ידי:"

msgctxt "mission_accomplished_by_n"
msgid "Completed by %d persons."
msgstr "הושלמה על־ידי %d משתמשים."

msgctxt "mission_accomplished_by_nobody"
msgid "Be the first to complete this mission!"
msgstr "משימה זו טרם הושלמה, קדימה, קטן עליך!"

msgctxt "mission_goal"
msgid "Goal:"
msgstr "יעד:"

msgctxt "missions"
msgid "Missions"
msgstr "משימות"

msgctxt "moderate"
msgid "moderate"
msgstr "בינונית"

msgctxt "moderate_quantity"
msgid "moderate quantity"
msgstr "כמות בינונית"

msgctxt "move_images_to_another_product"
msgid "Move the images to another product"
msgstr "העברת התמונות למוצר אחר"

msgctxt "n_products"
msgid "%s products"
msgstr "%s מוצרים"

msgctxt "name"
msgid "Name"
msgstr "שם"

msgctxt "names"
msgid "Names"
msgstr "שמות"

msgctxt "new_code"
msgid "If the barcode is not correct, please correct it here:"
msgstr "אם הברקוד לא נכון, נא לתקן אותו כאן:"

msgctxt "new_code_note"
msgid "For products without a barcode, an internal code is automatically set."
msgstr "למוצרים ללא ברקוד, מוגדר קוד פנימי אוטומטית."

msgctxt "newsletter_description"
msgid "Subscribe to the newsletter (2 emails per month maximum)"
msgstr "הרשמה לרשימת הדיוור (2 הודעות דוא״ל בחודש לכל היותר, באנגלית)"

msgctxt "next"
msgid "Next"
msgstr "הבא"

msgctxt "no_barcode"
msgid "Product without barcode"
msgstr "מוצר ללא ברקוד"

msgctxt "no_nutrition_data"
msgid "Nutrition facts are not specified on the product."
msgstr "המפרט התזונתי אינו מצוין על המוצר."

msgctxt "multiple_nutrition_data"
msgid "Multiple nutrition facts are specified on the product (e.g. with added water or milk)."
msgstr "מגוון עובדות תזונתיות שמצוינות על המוצר (למשל: תוספת מים או חלב)."

msgctxt "multiple_nutrition_data_instructions"
msgid "Enter only the nutrition facts for the unprepared product, without added water or milk. If there are different products, enter nutrition facts for the first product listed."
msgstr "נא להקליד את הנתונים התזונתיים בלבד למוצר בטרם ההכנה, ללא מים או חלב כתוספת. אם ישנם מוצרים שונים, יש להזין את הנתונים התזונתיים למוצר הראשון שמוצג."

msgctxt "no_product_for_barcode"
msgid "No product listed for barcode %s."
msgstr "לא נרשמו מוצרים על הברקוד %s"

msgctxt "no_products"
msgid "No products."
msgstr "אין מוצרים."

msgctxt "not_saved"
msgid "Error while saving, please retry."
msgstr "אירעה שגיאה במהלך השמירה, נא לנסות שוב."

msgctxt "number_of_additives"
msgid "Number of additives"
msgstr "מספר התוספים"

msgctxt "number_of_products"
msgid "Number of products"
msgstr "מספר המוצרים"

msgctxt "nutrient_in_quantity"
msgid "%s in %s"
msgstr "%s ב־%s"

msgctxt "nutrient_levels_info"
msgid "Nutrient levels for 100 g"
msgstr "רמות המרכיבים התזונתיים ל־100 גרם"

# Do not translate without having the same exact string in the Tags template. Do not use spaces, special characters, only alphanumeric characters separated by hyphens
msgctxt "nutrient_levels_link"
msgid "/nutrient-levels"
msgstr "/nutrient-levels"

msgctxt "nutrient_levels_p"
msgid "nutrient levels"
msgstr "רמות המרכיבים התזונתיים"

msgctxt "nutrient_levels_s"
msgid "nutrient level"
msgstr "רמת המרכיב התזונתי"

msgctxt "nutriments_p"
msgid "nutriments"
msgstr "רכיבים תזונתיים"

msgctxt "nutriments_products"
msgid "Products that contain the nutriment %s"
msgstr "מוצרים המכילים את הרכיב התזונתי %s"

msgctxt "nutriments_s"
msgid "nutriment"
msgstr "רכיב תזונתי"

msgctxt "nutriments_without_products"
msgid "Products that do not contain the nutriment %s"
msgstr "מוצרים שאינם מכילים את הרכיב התזונתי %s"

msgctxt "nutrition_alt"
msgid "Nutrition facts"
msgstr "מפרט תזונתי"

msgctxt "nutrition_data"
msgid "Nutrition facts"
msgstr "מפרט תזונתי"

msgctxt "nutrition_data_average"
msgid "Average nutrition facts for the %d products of the %s category for which nutrition facts are known (out of %d products)."
msgstr "מפרט תזונתי ממוצע עבור %d מוצרים מהקטגוריה %s שעבורם המפרט התזונתי ידוע (מתוך %d מוצרים)."

msgctxt "nutrition_data_compare_percent"
msgid "% of difference"
msgstr "% שינוי"

msgctxt "nutrition_data_compare_value"
msgid "value for 100 g / 100 ml"
msgstr "ערך ל־100 גרם / 100 מ״ל"

msgctxt "nutrition_data_comparison_with_categories"
msgid "Comparison to average values of products in the same category:"
msgstr "השוואה לערכים הממוצעים של מוצרים באותה הקטגוריה:"

msgctxt "nutrition_data_comparison_with_categories_note"
msgid "Please note: for each nutriment, the average is computed for products for which the nutriment quantity is known, not on all products of the category."
msgstr "לתשומת לבך: עבור כל מרכיב תזונתי, הממוצע מחושב לפי מוצרים שההרכב התזונתי שלהם ידוע, לא לפי כלל המוצרים בקטגוריה."

msgctxt "nutrition_data_note"
msgid "If the picture is sufficiently sharp and level, nutrition facts can be automatically extracted from the picture."
msgstr "אם התמונה חדה מספיק ובכיוון נכון, ניתן לחלץ את הפרטים התזונתיים מהתמונה עצמה (עדיין לא זמין בעברית)."

msgctxt "nutrition_data_per_10"
msgid "10th centile"
msgstr "עד 10 אחוז"

msgctxt "nutrition_data_per_100g"
msgid "for 100 g / 100 ml"
msgstr "ל־100 גרם / 100 מ״ל"

msgctxt "nutrition_data_per_5"
msgid "5<sup>th</sup> centile"
msgstr "5<sup>th</sup> centile"

msgctxt "nutrition_data_per_50"
msgid "Median"
msgstr "חצי"

msgctxt "nutrition_data_per_90"
msgid "90th centile"
msgstr "עד 90 אחוז"

msgctxt "nutrition_data_per_95"
msgid "95<sup>th</sup> centile"
msgstr "95<sup>th</sup> centile"

msgctxt "nutrition_data_per_max"
msgid "Maximum"
msgstr "לכל היותר"

msgctxt "nutrition_data_per_mean"
msgid "Mean"
msgstr "ממוצע"

msgctxt "nutrition_data_per_min"
msgid "Minimum"
msgstr "לכל הפחות"

msgctxt "nutrition_data_per_serving"
msgid "per serving"
msgstr "לכל הגשה"

msgctxt "nutrition_data_per_std"
msgid "Standard deviation"
msgstr "סטיית תקן"

msgctxt "nutrition_data_table"
msgid "Nutrition facts"
msgstr "מפרט תזונתי"

msgctxt "nutrition_data_table_note"
msgid "The table lists by default nutriments that are often specified. Leave the field blank if it's not on the label.<br/>You can add extra nutriments (vitamins, minerals, cholesterol etc.)\n"
"by typing the first letters of their name in the last row of the table."
msgstr "הטבלה מציגה כבררת מחדל את המפרט התזונתי כפי שמופיע בדרך כלל. ניתן להשאיר את השדה ריק אם אינו מופיע על התווית.<br/>ניתן להוסיף פריטי תזונה נוספים (ויטמינים, מינרלים, כולסטרול וכו׳)\n"
"על־ידי הקלדת האותיות הראשונות של שמם בשורה האחרונה של הטבלה."

msgctxt "nutrition_data_table_sub"
msgid "-"
msgstr "-"

msgctxt "nutrition_grades_p"
msgid "Nutrition grades"
msgstr "ערכים תזונתיים"

msgctxt "nutrition_grades_s"
msgid "Nutrition grade"
msgstr "ערך תזונתי"

# Make sure the translated link works (eg that the image already exists in your language)
msgctxt "og_image_url"
msgid "https://world.openfoodfacts.org/images/misc/openfoodfacts-logo-en-356.png"
msgstr "https://world.openfoodfacts.org/images/misc/openfoodfacts-logo-en-356.png"

# Do not change the lang code if the blog doesn't exist in your language
msgctxt "on_the_blog_content"
msgid "<p>To learn more about <<site_name>>, visit <a href=\"https://en.blog.openfoodfacts.org\">our blog</a>!</p>\n"
"<p>Recent news:</p>\n"
msgstr "<p>כדי ללמוד עוד על <<site_name>>, יש לבקר ב<a href=\"https://he.blog.openfoodfacts.org\">בלוג שלנו</a>!</p>\n"
"<p>חדשות עדכניות:</p>\n"

msgctxt "on_the_blog_title"
msgid "News"
msgstr "חדשות"

msgctxt "openfoodhunt_points"
msgid "It's <a href=\"/open-food-hunt-2015\">Open Food Hunt</a> on <<site_name>> from Saturday February 21st 2015 to Sunday March 1st 2015! Contributors are awarded\n"
"Explorer points for products they add and Ambassador points for new contributors they recruit. Points are updated every 30 minutes."
msgstr "It's <a href=\"/open-food-hunt-2015\">Open Food Hunt</a> on <<site_name>> from Saturday February 21st 2015 to Sunday March 1st 2015! Contributors are awarded\n"
"Explorer points for products they add and Ambassador points for new contributors they recruit. Points are updated every 30 minutes."

msgctxt "or"
msgid "or:"
msgstr "או:"

msgctxt "origins"
msgid "Origin of ingredients"
msgstr "מקור הרכיבים"

msgctxt "origins_example"
msgid "California, USA"
msgstr "נס ציונה, ישראל"

msgctxt "origins_note_xxx"
msgid "Indicate the origin of ingredients"
msgstr "ציון מקור הרכיבים"

msgctxt "origins_p"
msgid "origins of ingredients"
msgstr "מקורות"

msgctxt "origins_products"
msgid "Products with ingredients originating from %s"
msgstr "מוצרים שמקורם %s"

msgctxt "origins_s"
msgid "origin of ingredients"
msgstr "מקור"

msgctxt "origins_tagsinput"
msgid "add an origin"
msgstr "הוספת מקור"

msgctxt "origins_without_products"
msgid "Products without ingredients originating from %s"
msgstr "מוצרים ללא חומרים שמקורם %s"

msgctxt "packaging"
msgid "Packaging"
msgstr "אריזה"

msgctxt "packaging_example"
msgid "Fresh, Canned, Frozen, Bottle, Box, Glass, Plastic..."
msgstr "טרי, בקופסת שימורים, קפוא, בקבוק, קופסה, זכוכית, פלסטיק..."

msgctxt "packaging_note"
msgid "Packaging type, format, material"
msgstr "סוג האריזה, מבנה, חומר"

msgctxt "packaging_p"
msgid "packaging"
msgstr "ariza"

msgctxt "packaging_products"
msgid "Products with a %s packaging"
msgstr "מוצרים באריזה מסוג %s"

msgctxt "packaging_s"
msgid "packaging"
msgstr "ariza"

msgctxt "packaging_tagsinput"
msgid "add a type, shape or material"
msgstr "הוספת סוג, צורה או חומר"

msgctxt "packaging_without_products"
msgid "Products without a %s packaging"
msgstr "מוצרים ללא אריזה מסוג %s"

msgctxt "page_x"
msgid "Page %d"
msgstr "עמוד %d"

msgctxt "page_x_out_of_y"
msgid "Page %d out of %d."
msgstr "עמוד %d מתוך %d."

msgctxt "pages"
msgid "Pages:"
msgstr "עמודים:"

msgctxt "password"
msgid "Password"
msgstr "ססמה"

msgctxt "password_confirm"
msgid "Confirm password"
msgstr "אימות הססמה"

msgctxt "periods_after_opening"
msgid "Period of time after opening"
msgstr "משך הזמן לאחר הפתיחה"

msgctxt "periods_after_opening_note"
msgid "Found in an open container logo with a number of months: e.g. 12 M"
msgstr "Found in an open container logo with a number of months: e.g. 12 M"

msgctxt "periods_after_opening_p"
msgid "Periods after opening"
msgstr "תקופות לאחר הפתיחה"

msgctxt "periods_after_opening_s"
msgid "Period after opening"
msgstr "תקופה לאחר פתיחה"

msgctxt "photographers_p"
msgid "photographers"
msgstr "צלמים"

msgctxt "photographers_s"
msgid "photographer"
msgstr "tzalam"

msgctxt "pnns_groups_1"
msgid "PNNS groups 1"
msgstr "PNNS groups 1"

msgctxt "pnns_groups_1_p"
msgid "PNNS groups 1"
msgstr "PNNS groups 1"

msgctxt "pnns_groups_1_s"
msgid "PNNS group 1"
msgstr "PNNS group 1"

msgctxt "pnns_groups_2"
msgid "PNNS groups 2"
msgstr "PNNS groups 2"

msgctxt "pnns_groups_2_p"
msgid "PNNS groups 2"
msgstr "PNNS groups 2"

msgctxt "pnns_groups_2_s"
msgid "PNNS group 2"
msgstr "PNNS group 2"

msgctxt "points_all_countries"
msgid "There are %d Explorers and %d Ambassadors."
msgstr "ישנם %d חוקרים ו־%d שגרירים."

msgctxt "points_all_users"
msgid "There are Explorers for %d countries and Ambassadors for %d countries."
msgstr "ישנם חוקרים עבור %d מדינות ושגרירים עבור %d מדינות."

msgctxt "points_country"
msgid "%s has %d Explorers and %d Ambassadors."
msgstr "ב%s יש %d חוקרים ו־%d שגרירים."

msgctxt "points_ranking"
msgid "Ranking"
msgstr "דירוג"

msgctxt "points_ranking_users_and_countries"
msgid "Ranking of contributors and countries"
msgstr "דירוג של תורמים ומדינות"

msgctxt "points_user"
msgid "%s is an Explorer for %d countries and an Ambassador for %d countries."
msgstr "%s is an Explorer for %d countries and an Ambassador for %d countries."

msgctxt "previous"
msgid "Previous"
msgstr "הקודם"

msgctxt "product_add_nutrient"
msgid "Add a nutrient"
msgstr "הוספת רכיב תזונתי"

msgctxt "product_added"
msgid "Product added on"
msgstr "המוצר נוסף ב־"

msgctxt "product_changes_saved"
msgid "Changes saved."
msgstr "השינויים נשמרו."

msgctxt "product_characteristics"
msgid "Product characteristics"
msgstr "מאפייני המוצר"

msgctxt "product_created"
msgid "Product created"
msgstr "המוצר נוצר"

msgctxt "product_description"
msgid "Ingredients, allergens, additives, nutrition facts, labels, origin of ingredients and information on product %s"
msgstr "רכיבים, אלרגנים, תוספים, עובדות תזונה, תוויות, מקור החומרים והמידע על המוצר %s"

msgctxt "product_image"
msgid "Product picture"
msgstr "תמונת המוצר"

msgctxt "product_image_with_barcode"
msgid "Picture with barcode:"
msgstr "תמונת המוצר עם ברקוד:"

msgctxt "product_js_current_image"
msgid "Current image:"
msgstr "התמונה הנוכחית:"

msgctxt "product_js_deleting_images"
msgid "Deleting images"
msgstr "נמחקות תמונות"

msgctxt "product_js_extract_ingredients"
msgid "Extract the ingredients from the picture"
msgstr "חילוץ הרכיבים מהתמונה"

msgctxt "product_js_extracted_ingredients_nok"
msgid "Ingredients text could not be extracted. Try with a sharper image, with higher resolution or a better framing of the text."
msgstr "לא ניתן לחלץ את טקסט הרכיבים. כדאי לנסות עם תמונה חדה יותר ברזולוציה גבוהה יותר או במסגור טוב יותר של הטקסט."

msgctxt "product_js_extracted_ingredients_ok"
msgid "Ingredients text has been extracted. Text recognition is not perfect, so please check the text below and correct errors if needed."
msgstr "טקסט הרכיבים חולץ. מנגנון זיהוי הטקסט אינו מושלם ולכן מומלץ לבדוק אם הטקסט שלהלן נכון ולתקן את הטעויות במידת הצורך."

msgctxt "product_js_extracting_ingredients"
msgid "Extracting ingredients"
msgstr "הרכיבים מחולצים"

msgctxt "product_js_image_normalize"
msgid "Normalize colors"
msgstr "איזון הצבעים"

msgctxt "product_js_image_open_full_size_image"
msgid "Open the picture in original size in a new windows"
msgstr "פתיחת התמונה בגודל המקורי בחלונות חדשים"

msgctxt "product_js_image_received"
msgid "Image received"
msgstr "התמונה התקבלה"

msgctxt "product_js_image_rotate_and_crop"
msgid "Rotate the image if necessary, then click and drag to select the interesting zone:"
msgstr "הטיית התמונה אם יש צורך בכך ולאחר מכן ניתן ללחוץ ולגרור כדי לבחור את האזור המעניין:"

msgctxt "product_js_image_rotate_left"
msgid "Rotate left"
msgstr "הטייה לשמאל"

msgctxt "product_js_image_rotate_right"
msgid "Rotate right"
msgstr "הטייה לימין"

msgctxt "product_js_image_save"
msgid "Validate and/or resize image"
msgstr "אימות ו/או שינוי גודל התמונה"

msgctxt "product_js_image_saved"
msgid "Image saved"
msgstr "התמונה נשמרה"

msgctxt "product_js_image_saving"
msgid "Saving image"
msgstr "התמונה נשמרת"

msgctxt "product_js_image_upload_error"
msgid "Error while uploading image"
msgstr "העלאת התמונה נכשלה"

msgctxt "product_js_image_white_magic"
msgid "Photo on white background: try to remove the background"
msgstr "תמונה עם רקע לבן: לנסות להסיר את הרקע"

msgctxt "product_js_images_delete_error"
msgid "Errors while deleting images"
msgstr "אירעו שגיאות בעת מחיקת התמונות"

msgctxt "product_js_images_deleted"
msgid "Images deleted"
msgstr "התמונות נמחקו"

msgctxt "product_js_images_move_error"
msgid "Errors while moving images"
msgstr "העברת התמונות נכשלה"

msgctxt "product_js_images_moved"
msgid "Images moved"
msgstr "התמונות הועברו"

msgctxt "product_js_moving_images"
msgid "Moving images"
msgstr "התמונות מועברות"

msgctxt "product_js_upload_image"
msgid "Add a picture"
msgstr "הוספת תמונה"

msgctxt "product_js_upload_image_note"
msgid "→ With Chrome, Firefox and Safari, you can select multiple pictures (product, ingredients, nutrition facts etc.) by clicking them while holding the Ctrl key pressed to add them all in one shot."
msgstr "← עם כרום, פיירפוקס וספארי, ניתן לבחור מספר תמונות (מוצר, רכיבים, מפרט תזונתי) על ידי לחיצה עליהן בעת החזקת המקש Ctrl כדי להוסיף את כולן באותה התמונה."

msgctxt "product_js_uploading_image"
msgid "Uploading image"
msgstr "התמונה נשלחת"

msgctxt "product_last_edited"
msgid "Last edit of product page on"
msgstr "דף המוצר נערך לאחרונה במועד"

msgctxt "product_name"
msgid "Product name"
msgstr "שם המוצר"

msgctxt "product_name_example"
msgid "Kinder Bueno White"
msgstr "קינדר בואנו לבן"

msgctxt "products"
msgid "products"
msgstr "מוצרים"

msgctxt "products_stats"
msgid "Evolution of the number of products on <<site_name>>"
msgstr "התפתחות מספר המוצרים ב־<<site_name>>"

msgctxt "products_stats_completed_t"
msgid "Products with complete information"
msgstr "מוצרים עם פרטים מלאים"

msgctxt "products_stats_created_t"
msgid "Products"
msgstr "מוצרים"

msgctxt "products_with_nutriments"
msgid "with nutrition facts"
msgstr "עם מפרט תזונתי"

msgctxt "products_you_edited"
msgid "Products you added or edited"
msgstr "משתנים שהוספת או ערכת"

msgctxt "purchase_places"
msgid "City, state and country where purchased"
msgstr "עיר/מושב/קיבוץ/כפר בהם נרכש המוצר"

msgctxt "purchase_places_note"
msgid "Indicate where you bought or saw the product (at least the country)"
msgstr "ציון היכן המוצר נרכש או נצפה (לפחות ברמת העיר)"

msgctxt "purchase_places_p"
msgid "purchase places"
msgstr "מקומות הרכישה"

msgctxt "purchase_places_products"
msgid "Products sold in %s"
msgstr "מוצרים שנמכרים ב%s"

msgctxt "purchase_places_s"
msgid "purchase place"
msgstr "מקום הרכישה"

msgctxt "purchase_places_tagsinput"
msgid "add a place"
msgstr "הוספת מיקום"

msgctxt "purchase_places_without_products"
msgid "Products not sold in %s"
msgstr "מוצרים שאינם נמכרים ב%s"

msgctxt "quantity"
msgid "Quantity"
msgstr "כמות"

msgctxt "quantity_example"
msgid "2 l, 250 g, 1 kg, 25 cl, 6 fl oz, 1 pound"
msgstr "2 1, 250 ג, 1 ק״ג, 250 מ״ל"

msgctxt "remember_me"
msgid "Remember me"
msgstr "שמירת הפרטים שלי"

msgctxt "remember_purchase_places_and_stores"
msgid "Remember the place of purchase and store for the next product adds"
msgstr "שמירת מקור הרכישה ואת החנות להוספות המוצרים הבאות"

msgctxt "reset_password"
msgid "Reset password"
msgstr "איפוס הססמה"

msgctxt "reset_password_email_body"
msgid "Hello <NAME>,\n\n"
"You asked for your password to be reset on https://openfoodfacts.org\n\n"
"for the username: <USERID>\n\n"
"To continue the password reset, click on the link below.\n"
"If you did not ask for the password reset, you can ignore this message.\n\n"
"<RESET_URL>\n\n"
"See you soon,\n\n"
"Stephane\n"
"https://openfoodfacts.org\n"
msgstr "שלום <NAME>,\n\n"
"ביקשת לאפס את הססמה שלך באתר https://openfoodfacts.org\n\n"
"עבור שם המשתמש: <USERID>\n\n"
"כדי להמשיך באיפוס הססמה עליך ללחוץ על הקישור להלן.\n"
"אם לא ביקשת לאפס את הססמה, ניתן להתעלם מהודעה זו.\n\n"
"<RESET_URL>\n\n"
"נתראה בקרוב,\n\n"
"סטפן\n"
"https://openfoodfacts.org\n"

msgctxt "reset_password_email_subject"
msgid "Reset of your password on <<site_name>>"
msgstr "איפוס הססמה שלך ב־<<site_name>>"

msgctxt "reset_password_reset"
msgid "Your password has been changed. You can now log-in with this password."
msgstr "הססמה שלך הוחלפה. מעתה ניתן להיכנס עם ססמה זו."

msgctxt "reset_password_reset_msg"
msgid "Enter a new password."
msgstr "נא לרשום ססמה חדשה."

msgctxt "reset_password_send_email"
msgid "An email with a link to reset your password has been sent to the e-mail address associated with your account."
msgstr "הודעה עם קישור לאיפוס הססמה שלך נשלחה לכתובת הדוא״ל המשויכת עם החשבון שלך."

msgctxt "reset_password_send_email_msg"
msgid "If you have forgotten your password, fill-in your username or e-mail address to receive instructions for resetting your password."
msgstr "אם שכחת את הססמה שלך, נא למלא את שם המשתמש או את כתובת הדוא״ל שלך כדי לקבל הנחיות לאיפוס הססמה שלך."

msgctxt "risk_level"
msgid "Risk"
msgstr "סיכון"

msgctxt "risk_level_0"
msgid "To be completed"
msgstr "להשלמה"

msgctxt "risk_level_1"
msgid "Low risks"
msgstr "סיכונים נמוכים"

msgctxt "risk_level_2"
msgid "Moderate risks"
msgstr "סיכונים בינוניים"

msgctxt "risk_level_3"
msgid "High risks"
msgstr "סיכונים גבוהים"

msgctxt "salt_equivalent"
msgid "salt equivalent"
msgstr "תחליף מלח"

msgctxt "save"
msgid "Save"
msgstr "שמירה"

msgctxt "saved"
msgid "Saved."
msgstr "השמירה הצליחה."

msgctxt "saving"
msgid "Saving."
msgstr "בהליכי שמירה."

msgctxt "search"
msgid "Search"
msgstr "חיפוש"

msgctxt "search_a_product_placeholder"
msgid "Search a product"
msgstr "חיפוש מוצר"

msgctxt "search_button"
msgid "Search"
msgstr "חיפוש"

msgctxt "search_contains"
msgid "contains"
msgstr "מכיל"

msgctxt "search_criteria"
msgid "Select products with specific brands, categories, labels, origins of ingredients, manufacturing places etc."
msgstr "ניתן לבחור במוצרים ממותגים מסוימים, קטגוריות, תוויות, מקורות של מרכיבים, מקומות ייצור וכו׳"

msgctxt "search_description_opensearch"
msgid "Open Food Facts product search"
msgstr "חיפוש מוצרים ב־Open Food Facts"

msgctxt "search_does_not_contain"
msgid "does not contain"
msgstr "אינו מכיל"

msgctxt "search_download_button"
msgid "Download"
msgstr "הורדה"

msgctxt "search_download_choice"
msgid "Download results"
msgstr "הורדת התוצאות"

msgctxt "search_download_results"
msgid "Download results in CSV format (Excel, OpenOffice)"
msgstr "הורדת התוצאות במבנה CSV (Excel, LibreOffice)"

msgctxt "search_download_results_description"
msgid "Character set: Unicode (UTF-8). Separator: tabulation (tab)."
msgstr "ערכת תווים: יוניקוד (UTF-8). מפריד: טאב (tab)."

msgctxt "search_edit"
msgid "Change search criteria"
msgstr "החלפת קריטריוני החיפוש"

msgctxt "search_flatten_tags"
msgid "(Optional) - Create a column for every:"
msgstr "(רשות) - יצירת עמודה בכל:"

msgctxt "search_generate_graph"
msgid "Generate graph"
msgstr "יצירת תרשים"

msgctxt "search_generate_map"
msgid "Generate the map"
msgstr "יצירת מפה"

msgctxt "search_graph"
msgid "Graph"
msgstr "תרשים"

msgctxt "search_graph_2_axis"
msgid "Scatter plot"
msgstr "פיזור התוואי"

msgctxt "search_graph_blog"
msgid "<p>→ learn more about <<site_name>> graphs: <a href=\"/graphs-in-3-clicks\">Graphs in 3 clicks</a> (blog).</p>"
msgstr "<p>← מידע נוסף על התרשימים ב<<site_name>>: <a href=\"/graphs-in-3-clicks\">תרשימים ב־3 לחיצות</a> (בלוג).</p>"

msgctxt "search_graph_choice"
msgid "Results on a graph"
msgstr "תוצאות על תרשים"

msgctxt "search_graph_instructions"
msgid "Select what you want to graph on the horizontal axis to obtain a histogram, or select two axis to\n"
"get a cloud of products (scatter plot)."
msgstr "Select what you want to graph on the horizontal axis to obtain a histogram, or select two axis to\n"
"get a cloud of products (scatter plot)."

msgctxt "search_graph_link"
msgid "Permanent link to this graph, shareable by e-mail and on social networks"
msgstr "קישור ישיר לתוצאות אלו, ניתן להעברה בדוא״ל וברשתות חברתיות"

msgctxt "search_graph_note"
msgid "The graph will show only products for which displayed values are known."
msgstr "התרשים יציג אך ורק מוצרים שהערכים שלהם ידועים."

msgctxt "search_graph_title"
msgid "Display results on a graph"
msgstr "הצגת תוצאות בתרשים"

msgctxt "search_graph_warning"
msgid "Note: this is a user generated graph. The title, represented products and axis of visualization have been chosen by the author of the graph."
msgstr "לתשומת לבך: תרשים זה נוצר על־ידי משתמש. הכותרת, המוצרים המיוצגים והציר נבחרו כולם על־ידי יוצר התרשים."

msgctxt "search_indifferent"
msgid "Indifferent"
msgstr "ללא שינוי"

msgctxt "search_ingredients"
msgid "Ingredients"
msgstr "רכיבים"

msgctxt "search_link"
msgid "Permanent link to these results, shareable by e-mail and on social networks"
msgstr "קישור ישיר לתוצאות אלו, ניתן להעברה בדוא״ל וברשתות חברתיות"

msgctxt "search_list_choice"
msgid "Results in a list of products"
msgstr "תוצאות ברשימת מוצרים"

msgctxt "search_map"
msgid "Map"
msgstr "מפה"

msgctxt "search_map_choice"
msgid "Results on a map"
msgstr "תוצאות על מפה"

msgctxt "search_map_link"
msgid "Permanent link to this map, shareable by e-mail and on social networks"
msgstr "קישור קבוע למפה זו, ניתן לשתף בדוא״ל וברשתות חברתיות"

msgctxt "search_map_note"
msgid "The map will show only products for which the production place is known."
msgstr "המפה תציג אך ורק מוצרים שמיקום הייצור שלהם ידוע."

msgctxt "search_map_title"
msgid "Display results on a map"
msgstr "הצגת תוצאות על מפה"

msgctxt "search_nutriment"
msgid "choose a nutriment..."
msgstr "בחירת  מרכיב תזונתי..."

msgctxt "search_nutriments"
msgid "Nutriments"
msgstr "מרכיבים תזונתיים"

msgctxt "search_or"
msgid "or"
msgstr "או"

msgctxt "search_page_size"
msgid "Results per page"
msgstr "מספר התוצאות לפי עמוד"

msgctxt "search_products"
msgid "Products search"
msgstr "חיפוש מוצרים"

msgctxt "search_results"
msgid "Search results"
msgstr "תוצאות החיפוש"

msgctxt "search_series"
msgid "Use a different color for the following products:"
msgstr "שימוש בצבע שונה עבור המוצרים הבאים:"

msgctxt "search_series_default"
msgid "Other products"
msgstr "מוצרים אחרים"

msgctxt "search_series_fairtrade"
msgid "Fair trade"
msgstr "סחר הוגן"

msgctxt "search_series_fairtrade_label"
msgid "fair-trade"
msgstr "סחר-הוגן"

msgctxt "search_series_nutrition_grades"
msgid "Use nutrition grades colors"
msgstr "Use nutrition grades colors"

msgctxt "search_series_organic"
msgid "Organic"
msgstr "אורגני"

msgctxt "search_series_organic_label"
msgid "organic"
msgstr "אורגני"

msgctxt "search_series_with_sweeteners"
msgid "With sweeteners"
msgstr "עם ממתיקים"

msgctxt "search_tag"
msgid "choose a criterion..."
msgstr "בחירת קריטריון..."

msgctxt "search_tags"
msgid "Criteria"
msgstr "קריטריונים"

msgctxt "search_terms"
msgid "Search terms"
msgstr "מילות חיפוש"

msgctxt "search_terms_note"
msgid "Search for words present in the product name, generic name, brands, categories, origins and labels"
msgstr "חיפוש אחר מילים מתוך שם המוצר, שמו הכללי, מותגים, קטגוריות, מקורות ותוויות"

msgctxt "search_title"
msgid "Search a product, brand, ingredient, nutriment etc."
msgstr "חיפוש מוצר, מותג, רכיב, מרכיב תזונתי וכו׳"

msgctxt "search_title_graph"
msgid "Results graph"
msgstr "תרשים התוצאות"

msgctxt "search_title_map"
msgid "Results map"
msgstr "מפת התוצאות"

msgctxt "search_tools"
msgid "Search tools"
msgstr "כלי חיפוש"

msgctxt "search_value"
msgid "value"
msgstr "ערך"

msgctxt "search_with"
msgid "With"
msgstr "עם"

msgctxt "search_without"
msgid "Without"
msgstr "ללא"

msgctxt "see_product_page"
msgid "See the product page"
msgstr "הצגת עמוד המוצר"

msgctxt "select_country"
msgid "Country"
msgstr "מדינה"

msgctxt "select_lang"
msgid "Language"
msgstr "שפה"

msgctxt "send_image"
msgid "Send a picture..."
msgstr "שליחת תמונה..."

msgctxt "send_image_error"
msgid "Upload error"
msgstr "ההעלאה נכשלה"

msgctxt "sending_image"
msgid "Sending image"
msgstr "התמונה נשלחת"

msgctxt "serving_size"
msgid "Serving size"
msgstr "גודל ההגשה"

msgctxt "serving_size_prepared"
msgid "Prepared serving size"
msgstr "גודל הגשה לאחר הכנה"

msgctxt "serving_size_example"
msgid "60 g, 12 oz, 20cl, 2 fl oz"
msgstr "30 ג, 2 אונקיות, 20 סנטיליטר, 2 אונקיות נוזל"

msgctxt "serving_size_note"
msgid "If the nutrition facts table contains values for the prepared product, indicate the total serving size of the prepared product (including added water or milk)."
msgstr "האם העובדות התזונתיות מכילות ערכים של המוצר המוכן, מציינות את גודל ההגשה הכולל של המוצר המוכן (כולל מים או חלב)."

msgctxt "session_title"
msgid "Sign-in"
msgstr "כניסה"

msgctxt "share"
msgid "Share"
msgstr "שיתוף"

msgctxt "show_category_stats"
msgid "Show detailed stats"
msgstr "הצגת נתונים סטטיסטיים מפורטים"

msgctxt "show_category_stats_details"
msgid "standard deviation, minimum, maximum, 10th and 90th percentiles"
msgstr "standard deviation, minimum, maximum, 10th and 90th percentiles"

msgctxt "signin_before_submit"
msgid "If you already have an account on <SITE>, please sign-in before filling this form."
msgstr "אם כבר יש לך חשבון ב־<SITE>, נא להיכנס בטרם מילוי הטופס הזה."

msgctxt "signout"
msgid "Sign-out"
msgstr "יציאה"

msgctxt "site_description"
msgid "A collaborative, free and open database of ingredients, nutrition facts and information on food products from around the world"
msgstr "מסד נתונים שיתופי, חופשי ופתוח של רכיבים, הרכבים תזונתיים ומידע על מוצרי מזון מכל רחבי העולם."

msgctxt "site_name"
msgid "Open Food Facts"
msgstr "Open Food Facts"

msgctxt "sort_by"
msgid "Sort by"
msgstr "סידור לפי"

msgctxt "sort_completeness"
msgid "Completeness"
msgstr "השלמה"

msgctxt "sort_created_t"
msgid "Add date"
msgstr "הוספת תאריך"

msgctxt "sort_modified_t"
msgid "Edit date"
msgstr "עריכת התאריך"

msgctxt "sort_popularity"
msgid "Popularity"
msgstr "פופולריות"

msgctxt "sort_product_name"
msgid "Product name"
msgstr "שם המוצר"

msgctxt "state"
msgid "State"
msgstr "מצב"

msgctxt "states_p"
msgid "states"
msgstr "מצבים"

msgctxt "states_s"
msgid "state"
msgstr "matzav"

msgctxt "stores"
msgid "Stores"
msgstr "חנויות"

msgctxt "stores_note"
msgid "Name of the shop or supermarket chain"
msgstr "שם החנות או רשת חנויות המזון"

msgctxt "stores_p"
msgid "stores"
msgstr "חנויות"

msgctxt "stores_products"
msgid "Products sold at %s"
msgstr "מוצרים שנמכרים אצל"

msgctxt "stores_s"
msgid "store"
msgstr "khanut"

msgctxt "stores_tagsinput"
msgid "add a store"
msgstr "הוספת חנות"

msgctxt "stores_without_products"
msgid "Products not bought at %s"
msgstr "מוצרים שלא נרכשו ב־%s"

msgctxt "subscribe"
msgid "Subscribe"
msgstr "מינוי"

msgctxt "tag_belongs_to"
msgid "Belongs to:"
msgstr "שייך ל־:"

msgctxt "tag_contains"
msgid "Contains:"
msgstr "מכיל:"

msgctxt "tag_weblinks"
msgid "Weblinks"
msgstr "קישורים"

msgctxt "tagstable_filtered"
msgid "out of _MAX_"
msgstr "מתוך _MAX_"

msgctxt "tagstable_search"
msgid "Search:"
msgstr "חיפוש:"

msgctxt "traces"
msgid "Traces"
msgstr "עקבות"

msgctxt "traces_example"
msgid "Milk, Gluten, Nuts"
msgstr "חלב, גלוטן, אגוזים"

msgctxt "traces_note"
msgid "Indicate ingredients from mentions like \"May contain traces of\", \"Made in a factory that also uses\" etc."
msgstr "ציון מרכיבים מאזכורים שונים כגון \"עלול להכיל עקבות של\", \"נוצר במפעל המשתמש ב...\" וכו׳"

msgctxt "traces_p"
msgid "traces"
msgstr "עקבות"

msgctxt "traces_s"
msgid "trace"
msgstr "עקבות"

msgctxt "twitter"
msgid "Twitter username (optional)"
msgstr "שם משתמש בטוויטר"

msgctxt "twitter_account"
msgid "OpenFoodFacts"
msgstr "OpenFoodFacts"

msgctxt "unknown"
msgid "Unknown"
msgstr "לא ידוע"

msgctxt "unknown_nutrients_p"
msgid "unknown nutrients"
msgstr "מרכיבים תזונתיים בלתי ידועים"

msgctxt "unknown_nutrients_s"
msgid "unknown nutrient"
msgstr "מרכיב תזונתי בלתי ידוע"

msgctxt "unsubscribe"
msgid "Unsubscribe"
msgstr "ביטול המינוי"

msgctxt "unsubscribe_info"
msgid "You can unsubscribe from the lists at any time."
msgstr "ניתן לבטל את המינוי מרשימות אלה בכל עת."

msgctxt "userid_or_email"
msgid "Username or e-mail address: "
msgstr "שם משתמש או כתובת דוא״ל: "

msgctxt "username"
msgid "User name"
msgstr "שם משתמש"

msgctxt "username_info"
msgid "(non-accented letters, digits and/or dashes)"
msgstr "(אותיות לטיניות קטנות, ספרות ו/או מקפים)"

msgctxt "username_or_email"
msgid "Username or email address"
msgstr "שם משתמש או כתובת דוא״ל"

msgctxt "users_add_products"
msgid "Products that were added by the user %s"
msgstr "מוצרים שנוספו על־ידי המשתמש %s"

msgctxt "users_add_without_products"
msgid "Products that were not added by the user %s"
msgstr "מוצרים שלא נוספו על ידי %s"

msgctxt "users_edit_products"
msgid "Products that were edited by the user %s"
msgstr "מוצרים שנערכו על־ידי המשתמש %s"

msgctxt "users_edit_without_products"
msgid "Products that were not edited by the user %s"
msgstr "מוצרים שלא נערכו ע״י המשתמש %s"

msgctxt "users_p"
msgid "contributors"
msgstr "תורמים"

msgctxt "users_products"
msgid "Products added by %s"
msgstr "מוצרים שנוספו על־ידי %s"

msgctxt "users_s"
msgid "contributor"
msgstr "torem"

msgctxt "users_without_products"
msgid "Products not added by %s"
msgstr "מוצרים לא נוספו ע״י %s"

msgctxt "view"
msgid "view"
msgstr "צפייה"

msgctxt "view_list_for_products_from_the_entire_world"
msgid "View the list for matching products from the entire world"
msgstr "צפייה ברשימה של מוצרים תואמים מכל העולם"

msgctxt "view_products_from_the_entire_world"
msgid "View matching products from the entire world"
msgstr "צפייה במוצרים תואמים מכל העולם"

msgctxt "view_results_from_the_entire_world"
msgid "View results from the entire world"
msgstr "צפייה בתוצאות מכל העולם"

msgctxt "warning_3rd_party_content"
msgid "Information and data must come from the product package and label (and not from other sites or the manufacturer's site), and you must have taken the pictures yourself.<br/>\n"
"→ <a href=\"/faq#pictures_and_data_from_other_sites\">Why it matters</a>"
msgstr "יש להשתמש במידע ובנתונים המופיעים על אריזת המוצר לרבות התווית (ולא מאתרים אחרים או מאתר היצרן), נוסף על כך יש להשתמש בתמונות שצולמו על ידיך בלבד.<br/>\n"
"← <a href=\"/faq#pictures_and_data_from_other_sites\">למה זה חשוב</a>"

msgctxt "website"
msgid "Site or blog address"
msgstr "כתובת אתר או בלוג"

# Please change English.svg to French.svg or German.svg… Check the url https://static.openfoodfacts.org/images/misc/microsoft/XXXX.svg
msgctxt "windows_phone_app_icon_url"
msgid "/images/misc/microsoft/English.svg"
<<<<<<< HEAD
msgstr ""

msgctxt "windows_phone_app_icon_alt_text"
msgid "Get it from Microsoft"
msgstr ""
=======
msgstr "/images/misc/microsoft/Hebrew.svg"

msgctxt "windows_phone_app_icon_alt_text"
msgid "Get it from Microsoft"
msgstr "החנות של Windows Phone"
>>>>>>> 0897ea00

# Please change en-us to fr-fr, pt-br or de-ch…Check the URL !
msgctxt "windows_phone_app_link"
msgid "https://www.microsoft.com/en-us/p/openfoodfacts/9nblggh0dkqr"
msgstr "https://www.microsoft.com/he-il/p/openfoodfacts/9nblggh0dkqr"

msgctxt "you_are_connected_as_x"
msgid "You are connected as %s."
msgstr "נכנסת בשם %s"

msgctxt "product_js_unselect_image"
msgid "Unselect image"
msgstr "ביטול בחירת תמונה"

msgctxt "product_js_unselecting_image"
msgid "Unselecting image."
msgstr "בחירת התמונה מבוטלת."

msgctxt "product_js_unselected_image_ok"
msgid "Unselected image."
msgstr "בחירת התמונה בוטלה."

msgctxt "product_js_unselected_image_nok"
msgid "Error while unselecting image."
msgstr "שגיאה בעת ביטול בחירת התמונה."

msgctxt "nutrition_grade_fr_fiber_warning"
msgid "Warning: the amount of fiber is not specified, their possible positive contribution to the grade could not be taken into account."
msgstr "אזהרה: כמות הסיבים לא צוינה, התרומה החיובית שלהם לציון לא ניתנת לחישוב."

msgctxt "nutrition_grade_fr_no_fruits_vegetables_nuts_warning"
msgid "Warning: the amount of fruits, vegetables and nuts is not specified, their possible positive contribution to the grade could not be taken into account."
msgstr "אזהרה: כמות הפרות, הירקות והאגוזים לא צוינה, התרומה החיובית שלהם לציון לא ניתנת לחישוב."

msgctxt "nutrition_grade_fr_fruits_vegetables_nuts_estimate_warning"
msgid "Warning: the amount of fruits, vegetables and nuts is not specified on the label, it was estimated from the list of ingredients: %d%"
msgstr "אזהרה: כמות הפרות, הירקות והאגוזים לא צוינה, התבצעה הערכה על בסיס רשימת הרכיבים: %d%"

msgctxt "nutrition_grade_fr_fruits_vegetables_nuts_from_category_warning"
msgid "Warning: the amount of fruits, vegetables and nuts is not specified on the label, it was estimated from the category (%s) of the product: %d%"
msgstr "אזהרה: כמות הפרות, הירקות והאגוזים לא צוינה, התבצעה הערכה על בסיס הקטגוריה (%s) של המוצר: %d%"

msgctxt "nutrition_grade_fr_title"
msgid "NutriScore color nutrition grade"
msgstr "NutriScore color nutrition grade"

msgctxt "nutrition_grade_fr_formula"
msgid "How the color nutrition grade is computed"
msgstr "How the color nutrition grade is computed"

msgctxt "nutrition_grade_fr_alt"
msgid "NutriScore nutrition grade"
msgstr "NutriScore nutrition grade"

msgctxt "delete_product_page"
msgid "Delete the product page"
msgstr "מחיקת עמוד המוצר"

msgctxt "deleting_product"
msgid "Deleting product"
msgstr "המוצר נמחק"

msgctxt "has_deleted_product"
msgid "has deleted product"
msgstr "מוצר נמחק"

msgctxt "delete_product_confirm"
msgid "Are you sure that you want to delete the page for this product?"
msgstr "למחוק את העמוד למוצר זה?"

msgctxt "delete_user"
msgid "Delete the user"
msgstr "מחיקת המשתמש"

msgctxt "sources_openfood_ch"
msgid "Some of the data and/or images comes from the OpenFood.ch database (the exact list is available in the product edit history). Those elements are licenced under the <a href=\"https://creativecommons.org/licenses/by/4.0/\">Creative Commons Attribution 4.0 International License</a>."
msgstr "Some of the data and/or images comes from the OpenFood.ch database (the exact list is available in the product edit history). Those elements are licenced under the <a href=\"https://creativecommons.org/licenses/by/4.0/\">Creative Commons Attribution 4.0 International License</a>."

msgctxt "sources_openfood_ch_product_page"
msgid "Product page on openfood.ch"
msgstr "עמוד המוצר ב־openfood.ch"

msgctxt "sources_usda_ndb"
msgid "Some of the data comes from the USDA National Nutrients Database for Branded Foods (the exact list is available in the product edit history)."
msgstr "Some of the data comes from the USDA National Nutrients Database for Branded Foods (the exact list is available in the product edit history)."

msgctxt "sources_usda_ndb_product_page"
msgid "Product page on USDA NDB"
msgstr "Product page on USDA NDB"

msgctxt "sources_fleurymichon"
msgid "Some of the data and images have been provided directly by the manufacturer Fleury Michon."
msgstr "חלק מהנתונים והתמונות סופקו ישירות על ידי היצרן Fleury Michon."

msgctxt "sources_manufacturer"
msgid "Some of the data for this product has been provided directly by the manufacturer %s"
msgstr "חלק מהנתונים סופקו ישירות על ידי היצרן %s"

msgctxt "sources_collaboration"
msgid "Some of the data for this product has been collected in collaboration with %s"
msgstr "חלק מהנתונים על המוצר הזה נאספו בשיתוף עם %s"

msgctxt "warning_not_complete"
msgid "This product page is not complete. You can help to complete it by editing it and adding more data from the photos we have, or by taking more photos using the app for <a href=\"https://android.openfoodfacts.org\">Android</a> or <a href=\"https://ios.openfoodfacts.org\">iPhone/iPad</a>. Thank you!"
msgstr "עמוד המוצר לוקה בחסר. ניתן לסייע בהשלמתו על ידי עריכה והוספת עוד נתונים מהתמונות שיש לנו או על ידי צילום באמצעות היישומון עבור <a href=\"https://android.openfoodfacts.org\">Android</a> או <a href=\"https://ios.openfoodfacts.org\">iPhone/iPad</a>. תודה רבה לך!"

msgctxt "title_separator"
msgid " - "
msgstr " - "

msgctxt "recent_changes"
msgid "Recent Changes"
msgstr "שינויים אחרונים"

msgctxt "translators_title"
msgid "Our Translators"
msgstr "המתרגמים שלנו"

msgctxt "translators_lead"
msgid "We would like to say THANK YOU to the awesome translators that make it possible to present Open Food Facts, Open Beauty Facts, and Open Pet Food Facts to you in all these different languages! <a href=\"https://translate.openfoodfacts.org/\">You can join us in this global effort: it doesn't require any technical knowledge.</a>"
msgstr "אנו מעוניינים להודות לכל המתרגמים המדהימים, שמסייעים בהנגשת המיזמים Open Food Facts,‏ Open Beauty Facts, ו־Open Pet Food Facts לכולם במגוון השפות האלו! <a href=\"https://translate.openfoodfacts.org/\">ניתן להצטרף אלינו במאמץ הגלובלי הזה: אין צורך ברקע טכני.</a>"

msgctxt "translators_renewal_notice"
msgid "Please note that this table is refreshed nightly and might be out of date."
msgstr "נא לשים לב שטבלה זו מתעדכנת מדי לילה ויתכן שאינה עדכנית."

msgctxt "translators_column_name"
msgid "Name"
msgstr "שם"

msgctxt "translators_column_translated_words"
msgid "Translated (Words)"
msgstr "מתורגמות (מילים)"

msgctxt "translators_column_target_words"
msgid "Target Words"
msgstr "מילים ביעד"

msgctxt "translators_column_approved_words"
msgid "Approved (Words)"
msgstr "אושרו (מילים)"

msgctxt "translators_column_votes_made"
msgid "Votes Made"
msgstr "הצבעות שנרשמו"

msgctxt "minerals_p"
msgid "added minerals"
msgstr "נוספו מינרלים"

msgctxt "minerals_s"
msgid "added mineral"
msgstr "נוסף מינרל"

msgctxt "vitamins_p"
msgid "added vitamins"
msgstr "נוספו ויטמינים"

msgctxt "vitamins_s"
msgid "added vitamin"
msgstr "נוסף ויטמין"

msgctxt "amino_acids_p"
msgid "added amino acids"
msgstr "נוספו חומצות אמינו"

msgctxt "amino_acids_s"
msgid "added amino acid"
msgstr "נוספה חומצת אמינו"

msgctxt "nucleotides_p"
msgid "added nucleotides"
msgstr "נוספו נוקלאוטידים"

msgctxt "nucleotides_s"
msgid "added nucleotide"
msgstr "נוסף נוקלאוטיד"

msgctxt "other_nutritional_substances_p"
msgid "other nutritional substances added"
msgstr "נוספו חומרים תזונתיים אחרים"

msgctxt "other_nutritional_substances_s"
msgid "other nutritional substance added"
msgstr "חומר תזונתי אחר נוסף"

msgctxt "product_as_sold"
msgid "As sold"
msgstr "כפי שנמכר"

msgctxt "prepared_product"
msgid "Prepared"
msgstr "מוכן"

msgctxt "unit"
msgid "Unit"
msgstr "יחידה"

msgctxt "nutrition_data_exists"
msgid "Nutrition facts are specified for the product as sold."
msgstr "העובדות התזונתיות מצוינות עבור המוצר כפי שנמכר."

msgctxt "nutrition_data_prepared_exists"
msgid "Nutrition facts are specified for the prepared product."
msgstr "העובדות התזונתיות מצוינות עבור המוצר המוגמר."

msgctxt "nova_groups_s"
msgid "NOVA group"
msgstr "קבוצת NOVA"

msgctxt "nova_groups_p"
msgid "NOVA groups"
msgstr "קבוצות NOVA"

msgctxt "footer_partners"
msgid "Partners"
msgstr "שותפים"

# Do not translate without having the same exact string in the Tags template. Do not use spaces, special characters, only alphanumeric characters separated by hyphens
msgctxt "footer_partners_link"
msgid "/partners"
msgstr ""

msgctxt "adults"
msgid "Adults"
msgstr "בוגרים"

msgctxt "adults_age"
msgid "18 to 64"
msgstr "18 עד 64"

msgctxt "adults_description"
msgid "From 18 years up to and including 64 years of age"
msgstr "מגיל 18 ומעלה עד וכולל גיל 64"

msgctxt "elderly"
msgid "Elderly"
msgstr "קשישים"

msgctxt "elderly_age"
msgid "65+"
msgstr "65+"

msgctxt "elderly_description"
msgid "From 65 years of age and older"
msgstr "מגיל 65 ומעלה"

msgctxt "adolescents"
msgid "Adolescents"
msgstr "מתבגרים"

msgctxt "adolescents_age"
msgid "10 to 17"
msgstr "10 עד 17"

msgctxt "adolescents_description"
msgid "From 10 years up to and including 17 years of age"
msgstr "מגיל 10 ומעלה עד וכולל גיל 17"

msgctxt "children"
msgid "Children"
msgstr "ילדים"

msgctxt "children_age"
msgid "3 to 9"
msgstr "3 עד 9"

msgctxt "children_description"
msgid "From 36 months up to and including 9 years of age"
msgstr "מגיל 36 חודשים ומעלה עד וכולל גיל 9"

msgctxt "toddlers"
msgid "Toddlers"
msgstr "פעוטות"

msgctxt "toddlers_age"
msgid "1 to 2"
msgstr "שנה עד שנתיים"

msgctxt "toddlers_description"
msgid "From 12 months up to and including 35 months of age"
msgstr "מגיל 12 חודשים ומעלה עד וכולל גיל 35 חודשים"

msgctxt "infants"
msgid "Infants"
msgstr "תינוקות"

msgctxt "infants_age"
msgid "< 1"
msgstr "מתחת לשנה"

msgctxt "infants_description"
msgid "From more than 12 weeks up to and including 11 months of age"
msgstr "מגיל 12 שבועות ומעלה עד וכולל גיל 11 חודשים"

msgctxt "additives_efsa_evaluation"
msgid "EFSA evaluation"
msgstr "הערכת EFSA"

msgctxt "additives_efsa_evaluation_overexposure_risk_title"
msgid "Risk of overexposure"
msgstr "סיכון לחשיפת יתר"

msgctxt "additives_efsa_evaluation_overexposure_risk_high"
msgid "The European Food Safety Authority (EFSA) has determined that some population groups have a high risk of consuming too much <tag>."
msgstr "הרשות האירופית לבטיחות מזון (EFSA) קבעה כי בחלק מקבוצות האוכלוסיה יש סכנה גבוהה בצריכה מוגברת של <tag>."

msgctxt "additives_efsa_evaluation_overexposure_risk_moderate"
msgid "The European Food Safety Authority (EFSA) has determined that some population groups have a moderate risk of consuming too much <tag>."
msgstr "הרשות האירופית לבטיחות מזון (EFSA) קבעה כי בחלק מקבוצות האוכלוסיה יש סכנה מסוימת בצריכה מוגברת של <tag>."

msgctxt "additives_efsa_evaluation_overexposure_risk_description"
msgid "To evaluate your exposure to the <tag> food additive, you can browse our list of products that contain it. See the list of <nb_products> products with <tag> below."
msgstr "כדי להעריך את החשיפה של למוצר המזון <tag> ניתן לעיין ברשימת המוצרים שלנו שמכילה אותו. ניתן לעיין ברשימת מוצרי <nb_products> שיש בהם <tag> להלן."

msgctxt "additives_efsa_evaluation_overexposure_risk_products_link"
msgid "%d products with %s"
msgstr "%d מוצרים עם %s"

msgctxt "additives_efsa_evaluation_overexposure_risk_no"
msgid "The European Food Safety Authority (EFSA) has determined that no population groups has more than 5% of members at risk of consuming more than the acceptable daily intake of <tag>."
msgstr ""

msgctxt "additives_efsa_evaluation_overexposure_risk_icon_alt_high"
msgid "High risk of over exposure"
msgstr "סיכון גבוה לחשיפת יתר"

msgctxt "additives_efsa_evaluation_overexposure_risk_icon_alt_moderate"
msgid "Moderate risk of over exposure"
msgstr "סיכון בינוני לחשיפת יתר"

msgctxt "additives_efsa_evaluation_exposure_greater_than_adi"
msgid "Risk of exceeding the acceptable daily intake (ADI)"
msgstr "סכנת חריגה מהכמות היומית המומלצת"

msgctxt "additives_efsa_evaluation_exposure_greater_than_noael"
msgid "Risk of exceeding the maximum dose without adverse effect (No observed adverse effect level - NOAEL)"
msgstr "סכנת חריגה מהמינון המקסימלי ללא השפעה שלילית (אין רמת השפעה שלילית ניכרת - NOAEL)"

msgctxt "additives_efsa_evaluation_exposure_mean_greater_than_adi"
msgid "Groups with more than 50% of members exceeding the acceptable daily intake (ADI)"
msgstr "קבוצות בהן למעלה מ־50% מהחברים חורגים מהצריכה היומית המקובלת (ADI)"

msgctxt "additives_efsa_evaluation_exposure_95th_greater_than_adi"
msgid "Groups with more than 5% of members exceeding the acceptable daily intake (ADI)"
msgstr "קבוצות בהן למעלה מ־5% מהחברים חורגים מהצריכה היומית המקובלת (ADI)"

msgctxt "additives_efsa_evaluation_exposure_mean_greater_than_noael"
msgid "Groups with more than 50% of members exceeding the maximum dose without adverse effect (No observed adverse effect level - NOAEL)"
msgstr "קבוצות בהן למעלה מ־50% מהחברים חורגים מהמינון המקסימלי ללא השפעה שלילית (אין רמת השפעה שלילית ניכרת - NOAEL)"

msgctxt "additives_efsa_evaluation_exposure_95th_greater_than_noael"
msgid "Groups with more than 5% of members exceeding the maximum dose without adverse effect (No observed adverse effect level - NOAEL)"
msgstr "קבוצות בהן למעלה מ־5% מהחברים חורגים מהמינון המקסימלי ללא השפעה שלילית (אין רמת השפעה שלילית ניכרת - NOAEL)"

msgctxt "exposure_title_95th"
msgid "Some people"
msgstr "חלק מהאנשים"

msgctxt "exposure_description_95th"
msgid "over 5%"
msgstr "למעלה מ־5%"

msgctxt "exposure_title_mean"
msgid "Most people"
msgstr "רוב האנשים"

msgctxt "exposure_description_mean"
msgid "over 50%"
msgstr "למעלה מ־50%"

msgctxt "wikipedia"
msgid "Wikipedia"
msgstr "ויקיפדיה"

msgctxt "additives_classes"
msgid "Functions"
msgstr "פונקציות"

msgctxt "photos_and_data_check"
msgid "Photos and data check"
msgstr "בדיקת תמונות ונתונים"

msgctxt "photos_and_data_check_description"
msgid "Product pages can be marked as checked by experienced contributors who verify that the most recent photos are selected and cropped, and that all the product data that can be inferred from the product photos has been filled and is correct."
msgstr "ניתן לסמן עמודי מוצרים כאילו עברו בדיקה על ידי תורמים מנוסים שאימתו שהתמונות העדכניות ביותר נבחרו ונחתכו ושכל הנתונים שניתן להסיק מאריזת המוצר מולאו ושהם נכונים."

msgctxt "photos_and_data_checked"
msgid "Photos and data checked"
msgstr "התמונות והנתונים נבדקו"

msgctxt "i_checked_the_photos_and_data"
msgid "I checked the photos and data."
msgstr "בדקתי את התמונות ואת הנתונים."

msgctxt "i_checked_the_photos_and_data_again"
msgid "I checked the photos and data again."
msgstr "בדקתי שוב את התמונות ואת הנתונים."

msgctxt "last_check_dates_p"
msgid "Last check dates"
msgstr "מועדי הבדיקה האחרונים"

msgctxt "last_check_dates_s"
msgid "Last check date"
msgstr "מועד הבדיקה האחרונה"

msgctxt "product_last_checked"
msgid "Last check of product page on"
msgstr "דף המוצר נבדק לאחרונה במועד"

msgctxt "product_other_information"
msgid "Other information"
msgstr "פרטים נוספים"

msgctxt "producer_version_id"
msgid "Producer version identifier"
msgstr "מזהה הגרסה לפי המפיק"

msgctxt "producer_product_id"
msgid "Producer product identifier"
msgstr "מזהה מוצר לפי המפיק"

msgctxt "net_weight"
msgid "Net weight"
msgstr "משקל נטו"

msgctxt "drained_weight"
msgid "Drained weight"
msgstr "משקל מנוקז"

msgctxt "volume"
msgid "Volume"
msgstr "נפח"

msgctxt "other_information"
msgid "Other information"
msgstr "פרטים נוספים"

msgctxt "conservation_conditions"
msgid "Conservation conditions"
msgstr "תנאי אחסון"

msgctxt "warning"
msgid "Warning"
msgstr "אזהרה"

msgctxt "preparation"
msgid "Preparation"
msgstr "הכנה"

msgctxt "recipe_idea"
msgid "Recipe idea"
msgstr "רעיון למתכון"

msgctxt "origin"
msgid "Origin"
msgstr "מקור"

msgctxt "customer_service"
msgid "Customer service"
msgstr "שירות לקוחות"

msgctxt "producer"
msgid "Producer"
msgstr "יצרן"

msgctxt "recycling_instructions_to_recycle"
msgid "Recycling instructions - To recycle"
msgstr "הנחיות מיחזור - למיחזור"

msgctxt "recycling_instructions_to_discard"
msgid "Recycling instructions - To discard"
msgstr "הנחיות מיחזור - להשלכה"

msgctxt "checkers_products"
msgid "Products checked by %s"
msgstr "מוצרים שנבדקו על־ידי %s"

msgctxt "checkers_without_products"
msgid "Products not checked by %s"
msgstr "מוצרים שלא נבדקו על־ידי %s"

msgctxt "correctors_products"
msgid "Products corrected by %s"
msgstr "מוצרים שתוקנו על־ידי %s"

msgctxt "correctors_without_products"
msgid "Products not corrected by %s"
msgstr "מוצרים שלא תוקנו על־ידי %s"

msgctxt "editors_products"
msgid "Products edited by %s"
msgstr "מוצרים שנערכו על־ידי %s"

msgctxt "editors_without_products"
msgid "Products not edited by %s"
msgstr "מוצרים שלא נערכו על־ידי %s"

msgctxt "informers_products"
msgid "Products completed by %s"
msgstr "מוצרים שהושלמו על־ידי %s"

msgctxt "informers_without_products"
msgid "Products not completed by %s"
msgstr "מוצרים שלא הושלמו על־ידי %s"

msgctxt "photographers_products"
msgid "Products photographed by %s"
msgstr "מוצרים שצולמו על־ידי %s"

msgctxt "photographers_without_products"
msgid "Products not photographed by %s"
msgstr "מוצרים שלא צולמו על־ידי %s"

msgctxt "user_s_page"
msgid "%s's page"
msgstr "העמוד של %s"

msgctxt "obsolete"
msgid "The product is no longer sold."
msgstr "המוצר לא נמכר עוד."

msgctxt "obsolete_since_date"
msgid "Withdrawal date"
msgstr "מועד ההורדה מהמדפים"

msgctxt "obsolete_since_date_note"
msgid "Format: YYYY-MM-DD or YYYY-MM or YYYY"
msgstr "תבנית: YYYY-MM-DD או YYYY-MM או YYYY"

msgctxt "obsolete_since_date_example"
msgid "2019-09-30 or 2019-09 or 2019"
msgstr "2019-09-30 או 2019-09 או 2019"

msgctxt "obsolete_warning"
msgid "Important note: this product is no longer sold. The data is kept for reference only. This product does not appear in regular searches and is not taken into account for statistics."
msgstr "הערה חשובה: מוצר זה לא נמכר עוד. הנתונים נשמרים למטרת הפניה בלבד. המוצר הזה אינו מופיע בחיפושים הרגילים ואינו נכלל לצורכי חישוב סטטיסטי."

msgctxt "get_the_app"
msgid "Get the app"
msgstr "קבלת היישומון"

msgctxt "get_the_app_android"
msgid "Get the Android app"
msgstr "הורדת היישומון ל־Android"

msgctxt "get_the_app_iphone"
msgid "Get the iPhone app"
msgstr "הורדת היישומון ל־iPhone"

msgctxt "get_the_app_ipad"
msgid "Get the iPad app"
msgstr "הורדת היישומון ל־iPad"

msgctxt "warning_gs1_company_prefix"
msgid "<em>Ambiguous barcode</em>: This product has a Restricted Circulation Number barcode for products within a company. This means that different producers and stores can use the same barcode for different products."
msgstr "<em>ברקוד בלתי חד־משמעי</em>: למוצר זה יש מספר מחזור מוגבל (Restricted Circulation Number) למוצרים בתוך חברה מסוימת. משמעות הדבר היא שיצרנים וחנויות שונים יכולים להשתמש באותו הברקוד למוצרים שונים."

msgctxt "environment_infocard"
msgid "Environment infocard"
msgstr "כרטיס פרטי סביבה"

msgctxt "environment_infocard_note"
msgid "HTML code for the environment infocard in the mobile application"
msgstr "קוד HTML לכרטיס פרטי הסביבה ביישומון לנייד"

msgctxt "environment_impact_level"
msgid "Environment impact level"
msgstr "רמת השפעה על איכות הסביבה"

msgctxt "environment_impact_level_example"
msgid "en:low, en:medium or en:high"
msgstr "en:low,‏ en:medium או en:high"

msgctxt "carbon_impact_from_meat_or_fish"
msgid "Carbon impact from meat or fish"
msgstr "השפעה פחמנית עקב בשר או דג"

msgctxt "of_carbon_impact_from_meat_or_fish_for_whole_product"
msgid "of carbon emission from meat or fish for the whole product"
msgstr "מתוך פליטות פחמן מבשר או דגים עבור המוצר כולו"

msgctxt "of_sustainable_daily_emissions_of_1_person"
msgid "of sustainable daily emissions of 1 person"
msgstr "מתוך פליטות יומיות בנות קיימא לאדם"

msgctxt "of_sustainable_weekly_emissions_of_1_person"
msgid "of sustainable weekly emissions of 1 person"
msgstr "מתוך פליטות שבועיות בנות קיימא לאדם"

msgctxt "for_one_serving"
msgid "for one serving"
msgstr "למנה אחת"

msgctxt "methodology"
msgid "Methodology"
msgstr "מתודולוגיה"

msgctxt "carbon_footprint_note_foodges_ademe"
msgid "Carbon emissions computations rely on the CO<sub>2</sub> per kg values from the FoodGES program by <a href=\"https://www.ademe.fr\">ADEME</a>."
msgstr "חישובי פליטות פחמן מסתמכות על ערכי ה־CO₂ לקילוגרם שנתרמו מהתכנית FoodGES מאת <a href=\"https://www.ademe.fr\">ADEME</a>."

msgctxt "carbon_footprint_note_sustainable_annual_emissions"
msgid "Sustainable annual emissions: 2 tons of CO<sub>2</sub> equivalent per person to achieve the goals set in COP21."
msgstr "פליטות שנתיות בנות קיימא: 2 טונות של CO₂ או כל חומר תואם לאדם כדי להגיע ליעדים שנקבעו ב־COP21."

msgctxt "carbon_footprint_note_uncertainty"
msgid "Carbon footprint calculations have high uncertainty. Values should be looked at with caution and are more intended for relative comparison than as absolute values."
msgstr "חישובי טביעת רגל פחמנית הם לא חד משמעיים. יש להתייחס לנתונים בזהירות רבה משום שהם יותר מיועדים להשוואה יחסית מאשר כערכים מוחלטים."

msgctxt "error_too_many_products_to_export"
msgid "Too many products (%d products, the limit is %d) to export, please download the <a href=\"/data\">complete database export</a> instead."
msgstr "יותר מדי מוצרים (%d מוצרים, המגבלה עומדת על %d) לייצוא, נא להוריד את <a href=\"/data\">מסד הנתונים המלא לייצוא</a> במקום."

msgctxt "translate_taxonomy_to"
msgid "Help translate the %s to %s"
msgstr "מזמינים אותך לסייע לנו לתרגם את %s ל%s"

msgctxt "translate_taxonomy_description"
msgid "You can suggest translations for the entries below that have not yet been translated to your language. The blue link and the black text (both in English) show respectively the non-localized product and the original entry incl. optional synonyms separated by commas. Enter the translation in the text field, incl. optional synonyms, and then click the Save button. Thank you!"
msgstr "ניתן להציג תרגום לרשומות להלן שטרם תורגמו לשפתך. הקישור הכחול והטקסט השחור (שניהם באנגלית) מציגים בהתאמה את המוצר ואת הרשומה המקורית לרבות מילים נרדפות כרשות המופרדות בפסיקים. יש להקליד את התרגום בשדה הטקסט, לרבות מילים נרדפות כרשות ואז ללחוץ על כפתור השמירה (Save). תודה רבה לך!"

msgctxt "translate_taxonomy_add"
msgid "Show only entries without pending translations."
msgstr "להציג אך ורק רשומות ללא תרגומים ממתינים."

msgctxt "translate_taxonomy_edit"
msgid "Also show entries with pending translations from you or other users."
msgstr "להציג רשומות שממתינות לתרגום על ידך או על ידי משתמשים אחרים."

msgctxt "translated"
msgid "translated"
msgstr "מתורגם"

msgctxt "to_be_translated"
msgid "to be translated"
msgstr "לתרגום"

msgctxt "current_translation"
msgid "Current translation"
msgstr "תרגום נוכחי"

msgctxt "button_caption_yes"
msgid "Yes"
msgstr "כן"

msgctxt "button_caption_no"
msgid "No"
msgstr "לא"

msgctxt "button_caption_skip"
msgid "Skip"
msgstr "דילוג"

msgctxt "popularity_s"
msgid "popularity"
msgstr "פופולריות"

msgctxt "popularity_p"
msgid "popularity"
msgstr "פופולריות"

msgctxt "ingredients_analysis_p"
msgid "ingredients analysis"
msgstr "ניתוח רכיבים"

msgctxt "ingredients_analysis_s"
msgid "ingredients analysis"
msgstr "ניתוח רכיבים"

msgctxt "ingredients_analysis"
msgid "Ingredients analysis"
msgstr "ניתוח מרכיבים"

msgctxt "ingredients_analysis_disclaimer"
msgid "The analysis is based solely on the ingredients listed and does not take into account processing methods."
msgstr "הניתוח מבוסס לחלוטין על הרכיבים שמופיעים ושיטות העיבוד אינן נלקחות בחשבון."

msgctxt "rev_warning"
msgid "You are viewing an old version of this product page!"
msgstr "הגרסה שמופיעה לפניך היא גרסה ישנה של עמוד המוצר!"

msgctxt "rev_number"
msgid "Revision number: "
msgstr "מספר מהדורה: "

msgctxt "rev_contributor"
msgid "Edited by: "
msgstr "נערך על ידי: "

msgctxt "rev_previous"
msgid "Previous version"
msgstr "גרסה קודמת"

msgctxt "rev_next"
msgid "Next version"
msgstr "גרסה הבאה"

msgctxt "rev_latest"
msgid "Latest version"
msgstr "הגרסה העדכנית ביותר"

# "product data" in this sentence means data for many products, not just one product
msgctxt "import_data_file_title"
msgid "Import a product data file"
msgstr "ייבוא קובץ נתוני מוצרים"

# "product data" in this sentence means data for many products, not just one product
msgctxt "import_data_file_description"
msgid "Upload a spreadsheet file (Excel file or a tab separated UTF-8 encoded CSV file) with product data."
msgstr "יש להעלות גיליון נתונים (קובץ Excel או קובץ CSV עם הפרדה בטאבים בקידוד UTF-8) עם נתוני מוצרים."

# "product data" in this sentence means data for many products, not just one product
msgctxt "import_data_file_format"
msgid "You can upload a table with the columns Open Food Facts import format, or you can upload a table in any format and then select the columns to import."
msgstr "ניתן להעלות טבלה עם תצורת העמודות לייבוא לתוך Open Food Facts או שניתן להעלות טבלה מכל סוג שהוא ואז לבחור את העמודות לייבוא."

# "product data" in this sentence means data for many products, not just one product
msgctxt "upload_product_data_file"
msgid "Upload a file with product data"
msgstr "העלאת קובץ עם נתוני מוצרים"

msgctxt "uploading_file"
msgid "File being uploaded."
msgstr "הקובץ נשלח."

msgctxt "upload_error"
msgid "The file could not be uploaded."
msgstr "לא ניתן להעלות את הקובץ."

msgctxt "import_data_file_select_format_title"
msgid "Select and import data"
msgstr "בחירה וייבוא נתונים"

msgctxt "import_data_file_select_format_description"
msgid "Use the form below to indicate which columns to import and what data they contain."
msgstr "יש להשתמש בטופס שלהלן כדי לציין אילו עמודות לייבא ואילו נתונים הן מכילות."

msgctxt "import_data"
msgid "Import data"
msgstr "ייבוא נתונים"

msgctxt "import_file_rows_columns"
msgid "The uploaded file contains %s rows and %s columns."
msgstr "הקובץ שנשלח מכיל %s שורות ו־%s עמודות."

msgctxt "import_file_selected_columns"
msgid "%s columns out of %s have been selected and will be imported."
msgstr "נבחרו %s עמודות מתוך %s והן תיובאנה."

msgctxt "fields_group_identification"
msgid "Product identification"
msgstr "זיהוי מוצר"

msgctxt "fields_group_origins"
msgid "Origins"
msgstr "מקורות"

msgctxt "fields_group_ingredients"
msgid "Ingredients"
msgstr "רכיבים"

msgctxt "fields_group_nutrition"
msgid "Nutrition facts"
msgstr "מפרט תזונתי"

msgctxt "fields_group_nutrition_other"
msgid "Optional nutrition facts"
msgstr "מפרט תזונתי כרשות"

msgctxt "fields_group_other"
msgid "Other information"
msgstr "פרטים נוספים"

msgctxt "fields_group_images"
msgid "Product photos"
msgstr "תמונות מוצרים"

msgctxt "image_front_url"
msgid "Link to front product photo"
msgstr "קישור לתמונת החזית של המוצר"

msgctxt "image_ingredients_url"
msgid "Link to ingredients list photo"
msgstr "קישור לתמונת רשימת הרכיבים"

msgctxt "image_nutrition_url"
msgid "Link to nutrition facts table photo"
msgstr "קישור לתמונת טבלת העובדות התזונתיות"

msgctxt "image_other_url"
msgid "Link to other product photo"
msgstr "קישור לתמונה של מוצר אחר"

msgctxt "labels_specific"
msgid "Specific label"
msgstr "תווית מסוימת"

msgctxt "categories_specific"
msgid "Specific category"
msgstr "קטגוריה מסוימת"

msgctxt "select_a_field"
msgid "Select a field"
msgstr "בחירת שדה"

msgctxt "specify"
msgid "Specify"
msgstr "ציון"

msgctxt "value_unit_dropdown"
msgid "In the dropdown menu on the right, specify if the column contains:"
msgstr "בתפריט הנפתח שמשמאל, יש לציין אם העמודה מכילה:"

msgctxt "value_unit_dropdown_value_unit"
msgid "the value and the unit"
msgstr "הערך והיחידה"

msgctxt "value_unit_dropdown_value_specific_unit"
msgid "the value in a specific unit"
msgstr "הערך ביחידה מסוימת"

msgctxt "value_unit_dropdown_value"
msgid "only the value, with the unit in another column"
msgstr "רק הערך, בצירוף היחידה שמופיעה בעמודה אחרת"

msgctxt "value_unit_dropdown_unit"
msgid "only the unit, with the value in another column"
msgstr "רק היחידה, בצירוף הערך בעמודה אחרת"

# Please do not translate Y, Yes and 1
msgctxt "specific_tag_label"
msgid "Select this option if the column indicates the presence of a specific label (e.g. Organic, Fair-Trade) when the value is either Y, Yes or 1."
msgstr "יש לבחור באפשרות זו אם העמודה מציינת נוכחות של תווית מסוימת (למשל: אורגני, סחר הוגן וכו׳) כאשר הערך יכול להיות Y,‏ Yes או 1."

msgctxt "specific_tag_label_value"
msgid "Type the name of the label in the text field on the right."
msgstr "יש להקליד את שם התווית בשדה הטקסט שמשמאל."

# Please do not translate Y, Yes and 1
msgctxt "specific_tag_category"
msgid "Select this option if the column indicates that the product is in a specific category (e.g. Beverages) when the value is either Y, Yes or 1."
msgstr "יש לבחור באפשרות זו אם העמוד מציינת שהמוצר הוא בקטגוריה מסוימת (למשל: משקאות) כאשר הערך יכול להיות Y,‏ Yes או 1."

msgctxt "specific_tag_category_value"
msgid "Type the name of the category in the text field on the right."
msgstr "יש להקליד את שם הקטגוריה בשדה הטקסט שמשמאל."

msgctxt "value"
msgid "Value"
msgstr "ערך"

msgctxt "value_unit"
msgid "Value + Unit"
msgstr "ערך + יחידה"

msgctxt "value_in_l"
msgid "Value in L"
msgstr "ערך בליטרים"

msgctxt "value_in_dl"
msgid "Value in dl"
msgstr "ערך בדציליטר"

msgctxt "value_in_cl"
msgid "Value in cl"
msgstr "ערך בסנטיליטר"

msgctxt "value_in_ml"
msgid "Value in ml"
msgstr "ערך במ״ל"

msgctxt "value_in_kg"
msgid "Value in kg"
msgstr "ערך בק״ג"

msgctxt "value_in_g"
msgid "Value in g"
msgstr "ערך בגרמים"

msgctxt "value_in_mg"
msgid "Value in mg"
msgstr "ערך במ״ג"

msgctxt "value_in_mcg"
msgid "Value in μg"
msgstr "ערך במיקרוגרמים"

msgctxt "value_in_kcal"
msgid "Value in kcal"
msgstr "ערך בקק״ל"

msgctxt "value_in_kj"
msgid "Value in kJ"
msgstr "ערך בקילוג׳ול"

msgctxt "value_in_percent"
msgid "Value in %"
msgstr "ערך באחוזים"

msgctxt "no_owner_defined"
msgid "Please log-in to use this feature."
msgstr "נא להיכנס כדי להשתמש בתכונה הזאת."

msgctxt "organization"
msgid "Organization"
msgstr "ארגון"

msgctxt "column_in_file"
msgid "Column in file"
msgstr "עמודה בקובץ"

msgctxt "field_on_site"
msgid "Field on %s"
msgstr "שדה ב־%s"

msgctxt "producers_platform"
msgid "Platform for producers"
msgstr "פלטפורמה ליצרנים"

# "product data and photos" in this sentence means data and photos for many products, not just one product
msgctxt "producers_platform_description"
msgid "The platform for producers allows manufacturers to easily manage their product photos and data on Open Food Facts."
msgstr "הפלטפורמה ליצרנים שמאפשרת להם לנהל בקלות את תמונות ונתוני המוצרים שלהם ב־Open Food Facts."

# "product data and photos" in this sentence means data and photos for many products, not just one product
msgctxt "producers_platform_private_database"
msgid "The product data and photos you send on the platform for producers are stored in a private database. You will be able to check that all the data is correct before making it available on the public Open Food Facts database."
msgstr "הנתונים והתמונות של המוצרים שבחרת לשלוח דרך הפלטפורמה ליצרנים מאוחסנים במסד נתונים פרטי. תינתן לך האפשרות לבדוק שכל הנתונים נכונים בטרם העברתם למסד הנתונים של Open Food Facts הנגיש לכלל."

# "product data and photos" in this sentence means data and photos for many products, not just one product
msgctxt "producers_platform_licence"
msgid "The product data and photos will become publicly available in the Open Food Facts database, under the <a href=\"https://opendatacommons.org/licenses/odbl/1.0/\">Open Database License</a>. Individual contents of the database are available under the <a href=\"https://opendatacommons.org/licenses/dbcl/1.0/\">Database Contents License</a> and products images are available under the <a href=\"https://creativecommons.org/licenses/by-sa/3.0/deed.en\">Creative Commons Attribution ShareAlike licence</a>."
msgstr "הנתונים והתמונות של המוצרים יהיו זמינים לרשות הציבור במסד הנתונים של Open Food Facts, תחת <a href=\"https://opendatacommons.org/licenses/odbl/1.0/\">רישיון מסדי הנתונים הפתוחים</a>. התכנים שבמסד הנתונים זמינים תחת <a href=\"https://opendatacommons.org/licenses/dbcl/1.0/\">רישיון תכני מסדי הנתונים</a> ותמונות המוצרים זמינות תחת <a href=\"https://creativecommons.org/licenses/by-sa/3.0/deed.en\">הרישיון Creative Commons ייחוס שיתוף זהה</a>."

# "product data" in this sentence means data for many products, not just one product
msgctxt "import_product_data"
msgid "Import product data"
msgstr "ייבוא נתוני מוצרים"

# "product photos" in this sentence means data for many products, not just one product
msgctxt "import_product_photos"
msgid "Import product photos"
msgstr "ייבוא תמונות מוצרים"

# "product data and photos" in this sentence means data and photos for many products, not just one product
msgctxt "export_product_data_photos"
msgid "Export product data and photos to the public database"
msgstr "ייצוא נתונים ותמונות של מוצרים למסד הנתונים הציבורי"

msgctxt "export_product_data_photos_please_check"
msgid "Please check that the data on the platform for producers is correct before exporting it to the public database."
msgstr "נא לוודא שהנתונים בפלטפורמה ליצרנים נכונים בטרם הייצוא למסד הנתונים הציבורי."

msgctxt "cancel"
msgid "Cancel"
msgstr "ביטול"

msgctxt "collapsed_changes"
msgid "Collapsed changes"
msgstr "שינויים מצומצמים"

msgctxt "data_quality_p"
msgid "data quality"
msgstr "איכות הנתונים"

msgctxt "data_quality_s"
msgid "data quality"
msgstr "איכות הנתונים"

msgctxt "data_quality"
msgid "data quality"
msgstr "איכות הנתונים"

msgctxt "data_quality_bugs_p"
msgid "data quality bugs"
msgstr "תקלות באיכות הנתונים"

msgctxt "data_quality_bugs_s"
msgid "data quality bug"
msgstr "תקלה באיכות הנתונים"

msgctxt "data_quality_bugs"
msgid "data quality bugs"
msgstr "תקלות באיכות הנתונים"

msgctxt "data_quality_info_p"
msgid "data quality info"
msgstr "פרטי איכות הנתונים"

msgctxt "data_quality_info_s"
msgid "data quality info"
msgstr "פרטי איכות הנתונים"

msgctxt "data_quality_info"
msgid "data quality info"
msgstr "פרטי איכות הנתונים"

msgctxt "data_quality_warnings_p"
msgid "data quality warnings"
msgstr "אזהרות איכות הנתונים"

msgctxt "data_quality_warnings_s"
msgid "data quality warning"
msgstr "אזהרת איכות הנתונים"

msgctxt "data_quality_warnings"
msgid "data quality warnings"
msgstr "אזהרות איכות הנתונים"

msgctxt "data_quality_errors_p"
msgid "data quality errors"
msgstr "שגיאות איכות הנתונים"

msgctxt "data_quality_errors_s"
msgid "data quality error"
msgstr "שגיאת איכות הנתונים"

msgctxt "data_quality_errors"
msgid "data quality errors"
msgstr "שגיאות איכות הנתונים"

msgctxt "data_quality_warnings_producers_p"
msgid "data quality warnings"
msgstr "אזהרות איכות הנתונים"

msgctxt "data_quality_warnings_producers_s"
msgid "data quality warning"
msgstr "אזהרת איכות הנתונים"

msgctxt "data_quality_warnings_producers"
msgid "data quality warnings"
msgstr "אזהרות איכות הנתונים"

msgctxt "data_quality_errors_producers_p"
msgid "data quality errors"
msgstr "שגיאות איכות הנתונים"

msgctxt "data_quality_errors_producers_s"
msgid "data quality error"
msgstr "שגיאת איכות הנתונים"

msgctxt "data_quality_errors_producers"
msgid "data quality errors"
msgstr "שגיאות איכות הנתונים"

# abbreviation for Minimum
msgctxt "min"
msgid "Min"
msgstr "מזערי"

# abbreviation for Maximum
msgctxt "max"
msgid "Max"
msgstr "מרבי"

msgctxt "improvements_p"
msgid "possible improvements"
msgstr "שיפורים אפשריים"

msgctxt "improvements_s"
msgid "possible improvement"
msgstr "שיפור אפשרי"

msgctxt "improvements"
msgid "possible improvements"
msgstr "שיפורים אפשריים"

# Do not translate
msgctxt "import_products_link"
msgid "/import-products"
msgstr ""

msgctxt "add_or_update_products"
msgid "Add or update products"
msgstr "הוספה או עדכון של מוצרים"

# Formal you
msgctxt "your_products"
msgid "Your products"
msgstr "המוצרים שלך"

# Do not translate the e-mail address
msgctxt "account_without_org"
msgid "Your account is not associated with a company yet. Please e-mail <a href=\"mailto:producers@openfoodfacts.org\">producers@openfoodfacts.org</a> to activate the free access to the platform for producers."
msgstr "החשבון שלך עדיין לא משויך לחברה. נא לשלוח הודעת דוא״ל אל <a href=\"mailto:producers@openfoodfacts.org\">producers@openfoodfacts.org</a> כדי להפעיל בחינם את הגישה לפלטפורמה ליצרנים."

msgctxt "import_products"
msgid "Import products"
msgstr "ייבוא מוצרים"

msgctxt "empty_column"
msgid "Empty column"
msgstr "עמודה ריקה"

msgctxt "empty_column_description"
msgid "The file does not contain any value in this column."
msgstr "הקובץ לא מכיל אף ערך בעמודה זו."

msgctxt "import_file_status_title"
msgid "Data import in progress"
msgstr "בתהליך ייבוא נתונים"

# "product data" means data for many products
msgctxt "import_file_status_description"
msgid "The product data has been received and is going to be imported on the platform for producers."
msgstr "נתוני המוצר התקבלו והם מיועדים לייבוא לפלטפורמה ליצרנים."

msgctxt "import_file_status"
msgid "Status"
msgstr "מצב"

msgctxt "job_status_inactive"
msgid "Scheduled"
msgstr "מתוזמן"

msgctxt "job_status_active"
msgid "In progress"
msgstr "בתהליך"

msgctxt "job_status_finished"
msgid "Finished"
msgstr "הסתיים"

msgctxt "job_status_failed"
msgid "Failed"
msgstr "נכשל"

msgctxt "import_file_result"
msgid "Import result"
msgstr "תוצאות הייבוא"

msgctxt "products_added"
msgid "Products added"
msgstr "מוצרים שנוספו"

msgctxt "products_modified"
msgid "Products modified"
msgstr "מוצרים שהשתנו"

msgctxt "import_file_result_no_change"
msgid "There were no product added or modified. The data has probably been already imported previously."
msgstr "לא נוספו או נערכו מוצרים כלל. כנראה שהנתונים האלו כבר ייובאו בעבר."

msgctxt "import_file_result_products"
msgid "List of products added or modified"
msgstr "רשימת מוצרים שנוספו או השתנו"

msgctxt "imports_p"
msgid "imports"
msgstr ""

msgctxt "imports_s"
msgid "import"
msgstr ""

msgctxt "imports"
msgid "imports"
msgstr ""

msgctxt "number_of_products_with_data_quality_errors_producers"
msgid "Number of products with data quality errors"
msgstr "מספר המוצרים עם שגיאות באיכות הנתונים"

msgctxt "number_of_products_with_data_quality_warnings_producers"
msgid "Number of products with data quality warnings"
msgstr "מספר המוצרים עם אזהרות באיכות הנתונים"

msgctxt "number_of_products_with_improvements"
msgid "Number of products with improvement opportunities"
msgstr "מספר המוצרים עם הזדמנויות לשיפור"

msgctxt "improvements_facet_description_1"
msgid "This table lists possible opportunities to improve the nutritional quality, the Nutri-Score and the composition of food products."
msgstr "טבלה זו מציגה את ההזדמנויות השונות לשיפור האיכות התזונתית, ציון ה־Nutri-Score והרכב מוצרי המזון."

msgctxt "improvements_facet_description_2"
msgid "In order to get relevant results, please make sure the product data is complete (nutrition facts with values for fiber and fruits and vegetables to compute the Nutri-Score, and a precise category to compare each product to similar products)."
msgstr "כדי לקבל תוצאות מתאימות, נא לוודא שנתוני המוצרים שלמים (עובדות תזונתיות עם ערכי סיבים ופירות וירקות כדי לחשב את ה־Nutri-Score וסיווג קטגוריה מדויק כדי לערוך השוואה בין המוצר למוצרים דומים)."

# "product photos" in this sentence means photos for many products, not just one product
msgctxt "import_photos_title"
msgid "Import product photos"
msgstr "ייבוא תמונות מוצרים"

msgctxt "import_photos_description"
msgid "You can use the form below to easily upload photos (front of product, ingredients list and nutrition facts table) for many products."
msgstr "ניתן להשתמש בטופס שלהלן כדי להעלות תמונות בקלות (חזית המוצר, רשימת הרכיבים וטבלת הערכים התזונתיים) למגוון של מוצרים."

msgctxt "import_photos_format_1"
msgid "Each filename needs to contains the barcode of the product."
msgstr "על כל שם קובץ להכיל את הברקוד של המוצר."

msgctxt "import_photos_format_2"
msgid "And you can also specify the type of the photo in the filename:"
msgstr "כמו כן, ניתן לציין את סוג התמונה בשם הקובץ:"

# Do not translate the file name
msgctxt "import_photos_format_barcode"
msgid "3001234567890.jpg: front of the product in the current language."
msgstr "3001234567890.jpg: חזית המוצר בשפה הנוכחית."

# Do not translate the file name
msgctxt "import_photos_format_front"
msgid "3001234567890.front_nl.jpg: front of the product in Dutch."
msgstr "3001234567890.front_nl.jpg: חזית המוצר בהולנדית."

# Do not translate the file name
msgctxt "import_photos_format_ingredients"
msgid "3001234567890.ingredients_fr.jpg: ingredients list in French."
msgstr "3001234567890.ingredients_fr.jpg: רשימת הרכיבים בצרפתית."

# Do not translate the file name
msgctxt "import_photos_format_nutrition"
msgid "3001234567890.nutrition_es.jpg: nutrition table in Spanish."
msgstr "3001234567890.nutrition_es.jpg: הטבלה התזונתית בספרדית."

msgctxt "add_photos"
msgid "Add photos..."
msgstr "הוספת תמונות…"

msgctxt "start_upload"
msgid "Start upload"
msgstr "להתחיל העלאה"

msgctxt "start"
msgid "Start"
msgstr "התחלה"

msgctxt "close"
msgid "Close"
msgstr "סגירה"

msgctxt "cancel_upload"
msgid "Cancel upload"
msgstr "ביטול העלאה"

msgctxt "info"
msgid "Info"
msgstr "מידע"

msgctxt "file_received"
msgid "File received"
msgstr "התקבל קובץ"

msgctxt "nutriscore_calculation_detail"
msgid "Detail of the calculation of the Nutri-Score"
msgstr "פירוט החישוב של Nutri-Score"

msgctxt "nutriscore_is_beverage"
msgid "This product is considered a beverage for the calculation of the Nutri-Score."
msgstr "מוצר זה נחשב למשקה לטובת החישוב של ה־‏Nutri-Score."

msgctxt "nutriscore_is_not_beverage"
msgid "This product is not considered a beverage for the calculation of the Nutri-Score."
msgstr "מוצר זה אינו נחשב למשקה לטובת החישוב של ה־‏Nutri-Score."

msgctxt "nutriscore_positive_points"
msgid "Positive points"
msgstr "נקודות חיוביות"

msgctxt "nutriscore_negative_points"
msgid "Negative points"
msgstr "נקודות שליליות"

msgctxt "nutriscore_proteins_negative_points_less_than_11"
msgid "The points for proteins are counted because the negative points are less than 11."
msgstr "הנקודות לחלבונים מחושבות כיוון שהנקודות השליליות קטנות מ־11."

msgctxt "nutriscore_proteins_negative_points_greater_or_equal_to_11"
msgid "The points for proteins are not counted because the negative points are greater or equal to 11."
msgstr "הנקודות לחלבונים אינן מחושבות כיוון שהנקודות השליליות גדולות או שוות ל־11."

msgctxt "nutriscore_proteins_maximum_fruits_points"
msgid "The points for proteins are counted because the points for the fruits, vegetables, nuts and colza/walnut/olive oils are at the maximum."
msgstr "הנקודות לחלבונים מחושבות כיוון שהנקודות לפירות, ירקות אגוזים ושמני קנולה/אגוזי מלך/זית הגיעו לכמות המרבית."

msgctxt "nutriscore_proteins_is_cheese"
msgid "The points for proteins are counted because the product is in the cheeses category."
msgstr "הנקודות לחלבונים מחושבות כיוון שהמוצר הוא בקטגוריית הגבינות."

msgctxt "nutriscore_proteins_is_added_fat"
msgid "The product is in the fats category, the points for saturated fat are replaced by the points for the saturated fat / fat ratio."
msgstr "המוצר נמצא בקטגוריית השמנים, הנקודות לשומן רווי מוחלפות בנקודות היחס של שומן רווי / שומן."

msgctxt "nutriscore_points_for_energy"
msgid "Energy"
msgstr "אנרגיה"

msgctxt "nutriscore_points_for_sugars"
msgid "Sugars"
msgstr "סוכרים"

msgctxt "nutriscore_points_for_saturated_fat"
msgid "Saturated fat"
msgstr "שומן רווי"

msgctxt "nutriscore_points_for_saturated_fat_ratio"
msgid "Saturated fat / fat ratio"
msgstr "יחס שומן רווי / שומן"

msgctxt "nutriscore_points_for_sodium"
msgid "Sodium"
msgstr "נתרן"

msgctxt "nutriscore_points_for_fruits_vegetables_nuts_colza_walnut_olive_oils"
msgid "Fruits, vegetables, nuts, and colza/walnut/olive oils"
msgstr "פירות, ירקות, אגוזים ושמני קנולה/אגוזי מלך/זית"

msgctxt "nutriscore_points_for_fiber"
msgid "Fiber"
msgstr "סיבים תזונתיים"

msgctxt "nutriscore_points_for_proteins"
msgid "Proteins"
msgstr "חלבון"

msgctxt "nutriscore_source_value"
msgid "value"
msgstr "ערך"

msgctxt "nutriscore_rounded_value"
msgid "rounded value"
msgstr "ערך מעוגל"

msgctxt "nutriscore_score"
msgid "Nutritional score"
msgstr "ציון תזונתי"

# Do not translate
msgctxt "nutriscore_grade"
msgid "Nutri-Score"
msgstr "Nutri-Score"

# This is not the Nutri-Score grade with letters, but the Nutri-Score number score used to compute the grade. Translate score but not Nutri-Score.
msgctxt "nutriscore_score_producer"
msgid "Nutri-Score score"
msgstr "ציון Nutri-Score"

# Do not translate
msgctxt "nutriscore_grade_producer"
msgid "Nutri-Score"
msgstr "Nutri-Score"

# free as in not costing something
msgctxt "donate_free_and_independent"
msgid "Open Food Facts is 100% free and independent."
msgstr "Open Food Facts הוא מיזם חופשי ובלתי תלוי ב־100%."

# leave empty link
msgctxt "donate_help_and_donations"
msgid "<a href=\"\">We need your help and donations</a> to continue and to grow the project."
msgstr "<a href=\"\">אנו זקוקים לעזרתכם ולתרומותיכם</a> כדי להמשיך ולפתח את המיזם."

msgctxt "thank_you"
msgid "Thank you!"
msgstr "תודה רבה לך!"

msgctxt "value_for_the_product"
msgid "Value for the product"
msgstr "ערך עבור המוצר"

# Do not translate %s, it will be replaced by the category name
msgctxt "value_for_the_category"
msgid "Mean value for the %s category"
msgstr "ערך ממוצע לקטגוריה %s"

# Keep the %s
msgctxt "better_nutriscore"
msgid "The Nutri-Score can be changed from %s to %s by changing the %s value from %s to %s (%s percent difference)."
msgstr "ניתן לשנות את ערך ה־Nutri-Score מהערך %s לערך %s על ידי שינוי הערך של %s מכדי %s לכדי %s (הפרש של %s אחוזים)."

msgctxt "export_products_to_public_database_email"
msgid "The platform for producers is still under development and we make manual checks before importing products to the public database. Please e-mail us at <a href=\"mailto:producers@openfoodfacts.org\">producers@openfoodfacts.org</a> to update the public database."
msgstr ""

msgctxt "user_groups"
msgid "Groups"
msgstr "קבוצות"

msgctxt "user_group_producer"
msgid "Producer"
msgstr "יצרן"

msgctxt "user_group_producer_description"
msgid "Must be checked only for accounts of producers who edit their own products. Product ownership will be attributed to producers when they add or edit a product."
msgstr "יש לסמן רק עבור חשבונות של יצרנים שעורכים את המוצרים של עצמם. הבעלות על המוצר תשויך ליצרנים עקב הוספה או עריכה של מוצר על ידם."

msgctxt "user_group_database"
msgid "Database"
msgstr "מסד נתונים"

msgctxt "user_group_database_description"
msgid "For external sources of data. Product ownership of imported products will not change."
msgstr "למקורות נתונים חיצוניים. הבעלות על המוצרים המייובאים לא ישתנו."

msgctxt "user_group_app"
msgid "App"
msgstr "יישומון"

msgctxt "user_group_app_description"
msgid "For applications."
msgstr "ליישומונים."

msgctxt "user_group_bot"
msgid "Bot"
msgstr "רובוט"

msgctxt "user_group_bot_description"
msgid "For robots, scripts etc."
msgstr "לרובוטים, סקריפטים וכו׳."

msgctxt "user_group_moderator"
msgid "Moderator"
msgstr "פיקוח"

msgctxt "user_group_moderator_description"
msgid "Moderators have access to special features to edit and review products."
msgstr "למפקחים יש גישה לתכונות מיוחדות כדי לערוך ולסקור מוצרים."

msgctxt "donation_banner_hide"
msgid "I have already donated or I'm not interested. Hide the banner."
msgstr ""

msgctxt "donation_banner_show"
msgid "Hey, a box to uncheck?!"
msgstr ""

msgctxt "donation_banner_independant"
msgid "An independant and citizen-led project for food transparency ?"
msgstr ""

msgctxt "donation_banner_public_health"
msgid "Food product data for research that improves public health ?"
msgstr ""

msgctxt "donation_banner_choices"
msgid "Easier and better food choices according to your own criteria?"
msgstr ""

msgctxt "donation_banner_cta"
msgid "We need your support!"
msgstr ""

msgctxt "donation_banner_cta_button"
msgid "Please Donate"
msgstr ""
<|MERGE_RESOLUTION|>--- conflicted
+++ resolved
@@ -157,11 +157,7 @@
 
 msgctxt "android_app_icon_alt_text"
 msgid "Get It On Google Play"
-<<<<<<< HEAD
-msgstr ""
-=======
 msgstr "זמין ב־Google Play"
->>>>>>> 0897ea00
 
 # Change hl=en to your language, and make sure the url works
 msgctxt "android_app_link"
@@ -1003,19 +999,11 @@
 # Please change appstore_US.svg to appstore_XX.svg. check the url https://static.openfoodfacts.org/images/misc/appstore/black/appstore_XX.svg
 msgctxt "ios_app_icon_url"
 msgid "/images/misc/appstore/black/appstore_US.svg"
-<<<<<<< HEAD
-msgstr ""
-
-msgctxt "ios_app_icon_alt_text"
-msgid "Download on the App Store"
-msgstr ""
-=======
 msgstr "/images/misc/appstore/black/appstore_HB.svg"
 
 msgctxt "ios_app_icon_alt_text"
 msgid "Download on the App Store"
 msgstr "זמין ב־App Store"
->>>>>>> 0897ea00
 
 msgctxt "ios_app_link"
 msgid "https://apps.apple.com/app/open-food-facts/id588797948"
@@ -2628,19 +2616,11 @@
 # Please change English.svg to French.svg or German.svg… Check the url https://static.openfoodfacts.org/images/misc/microsoft/XXXX.svg
 msgctxt "windows_phone_app_icon_url"
 msgid "/images/misc/microsoft/English.svg"
-<<<<<<< HEAD
-msgstr ""
-
-msgctxt "windows_phone_app_icon_alt_text"
-msgid "Get it from Microsoft"
-msgstr ""
-=======
 msgstr "/images/misc/microsoft/Hebrew.svg"
 
 msgctxt "windows_phone_app_icon_alt_text"
 msgid "Get it from Microsoft"
 msgstr "החנות של Windows Phone"
->>>>>>> 0897ea00
 
 # Please change en-us to fr-fr, pt-br or de-ch…Check the URL !
 msgctxt "windows_phone_app_link"
