msgid ""
msgstr ""
"MIME-Version: 1.0\n"
"Content-Type: text/plain; charset=UTF-8\n"
"Content-Transfer-Encoding: 8bit\n"
"Language: nb_NO\n"
"Project-Id-Version: openfoodfacts\n"
"Language-Team: Norwegian Bokmal\n"
"Last-Translator: \n"
"POT-Creation-Date: \n"
"X-Generator: Poedit 2.1\n"
"Plural-Forms: nplurals=2; plural=(n != 1);\n"
"X-Crowdin-Project: openfoodfacts\n"
"X-Crowdin-Project-ID: 243092\n"
"X-Crowdin-Language: nb\n"
"X-Crowdin-File-ID: 3123\n"

msgctxt "1_product"
msgid "1 product"
msgstr "1 produkt"

msgctxt "about"
msgid "About me"
msgstr "Om meg"

msgctxt "add"
msgid "Add"
msgstr "Legg til"

msgctxt "add_language"
msgid "Add language"
msgstr "Legg til språk"

msgctxt "add_product"
msgid "Add a product"
msgstr "Legg til et produkt"

msgctxt "add_user"
msgid "Register"
msgstr "Registrer bruker"

msgctxt "add_user_display"
msgid "Register"
msgstr "Registrer bruker"

msgctxt "add_user_process"
msgid "Welcome!"
msgstr "Velkommen!"

msgctxt "add_user_result"
msgid "Thank you for joining us!"
msgstr "Takk for at du ble med oss!"

msgctxt "add_user_you_can_edit"
msgid "You can now add and edit products on the web or with our free <a href=\"%s\">mobile app</a>."
msgstr "Du kan nå legge til og redigere produkter på nettet eller med vår gratis <a href=\"%s\">mobilapp</a>."

msgctxt "join_us_on_slack"
msgid "Join us on Slack"
msgstr "Bli med oss på Slack"

msgctxt "add_user_join_the_project"
msgid "%s is a collaborative project to which you can bring much more than new products: your energy, enthusiasm and ideas!"
msgstr "%s er et samarbeidsprosjekt hvor du kan bidra med mye mer enn nye produkter: din energi, entusiasme og ideer!"

msgctxt "add_user_join_us_on_slack"
msgid "We use a discussion system called Slack where all project participants can exchange and collaborate. Please join! We would be happy to know you!"
msgstr "Vi bruker et kommunikasjonssystem kalt Slack hvor alle prosjektdeltakere kan utveksle informasjon og samarbeide. Bli med! Vi vil gjerne bli kjent med deg!"

msgctxt "add_user_you_can_edit_pro"
msgid "You can now easily import your product data and photos."
msgstr "Du kan nå enkelt importere produktdata og bilder."

msgctxt "add_user_you_can_edit_pro_promo"
msgid "You can now add and edit your products and import their data and photos on our free <a href=\"%s\">platform for producers</a>."
msgstr "Du kan nå legge til og redigere produktene dine og importere deres data og bilder på vår gratis <a href=\"%s\">-plattform for produsenter</a>."

msgctxt "add_user_existing_org"
msgid "There is already an existing organization with the name %s."
msgstr "Det finnes allerede en organisasjon med navnet %s."

msgctxt "add_user_existing_org_pending"
msgid "Your request to join the organization is pending approval of the organization administrator."
msgstr "Din forespørsel om å bli med i organisasjonen venter på godkjenning fra organisasjonsadministratoren."

msgctxt "admin_status_updated"
msgid "Admin Status Updated"
msgstr ""

msgctxt "admin_status"
msgid "Admin Status"
msgstr ""

msgctxt "grant_remove_admin_status"
msgid "Grant/Remove Admin status"
msgstr ""

msgctxt "please_email_producers"
msgid "Please e-mail <a href=\"mailto:producers@openfoodfacts.org\">producers@openfoodfacts.org</a> if you have any question."
msgstr "Send en e-post til <a href=\"mailto:producers@openfoodfacts.org\">producers@openfoodfacts.org</a> hvis du har spørsmål."

msgctxt "if_you_work_for_a_producer"
msgid "If you work for a producer or brand and will add or complete data for your own products only, you can get access to our completely free Platform for Producers."
msgstr "Hvis du jobber for en produsent eller merkevare og vil legge til eller ferdigstille data kun for dine egne produkter, kan du få tilgang til vår helt kostnadsfrie plattform for produsenter."

msgctxt "producers_platform_description_long"
msgid "The platform for producers allows manufacturers to easily import data and photos for all their products, to mark them as official, and to get free analysis of improvement opportunities for their products."
msgstr "Plattformen for produsenter lar produsenter enkelt importere data og bilder for alle produktene sine, merke dem som offisielle, og få gratis analyse av forbedringsmuligheter for produktene deres."

msgctxt "pro_account"
msgid "Professional account"
msgstr "Profesjonell konto"

msgctxt "this_is_a_pro_account"
msgid "This is a producer or brand account."
msgstr "Dette er en produsent- eller merkevarekonto."

msgctxt "producer_or_brand"
msgid "Name of producer or name of brand"
msgstr "Produsentens navn eller merkenavn"

msgctxt "error_missing_org"
msgid "Professional accounts must have an associated organization (company name or brand)."
msgstr "Profesjonelle kontoer må ha en tilknyttet organisasjon (selskapsnavn eller merkevare)."

msgctxt "enter_name_of_org"
msgid "Please enter the name of your organization (company name or brand)."
msgstr "Skriv inn navnet på organisasjonen din (selskapsnavn eller merkevarenavn)."

msgctxt "enter_email_addresses_of_users"
msgid "Enter email addresses of users to invite (comma-separated):"
msgstr ""

msgctxt "f_this_is_a_pro_account_for_org"
msgid "This account is a professional account associated with the producer or brand {org}. You have access to the Platform for Producers."
msgstr "Denne kontoen er en profesjonell konto knyttet til produsenten eller merkevaren {org}. Du har tilgang til plattformen for produsenter."

# please check that site_name and the brackets stays intact
msgctxt "add_user_email_subject"
msgid "Thanks for joining <<site_name>>"
msgstr "Takk for at du ble med <<site_name>>"

msgctxt "additives_1"
msgid "Potentially hazardous food additive. Limit usage."
msgstr "Potensielt farlig tilsetningsstoff. Begrens bruk."

msgctxt "additives_2"
msgid "Hazardous food additive. Avoid."
msgstr "Farlig tilsetningsstoff. Unngå."

msgctxt "additives_3"
msgid "Food additive banned in Europe. Avoid at all cost."
msgstr "Tilsetningsstoff som er forbudt i Europa. Unngå for enhver pris."

msgctxt "additives_p"
msgid "additives"
msgstr "tilsetningsstoffer"

msgctxt "additives_s"
msgid "additive"
msgstr "tilsetningsstoff"

msgctxt "advanced_search"
msgid "Advanced search"
msgstr "Avansert søk"

msgctxt "advanced_search_old"
msgid "Advanced search and graphs"
msgstr "Avansert søk og grafer"

msgctxt "alcohol_warning"
msgid "Excess drinking is harmful for health."
msgstr "Overdrevet drikking er skadelig for helsen."

msgctxt "all_missions"
msgid "All missions"
msgstr "Alle oppdrag"

msgctxt "allergens"
msgid "Substances or products causing allergies or intolerances"
msgstr "Stoffer eller produkter som forårsaker allergi eller intoleranse"

msgctxt "allergens_p"
msgid "allergens"
msgstr "allergener"

msgctxt "allergens_s"
msgid "allergen"
msgstr "allergen"

msgctxt "also_edited_by"
msgid "Product page also edited by"
msgstr "Produktside også redigert av"

msgctxt "android_apk_app_icon_url"
msgid "/images/misc/android-apk.svg"
msgstr "/images/misc/android-apk.svg"

msgctxt "android_apk_app_icon_alt_text"
msgid "Android APK"
msgstr "Android-APK"

# DO NOT TRANSLATE
msgctxt "android_apk_app_link"
msgid "https://world.openfoodfacts.org/files/off.apk"
msgstr "https://world.openfoodfacts.org/files/off.apk"

# Please change en_get.svg to fr_get.svg. check the url https://static.openfoodfacts.org/images/misc/playstore/img/XX_get.svg
msgctxt "android_app_icon_url"
msgid "/images/misc/playstore/img/en_get.svg"
msgstr ""

msgctxt "android_app_icon_alt_text"
msgid "Get It On Google Play"
msgstr "Få den på Google Play"

# Change hl=en to your language, and make sure the url works
msgctxt "android_app_link"
msgid "https://play.google.com/store/apps/details?id=org.openfoodfacts.scanner&hl=en"
msgstr ""

msgctxt "app_please_take_pictures"
msgid "<p>This product is not yet in the <<site_name>> database. Could you please take some pictures of the product, barcode, ingredients list and nutrition facts to add it on <a href=\"https://world.openfoodfacts.org\" target=\"_blank\"><<site_name>></a>?</p>\n"
"<p>Thanks in advance!</p>\n"
msgstr "<p>Dette produktet er ikke i <<site_name>>-databasen ennå. Kunne du vennligst tatt noen bilder av det, strekkoden, ingredienslisten og næringslisten for å legge den til <a href=\"https://world.openfoodfacts.org\" target=\"_blank\"><<site_name>></a>?</p>\n"
"<p>Takk på forskudd!</p>\n"

msgctxt "app_take_a_picture"
msgid "Take a picture"
msgstr "Ta et bilde"

msgctxt "app_take_a_picture_note"
msgid "Note: the pictures you send are published under the free licence Creative Commons Attribution and ShareAlike."
msgstr "Merk: bildene du sender, blir utgitt under gratislisensen Creative Commons Attribution og Sharealike."

msgctxt "app_you_can_add_pictures"
msgid "You can add pictures:"
msgstr "Du kan legge til bilder:"

msgctxt "axis_x"
msgid "Horizontal axis"
msgstr "Horisontal akse"

msgctxt "axis_y"
msgid "Vertical axis"
msgstr "Vertikal akse"

msgctxt "barcode"
msgid "Barcode"
msgstr "Strekkode"

msgctxt "barcode_number"
msgid "Barcode number:"
msgstr "Strekkodenummer:"

msgctxt "you_can_also_help_us"
msgid "You can also help to fund the Open Food Facts project"
msgstr "Du kan også bidra til finansieringen av Open Food Facts prosjektet"

msgctxt "producers_administration_manual"
msgid "Producers Admin manual"
msgstr "Administrasjonshåndbok for produsenter"

msgctxt "bottom_content"
msgid "<a href=\"https://world.openfoodfacts.org/donate-to-open-food-facts?utm_source=login-open-food-facts\"><img src=\"https://static.openfoodfacts.org/images/svg/donate-icon.svg\" alt=\"Donate to Open Food Facts\" /></a><p><<site_name>> is made by a non-profit association, independent from the industry. It is made for all, by all, and it is funded by all. You can support our work by <a href=\"https://world.openfoodfacts.org/donate-to-open-food-facts?utm_source=login-open-food-facts\">donating to Open Food Facts</a> and also by <a href=\"https://www.lilo.org/fr/open-food-facts/?utm_source=open-food-facts\">using the Lilo search engine</a>.<br/><b>Thank you!</b></p>"
msgstr ""

msgctxt "bottom_title"
msgid "Donate to support our work"
msgstr "Doner for å støtte arbeidet vårt"

msgctxt "brands"
msgid "Brands"
msgstr "Merker"

msgctxt "brands_example"
msgid "Kinder Bueno White, Kinder Bueno, Kinder, Ferrero"
msgstr "Kinder Bueno hvit, Kinder Bueno, Kinder, Ferrero"

msgctxt "brands_p"
msgid "brands"
msgstr "merker"

msgctxt "brands_products"
msgid "Products from the %s brand"
msgstr "Produkter fra %s merkevaren"

msgctxt "brands_s"
msgid "brand"
msgstr "kjede"

msgctxt "brands_tagsinput"
msgid "add a brand"
msgstr "legge til en merkevare"

msgctxt "brands_without_products"
msgid "Products not from the %s brand"
msgstr "Produkter ikke fra %s merkevare"

msgctxt "brand_owner"
msgid "Brand owner"
msgstr "Merkeier"

msgctxt "brand_owner_example"
msgid "The Coca Cola Company"
msgstr "The Coca Cola Company"

msgctxt "by"
msgid "by"
msgstr "av"

msgctxt "categories"
msgid "Categories"
msgstr "Kategorier"

msgctxt "categories_example"
msgid "Sardines in olive oil, Orange juice from concentrate"
msgstr "Sardiner i olivenolje, appelsinjuice fra konsentrat"

msgctxt "categories_note"
msgid "Indicate only the most specific category. \"Parents\" categories will be automatically added."
msgstr "Indikerer bare den mest spesifikke kategorien.\"foreldre\"-kategorier vil automatisk bli lagt til."

msgctxt "categories_p"
msgid "categories"
msgstr "kategorier"

msgctxt "categories_products"
msgid "Products from the %s category"
msgstr "Produkter fra %s kategori"

msgctxt "categories_s"
msgid "category"
msgstr "kategori"

msgctxt "categories_tagsinput"
msgid "add a category"
msgstr "legg til en kategori"

msgctxt "categories_without_products"
msgid "Products not from the %s category"
msgstr "Produkter som ikke er fra kategori %s"

msgctxt "change_fields"
msgid "Data"
msgstr "Data"

msgctxt "change_nutriments"
msgid "Nutriments"
msgstr "Næringsinnhold"

msgctxt "change_selected_images"
msgid "Selected images"
msgstr "Utvalgte bilder"

msgctxt "change_uploaded_images"
msgid "Uploaded images"
msgstr "opplastede bilder"

msgctxt "checkers_p"
msgid "checkers"
msgstr "kontrollører"

msgctxt "checkers_s"
msgid "checker"
msgstr "kontrollør"

msgctxt "cities_p"
msgid "packaging cities"
msgstr "emballert i"

msgctxt "cities_products"
msgid "Products packaged in the city of %s"
msgstr "Produktene er emballert i %s"

msgctxt "cities_s"
msgid "packaging city"
msgstr "emballert i"

msgctxt "cities_without_products"
msgid "Products not packaged in the city of %s"
msgstr "Produkter ikke emballert i %s"

msgctxt "codes_p"
msgid "Codes"
msgstr "Koder"

msgctxt "codes_s"
msgid "Code"
msgstr "Kode"

msgctxt "completed_n_missions"
msgid "completed %d missions:"
msgstr "fullførte %d oppdrag:"

msgctxt "connected_with_facebook"
msgid "You are connected with your Facebook account."
msgstr "Du er logget inn med Facebook-kontoen din."

msgctxt "contributor_since"
msgid "Contributor since"
msgstr "Bidragsyter siden"

msgctxt "copy_data"
msgid "Copy data from current product to new product"
msgstr "Kopier data fra dette produktet til nytt produkt"

msgctxt "correct_the_following_errors"
msgid "Please correct the following errors:"
msgstr "Vennligst korriger følgende feil:"

msgctxt "correctors_p"
msgid "correctors"
msgstr "korrigerere"

msgctxt "correctors_s"
msgid "corrector"
msgstr "korrigerer"

msgctxt "countries"
msgid "Countries where sold"
msgstr "Land hvor produktet selges"

msgctxt "countries_note"
msgid "Countries where the product is widely available (not including stores specialising in foreign products)"
msgstr "Land hvor produktet er allment tilgjengelig (ikke inkludert butikker som spesialiserer seg på utenlandske produkter)"

msgctxt "countries_p"
msgid "countries"
msgstr "land"

msgctxt "countries_products"
msgid "Products sold in %s"
msgstr "Produkter selges i %s"

msgctxt "countries_s"
msgid "country"
msgstr "land"

msgctxt "countries_without_products"
msgid "Products not sold in %s"
msgstr "Produkter selges ikke i %s"

msgctxt "data_source"
msgid "Data source"
msgstr "Datakilde"

msgctxt "data_sources_p"
msgid "data sources"
msgstr "datakilder"

msgctxt "data_sources_s"
msgid "data source"
msgstr "datakilde"

msgctxt "debug_p"
msgid "debug"
msgstr "feilsøk"

msgctxt "debug_s"
msgid "debug"
msgstr "feilsøk"

msgctxt "delete_comment"
msgid "Reason for removal"
msgstr "Fjernet fordi"

msgctxt "delete_product"
msgid "Delete a product"
msgstr "Slett et produkt"

msgctxt "delete_product_page"
msgid "Delete the page"
msgstr "Slett siden"

msgctxt "delete_the_images"
msgid "Delete the images"
msgstr "Slett bildene"

msgctxt "delete_user"
msgid "Delete a user"
msgstr "Slett brukerkonto"

msgctxt "delete_confirmation"
msgid "This will delete your user details and anonymise all of your contributions. Please re-enter your user name to confirm."
msgstr "Dette vil slette brukeropplysningene dine og anonymisere alle bidragene dine. Vennligst skriv inn brukernavnet ditt på nytt for å bekrefte."

msgctxt "danger_zone"
msgid "Danger Zone"
msgstr ""

msgctxt "diff_add"
msgid "Added:"
msgstr "Lagt til:"

msgctxt "diff_change"
msgid "Changed:"
msgstr "Endret:"

msgctxt "diff_delete"
msgid "Deleted:"
msgstr "Slettet:"

msgctxt "donate"
msgid "Donate to Open Food Facts"
msgstr "Doner til Open Food Facts"

msgctxt "donate_link"
msgid "https://world.openfoodfacts.org/donate-to-open-food-facts"
msgstr "https://world.openfoodfacts.org/donate-to-open-food-facts"

msgctxt "ecological_data_table"
msgid "Ecological footprint"
msgstr "Økologisk fotavtrykk"

msgctxt "ecological_data_table_note"
msgid "If the carbon footprint is specified on the label (rarely at this time), indicate it for the same quantity than the nutritional composition."
msgstr "Hvis karbonfotavtrykk er angitt på etiketten (dette er sjeldent foreløpig), indikerer karbonutslippet samme mengde som ernæringsinnholdet."

msgctxt "edit"
msgid "edit"
msgstr "rediger"

msgctxt "edit_comment"
msgid "Changes summary"
msgstr "sammendrag av endringer"

msgctxt "edit_product"
msgid "Edit a product"
msgstr "Rediger et produkt"

msgctxt "edit_product_page"
msgid "Edit the page"
msgstr "Rediger siden"

msgctxt "edit_profile"
msgid "Edit your public profile"
msgstr "Rediger din offentlige profil"

msgctxt "edit_profile_confirm"
msgid "Changes to your public profile have been saved."
msgstr "Endringer i den offentlige profilen er lagret."

msgctxt "edit_profile_msg"
msgid "Information below is visible in your public profile."
msgstr "Informasjonen nedenfor er synlig i din offentlige profil."

msgctxt "edit_settings"
msgid "Change your account parameters"
msgstr "Endre dine kontoinnstillinger"

msgctxt "edit_user"
msgid "Account parameters"
msgstr "Kontoinnstillinger"

msgctxt "edit_user_display"
msgid "Account parameters"
msgstr "Kontoinnstillinger"

msgctxt "edit_user_process"
msgid "Account parameters"
msgstr "Kontoinnstillinger"

msgctxt "edit_user_result"
msgid "Your account parameters have been changed."
msgstr "Dine brukerinnstillinger har blitt endret."

msgctxt "editors_p"
msgid "editors"
msgstr "redaktører"

msgctxt "editors_s"
msgid "editor"
msgstr "redaktør"

msgctxt "email"
msgid "E-mail address"
msgstr "E-post"

msgctxt "emb_code_products"
msgid "Products packaged by the company with traceability code %s"
msgstr "Produkter merket av selskapet med sporbarhetskode %s"

msgctxt "emb_code_p"
msgid "Traceability codes"
msgstr "Sporbarhetskode"

msgctxt "emb_code_s"
msgid "Traceability code"
msgstr "Sporbarhetskode"

msgctxt "emb_codes"
msgid "Traceability code"
msgstr "Sporbarhetskode"

msgctxt "emb_codes_p"
msgid "traceability codes"
msgstr "sporbarhetskoder"

msgctxt "emb_codes_products"
msgid "Products with the traceability code %s"
msgstr "Produkter med sporbarhetskoden %s"

msgctxt "emb_codes_s"
msgid "traceability code"
msgstr "sporbarhetskode"

msgctxt "emb_codes_without_products"
msgid "Products without the traceability code %s"
msgstr "Produkter med sporbarhetskoden %s"

# Those are country specific codes. For European countries, you can change FR 62.448.034 CE to DE BY 718 EG (for instance)
msgctxt "emb_codes_example"
msgid "EMB 53062, FR 62.448.034 CE, 84 R 20, 33 RECOLTANT 522"
msgstr "EMB 53062, FR 62.448.034 CE, 84 R 20, 33 RECOLTANT 522"

msgctxt "emb_codes_note"
msgid "In Europe, the code is in an ellipse with the 2 country initials followed by a number and CE."
msgstr "I Europa består koden av en landskode på to bokstaver etterfulgt av et nummer og CE."

msgctxt "entry_dates_p"
msgid "Entry dates"
msgstr "Påmeldingsdatoer"

msgctxt "entry_dates_s"
msgid "Entry date"
msgstr "Påmeldingsdato"

msgctxt "error"
msgid "Error"
msgstr "Feilmelding"

msgctxt "error_bad_login_password"
msgid "Incorrect user name or password. <a href=\"/cgi/reset_password.pl\">Forgotten password?</a>"
msgstr "Feil brukernavn eller passord. <a href=\"/cgi/reset_password.pl\">Glemt passord?</a>"

msgctxt "error_database"
msgid "An error occurred while reading the data, try to refresh the page."
msgstr "Det oppsto en feil under lesing av data, vennligst prøv å oppdatere siden."

msgctxt "error_different_passwords"
msgid "The password and confirmation password are different."
msgstr "Passordene er forskjellige."

msgctxt "error_email_already_in_use"
msgid "The e-mail address is already used by another user. Maybe you already have an account? You can <a href=\"/cgi/reset_password.pl\">reset the password</a> of your other account."
msgstr "E-postadressen du skrev er allerede brukt av en annen bruker. Har du kanskje en konto allerede? I så fall kan du <a href=\"/cgi/reset_password.pl\">tilbakestille passordet</a> til den andre kontoen din."

msgctxt "error_invalid_address"
msgid "Invalid address."
msgstr "Ugyldig adresse."

msgctxt "error_invalid_email"
msgid "Invalid e-mail address"
msgstr "Ugyldig epostadresse"

msgctxt "error_invalid_password"
msgid "The password needs to be at least 6 characters long."
msgstr "Passordet må minst være 6 karakterer langt."

msgctxt "error_invalid_user"
msgid "Invalid user."
msgstr "Ugyldig bruker."

msgctxt "error_invalid_username"
msgid "The user name must contain only unaccented letters, digits and dashes."
msgstr "Brukernavnet kan kun inneholde bokstaver uten aksent, tall og bindestreker."

msgctxt "error_username_too_long"
msgid "The user name is too long (maximum 40 characters)."
<<<<<<< HEAD
msgstr ""
=======
msgstr "Brukernavnet er for langt (maks 40 tegn)."
>>>>>>> d5d0e415

msgctxt "error_name_too_long"
msgid "The name is too long (maximum 60 characters)."
msgstr "Navnet er for langt (maks 60 tegn)."

msgctxt "error_new_code_already_exists"
msgid "A product already exists with the new code"
msgstr "Et produkt finnes allerede med den nye koden"

msgctxt "error_no_name"
msgid "You need to enter a name or nickname."
msgstr "Du må skrive inn et navn eller kallenavn."

msgctxt "error_no_permission"
msgid "Permission denied."
msgstr "Tilgang nektet."

msgctxt "error_no_username"
msgid "You need to enter a user name"
msgstr "Du må oppgi et brukernavn"

msgctxt "error_reset_already_connected"
msgid "You are already signed in."
msgstr "Du er allerede innlogget."

msgctxt "error_reset_invalid_token"
msgid "The reset password link is invalid or has expired."
msgstr "Lenken for tilbakestilling av passordet er ugyldig eller utløpt."

msgctxt "error_reset_unknown_email"
msgid "There is no account with this email"
msgstr "Det finnes ingen konto tilhørende denne e-postadressen"

msgctxt "error_reset_unknown_id"
msgid "This username does not exist."
msgstr "Brukernavnet eksisterer ikke."

msgctxt "error_username_not_available"
msgid "This username already exists, please choose another."
msgstr "Dette brukernavnet er allerede tatt, velg et annet."

msgctxt "example"
msgid "Example:"
msgstr "Eksempel:"

msgctxt "examples"
msgid "Examples:"
msgstr "Eksempler:"

msgctxt "expiration_date"
msgid "Best before date"
msgstr "Best før dato"

msgctxt "expiration_date_note"
msgid "The expiration date is a way to track product changes over time and to identify the most recent version."
msgstr "Utløpsdatoen er en måte å spore produktendringer over tid, og for å identifisere den nyeste versjonen av produktet."

msgctxt "explore_products_by"
msgid "Explore products by..."
msgstr "Utforsk produkter etter..."

msgctxt "facebook_locale"
msgid "en_US"
msgstr "nb_NO"

msgctxt "facebook_page"
msgid "https://www.facebook.com/OpenFoodFacts"
msgstr "https://www.facebook.com/OpenFoodFacts"

msgctxt "fixme_product"
msgid "If the data is incomplete or incorrect, you can complete or correct it by editing this page."
msgstr "Hvis dataene er ufullstendig eller feil, kan du fullføre eller korrigere dem ved å endre denne siden."

msgctxt "footer_and_the_facebook_group"
msgid "and the <a href=\"https://www.facebook.com/groups/openfoodfacts/\">Facebook group for contributors</a>"
msgstr "og <a href=\"https://www.facebook.com/groups/openfoodfacts/\">Facebook-gruppen for bidragsytere</a>"

msgctxt "footer_blog"
msgid "<<site_name>> blog"
msgstr "<<site_name>> blogg"

# Do not translate
msgctxt "footer_blog_link"
msgid "https://blog.openfoodfacts.org/en/"
msgstr "https://blog.openfoodfacts.org/en/"

msgctxt "footer_code_of_conduct"
msgid "Code of conduct"
msgstr "Etiske retningslinjer"

# Do not translate without having the same exact string in the Tags template. Do not use spaces, special characters, only alphanumeric characters separated by hyphens
msgctxt "footer_code_of_conduct_link"
msgid "/code-of-conduct"
msgstr ""

msgctxt "footer_data"
msgid "Data, API and SDKs"
msgstr "Data, API og SDKer"

# Do not translate without having the same exact string in the Tags template. Do not use spaces, special characters, only alphanumeric characters separated by hyphens
msgctxt "footer_data_link"
msgid "/data"
msgstr "/data"

msgctxt "footer_discover_the_project"
msgid "Discover the project"
msgstr "Utforsk prosjektet"

msgctxt "footer_faq"
msgid "Frequently asked questions"
msgstr "Ofte stilte spørsmål"

# Do not translate without having the same exact string in the Tags template. Do not use spaces, special characters, only alphanumeric characters separated by hyphens
msgctxt "footer_faq_link"
msgid "https://support.openfoodfacts.org/help/en-gb"
msgstr "https://support.openfoodfacts.org/help/no-no"

msgctxt "footer_translators"
msgid "Translators"
msgstr "Oversettere"

# Do not translate
msgctxt "footer_translators_link"
msgid "/cgi/top_translators.pl"
msgstr "/cgi/top_translators.pl"

msgctxt "footer_follow_us"
msgid "Follow us on <a href=\"https://twitter.com/openfoodfacts\">Twitter</a>,\n"
"<a href=\"https://www.facebook.com/OpenFoodFacts\">Facebook</a> and\n"
"<a href=\"https://www.instagram.com/open.food.facts/\">Instagram</a>\n"
msgstr "Følg oss på <a href=\"https://twitter.com/openfoodfacts\">Twitter</a>,\n"
"<a href=\"https://www.facebook.com/OpenFoodFacts\">Facebook</a> og\n"
"<a href=\"https://www.instagram.com/open.food.facts/\">Instagram</a>\n"

msgctxt "footer_install_the_app"
msgid "Install the app"
msgstr "Installer appen"

msgctxt "footer_join_the_community"
msgid "Join the community"
msgstr "Bli med i fellesskapet"

msgctxt "footer_join_us_on"
msgid "Join us on %s:"
msgstr "Bli med oss på %s :"

msgctxt "footer_legal"
msgid "Legal"
msgstr "Juridisk"

# Do not translate without having the same exact string in the Tags template. Do not use spaces, special characters, only alphanumeric characters separated by hyphens
msgctxt "footer_legal_link"
msgid "/legal"
msgstr "/legal"

msgctxt "footer_press"
msgid "Press"
msgstr "Presse"

# Do not translate without having the same exact string in the Tags template. Do not use spaces, special characters, only alphanumeric characters separated by hyphens
msgctxt "footer_press_link"
msgid "/press"
msgstr "/presse"

msgctxt "footer_tagline"
msgid "A collaborative, free and open database of food products from around the world."
msgstr "En felles, gratis og åpen database med matvarer fra hele verden."

msgctxt "footer_terms"
msgid "Terms of use"
msgstr "Bruksvilkår"

# Do not translate without having the same exact string in the Tags template. Do not use spaces, special characters, only alphanumeric characters separated by hyphens
msgctxt "footer_terms_link"
msgid "/terms-of-use"
msgstr "/terms-of-use"

msgctxt "footer_who_we_are"
msgid "Who we are"
msgstr "Om oss"

# Do not translate without having the same exact string in the Tags template. Do not use spaces, special characters, only alphanumeric characters separated by hyphens
msgctxt "footer_who_we_are_link"
msgid "/who-we-are"
msgstr ""

msgctxt "footer_wiki"
msgid "<<site_name>> wiki (en)"
msgstr ""

# Do not translate
msgctxt "footer_wiki_link"
msgid "https://wiki.openfoodfacts.org"
msgstr "https://wiki.openfoodfacts.org"

# Do not translate Open Beauty Facts but do translate Cosmetics
msgctxt "footer_obf"
msgid "Open Beauty Facts - Cosmetics"
msgstr "Open Beauty Facts - Kosmetikk"

msgctxt "footer_obf_link"
msgid "https://world.openbeautyfacts.org"
msgstr "https://world.openbeautyfacts.org"

msgctxt "for"
msgid "for"
msgstr "for"

msgctxt "front_alt"
msgid "Product"
msgstr "Produkt"

msgctxt "generic_name"
msgid "Common name"
msgstr "Vanlig navn"

msgctxt "generic_name_example"
msgid "Chocolate bar with milk and hazelnuts"
msgstr "Sjokoladeplate med melk og hasselnøtter"

msgctxt "goodbye"
msgid "See you soon!"
msgstr "Ses snart!"

msgctxt "graph_count"
msgid "%d products match the search criteria, of which %i products have defined values for the graph's axis."
msgstr "%d produkter samsvarer med søkekriteriene, hvorav % i produkter har definerte verdier for grafens akser."

msgctxt "graph_title"
msgid "Graph title"
msgstr "Graf tittel"

msgctxt "graphs_and_maps"
msgid "Graphs and maps"
msgstr "Grafer og kart"

msgctxt "hello"
msgid "Hello"
msgstr "Hallo"

msgctxt "high"
msgid "high"
msgstr "høy"

msgctxt "high_quantity"
msgid "high quantity"
msgstr "høy kvantitet"

msgctxt "history"
msgid "Changes history"
msgstr "Endrer historikk"

msgctxt "image_front"
msgid "Front picture"
msgstr "Frontbilde"

msgctxt "image_ingredients"
msgid "Ingredients picture"
msgstr "Bilde av ingredienser"

msgctxt "image_ingredients_note"
msgid "If the picture is neat enough, the ingredients can be extracted automatically"
msgstr "Hvis bildet er klart nok, kan vi hente ut ingrediensene automatisk!"

msgctxt "image_nutrition"
msgid "Nutrition facts picture"
msgstr "Bilde av ernæringsinnholdet"

msgctxt "image_upload_error_image_already_exists"
msgid "This picture has already been sent."
msgstr "Dette bildet er allerede sendt."

msgctxt "image_upload_error_image_too_small"
msgid "The picture is too small. Please do not upload pictures found on the Internet and only send photos you have taken yourself."
msgstr "Bildet er for lite! Vennligst ikke last opp bilder funnet på internett, send bare bilder du har tatt selv."

msgctxt "image_upload_error_no_barcode_found_in_image_long"
msgid "The barcode in the image could not be read, or the image contained no barcode.\n"
"You can try with another image, or directly enter the barcode."
msgstr "Strekkoden i bildet kunne ikke leses, eller bildet inneholdt ingen strekkode.\n"
"Du kan prøve med et annet bilde, eller skrive inn strekkoden manuelt."

msgctxt "image_upload_error_no_barcode_found_in_image_short"
msgid "No barcode found in the image."
msgstr "Finner ingen strekkode i bildet."

msgctxt "image_upload_error_no_barcode_specified_or_found"
msgid "No barcode specified or found in the image or filename."
msgstr "Ingen strekkode spesifisert eller funnet i bildet eller filnavnet."

msgctxt "image_upload_error_could_not_read_image"
msgid "The image could not be read."
msgstr ""

msgctxt "image_upload_error_no_barcode_found_in_text"
msgid "You must enter the characters of the barcode or send a product image when the barcode is visible."
msgstr "Du må skrive inn tegnene i strekkoden eller sende et produktbilde når strekkoden er synlig."

msgctxt "image_full_size"
msgid "Full size"
msgstr "Full størrelse"

msgctxt "image_attribution_creativecommons"
msgid "This file was uploaded to product %s and is licensed under the %s license."
msgstr ""

msgctxt "image_attribution_photographer"
msgid "Attribution: Photo by %s per %s"
msgstr ""

msgctxt "image_attribution_photographer_editor"
msgid "Attribution: Photo by %s with additional modifications by %s per %s"
msgstr ""

msgctxt "image_original_link_text"
msgid "(Original Image)"
msgstr "(Originalbilde)"

msgctxt "image_attribution_link_title"
msgid "Photo detail and attribution information"
msgstr "Bildedetaljer og attribusjonsinformasjon"

msgctxt "invite_user"
msgid "Invite Users"
msgstr ""

msgctxt "incomplete_products_you_added"
msgid "Products you added that need to be completed"
msgstr "Produkter du har lagt til som må fullføres"

msgctxt "informers_p"
msgid "informers"
msgstr "informanter"

msgctxt "informers_s"
msgid "informers"
msgstr "informanter"

msgctxt "ingredients"
msgid "Ingredients"
msgstr "Ingredienser"

msgctxt "no_ingredient"
msgid "Ingredients are missing"
msgstr "Ingredienser mangler"

msgctxt "one_ingredient"
msgid "1 ingredient"
msgstr ""

msgctxt "f_ingredients_with_number"
msgid "{number} ingredients"
msgstr ""

msgctxt "ingredients_alt"
msgid "Ingredients"
msgstr "Ingredienser"

msgctxt "ingredients_analysis_note"
msgid "Note: ingredients can be listed with many different names, please let us know if you think the analysis above is incorrect."
msgstr "Merk: ingredienser kan være oppført med mange forskjellige navn, vennligst gi oss beskjed hvis du tror analysen ovenfor er feil."

msgctxt "ingredients_from_or_that_may_be_from_palm_oil_p"
msgid "ingredients from or that may be from palm oil"
msgstr "ingredienser som er, eller som kan stamme fra, palmeolje"

msgctxt "ingredients_from_or_that_may_be_from_palm_oil_s"
msgid "ingredient from or that may be from palm oil"
msgstr "ingredienser som er, eller som kan stamme fra, palmeolje"

msgctxt "ingredients_from_palm_oil_p"
msgid "ingredients from palm oil"
msgstr "ingredienser fra palmeolje"

msgctxt "ingredients_from_palm_oil_s"
msgid "ingredient from palm oil"
msgstr "ingrediens fra palmeolje"

msgctxt "ingredients_n_p"
msgid "Numbers of ingredients"
msgstr "Antall ingredienser"

msgctxt "ingredients_n_s"
msgid "Number of ingredients"
msgstr "Antall ingredienser"

msgctxt "known_ingredients_n_s"
msgid "Number of recognized ingredients"
msgstr "Antall gjenkjente ingredienser"

msgctxt "unknown_ingredients_n_s"
msgid "Number of unrecognized ingredients"
msgstr "Antall ukjente ingredienser"

msgctxt "ingredients_p"
msgid "ingredients"
msgstr "ingredienser"

msgctxt "ingredients_products"
msgid "Products that contain the ingredient %s"
msgstr "Produkter som inneholder ingrediensen %s"

msgctxt "ingredients_s"
msgid "ingredient"
msgstr "ingrediens"

msgctxt "ingredients_text"
msgid "Ingredients list"
msgstr "Liste over ingredienser"

msgctxt "ingredients_text_display_note"
msgid "Ingredients are listed in order of importance (quantity)."
msgstr "Ingredienser står oppført i rekkefølge etter viktigheten (mengde)."

msgctxt "ingredients_text_example"
msgid "Cereals 85.5% (_wheat_ flour, whole-_wheat_ flour 11%), malt extract, cocoa 4,8%, ascorbic acid"
msgstr ""

msgctxt "ingredients_text_note"
msgid "Keep the order, indicate the % when specified, separate with a comma or - , use ( ) for ingredients of an ingredient, surround allergens with _ e.g. _milk_"
msgstr ""

msgctxt "ingredients_that_may_be_from_palm_oil_p"
msgid "ingredients that may be from palm oil"
msgstr "ingredienser som kan være fra palmeolje"

msgctxt "ingredients_that_may_be_from_palm_oil_s"
msgid "ingredient that may be from palm oil"
msgstr "ingrediens som kan være fra palmeolje"

msgctxt "ingredients_without_products"
msgid "Products that do not contain the ingredient %s"
msgstr "Produkter som ikke inneholder ingrediensen %s"

# Please change appstore_US.svg to appstore_XX.svg. check the url https://static.openfoodfacts.org/images/misc/appstore/black/appstore_XX.svg
msgctxt "ios_app_icon_url"
msgid "/images/misc/appstore/black/appstore_US.svg"
msgstr ""

msgctxt "ios_app_icon_alt_text"
msgid "Download on the App Store"
msgstr "Last ned fra App Store"

msgctxt "ios_app_link"
msgid "https://apps.apple.com/app/open-food-facts/id588797948"
msgstr ""

msgctxt "known_nutrients_p"
msgid "known nutrients"
msgstr "kjente næringsstoffer"

msgctxt "known_nutrients_s"
msgid "known nutrient"
msgstr "kjent næringsstoff"

msgctxt "labels"
msgid "Labels, certifications, awards"
msgstr "Etiketter, sertifiseringer, priser"

msgctxt "labels_example"
msgid "Organic"
msgstr "Økologisk"

msgctxt "labels_note"
msgid "Indicate only the most specific labels. \"Parents\" labels will be added automatically."
msgstr ""

msgctxt "labels_p"
msgid "labels"
msgstr "etiketter"

msgctxt "labels_products"
msgid "Products that have the label %s"
msgstr ""

msgctxt "labels_s"
msgid "label"
msgstr "stempel"

msgctxt "labels_tagsinput"
msgid "add a label"
msgstr "legg til et merke"

msgctxt "labels_without_products"
msgid "Products that do not have the label %s"
msgstr "Produkter som ikke har etiketten %s"

msgctxt "lang"
msgid "Main language"
msgstr "Hovedspråk"

msgctxt "lang_note"
msgid "Language most present and most highlighted on the product"
msgstr "Det språket som er mest til stede og mest fremhevet på produktet"

msgctxt "language"
msgid "en-US"
msgstr "no-NO"

msgctxt "languages_p"
msgid "languages"
msgstr "språk"

msgctxt "languages_s"
msgid "language"
msgstr "språk"

msgctxt "last_edit_dates_p"
msgid "Last edit dates"
msgstr "Siste redigeringsdato"

msgctxt "last_edit_dates_s"
msgid "Last edit date"
msgstr "Sist endret dato"

msgctxt "last_image_dates_p"
msgid "Last picture dates"
msgstr "Siste bildedatoer"

msgctxt "last_image_dates_s"
msgid "Last picture date"
msgstr "Siste bildedato"

msgctxt "licence_accept"
msgid "By adding information, data and/or images, you accept to place irrevocably your contribution under the <a href=\"https://opendatacommons.org/licenses/dbcl/1.0/\">Database Contents Licence 1.0</a> licence\n"
"for information and data, and under the <a href=\"https://creativecommons.org/licenses/by-sa/3.0/deed.en\">Creative Commons Attribution - ShareAlike 3.0</a> licence for images.\n"
"You accept to be credited by re-users by a link to the product your are contributing to."
msgstr ""

msgctxt "link"
msgid "Link to the product page on the official site of the producer"
msgstr ""

msgctxt "list_of_x"
msgid "List of %s"
msgstr "Liste over %s"

msgctxt "loadmore"
msgid "Load more results"
msgstr "Last inn flere resultater"

msgctxt "login_and_add_product"
msgid "Sign-in and add the product"
msgstr "Logg inn og legg til produktet"

msgctxt "login_and_edit_product"
msgid "Sign-in and edit the product"
msgstr "Logg inn og rediger produktet"

msgctxt "login_create_your_account"
msgid "Create your account."
msgstr "Opprett konto"

msgctxt "login_not_registered_yet"
msgid "Not registered yet?"
msgstr "Ikke registrert ennå?"

msgctxt "login_register_title"
msgid "Sign-in"
msgstr "Logg inn"

msgctxt "login_to_add_and_edit_products"
msgid "Sign-in to add or edit products."
msgstr "Logg inn for å legge til eller redigere produkter."

msgctxt "login_to_add_products"
msgid "<p>Please sign-in to add or edit a product.</p>\n\n"
"<p>If you do not yet have an account on <<site_name>>, you can <a href=\"/cgi/user.pl\">register in 30 seconds</a>.</p>\n"
msgstr ""

msgctxt "login_username_email"
msgid "Username or e-mail address:"
msgstr "Brukernavn eller e-postadresse:"

msgctxt "low"
msgid "low"
msgstr "lav"

msgctxt "low_quantity"
msgid "low quantity"
msgstr "liten kvantitet"

msgctxt "manage_images"
msgid "Manage images"
msgstr "Administrer bilder"

msgctxt "manage_images_info"
msgid "You can select one or more images and then:"
msgstr "Du kan velge ett eller flere bilder og deretter:"

msgctxt "manufacturing_places"
msgid "Manufacturing or processing places"
msgstr "Produksjon- eller behandlingssteder"

msgctxt "manufacturing_places_example"
msgid "Montana, USA"
msgstr "Montana, USA"

msgctxt "manufacturing_places_p"
msgid "manufacturing or processing places"
msgstr "produksjon- eller behandlingssteder"

msgctxt "manufacturing_places_products"
msgid "Products manufactured or processed in %s"
msgstr "Produkter som er produsert eller behandlet i %s"

msgctxt "manufacturing_places_s"
msgid "manufacturing or processing place"
msgstr ""

msgctxt "manufacturing_places_tagsinput"
msgid "add a place"
msgstr "legg til et sted"

msgctxt "manufacturing_places_without_products"
msgid "Products not manufactured or processed in %s"
msgstr ""

msgctxt "map_count"
msgid "%d products match the search criteria, of which %i products have a known production place."
msgstr ""

msgctxt "map_title"
msgid "Map title"
msgstr "Karttittel"

msgctxt "menu"
msgid "Menu"
msgstr "Meny"

msgctxt "menu_add_a_product"
msgid "Add a product"
msgstr "Legg til et produkt"

# Do not translate without having the same exact string in the Tags template. Do not use spaces, special characters, only alphanumeric characters separated by hyphens
msgctxt "menu_add_a_product_link"
msgid "/add-a-product"
msgstr "/legg-til-et-produkt"

msgctxt "menu_contribute"
msgid "Contribute"
msgstr "Bidra"

# Do not translate without having the same exact string in the Tags template. Do not use spaces, special characters, only alphanumeric characters separated by hyphens
msgctxt "menu_contribute_link"
msgid "/contribute"
msgstr "/bidra"

msgctxt "menu_discover"
msgid "Discover"
msgstr "Oppdag"

# Do not translate without having the same exact string in the Tags template. Do not use spaces, special characters, only alphanumeric characters separated by hyphens
msgctxt "menu_discover_link"
msgid "/discover"
msgstr "/utforsk"

msgctxt "mission_"
msgid "Mission: "
msgstr "Oppdrag: "

msgctxt "mission_accomplished_by"
msgid "This mission has been completed by:"
msgstr "Dette oppdraget har blitt fullført av:"

msgctxt "mission_accomplished_by_n"
msgid "Completed by %d persons."
msgstr "Fullført av %d personer."

msgctxt "mission_accomplished_by_nobody"
msgid "Be the first to complete this mission!"
msgstr "Bli den første til å fullføre dette oppdraget!"

msgctxt "mission_goal"
msgid "Goal:"
msgstr "Mål:"

msgctxt "missions"
msgid "Missions"
msgstr "Oppdrag:"

msgctxt "moderate"
msgid "moderate"
msgstr "moderat"

msgctxt "moderate_quantity"
msgid "moderate quantity"
msgstr "moderat mengde"

msgctxt "move_images_to_another_product"
msgid "Move the images to another product"
msgstr "Flytt bildene til et annet produkt"

msgctxt "n_products"
msgid "%s products"
msgstr "%s produkter"

msgctxt "name"
msgid "Name"
msgstr "Navn"

msgctxt "names"
msgid "Names"
msgstr "Navn"

msgctxt "new_code"
msgid "If the barcode is not correct, please correct it here:"
msgstr "Hvis strekkoden ikke er riktig, kan du rette det opp her:"

msgctxt "new_code_note"
msgid "For products without a barcode, an internal code is automatically set."
msgstr "For produkter uten strekkode, blir en intern kode automatisk gitt."

msgctxt "newsletter_description"
msgid "Subscribe to the newsletter (2 emails per month maximum)"
msgstr "Abonner på vårt nyhetsbrev (maks to e-poster per måned)"

msgctxt "subscribe_to_our_newsletter"
msgid "Subscribe to our newsletter"
msgstr ""

msgctxt "next"
msgid "Next"
msgstr "Neste"

msgctxt "no_barcode"
msgid "Product without barcode"
msgstr "Produkt uten strekkode"

msgctxt "no_nutrition_data"
msgid "Nutrition facts are not specified on the product."
msgstr "Ernæringsinnhold er ikke spesifisert på produktet."

msgctxt "multiple_nutrition_data"
msgid "Multiple nutrition facts are specified on the product (e.g. with added water or milk)."
msgstr ""

msgctxt "multiple_nutrition_data_instructions"
msgid "Enter only the nutrition facts for the unprepared product, without added water or milk. If there are different products, enter nutrition facts for the first product listed."
msgstr ""

msgctxt "no_product_for_barcode"
msgid "No product listed for barcode %s."
msgstr "Ingen produkter oppført for strekkode %s ."

msgctxt "no_products"
msgid "No products."
msgstr "Ingen produkter."

msgctxt "not_saved"
msgid "Error while saving, please retry."
msgstr "Feil under lagring, vennligst prøv igjen."

msgctxt "number_of_additives"
msgid "Number of additives"
msgstr "Antall tilsetningsstoffer"

msgctxt "number_of_products"
msgid "Number of products"
msgstr "Antall produkter"

msgctxt "nutrient_in_quantity"
msgid "%s in %s"
msgstr "%s i %s"

msgctxt "nutrient_levels_info"
msgid "Nutrient levels for 100 g"
msgstr "Næringsstoffer per 100 g"

# Do not translate without having the same exact string in the Tags template. Do not use spaces, special characters, only alphanumeric characters separated by hyphens
msgctxt "nutrient_levels_link"
msgid "/nutrient-levels"
msgstr "/næringsnivåer"

msgctxt "nutrient_levels_p"
msgid "nutrient levels"
msgstr "næringsnivåer"

msgctxt "nutrient_levels_s"
msgid "nutrient level"
msgstr ""

msgctxt "nutriments_p"
msgid "nutriments"
msgstr "næring"

msgctxt "nutriments_products"
msgid "Products that contain the nutriment %s"
msgstr ""

msgctxt "nutriments_s"
msgid "nutriment"
msgstr ""

msgctxt "nutriments_without_products"
msgid "Products that do not contain the nutriment %s"
msgstr ""

msgctxt "nutrition_alt"
msgid "Nutrition facts"
msgstr "Ernæringsinnhold"

msgctxt "nutrition_data"
msgid "Nutrition facts"
msgstr "Ernæringsinnhold"

msgctxt "nutrition_data_average"
msgid "Average nutrition facts for the %d products of the %s category for which nutrition facts are known (out of %d products)."
msgstr ""

msgctxt "nutrition_data_compare_percent"
msgid "% of difference"
msgstr "% av forskjellen"

msgctxt "nutrition_data_compare_value"
msgid "value for 100 g / 100 ml"
msgstr ""

msgctxt "nutrition_data_comparison_with_categories"
msgid "Comparison to average values of products in the same category:"
msgstr ""

msgctxt "nutrition_data_comparison_with_categories_note"
msgid "Please note: for each nutriment, the average is computed for products for which the nutriment quantity is known, not on all products of the category."
msgstr ""

msgctxt "nutrition_data_note"
msgid "If the picture is sufficiently sharp and level, nutrition facts can be automatically extracted from the picture."
msgstr ""

msgctxt "nutrition_data_per_10"
msgid "10th centile"
msgstr ""

msgctxt "nutrition_data_per_100g"
msgid "for 100 g / 100 ml"
msgstr ""

msgctxt "nutrition_data_per_5"
msgid "5<sup>th</sup> centile"
msgstr ""

msgctxt "nutrition_data_per_50"
msgid "Median"
msgstr "Median"

msgctxt "nutrition_data_per_90"
msgid "90th centile"
msgstr ""

msgctxt "nutrition_data_per_95"
msgid "95<sup>th</sup> centile"
msgstr ""

msgctxt "nutrition_data_per_max"
msgid "Maximum"
msgstr "Maksimum"

msgctxt "nutrition_data_per_mean"
msgid "Mean"
msgstr "Gjennomsnittlig"

msgctxt "nutrition_data_per_min"
msgid "Minimum"
msgstr "Minimum"

msgctxt "nutrition_data_per_serving"
msgid "per serving"
msgstr "per porsjon"

msgctxt "nutrition_data_per_std"
msgid "Standard deviation"
msgstr "Standardavvik"

msgctxt "nutrition_data_table"
msgid "Nutrition facts"
msgstr "Ernæringsinnhold"

msgctxt "nutrition_data_table_note"
msgid "The table lists by default nutriments that are often specified. Leave the field blank if it's not on the label.<br/>You can add extra nutriments (vitamins, minerals, cholesterol etc.)\n"
"by typing the first letters of their name in the last row of the table."
msgstr ""

msgctxt "nutrition_data_table_asterisk"
msgid "Essential nutrients to calculate the Nutri-Score."
msgstr ""

msgctxt "nutrition_grades_p"
msgid "Nutrition grades"
msgstr ""

msgctxt "nutrition_grades_s"
msgid "Nutrition grade"
msgstr ""

# Make sure the translated link works (eg that the image already exists in your language)
msgctxt "og_image_url"
msgid "https://static.openfoodfacts.org/images/logos/logo-vertical-white-social-media-preview.png"
msgstr ""

# Do not change the lang code if the blog doesn't exist in your language
msgctxt "on_the_blog_content"
msgid "<p>To learn more about <<site_name>>, visit <a href=\"https://blog.openfoodfacts.org/en/\">our blog</a>!</p>\n"
"<p>Recent news:</p>\n"
msgstr ""

msgctxt "on_the_blog_title"
msgid "News"
msgstr "Nyheter"

msgctxt "openfoodhunt_points"
msgid "It's <a href=\"/open-food-hunt-2015\">Open Food Hunt</a> on <<site_name>> from Saturday February 21st 2015 to Sunday March 1st 2015! Contributors are awarded\n"
"Explorer points for products they add and Ambassador points for new contributors they recruit. Points are updated every 30 minutes."
msgstr ""

msgctxt "or"
msgid "or:"
msgstr "eller:"

msgctxt "origins"
msgid "Origin of ingredients"
msgstr "Ingrediensopprinnelse"

msgctxt "origins_example"
msgid "California, USA"
msgstr "California, USA"

msgctxt "origins_note_xxx"
msgid "Indicate the origin of ingredients"
msgstr ""

msgctxt "origins_p"
msgid "origins of ingredients"
msgstr "ingrediensenes opprinnelse"

msgctxt "origins_products"
msgid "Products with ingredients originating from %s"
msgstr "Produkter med ingredienser som er fra %s"

msgctxt "origins_s"
msgid "origin of ingredients"
msgstr "ingrediensopprinnelse"

msgctxt "origins_tagsinput"
msgid "add an origin"
msgstr "legg til en opprinnelse"

msgctxt "origins_without_products"
msgid "Products without ingredients originating from %s"
msgstr ""

msgctxt "packaging"
msgid "Packaging"
msgstr "Emballasje"

msgctxt "packaging_example"
msgid "Fresh, Canned, Frozen, Bottle, Box, Glass, Plastic..."
msgstr ""

msgctxt "packaging_note"
msgid "Packaging type, format, material"
msgstr ""

msgctxt "packaging_p"
msgid "packaging"
msgstr "emballasje"

msgctxt "packaging_products"
msgid "Products with a %s packaging"
msgstr ""

msgctxt "packaging_s"
msgid "packaging"
msgstr "emballasje"

msgctxt "packaging_tagsinput"
msgid "add a type, shape or material"
msgstr "legg til en type, form eller materiale"

msgctxt "packaging_without_products"
msgid "Products without a %s packaging"
msgstr ""

msgctxt "page_x"
msgid "Page %d"
msgstr "Side %d"

msgctxt "page_x_out_of_y"
msgid "Page %d out of %d."
msgstr "Side %d av %d."

msgctxt "pages"
msgid "Pages:"
msgstr "Sider:"

msgctxt "password"
msgid "Password"
msgstr "Passord"

msgctxt "password_new"
msgid "New password"
msgstr "Nytt passord"

msgctxt "password_confirm"
msgid "Confirm password"
msgstr "Bekreft passordet"

msgctxt "periods_after_opening"
msgid "Period of time after opening"
msgstr "Tidsperiode etter åpning"

msgctxt "periods_after_opening_note"
msgid "Found in an open container logo with a number of months: e.g. 12 M"
msgstr ""

msgctxt "periods_after_opening_p"
msgid "Periods after opening"
msgstr ""

msgctxt "periods_after_opening_s"
msgid "Period after opening"
msgstr ""

msgctxt "photographers_p"
msgid "photographers"
msgstr "fotografer"

msgctxt "photographers_s"
msgid "photographer"
msgstr "fotograf"

msgctxt "pnns_groups_1"
msgid "PNNS groups 1"
msgstr ""

msgctxt "pnns_groups_1_p"
msgid "PNNS groups 1"
msgstr ""

msgctxt "pnns_groups_1_s"
msgid "PNNS group 1"
msgstr ""

msgctxt "pnns_groups_2"
msgid "PNNS groups 2"
msgstr ""

msgctxt "pnns_groups_2_p"
msgid "PNNS groups 2"
msgstr ""

msgctxt "pnns_groups_2_s"
msgid "PNNS group 2"
msgstr ""

msgctxt "points_all_countries"
msgid "There are %d Explorers and %d Ambassadors."
msgstr ""

msgctxt "points_all_users"
msgid "There are Explorers for %d countries and Ambassadors for %d countries."
msgstr ""

msgctxt "points_country"
msgid "%s has %d Explorers and %d Ambassadors."
msgstr ""

msgctxt "points_ranking"
msgid "Ranking"
msgstr "Rangering"

msgctxt "points_ranking_users_and_countries"
msgid "Ranking of contributors and countries"
msgstr ""

msgctxt "points_user"
msgid "%s is an Explorer for %d countries and an Ambassador for %d countries."
msgstr ""

msgctxt "previous"
msgid "Previous"
msgstr "Forrige"

msgctxt "product_add_nutrient"
msgid "Add a nutrient"
msgstr "Legg til et næringsstoff"

msgctxt "product_added"
msgid "Product added on"
msgstr "Produkt lagt til"

msgctxt "product_changes_saved"
msgid "Changes saved."
msgstr "Endringer lagret."

msgctxt "product_edit_you_contributed"
msgid "You just helped to improve the world largest open data database."
msgstr ""

msgctxt "product_edit_thank_you"
msgid "Thank you so much for joining us in our journey to data transparency!"
msgstr ""

msgctxt "product_characteristics"
msgid "Product characteristics"
msgstr "Produktegenskaper"

msgctxt "product_created"
msgid "Product created"
msgstr "Produkt opprettet"

msgctxt "product_description"
msgid "Ingredients, allergens, additives, nutrition facts, labels, origin of ingredients and information on product %s"
msgstr ""

msgctxt "product_image"
msgid "Product picture"
msgstr "Produktbilde"

msgctxt "product_image_with_barcode"
msgid "Picture with barcode:"
msgstr "Bilde med strekkode:"

msgctxt "product_js_current_image"
msgid "Current image:"
msgstr "Gjeldende bilde:"

msgctxt "product_js_deleting_images"
msgid "Deleting images"
msgstr "Sletter bilder"

msgctxt "product_js_extract_ingredients"
msgid "Extract the ingredients from the picture"
msgstr ""

msgctxt "product_js_extracted_ingredients_nok"
msgid "Ingredients text could not be extracted. Try with a sharper image, with higher resolution or a better framing of the text."
msgstr ""

msgctxt "product_js_extracted_ingredients_ok"
msgid "Ingredients text has been extracted. Text recognition is not perfect, so please check the text below and correct errors if needed."
msgstr ""

msgctxt "product_js_extracting_ingredients"
msgid "Extracting ingredients"
msgstr ""

msgctxt "product_js_image_normalize"
msgid "Normalize colors"
msgstr "Normaliser farger"

msgctxt "product_js_image_open_full_size_image"
msgid "Open the picture in original size in a new windows"
msgstr ""

msgctxt "product_js_image_received"
msgid "Image received"
msgstr "Bildet er mottatt"

msgctxt "product_js_image_rotate_and_crop"
msgid "Rotate the image if necessary, then click and drag to select the interesting zone:"
msgstr ""

msgctxt "product_js_image_rotate_left"
msgid "Rotate left"
msgstr "Roter mot venstre"

msgctxt "product_js_image_rotate_right"
msgid "Rotate right"
msgstr "Roter mot høyre"

msgctxt "product_js_image_save"
msgid "Validate and/or resize image"
msgstr "Validere og/eller endre størrelse"

msgctxt "product_js_image_saved"
msgid "Image saved"
msgstr "Bildet er lagret"

msgctxt "product_js_image_saving"
msgid "Saving image"
msgstr "Lagrer bildet"

msgctxt "product_js_image_upload_error"
msgid "Error while uploading image"
msgstr "Feil under opplasting av bildet"

msgctxt "product_js_image_white_magic"
msgid "Photo on white background: try to remove the background"
msgstr ""

msgctxt "product_js_images_delete_error"
msgid "Errors while deleting images"
msgstr "Feil under sletting av bilder"

msgctxt "product_js_images_deleted"
msgid "Images deleted"
msgstr "Bilder slettet"

msgctxt "product_js_images_move_error"
msgid "Errors while moving images"
msgstr "Feil under flytting av bilder"

msgctxt "product_js_images_moved"
msgid "Images moved"
msgstr "Bilder flyttet"

msgctxt "product_js_moving_images"
msgid "Moving images"
msgstr "Flytter bilder"

msgctxt "product_js_upload_image"
msgid "Add a picture"
msgstr "Legg til et bilde"

msgctxt "product_js_upload_image_note"
msgid "→ With Chrome, Firefox and Safari, you can select multiple pictures (product, ingredients, nutrition facts etc.) by clicking them while holding the Ctrl key pressed to add them all in one shot."
msgstr ""

msgctxt "product_js_uploading_image"
msgid "Uploading image"
msgstr "Laster opp bilde"

msgctxt "product_last_edited"
msgid "Last edit of product page on"
msgstr "Siste redigering av produktsiden den"

msgctxt "product_name"
msgid "Product name"
msgstr "Produktnavn"

msgctxt "product_name_example"
msgid "Kinder Bueno White"
msgstr "Kinder Bueno White"

msgctxt "products"
msgid "products"
msgstr "produkter"

msgctxt "products_stats"
msgid "Evolution of the number of products on <<site_name>>"
msgstr ""

msgctxt "products_stats_completed_t"
msgid "Products with complete information"
msgstr ""

msgctxt "products_stats_created_t"
msgid "Products"
msgstr "Produkter"

msgctxt "products_with_nutriments"
msgid "with nutrition facts"
msgstr ""

msgctxt "products_you_edited"
msgid "Products you added or edited"
msgstr "Produkter du har lagt til eller redigert"

msgctxt "purchase_places"
msgid "City, state and country where purchased"
msgstr "By, region eller land der produktet ble kjøpt"

msgctxt "purchase_places_note"
msgid "Indicate where you bought or saw the product (at least the country)"
msgstr ""

msgctxt "purchase_places_p"
msgid "purchase places"
msgstr "kjøpssteder"

msgctxt "purchase_places_products"
msgid "Products sold in %s"
msgstr "Produkter selges i %s"

msgctxt "purchase_places_s"
msgid "purchase place"
msgstr "kjøpssted"

msgctxt "purchase_places_tagsinput"
msgid "add a place"
msgstr "legg til et sted"

msgctxt "purchase_places_without_products"
msgid "Products not sold in %s"
msgstr "Produkter selges ikke i %s"

msgctxt "quantity"
msgid "Quantity"
msgstr "Mengde"

msgctxt "quantity_example"
msgid "2 l, 250 g, 1 kg, 25 cl, 6 fl oz, 1 pound"
msgstr ""

msgctxt "remember_me"
msgid "Remember me"
msgstr "Husk meg"

msgctxt "remember_purchase_places_and_stores"
msgid "Remember the place of purchase and store for the next product adds"
msgstr ""

msgctxt "reset_password"
msgid "Reset password"
msgstr "Tilbakestill passord"

msgctxt "reset_password_email_body"
msgid "Hello <NAME>,\n\n"
"You asked for your password to be reset on https://openfoodfacts.org\n\n"
"for the username: <USERID>\n\n"
"To continue the password reset, click on the link below.\n"
"If you did not ask for the password reset, you can ignore this message.\n\n"
"<RESET_URL>\n\n"
"See you soon,\n\n"
"Stephane\n"
"https://openfoodfacts.org\n"
msgstr ""

msgctxt "reset_password_email_subject"
msgid "Reset of your password on <<site_name>>"
msgstr "Tilbakestilling av passordet ditt på <<site_name>>"

msgctxt "reset_password_reset"
msgid "Your password has been changed. You can now log-in with this password."
msgstr "Passordet ditt har blitt endret. Du kan nå logge deg inn med dette passordet."

msgctxt "reset_password_reset_msg"
msgid "Enter a new password."
msgstr "Skriv inn et nytt passord."

msgctxt "reset_password_send_email"
msgid "An email with a link to reset your password has been sent to the e-mail address associated with your account."
msgstr "En e-post med en lenke for å tilbakestille passordet ditt er sendt til e-postadressen som er knyttet til kontoen din."

msgctxt "reset_password_send_email_msg"
msgid "If you have forgotten your password, fill-in your username or e-mail address to receive instructions for resetting your password."
msgstr ""

msgctxt "risk_level"
msgid "Risk"
msgstr ""

msgctxt "risk_level_0"
msgid "To be completed"
msgstr "Skal fullføres"

msgctxt "risk_level_1"
msgid "Low risks"
msgstr ""

msgctxt "risk_level_2"
msgid "Moderate risks"
msgstr ""

msgctxt "risk_level_3"
msgid "High risks"
msgstr ""

msgctxt "salt_equivalent"
msgid "salt equivalent"
msgstr ""

msgctxt "save"
msgid "Save"
msgstr "Lagre"

msgctxt "saved"
msgid "Saved."
msgstr "Lagret."

msgctxt "saving"
msgid "Saving."
msgstr "Lagrer."

msgctxt "search"
msgid "Search"
msgstr "Søk"

msgctxt "search_a_product_placeholder"
msgid "Search a product"
msgstr "Søk etter produkt"

msgctxt "search_button"
msgid "Search"
msgstr "Søk"

msgctxt "search_contains"
msgid "contains"
msgstr "inneholder"

msgctxt "search_criteria"
msgid "Select products with specific brands, categories, labels, origins of ingredients, manufacturing places etc."
msgstr ""

msgctxt "search_description_opensearch"
msgid "Open Food Facts product search"
msgstr "Open Food Facts produktsøk"

msgctxt "search_does_not_contain"
msgid "does not contain"
msgstr "inneholder ikke"

msgctxt "search_download_button"
msgid "Download"
msgstr "Last ned"

msgctxt "search_download_choice"
msgid "Download results"
msgstr "Last ned resultater"

msgctxt "search_download_results"
msgid "Download results in XLSX or CSV format. Please note that for performance reasons, you can download up to 10.000 results only."
msgstr ""

msgctxt "search_download_xlsx"
msgid "XLSX format"
msgstr "XLSX-format"

msgctxt "search_download_xlsx_description"
msgid "Excel or LibreOffice"
msgstr "Excel eller LibreOffice"

msgctxt "search_download_csv"
msgid "CSV format"
msgstr "CSV-format"

msgctxt "search_download_csv_description"
msgid "Character set: Unicode (UTF-8) - Separator: tabulation (tab)"
msgstr ""

msgctxt "search_edit"
msgid "Change search criteria"
msgstr "Endre søkekriterier"

msgctxt "search_generate_graph"
msgid "Generate graph"
msgstr ""

msgctxt "search_generate_map"
msgid "Generate the map"
msgstr "Generer kartet"

msgctxt "search_graph"
msgid "Graph"
msgstr "Graf"

msgctxt "search_graph_2_axis"
msgid "Scatter plot"
msgstr ""

msgctxt "search_graph_blog"
msgid "<p>→ learn more about <<site_name>> graphs: <a href=\"/graphs-in-3-clicks\">Graphs in 3 clicks</a> (blog).</p>"
msgstr "<p>→ lære mer om <<site_name>> grafer: <a href=\"/graphs-in-3-clicks\">Grafer i 3 klikk</a> (blogg).</p>"

msgctxt "search_graph_choice"
msgid "Results on a graph"
msgstr "Resultater på en graf"

msgctxt "search_graph_instructions"
msgid "Select what you want to graph on the horizontal axis to obtain a histogram, or select two axis to\n"
"get a cloud of products (scatter plot)."
msgstr ""

msgctxt "search_graph_link"
msgid "Permanent link to this graph, shareable by e-mail and on social networks"
msgstr ""

msgctxt "search_graph_note"
msgid "The graph will show only products for which displayed values are known."
msgstr ""

msgctxt "search_graph_title"
msgid "Display results on a graph"
msgstr "Vis resultater på en graf"

msgctxt "search_graph_warning"
msgid "Note: this is a user generated graph. The title, represented products and axis of visualization have been chosen by the author of the graph."
msgstr ""

msgctxt "search_indifferent"
msgid "Indifferent"
msgstr "Likegyldig"

msgctxt "search_ingredients"
msgid "Ingredients"
msgstr "Ingredienser"

msgctxt "search_link"
msgid "Permanent link to these results, shareable by e-mail and on social networks"
msgstr ""

msgctxt "search_list_choice"
msgid "Results in a list of products"
msgstr "Resultater i en liste med produkter"

msgctxt "search_map"
msgid "Map"
msgstr "Kart"

msgctxt "search_map_choice"
msgid "Results on a map"
msgstr "Resultater på et kart"

msgctxt "search_map_link"
msgid "Permanent link to this map, shareable by e-mail and on social networks"
msgstr ""

msgctxt "search_map_note"
msgid "The map will show only products for which the production place is known."
msgstr ""

msgctxt "search_map_title"
msgid "Display results on a map"
msgstr "Vis resultater på et kart"

msgctxt "search_nutriment"
msgid "choose a nutriment..."
msgstr ""

msgctxt "search_nutriments"
msgid "Nutriments"
msgstr "Næringsinnhold"

msgctxt "search_or"
msgid "or"
msgstr "eller"

msgctxt "search_page_size"
msgid "Results per page"
msgstr "Resultater per side"

msgctxt "search_products"
msgid "Products search"
msgstr "Produktsøk"

msgctxt "search_results"
msgid "Search results"
msgstr "Søkeresultater"

msgctxt "search_series"
msgid "Use a different color for the following products:"
msgstr "Bruk en annen farge for følgende produkter:"

msgctxt "search_series_default"
msgid "Other products"
msgstr "Andre produkter"

msgctxt "search_series_fairtrade"
msgid "Fair trade"
msgstr "Fair trade"

msgctxt "search_series_fairtrade_label"
msgid "fair-trade"
msgstr "fair-trade"

msgctxt "search_series_nutrition_grades"
msgid "Use nutrition grades colors"
msgstr ""

msgctxt "search_series_organic"
msgid "Organic"
msgstr "Økologisk"

msgctxt "search_series_organic_label"
msgid "organic"
msgstr "økologisk"

msgctxt "search_series_with_sweeteners"
msgid "With sweeteners"
msgstr "Med søtningsmidler"

msgctxt "search_tag"
msgid "choose a criterion..."
msgstr "velg et kriterium..."

msgctxt "search_tags"
msgid "Criteria"
msgstr "Kriterier"

msgctxt "search_terms"
msgid "Search terms"
msgstr "Søkeord"

msgctxt "search_terms_note"
msgid "Search for words present in the product name, generic name, brands, categories, origins and labels"
msgstr ""

msgctxt "search_title"
msgid "Search a product, brand, ingredient, nutriment etc."
msgstr ""

msgctxt "search_title_graph"
msgid "Results graph"
msgstr ""

msgctxt "search_title_map"
msgid "Results map"
msgstr ""

msgctxt "search_tools"
msgid "Search tools"
msgstr "Søkeverktøy"

msgctxt "search_value"
msgid "value"
msgstr "verdi"

msgctxt "search_with"
msgid "With"
msgstr "Med"

msgctxt "search_without"
msgid "Without"
msgstr "Uten"

msgctxt "see_product_page"
msgid "See the product page"
msgstr "Se produktsiden"

msgctxt "re_edit_product_page"
msgid "Edit the product again"
msgstr ""

msgctxt "select_country"
msgid "Country"
msgstr "Land"

msgctxt "select_lang"
msgid "Language"
msgstr "Språk"

msgctxt "send_image"
msgid "Send a picture..."
msgstr "Sende et bilde..."

msgctxt "send_image_error"
msgid "Upload error"
msgstr "Feil ved opplasting"

msgctxt "sending_image"
msgid "Sending image"
msgstr "Sender bilde"

msgctxt "serving_size"
msgid "Serving size"
msgstr "Porsjonstørrelse"

msgctxt "serving_size_prepared"
msgid "Prepared serving size"
msgstr "Forberedt serveringsstørrelse"

msgctxt "serving_size_example"
msgid "60 g, 12 oz, 20cl, 2 fl oz"
msgstr ""

msgctxt "serving_size_note"
msgid "If the nutrition facts table contains values for the prepared product, indicate the total serving size of the prepared product (including added water or milk)."
msgstr ""

msgctxt "serving_too_small_for_nutrition_analysis"
msgid "Serving size is too small (5 g / 5 ml or less) to calculate 100 g / 100 ml values and perform any further nutritional analysis"
msgstr ""

msgctxt "session_title"
msgid "Sign-in"
msgstr "Logg inn"

msgctxt "share"
msgid "Share"
msgstr "Del"

msgctxt "show_category_stats"
msgid "Show detailed stats"
msgstr ""

msgctxt "show_category_stats_details"
msgid "standard deviation, minimum, maximum, 10th and 90th percentiles"
msgstr ""

msgctxt "signin_before_submit"
msgid "If you already have an account on <SITE>, please sign-in before filling this form."
msgstr ""

msgctxt "signout"
msgid "Sign-out"
msgstr "Logg ut"

msgctxt "site_description"
msgid "A collaborative, free and open database of ingredients, nutrition facts and information on food products from around the world"
msgstr ""

msgctxt "site_name"
msgid "Open Food Facts"
msgstr "Open Food Facts"

msgctxt "logo_site_name"
msgid "Open Food Facts logo"
msgstr ""

msgctxt "sort_by"
msgid "Sort by"
msgstr "Sorter etter"

msgctxt "sort_completeness"
msgid "Completeness"
msgstr ""

msgctxt "sort_created_t"
msgid "Add date"
msgstr ""

msgctxt "sort_modified_t"
msgid "Edit date"
msgstr ""

msgctxt "sort_popularity"
msgid "Popularity"
msgstr "Popularitet"

msgctxt "sort_product_name"
msgid "Product name"
msgstr "Produktnavn"

msgctxt "state"
msgid "State"
msgstr "Region"

msgctxt "states_p"
msgid "states"
msgstr "regioner"

msgctxt "states_s"
msgid "state"
msgstr "region"

msgctxt "stores"
msgid "Stores"
msgstr "Butikker"

msgctxt "stores_note"
msgid "Name of the shop or supermarket chain"
msgstr ""

msgctxt "stores_p"
msgid "stores"
msgstr "Butikker"

msgctxt "stores_products"
msgid "Products sold at %s"
msgstr ""

msgctxt "stores_s"
msgid "store"
msgstr "butikk"

msgctxt "stores_tagsinput"
msgid "add a store"
msgstr ""

msgctxt "stores_without_products"
msgid "Products not bought at %s"
msgstr ""

msgctxt "subscribe"
msgid "Subscribe"
msgstr "Abonnér"

msgctxt "tag_belongs_to"
msgid "Belongs to:"
msgstr ""

msgctxt "tag_contains"
msgid "Contains:"
msgstr ""

msgctxt "tag_weblinks"
msgid "Weblinks"
msgstr ""

msgctxt "tagstable_filtered"
msgid "out of _MAX_"
msgstr ""

msgctxt "tagstable_search"
msgid "Search:"
msgstr "Søk:"

# This is linked to a unit test
msgctxt "traces"
msgid "Traces"
msgstr "Spor"

msgctxt "traces_example"
msgid "Milk, Gluten, Nuts"
msgstr ""

msgctxt "traces_note"
msgid "Indicate ingredients from mentions like \"May contain traces of\", \"Made in a factory that also uses\" etc."
msgstr ""

msgctxt "traces_p"
msgid "traces"
msgstr "spor"

msgctxt "traces_s"
msgid "trace"
msgstr "spor"

msgctxt "twitter"
msgid "Twitter username (optional)"
msgstr ""

msgctxt "twitter_account"
msgid "OpenFoodFacts"
msgstr ""

msgctxt "unknown"
msgid "Unknown"
msgstr "Ukjent"

msgctxt "unknown_nutrients_p"
msgid "unknown nutrients"
msgstr ""

msgctxt "unknown_nutrients_s"
msgid "unknown nutrient"
msgstr ""

msgctxt "unsubscribe"
msgid "Unsubscribe"
msgstr "Avabonner"

msgctxt "unsubscribe_info"
msgid "You can unsubscribe from the lists at any time."
msgstr ""

msgctxt "userid_or_email"
msgid "Username or e-mail address: "
msgstr "Brukernavn eller e-postadresse: "

msgctxt "username"
msgid "User name"
msgstr "Brukernavn"

msgctxt "username_info"
msgid "(non-accented letters, digits and/or dashes)"
msgstr ""

msgctxt "username_or_email"
msgid "Username or email address"
msgstr "Brukernavn eller e-postadresse"

msgctxt "users_add_products"
msgid "Products that were added by the user %s"
msgstr "Produkter som ble lagt til av brukeren %s"

msgctxt "users_add_without_products"
msgid "Products that were not added by the user %s"
msgstr "Produkter som ikke ble lagt til av brukeren %s"

msgctxt "users_edit_products"
msgid "Products that were edited by the user %s"
msgstr "Produkter som ble redigert av brukeren %s"

msgctxt "users_edit_without_products"
msgid "Products that were not edited by the user %s"
msgstr "Produkter som ikke ble redigert av brukeren %s"

msgctxt "users_p"
msgid "contributors"
msgstr "bidragsytere"

msgctxt "users_products"
msgid "Products added by %s"
msgstr "Produkter lagt til av %s"

msgctxt "users_s"
msgid "contributor"
msgstr "bidrager"

msgctxt "users_without_products"
msgid "Products not added by %s"
msgstr "Produkter ikke lagt til av %s"

msgctxt "video_tutorials"
msgid "Video Tutorials"
msgstr ""

msgctxt "view"
msgid "view"
msgstr "vis"

msgctxt "view_list_for_products_from_the_entire_world"
msgid "View the list for matching products from the entire world"
msgstr ""

msgctxt "view_products_from_the_entire_world"
msgid "View matching products from the entire world"
msgstr ""

msgctxt "view_results_from_the_entire_world"
msgid "View results from the entire world"
msgstr ""

msgctxt "warning_3rd_party_content"
msgid "Information and data must come from the product package and label (and not from other sites or the manufacturer's site), and you must have taken the pictures yourself.<br/>\n"
"→ <a href=\"https://support.openfoodfacts.org/help/en-gb/9/27\">Why it matters</a>"
msgstr ""

msgctxt "website"
msgid "Site or blog address"
msgstr ""

# Please change English.svg to French.svg or German.svg… Check the url https://static.openfoodfacts.org/images/misc/microsoft/XXXX.svg
msgctxt "windows_phone_app_icon_url"
msgid "/images/misc/microsoft/English.svg"
msgstr ""

msgctxt "windows_phone_app_icon_alt_text"
msgid "Get it from Microsoft"
msgstr "Få den fra Microsoft"

# Please change en-us to fr-fr, pt-br or de-ch…Check the URL !
msgctxt "windows_phone_app_link"
msgid "https://apps.microsoft.com/store/detail/open-food-facts-scan-to-get-nutriscore-ecoscore-and-more/XP8LT18SRPKLRG"
msgstr ""

msgctxt "you_are_connected_as_x"
msgid "You are connected as %s."
msgstr "Du er koblet til som %s."

msgctxt "product_js_unselect_image"
msgid "Unselect image"
msgstr ""

msgctxt "product_js_unselecting_image"
msgid "Unselecting image."
msgstr ""

msgctxt "product_js_unselected_image_ok"
msgid "Unselected image."
msgstr ""

msgctxt "product_js_unselected_image_nok"
msgid "Error while unselecting image."
msgstr ""

msgctxt "product_js_zoom_on_wheel"
msgid "Enable zooming with the mouse wheel."
msgstr ""

msgctxt "product_js_use_low_res_images"
msgid "Load lower resolution images (for slow connections)"
msgstr ""

msgctxt "protected_image_message"
msgid "An image has been sent by the manufacturer. If you think it is incorrect or not up-to-date, please contact us."
msgstr ""

msgctxt "nutrition_grade_fr_nutriments_estimated_warning"
msgid "Warning: the nutrition facts are not specified. They have been estimated from the list of ingredients."
msgstr ""

msgctxt "nutrition_grade_fr_fiber_warning"
msgid "Warning: the amount of fiber is not specified, their possible positive contribution to the grade could not be taken into account."
msgstr "Advarsel: mengden fiberer ikke spesifisert, deres mulige positive bidrag til karakteren kunne ikke tas med i betraktningen."

msgctxt "nutrition_grade_fr_fiber_and_fruits_vegetables_nuts_warning"
msgid "Warning: the amounts of fiber and of fruits, vegetables and nuts are not specified, their possible positive contribution to the grade could not be taken into account."
msgstr ""

msgctxt "nutrition_grade_fr_no_fruits_vegetables_nuts_warning"
msgid "Warning: the amount of fruits, vegetables and nuts is not specified, their possible positive contribution to the grade could not be taken into account."
msgstr ""

msgctxt "nutrition_grade_fr_fruits_vegetables_nuts_estimate_warning"
msgid "Warning: the amount of fruits, vegetables and nuts is not specified on the label, it was manually estimated from the list of ingredients: %d"
msgstr ""

msgctxt "nutrition_grade_fr_fruits_vegetables_nuts_from_category_warning"
msgid "Warning: the amount of fruits, vegetables and nuts is not specified on the label, it was estimated from the category (%s) of the product: %d"
msgstr ""

msgctxt "nutrition_grade_fr_fruits_vegetables_nuts_estimate_from_ingredients_warning"
msgid "Warning: the amount of fruits, vegetables and nuts is not specified on the label, it was estimated from the list of ingredients: %d"
msgstr ""

msgctxt "nutrition_grade_fr_title"
msgid "NutriScore color nutrition grade"
msgstr ""

msgctxt "nutrition_grade_fr_formula"
msgid "How the color nutrition grade is computed"
msgstr ""

msgctxt "nutrition_grade_fr_alt"
msgid "NutriScore nutrition grade"
msgstr ""

msgctxt "delete_product_page"
msgid "Delete the product page"
msgstr ""

msgctxt "deleting_product"
msgid "Deleting product"
msgstr "Sletter produkt"

msgctxt "has_deleted_product"
msgid "has deleted product"
msgstr "har slettet produktet"

msgctxt "delete_product_confirm"
msgid "Are you sure that you want to delete the page for this product?"
msgstr ""

msgctxt "delete_user"
msgid "Delete the user"
msgstr "Slett brukeren"

msgctxt "sources_manufacturer"
msgid "Some of the data for this product has been provided directly by the manufacturer %s."
msgstr ""

msgctxt "list_of_sources"
msgid "Some of the data and/or photos for this product come from those sources:"
msgstr ""

msgctxt "warning_not_complete"
msgid "This product page is not complete. You can help to complete it by editing it and adding more data from the photos we have, or by taking more photos using the app for <a href=\"https://android.openfoodfacts.org\">Android</a> or <a href=\"https://ios.openfoodfacts.org\">iPhone/iPad</a>. Thank you!"
msgstr ""

msgctxt "title_separator"
msgid " - "
msgstr " - "

msgctxt "recent_changes"
msgid "Recent Changes"
msgstr "Nylige endringer"

msgctxt "translators_title"
msgid "Our Translators"
msgstr "Våre oversettere"

msgctxt "translators_lead"
msgid "We would like to say THANK YOU to the awesome translators that make it possible to present Open Food Facts, Open Beauty Facts, and Open Pet Food Facts to you in all these different languages! <a href=\"https://translate.openfoodfacts.org/\">You can join us in this global effort: it doesn't require any technical knowledge.</a>"
msgstr ""

msgctxt "translators_renewal_notice"
msgid "Please note that this table is refreshed nightly and might be out of date."
msgstr ""

msgctxt "translators_column_name"
msgid "Name"
msgstr "Navn"

msgctxt "translators_column_translated_words"
msgid "Translated (Words)"
msgstr "Oversatt (ord)"

msgctxt "translators_column_target_words"
msgid "Target Words"
msgstr ""

msgctxt "translators_column_approved_words"
msgid "Approved (Words)"
msgstr ""

msgctxt "translators_column_votes_made"
msgid "Votes Made"
msgstr ""

msgctxt "minerals_p"
msgid "added minerals"
msgstr ""

msgctxt "minerals_s"
msgid "added mineral"
msgstr ""

msgctxt "vitamins_p"
msgid "added vitamins"
msgstr ""

msgctxt "vitamins_s"
msgid "added vitamin"
msgstr ""

msgctxt "amino_acids_p"
msgid "added amino acids"
msgstr ""

msgctxt "amino_acids_s"
msgid "added amino acid"
msgstr ""

msgctxt "nucleotides_p"
msgid "added nucleotides"
msgstr ""

msgctxt "nucleotides_s"
msgid "added nucleotide"
msgstr ""

msgctxt "other_nutritional_substances_p"
msgid "other nutritional substances added"
msgstr ""

msgctxt "other_nutritional_substances_s"
msgid "other nutritional substance added"
msgstr ""

msgctxt "product_as_sold"
msgid "As sold"
msgstr ""

msgctxt "prepared_product"
msgid "Prepared"
msgstr ""

msgctxt "unit"
msgid "Unit"
msgstr "Enhet"

msgctxt "nutrition_data_exists"
msgid "Nutrition facts are specified for the product as sold."
msgstr ""

msgctxt "nutrition_data_prepared_exists"
msgid "Nutrition facts are specified for the prepared product."
msgstr ""

msgctxt "nova_groups_s"
msgid "NOVA group"
msgstr ""

msgctxt "nova_groups_p"
msgid "NOVA groups"
msgstr ""

# Title for the link to the explanation of what a NOVA Group is
msgctxt "nova_groups_info"
msgid "NOVA groups for food processing"
msgstr ""

msgctxt "footer_partners"
msgid "Partners"
msgstr "Partnere"

# Do not translate without having the same exact string in the Tags template. Do not use spaces, special characters, only alphanumeric characters separated by hyphens
msgctxt "footer_partners_link"
msgid "/partners"
msgstr ""

msgctxt "adults"
msgid "Adults"
msgstr ""

msgctxt "adults_age"
msgid "18 to 64"
msgstr "18 til 64"

msgctxt "adults_description"
msgid "From 18 years up to and including 64 years of age"
msgstr ""

msgctxt "elderly"
msgid "Elderly"
msgstr "Eldre"

msgctxt "elderly_age"
msgid "65+"
msgstr "65+"

msgctxt "elderly_description"
msgid "From 65 years of age and older"
msgstr "Fra 65 år og eldre"

msgctxt "adolescents"
msgid "Adolescents"
msgstr "Ungdom"

msgctxt "adolescents_age"
msgid "10 to 17"
msgstr "10 til 17"

msgctxt "adolescents_description"
msgid "From 10 years up to and including 17 years of age"
msgstr "Fra 10 år til og med 17 år"

msgctxt "children"
msgid "Children"
msgstr "Barn"

msgctxt "children_age"
msgid "3 to 9"
msgstr "3 til 9"

msgctxt "children_description"
msgid "From 36 months up to and including 9 years of age"
msgstr "Fra 36 måneder til og med 9 år"

msgctxt "toddlers"
msgid "Toddlers"
msgstr "Småbarn"

msgctxt "toddlers_age"
msgid "1 to 2"
msgstr "1 til 2"

msgctxt "toddlers_description"
msgid "From 12 months up to and including 35 months of age"
msgstr "Fra 12 måneder til og med 35 måneder"

msgctxt "infants"
msgid "Infants"
msgstr "Spedbarn"

msgctxt "infants_age"
msgid "< 1"
msgstr "< 1"

msgctxt "infants_description"
msgid "From more than 12 weeks up to and including 11 months of age"
msgstr "Fra mer enn 12 uker til og med 11 måneder"

msgctxt "additives_efsa_evaluation"
msgid "EFSA evaluation"
msgstr "EFSA-evaluering"

msgctxt "additives_efsa_evaluation_overexposure_risk_title"
msgid "Risk of overexposure"
msgstr "Risiko for overeksponering"

msgctxt "additives_efsa_evaluation_overexposure_risk_high"
msgid "The European Food Safety Authority (EFSA) has determined that some population groups have a high risk of reaching or exceeding the Acceptable Daily Intake (ADI) for <tag>."
msgstr ""

msgctxt "additives_efsa_evaluation_overexposure_risk_moderate"
msgid "The European Food Safety Authority (EFSA) has determined that some population groups have a moderate risk of reaching or exceeding the Acceptable Daily Intake (ADI) for <tag>."
msgstr ""

msgctxt "additives_efsa_evaluation_overexposure_risk_description"
msgid "To evaluate your exposure to the <tag> food additive, you can browse our list of products that contain it. See the list of <nb_products> products with <tag> below."
msgstr ""

msgctxt "additives_efsa_evaluation_overexposure_risk_products_link"
msgid "%d products with %s"
msgstr ""

msgctxt "additives_efsa_evaluation_overexposure_risk_no"
msgid "The European Food Safety Authority (EFSA) has determined that no population groups has more than 5% of members at risk of consuming more than the acceptable daily intake of <tag>."
msgstr ""

msgctxt "additives_efsa_evaluation_overexposure_risk_icon_alt_high"
msgid "High risk of over exposure"
msgstr "Høy risiko for overeksponering"

msgctxt "additives_efsa_evaluation_overexposure_risk_icon_alt_moderate"
msgid "Moderate risk of over exposure"
msgstr "Moderat risiko for overeksponering"

msgctxt "additives_efsa_evaluation_overexposure_risk_icon_alt_no"
msgid "No or very low risk of over exposure"
msgstr ""

msgctxt "additives_efsa_evaluation_exposure_greater_than_adi"
msgid "Risk of reaching or exceeding the acceptable daily intake (ADI)"
msgstr ""

msgctxt "additives_efsa_evaluation_exposure_greater_than_noael"
msgid "Risk of reaching exceeding the maximum dose without adverse effect (No observed adverse effect level - NOAEL)"
msgstr ""

msgctxt "additives_efsa_evaluation_exposure_mean_greater_than_adi"
msgid "Groups with more than 50% of members exceeding the acceptable daily intake (ADI)"
msgstr ""

msgctxt "additives_efsa_evaluation_exposure_95th_greater_than_adi"
msgid "Groups with more than 5% of members exceeding the acceptable daily intake (ADI)"
msgstr ""

msgctxt "additives_efsa_evaluation_exposure_mean_greater_than_noael"
msgid "Groups with more than 50% of members exceeding the maximum dose without adverse effect (No observed adverse effect level - NOAEL)"
msgstr ""

msgctxt "additives_efsa_evaluation_exposure_95th_greater_than_noael"
msgid "Groups with more than 5% of members exceeding the maximum dose without adverse effect (No observed adverse effect level - NOAEL)"
msgstr ""

msgctxt "exposure_title_95th"
msgid "Moderate risk"
msgstr ""

msgctxt "exposure_description_95th"
msgid "5% of people or more"
msgstr ""

msgctxt "exposure_title_mean"
msgid "High risk"
msgstr ""

msgctxt "exposure_description_mean"
msgid "50% of people or more"
msgstr ""

msgctxt "wikipedia"
msgid "Wikipedia"
msgstr "Wikipedia"

msgctxt "additives_classes"
msgid "Functions"
msgstr "Funksjoner"

msgctxt "photos_and_data_check"
msgid "Photos and data check"
msgstr "Bilder og datasjekk"

msgctxt "photos_and_data_check_description"
msgid "Product pages can be marked as checked by experienced contributors who verify that the most recent photos are selected and cropped, and that all the product data that can be inferred from the product photos has been filled and is correct."
msgstr ""

msgctxt "photos_and_data_checked"
msgid "Photos and data checked"
msgstr "Bilder og data sjekket"

msgctxt "i_checked_the_photos_and_data"
msgid "I checked the photos and data."
msgstr "Jeg sjekket bilder og data."

msgctxt "i_checked_the_photos_and_data_again"
msgid "I checked the photos and data again."
msgstr "Jeg sjekket bilder og data igjen."

msgctxt "last_check_dates_p"
msgid "Last check dates"
msgstr ""

msgctxt "last_check_dates_s"
msgid "Last check date"
msgstr ""

msgctxt "product_last_checked"
msgid "Last check of product page on"
msgstr ""

msgctxt "product_other_information"
msgid "Other information"
msgstr "Annen informasjon"

msgctxt "producer_version_id"
msgid "Producer version identifier"
msgstr ""

msgctxt "producer_product_id"
msgid "Producer product identifier"
msgstr ""

msgctxt "net_weight"
msgid "Net weight"
msgstr ""

msgctxt "drained_weight"
msgid "Drained weight"
msgstr ""

msgctxt "volume"
msgid "Volume"
msgstr "Volum"

msgctxt "other_information"
msgid "Other information"
msgstr "Annen informasjon"

msgctxt "conservation_conditions"
msgid "Conservation conditions"
msgstr ""

msgctxt "warning"
msgid "Warning"
msgstr "Advarsel"

msgctxt "preparation"
msgid "Preparation"
msgstr ""

msgctxt "recipe_idea"
msgid "Recipe idea"
msgstr ""

msgctxt "origin"
msgid "Origin of the product and/or its ingredients"
msgstr ""

msgctxt "origin_note"
msgid "Packaging mentions that indicate the manufacturing place and/or the origins of the ingredients"
msgstr ""

msgctxt "origin_example"
msgid "Made in France. Tomatoes from Italy. Origin of the rice: India, Thailand."
msgstr ""

msgctxt "customer_service"
msgid "Customer service"
msgstr ""

msgctxt "producer"
msgid "Producer"
msgstr "Produsent"

msgctxt "recycling_instructions_to_recycle"
msgid "Recycling instructions - To recycle"
msgstr ""

msgctxt "recycling_instructions_to_discard"
msgid "Recycling instructions - To discard"
msgstr ""

msgctxt "checkers_products"
msgid "Products checked by %s"
msgstr ""

msgctxt "checkers_without_products"
msgid "Products not checked by %s"
msgstr ""

msgctxt "correctors_products"
msgid "Products corrected by %s"
msgstr ""

msgctxt "correctors_without_products"
msgid "Products not corrected by %s"
msgstr ""

msgctxt "contributors_products"
msgid "Products added by %s"
msgstr "Produkter lagt til av %s"

msgctxt "editors_products"
msgid "Products edited by %s"
msgstr ""

msgctxt "editors_without_products"
msgid "Products not edited by %s"
msgstr "Produkter som ikke er redigert av %s"

msgctxt "informers_products"
msgid "Products completed by %s"
msgstr "Produkter fullført av %s"

msgctxt "informers_without_products"
msgid "Products not completed by %s"
msgstr "Produkter som ikke er fullført av %s"

msgctxt "photographers_products"
msgid "Products photographed by %s"
msgstr "Produkter som er fotografert av %s"

msgctxt "photographers_without_products"
msgid "Products not photographed by %s"
msgstr "Produkter som ikke er fotografert av %s"

msgctxt "user_s_page"
msgid "%s's page"
msgstr "%s sin side"

msgctxt "obsolete"
msgid "Product taken off the market"
msgstr ""

msgctxt "obsolete_since_date"
msgid "Withdrawal date"
msgstr "Utdragsdato"

msgctxt "obsolete_since_date_note"
msgid "Format: YYYY-MM-DD or YYYY-MM or YYYY"
msgstr "Format: ÅÅÅÅ-MM-DD eller ÅÅÅÅ-MM eller ÅÅÅÅ"

msgctxt "obsolete_since_date_example"
msgid "2019-09-30 or 2019-09 or 2019"
msgstr "2019-09-30 eller 2019-09 eller 2019"

msgctxt "obsolete_warning"
msgid "Important note: this product is no longer sold. The data is kept for reference only. This product does not appear in regular searches and is not taken into account for statistics."
msgstr ""

# This will be on a button and needs to be as short as possible
# So instead of something like "Install the mobile application"
# try to make it very short "Get the app" or "Install the app"
# Use infinitive instead of imperative
msgctxt "get_the_app"
msgid "Get the app"
msgstr "Skaff deg appen"

msgctxt "get_the_app_android"
msgid "Get the Android app"
msgstr "Skaff deg Android-appen"

msgctxt "get_the_app_iphone"
msgid "Get the iPhone app"
msgstr "Skaff deg iPhone-appen"

msgctxt "get_the_app_ipad"
msgid "Get the iPad app"
msgstr "Skaff deg iPad-appen"

msgctxt "warning_gs1_company_prefix"
msgid "<em>Ambiguous barcode</em>: This product has a Restricted Circulation Number barcode for products within a company. This means that different producers and stores can use the same barcode for different products."
msgstr ""

msgctxt "environment_infocard"
msgid "Environment infocard"
msgstr "Miljøinformasjonskort"

msgctxt "environment_infocard_note"
msgid "HTML code for the environment infocard in the mobile application"
msgstr ""

msgctxt "environment_impact_level"
msgid "Environment impact level"
msgstr ""

msgctxt "environment_impact_level_example"
msgid "en:low, en:medium or en:high"
msgstr ""

msgctxt "carbon_impact_from_meat_or_fish"
msgid "Carbon impact from meat or fish"
msgstr ""

msgctxt "of_carbon_impact_from_meat_or_fish_for_whole_product"
msgid "of carbon emission from meat or fish for the whole product"
msgstr ""

msgctxt "of_sustainable_daily_emissions_of_1_person"
msgid "of sustainable daily emissions of 1 person"
msgstr ""

msgctxt "of_sustainable_weekly_emissions_of_1_person"
msgid "of sustainable weekly emissions of 1 person"
msgstr ""

msgctxt "for_one_serving"
msgid "for one serving"
msgstr "for en porsjon"

msgctxt "methodology"
msgid "Methodology"
msgstr "Metodologi"

msgctxt "carbon_footprint_note_foodges_ademe"
msgid "Carbon emissions computations rely on the CO<sub>2</sub> per kg values from the FoodGES program by <a href=\"https://www.ademe.fr\">ADEME</a>."
msgstr ""

msgctxt "carbon_footprint_note_sustainable_annual_emissions"
msgid "Sustainable annual emissions: 2 tons of CO<sub>2</sub> equivalent per person to achieve the goals set in COP21."
msgstr ""

msgctxt "carbon_footprint_note_uncertainty"
msgid "Carbon footprint calculations have high uncertainty. Values should be looked at with caution and are more intended for relative comparison than as absolute values."
msgstr ""

msgctxt "error_too_many_products_to_export"
msgid "Too many products (%d products, the limit is %d) to export, please download the <a href=\"/data\">complete database export</a> instead."
msgstr ""

msgctxt "translate_taxonomy_to"
msgid "Help translate the %s to %s"
msgstr "Hjelp med å oversette %s til %s"

msgctxt "translate_taxonomy_description"
msgid "You can suggest translations for the entries below that have not yet been translated to your language. The blue link and the black text (both in English) show respectively the non-localized product and the original entry incl. optional synonyms separated by commas. Enter the translation in the text field, incl. optional synonyms, and then click the Save button. Thank you!"
msgstr ""

msgctxt "translate_taxonomy_add"
msgid "Show only entries without pending translations."
msgstr ""

msgctxt "translate_taxonomy_edit"
msgid "Also show entries with pending translations from you or other users."
msgstr ""

msgctxt "translated"
msgid "translated"
msgstr "oversatt"

msgctxt "to_be_translated"
msgid "to be translated"
msgstr "som skal oversettes"

msgctxt "current_translation"
msgid "Current translation"
msgstr "Nåværende oversettelse"

msgctxt "button_caption_yes"
msgid "Yes"
msgstr "Ja"

msgctxt "button_caption_no"
msgid "No"
msgstr "Nei"

msgctxt "button_caption_skip"
msgid "Skip"
msgstr "Hopp over"

msgctxt "popularity_s"
msgid "popularity"
msgstr "popularitet"

msgctxt "popularity_p"
msgid "popularity"
msgstr "popularitet"

msgctxt "ingredients_analysis_p"
msgid "ingredients analysis"
msgstr "ingrediensanalyse"

msgctxt "ingredients_analysis_s"
msgid "ingredients analysis"
msgstr "ingrediensanalyse"

msgctxt "ingredients_analysis"
msgid "Ingredients analysis"
msgstr "Analyse av ingredienser:"

msgctxt "ingredients_analysis_disclaimer"
msgid "The analysis is based solely on the ingredients listed and does not take into account processing methods."
msgstr ""

msgctxt "rev_warning"
msgid "You are viewing an old version of this product page!"
msgstr "Du ser på en gammel versjon av denne produktsiden!"

msgctxt "rev_number"
msgid "Revision number: "
msgstr "Versjonsnummer: "

msgctxt "rev_contributor"
msgid "Edited by: "
msgstr "Redigert av: "

msgctxt "rev_previous"
msgid "Previous version"
msgstr "Forrige versjon"

msgctxt "rev_next"
msgid "Next version"
msgstr "Neste versjon"

msgctxt "rev_latest"
msgid "Latest version"
msgstr "Siste versjon"

# "product data" in this sentence means data for many products, not just one product
msgctxt "import_data_file_title"
msgid "Import a product data file"
msgstr "Importer en produktdatafil"

# "product data" in this sentence means data for many products, not just one product
msgctxt "import_data_file_description"
msgid "Upload a spreadsheet file (Excel file or a comma or tab separated UTF-8 encoded CSV file) with product data."
msgstr ""

# "product data" in this sentence means data for many products, not just one product
msgctxt "import_data_file_format"
msgid "You can upload a table with the columns Open Food Facts import format, or you can upload a table in any format and then select the columns to import."
msgstr ""

# "product data" in this sentence means data for many products, not just one product
msgctxt "upload_product_data_file"
msgid "Upload a file with product data"
msgstr "Last opp en fil med produktdata"

msgctxt "uploading_file"
msgid "File being uploaded."
msgstr "Filen blir lastet opp."

msgctxt "upload_error"
msgid "The file could not be uploaded."
msgstr "Filen kunne ikke lastes opp."

msgctxt "import_data_file_select_format_title"
msgid "Select and import data"
msgstr "Velg og importer data"

msgctxt "import_data_file_select_format_description"
msgid "Use the form below to indicate which columns to import and what data they contain."
msgstr ""

msgctxt "import_data"
msgid "Import data"
msgstr "Importer data"

msgctxt "import_file_rows_columns"
msgid "The uploaded file contains %s rows and %s columns."
msgstr ""

msgctxt "import_file_selected_columns"
msgid "%s columns out of %s have been selected and will be imported."
msgstr ""

msgctxt "fields_group_identification"
msgid "Product identification"
msgstr ""

msgctxt "fields_group_origins"
msgid "Origins"
msgstr ""

msgctxt "fields_group_ingredients"
msgid "Ingredients"
msgstr "Ingredienser"

msgctxt "fields_group_nutrition"
msgid "Nutrition facts"
msgstr "Ernæringsinnhold"

msgctxt "fields_group_nutrition_other"
msgid "Optional nutrition facts"
msgstr ""

msgctxt "fields_group_other"
msgid "Other information"
msgstr "Annen informasjon"

msgctxt "fields_group_images"
msgid "Product photos"
msgstr ""

msgctxt "fields_group_packaging"
msgid "Packaging"
msgstr "Emballasje"

msgctxt "image_front_url"
msgid "Link to front product photo"
msgstr ""

msgctxt "image_ingredients_url"
msgid "Link to ingredients list photo"
msgstr ""

msgctxt "image_nutrition_url"
msgid "Link to nutrition facts table photo"
msgstr ""

msgctxt "image_other_url"
msgid "Link to other product photo"
msgstr ""

msgctxt "labels_specific"
msgid "Specific label"
msgstr ""

msgctxt "categories_specific"
msgid "Specific category"
msgstr ""

msgctxt "sources_fields_specific"
msgid "Source specific field"
msgstr ""

msgctxt "select_a_field"
msgid "Select a field"
msgstr "Velg et felt"

msgctxt "specify"
msgid "Specify"
msgstr ""

msgctxt "value_unit_dropdown"
msgid "In the dropdown menu on the right, specify if the column contains:"
msgstr ""

msgctxt "value_unit_dropdown_value_unit"
msgid "the value and the unit"
msgstr ""

msgctxt "value_unit_dropdown_value_specific_unit"
msgid "the value in a specific unit"
msgstr ""

msgctxt "value_unit_dropdown_value"
msgid "only the value, with the unit in another column"
msgstr ""

msgctxt "value_unit_dropdown_unit"
msgid "only the unit, with the value in another column"
msgstr ""

# Please do not translate Y, Yes and 1
msgctxt "labels_specific_tag"
msgid "Select this option if the column indicates the presence of a specific label (e.g. Organic, Fair-Trade) when the value is either Y, Yes or 1."
msgstr ""

msgctxt "labels_specific_tag_value"
msgid "Type the name of the label in the text field on the right."
msgstr ""

# Please do not translate Y, Yes and 1
msgctxt "categories_specific_tag"
msgid "Select this option if the column indicates the presence of a specific category (e.g. Beverages) when the value is either Y, Yes or 1."
msgstr ""

msgctxt "categories_specific_tag_value"
msgid "Type the name of the category in the text field on the right."
msgstr ""

# Please do not translate Y, Yes and 1
msgctxt "sources_fields_specific_tag"
msgid "Select this option for fields that are specific to the source, and that we want to keep as source specific fields."
msgstr ""

msgctxt "sources_fields_specific_tag_value"
msgid "Type the name of the target field in the text field on the right, or leave blank to use the name of the source field."
msgstr ""

msgctxt "value"
msgid "Value"
msgstr "Verdi"

msgctxt "value_unit"
msgid "Value + Unit"
msgstr "Verdi + Enhet"

msgctxt "value_in_l"
msgid "Value in L"
msgstr "Verdi i L"

msgctxt "value_in_dl"
msgid "Value in dl"
msgstr "Verdi i dl"

msgctxt "value_in_cl"
msgid "Value in cl"
msgstr "Verdi i cl"

msgctxt "value_in_ml"
msgid "Value in ml"
msgstr "Verdi i ml"

msgctxt "value_in_kg"
msgid "Value in kg"
msgstr "Verdi i kg"

msgctxt "value_in_g"
msgid "Value in g"
msgstr "Verdi i g"

msgctxt "value_in_mg"
msgid "Value in mg"
msgstr "Verdi i mg"

msgctxt "value_in_mcg"
msgid "Value in μg"
msgstr "Verdi i μg"

msgctxt "value_in_iu"
msgid "Value in IU"
msgstr "Verdi i IE"

msgctxt "value_in_kcal"
msgid "Value in kcal"
msgstr "Verdi i kcal"

msgctxt "value_in_kj"
msgid "Value in kJ"
msgstr "Verdi i kJ"

msgctxt "value_in_percent"
msgid "Value in %"
msgstr "Verdi i %"

msgctxt "no_owner_defined"
msgid "Please log-in to use this feature."
msgstr "Logg inn for å bruke denne funksjonen."

msgctxt "organization"
msgid "Organization"
msgstr "Organisasjon"

msgctxt "column_in_file"
msgid "Column in file"
msgstr "Kolonne i fil"

msgctxt "field_on_site"
msgid "Field on %s"
msgstr "Felt på %s"

msgctxt "producers_platform"
msgid "Platform for producers"
msgstr "Plattform for produsenter"

# "product data and photos" in this sentence means data and photos for many products, not just one product
msgctxt "producers_platform_description"
msgid "The platform for producers allows manufacturers to easily manage their product photos and data on Open Food Facts."
msgstr ""

# "product data and photos" in this sentence means data and photos for many products, not just one product
msgctxt "producers_platform_private_database"
msgid "The product data and photos you send on the platform for producers are stored in a private database. You will be able to check that all the data is correct before making it available on the public Open Food Facts database."
msgstr ""

# "product data and photos" in this sentence means data and photos for many products, not just one product
msgctxt "producers_platform_licence"
msgid "The product data and photos will become publicly available in the Open Food Facts database, under the <a href=\"https://opendatacommons.org/licenses/odbl/1.0/\">Open Database License</a>. Individual contents of the database are available under the <a href=\"https://opendatacommons.org/licenses/dbcl/1.0/\">Database Contents License</a> and products images are available under the <a href=\"https://creativecommons.org/licenses/by-sa/3.0/deed.en\">Creative Commons Attribution ShareAlike licence</a>."
msgstr ""

# "product data" in this sentence means data for many products, not just one product
msgctxt "import_product_data"
msgid "Import product data"
msgstr "Importer produktdata"

# "product photos" in this sentence means data for many products, not just one product
msgctxt "import_product_photos"
msgid "Import product photos"
msgstr "Importer produktbilder"

# "product data and photos" in this sentence means data and photos for many products, not just one product
msgctxt "export_product_data_photos"
msgid "Export product data and photos to the public database"
msgstr "Eksporter produktdata og bilder til den offentlige databasen"

msgctxt "export_product_data_photos_please_check"
msgid "Please check that the data on the platform for producers is correct before exporting it to the public database."
msgstr "Kontroller at dataene på plattformen for produsenter er riktige før du eksporterer dem til den offentlige databasen."

msgctxt "export_photos"
msgid "Export photos to the public database"
msgstr ""

msgctxt "replace_selected_photos"
msgid "Replace existing selected photos"
msgstr ""

msgctxt "cancel"
msgid "Cancel"
msgstr "Avbryt"

msgctxt "collapsed_changes"
msgid "Collapsed changes"
msgstr ""

msgctxt "data_quality_p"
msgid "data quality"
msgstr "datakvalitet"

msgctxt "data_quality_s"
msgid "data quality"
msgstr "datakvalitet"

msgctxt "data_quality"
msgid "data quality"
msgstr "datakvalitet"

msgctxt "data_quality_bugs_p"
msgid "data quality bugs"
msgstr "feil i datakvalitet"

msgctxt "data_quality_bugs_s"
msgid "data quality bug"
msgstr "feil i datakvalitet"

msgctxt "data_quality_bugs"
msgid "data quality bugs"
msgstr "feil i datakvalitet"

msgctxt "data_quality_info_p"
msgid "data quality info"
msgstr "datakvalitetsinfo"

msgctxt "data_quality_info_s"
msgid "data quality info"
msgstr "datakvalitetsinfo"

msgctxt "data_quality_info"
msgid "data quality info"
msgstr "datakvalitetsinfo"

msgctxt "data_quality_warnings_p"
msgid "data quality warnings"
msgstr "advarsler om datakvalitet"

msgctxt "data_quality_warnings_s"
msgid "data quality warning"
msgstr "advarsel om datakvalitet"

msgctxt "data_quality_warnings"
msgid "data quality warnings"
msgstr "advarsler om datakvalitet"

msgctxt "data_quality_errors_p"
msgid "data quality errors"
msgstr "feil i datakvalitet"

msgctxt "data_quality_errors_s"
msgid "data quality error"
msgstr "feil i datakvalitet"

msgctxt "data_quality_errors"
msgid "data quality errors"
msgstr "feil i datakvalitet"

msgctxt "data_quality_warnings_producers_p"
msgid "data quality warnings"
msgstr "advarsler om datakvalitet"

msgctxt "data_quality_warnings_producers_s"
msgid "data quality warning"
msgstr "advarsel om datakvalitet"

msgctxt "data_quality_warnings_producers"
msgid "data quality warnings"
msgstr "advarsler om datakvalitet"

msgctxt "data_quality_errors_producers_p"
msgid "data quality errors"
msgstr "feil i datakvalitet"

msgctxt "data_quality_errors_producers_s"
msgid "data quality error"
msgstr "feil i datakvalitet"

msgctxt "data_quality_errors_producers"
msgid "data quality errors"
msgstr "feil i datakvalitet"

# abbreviation for Minimum
msgctxt "min"
msgid "Min"
msgstr "Minimum"

# abbreviation for Maximum
msgctxt "max"
msgid "Max"
msgstr "Maks"

msgctxt "improvements_p"
msgid "possible improvements"
msgstr "mulige forbedringer"

msgctxt "improvements_s"
msgid "possible improvement"
msgstr "mulig forbedring"

msgctxt "improvements"
msgid "possible improvements"
msgstr "mulige forbedringer"

# Do not translate
msgctxt "import_products_link"
msgid "/import-products"
msgstr ""

msgctxt "add_or_update_products"
msgid "Add or update products"
msgstr "Legg til eller oppdater produkter"

# Formal you
msgctxt "your_products"
msgid "Your products"
msgstr "Produktene dine"

# Do not translate the e-mail address
msgctxt "account_without_org"
msgid "Your account is not associated with a company yet. Please e-mail <a href=\"mailto:producers@openfoodfacts.org\">producers@openfoodfacts.org</a> to activate the free access to the platform for producers."
msgstr ""

msgctxt "import_products"
msgid "Import products"
msgstr "Importer produkter"

msgctxt "empty_column"
msgid "Empty column"
msgstr "Tom kolonne"

msgctxt "empty_column_description"
msgid "The file does not contain any value in this column."
msgstr "Filen inneholder ikke noen verdi i denne kolonnen."

msgctxt "import_file_status_title"
msgid "Data import in progress"
msgstr "Import av data pågår"

# "product data" means data for many products
msgctxt "import_file_status_description"
msgid "The product data has been received and is going to be imported on the platform for producers."
msgstr "Produktdataene er mottatt og kommer til å bli importert til plattformen for produsenter."

msgctxt "import_file_status"
msgid "Status"
msgstr "Status"

msgctxt "job_status_inactive"
msgid "Scheduled"
msgstr "Planlagt"

msgctxt "job_status_active"
msgid "In progress"
msgstr "Pågår"

msgctxt "job_status_finished"
msgid "Finished"
msgstr "Fullført"

msgctxt "job_status_failed"
msgid "Failed"
msgstr "Mislyktes"

msgctxt "import_file_result"
msgid "Import result"
msgstr "Importer resultat"

msgctxt "products_modified"
msgid "Products modified"
msgstr "Produkter endret"

msgctxt "import_file_result_no_change"
msgid "There were no product added or modified. The data has probably been already imported previously."
msgstr "Ingen produkter ble lagt til eller endret. Dataene er sannsynligvis allerede importert tidligere."

msgctxt "import_file_result_products"
msgid "List of products added or modified"
msgstr "Liste over produkter som er lagt til eller endret"

msgctxt "imports_p"
msgid "imports"
msgstr ""

msgctxt "imports_s"
msgid "import"
msgstr "importer"

msgctxt "imports"
msgid "imports"
msgstr ""

msgctxt "number_of_products_with_data_quality_errors_producers"
msgid "Number of products with data quality errors"
msgstr ""

msgctxt "number_of_products_with_data_quality_warnings_producers"
msgid "Number of products with data quality warnings"
msgstr ""

msgctxt "number_of_products_with_improvements"
msgid "Number of products with improvement opportunities"
msgstr ""

msgctxt "improvements_facet_description_1"
msgid "This table lists possible opportunities to improve the nutritional quality, the Nutri-Score and the composition of food products."
msgstr ""

msgctxt "improvements_facet_description_2"
msgid "In order to get relevant results, please make sure the product data is complete (nutrition facts with values for fiber and fruits and vegetables to compute the Nutri-Score, and a precise category to compare each product to similar products)."
msgstr ""

# "product photos" in this sentence means photos for many products, not just one product
msgctxt "import_photos_title"
msgid "Import product photos"
msgstr "Importer produktbilder"

msgctxt "import_photos_description"
msgid "You can use the form below to easily upload photos (front of product, ingredients list and nutrition facts table) for many products."
msgstr ""

msgctxt "import_photos_format_1"
msgid "Each filename needs to contains the barcode of the product."
msgstr ""

msgctxt "import_photos_format_2"
msgid "And you can also specify the type of the photo in the filename:"
msgstr ""

# Do not translate the file name
msgctxt "import_photos_format_barcode"
msgid "3001234567890.jpg: front of the product in the current language."
msgstr ""

# Do not translate the file name
msgctxt "import_photos_format_front"
msgid "3001234567890.front_nl.jpg: front of the product in Dutch."
msgstr ""

# Do not translate the file name
msgctxt "import_photos_format_ingredients"
msgid "3001234567890.ingredients_fr.jpg: ingredients list in French."
msgstr ""

# Do not translate the file name
msgctxt "import_photos_format_nutrition"
msgid "3001234567890.nutrition_es.jpg: nutrition table in Spanish."
msgstr ""

msgctxt "add_photos"
msgid "Add photos..."
msgstr "Legg til bilder..."

msgctxt "start_upload"
msgid "Start upload"
msgstr "Begynn å laste opp"

msgctxt "start"
msgid "Start"
msgstr "Start"

msgctxt "close"
msgid "Close"
msgstr "Lukk"

msgctxt "cancel_upload"
msgid "Cancel upload"
msgstr "Avbryt opplasting"

msgctxt "info"
msgid "Info"
msgstr "Info"

msgctxt "file_received"
msgid "File received"
msgstr "Fil mottatt"

msgctxt "nutriscore_calculation_details"
msgid "Details of the calculation of the Nutri-Score"
msgstr ""

msgctxt "nutriscore_is_beverage"
msgid "This product is considered a beverage for the calculation of the Nutri-Score."
msgstr ""

msgctxt "nutriscore_is_not_beverage"
msgid "This product is not considered a beverage for the calculation of the Nutri-Score."
msgstr ""

msgctxt "nutriscore_positive_points"
msgid "Positive points"
msgstr ""

msgctxt "nutriscore_negative_points"
msgid "Negative points"
msgstr ""

msgctxt "nutriscore_proteins_negative_points_less_than_11"
msgid "The points for proteins are counted because the negative points are less than 11."
msgstr ""

msgctxt "nutriscore_proteins_negative_points_greater_or_equal_to_11"
msgid "The points for proteins are not counted because the negative points are greater or equal to 11."
msgstr ""

msgctxt "nutriscore_proteins_maximum_fruits_points"
msgid "The points for proteins are counted because the points for the fruits, vegetables, nuts and colza/walnut/olive oils are at the maximum."
msgstr ""

msgctxt "nutriscore_proteins_is_cheese"
msgid "The points for proteins are counted because the product is in the cheeses category."
msgstr ""

msgctxt "nutriscore_proteins_is_added_fat"
msgid "The product is in the fats category, the points for saturated fat are replaced by the points for the saturated fat / fat ratio."
msgstr ""

msgctxt "nutriscore_points_for_energy"
msgid "Energy"
msgstr "Energi"

msgctxt "nutriscore_points_for_sugars"
msgid "Sugars"
msgstr "Sukker"

msgctxt "nutriscore_points_for_saturated_fat"
msgid "Saturated fat"
msgstr "Mettet fett"

msgctxt "nutriscore_points_for_saturated_fat_ratio"
msgid "Saturated fat / fat ratio"
msgstr ""

msgctxt "nutriscore_points_for_sodium"
msgid "Sodium"
msgstr "Natrium"

msgctxt "nutriscore_points_for_fruits_vegetables_nuts_colza_walnut_olive_oils"
msgid "Fruits, vegetables, nuts, and colza/walnut/olive oils"
msgstr ""

msgctxt "nutriscore_points_for_fiber"
msgid "Fiber"
msgstr ""

msgctxt "nutriscore_points_for_proteins"
msgid "Proteins"
msgstr "Protein"

msgctxt "nutriscore_source_value"
msgid "value"
msgstr "verdi"

msgctxt "nutriscore_rounded_value"
msgid "rounded value"
msgstr "avrundet verdi"

msgctxt "nutriscore_score"
msgid "Nutritional score"
msgstr ""

# Do not translate
msgctxt "nutriscore_grade"
msgid "Nutri-Score"
msgstr "Nutri-Score"

# This is not the Nutri-Score grade with letters, but the Nutri-Score number score used to compute the grade. Translate score but not Nutri-Score.
msgctxt "nutriscore_score_producer"
msgid "Nutri-Score score"
msgstr "Nutri-Score-skår"

# Do not translate
msgctxt "nutriscore_grade_producer"
msgid "Nutri-Score"
msgstr "Nutri-Score"

# free as in not costing something
msgctxt "donate_free_and_independent"
msgid "Open Food Facts is 100% free and independent."
msgstr "Open Food Facts er 100% gratis, åpen og uavhengig."

# leave empty link
msgctxt "donate_help_and_donations"
msgid "<a href=\"\">We need your help and donations</a> to continue and to grow the project."
msgstr "<a href=\"\">Vi trenger din hjelp og donasjoner</a> for å fortsette og for å utvikle prosjektet."

msgctxt "thank_you"
msgid "Thank you!"
msgstr "Tusen takk!"

msgctxt "thank_you_very_much"
msgid "Thank you very much!"
msgstr "Tusen takk skal du ha!"

msgctxt "value_for_the_product"
msgid "Value for the product"
msgstr "Verdi for produktet"

# Do not translate %s, it will be replaced by the category name
msgctxt "value_for_the_category"
msgid "Mean value for the %s category"
msgstr ""

# Keep the %s
msgctxt "better_nutriscore"
msgid "The Nutri-Score can be changed from %s to %s by changing the %s value from %s to %s (%s percent difference)."
msgstr ""

msgctxt "export_products_to_public_database_email"
msgid "The platform for producers is still under development and we make manual checks before importing products to the public database. Please e-mail us at <a href=\"mailto:producers@openfoodfacts.org\">producers@openfoodfacts.org</a> to update the public database."
msgstr ""

msgctxt "crm_user_id"
msgid "Id of corresponding contact in CRM"
msgstr ""

msgctxt "crm_org_id"
msgid "Id of corresponding organization in CRM"
msgstr ""

msgctxt "user_groups"
msgid "Groups"
msgstr "Grupper"

msgctxt "user_group_producer"
msgid "Producer"
msgstr "Produsent"

msgctxt "user_group_producer_description"
msgid "Must be checked only for accounts of producers who edit their own products. Product ownership will be attributed to producers when they add or edit a product."
msgstr ""

msgctxt "user_group_database"
msgid "Database"
msgstr "Database"

msgctxt "user_group_database_description"
msgid "For external sources of data. Product ownership of imported products will not change."
msgstr ""

msgctxt "user_group_app"
msgid "App"
msgstr "App"

msgctxt "user_group_app_description"
msgid "For applications."
msgstr "For applikasjoner."

msgctxt "user_group_bot"
msgid "Bot"
msgstr "Bunn"

msgctxt "user_group_bot_description"
msgid "For robots, scripts etc."
msgstr ""

msgctxt "user_group_moderator"
msgid "Moderator"
msgstr "Moderator"

msgctxt "user_group_moderator_description"
msgid "Moderators have access to special features to edit and review products."
msgstr ""

msgctxt "user_group_pro_moderator"
msgid "Moderator for the producers platform"
msgstr ""

msgctxt "user_group_pro_moderator_description"
msgid "Moderators of the producers platform can view and edit the private products of all users and organizations on the producers platform."
msgstr ""

msgctxt "donation_banner_hide"
msgid "I have already donated or I'm not interested. Hide the banner."
msgstr ""

msgctxt "donation_banner_independant"
msgid "An independant and citizen-led project for food transparency?"
msgstr ""

msgctxt "donation_banner_public_health"
msgid "Food product data for research that improves public health?"
msgstr ""

msgctxt "donation_banner_choices"
msgid "Easier and better food choices according to your own criteria?"
msgstr ""

msgctxt "donation_banner_cta"
msgid "We need your support!"
msgstr "Vi trenger din støtte!"

msgctxt "donation_banner_cta_button"
msgid "Please Donate"
msgstr "Vennligst doner"

msgctxt "alcohol_warning"
msgid "Excessive consumption of alcohol is harmful to health, to be consumed with moderation."
msgstr ""

msgctxt "producers_platform_moderation_title"
msgid "Producers platform moderation"
msgstr ""

# variable names between { } must not be translated
msgctxt "f_pro_moderator_owner_set"
msgid "You are currently viewing products from {organization}."
msgstr ""

msgctxt "pro_moderator_owner_not_set"
msgid "You are currently viewing your own products."
msgstr ""

msgctxt "pro_moderator_edit_owner_description"
msgid "To see products from a specific user or organization, enter its id below. Leave field empty to unset."
msgstr ""

# Action verb "Change" to put on a form button
msgctxt "pro_moderator_edit_owner"
msgid "Switch to another organization"
msgstr ""

msgctxt "pro_moderator_edit_owner_placeholder"
msgid "user-abc or org-xyz"
msgstr ""

# keep %s, it is a variable for the name of the user
msgctxt "error_user_does_not_exist"
msgid "User %s does not exist"
msgstr ""

msgctxt "error_malformed_owner"
msgid "The id must be of the form user-abc or org-xyz"
msgstr ""

msgctxt "import_products_categories_from_public_database"
msgid "Import product categories from the public database"
msgstr ""

msgctxt "import_products_categories_from_public_database_description"
msgid "Add categories from the public database to the products on the platform for producers."
msgstr ""

msgctxt "import_products_categories"
msgid "Import the categories"
msgstr "Importer kategoriene"

msgctxt "nutri_score_score_from_producer"
msgid "Nutri-Score score from producer"
msgstr ""

msgctxt "nutri_score_score_calculated"
msgid "Calculated Nutri-Score score"
msgstr ""

msgctxt "nutri_score_grade_from_producer"
msgid "Nutri-Score grade from producer"
msgstr ""

msgctxt "nutri_score_grade_calculated"
msgid "Calculated Nutri-Score grade"
msgstr ""

msgctxt "scanned_code"
msgid "Scanned code"
msgstr "Skannet kode"

msgctxt "code_from_filename"
msgid "Code from file name"
msgstr "Kode fra filnavn"

msgctxt "using_previous_code"
msgid "Using previous code"
msgstr "Bruker forrige kode"

msgctxt "add_field_values"
msgid "You can specify field values that will be added to all products for which you will send images."
msgstr "Du kan angi feltverdier som vil bli lagt til alle produkter som du vil sende bilder for."

msgctxt "add_tag_field"
msgid "Add a field"
msgstr "Legg til et felt"

msgctxt "remove_products"
msgid "Remove all the products"
msgstr "Fjern alle produktene"

msgctxt "remove_user"
msgid "Remove user"
msgstr ""

msgctxt "remove_products_from_producers_platform"
msgid "Remove all your products from the platform for producers"
msgstr "Fjern alle produktene dine fra produsentplattformen"

msgctxt "remove_products_from_producers_platform_description"
msgid "You can remove all your products from the platform for producers, for instance to start with a clean slate if there were some issues with an import. This will not affect your products in the public database."
msgstr ""

msgctxt "this_action_cannot_be_undone"
msgid "Please note that this action cannot be undone."
msgstr ""

msgctxt "remove_products_confirm"
msgid "Warning: this action cannot be undone. Are you sure that you want to remove all your products from the platform for producers?"
msgstr ""

msgctxt "function_not_available"
msgid "This function is not available."
msgstr ""

msgctxt "remove_products_done"
msgid "Your products have been removed from the platform for producers."
msgstr ""

msgctxt "ingredients_analysis_details"
msgid "Details of the analysis of the ingredients"
msgstr ""

msgctxt "some_unknown_ingredients"
msgid "Some ingredients could not be recognized."
msgstr ""

# variable names between { } must not be translated
msgctxt "f_move_data_and_photos_to_main_language"
msgid "Move all data and selected photos in {language} to the main language of the product: {main_language}"
msgstr ""

msgctxt "move_data_and_photos_to_main_language_replace"
msgid "Replace existing values and selected photos"
msgstr ""

msgctxt "move_data_and_photos_to_main_language_ignore"
msgid "Keep existing values and selected photos"
msgstr "Behold eksisterende verdier og valgte bilder"

msgctxt "done_status"
msgid "Done"
msgstr "Ferdig"

msgctxt "to_do_status"
msgid "To do"
msgstr "Gjøremål"

msgctxt "teams"
msgid "Teams"
msgstr "Arbeidslag"

msgctxt "optional"
msgid "optional"
msgstr "valgfri"

msgctxt "teams_p"
msgid "teams"
msgstr "arbeidslag"

msgctxt "teams_s"
msgid "team"
msgstr "arbeidslag"

msgctxt "teams_description"
msgid "You can join 1 to 3 teams. Products you add or edit will be credited to you and to your teams. Teams can be changed at any time."
msgstr "Du kan bli med 1 til 3 arbeidslag. Produkter du legger til eller redigerer, vil bli kreditert deg og arbeidslagene dine. Arbeidslag kan endres når som helst."

msgctxt "teams_names_warning"
msgid "Team names are public. Do not create teams with names containing personal data (e.g. family names), trademarks (unless you own them), or anything offensive."
msgstr "Navnet på arbeidslagene er offentlige. Ikke opprett arbeidslag med navn som inneholder personopplysninger (f.eks. familienavn), varemerker (med mindre du eier dem), eller noe krenkende."

# keep %s, it can be a number "Team 1" or a name "Team XYZ"
msgctxt "team_s"
msgid "Team %s"
msgstr "Arbeidslag %s"

msgctxt "contributor_settings"
msgid "Contributor"
msgstr "Bidrager"

msgctxt "contributor_settings_description"
msgid "Those settings allow you to personalize some aspects of the website"
msgstr ""

msgctxt "display_barcode_in_search"
msgid "Display barcode in search results"
msgstr ""

msgctxt "edit_link_in_search"
msgid "Add an edit link in search results"
msgstr ""

msgctxt "ciqual_food_name"
msgid "CIQUAL food name"
msgstr "CIQUAL matnavn"

msgctxt "ciqual_food_name_s"
msgid "CIQUAL food name"
msgstr "CIQUAL matnavn"

msgctxt "ciqual_food_name_p"
msgid "CIQUAL food names"
msgstr "CIQUAL matnavn"

msgctxt "we_need_your_help"
msgid "We need your help!"
msgstr "Vi trenger din hjelp!"

msgctxt "you_can_help_improve_ingredients_analysis"
msgid "You can help us recognize more ingredients and better analyze the list of ingredients for this product and others by:"
msgstr ""

msgctxt "help_improve_ingredients_analysis_1"
msgid "Edit this product page to correct spelling mistakes in the ingredients list, and/or to remove ingredients in other languages and sentences that are not related to the ingredients."
msgstr ""

msgctxt "help_improve_ingredients_analysis_2"
msgid "Add new entries, synonyms or translations to our multilingual lists of ingredients, ingredient processing methods, and labels."
msgstr ""

# Do not translate #ingredients
msgctxt "help_improve_ingredients_analysis_instructions"
msgid "Join the #ingredients channel on <a href=\"https://slack.openfoodfacts.org\">our Slack discussion space</a> and/or learn about <a href=\"https://wiki.openfoodfacts.org/Ingredients_Extraction_and_Analysis\">ingredients analysis on our wiki</a>, if you would like to help. Thank you!"
msgstr ""

msgctxt "footer_producers_link"
msgid "https://world.pro.openfoodfacts.org/"
msgstr ""

msgctxt "footer_producers"
msgid "Producers"
msgstr ""

# %s will be replaced by the language name
msgctxt "add_ingredients_in_language"
msgid "If this product has an ingredients list in %s, please add it."
msgstr ""

msgctxt "missing_barcode"
msgid "Missing barcode"
msgstr ""

msgctxt "invalid_barcode"
msgid "Invalid barcode"
msgstr ""

# Either 'ltr' for left to right languages like English or 'rtl' for right to left languages like Arabic
msgctxt "text_direction"
msgid "ltr"
msgstr "ltr"

msgctxt "separate_values_with_commas"
msgid "Separate multiple values with commas."
msgstr ""

msgctxt "lc_note"
msgid "If the product's packaging is in multiple languages, indicate the most visible language on the product."
msgstr ""

msgctxt "obsolete_import_note"
msgid "Enter Yes, Y or 1 if the product is no longer available in stores."
msgstr ""

msgctxt "specify_value_and_unit_or_use_default_unit"
msgid "Specify both the value and unit, or use the default unit: %s"
msgstr ""

msgctxt "specify_value_and_unit"
msgid "Specify both the value and unit."
msgstr ""

msgctxt "download_sample_import_file"
msgid "Download an XLSX template file for Excel or LibreOffice with the fields that can be imported."
msgstr ""

msgctxt "code_import_note"
msgid "Barcode as it appears on the product."
msgstr ""

msgctxt "producer_product_id_import_note"
msgid "Internal code used by the producer to identify the product, different from the product's barcode."
msgstr ""

msgctxt "producer_version_id_import_note"
msgid "Internal code used by the producer to identify a specific version of a product when it changes."
msgstr ""

msgctxt "categories_import_note"
msgid "Providing a category is very important to make the product easy to search for, and to compute the Nutri-Score"
msgstr ""

msgctxt "labels_import_note"
msgid "Some labels such as the organic label are used to filter and/or rank search results, so it is strongly recommended to specify them."
msgstr ""

msgctxt "origins_import_note"
msgid "This field must contain only a comma separated list of countries of origin of the ingredients"
msgstr ""

msgctxt "origin_import_note"
msgid "Text or sentences that indicate the origin of the product and/or its ingredients."
msgstr ""

msgctxt "nutriscore_grade_producer_note"
msgid "Nutri-Score grade from A to E displayed on the product label"
msgstr ""

msgctxt "nutriscore_grade_producer_import_note"
msgid "Open Food Facts computes the Nutri-Score grade based on the information provided (nutrition facts and category). If the grade we compute is different from the grade you provide, you will get a private notification on the producers platform so that the difference can be resolved."
msgstr ""

msgctxt "nutriscore_score_producer_note"
msgid "Nutri-Score score (numeric value from which the A to E grade is derived)"
msgstr ""

msgctxt "nutriscore_score_producer_import_note"
msgid "Open Food Facts computes the Nutri-Score score based on the information provided (nutrition facts and category). If the score we compute is different from the score you provide, you will get a private notification on the producers platform so that the difference can be resolved."
msgstr ""

msgctxt "mandatory_field"
msgid "Mandatory field"
msgstr ""

msgctxt "mandatory_field_note"
msgid "All products should have this information."
msgstr ""

msgctxt "recommended_field"
msgid "Recommended field"
msgstr ""

msgctxt "recommended_field_note"
msgid "If this information exists and is relevant for the product, it is recommended to provide it to make the product easier to search for and the product data more useful."
msgstr ""

msgctxt "optional_field"
msgid "Optional field"
msgstr ""

msgctxt "optional_field_note"
msgid "If available, this information will be displayed on the product page."
msgstr ""

# product photos here means photos of multiple products
msgctxt "images_can_be_provided_separately"
msgid "Product photos can also be provided separately through the Import product photos function of the platform for producers."
msgstr ""

# This is linked to a unit test
msgctxt "attribute_group_labels_name"
msgid "Labels"
msgstr "Stempler"

msgctxt "attribute_labels_organic_name"
msgid "Organic farming"
msgstr "Organisk jordbruk"

msgctxt "attribute_labels_organic_yes_title"
msgid "Organic product"
msgstr ""

msgctxt "attribute_labels_organic_no_title"
msgid "Not an organic product"
msgstr ""

msgctxt "attribute_labels_organic_unknown_title"
msgid "Missing information: organic product?"
msgstr ""

msgctxt "attribute_labels_organic_yes_description_short"
msgid "Promotes ecological sustainability and biodiversity."
msgstr ""

msgctxt "attribute_labels_organic_description_short"
msgid "Organic products promote ecological sustainability and biodiversity."
msgstr ""

msgctxt "attribute_labels_organic_description"
msgid "Organic farming aims to protect the environment and to conserve biodiversity by prohibiting or limiting the use of synthetic fertilizers, pesticides and food additives."
msgstr ""

msgctxt "attribute_labels_fair_trade_name"
msgid "Fair trade"
msgstr "Fair trade"

msgctxt "attribute_labels_fair_trade_yes_title"
msgid "Fair trade product"
msgstr ""

msgctxt "attribute_labels_fair_trade_no_title"
msgid "Not a fair trade product"
msgstr ""

msgctxt "attribute_labels_fair_trade_unknown_title"
msgid "Missing information: fair trade product?"
msgstr ""

msgctxt "attribute_labels_fair_trade_yes_description_short"
msgid "Helps producers in developing countries."
msgstr ""

msgctxt "attribute_labels_fair_trade_description_short"
msgid "Fair trade products help producers in developing countries."
msgstr ""

msgctxt "attribute_labels_fair_trade_description"
msgid "When you buy fair trade products, producers in developing countries are paid an higher and fairer price, which helps them improve and sustain higher social and often environmental standards."
msgstr ""

msgctxt "attribute_group_nutritional_quality_name"
msgid "Nutritional quality"
msgstr ""

msgctxt "attribute_nutriscore_name"
msgid "Nutri-Score"
msgstr "Nutri-Score"

msgctxt "attribute_nutriscore_setting_name"
msgid "Good nutritional quality (Nutri-Score)"
msgstr ""

msgctxt "attribute_nutriscore_setting_note"
msgid "The Nutri-Score is computed and can be taken into account for all products, even if is not displayed on the packaging."
msgstr ""

# keep %s, it will be replaced by the letter A, B, C, D or E
msgctxt "attribute_nutriscore_grade_title"
msgid "Nutri-Score %s"
msgstr ""

msgctxt "attribute_nutriscore_unknown_title"
msgid "Nutri-Score unknown"
msgstr ""

msgctxt "attribute_nutriscore_unknown_description_short"
msgid "Missing data to compute the Nutri-Score"
msgstr ""

msgctxt "attribute_nutriscore_not_applicable_title"
msgid "Nutri-Score not-applicable"
msgstr ""

msgctxt "attribute_nutriscore_not_applicable_description_short"
msgid "Not-applicable for the category"
msgstr ""

# variable names between { } must not be translated
msgctxt "f_attribute_nutriscore_not_applicable_description"
msgid "Not-applicable for the category: {category}"
msgstr ""

msgctxt "attribute_nutriscore_a_description_short"
msgid "Very good nutritional quality"
msgstr ""

msgctxt "attribute_nutriscore_b_description_short"
msgid "Good nutritional quality"
msgstr ""

msgctxt "attribute_nutriscore_c_description_short"
msgid "Average nutritional quality"
msgstr ""

msgctxt "attribute_nutriscore_d_description_short"
msgid "Poor nutritional quality"
msgstr ""

msgctxt "attribute_nutriscore_e_description_short"
msgid "Bad nutritional quality"
msgstr ""

msgctxt "attribute_group_processing_name"
msgid "Food processing"
msgstr "Matprosessering"

msgctxt "attribute_nova_name"
msgid "NOVA group"
msgstr ""

msgctxt "attribute_nova_unknown_title"
msgid "NOVA not computed"
msgstr ""

msgctxt "attribute_nova_unknown_description_short"
msgid "Food processing level unknown"
msgstr "Matbearbeidingsnivå ukjent"

msgctxt "attribute_nova_setting_name"
msgid "No or little food processing (NOVA group)"
msgstr ""

# keep %s, it will be replaced by the group 1, 2, 3 or 4
msgctxt "attribute_nova_group_title"
msgid "NOVA %s"
msgstr ""

msgctxt "attribute_nova_1_description_short"
msgid "Unprocessed or minimally processed foods"
msgstr "Ubearbeidet eller minimalt bearbeidet mat"

msgctxt "attribute_nova_2_description_short"
msgid "Processed culinary ingredients"
msgstr "Bearbeidede kulinariske ingredienser"

msgctxt "attribute_nova_3_description_short"
msgid "Processed foods"
msgstr "Bearbeidet mat"

msgctxt "attribute_nova_4_description_short"
msgid "Ultra processed foods"
msgstr ""

msgctxt "export_product_page"
msgid "Export product to public database"
msgstr ""

msgctxt "no_products_to_export"
msgid "No products to export."
msgstr ""

msgctxt "query_filter"
msgid "Query filter"
msgstr ""

msgctxt "nova_group_producer"
msgid "NOVA group"
msgstr ""

msgctxt "error_unknown_org"
msgid "Unknown organization."
msgstr ""

msgctxt "error_unknown_user"
msgid "Unknown user."
msgstr ""

msgctxt "attribute_low_salt_setting_note"
msgid "The salt level is taken into account by the Nutri-Score. Use this setting only if you are specifically on a low salt diet."
msgstr ""

msgctxt "attribute_low_sugars_setting_note"
msgid "The sugars level is taken into account by the Nutri-Score. Use this setting only if you are specifically on a low sugars diet."
msgstr ""

msgctxt "attribute_low_fat_setting_note"
msgid "The fat level is taken into account by the Nutri-Score. Use this setting only if you are specifically on a low fat diet."
msgstr ""

msgctxt "attribute_low_saturated_fat_setting_note"
msgid "The saturated fat level is taken into account by the Nutri-Score. Use this setting only if you are specifically on a low saturated fat diet."
msgstr ""

msgctxt "attribute_group_allergens_name"
msgid "Allergens"
msgstr "Allergener"

msgctxt "attribute_group_allergens_warning"
msgid "There is always a possibility that data about allergens may be missing, incomplete, incorrect or that the product's composition has changed. If you are allergic, always check the information on the actual product packaging."
msgstr ""

msgctxt "attribute_additives_name"
msgid "Additives"
msgstr "Tilsetningsstoffer"

msgctxt "attribute_additives_setting_name"
msgid "No or few additives"
msgstr ""

msgctxt "attribute_additives_setting_note"
msgid "Additives are markers of food processing, and excess consumption of some of them have undesirable health impacts."
msgstr ""

msgctxt "attribute_additives_unknown_title"
msgid "Additives not computed"
msgstr ""

msgctxt "preference_not_important"
msgid "Not important"
msgstr "Ikke viktig"

msgctxt "preference_important"
msgid "Important"
msgstr "Viktig"

msgctxt "preference_very_important"
msgid "Very important"
msgstr "Veldig viktig"

msgctxt "preference_mandatory"
msgid "Mandatory"
msgstr "Obligatorisk"

msgctxt "packaging_alt"
msgid "Recycling instructions and/or packaging information"
msgstr ""

msgctxt "image_packaging"
msgid "Recycling instructions and/or packaging information picture"
msgstr ""

msgctxt "image_packaging_url"
msgid "Link to recycling instructions and/or packaging information photo"
msgstr ""

# Do not translate the file name
msgctxt "import_photos_format_packaging"
msgid "3001234567890.packaging_es.jpg: recycling instructions in Spanish."
msgstr ""

msgctxt "packaging_text"
msgid "Recycling instructions and/or packaging information"
msgstr ""

msgctxt "packaging_text_example"
msgid "1 plastic film to discard, 1 FSC carboard box to recycle, 6 1.5L transparent PET plastic bottles to recycle, 6 colored opaque plastic caps, 12 33cl aluminium cans"
msgstr ""

msgctxt "packaging_text_note"
msgid "List all packaging parts separated by a comma or line feed, with their amount (e.g. 1 or 6) type (e.g. bottle, box, can), material (e.g. plastic, metal, aluminium) and if available their size (e.g. 33cl) and recycling instructions."
msgstr ""

msgctxt "packaging_text_note_2"
msgid "Try to be as specific as possible. For plastic, please indicate if it is opaque or transparent, colored, PET or PEHD."
msgstr ""

msgctxt "packaging_text_note_3"
msgid "Data from this field will be combined with any data provided for each packaging part. It is possible to provide one or the other, or both."
msgstr ""

msgctxt "product_js_extract_packaging"
msgid "Extract the recycling instructions and/or packaging information from the picture"
msgstr ""

msgctxt "product_js_extracted_packaging_nok"
msgid "Recycling instructions and/or packaging information text could not be extracted. Try with a sharper image, with higher resolution or a better framing of the text."
msgstr ""

msgctxt "product_js_extracted_packaging_ok"
msgid "Recycling instructions and/or packaging information text has been extracted. Text recognition is not perfect, so please check the text below and correct errors if needed."
msgstr ""

msgctxt "product_js_extracting_packaging"
msgid "Extracting recycling instructions and/or packaging information"
msgstr ""

msgctxt "attribute_group_environment_name"
msgid "Environment"
msgstr "Miljø"

msgctxt "attribute_ecoscore_name"
msgid "Eco-Score"
msgstr ""

msgctxt "attribute_ecoscore_setting_name"
msgid "Low environmental impact (Eco-Score)"
msgstr ""

msgctxt "attribute_ecoscore_setting_note"
msgid "The Eco-Score is an environmental score (ecoscore) from A to E which makes it easy to compare the impact of food products on the environment."
msgstr "Eco-Score er en miljøscore (ecoscore) fra A til E som gjør det enkelt å sammenligne innvirkningen av matprodukter på miljøet."

# keep %s, it will be replaced by the letter A, B, C, D or E
msgctxt "attribute_ecoscore_grade_title"
msgid "Eco-Score %s"
msgstr ""

msgctxt "attribute_ecoscore_a_description_short"
msgid "Very low environmental impact"
msgstr ""

msgctxt "attribute_ecoscore_b_description_short"
msgid "Low environmental impact"
msgstr ""

msgctxt "attribute_ecoscore_c_description_short"
msgid "Moderate environmental impact"
msgstr ""

msgctxt "attribute_ecoscore_d_description_short"
msgid "High environmental impact"
msgstr ""

msgctxt "attribute_ecoscore_e_description_short"
msgid "Very high environmental impact"
msgstr ""

# keep the %s, it will be replaced by an allergen
msgctxt "contains_s"
msgid "Contains: %s"
msgstr ""

# keep the %s, it will be replaced by an allergen
msgctxt "may_contain_s"
msgid "May contain: %s"
msgstr ""

# keep the %s, it will be replaced by an allergen
msgctxt "does_not_contain_s"
msgid "Does not contain: %s"
msgstr ""

# keep the %s, it will be replaced by an allergen
msgctxt "without_s"
msgid "Without %s"
msgstr ""

msgctxt "owners_p"
msgid "owners"
msgstr ""

msgctxt "owners_s"
msgid "owner"
msgstr "eier"

msgctxt "org_profile_description"
msgid "You can provide information about your company that will be displayed in your organization profile."
msgstr ""

msgctxt "org_profile_description_2"
msgid "Some of the information like the customer service contact information may also be displayed directly on pages for your products."
msgstr ""

msgctxt "org_name"
msgid "Name"
msgstr "Navn"

msgctxt "org_link"
msgid "Link to the official web site"
msgstr ""

msgctxt "org_customer_service"
msgid "Customer service"
msgstr ""

msgctxt "org_customer_service_description"
msgid "Customer service information is public and can be shown on the Open Food Facts web site and apps."
msgstr ""

msgctxt "org_customer_service_note"
msgid "All fields are optional."
msgstr ""

msgctxt "org_commercial_service"
msgid "Commercial service"
msgstr ""

msgctxt "org_commercial_service_description"
msgid "Commercial service information is only shown in the organization profile."
msgstr ""

msgctxt "contact_name"
msgid "Name"
msgstr "Navn"

msgctxt "contact_address"
msgid "Address"
msgstr "Adresse"

msgctxt "contact_phone"
msgid "Phone number"
msgstr "Telefonnummer"

msgctxt "contact_email"
msgid "e-mail address"
msgstr "epostadresse"

msgctxt "contact_link"
msgid "Contact form link"
msgstr ""

msgctxt "contact_info"
msgid "Other information"
msgstr "Annen informasjon"

msgctxt "contact_info_note"
msgid "e.g. opening times"
msgstr ""

msgctxt "error_org_does_not_exist"
msgid "The organization was not found."
msgstr ""

msgctxt "error_missing_org_name"
msgid "The organization name is missing."
msgstr ""

msgctxt "edit_org_title"
msgid "Organization profile"
msgstr ""

msgctxt "edit_org_result"
msgid "The organization profile has been updated."
msgstr ""

msgctxt "delete_org"
msgid "Delete the organization"
msgstr ""

msgctxt "official_site"
msgid "Official site"
msgstr ""

msgctxt "organization_members"
msgid "Organization Members"
msgstr ""

msgctxt "number_of_members"
msgid "Number of Members"
msgstr ""

msgctxt "serial_no"
msgid "S.No"
msgstr ""

msgctxt "contact_form"
msgid "Contact form"
msgstr ""

msgctxt "edit_org_profile"
msgid "Edit your organization profile"
msgstr ""

msgctxt "edit_user_profile"
msgid "Edit your user profile"
msgstr ""

msgctxt "attribute_group_ingredients_analysis_name"
msgid "Ingredients"
msgstr "Ingredienser"

# keep the %s, it will be replaced by an allergen
msgctxt "presence_unknown_s"
msgid "Presence unknown: %s"
msgstr ""

msgctxt "environmental_impact"
msgid "Environmental impact"
msgstr ""

# Numerical score for the Eco-score (do not translate Eco-score)
msgctxt "ecoscore_score"
msgid "Eco-score score"
msgstr ""

# Letter grade from A to E for the Eco-score (do not translate Eco-score)
msgctxt "ecoscore_grade"
msgid "Eco-score grade"
msgstr ""

# do not translate Eco-score
msgctxt "ecoscore_calculation_details"
msgid "Details of the calculation of the Eco-score"
msgstr ""

# do not translate Eco-score
msgctxt "ecoscore_information"
msgid "Information about the Eco-score"
msgstr ""

msgctxt "preferences_edit_your_food_preferences"
msgid "Edit your food preferences"
msgstr "Rediger dine matpreferanser"

msgctxt "preferences_your_preferences"
msgid "Your food preferences"
msgstr ""

msgctxt "preferences_currently_selected_preferences"
msgid "Currently selected preferences"
msgstr ""

msgctxt "preferences_locally_saved"
msgid "Your food preferences are kept in your browser and never sent to Open Food Facts or anyone else."
msgstr ""

# used in phrases like "salt in unknown quantity"
msgctxt "unknown_quantity"
msgid "unknown quantity"
msgstr ""

msgctxt "missing_ingredients_list"
msgid "Missing ingredients list"
msgstr ""

msgctxt "missing_nutrition_facts"
msgid "Missing nutrition facts"
msgstr ""

msgctxt "ecoscore_p"
msgid "Eco-Score"
msgstr ""

msgctxt "ecoscore_s"
msgid "Eco-Score"
msgstr ""

msgctxt "packaging_parts"
msgid "Packaging parts"
msgstr ""

# A short name for a physical piece of packaging (e.g. in English, "packaging" instead of "packaging part"). Used with a number (e.g. "Packaging 1" to identify a packaging part)
msgctxt "packaging_part_short"
msgid "Packaging"
msgstr "Emballasje"

# Number of packaging parts
msgctxt "packaging_number"
msgid "Number"
msgstr "Nummer"

msgctxt "packaging_shape"
msgid "Shape"
msgstr "Form"

msgctxt "packaging_quantity"
msgid "Quantity contained"
msgstr ""

msgctxt "packaging_material"
msgid "Material"
msgstr ""

msgctxt "packaging_recycling"
msgid "Recycling"
msgstr ""

msgctxt "products_on_this_page_are_sorted_according_to_your_preferences"
msgid "Products on this page are sorted according to your preferences:"
msgstr ""

msgctxt "choose_which_information_you_prefer_to_see_first"
msgid "Choose which information you prefer to see first."
msgstr ""

msgctxt "see_your_preferences"
msgid "See your preferences"
msgstr ""

msgctxt "delete_all_preferences"
msgid "Delete all preferences"
msgstr ""

msgctxt "products_are_being_loaded_please_wait"
msgid "Products are being loaded, please wait."
msgstr ""

msgctxt "products_match_all"
msgid "All products"
msgstr ""

msgctxt "products_match_yes"
msgid "Products that match your preferences"
msgstr ""

msgctxt "products_match_no"
msgid "Products that do not match your preferences"
msgstr ""

msgctxt "products_match_unknown"
msgid "Products for which we currently miss data to determine if they match your preferences"
msgstr ""

msgctxt "forest_footprint"
msgid "Forest footprint"
msgstr ""

msgctxt "ingredients_requiring_soy"
msgid "Ingredients requiring soy"
msgstr ""

msgctxt "type"
msgid "Type"
msgstr "Type"

msgctxt "processing_factor"
msgid "Processing factor"
msgstr ""

msgctxt "soy_feed_factor"
msgid "Soy feed factor"
msgstr ""

msgctxt "soy_yield"
msgid "Soy yield"
msgstr ""

msgctxt "deforestation_risk"
msgid "Deforestation risk"
msgstr ""

msgctxt "total_forest_footprint"
msgid "Total forest footprint"
msgstr ""

msgctxt "square_meters_per_kg_of_food"
msgid "m² per kg of food"
msgstr ""

msgctxt "percent_of_food_after_processing"
msgid "% of food after processing"
msgstr ""

msgctxt "kg_of_soy_per_kg_of_food"
msgid "kg of soy per kg of food"
msgstr ""

msgctxt "kg_of_soy_per_square_meter"
msgid "kg of soy per m²"
msgstr ""

msgctxt "percent_in_product"
msgid "% in product"
msgstr ""

msgctxt "forest_footprint_calculation_details"
msgid "Details of the calculation of the forest footprint"
msgstr ""

msgctxt "you_are_on_the_public_database"
msgid "You are on the public database."
msgstr ""

msgctxt "manage_your_products_on_the_producers_platform"
msgid "Manage your products on the platform for producers"
msgstr ""

msgctxt "number_of_products_with_changes_since_last_export"
msgid "Number of products with changes since last export"
msgstr ""

msgctxt "number_of_products_withdrawn_from_the_market_since_last_export"
msgid "Number of products withdrawn from the market since last export"
msgstr ""

msgctxt "only_export_products_with_changes"
msgid "Only export products with changes"
msgstr ""

msgctxt "product_edits_by_producers"
msgid "Is this your product? If it is, please use our free platform for producers to update it."
msgstr ""

msgctxt "product_edits_by_producers_platform"
msgid "We encourage manufacturers to add or change data and photos for their products through our free platform for producers so that they can be marked as official and protected from changes by others."
msgstr ""

msgctxt "product_edits_by_producers_import"
msgid "The platform makes it easy to import product data and photos with an Excel or CSV file in any format."
msgstr ""

msgctxt "product_edits_by_producers_analysis"
msgid "The platform also provides in-depth analysis of the products."
msgstr ""

# It = the platform
msgctxt "product_edits_by_producers_indicators"
msgid "It computes indicators such as the Nutri-Score, NOVA, and the Eco-score, and automatically identifies suggestions to improve them (for instance all products that would get a better Nutri-Score grade with a slight composition change)."
msgstr ""

msgctxt "attribute_forest_footprint_name"
msgid "Forest footprint"
msgstr ""

msgctxt "attribute_forest_footprint_setting_name"
msgid "Low risk of deforestation (Forest footprint)"
msgstr ""

msgctxt "attribute_forest_footprint_setting_note"
msgid "The forest footprint corresponds to the risk of deforestation associated with its ingredients."
msgstr ""

msgctxt "attribute_forest_footprint_a_title"
msgid "Very small forest footprint"
msgstr ""

msgctxt "attribute_forest_footprint_b_title"
msgid "Small forest footprint"
msgstr ""

msgctxt "attribute_forest_footprint_c_title"
msgid "Medium forest footprint"
msgstr ""

msgctxt "attribute_forest_footprint_d_title"
msgid "Large forest footprint"
msgstr ""

msgctxt "attribute_forest_footprint_e_title"
msgid "Very large forest footprint"
msgstr ""

msgctxt "attribute_forest_footprint_not_computed_title"
msgid "Forest footprint not computed"
msgstr ""

msgctxt "attribute_forest_footprint_a_description_short"
msgid "Almost no risk of deforestation"
msgstr ""

msgctxt "attribute_forest_footprint_b_description_short"
msgid "Low risk of deforestation"
msgstr ""

msgctxt "attribute_forest_footprint_c_description_short"
msgid "Moderate risk of deforestation"
msgstr ""

msgctxt "attribute_forest_footprint_d_description_short"
msgid "High risk of deforestation"
msgstr ""

msgctxt "attribute_forest_footprint_e_description_short"
msgid "Very high risk of deforestation"
msgstr ""

msgctxt "attribute_forest_footprint_not_computed_description_short"
msgid "Currently only for products with chicken or eggs"
msgstr ""

msgctxt "classify_products_according_to_your_preferences"
msgid "Classify products according to your preferences"
msgstr ""

# %d will be replaced by the number of products
msgctxt "classify_the_d_products_below_according_to_your_preferences"
msgid "Classify the %d products below according to your preferences"
msgstr ""

msgctxt "sort_by_popularity"
msgid "Most scanned products"
msgstr ""

msgctxt "sort_by_nutriscore_score"
msgid "Products with the best Nutri-Score"
msgstr ""

msgctxt "sort_by_ecoscore_score"
msgid "Products with the best Eco-Score"
msgstr ""

msgctxt "sort_by_created_t"
msgid "Recently added products"
msgstr ""

msgctxt "sort_by_last_modified_t"
msgid "Recently modified products"
msgstr ""

# %d will be replaced by the number of products
msgctxt "d_products_per_page"
msgid "%d products per page"
msgstr ""

msgctxt "not_applicable"
msgid "Not applicable"
msgstr ""

msgctxt "abbreviated_product_name"
msgid "Abbreviated product name"
msgstr ""

msgctxt "abbreviated_product_name_note"
msgid "Product name with abbreviations shown on receipts"
msgstr ""

msgctxt "footer_vision"
msgid "Vision, Mission, Values and Programs"
msgstr "Visjon, oppgave, verdier og programmer"

# Do not translate
msgctxt "footer_vision_link"
msgid "https://world.openfoodfacts.org/open-food-facts-vision-mission-values-and-programs"
msgstr ""

msgctxt "forgotten_password"
msgid "Forgotten password?"
msgstr ""

msgctxt "reset_password_error"
msgid "We could not reinitialize your password, please contact us for assistance."
msgstr ""

msgctxt "remove_all_nutrient_values"
msgid "Remove all nutrient values"
msgstr ""

msgctxt "delete_user_process"
msgid "User is being deleted. This may take a few minutes."
msgstr ""

msgctxt "attribute_ecoscore_not_applicable_title"
msgid "Eco-Score not yet applicable"
msgstr ""

msgctxt "attribute_ecoscore_not_applicable_description_short"
msgid "Not yet applicable for the category"
msgstr ""

# variable names between { } must not be translated
msgctxt "f_attribute_ecoscore_not_applicable_description"
msgid "Not yet applicable for the category: {category}"
msgstr ""

msgctxt "ecoscore_not_applicable_coming_soon"
msgid "The Eco-Score is not yet applicable for this category, but we are working on adding support for it."
msgstr ""

msgctxt "attribute_ecoscore_unknown_title"
msgid "Eco-Score not computed"
msgstr ""

msgctxt "attribute_ecoscore_unknown_description_short"
msgid "Unknown environmental impact"
msgstr ""

msgctxt "ecoscore_unknown_call_to_help"
msgid "We could not compute the Eco-Score of this product as it is missing some data, could you help complete it?"
msgstr ""

msgctxt "org_list_of_gs1_gln_description"
msgid "GS1 data is automatically associated with an OFF organization identifier that corresponds to the GS1 partyName field. To change the OFF organization identifier, you can directly assign 1 or more GS1 GLN identifiers."
msgstr ""

msgctxt "org_list_of_gs1_gln"
msgid "List of GS1 GLN identifiers to be associated with the organization"
msgstr ""

msgctxt "org_list_of_gs1_gln_note"
msgid "A comma separated list of GS1 GLN identifiers to force the association with this organization."
msgstr ""

msgctxt "org_valid_org"
msgid "Validate organization as a real producer."
msgstr ""

msgctxt "org_valid_org_note"
msgid "The organization is verified as a real producer by a human, also creates entry in CRM."
msgstr ""

msgctxt "org_enable_manual_export_to_public_platform"
msgid "Enable organization members to manually export product data and photos to the public database."
msgstr ""

msgctxt "org_enable_manual_export_to_public_platform_note"
msgid "Manual exports can be enabled once the imported data has been reviewed by an administrator."
msgstr ""

msgctxt "org_activate_automated_daily_export_to_public_platform"
msgid "Activate automated daily exports of product data and photos to the public database."
msgstr ""

msgctxt "org_activate_automated_daily_export_to_public_platform_note"
msgid "Automated exports should be activated only for organizations that have automated imports (e.g. through Equadis)."
msgstr ""

msgctxt "org_admin"
msgid "Administrator fields"
msgstr ""

msgctxt "minion_status_inactive"
msgid "Queued"
msgstr ""

msgctxt "minion_status_active"
msgid "In progress"
msgstr "Pågår"

msgctxt "minion_status_finished"
msgid "Finished"
msgstr "Fullført"

msgctxt "minion_status_failed"
msgid "Failed"
msgstr "Mislyktes"

# Export: use a noun and not a verb
msgctxt "export_job_export"
msgid "Export from the producers platform"
msgstr ""

# Import: use a noun and not a verb
msgctxt "export_job_import"
msgid "Import to the public database"
msgstr ""

# Update: use a noun and not a verb
msgctxt "export_job_status_update"
msgid "Update of the import status on the producers platform"
msgstr ""

msgctxt "export_in_progress"
msgid "The export has been scheduled. This page can be closed."
msgstr ""

msgctxt "export_products_to_public_database_request_email"
msgid "Your export has been scheduled. You will receive an e-mail once it is finished."
msgstr ""

msgctxt "product_page_on_the_public_database"
msgid "Product page on the public database"
msgstr ""

msgctxt "product_does_not_exist_on_the_public_database"
msgid "The product does not exist yet on the public database"
msgstr ""

# product updates = updates to multiple products
msgctxt "some_product_updates_have_not_been_published_on_the_public_database"
msgid "Some product updates have not been published on the public database."
msgstr ""

msgctxt "org_do_not_import_codeonline"
msgid "Do not import CodeOnline data."
msgstr ""

msgctxt "overwrite_owner"
msgid "Overwrite products that have a different owner on the public platform. Otherwise, products with a different owner will be skipped."
msgstr ""

msgctxt "data_source_database"
msgid "Some of the data for the products of %s come from %s."
msgstr ""

msgctxt "data_source_database_note_about_the_producers_platform"
msgid "Manufacturers can use the Open Food Facts <a href=\"<producers_platform_url>\">free plaform for producers</a> to access and complete this data, and to obtain reports, analysis and product improvements opportunities (e.g. better Nutri-Score)."
msgstr ""

# variable names between { } must not be translated
msgctxt "f_data_source_database_provider"
msgid "The manufacturer {manufacturer} uses {provider} to automatically transmit data and photos for its products."
msgstr ""

msgctxt "image_other_type"
msgid "Type of the product photo"
msgstr ""

# do not translate "front, ingredients, nutrition, packaging"
msgctxt "image_other_type_description"
msgid "If you use the same column on multiple lines to provide images URLs for a single product, you can use this field to indicate the type of the image: front, ingredients, nutrition or packaging."
msgstr ""

msgctxt "forest_footprint_one_line_explanation"
msgid "The forest footprint is calculated by taking into account the ingredients whose production requires soybeans, the cultivation of which is linked to deforestation."
msgstr ""

msgctxt "ecoscore_agribalyse_match_warning"
msgid "The Eco-Score can only be calculated if the product has a sufficiently precise category."
msgstr ""

msgctxt "ecoscore_add_more_precise_category"
msgid "You can modify the product page to add a more precise category."
msgstr ""

msgctxt "ecoscore_platform_promo"
msgid "If you are the manufacturer of this product, you can send us the information with our <a href=\"https://world.pro.openfoodfacts.org\">free platform for producers</a>."
msgstr ""

msgctxt "ecoscore_warning_missing_information"
msgid "Warning: some information necessary to calculate the Eco-Score with precision is not provided (see the details of the calculation below)."
msgstr ""

msgctxt "ecoscore_add_missing_information"
msgid "You can edit the product to add the missing information."
msgstr ""

msgctxt "ecoscore_product_category_reference_score"
msgid "Baseline score of the product category"
msgstr ""

msgctxt "ecoscore_panel_lca"
msgid "Lifecyle Analysis (LCA)"
msgstr ""

# do not translate Agribalyse
msgctxt "ecoscore_agribalyse_category"
msgid "Agribalyse category"
msgstr ""

msgctxt "ecoscore_category_proxy_match"
msgid "Approximate match with the product category"
msgstr ""

msgctxt "ecoscore_category_exact_match"
msgid "Exact match with the product category"
msgstr ""

msgctxt "ecoscore_pef_environmental_score"
msgid "PEF environmental score"
msgstr ""

msgctxt "ecoscore_incl_climate_change_impact"
msgid "including impact on climate change"
msgstr ""

msgctxt "ecoscore_impact_detail_by_stages"
msgid "Details of the impacts by stages of the life cycle"
msgstr ""

# stage meaning step
msgctxt "ecoscore_stage"
msgid "Stage"
msgstr ""

msgctxt "ecoscore_impact"
msgid "Impact"
msgstr ""

msgctxt "ecoscore_agriculture"
msgid "Agriculture"
msgstr ""

msgctxt "ecoscore_processing"
msgid "Processing"
msgstr ""

msgctxt "ecoscore_packaging"
msgid "Packaging"
msgstr "Emballasje"

msgctxt "ecoscore_transportation"
msgid "Transportation"
msgstr "Transport"

msgctxt "ecoscore_distribution"
msgid "Distribution"
msgstr ""

msgctxt "ecoscore_consumption"
msgid "Consumption"
msgstr ""

msgctxt "ecoscore_lca_score_out_of_100"
msgid "LCA score out of 100"
msgstr ""

msgctxt "ecoscore_no_agribalyse_category_match"
msgid "No match between product categories and Agribalyse categories."
msgstr ""

msgctxt "ecoscore_edit_category_to_more_granular"
msgid "You can modify the product page to add a more granular category."
msgstr ""

msgctxt "ecoscore_additional_bonuses_and_maluses"
msgid "Additional bonuses and maluses"
msgstr ""

msgctxt "ecoscore_production_system"
msgid "Production mode"
msgstr ""

msgctxt "ecoscore_no_labels_taken_into_account"
msgid "No labels taken into account for the production system."
msgstr ""

msgctxt "ecoscore_please_add_the_labels"
msgid "If this product has a label characterizing the production system (organic, fair trade, Label Rouge, Bleu Blanc Coeur etc.), you can modify the product sheet to add it."
msgstr ""

msgctxt "ecoscore_origins_of_ingredients"
msgid "Origins of ingredients"
msgstr ""

msgctxt "ecoscore_ingredients_not_indicated"
msgid "The origins of the ingredients of this product are not indicated."
msgstr ""

msgctxt "ecoscore_please_add_the_ingredients"
msgid "If they are indicated on the packaging, you can modify the product sheet and add them."
msgstr ""

msgctxt "ecoscore_environmental_policy"
msgid "Environmental policy"
msgstr ""

msgctxt "ecoscore_threatened_species"
msgid "Threatened species"
msgstr ""

msgctxt "ecoscore_ingredients_whose_cultivation_threatens_species"
msgid "Ingredients that threatens species"
msgstr ""

msgctxt "ecoscore_no_species_threatening_ingredients"
msgid "No ingredients that threaten species"
msgstr ""

msgctxt "ecoscore_ingredients_unknown"
msgid "The information on the ingredients of this product has not been given."
msgstr ""

msgctxt "ecoscore_edit_for_more_precise_ecoscore"
msgid "For a more precise calculation of the Eco-Score, you can edit the product page and add them."
msgstr ""

msgctxt "ecoscore_packaging_ratio"
msgid "ratio"
msgstr ""

msgctxt "ecoscore_packaging_score"
msgid "score"
msgstr ""

msgctxt "ecoscore_score_of_all_components"
msgid "Score of all components"
msgstr ""

msgctxt "ecoscore_no_packaging_information"
msgid "The information about the packaging of this product is not filled in."
msgstr ""

msgctxt "ecoscore_unprecise_packaging_information"
msgid "The information about the packaging of this product is not sufficiently precise (exact shapes and materials of all components of the packaging)."
msgstr ""

msgctxt "ecoscore_edit_for_more_precise_ecoscore"
msgid "For a more precise calculation of the Eco-Score, you can modify the product page and add them."
msgstr ""

msgctxt "ecoscore_final_score"
msgid "Final score"
msgstr ""

msgctxt "ecoscore_lower_the_score_lower_the_impact"
msgid "(the lower the score, the lower the impact)"
msgstr ""

msgctxt "ecoscore_kg_co2_eq_kg_product"
msgid "kg CO2 eq/kg of product"
msgstr ""

# do not translate the link
msgctxt "ecoscore_platform_prompt_ecoscore_modal"
msgid "If you are the manufacturer of this product, you can send us the information with our <a href=\"https://world.pro.openfoodfacts.org\">free platform for producers</a>."
msgstr ""

# do not translate Eco-Score and the link
msgctxt "ecoscore_description"
msgid "The <a href=\"/ecoscore\">Eco-Score</a> is an experimental score that summarizes the environmental impacts of food products."
msgstr ""

# do not translate Eco-Score
msgctxt "ecoscore_warning_fr"
msgid "The Eco-Score formula is subject to change as it is regularly improved to make it more precise."
msgstr ""

# do not translate Eco-Score
msgctxt "ecoscore_warning_international"
msgid "The Eco-Score was initially developped for France and it is being extended to other European countries. The Eco-Score formula is subject to change as it is regularly improved to make it more precise and better suited to each country."
msgstr ""

msgctxt "ecoscore_warning_transportation_world"
msgid "Select a country in order to include the full impact of transportation."
msgstr ""

msgctxt "ecoscore_warning_transportation"
msgid "The full impact of transportation to your country is currently unknown."
msgstr ""

msgctxt "app_banner_text"
msgid "Scan barcodes to get the Nutri-Score, the Eco-Score and more!"
msgstr ""

msgctxt "org_gs1_product_name_is_abbreviated"
msgid "GS1 product names for this manufacturer are abbreviated."
msgstr ""

msgctxt "org_gs1_nutrients_are_unprepared"
msgid "GS1 prepared nutrients for this manufacturer are in fact for the product as sold."
msgstr ""

msgctxt "org_gs1_nutrients_are_unprepared_note"
msgid "Check that the manufacturer does not make products that really have nutrients for the prepared product."
msgstr ""

msgctxt "org_gs1_product_name_is_abbreviated_description"
msgid "Some manufacturers have incorrect values for some fields in GS1. The features below can be used to fix some of them."
msgstr ""

# do not remove %s, it will be replaced with the source name
msgctxt "import_source_string"
msgid "Import data from %s"
msgstr ""

msgctxt "org_protect_data"
msgid "Protect the data that is provided by the organization."
msgstr ""

msgctxt "org_protect_data_note"
msgid "Removing or changing the provided data will be possible only by experimented contributors on the web site."
msgstr ""

msgctxt "ecoscore_packaging_impact_high"
msgid "Packaging with a high impact"
msgstr ""

msgctxt "ecoscore_packaging_impact_medium"
msgid "Packaging with a medium impact"
msgstr ""

msgctxt "ecoscore_packaging_impact_low"
msgid "Packaging with a low impact"
msgstr ""

msgctxt "ecoscore_packaging_missing_information"
msgid "Missing packaging information for this product"
msgstr ""

msgctxt "ecoscore_origins_of_ingredients_impact_high"
msgid "Origins of ingredients with a high impact"
msgstr ""

msgctxt "ecoscore_origins_of_ingredients_impact_medium"
msgid "Origins of ingredients with a medium impact"
msgstr ""

msgctxt "ecoscore_origins_of_ingredients_impact_low"
msgid "Origins of ingredients with a low impact"
msgstr ""

msgctxt "ecoscore_origins_of_ingredients_missing_information"
msgid "Missing origins of ingredients information"
msgstr ""

msgctxt "percent_of_ingredients"
msgid "% of ingredients"
msgstr ""

# medium as in "medium impact"
msgctxt "medium"
msgid "medium"
msgstr ""

msgctxt "nutrition_grade_fr_tea_bags_note"
msgid "Note: the Nutri-Score of teas and herbal teas corresponds to the product prepared with water only, without sugar or milk."
msgstr ""

msgctxt "g_per_100g"
msgid "%s g / 100 g"
msgstr ""

msgctxt "donation_title"
msgid "Important: we need your support!"
msgstr ""

msgctxt "donation_text_2023_main"
msgid "Help us make food transparency the norm!"
msgstr ""

msgctxt "donation_text_2023_secondary"
msgid "As a non-profit organization, we depend on your donations to continue informing consumers around the world about what they eat."
msgstr ""

msgctxt "donation_text_2023_tertiary"
msgid "The food revolution starts with you!"
msgstr ""

msgctxt "donation_cta"
msgid "Donate"
msgstr "Doner"

msgctxt "ecoscore_production_system_no_labels_with_environmental_benefits"
msgid "No labels with environmental benefits"
msgstr ""

msgctxt "ecoscore_production_system_labels_with_environmental_benefits"
msgid "Labels with environmental benefits"
msgstr ""

msgctxt "ecoscore_production_system_labels_with_environmental_benefits_high"
msgid "Labels with high environmental benefits"
msgstr ""

msgctxt "ecoscore_production_system_labels_with_environmental_benefits_very_high"
msgid "Labels with very high environmental benefits"
msgstr ""

msgctxt "other"
msgid "Other"
msgstr ""

# statistical mean
msgctxt "mean"
msgid "Mean"
msgstr "Gjennomsnittlig"

msgctxt "recipes_ingredients_statistics"
msgid "Ingredients statistics for all products"
msgstr ""

msgctxt "recipes_ingredients_for_each_product"
msgid "Ingredients for each product"
msgstr ""

msgctxt "product_deleted"
msgid "Product deleted."
msgstr ""

msgctxt "carbon_footprint"
msgid "Carbon footprint"
msgstr ""

# variable names between { } must not be translated
msgctxt "f_carbon_footprint_per_100g_of_product"
msgid "{grams} g CO² per 100g of product"
msgstr ""

# variable names between { } must not be translated
msgctxt "f_equal_to_driving_km_in_a_petrol_car"
msgid "Equal to driving {kilometers} km in a petrol car"
msgstr ""

msgctxt "source_ademe_agribalyse"
msgid "Source: ADEME Agribalyse Database"
msgstr ""

msgctxt "source_ademe_agribalyse_for_category"
msgid "The carbon emission figure comes from ADEME's Agribalyse database, for the category:"
msgstr ""

msgctxt "environment_card_title"
msgid "Environment"
msgstr "Miljø"

msgctxt "health_card_title"
msgid "Nutrition and health"
msgstr ""

msgctxt "contains_palm_oil"
msgid "Contains palm oil"
msgstr ""

msgctxt "contains_palm_oil_subtitle"
msgid "Drives deforestation and threatens species such as the orangutan"
msgstr ""

msgctxt "contains_palm_oil_description"
msgid "Tropical forests in Asia, Africa and Latin America are destroyed to create and expand oil palm tree plantations. The deforestation contributes to climate change, and it endangers species such as the orangutan, the pigmy elephant and the Sumatran rhino."
msgstr ""

msgctxt "bonus"
msgid "Bonus"
msgstr ""

msgctxt "malus"
msgid "Malus"
msgstr ""

msgctxt "life_cycle_analysis"
msgid "Life cycle analysis"
msgstr ""

msgctxt "ecoscore_bonuses_and_maluses"
msgid "Bonuses and maluses"
msgstr ""

msgctxt "ecoscore_for_this_product"
msgid "Eco-Score for this product"
msgstr ""

msgctxt "average_impact_of_the_category"
msgid "Average impact of products of the same category"
msgstr ""

msgctxt "ecoscore_sum_of_bonuses_and_maluses"
msgid "Sum of bonuses and maluses"
msgstr ""

msgctxt "ecoscore_sum_of_bonuses_and_maluses_is_capped"
msgid "The sum of bonuses and maluses is capped at +25."
msgstr ""

msgctxt "ecoscore_lca_score"
msgid "Life cycle analysis score"
msgstr ""

msgctxt "impact_for_this_product"
msgid "Impact for this product"
msgstr ""

msgctxt "ecoscore_downgraded_non_recyclable_and_non_biodegradable_materials"
msgid "The score of products with non-recyclable and non-biodegradable packaging materials is capped at 79 (grade B)."
msgstr ""

msgctxt "nutriscore_not_applicable"
msgid "Nutri-Score not applicable for this product category."
msgstr ""

msgctxt "nutriscore_missing_category"
msgid "The category of the product must be specified in order to compute the Nutri-Score."
msgstr ""

msgctxt "nutriscore_missing_nutrition_data"
msgid "The nutrition facts of the product must be specified in order to compute the Nutri-Score."
msgstr ""

msgctxt "nutriscore_missing_category_and_nutrition_data"
msgid "The category and the nutrition facts of the product must be specified in order to compute the Nutri-Score."
msgstr ""

msgctxt "health"
msgid "Health"
msgstr "Helse"

msgctxt "contribution_panel_title"
msgid "Contribution"
msgstr ""

msgctxt "contribution_navigation"
msgid "Contribution"
msgstr ""

msgctxt "data_quality_errors_panel_title"
msgid "Detected Errors"
msgstr ""

msgctxt "data_quality_errors_panel_subtitle"
msgid "Help us improve quality of our data by contributing fixes"
msgstr ""

msgctxt "data_quality_warnings_panel_title"
msgid "Potential issues"
msgstr ""

msgctxt "data_quality_warnings_panel_subtitle"
msgid "We have detected some potential issues or potential improvements, could you check if some apply ?"
msgstr ""

msgctxt "data_quality_info_panel_title"
msgid "Data Quality infos"
msgstr ""

msgctxt "data_quality_info_panel_subtitle"
msgid "Some infos about data quality on this product"
msgstr ""

# will be followed by : and a value. e.g. "Compared to: bananas"
msgctxt "compared_to"
msgid "Compared to"
msgstr ""

# name of an activity / a sport
msgctxt "activity_walking"
msgid "Walking"
msgstr ""

# name of an activity / a sport
msgctxt "activity_swimming"
msgid "Swimming"
msgstr ""

# name of an activity / a sport
msgctxt "activity_bicycling"
msgid "Bicycling"
msgstr ""

# name of an activity / a sport
msgctxt "activity_running"
msgid "Running"
msgstr ""

# Don't translate {kj}, it will be replaced by a number
msgctxt "f_energy_per_100g"
msgid "{kj} kJ per 100g"
msgstr ""

# Don't translate {kj}, it will be replaced by a number
msgctxt "f_equal_to_walking_minutes_or_steps"
msgid "Equal to walking {minutes} minutes or {steps} steps"
msgstr ""

# Don't translate {kg} and {lb}, it will be replaced by a number
msgctxt "f_energy_expenditure_for_weight_in_kg_lb"
msgid "Energy expenditure for a person weighting {kg} kg / {lb} lb"
msgstr ""

msgctxt "nutriscore_missing_category_short"
msgid "Missing category"
msgstr ""

msgctxt "nutriscore_missing_nutrition_data_short"
msgid "Missing nutrition facts"
msgstr ""

msgctxt "nutriscore_missing_category_and_nutrition_data_short"
msgid "Missing category and nutrition facts"
msgstr ""

msgctxt "recommendation_who_reduce_or_stop_drinking_alcohol_title"
msgid "Reduce or stop drinking alcohol"
msgstr ""

msgctxt "recommendation_who_reduce_or_stop_drinking_alcohol_subtitle"
msgid "Less is better"
msgstr ""

msgctxt "recommendation_who_reduce_or_stop_drinking_alcohol_text"
msgid "This might not be the answer people want to hear, but there is no safe level for drinking alcohol. Of course there is lower-risk drinking, but WHO does not set particular limits, because the evidence shows that the ideal situation for health is to not drink at all. Alcohol is closely related to around 60 different diagnoses and for almost all there is a close dose–response relationship, so the more you drink, the higher your risk of disease. Less is better."
msgstr ""

# "source" as in "source of the information"
msgctxt "source"
msgid "Source"
msgstr ""

# variable names between { } must not be translated
msgctxt "f_app_user"
msgid "A user of the {app_name} app"
msgstr ""

msgctxt "food_groups_p"
msgid "food groups"
msgstr ""

msgctxt "food_groups_s"
msgid "food group"
msgstr ""

msgctxt "non_vegan_ingredients"
msgid "Non-vegan ingredients"
msgstr ""

msgctxt "vegan_ingredients"
msgid "No non-vegan ingredients detected"
msgstr ""

msgctxt "maybe_vegan_ingredients"
msgid "Ingredients that may not be vegan"
msgstr ""

msgctxt "attribute_vegan_setting_note"
msgid "To determine whether a product is vegan, we only rely on the list of ingredients."
msgstr ""

msgctxt "non_vegetarian_ingredients"
msgid "Non-vegetarian ingredients"
msgstr ""

msgctxt "vegetarian_ingredients"
msgid "No non-vegetarian ingredients detected"
msgstr ""

msgctxt "maybe_vegetarian_ingredients"
msgid "Ingredients that may not be vegetarian"
msgstr ""

msgctxt "attribute_vegetarian_setting_note"
msgid "To determine whether a product is vegetarian, we only rely on the list of ingredients."
msgstr ""

msgctxt "palm_oil_ingredients"
msgid "Ingredients that contain palm oil"
msgstr ""

msgctxt "may_contain_palm_oil_ingredients"
msgid "Ingredients that may contain palm oil"
msgstr ""

msgctxt "palm_oil_free_ingredients"
msgid "No ingredients containing palm oil detected"
msgstr ""

msgctxt "attribute_palm_oil_setting_note"
msgid "To determine whether a product contains palm oil, we only rely on the list of ingredients."
msgstr ""

msgctxt "unrecognized_ingredients"
msgid "Unrecognized ingredients"
msgstr ""

msgctxt "nova_1_unprocessed_ingredients"
msgid "The product contains only unprocessed or minimally processed ingredients."
msgstr ""

# variable names between { } must not be translated
msgctxt "f_nova_markers_for_nova_group"
msgid "Elements that indicate the product is in the {nova_group} group"
msgstr ""

msgctxt "nova_classification_description"
msgid "Food products are classified into 4 groups according to their degree of processing:"
msgstr ""

msgctxt "nova_classification_how"
msgid "The determination of the group is based on the category of the product and on the ingredients it contains."
msgstr ""

msgctxt "nova_classification_learn_more"
msgid "Learn more about the NOVA classification"
msgstr ""

msgctxt "nova_group_missing_category"
msgid "The category of the product must be specified in order to determine the NOVA group."
msgstr ""

msgctxt "nova_group_missing_ingredients"
msgid "The ingredients of the product must be specified in order to determine the NOVA group."
msgstr ""

msgctxt "nova_group_too_many_unknown_ingredient"
msgid "We could not recognize some of the ingredients and determine the NOVA group."
msgstr ""

msgctxt "unselect_image"
msgid "Unselect Image"
msgstr ""

msgctxt "nutriscore_learn_more"
msgid "Learn more about the Nutri-Score"
msgstr "Lær mer om Nutri-Score"

msgctxt "ecoscore_learn_more"
msgid "Learn more about the Eco-Score"
msgstr ""

# The translation needs to be short as it is displayed at the top of small product cards
msgctxt "products_match_very_good_match"
msgid "Very good match"
msgstr "Veldig bra match"

# The translation needs to be short as it is displayed at the top of small product cards
msgctxt "products_match_good_match"
msgid "Good match"
msgstr "Bra match"

# The translation needs to be short as it is displayed at the top of small product cards
msgctxt "products_match_poor_match"
msgid "Poor match"
msgstr "Dårlig match"

# The translation needs to be short as it is displayed at the top of small product cards
msgctxt "products_match_unknown_match"
msgid "Unknown match"
msgstr "Ukjent match"

# The translation needs to be short as it is displayed at the top of small product cards
msgctxt "products_match_may_not_match"
msgid "May not match"
msgstr "Matcher kanskje ikke"

# The translation needs to be short as it is displayed at the top of small product cards
msgctxt "products_match_does_not_match"
msgid "Does not match"
msgstr "Matcher ikke"

msgctxt "reset_preferences"
msgid "Use default preferences"
msgstr ""

msgctxt "reset_preferences_details"
msgid "Nutri-Score, Eco-Score and food processing level (NOVA)"
msgstr ""

msgctxt "actions_add_ingredients"
msgid "Could you add the ingredients list?"
msgstr ""

msgctxt "actions_to_compute_nutriscore"
msgid "Could you add the information needed to compute the Nutri-Score?"
msgstr ""

msgctxt "actions_to_compute_ecoscore"
msgid "Could you add a precise product category so that we can compute the Eco-Score?"
msgstr ""

msgctxt "action_add_ingredients_text"
msgid "Add the ingredients"
msgstr ""

msgctxt "action_add_categories"
msgid "Add a category"
msgstr ""

msgctxt "action_add_nutrition_facts"
msgid "Add nutrition facts"
msgstr ""

msgctxt "action_add_origins"
msgid "Add the origins of ingredients for this product"
msgstr ""

msgctxt "action_add_packaging_image"
msgid "Take a photo of the recycling information"
msgstr ""

msgctxt "action_add_packaging_components"
msgid "Add packaging components"
msgstr ""

# this is not used yet
msgctxt "action_add_basic_details"
msgid "Add basic details"
msgstr ""

# this is not used yet
msgctxt "action_add_portion_size"
msgid "Add portion size"
msgstr ""

# this is not used yet
msgctxt "action_add_ingredients_image"
msgid "Take a photo of the ingredients"
msgstr "Ta et bilde av ingrediensene"

# this is not used yet
msgctxt "action_add_nutrition_image"
msgid "Take a photo of the nutrition facts"
msgstr "Ta et bilde av næringslisten"

# this is not used yet
msgctxt "action_refresh_ingredients_image"
msgid "Refresh the photo of the ingredients"
msgstr ""

# this is not used yet
msgctxt "action_refresh_nutrition_image"
msgid "Refresh the photo of the nutrition facts"
msgstr ""

# this is not used yet
msgctxt "action_add_packaging_text"
msgid "Extract and check the recycling information"
msgstr ""

# this is not used yet
msgctxt "action_add_stores"
msgid "Add the store where you found this product"
msgstr ""

# this is not used yet
msgctxt "action_labels"
msgid "Add any label present on this product"
msgstr ""

# this is not used yet
msgctxt "action_countries"
msgid "Add the country where you found this product"
msgstr ""

# this is not used yet
msgctxt "action_packager_codes_image"
msgid "Take a photo of traceability codes"
msgstr ""

# Used as a header for key facts
msgctxt "knowledge_panels_facts"
msgid "What you need to know"
msgstr ""

msgctxt "knowledge_panels_recommendation"
msgid "Recommendation"
msgstr ""

msgctxt "nutrient_info_salt_risk"
msgid "A high consumption of salt (or sodium) can cause raised blood pressure, which can increase the risk of heart disease and stroke."
msgstr ""

msgctxt "nutrient_info_salt_high_blood_pressure"
msgid "Many people who have high blood pressure do not know it, as there are often no symptoms."
msgstr ""

msgctxt "nutrient_info_salt_high_consumption"
msgid "Most people consume too much salt (on average 9 to 12 grams per day), around twice the recommended maximum level of intake."
msgstr ""

msgctxt "nutrient_recommendation_salt_title"
msgid "Limit the consumption of salt and salted food"
msgstr ""

msgctxt "nutrient_recommendation_salt_cooking_and_table"
msgid "Reduce the quantity of salt used when cooking, and don't salt again at the table."
msgstr ""

msgctxt "nutrient_recommendation_salt_limit_salty_snacks"
msgid "Limit the consumption of salty snacks and choose products with lower salt content."
msgstr ""

msgctxt "nutrient_info_sugars_risk"
msgid "A high consumption of sugar can cause weight gain and tooth decay. It also augments the risk of type 2 diabetes and cardio-vascular diseases."
msgstr ""

msgctxt "nutrient_recommendation_sugars_title"
msgid "Limit the consumption of sugar and sugary drinks"
msgstr ""

msgctxt "nutrient_recommendation_sugars_drinks"
msgid "Sugary drinks (such as sodas, fruit beverages, and fruit juices and nectars) should be limited as much as possible (no more than 1 glass a day)."
msgstr ""

msgctxt "nutrient_recommendation_sugars_food"
msgid "Choose products with lower sugar content and reduce the consumption of products with added sugars."
msgstr ""

msgctxt "nutrient_info_fat_and_saturated_fat_risk"
msgid "A high consumption of fat, especially saturated fats, can raise cholesterol, which increases the risk of heart diseases."
msgstr ""

msgctxt "nutrient_recommendation_fat_and_saturated_fat_title"
msgid "Reduce the consumption of fat and saturated fat"
msgstr ""

msgctxt "nutrient_recommendation_fat_and_saturated_fat"
msgid "Choose products with lower fat and saturated fat content."
msgstr ""

msgctxt "sign_in"
msgid "Sign in"
msgstr "Logg på"

msgctxt "sign_out"
msgid "Sign out"
msgstr "Logg ut"

msgctxt "your_contributions"
msgid "Your contributions"
msgstr "Dine bidrag"

msgctxt "products_added"
msgid "Products added"
msgstr "Produkter lagt til"

msgctxt "products_edited"
msgid "Products edited"
msgstr ""

msgctxt "products_photographed"
msgid "Products photographed"
msgstr ""

# result of the matching with the user preferences: should ne a noun, not a verb
msgctxt "matching_with_your_preferences"
msgid "Matching with your preferences"
msgstr ""

# HTML tags and variable names between { } must not be translated
msgctxt "f_join_us_on_slack"
msgid "Join us on <a href=\"{url}\">Slack</a>"
msgstr ""

# HTML tags and variable names between { } must not be translated
msgctxt "f_discover_our_code_of_conduct"
msgid "Discover our <a href=\"{url}\">Code of conduct</a>"
msgstr ""

# {links} must not be translated, it will be replaced by icons and/or text links
msgctxt "f_footer_follow_us_links"
msgid "Follow us: {links}"
msgstr ""

# Should be as small as possible, e.g. use "app" instead of "application", don't specify "mobile"
msgctxt "footer_install_the_app_exclamation_mark"
msgid "Install the app!"
msgstr ""

# HTML tags must not be translated, keep <span id=\"everyday\"> and <span id=\"foods\"> and put them around the corresponding words in the translation
# e.g. in French: Scannez les <span id=\"foods\">aliments</span> de votre <span id=\"everyday\">quotidien</span>
msgctxt "footer_scan_your_everyday_foods"
msgid "Scan your <span id=\"everyday\">everyday</span> <span id=\"foods\">foods</span>"
msgstr ""

msgctxt "nutrition"
msgid "Nutrition"
msgstr "Ernæring"

# Note: "criteria" is plural here. So in French for instance: "Vos critères"
msgctxt "your_criteria"
msgid "Your criteria"
msgstr ""

msgctxt "product"
msgid "Product"
msgstr "Produkt"

msgctxt "environment"
msgid "Environment"
msgstr "Miljø"

msgctxt "api_result_failure"
msgid "Failure"
msgstr ""

msgctxt "api_result_product_found"
msgid "Product found"
msgstr ""

msgctxt "api_result_product_not_found"
msgid "Product not found"
msgstr ""

msgctxt "api_result_product_updated"
msgid "Product updated"
msgstr ""

msgctxt "api_message_invalid_api_action"
msgid "Invalid API action"
msgstr ""

msgctxt "api_message_invalid_api_method"
msgid "Invalid API method"
msgstr ""

msgctxt "api_message_empty_request_body"
msgid "Empty request body"
msgstr ""

msgctxt "api_message_invalid_json_in_request_body"
msgid "Invalid JSON in request body"
msgstr ""

msgctxt "api_message_invalid_code"
msgid "Invalid code"
msgstr ""

msgctxt "api_message_invalid_type_must_be_object"
msgid "Invalid type: must be an object"
msgstr ""

msgctxt "api_message_invalid_type_must_be_array"
msgid "Invalid type: must be an array"
msgstr ""

msgctxt "api_message_invalid_type_must_be_integer"
msgid "Invalid type: must be an integer"
msgstr ""

msgctxt "api_message_invalid_type_must_be_number"
msgid "Invalid type: must be a number"
msgstr ""

msgctxt "api_message_missing_field"
msgid "Missing field"
msgstr ""

msgctxt "api_message_unrecognized_field"
msgid "Unrecognized field"
msgstr ""

msgctxt "api_message_unrecognized_value"
msgid "Unrecognized value"
msgstr ""

msgctxt "api_impact_none"
msgid "None"
msgstr ""

msgctxt "api_impact_warning"
msgid "Warning"
msgstr "Advarsel"

msgctxt "api_impact_failure"
msgid "Failure"
msgstr ""

msgctxt "api_impact_field_ignored"
msgid "Field ignored"
msgstr ""

msgctxt "api_impact_value_converted"
msgid "Value converted"
msgstr ""

# Unit = element, not unit of measure
msgctxt "packaging_number_of_units"
msgid "Number of units"
msgstr ""

# Unit = element, not unit of measure
msgctxt "packaging_weight"
msgid "Weight of one empty unit"
msgstr ""

# Unit = element, not unit of measure
msgctxt "packaging_quantity_per_unit"
msgid "Quantity of product contained per unit"
msgstr ""

# variable names between { } must not be translated
msgctxt "f_help_categorize_on_hunger_games"
msgid "Help categorize more {title} on Hunger Games"
msgstr ""

msgctxt "packagings_complete"
msgid "All the packaging parts of the product are listed."
msgstr ""

msgctxt "api_message_invalid_user_id_and_password"
msgid "Invalid user id and password"
msgstr ""

msgctxt "api_message_invalid_value_must_be_0_or_1"
msgid "Invalid value: must be 0 or 1"
msgstr ""

# Unit = element, not unit of measure
msgctxt "packaging_number_of_units_description"
msgid "Enter the number of packaging units of the same shape and material contained in the product."
msgstr ""

msgctxt "packaging_shape_description"
msgid "Enter the shape name listed in the recycling instructions if they are available, or select a shape."
msgstr ""

msgctxt "packaging_material_description"
msgid "Enter the specific material if it can be determined (a material code inside a triangle can often be found on packaging parts), or a generic material (for instance plastic or metal) if you are unsure."
msgstr ""

msgctxt "packaging_recycling_description"
msgid "Enter recycling instructions only if they are listed on the product."
msgstr ""

# Unit = element, not unit of measure
msgctxt "packaging_weight_description"
msgid "Remove any remaining food and wash and dry the packaging part before weighting. If possible, use a scale with 0.1g or 0.01g precision."
msgstr ""

# Unit = element, not unit of measure
msgctxt "packaging_quantity_per_unit_description"
msgid "Enter the net weight or net volume and indicate the unit (for example g or ml)."
msgstr ""

msgctxt "import_and_export_products"
msgid "Import and export products"
msgstr ""

msgctxt "add_products"
msgid "Add products"
msgstr "Legg til produkter"

# Needs to be short (displayed in a menu)
msgctxt "install_the_app_to_add_products"
msgid "Install the app to add products"
msgstr ""

msgctxt "search_and_analyze_products"
msgid "Search and analyze products"
msgstr ""

msgctxt "resources"
msgid "Resources"
msgstr ""

msgctxt "pro_platform_user_guide"
msgid "Pro platform user guide"
msgstr ""

msgctxt "faq_for_producers"
msgid "FAQ for producers"
msgstr ""

msgctxt "join_the_next_pros_meet_up"
msgid "Join the next Pros' Meet-up"
msgstr ""

# variable names between { } must not be translated
msgctxt "product_js_enter_value_between_0_and_max"
msgid "Please enter a value between 0 and {max}."
msgstr ""

msgctxt "please_ask_users_create_account_first"
msgid "Please ask the following users to create an Open Food Facts account first:"
msgstr ""

msgctxt "users_added_successfully"
msgid "Users added to the organization successfully:"
msgstr ""

msgctxt "product_js_sugars_warning"
msgid "Sugars should not be higher than carbohydrates."
msgstr ""

msgctxt "product_js_saturated_fat_warning"
msgid "Saturated fat should not be higher than fat."
msgstr ""

msgctxt "packaging_materials"
msgid "Packaging materials"
msgstr ""

msgctxt "packaging_weight_total"
msgid "Packaging weight"
msgstr ""

msgctxt "packaging_weight_100g"
msgid "Packaging weight per 100 g of product"
msgstr ""

msgctxt "packaging_weight_100g_mean"
msgid "Mean packaging weight per 100 g of product"
msgstr ""

msgctxt "total"
msgid "Total"
msgstr ""

msgctxt "packaging_material_products_percent"
msgid "% of products containing the material"
msgstr ""

msgctxt "packaging_material_products_percent_main"
msgid "% of products containing mostly the material"
msgstr ""

msgctxt "relative_to_products_containing_the_material"
msgid "for products that contain the material"
msgstr ""

msgctxt "relative_to_products_containing_mostly_the_material"
msgid "for products that contain mostly the material"
msgstr ""

msgctxt "relative_to_all_products"
msgid "relative to all products"
msgstr ""

msgctxt "preferred_language"
msgid "Preferred Language"
msgstr ""

msgctxt "packagings_n_p"
msgid "Numbers of packaging components"
msgstr ""

msgctxt "packagings_n_s"
msgid "Number of packaging components"
msgstr ""

msgctxt "packagings_materials_all"
msgid "All materials"
msgstr ""

msgctxt "weight"
msgid "Weight"
msgstr ""

msgctxt "weight_100g"
msgid "Weight per 100g of product"
msgstr ""

msgctxt "weight_percent"
msgid "Weight percent"
msgstr ""
<|MERGE_RESOLUTION|>--- conflicted
+++ resolved
@@ -668,11 +668,7 @@
 
 msgctxt "error_username_too_long"
 msgid "The user name is too long (maximum 40 characters)."
-<<<<<<< HEAD
-msgstr ""
-=======
 msgstr "Brukernavnet er for langt (maks 40 tegn)."
->>>>>>> d5d0e415
 
 msgctxt "error_name_too_long"
 msgid "The name is too long (maximum 60 characters)."
