--- conflicted
+++ resolved
@@ -760,11 +760,7 @@
 
 msgctxt "footer_legal_link"
 msgid "/legal"
-<<<<<<< HEAD
-msgstr "/legal"
-=======
 msgstr ""
->>>>>>> e8f59f42
 
 msgctxt "footer_press"
 msgid "Press"
@@ -784,11 +780,7 @@
 
 msgctxt "footer_terms_link"
 msgid "/terms-of-use"
-<<<<<<< HEAD
-msgstr "/terms-of-use"
-=======
 msgstr ""
->>>>>>> e8f59f42
 
 msgctxt "footer_who_we_are"
 msgid "Who we are"
