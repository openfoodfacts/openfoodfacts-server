msgid ""
msgstr ""
"MIME-Version: 1.0\n"
"Content-Type: text/plain; charset=UTF-8\n"
"Content-Transfer-Encoding: 8bit\n"
"Language: de\n"
"Project-Id-Version: openfoodfacts\n"
"PO-Revision-Date: 2018-02-16 13:14-0500\n"
"Language-Team: German\n"
"Last-Translator: pierreslamich <pierre.slamich@gmail.com>\n"
"Plural-Forms: nplurals=2; plural=(n != 1);\n"
"X-Generator: crowdin.com\n"
"X-Crowdin-Project: openfoodfacts\n"
"X-Crowdin-Language: de\n"
"X-Crowdin-File: /master/po/common/common.pot\n"

#. put here the language tag ("fr" for French, "ja" for Japanese, etc)
msgctxt ":langtag"
msgid ":langtag"
msgstr "de"

#. put here the language name ("French", "Japanese", etc)
msgctxt ":langname"
msgid ":langname"
msgstr "Deutsch"

msgctxt "1_product"
msgid "1 product"
msgstr "1 Produkt"

msgctxt "_and_"
msgid " and "
msgstr " und "

msgctxt "about"
msgid "About me"
msgstr "Über mich"

msgctxt "add"
msgid "Add"
msgstr "Hinzufügen"

msgctxt "add_language"
msgid "Add language"
msgstr "Sprache hinzufügen"

msgctxt "add_product"
msgid "Add a product"
msgstr "Produkt hinzufügen"

msgctxt "add_user"
msgid "Register"
msgstr "Registrieren"

msgctxt "add_user_confirm"
msgid "<p>Thanks for joining. You can now sign-in on the site to add and edit products.</p>"
msgstr "<p>Vielen Dank für Ihre Registrierung. Sie können sich jetzt auf der Seite anmelden um Produkte hinzuzufügen oder bearbeiten.</p>"

msgctxt "add_user_email_body"
msgid "Hello <NAME>,\n\n"
"Thanks a lot for joining https://openfoodfacts.org\n"
"Here is your user name:\n\n"
"User name: <USERID>\n\n"
"You can now sign in on the site to add and edit products.\n\n"
"<<site_name>> is a collaborative project to which you can bring much more than new products: your energy, enthusiasm and ideas!\n"
"To discuss between contributors and make the project go forward, we use a very convenient messaging system called Slack: https://slack.openfoodfacts.org\n\n"
"You can also join the Facebook group for contributors:\n"
"https://www.facebook.com/groups/OpenFoodFacts/\n\n"
"New: we are also starting Open Beauty Facts to create a database of cosmetics: soap, toothpaste, makeup etc.\n"
"https://openbeautyfacts.org\n\n"
"Thank you very much!\n\n"
"Stéphane and the Open Food Facts team\n"
"https://openfoodfacts.org\n"
"https://twitter.com/OpenFoodFacts\n"
msgstr "Hallo <NAME>,\n\n"
"Vielen Dank, dass Sie https://openfoodfacts.org beigetreten sind.\n"
"Hier ist Ihr Benutzername:\n\n"
"Benutzername: <USERID>\n\n"
"Sie können sich nun auf der Seite anmelden, um Produkte hinzuzufügen und zu bearbeiten.\n\n"
"<<site_name>> ist ein gemeinschaftliches Projekt, zu dem Sie mehr als nur neue Produkte beitragen können: Ihre Energie, Ihren Enthusiasmus und Ihre Ideen!\n"
"Für Gespräche zwischen Mitwirkenden und um das Projekt voranzutreiben, nutzen wir das praktische Massaging-Programm Slack: https://slack.openfoodfacts.org\n\n"
"Sie können auch der Facebook-Gruppe für Mitwirkende beitreten:\n"
"https://www.facebook.com/groups/374350705955208/\n\n"
"Neu: Wir starten nun auch Open Beauty Facts, um eine Datenbank über Kosmetika wie zum Beispiel Seife, Zahncreme, Make-Up, u.s.w. zu schaffen\n"
"https://openbeautyfacts.org\n\n"
"Vielen Dank!\n\n"
"Stéphane und das Open-Food-Facts-Team\n"
"https://openfoodfacts.org\n"
"https://twitter.com/OpenFoodFacts\n"

msgctxt "add_user_email_subject"
msgid "Thanks for joining <<site_name>>"
msgstr "Vielen Dank für Ihren Beitritt zu <<site_name>>"

msgctxt "additives_1"
msgid "Potentially hazardous food additive. Limit usage."
msgstr "Möglicherweise gefährlicher Nahrungsmittelzusatz. Verwendung reduzieren."

msgctxt "additives_2"
msgid "Hazardous food additive. Avoid."
msgstr "Gefährlicher Nahrungsmittelzusatz. Vermeiden."

msgctxt "additives_3"
msgid "Food additive banned in Europe. Avoid at all cost."
msgstr "In Europa verbotener Lebensmittelzusatzstoff. Unbedingt vermeiden."

msgctxt "additives_p"
msgid "additives"
msgstr "Zusatzstoffe"

msgctxt "additives_s"
msgid "additive"
msgstr "Zusatzstoff"

msgctxt "advanced_search"
msgid "Advanced search"
msgstr "Erweiterte Suche"

msgctxt "advanced_search_old"
msgid "Advanced search and graphs"
msgstr "Erweiterte Suche und Statistiken"

msgctxt "alcohol_warning"
msgid "Excess drinking is harmful for health."
msgstr "Übermäßiger Genuss von Alkohol schadet Ihrer Gesundheit."

msgctxt "all_missions"
msgid "All missions"
msgstr "Alle Missionen"

msgctxt "allergens"
msgid "Substances or products causing allergies or intolerances"
msgstr "Stoffe oder Erzeugnisse, die Allergien oder Unverträglichkeiten auslösen"

msgctxt "allergens_p"
msgid "allergens"
msgstr "Allergene"

msgctxt "allergens_s"
msgid "allergen"
msgstr "Allergen"

msgctxt "also_edited_by"
msgid "Product page also edited by"
msgstr "Produktseite auch bearbeitet von"

msgctxt "android_apk_app_badge"
msgid "<img src=\"/images/misc/android-apk.112x40.png\" alt=\"Android APK\" />"
msgstr "<img src=\"/images/misc/android-apk.112x40.png\" alt=\"Android APK\" />"

msgctxt "android_apk_app_link"
msgid "https://world.openfoodfacts.org/files/off.apk"
msgstr "https://world.openfoodfacts.org/files/off.apk"

msgctxt "android_app_badge"
msgid "<img src=\"/images/misc/android-app-on-google-play-en_app_rgb_wo_135x47.png\" alt=\"Available on Google Play\" width=\"135\" height=\"47\" />"
msgstr "<img src=\"/images/misc/android-app-on-google-play-en_app_rgb_wo_135x47.png\" alt=\"Bei Google Play verfügbar\" width=\"135\" height=\"47\" />"

msgctxt "android_app_link"
msgid "https://play.google.com/store/apps/details?id=org.openfoodfacts.scanner"
msgstr "https://play.google.com/store/apps/details?id=org.openfoodfacts.scanner&hl=de"

msgctxt "app_please_take_pictures"
msgid "<p>This product is not yet in the <<site_name>> database. Could you please take some pictures of the product, barcode, ingredients list and nutrition facts to add it on <a href=\"https://world.openfoodfacts.org\" target=\"_blank\"><<site_name>></a>?</p>\n"
"<p>Thanks in advance!</p>\n"
msgstr "<p>Dieses Produkt ist bisher noch nicht in der <<site_name>>-Datenbank eingetragen. Können Sie bitte Fotos des Produkts, des Strichcodes, der Zutatenliste und der Nährwertangaben machen und auf <a href=\"https://world.openfoodfacts.org\" target=\"_blank\"><<site_name>></a>ergänzen?</p>\n"
"<p>Vielen Dank im Voraus!</p>\n"

msgctxt "app_take_a_picture"
msgid "Take a picture"
msgstr "Machen Sie ein Foto"

msgctxt "app_take_a_picture_note"
msgid "Note: the pictures you send are published under the free licence Creative Commons Attribution and ShareAlike."
msgstr "Anmerkung: Die Bilder, die Sie gesendet haben, werden mit der freien Lizenz Creative Commons Namensnennung und Weitergabe unter gleichen Bedingungen veröffentlicht."

msgctxt "app_you_can_add_pictures"
msgid "You can add pictures:"
msgstr "Sie können Bilder hinzufügen:"

msgctxt "axis_x"
msgid "Horizontal axis"
msgstr "X-Achse"

msgctxt "axis_y"
msgid "Vertical axis"
msgstr "Y-Achse"

msgctxt "barcode"
msgid "Barcode"
msgstr "Strichcode"

msgctxt "barcode_number"
msgid "Barcode number:"
msgstr "Strichcode-Nummer:"

msgctxt "bottom_content"
msgid "<a href=\"https://fr.openfoodfacts.org/mission/releveur-d-empreintes\">\n"
"<img src=\"/images/misc/mission-releveur-d-empreintes.png\" width=\"265\" height=\"222\" />\n"
"</a>\n"
"<p>Contribute to <<site_name>> by adding product and win stars by\n"
"fulfilling <a href=\"/missions\">missions</a>!</p>\n"
msgstr "<a href=\"https://fr.openfoodfacts.org/mission/releveur-d-empreintes\"> <img src=\"/images/misc/mission-releveur-d-empreintes.png\" width=\"265\" height=\"222\" /> </a> <p>Tragen Sie zu <<site_name>> bei indem Sie Produkte hinzufügen und Sterne gewinnen durch die Erfüllung von <a href=\"/missions\">Missionen</a>!</p>\n"

msgctxt "bottom_title"
msgid "Embrace the mission"
msgstr "Begeben Sie sich auf Mission"

msgctxt "brands"
msgid "Brands"
msgstr "Marken"

msgctxt "brands_example"
msgid "Kinder Bueno White, Kinder Bueno, Kinder, Ferrero"
msgstr "Kinder Bueno Weiß, Kinder Bueno, Kinder, Ferrero"

msgctxt "brands_p"
msgid "brands"
msgstr "Marken"

msgctxt "brands_products"
msgid "Products from the %s brand"
msgstr "Produkte der Marke %s"

msgctxt "brands_s"
msgid "brand"
msgstr "Marke"

msgctxt "brands_tagsinput"
msgid "add a brand"
msgstr "Marke hinzufügen"

msgctxt "brands_without_products"
msgid "Products not from the %s brand"
msgstr "Produkte, die nicht von der Marke %s sind"

msgctxt "by"
msgid "by"
msgstr "von"

msgctxt "categories"
msgid "Categories"
msgstr "Kategorien"

msgctxt "categories_example"
msgid "Sardines in olive oil, Orange juice from concentrate"
msgstr "Sardinen in Olivenöl, Orangensaft aus Orangensaftkonzentrat"

msgctxt "categories_note"
msgid "Indicate only the most specific category. \"Parents\" categories will be automatically added."
msgstr "Geben Sie nur die zutreffendste Kategorie an, die Überkategorien werden automatisch hinzugefügt."

msgctxt "categories_p"
msgid "categories"
msgstr "Kategorien"

msgctxt "categories_products"
msgid "Products from the %s category"
msgstr "Die Produkte aus der Kategorie %s"

msgctxt "categories_s"
msgid "category"
msgstr "Kategorie"

msgctxt "categories_tagsinput"
msgid "add a category"
msgstr "Kategorie hinzufügen"

msgctxt "categories_without_products"
msgid "Products not from the %s category"
msgstr "Produkte, die nicht in der Kategorie %s enthalten sind"

msgctxt "change_fields"
msgid "Data"
msgstr "Daten"

msgctxt "change_nutriments"
msgid "Nutriments"
msgstr "Nährstoffe"

msgctxt "change_selected_images"
msgid "Selected images"
msgstr "Ausgewählte Fotos"

msgctxt "change_uploaded_images"
msgid "Uploaded images"
msgstr "Hochgeladene Fotos"

msgctxt "checkers_p"
msgid "checkers"
msgstr "Prüfer"

msgctxt "checkers_s"
msgid "checker"
msgstr "Prüfer"

msgctxt "cities_p"
msgid "packaging cities"
msgstr "Verpackungsorte"

msgctxt "cities_products"
msgid "Products packaged in the city of %s"
msgstr "Produkte verpackt in der Stadt %s"

msgctxt "cities_s"
msgid "packaging city"
msgstr "Verpackungsort"

msgctxt "cities_without_products"
msgid "Products not packaged in the city of %s"
msgstr "Produkte, die nicht in %s verpackt wurden"

msgctxt "codes_p"
msgid "Codes"
msgstr "Codes"

msgctxt "codes_s"
msgid "Code"
msgstr "Code"

msgctxt "column_obsolete_do_not_translate_for_reference_only"
msgid "<a href=\"/\"><img id=\"logo\" src=\"/images/misc/openfoodfacts-logo-en.png\" width=\"178\" height=\"144\" alt=\"<<site_name>>\" /></a>\n\n"
"<p><<site_name>> gathers information and data on food products from around the world.</p>\n\n"
"<select_country>\n\n"
"<p>\n"
"→ <a href=\"/brands\">Brands</a><br />\n"
"→ <a href=\"/categories\">Categories</a><br/>\n"
"</p>\n\n"
"<p>Food product information (photos, ingredients, nutrition facts etc.) is collected in a collaborative way\n"
"and is made available to everyone and for all uses in a free and open database.</p>\n\n\n"
"<p>Find us also on:</p>\n\n"
"<p>\n"
"→ <a href=\"https://en.wiki.openfoodfacts.org\">our wiki</a><br />\n"
"→ <a href=\"https://twitter.com/openfoodfacts\">Twitter</a><br/>\n"
"→ <a href=\"https://plus.google.com/u/0/110748322211084668559/\">Google+</a><br />\n"
"→ <a href=\"https://www.facebook.com/OpenFoodFacts\">Facebook</a><br />\n"
"+ <a href=\"https://www.facebook.com/groups/374350705955208/\">contributors group</a><br />\n"
"</p>\n\n"
"<p>iPhone and iPad app on the App Store:</p>\n\n"
"<a href=\"https://itunes.apple.com/en/app/open-food-facts/id588797948\"><img src=\"/images/misc/Available_on_the_App_Store_Badge_EN_135x40.png\" alt=\"Available on the App Store\" width=\"135\" height=\"40\" /></a><br/>\n\n"
"<p>Android app on Google Play:</p>\n\n"
"<a href=\"https://play.google.com/store/apps/details?id=org.openfoodfacts.scanner\"><img src=\"/images/misc/android-app-on-google-play-en_app_rgb_wo_135x47.png\" alt=\"Available on Google Play\" width=\"135\" height=\"47\" /></a><br/>\n"
"<a href=\"https://world.openfoodfacts.org/files/off.apk\">apk</a>\n\n"
"<p>Windows Phone app:</p>\n\n"
"<a href=\"https://www.windowsphone.com/en-us/store/app/openfoodfacts/5d7cf939-cfd9-4ac0-86d7-91b946f4df34\"><img src=\"/images/misc/154x40_WP_Store_blk.png\" alt=\"Windows Phone Store\" width=\"154\" height=\"40\" /></a><br/>\n\n\n"
msgstr "<a href=\"/\"><img id=\"logo\" src=\"/images/misc/openfoodfacts-logo-de.png\" width=\"178\" height=\"142\" alt=\"<<site_name>>\" /></a>\n\n"
"<p><<site_name>> erfasst Nahrungsmittel aus der ganzen Welt.</p>\n\n"
"<select_country>\n\n"
"<p>\n"
"→ <a href=\"/marken\">Marken</a><br />\n"
"→ <a href=\"/kategorien\">Kategorien</a><br/>\n"
"</p>\n\n"
"<p>\n"
"Die Informationen über die Produkte (Fotos, Inhaltsstoffe, Zusammensetzung, etc.) werden gemeinsam gesammelt, für alle frei zugänglich gemacht und können danach für jegliche Nutzung verwendet werden. Die Datenbank ist offen, frei und gratis.</p>\n\n\n"
"<p>Wir sind auch zu finden auf:</p>\n\n"
"<p>\n"
"→ <a href=\"http://en.wiki.openfoodfacts.org\">Unser Wiki</a><br />\n"
"→ <a href=\"http://twitter.com/openfoodfactsde\">Twitter</a><br/>\n"
"→ <a href=\"https://plus.google.com/u/0/110748322211084668559/\">Google+</a><br />\n"
"→ <a href=\"https://www.facebook.com/OpenFoodFacts\">Facebook</a><br />\n"
"+ <a href=\"https://www.facebook.com/groups/488163711199190/\">Gruppe der Unterstützer</a><br />\n"
"</p>\n\n\n"
"<p>iPhone- und iPad-App im App-Store:</p>\n\n"
"<a href=\"https://itunes.apple.com/en/app/open-food-facts/id588797948\"><img src=\"/images/misc/Available_on_the_App_Store_Badge_EN_135x40.png\" alt=\"Verfügbar im App-Store\" width=\"135\" height=\"40\" /></a><br/>\n\n"
"<p>Android-App auf Google Play:</p>\n\n"
"<a href=\"https://play.google.com/store/apps/details?id=org.openfoodfacts.scanner\"><img src=\"/images/misc/android-app-on-google-play-en_app_rgb_wo_135x47.png\" alt=\"Verügbar auf Google Play\" width=\"135\" height=\"47\" /></a><br/>\n"
"<a href=\"http://world.openfoodfacts.org/files/off.apk\">apk</a>\n\n"
"<p>Windows-Phone-App:</p>\n\n"
"<a href=\"http://www.windowsphone.com/en-us/store/app/openfoodfacts/5d7cf939-cfd9-4ac0-86d7-91b946f4df34\"><img src=\"/images/misc/154x40_WP_Store_blk.png\" alt=\"Windows Phone Store\" width=\"154\" height=\"40\" /></a><br/>\n\n\n"

msgctxt "completed_n_missions"
msgid "completed %d missions:"
msgstr "hat %d Missionen erfüllt:"

msgctxt "connected_with_facebook"
msgid "You are connected with your Facebook account."
msgstr "Sie sind mit Ihrem Facebook-Konto verbunden."

msgctxt "contributor_since"
msgid "Contributor since"
msgstr "Mitwirkende(r) seit"

msgctxt "copy_data"
msgid "Copy data from current product to new product"
msgstr "Daten von aktuellem Produkt zu neuem Produkt kopieren"

msgctxt "correct_the_following_errors"
msgid "Please correct the following errors:"
msgstr "Bitte korrigieren Sie die folgenden Fehler:"

msgctxt "correctors_p"
msgid "correctors"
msgstr "Korrektoren"

msgctxt "correctors_s"
msgid "corrector"
msgstr "Korrektor"

msgctxt "countries"
msgid "Countries where sold"
msgstr "Vertriebsländer"

msgctxt "countries_note"
msgid "Countries where the product is widely available (non including stores specialising in foreign products)"
msgstr "Länder, in denen das Produkt weit verbreitet ist (Spezialgeschäfte für ausländische Waren nicht eingeschlossen)"

msgctxt "countries_p"
msgid "countries"
msgstr "Länder"

msgctxt "countries_products"
msgid "Products sold in %s"
msgstr "Produkte verkauft in %s"

msgctxt "countries_s"
msgid "country"
msgstr "Land"

msgctxt "countries_without_products"
msgid "Products not sold in %s"
msgstr "Produkte, die nicht in %s verkauft werden"

msgctxt "data_source"
msgid "Data source"
msgstr "Datenquelle"

msgctxt "debug_p"
msgid "debug"
msgstr "Fehlersuche"

msgctxt "debug_s"
msgid "debug"
msgstr "Fehlersuche"

msgctxt "delete_comment"
msgid "Reason for removal"
msgstr "Grund der Löschung"

msgctxt "delete_product"
msgid "Delete a product"
msgstr "Produkt löschen"

msgctxt "delete_product_page"
msgid "Delete the page"
msgstr "Formular löschen"

msgctxt "delete_the_images"
msgid "Delete the images"
msgstr "Bilder löschen"

msgctxt "delete_user"
msgid "Delete an user"
msgstr "Benutzer löschen"

msgctxt "diff_add"
msgid "Added:"
msgstr "Hinzugefügt:"

msgctxt "diff_change"
msgid "Changed:"
msgstr "Geändert:"

msgctxt "diff_delete"
msgid "Deleted:"
msgstr "Gelöscht:"

msgctxt "donate"
msgid "Donate to Open Food Facts"
msgstr "An Open Food Facts spenden"

msgctxt "donate_link"
msgid "https://www.helloasso.com/associations/open-food-facts/formulaires/1/widget/en"
msgstr "https://www.helloasso.com/associations/open-food-facts/formulaires/1/widget/en"

msgctxt "ecological_data_table"
msgid "Ecological footprint"
msgstr "Ökologischer Fußabdruck"

msgctxt "ecological_data_table_note"
msgid "If the carbon footprint is specified on the label (rarely at this time), indicate it for the same quantity than the nutritional composition."
msgstr "Falls der CO₂-Fußabdruck auf der Verpackung angegeben ist (derzeit ist das selten der Fall), dann ist dieser für die selbe Menge der anderen Nährwertangaben einzutragen."

msgctxt "edit"
msgid "edit"
msgstr "bearbeiten"

msgctxt "edit_comment"
msgid "Changes summary"
msgstr "Bearbeitung begründen"

msgctxt "edit_product"
msgid "Edit a product"
msgstr "Produkt bearbeiten"

msgctxt "edit_product_page"
msgid "Edit the page"
msgstr "Seite bearbeiten"

msgctxt "edit_profile"
msgid "Edit your public profile"
msgstr "Öffentliches Profil bearbeiten"

msgctxt "edit_profile_confirm"
msgid "Changes to your public profile have been saved."
msgstr "Die Änderungen an Ihrem öffentlichen Profil wurden gespeichert."

msgctxt "edit_profile_msg"
msgid "Information below is visible in your public profile."
msgstr "Die Informationen unten sind in Ihrem öffentlichen Profil sichtbar."

msgctxt "edit_settings"
msgid "Change your account parameters"
msgstr "Konteneinstellungen bearbeiten"

msgctxt "edit_user"
msgid "Account parameters"
msgstr "Konteneinstellungen"

msgctxt "edit_user_confirm"
msgid "<p>Your account parameters have been changed.</p>"
msgstr "<p>Ihre Benutzereinstellungen wurden geändert.</p>"

msgctxt "editors_p"
msgid "editors"
msgstr "Editoren"

msgctxt "editors_s"
msgid "editor"
msgstr "Editor"

msgctxt "email"
msgid "e-mail address"
msgstr "E-Mail-Adresse"

msgctxt "emb_code_p"
msgid "EMB codes"
msgstr "Produzenten-Codes"

msgctxt "emb_code_products"
msgid "Products packaged by the company with emb code %s"
msgstr "Produkte vom Unternehmen mit Produzenten-Code %s verpackt"

msgctxt "emb_code_s"
msgid "EMB code"
msgstr "Produzenten-Code"

msgctxt "emb_codes"
msgid "EMB code"
msgstr "Produzenten-Code"

msgctxt "emb_codes_example"
msgid "EMB 53062, FR 62.448.034 CE, 84 R 20, 33 RECOLTANT 522"
msgstr "EMB 53062, FR 62.448.034 CE, 84 R 20, 33 RECOLTANT 522"

msgctxt "emb_codes_note"
msgid "In Europe, code in an ellipse with the 2 country initials followed by a number and CE."
msgstr "In Europa befindet sich der Code in einer Ellipse mit zweistelligem Ländercode gefolgt von einer Nummer und EG (EG-Herkunftskennzeichnung)."

msgctxt "emb_codes_p"
msgid "packager codes"
msgstr "Produzenten-Codes"

msgctxt "emb_codes_products"
msgid "Products with the emb code %s"
msgstr "Die Produkte mit Produzenten-Code %s"

msgctxt "emb_codes_s"
msgid "packager code"
msgstr "Produzenten-Code"

msgctxt "emb_codes_without_products"
msgid "Products without the emb code %s"
msgstr "Produkte ohne Produzenten-Code %s"

msgctxt "entry_dates_p"
msgid "Entry dates"
msgstr "Datum der Eintragungen"

msgctxt "entry_dates_s"
msgid "Entry date"
msgstr "Datum der Eintragung"

msgctxt "error"
msgid "Error"
msgstr "Fehler"

msgctxt "error_bad_login_password"
msgid "Incorrect user name or password. <a href=\"/cgi/reset_password.pl\">Forgotten password?</a>"
msgstr "Ungültiger Benutzername oder Passwort. <a href=\"/cgi/reset_password.pl\">Passwort vergessen?</a>"

msgctxt "error_database"
msgid "An error occured while reading the data, try to refresh the page."
msgstr "Beim Lesen der Daten ist ein Fehler aufgetreten, bitte aktualisieren Sie die Seite."

msgctxt "error_different_passwords"
msgid "The password and confirmation password are different."
msgstr "Die Passwörter müssen übereinstimmen."

msgctxt "error_email_already_in_use"
msgid "The e-mail address is already used by another user. Maybe you already have an account? You can  <a href=\"/cgi/reset_password.pl\">reset the password</a> of your other account."
msgstr "Die angegebene E-Mail-Adresse ist bereits in Verwendung. Möglicherweise haben Sie schon ein Konto? Sie können das Passwort ihres Kontos <a href=\"/cgi/reset_password.pl\">zurücksetzen</a>."

msgctxt "error_invalid_address"
msgid "Invalid address."
msgstr "Ungültige Adresse."

msgctxt "error_invalid_csrf_token"
msgid "Invalid CSRF token."
msgstr "Ungültiges CSRF-Token."

msgctxt "error_invalid_email"
msgid "Invalid e-mail address"
msgstr "Ungültige E-Mail-Adresse"

msgctxt "error_invalid_password"
msgid "The password needs to be a least 6 characters long."
msgstr "Das Passwort muss mindestens 6 Zeichen lang sein."

msgctxt "error_invalid_user"
msgid "Invalid user."
msgstr "Ungültiger Benutzer"

msgctxt "error_invalid_username"
msgid "The user name must contain only unaccented letters, digits and dashes."
msgstr "Der Benutzername darf nur Buchstaben ohne Umlaute, Zahlen und Bindestriche enthalten."

msgctxt "error_new_code_already_exists"
msgid "A product already exists with the new code"
msgstr "Ein Produkt mit diesem neuen Code ist schon vorhanden"

msgctxt "error_no_name"
msgid "You need to enter a name or nickname."
msgstr "Sie müssen einen Namen oder Spitznamen angeben."

msgctxt "error_no_permission"
msgid "Permission denied."
msgstr "Zugriff verweigert."

msgctxt "error_no_username"
msgid "You need to enter a user name"
msgstr "Sie müssen einen Benutzernamen eingeben"

msgctxt "error_reset_already_connected"
msgid "You are already signed in."
msgstr "Sie sind bereits angemeldet."

msgctxt "error_reset_invalid_token"
msgid "The reset password link is invalid or has expired."
msgstr "Der Link zum Zurücksetzen Ihres Passworts ist entweder ungültig oder abgelaufen."

msgctxt "error_reset_unknown_email"
msgid "There is no account with this email"
msgstr "Mit dieser E-Mail-Adresse ist kein Benutzerkonto vorhanden"

msgctxt "error_reset_unknown_id"
msgid "This username does not exist."
msgstr "Dieser Benutzername ist nicht gültig."

msgctxt "error_username_not_available"
msgid "This username already exists, please choose another."
msgstr "Dieser Benutzername wird bereits benutzt, bitte wählen Sie einen anderen."

msgctxt "example"
msgid "Example:"
msgstr "Beispiel:"

msgctxt "examples"
msgid "Examples:"
msgstr "Beispiele:"

msgctxt "expiration_date"
msgid "Best before date"
msgstr "Mindesthaltbarkeitsdatum"

msgctxt "expiration_date_note"
msgid "The expiration date is a way to track product changes over time and to identify the most recent version."
msgstr "Das Ablaufdatum ist eine Möglichkeit, um Produktänderungen zu verfolgen und die aktuellste Version zu identifizieren."

msgctxt "explore_products_by"
msgid "Drilldown into products by..."
msgstr "Produkte nach Kriterien anzeigen..."

msgctxt "facebook_locale"
msgid "en_US"
msgstr "de_DE"

msgctxt "facebook_page"
msgid "https://www.facebook.com/OpenFoodFacts"
msgstr "https://www.facebook.com/OpenFoodFacts"

msgctxt "fixme_product"
msgid "If the data is incomplete or incorrect, you can complete or correct it by editing this page."
msgstr "Sollten die die Informationen auf diese Seite unvollständig oder falsch sein, dann können Sie diese vervollständigen oder korrigieren."

msgctxt "footer"
msgid "<a href=\"https://world.openfoodfacts.org/legal\">Legal</a> -\n"
"<a href=\"https://world.openfoodfacts.org/terms-of-use\">Terms of Use</a> -\n"
"<a href=\"https://world.openfoodfacts.org/who-we-are\">Who we are</a> -\n"
"<a href=\"https://world.openfoodfacts.org/faq\">Frequently Asked Questions</a> -\n"
"<a href=\"https://openfoodfacts.uservoice.com/\">Ideas Forum</a> -\n"
"<a href=\"https://en.blog.openfoodfacts.org\">Blog</a> -\n"
"<a href=\"https://world.openfoodfacts.org/press-and-blogs\">Press and Blogs</a>\n"
msgstr "<a href=\"https://world.openfoodfacts.org/legal\">Gesetzliche Hinweise</a> - \n"
"<a href=\"https://world.openfoodfacts.org/terms-of-use\">Nutzungsbedingungen</a> - \n"
"<a href=\"https://world.openfoodfacts.org/who-we-are\">Wer wir sind</a> - \n"
"<a href=\"https://world.openfoodfacts.org/faq\">Häufige Fragen</a> - \n"
"<a href=\"https://openfoodfacts.uservoice.com/\">Ideen-Forum</a> - \n"
"<a href=\"https://en.blog.openfoodfacts.org\">Blog</a> - \n"
"<a href=\"https://world.openfoodfacts.org/press-and-blogs\">Presse und Blogs</a>\n"

msgctxt "footer_and_the_facebook_group"
msgid "and the <a href=\"https://www.facebook.com/groups/374350705955208/\">Facebook group for contributors</a>"
msgstr "und die <a href=\"https://www.facebook.com/groups/374350705955208/\">Facebook-Gruppe für Beitragende</a>"

msgctxt "footer_blog"
msgid "<<site_name>> blog"
msgstr "<<site_name>> Blog"

msgctxt "footer_blog_link"
msgid "https://en.blog.openfoodfacts.org"
msgstr "https://en.blog.openfoodfacts.org"

msgctxt "footer_code_of_conduct"
msgid "Code of conduct"
msgstr "Verhaltensregeln"

msgctxt "footer_code_of_conduct_link"
msgid "/code-of-conduct"
msgstr "/verhaltensregeln"

msgctxt "footer_data"
msgid "Data"
msgstr "Daten"

msgctxt "footer_data_link"
msgid "/data"
msgstr "/data"

msgctxt "footer_discover_the_project"
msgid "Discover the project"
msgstr "Entdecken Sie das Projekt"

msgctxt "footer_faq"
msgid "Frequently asked questions"
msgstr "Häufig gestellte Fragen"

msgctxt "footer_faq_link"
msgid "/faq"
msgstr "/haeufige-fragen"

msgctxt "footer_translators"
msgid "Translators"
msgstr "Übersetzer"

msgctxt "footer_translators_link"
msgid "/cgi/top_translators.pl"
msgstr "/cgi/top_translators.pl"

msgctxt "footer_follow_us"
msgid "Follow us on <a href=\"https://twitter.com/openfoodfacts\">Twitter</a>,\n"
"<a href=\"https://www.facebook.com/OpenFoodFacts\">Facebook</a> and\n"
"<a href=\"https://plus.google.com/u/0/110748322211084668559/\">Google+</a>\n"
msgstr "Folgen Sie uns auf <a href=\"https://twitter.com/openfoodfacts\">Twitter</a>, <a href=\"https://www.facebook.com/OpenFoodFacts\">Facebook</a> und <a href=\"https://plus.google.com/u/0/110748322211084668559/\">Google + </a>\n"

msgctxt "footer_install_the_app"
msgid "Install the app"
msgstr "Installieren Sie die App"

msgctxt "footer_join_the_community"
msgid "Join the community"
msgstr "Treten Sie der Gemeinschaft bei"

msgctxt "footer_join_us_on"
msgid "Join us on %s:"
msgstr "Folgen Sie uns auf %s:"

msgctxt "footer_legal"
msgid "Legal"
msgstr "Gesetzliche Hinweise"

msgctxt "footer_legal_link"
msgid "/legal"
msgstr "/legal"

msgctxt "footer_press"
msgid "Press"
msgstr "Presse"

msgctxt "footer_press_link"
msgid "/press"
msgstr "/presse"

msgctxt "footer_tagline"
msgid "A collaborative, free and open database of food products from around the world."
msgstr "Eine gemeinsame, freie und offene Datenbank von Lebensmittelprodukten aus der ganzen Welt."

msgctxt "footer_terms"
msgid "Terms of use"
msgstr "Nutzungsbedingungen"

msgctxt "footer_terms_link"
msgid "/terms-of-use"
msgstr "/terms-of-use"

msgctxt "footer_who_we_are"
msgid "Who we are"
msgstr "Wer wir sind"

msgctxt "footer_who_we_are_link"
msgid "/who-we-are"
msgstr "/wer-wir-sind"

msgctxt "footer_wiki"
msgid "<<site_name>> wiki (en)"
msgstr "<<site_name>> Wiki (de)"

msgctxt "footer_wiki_link"
msgid "https://en.wiki.openfoodfacts.org"
msgstr "https://en.wiki.openfoodfacts.org"

msgctxt "for"
msgid "for"
msgstr "für"

msgctxt "front_alt"
msgid "Product"
msgstr "Produkt"

msgctxt "generic_name"
msgid "Common name"
msgstr "Allgemeiner Name"

msgctxt "generic_name_example"
msgid "Chocolate bar with milk and hazelnuts"
msgstr "Schokoladenriegel mit Milch und Haselnuss"

msgctxt "goodbye"
msgid "See you soon!"
msgstr "Bis bald!"

msgctxt "graph_count"
msgid "%d products match the search criterias, of which %i products have defined values for the graph's axis."
msgstr "%d Produkte entsprechen Ihren Suchkriterien, davon %i Produkte, für welche Werte für die Diagramm-Achsen definiert wurden."

msgctxt "graph_title"
msgid "Graph title"
msgstr "Titel des Diagramms"

msgctxt "graphs_and_maps"
msgid "Graphs and maps"
msgstr "Diagramme und Karten"

msgctxt "header"
msgid "<meta property=\"fb:admins\" content=\"706410516\" />\n"
"<meta property=\"og:site_name\" content=\"<<site_name>> - the free and open food products information database\"/>\n\n"
"<script type=\"text/javascript\">\n"
"  var uvOptions = {};\n"
"  (function() {\n"
"\tvar uv = document.createElement('script'); uv.type = 'text/javascript'; uv.async = true;\n"
"\tuv.src = ('https:' == document.location.protocol ? 'https://' : 'http://') + 'widget.uservoice.com/jQrwafQ94nbEbRWsznm6Q.js';\n"
"\tvar s = document.getElementsByTagName('script')[0]; s.parentNode.insertBefore(uv, s);\n"
"  })();\n"
"</script>\n\n\n"
msgstr "<meta property=\"fb:admins\" content=\"706410516\" />\n"
"<meta property=\"og:site_name\" content=\"<<site_name>> - die offene und kostenlose Nahrungsinformationsdatenbank\"/>\n\n"
"<script type=\"text/javascript\">\n"
"  var uvOptions = {};\n"
"  (function() {\n"
"\tvar uv = document.createElement('script'); uv.type = 'text/javascript'; uv.async = true;\n"
"\tuv.src = ('https:' == document.location.protocol ? 'https://' : 'http://') + 'widget.uservoice.com/Mjjw72JUjigdFxd4qo6wQ.js';\n"
"\tvar s = document.getElementsByTagName('script')[0]; s.parentNode.insertBefore(uv, s);\n"
"  })();\n"
"</script>\n\n\n"

msgctxt "hello"
msgid "Hello"
msgstr "Hallo"

msgctxt "high"
msgid "high"
msgstr "hoch"

msgctxt "high_quantity"
msgid "high quantity"
msgstr "großen Mengen"

msgctxt "history"
msgid "Changes history"
msgstr "Versionsgeschichte"

msgctxt "image_front"
msgid "Front picture"
msgstr "Foto des Produkts (Vorderseite)"

msgctxt "image_ingredients"
msgid "Ingredients picture"
msgstr "Foto der Zutatenliste"

msgctxt "image_ingredients_note"
msgid "If the picture is neat enough, the ingredients can be extracted automatically"
msgstr "Ist das Foto klar und genau, dann können die Zutaten automatisch extrahiert werden."

msgctxt "image_nutrition"
msgid "Nutrition facts picture"
msgstr "Foto der Nährwertinformationen"

msgctxt "image_upload_error_image_already_exists"
msgid "This picture has already been sent."
msgstr "Dieses Foto wurde schon hochgeladen."

msgctxt "image_upload_error_image_too_small"
msgid "The picture is too small. Please do not upload pictures found on the Internet and only send photos you have taken yourself."
msgstr "Das Foto ist zu klein. Bitte beachten Sie, dass Sie kein Foto aus dem Internet, sondern nur Ihre eigenen Fotos hochladen dürfen."

msgctxt "image_upload_error_no_barcode_found_in_image_long"
msgid "The barcode in the image could not be read, or the image contained no barcode.\n"
"You can try with another image, or directly enter the barcode."
msgstr "Der Strichcode im Bild konnte nicht gelesen werden oder das Bild enthielt keinen Strichcode.\n"
"Sie können es mit einem anderen Bild versuchen oder den Strichcode direkt eingeben."

msgctxt "image_upload_error_no_barcode_found_in_image_short"
msgid "No barcode found in the image."
msgstr "Kein Strichcode im Bild gefunden."

msgctxt "image_upload_error_no_barcode_found_in_text"
msgid "You must enter the characters of the barcode or send a product image when the barcode is visible."
msgstr "Sie müssen die Zeichen des Strichcodes eingeben oder ein Bild hochladen, wo der Strichcode sichtbar ist."

msgctxt "incomplete_products_you_added"
msgid "Products you added that need to be completed"
msgstr "Von Ihnen hinzugefügte Produkte, die noch fertiggestellt werden müssen"

msgctxt "informers_p"
msgid "informers"
msgstr "Informanten"

msgctxt "informers_s"
msgid "informers"
msgstr "Informanten"

msgctxt "ingredients"
msgid "Ingredients"
msgstr "Zutaten"

msgctxt "ingredients_alt"
msgid "Ingredients"
msgstr "Zutaten"

msgctxt "ingredients_analysis"
msgid "Ingredients analysis"
msgstr "Analyse der Zutaten"

msgctxt "ingredients_analysis_note"
msgid "Note: ingredients can be listed with many different names, please let us know if you think the analysis above is incorrect."
msgstr "Anmerkung: Inhaltsstoffe können mit vielen verschiedenen Namen angegeben werden. Bitte teilen Sie uns mit, wenn Sie denken, dass die obige Analyse falsch ist."

msgctxt "ingredients_from_or_that_may_be_from_palm_oil_p"
msgid "ingredients from or that may be from palm oil"
msgstr "Zutaten, die aus oder die möglicherweise aus Palmöl hergestellt werden"

msgctxt "ingredients_from_or_that_may_be_from_palm_oil_s"
msgid "ingredient from or that may be from palm oil"
msgstr "Zutat, die aus oder die möglicherweise aus Palmöl hergestellt wird"

msgctxt "ingredients_from_palm_oil_p"
msgid "ingredients from palm oil"
msgstr "aus Palmöl hergestellte Zutaten"

msgctxt "ingredients_from_palm_oil_s"
msgid "ingredient from palm oil"
msgstr "aus Palmöl hergestellte Zutat"

msgctxt "ingredients_n_p"
msgid "Numbers of ingredients"
msgstr "Anzahl der Inhaltsstoffe"

msgctxt "ingredients_n_s"
msgid "Number of ingredients"
msgstr "Anzahl der Inhaltsstoffe"

msgctxt "ingredients_p"
msgid "ingredients"
msgstr "Zutaten"

msgctxt "ingredients_products"
msgid "Products that contain the ingredient %s"
msgstr "Produkte , die den Inhaltsstoff %s enthalten"

msgctxt "ingredients_s"
msgid "ingredient"
msgstr "Zutat"

msgctxt "ingredients_text"
msgid "Ingredients list"
msgstr "Zutatenliste"

msgctxt "ingredients_text_display_note"
msgid "Ingredients are listed in order of importance (quantity)."
msgstr "Die Zutaten werden nach ihrer Wichtigkeit (Menge) gereiht."

msgctxt "ingredients_text_example"
msgid "Cereals 85.5% (_wheat_ flour, whole-_wheat_ flour 11%), malt extract, cocoa 4,8%, ascorbic acid"
msgstr "Getreide 85,5% (_Weizenmehl_, _Vollkornmehl_ 11%), Malzextrakt (Gerste), Kakao 4,8%, Vitamin C"

msgctxt "ingredients_text_note"
msgid "Keep the order, indicate the % when specified, separate with a comma or - , use ( ) for ingredients of an ingredient, surround allergens with _ e.g. _milk_"
msgstr "Reihung beibehalten, % angeben falls vorhanden, mit Komma oder - trennen, für die Bestandteile eines Inhaltsstoffs ( ) verwenden, Allergene mit _ markieren: z. B. _Milch_"

msgctxt "ingredients_that_may_be_from_palm_oil_p"
msgid "ingredients that may be from palm oil"
msgstr "Zutaten, die möglicherweise aus Palmöl hergestellt werden"

msgctxt "ingredients_that_may_be_from_palm_oil_s"
msgid "ingredient that may be from palm oil"
msgstr "Zutat, die möglicherweise aus Palmöl hergestellt wird"

msgctxt "ingredients_without_products"
msgid "Products that do not contain the ingredient %s"
msgstr "Produkte, die nicht den Inhaltsstoff %s enthalten"

msgctxt "ios_app_badge"
msgid "<img src=\"/images/misc/Available_on_the_App_Store_Badge_EN_135x40.png\" alt=\"Available on the App Store\" width=\"135\" height=\"40\" />"
msgstr "<img src=\"/images/misc/Available_on_the_App_Store_Badge_EN_135x40.png \" alt=\"Erhältlich im App Store\" width=\"135\" height=\"40\" />"

msgctxt "ios_app_link"
msgid "https://itunes.apple.com/en/app/open-food-facts/id588797948"
msgstr "https://itunes.apple.com/de/app/open-food-facts/id588797948"

msgctxt "known_nutrients_p"
msgid "known nutrients"
msgstr "bekannte Nährstoffe"

msgctxt "known_nutrients_s"
msgid "known nutrient"
msgstr "bekannter Nährstoff"

msgctxt "labels"
msgid "Labels, certifications, awards"
msgstr "Labels, Zertifizierungen, Preise"

msgctxt "labels_example"
msgid "Organic"
msgstr "Bio"

msgctxt "labels_note"
msgid "Indicate only the most specific labels. \"Parents\" labels will be added automatically."
msgstr "Geben Sie nur die am besten zutreffenden Labels an, die Label-Gruppen werden automatisch hinzugefügt."

msgctxt "labels_p"
msgid "labels"
msgstr "Labels"

msgctxt "labels_products"
msgid "Products that have the label %s"
msgstr "Produkte mit Label %s"

msgctxt "labels_s"
msgid "label"
msgstr "Label"

msgctxt "labels_tagsinput"
msgid "add a label"
msgstr "Label hinzufügen"

msgctxt "labels_without_products"
msgid "Products that do not have the label %s"
msgstr "Produkte ohne Label %s"

msgctxt "lang"
msgid "Main language"
msgstr "Hauptsprache"

msgctxt "lang_ar"
msgid "Arabic"
msgstr "Arabisch"

msgctxt "lang_bg"
msgid "Bulgarian"
msgstr "Bulgarisch"

msgctxt "lang_cs"
msgid "Czech"
msgstr "Tschechisch"

msgctxt "lang_da"
msgid "Danish"
msgstr "Dänisch"

msgctxt "lang_de"
msgid "German"
msgstr "Deutsch"

msgctxt "lang_el"
msgid "Greek"
msgstr "Griechisch"

msgctxt "lang_en"
msgid "English"
msgstr "Englisch"

msgctxt "lang_es"
msgid "Spanish"
msgstr "Spanisch"

msgctxt "lang_et"
msgid "Estonian"
msgstr "Estnisch"

msgctxt "lang_fi"
msgid "Finnish"
msgstr "Finnisch"

msgctxt "lang_fr"
msgid "French"
msgstr "Französisch"

msgctxt "lang_ga"
msgid "Irish"
msgstr "Irisch"

msgctxt "lang_he"
msgid "Hebrew"
msgstr "Hebräisch"

msgctxt "lang_hu"
msgid "Hungarian"
msgstr "Ungarisch"

msgctxt "lang_id"
msgid "Indonesian"
msgstr "Indonesisch"

msgctxt "lang_it"
msgid "Italian"
msgstr "Italienisch"

msgctxt "lang_ja"
msgid "Japanese"
msgstr "Japanisch"

msgctxt "lang_ko"
msgid "Korean"
msgstr "Koreanisch"

msgctxt "lang_lt"
msgid "Lithuanian"
msgstr "Litauisch"

msgctxt "lang_lv"
msgid "Latvian"
msgstr "Lettisch"

msgctxt "lang_mt"
msgid "Maltese"
msgstr "Maltesisch"

msgctxt "lang_nl"
msgid "Dutch"
msgstr "Niederländisch"

msgctxt "lang_nl_be"
msgid "Dutch"
msgstr "Niederländisch"

msgctxt "lang_note"
msgid "Language most present and most highlighted on the product"
msgstr "Lieblingssprache für dieses Produkt"

msgctxt "lang_other"
msgid "other language"
msgstr "andere Sprache"

msgctxt "lang_pl"
msgid "Polish"
msgstr "Polnisch"

msgctxt "lang_pt"
msgid "Portuguese"
msgstr "Portugiesisch"

msgctxt "lang_pt_pt"
msgid "Portugal Portuguese"
msgstr "Portugiesisch (Portugal)"

msgctxt "lang_ro"
msgid "Romanian"
msgstr "Rumänisch"

msgctxt "lang_ru"
msgid "Russian"
msgstr "Russisch"

msgctxt "lang_sk"
msgid "Slovak"
msgstr "Slowakisch"

msgctxt "lang_sl"
msgid "Slovenian"
msgstr "Slowenisch"

msgctxt "lang_sv"
msgid "Swedish"
msgstr "Schwedisch"

msgctxt "lang_th"
msgid "Thai"
msgstr "Thailändisch"

msgctxt "lang_vi"
msgid "Vietnamese"
msgstr "Vietnamesisch"

msgctxt "lang_zh"
msgid "Chinese"
msgstr "Chinesisch"

msgctxt "language"
msgid "en-US"
msgstr "de-DE"

msgctxt "languages_p"
msgid "languages"
msgstr "Sprachen"

msgctxt "languages_s"
msgid "language"
msgstr "Sprache"

msgctxt "last_edit_dates_p"
msgid "Last edit dates"
msgstr "Datum der letzten Bearbeitungen"

msgctxt "last_edit_dates_s"
msgid "Last edit date"
msgstr "Datum der letzten Bearbeitung"

msgctxt "last_image_dates_p"
msgid "Last picture dates"
msgstr "Datum der letzten Bilder"

msgctxt "last_image_dates_s"
msgid "Last picture date"
msgstr "Datum des letzten Bildes"

msgctxt "licence_accept"
msgid "By adding information, data and/or images, you accept to place irrevocably your contribution under the <a href=\"https://opendatacommons.org/licenses/dbcl/1.0/\">Database Contents Licence 1.0</a> licence\n"
"for information and data, and under the <a href=\"https://creativecommons.org/licenses/by-sa/3.0/deed.en\">Creative Commons Attribution - ShareAlike 3.0</a> licence for images.\n"
"You accept to be credited by re-users by a link to the product your are contributing to."
msgstr "Durch das Eingeben von Daten und Hinzufügen von Fotos erklären Sie sich unwiderruflich damit einverstanden Ihre Daten unter der Lizenz <a href=\"http://opendatacommons.org/licenses/dbcl/1.0/\" hreflang=\"en\">Database Contents Licence 1.0</a>\n"
" und die Fotos unter den Lizenz <a href=\"http://creativecommons.org/licenses/by-sa/3.0/deed.de\">Creative Commons Namensnennung - Weitergabe unter gleichen Bediungungen 3.0</a> zu veröffentlichen.\n"
"Sie stimmen damit zu, von anderen Projekten, die diese Daten nutzen, mit einem Link zu den von Ihnen bearbeiteten Produkten gennant zu werden."

msgctxt "link"
msgid "Link to the product page on the official site of the producer"
msgstr "Link zur Produktseite auf der offiziellen Seite des Herstellers"

msgctxt "list_of_x"
msgid "List of %s"
msgstr "Liste von %s"

msgctxt "loadmore"
msgid "Load more results"
msgstr "Mehr Ergebnisse laden"

msgctxt "login_and_add_product"
msgid "Sign-in and add the product"
msgstr "Anmelden und ein Produkt hinzufügen"

msgctxt "login_and_edit_product"
msgid "Sign-in and edit the product"
msgstr "Anmelden und das Produkt bearbeiten"

msgctxt "login_create_your_account"
msgid "Create your account."
msgstr "Erstellen Sie ein Benutzerkonto."

msgctxt "login_not_registered_yet"
msgid "Not registered yet?"
msgstr "Noch nicht registriert?"

msgctxt "login_register_content"
msgid "<p>Sign-in to add or edit products.</p>\n\n"
"<form method=\"post\" action=\"/cgi/session.pl\">\n"
"Username or e-mail address:<br />\n"
"<input type=\"text\" name=\"user_id\" tabindex=\"1\" style=\"width:220px;\" autocomplete=\"username\" /><br />\n"
"Password<br />\n"
"<input type=\"password\" name=\"password\" tabindex=\"2\" style=\"width:220px;\" autocomplete=\"current-password\" /><br />\n"
"<input type=\"checkbox\" name=\"remember_me\" value=\"on\" tabindex=\"3\" /><label>Remember me</label><br />\n"
"<input type=\"submit\" tabindex=\"4\" name=\".submit\" value=\"Sign-in\" class=\"button small\" />\n"
"</form>\n"
"<p>Not registered yet? <a href=\"/cgi/user.pl\">Create your account</a>.</p>\n"
msgstr "<p>Melde dich an, um ein Produkt hinzuzufügen oder zu bearbeiten.</p>\n\n"
"<form method=\"post\" action=\"/cgi/session.pl\">\n"
"Benutzername oder E-Mail-Adresse:<br />\n"
"<input type=\"text\" name=\"user_id\" tabindex=\"1\" style=\"width:220px;\" autocomplete=\"username\" /><br />\n"
"Passwort<br />\n"
"<input type=\"password\" name=\"password\" tabindex=\"2\" style=\"width:220px;\" autocomplete=\"current-password\" /><br />\n"
"<input type=\"checkbox\" name=\"remember_me\" value=\"on\" tabindex=\"3\" /><label>Angemeldet bleiben</label><br />\n"
"<input type=\"submit\" tabindex=\"4\" name=\".submit\" value=\"Sign-in\" class=\"button small\" />\n"
"</form>\n"
"<p>Noch nicht registriert? <a href=\"/cgi/user.pl\">Erstelle ein Benutzerkonto</a>.</p>\n"

msgctxt "login_register_title"
msgid "Sign-in"
msgstr "Anmelden"

msgctxt "login_to_add_and_edit_products"
msgid "Sign-in to add or edit products."
msgstr "Melden Sie sich an, um Produkte hinzuzufügen oder zu bearbeiten."

msgctxt "login_to_add_products"
msgid "<p>Please sign-in to add or edit a product.</p>\n\n"
"<p>If you do not yet have an account on <<site_name>>, you can <a href=\"/cgi/user.pl\">register in 30 seconds</a>.</p>\n"
msgstr "<p>Bitte melden Sie sich an, um ein Produkt hinzuzufügen oder zu bearbeiten.</p>\n\n"
"<p>Wenn Sie noch kein Benutzerkonto auf <<site_name>> haben, dann können Sie sich <a href=\"/cgi/user.pl\">innerhalb von 30 Sekunden anmelden</a>.</p>\n"

msgctxt "login_username_email"
msgid "Username or e-mail address:"
msgstr "Benutzername oder E-Mail-Adresse:"

msgctxt "low"
msgid "low"
msgstr "gering"

msgctxt "low_quantity"
msgid "low quantity"
msgstr "geringen Mengen"

msgctxt "manage_images"
msgid "Manage images"
msgstr "Bilder verwalten"

msgctxt "manage_images_info"
msgid "You can select one or more images and then:"
msgstr "Sie können eines oder mehrere Bilder auswählen und dann:"

msgctxt "manufacturing_places"
msgid "Manufacturing or processing places"
msgstr "Herstellungs- oder Verarbeitungsorte"

msgctxt "manufacturing_places_example"
msgid "Montana, USA"
msgstr "Allgäu, Deutschland"

msgctxt "manufacturing_places_p"
msgid "manufacturing or processing places"
msgstr "Herstellungs- oder Verarbeitungsorte"

msgctxt "manufacturing_places_products"
msgid "Products manufactured or processed in %s"
msgstr "Produkte hergestellt oder verarbeitet in %s"

msgctxt "manufacturing_places_s"
msgid "manufacturing or processing place"
msgstr "Herstellungs- oder Verarbeitungsort"

msgctxt "manufacturing_places_tagsinput"
msgid "add a place"
msgstr "Ort hinzufügen"

msgctxt "manufacturing_places_without_products"
msgid "Products not manufactured or processed in %s"
msgstr "Produkte, die nicht in %s hergestellt oder verarbeitet wurden"

msgctxt "map_count"
msgid "%d products match the search criterias, of which %i products have a known production place."
msgstr "%d Produkte entsprechen Ihren Suchkriterien, davon %i Produkte, wofür der Herstellungs- oder Verarbeitungsort bekannt ist."

msgctxt "map_title"
msgid "Map title"
msgstr "Titel der Karte"

msgctxt "menu"
msgid "Menu"
msgstr "Menü"

msgctxt "menu_add_a_product"
msgid "Add a product"
msgstr "Produkt hinzufügen"

msgctxt "menu_add_a_product_link"
msgid "/add-a-product"
msgstr "/produkt-hinzufuegen"

msgctxt "menu_contribute"
msgid "Contribute"
msgstr "Beitragen"

msgctxt "menu_contribute_link"
msgid "/contribute"
msgstr "/mitmachen"

msgctxt "menu_discover"
msgid "Discover"
msgstr "Entdecken"

msgctxt "menu_discover_link"
msgid "/discover"
msgstr "/entdecken"

msgctxt "mission_"
msgid "Mission: "
msgstr "Mission: "

msgctxt "mission_accomplished_by"
msgid "This mission has been completed by:"
msgstr "Diese Mission wurde erfüllt von:"

msgctxt "mission_accomplished_by_n"
msgid "Completed by %d persons."
msgstr "wurde von %d Personen erfüllt."

msgctxt "mission_accomplished_by_nobody"
msgid "Be the first to complete this mission!"
msgstr "Seien Sie der/die Erste, der/die diese Mission erfüllt!"

msgctxt "mission_goal"
msgid "Goal:"
msgstr "Ziel:"

msgctxt "missions"
msgid "Missions"
msgstr "Missionen"

msgctxt "moderate"
msgid "moderate"
msgstr "mäßig"

msgctxt "moderate_quantity"
msgid "moderate quantity"
msgstr "moderaten Mengen"

msgctxt "months"
msgid "['January', 'February', 'March', 'April', 'May', 'June', 'July', 'August', 'September', 'October', 'November', 'December']"
msgstr "['Januar', 'Februar', 'März', 'April', 'Mai', 'Juni', 'Juli', 'August', 'September', 'Oktober', 'November', 'Dezember']"

msgctxt "move_images_to_another_product"
msgid "Move the images to another product"
msgstr "Verschieben Sie die Bilder zu einem anderen Produkt"

msgctxt "n_products"
msgid "%d products"
msgstr "%d Produkte"

msgctxt "name"
msgid "Name"
msgstr "Name"

msgctxt "names"
msgid "Names"
msgstr "Namen"

msgctxt "new_code"
msgid "If the barcode is not correct, please correct it here:"
msgstr "Wenn der Strichcode fehlerhaft ist, bitte korrigieren Sie ihn hier:"

msgctxt "new_code_note"
msgid "For products without a barcode, an internal code is automatically set."
msgstr "Produkte ohne Strichcode werden automatisch mit einem internen Code versehen."

msgctxt "newsletter_description"
msgid "Subscribe to the newsletter (2 emails per month maximum)"
msgstr "Newsletter abonnieren (maximum 2 E-Mails pro Monat)"

msgctxt "next"
msgid "Next"
msgstr "Weiter"

msgctxt "no_barcode"
msgid "Product without barcode"
msgstr "Produkt ohne Strichcode"

msgctxt "no_nutrition_data"
msgid "Nutrition facts are not specified on the product."
msgstr "Die Nährwertinformationen sind nicht auf dem Produkt angegeben."

msgctxt "no_product_for_barcode"
msgid "No product listed for barcode %s."
msgstr "Mit dem Strichcode %s ist kein Produkt vorhanden."

msgctxt "no_products"
msgid "No products."
msgstr "Keine Produkte."

msgctxt "not_saved"
msgid "Error while saving, please retry."
msgstr "Fehler beim Speichern, bitte versuchen Sie es erneut."

msgctxt "number_of_additives"
msgid "Number of additives"
msgstr "Anzahl von Zusatzstoffen"

msgctxt "number_of_products"
msgid "Number of products"
msgstr "Anzahl der Produkte"

msgctxt "nutrient_in_quantity"
msgid "%s in %s"
msgstr "%s in %s"

msgctxt "nutrient_levels_info"
msgid "Nutrient levels for 100 g"
msgstr "Nährstoffmengen für 100 g"

msgctxt "nutrient_levels_link"
msgid "/nutrient-levels"
msgstr "/naehrwertstufen"

msgctxt "nutrient_levels_p"
msgid "nutrient levels"
msgstr "Nährstoffgehalt"

msgctxt "nutrient_levels_s"
msgid "nutrient level"
msgstr "Nährstoffgehalt"

msgctxt "nutriments_p"
msgid "nutriments"
msgstr "Nährstoffe"

msgctxt "nutriments_products"
msgid "Products that contain the nutriment %s"
msgstr "Produkte mit Nährstoff %s"

msgctxt "nutriments_s"
msgid "nutriment"
msgstr "Nährstoff"

msgctxt "nutriments_without_products"
msgid "Products that do not contain the nutriment %s"
msgstr "Produkte ohne Nährstoff %s"

msgctxt "nutrition_alt"
msgid "Nutrition facts"
msgstr "Nährwertangaben"

msgctxt "nutrition_data"
msgid "Nutrition facts"
msgstr "Nährwertangaben"

msgctxt "nutrition_data_average"
msgid "Average nutrition facts for the %d products of the %s category for which nutrition facts are known (out of %d products)."
msgstr "Durchschnittliche Nährwertzusammensetzung für %d Produkte der Kategorie %s, deren Nährwertinformationen bekannt sind (aus insgesamt %d Produkten)."

msgctxt "nutrition_data_compare_percent"
msgid "% of difference"
msgstr "Unterschied in %"

msgctxt "nutrition_data_compare_value"
msgid "value for 100 g / 100 ml"
msgstr "Wert pro 100 g / 100 ml"

msgctxt "nutrition_data_comparison_with_categories"
msgid "Comparison to average values of products in the same category:"
msgstr "Vergleich mit den durchschnittlichen Werte von Produkten gleicher Kategorie:"

msgctxt "nutrition_data_comparison_with_categories_note"
msgid "Please note: for each nutriment, the average is computed for products for which the nutriment quantity is known, not on all products of the category."
msgstr "Anmerkung: Der Durchschnitt für jeden Nährstoff wird anhand derjenigen Produkte berechnet, für diese der Wert bekannt ist, nicht als Durchschnitt über alle Produkte."

msgctxt "nutrition_data_note"
msgid "If the picture is sufficiently sharp and level, nutrition facts can be automatically extracted from the picture."
msgstr "Ist das Foto klar und genau, dann können die Nährwertinformationen automatisch extrahiert werden."

msgctxt "nutrition_data_per_10"
msgid "10th centile"
msgstr "10. Quantil"

msgctxt "nutrition_data_per_100g"
msgid "for 100 g / 100 ml"
msgstr "für 100 g / 100 ml"

msgctxt "nutrition_data_per_5"
msgid "5<sup>th</sup> centile"
msgstr "5. Zentil"

msgctxt "nutrition_data_per_50"
msgid "Median"
msgstr "Median"

msgctxt "nutrition_data_per_90"
msgid "90th centile"
msgstr "90. Quantil"

msgctxt "nutrition_data_per_95"
msgid "95<sup>th</sup> centile"
msgstr "95. Zentil"

msgctxt "nutrition_data_per_max"
msgid "Maximum"
msgstr "Maximum"

msgctxt "nutrition_data_per_mean"
msgid "Mean"
msgstr "Durchschnitt"

msgctxt "nutrition_data_per_min"
msgid "Minimum"
msgstr "Minimum"

msgctxt "nutrition_data_per_serving"
msgid "per serving"
msgstr "pro Portion"

msgctxt "nutrition_data_per_std"
msgid "Standard deviation"
msgstr "Standardabweichung"

msgctxt "nutrition_data_table"
msgid "Nutrition facts"
msgstr "Nährwertangaben"

msgctxt "nutrition_data_table_note"
msgid "The table lists by default nutriments that are often specified. Leave the field blank if it's not on the label.<br/>You can add extra nutriments (vitamins, minerals, cholesterol etc.)\n"
"by typing the first letters of their name in the last row of the table."
msgstr "Die Tabelle listet häufige Nährstoffe. Das Feld einfach leer lassen, falls Nährstoffe auf der Verpackung nicht gelistet sind.<br />Weitere Nährstoffe (Vitamine, Mineralstoffe, Cholesterin, Omega-3, Omega-6, usw.) können beim Eintippen ihrer ersten Zeichen in der letzten Zeile der Tabelle einfach hinzugefügt werden."

msgctxt "nutrition_data_table_sub"
msgid "-"
msgstr "-"

msgctxt "nutrition_grades_p"
msgid "Nutrition grades"
msgstr "Nährwertgüte"

msgctxt "nutrition_grades_s"
msgid "Nutrition grade"
msgstr "Nährwertgüte"

msgctxt "og_image_url"
msgid "https://world.openfoodfacts.org/images/misc/openfoodfacts-logo-en-356.png"
msgstr "https://world.openfoodfacts.org/images/misc/openfoodfacts-logo-de-356.png"

msgctxt "on_the_blog_content"
msgid "<p>To learn more about <<site_name>>, visit <a href=\"https://en.blog.openfoodfacts.org\">our blog</a>!</p>\n"
"<p>Recent news:</p>\n"
msgstr "<p>Um mehr über <<site_name>> zu erfahren, besuchen Sie <a href=\"http://en.blog.openfoodfacts.org\">unseren Blog</a>!</p>\n"
"<p>Aktuelle Neuigkeiten:</p>\n"

msgctxt "on_the_blog_title"
msgid "News"
msgstr "Neuigkeiten"

msgctxt "openfoodhunt_points"
msgid "It's <a href=\"/open-food-hunt-2015\">Open Food Hunt</a> on <<site_name>> from Saturday February 21st 2015 to Sunday March 1st 2015! Contributors are awarded\n"
"Explorer points for products they add and Ambassador points for new contributors they recruit. Points are updated every 30 minutes."
msgstr "Es ist <a href=\"/open-food-hunt-2015\">Open Food Hunt</a> auf <<site_name>> von Samstag, 21. Februar 2015 bis Sonntag, 1. März 2015! Mitwirkenden werden\n"
"Explorer Punkte für Produkte vergeben, die sie hinzufügen und Ambassador Punkte für neu rekrutierte Mitwirkende. Die Punkte werden alle 30 Minuten aktualisiert."

msgctxt "or"
msgid "or:"
msgstr "oder :"

msgctxt "origins"
msgid "Origin of ingredients"
msgstr "Herkunft der Inhaltsstoffe"

msgctxt "origins_example"
msgid "California, USA"
msgstr "Bayerisch, Allgäu, Schwäbisch-Hällisch"

msgctxt "origins_note_xxx"
msgid "Indicate the origin of ingredients"
msgstr "Geben die Herkunft der Inhaltsstoffe an"

msgctxt "origins_p"
msgid "origins of ingredients"
msgstr "Herkunft der Inhaltsstoffe"

msgctxt "origins_products"
msgid "Products with ingredients originating from %s"
msgstr "Produkte, mit Herkunft ihrer Inhaltsstoffe aus %s"

msgctxt "origins_s"
msgid "origin of ingredients"
msgstr "Herkunft der Inhaltsstoffe"

msgctxt "origins_tagsinput"
msgid "add an origin"
msgstr "Herkunft hinzufügen"

msgctxt "origins_without_products"
msgid "Products without ingredients originating from %s"
msgstr "Produkte ohne Inhaltsstoffe aus %s"

msgctxt "packaging"
msgid "Packaging"
msgstr "Verpackung"

msgctxt "packaging_example"
msgid "Fresh, Canned, Frozen, Bottle, Box, Glass, Plastic..."
msgstr "Frisch, Konserve, Tiefkühlware, Flasche, Packung, Glas, Kunststoff, Karton, ..."

msgctxt "packaging_note"
msgid "Packaging type, format, material"
msgstr "Verpackungsart, Format, Material"

msgctxt "packaging_p"
msgid "packaging"
msgstr "verpackung"

msgctxt "packaging_products"
msgid "Products with a %s packaging"
msgstr "Produkte mit der Verpackung %s"

msgctxt "packaging_s"
msgid "packaging"
msgstr "verpackung"

msgctxt "packaging_tagsinput"
msgid "add a type, shape or material"
msgstr "Art, Form oder Material hinzufügen"

msgctxt "packaging_without_products"
msgid "Products without a %s packaging"
msgstr "Produkte ohne %s Verpackung"

msgctxt "page_x"
msgid "Page %d"
msgstr "Seite %d"

msgctxt "page_x_out_of_y"
msgid "Page %d out of %d."
msgstr "Seite %d von %d"

msgctxt "pages"
msgid "Pages:"
msgstr "Seiten:"

msgctxt "password"
msgid "Password"
msgstr "Passwort"

msgctxt "password_confirm"
msgid "Confirm password"
msgstr "Passwort bestätigen"

msgctxt "periods_after_opening"
msgid "Period of time after opening"
msgstr "Zeitraum nach dem Öffnen"

msgctxt "periods_after_opening_note"
msgid "Found in an open container logo with a number of months: e.g. 12 M"
msgstr "Angegeben in einem Offenen-Behälter-Logo mit einer Anzahl von Monaten: zB 12 M"

msgctxt "periods_after_opening_p"
msgid "Periods after opening"
msgstr "Zeiträume nach dem Öffnen"

msgctxt "periods_after_opening_s"
msgid "Period after opening"
msgstr "Zeitraum nach dem Öffnen"

msgctxt "photographers_p"
msgid "photographers"
msgstr "fotografen"

msgctxt "photographers_s"
msgid "photographer"
msgstr "fotograf"

msgctxt "pnns_groups_1"
msgid "PNNS groups 1"
msgstr "PNNS Gruppen 1"

msgctxt "pnns_groups_1_p"
msgid "PNNS groups 1"
msgstr "PNNS Gruppen 1"

msgctxt "pnns_groups_1_s"
msgid "PNNS group 1"
msgstr "PNNS Gruppe 1"

msgctxt "pnns_groups_2"
msgid "PNNS groups 2"
msgstr "PNNS Gruppen 2"

msgctxt "pnns_groups_2_p"
msgid "PNNS groups 2"
msgstr "PNNS Gruppen 2"

msgctxt "pnns_groups_2_s"
msgid "PNNS group 2"
msgstr "PNNS Gruppe 2"

msgctxt "points_all_countries"
msgid "There are %d Explorers and %d Ambassadors."
msgstr "Es gibt %d Forscher und %d Botschafter."

msgctxt "points_all_users"
msgid "There are Explorers for %d countries and Ambassadors for %d countries."
msgstr "Es gibt Forscher für %d Länder und Botschafter für %d Länder."

msgctxt "points_country"
msgid "%s has %d Explorers and %d Ambassadors."
msgstr "%s hat %d Forscher und %d Botschafter."

msgctxt "points_ranking"
msgid "Ranking"
msgstr "Rang"

msgctxt "points_ranking_users_and_countries"
msgid "Ranking of contributors and countries"
msgstr "Rangfolge von Beitragenden und Ländern"

msgctxt "points_user"
msgid "%s is an Explorer for %d countries and an Ambassador for %d countries."
msgstr "%s ist ein Forscher für %d Länder und ein Botschafter für %d Länder."

msgctxt "previous"
msgid "Previous"
msgstr "Zurück"

msgctxt "product_add_nutrient"
msgid "Add a nutrient"
msgstr "Nährstoff hinzufügen"

msgctxt "product_added"
msgid "Product added on"
msgstr "Produkt hinzugefügt am"

msgctxt "product_changes_saved"
msgid "Changes saved."
msgstr "Änderungen gespeichert."

msgctxt "product_characteristics"
msgid "Product characteristics"
msgstr "Produkteigenschaften"

msgctxt "product_created"
msgid "Product created"
msgstr "Produkt wurde erstellt"

msgctxt "product_description"
msgid "Ingredients, allergens, additives, nutrition facts, labels, origin of ingredients and information on product %s"
msgstr "Zutaten, Allergene, Zusatzstoffe, Nährwerte, Etiketten, Herkunft der Inhaltsstoffe und Informationen über das Produkt %s"

msgctxt "product_image"
msgid "Product picture"
msgstr "Foto des Produkts"

msgctxt "product_image_with_barcode"
msgid "Picture with barcode:"
msgstr "Bild mit Strichcode:"

msgctxt "product_js_current_image"
msgid "Current image:"
msgstr "Aktuelles Bild:"

msgctxt "product_js_deleting_images"
msgid "Deleting images"
msgstr "Löschen von Bildern"

msgctxt "product_js_extract_ingredients"
msgid "Extract the ingredients from the picture"
msgstr "Extrahieren Sie die Inhaltsstoffe aus dem Bild"

msgctxt "product_js_extracted_ingredients_nok"
msgid "Ingredients text could not be extracted. Try with a sharper image, with higher resolution or a better framing of the text."
msgstr "Die Angaben der Zutaten konnten nicht extrahiert werden. Sie können es mit einem schärferen Bild, mit höherer Auflösung, oder durch eine bessere Bildeinstellung erneut probieren."

msgctxt "product_js_extracted_ingredients_ok"
msgid "Ingredients text has been extracted. Text recognition is not perfect, so please check the text below and correct errors if needed."
msgstr "Die Zutaten wurden extrahiert. Da die Texterkennung nicht perfekt ist, bitten wir Sie, den unten stehenden Text zu überprüfen und wenn nötig Fehler zu korrigieren."

msgctxt "product_js_extracting_ingredients"
msgid "Extracting ingredients"
msgstr "Inhaltsstoffe werden extrahiert"

msgctxt "product_js_image_normalize"
msgid "Normalize colors"
msgstr "Farbwiedergabe korrigieren"

msgctxt "product_js_image_open_full_size_image"
msgid "Open the picture in original size in a new windows"
msgstr "Öffnen Sie das Bild in Originalgröße in einem neuen Fenster"

msgctxt "product_js_image_received"
msgid "Image received"
msgstr "Bild erfolgreich hochgeladen"

msgctxt "product_js_image_rotate_and_crop"
msgid "Rotate the image if necessary, then click and drag to select the interesting zone:"
msgstr "Drehen Sie das Bild, falls notwendig. Anschließend können Sie das Bild durch Klicken und Ziehen mit der Maus zuschneiden:"

msgctxt "product_js_image_rotate_left"
msgid "Rotate left"
msgstr "Nach Links drehen"

msgctxt "product_js_image_rotate_right"
msgid "Rotate right"
msgstr "Nach Rechts drehen"

msgctxt "product_js_image_save"
msgid "Validate and/or resize image"
msgstr "Das Bild überprüfen und/oder ausrichten"

msgctxt "product_js_image_saved"
msgid "Image saved"
msgstr "Bild gespeichert"

msgctxt "product_js_image_saving"
msgid "Saving image"
msgstr "Das Bild wird gespeichert"

msgctxt "product_js_image_upload_error"
msgid "Error while uploading image"
msgstr "Ein Fehler ist während des Hochladens des Bildes aufgetreten"

msgctxt "product_js_image_white_magic"
msgid "Photo on white background: try to remove the background"
msgstr "Foto auf weißem Hintergrund: Versuchen Sie den Hintergrund zu entfernen"

msgctxt "product_js_images_delete_error"
msgid "Errors while deleting images"
msgstr "Fehler beim Löschen von Bildern"

msgctxt "product_js_images_deleted"
msgid "Images deleted"
msgstr "Bilder gelöscht"

msgctxt "product_js_images_move_error"
msgid "Errors while moving images"
msgstr "Fehler beim Verschieben von Bildern"

msgctxt "product_js_images_moved"
msgid "Images moved"
msgstr "Bider verschoben"

msgctxt "product_js_moving_images"
msgid "Moving images"
msgstr "Bilder verschieben"

msgctxt "product_js_upload_image"
msgid "Add a picture"
msgstr "Bild hinzufügen"

msgctxt "product_js_upload_image_note"
msgid "→ With Chrome, Firefox and Safari, you can select multiple pictures (product, ingredients, nutrition facts etc.) by clicking them while holding the Ctrl key pressed to add them all in one shot."
msgstr "→ Mit Chrome, Firefox und Safari können Sie einfach durch die Benutzung der Strg-Taste mehrere Fotos auswählen (Produkt, Zutaten, Nährwertinformationen, usw.), um diese einmalig hochzuladen."

msgctxt "product_js_uploading_image"
msgid "Uploading image"
msgstr "Das Bild wird hochgeladen"

msgctxt "product_last_edited"
msgid "Last edit of product page on"
msgstr "Letzte Bearbeitung der Produktseite am"

msgctxt "product_name"
msgid "Product name"
msgstr "Produktname"

msgctxt "product_name_example"
msgid "Kinder Bueno White"
msgstr "Kinder Bueno Weiß"

msgctxt "products"
msgid "products"
msgstr "Produkte"

msgctxt "products_stats"
msgid "Evolution of the number of products on <<site_name>>"
msgstr "Entwicklung der Zahl von Produkten auf <<site_name>>"

msgctxt "products_stats_completed_t"
msgid "Products with complete information"
msgstr "Produkte mit vollständigen Informationen"

msgctxt "products_stats_created_t"
msgid "Products"
msgstr "Produkte"

msgctxt "products_with_nutriments"
msgid "with nutrition facts"
msgstr "mit Nährwertinformationen"

msgctxt "products_you_edited"
msgid "Products you added or edited"
msgstr "Produkte, die Sie hinzugefûgt oder bearbeitet haben"

msgctxt "purchase_places"
msgid "City, state and country where purchased"
msgstr "Stadt, Bundesland und Land des Kaufs"

msgctxt "purchase_places_note"
msgid "Indicate where you bought or saw the product (at least the country)"
msgstr "Bitte geben Sie an wo Sie das Produkt gekauft oder gesehen haben (wenigstens das Land)"

msgctxt "purchase_places_p"
msgid "purchase places"
msgstr "Verkaufsorte"

msgctxt "purchase_places_products"
msgid "Products sold in %s"
msgstr "Produkte verkauft in %s"

msgctxt "purchase_places_s"
msgid "purchase place"
msgstr "Verkaufsort"

msgctxt "purchase_places_tagsinput"
msgid "add a place"
msgstr "Ort hinzufügen"

msgctxt "purchase_places_without_products"
msgid "Products not sold in %s"
msgstr "Produkte, die nicht in %s verkauft werden"

msgctxt "quantity"
msgid "Quantity"
msgstr "Menge"

msgctxt "quantity_example"
msgid "2 l, 250 g, 1 kg, 25 cl, 6 fl oz, 1 pound"
msgstr "2 l, 250 g, 1 kg, 25 cl"

msgctxt "remember_me"
msgid "Remember me"
msgstr "Angemeldet bleiben"

msgctxt "remember_purchase_places_and_stores"
msgid "Remember the place of purchase and store for the next product adds"
msgstr "Verkaufsort und Laden für die nächsten Produkte speichern"

msgctxt "reset_password"
msgid "Reset password"
msgstr "Passwort zurücksetzen"

msgctxt "reset_password_email_body"
msgid "Hello <NAME>,\n\n"
"You asked for your password to be reset on https://openfoodfacts.org\n\n"
"for the username: <USERID>\n\n"
"To continue the password reset, click on the link below.\n"
"If you did not ask for the password reset, you can ignore this message.\n\n"
"<RESET_URL>\n\n"
"See you soon,\n\n"
"Stephane\n"
"https://openfoodfacts.org\n"
msgstr "Hallo <NAME>,\n\n"
"Sie haben eine Passwort-Zurücksetzung auf http://openfoodfacts.org\n\n"
"für folgenden Benutzer angefordert: <USERID>\n\n"
"Um die Passwort-Zurücksetzung abzuschließen, klicken Sie auf den Link unten.\n"
"Falls Sie keine Zurücksetzung angefordert haben, ignorieren Sie diese E-Mail einfach.\n\n"
"<RESET_URL>\n\n"
"Mit freundlichen Grüßen,\n\n"
"Stephane\n"
"https://openfoodfacts.org\n"

msgctxt "reset_password_email_subject"
msgid "Reset of your password on <<site_name>>"
msgstr "Zurücksetzen Ihres Passworts auf <<site_name>>"

msgctxt "reset_password_reset"
msgid "Your password has been changed. You can now log-in with this password."
msgstr "Ihr Passwort wurde geändert. Sie können sich nun mit dem neuen Passwort anmelden."

msgctxt "reset_password_reset_msg"
msgid "Enter a new password."
msgstr "Geben Sie ein neues Kennwort ein."

msgctxt "reset_password_send_email"
msgid "An email with a link to reset your password has been sent to the e-mail address associated with your account."
msgstr "Eine E-Mail mit einem Zurücksetzungslink für Ihr Passwort wurde zu der von Ihnen angegebenen E-Mail-Adresse verschickt."

msgctxt "reset_password_send_email_msg"
msgid "If you have forgotten your password, fill-in your username or e-mail address to receive instructions for resetting your password."
msgstr "Falls Sie Ihr Passwort vergessen haben, geben Sie bitte Ihren Benutzernamen oder Ihre E-Mail-Adresse ein, um die Anweisungen für das Zurücksetzen Ihres Passworts zu erhalten."

msgctxt "risk_level"
msgid "Risk"
msgstr "Risiko"

msgctxt "risk_level_0"
msgid "To be completed"
msgstr "Zu vervollständigen"

msgctxt "risk_level_1"
msgid "Low risks"
msgstr "Geringe Risiken"

msgctxt "risk_level_2"
msgid "Moderate risks"
msgstr "Mäßige Risiken"

msgctxt "risk_level_3"
msgid "High risks"
msgstr "Hohe Risiken"

msgctxt "salt_equivalent"
msgid "salt equivalent"
msgstr "Salz-Äquivalent"

msgctxt "save"
msgid "Save"
msgstr "Speichern"

msgctxt "saved"
msgid "Saved."
msgstr "Daten wurden gespeichert."

msgctxt "saving"
msgid "Saving."
msgstr "Daten werden gespeichert."

msgctxt "search"
msgid "Search"
msgstr "Suchen"

msgctxt "search_a_product_placeholder"
msgid "Search a product"
msgstr "Ein Produkt suchen"

msgctxt "search_button"
msgid "Search"
msgstr "Suchen"

msgctxt "search_contains"
msgid "contains"
msgstr "enthält"

msgctxt "search_criteria"
msgid "Select products with specific brands, categories, labels, origins of ingredients, manufacturing places etc."
msgstr "Wählen Sie Produkte mit spezifischen Marken, Kategorien, Etiketten, Herkunft der Inhaltsstoffe, Herstellungsorte usw."

msgctxt "search_description_opensearch"
msgid "Open Food Facts product search"
msgstr "Open Food Facts Produktsuche"

msgctxt "search_does_not_contain"
msgid "does not contain"
msgstr "enthält nicht"

msgctxt "search_download_button"
msgid "Download"
msgstr "Herunterladen"

msgctxt "search_download_choice"
msgid "Download results"
msgstr "Ergebnisse herunterladen"

msgctxt "search_download_results"
msgid "Download results in CSV format (Excel, OpenOffice)"
msgstr "Ergebnisse im CSV-Format herunterladen (Excel, OpenOffice)"

msgctxt "search_download_results_description"
msgid "Character set: Unicode (UTF-8). Separator: tabulation (tab)."
msgstr "Zeichensatz: Unicode (UTF-8). Trennzeichen: Tabulator (tab-Taste)."

msgctxt "search_edit"
msgid "Change search criteria"
msgstr "Suchkriterien ändern"

msgctxt "search_flatten_tags"
msgid "(Optional) - Create a column for every:"
msgstr "(optional) - Spalte erstellen für jede(s/n):"

msgctxt "search_generate_graph"
msgid "Generate graph"
msgstr "Diagramm erzeugen"

msgctxt "search_generate_map"
msgid "Generate the map"
msgstr "Karte erzeugen"

msgctxt "search_graph"
msgid "Graph"
msgstr "Diagramm"

msgctxt "search_graph_2_axis"
msgid "Scatter plot"
msgstr "Streudiagramm"

msgctxt "search_graph_blog"
msgid "<p>→ learn more about <<site_name>> graphs: <a href=\"https://fr.blog.openfoodfacts.org/news/des-graphiques-en-3-clics\">Graphs in 3 clicks</a> (blog).</p>"
msgstr "<p>→ mehr über <<site_name>> Diagramme erfahren: <a href=\"http://fr.blog.openfoodfacts.org/news/des-graphiques-en-3-clics\">Diagramme in 3 Klicks</a> (blog).</p>"

msgctxt "search_graph_choice"
msgid "Results on a graph"
msgstr "Ergebnisse in einem Diagramm"

msgctxt "search_graph_instructions"
msgid "Select what you want to graph on the horizontal axis to obtain a histogram, or select two axis to\n"
"get a cloud of products (scatter plot)."
msgstr "Wählen Sie, was Sie auf der horizontalen Achse darstellen wollen, um ein Histogramm zu erhalten, oder wählen Sie zwei Achsen\n"
"für ein Streudiagramm von Produkten."

msgctxt "search_graph_link"
msgid "Permanent link to this graph, shareable by e-mail and on social networks"
msgstr "Permanentlink zu diesem Diagramm, kann über E-Mail und in sozialen Netzwerken geteilt werden"

msgctxt "search_graph_note"
msgid "The graph will show only products for which displayed values are known."
msgstr "Das Diagramm zeigt nur die Produkte für die die angezeigten Werte bekannt sind."

msgctxt "search_graph_title"
msgid "Display results on a graph"
msgstr "Ergebnisse in einem Diagramm anzeigen"

msgctxt "search_graph_warning"
msgid "Note: this is a user generated graph. The title, represented products and axis of visualization have been chosen by the author of the graph."
msgstr "Anmerkung: dieses Diagramm wurde von einem Benutzer der <<site_name>> Gemeinschaft erzeugt. Der Titel, die angezeigten Produkte und die Achsen wurden von dem Benutzer selbst ausgewählt."

msgctxt "search_indifferent"
msgid "Indifferent"
msgstr "Egal"

msgctxt "search_ingredients"
msgid "Ingredients"
msgstr "Zutaten"

msgctxt "search_link"
msgid "Permanent link to these results, shareable by e-mail and on social networks"
msgstr "Permanentlink zu diesen Suchergebnissen, kann über E-Mail und in sozialen Netzwerken geteilt werden"

msgctxt "search_list_choice"
msgid "Results in a list of products"
msgstr "Ergebnisse in einer Liste von Produkten"

msgctxt "search_map"
msgid "Map"
msgstr "Karte"

msgctxt "search_map_choice"
msgid "Results on a map"
msgstr "Ergebnisse auf einer Karte"

msgctxt "search_map_link"
msgid "Permanent link to this map, shareable by e-mail and on social networks"
msgstr "Permanentlink zu dieser Karte, kann über E-Mail und in sozialen Netzwerken geteilt werden"

msgctxt "search_map_note"
msgid "The map will show only products for which the production place is known."
msgstr "Die Karte zeigt nur Produkte für die Herstellungs- oder Verpackungsort bekannt sind."

msgctxt "search_map_title"
msgid "Display results on a map"
msgstr "Ergebnisse auf einer Karte anzeigen"

msgctxt "search_nutriment"
msgid "choose a nutriment..."
msgstr "Nährstoff auswählen..."

msgctxt "search_nutriments"
msgid "Nutriments"
msgstr "Nährstoffe"

msgctxt "search_or"
msgid "or"
msgstr "oder"

msgctxt "search_page_size"
msgid "Results per page"
msgstr "Ergebnisse pro Seite"

msgctxt "search_products"
msgid "Products search"
msgstr "Produkt-Suche"

msgctxt "search_results"
msgid "Search results"
msgstr "Suchergebnisse"

msgctxt "search_series"
msgid "Use a different color for the following products:"
msgstr "Unterschiedliche Farben für die folgenden Produkte verwenden:"

msgctxt "search_series_default"
msgid "Other products"
msgstr "Andere Produkte"

msgctxt "search_series_fairtrade"
msgid "Fair trade"
msgstr "Fair Trade"

msgctxt "search_series_fairtrade_label"
msgid "fair-trade"
msgstr "Fair Trade"

msgctxt "search_series_nutrition_grades"
msgid "Use nutrition grades colors"
msgstr "Farben für die Nährwertgüte verwenden"

msgctxt "search_series_organic"
msgid "Organic"
msgstr "Bio"

msgctxt "search_series_organic_label"
msgid "organic"
msgstr "Bio"

msgctxt "search_series_with_sweeteners"
msgid "With sweeteners"
msgstr "Mit Süßungsmitteln"

msgctxt "search_tag"
msgid "choose a criterion..."
msgstr "Kriterium auswählen..."

msgctxt "search_tags"
msgid "Criteria"
msgstr "Kriterien"

msgctxt "search_terms"
msgid "Search terms"
msgstr "Suchkriterien"

msgctxt "search_terms_note"
msgid "Search for words present in the product name, generic name, brands, categories, origins and labels"
msgstr "Suchen Sie nach Wörtern im Produktname, in Gattungsnamen, Marken, Kategorien, Herkunft und Etiketten"

msgctxt "search_title"
msgid "Search a product, brand, ingredient, nutriment etc."
msgstr "Produkt, Marke, Inhaltsstoff, Nährstoff usw. suchen"

msgctxt "search_title_graph"
msgid "Results graph"
msgstr "Ergebnisdiagramm"

msgctxt "search_title_map"
msgid "Results map"
msgstr "Ergebniskarte"

msgctxt "search_tools"
msgid "Search tools"
msgstr "Suchwerkzeuge"

msgctxt "search_value"
msgid "value"
msgstr "Wert"

msgctxt "search_with"
msgid "With"
msgstr "Mit"

msgctxt "search_without"
msgid "Without"
msgstr "Ohne"

msgctxt "see_product_page"
msgid "See the product page"
msgstr "Produktdetails ansehen"

msgctxt "select_country"
msgid "Country"
msgstr "Land"

msgctxt "select_lang"
msgid "Language"
msgstr "Sprache"

msgctxt "send_image"
msgid "Send a picture..."
msgstr "Foto hochladen..."

msgctxt "send_image_error"
msgid "Upload error"
msgstr "Beim Hochladen ist ein Fehler aufgetreten"

msgctxt "sending_image"
msgid "Sending image"
msgstr "Das Foto wird hochgeladen"

msgctxt "serving_size"
msgid "Serving size"
msgstr "Portionsgröße"

msgctxt "serving_size_example"
msgid "60 g, 12 oz, 20cl, 2 fl oz"
msgstr "60 g, 12 oz, 20 cl, 2 fl oz"

msgctxt "session_title"
msgid "Sign-in"
msgstr "Anmelden"

msgctxt "share"
msgid "Share"
msgstr "Teilen"

msgctxt "show_category_stats"
msgid "Show detailed stats"
msgstr "Detaillierte Statistiken anzeigen"

msgctxt "show_category_stats_details"
msgid "standard deviation, minimum, maximum, 10th and 90th percentiles"
msgstr "Standardabweichung, Minimum, Maximum, 10. und 90. Quantile"

msgctxt "signin_before_submit"
msgid "If you already have an account on <SITE>, please sign-in before filling this form."
msgstr "Wenn Sie bereits ein Benutzerkonto auf <SITE> haben, melden Sie sich bitte an, bevor sie das Formular ausfüllen."

msgctxt "signout"
msgid "Sign-out"
msgstr "Abmelden"

msgctxt "site_description"
msgid "A collaborative, free and open database of ingredients, nutrition facts and information on food products from around the world"
msgstr "Zutaten, Nährwertangaben und weitere Informationen über Nahrungsmittel aus der ganzen Welt in einer offenen und freien Datenbank"

msgctxt "site_name"
msgid "Open Food Facts"
msgstr "Open Food Facts"

msgctxt "sort_by"
msgid "Sort by"
msgstr "Sortieren nach"

msgctxt "sort_created_t"
msgid "Add date"
msgstr "Datum hinzufügen"

msgctxt "sort_modified_t"
msgid "Edit date"
msgstr "Datum bearbeiten"

msgctxt "sort_popularity"
msgid "Popularity"
msgstr "Beliebtheit"

msgctxt "sort_product_name"
msgid "Product name"
msgstr "Produktname"

msgctxt "state"
msgid "State"
msgstr "Stand"

msgctxt "states_p"
msgid "states"
msgstr "Stände"

msgctxt "states_s"
msgid "state"
msgstr "Stand"

msgctxt "stores"
msgid "Stores"
msgstr "Läden"

msgctxt "stores_note"
msgid "Name of the shop or supermarket chain"
msgstr "Name des Ladens oder Supermarkt-Kette"

msgctxt "stores_p"
msgid "stores"
msgstr "geschaefte"

msgctxt "stores_products"
msgid "Products sold at %s"
msgstr "Produkte verkauft bei %s"

msgctxt "stores_s"
msgid "store"
msgstr "geschaeft"

msgctxt "stores_tagsinput"
msgid "add a store"
msgstr "Laden hinzufügen"

msgctxt "stores_without_products"
msgid "Products not bought at %s"
msgstr "Produkte, die nicht bei %s gekauft wurden"

msgctxt "subscribe"
msgid "Subscribe"
msgstr "Abonnieren"

msgctxt "tag_belongs_to"
msgid "Belongs to:"
msgstr "Gehört:"

msgctxt "tag_contains"
msgid "Contains:"
msgstr "Enthält:"

msgctxt "tag_weblinks"
msgid "Weblinks"
msgstr "Web-Links"

msgctxt "tagstable_filtered"
msgid "out of _MAX_"
msgstr "aus _MAX_"

msgctxt "tagstable_search"
msgid "Search:"
msgstr "Suche:"

msgctxt "traces"
msgid "Traces"
msgstr "Spuren"

msgctxt "traces_example"
msgid "Milk, Gluten, Nuts"
msgstr "Milch, Gluten, Nüsse"

msgctxt "traces_note"
msgid "Indicate ingredients from mentions like \"May contain traces of\", \"Made in a factory that also uses\" etc."
msgstr "Geben Sie Inhaltsstoffe von Erwähnungen wie \"Kann Spuren von ... enthalten\", \"Hergestellt in einer Fabrik, die auch ... verwendet\" usw. an"

msgctxt "traces_p"
msgid "traces"
msgstr "spuren"

msgctxt "traces_s"
msgid "trace"
msgstr "spur"

msgctxt "twitter"
msgid "Twitter username (optional)"
msgstr "Twitter-Benutzernamen (optional)"

msgctxt "twitter_account"
msgid "OpenFoodFacts"
msgstr "OpenFoodFactsDe"

msgctxt "unknown"
msgid "Unknown"
msgstr "Unbekannt"

msgctxt "unknown_nutrients_p"
msgid "unknown nutrients"
msgstr "unbekannte Nährstoffe"

msgctxt "unknown_nutrients_s"
msgid "unknown nutrient"
msgstr "unbekannter Nährstoff"

msgctxt "unsubscribe"
msgid "Unsubscribe"
msgstr "Abbestellen"

msgctxt "unsubscribe_info"
msgid "You can unsubscribe from the lists at any time."
msgstr "Sie können sich jederzeit aus den Listen abmelden."

msgctxt "userid_or_email"
msgid "Username or e-mail address: "
msgstr "Benutzername oder E-Mail-Adresse: "

msgctxt "username"
msgid "User name"
msgstr "Benutzername"

msgctxt "username_info"
msgid "(non-accented letters, digits and/or dashes)"
msgstr "(Buchstaben ohne Umlaute, Zahlen und/oder Bindestriche)"

msgctxt "username_or_email"
msgid "Username or email address"
msgstr "Benutzername oder E-Mail-Adresse"

msgctxt "users_add_products"
msgid "Products that were added by the user %s"
msgstr "Produkte, die durch den Benutzer %s hinzugefügt wurden"

msgctxt "users_add_without_products"
msgid "Products that were not added by the user %s"
msgstr "Produkte, die nicht durch den Benutzer %s hinzugefügt wurden"

msgctxt "users_edit_products"
msgid "Products that were edited by the user %s"
msgstr "Produkte, die vom Benutzer %s bearbeitet wurden"

msgctxt "users_edit_without_products"
msgid "Products that were not edited by the user %s"
msgstr "Produkte, die vom Benutzer %s nicht bearbeitet wurden"

msgctxt "users_p"
msgid "contributors"
msgstr "Mitwirkende"

msgctxt "users_products"
msgid "Products added by %s"
msgstr "Produkte, die von %s hinzugefügt wurden"

msgctxt "users_s"
msgid "contributor"
msgstr "Mitwirkende(r)"

msgctxt "users_without_products"
msgid "Products not added by %s"
msgstr "Produkte, die nicht von %s hinzugefügt wurden"

msgctxt "view"
msgid "view"
msgstr "anzeigen"

msgctxt "view_list_for_products_from_the_entire_world"
msgid "View the list for matching products from the entire world"
msgstr "Die Liste von entsprechenden Produkten aus der ganzen Welt ansehen"

msgctxt "view_products_from_the_entire_world"
msgid "View matching products from the entire world"
msgstr "Entsprechende Produkte aus der ganzen Welt ansehen"

msgctxt "view_results_from_the_entire_world"
msgid "View results from the entire world"
msgstr "Weltweite Ergebnisse ansehen"

msgctxt "warning_3rd_party_content"
msgid "Information and data must come from the product package and label (and not from other sites or the manufacturer's site), and you must have taken the pictures yourself.<br/>\n"
"→ <a href=\"\">Why it matters</a>"
msgstr "Die Informationen müssen von der Produktverpackung stammen (nicht von anderen Webseiten oder der Webseite des Herstellers) und die Fotos müssen von Ihnen selbst gemacht worden sein.<br/>\n"
"→ <a href=\"https://openfoodfactsfr.uservoice.com/knowledgebase/articles/59183\" target=\"_blank\" hreflang=\"fr\">Warum ist das wichtig?</a>"

msgctxt "website"
msgid "Site or blog address"
msgstr "Webseiten- oder Blogadresse"

msgctxt "weekdays"
msgid "['Sunday', 'Monday', 'Tuesday', 'Wednesday', 'Thursday', 'Friday', 'Saturday']"
msgstr "['Sonntag', 'Montag', 'Dienstag', 'Mittwoch', 'Donnerstag', 'Freitag', 'Samstag']"

msgctxt "windows_phone_app_badge"
msgid "<img src=\"/images/misc/154x40_WP_Store_blk.png\" alt=\"Windows Phone Store\" width=\"154\" height=\"40\" />"
msgstr "<img src=\"/images/misc/154x40_WP_Store_blk.png\" alt=\"Windows Phone Store\" width=\"154\" height=\"40\" />"

msgctxt "windows_phone_app_link"
msgid "https://www.windowsphone.com/en-us/store/app/openfoodfacts/5d7cf939-cfd9-4ac0-86d7-91b946f4df34"
msgstr "https://www.microsoft.com/de-de/store/p/openfoodfacts/9nblggh0dkqr"

msgctxt "you_are_connected_as_x"
msgid "You are connected as %s."
msgstr "Sie sind verbunden als %s"

msgctxt "product_js_unselect_image"
msgid "Unselect image"
msgstr "Bild deselektieren"

msgctxt "product_js_unselecting_image"
msgid "Unselecting image."
msgstr "Bild wird deselektiert."

msgctxt "product_js_unselected_image_ok"
msgid "Unselected image."
msgstr "Bild wurde deselektiert."

msgctxt "product_js_unselected_image_nok"
msgid "Error while unselecting image."
msgstr "Fehler beim Deselktieren des Bildes."

msgctxt "nutrition_grade_fr_fiber_warning"
msgid "Warning: the amount of fiber is not specified, their possible positive contribution to the grade could not be taken into account."
msgstr "Warnung: die Menge an Ballaststoffen ist nicht angegeben, ihr möglicher positiver Beitrag zur Güte konnte nicht berücksichtigt werden."

msgctxt "nutrition_grade_fr_no_fruits_vegetables_nuts_warning"
msgid "Warning: the amount of fruits, vegetables and nuts is not specified, their possible positive contribution to the grade could not be taken into account."
msgstr "Warnung: die Menge an Früchten, Gemüsen und Nüssen ist nicht angegeben. Der mögliche positive Beitrag zu der Sortierung konnte nicht berücksichtigt werden."

msgctxt "nutrition_grade_fr_fruits_vegetables_nuts_estimate_warning"
msgid "Warning: the amount of fruits, vegetables and nuts is not specified on the label, it was estimated from the list of ingredients: %d%"
msgstr "Warnung: die Menge an Früchten, Gemüsen und Nüssen ist nicht auf dem Etikett angegeben, sie wurde aus der Liste der Zutaten geschätzt: %d%"

msgctxt "nutrition_grade_fr_fruits_vegetables_nuts_from_category_warning"
msgid "Warning: the amount of fruits, vegetables and nuts is not specified on the label, it was estimated from the category (%s) of the product: %d%"
msgstr "Warnung: Die Menge an Obst, Gemüse und Nüssen ist nicht auf dem Etikett angegeben, sie wurde aus der Kategorie (%s) des Produktes geschätzt: %d%"

msgctxt "nutrition_grade_fr_title"
msgid "NutriScore color nutrition grade"
msgstr "NutriScore-Farbe nach Nährwertgüte"

msgctxt "nutrition_grade_fr_formula"
msgid "How the color nutrition grade is computed"
msgstr "Wie die Farben für die Nährwertgüte berechnet werden"

msgctxt "nutrition_grade_fr_alt"
msgid "NutriScore nutrition grade"
msgstr "NutriScore Nährwertgüte"

msgctxt "delete_product_page"
msgid "Delete the product page"
msgstr "Produktseite löschen"

msgctxt "deleting_product"
msgid "Deleting product"
msgstr "Produktlöschung"

msgctxt "has_deleted_product"
msgid "has deleted product"
msgstr "Produkt gelöscht"

msgctxt "delete_product_confirm"
msgid "Are you sure that you want to delete the page for this product?"
msgstr "Sind Sie sicher, dass Sie die Seite für dieses Produkt löschen möchten?"

msgctxt "delete_user"
msgid "Delete the user"
msgstr "Benutzer löschen"

msgctxt "sources_openfood_ch"
msgid "Some of the data and/or images comes from the OpenFood.ch database (the exact list is available in the product edit history). Those elements are licenced under the <a href=\"https://creativecommons.org/licenses/by/4.0/\">Creative Commons Attribution 4.0 International License</a>."
msgstr "Einige der Daten und/oder Bilder stammen von der OpenFood.ch-Datenbank (die genaue Liste ist im Produktbearbeitungsverlauf verfügbar). Diese Elemente sind unter der <a href=\"https://creativecommons.org/licenses/by/4.0/\">Creative Commons Attribution 4.0 International License</a> lizenziert."

msgctxt "sources_openfood_ch_product_page"
msgid "Product page on openfood.ch"
msgstr "Produktseite auf openfood.ch"

msgctxt "sources_usda_ndb"
msgid "Some of the data comes from the USDA National Nutrients Database for Branded Foods (the exact list is available in the product edit history)."
msgstr "Einige der Daten stammen aus der USDA National Nutrients Database für Marken-Lebensmittel (die genaue Liste ist im Produktbearbeitungsverlauf verfügbar)."

msgctxt "sources_usda_ndb_product_page"
msgid "Product page on USDA NDB"
msgstr "Produktseite auf USDA NDB"

msgctxt "donate"
msgid "Donate to Open Food Facts"
msgstr "An Open Food Facts spenden"

msgctxt "donate_link"
msgid "https://www.helloasso.com/associations/open-food-facts/formulaires/1/widget/en"
msgstr "https://www.helloasso.com/associations/open-food-facts/formulaires/1/widget/en"

msgctxt "sources_fleurymichon"
msgid "Some of the data and images have been provided directly by the manufacturer Fleury Michon."
msgstr "Einige der Daten und Bilder wurden direkt vom Hersteller Fleury Michon zur Verfügung gestellt."

msgctxt "sources_manufacturer"
msgid "Some of the data for this product has been provided directly by the manufacturer %s"
msgstr "Einige der Daten für dieses Produkt wurden direkt vom Hersteller %s bereitgestellt"

msgctxt "warning_not_complete"
msgid "This product page is not complete. You can help to complete it by editing it and adding more data from the photos we have, or by taking more photos using the app for <a href=\"https://android.openfoodfacts.org\">Android</a> or <a href=\"https://ios.openfoodfacts.org\">iPhone/iPad</a>. Thank you!"
msgstr "Diese Produktseite ist nicht vollständig. Sie können helfen, sie zu vervollständigen, indem Sie das Produkt bearbeiten und weitere Daten aus den vorhandenen Fotos hinzufügen oder indem Sie mehr Fotos aufnehmen mit der App für <a href=\"https://android.openfoodfacts.org\">Android</a> oder <a href=\"https://ios.openfoodfacts.org\">iPhone/iPad</a>. Vielen Dank!"

msgctxt "title_separator"
msgid " — "
msgstr " — "

msgctxt "recent_changes"
msgid "Recent Changes"
msgstr "Letzte Änderungen"

msgctxt "translators_title"
msgid "Our Translators"
msgstr "Unsere Übersetzer"

msgctxt "translators_lead"
msgid "We would like to say THANK YOU to the awesome translators that make it possible to present Open Food Facts, Open Beauty Facts, and Open Pet Food Facts to you in all these different languages!"
msgstr "Wir möchten DANKE an die großartigen Übersetzer sagen, die es uns ermöglichen, Open Food Facts, Open Beauty Facts und Open Pet Food Facts in all diesen verschiedenen Sprachen zu präsentieren!"

msgctxt "translators_renewal_notice"
msgid "Please note that this table is refreshed nightly and might be out of date."
msgstr "Bitte beachten Sie, dass diese Tabelle jeden Abend aktualisiert wird und veraltet sein könnte."

msgctxt "translators_column_name"
msgid "Name"
msgstr "Name"

msgctxt "translators_column_translated_words"
msgid "Translated (Words)"
msgstr "Übersetzt (Wörter)"

msgctxt "translators_column_target_words"
msgid "Target Words"
msgstr "Ziel-Wörter"

msgctxt "translators_column_approved_words"
msgid "Approved (Words)"
msgstr "Überprüft (Wörter)"

msgctxt "translators_column_votes_made"
msgid "Votes Made"
<<<<<<< HEAD
msgstr ""
=======
msgstr "Stimmen"
>>>>>>> 67117334
<|MERGE_RESOLUTION|>--- conflicted
+++ resolved
@@ -2761,8 +2761,4 @@
 
 msgctxt "translators_column_votes_made"
 msgid "Votes Made"
-<<<<<<< HEAD
-msgstr ""
-=======
-msgstr "Stimmen"
->>>>>>> 67117334
+msgstr "Stimmen"