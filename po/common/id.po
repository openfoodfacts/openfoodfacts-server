msgid ""
msgstr ""
"MIME-Version: 1.0\n"
"Content-Type: text/plain; charset=UTF-8\n"
"Content-Transfer-Encoding: 8bit\n"
"Language: id\n"
"Project-Id-Version: openfoodfacts\n"
"Language-Team: Indonesian\n"
"Last-Translator: \n"
"POT-Creation-Date: \n"
"X-Generator: Poedit 2.1\n"
"Plural-Forms: nplurals=1; plural=0;\n"
"X-Crowdin-Project: openfoodfacts\n"
"X-Crowdin-Project-ID: 243092\n"
"X-Crowdin-Language: id\n"
"X-Crowdin-File-ID: 3123\n"

msgctxt "site_description_off"
msgid "A collaborative, free and open database of ingredients, nutrition facts and information on food products from around the world"
msgstr "Basis data kolaboratif, gratis, dan terbuka untuk bahan-bahan, fakta nutrisi, dan informasi tentang produk makanan dari seluruh dunia"

msgctxt "tagline_off"
msgid "Open Food Facts gathers information and data on food products from around the world."
msgstr "Open Food Facts mengumpulkan informasi dan data tentang produk - produk makanan dari seluruh dunia."

msgctxt "footer_tagline_off"
msgid "A collaborative, free and open database of food products from around the world."
msgstr "Sebuah basis data kolaboratif, bebas, dan terbuka mengenai produk makanan dari seluruh dunia."

#. make sure the text file exists for your language, otherwise ask @teolemon 
msgctxt "get_the_app_link_off"
msgid "/open-food-facts-mobile-app"
msgstr "/open-food-facts-mobile-app"

msgctxt "site_description_obf"
msgid "A collaborative, free and open database of ingredients, and information on cosmetic products from around the world"
msgstr "Sebuah basis data kandungan bahan, serta informasi tentang produk - produk kosmetik dari seluruh dunia yang kolaboratif, gratis, dan terbuka,"

msgctxt "tagline_obf"
msgid "Open Beauty Facts gathers information and data on cosmetic products from around the world."
msgstr "Open Beauty Facts mengumpulkan informasi dan data tentang produk - produk kosmetik dari seluruh dunia."

msgctxt "footer_tagline_obf"
msgid "A collaborative, free and open database of cosmetic products from around the world."
msgstr "Sebuah basis data produk - produk kosmetik dari seluruh dunia yang kolaboratif, gratis, dan terbuka."

# OPF
msgctxt "site_description_opf"
msgid "A collaborative, free and open database of ingredients, and information on various products from around the world."
msgstr ""

msgctxt "tagline_opf"
msgid "Open Products Facts gathers information and data on a wide range of products from around the world."
msgstr ""

msgctxt "footer_tagline_opf"
msgid "A collaborative, free and open database of various products from around the world."
msgstr ""

# OPFF
msgctxt "site_description_opff"
msgid "A collaborative, free and open database of ingredients, nutrition facts, and information on pet food products from around the world."
msgstr ""

msgctxt "tagline_opff"
msgid "Open Pet Food Facts gathers information and data on pet food products from around the world."
msgstr ""

msgctxt "footer_tagline_opff"
msgid "A collaborative, free and open database of pet food products from around the world."
msgstr "Sebuah basis data produk makanan hewan peliharaan dari seluruh dunia yang kolaboratif, bebas, dan terbuka."

#. make sure the text file exists for your language, otherwise ask @teolemon 
msgctxt "get_the_app_link_obf"
msgid "/open-beauty-facts-mobile-app"
msgstr "/open-beauty-facts-mobile-app"

msgctxt "footer_and_the_facebook_group_obf"
msgid "and the <a href=\"https://www.facebook.com/groups/OpenBeautyFacts/\">Facebook group for contributors</a>"
msgstr "dan <a href=\"https://www.facebook.com/groups/OpenBeautyFacts/\"> grup Facebook untuk para kontributor </a>"

msgctxt "search_description_opensearch_obf"
msgid "Open Beauty Facts product search"
msgstr "Open Food Facts pencarian produk"

msgctxt "warning_not_complete_obf"
msgid "This product page is not complete. You can help to complete it by editing it and adding more data from the photos we have, or by taking more photos using the app for <a href=\"https://play.google.com/store/apps/details?id=org.openbeautyfacts.scanner&hl=en\">Android</a> or <a href=\"https://apps.apple.com/us/app/open-beauty-facts/id1122926380\">iPhone/iPad</a>. Thank you!"
msgstr "Halaman produk ini tidak lengkap. Anda dapat membantu melengkapinya dengan menyuntingnya dan menambahkan lebih banyak data dari foto - foto yang kami miliki, atau dengan mengambil lebih banyak foto menggunakan aplikasi untuk <a href=\"https://play.google.com/store/apps/details?id=org.openbeautyfacts.scanner&hl=en\">Android</a> atau <a href=\"https://apps.apple.com/us/app/open-beauty-facts/id1122926380\">iPhone/iPad</a>. Terima kasih!"

msgctxt "brands_example_beauty"
msgid "Nivea, Nivea Men"
msgstr "Nivea, Nivea Men"

msgctxt "categories_example_beauty"
msgid "Anti-dandruff shampoo, Whitening toothpaste"
msgstr "Shampo anti ketombe, Pasta gigi pemutih"

msgctxt "emb_codes_example_beauty"
msgid "EMB 53062"
msgstr "EMB 53062"

msgctxt "generic_name_example_beauty"
msgid "Anti-dandruff shampoo"
msgstr "Sampo anti ketombe"

msgctxt "product_name_example_beauty"
msgid "Anti-Perspirant Stress Protect"
msgstr "Antiperspiran Stress Protect"

msgctxt "ingredients_text_example_beauty"
msgid "AQUA/WATER, SODIUM LAURETH SULFATE, DISODIUM COCOAMPHODIACETATE, GLYCOL DISTEARATE, COCAMIDE MEA"
msgstr "AQUA/AIR, NATRIUM LAURET SULFAT, DISODIUM COCOAMPHODIACETATE, GLIKOL DISTEARAT, KOKAMIDA MEA"

msgctxt "1_product"
msgid "1 product"
msgstr "1 produk"

msgctxt "about"
msgid "About me"
msgstr "Tentang saya"

msgctxt "add"
msgid "Add"
msgstr "Tambahkan"

msgctxt "add_language"
msgid "Add language"
msgstr "Tambahkan bahasa"

msgctxt "add_product"
msgid "Add a product"
msgstr "Tambahkan produk"

msgctxt "add_user"
msgid "Register"
msgstr "Daftar"

msgctxt "add_user_display"
msgid "Register"
msgstr "Daftar"

msgctxt "add_user_process"
msgid "Welcome!"
msgstr "Selamat Datang!"

msgctxt "add_user_result"
msgid "Thank you for joining us!"
msgstr "Terima kasih telah bergabung dengan kami!"

msgctxt "add_user_you_can_edit"
msgid "You can now add and edit products on the web or with our free <a href=\"%s\">mobile app</a>."
msgstr "Anda sekarang dapat menambah dan menyunting produk di web atau dengan <a href=\"%s\">aplikasi seluler</a> gratis kami."

msgctxt "join_us_on_slack"
msgid "Join us on Slack"
msgstr "Bergabung dengan kami di Slack"

msgctxt "add_user_join_the_project"
msgid "%s is a collaborative project to which you can bring much more than new products: your energy, enthusiasm and ideas!"
msgstr "%s adalah proyek kolaborasi yang lebih dari sekadar produk-produk baru: energi, antusiasme, dan ide Anda!"

msgctxt "add_user_join_us_on_slack"
msgid "We use a discussion system called Slack where all project participants can exchange and collaborate. Please join! We would be happy to know you!"
msgstr "Kami menggunakan sistem diskusi yang disebut Slack di mana semua peserta dalam proyek dapat bertukar pikiran dan berkolaborasi. Mari bergabung! Kami akan merasa senang untuk mengenal Anda!"

msgctxt "add_user_you_can_edit_pro"
msgid "You can now easily import your product data and photos."
msgstr "Sekarang Anda dapat mengimpor data dan foto produk Anda dengan mudah."

msgctxt "add_user_you_can_edit_pro_promo"
msgid "You can now add and edit your products and import their data and photos on our free <a href=\"%s\">platform for producers</a>."
msgstr "Sekarang Anda dapat menambahkan, mengedit dan mengimpor data dan foto produk Anda di platform <a href=\"%s\"> kami untuk produsen dengan gratis</a>."

msgctxt "add_user_existing_org"
msgid "There is already an existing organization with the name %s."
msgstr "Sudah ada organisasi dengan nama %s."

msgctxt "add_user_existing_org_pending"
msgid "Your request to join the organization is pending approval of the organization administrator."
msgstr "Permintaan Anda untuk bergabung dengan organisasi sedang menunggu persetujuan dari admin."

msgctxt "admin_status_updated"
msgid "Admin Status Updated"
msgstr "Status Admin Diperbarui"

msgctxt "admin_status"
msgid "Admin Status"
msgstr "Status Admin"

msgctxt "grant_remove_admin_status"
msgid "Grant/Remove Admin status"
msgstr "Memberikan/Menghapus status Admin"

msgctxt "please_email_producers"
msgid "Please e-mail <a href=\"mailto:producers@openfoodfacts.org\">producers@openfoodfacts.org</a> if you have any question."
msgstr "Silahkan kirim email ke <a href=\"mailto:producers@openfoodfacts.org\">producer@openfoodfacts.org</a> jika Anda memiliki pertanyaan."

msgctxt "if_you_work_for_a_producer"
msgid "If you work for a producer or brand and will add or complete data for your own products only, you can get access to our completely free Platform for Producers."
msgstr "Jika anda bekerja untuk sebuah produsen atau merek dan akan menambahkan atau melengkapi data hanya untuk produk anda sendiri, anda dapat memiliki akses ke Platform for Producers kami dengan gratis."

msgctxt "producers_platform_description_long"
msgid "The platform for producers allows manufacturers to easily import data and photos for all their products, to mark them as official, and to get free analysis of improvement opportunities for their products."
msgstr "Platform untuk para produsen memungkinkan mereka dengan mudah mengimpor data dan foto untuk seluruh produknya, menandainya sebagai produk resmi, dan mendapatkan analisis gratis untuk peluang peningkatan produk mereka."

msgctxt "pro_account"
msgid "Professional account"
msgstr "Akun profesional"

msgctxt "this_is_a_pro_account"
msgid "This is a producer or brand account."
msgstr "Ini adalah akun produsen atau merek."

msgctxt "producer_or_brand"
msgid "Name of producer or name of brand"
msgstr "Nama produsen atau nama merek"

msgctxt "error_missing_org"
msgid "Professional accounts must have an associated organization (company name or brand)."
msgstr "Akun profesional harus memiliki organisasi yang terkait (nama atau merek perusahaan)."

msgctxt "enter_name_of_org"
msgid "Please enter the name of your organization (company name or brand)."
msgstr "Silakan masukkan nama organisasi Anda (nama atau merek perusahaan)."

msgctxt "enter_email_addresses_of_users"
msgid "Enter email addresses of users to invite (comma-separated):"
msgstr "Masukkan alamat email pengguna yang akan diundang (dipisahkan dengan koma):"

msgctxt "f_this_is_a_pro_account_for_org"
msgid "This account is a professional account associated with the producer or brand {org}. You have access to the Platform for Producers."
msgstr "Akun ini adalah akun profesional yang terkait dengan produsen atau merek {org}. Anda memiliki akses ke Platform untuk Produsen."

# please check that site_name and the brackets stays intact
msgctxt "add_user_email_subject"
msgid "Thanks for joining <<site_name>>"
msgstr "Terima kasih telah bergabung dengan <<site_name>>"

msgctxt "additives_1"
msgid "Potentially hazardous food additive. Limit usage."
msgstr "Zat aditif makanan yang berpotensi membahayakan. Batasi penggunaan."

msgctxt "additives_2"
msgid "Hazardous food additive. Avoid."
msgstr "Zat aditif makanan berbahaya. Hindari."

msgctxt "additives_3"
msgid "Food additive banned in Europe. Avoid at all cost."
msgstr "Zat aditif makanan yang dilarang di Eropa. Jangan digunakan sama sekali."

msgctxt "additives_p"
msgid "additives"
msgstr "zat-zat aditif"

msgctxt "additives_s"
msgid "additive"
msgstr "zat aditif"

msgctxt "advanced_search"
msgid "Advanced search"
msgstr "Pencarian lanjutan"

msgctxt "advanced_search_old"
msgid "Advanced search and graphs"
msgstr "Pencarian lanjutan dan grafik"

# duplicate
msgctxt "alcohol_warning"
msgid "Excessive consumption of alcohol is harmful to health, to be consumed with moderation."
msgstr "Konsumsi alkohol secara berlebihan berbahaya untuk kesehatan, harap mengonsumsi secukupnya."

msgctxt "email_warning"
msgid "Please note that your Pro account will only be valid if you use your professional e-mail address. Our moderation team checks that the domain name is consistent with the organisation you wish to join."
msgstr "Harap diperhatikan bahwa akun Pro Anda hanya akan valid jika Anda menggunakan alamat email profesional. Tim moderasi kami akan memeriksa apakah nama domain sudah sesuai dengan organisasi yang ingin Anda ikuti."

msgctxt "all_missions"
msgid "All missions"
msgstr "Semua misi"

msgctxt "allergens"
msgid "Substances or products causing allergies or intolerances"
msgstr "Zat - zat atau produk - produk yang menyebabkan alergi atau intoleransi"

msgctxt "allergens_p"
msgid "allergens"
msgstr "alergen - alergen"

msgctxt "allergens_s"
msgid "allergen"
msgstr "alergen"

msgctxt "also_edited_by"
msgid "Product page also edited by"
msgstr "Halaman produk juga disunting oleh"

msgctxt "analytical_constituents"
msgid "Analytical constituents"
msgstr ""

msgctxt "analytical_constituents_per_1kg"
msgid "for 1 kg"
msgstr ""

msgctxt "android_apk_app_icon_url"
msgid "/images/misc/app-landing-page/download-apk/download-apk_en.svg"
msgstr ""

msgctxt "android_apk_app_icon_alt_text"
msgid "Android APK"
msgstr "APK Android"

# Please change GetItOnGooglePlay_Badge_Web_color_English.svg to GetItOnGooglePlay_Badge_Web_color_<Language>.svg. check the url https://static.openfoodfacts.org/images/misc/playstore/img/latest/GetItOnGooglePlay_Badge_Web_color_<Language>.svg . Note remove '<' and '>'. Also first letter of language should be capital.
msgctxt "android_app_icon_url"
msgid "/images/misc/playstore/img/latest/GetItOnGooglePlay_Badge_Web_color_English.svg"
msgstr ""

msgctxt "android_app_icon_alt_text"
msgid "Get It On Google Play"
msgstr "Dapatkan di Google Play"

msgctxt "app_please_take_pictures"
msgid "<p>This product is not yet in the <<site_name>> database. Could you please take some pictures of the product, barcode, ingredients list and nutrition facts to add it on <a href=\"https://world.openfoodfacts.org\" target=\"_blank\"><<site_name>></a>?</p>\n"
"<p>Thanks in advance!</p>\n"
msgstr "<p>Produk ini belum ada di basis data <<site_name>>. Dapatkah Anda mengambil beberapa gambar dari produk, kode batang, daftar bahan, dan informasi nilai gizi untuk ditambahkan pada <a href=\"https://world.openfoodfacts.org\" target=\"_blank\"><<site_name>></a>?</p> \n"
"<p>Terima kasih sebelumnya! </p>\n"

msgctxt "app_take_a_picture"
msgid "Take a picture"
msgstr "Ambil gambar"

msgctxt "app_take_a_picture_note"
msgid "Note: the pictures you send are published under the free licence Creative Commons Attribution and ShareAlike."
msgstr "Catatan: gambar - gambar yang Anda kirim dipublikasikan di bawah lisensi gratis Creative Commons Attribution dan ShareAlike."

msgctxt "app_you_can_add_pictures"
msgid "You can add pictures:"
msgstr "Anda dapat menambahkan gambar:"

msgctxt "axis_x"
msgid "Horizontal axis"
msgstr "Sumbu - sumbu horisontal"

msgctxt "axis_y"
msgid "Vertical axis"
msgstr "Sumbu - sumbu vertikal"

msgctxt "barcode"
msgid "Barcode"
msgstr "Kode batang"

msgctxt "barcode_number"
msgid "Barcode number:"
msgstr "Nomor kode batang:"

msgctxt "you_can_also_help_us"
msgid "You can also help to fund the Open Food Facts project"
msgstr "Anda juga dapat membantu mendanai proyek Open Food Facts"

msgctxt "producers_administration_manual"
msgid "Producers Admin manual"
msgstr "Panduan Admin Produsen"

msgctxt "bottom_content"
msgid "<a href=\"https://world.openfoodfacts.org/donate-to-open-food-facts?utm_source=login-open-food-facts\"><img src=\"https://static.openfoodfacts.org/images/svg/donate-icon.svg\" alt=\"Donate to Open Food Facts\" /></a><p><<site_name>> is made by a non-profit association, independent from the industry. It is made for all, by all, and it is funded by all. You can support our work by <a href=\"https://world.openfoodfacts.org/donate-to-open-food-facts?utm_source=login-open-food-facts\">donating to Open Food Facts</a> and also by <a href=\"https://www.lilo.org/fr/open-food-facts/?utm_source=open-food-facts\">using the Lilo search engine</a>.<br/><b>Thank you!</b></p>"
msgstr "<a href=\"https://world.openfoodfacts.org/donate-to-open-food-facts?utm_source=login-open-food-facts\"><img src=\"https://static.openfoodfacts.org/images/svg/donate-icon.svg\" alt=\"Donate to Open Food Facts\" /></a><p><<site_name>>dibuat oleh asosiasi nirlaba, yang independen dari industri. Dibuat untuk semua, oleh semua, dan didanai oleh semua. Anda dapat mendukung pekerjaan kami dengan cara<a href=\"https://world.openfoodfacts.org/donate-to-open-food-facts?utm_source=login-open-food-facts\">mendokasikan ke Open Food Facts</a> dan juga dengan <a href=\"https://www.lilo.org/fr/open-food-facts/?utm_source=open-food-facts\">menggunakan mesin pencari Lilo</a>.<br/><b>Terima kasih!</b></p>"

msgctxt "bottom_title"
msgid "Donate to support our work"
msgstr "Mari berikan donasi untuk mendukung pekerjaan kami"

msgctxt "brands"
msgid "Brands"
msgstr "Merek - merek"

msgctxt "brands_example"
msgid "Kinder Bueno White, Kinder Bueno, Kinder, Ferrero"
msgstr "Kinder Bueno Putih, Kinder Bueno, Kinder, Ferrero"

msgctxt "brands_p"
msgid "brands"
msgstr "merek - merek"

msgctxt "brands_products"
msgid "Products from the %s brand"
msgstr "Produk - produk dari %s merek"

msgctxt "brands_s"
msgid "brand"
msgstr "merek"

msgctxt "brands_tagsinput"
msgid "add a brand"
msgstr "tambahkan merek"

msgctxt "brands_without_products"
msgid "Products not from the %s brand"
msgstr "Produk - produk bukan dari %s merek"

msgctxt "brand_owner"
msgid "Brand owner"
msgstr "Pemilik merek"

msgctxt "brand_owner_example"
msgid "The Coca Cola Company"
msgstr "Perusahaan Coca Cola"

msgctxt "by"
msgid "by"
msgstr "oleh"

msgctxt "categories"
msgid "Categories"
msgstr "Kategori"

msgctxt "categories_example"
msgid "Sardines in olive oil, Orange juice from concentrate"
msgstr "Sarden dalam minyak zaitun, Jus jeruk dari konsentrat"

msgctxt "categories_note"
msgid "Indicate only the most specific category. \"Parents\" categories will be automatically added."
msgstr "Tunjukkan hanya kategori yang paling spesifik. Kategori \"Orangtua\" akan ditambahkan secara otomatis."

msgctxt "categories_p"
msgid "categories"
msgstr "kategori"

msgctxt "categories_products"
msgid "Products from the %s category"
msgstr "Produk - produk dari %s kategori"

msgctxt "categories_s"
msgid "category"
msgstr "kategori"

msgctxt "categories_tagsinput"
msgid "add a category"
msgstr "tambahkan kategori"

msgctxt "categories_without_products"
msgid "Products not from the %s category"
msgstr "Produk - produk bukan dari %s kategori"

msgctxt "change_fields"
msgid "Data"
msgstr "Data"

msgctxt "change_nutriments"
msgid "Nutriments"
msgstr "Nutrisi"

msgctxt "change_selected_images"
msgid "Selected images"
msgstr "Gambar yang dipilih"

msgctxt "change_uploaded_images"
msgid "Uploaded images"
msgstr "Gambar yang diunggah"

msgctxt "checkers_p"
msgid "checkers"
msgstr "para pemeriksa"

msgctxt "checkers_s"
msgid "checker"
msgstr "pemeriksa"

msgctxt "cities_p"
msgid "packaging cities"
msgstr "kota - kota pengemasan"

msgctxt "cities_products"
msgid "Products packaged in the city of %s"
msgstr "Produk - produk yang dikemas di kota %s"

msgctxt "cities_s"
msgid "packaging city"
msgstr "kota pengemasan"

msgctxt "cities_without_products"
msgid "Products not packaged in the city of %s"
msgstr "Produk - produk yang tidak dikemas di kota %s"

msgctxt "codes_p"
msgid "Codes"
msgstr "Kode - kode"

msgctxt "codes_s"
msgid "Code"
msgstr "Kode"

msgctxt "completed_n_missions"
msgid "completed %d missions:"
msgstr "%d misi terselesaikan:"

msgctxt "connected_with_facebook"
msgid "You are connected with your Facebook account."
msgstr "Anda terhubung dengan akun Facebook Anda."

msgctxt "contributor_since"
msgid "Contributor since"
msgstr "Kontributor sejak"

msgctxt "copy_data"
msgid "Copy data from current product to new product"
msgstr "Salin data dari produk saat ini ke produk baru"

msgctxt "correct_the_following_errors"
msgid "Please correct the following errors:"
msgstr "Harap perbaiki kesalahan berikut:"

msgctxt "correctors_p"
msgid "correctors"
msgstr "para korektor"

msgctxt "correctors_s"
msgid "corrector"
msgstr "korektor"

msgctxt "countries"
msgid "Countries where sold"
msgstr "Negara tempat dijual"

msgctxt "countries_note"
msgid "Countries where the product is widely available (not including stores specialising in foreign products)"
msgstr "Negara - negara tempat produk tersedia secara luas (tidak termasuk toko - toko yang berspesialisasi dalam produk asing)"

msgctxt "countries_p"
msgid "countries"
msgstr "negara - negara"

msgctxt "countries_products"
msgid "Products sold in %s"
msgstr "Produk - produk yang dijual di %s"

msgctxt "countries_s"
msgid "country"
msgstr "negara"

msgctxt "countries_without_products"
msgid "Products not sold in %s"
msgstr "Produk - produk yang tidak dijual di %s"

msgctxt "data_source"
msgid "Data source"
msgstr "Sumber data"

msgctxt "data_sources_p"
msgid "data sources"
msgstr "sumber - sumber data"

msgctxt "data_sources_s"
msgid "data source"
msgstr "sumber data"

msgctxt "debug_p"
msgid "debug"
msgstr "debug"

msgctxt "debug_s"
msgid "debug"
msgstr "debug"

msgctxt "delete_comment"
msgid "Reason for removal"
msgstr "Alasan penghapusan"

msgctxt "delete_product"
msgid "Delete a product"
msgstr "Hapus sebuah produk"

msgctxt "delete_the_images"
msgid "Delete the images"
msgstr "Hapus gambar - gambarnya"

msgctxt "delete_user"
msgid "Delete the user"
msgstr "Hapus pengguna"

msgctxt "delete_confirmation"
msgid "This will delete your user details and anonymise all of your contributions. Please re-enter your user name to confirm."
msgstr "Ini akan menghapus detail pengguna Anda dan menganonimkan semua kontribusi Anda. Masukkan kembali nama pengguna Anda untuk mengonfirmasi."

msgctxt "danger_zone"
msgid "Danger Zone"
msgstr "Zona Bahaya"

msgctxt "diff_add"
msgid "Added:"
msgstr "Ditambahkan:"

msgctxt "diff_change"
msgid "Changed:"
msgstr "Diubah:"

msgctxt "diff_delete"
msgid "Deleted:"
msgstr "Dihapus:"

msgctxt "donate"
msgid "Donate to Open Food Facts"
msgstr "Berdonasi ke Open Food Facts"

msgctxt "donate_link"
msgid "https://world.openfoodfacts.org/donate-to-open-food-facts"
msgstr "https://world.openfoodfacts.org/donate-to-open-food-facts"

msgctxt "ecological_data_table"
msgid "Ecological footprint"
msgstr "Jejak ekologis"

msgctxt "ecological_data_table_note"
msgid "If the carbon footprint is specified on the label (rarely at this time), indicate it for the same quantity than the nutritional composition."
msgstr "Jika jejak karbon ditentukan pada label (masih jarang untuk saat ini), tunjukkan hal tersebut dalam jumlah yang sama ketimbang komposisi nutrisinya."

msgctxt "edit"
msgid "edit"
msgstr "sunting"

msgctxt "edit_comment"
msgid "Changes summary"
msgstr "Ubah ringkasan"

msgctxt "edit_product"
msgid "Edit a product"
msgstr "Sunting produk"

msgctxt "edit_product_page"
msgid "Edit the page"
msgstr "Sunting halaman"

msgctxt "edit_profile"
msgid "Edit your public profile"
msgstr "Sunting profil publik Anda"

msgctxt "edit_profile_confirm"
msgid "Changes to your public profile have been saved."
msgstr "Perubahan pada profil publik Anda telah disimpan."

msgctxt "edit_profile_msg"
msgid "Information below is visible in your public profile."
msgstr "Informasi di bawah ini terlihat di profil publik Anda."

msgctxt "edit_settings"
msgid "Change your account parameters"
msgstr "Ubah parameter akun Anda"

msgctxt "edit_user"
msgid "Account parameters"
msgstr "Parameter akun"

msgctxt "edit_user_display"
msgid "Account parameters"
msgstr "Parameter akun"

msgctxt "edit_user_process"
msgid "Account parameters"
msgstr "Parameter akun"

msgctxt "edit_user_result"
msgid "Your account parameters have been changed."
msgstr "Paramater akun Anda telah diubah."

msgctxt "editors_p"
msgid "editors"
msgstr "para editor"

msgctxt "editors_s"
msgid "editor"
msgstr "editor"

msgctxt "email"
msgid "E-mail address"
msgstr "Alamat e-mail"

msgctxt "emb_code_products"
msgid "Products packaged by the company with traceability code %s"
msgstr "Produk - produk yang dikemas oleh perusahaan dengan kode keterlacakan %s"

msgctxt "emb_code_p"
msgid "Traceability codes"
msgstr "Kode -kode keterlacakan"

msgctxt "emb_code_s"
msgid "Traceability code"
msgstr "Kode keterlacakan"

msgctxt "emb_codes"
msgid "Traceability code"
msgstr "Kode keterlacakan"

msgctxt "emb_codes_p"
msgid "traceability codes"
msgstr "kode - kode keterlacakan"

msgctxt "emb_codes_products"
msgid "Products with the traceability code %s"
msgstr "Produk - produk dengan kode keterlacakan %s"

msgctxt "emb_codes_s"
msgid "traceability code"
msgstr "kode keterlacakan"

msgctxt "emb_codes_without_products"
msgid "Products without the traceability code %s"
msgstr "Produk - produk tanpa kode keterlacakan %s"

# Those are country specific codes. For European countries, you can change FR 62.448.034 CE to DE BY 718 EG (for instance)
msgctxt "emb_codes_example"
msgid "EMB 53062, FR 62.448.034 CE, 84 R 20, 33 RECOLTANT 522"
msgstr "EMB 53062, FR 62.448.034 CE, 84 R 20, 33 RECOLTANT 522"

msgctxt "emb_codes_note"
msgid "In Europe, the code is in an ellipse with the 2 country initials followed by a number and CE."
msgstr "Di Eropa, kode ini berbentuk elips dengan 2 inisial negara diikuti oleh angka dan CE."

msgctxt "entry_dates_p"
msgid "Entry dates"
msgstr "Tanggal - tanggal masuk"

msgctxt "entry_dates_s"
msgid "Entry date"
msgstr "Tanggal masuk"

msgctxt "error"
msgid "Error"
msgstr "Kesalahan"

msgctxt "error_bad_login_password"
msgid "Incorrect user name or password. <a href=\"/cgi/reset_password.pl\">Forgotten password?</a>"
msgstr "Nama pengguna atau kata sandi salah. <a href=\"/cgi/reset_password.pl\">Lupa kata sandi?</a>"

msgctxt "error_database"
msgid "An error occurred while reading the data, try to refresh the page."
msgstr "Terjadi kesalahan saat membaca data, coba muat ulang halaman."

msgctxt "error_different_passwords"
msgid "The password and confirmation password are different."
msgstr "Kata sandi dan kata sandi konfirmasi tidak cocok."

msgctxt "error_email_already_in_use"
msgid "The e-mail address is already used by another user. Maybe you already have an account? You can <a href=\"/cgi/reset_password.pl\">reset the password</a> of your other account."
msgstr "Alamat surel sudah digunakan oleh pengguna lain. Mungkin Anda telah memiliki akun? Anda dapat <a href=\"/cgi/reset_password.pl\">mengatur ulang kata sandi</a> akun Anda yang lain."

msgctxt "error_invalid_address"
msgid "Invalid address."
msgstr "Alamat tidak valid."

msgctxt "error_invalid_email"
msgid "Invalid e-mail address"
msgstr "Alamat surel tidak valid"

msgctxt "error_invalid_password"
msgid "The password needs to be at least 6 characters long."
msgstr "Panjang password minimum 6 karakter."

msgctxt "error_invalid_user"
msgid "Invalid user."
msgstr "Pengguna tidak valid."

msgctxt "error_invalid_username"
msgid "The user name must contain only unaccented letters, digits and dashes."
msgstr "Nama pengguna hanya boleh berisi huruf tanpa aksen, angka, dan tanda penghubung."

msgctxt "error_username_too_long"
msgid "The user name is too long (maximum 40 characters)."
msgstr "Nama pengguna terlalu panjang (maksimum 40 karakter)."

msgctxt "error_name_too_long"
msgid "The name is too long (maximum 60 characters)."
msgstr "Nama terlalu panjang (maksimum 60 karakter)."

msgctxt "error_new_code_already_exists"
msgid "A product already exists with the new code"
msgstr "Produk sudah ada dengan kode baru"

msgctxt "error_no_name"
msgid "You need to enter a name or nickname."
msgstr "Anda perlu memasukkan nama atau nama panggilan."

msgctxt "error_no_permission"
msgid "Permission denied."
msgstr "Izin ditolak."

msgctxt "error_no_username"
msgid "You need to enter a user name"
msgstr "Anda perlu memasukkan nama pengguna"

msgctxt "error_reset_already_connected"
msgid "You are already signed in."
msgstr "Anda sudah masuk."

msgctxt "error_reset_invalid_token"
msgid "The reset password link is invalid or has expired."
msgstr "Tautan pengaturan ulang kata sandi tidak valid atau telah kedaluwarsa."

msgctxt "error_reset_unknown_email"
msgid "There is no account with this email"
msgstr "Tidak ada akun dengan surel ini"

msgctxt "error_reset_unknown_id"
msgid "This username does not exist."
msgstr "Nama pengguna ini tidak ditemukan."

msgctxt "error_username_not_available"
msgid "This username already exists, please choose another."
msgstr "Nama pengguna ini sudah ada, silakan pilih yang lain."

msgctxt "example"
msgid "Example:"
msgstr "Contoh:"

msgctxt "examples"
msgid "Examples:"
msgstr "Contoh - contoh:"

msgctxt "expiration_date"
msgid "Best before date"
msgstr "Baik sebelum tanggal"

msgctxt "expiration_date_note"
msgid "The expiration date is a way to track product changes over time and to identify the most recent version."
msgstr "Tanggal kedaluwarsa adalah cara untuk melacak perubahan produk dari waktu ke waktu dan untuk mengidentifikasi versi terbarunya."

msgctxt "explore_products_by"
msgid "Explore products by..."
msgstr "Jelajahi produk menurut..."

msgctxt "facebook_locale"
msgid "en_US"
msgstr "en_US"

msgctxt "fixme_product"
msgid "If the data is incomplete or incorrect, you can complete or correct it by editing this page."
msgstr "Jika data tidak lengkap atau tidak benar, Anda dapat melengkapi atau memperbaikinya dengan menyunting halaman ini."

msgctxt "footer_and_the_facebook_group"
msgid "and the <a href=\"https://www.facebook.com/groups/openfoodfacts/\">Facebook group for contributors</a>"
msgstr "dan <a href=\"https://www.facebook.com/groups/openfoodfacts/\">grup Facebook untuk para kontributor</a>"

msgctxt "footer_blog"
msgid "<<site_name>> blog"
msgstr "<<site_name>> blog"

# Do not translate
msgctxt "footer_blog_link"
msgid "https://blog.openfoodfacts.org/en/"
msgstr "https://blog.openfoodfacts.org/en/"

msgctxt "footer_code_of_conduct"
msgid "Code of conduct"
msgstr "Kode etik"

# Do not translate without having the same exact string in the Tags template. Do not use spaces, special characters, only alphanumeric characters separated by hyphens
msgctxt "footer_code_of_conduct_link"
msgid "/code-of-conduct"
msgstr "/code-of-conduct"

msgctxt "footer_data"
msgid "Data, API and SDKs"
msgstr "Data, API, dan SDK"

# Do not translate without having the same exact string in the Tags template. Do not use spaces, special characters, only alphanumeric characters separated by hyphens
msgctxt "footer_data_link"
msgid "/data"
msgstr "/data"

msgctxt "footer_discover_the_project"
msgid "Discover the project"
msgstr "Temukan proyeknya"

msgctxt "footer_faq"
msgid "Frequently asked questions"
msgstr "Pertanyaan yang sering diajukan"

# Do not translate without having the same exact string in the Tags template. Do not use spaces, special characters, only alphanumeric characters separated by hyphens
msgctxt "footer_faq_link"
msgid "https://support.openfoodfacts.org/help/en-gb"
msgstr "https://support.openfoodfacts.org/help/en-gb"

msgctxt "footer_translators"
msgid "Translators"
msgstr "Para penerjemah"

# Do not translate
msgctxt "footer_translators_link"
msgid "/cgi/top_translators.pl"
msgstr "/cgi/top_translators.pl"

msgctxt "footer_follow_us"
msgid "Follow us on <a href=\"https://twitter.com/openfoodfacts\">Twitter</a>,\n"
"<a href=\"https://www.facebook.com/OpenFoodFacts\">Facebook</a> and\n"
"<a href=\"https://www.instagram.com/open.food.facts/\">Instagram</a>\n"
msgstr "Ikuti kami di <a href=\"https://twitter.com/openfoodfacts\">Twitter</a>,\n"
"<a href=\"https://www.facebook.com/OpenFoodFacts\">Facebook</a> and\n"
"<a href=\"https://www.instagram.com/open.food.facts/\">Instagram</a>\n"

msgctxt "footer_install_the_app"
msgid "Install the app"
msgstr "Instal aplikasinya"

msgctxt "footer_join_the_community"
msgid "Join the community"
msgstr "Bergabunglah dengan komunitas"

msgctxt "footer_join_us_on"
msgid "Join us on %s:"
msgstr "Bergabunglah dengan kami di %s:"

msgctxt "footer_legal"
msgid "Legal"
msgstr "Hukum"

# Do not translate without having the same exact string in the Tags template. Do not use spaces, special characters, only alphanumeric characters separated by hyphens
msgctxt "footer_legal_link"
msgid "/legal"
msgstr "/legal"

msgctxt "footer_privacy"
msgid "Privacy"
msgstr "Privasi"

# Do not translate without having the same exact string in the Tags template. Do not use spaces, special characters, only alphanumeric characters separated by hyphens
msgctxt "footer_privacy_link"
msgid "/privacy"
msgstr "/privacy"

msgctxt "footer_press"
msgid "Press"
msgstr "Pers"

# Do not translate without having the same exact string in the Tags template. Do not use spaces, special characters, only alphanumeric characters separated by hyphens
msgctxt "footer_press_link"
msgid "/press"
msgstr "/press"

msgctxt "footer_terms"
msgid "Terms of use"
msgstr "Syarat Penggunaan"

# Do not translate without having the same exact string in the Tags template. Do not use spaces, special characters, only alphanumeric characters separated by hyphens
msgctxt "footer_terms_link"
msgid "/terms-of-use"
msgstr "/terms-of-use"

msgctxt "footer_who_we_are"
msgid "Who we are"
msgstr "Siapa kami"

# Do not translate without having the same exact string in the Tags template. Do not use spaces, special characters, only alphanumeric characters separated by hyphens
msgctxt "footer_who_we_are_link"
msgid "/who-we-are"
msgstr "/who-we-are"

msgctxt "footer_wiki"
msgid "<<site_name>> wiki (en)"
msgstr "<<site_name>> wiki (en)"

# Do not translate
msgctxt "footer_wiki_link"
msgid "https://wiki.openfoodfacts.org"
msgstr "https://wiki.openfoodfacts.org"

# Do not translate Open Beauty Facts but do translate Cosmetics
msgctxt "footer_obf"
msgid "Open Beauty Facts - Cosmetics"
msgstr "Open Beauty Facts - Kosmetik"

msgctxt "footer_obf_link"
msgid "https://world.openbeautyfacts.org"
msgstr "https://world.openbeautyfacts.org"

msgctxt "footer_pro"
msgid "Open Food Facts for Producers"
msgstr "Open Food Facts untuk Produsen"

msgctxt "for"
msgid "for"
msgstr "untuk"

msgctxt "front_alt"
msgid "Product"
msgstr "Produk"

msgctxt "generic_name"
msgid "Common name"
msgstr "Nama yang umum"

msgctxt "generic_name_example"
msgid "Chocolate bar with milk and hazelnuts"
msgstr "Cokelat batangan dengan susu dan kacang hazel"

msgctxt "goodbye"
msgid "See you soon!"
msgstr "Sampai jumpa lagi!"

msgctxt "graph_count"
msgid "%d products match the search criteria, of which %i products have defined values for the graph's axis."
msgstr "%d produk - produk sesuai dengan kriteria pencarian, dimana semua %i produk memiliki nilai yang ditentukan untuk sumbu grafik."

msgctxt "graph_title"
msgid "Graph title"
msgstr "Judul grafik"

msgctxt "graphs_and_maps"
msgid "Graphs and maps"
msgstr "Grafik dan peta"

msgctxt "hello"
msgid "Hello"
msgstr "Halo"

msgctxt "high"
msgid "high"
msgstr "tinggi"

msgctxt "high_quantity"
msgid "high quantity"
msgstr "kuantitas tinggi"

msgctxt "history"
msgid "Changes history"
msgstr "Riwayat perubahan"

msgctxt "image_front"
msgid "Front picture"
msgstr "Gambar depan"

msgctxt "image_ingredients"
msgid "Ingredients picture"
msgstr "Gambar kandungan bahan"

msgctxt "image_ingredients_note"
msgid "If the picture is neat enough, the ingredients can be extracted automatically"
msgstr "Jika gambar cukup rapi, kandungan bahannya dapat diekstraksi secara otomatis"

msgctxt "image_nutrition"
msgid "Nutrition facts picture"
msgstr "Gambar informasi nilai gizi"

msgctxt "image_upload_error_image_already_exists"
msgid "This picture has already been sent."
msgstr "Gambar ini sudah terkirim."

msgctxt "image_upload_error_image_too_small"
msgid "The picture is too small. Please do not upload pictures found on the Internet and only send photos you have taken yourself."
msgstr "Gambar terlalu kecil. Mohon untuk tidak mengunggah gambar yang ditemukan di Internet dan hanya mengirim foto yang telah Anda ambil sendiri."

msgctxt "image_upload_error_no_barcode_found_in_image_long"
msgid "The barcode in the image could not be read, or the image contained no barcode.\n"
"You can try with another image, or directly enter the barcode."
msgstr "Kode batang pada gambar tidak dapat dibaca, atau gambar tidak berisi kode batang.\n"
"Anda dapat mencoba dengan gambar lain, atau memasukkan kode batang secara langsung."

msgctxt "image_upload_error_no_barcode_found_in_image_short"
msgid "No barcode found in the image."
msgstr "Tidak ada kode batang yang ditemukan pada gambar."

msgctxt "image_upload_error_no_barcode_specified_or_found"
msgid "No barcode specified or found in the image or filename."
msgstr "Tidak ada kode batang yang ditentukan atau ditemukan di gambar atau nama berkas."

msgctxt "image_upload_error_could_not_read_image"
msgid "The image could not be read."
msgstr "Gambar ini tidak dapat dibaca."

msgctxt "image_upload_error_no_barcode_found_in_text"
msgid "You must enter the characters of the barcode or send a product image when the barcode is visible."
msgstr "Anda harus memasukkan karakter kode batang atau mengirim gambar produk dengan kode batang yang terlihat."

msgctxt "image_full_size"
msgid "Full size"
msgstr "Ukuran penuh"

msgctxt "image_attribution_creativecommons"
msgid "This file was uploaded to product %s and is licensed under the %s license."
msgstr "Berkas ini diunggah untuk produk %s dan dilisensikan di bawah lisensi %s."

msgctxt "image_attribution_photographer"
msgid "Attribution: Photo by %s per %s"
msgstr "Atribusi: Foto oleh %s per %s"

msgctxt "image_attribution_photographer_editor"
msgid "Attribution: Photo by %s with additional modifications by %s per %s"
msgstr "Atribusi: Foto oleh %s dengan modifikasi tambahan oleh %s per %s"

msgctxt "image_original_link_text"
msgid "(Original Image)"
msgstr "(Gambar asli)"

msgctxt "image_attribution_link_title"
msgid "Photo detail and attribution information"
msgstr "Detail foto dan informasi atribusi"

msgctxt "invite_user"
msgid "Invite Users"
msgstr "Undang Pengguna"

msgctxt "incomplete_products_you_added"
msgid "Products you added that need to be completed"
msgstr "Produk - produk yang Anda tambahkan yang perlu diselesaikan"

msgctxt "informers_p"
msgid "informers"
msgstr "para pelapor"

msgctxt "informers_s"
msgid "informers"
msgstr "para pelapor"

msgctxt "ingredients"
msgid "Ingredients"
msgstr "bahan"

msgctxt "no_ingredient"
msgid "Ingredients are missing"
msgstr "Bahan tidak ditemukan"

msgctxt "one_ingredient"
msgid "1 ingredient"
msgstr "1 bahan"

msgctxt "f_ingredients_with_number"
msgid "{number} ingredients"
msgstr "{number} bahan"

msgctxt "ingredients_alt"
msgid "Ingredients"
msgstr "bahan"

msgctxt "ingredients_analysis_note"
msgid "Note: ingredients can be listed with many different names, please let us know if you think the analysis above is incorrect."
msgstr "Catatan: kandungan bahan dapat didaftarkan dengan berbagai nama, beri tahu kami jika menurut Anda analisis di atas salah."

msgctxt "ingredients_from_or_that_may_be_from_palm_oil_p"
msgid "ingredients from or that may be from palm oil"
msgstr "kandungan bahan dari, atau yang mungkin berasal dari minyak sawit"

msgctxt "ingredients_from_or_that_may_be_from_palm_oil_s"
msgid "ingredient from or that may be from palm oil"
msgstr "kandungan bahan dari, atau yang mungkin berasal dari minyak sawit"

msgctxt "ingredients_from_palm_oil_p"
msgid "ingredients from palm oil"
msgstr "kandungan bahan dari minyak sawit"

msgctxt "ingredients_from_palm_oil_s"
msgid "ingredient from palm oil"
msgstr "bahan dari minyak sawit"

msgctxt "ingredients_n_p"
msgid "Numbers of ingredients"
msgstr "Jumlah bahan"

msgctxt "ingredients_n_s"
msgid "Number of ingredients"
msgstr "Jumlah bahan"

msgctxt "known_ingredients_n_s"
msgid "Number of recognized ingredients"
msgstr "Jumlah bahan makanan yang diketahui"

msgctxt "unknown_ingredients_n_s"
msgid "Number of unrecognized ingredients"
msgstr "Jumlah bahan makanan yang tidak diketahui"

msgctxt "ingredients_p"
msgid "ingredients"
msgstr "bahan"

msgctxt "ingredients_products"
msgid "Products that contain the ingredient %s"
msgstr "Produk - produk yang mengandung bahan %s"

msgctxt "ingredients_s"
msgid "ingredient"
msgstr "bahan"

msgctxt "ingredients_text"
msgid "Ingredients list"
msgstr "Daftar bahan"

msgctxt "ingredients_text_display_note"
msgid "Ingredients are listed in order of importance (quantity)."
msgstr "Kandungan bahan terdaftar dalam urutan kepentingan (kuantitas)."

msgctxt "ingredients_text_example"
msgid "Cereals 85.5% (_wheat_ flour, whole-_wheat_ flour 11%), malt extract, cocoa 4,8%, ascorbic acid"
msgstr "Sereal 85,5% (_tepung _gandum, tepung-_gandum_ utuh 11%), ekstrak malt, kakao 4,8%, asam askorbat"

msgctxt "ingredients_text_note"
msgid "Keep the order, indicate the % when specified, separate with a comma or - , use ( ) for ingredients of an ingredient, surround allergens with _ e.g. _milk_"
msgstr "Pertahankan urutannya, tunjukkan % bila ditetapkan, pisahkan dengan koma atau -, gunakan ( ) untuk kandungan bahan dari ramuan, apit alergen dengan _ misalnya _susu_"

msgctxt "ingredients_that_may_be_from_palm_oil_p"
msgid "ingredients that may be from palm oil"
msgstr "kandungan bahan yang mungkin berasal dari minyak sawit"

msgctxt "ingredients_that_may_be_from_palm_oil_s"
msgid "ingredient that may be from palm oil"
msgstr "bahan yang mungkin berasal dari minyak sawit"

msgctxt "ingredients_without_products"
msgid "Products that do not contain the ingredient %s"
msgstr "Produk yang tidak mengandung bahan %s"

# Please change appstore_US.svg to appstore_XX.svg. check the url https://static.openfoodfacts.org/images/misc/appstore/black/appstore_XX.svg
msgctxt "ios_app_icon_url"
msgid "/images/misc/appstore/black/appstore_US.svg"
msgstr "/images/misc/appstore/black/appstore_ID.svg"

msgctxt "ios_app_icon_alt_text"
msgid "Download on the App Store"
msgstr "Unduh di App Store"

msgctxt "known_nutrients_p"
msgid "known nutrients"
msgstr "nutrisi - nutrisi yang dikenal"

msgctxt "known_nutrients_s"
msgid "known nutrient"
msgstr "nutrisi yang dikenal"

msgctxt "labels"
msgid "Labels, certifications, awards"
msgstr "Label, sertifikasi, penghargaan"

msgctxt "labels_example"
msgid "Organic"
msgstr "Organik"

msgctxt "labels_note"
msgid "Indicate only the most specific labels. \"Parents\" labels will be added automatically."
msgstr "Tunjukkan hanya label yang paling spesifik. Label \"Induk\" akan ditambahkan secara otomatis."

msgctxt "labels_p"
msgid "labels"
msgstr "label - label"

msgctxt "labels_products"
msgid "Products that have the label %s"
msgstr "Produk - produk yang memiliki label %s"

msgctxt "labels_s"
msgid "label"
msgstr "label"

msgctxt "labels_tagsinput"
msgid "add a label"
msgstr "tambahkan label"

msgctxt "labels_without_products"
msgid "Products that do not have the label %s"
msgstr "Produk - produk yang tidak memiliki label %s"

msgctxt "lang"
msgid "Main language"
msgstr "Bahasa utama"

msgctxt "lang_note"
msgid "Language most present and most highlighted on the product"
msgstr "Bahasa paling banyak hadir dan paling disorot pada produk"

msgctxt "language"
msgid "en-US"
msgstr "en-US"

msgctxt "languages_p"
msgid "languages"
msgstr "bahasa - bahasa"

msgctxt "languages_s"
msgid "language"
msgstr "bahasa"

msgctxt "last_edit_dates_p"
msgid "Last edit dates"
msgstr "Tanggal - tanggal penyuntingan terakhir"

msgctxt "last_edit_dates_s"
msgid "Last edit date"
msgstr "Tanggal penyuntingan terakhir"

msgctxt "last_image_dates_p"
msgid "Last picture dates"
msgstr "Tanggal - tanggal gambar terakhir"

msgctxt "last_image_dates_s"
msgid "Last picture date"
msgstr "Tanggal gambar terakhir"

msgctxt "licence_accept"
msgid "By adding information, data and/or images, you accept to place irrevocably your contribution under the <a href=\"https://opendatacommons.org/licenses/dbcl/1.0/\">Database Contents Licence 1.0</a> licence\n"
"for information and data, and under the <a href=\"https://creativecommons.org/licenses/by-sa/3.0/deed.en\">Creative Commons Attribution - ShareAlike 3.0</a> licence for images.\n"
"You accept to be credited by re-users by a link to the product your are contributing to."
msgstr "Dengan menambahkan informasi, data dan/atau gambar, Anda setuju untuk secara tidak dapat dibatalkan menempatkan kontribusi Anda di bawah lisensi <a href=\"https://opendatacommons.org/licenses/dbcl/1.0/\">Database Contents License 1.0</a>\n"
"untuk informasi dan data, dan di bawah lisensi <a href=\"https://creativecommons.org/licenses/by-sa/3.0/deed.en\">Creative Commons Attribution - ShareAlike 3.0</a> untuk gambar.\n"
"Anda menerima untuk diberi kredit oleh pengguna ulang lewat tautan ke produk yang Anda kontribusikan."

msgctxt "link"
msgid "Link to the product page on the official site of the producer"
msgstr "Tautkan ke halaman produk di situs resmi produsen"

msgctxt "list_of_x"
msgid "List of %s"
msgstr "Daftar %s"

msgctxt "loadmore"
msgid "Load more results"
msgstr "Muat lebih banyak hasil"

msgctxt "login_and_add_product"
msgid "Sign-in and add the product"
msgstr "Masuk dan tambahkan produk"

msgctxt "login_and_edit_product"
msgid "Sign-in and edit the product"
msgstr "Masuk dan sunting produk"

msgctxt "login_create_your_account"
msgid "Create your account."
msgstr "Buat akun Anda."

msgctxt "login_not_registered_yet"
msgid "Not registered yet?"
msgstr "Belum terdaftar?"

msgctxt "login_register_title"
msgid "Sign-in"
msgstr "Masuk"

msgctxt "login_to_add_and_edit_products"
msgid "Sign-in to add or edit products."
msgstr "Masuk untuk menambahkan atau menyunting produk."

msgctxt "login_to_add_products"
msgid "<p>Please sign-in to add or edit a product.</p>\n\n"
"<p>If you do not yet have an account on <<site_name>>, you can <a href=\"/cgi/user.pl\">register in 30 seconds</a>.</p>\n"
msgstr "<p> Silakan masuk untuk menambahkan atau menyunting produk. </p> \n\n"
"<p> Jika Anda belum memiliki akun di <<site_name>>, Anda dapat <a href=\"/cgi/user.pl\"> mendaftar dalam 30 detik </a>. </p>\n"

msgctxt "login_username_email"
msgid "Username or e-mail address:"
msgstr "Nama pengguna atau alamat surel:"

msgctxt "low"
msgid "low"
msgstr "rendah"

msgctxt "low_quantity"
msgid "low quantity"
msgstr "kuantitas rendah"

msgctxt "manage_images"
msgid "Manage images"
msgstr "Kelola gambar"

msgctxt "manage_images_info"
msgid "You can select one or more images and then:"
msgstr "Anda dapat memilih satu atau lebih gambar, lalu:"

msgctxt "manufacturing_places"
msgid "Manufacturing or processing places"
msgstr "Tempat pembuatan atau pemrosesan"

msgctxt "manufacturing_places_example"
msgid "Montana, USA"
msgstr "Montana, Amerika Serikat"

msgctxt "manufacturing_places_p"
msgid "manufacturing or processing places"
msgstr "tempat - tempat manufaktur atau pemrosesan"

msgctxt "manufacturing_places_products"
msgid "Products manufactured or processed in %s"
msgstr "Produk - produk yang dimanufaktur atau diproses di %s"

msgctxt "manufacturing_places_s"
msgid "manufacturing or processing place"
msgstr "tempat manufaktur atau pemrosesan"

msgctxt "manufacturing_places_tagsinput"
msgid "add a place"
msgstr "tambahkan tempat"

msgctxt "manufacturing_places_without_products"
msgid "Products not manufactured or processed in %s"
msgstr "Produk - produk yang tidak dimanufaktur atau diproses di %s"

msgctxt "map_count"
msgid "%d products match the search criteria, of which %i products have a known production place."
msgstr "%d produk - produk sesuai dengan kriteria pencarian, dimana semua %i produk memiliki tempat produksi yang dikenal."

msgctxt "map_title"
msgid "Map title"
msgstr "Judul peta"

msgctxt "menu"
msgid "Menu"
msgstr "Menu"

msgctxt "menu_add_a_product"
msgid "Add a product"
msgstr "Tambahkan produk"

# Do not translate without having the same exact string in the Tags template. Do not use spaces, special characters, only alphanumeric characters separated by hyphens
msgctxt "menu_add_a_product_link"
msgid "/add-a-product"
msgstr "/add-a-product"

msgctxt "menu_contribute"
msgid "Contribute"
msgstr "Berkontribusi"

# Do not translate without having the same exact string in the Tags template. Do not use spaces, special characters, only alphanumeric characters separated by hyphens
msgctxt "menu_contribute_link"
msgid "/contribute"
msgstr "/contribute"

msgctxt "menu_discover"
msgid "Discover"
msgstr "Jelajahi"

# Do not translate without having the same exact string in the Tags template. Do not use spaces, special characters, only alphanumeric characters separated by hyphens
msgctxt "menu_discover_link"
msgid "/discover"
msgstr "/discover"

msgctxt "mission_"
msgid "Mission: "
msgstr "Misi:"

msgctxt "mission_accomplished_by"
msgid "This mission has been completed by:"
msgstr "Misi ini telah diselesaikan oleh:"

msgctxt "mission_accomplished_by_n"
msgid "Completed by %d persons."
msgstr "Diselesaikan oleh %d orang."

msgctxt "mission_accomplished_by_nobody"
msgid "Be the first to complete this mission!"
msgstr "Jadilah yang pertama untuk menyelesaikan misi ini!"

msgctxt "mission_goal"
msgid "Goal:"
msgstr "Tujuan:"

msgctxt "missions"
msgid "Missions"
msgstr "Misi - misi"

msgctxt "moderate"
msgid "moderate"
msgstr "sedang"

msgctxt "moderate_quantity"
msgid "moderate quantity"
msgstr "kuantitas sedang"

msgctxt "move_images_to_another_product"
msgid "Move the images to another product"
msgstr "Pindahkan gambar ke produk lain"

msgctxt "n_products"
msgid "%s products"
msgstr "%s produk"

msgctxt "name"
msgid "Name"
msgstr "Nama"

msgctxt "names"
msgid "Names"
msgstr "Nama - nama"

msgctxt "new_code"
msgid "If the barcode is not correct, please correct it here:"
msgstr "Jika kode batang tidak benar, perbaiki di sini:"

msgctxt "new_code_note"
msgid "For products without a barcode, an internal code is automatically set."
msgstr "Untuk produk tanpa kode batang, kode internal ditetapkan secara otomatis."

msgctxt "newsletter_description"
msgid "Subscribe to the newsletter (2 emails per month maximum)"
msgstr "Berlangganan surat kabar (maksimal 2 surel per bulan)"

msgctxt "subscribe_to_our_newsletter"
msgid "Subscribe to our newsletter"
msgstr "Berlangganan buletin kami"

msgctxt "next"
msgid "Next"
msgstr "Selanjutnya"

msgctxt "no_barcode"
msgid "Product without barcode"
msgstr "Produk tanpa kode batang"

msgctxt "no_nutrition_data"
msgid "Nutrition facts are not specified on the product."
msgstr "Informasi nilai gizi tidak ditetapkan pada produk."

msgctxt "multiple_nutrition_data"
msgid "Multiple nutrition facts are specified on the product (e.g. with added water or milk)."
msgstr "Informasi nilai gizi beragam ditetapkan pada produk (contohnya dengan tambahan air atau susu)."

msgctxt "multiple_nutrition_data_instructions"
msgid "Enter only the nutrition facts for the unprepared product, without added water or milk. If there are different products, enter nutrition facts for the first product listed."
msgstr "Hanya masukkan informasi nilai gizi untuk produk yang belum diolah, tanpa penambahan air atau susu. Jika ada produk berbeda, masukkan informasi nilai gizi untuk produk pertama yang didaftarkan."

msgctxt "no_product_for_barcode"
msgid "No product listed for barcode %s."
msgstr "Tidak ada produk yang tercantum untuk kode batang %s."

msgctxt "no_products"
msgid "No products."
msgstr "Tidak ada produk."

msgctxt "not_saved"
msgid "Error while saving, please retry."
msgstr "Kesalahan saat menyimpan, coba lagi."

msgctxt "number_of_additives"
msgid "Number of additives"
msgstr "Jumlah zat aditif"

msgctxt "number_of_products"
msgid "Number of products"
msgstr "Jumlah produk"

msgctxt "nutrient_in_quantity"
msgid "%s in %s"
msgstr "%s di %s"

msgctxt "nutrient_levels_info"
msgid "Nutrient levels for 100 g"
msgstr "Tingkat kandungan gizi untuk 100 g"

# Do not translate without having the same exact string in the Tags template. Do not use spaces, special characters, only alphanumeric characters separated by hyphens
msgctxt "nutrient_levels_link"
msgid "/nutrient-levels"
msgstr "/nutrient-levels"

msgctxt "nutrient_levels_p"
msgid "nutrient levels"
msgstr "tingkat - tingkat kandungan gizi"

msgctxt "nutrient_levels_s"
msgid "nutrient level"
msgstr "tingkat kandungan gizi"

msgctxt "nutriments_p"
msgid "nutriments"
msgstr "nutrisi"

msgctxt "nutriments_products"
msgid "Products that contain the nutriment %s"
msgstr "Produk - produk yang mengandung nutrisi %s"

msgctxt "nutriments_s"
msgid "nutriment"
msgstr "nutrisi"

msgctxt "nutriments_without_products"
msgid "Products that do not contain the nutriment %s"
msgstr "Produk - produk yang tidak mengandung nutrisi %s"

msgctxt "nutrition_alt"
msgid "Nutrition facts"
msgstr "Informasi nilai gizi"

msgctxt "nutrition_data"
msgid "Nutrition facts"
msgstr "Informasi nilai gizi"

msgctxt "nutrition_data_average"
msgid "Average nutrition facts for the %d products of the %s category for which nutrition facts are known (out of %d products)."
msgstr "Informasi nilai gizi rata-rata untuk %d produk dari kategori %s yang informasi nilai gizinya diketahui (dari %d produk)."

msgctxt "nutrition_data_compare_percent"
msgid "% of difference"
msgstr "% perbedaan"

msgctxt "nutrition_data_compare_value"
msgid "value for 100 g / 100 ml"
msgstr "nilai untuk 100 g / 100 ml"

msgctxt "nutrition_data_comparison_with_categories"
msgid "Comparison to average values of products in the same category:"
msgstr "Perbandingan dengan nilai rata-rata produk dalam kategori yang sama:"

msgctxt "nutrition_data_comparison_with_categories_note"
msgid "Please note: for each nutriment, the average is computed for products for which the nutriment quantity is known, not on all products of the category."
msgstr "Harap dicatat: untuk setiap nutrisi, rata-ratanya dihitung untuk produk yang kuantitas nutrisinya diketahui, bukan pada semua produk dalam kategori tersebut."

msgctxt "nutrition_data_note"
msgid "If the picture is sufficiently sharp and level, nutrition facts can be automatically extracted from the picture."
msgstr "Jika gambar cukup tajam dan rata, informasi nilai gizi dapat diekstraksi secara otomatis dari gambar."

msgctxt "nutrition_data_per_10"
msgid "10th centile"
msgstr "Persentil ke 10"

msgctxt "nutrition_data_per_100g"
msgid "for 100 g / 100 ml"
msgstr "untuk 100 g / 100 ml"

msgctxt "nutrition_data_per_5"
msgid "5<sup>th</sup> centile"
msgstr "Persentil <sup>ke</sup> 5"

msgctxt "nutrition_data_per_50"
msgid "Median"
msgstr "Median"

msgctxt "nutrition_data_per_90"
msgid "90th centile"
msgstr "Persentil ke 90"

msgctxt "nutrition_data_per_95"
msgid "95<sup>th</sup> centile"
msgstr "Persentil <sup>ke</sup> 95"

msgctxt "nutrition_data_per_max"
msgid "Maximum"
msgstr "Maksimum"

msgctxt "nutrition_data_per_mean"
msgid "Mean"
msgstr "Rata - rata"

msgctxt "nutrition_data_per_min"
msgid "Minimum"
msgstr "Minimum"

msgctxt "nutrition_data_per_serving"
msgid "per serving"
msgstr "per sajian"

msgctxt "nutrition_data_per_std"
msgid "Standard deviation"
msgstr "Deviasi standar"

msgctxt "nutrition_data_table"
msgid "Nutrition facts"
msgstr "Informasi nilai gizi"

msgctxt "nutrition_data_table_note"
msgid "The table lists by default nutriments that are often specified. Leave the field blank if it's not on the label.<br/>You can add extra nutriments (vitamins, minerals, cholesterol etc.)\n"
"by typing the first letters of their name in the last row of the table."
msgstr "Secara default tabel mendaftar nutrisi yang sering ditetapkan. Kosongkan field isian jika tidak ada dalam label.<br/>Anda dapat menambahkan nutrisi tambahan (vitamin, mineral, kolesterol, dll.)\n"
"dengan mengetik huruf pertama dari semua nutrisi pada baris terakhir tabel."

msgctxt "nutrition_data_table_asterisk"
msgid "Essential nutrients to calculate the Nutri-Score."
msgstr "Nutrisi penting untuk menghitung Nutri-Score."

msgctxt "nutrition_grades_p"
msgid "Nutrition grades"
msgstr "Nilai - nilai gizi"

msgctxt "nutrition_grades_s"
msgid "Nutrition grade"
msgstr "Nilai gizi"

# Make sure the translated link works (eg that the image already exists in your language)
msgctxt "og_image_url"
msgid "https://static.openfoodfacts.org/images/logos/logo-vertical-white-social-media-preview.png"
msgstr "https://static.openfoodfacts.org/images/logos/logo-vertical-white-social-media-preview.png"

# Do not change the lang code if the blog doesn't exist in your language
msgctxt "on_the_blog_content"
msgid "<p>To learn more about <<site_name>>, visit <a href=\"https://blog.openfoodfacts.org/en/\">our blog</a>!</p>\n"
"<p>Recent news:</p>\n"
msgstr "<p>Untuk mengetahui lebih lanjut tentang <<site_name>>, kunjungi <a href=\"https://blog.openfoodfacts.org/en/\">blog kami</a>!</p>\n"
"<p>Berita terbaru:</p>\n"

msgctxt "on_the_blog_title"
msgid "News"
msgstr "Berita"

msgctxt "openfoodhunt_points"
msgid "It's <a href=\"/open-food-hunt-2015\">Open Food Hunt</a> on <<site_name>> from Saturday February 21st 2015 to Sunday March 1st 2015! Contributors are awarded\n"
"Explorer points for products they add and Ambassador points for new contributors they recruit. Points are updated every 30 minutes."
msgstr "Saatnya <a href=\"/open-food-hunt-2015\">Open Food Hunt</a> di <<site_name>> mulai dari Sabtu 21 Februari 2015 hingga Minggu 1 Maret 2015! Para kontributor diberi imbalan\n"
"poin Penjelajah untuk produk yang mereka tambahkan dan poin Ambasador untuk kontributor baru yang mereka rekrut. Poin diperbarui setiap 30 menit."

msgctxt "or"
msgid "or:"
msgstr "atau:"

msgctxt "origins"
msgid "Origin of ingredients"
msgstr "Asal usul bahan"

msgctxt "origins_example"
msgid "California, USA"
msgstr "California, Amerika Serikat"

msgctxt "origins_note_xxx"
msgid "Indicate the origin of ingredients"
msgstr "Tunjukkan tempat asal kandungan bahan"

msgctxt "origins_p"
msgid "origins of ingredients"
msgstr "tempat - tempat asal kandungan bahan"

msgctxt "origins_products"
msgid "Products with ingredients originating from %s"
msgstr "Produk - produk dengan kandungan bahan yang berasal dari %s"

msgctxt "origins_s"
msgid "origin of ingredients"
msgstr "tempat asal kandungan bahan"

msgctxt "origins_tagsinput"
msgid "add an origin"
msgstr "tambahkan tempat asal"

msgctxt "origins_without_products"
msgid "Products without ingredients originating from %s"
msgstr "Produk - produk tanpa kandungan bahan yang berasal dari %s"

msgctxt "packaging"
msgid "Packaging"
msgstr "Kemasan"

msgctxt "packaging_example"
msgid "Fresh, Canned, Frozen, Bottle, Box, Glass, Plastic..."
msgstr "Segar, Kalengan, Beku, Botol, Kotak, Kaca, Plastik..."

msgctxt "packaging_note"
msgid "Packaging type, format, material"
msgstr "Jenis kemasan, format, material"

msgctxt "packaging_p"
msgid "packaging"
msgstr "kemasan"

msgctxt "packaging_products"
msgid "Products with a %s packaging"
msgstr "Produk dengan %s kemasan"

msgctxt "packaging_s"
msgid "packaging"
msgstr "kemasan"

msgctxt "packaging_tagsinput"
msgid "add a type, shape or material"
msgstr "tambahkan tipe, bentuk, atau material"

msgctxt "packaging_without_products"
msgid "Products without a %s packaging"
msgstr "Produk - produk tanpa %s kemasan"

msgctxt "page_x"
msgid "Page %d"
msgstr "Halaman %d"

msgctxt "page_x_out_of_y"
msgid "Page %d out of %d."
msgstr "Halaman %d dari %d."

msgctxt "pages"
msgid "Pages:"
msgstr "Halaman:"

msgctxt "password"
msgid "Password"
msgstr "Kata sandi"

msgctxt "password_new"
msgid "New password"
msgstr "Kata sandi baru"

msgctxt "password_confirm"
msgid "Confirm password"
msgstr "Konfirmasi kata sandi"

msgctxt "periods_after_opening"
msgid "Period of time after opening"
msgstr "Periode waktu setelah pembukaan"

msgctxt "periods_after_opening_note"
msgid "Found in an open container logo with a number of months: e.g. 12 M"
msgstr "Ditemukan dalam logo kontainer terbuka dengan jumlah bulan: misalnya 12 M"

msgctxt "periods_after_opening_p"
msgid "Periods after opening"
msgstr "Periode - periode setelah pembukaan"

msgctxt "periods_after_opening_s"
msgid "Period after opening"
msgstr "Periode setelah pembukaan"

msgctxt "photographers_p"
msgid "photographers"
msgstr "para fotografer"

msgctxt "photographers_s"
msgid "photographer"
msgstr "fotografer"

msgctxt "pnns_groups_1"
msgid "PNNS groups 1"
msgstr "Kelompok - kelompok PNNS 1"

msgctxt "pnns_groups_1_p"
msgid "PNNS groups 1"
msgstr "Kelompok - kelompok PNNS 1"

msgctxt "pnns_groups_1_s"
msgid "PNNS group 1"
msgstr "Kelompok PNNS 1"

msgctxt "pnns_groups_2"
msgid "PNNS groups 2"
msgstr "Kelompok - kelompok PNNS 2"

msgctxt "pnns_groups_2_p"
msgid "PNNS groups 2"
msgstr "Kelompok - kelompok PNNS 2"

msgctxt "pnns_groups_2_s"
msgid "PNNS group 2"
msgstr "Kelompok PNNS 2"

msgctxt "points_all_countries"
msgid "There are %d Explorers and %d Ambassadors."
msgstr "Ada para %d Penjelajah dan %d Ambasador."

msgctxt "points_all_users"
msgid "There are Explorers for %d countries and Ambassadors for %d countries."
msgstr "Ada para Penjelajah untuk %d negara - negara dan para Ambasador untuk %d negara - negara."

msgctxt "points_country"
msgid "%s has %d Explorers and %d Ambassadors."
msgstr "%s memiliki para %d Penjelajah dan %d Ambasador."

msgctxt "points_ranking"
msgid "Ranking"
msgstr "Peringkat"

msgctxt "points_ranking_users_and_countries"
msgid "Ranking of contributors and countries"
msgstr "Peringkat kontributor dan negara"

msgctxt "points_user"
msgid "%s is an Explorer for %d countries and an Ambassador for %d countries."
msgstr "%s adalah seorang Penjelajah untuk %d negara - negara dan seorang Ambasador untuk %d negara - negara."

msgctxt "previous"
msgid "Previous"
msgstr "Sebelumnya"

msgctxt "product_add_nutrient"
msgid "Add a nutrient"
msgstr "Tambahkan nutrisi"

msgctxt "product_added"
msgid "Product added on"
msgstr "Produk - produk ditambahkan pada"

msgctxt "product_changes_saved"
msgid "Changes saved."
msgstr "Semua perubahan tersimpan."

msgctxt "product_edit_you_contributed"
msgid "You just helped to improve the world largest open data database."
msgstr "Anda baru saja membantu meningkatkan database data terbuka terbesar di dunia."

msgctxt "product_edit_thank_you"
msgid "Thank you so much for joining us in our journey to data transparency!"
msgstr "Terima kasih banyak telah bergabung dengan kami dalam perjalanan menuju transparansi data!"

msgctxt "product_characteristics"
msgid "Product characteristics"
msgstr "Karakteristik produk"

msgctxt "product_created"
msgid "Product created"
msgstr "Produk dibuat"

msgctxt "product_description"
msgid "Ingredients, allergens, additives, nutrition facts, labels, origin of ingredients and information on product %s"
msgstr "Semua kandungan bahan, alergen, zat aditif, informasi nilai gizi, label, tempat asal kandungan bahan, dan informasi tentang produk %s"

msgctxt "product_image"
msgid "Product picture"
msgstr "Gambar produk"

msgctxt "product_image_with_barcode"
msgid "Picture with barcode:"
msgstr "Gambar dengan kode batang:"

msgctxt "product_js_current_image"
msgid "Current image:"
msgstr "Gambar saat ini:"

msgctxt "product_js_deleting_images"
msgid "Deleting images"
msgstr "Menghapus gambar"

msgctxt "product_js_extract_ingredients"
msgid "Extract the ingredients from the picture"
msgstr "Ekstrakkan kandungan bahan dari gambar"

msgctxt "product_js_extracted_ingredients_nok"
msgid "Ingredients text could not be extracted. Try with a sharper image, with higher resolution or a better framing of the text."
msgstr "Teks kandungan bahan tidak bisa diekstrak. Coba dengan gambar yang lebih tajam, dengan resolusi yang lebih tinggi, atau pembingkaian teks yang lebih baik."

msgctxt "product_js_extracted_ingredients_ok"
msgid "Ingredients text has been extracted. Text recognition is not perfect, so please check the text below and correct errors if needed."
msgstr "Teks kandungan bahan telah diekstrak. Pengenalan teks tidak sempurna, mohon periksa teks di bawah ini dan perbaiki kesalahan jika diperlukan."

msgctxt "product_js_extracting_ingredients"
msgid "Extracting ingredients"
msgstr "Mengekstrak kandungan bahan"

msgctxt "product_js_image_normalize"
msgid "Normalize colors"
msgstr "Normalkan warna"

msgctxt "product_js_image_open_full_size_image"
msgid "Open the picture in original size in a new windows"
msgstr "Buka gambar dalam ukuran asli di jendela baru"

msgctxt "product_js_image_received"
msgid "Image received"
msgstr "Gambar diterima"

msgctxt "product_js_image_rotate_and_crop"
msgid "Rotate the image if necessary, then click and drag to select the interesting zone:"
msgstr "Putar gambar jika diperlukan, lalu klik dan seret untuk memilih zona yang menarik:"

msgctxt "product_js_image_rotate_left"
msgid "Rotate left"
msgstr "Putar ke kiri"

msgctxt "product_js_image_rotate_right"
msgid "Rotate right"
msgstr "Putar ke kanan"

msgctxt "product_js_image_save"
msgid "Validate and/or resize image"
msgstr "Validasikan dan/atau ubah ukuran gambar"

msgctxt "product_js_image_saved"
msgid "Image saved"
msgstr "Gambar tersimpan"

msgctxt "product_js_image_saving"
msgid "Saving image"
msgstr "Menyimpan gambar"

msgctxt "product_js_image_upload_error"
msgid "Error while uploading image"
msgstr "Kesalahan saat mengunggah gambar"

msgctxt "product_js_image_white_magic"
msgid "Photo on white background: try to remove the background"
msgstr "Foto dengan latar belakang putih: coba untuk menghapus latar belakang"

msgctxt "product_js_images_delete_error"
msgid "Errors while deleting images"
msgstr "Semua kesalahan saat menghapus gambar"

msgctxt "product_js_images_deleted"
msgid "Images deleted"
msgstr "Gambar dihapus"

msgctxt "product_js_images_move_error"
msgid "Errors while moving images"
msgstr "Semua kesalahan saat memindahkan gambar"

msgctxt "product_js_images_moved"
msgid "Images moved"
msgstr "Gambar dipindahkan"

msgctxt "product_js_moving_images"
msgid "Moving images"
msgstr "Memindahkan gambar"

msgctxt "product_js_upload_image"
msgid "Add a picture"
msgstr "Tambahkan gambar"

msgctxt "product_js_upload_image_note"
msgid "→ With Chrome, Firefox and Safari, you can select multiple pictures (product, ingredients, nutrition facts etc.) by clicking them while holding the Ctrl key pressed to add them all in one shot."
msgstr "→ Dengan Chrome, Firefox dan Safari, Anda dapat memilih beragam gambar (produk, kandungan bahan, informasi nilai gizi, dll.) dengan mengklik sambil menahan tombol Ctrl untuk menambahkan semuanya sekaligus."

msgctxt "product_js_uploading_image"
msgid "Uploading image"
msgstr "Mengunggah gambar"

msgctxt "product_last_edited"
msgid "Last edit of product page on"
msgstr "Penyuntingan terakhir halaman produk pada"

msgctxt "product_name"
msgid "Product name"
msgstr "Nama Produk"

msgctxt "product_name_example"
msgid "Kinder Bueno White"
msgstr "Kinder Bueno putih"

msgctxt "products"
msgid "products"
msgstr "produk"

msgctxt "products_stats"
msgid "Evolution of the number of products on <<site_name>>"
msgstr "Evolusi jumlah produk di <<site_name>>"

msgctxt "products_stats_completed_t"
msgid "Products with complete information"
msgstr "Produk - produk dengan informasi lengkap"

msgctxt "products_stats_created_t"
msgid "Products"
msgstr "Produk - produk"

msgctxt "products_with_nutriments"
msgid "with nutrition facts"
msgstr "dengan informasi nilai gizi"

msgctxt "products_you_edited"
msgid "Products you added or edited"
msgstr "Produk - produk yang Anda tambahkan atau sunting"

msgctxt "purchase_places"
msgid "City, state and country where purchased"
msgstr "Kota, negara bagian dan negara tempat produk dibeli"

msgctxt "purchase_places_note"
msgid "Indicate where you bought or saw the product (at least the country)"
msgstr "Tunjukkan di mana Anda membeli atau melihat produk (setidaknya nama negara)"

msgctxt "purchase_places_p"
msgid "purchase places"
msgstr "tempat - tempat pembelian"

msgctxt "purchase_places_products"
msgid "Products sold in %s"
msgstr "Produk - produk yang dijual di %s"

msgctxt "purchase_places_s"
msgid "purchase place"
msgstr "tempat pembelian"

msgctxt "purchase_places_tagsinput"
msgid "add a place"
msgstr "tambahkan tempat"

msgctxt "purchase_places_without_products"
msgid "Products not sold in %s"
msgstr "Produk - produk yang tidak dijual di %s"

msgctxt "quantity"
msgid "Quantity"
msgstr "Kuantitas"

msgctxt "quantity_example"
msgid "2 l, 250 g, 1 kg, 25 cl, 6 fl oz, 1 pound"
msgstr "2 l, 250 g, 1 kg, 25 cl, 6 fl oz, 1 pon"

msgctxt "remember_me"
msgid "Remember me"
msgstr "Ingat saya"

msgctxt "remember_purchase_places_and_stores"
msgid "Remember the place of purchase and store for the next product adds"
msgstr "Harap mengingat tempat pembelian dan toko untuk penambahan produk berikutnya"

msgctxt "reset_password"
msgid "Reset password"
msgstr "Atur ulang kata sandi"

msgctxt "reset_password_email_body"
msgid "Hello <NAME>,\n\n"
"You asked for your password to be reset on https://openfoodfacts.org\n\n"
"for the username: <USERID>\n\n"
"To continue the password reset, click on the link below.\n"
"If you did not ask for the password reset, you can ignore this message.\n\n"
"<RESET_URL>\n\n"
"See you soon,\n\n"
"Stephane\n"
"https://openfoodfacts.org\n"
msgstr "Halo <NAME>,\n"
"Anda meminta pengaturan ulang kata sandi di https://openfoodfacts.org\n"
"untuk nama pengguna: <USERID>\n\n"
"Untuk melanjutkan pengaturan ulang kata sandi, klik tautan di bawah ini.\n"
"Jika Anda tidak meminta pengaturan ulang kata sandi, Anda dapat mengabaikan pesan ini.\n\n"
"<RESET_URL> \n\n"
"Sampai jumpa lagi,\n\n"
"Stephane https://openfoodfacts.org\n"

msgctxt "reset_password_email_subject"
msgid "Reset of your password on <<site_name>>"
msgstr "Pengaturan ulang kata sandi Anda di <<site_name>>"

msgctxt "reset_password_reset"
msgid "Your password has been changed. You can now log-in with this password."
msgstr "Kata sandi Anda telah diubah. Anda sekarang dapat masuk dengan kata sandi ini."

msgctxt "reset_password_reset_msg"
msgid "Enter a new password."
msgstr "Masukkan kata sandi yang baru."

msgctxt "reset_password_send_email"
msgid "An email with a link to reset your password has been sent to the e-mail address associated with your account."
msgstr "Surel dengan tautan untuk mengatur ulang kata sandi Anda telah dikirim ke alamat surel yang terhubung dengan akun Anda."

msgctxt "reset_password_send_email_msg"
msgid "If you have forgotten your password, fill-in your username or e-mail address to receive instructions for resetting your password."
msgstr "Jika Anda lupa kata sandi Anda, masukkan nama pengguna atau alamat surel Anda untuk menerima instruksi pengaturan ulang kata sandi Anda."

msgctxt "risk_level"
msgid "Risk"
msgstr "Risiko"

msgctxt "risk_level_0"
msgid "To be completed"
msgstr "Untuk diselesaikan"

msgctxt "risk_level_1"
msgid "Low risks"
msgstr "Risiko rendah"

msgctxt "risk_level_2"
msgid "Moderate risks"
msgstr "Risiko menengah"

msgctxt "risk_level_3"
msgid "High risks"
msgstr "Risiko tinggi"

msgctxt "salt_equivalent"
msgid "salt equivalent"
msgstr "setara garam"

msgctxt "save"
msgid "Save"
msgstr "menyimpan "

msgctxt "saved"
msgid "Saved."
msgstr "Tersimpan."

msgctxt "saving"
msgid "Saving."
msgstr "Menyimpan."

msgctxt "search"
msgid "Search"
msgstr "Cari"

msgctxt "search_a_product_placeholder"
msgid "Search a product"
msgstr "Cari produk"

msgctxt "search_button"
msgid "Search"
msgstr "Cari"

msgctxt "search_contains"
msgid "contains"
msgstr "mengandung"

msgctxt "search_criteria"
msgid "Select products with specific brands, categories, labels, origins of ingredients, manufacturing places etc."
msgstr "Pilih produk - produk dengan semua merek, kategori, label, asal-usul kandungan bahan, tempat pemanufakturan yang bersifat tertentu, dll."

msgctxt "search_description_opensearch"
msgid "Product search"
msgstr "Pencarian produk"

msgctxt "search_does_not_contain"
msgid "does not contain"
msgstr "tidak mengandung"

msgctxt "search_download_button"
msgid "Download"
msgstr "Unduh"

msgctxt "search_download_choice"
msgid "Download results"
msgstr "Semua hasil unduhan"

msgctxt "search_download_results"
msgid "Download results in XLSX or CSV format. Please note that for performance reasons, you can download up to 10.000 results only."
msgstr "Semua hasil unduhan dalam format XLSX atau CSV. Harap dicatat bahwa demi alasan kinerja, Anda hanya dapat mengunduh paling banyak 10.000 hasil."

msgctxt "search_download_xlsx"
msgid "XLSX format"
msgstr "Format XLSX"

msgctxt "search_download_xlsx_description"
msgid "Excel or LibreOffice"
msgstr "Excel atau LibreOffice"

msgctxt "search_download_csv"
msgid "CSV format"
msgstr "Format CSV"

msgctxt "search_download_csv_description"
msgid "Character set: Unicode (UTF-8) - Separator: tabulation (tab)"
msgstr "Set karakter: Unicode (UTF-8) - Pemisah: tabulasi (tab)"

msgctxt "search_edit"
msgid "Change search criteria"
msgstr "Ubah kriteria pencarian"

msgctxt "search_generate_graph"
msgid "Generate graph"
msgstr "Buat grafik"

msgctxt "search_generate_map"
msgid "Generate the map"
msgstr "Buat peta"

msgctxt "search_graph"
msgid "Graph"
msgstr "Grafik"

msgctxt "search_graph_2_axis"
msgid "Scatter plot"
msgstr "Diagram tebar"

msgctxt "search_graph_blog"
msgid "<p>→ learn more about <<site_name>> graphs: <a href=\"/graphs-in-3-clicks\">Graphs in 3 clicks</a> (blog).</p>"
msgstr "<p>→ pelajari lebih lanjut mengenai <<site_name>> grafik: <a href=\"/graphs-in-3-clicks\">Grafik dalam 3 klik</a> (blog).</p>"

msgctxt "search_graph_choice"
msgid "Results on a graph"
msgstr "Hasil pada grafik"

msgctxt "search_graph_instructions"
msgid "Select what you want to graph on the horizontal axis to obtain a histogram, or select two axis to\n"
"get a cloud of products (scatter plot)."
msgstr "Pilih hal yang ingin Anda hasilkan grafiknya pada sumbu horizontal untuk mendapatkan histogram, atau pilih dua sumbu untuk mendapatkan cloud produk (diagram tebar)."

msgctxt "search_graph_link"
msgid "Permanent link to this graph, shareable by e-mail and on social networks"
msgstr "Tautan permanen untuk grafik ini, dapat dibagikan melalui surel dan jejaring sosial"

msgctxt "search_graph_note"
msgid "The graph will show only products for which displayed values are known."
msgstr "Grafik hanya akan menampilkan produk yang menunjukkan nilai yang diketahui."

msgctxt "search_graph_title"
msgid "Display results on a graph"
msgstr "Tampilkan hasil pada grafik"

msgctxt "search_graph_warning"
msgid "Note: this is a user generated graph. The title, represented products and axis of visualization have been chosen by the author of the graph."
msgstr "Catatan: ini adalah grafik yang dihasilkan pengguna. Judul, yang mewakili produk dan sumbu visualisasi telah dipilih oleh pembuat grafik."

msgctxt "search_indifferent"
msgid "Indifferent"
msgstr "Biasa"

msgctxt "search_ingredients"
msgid "Ingredients"
msgstr "bahan"

msgctxt "search_link"
msgid "Permanent link to these results, shareable by e-mail and on social networks"
msgstr "Tautan permanen untuk hasil ini, dapat dibagikan melalui surel dan jejaring sosial"

msgctxt "search_list_choice"
msgid "Results in a list of products"
msgstr "Hasil dalam daftar produk"

msgctxt "search_map"
msgid "Map"
msgstr "Peta"

msgctxt "search_map_choice"
msgid "Results on a map"
msgstr "Hasil pada peta"

msgctxt "search_map_link"
msgid "Permanent link to this map, shareable by e-mail and on social networks"
msgstr "Tautan permanen untuk peta ini, dapat dibagikan melalui surel dan jejaring sosial"

msgctxt "search_map_note"
msgid "The map will show only products for which the production place is known."
msgstr "Peta hanya akan menunjukkan produk dengan tempat produksi yang diketahui."

msgctxt "search_map_title"
msgid "Display results on a map"
msgstr "Tampilkan hasil pada peta"

msgctxt "search_nutriment"
msgid "choose a nutriment..."
msgstr "pilih nutrisi..."

msgctxt "search_nutriments"
msgid "Nutriments"
msgstr "Nutrisi"

msgctxt "search_or"
msgid "or"
msgstr "atau"

msgctxt "search_page_size"
msgid "Results per page"
msgstr "Hasil per halaman"

msgctxt "search_products"
msgid "Products search"
msgstr "Pencarian produk"

msgctxt "search_results"
msgid "Search results"
msgstr "Hasil Pencarian"

msgctxt "search_series"
msgid "Use a different color for the following products:"
msgstr "Gunakan warna yang berbeda untuk produk - produk berikut:"

msgctxt "search_series_default"
msgid "Other products"
msgstr "Produk-produk lain"

msgctxt "search_series_fairtrade"
msgid "Fair trade"
msgstr "Perdagangan Adil"

msgctxt "search_series_fairtrade_label"
msgid "fair-trade"
msgstr "perdagangan-adil"

msgctxt "search_series_nutrition_grades"
msgid "Use nutrition grades colors"
msgstr "Gunakan warna nilai gizi"

msgctxt "search_series_organic"
msgid "Organic"
msgstr "Organik"

msgctxt "search_series_organic_label"
msgid "organic"
msgstr "organik"

msgctxt "search_series_with_sweeteners"
msgid "With sweeteners"
msgstr "Dengan pemanis"

msgctxt "search_tag"
msgid "choose a criterion..."
msgstr "pilih satu kriteria..."

msgctxt "search_tags"
msgid "Criteria"
msgstr "Kriteria"

msgctxt "search_terms"
msgid "Search terms"
msgstr "Istilah pencarian"

msgctxt "search_terms_note"
msgid "Search for words present in the product name, generic name, brands, categories, origins and labels"
msgstr "Cari kata-kata yang ada dalam semua nama produk, nama generik, merek, kategori, asal dan label"

msgctxt "search_title"
msgid "Search a product, brand, ingredient, nutriment etc."
msgstr "Cari produk, merek, bahan, nutrisi, dll."

msgctxt "search_title_graph"
msgid "Results graph"
msgstr "Grafik hasil"

msgctxt "search_title_map"
msgid "Results map"
msgstr "Peta hasil"

msgctxt "search_tools"
msgid "Search tools"
msgstr "Peralatan pencari"

msgctxt "search_value"
msgid "value"
msgstr "nilai"

msgctxt "search_with"
msgid "With"
msgstr "Dengan"

msgctxt "search_without"
msgid "Without"
msgstr "Tanpa"

msgctxt "see_product_page"
msgid "See the product page"
msgstr "Lihat halaman produk"

msgctxt "re_edit_product_page"
msgid "Edit the product again"
msgstr "Sunting produk kembali"

msgctxt "select_country"
msgid "Country"
msgstr "Negara"

msgctxt "select_lang"
msgid "Language"
msgstr "Bahasa"

msgctxt "send_image"
msgid "Send a picture..."
msgstr "Kirimkan gambar..."

msgctxt "send_image_error"
msgid "Upload error"
msgstr "Mengunggah gagal"

msgctxt "sending_image"
msgid "Sending image"
msgstr "Mengirim gambar"

msgctxt "serving_size"
msgid "Serving size"
msgstr "Takaran saji"

msgctxt "serving_size_prepared"
msgid "Prepared serving size"
msgstr "Takaran saji yang disiapkan"

msgctxt "serving_size_example"
msgid "60 g, 12 oz, 20cl, 2 fl oz"
msgstr "60 g, 12 oz, 20cl, 2 fl oz"

msgctxt "serving_size_note"
msgid "If the nutrition facts table contains values for the prepared product, indicate the total serving size of the prepared product (including added water or milk)."
msgstr "Jika tabel infromasi nilai gizi mengandung nilai produk yang disiapkan, tunjukkan jumlah total takaran saji dari produk yang disiapkan (termasuk penambahan air atau susu)."

msgctxt "serving_too_small_for_nutrition_analysis"
msgid "Serving size is too small (5 g / 5 ml or less) to calculate 100 g / 100 ml values and perform any further nutritional analysis"
msgstr "Ukuran porsi terlalu kecil (5g/5ml atau kurang) untuk menghitung berdasarkan takaran 100g/100ml dan melakukan analisis nutrisi lebih lanjut"

msgctxt "session_title"
msgid "Sign-in"
msgstr "Masuk"

msgctxt "share"
msgid "Share"
msgstr "Bagikan"

msgctxt "show_category_stats"
msgid "Show detailed stats"
msgstr "Tampilkan statistik terperinci"

msgctxt "show_category_stats_details"
msgid "standard deviation, minimum, maximum, 10th and 90th percentiles"
msgstr "deviasi standar, minimum, maksimum, persentil ke 10, dan persentil ke 90"

msgctxt "signin_before_submit"
msgid "If you already have an account on <SITE>, please sign-in before filling this form."
msgstr "Jika Anda sudah memiliki akun di <SITE>, harap masuk sebelum mengisi formulir ini."

msgctxt "signout"
msgid "Sign-out"
msgstr "Keluar"

msgctxt "sort_by"
msgid "Sort by"
msgstr "Sortir berdasarkan"

msgctxt "sort_completeness"
msgid "Completeness"
msgstr "Kelengkapan"

msgctxt "sort_created_t"
msgid "Add date"
msgstr "Tambahkan tanggal"

msgctxt "sort_modified_t"
msgid "Edit date"
msgstr "Sunting tanggal"

msgctxt "sort_popularity"
msgid "Popularity"
msgstr "Popularitas"

msgctxt "sort_product_name"
msgid "Product name"
msgstr "Nama Produk"

msgctxt "state"
msgid "State"
msgstr "Negara"

msgctxt "states_p"
msgid "states"
msgstr "negara - negara"

msgctxt "states_s"
msgid "state"
msgstr "negara"

msgctxt "stores"
msgid "Stores"
msgstr "Toko"

msgctxt "stores_note"
msgid "Name of the shop or supermarket chain"
msgstr "Nama toko atau jaringan supermarket"

msgctxt "stores_p"
msgid "stores"
msgstr "toko - toko"

msgctxt "stores_products"
msgid "Products sold at %s"
msgstr "Produk - produk yang dijual di %s"

msgctxt "stores_s"
msgid "store"
msgstr "toko"

msgctxt "stores_tagsinput"
msgid "add a store"
msgstr "tambahkan toko"

msgctxt "stores_without_products"
msgid "Products not bought at %s"
msgstr "Produk - produk yang tidak dibeli di %s"

msgctxt "subscribe"
msgid "Subscribe"
msgstr "Berlangganan"

msgctxt "tag_belongs_to"
msgid "Belongs to:"
msgstr "Milik:"

msgctxt "tag_contains"
msgid "Contains:"
msgstr "Mengandung:"

msgctxt "tag_weblinks"
msgid "Weblinks"
msgstr "Tautan web"

msgctxt "tagstable_filtered"
msgid "out of _MAX_"
msgstr "dari _MAX_"

msgctxt "tagstable_search"
msgid "Search:"
msgstr "Cari:"

# This is linked to a unit test
msgctxt "traces"
msgid "Traces"
msgstr "Jejak - jejak"

msgctxt "traces_example"
msgid "Milk, Gluten, Nuts"
msgstr "Susu, Gluten, Kacang - kacangan"

msgctxt "traces_note"
msgid "Indicate ingredients from mentions like \"May contain traces of\", \"Made in a factory that also uses\" etc."
msgstr "Tunjukkan kandungan bahan dari sebutan seperti \"Mungkin berisi jejak\", \"Dibuat di pabrik yang juga menggunakan\" dll."

msgctxt "traces_p"
msgid "traces"
msgstr "jejak - jejak"

msgctxt "traces_s"
msgid "trace"
msgstr "jejak"

msgctxt "twitter"
msgid "Twitter username (optional)"
msgstr "Nama pengguna Twitter (opsional)"

msgctxt "unknown"
msgid "Unknown"
msgstr "Tidak diketahui"

msgctxt "unknown_nutrients_p"
msgid "unknown nutrients"
msgstr "nutrisi - nutrisi tidak dikenal"

msgctxt "unknown_nutrients_s"
msgid "unknown nutrient"
msgstr "nutrisi tidak dikenal"

msgctxt "unsubscribe"
msgid "Unsubscribe"
msgstr "Berhenti berlangganan"

msgctxt "unsubscribe_info"
msgid "You can unsubscribe from the lists at any time."
msgstr "Anda dapat berhenti dari daftar berlangganan kapan saja."

msgctxt "userid_or_email"
msgid "Username or e-mail address: "
msgstr "Nama pengguna atau alamat surel: "

msgctxt "username"
msgid "User name"
msgstr "Nama pengguna"

msgctxt "username_info"
msgid "(non-accented letters, digits and/or dashes)"
msgstr "(huruf tanpa aksen, angka, dan/atau tanda penghubung)"

msgctxt "username_or_email"
msgid "Username or email address"
msgstr "Nama pengguna atau alamat surel"

msgctxt "users_add_products"
msgid "Products that were added by the user %s"
msgstr "Produk - produk yang ditambahkan oleh pengguna %s"

msgctxt "users_add_without_products"
msgid "Products that were not added by the user %s"
msgstr "Produk - produk yang tidak ditambahkan oleh pengguna %s"

msgctxt "users_edit_products"
msgid "Products that were edited by the user %s"
msgstr "Produk - produk yang disunting oleh pengguna %s"

msgctxt "users_edit_without_products"
msgid "Products that were not edited by the user %s"
msgstr "Produk - produk yang tidak disunting oleh pengguna %s"

msgctxt "users_p"
msgid "contributors"
msgstr "para kontributor"

msgctxt "users_products"
msgid "Products added by %s"
msgstr "Produk - produk ditambahkan oleh %s"

msgctxt "users_s"
msgid "contributor"
msgstr "kontributor"

msgctxt "users_without_products"
msgid "Products not added by %s"
msgstr "Produk - produk tidak ditambahkan oleh %s"

msgctxt "video_tutorials"
msgid "Video Tutorials"
msgstr "Video Tutorial"

msgctxt "view"
msgid "view"
msgstr "lihat"

msgctxt "view_this_revision"
msgid "View this revision"
msgstr "Lihat revisi ini"

msgctxt "view_list_for_products_from_the_entire_world"
msgid "View the list for matching products from the entire world"
msgstr "Lihat daftar produk yang cocok dari seluruh dunia"

msgctxt "view_products_from_the_entire_world"
msgid "View matching products from the entire world"
msgstr "Lihat produk - produk yang cocok dari seluruh dunia"

msgctxt "view_results_from_the_entire_world"
msgid "View results from the entire world"
msgstr "Lihat hasil dari seluruh dunia"

msgctxt "warning_3rd_party_content"
msgid "Information and data must come from the product package and label (and not from other sites or the manufacturer's site), and you must have taken the pictures yourself.<br/>\n"
"→ <a href=\"https://support.openfoodfacts.org/help/en-gb/9/27\">Why it matters</a>"
msgstr "Informasi dan data harus berasal dari kemasan dan label produk (bukan dari situs lain atau situs produsen), dan Anda harus mengambil gambarnya sendiri.<br/>\n"
"→ <a href=\"https://support.openfoodfacts.org/help/en-gb/9/27\">Mengapa hal ini penting</a>"

msgctxt "website"
msgid "Site or blog address"
msgstr "Alamat situs atau blog"

msgctxt "you_are_connected_as_x"
msgid "You are connected as %s."
msgstr "Anda terhubung sebagai %s."

msgctxt "product_js_unselect_image"
msgid "Unselect image"
msgstr "Batalkan pilihan gambar"

msgctxt "product_js_unselecting_image"
msgid "Unselecting image."
msgstr "Membatalkan pilihan gambar."

msgctxt "product_js_unselected_image_ok"
msgid "Unselected image."
msgstr "Gambar yang tidak terpilih."

msgctxt "product_js_unselected_image_nok"
msgid "Error while unselecting image."
msgstr "Kesalahan ketika membatalkan pilihan gambar."

msgctxt "product_js_zoom_on_wheel"
msgid "Enable zooming with the mouse wheel."
msgstr "Aktifkan perbesaran menggunakan roda tetikus."

msgctxt "product_js_use_low_res_images"
msgid "Load lower resolution images (for slow connections)"
msgstr "Muat gambar dengan resolusi lebih rendah (untuk koneksi lambat)"

msgctxt "protected_image_message"
msgid "An image has been sent by the manufacturer. If you think it is incorrect or not up-to-date, please contact us."
msgstr "Gambar telah dikirim oleh produsen. Jika menurut Anda gambar tersebut tidak benar atau tidak mutakhir, silakan hubungi kami."

msgctxt "nutrition_grade_fr_nutriments_estimated_warning"
msgid "Warning: the nutrition facts are not specified. They have been estimated from the list of ingredients."
msgstr "Peringatan: fakta nutrisi tidak ditentukan. Mereka telah diperkirakan dari daftar bahan."

msgctxt "nutrition_grade_fr_fiber_warning"
msgid "Warning: the amount of fiber is not specified, their possible positive contribution to the grade could not be taken into account."
msgstr "Peringatan: jumlah serat tidak ditentukan, kemungkinan kontribusi positif terhadap nilai gizi tidak dapat diperhitungkan."

msgctxt "nutrition_grade_fr_fiber_and_fruits_vegetables_nuts_warning"
msgid "Warning: the amounts of fiber and of fruits, vegetables and nuts are not specified, their possible positive contribution to the grade could not be taken into account."
msgstr "Peringatan: jumlah serat dan serat buah, sayuran, dan kacang-kacangan tidak ditentukan, kemungkinan kontribusi positif terhadap nilai gizi tidak dapat diperhitungkan."

msgctxt "nutrition_grade_fr_no_fruits_vegetables_nuts_warning"
msgid "Warning: the amount of fruits, vegetables and nuts is not specified, their possible positive contribution to the grade could not be taken into account."
msgstr "Peringatan: jumlah buah, sayuran, dan kacang-kacangan tidak ditentukan, kemungkinan kontribusi positif terhadap nilai gizi tidak dapat diperhitungkan."

msgctxt "nutrition_grade_fr_fruits_vegetables_nuts_estimate_warning"
msgid "Warning: the amount of fruits, vegetables and nuts is not specified on the label, it was manually estimated from the list of ingredients: %d"
msgstr "Peringatan: jumlah buah, sayuran, dan kacang-kacangan tidak disebutkan pada label, melainkan diperkirakan secara manual dari daftar bahan: %d"

msgctxt "nutrition_grade_fr_fruits_vegetables_nuts_from_category_warning"
msgid "Warning: the amount of fruits, vegetables and nuts is not specified on the label, it was estimated from the category (%s) of the product: %d"
msgstr "Peringatan: jumlah buah, sayuran, dan kacang-kacangan tidak disebutkan pada label, namun diperkirakan dari kategori (%s) produk: %d"

msgctxt "nutrition_grade_fr_fruits_vegetables_nuts_estimate_from_ingredients_warning"
msgid "Warning: the amount of fruits, vegetables and nuts is not specified on the label, it was estimated from the list of ingredients: %d"
msgstr "Peringatan: jumlah buah, sayuran, dan kacang-kacangan tidak disebutkan pada label, melainkan diperkirakan dari daftar bahan: %d"

msgctxt "nutrition_grade_fr_title"
msgid "NutriScore color nutrition grade"
msgstr "Nilai nutrisi warna NutriScore"

msgctxt "nutrition_grade_fr_formula"
msgid "How the color nutrition grade is computed"
msgstr "Bagaimana nilai nutrisi warna dihitung"

msgctxt "nutrition_grade_fr_alt"
msgid "NutriScore nutrition grade"
msgstr "Nilai nutrisi NutriScore"

# duplicate
msgctxt "delete_product_page"
msgid "Delete the product page"
msgstr "Hapus halaman produk"

msgctxt "deleting_product"
msgid "Deleting product"
msgstr "Menghapus produk"

msgctxt "has_deleted_product"
msgid "has deleted product"
msgstr "telah menghapus produk"

msgctxt "delete_product_confirm"
msgid "Are you sure that you want to delete the page for this product?"
msgstr "Anda yakin ingin menghapus halaman untuk produk ini?"

msgctxt "sources_manufacturer"
msgid "Some of the data for this product has been provided directly by the manufacturer %s."
msgstr "Beberapa data untuk produk ini telah disediakan langsung oleh produsen %s."

msgctxt "list_of_sources"
msgid "Some of the data and/or photos for this product come from those sources:"
msgstr "Beberapa data dan/atau foto untuk ptoduk ini bersumber dari:"

msgctxt "warning_not_complete"
msgid "This product page is not complete. You can help to complete it by editing it and adding more data from the photos we have, or by taking more photos using the app for <a href=\"https://android.openfoodfacts.org\">Android</a> or <a href=\"https://ios.openfoodfacts.org\">iPhone/iPad</a>. Thank you!"
msgstr "Halaman produk ini tidak lengkap. Anda dapat membantu melengkapinya dengan menyunting dan menambahkan lebih banyak data dari foto yang kami sediakan, atau dengan mengambil lebih banyak foto menggunakan aplikasi yang tersedia untuk <a href=\"https://android.openfoodfacts.org\">Android</a> atau <a href=\"https://ios.openfoodfacts.org\">iPhone/iPad</a>. Terima kasih!"

msgctxt "title_separator"
msgid " - "
msgstr " - "

msgctxt "recent_changes"
msgid "Recent Changes"
msgstr "Perubahan - perubahan terbaru"

msgctxt "translators_title"
msgid "Our Translators"
msgstr "Para Penerjemah Kami"

msgctxt "translators_lead"
msgid "We would like to say THANK YOU to the awesome translators that make it possible to present Open Food Facts, Open Beauty Facts, and Open Pet Food Facts to you in all these different languages! <a href=\"https://translate.openfoodfacts.org/\">You can join us in this global effort: it doesn't require any technical knowledge.</a>"
msgstr "Kami ingin mengucapkan TERIMA KASIH pada para penerjemah yang mengagumkan sehingga Open Food Facts, Open Beauty Facts, dan Open Pet Food Facts dapat dihadirkan kepada Anda dalam berbagai bahasa! <a href=\"https://translate.openfoodfacts.org/\">Anda dapat bergabung dalam usaha global ini: tidak membutuhkan pengetahuan teknis sama sekali.</a>"

msgctxt "translators_renewal_notice"
msgid "Please note that this table is refreshed nightly and might be out of date."
msgstr "Harap dicatat bahwa tabel ini disegarkan setiap malam dan mungkin sudah ketinggalan."

msgctxt "translators_column_name"
msgid "Name"
msgstr "Nama"

msgctxt "translators_column_translated_words"
msgid "Translated (Words)"
msgstr "Diterjemahkan (Kata)"

msgctxt "translators_column_target_words"
msgid "Target Words"
msgstr "Kata target"

msgctxt "translators_column_approved_words"
msgid "Approved (Words)"
msgstr "Disetujui (Kata)"

msgctxt "translators_column_votes_made"
msgid "Votes Made"
msgstr "Voting yang Dibuat"

msgctxt "minerals_p"
msgid "added minerals"
msgstr "mineral - mineral tambahan"

msgctxt "minerals_s"
msgid "added mineral"
msgstr "mineral tambahan"

msgctxt "vitamins_p"
msgid "added vitamins"
msgstr "vitamin - vitamin tambahan"

msgctxt "vitamins_s"
msgid "added vitamin"
msgstr "vitamin tambahan"

msgctxt "amino_acids_p"
msgid "added amino acids"
msgstr "asam - asam amino tambahan"

msgctxt "amino_acids_s"
msgid "added amino acid"
msgstr "asam amino tambahan"

msgctxt "nucleotides_p"
msgid "added nucleotides"
msgstr "semua nukleotida tambahan"

msgctxt "nucleotides_s"
msgid "added nucleotide"
msgstr "nukleotida tambahan"

msgctxt "other_nutritional_substances_p"
msgid "other nutritional substances added"
msgstr "zat - zat nutrisi lain yang ditambahkan"

msgctxt "other_nutritional_substances_s"
msgid "other nutritional substance added"
msgstr "zat nutrisi lain yang ditambahkan"

msgctxt "product_as_sold"
msgid "As sold"
msgstr "Seperti yang dijual"

msgctxt "prepared_product"
msgid "Prepared"
msgstr "Disiapkan"

msgctxt "unit"
msgid "Unit"
msgstr "Unit"

msgctxt "nutrition_data_exists"
msgid "Nutrition facts are specified for the product as sold."
msgstr "Informasi nilai gizi ditetapkan untuk produk seperti yang dijual."

msgctxt "nutrition_data_prepared_exists"
msgid "Nutrition facts are specified for the prepared product."
msgstr "Informasi nilai gizi ditetapkan untuk produk yang disiapkan."

msgctxt "nova_groups_s"
msgid "NOVA group"
msgstr "Grup NOVA"

msgctxt "nova_groups_p"
msgid "NOVA groups"
msgstr "Grup - grup NOVA"

# Title for the link to the explanation of what a NOVA Group is
msgctxt "nova_groups_info"
msgid "NOVA groups for food processing"
msgstr "Grup - grup NOVA untuk pemrosesan makanan"

msgctxt "footer_partners"
msgid "Partners"
msgstr "Para mitra"

# Do not translate without having the same exact string in the Tags template. Do not use spaces, special characters, only alphanumeric characters separated by hyphens
msgctxt "footer_partners_link"
msgid "/partners"
msgstr "/partners"

msgctxt "adults"
msgid "Adults"
msgstr "Dewasa"

msgctxt "adults_age"
msgid "18 to 64"
msgstr "18 sampai 64"

msgctxt "adults_description"
msgid "From 18 years up to and including 64 years of age"
msgstr "Dari usia 18 tahun ke atas dan termasuk usia 64 tahun"

msgctxt "elderly"
msgid "Elderly"
msgstr "Lansia"

msgctxt "elderly_age"
msgid "65+"
msgstr "65+"

msgctxt "elderly_description"
msgid "From 65 years of age and older"
msgstr "Mulai usia 65 tahun ke atas"

msgctxt "adolescents"
msgid "Adolescents"
msgstr "Remaja"

msgctxt "adolescents_age"
msgid "10 to 17"
msgstr "10 sampai 17"

msgctxt "adolescents_description"
msgid "From 10 years up to and including 17 years of age"
msgstr "Dari usia 10 tahun ke atas dan termasuk usia 17 tahun"

msgctxt "children"
msgid "Children"
msgstr "Anak-anak"

msgctxt "children_age"
msgid "3 to 9"
msgstr "3 sampai 9"

msgctxt "children_description"
msgid "From 36 months up to and including 9 years of age"
msgstr "Dari usia 36 bulan ke atas dan termasuk usia 9 tahun"

msgctxt "toddlers"
msgid "Toddlers"
msgstr "Batita"

msgctxt "toddlers_age"
msgid "1 to 2"
msgstr "1 sampai 2"

msgctxt "toddlers_description"
msgid "From 12 months up to and including 35 months of age"
msgstr "Dari usia 12 bulan ke atas dan termasuk usia 35 bulan"

msgctxt "infants"
msgid "Infants"
msgstr "Bayi"

msgctxt "infants_age"
msgid "< 1"
msgstr "< 1"

msgctxt "infants_description"
msgid "From more than 12 weeks up to and including 11 months of age"
msgstr "Dari usia 12 minggu ke atas dan termasuk usia 11 bulan"

msgctxt "additives_efsa_evaluation"
msgid "EFSA evaluation"
msgstr "Evaluasi EFSA"

msgctxt "additives_efsa_evaluation_overexposure_risk_title"
msgid "Risk of overexposure"
msgstr "Risiko paparan berlebih"

msgctxt "additives_efsa_evaluation_overexposure_risk_high"
msgid "The European Food Safety Authority (EFSA) has determined that some population groups have a high risk of reaching or exceeding the Acceptable Daily Intake (ADI) for <tag>."
msgstr "Otoritas Keamanan Pangan Eropa (EFSA) telah menetapkan bahwa beberapa kelompok populasi memiliki risiko tinggi untuk mencapai atau melampaui Asupan Harian yang Dapat Diterima (ADI) untuk <tag>."

msgctxt "additives_efsa_evaluation_overexposure_risk_moderate"
msgid "The European Food Safety Authority (EFSA) has determined that some population groups have a moderate risk of reaching or exceeding the Acceptable Daily Intake (ADI) for <tag>."
msgstr "Otoritas Keamanan Pangan Eropa (EFSA) telah menetapkan bahwa beberapa kelompok populasi memiliki risiko moderat untuk mencapai atau melampaui Asupan Harian yang Dapat Diterima (ADI) untuk <tag>."

msgctxt "additives_efsa_evaluation_overexposure_risk_description"
msgid "To evaluate your exposure to the <tag> food additive, you can browse our list of products that contain it. See the list of <nb_products> products with <tag> below."
msgstr "Untuk mengevaluasi tingkat paparan Anda terhadap zat aditif makanan <tag>, Anda dapat menelusuri daftar produk kami yang mengandung zat tersebut. Lihat daftar <nb_products> produk dengan <tag> di bawah ini."

msgctxt "additives_efsa_evaluation_overexposure_risk_products_link"
msgid "%d products with %s"
msgstr "%d produk dengan %s"

msgctxt "additives_efsa_evaluation_overexposure_risk_no"
msgid "The European Food Safety Authority (EFSA) has determined that no population groups has more than 5% of members at risk of consuming more than the acceptable daily intake of <tag>."
msgstr "European Food Safety Authority (EFSA) telah menentukan bahwa tidak ada kelompok populasi yang lebih dari 5% anggotanya memiliki risiko mengonsumsi <tag> melebihi batas wajar konsumsi harian."

msgctxt "additives_efsa_evaluation_overexposure_risk_icon_alt_high"
msgid "High risk of over exposure"
msgstr "Risiko tinggi terhadap paparan berlebih"

msgctxt "additives_efsa_evaluation_overexposure_risk_icon_alt_moderate"
msgid "Moderate risk of over exposure"
msgstr "Risiko menengah terhadap paparan berlebih"

msgctxt "additives_efsa_evaluation_overexposure_risk_icon_alt_no"
msgid "No or very low risk of over exposure"
msgstr "Tidak ada atau resiko sangat rendah terhadap paparan berlebih"

msgctxt "additives_efsa_evaluation_exposure_greater_than_adi"
msgid "Risk of reaching or exceeding the acceptable daily intake (ADI)"
msgstr "Risiko mencapai atau melebihi asupan harian yang dapat diterima (ADI)"

msgctxt "additives_efsa_evaluation_exposure_greater_than_noael"
msgid "Risk of reaching exceeding the maximum dose without adverse effect (No observed adverse effect level - NOAEL)"
msgstr "Risiko mencapai dosis maksimum tanpa efek samping (Tidak ada tingkat efek samping yang teramati - NOAEL)"

msgctxt "additives_efsa_evaluation_exposure_mean_greater_than_adi"
msgid "Groups with more than 50% of members exceeding the acceptable daily intake (ADI)"
msgstr "Kelompok - kelompok dengan lebih dari 50% anggotanya melebihi acceptable daily intake (ADI)"

msgctxt "additives_efsa_evaluation_exposure_95th_greater_than_adi"
msgid "Groups with more than 5% of members exceeding the acceptable daily intake (ADI)"
msgstr "Kelompok - kelompok dengan lebih dari 5% anggotanya melebihi acceptable daily intake (ADI)"

msgctxt "additives_efsa_evaluation_exposure_mean_greater_than_noael"
msgid "Groups with more than 50% of members exceeding the maximum dose without adverse effect (No observed adverse effect level - NOAEL)"
msgstr "Kelompok - kelompok dengan 50% anggotanya melebihi dosis maksimum tanpa dampak yang merugikan (No observed adverse effect level - NOAEL)"

msgctxt "additives_efsa_evaluation_exposure_95th_greater_than_noael"
msgid "Groups with more than 5% of members exceeding the maximum dose without adverse effect (No observed adverse effect level - NOAEL)"
msgstr "Kelompok - kelompok dengan 5% anggotanya melebihi dosis maksimum tanpa dampak yang merugikan (No observed adverse effect level - NOAEL)"

msgctxt "exposure_title_95th"
msgid "Moderate risk"
msgstr "Risiko menengah"

msgctxt "exposure_description_95th"
msgid "5% of people or more"
msgstr "5% orang atau lebih"

msgctxt "exposure_title_mean"
msgid "High risk"
msgstr "Risiko Tinggi"

msgctxt "exposure_description_mean"
msgid "50% of people or more"
msgstr "50% orang atau lebih"

msgctxt "wikipedia"
msgid "Wikipedia"
msgstr "Wikipedia"

msgctxt "additives_classes"
msgid "Functions"
msgstr "Fungsi"

msgctxt "photos_and_data_check"
msgid "Photos and data check"
msgstr "Foto - foto dan pemeriksaan data"

msgctxt "photos_and_data_check_description"
msgid "Product pages can be marked as checked by experienced contributors who verify that the most recent photos are selected and cropped, and that all the product data that can be inferred from the product photos has been filled and is correct."
msgstr "Halaman produk dapat ditandai dengan \"telah diperiksa\" oleh para kontributor berpengalaman yang telah melakukan verifikasi bahwa foto - foto terakhir telah dipilih dan dipotong, serta semua data produk yang dapat disimpulkan dari foto - foto tersebut telah diisi dengan benar."

msgctxt "photos_and_data_checked"
msgid "Photos and data checked"
msgstr "Foto - foto dan data telah diperiksa"

msgctxt "i_checked_the_photos_and_data"
msgid "I checked the photos and data."
msgstr "Saya telah memeriksa foto - foto dan data."

msgctxt "i_checked_the_photos_and_data_again"
msgid "I checked the photos and data again."
msgstr "Saya telah memeriksa ulang foto - foto dan data."

msgctxt "last_check_dates_p"
msgid "Last check dates"
msgstr "Tanggal - tanggal pemeriksaan terakhir"

msgctxt "last_check_dates_s"
msgid "Last check date"
msgstr "Tanggal pemeriksaan terakhir"

msgctxt "product_last_checked"
msgid "Last check of product page on"
msgstr "Pemeriksaan terakhir halaman produk pada"

msgctxt "product_other_information"
msgid "Other information"
msgstr "Informasi lain"

msgctxt "producer_version_id"
msgid "Producer version identifier"
msgstr "Pengenal versi produsen"

msgctxt "producer_product_id"
msgid "Producer product identifier"
msgstr "Pengenal produk produsen"

msgctxt "net_weight"
msgid "Net weight"
msgstr "Berat bersih"

msgctxt "drained_weight"
msgid "Drained weight"
msgstr "Berat kering"

msgctxt "volume"
msgid "Volume"
msgstr "Volume"

msgctxt "other_information"
msgid "Other information"
msgstr "Informasi lain"

msgctxt "conservation_conditions"
msgid "Conservation conditions"
msgstr "Kondisi konservasi"

msgctxt "warning"
msgid "Warning"
msgstr "Peringatan"

msgctxt "preparation"
msgid "Preparation"
msgstr "Penyajian"

msgctxt "recipe_idea"
msgid "Recipe idea"
msgstr "Ide resep"

msgctxt "origin"
msgid "Origin of the product and/or its ingredients"
msgstr "Asal usul produk dan/atau kandungan bahannya"

msgctxt "origin_note"
msgid "Packaging mentions that indicate the manufacturing place and/or the origins of the ingredients"
msgstr "Penyebutan kemasan yang menunjukkan tempat produksi dan/atau asal usul kandungan bahannya"

msgctxt "origin_example"
msgid "Made in France. Tomatoes from Italy. Origin of the rice: India, Thailand."
msgstr "Dibuat di Perancis. Tomat dari Italia. Asal beras: India, Thailand."

msgctxt "customer_service"
msgid "Customer service"
msgstr "Layanan pelanggan"

msgctxt "producer"
msgid "Producer"
msgstr "Produsen"

msgctxt "recycling_instructions_to_recycle"
msgid "Recycling instructions - To recycle"
msgstr "Instruksi daur ulang - Untuk mendaur ulang"

msgctxt "recycling_instructions_to_discard"
msgid "Recycling instructions - To discard"
msgstr "Instruksi daur ulang - Untuk membuang"

msgctxt "checkers_products"
msgid "Products checked by %s"
msgstr "Produk - produk yang diperiksa oleh %s"

msgctxt "checkers_without_products"
msgid "Products not checked by %s"
msgstr "Produk - produk yang tidak diperiksa oleh %s"

msgctxt "correctors_products"
msgid "Products corrected by %s"
msgstr "Produk - produk yang dikoreksi oleh %s"

msgctxt "correctors_without_products"
msgid "Products not corrected by %s"
msgstr "Produk -produk yang tidak dikoreksi oleh %s"

msgctxt "contributors_products"
msgid "Products added by %s"
msgstr "Produk - produk ditambahkan oleh %s"

msgctxt "editors_products"
msgid "Products edited by %s"
msgstr "Produk - produk yang disunting oleh %s"

msgctxt "editors_without_products"
msgid "Products not edited by %s"
msgstr "Produk - produk yang tidak disunting oleh %s"

msgctxt "informers_products"
msgid "Products completed by %s"
msgstr "Produk - produk yang dilengkapi oleh %s"

msgctxt "informers_without_products"
msgid "Products not completed by %s"
msgstr "Produk - produk yang tidak dilengkapi oleh %s"

msgctxt "photographers_products"
msgid "Products photographed by %s"
msgstr "Produk - produk yang difoto oleh %s"

msgctxt "photographers_without_products"
msgid "Products not photographed by %s"
msgstr "Produk - produk yang tidak difoto oleh %s"

msgctxt "user_s_page"
msgid "%s's page"
msgstr "halaman %s"

msgctxt "obsolete"
msgid "Product taken off the market"
msgstr "Produk diambil dari pasar"

msgctxt "obsolete_since_date"
msgid "Withdrawal date"
msgstr "Tanggal penarikan"

msgctxt "obsolete_since_date_note"
msgid "Format: YYYY-MM-DD or YYYY-MM or YYYY"
msgstr "Format: YYYY-MM-DD atau YYYY-MM atau YYYY"

msgctxt "obsolete_since_date_example"
msgid "2019-09-30 or 2019-09 or 2019"
msgstr "2019-09-30 atau 2019-09 atau 2019"

msgctxt "obsolete_warning"
msgid "Important note: this product is no longer sold. The data is kept for reference only. This product does not appear in regular searches and is not taken into account for statistics."
msgstr "Catatan penting: produk ini sudah tidak dijual. Datanya disimpan hanya sebagai referensi. Produk ini tidak muncul dalam pencarian reguler dan tidak diperhitungkan untuk statistik."

# This will be on a button and needs to be as short as possible
# So instead of something like "Install the mobile application"
# try to make it very short "Get the app" or "Install the app"
# Use infinitive instead of imperative
msgctxt "get_the_app"
msgid "Get the app"
msgstr "Dapatkan aplikasi"

msgctxt "get_the_app_android"
msgid "Get the Android app"
msgstr "Dapatkan aplikasi Android"

msgctxt "get_the_app_iphone"
msgid "Get the iPhone app"
msgstr "Dapatkan aplikasi iPhone"

msgctxt "get_the_app_ipad"
msgid "Get the iPad app"
msgstr "Dapatkan aplikasi iPad"

msgctxt "warning_gs1_company_prefix"
msgid "<em>Ambiguous barcode</em>: This product has a Restricted Circulation Number barcode for products within a company. This means that different producers and stores can use the same barcode for different products."
msgstr "<em>Kode batang ambigu</em>: Produk ini memiliki kode batang Restricted Circulation Number untuk produk - produk dalam sebuah perusahaan. Ini berarti bahwa produsen dan toko berbeda dapat menggunakan kode batang yang sama untuk produk - produk yang berbeda."

msgctxt "environment_infocard"
msgid "Environment infocard"
msgstr "Infocard lingkungan"

msgctxt "environment_infocard_note"
msgid "HTML code for the environment infocard in the mobile application"
msgstr "Kode HTML untuk infocard lingkungan pada aplikasi seluler"

msgctxt "environment_impact_level"
msgid "Environment impact level"
msgstr "Tingkat dampak terhadap lingkungan"

msgctxt "environment_impact_level_example"
msgid "en:low, en:medium or en:high"
msgstr "en:rendah, en:menengah, atau en:tinggi"

msgctxt "carbon_impact_from_meat_or_fish"
msgid "Carbon impact from meat or fish"
msgstr "Dampak karbon dari daging atau ikan"

msgctxt "of_carbon_impact_from_meat_or_fish_for_whole_product"
msgid "of carbon emission from meat or fish for the whole product"
msgstr "emisi karbon dari daging atau ikan untuk produk secara keseluruhan"

msgctxt "of_sustainable_daily_emissions_of_1_person"
msgid "of sustainable daily emissions of 1 person"
msgstr "emisi harian berkelanjutan dari 1 orang"

msgctxt "of_sustainable_weekly_emissions_of_1_person"
msgid "of sustainable weekly emissions of 1 person"
msgstr "emisi mingguan berkelanjutan untuk 1 orang"

msgctxt "for_one_serving"
msgid "for one serving"
msgstr "untuk satu sajian"

msgctxt "methodology"
msgid "Methodology"
msgstr "Metodologi"

msgctxt "carbon_footprint_note_foodges_ademe"
msgid "Carbon emissions computations rely on the CO<sub>2</sub> per kg values from the FoodGES program by <a href=\"https://www.ademe.fr\">ADEME</a>."
msgstr "Perhitungan emisi karbon bergantung pada nilai CO<sub>2</sub>per kg dari program FoodGES oleh <a href=\"https://www.ademe.fr\">ADEME</a>."

msgctxt "carbon_footprint_note_sustainable_annual_emissions"
msgid "Sustainable annual emissions: 2 tons of CO<sub>2</sub> equivalent per person to achieve the goals set in COP21."
msgstr "Emisi tahunan berkelanjutan: menyetarakan 2 ton CO<sub>2</sub> per orang untuk mencapai tujuan yang ditetapkan dalam COP21."

msgctxt "carbon_footprint_note_uncertainty"
msgid "Carbon footprint calculations have high uncertainty. Values should be looked at with caution and are more intended for relative comparison than as absolute values."
msgstr "Penghitungan jejak karbon memiliki ketidakpastian yang tinggi. Nilai harus diperiksa dengan hati-hati dan lebih diperuntukkan sebagai pembanding relatif daripada sebagai nilai pasti."

msgctxt "error_too_many_products_to_export"
msgid "Too many products (%d products, the limit is %d) to export, please download the <a href=\"/data\">complete database export</a> instead."
msgstr "Terlalu banyak produk (%d produk, batas produk adalah %d) untuk diekspor, silakan unduh <a href=\"/data\">ekspor basis data lengkap</a>."

msgctxt "translate_taxonomy_to"
msgid "Help translate the %s to %s"
msgstr "Bantu menerjemahkan %s ke %s"

msgctxt "translate_taxonomy_description"
msgid "You can suggest translations for the entries below that have not yet been translated to your language. The blue link and the black text (both in English) show respectively the non-localized product and the original entry incl. optional synonyms separated by commas. Enter the translation in the text field, incl. optional synonyms, and then click the Save button. Thank you!"
msgstr "Anda dapat mengajukan terjemahan untuk entri yang belum diterjemahkan dalam bahasa Anda di bawah ini. Tautan biru dan teks hitam (keduanya dalam bahasa Inggris) menunjukkan secara urut produk yang tidak dilokalkan dan entri asli termasuk sinonim opsional yang dipisahkan oleh tanda koma. Masukkan terjemahan pada field teks, termasuk sinonim opsional, lalu klik tombol Simpan. Terima kasih!"

msgctxt "translate_taxonomy_add"
msgid "Show only entries without pending translations."
msgstr "Hanya tampilkan entri tanpa terjemahan yang tertunda."

msgctxt "translate_taxonomy_edit"
msgid "Also show entries with pending translations from you or other users."
msgstr "Tampilkan juga entri dengan terjemahan yang tertunda dari Anda atau pengguna lain."

msgctxt "translated"
msgid "translated"
msgstr "telah diterjemahkan"

msgctxt "to_be_translated"
msgid "to be translated"
msgstr "menunggu untuk diterjemahkan"

msgctxt "current_translation"
msgid "Current translation"
msgstr "Terjemahan saat ini"

msgctxt "button_caption_yes"
msgid "Yes"
msgstr "Ya"

msgctxt "button_caption_no"
msgid "No"
msgstr "Tidak"

msgctxt "button_caption_skip"
msgid "Skip"
msgstr "Lewati"

msgctxt "popularity_s"
msgid "popularity"
msgstr "popularitas"

msgctxt "popularity_p"
msgid "popularity"
msgstr "popularitas"

msgctxt "ingredients_analysis_p"
msgid "ingredients analysis"
msgstr "analisis bahan"

msgctxt "ingredients_analysis_s"
msgid "ingredients analysis"
msgstr "analisis bahan"

msgctxt "ingredients_analysis"
msgid "Ingredients analysis"
msgstr "Analisis kandungan bahan"

msgctxt "ingredients_analysis_disclaimer"
msgid "The analysis is based solely on the ingredients listed and does not take into account processing methods."
msgstr "Analisis hanya berdasarkan kandungan bahan yang terdaftar dan tidak memperhitungkan metode pemrosesan."

msgctxt "rev_warning"
msgid "You are viewing an old version of this product page!"
msgstr "Anda melihat versi lama dari halaman produk ini!"

msgctxt "rev_number"
msgid "Revision number: "
msgstr "Revisi ke: "

msgctxt "rev_contributor"
msgid "Edited by: "
msgstr "Disunting oleh: "

msgctxt "rev_previous"
msgid "Previous version"
msgstr "Versi sebelumnya"

msgctxt "rev_next"
msgid "Next version"
msgstr "Versi selanjutnya"

msgctxt "rev_latest"
msgid "Latest version"
msgstr "Versi paling baru"

# "product data" in this sentence means data for many products, not just one product
msgctxt "import_data_file_title"
msgid "Import a product data file"
msgstr "Impor berkas data - data produk"

# "product data" in this sentence means data for many products, not just one product
msgctxt "import_data_file_description"
msgid "Upload a spreadsheet file (Excel file or a comma or tab separated UTF-8 encoded CSV file) with product data."
msgstr "Unggah berkas spreedsheet (berkas Excel atau berkas CSV dikodekan UTF-8 yang dipisahkan tab) dengan data produk."

# "product data" in this sentence means data for many products, not just one product
msgctxt "import_data_file_format"
msgid "You can upload a table with the columns Open Food Facts import format, or you can upload a table in any format and then select the columns to import."
msgstr "Anda dapat mengunggah tabel dengan kolom format impor Open Food Fact, atau Anda dapat mengunggah tabel dengan format apa saja dan kemudian memilih kolom-kolom tertentu untuk diimpor."

# "product data" in this sentence means data for many products, not just one product
msgctxt "upload_product_data_file"
msgid "Upload a file with product data"
msgstr "Unggah berkas dengan data-data produk"

msgctxt "uploading_file"
msgid "File being uploaded."
msgstr "Berkas sedang diunggah."

msgctxt "upload_error"
msgid "The file could not be uploaded."
msgstr "Berkas tidak dapat diunggah."

msgctxt "import_data_file_select_format_title"
msgid "Select and import data"
msgstr "Pilih dan impor data"

msgctxt "import_data_file_select_format_description"
msgid "Use the form below to indicate which columns to import and what data they contain."
msgstr "Gunakan formulir di bawah ini untuk menunjukkan kolom-kolom mana yang diimpor dan data apa yang terdapat di dalamnya."

msgctxt "import_data"
msgid "Import data"
msgstr "Impor data"

msgctxt "import_file_rows_columns"
msgid "The uploaded file contains %s rows and %s columns."
msgstr "Berkas yang diunggah berisi %s baris dan %s kolom."

msgctxt "import_file_selected_columns"
msgid "%s columns out of %s have been selected and will be imported."
msgstr "%s kolom dari %s telah dipilih dan akan diimpor."

msgctxt "fields_group_identification"
msgid "Product identification"
msgstr "Identifikasi produk"

msgctxt "fields_group_origins"
msgid "Origins"
msgstr "Tempat asal"

msgctxt "fields_group_ingredients"
msgid "Ingredients"
msgstr "bahan"

msgctxt "fields_group_nutrition"
msgid "Nutrition facts"
msgstr "Informasi nilai gizi"

msgctxt "fields_group_nutrition_other"
msgid "Optional nutrition facts"
msgstr "Informasi nilai gizi opsional"

msgctxt "fields_group_other"
msgid "Other information"
msgstr "Informasi lain"

msgctxt "fields_group_images"
msgid "Product photos"
msgstr "Foto - foto produk"

msgctxt "fields_group_packaging"
msgid "Packaging"
msgstr "Kemasan"

msgctxt "image_front_url"
msgid "Link to front product photo"
msgstr "Tautan untuk foto produk bagian depan"

msgctxt "image_ingredients_url"
msgid "Link to ingredients list photo"
msgstr "Tautan untuk foto daftar kandungan bahan"

msgctxt "image_nutrition_url"
msgid "Link to nutrition facts table photo"
msgstr "Tautan untuk foto tabel informasi nilai gizi"

msgctxt "image_other_url"
msgid "Link to other product photo"
msgstr "Tautan untuk foto produk lainnya"

msgctxt "labels_specific"
msgid "Specific label"
msgstr "Label spesifik"

msgctxt "categories_specific"
msgid "Specific category"
msgstr "Kategori spesifik"

msgctxt "sources_fields_specific"
msgid "Source specific field"
msgstr "Field khusus sumber"

msgctxt "select_a_field"
msgid "Select a field"
msgstr "Pilih field"

msgctxt "specify"
msgid "Specify"
msgstr "Tentukan"

msgctxt "value_unit_dropdown"
msgid "In the dropdown menu on the right, specify if the column contains:"
msgstr "Pada menu dropdown di sebelah kanan, tentukan bila kolom berisi:"

msgctxt "value_unit_dropdown_value_unit"
msgid "the value and the unit"
msgstr "nilai dan unit"

msgctxt "value_unit_dropdown_value_specific_unit"
msgid "the value in a specific unit"
msgstr "nilai dalam unit spesifik"

msgctxt "value_unit_dropdown_value"
msgid "only the value, with the unit in another column"
msgstr "hanya nilainya, dengan unit di kolom lain"

msgctxt "value_unit_dropdown_unit"
msgid "only the unit, with the value in another column"
msgstr "hanya unitnya, dengan nilai di kolom lain"

# Please do not translate Y, Yes and 1
msgctxt "labels_specific_tag"
msgid "Select this option if the column indicates the presence of a specific label (e.g. Organic, Fair-Trade) when the value is either Y, Yes or 1."
msgstr "Pilih opsi ini bila kolom menunjukkan bahwa ada label spesifik (mis. Organik, Perdagangan Adil) ketika nilainya adalah Y, Yes, atau 1."

msgctxt "labels_specific_tag_value"
msgid "Type the name of the label in the text field on the right."
msgstr "Ketik nama label pada field teks di sebelah kanan."

# Please do not translate Y, Yes and 1
msgctxt "categories_specific_tag"
msgid "Select this option if the column indicates the presence of a specific category (e.g. Beverages) when the value is either Y, Yes or 1."
msgstr "Pilih opsi ini bila kolom menunjukkan bahwa ada kategori spesifik (mis. Minuman) ketika nilainya adalah Y, Yes, atau 1."

msgctxt "categories_specific_tag_value"
msgid "Type the name of the category in the text field on the right."
msgstr "Ketik nama kategori di field teks sebelah kanan."

# Please do not translate Y, Yes and 1
msgctxt "sources_fields_specific_tag"
msgid "Select this option for fields that are specific to the source, and that we want to keep as source specific fields."
msgstr "Pilih opsi ini untuk field yang sumbernya spesifik, dan yang tetap kita inginkan sebagai field spesifik sumber."

msgctxt "sources_fields_specific_tag_value"
msgid "Type the name of the target field in the text field on the right, or leave blank to use the name of the source field."
msgstr "Ketik nama field target di field teks sebelah kanan, atau biarkan kosong untuk menggunakan nama field sumber."

msgctxt "value"
msgid "Value"
msgstr "Nilai"

msgctxt "value_unit"
msgid "Value + Unit"
msgstr "Nilai + Unit"

msgctxt "value_in_l"
msgid "Value in L"
msgstr "Nilai dalam L"

msgctxt "value_in_dl"
msgid "Value in dl"
msgstr "Nilai dalam dl"

msgctxt "value_in_cl"
msgid "Value in cl"
msgstr "Nilai dalam cl"

msgctxt "value_in_ml"
msgid "Value in ml"
msgstr "Nilai dalam ml"

msgctxt "value_in_kg"
msgid "Value in kg"
msgstr "Nilai dalam kg"

msgctxt "value_in_g"
msgid "Value in g"
msgstr "Nilai dalam g"

msgctxt "value_in_mg"
msgid "Value in mg"
msgstr "Nilai dalam mg"

msgctxt "value_in_mcg"
msgid "Value in μg"
msgstr "Nilai dalam μg"

msgctxt "value_in_iu"
msgid "Value in IU"
msgstr "Nilai dalam IU"

msgctxt "value_in_kcal"
msgid "Value in kcal"
msgstr "Nilai dalam kkal"

msgctxt "value_in_kj"
msgid "Value in kJ"
msgstr "Nilai dalam kJ"

msgctxt "value_in_percent"
msgid "Value in %"
msgstr "Nilai dalam %"

msgctxt "no_owner_defined"
msgid "Please log-in to use this feature."
msgstr "Silakan masuk untuk menggunakan fitur ini."

msgctxt "organization"
msgid "Organization"
msgstr "Organisasi"

msgctxt "column_in_file"
msgid "Column in file"
msgstr "Kolom dalam berkas"

msgctxt "field_on_site"
msgid "Field on %s"
msgstr "Field pada %s"

msgctxt "producers_platform"
msgid "Platform for producers"
msgstr "Platform untuk para produsen"

# "product data and photos" in this sentence means data and photos for many products, not just one product
msgctxt "producers_platform_description"
msgid "The platform for producers allows manufacturers to easily manage their product photos and data on Open Food Facts."
msgstr "Platform untuk para produsen memungkinkan para produsen dengan mudah mengelola foto - foto dan data berbagai produk mereka di Open Food Facts."

# "product data and photos" in this sentence means data and photos for many products, not just one product
msgctxt "producers_platform_private_database"
msgid "The product data and photos you send on the platform for producers are stored in a private database. You will be able to check that all the data is correct before making it available on the public Open Food Facts database."
msgstr "Data dan foto - foto berbagai produk yang Anda kirimkan pada platform untuk para produsen disimpan di basis data privat. Anda dapat memeriksa semua kebenaran data sebelum membuatnya tersedia secara publik di basis data Open Food Facts."

# "product data and photos" in this sentence means data and photos for many products, not just one product
msgctxt "producers_platform_licence"
msgid "The product data and photos will become publicly available in the Open Food Facts database, under the <a href=\"https://opendatacommons.org/licenses/odbl/1.0/\">Open Database License</a>. Individual contents of the database are available under the <a href=\"https://opendatacommons.org/licenses/dbcl/1.0/\">Database Contents License</a> and products images are available under the <a href=\"https://creativecommons.org/licenses/by-sa/3.0/deed.en\">Creative Commons Attribution ShareAlike licence</a>."
msgstr "Data dan foto - foto berbagai produk akan tersedia secara publik di basis data Open Food Facts, di bawah <a href=\"https://opendatacommons.org/licenses/odbl/1.0/\">Lisensi Open Database</a>. Konten individual dari basis data tersedia di bawah <a href=\"https://opendatacommons.org/licenses/dbcl/1.0/\">Lisensi Database Contents</a> dan foto produk tersedia di bawah <a href=\"https://creativecommons.org/licenses/by-sa/3.0/deed.en\">lisensi Creative Commons Attribution ShareAlike</a>."

# "product data" in this sentence means data for many products, not just one product
msgctxt "import_product_data"
msgid "Import product data"
msgstr "Impor data berbagai produk"

# "product photos" in this sentence means data for many products, not just one product
msgctxt "import_product_photos"
msgid "Import product photos"
msgstr "Impor foto - foto berbagai produk"

# "product data and photos" in this sentence means data and photos for many products, not just one product
msgctxt "export_product_data_photos"
msgid "Export product data and photos to the public database"
msgstr "Ekspor data dan foto - foto berbagai produk ke basis data publik"

msgctxt "export_product_data_photos_please_check"
msgid "Please check that the data on the platform for producers is correct before exporting it to the public database."
msgstr "Silakan periksa bahwa data pada platform untuk para produsen benar sebelum mengekspornya ke basis data publik."

msgctxt "export_photos"
msgid "Export photos to the public database"
msgstr "Ekspor foto - foto ke basis data publik"

msgctxt "replace_selected_photos"
msgid "Replace existing selected photos"
msgstr "Ganti foto - foto terpilih yang ada"

msgctxt "cancel"
msgid "Cancel"
msgstr "Batalkan"

msgctxt "collapsed_changes"
msgid "Collapsed changes"
msgstr "Perubahan yang diciutkan"

msgctxt "data_quality_p"
msgid "data quality"
msgstr "kualitas data"

msgctxt "data_quality_s"
msgid "data quality"
msgstr "kualitas data"

msgctxt "data_quality"
msgid "data quality"
msgstr "kualitas data"

msgctxt "data_quality_bugs_p"
msgid "data quality bugs"
msgstr "kumpulan bug kualitas data"

msgctxt "data_quality_bugs_s"
msgid "data quality bug"
msgstr "bug kualitas data"

msgctxt "data_quality_bugs"
msgid "data quality bugs"
msgstr "kumpulan bug kualitas data"

msgctxt "data_quality_info_p"
msgid "data quality info"
msgstr "info kualitas data"

msgctxt "data_quality_info_s"
msgid "data quality info"
msgstr "info kualitas data"

msgctxt "data_quality_info"
msgid "data quality info"
msgstr "info kualitas data"

msgctxt "data_quality_warnings_p"
msgid "data quality warnings"
msgstr "semua peringatan kualitas data"

msgctxt "data_quality_warnings_s"
msgid "data quality warning"
msgstr "peringatan kualitas data"

msgctxt "data_quality_warnings"
msgid "data quality warnings"
msgstr "semua peringatan kualitas data"

msgctxt "data_quality_errors_p"
msgid "data quality errors"
msgstr "semua kesalahan kualitas data"

msgctxt "data_quality_errors_s"
msgid "data quality error"
msgstr "kesalahan kualitas data"

msgctxt "data_quality_errors"
msgid "data quality errors"
msgstr "semua kesalahan kualitas data"

msgctxt "data_quality_warnings_producers_p"
msgid "data quality warnings"
msgstr "semua peringatan kualitas data"

msgctxt "data_quality_warnings_producers_s"
msgid "data quality warning"
msgstr "peringatan kualitas data"

msgctxt "data_quality_warnings_producers"
msgid "data quality warnings"
msgstr "semua peringatan kualitas data"

msgctxt "data_quality_errors_producers_p"
msgid "data quality errors"
msgstr "semua kesalahan kualitas data"

msgctxt "data_quality_errors_producers_s"
msgid "data quality error"
msgstr "kesalahan kualitas data"

msgctxt "data_quality_errors_producers"
msgid "data quality errors"
msgstr "semua kesalahan kualitas data"

# abbreviation for Minimum
msgctxt "min"
msgid "Min"
msgstr "Min"

# abbreviation for Maximum
msgctxt "max"
msgid "Max"
msgstr "Maks"

msgctxt "improvements_p"
msgid "possible improvements"
msgstr "semua peningkatan yang mungkin"

msgctxt "improvements_s"
msgid "possible improvement"
msgstr "peningkatan yang mungkin"

msgctxt "improvements"
msgid "possible improvements"
msgstr "semua peningkatan yang mungkin"

# Do not translate
msgctxt "import_products_link"
msgid "/import-products"
msgstr "/import-products"

msgctxt "add_or_update_products"
msgid "Add or update products"
msgstr "Tambahkan atau perbarui produk"

# Formal you
msgctxt "your_products"
msgid "Your products"
msgstr "Produk - produk Anda"

# Do not translate the e-mail address
msgctxt "account_without_org"
msgid "Your account is not associated with a company yet. Please e-mail <a href=\"mailto:producers@openfoodfacts.org\">producers@openfoodfacts.org</a> to activate the free access to the platform for producers."
msgstr "Akun Anda belum terhubung dengan perusahaan. Silakan mengirim surel ke<a href=\"mailto:producers@openfoodfacts.org\">producers@openfoodfacts.org</a> untuk aktivasi akses gratis ke platform untuk para produsen."

msgctxt "import_products"
msgid "Import products"
msgstr "Impor produk - produk"

msgctxt "empty_column"
msgid "Empty column"
msgstr "Kolom kosong"

msgctxt "empty_column_description"
msgid "The file does not contain any value in this column."
msgstr "Berkas tidak memiliki nilai apapun pada kolom ini."

msgctxt "import_file_status_title"
msgid "Data import in progress"
msgstr "Impor data dalam progres"

# "product data" means data for many products
msgctxt "import_file_status_description"
msgid "The product data has been received and is going to be imported on the platform for producers."
msgstr "Data berbagai produk telah diterima dan akan diimpor ke platform untuk para produsen."

msgctxt "import_file_status"
msgid "Status"
msgstr "Status"

msgctxt "job_status_inactive"
msgid "Scheduled"
msgstr "Terjadwal"

msgctxt "job_status_active"
msgid "In progress"
msgstr "Dalam progres"

msgctxt "job_status_finished"
msgid "Finished"
msgstr "Selesai"

msgctxt "job_status_failed"
msgid "Failed"
msgstr "Gagal"

msgctxt "import_file_result"
msgid "Import result"
msgstr "Hasil impor"

msgctxt "products_modified"
msgid "Products modified"
msgstr "Produk - produk yang dimodifikasi"

msgctxt "import_file_result_no_change"
msgid "There were no product added or modified. The data has probably been already imported previously."
msgstr "Tidak ada produk yang ditambahkan atau dimodifikasi. Data kemungkinan sudah pernah diimpor sebelumnya."

msgctxt "import_file_result_products"
msgid "List of products added or modified"
msgstr "Daftar produk yang ditambahkan atau dimodifikasi"

msgctxt "imports_p"
msgid "imports"
msgstr "impor"

msgctxt "imports_s"
msgid "import"
msgstr "impor"

msgctxt "imports"
msgid "imports"
msgstr "impor"

msgctxt "number_of_products_with_data_quality_errors_producers"
msgid "Number of products with data quality errors"
msgstr "Jumlah produk dengan kesalahan kualitas data"

msgctxt "number_of_products_with_data_quality_warnings_producers"
msgid "Number of products with data quality warnings"
msgstr "Jumlah produk dengan peringatan kualitas data"

msgctxt "number_of_products_with_improvements"
msgid "Number of products with improvement opportunities"
msgstr "Jumlah produk dengan kemungkinan peningkatan"

msgctxt "improvements_facet_description_1"
msgid "This table lists possible opportunities to improve the nutritional quality, the Nutri-Score and the composition of food products."
msgstr "Tabel ini mendaftar kemungkinan untuk meningkatkan kualitas gizi, Nutri-Score dan komposisi dari produk makanan."

msgctxt "improvements_facet_description_2"
msgid "In order to get relevant results, please make sure the product data is complete (nutrition facts with values for fiber and fruits and vegetables to compute the Nutri-Score, and a precise category to compare each product to similar products)."
msgstr "Untuk mendapatkan hasil yang relevan, pastikan data produk sudah lengkap (informasi nilai gizi dengan nilai serat dan buah, serta sayuran untuk menghitung Nutri-Score, dan kategori yang tepat untuk membandingkan tiap-tiap produk dengan produk serupa)."

# "product photos" in this sentence means photos for many products, not just one product
msgctxt "import_photos_title"
msgid "Import product photos"
msgstr "Impor foto - foto berbagai produk"

msgctxt "import_photos_description"
msgid "You can use the form below to easily upload photos (front of product, ingredients list and nutrition facts table) for many products."
msgstr "Anda dapat menggunakan formulir di bawah ini untuk mengunggah foto dengan mudah (bagian depan produk, daftar kandungan bahan, dan tabel informasi nilai gizi) untuk banyak produk."

msgctxt "import_photos_format_1"
msgid "Each filename needs to contains the barcode of the product."
msgstr "Tiap nama berkas harus memuat kode batang dari produk."

msgctxt "import_photos_format_2"
msgid "And you can also specify the type of the photo in the filename:"
msgstr "Anda juga dapat menetapkan tipe foto pada nama berkas:"

# Do not translate the file name
msgctxt "import_photos_format_barcode"
msgid "3001234567890.jpg: front of the product in the current language."
msgstr "3001234567890.jpg: bagian depan produk dalam bahasa saat ini."

# Do not translate the file name
msgctxt "import_photos_format_front"
msgid "3001234567890.front_nl.jpg: front of the product in Dutch."
msgstr "3001234567890.front_nl.jpg: bagian depan produk dalam bahasa Belanda."

# Do not translate the file name
msgctxt "import_photos_format_ingredients"
msgid "3001234567890.ingredients_fr.jpg: ingredients list in French."
msgstr "3001234567890.ingredients_fr.jpg: daftar kandungan bahan dalam bahasa Perancis."

# Do not translate the file name
msgctxt "import_photos_format_nutrition"
msgid "3001234567890.nutrition_es.jpg: nutrition table in Spanish."
msgstr "3001234567890.nutrition_es.jpg: tabel informasi gizi dalam bahasa Spanyol."

msgctxt "add_photos"
msgid "Add photos..."
msgstr "Tambahkan foto - foto..."

msgctxt "start_upload"
msgid "Start upload"
msgstr "Mulai unggahan"

msgctxt "start"
msgid "Start"
msgstr "Mulai"

msgctxt "close"
msgid "Close"
msgstr "Tutup"

msgctxt "cancel_upload"
msgid "Cancel upload"
msgstr "Batalkan unggahan"

msgctxt "info"
msgid "Info"
msgstr "Info"

msgctxt "file_received"
msgid "File received"
msgstr "Berkas diterima"

msgctxt "nutriscore_calculation_details"
msgid "Details of the calculation of the Nutri-Score"
msgstr "Detail penghitungan Nutri-Score"

msgctxt "nutriscore_is_beverage"
msgid "This product is considered a beverage for the calculation of the Nutri-Score."
msgstr "Produk ini dipertimbangkan sebagai minuman untuk perhitungan Nutri-Score."

msgctxt "nutriscore_is_not_beverage"
msgid "This product is not considered a beverage for the calculation of the Nutri-Score."
msgstr "Produk ini tidak dipertimbangkan sebagai minuman untuk perhitungan Nutri-Score."

msgctxt "nutriscore_positive_points"
msgid "Positive points"
msgstr "Nilai positif"

msgctxt "nutriscore_negative_points"
msgid "Negative points"
msgstr "Nilai negatif"

msgctxt "nutriscore_proteins_negative_points_less_than_11"
msgid "The points for proteins are counted because the negative points are less than 11."
msgstr "Nilai untuk protein dihitung karena nilai negatif kurang dari 11."

msgctxt "nutriscore_proteins_negative_points_greater_or_equal_to_11"
msgid "The points for proteins are not counted because the negative points are greater or equal to 11."
msgstr "Nilai untuk protein tidak dihitung karena nilai negatif lebih dari atau sama dengan 11."

msgctxt "nutriscore_proteins_maximum_fruits_points"
msgid "The points for proteins are counted because the points for the fruits, vegetables, nuts and colza/walnut/olive oils are at the maximum."
msgstr "Nilai protein dihitung karena nilai untuk buah, sayur, dan kacang-kacangan serta colza/walnut/minyak zaitun sudah maksimum."

msgctxt "nutriscore_proteins_is_cheese"
msgid "The points for proteins are counted because the product is in the cheeses category."
msgstr "Nilai untuk protein dihitung karena produk termasuk dalam kategori keju."

msgctxt "nutriscore_proteins_is_added_fat"
msgid "The product is in the fats category, the points for saturated fat are replaced by the points for the saturated fat / fat ratio."
msgstr "Produk termasuk dalam kategori lemak, nilai untuk lemak jenuh digantikan oleh nilai rasio lemak jenuh / lemak."

msgctxt "nutriscore_points_for_energy"
msgid "Energy"
msgstr "Energi"

msgctxt "nutriscore_points_for_sugars"
msgid "Sugars"
msgstr "Gula"

msgctxt "nutriscore_points_for_saturated_fat"
msgid "Saturated fat"
msgstr "Lemak jenuh"

msgctxt "nutriscore_points_for_saturated_fat_ratio"
msgid "Saturated fat / fat ratio"
msgstr "Rasio lemak jenuh / lemak"

msgctxt "nutriscore_points_for_sodium"
msgid "Sodium"
msgstr "Natrium"

msgctxt "nutriscore_points_for_fruits_vegetables_nuts_colza_walnut_olive_oils"
msgid "Fruits, vegetables, nuts, and colza/walnut/olive oils"
msgstr "Buah - buahan, sayur - sayuran, kacang-kacangan dan colza/walnut/minyak zaitun"

msgctxt "nutriscore_points_for_fiber"
msgid "Fiber"
msgstr "Serat"

msgctxt "nutriscore_points_for_proteins"
msgid "Proteins"
msgstr "Protein:"

msgctxt "nutriscore_source_value"
msgid "value"
msgstr "nilai"

msgctxt "nutriscore_rounded_value"
msgid "rounded value"
msgstr "nilai yang dibulatkan"

msgctxt "nutriscore_score"
msgid "Nutritional score"
msgstr "Nilai gizi"

# Do not translate
msgctxt "nutriscore_grade"
msgid "Nutri-Score"
msgstr "Nutri-Score"

# This is not the Nutri-Score grade with letters, but the Nutri-Score number score used to compute the grade. Translate score but not Nutri-Score.
msgctxt "nutriscore_score_producer"
msgid "Nutri-Score score"
msgstr "Nilai Nutri-Score"

# Do not translate
msgctxt "nutriscore_grade_producer"
msgid "Nutri-Score"
msgstr "Nutri-Score"

# free as in not costing something
msgctxt "donate_free_and_independent"
msgid "Open Food Facts is 100% free and independent."
msgstr "Open Food Facts 100% gratis dan independen."

# leave empty link
msgctxt "donate_help_and_donations"
msgid "<a href=\"\">We need your help and donations</a> to continue and to grow the project."
msgstr "<a href=\"\">Kami membutuhkan bantuan dan donasi Anda</a> untuk melanjutkan dan mengembangkan proyek ini."

msgctxt "thank_you"
msgid "Thank you!"
msgstr "Terima kasih!"

msgctxt "thank_you_very_much"
msgid "Thank you very much!"
msgstr "Terima kasih banyak!"

msgctxt "value_for_the_product"
msgid "Value for the product"
msgstr "Nilai produk"

# Do not translate %s, it will be replaced by the category name
msgctxt "value_for_the_category"
msgid "Mean value for the %s category"
msgstr "Nilai rata - rata untuk kategori %s"

# Keep the %s
msgctxt "better_nutriscore"
msgid "The Nutri-Score can be changed from %s to %s by changing the %s value from %s to %s (%s percent difference)."
msgstr "Nutri-Score dapat diubah dari %s menjadi %s dengan mengganti %s nilai dari %s menjadi %s (perbedaan %s persen)."

msgctxt "export_products_to_public_database_email"
msgid "The platform for producers is still under development and we make manual checks before importing products to the public database. Please e-mail us at <a href=\"mailto:producers@openfoodfacts.org\">producers@openfoodfacts.org</a> to update the public database."
msgstr "Platform untuk para produsen masih dalam tahap pengembangan dan kami melakukan pemeriksaan secara manual sebelum mengimpor produk ke basis data publik. Harap kirimkan surel kepada kami di <a href=\"mailto:producers@openfoodfacts.org\">producers@openfoodfacts.org</a> untuk memperbarui basis data publik."

msgctxt "crm_user_id"
msgid "Id of corresponding contact in CRM"
msgstr "Id kontak yang sesuai di CRM"

msgctxt "crm_org_id"
msgid "Id of corresponding organization in CRM"
msgstr "Id organisasi terkait di CRM"

msgctxt "user_groups"
msgid "Groups"
msgstr "Kelompok"

msgctxt "user_group_producer"
msgid "Producer"
msgstr "Produsen"

msgctxt "user_group_producer_description"
msgid "Must be checked only for accounts of producers who edit their own products. Product ownership will be attributed to producers when they add or edit a product."
msgstr "Harus diperiksa hanya untuk akun para produsen yang menyunting produk-produk mereka sendiri. Kepemilikan produk akan diatribusikan pada para produsen ketika mereka menambahkan atau menyunting produk."

msgctxt "user_group_database"
msgid "Database"
msgstr "Basis data"

msgctxt "user_group_database_description"
msgid "For external sources of data. Product ownership of imported products will not change."
msgstr "Untuk sumber data eksternal. Kepemilikan produk dari produk-produk yang diimpor tidak akan berubah."

msgctxt "user_group_app"
msgid "App"
msgstr "Aplikasi"

msgctxt "user_group_app_description"
msgid "For applications."
msgstr "Untuk aplikasi."

msgctxt "user_group_bot"
msgid "Bot"
msgstr "Bot"

msgctxt "user_group_bot_description"
msgid "For robots, scripts etc."
msgstr "Untuk robot, skrip, dll."

msgctxt "user_group_moderator"
msgid "Moderator"
msgstr "Moderator"

msgctxt "user_group_moderator_description"
msgid "Moderators have access to special features to edit and review products."
msgstr "Moderator memiliki akses ke fitur spesial untuk menyunting dan mengulas produk."

msgctxt "user_group_pro_moderator"
msgid "Moderator for the producers platform"
msgstr "Moderator untuk platform para produsen"

msgctxt "user_group_pro_moderator_description"
msgid "Moderators of the producers platform can view and edit the private products of all users and organizations on the producers platform."
msgstr "Moderator dari platform para produsen dapat melihat dan menyunting produk privat dari semua pengguna dan organisasi pada platform para produsen."

msgctxt "donation_banner_hide"
msgid "I have already donated or I'm not interested. Hide the banner."
msgstr "Saya telah melakukan donasi, atau saya tidak tertarik. Sembunyikan spanduk."

msgctxt "donation_banner_independant"
msgid "An independant and citizen-led project for food transparency?"
msgstr "Sebuah proyek independen dan dipimpin warga untuk transparansi pangan?"

msgctxt "donation_banner_public_health"
msgid "Food product data for research that improves public health?"
msgstr "Data produk makanan untuk penelitian yang meningkatkan kesehatan masyarakat?"

msgctxt "donation_banner_choices"
msgid "Easier and better food choices according to your own criteria?"
msgstr "Pilihan makanan yang lebih baik dan lebih mudah sesuai kriteria Anda sendiri?"

msgctxt "donation_banner_cta"
msgid "We need your support!"
msgstr "Kami membutuhkan dukungan Anda!"

msgctxt "donation_banner_cta_button"
msgid "Please Donate"
msgstr "Silakan Berdonasi"

msgctxt "producers_platform_moderation_title"
msgid "Producers platform moderation"
msgstr "Moderasi platform para produsen"

# variable names between { } must not be translated
msgctxt "f_pro_moderator_owner_set"
msgid "You are currently viewing products from {organization}."
msgstr "Anda sedang melihat produk dari {organization}."

msgctxt "pro_moderator_owner_not_set"
msgid "You are currently viewing your own products."
msgstr "Saat ini Anda sedang melihat produk-produk Anda sendiri."

msgctxt "pro_moderator_edit_owner_description"
msgid "To see products from a specific user or organization, enter its id below. Leave field empty to unset."
msgstr "Masukkan id pada kolom di bawah untuk melihat produk dari pengguna spesifik atau organisasi. Kosongkan untuk membatalkan setelan."

# Action verb "Change" to put on a form button
msgctxt "pro_moderator_edit_owner"
msgid "Switch to another organization"
msgstr "Beralih ke organisasi lain"

msgctxt "pro_moderator_edit_owner_placeholder"
msgid "user-abc or org-xyz"
msgstr "pengguna-abc atau org-xyz"

# keep %s, it is a variable for the name of the user
msgctxt "error_user_does_not_exist"
msgid "User %s does not exist"
msgstr "Pengguna %s tidak ada"

msgctxt "error_malformed_owner"
msgid "The id must be of the form user-abc or org-xyz"
msgstr "Id harus dalam bentuk pengguna-abc atau org-xyz"

msgctxt "import_products_categories_from_public_database"
msgid "Import product categories from the public database"
msgstr "Impor kategori produk dari basis data publik"

msgctxt "import_products_categories_from_public_database_description"
msgid "Add categories from the public database to the products on the platform for producers."
msgstr "Tambahkan kategori dari basis data publik ke produk - produk pada platform untuk para produsen."

msgctxt "import_products_categories"
msgid "Import the categories"
msgstr "Impor kategorinya"

msgctxt "nutri_score_score_from_producer"
msgid "Nutri-Score score from producer"
msgstr "Nutri-Score dari produsen"

msgctxt "nutri_score_score_calculated"
msgid "Calculated Nutri-Score score"
msgstr "Nilai Nutri-Score terhitung"

msgctxt "nutri_score_grade_from_producer"
msgid "Nutri-Score grade from producer"
msgstr "Nilai Nutri-Score dari produsen"

msgctxt "nutri_score_grade_calculated"
msgid "Calculated Nutri-Score grade"
msgstr "Nilai Nutri-Score terhitung"

msgctxt "scanned_code"
msgid "Scanned code"
msgstr "Kode yang terpindai"

msgctxt "code_from_filename"
msgid "Code from file name"
msgstr "Kode dari nama berkas"

msgctxt "using_previous_code"
msgid "Using previous code"
msgstr "Menggunakan kode sebelumnya"

msgctxt "add_field_values"
msgid "You can specify field values that will be added to all products for which you will send images."
msgstr "Anda dapat menentukan nilai field yang akan ditambahkan ke semua produk yang gambarnya akan Anda kirimkan."

msgctxt "add_tag_field"
msgid "Add a field"
msgstr "Tambahkan field"

msgctxt "remove_products"
msgid "Remove all the products"
msgstr "Hapus semua produk"

msgctxt "remove_user"
msgid "Remove user"
msgstr "Hapus pengguna"

msgctxt "remove_products_from_producers_platform"
msgid "Remove all your products from the platform for producers"
msgstr "Hapus semua produk Anda dari platform untuk para produsen"

msgctxt "remove_products_from_producers_platform_description"
msgid "You can remove all your products from the platform for producers, for instance to start with a clean slate if there were some issues with an import. This will not affect your products in the public database."
msgstr "Anda dapat menghapus semua produk dari platform untuk para produsen, sebagai contoh, untuk memulai dengan lembaran baru jika terjadi kesalahan saat mengimpor. Hal ini tidak akan mempengaruhi produk - produk Anda yang berada di dalam basis data publik."

msgctxt "this_action_cannot_be_undone"
msgid "Please note that this action cannot be undone."
msgstr "Harap dicatat bahwa tindakan ini tidak dapat dibatalkan."

msgctxt "remove_products_confirm"
msgid "Warning: this action cannot be undone. Are you sure that you want to remove all your products from the platform for producers?"
msgstr "Peringatan: tindakan ini tidak dapat dibatalkan. Apakah Anda yakin menghapus semua produk Anda dari platform untuk para produsen?"

msgctxt "function_not_available"
msgid "This function is not available."
msgstr "Fungsi ini tidak tersedia."

msgctxt "remove_products_done"
msgid "Your products have been removed from the platform for producers."
msgstr "Produk Anda telah dihapus dari platform untuk para produsen."

msgctxt "ingredients_analysis_details"
msgid "Details of the analysis of the ingredients"
msgstr "Detail analisis kandungan bahan"

msgctxt "some_unknown_ingredients"
msgid "Some ingredients could not be recognized."
msgstr "Beberapa bahan tidak dapat dikenali."

# variable names between { } must not be translated
msgctxt "f_move_data_and_photos_to_main_language"
msgid "Move all data and selected photos in {language} to the main language of the product: {main_language}"
msgstr "Pindahkan semua data dan foto terpilih dalam {language} ke bahasa utama produk: {main_language}"

msgctxt "move_data_and_photos_to_main_language_replace"
msgid "Replace existing values and selected photos"
msgstr "Ganti nilai dan foto terpilih yang ada"

msgctxt "move_data_and_photos_to_main_language_ignore"
msgid "Keep existing values and selected photos"
msgstr "Pertahankan nilai dan foto terpilih yang ada"

msgctxt "done_status"
msgid "Done"
msgstr "Selesai"

msgctxt "to_do_status"
msgid "To do"
msgstr "Untuk dikerjakan"

msgctxt "teams"
msgid "Teams"
msgstr "Semu Tim"

msgctxt "optional"
msgid "optional"
msgstr "opsional"

msgctxt "teams_p"
msgid "teams"
msgstr "semua tim"

msgctxt "teams_s"
msgid "team"
msgstr "tim"

msgctxt "teams_description"
msgid "You can join 1 to 3 teams. Products you add or edit will be credited to you and to your teams. Teams can be changed at any time."
msgstr "Anda dapat bergabung dengan 1 hingga 3 tim. Produk yang Anda tambahkan atau sunting akan dikreditkan kepada Anda dan tim Anda. Tim dapat diubah kapan saja."

msgctxt "teams_names_warning"
msgid "Team names are public. Do not create teams with names containing personal data (e.g. family names), trademarks (unless you own them), or anything offensive."
msgstr "Nama tim bersifat publik. Jangan membuat tim dengan nama yang berisi data pribadi (misalnya nama keluarga), merek dagang (kecuali Anda memilikinya), atau apa pun yang menyinggung."

# keep %s, it can be a number "Team 1" or a name "Team XYZ"
msgctxt "team_s"
msgid "Team %s"
msgstr "Tim %s"

msgctxt "contributor_settings"
msgid "Contributor"
msgstr "Kontributor"

msgctxt "contributor_settings_description"
msgid "Those settings allow you to personalize some aspects of the website"
msgstr "Pengaturan tersebut memungkinkan Anda mempersonalisasi beberapa aspek situs web"

msgctxt "display_barcode_in_search"
msgid "Display barcode in search results"
msgstr "Tampilkan kode batang dalam hasil pencarian"

msgctxt "edit_link_in_search"
msgid "Add an edit link in search results"
msgstr "Tambahkan tautan edit di hasil pencarian"

msgctxt "ciqual_food_name"
msgid "CIQUAL food name"
msgstr "Nama makanan CIQUAL"

msgctxt "ciqual_food_name_s"
msgid "CIQUAL food name"
msgstr "Nama makanan CIQUAL"

msgctxt "ciqual_food_name_p"
msgid "CIQUAL food names"
msgstr "Nama - nama makanan CIQUAL"

msgctxt "we_need_your_help"
msgid "We need your help!"
msgstr "Kami membutuhkan bantuan Anda!"

msgctxt "you_can_help_improve_ingredients_analysis"
msgid "You can help us recognize more ingredients and better analyze the list of ingredients for this product and others by:"
msgstr "Anda dapat membantu kami mengenali lebih banyak bahan dan dengan lebih baik menganalisis daftar kandungan bahan untuk produk ini dan lainnya dengan:"

msgctxt "help_improve_ingredients_analysis_1"
msgid "Edit this product page to correct spelling mistakes in the ingredients list, and/or to remove ingredients in other languages and sentences that are not related to the ingredients."
msgstr "Sunting halaman produk ini untuk memperbaiki kesalahan ejaan dalam daftar kandungan bahan, dan/atau untuk menghapus kandungan bahan dalam bahasa dan kalimat lain yang tidak terkait dengannya."

msgctxt "help_improve_ingredients_analysis_2"
msgid "Add new entries, synonyms or translations to our multilingual lists of ingredients, ingredient processing methods, and labels."
msgstr "Tambahkan entri baru, sinonim, atau terjemahan ke daftar kandungan bahan, metode pemrosesan bahan, dan label multibahasa kami."

# Do not translate #ingredients
msgctxt "help_improve_ingredients_analysis_instructions"
msgid "Join the #ingredients channel on <a href=\"https://slack.openfoodfacts.org\">our Slack discussion space</a> and/or learn about <a href=\"https://wiki.openfoodfacts.org/Ingredients_Extraction_and_Analysis\">ingredients analysis on our wiki</a>, if you would like to help. Thank you!"
msgstr "Bergabunglah dengan saluran #ingredients di <a href=\"https://slack.openfoodfacts.org\">ruang diskusi Slack kami</a> dan/atau pelajari tentang <a href=\"https://wiki.openfoodfacts.org/Ingredients_Extraction_and_Analysis\">analisis bahan di wiki kami</a>, jika Anda ingin membantu. Terima kasih!"

msgctxt "footer_producers_link"
msgid "https://world.pro.openfoodfacts.org/"
msgstr "https://world.pro.openfoodfacts.org/"

msgctxt "footer_producers"
msgid "Producers"
msgstr "Para produsen"

# %s will be replaced by the language name
msgctxt "add_ingredients_in_language"
msgid "If this product has an ingredients list in %s, please add it."
msgstr "Jika produk ini memiliki daftar kandungan bahan di %s, silakan tambahkan."

msgctxt "missing_barcode"
msgid "Missing barcode"
msgstr "Kode batang hilang"

msgctxt "invalid_barcode"
msgid "Invalid barcode"
msgstr "Kode batang tidak valid"

# Either 'ltr' for left to right languages like English or 'rtl' for right to left languages like Arabic
msgctxt "text_direction"
msgid "ltr"
msgstr "ltr"

msgctxt "separate_values_with_commas"
msgid "Separate multiple values with commas."
msgstr "Pisahkan beberapa nilai dengan koma."

msgctxt "lc_note"
msgid "If the product's packaging is in multiple languages, indicate the most visible language on the product."
msgstr "Jika kemasan produk dalam beberapa bahasa, tunjukkan bahasa yang paling terlihat pada produk."

msgctxt "obsolete_import_note"
msgid "Enter Yes, Y or 1 if the product is no longer available in stores."
msgstr "Masukkan Ya, Y atau 1 jika produk tidak lagi tersedia di toko - toko."

msgctxt "specify_value_and_unit_or_use_default_unit"
msgid "Specify both the value and unit, or use the default unit: %s"
msgstr "Tentukan baik nilai maupun satuannya, atau gunakan satuan default: %s"

msgctxt "specify_value_and_unit"
msgid "Specify both the value and unit."
msgstr "Tentukan baik nilai maupun satuannya."

msgctxt "download_sample_import_file"
msgid "Download an XLSX template file for Excel or LibreOffice with the fields that can be imported."
msgstr "Unduh file templat XLSX untuk Excel atau LibreOffice dengan field yang dapat diimpor."

msgctxt "code_import_note"
msgid "Barcode as it appears on the product."
msgstr "Kode batang seperti yang tertera pada produk."

msgctxt "producer_product_id_import_note"
msgid "Internal code used by the producer to identify the product, different from the product's barcode."
msgstr "Kode internal yang digunakan oleh produsen untuk mengidentifikasi produk, berbeda dengan kode batang produk."

msgctxt "producer_version_id_import_note"
msgid "Internal code used by the producer to identify a specific version of a product when it changes."
msgstr "Kode internal yang digunakan oleh produsen untuk mengidentifikasi versi produk tertentu ketika berubah."

msgctxt "categories_import_note"
msgid "Providing a category is very important to make the product easy to search for, and to compute the Nutri-Score"
msgstr "Memberikan kategori sangat penting untuk membuat produk mudah dicari, dan untuk menghitung Nutri-Score"

msgctxt "labels_import_note"
msgid "Some labels such as the organic label are used to filter and/or rank search results, so it is strongly recommended to specify them."
msgstr "Beberapa label seperti label organik digunakan untuk memfilter dan/atau memeringkat hasil pencarian, jadi sangat disarankan untuk menentukannya."

msgctxt "origins_import_note"
msgid "This field must contain only a comma separated list of countries of origin of the ingredients"
msgstr "Field ini hanya boleh berisi daftar negara asal bahan yang dipisahkan koma"

msgctxt "origin_import_note"
msgid "Text or sentences that indicate the origin of the product and/or its ingredients."
msgstr "Teks atau kalimat yang menunjukkan asal produk dan/atau bahannya."

msgctxt "nutriscore_grade_producer_note"
msgid "Nutri-Score grade from A to E displayed on the product label"
msgstr "Nilai Nutri-Score dari A hingga E ditampilkan pada label produk"

msgctxt "nutriscore_grade_producer_import_note"
msgid "Open Food Facts computes the Nutri-Score grade based on the information provided (nutrition facts and category). If the grade we compute is different from the grade you provide, you will get a private notification on the producers platform so that the difference can be resolved."
msgstr "Open Food Facts menghitung nilai Nutri-Score berdasarkan informasi yang diberikan (fakta dan kategori nutrisi). Jika nilai yang kami hitung berbeda dengan nilai yang Anda berikan, Anda akan mendapatkan notifikasi pribadi di platform para produsen agar perbedaan tersebut dapat teratasi."

msgctxt "nutriscore_score_producer_note"
msgid "Nutri-Score score (numeric value from which the A to E grade is derived)"
msgstr "Skor Nutri-Score (nilai numerik dari mana nilai A sampai E diturunkan)"

msgctxt "nutriscore_score_producer_import_note"
msgid "Open Food Facts computes the Nutri-Score score based on the information provided (nutrition facts and category). If the score we compute is different from the score you provide, you will get a private notification on the producers platform so that the difference can be resolved."
msgstr "Open Food Facts menghitung skor Nutri-Score berdasarkan informasi yang diberikan (fakta dan kategori nutrisi). Jika skor yang kami hitung berbeda dengan skor yang Anda berikan, Anda akan mendapatkan notifikasi pribadi di platform para produsen agar perbedaan tersebut dapat teratasi."

msgctxt "mandatory_field"
msgid "Mandatory field"
msgstr "Field wajib"

msgctxt "mandatory_field_note"
msgid "All products should have this information."
msgstr "Semua produk harus memiliki informasi ini."

msgctxt "recommended_field"
msgid "Recommended field"
msgstr "Field yang direkomendasikan"

msgctxt "recommended_field_note"
msgid "If this information exists and is relevant for the product, it is recommended to provide it to make the product easier to search for and the product data more useful."
msgstr "Jika informasi ini ada dan relevan untuk produk, disarankan untuk menyediakannya agar produk lebih mudah dicari dan data produk lebih berguna."

msgctxt "optional_field"
msgid "Optional field"
msgstr "Field opsional"

msgctxt "optional_field_note"
msgid "If available, this information will be displayed on the product page."
msgstr "Jika tersedia, informasi ini akan ditampilkan pada halaman produk."

# product photos here means photos of multiple products
msgctxt "images_can_be_provided_separately"
msgid "Product photos can also be provided separately through the Import product photos function of the platform for producers."
msgstr "Foto produk juga dapat disediakan secara terpisah melalui fungsi Impor foto - foto produk pada platform untuk para produsen."

# This is linked to a unit test
msgctxt "attribute_group_labels_name"
msgid "Labels"
msgstr "Label - label"

msgctxt "attribute_labels_organic_name"
msgid "Organic farming"
msgstr "Pertanian organik"

msgctxt "attribute_labels_organic_yes_title"
msgid "Organic product"
msgstr "Produk organik"

msgctxt "attribute_labels_organic_no_title"
msgid "Not an organic product"
msgstr "Bukan produk organik"

msgctxt "attribute_labels_organic_unknown_title"
msgid "Missing information: organic product?"
msgstr "Informasi yang hilang: produk organik?"

msgctxt "attribute_labels_organic_yes_description_short"
msgid "Promotes ecological sustainability and biodiversity."
msgstr "Mempromosikan keberlanjutan ekologi dan keanekaragaman hayati."

msgctxt "attribute_labels_organic_description_short"
msgid "Organic products promote ecological sustainability and biodiversity."
msgstr "Produk organik mempromosikan keberlanjutan ekologi dan keanekaragaman hayati."

msgctxt "attribute_labels_organic_description"
msgid "Organic farming aims to protect the environment and to conserve biodiversity by prohibiting or limiting the use of synthetic fertilizers, pesticides and food additives."
msgstr "Pertanian organik bertujuan untuk melindungi lingkungan dan melestarikan keanekaragaman hayati dengan melarang atau membatasi penggunaan pupuk sintetis, pestisida dan bahan tambahan makanan."

msgctxt "attribute_labels_fair_trade_name"
msgid "Fair trade"
msgstr "Perdagangan Adil"

msgctxt "attribute_labels_fair_trade_yes_title"
msgid "Fair trade product"
msgstr "Produk perdagangan yang adil"

msgctxt "attribute_labels_fair_trade_no_title"
msgid "Not a fair trade product"
msgstr "Bukan produk perdagangan yang adil"

msgctxt "attribute_labels_fair_trade_unknown_title"
msgid "Missing information: fair trade product?"
msgstr "Informasi yang hilang: produk perdagangan yang adil?"

msgctxt "attribute_labels_fair_trade_yes_description_short"
msgid "Helps producers in developing countries."
msgstr "Membantu produsen di negara-negara berkembang."

msgctxt "attribute_labels_fair_trade_description_short"
msgid "Fair trade products help producers in developing countries."
msgstr "Produk perdagangan yang adil membantu para produsen di negara-negara berkembang."

msgctxt "attribute_labels_fair_trade_description"
msgid "When you buy fair trade products, producers in developing countries are paid an higher and fairer price, which helps them improve and sustain higher social and often environmental standards."
msgstr "Ketika Anda membeli produk perdagangan adil, para produsen di negara berkembang dibayar dengan harga yang lebih tinggi dan lebih adil, yang membantu mereka meningkatkan dan mempertahankan standar sosial dan lingkungan yang lebih tinggi."

msgctxt "attribute_group_nutritional_quality_name"
msgid "Nutritional quality"
msgstr "Kualitas nutrisi"

msgctxt "attribute_nutriscore_name"
msgid "Nutri-Score"
msgstr "Nutri-Score"

msgctxt "attribute_nutriscore_setting_name"
msgid "Good nutritional quality (Nutri-Score)"
msgstr "Kualitas nutrisi yang baik (Nutri-Score)"

msgctxt "attribute_nutriscore_setting_note"
msgid "The Nutri-Score is computed and can be taken into account for all products, even if is not displayed on the packaging."
msgstr "Nutri-Score dihitung dan dapat diperhitungkan untuk semua produk, meskipun tidak ditampilkan pada kemasan."

# keep %s, it will be replaced by the letter A, B, C, D or E
msgctxt "attribute_nutriscore_grade_title"
msgid "Nutri-Score %s"
msgstr "Nutri-Skor %s"

msgctxt "attribute_nutriscore_unknown_title"
msgid "Nutri-Score unknown"
msgstr "Nutri-Score tidak diketahui"

msgctxt "attribute_nutriscore_unknown_description_short"
msgid "Missing data to compute the Nutri-Score"
msgstr "Data yang hilang untuk menghitung Nutri-Score"

msgctxt "attribute_nutriscore_not_applicable_title"
msgid "Nutri-Score not-applicable"
msgstr "Nutri-Score tidak dapat diterapkan"

msgctxt "attribute_nutriscore_not_applicable_description_short"
msgid "Not-applicable for the category"
msgstr "Tidak berlaku untuk kategori ini"

# variable names between { } must not be translated
msgctxt "f_attribute_nutriscore_not_applicable_description"
msgid "Not-applicable for the category: {category}"
msgstr "Tidak berlaku untuk kategori ini: {category}"

msgctxt "attribute_nutriscore_a_description_short"
msgid "Very good nutritional quality"
msgstr "Kualitas nutrisi yang sangat baik"

msgctxt "attribute_nutriscore_b_description_short"
msgid "Good nutritional quality"
msgstr "Kualitas nutrisi yang baik"

msgctxt "attribute_nutriscore_c_description_short"
msgid "Average nutritional quality"
msgstr "Kualitas nutrisi rata-rata"

# lower: translate to "less good" in some languages (e.g. French: "Moins bonne qualité nutritionnelle")
msgctxt "attribute_nutriscore_d_description_short"
msgid "Lower nutritional quality"
msgstr "Kualitas nutrisi yang lebih rendah"

# lower: translate to "less good" in some languages (e.g. French: "Moins bonne qualité nutritionnelle")
msgctxt "attribute_nutriscore_e_description_short"
msgid "Lower nutritional quality"
msgstr "Kualitas nutrisi yang lebih rendah"

msgctxt "attribute_group_processing_name"
msgid "Food processing"
msgstr "Pengolahan makanan"

msgctxt "attribute_nova_name"
msgid "NOVA group"
msgstr "Grup NOVA"

msgctxt "attribute_nova_unknown_title"
msgid "NOVA not computed"
msgstr "NOVA tidak dihitung"

msgctxt "attribute_nova_unknown_description_short"
msgid "Food processing level unknown"
msgstr "Tingkat pemrosesan makanan tidak diketahui"

msgctxt "attribute_nova_setting_name"
msgid "No or little food processing (NOVA group)"
msgstr "Tidak ada atau sedikit pengolahan makanan (kelompok NOVA)"

msgctxt "attribute_nova_setting_note"
msgid "To determine the level of processing of a product, we rely on the list of ingredients (markers, processing methods) and categories."
msgstr ""

# keep %s, it will be replaced by the group 1, 2, 3 or 4
msgctxt "attribute_nova_group_title"
msgid "NOVA %s"
msgstr "NOVA %s"

msgctxt "attribute_nova_1_description_short"
msgid "Unprocessed or minimally processed foods"
msgstr "Makanan - makanan yang tidak diproses atau sedikit diproses"

msgctxt "attribute_nova_2_description_short"
msgid "Processed culinary ingredients"
msgstr "Bahan - bahan kuliner olahan"

msgctxt "attribute_nova_3_description_short"
msgid "Processed foods"
msgstr "Makanan olahan"

msgctxt "attribute_nova_4_description_short"
msgid "Ultra-processed foods"
msgstr "Makanan ultraproses"

msgctxt "attribute_nova_4_1_marker"
msgid "1 ultra-processing marker"
msgstr "1 penanda ultra-pemrosesan"

# variable names between { } must not be translated
msgctxt "f_attribute_nova_4_markers"
msgid "{number} ultra-processing markers"
msgstr "{number} penanda ultra-pemrosesan"

msgctxt "export_product_page"
msgid "Export product to public database"
msgstr "Ekspor produk ke basis data publik"

msgctxt "no_products_to_export"
msgid "No products to export."
msgstr "Tidak ada produk untuk diekspor."

msgctxt "query_filter"
msgid "Query filter"
msgstr "Filter query"

msgctxt "nova_group_producer"
msgid "NOVA group"
msgstr "Grup NOVA"

msgctxt "error_unknown_org"
msgid "Unknown organization."
msgstr "Organisasi tidak dikenal."

msgctxt "error_unknown_user"
msgid "Unknown user."
msgstr "Pengguna tidak diketahui."

msgctxt "attribute_low_salt_setting_note"
msgid "The salt level is taken into account by the Nutri-Score. Use this setting only if you are specifically on a low salt diet."
msgstr "Tingkat kandungan garam diperhitungkan oleh Nutri-Score. Gunakan pengaturan ini hanya jika Anda secara khusus menjalani diet rendah garam."

msgctxt "attribute_low_sugars_setting_note"
msgid "The sugars level is taken into account by the Nutri-Score. Use this setting only if you are specifically on a low sugars diet."
msgstr "Tingkat kandungan gula diperthitungkan oleh Nutri-Score. Gunakan pengaturan ini hanya jika Anda secara khusus menjalani diet rendah gula."

msgctxt "attribute_low_fat_setting_note"
msgid "The fat level is taken into account by the Nutri-Score. Use this setting only if you are specifically on a low fat diet."
msgstr "Tingkat kandungan lemak diperhitungkan oleh Nutri-Score. Gunakan pengaturan ini hanya jika Anda secara khusus menjalani diet rendah lemak."

msgctxt "attribute_low_saturated_fat_setting_note"
msgid "The saturated fat level is taken into account by the Nutri-Score. Use this setting only if you are specifically on a low saturated fat diet."
msgstr "Tingkat kandungan lemah jenuh diperhitungkan oleh Nutri-Score. Gunakan pengaturan ini hanya jika Anda secara khusus menjalani diet rendah lemak jenuh."

msgctxt "attribute_group_allergens_name"
msgid "Allergens"
msgstr "Alergen"

msgctxt "attribute_group_allergens_warning"
msgid "There is always a possibility that data about allergens may be missing, incomplete, incorrect or that the product's composition has changed. If you are allergic, always check the information on the actual product packaging."
msgstr "Selalu ada kemungkinan bahwa data tentang alergen mungkin hilang, tidak lengkap, salah atau komposisi produknya telah berubah. Jika Anda memiliki alergi, selalu periksa informasi pada kemasan produk sebenarnya."

msgctxt "attribute_additives_name"
msgid "Additives"
msgstr "Zat - zat aditif"

msgctxt "attribute_additives_setting_name"
msgid "No or few additives"
msgstr "Tidak ada atau sedikit zat aditif"

msgctxt "attribute_additives_setting_note"
msgid "Additives are markers of food processing, and excess consumption of some of them have undesirable health impacts."
msgstr "Aditif merupakan penanda pengolahan makanan, dan konsumsi berlebihan beberapa zat aditif menimbulkan dampak negatif terhadap kesehatan."

msgctxt "attribute_additives_unknown_title"
msgid "Additives not computed"
msgstr "Zat aditif tidak dihitung"

msgctxt "preference_not_important"
msgid "Not important"
msgstr "Tidak penting"

msgctxt "preference_important"
msgid "Important"
msgstr "Penting"

msgctxt "preference_very_important"
msgid "Very important"
msgstr "Sangat penting"

msgctxt "preference_mandatory"
msgid "Mandatory"
msgstr "Wajib"

msgctxt "packaging_alt"
msgid "Recycling instructions and/or packaging information"
msgstr "Instruksi mendaur ulang dan/atau informasi kemasan"

msgctxt "image_packaging"
msgid "Recycling instructions and/or packaging information picture"
msgstr "Instruksi mendaur ulang dan/atau gambar informasi kemasan"

msgctxt "image_packaging_url"
msgid "Link to recycling instructions and/or packaging information photo"
msgstr "Tautan ke instruksi daur ulang dan/atau foto informasi kemasan"

# Do not translate the file name
msgctxt "import_photos_format_packaging"
msgid "3001234567890.packaging_es.jpg: recycling instructions in Spanish."
msgstr "3001234567890.packaging_es.jpg: instruksi daur ulang dalam bahasa Spanyol."

msgctxt "packaging_text"
msgid "Recycling instructions and/or packaging information"
msgstr "Instruksi mendaur ulang dan/atau informasi kemasan"

msgctxt "packaging_text_example"
msgid "1 plastic film to discard, 1 FSC carboard box to recycle, 6 1.5L transparent PET plastic bottles to recycle, 6 colored opaque plastic caps, 12 33cl aluminium cans"
msgstr "1 film plastik untuk dibuang, 1 kotak kardus FSC untuk didaur ulang, 6 botol plastik PET transparan 1,5L untuk didaur ulang, 6 tutup plastik buram berwarna, 12 kaleng aluminium 33cl"

msgctxt "packaging_text_note"
msgid "List all packaging parts separated by a comma or line feed, with their amount (e.g. 1 or 6) type (e.g. bottle, box, can), material (e.g. plastic, metal, aluminium) and if available their size (e.g. 33cl) and recycling instructions."
msgstr "Daftar semua bagian kemasan yang dipisahkan dengan koma atau umpan garis, dengan jumlah (misalnya 1 atau 6) jenis (misalnya botol, kotak, kaleng), material (misalnya plastik, logam, aluminium) dan jika tersedia ukurannya (misalnya 33cl) dan instruksi daur ulang."

msgctxt "packaging_text_note_2"
msgid "Try to be as specific as possible. For plastic, please indicate if it is opaque or transparent, colored, PET or PEHD."
msgstr "Cobalah untuk sespesifik mungkin. Untuk plastik, harap tunjukkan jika ia buram atau transparan, berwarna, PET atau PEHD."

msgctxt "packaging_text_note_3"
msgid "Data from this field will be combined with any data provided for each packaging part. It is possible to provide one or the other, or both."
msgstr "Data dari bidang ini akan digabungkan dengan data apa pun yang disediakan untuk setiap bagian kemasan. Anda dapat memberikan salah satu atau keduanya, atau keduanya."

msgctxt "product_js_extract_packaging"
msgid "Extract the recycling instructions and/or packaging information from the picture"
msgstr "Ekstrak instruksi daur ulang dan/atau informasi kemasan dari gambar"

msgctxt "product_js_extracted_packaging_nok"
msgid "Recycling instructions and/or packaging information text could not be extracted. Try with a sharper image, with higher resolution or a better framing of the text."
msgstr "Instruksi daur ulang dan/atau teks informasi kemasan tidak dapat diekstrak. Coba dengan gambar yang lebih tajam, dengan resolusi yang lebih tinggi atau pembingkaian teks yang lebih baik."

msgctxt "product_js_extracted_packaging_ok"
msgid "Recycling instructions and/or packaging information text has been extracted. Text recognition is not perfect, so please check the text below and correct errors if needed."
msgstr "Instruksi daur ulang dan/atau teks informasi kemasan telah diekstrak. Pengenalan teks tidak sempurna, jadi silakan periksa teks di bawah ini dan perbaiki kesalahan jika diperlukan."

msgctxt "product_js_extracting_packaging"
msgid "Extracting recycling instructions and/or packaging information"
msgstr "Mengekstrak instruksi daur ulang dan/atau informasi pengemasan"

msgctxt "attribute_group_environment_name"
msgid "Environment"
msgstr "Lingkungan"

msgctxt "attribute_environmental_score_name"
msgid "Green-Score"
msgstr "Green-Score"

msgctxt "attribute_environmental_score_setting_name"
msgid "Low environmental impact (Green-Score)"
msgstr "Dampak lingkungan rendah (Green-Score)"

msgctxt "attribute_environmental_score_setting_note"
msgid "The Green-Score is an environmental score from A to E which makes it easy to compare the impact of food products on the environment."
msgstr "Green-Score adalah skor lingkungan dari kisaran A hingga E yang membuatnya mudah untuk membandingkan dampak produk - produk makanan terhadap lingkungan."

# Note: the Eco-Score is renamed to Green-Score, but we keep the ecoscore identifier as it is stored in clients
msgctxt "attribute_ecoscore_name"
msgid "Green-Score"
msgstr "Green-Score"

msgctxt "attribute_ecoscore_setting_name"
msgid "Low environmental impact (Green-Score)"
msgstr "Dampak lingkungan rendah (Green-Score)"

msgctxt "attribute_ecoscore_setting_note"
msgid "The Green-Score is an environmental score from A to E which makes it easy to compare the impact of food products on the environment."
msgstr "Green-Score adalah skor lingkungan dari kisaran A hingga E yang membuatnya mudah untuk membandingkan dampak produk - produk makanan terhadap lingkungan."

# keep %s, it will be replaced by the letter A+, A, B, C, D, E or F
msgctxt "attribute_environmental_score_grade_title"
msgid "Green-Score %s"
msgstr "Green-Score %s"

msgctxt "attribute_environmental_score_a_plus_description_short"
msgid "Very low environmental impact"
msgstr "Dampak lingkungan sangat rendah"

msgctxt "attribute_environmental_score_a_description_short"
msgid "Very low environmental impact"
msgstr "Dampak lingkungan sangat rendah"

msgctxt "attribute_environmental_score_b_description_short"
msgid "Low environmental impact"
msgstr "Dampak lingkungan rendah"

msgctxt "attribute_environmental_score_c_description_short"
msgid "Moderate environmental impact"
msgstr "Dampak lingkungan sedang"

msgctxt "attribute_environmental_score_d_description_short"
msgid "High environmental impact"
msgstr "Dampak lingkungan tinggi"

msgctxt "attribute_environmental_score_e_description_short"
msgid "Very high environmental impact"
msgstr "Dampak lingkungan sangat tinggi"

msgctxt "attribute_environmental_score_f_description_short"
msgid "Very high environmental impact"
msgstr "Dampak lingkungan sangat tinggi"

# keep the %s, it will be replaced by an allergen
msgctxt "contains_s"
msgid "Contains: %s"
msgstr "Mengandung: %s"

# keep the %s, it will be replaced by an allergen
msgctxt "may_contain_s"
msgid "May contain: %s"
msgstr "Mungkin mengandung: %s"

# keep the %s, it will be replaced by an allergen
msgctxt "does_not_contain_s"
msgid "Does not contain: %s"
msgstr "Tidak mengandung: %s"

# keep the %s, it will be replaced by an allergen
msgctxt "without_s"
msgid "Without %s"
msgstr "Tanpa %s"

msgctxt "owners_p"
msgid "owners"
msgstr "para pemilik"

msgctxt "owners_s"
msgid "owner"
msgstr "pemilik"

msgctxt "org_profile_description"
msgid "You can provide information about your company that will be displayed in your organization profile."
msgstr "Anda dapat memberikan informasi tentang perusahaan Anda yang akan ditampilkan di profil organisasi Anda."

msgctxt "org_profile_description_2"
msgid "Some of the information like the customer service contact information may also be displayed directly on pages for your products."
msgstr "Beberapa informasi seperti informasi kontak layanan pelanggan juga dapat ditampilkan langsung di halaman produk Anda."

msgctxt "org_name"
msgid "Name"
msgstr "Nama"

msgctxt "org_link"
msgid "Link to the official web site"
msgstr "Tautan ke situs web resmi"

msgctxt "org_customer_service"
msgid "Customer service"
msgstr "Layanan pelanggan"

msgctxt "org_customer_service_description"
msgid "Customer service information is public and can be shown on the Open Food Facts web site and apps."
msgstr "Informasi layanan pelanggan bersifat publik dan dapat ditampilkan di situs web dan aplikasi Open Food Facts."

msgctxt "org_customer_service_note"
msgid "All fields are optional."
msgstr "Semua field adalah opsional."

msgctxt "org_commercial_service"
msgid "Commercial service"
msgstr "Layanan komersial"

msgctxt "org_commercial_service_description"
msgid "Commercial service information is only shown in the organization profile."
msgstr "Informasi layanan komersial hanya ditampilkan di profil organisasi."

msgctxt "contact_name"
msgid "Name"
msgstr "Nama"

msgctxt "contact_address"
msgid "Address"
msgstr "Alamat"

msgctxt "contact_phone"
msgid "Phone number"
msgstr "Nomor telepon"

msgctxt "contact_email"
msgid "e-mail address"
msgstr "alamat surel"

msgctxt "contact_link"
msgid "Contact form link"
msgstr "Tautan formulir kontak"

msgctxt "contact_info"
msgid "Other information"
msgstr "Informasi lain"

msgctxt "contact_info_note"
msgid "e.g. opening times"
msgstr "misalnya jam buka"

msgctxt "error_org_does_not_exist"
msgid "The organization was not found."
msgstr "Organisasi tidak ditemukan."

msgctxt "error_missing_org_name"
msgid "The organization name is missing."
msgstr "Nama organisasi tidak ada."

msgctxt "edit_org_title"
msgid "Organization profile"
msgstr "Profil organisasi"

msgctxt "edit_org_result"
msgid "The organization profile has been updated."
msgstr "Profil organisasi telah diperbarui."

msgctxt "delete_org"
msgid "Delete the organization"
msgstr "Hapus organisasi"

msgctxt "official_site"
msgid "Official site"
msgstr "Situs resmi"

msgctxt "organization_members"
msgid "Organization Members"
msgstr "Anggota Organisasi"

msgctxt "number_of_members"
msgid "Number of Members"
msgstr "Jumlah Anggota"

msgctxt "contact_form"
msgid "Contact form"
msgstr "Formulir kontak"

msgctxt "edit_org_profile"
msgid "Edit your organization profile"
msgstr "Sunting profil organisasi Anda"

msgctxt "edit_user_profile"
msgid "Edit your user profile"
msgstr "Sunting profil pengguna Anda"

msgctxt "attribute_group_ingredients_analysis_name"
msgid "Ingredients"
msgstr "bahan"

# keep the %s, it will be replaced by an allergen
msgctxt "presence_unknown_s"
msgid "Presence unknown: %s"
msgstr "Kehadiran tidak diketahui: %s"

msgctxt "environmental_impact"
msgid "Environmental impact"
msgstr "Dampak lingkungan"

# Numerical score for the Green-Score (do not translate Green-Score)
msgctxt "environmental_score_score"
msgid "Green-Score score"
msgstr "Skor Green-Score"

# Letter grade from A to E for the Green-Score (do not translate Green-Score)
msgctxt "environmental_score_grade"
msgid "Green-Score grade"
msgstr "Nilai Green-Score"

# do not translate Green-Score
msgctxt "environmental_score_calculation_details"
msgid "Details of the calculation of the Green-Score"
msgstr "Detail penghitungan Green-Score"

# do not translate Green-Score
msgctxt "environmental_score_information"
msgid "Information about the Green-Score"
msgstr "Informasi tentang Green-Score"

msgctxt "preferences_currently_selected_preferences"
msgid "Currently selected preferences"
msgstr "Preferensi terpilih saat ini"

msgctxt "preferences_locally_saved"
msgid "Your preferences are kept in your browser and never sent to Open Food Facts or anyone else."
msgstr "Preferensi Anda disimpan dalam peramban Anda dan tidak pernah dikirim ke Open Food Facts atau siapa pun."

msgctxt "preferences_edit_your_preferences"
msgid "Edit your preferences"
msgstr "Sunting preferensi Anda"

msgctxt "preferences_your_preferences"
msgid "Your preferences"
msgstr "Preferensi Anda"

# used in phrases like "salt in unknown quantity"
msgctxt "unknown_quantity"
msgid "unknown quantity"
msgstr "kuantitas tidak diketahui"

msgctxt "missing_ingredients_list"
msgid "Missing ingredients list"
msgstr "Daftar bahan yang hilang"

msgctxt "missing_nutrition_facts"
msgid "Missing nutrition facts"
msgstr "Kandungan gizi yang hilang"

msgctxt "ecoscore_p"
msgid "Green-Score"
msgstr "Green-Score"

msgctxt "ecoscore_s"
msgid "Green-Score"
msgstr "Green-Score"

msgctxt "environmental_score_p"
msgid "Green-Score"
msgstr "Green-Score"

msgctxt "environmental_score_s"
msgid "Green-Score"
msgstr "Green-Score"

msgctxt "misc_p"
msgid "Miscellaneous"
msgstr "Lain-lain"

msgctxt "misc_s"
msgid "Miscellaneous"
msgstr "Lain-lain"

msgctxt "packaging_parts"
msgid "Packaging parts"
msgstr "Bagian kemasan"

# A short name for a physical piece of packaging (e.g. in English, "packaging" instead of "packaging part"). Used with a number (e.g. "Packaging 1" to identify a packaging part)
msgctxt "packaging_part_short"
msgid "Packaging"
msgstr "Kemasan"

# Number of packaging parts
msgctxt "packaging_number"
msgid "Number"
msgstr "Angka"

msgctxt "packaging_shape"
msgid "Shape"
msgstr "Bentuk"

msgctxt "packaging_quantity"
msgid "Quantity contained"
msgstr "Kuantitas terkandung"

msgctxt "packaging_material"
msgid "Material"
msgstr "Material"

msgctxt "packaging_recycling"
msgid "Recycling"
msgstr "Mendaur ulang"

msgctxt "products_on_this_page_are_sorted_according_to_your_preferences"
msgid "Products on this page are sorted according to your preferences:"
msgstr "Produk di halaman ini diurutkan sesuai dengan preferensi Anda:"

msgctxt "choose_which_information_you_prefer_to_see_first"
msgid "Choose which information you prefer to see first."
msgstr "Pilih informasi mana yang Anda ingin lihat terlebih dahulu."

msgctxt "see_your_preferences"
msgid "See your preferences"
msgstr "Lihat preferensi Anda"

msgctxt "delete_all_preferences"
msgid "Delete all preferences"
msgstr "Hapus semua preferensi"

msgctxt "products_are_being_loaded_please_wait"
msgid "Products are being loaded, please wait."
msgstr "Produk sedang dimuat, mohon menunggu."

msgctxt "products_match_all"
msgid "All products"
msgstr "Semua produk"

msgctxt "products_match_yes"
msgid "Products that match your preferences"
msgstr "Produk yang sesuai dengan preferensi Anda"

msgctxt "products_match_no"
msgid "Products that do not match your preferences"
msgstr "Produk yang tidak sesuai dengan preferensi Anda"

msgctxt "products_match_unknown"
msgid "Products for which we currently miss data to determine if they match your preferences"
msgstr "Produk yang tentangnya kami saat ini tidak memiliki data untuk menentukan apakah mereka sesuai dengan preferensi Anda"

msgctxt "forest_footprint"
msgid "Forest footprint"
msgstr "Jejak hutan"

msgctxt "ingredients_requiring_soy"
msgid "Ingredients requiring soy"
msgstr "Bahan - bahan yang membutuhkan kedelai"

msgctxt "type"
msgid "Type"
msgstr "Tipe"

msgctxt "processing_factor"
msgid "Processing factor"
msgstr "Faktor pemrosesan"

msgctxt "soy_feed_factor"
msgid "Soy feed factor"
msgstr "Factor pakan kedelai"

msgctxt "soy_yield"
msgid "Soy yield"
msgstr "Hasil kedelai"

msgctxt "deforestation_risk"
msgid "Deforestation risk"
msgstr "Resiko deforestasi"

msgctxt "total_forest_footprint"
msgid "Total forest footprint"
msgstr "Total jejak hutan"

msgctxt "square_meters_per_kg_of_food"
msgid "m² per kg of food"
msgstr "m² per kg makanan"

msgctxt "percent_of_food_after_processing"
msgid "% of food after processing"
msgstr "% makanan setelah diproses"

msgctxt "kg_of_soy_per_kg_of_food"
msgid "kg of soy per kg of food"
msgstr "kg kedelai per kg makanan"

msgctxt "kg_of_soy_per_square_meter"
msgid "kg of soy per m²"
msgstr "kg kedelai per m²"

msgctxt "percent_in_product"
msgid "% in product"
msgstr "% dalam produk"

msgctxt "forest_footprint_calculation_details"
msgid "Details of the calculation of the forest footprint"
msgstr "Detail penghitungan jejak hutan"

msgctxt "you_are_on_the_public_database"
msgid "You are on the public database."
msgstr "Anda berada di basis data publik."

msgctxt "manage_your_products_on_the_producers_platform"
msgid "Manage your products on the platform for producers"
msgstr "Kelola produk Anda di platform untuk produsen"

msgctxt "number_of_products_with_changes_since_last_export"
msgid "Number of products with changes since last export"
msgstr "Jumlah produk dengan perubahan sejak ekspor terakhir"

msgctxt "number_of_products_withdrawn_from_the_market_since_last_export"
msgid "Number of products withdrawn from the market since last export"
msgstr "Jumlah produk yang ditarik dari pasar sejak ekspor terakhir"

msgctxt "only_export_products_with_changes"
msgid "Only export products with changes"
msgstr "Hanya produk ekspor dengan perubahan"

msgctxt "product_edits_by_producers"
msgid "Is this your product? If it is, please use our free platform for producers to update it."
msgstr "Apakah ini produk Anda? Jika ya, silahkan gunakan platform gratis kami bagi produsen untuk memperbaruinya."

msgctxt "product_edits_by_producers_platform"
msgid "We encourage manufacturers to add or change data and photos for their products through our free platform for producers so that they can be marked as official and protected from changes by others."
msgstr "Kami mendorong produsen untuk menambahkan atau mengubah data dan foto produk mereka lewat platform gratis kami bagi produsen sehingga mereka bisa ditandai berstatus resmi dan terlindungi dari perubahan oleh orang lain."

msgctxt "product_edits_by_producers_import"
msgid "The platform makes it easy to import product data and photos with an Excel or CSV file in any format."
msgstr "Platform ini memudahkan mengimpor data dan foto produk dengan berkas Excel atau CSV dalam format apapun."

msgctxt "product_edits_by_producers_analysis"
msgid "The platform also provides in-depth analysis of the products."
msgstr "Platform ini juga menyediakan analisis produk yang mendalam."

# It = the platform
msgctxt "product_edits_by_producers_indicators"
msgid "It computes indicators such as the Nutri-Score, NOVA, and the Green-Score, and automatically identifies suggestions to improve them (for instance all products that would get a better Nutri-Score grade with a slight composition change)."
msgstr "Platform tersebut menghitung indikator seperti Nutri-Score, NOVA, dan Green-Score, dan secara otomatis mengidentifikasi saran untuk meningkatkan mereka (contohnya, semua produk yang akan mendapat nilai Nutri-Score yang lebih baik dengan sedikit perubahan komposisi)."

msgctxt "attribute_forest_footprint_name"
msgid "Forest footprint"
msgstr "Jejak hutan"

msgctxt "attribute_forest_footprint_setting_name"
msgid "Low risk of deforestation (Forest footprint)"
msgstr "Resiko deforestasi rendah (Jejak hutan)"

msgctxt "attribute_forest_footprint_setting_note"
msgid "The forest footprint corresponds to the risk of deforestation associated with its ingredients."
msgstr "Jejak hutan sesuai dengan risiko penggundulan hutan yang disebabkan bahan-bahan yang terkandung."

msgctxt "attribute_forest_footprint_a_title"
msgid "Very small forest footprint"
msgstr "Jejak hutan sangat kecil"

msgctxt "attribute_forest_footprint_b_title"
msgid "Small forest footprint"
msgstr "Jejak hutan kecil"

msgctxt "attribute_forest_footprint_c_title"
msgid "Medium forest footprint"
msgstr "Jejak hutan sedang"

msgctxt "attribute_forest_footprint_d_title"
msgid "Large forest footprint"
msgstr "Jejak hutan besar"

msgctxt "attribute_forest_footprint_e_title"
msgid "Very large forest footprint"
msgstr "Jejak hutan sangat besar"

msgctxt "attribute_forest_footprint_not_computed_title"
msgid "Forest footprint not computed"
msgstr "Jejak hutan tidak dihitung"

msgctxt "attribute_forest_footprint_a_description_short"
msgid "Almost no risk of deforestation"
msgstr "Hampir tidak ada resiko deforestasi"

msgctxt "attribute_forest_footprint_b_description_short"
msgid "Low risk of deforestation"
msgstr "Resiko deforestasi rendah"

msgctxt "attribute_forest_footprint_c_description_short"
msgid "Moderate risk of deforestation"
msgstr "Resiko deforestasi sedang"

msgctxt "attribute_forest_footprint_d_description_short"
msgid "High risk of deforestation"
msgstr "Resiko deforestasi tinggi"

msgctxt "attribute_forest_footprint_e_description_short"
msgid "Very high risk of deforestation"
msgstr "Resiko deforestasi sangat tinggi"

msgctxt "attribute_forest_footprint_not_computed_description_short"
msgid "Currently only for products with chicken or eggs"
msgstr "Saat ini hanya untuk produk dengan bahan pembuat ayam atau telur"

msgctxt "classify_products_according_to_your_preferences"
msgid "Classify products according to your preferences"
msgstr "Klasifikasikan produk sesuai dengan preferensi Anda"

# %d will be replaced by the number of products
msgctxt "classify_the_d_products_below_according_to_your_preferences"
msgid "Classify the %d products below according to your preferences"
msgstr "Klasifikasikan %d produk di bawah sesuai dengan preferensi Anda"

msgctxt "sort_by_popularity"
msgid "Most scanned products"
msgstr "Produk - produk yang paling banyak dipindai"

msgctxt "sort_by_nutriscore_score"
msgid "Products with the best Nutri-Score"
msgstr "Produk - produk dengan Nutri-Score terbaik"

msgctxt "sort_by_environmental_score_score"
msgid "Products with the best Green-Score"
msgstr "Produk - produk dengan Green-Score terbaik"

msgctxt "sort_by_created_t"
msgid "Recently added products"
msgstr "Produk - produk yang baru saja ditambahkan"

msgctxt "sort_by_last_modified_t"
msgid "Recently modified products"
msgstr "Produk - produk yang baru saja dimodifikasi"

# %d will be replaced by the number of products
msgctxt "d_products_per_page"
msgid "%d products per page"
msgstr "%d produk per halaman"

msgctxt "not_applicable"
msgid "Not applicable"
msgstr "Tidak berlaku"

msgctxt "abbreviated_product_name"
msgid "Abbreviated product name"
msgstr "Nama produk yang disingkat"

msgctxt "abbreviated_product_name_note"
msgid "Product name with abbreviations shown on receipts"
msgstr "Nama produk dalam singkatan yang tertera pada tanda terima"

msgctxt "footer_vision"
msgid "Vision, Mission, Values and Programs"
msgstr "Visi, Misi, Nilai dan Program"

# Do not translate
msgctxt "footer_vision_link"
msgid "https://world.openfoodfacts.org/open-food-facts-vision-mission-values-and-programs"
msgstr "https://world.openfoodfacts.org/open-food-facts-vision-mission-values-and-programs"

msgctxt "forgotten_password"
msgid "Forgotten password?"
msgstr "Lupa kata sandi?"

msgctxt "reset_password_error"
msgid "We could not reinitialize your password, please contact us for assistance."
msgstr "Kami tidak bisa menginisialisasi ulang kata sandi Anda, harap hubungi kami untuk mendapatkan bantuan."

msgctxt "remove_all_nutrient_values"
msgid "Remove all nutrient values"
msgstr "Hapus semua nilai makanan bergizi"

msgctxt "delete_user_process"
msgid "User is being deleted. This may take a few minutes."
msgstr "Pengguna sedang dihapus. Ini mungkin memerlukan waktu beberapa menit."

msgctxt "attribute_environmental_score_not_applicable_title"
msgid "Green-Score not applicable"
msgstr "Green-Score tidak berlaku"

msgctxt "attribute_environmental_score_not_applicable_description_short"
msgid "Not applicable for the category"
msgstr "Tidak berlaku untuk kategori ini"

# variable names between { } must not be translated
msgctxt "f_attribute_environmental_score_not_applicable_description"
msgid "Not yet applicable for the category: {category}"
msgstr "Belum berlaku untuk kategori ini: {category}"

msgctxt "environmental_score_not_applicable_coming_soon"
msgid "The Green-Score is not yet applicable for this category, but we are working on adding support for it."
msgstr "Green-Score belum dapat diterapkan untuk kategori ini, tetapi kami sedang berupaya menambahkan dukungan untuk kategori ini."

msgctxt "attribute_environmental_score_unknown_title"
msgid "Green-Score not computed"
msgstr "Green-Score tidak dihitung"

msgctxt "attribute_environmental_score_unknown_description_short"
msgid "Unknown environmental impact"
msgstr "Dampak lingkungan tidak diketahui"

msgctxt "environmental_score_unknown_call_to_help"
msgid "We could not compute the Green-Score of this product as it is missing some data, could you help complete it?"
msgstr "Kami tidak dapat menghitung Green-Score produk ini karena ada beberapa data yang hilang, bisakah Anda membantu melengkapinya?"

msgctxt "org_list_of_gs1_gln_description"
msgid "GS1 data is automatically associated with an OFF organization identifier that corresponds to the GS1 partyName field. To change the OFF organization identifier, you can directly assign 1 or more GS1 GLN identifiers."
msgstr "GS1 data secara otomatis terkait dengan tanda pengenal organisasi OFF yang sesuai dengan field partyName GS1. Untuk mengubah tanda pengenal organisasi OFF, Anda bisa secara langsung menentukan 1 atau lebih tanda pengenal GLN GS1."

msgctxt "org_list_of_gs1_gln"
msgid "List of GS1 GLN identifiers to be associated with the organization"
msgstr "Daftar tanda pengenal GLN GS1 yang dikaitkan dengan organisasi"

msgctxt "org_list_of_gs1_gln_note"
msgid "A comma separated list of GS1 GLN identifiers to force the association with this organization."
msgstr "Daftar tanda pengenal GLN GS1 yang dipisahkan koma untuk memaksa pengaitan dengan organisasi ini."

msgctxt "org_valid_org"
msgid "Validate organization as a real producer."
msgstr "Memvalidasi organisasi sebagai produsen nyata."

msgctxt "org_valid_org_note"
msgid "The organization is verified as a real producer by a human, also creates entry in CRM."
msgstr "Organisasi diverifikasi sebagai produsen nyata oleh manusia, juga menciptakan entri dalam CRM."

msgctxt "org_enable_manual_export_to_public_platform"
msgid "Enable organization members to manually export product data and photos to the public database."
msgstr "Izinkan anggota organisasi untuk secara manual mengekspor data dan foto produk ke basis data publik."

msgctxt "org_enable_manual_export_to_public_platform_note"
msgid "Manual exports can be enabled once the imported data has been reviewed by an administrator."
msgstr "Ekspor manual bisa diaktifkan setelah data yang diimpor telah ditinjau oleh administrator."

msgctxt "org_activate_automated_daily_export_to_public_platform"
msgid "Activate automated daily exports of product data and photos to the public database."
msgstr "Aktifkan ekpor harian otomatis dari data dan foto produk ke basis data publik."

msgctxt "org_activate_automated_daily_export_to_public_platform_note"
msgid "Automated exports should be activated only for organizations that have automated imports (e.g. through Equadis)."
msgstr "Ekspor otomatis harus diaktifkan hanya untuk organisasi yang memiliki impor otomatis (contohnya lewat Equadis)."

msgctxt "org_admin"
msgid "Administrator fields"
msgstr "Field administrator"

msgctxt "minion_status_inactive"
msgid "Queued"
msgstr "Dalam antrian"

msgctxt "minion_status_active"
msgid "In progress"
msgstr "Dalam progres"

msgctxt "minion_status_finished"
msgid "Finished"
msgstr "Selesai"

msgctxt "minion_status_failed"
msgid "Failed"
msgstr "Gagal"

# Export: use a noun and not a verb
msgctxt "export_job_export"
msgid "Export from the producers platform"
msgstr "Ekspor dari platform produsen"

# Import: use a noun and not a verb
msgctxt "export_job_import"
msgid "Import to the public database"
msgstr "Impor ke basis data publik"

# Update: use a noun and not a verb
msgctxt "export_job_status_update"
msgid "Update of the import status on the producers platform"
msgstr "Pembaruan status impor di platform produsen"

msgctxt "export_in_progress"
msgid "The export has been scheduled. This page can be closed."
msgstr "Ekspor telah dijadwalkan. Halaman ini dapat ditutup."

msgctxt "export_products_to_public_database_request_email"
msgid "Your export has been scheduled. You will receive an e-mail once it is finished."
msgstr "Ekspor Anda telah dijadwalkan. Anda akan menerima surel setelah proses selesai."

msgctxt "product_page_on_the_public_database"
msgid "Product page on the public database"
msgstr "Halaman produk di basis data publik"

msgctxt "product_does_not_exist_on_the_public_database"
msgid "The product does not exist yet on the public database"
msgstr "Produk belum ada di basis data publik"

# product updates = updates to multiple products
msgctxt "some_product_updates_have_not_been_published_on_the_public_database"
msgid "Some product updates have not been published on the public database."
msgstr "Beberapa pembaruan produk belum dipublikasikan di basis data publik."

msgctxt "org_do_not_import_codeonline"
msgid "Do not import CodeOnline data."
msgstr "Jangan mengimpor data CodeOnline."

msgctxt "overwrite_owner"
msgid "Overwrite products that have a different owner on the public platform. Otherwise, products with a different owner will be skipped."
msgstr "Timpa produk - produk yang memiliki pemilik berbeda di platform publik. Jika tidak, produk - produk dengan pemilik berbeda akan dilewati."

msgctxt "data_source_database"
msgid "Some of the data for the products of %s come from %s."
msgstr "Beberapa data produk dari %s berasal dari %s."

msgctxt "data_source_database_note_about_the_producers_platform"
msgid "Manufacturers can use the Open Food Facts <a href=\"<producers_platform_url>\">free plaform for producers</a> to access and complete this data, and to obtain reports, analysis and product improvements opportunities (e.g. better Nutri-Score)."
msgstr "Para produsen dapat menggunakan Open Food Facts <a href=\"<producers_platform_url>\">platform gratis bagi para produsen</a> untuk mengakses dan melengkapi data ini, dan memperoleh laporan, analisis, dan peluang peningkatan produk (misalnya nilai Nutri-Score yang lebih baik)."

# variable names between { } must not be translated
msgctxt "f_data_source_database_provider"
msgid "The manufacturer {manufacturer} uses {provider} to automatically transmit data and photos for its products."
msgstr "Produsen {manufacturer} menggunakan {provider} untuk secara otomatis mengirimkan data dan foto untuk produknya."

msgctxt "image_other_type"
msgid "Type of the product photo"
msgstr "Foto tipe produk"

# do not translate "front, ingredients, nutrition, packaging"
msgctxt "image_other_type_description"
msgid "If you use the same column on multiple lines to provide images URLs for a single product, you can use this field to indicate the type of the image: front, ingredients, nutrition or packaging."
msgstr "Jika Anda menggunakan kolom yang sama pada banyak baris untuk menyediakan URL gambar produk tunggal, Anda bisa menggunakan field ini untuk menunjukkan tipe gambarnya: tampak depan, kandungan bahan, kandungan gizi atau kemasan."

msgctxt "forest_footprint_one_line_explanation"
msgid "The forest footprint is calculated by taking into account the ingredients whose production requires soybeans, the cultivation of which is linked to deforestation."
msgstr "Jejak hutan dihitung dengan mempertimbangkan bahan - bahan yang produksinya memerlukan kacang kedelai, yang budidayanya terkait dengan kegiatan deforestasi."

msgctxt "environmental_score_agribalyse_match_warning"
msgid "The Green-Score can only be calculated if the product has a sufficiently precise category."
msgstr "Green-Score hanya bisa dihitung jika produk memiliki kategori yang cukup tepat."

msgctxt "environmental_score_add_more_precise_category"
msgid "You can modify the product page to add a more precise category."
msgstr "Anda bisa memodifikasi halaman untuk menambahkan kategori yang lebih tepat."

msgctxt "environmental_score_platform_promo"
msgid "If you are the manufacturer of this product, you can send us the information with our <a href=\"https://world.pro.openfoodfacts.org\">free platform for producers</a>."
msgstr "Jika Anda adalah produsen produk ini, Anda bisa mengirimkan kami informasinya dengan <a href=\"https://world.pro.openfoodfacts.org\">platform gratis bagi produsen</a> kami."

msgctxt "environmental_score_warning_missing_information"
msgid "Warning: some information necessary to calculate the Green-Score with precision is not provided (see the details of the calculation below)."
msgstr "Peringatan: beberapa informasi yang diperlukan untuk menghitung Green-Score dengan tepat tidak disediakan (lihat detail penghitungannya di bawah)."

msgctxt "environmental_score_add_missing_information"
msgid "You can edit the product to add the missing information."
msgstr "Anda bisa menyunting produk untuk menambahkan informasi yang hilang."

msgctxt "environmental_score_product_category_reference_score"
msgid "Baseline score of the product category"
msgstr "Skor dasar dari kategori produk"

msgctxt "environmental_score_panel_lca"
msgid "Lifecyle Analysis (LCA)"
msgstr "Lifecyle Analysis (LCA)"

# do not translate Agribalyse
msgctxt "environmental_score_agribalyse_category"
msgid "Agribalyse category"
msgstr "Kategori agribalyse"

msgctxt "environmental_score_category_proxy_match"
msgid "Approximate match with the product category"
msgstr "Kecocokan kira - kira dengan kategori produk"

msgctxt "environmental_score_category_exact_match"
msgid "Exact match with the product category"
msgstr "Kecocokan persis dengan kategori produk"

msgctxt "environmental_score_pef_environmental_score"
msgid "PEF environmental score"
msgstr "Skor lingkungan PEF"

msgctxt "environmental_score_incl_climate_change_impact"
msgid "including impact on climate change"
msgstr "termasuk dampak terhadap perubahan iklim"

msgctxt "environmental_score_impact_detail_by_stages"
msgid "Details of the impacts by stages of the life cycle"
msgstr "Detail dampaknya menurut tahapan siklus hidup"

# stage meaning step
msgctxt "environmental_score_stage"
msgid "Stage"
msgstr "Tahap"

msgctxt "environmental_score_impact"
msgid "Impact"
msgstr "Dampak"

msgctxt "environmental_score_agriculture"
msgid "Agriculture"
msgstr "Pertanian"

msgctxt "environmental_score_processing"
msgid "Processing"
msgstr "Memproses"

msgctxt "environmental_score_packaging"
msgid "Packaging"
msgstr "Kemasan"

msgctxt "environmental_score_transportation"
msgid "Transportation"
msgstr "Transportasi"

msgctxt "environmental_score_distribution"
msgid "Distribution"
msgstr "Distribusi"

msgctxt "environmental_score_consumption"
msgid "Consumption"
msgstr "Konsumsi"

msgctxt "environmental_score_lca_score_out_of_100"
msgid "LCA score out of 100"
msgstr "Skor LCA dari total 100"

msgctxt "environmental_score_no_agribalyse_category_match"
msgid "No match between product categories and Agribalyse categories."
msgstr "Tidak ada kecocokan antara kategori produk dan kategori Agribalyse."

msgctxt "environmental_score_edit_category_to_more_granular"
msgid "You can modify the product page to add a more granular category."
msgstr "Anda bisa memodifikasi halaman produk untuk menambahkan kategori yang lebih terperinci."

msgctxt "environmental_score_additional_bonuses_and_maluses"
msgid "Additional bonuses and maluses"
msgstr "Bonus dan kesalahan pemakaian tambahan"

msgctxt "environmental_score_production_system"
msgid "Production mode"
msgstr "Mode produksi"

msgctxt "environmental_score_no_labels_taken_into_account"
msgid "No labels taken into account for the production system."
msgstr "Tidak ada label yang diperhitungkan untuk sistem produksi."

msgctxt "environmental_score_please_add_the_labels"
msgid "If this product has a label characterizing the production system (organic, fair trade, Label Rouge, Bleu Blanc Coeur etc.), you can modify the product sheet to add it."
msgstr "Jika produk ini memiliki label yang mencirikan sistem produksi (organik, perdagangan adil, Label Rouge, Bleu Blanc Coeur, dll.), Anda dapat memodifikasi lembar produk untuk menembahkannya."

msgctxt "environmental_score_origins_of_ingredients"
msgid "Origins of ingredients"
msgstr "Asal-usul bahan"

msgctxt "environmental_score_ingredients_not_indicated"
msgid "The origins of the ingredients of this product are not indicated."
msgstr "Asal -usul bahan produk ini tidak disebutkan."

msgctxt "environmental_score_please_add_the_ingredients"
msgid "If they are indicated on the packaging, you can modify the product sheet and add them."
msgstr "Jika mereka ditunjukkan pada kemasan, Anda bisa memodifikasi lembar produk dan menambahkannya."

msgctxt "environmental_score_environmental_policy"
msgid "Environmental policy"
msgstr "Kebijakan lingkungan"

msgctxt "environmental_score_threatened_species"
msgid "Threatened species"
msgstr "Spesies terancam"

msgctxt "environmental_score_ingredients_whose_cultivation_threatens_species"
msgid "Ingredients that threatens species"
msgstr "Bahan-bahan yang mengancam spesies"

msgctxt "environmental_score_no_species_threatening_ingredients"
msgid "No ingredients that threaten species"
msgstr "Tidak ada bahan yang mengancam spesies"

msgctxt "environmental_score_ingredients_unknown"
msgid "The information on the ingredients of this product has not been given."
msgstr "Informasi tentang bahan produk ini belum diberikan."

msgctxt "environmental_score_packaging_ratio"
msgid "ratio"
msgstr "rasio"

msgctxt "environmental_score_packaging_score"
msgid "score"
msgstr "skor"

msgctxt "environmental_score_score_of_all_components"
msgid "Score of all components"
msgstr "Skor semua komponen"

msgctxt "environmental_score_no_packaging_information"
msgid "The information about the packaging of this product is not filled in."
msgstr "Informasi tentang kemasan produk ini tidak diisi."

msgctxt "environmental_score_unprecise_packaging_information"
msgid "The information about the packaging of this product is not sufficiently precise (exact shapes and materials of all components of the packaging)."
msgstr "Informasi tentang kemasan produk ini tidak cukup tepat (bentuk dan material tepat dari semua komponen kemasan)."

# duplicate
msgctxt "environmental_score_edit_for_more_precise_environmental_score"
msgid "For a more precise calculation of the Green-Score, you can modify the product page and add them."
msgstr "Untuk penghitungan Green-Score yang lebih tepat, Anda bisa memodifikasi halaman produk dan menambahkan nya."

# duplicate
msgctxt "environmental_score_edit_for_more_precise_environmental_score"
msgid "For a more precise calculation of the Green-Score, you can edit the product page and add them."
msgstr "Untuk penghitungan Green-Score yang lebih tepat, Anda bisa menyunting halaman produk dan menambahkannya."

msgctxt "environmental_score_final_score"
msgid "Final score"
msgstr "Skor akhir"

msgctxt "environmental_score_lower_the_score_lower_the_impact"
msgid "(the lower the score, the lower the impact)"
msgstr "(semakin rendah skor, semakin rendah dampaknya)"

msgctxt "environmental_score_kg_co2_eq_kg_product"
msgid "kg CO2 eq/kg of product"
msgstr "kg CO2 eq/kg produk"

# do not translate the link
msgctxt "environmental_score_platform_prompt_environmental_score_modal"
msgid "If you are the manufacturer of this product, you can send us the information with our <a href=\"https://world.pro.openfoodfacts.org\">free platform for producers</a>."
msgstr "Jika Anda adalah produsen produk ini, Anda bisa mengirimkan kami informasinya dengan <a href=\"https://world.pro.openfoodfacts.org\">platform gratis bagi produsen</a> kami."

# do not translate Green-Score and the link
msgctxt "environmental_score_description"
msgid "The <a href=\"/green-score\">Green-Score</a> is an experimental score that summarizes the environmental impacts of food products."
msgstr "<a href=\"/green-score\">Green-Score</a> adalah skor eksperimental yang merangkum dampak lingkungan dari produk makanan."

# do not translate Green-Score
msgctxt "environmental_score_warning_fr"
msgid "The Green-Score formula is subject to change as it is regularly improved to make it more precise."
msgstr "Formula Green-Score dapat berubah sewaktu - waktu karena ia secara reguler ditingkatkan agar penghitungannya lebih presisi."

# do not translate Green-Score
msgctxt "environmental_score_warning_international"
msgid "The Green-Score was initially developped for France and it is being extended to other European countries. The Green-Score formula is subject to change as it is regularly improved to make it more precise and better suited to each country."
msgstr "Green-Score pada awalnya dikembangkan untuk Perancis dan sedang diperluas ke negara - negara Eropa lainnya. Formula Green-Score dapat berubah sewaktu - sewaktu karena ia secara reguler ditingkatkan agar penghitungannya lebih presisi dan lebih cocok untuk setiap negara."

msgctxt "environmental_score_warning_transportation_world"
msgid "Select a country in order to include the full impact of transportation."
msgstr "Pilih negara untuk menyertakan dampak penuh dari transportasi."

msgctxt "environmental_score_warning_transportation"
msgid "The full impact of transportation to your country is currently unknown."
msgstr "Dampak penuh transportasi ke negara Anda saat ini belum diketahui."

msgctxt "app_banner_text"
msgid "Scan barcodes to get the Nutri-Score, the Green-Score and more!"
msgstr "Pindai kode batang untuk mendapatkan Nutri-Score, Green-Score dan banyak lagi!"

msgctxt "org_gs1_product_name_is_abbreviated"
msgid "GS1 product names for this manufacturer are abbreviated."
msgstr "Name produk GS1 untuk produsen ini disingkat."

msgctxt "org_gs1_nutrients_are_unprepared"
msgid "GS1 prepared nutrients for this manufacturer are in fact for the product as sold."
msgstr "Nutrisi yang disiapkan GS1 untuk produsen ini sebenarnya untuk produk seperti yang dijual."

msgctxt "org_gs1_nutrients_are_unprepared_note"
msgid "Check that the manufacturer does not make products that really have nutrients for the prepared product."
msgstr "Pastikan produsen tidak membuat produk yang benar - benar memiliki nutrisi untuk produk yang disiapkan."

msgctxt "org_gs1_product_name_is_abbreviated_description"
msgid "Some manufacturers have incorrect values for some fields in GS1. The features below can be used to fix some of them."
msgstr "Beberapa produsen memiliki nilai yang salah untuk beberapa field di GS1. Fitur di bawa ini bisa digunakan untuk memperbaiki beberapa di antaranya."

# do not remove %s, it will be replaced with the source name
msgctxt "import_source_string"
msgid "Import data from %s"
msgstr "Impor data dari %s"

msgctxt "org_protect_data"
msgid "Protect the data that is provided by the organization."
msgstr "Lindungi data yang disediakan oleh organisasi."

msgctxt "org_protect_data_note"
msgid "Removing or changing the provided data will be possible only by experimented contributors on the web site."
msgstr "Menghapus atau mengubah data yang disediakan hanya akan mungkin oleh kontributor yang bereksperimen di situs web."

msgctxt "environmental_score_packaging_impact_high"
msgid "Packaging with a high impact"
msgstr "Kemasan dengan dampak tinggi"

msgctxt "environmental_score_packaging_impact_medium"
msgid "Packaging with a medium impact"
msgstr "Kemasang dengan dampak sedang"

msgctxt "environmental_score_packaging_impact_low"
msgid "Packaging with a low impact"
msgstr "Kemasan dengan dampak rendah"

msgctxt "environmental_score_packaging_missing_information"
msgid "Missing packaging information for this product"
msgstr "Informasi kemasan tidak ada untuk produk ini"

msgctxt "environmental_score_origins_of_ingredients_impact_high"
msgid "Origins of ingredients with a high impact"
msgstr "Asal usul bahan dengan dampak tinggi"

msgctxt "environmental_score_origins_of_ingredients_impact_medium"
msgid "Origins of ingredients with a medium impact"
msgstr "Asal usul bahan dengan dampak sedang"

msgctxt "environmental_score_origins_of_ingredients_impact_low"
msgid "Origins of ingredients with a low impact"
msgstr "Asal usul bahan dengan dampak rendah"

msgctxt "environmental_score_origins_of_ingredients_missing_information"
msgid "Missing origins of ingredients information"
msgstr "Informasi asal usul bahan tidak ada"

msgctxt "percent_of_ingredients"
msgid "% of ingredients"
msgstr "% dari bahan"

# medium as in "medium impact"
msgctxt "medium"
msgid "medium"
msgstr "sedang"

msgctxt "nutrition_grade_fr_tea_bags_note"
msgid "Note: the Nutri-Score of teas and herbal teas corresponds to the product prepared with water only, without sugar or milk."
msgstr "Catatan: Nutri-Score untuk teh dan teh herbal sesuai dengan produk yang disiapkan dengan air saja, tanpa tambahan gula atau susu."

msgctxt "g_per_100g"
msgid "%s g / 100 g"
msgstr "%s gram / 100 gram"

msgctxt "donation_title"
msgid "Important: we need your support!"
msgstr "Penting: kami membutuhkan dukungan Anda!"

msgctxt "donation_text_2023_main"
msgid "Help us make food transparency the norm!"
msgstr "Bantu kami menjadikan transparansi makanan sebagai norma!"

msgctxt "donation_text_2023_secondary"
msgid "As a non-profit organization, we depend on your donations to continue informing consumers around the world about what they eat."
msgstr "Sebagai organisasi nirlaba, kami bergantung pada donasi Anda untuk terus memberikan informasi kepada konsumen di seluruh dunia tentang apa yang mereka makan."

msgctxt "donation_text_2023_tertiary"
msgid "The food revolution starts with you!"
msgstr "Revolusi makanan dimulai dari Anda!"

msgctxt "donation_hook_2024"
msgid "Help us inform millions of consumers around the world about what they eat"
msgstr "Bantu kami menginformasikan kepada jutaan konsumen di seluruh dunia tentang apa yang mereka makan"

msgctxt "donation_title_2024"
msgid "Please give to our 2024 Fundraiser"
msgstr "Silakan berdonasi ke Penggalangan Dana 2024 kami"

# Don't translate {year}, it will be replaced by the 4 digits year
msgctxt "f_donation_title_year"
msgid "Please give to our {year} Fundraiser"
<<<<<<< HEAD
msgstr ""
=======
msgstr "Silakan berdonasi ke Penggalangan Dana {year} kami"
>>>>>>> d82b2578

msgctxt "donation_list_2024_main"
msgid "Your donations fund the day-to-day operations of our non-profit association:"
msgstr "Donasi Anda mendanai operasional sehari-hari asosiasi nirlaba kami:"

msgctxt "donation_list_2024_first"
msgid "keeping our database open & available to all,"
msgstr "menjaga basis data kami tetap terbuka dan tersedia untuk semua,"

msgctxt "donation_list_2024_first_sub"
msgid "technical infrastructure (website/mobile app) & a small permanent team"
msgstr "infrastruktur teknis (situs web/aplikasi) & tim permanen kecil"

msgctxt "donation_list_2024_second"
msgid "remain independent of the food industry,"
msgstr "tetap independen pada industri makanan,"

msgctxt "donation_list_2024_third"
msgid "engage a community of committed citizens,"
msgstr "melibatkan komunitas warga yang berkomitmen,"

msgctxt "donation_list_2024_fourth"
msgid "support the advancement of public health research."
msgstr "mendukung kemajuan penelitian kesehatan masyarakat."

msgctxt "donation_financial_2024_text"
msgid "Each donation counts! We appreciate your support in bringing further food transparency in the world."
msgstr "Setiap donasi sangat berarti! Kami menghargai dukungan Anda dalam mewujudkan transparansi pangan di dunia."

msgctxt "donation_button_2024_text"
msgid "I SUPPORT"
msgstr "SAYA MENDUKUNG"

msgctxt "donation_cta"
msgid "Donate"
msgstr "Berdonasi"

msgctxt "environmental_score_production_system_no_labels_with_environmental_benefits"
msgid "No labels with environmental benefits"
msgstr "Tidak ada label dengan manfaat lingkungan"

msgctxt "environmental_score_production_system_labels_with_environmental_benefits"
msgid "Labels with environmental benefits"
msgstr "Label dengan manfaat lingkungan"

msgctxt "environmental_score_production_system_labels_with_environmental_benefits_high"
msgid "Labels with high environmental benefits"
msgstr "Label dengan manfaat lingkungan yang tinggi"

msgctxt "environmental_score_production_system_labels_with_environmental_benefits_very_high"
msgid "Labels with very high environmental benefits"
msgstr "Label dengan manfaat lingkungan yang sangat tinggi"

msgctxt "other"
msgid "Other"
msgstr "Lainnya"

# statistical mean
msgctxt "mean"
msgid "Mean"
msgstr "Rata - rata"

msgctxt "recipes_ingredients_statistics"
msgid "Ingredients statistics for all products"
msgstr "Statisktik kandungan bahan semua produk"

msgctxt "recipes_ingredients_for_each_product"
msgid "Ingredients for each product"
msgstr "Kandungan bahan setiap produk"

msgctxt "product_deleted"
msgid "Product deleted."
msgstr "Produk dihapus."

msgctxt "carbon_footprint"
msgid "Carbon footprint"
msgstr "Jejak karbon"

# variable names between { } must not be translated
msgctxt "f_carbon_footprint_per_100g_of_product"
msgid "{grams} g CO₂e per 100g of product"
msgstr "{grams} g CO₂e per 100g produk"

# variable names between { } must not be translated
msgctxt "f_carbon_footprint_per_unit"
msgid "{kilograms} kg CO₂e per unit"
msgstr "{kilograms} kg CO₂e per unit"

msgctxt "average_for_the_category"
msgid "average for the category"
msgstr "rata-rata untuk kategori tersebut"

msgctxt "data_source_and_detailed_carbon_impact"
msgid "Data source and detailed carbon impact"
msgstr "Sumber data dan dampak karbon terperinci"

# variable names between { } must not be translated
msgctxt "f_equal_to_driving_km_in_a_petrol_car"
msgid "Equal to driving {kilometers} km in a petrol car"
msgstr "Sama dengan mengendarai {kilometers} km dalam sebuah mobil berbahan bakar bensin"

msgctxt "source_ademe_agribalyse"
msgid "Source: ADEME Agribalyse Database"
msgstr "Sumber: Basis Data Agribalyse ADEME"

msgctxt "source_ademe_agribalyse_for_category"
msgid "The carbon emission figure comes from ADEME's Agribalyse database, for the category:"
msgstr "Angka emisi karbon berasal dari basis data Agribalyse ADEME, untuk kategori tersebut:"

msgctxt "environment_card_title"
msgid "Environment"
msgstr "Lingkungan"

msgctxt "health_card_title"
msgid "Nutrition and health"
msgstr "Nutrisi dan kesehatan"

msgctxt "contains_palm_oil"
msgid "Contains palm oil"
msgstr "Mengandung minyak sawit"

msgctxt "contains_palm_oil_subtitle"
msgid "Drives deforestation and threatens species such as the orangutan"
msgstr "Mendorong deforestasi dan mengancam spesies seperti orangutan"

msgctxt "contains_palm_oil_description"
msgid "Tropical forests in Asia, Africa and Latin America are destroyed to create and expand oil palm tree plantations. The deforestation contributes to climate change, and it endangers species such as the orangutan, the pigmy elephant and the Sumatran rhino."
msgstr "Hutan tropikal di Asia, Afrika dan Amerika Latin dihancurkan untuk membuat dan memperluas perkebunan pohon kelapa sawit. Deforestasi berkontribusi terhadap perubahan iklim, dan ia membahayakan spesies seperti orangutan, gajah kerdil, dan badak Sumatera."

msgctxt "bonus"
msgid "Bonus"
msgstr "Bonus"

msgctxt "malus"
msgid "Malus"
msgstr "Penalti"

msgctxt "life_cycle_analysis"
msgid "Life cycle analysis"
msgstr "Analisis siklus hidup"

msgctxt "environmental_score_bonuses_and_maluses"
msgid "Bonuses and maluses"
msgstr "Bonus dan penalti"

msgctxt "environmental_score_for_this_product"
msgid "Green-Score for this product"
msgstr "Green-Score untuk produk ini"

msgctxt "average_impact_of_the_category"
msgid "Average impact of products of the same category"
msgstr "Dampak rata - rata produk dari kategori yang sama"

msgctxt "environmental_score_sum_of_bonuses_and_maluses"
msgid "Sum of bonuses and maluses"
msgstr "Jumlah bonus dan penalti"

msgctxt "environmental_score_sum_of_bonuses_and_maluses_is_capped"
msgid "The sum of bonuses and maluses is capped at +25."
msgstr "Jumlah bonus dan penalti dibatasi hingga +25."

msgctxt "environmental_score_lca_score"
msgid "Life cycle analysis score"
msgstr "Skor analisis siklus hidup"

msgctxt "impact_for_this_product"
msgid "Impact for this product"
msgstr "Dampak untuk produk ini"

msgctxt "environmental_score_downgraded_non_recyclable_and_non_biodegradable_materials"
msgid "The score of products with non-recyclable and non-biodegradable packaging materials is capped at 79 (grade B)."
msgstr "Skor produk dengan bahan kemasan non-daur ulang dan non-dapat terurai dengan mudah dibatasi pada angka 79 (nilai B)."

msgctxt "nutriscore_not_applicable"
msgid "Nutri-Score not applicable for this product category."
msgstr "Nutri-Score tidak berlaku untuk kategori produk ini."

msgctxt "nutriscore_missing_category"
msgid "The category of the product must be specified in order to compute the Nutri-Score."
msgstr "Kategori produk harus ditentukan untuk menghitung Nutri-Score."

msgctxt "nutriscore_missing_nutrition_data"
msgid "The nutrition facts of the product must be specified in order to compute the Nutri-Score."
msgstr "Fakta nutrisi produk harus disebutkan secara spesifik untuk menghitung Nutri-Score."

msgctxt "nutriscore_missing_nutrition_data_details"
msgid "Missing nutrition facts:"
msgstr "Kandungan gizi yang hilang:"

msgctxt "nutriscore_missing_category_and_nutrition_data"
msgid "The category and the nutrition facts of the product must be specified in order to compute the Nutri-Score."
msgstr "Kategori dan fakta nutrisi produk harus ditentukan untuk menghitung Nutri-Score."

msgctxt "health"
msgid "Health"
msgstr "Kesehatan"

msgctxt "contribution_panel_title"
msgid "Contribution"
msgstr "Kontribusi"

msgctxt "contribution_navigation"
msgid "Contribution"
msgstr "Kontribusi"

msgctxt "data_quality_errors_panel_title"
msgid "Detected Errors"
msgstr "Kesalahan yang Terdeteksi"

msgctxt "data_quality_errors_panel_subtitle"
msgid "Help us improve quality of our data by contributing fixes"
msgstr "Bantu kami meningkatkan kualitas data kami dengan memberikan kontribusi perbaikan"

msgctxt "data_quality_warnings_panel_title"
msgid "Potential issues"
msgstr "Masalah potensial"

msgctxt "data_quality_warnings_panel_subtitle"
msgid "We have detected some potential issues or potential improvements, could you check if some apply ?"
msgstr "Kami telah mendeteksi beberapa potensi masalah atau potensi peningkatan, dapatkah Anda memeriksa apakah ada yang berlaku?"

msgctxt "data_quality_info_panel_title"
msgid "Data Quality infos"
msgstr "Info Kualitas Data"

msgctxt "data_quality_info_panel_subtitle"
msgid "Some infos about data quality on this product"
msgstr "Beberapa info tentang kualitas data pada produk ini"

# will be followed by : and a value. e.g. "Compared to: bananas"
msgctxt "compared_to"
msgid "Compared to"
msgstr "Dibandingkan dengan"

# name of an activity / a sport
msgctxt "activity_walking"
msgid "Walking"
msgstr "Berjalan"

# name of an activity / a sport
msgctxt "activity_swimming"
msgid "Swimming"
msgstr "Berenang"

# name of an activity / a sport
msgctxt "activity_bicycling"
msgid "Bicycling"
msgstr "Bersepeda"

# name of an activity / a sport
msgctxt "activity_running"
msgid "Running"
msgstr "Berlari"

# Don't translate {kj}, it will be replaced by a number
msgctxt "f_energy_per_100g"
msgid "{kj} kJ per 100g"
msgstr "{kj} kJ per 100g"

# Don't translate {kj}, it will be replaced by a number
msgctxt "f_equal_to_walking_minutes_or_steps"
msgid "Equal to walking {minutes} minutes or {steps} steps"
msgstr "Sama dengan berjalan {minutes} menit atau {steps} langkah"

# Don't translate {kg} and {lb}, it will be replaced by a number
msgctxt "f_energy_expenditure_for_weight_in_kg_lb"
msgid "Energy expenditure for a person weighting {kg} kg / {lb} lb"
msgstr "Pengeluaran energi untuk seseorang dengan berat {kg} kg / {lb} lb"

msgctxt "nutriscore_missing_category_short"
msgid "Missing category"
msgstr "Kategori tidak ada"

msgctxt "nutriscore_missing_nutrition_data_short"
msgid "Missing nutrition facts"
msgstr "Kandungan gizi yang hilang"

msgctxt "nutriscore_missing_category_and_nutrition_data_short"
msgid "Missing category and nutrition facts"
msgstr "Kategori dan fakta nutrisi yang hilang"

msgctxt "recommendation_who_reduce_or_stop_drinking_alcohol_title"
msgid "Reduce or stop drinking alcohol"
msgstr "Kurangi atau hentikan minum alkohol"

msgctxt "recommendation_who_reduce_or_stop_drinking_alcohol_subtitle"
msgid "Less is better"
msgstr "Lebih sedikit lebih baik"

msgctxt "recommendation_who_reduce_or_stop_drinking_alcohol_text"
msgid "This might not be the answer people want to hear, but there is no safe level for drinking alcohol. Of course there is lower-risk drinking, but WHO does not set particular limits, because the evidence shows that the ideal situation for health is to not drink at all. Alcohol is closely related to around 60 different diagnoses and for almost all there is a close dose–response relationship, so the more you drink, the higher your risk of disease. Less is better."
msgstr "Ini mungkin bukan jawaban yang ingin didengar oleh banyak orang, tetapi tidak ada tingkat yang aman untuk minum alkohol. Tentu saja ada minum alkohol dengan risiko yang lebih rendah, tetapi WHO tidak menetapkan batas tertentu, karena bukti menunjukkan bahwa situasi yang ideal untuk kesehatan adalah tidak minum alkohol sama sekali. Alkohol berkaitan erat dengan sekitar 60 diagnosis yang berbeda dan hampir semuanya memiliki hubungan dosis-respons yang erat, jadi semakin banyak Anda minum, semakin tinggi risiko penyakit Anda. Lebih sedikit lebih baik."

# "source" as in "source of the information"
msgctxt "source"
msgid "Source"
msgstr "Sumber"

# variable names between { } must not be translated
msgctxt "f_app_user"
msgid "A user of the {app_name} app"
msgstr "Pengguna aplikasi {app_name}"

msgctxt "food_groups_p"
msgid "food groups"
msgstr "kelompok makanan"

msgctxt "food_groups_s"
msgid "food group"
msgstr "kelompok makanan"

msgctxt "non_vegan_ingredients"
msgid "Non-vegan ingredients"
msgstr "Bahan-bahan non-vegan"

msgctxt "vegan_ingredients"
msgid "No non-vegan ingredients detected"
msgstr "Tidak ada bahan non-vegab yang terdeteksi"

msgctxt "maybe_vegan_ingredients"
msgid "Ingredients that may not be vegan"
msgstr "Bahan-bahan yang mungkin bukan vegan"

msgctxt "attribute_vegan_setting_note"
msgid "To determine whether a product is vegan, we only rely on the list of ingredients."
msgstr "Untuk menentukan suatu produk termasuk vegan, kami hanya mengandalkan daftar bahan."

msgctxt "non_vegetarian_ingredients"
msgid "Non-vegetarian ingredients"
msgstr "Bahan-bahan non-vegetarian"

msgctxt "vegetarian_ingredients"
msgid "No non-vegetarian ingredients detected"
msgstr "Tidak ada bahan non-vegetarian yang terdeteksi"

msgctxt "maybe_vegetarian_ingredients"
msgid "Ingredients that may not be vegetarian"
msgstr "Bahan-bahan yang mungkin bukan vegetarian"

msgctxt "attribute_vegetarian_setting_note"
msgid "To determine whether a product is vegetarian, we only rely on the list of ingredients."
msgstr "Untuk menentukan suatu produk termasuk vegetarian, kami hanya mengandalkan daftar bahan."

msgctxt "palm_oil_ingredients"
msgid "Ingredients that contain palm oil"
msgstr "Bahan-bahan yang mengandung minyak kelapa sawit"

msgctxt "may_contain_palm_oil_ingredients"
msgid "Ingredients that may contain palm oil"
msgstr "Bahan-bahan yang mungkin mengandung minyak kelapa sawit"

msgctxt "palm_oil_free_ingredients"
msgid "No ingredients containing palm oil detected"
msgstr "Tidak ada bahan yang mengandung minyak kelapa sawit yang terdeteksi"

msgctxt "attribute_palm_oil_setting_note"
msgid "To determine whether a product contains palm oil, we only rely on the list of ingredients."
msgstr "Untuk menentukan suatu produk mengandung minyak sawit, kami hanya mengandalkan daftar bahan."

msgctxt "attribute_without_palm_oil_setting_note"
msgid "To determine whether a product contains palm oil, we only rely on the list of ingredients."
msgstr "Untuk menentukan suatu produk mengandung minyak sawit, kami hanya mengandalkan daftar bahan."

msgctxt "unrecognized_ingredients"
msgid "Unrecognized ingredients"
msgstr "Bahan-bahan yang tidak dikenal"

msgctxt "nova_1_unprocessed_ingredients"
msgid "The product contains only unprocessed or minimally processed ingredients."
msgstr "Produk ini hanya mengandung bahan-bahan yang tidak diproses atau diproses secara minimal."

# variable names between { } must not be translated
msgctxt "f_nova_markers_for_nova_group"
msgid "Elements that indicate the product is in the {nova_group} group"
msgstr "Elemen yang menunjukkan bahwa produk berada dalam grup {nova_group}"

msgctxt "nova_classification_description"
msgid "Food products are classified into 4 groups according to their degree of processing:"
msgstr "Produk makanan diklasifikasikan ke dalam 4 kelompok sesuai dengan tingkat pengolahannya:"

msgctxt "nova_classification_how"
msgid "The determination of the group is based on the category of the product and on the ingredients it contains."
msgstr "Penentuan kelompok didasarkan pada kategori produk dan bahan-bahan yang dikandungnya."

msgctxt "nova_classification_learn_more"
msgid "Learn more about the NOVA classification"
msgstr "Pelajari lebih lanjut tentang klasifikasi NOVA"

msgctxt "nova_group_missing_category"
msgid "The category of the product must be specified in order to determine the NOVA group."
msgstr "Kategori produk harus ditentukan untuk menentukan kelompok NOVA."

msgctxt "nova_group_missing_ingredients"
msgid "The ingredients of the product must be specified in order to determine the NOVA group."
msgstr "Bahan-bahan produk harus ditentukan untuk menentukan kelompok NOVA."

msgctxt "nova_group_too_many_unknown_ingredient"
msgid "We could not recognize some of the ingredients and determine the NOVA group."
msgstr "Kami tidak dapat mengenali beberapa bahan dan menentukan kelompok NOVA."

msgctxt "unselect_image"
msgid "Unselect Image"
msgstr "Batalkan pilihan Gambar"

msgctxt "nutriscore_learn_more"
msgid "Learn more about the Nutri-Score"
msgstr "Terima Kasih"

msgctxt "environmental_score_learn_more"
msgid "Learn more about the Green-Score"
msgstr "Pelajari lebih lanjut tentang Green-Score"

# The translation needs to be short as it is displayed at the top of small product cards
msgctxt "products_match_very_good_match"
msgid "Very good match"
msgstr "Sangat sesuai"

# The translation needs to be short as it is displayed at the top of small product cards
msgctxt "products_match_good_match"
msgid "Good match"
msgstr "Sesuai"

# The translation needs to be short as it is displayed at the top of small product cards
msgctxt "products_match_poor_match"
msgid "Poor match"
msgstr "Buruk"

# The translation needs to be short as it is displayed at the top of small product cards
msgctxt "products_match_unknown_match"
msgid "Unknown match"
msgstr "Hasil tidak diketahui"

# The translation needs to be short as it is displayed at the top of small product cards
msgctxt "products_match_may_not_match"
msgid "May not match"
msgstr "Mungkin tidak sesuai"

# The translation needs to be short as it is displayed at the top of small product cards
msgctxt "products_match_does_not_match"
msgid "Does not match"
msgstr "Tidak sesuai"

msgctxt "reset_preferences"
msgid "Use default preferences"
msgstr "Gunakan preferensi default"

msgctxt "reset_preferences_details"
msgid "Nutri-Score, Green-Score and food processing level (NOVA)"
msgstr "Nutri-Score, Green-Score, dan tingkat pengolahan makanan (NOVA)"

msgctxt "actions_add_ingredients"
msgid "Could you add the ingredients list?"
msgstr "Bisakah Anda menambahkan daftar bahan?"

msgctxt "actions_to_compute_nutriscore"
msgid "Could you add the information needed to compute the Nutri-Score?"
msgstr "Bisakah Anda menambahkan informasi yang diperlukan untuk menghitung Nutri-Score?"

msgctxt "actions_to_compute_environmental_score"
msgid "Could you add a precise product category so that we can compute the Green-Score?"
msgstr "Bisakah Anda menambahkan kategori produk yang tepat sehingga kami dapat menghitung Skor Ramah Lingkungan?"

msgctxt "action_add_ingredients_text"
msgid "Add the ingredients"
msgstr "Tambahkan bahan"

msgctxt "action_add_categories"
msgid "Add a category"
msgstr "Tambahkan kategori"

msgctxt "action_add_nutrition_facts"
msgid "Add nutrition facts"
msgstr "Tambahkan nilai gizi"

msgctxt "action_add_origins"
msgid "Add the origins of ingredients for this product"
msgstr "Tambahkan asal bahan untuk produk ini"

msgctxt "action_add_packaging_image"
msgid "Take a photo of the recycling information"
msgstr "Ambil foto informasi daur ulang"

msgctxt "action_add_packaging_components"
msgid "Add packaging components"
msgstr "Menambahkan komponen kemasan"

msgctxt "action_add_quantity"
msgid "Add quantity of the product"
msgstr "Tambahkan jumlah produk"

# this is not used yet
msgctxt "action_add_basic_details"
msgid "Add basic details"
msgstr "Tambahkan detail dasar"

# this is not used yet
msgctxt "action_add_portion_size"
msgid "Add portion size"
msgstr "Tambahkan ukuran porsi"

# this is not used yet
msgctxt "action_add_ingredients_image"
msgid "Take a photo of the ingredients"
msgstr "Ambil foto kandungan bahan"

# this is not used yet
msgctxt "action_add_nutrition_image"
msgid "Take a photo of the nutrition facts"
msgstr "Ambil foto informasi nilai gizi"

# this is not used yet
msgctxt "action_refresh_ingredients_image"
msgid "Refresh the photo of the ingredients"
msgstr "Menyegarkan foto bahan makanan"

# this is not used yet
msgctxt "action_refresh_nutrition_image"
msgid "Refresh the photo of the nutrition facts"
msgstr "Segarkan foto fakta nutrisi"

# this is not used yet
msgctxt "action_add_packaging_text"
msgid "Extract and check the recycling information"
msgstr "Ekstrak dan periksa informasi daur ulang"

# this is not used yet
msgctxt "action_add_stores"
msgid "Add the store where you found this product"
msgstr "Tambahkan toko tempat Anda menemukan produk ini"

# this is not used yet
msgctxt "action_labels"
msgid "Add any label present on this product"
msgstr "Tambahkan label apa pun yang ada pada produk ini"

# this is not used yet
msgctxt "action_countries"
msgid "Add the country where you found this product"
msgstr "Tambahkan negara tempat Anda menemukan produk ini"

# this is not used yet
msgctxt "action_packager_codes_image"
msgid "Take a photo of traceability codes"
msgstr "Ambil foto kode penelusuran"

msgctxt "action_report_product_to_nutripatrol"
msgid "Report this product to our moderators"
msgstr "Laporkan produk ini ke moderator kami"

# Used as a header for key facts
msgctxt "knowledge_panels_facts"
msgid "What you need to know"
msgstr "Apa yang perlu anda ketahui"

msgctxt "knowledge_panels_recommendation"
msgid "Recommendation"
msgstr "Rekomendasi"

msgctxt "nutrient_info_salt_risk"
msgid "A high consumption of salt (or sodium) can cause raised blood pressure, which can increase the risk of heart disease and stroke."
msgstr "Konsumsi garam (atau natrium) yang tinggi dapat menyebabkan peningkatan tekanan darah, yang dapat meningkatkan risiko penyakit jantung dan stroke."

msgctxt "nutrient_info_salt_high_blood_pressure"
msgid "Many people who have high blood pressure do not know it, as there are often no symptoms."
msgstr "Banyak orang yang memiliki tekanan darah tinggi tidak mengetahuinya, karena sering kali tidak ada gejala."

msgctxt "nutrient_info_salt_high_consumption"
msgid "Most people consume too much salt (on average 9 to 12 grams per day), around twice the recommended maximum level of intake."
msgstr "Kebanyakan orang mengonsumsi terlalu banyak garam (rata-rata 9 hingga 12 gram per hari), sekitar dua kali lipat dari tingkat asupan maksimum yang direkomendasikan."

msgctxt "nutrient_recommendation_salt_title"
msgid "Limit the consumption of salt and salted food"
msgstr "Batasi konsumsi garam dan makanan asin"

msgctxt "nutrient_recommendation_salt_cooking_and_table"
msgid "Reduce the quantity of salt used when cooking, and don't salt again at the table."
msgstr "Kurangi jumlah garam yang digunakan saat memasak, dan jangan beri garam lagi di meja."

msgctxt "nutrient_recommendation_salt_limit_salty_snacks"
msgid "Limit the consumption of salty snacks and choose products with lower salt content."
msgstr "Batasi konsumsi camilan asin dan pilihlah produk dengan kandungan garam yang lebih rendah."

msgctxt "nutrient_info_sugars_risk"
msgid "A high consumption of sugar can cause weight gain and tooth decay. It also augments the risk of type 2 diabetes and cardio-vascular diseases."
msgstr "Konsumsi gula yang tinggi dapat menyebabkan kenaikan berat badan dan kerusakan gigi. Hal ini juga meningkatkan risiko diabetes tipe 2 dan penyakit kardiovaskular."

msgctxt "nutrient_recommendation_sugars_title"
msgid "Limit the consumption of sugar and sugary drinks"
msgstr "Batasi konsumsi gula dan minuman manis"

msgctxt "nutrient_recommendation_sugars_drinks"
msgid "Sugary drinks (such as sodas, fruit beverages, and fruit juices and nectars) should be limited as much as possible (no more than 1 glass a day)."
msgstr "Minuman manis (seperti soda, minuman buah, dan jus buah serta nektar) harus dibatasi sebisa mungkin (tidak lebih dari 1 gelas sehari)."

msgctxt "nutrient_recommendation_sugars_food"
msgid "Choose products with lower sugar content and reduce the consumption of products with added sugars."
msgstr "Pilihlah produk dengan kandungan gula yang lebih rendah dan kurangi konsumsi produk dengan gula tambahan."

msgctxt "nutrient_info_fat_and_saturated_fat_risk"
msgid "A high consumption of fat, especially saturated fats, can raise cholesterol, which increases the risk of heart diseases."
msgstr "Konsumsi lemak yang tinggi, terutama lemak jenuh, dapat meningkatkan kolesterol, yang meningkatkan risiko penyakit jantung."

msgctxt "nutrient_recommendation_fat_and_saturated_fat_title"
msgid "Reduce the consumption of fat and saturated fat"
msgstr "Kurangi konsumsi lemak dan lemak jenuh"

msgctxt "nutrient_recommendation_fat_and_saturated_fat"
msgid "Choose products with lower fat and saturated fat content."
msgstr "Pilihlah produk dengan kandungan lemak dan lemak jenuh yang lebih rendah."

msgctxt "sign_in"
msgid "Sign in"
msgstr "Masuk"

msgctxt "sign_out"
msgid "Sign out"
msgstr "Keluar"

msgctxt "your_contributions"
msgid "Your contributions"
msgstr "Kontribusi Anda"

msgctxt "products_added"
msgid "Products added"
msgstr "Produk ditambahkan"

msgctxt "products_edited"
msgid "Products edited"
msgstr "Produk yang disunting"

msgctxt "products_photographed"
msgid "Products photographed"
msgstr "Produk yang difoto"

# result of the matching with the user preferences: should ne a noun, not a verb
msgctxt "matching_with_your_preferences"
msgid "Matching with your preferences"
msgstr "Menyesuaikan dengan preferensi Anda"

# HTML tags and variable names between { } must not be translated
msgctxt "f_join_us_on_slack"
msgid "Join us on <a href=\"{url}\">Slack</a>"
msgstr "Bergabunglah bersama kami di <a href=\"{url}\">Slack</a>"

# HTML tags and variable names between { } must not be translated
msgctxt "f_discover_our_code_of_conduct"
msgid "Discover our <a href=\"{url}\">Code of conduct</a>"
msgstr "Temukan <a href=\"{url}\">Kode etik</a> kami"

# {links} must not be translated, it will be replaced by icons and/or text links
msgctxt "f_footer_follow_us_links"
msgid "Follow us: {links}"
msgstr "Ikuti kami: {links}"

# Should be as small as possible, e.g. use "app" instead of "application", don't specify "mobile"
msgctxt "footer_install_the_app_exclamation_mark"
msgid "Install the app!"
msgstr "Instal aplikasi ini!"

# HTML tags must not be translated, keep <span id=\"everyday\"> and <span id=\"foods\"> and put them around the corresponding words in the translation
# e.g. in French: Scannez les <span id=\"foods\">aliments</span> de votre <span id=\"everyday\">quotidien</span>
msgctxt "footer_scan_your_everyday_foods"
msgid "Scan your <span id=\"everyday\">everyday</span> <span id=\"foods\">foods</span>"
msgstr "Pindai <span id=\"foods\">makanan</span> <span id=\"everyday\">sehari-hari</span> Anda"

msgctxt "nutrition"
msgid "Nutrition"
msgstr "kandungan nutrisi"

# Note: "criteria" is plural here. So in French for instance: "Vos critères"
msgctxt "your_criteria"
msgid "Your criteria"
msgstr "Kriteria Anda"

msgctxt "product"
msgid "Product"
msgstr "Produk"

msgctxt "environment"
msgid "Environment"
msgstr "Lingkungan"

msgctxt "api_result_failure"
msgid "Failure"
msgstr "Kegagalan"

msgctxt "api_result_product_found"
msgid "Product found"
msgstr "Produk ditemukan"

msgctxt "api_result_product_not_found"
msgid "Product not found"
msgstr "Produk tidak ditemukan"

msgctxt "api_result_product_found_with_a_different_product_type"
msgid "Product found with a different product type"
msgstr "Produk ditemukan dengan jenis produk yang berbeda"

msgctxt "api_result_product_updated"
msgid "Product updated"
msgstr "Produk diperbarui"

msgctxt "api_message_invalid_api_action"
msgid "Invalid API action"
msgstr "Tindakan API tidak valid"

msgctxt "api_message_invalid_api_method"
msgid "Invalid API method"
msgstr "Metode API tidak valid"

msgctxt "api_message_empty_request_body"
msgid "Empty request body"
msgstr "Isi permintaan kosong"

msgctxt "api_message_invalid_json_in_request_body"
msgid "Invalid JSON in request body"
msgstr "JSON tidak valid dalam isi permintaan"

msgctxt "api_message_invalid_code"
msgid "Invalid code"
msgstr "Kode tidak valid"

msgctxt "api_message_invalid_product_type"
msgid "Invalid product type"
msgstr "Jenis produk tidak valid"

msgctxt "api_message_invalid_type_must_be_object"
msgid "Invalid type: must be an object"
msgstr "Jenis yang tidak valid: harus berupa objek"

msgctxt "api_message_invalid_type_must_be_array"
msgid "Invalid type: must be an array"
msgstr "Jenis yang tidak valid: harus berupa rangkaian"

msgctxt "api_message_invalid_type_must_be_integer"
msgid "Invalid type: must be an integer"
msgstr "Jenis yang tidak valid: harus berupa bilangan bulat"

msgctxt "api_message_invalid_type_must_be_number"
msgid "Invalid type: must be a number"
msgstr "Jenis yang tidak valid: harus berupa angka"

msgctxt "api_message_missing_field"
msgid "Missing field"
msgstr "Bidang yang hilang"

msgctxt "api_message_unrecognized_field"
msgid "Unrecognized field"
msgstr "Bidang yang tidak dikenali"

msgctxt "api_message_unrecognized_value"
msgid "Unrecognized value"
msgstr "Nilai yang tidak diakui"

msgctxt "api_impact_none"
msgid "None"
msgstr "Tidak Ada"

msgctxt "api_impact_warning"
msgid "Warning"
msgstr "Peringatan"

msgctxt "api_impact_failure"
msgid "Failure"
msgstr "Kegagalan"

msgctxt "api_impact_field_ignored"
msgid "Field ignored"
msgstr "Bidang diabaikan"

msgctxt "api_impact_value_converted"
msgid "Value converted"
msgstr "Nilai yang dikonversi"

# Unit = element, not unit of measure
msgctxt "packaging_number_of_units"
msgid "Number of units"
msgstr "Jumlah unit"

# Unit = element, not unit of measure
msgctxt "packaging_weight"
msgid "Weight of one empty unit"
msgstr "Berat satu unit kosong"

# Unit = element, not unit of measure
msgctxt "packaging_quantity_per_unit"
msgid "Quantity of product contained per unit"
msgstr "Jumlah produk yang terkandung per unit"

# variable names between { } must not be translated
msgctxt "f_help_categorize_on_hunger_games"
msgid "Help categorize more {title} on Hunger Games"
msgstr "Bantu mengkategorikan lebih banyak {title} di Hunger Games"

msgctxt "packagings_complete"
msgid "All the packaging parts of the product are listed."
msgstr "Semua bagian kemasan produk tercantum."

msgctxt "api_message_invalid_user_id_and_password"
msgid "Invalid user id and password"
msgstr "Identitas pengguna dan kata sandi tidak valid"

msgctxt "api_message_invalid_value_must_be_0_or_1"
msgid "Invalid value: must be 0 or 1"
msgstr "Nilai tidak valid: harus 0 atau 1"

# Unit = element, not unit of measure
msgctxt "packaging_number_of_units_description"
msgid "Enter the number of packaging units of the same shape and material contained in the product."
msgstr "Masukkan jumlah unit kemasan dengan bentuk dan bahan yang sama yang terdapat dalam produk."

msgctxt "packaging_shape_description"
msgid "Enter the shape name listed in the recycling instructions if they are available, or select a shape."
msgstr "Masukkan nama bentuk yang tercantum dalam petunjuk daur ulang jika tersedia, atau pilih bentuk."

msgctxt "packaging_material_description"
msgid "Enter the specific material if it can be determined (a material code inside a triangle can often be found on packaging parts), or a generic material (for instance plastic or metal) if you are unsure."
msgstr "Masukkan bahan spesifik jika dapat ditentukan (kode bahan di dalam segitiga sering kali dapat ditemukan pada bagian kemasan), atau bahan umum (misalnya plastik atau logam) jika Anda tidak yakin."

msgctxt "packaging_recycling_description"
msgid "Enter recycling instructions only if they are listed on the product."
msgstr "Masukkan petunjuk daur ulang hanya jika petunjuk tersebut tercantum pada produk."

# Unit = element, not unit of measure
msgctxt "packaging_weight_description"
msgid "Remove any remaining food and wash and dry the packaging part before weighting. If possible, use a scale with 0.1g or 0.01g precision."
msgstr "Buang makanan yang tersisa dan cuci dan keringkan bagian kemasan sebelum menimbang. Jika memungkinkan, gunakan timbangan dengan ketelitian 0,1 g atau 0,01 g."

# Unit = element, not unit of measure
msgctxt "packaging_quantity_per_unit_description"
msgid "Enter the net weight or net volume and indicate the unit (for example g or ml)."
msgstr "Masukkan berat bersih atau volume bersih dan tunjukkan satuannya (misalnya g atau ml)."

msgctxt "import_and_export_products"
msgid "Import and export products"
msgstr "Impor dan ekspor produk"

msgctxt "add_products"
msgid "Add products"
msgstr "Tambahkan produk"

# Needs to be short (displayed in a menu)
msgctxt "install_the_app_to_add_products"
msgid "Install the app to add products"
msgstr "Instal aplikasi untuk menambahkan produk"

msgctxt "search_and_analyze_products"
msgid "Search and analyze products"
msgstr "Mencari dan menganalisis produk"

msgctxt "resources"
msgid "Resources"
msgstr "Sumber daya"

msgctxt "pro_platform_user_guide"
msgid "Pro platform user guide"
msgstr "Panduan pengguna platform Pro"

msgctxt "faq_for_producers"
msgid "FAQ for producers"
msgstr "SSD untuk produsen"

# variable names between { } must not be translated
msgctxt "product_js_enter_value_between_0_and_max"
msgid "Please enter a value between 0 and {max}."
msgstr "Harap masukan nilai antara 0 dan {max}."

msgctxt "please_ask_users_create_account_first"
msgid "Please ask the following users to create an Open Food Facts account first:"
msgstr "Harap minta pengguna berikut membuat akun Open Food Facts terlebih dahulu:"

msgctxt "users_added_successfully"
msgid "Users added to the organization successfully:"
msgstr "Pengguna berhasil ditambahkan ke organisasi:"

msgctxt "product_js_sugars_warning"
msgid "Sugars should not be higher than carbohydrates."
msgstr "Gula tidak boleh lebih tinggi dari karbohidrat."

msgctxt "product_js_saturated_fat_warning"
msgid "Saturated fat should not be higher than fat."
msgstr "Lemak jenuh tidak boleh lebih tinggi dari lemak."

msgctxt "packaging_materials"
msgid "Packaging materials"
msgstr "Bahan kemasan"

msgctxt "packaging_weight_total"
msgid "Packaging weight"
msgstr "Berat kemasan"

msgctxt "packaging_weight_100g"
msgid "Packaging weight per 100 g of product"
msgstr "Berat kemasan per 100 g produk"

msgctxt "packaging_weight_100g_mean"
msgid "Mean packaging weight per 100 g of product"
msgstr "Rata-rata berat kemasan per 100 g produk"

msgctxt "total"
msgid "Total"
msgstr "Total"

msgctxt "packaging_material_products_percent"
msgid "% of products containing the material"
msgstr "% produk yang mengandung bahan tersebut"

msgctxt "packaging_material_products_percent_main"
msgid "% of products containing mostly the material"
msgstr "% produk yang mengandung sebagian besar bahan"

msgctxt "relative_to_products_containing_the_material"
msgid "for products that contain the material"
msgstr "untuk produk yang mengandung bahan tersebut"

msgctxt "relative_to_products_containing_mostly_the_material"
msgid "for products that contain mostly the material"
msgstr "untuk produk yang sebagian besar mengandung bahan"

msgctxt "relative_to_all_products"
msgid "relative to all products"
msgstr "relatif untuk semua produk"

msgctxt "preferred_language"
msgid "Preferred Language"
msgstr "Bahasa Pilihan"

msgctxt "packagings_n_p"
msgid "Numbers of packaging components"
msgstr "Jumlah komponen kemasan"

msgctxt "packagings_n_s"
msgid "Number of packaging components"
msgstr "Jumlah komponen kemasan"

msgctxt "packagings_materials_all"
msgid "All materials"
msgstr "Semua material"

msgctxt "weight"
msgid "Weight"
msgstr "Berat"

msgctxt "weight_100g"
msgid "Weight per 100g of product"
msgstr "Berat per 100g produk"

msgctxt "weight_percent"
msgid "Weight percent"
msgstr "Persen berat"

msgctxt "nutriscore_component_energy"
msgid "Energy"
msgstr "Energi"

msgctxt "nutriscore_component_energy_from_saturated_fat"
msgid "Energy from saturated fat"
msgstr "Energi dari lemak jenuh"

msgctxt "nutriscore_component_sugars"
msgid "Sugars"
msgstr "Gula"

msgctxt "nutriscore_component_saturated_fat"
msgid "Saturated fat"
msgstr "Lemak jenuh"

msgctxt "nutriscore_component_saturated_fat_ratio"
msgid "Saturated fat / fat"
msgstr "Lemak jenuh / lemak"

msgctxt "nutriscore_component_salt"
msgid "Salt"
msgstr "Garam"

msgctxt "nutriscore_component_non_nutritive_sweeteners"
msgid "Non-nutritive sweeteners"
msgstr "Pemanis non-nutrisi"

msgctxt "nutriscore_component_fruits_vegetables_legumes"
msgid "Fruits, vegetables and legumes"
msgstr "Buah-buahan, sayuran dan kacang-kacangan"

msgctxt "nutriscore_component_fiber"
msgid "Fiber"
msgstr "Serat"

msgctxt "nutriscore_component_proteins"
msgid "Proteins"
msgstr "Protein:"

msgctxt "presence"
msgid "Presence"
msgstr "Kehadiran"

msgctxt "absence"
msgid "Absence"
msgstr "Absen"

msgctxt "nutriscore_is_water"
msgid "This product is considered to be water for the calculation of the Nutri-Score."
msgstr "Produk ini dianggap sebagai air untuk perhitungan Nutri-Score."

msgctxt "nutriscore_is_fat_oil_nuts_seeds"
msgid "This product is considered to be fat, oil, nuts or seeds for the calculation of the Nutri-Score."
msgstr "Produk ini dianggap sebagai lemak, minyak, kacang-kacangan atau biji-bijian untuk penghitungan Nutri-Score."

msgctxt "nutriscore_is_cheese"
msgid "This product is considered to be cheese for the calculation of the Nutri-Score."
msgstr "Produk ini dianggap sebagai keju untuk perhitungan Nutri-Score."

msgctxt "nutriscore_is_red_meat_product"
msgid "This product is considered to be a red meat product for the calculation of the Nutri-Score."
msgstr "Produk ini dianggap sebagai produk daging merah untuk perhitungan Nutri-Score."

msgctxt "nutriscore_count_proteins_reason_beverage"
msgid "Points for proteins are counted because the product is considered to be a beverage."
msgstr "Poin untuk protein dihitung karena produk dianggap sebagai minuman."

msgctxt "nutriscore_count_proteins_reason_cheese"
msgid "Points for proteins are counted because the product is considered to be cheese."
msgstr "Poin untuk protein dihitung karena produk dianggap sebagai keju."

msgctxt "nutriscore_count_proteins_reason_negative_points_less_than_7"
msgid "Points for proteins are counted because the negative points are less than 7."
msgstr "Poin untuk protein dihitung karena poin negatif kurang dari 7."

msgctxt "nutriscore_count_proteins_reason_negative_points_less_than_11"
msgid "Points for proteins are counted because the negative points are less than 11."
msgstr "Poin untuk protein dihitung karena poin negatif kurang dari 11."

msgctxt "nutriscore_count_proteins_reason_negative_points_greater_than_or_equal_to_7"
msgid "Points for proteins are not counted because the negative points greater than or equal to 7."
msgstr "Poin untuk protein tidak dihitung karena poin negatif lebih besar atau sama dengan 7."

msgctxt "nutriscore_count_proteins_reason_negative_points_greater_than_or_equal_to_11"
msgid "Points for proteins are not counted because the negative points greater than or equal to 11."
msgstr "Poin untuk protein tidak dihitung karena poin negatif lebih besar atau sama dengan 11."

msgctxt "nutriscore_new_computation_title"
msgid "Discover the new Nutri-Score!"
msgstr "Temukan Nutri-Score yang baru!"

msgctxt "nutriscore_new_computation_description"
msgid "<p>The computation of the Nutri-Score is evolving to provide better recommendations based on the latest scientific evidence.</p><p>Main improvements:</p><ul><li>Better score for some fatty fish and oils rich in good fats</li><li>Better score for whole products rich in fiber</li><li>Worse score for products containing a lot of salt or sugar</li><li>Worse score for red meat (compared to poultry)</li></ul>"
msgstr "<p>Perhitungan Nutri-Score terus berkembang untuk memberikan rekomendasi yang lebih baik berdasarkan bukti ilmiah terkini.</p><p>Peningkatan utama:</p><ul><li>Skor yang lebih baik untuk beberapa ikan berlemak dan minyak yang kaya akan lemak baik</li><li>Skor yang lebih baik untuk seluruh produk yang kaya akan serat</li><li>Skor yang lebih buruk untuk produk yang mengandung banyak garam atau gula</li><li>Skor yang lebih buruk untuk daging merah (dibandingkan dengan unggas)</li></ul>"

msgctxt "nutriscore_new_computation_link_text"
msgid "Discover all the improvements of the new Nutri-Score"
msgstr "Temukan semua peningkatan Nutri-Score yang baru"

msgctxt "nutriscore_explanation_what_it_is"
msgid "The Nutri-Score is a logo on the overall nutritional quality of products."
msgstr "Nutri-Score adalah logo yang menunjukkan kualitas nutrisi produk secara keseluruhan."

msgctxt "nutriscore_explanation_what_it_takes_into_account"
msgid "The score from A to E is calculated based on nutrients and foods to favor (proteins, fiber, fruits, vegetables and legumes ...) and nutrients to limit (calories, saturated fat, sugars, salt)."
msgstr "Skor dari A hingga E dihitung berdasarkan nutrisi dan makanan yang disukai (protein, serat, buah-buahan, sayuran, dan kacang-kacangan...) dan nutrisi yang perlu dibatasi (kalori, lemak jenuh, gula, garam)."

msgctxt "nutriscore_explanation_where_the_data_comes_from"
msgid "The score is calculated from the data of the nutrition facts table and the composition data (fruits, vegetables and legumes)."
msgstr "Skor dihitung dari data tabel fakta nutrisi dan data komposisi (buah-buahan, sayuran, dan kacang-kacangan)."

msgctxt "nutriscore_explanation_recommended_by_public_health_authorities"
msgid "The display of this logo is recommended by public health authorities without obligation for companies."
msgstr "Tampilan logo ini direkomendasikan oleh otoritas kesehatan masyarakat tanpa ada kewajiban bagi perusahaan."

msgctxt "nutriscore_explanation_title"
msgid "What is the Nutri-Score?"
msgstr "Apa itu Nutri-Score?"

msgctxt "nutrient_info_energy_risk"
msgid "Energy intakes above energy requirements are associated with increased risks of weight gain, overweight, obesity, and consequently risk of diet-related chronic diseases."
msgstr "Asupan energi di atas kebutuhan energi dikaitkan dengan peningkatan risiko kenaikan berat badan, kelebihan berat badan, obesitas, dan akibatnya risiko penyakit kronis yang berhubungan dengan pola makan."

msgctxt "nutrient_info_saturated_fat_risk"
msgid "A high consumption of fat, especially saturated fats, can raise cholesterol, which increases the risk of heart diseases."
msgstr "Konsumsi lemak yang tinggi, terutama lemak jenuh, dapat meningkatkan kolesterol, yang meningkatkan risiko penyakit jantung."

msgctxt "nutrient_info_saturated_fat_ratio_risk"
msgid "A high consumption of fat, especially saturated fats, can raise cholesterol, which increases the risk of heart diseases."
msgstr "Konsumsi lemak yang tinggi, terutama lemak jenuh, dapat meningkatkan kolesterol, yang meningkatkan risiko penyakit jantung."

msgctxt "nutrient_info_energy_from_saturated_fat_risk"
msgid "A high consumption of fat, especially saturated fats, can raise cholesterol, which increases the risk of heart diseases."
msgstr "Konsumsi lemak yang tinggi, terutama lemak jenuh, dapat meningkatkan kolesterol, yang meningkatkan risiko penyakit jantung."

msgctxt "nutrient_info_non_nutritive_sweeteners_risk"
msgid "Non-nutritive sweeteners may not confer any long-term benefit in reducing body fat in adults or children. There may be potential undesirable effects from long-term use of non-nutritive sweeteners, such as an increased risk of type 2 diabetes and cardiovascular diseases in adults."
msgstr "Pemanis non-nutrisi mungkin tidak memberikan manfaat jangka panjang dalam mengurangi lemak tubuh pada orang dewasa atau anak-anak. Mungkin ada potensi efek yang tidak diinginkan dari penggunaan pemanis non-nutrisi dalam jangka panjang, seperti peningkatan risiko diabetes tipe 2 dan penyakit kardiovaskular pada orang dewasa."

msgctxt "nutrient_info_fiber_benefit"
msgid "Consuming foods rich in fiber (especially whole grain foods) reduces the risks of aerodigestive cancers, cardiovascular diseases, obesity and diabetes."
msgstr "Mengkonsumsi makanan yang kaya serat (terutama makanan gandum) dapat mengurangi risiko kanker aerodigestif, penyakit kardiovaskular, obesitas, dan diabetes."

msgctxt "nutrient_info_fruits_vegetables_legumes_benefit"
msgid "Consuming foods rich in fruits, vegetables and legumes reduces the risks of aerodigestive cancers, cardiovascular diseases, obesity and diabetes."
msgstr "Mengkonsumsi makanan yang kaya akan buah-buahan, sayuran, dan kacang-kacangan dapat mengurangi risiko kanker saluran cerna, penyakit kardiovaskular, obesitas, dan diabetes."

msgctxt "nutrient_info_proteins_benefit"
msgid "Foods that are rich in proteins are usually rich in calcium or iron which are essential minerals with numerous health benefits."
msgstr "Makanan yang kaya akan protein biasanya kaya akan kalsium atau zat besi yang merupakan mineral penting dengan banyak manfaat bagi kesehatan."

msgctxt "revert"
msgid "Revert to this revision"
msgstr "Kembalikan ke revisi ini"

msgctxt "product_js_product_revert_confirm"
msgid "Revert to this product revision?"
msgstr "Kembalikan ke revisi produk ini?"

msgctxt "api_status_success"
msgid "Success"
msgstr "Berhasil"

msgctxt "api_status_failure"
msgid "Failure"
msgstr "Kegagalan"

msgctxt "api_result_product_reverted"
msgid "Product reverted to the specified revision"
msgstr "Produk dikembalikan ke revisi yang dipilih"

msgctxt "api_result_product_not_reverted"
msgid "Product not reverted to the specified revision"
msgstr "Produk tidak dikembalikan ke revisi yang dipilih"

# sweeteners (additives), plural
msgctxt "sweeteners"
msgid "sweeteners"
msgstr "pemanis"

# sweetener (additive), singular
msgctxt "sweetener"
msgid "sweetener"
msgstr "pemanis"

msgctxt "action_edit_product"
msgid "Complete or correct product information"
msgstr "Lengkapi atau perbaiki informasi produk"

msgctxt "report_problem_panel_title"
msgid "Report a problem"
msgstr "Laporkan masalah"

# duplicate with "report_problem_panel_title"
msgctxt "report_problem_navigation"
msgid "Report a problem"
msgstr "Laporkan masalah"

msgctxt "report_problem_navigation"
msgid "Report a problem."
msgstr "Laporkan masalah."

msgctxt "incomplete_or_incorrect_data_title"
msgid "Incomplete or incorrect information?"
msgstr "Informasi tidak lengkap atau salah?"

msgctxt "incomplete_or_incorrect_data_subtitle_off"
msgid "Category, labels, ingredients, allergens, nutritional information, photos etc."
msgstr "Kategori, label, bahan, alergen, informasi nilai gizi, foto, dll."

msgctxt "incomplete_or_incorrect_data_content_correct"
msgid "If the information does not match the information on the packaging, you can complete or correct it. Thank you!"
msgstr "Jika informasi tidak sesuai dengan informasi pada kemasan, Anda dapat melengkapi atau memperbaikinya. Terima kasih!"

msgctxt "incomplete_or_incorrect_data_content_correct_off"
msgid "Open Food Facts is a collaborative database, and every contribution is useful for all."
msgstr "Open Food Facts merupakan basis data kolaboratif dan setiap kontribusi bermanfaat untuk semua."

msgctxt "report_to_nutripatrol_explain"
msgid "If you want to report vandalism, inappropriate content or erroneous data you can't fix yourself, report it to our moderators team."
msgstr "Jika Anda ingin melaporkan vandalisme, konten tidak pantas, atau kesalahan data yang tidak dapat Anda perbaiki, laporkan kepada tim moderator kami."

msgctxt "description"
msgid "Description"
msgstr "Deskripsi"

msgctxt "enter_main_contact_username"
msgid "Enter main contact's username :"
msgstr "Masukkan nama pengguna kontak utama :"

msgctxt "change_main_contact"
msgid "Change main contact"
msgstr "Mengubah kontak utama"

msgctxt "main_contact_updated"
msgid "Main contact updated"
msgstr "Kontak utama diperbarui"

msgctxt "error_unknown_member"
msgid "This user is not a member of the organization."
msgstr "Pengguna ini bukan anggota organisasi."

msgctxt "skip_to_content"
msgid "Skip to Content"
msgstr "Langsung ke Konten"

msgctxt "cant_delete_main_contact"
msgid "You cannot remove the main contact. Change it first."
msgstr "Anda tidak dapat menghapus kontak utama. Ubahlah terlebih dahulu."

msgctxt "open_in_crm"
msgid "Open in CRM"
msgstr "Buka di CRM"

msgctxt "information_provided_by_the_manufacturer"
msgid "Information provided by the manufacturer"
msgstr "Informasi yang diberikan oleh produsen"

msgctxt "information_provided_by_the_manufacturer_edit_form"
msgid "Information identified by a factory icon has been provided by the manufacturer. It can be changed only by the manufacturer and moderators. If it is out of date or incorrect, please let us know."
msgstr "Informasi yang diidentifikasi oleh ikon pabrik telah disediakan oleh produsen. Informasi ini hanya dapat diubah oleh produsen dan moderator. Jika informasi ini sudah ketinggalan zaman atau tidak benar, beri tahu kami."

msgctxt "knowledge_panels_did_you_know"
msgid "Did you know?"
msgstr "Tahukah Anda?"

msgctxt "knowledge_panels_why_it_matters"
msgid "Why it matters"
msgstr "Mengapa penting"

msgctxt "knowledge_panels_what_you_can_do"
msgid "What you can do"
msgstr "Apa yang dapat Anda lakukan"

msgctxt "knowledge_panels_ingredients_rare_crops_title"
msgid "Good for agricultural biodiversity"
msgstr "Baik untuk keanekaragaman hayati pertanian"

msgctxt "knowledge_panels_ingredients_rare_crops_subtitle"
msgid "Contains neglected or underutilized crops:"
msgstr "Mengandung tanaman yang terabaikan atau kurang dimanfaatkan:"

msgctxt "knowledge_panels_ingredients_rare_crops_did_you_know"
msgid "Since 1900, 75% of plant diversity has been lost as farmers around the world have abandoned local varieties for high-yielding varieties adapted to mass industrial processing. As a result, 60 % of human energy intake in the world comes from only 3 species: wheat, rice and corn."
msgstr "Sejak tahun 1900, sebanyak 75% keanekaragaman tanaman telah hilang karena petani di seluruh dunia telah meninggalkan varietas lokal dan beralih ke varietas unggul yang diadaptasi untuk pemrosesan industri massal. Akibatnya, sebanyak 60% asupan energi manusia di dunia hanya berasal dari 3 spesies: gandum, beras, dan jagung."

msgctxt "knowledge_panels_ingredients_rare_crops_why_it_matters"
msgid "The lack of variety of crops makes our food supply more vulnerable to pests, diseases and climate change."
msgstr "Kurangnya variasi tanaman membuat pasokan makanan kita lebih rentan terhadap hama, penyakit, dan perubahan iklim."

msgctxt "knowledge_panels_ingredients_rare_crops_what_you_can_do"
msgid "Consuming diverse cereals, legumes, vegetables and fruits contributes to:"
msgstr "Mengkonsumsi beragam sereal, kacang-kacangan, sayuran, dan buah-buahan dapat membantu:"

msgctxt "knowledge_panels_ingredients_rare_crops_what_you_can_do_list_1"
msgid "preserving neglected and underutilized species"
msgstr "melestarikan spesies yang terabaikan dan kurang dimanfaatkan"

msgctxt "knowledge_panels_ingredients_rare_crops_what_you_can_do_list_2"
msgid "rural development and support of local farmers and companies"
msgstr "pembangunan pedesaan dan dukungan terhadap petani dan perusahaan lokal"

msgctxt "knowledge_panels_ingredients_rare_crops_what_you_can_do_list_3"
msgid "preserving of diversified landscapes"
msgstr "melestarikan lanskap yang beragam"

msgctxt "knowledge_panels_ingredients_rare_crops_what_you_can_do_list_4"
msgid "food security"
msgstr "keamanan pangan"

msgctxt "knowledge_panels_ingredients_rare_crops_what_you_can_do_list_5"
msgid "and your health!"
msgstr "dan kesehatan Anda!"

msgctxt "created_by"
msgid "Created by"
msgstr "Dibuat oleh"

msgctxt "org_id"
msgid "Org id"
msgstr "ID Org"

msgctxt "verified_status"
msgid "Verified status"
msgstr "Status terverifikasi"

msgctxt "creation_date"
msgid "Creation date"
msgstr "Tanggal pembuatan"

msgctxt "knowledge_panels_ingredients_rare_crops_divinfood"
msgid "Open Food Facts participates in the European project <a href=\"https://divinfood.eu/\">DIVINFOOD</a> (funded from European Union’s Horizon 2020 research and innovation programme). DIVINFOOD aims to develop food chains that value under-utilised agrobiodiversity in order to act against the decline of biodiversity and to meet the growing expectations of consumers for healthy, local products that contribute to sustainable food systems."
msgstr "Open Food Facts berpartisipasi dalam proyek Eropa <a href=\"https://divinfood.eu/\">DIVINFOOD</a> (didanai oleh program penelitian dan inovasi Horizon 2020 Uni Eropa). DIVINFOOD bertujuan untuk mengembangkan rantai makanan yang menghargai keanekaragaman hayati yang kurang dimanfaatkan dalam rangka mengatasi penurunan keanekaragaman hayati dan untuk memenuhi harapan konsumen yang terus meningkat terhadap produk lokal yang sehat dan berkontribusi pada sistem pangan yang berkelanjutan."

msgctxt "deny"
msgid "Deny"
msgstr "Bantah"

msgctxt "users_requested_to_join_org"
msgid "These users have requested to join the organization:"
msgstr "Para pengguna ini telah meminta untuk bergabung dengan organisasi:"

msgctxt "last_login"
msgid "Last login date"
msgstr "Tanggal masuk terakhir"

msgctxt "last_import"
msgid "Last import date"
msgstr "Tanggal impor terakhir"

msgctxt "drop_a_file"
msgid "Drop"
msgstr "Taruh"

msgctxt "select_product_data_file"
msgid "Select a file with product data"
msgstr "Pilih file dengan data produk"

msgctxt "number_of_products_without_nutriscore"
msgid "Number of products without Nutri-Score"
msgstr "Jumlah produk tanpa Nutri-Score"

msgctxt "percent_of_products_with_nutriscore"
msgid "% of products where Nutri-Score is computed"
msgstr "% produk yang dihitung Nutri-Score-nya"

msgctxt "products_to_be_exported"
msgid "Products to be exported"
msgstr "Produk yang akan diekspor"

msgctxt "products_exported"
msgid "Products exported"
msgstr "Produk yang diekspor"

msgctxt "opportunities_to_improve_nutriscore"
msgid "Opp. for Nutri-Score improvements"
msgstr "Peluang untuk peningkatan Nutri-Score"

msgctxt "date_of_last_update"
msgid "Date of last update"
msgstr "Tanggal pembaruan terakhir"

msgctxt "number_of_products_on_public_platform"
msgid "Number of products on public platform"
msgstr "Jumlah produk di platform publik"

msgctxt "number_of_products_on_producer_platform"
msgid "Number of products on producer platform"
msgstr "Jumlah produk di platform produsen"

msgctxt "automated_daily_export_to_public_platform"
msgid "Automatic daily export to public platform"
msgstr "Ekspor harian otomatis ke platform publik"

msgctxt "improvements_navigation"
msgid "Improvements"
msgstr "Peningkatan"

msgctxt "products_with_changes_since_last_export"
msgid "Products with changes since last export"
msgstr "Produk dengan perubahan sejak ekspor terakhir"

msgctxt "organization_list"
msgid "Organization list"
msgstr "Daftar organisasi"

msgctxt "open_org"
msgid "Open org"
msgstr "Open org"

msgctxt "secondhand"
msgid "Secondhand"
msgstr "Bekas"

msgctxt "donated_products_title"
msgid "Donations"
msgstr "Donasi"

msgctxt "donated_products_subtitle"
msgid "Give this product, or search for a similar donated product"
msgstr "Berikan produk ini atau cari produk donasi serupa"

msgctxt "used_products_title"
msgid "Used products"
msgstr "Produk bekas"

msgctxt "used_products_subtitle"
msgid "Buy this product used, or search for a similar used product"
msgstr "Beli produk bekas ini atau cari produk bekas serupa"

msgctxt "attribute_repairability_index_france_name"
msgid "Repairability index"
msgstr "Indeks kemudahan diperbaiki"

msgctxt "attribute_repairability_index_france_setting_name"
msgid "Good repairability"
msgstr "Tingkat kemudahan diperbaiki bagus"

msgctxt "attribute_repairability_index_france_setting_note"
msgid "Mandatory rating in France for certain products since 2021"
msgstr "Peringkat wajib di Prancis untuk produk tertentu sejak 2021"

# keep %s, it will be replaced by the letter A, B, C, D or E
msgctxt "attribute_repairability_index_france_grade_title"
msgid "Repairability index %s"
msgstr "Indeks kemudahan diperbaiki %s"

msgctxt "attribute_repairability_index_france_unknown_title"
msgid "Repairability index unknown"
msgstr "Indeks kemudahan diperbaiki tidak diketahui"

msgctxt "attribute_repairability_index_france_not_applicable_title"
msgid "Repairability index not-applicable"
msgstr "Indeks kemudahan diperbaiki tidak berlaku"

msgctxt "attribute_repairability_index_france_not_applicable_description_short"
msgid "Not-applicable for the category"
msgstr "Tidak berlaku untuk kategori ini"

# variable names between { } must not be translated
msgctxt "f_attribute_repairability_index_france_not_applicable_description"
msgid "Applicable only for categories: {categories}"
msgstr "Hanya berlaku untuk kategori: {categories}"

msgctxt "attribute_repairability_index_france_very_good_description_short"
msgid "Very good repairability"
msgstr "Tingkat kemudahan diperbaiki sangat bagus"

msgctxt "attribute_repairability_index_france_good_description_short"
msgid "Good repairability"
msgstr "Tingkat kemudahan diperbaiki bagus"

msgctxt "attribute_repairability_index_france_average_description_short"
msgid "Average repairability"
msgstr "Tingkat kemudahan diperbaiki rata-rata"

msgctxt "attribute_repairability_index_france_poor_description_short"
msgid "Poor repairability"
msgstr "Tingkat kemudahan diperbaiki tidak bagus"

msgctxt "attribute_repairability_index_france_bad_description_short"
msgid "Bad repairability"
msgstr "Tingkat kemudahan diperbaiki buruk"

msgctxt "estimate"
msgid "estimate"
msgstr ""

# information on several ingredients, in plural in languages like French
msgctxt "ingredient_information"
msgid "Ingredient information"
msgstr ""

msgctxt "product_type"
msgid "Product type"
msgstr "Tipe produk"

# Food product type
msgctxt "product_type_food"
msgid "Food"
msgstr "Makanan"

# Pet food product type
msgctxt "product_type_petfood"
msgid "Pet food"
msgstr "Makanan hewan"

# Beauty product type
msgctxt "product_type_beauty"
msgid "Beauty"
msgstr "Kecantikan"

# General product product type
msgctxt "product_type_product"
msgid "Product"
msgstr "Produk"

msgctxt "recommendation_limit_ultra_processed_foods_title"
msgid "Limit ultra-processed foods"
msgstr "Batasi makanan ultra-proses"

msgctxt "recommendation_limit_ultra_processed_foods_subtitle"
msgid "Limiting ultra-processed foods reduces the risk of noncommunicable chronic diseases"
msgstr "Membatasi makanan ultra-proses mengurangi risiko penyakit kronis yang tidak menular"

msgctxt "recommendation_limit_ultra_processed_foods_text"
msgid "Several studies have found that a lower consumption of ultra-processed foods is associated with a reduced risk of noncommunicable chronic diseases, such as obesity, hypertension and diabetes."
msgstr "Beberapa penelitian telah menemukan bahwa konsumsi makanan ultra-proses yang tinggi dikaitkan dengan peningkatan risiko penyakit kronis tidak menular, seperti obesitas, hipertensi, dan diabetes."

msgctxt "discover_the_evolution_of_the_nutriscore_grades_of_your_products"
msgid "Discover the evolution of the Nutri-Score grades of your products"
msgstr "Temukan evolusi nilai Nutri-Score produk Anda"

msgctxt "add_products_to_discover_the_evolution_of_their_nutriscore_grades"
msgid "Add products with a category, ingredients list and nutrition facts to discover the evolution of their Nutri-Score grades."
msgstr "Tambahkan produk dengan kategori, daftar bahan, dan fakta nutrisi untuk mengetahui evolusi nilai Nutri-Score-nya."

msgctxt "in_contact_with_food"
msgid "In contact with food"
msgstr "Bersentuhan dengan makanan"

msgctxt "contact_us_producers"
msgid "Contact Us"
msgstr ""

msgctxt "delete"
msgid "Delete"
msgstr "Hapus"

# Please change get-it-on-en.svg to get-it-on-XX.svg. check the url https://static.openfoodfacts.org/images/misc/f-droid/svg/get-it-on-XX.svg
msgctxt "f_droid_app_icon_url"
msgid "/images/misc/f-droid/svg/get-it-on-en.svg"
msgstr ""

msgctxt "f_droid_app_icon_alt_text"
msgid "Available on F-Droid"
msgstr "Tersedia di F-Droid"

msgctxt "update_nutrients_data"
msgid "Update nutrients data"
msgstr ""
<|MERGE_RESOLUTION|>--- conflicted
+++ resolved
@@ -5906,11 +5906,7 @@
 # Don't translate {year}, it will be replaced by the 4 digits year
 msgctxt "f_donation_title_year"
 msgid "Please give to our {year} Fundraiser"
-<<<<<<< HEAD
-msgstr ""
-=======
 msgstr "Silakan berdonasi ke Penggalangan Dana {year} kami"
->>>>>>> d82b2578
 
 msgctxt "donation_list_2024_main"
 msgid "Your donations fund the day-to-day operations of our non-profit association:"
