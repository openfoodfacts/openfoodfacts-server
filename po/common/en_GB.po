--- conflicted
+++ resolved
@@ -153,19 +153,11 @@
 # Please change en_get.svg to fr_get.svg. check the url https://static.openfoodfacts.org/images/misc/google-play-badge-svg-master/img/XX_get.svg
 msgctxt "android_app_icon_url"
 msgid "/images/misc/google-play-badge-svg-master/img/en_get.svg"
-<<<<<<< HEAD
-msgstr ""
-
-msgctxt "android_app_icon_alt_text"
-msgid "Get It On Google Play"
-msgstr ""
-=======
 msgstr "/images/misc/google-play-badge-svg-master/img/en_get.svg"
 
 msgctxt "android_app_icon_alt_text"
 msgid "Get It On Google Play"
 msgstr "Get It On Google Play"
->>>>>>> 0897ea00
 
 # Change hl=en to your language, and make sure the url works
 msgctxt "android_app_link"
@@ -1008,19 +1000,11 @@
 # Please change appstore_US.svg to appstore_XX.svg. check the url https://static.openfoodfacts.org/images/misc/appstore/black/appstore_XX.svg
 msgctxt "ios_app_icon_url"
 msgid "/images/misc/appstore/black/appstore_US.svg"
-<<<<<<< HEAD
-msgstr ""
-
-msgctxt "ios_app_icon_alt_text"
-msgid "Download on the App Store"
-msgstr ""
-=======
 msgstr "/images/misc/appstore/black/appstore_UK.svg"
 
 msgctxt "ios_app_icon_alt_text"
 msgid "Download on the App Store"
 msgstr "Download on the App Store"
->>>>>>> 0897ea00
 
 msgctxt "ios_app_link"
 msgid "https://apps.apple.com/app/open-food-facts/id588797948"
@@ -2633,19 +2617,11 @@
 # Please change English.svg to French.svg or German.svg… Check the url https://static.openfoodfacts.org/images/misc/microsoft/XXXX.svg
 msgctxt "windows_phone_app_icon_url"
 msgid "/images/misc/microsoft/English.svg"
-<<<<<<< HEAD
-msgstr ""
-
-msgctxt "windows_phone_app_icon_alt_text"
-msgid "Get it from Microsoft"
-msgstr ""
-=======
 msgstr "/images/misc/microsoft/English.svg"
 
 msgctxt "windows_phone_app_icon_alt_text"
 msgid "Get it from Microsoft"
 msgstr "Get it from Microsoft"
->>>>>>> 0897ea00
 
 # Please change en-us to fr-fr, pt-br or de-ch…Check the URL !
 msgctxt "windows_phone_app_link"
