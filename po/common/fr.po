msgid ""
msgstr ""
"MIME-Version: 1.0\n"
"Content-Type: text/plain; charset=UTF-8\n"
"Content-Transfer-Encoding: 8bit\n"
"Language: fr\n"
"Project-Id-Version: openfoodfacts\n"
"Language-Team: French\n"
"Last-Translator: \n"
"POT-Creation-Date: \n"
"X-Generator: Poedit 2.1\n"
"Plural-Forms: nplurals=2; plural=(n > 1);\n"
"X-Crowdin-Project: openfoodfacts\n"
"X-Crowdin-Project-ID: 243092\n"
"X-Crowdin-Language: fr\n"
"X-Crowdin-File-ID: 3123\n"

msgctxt "site_description_off"
msgid "A collaborative, free and open database of ingredients, nutrition facts and information on food products from around the world"
msgstr "Une base de données collaborative, gratuite, libre et ouverte d'ingrédients, de valeurs nutritionnelles et d'informations sur les produits alimentaires du monde entier"

msgctxt "tagline_off"
msgid "Open Food Facts gathers information and data on food products from around the world."
msgstr "Open Food Facts répertorie les produits alimentaires du monde entier."

msgctxt "footer_tagline_off"
msgid "A collaborative, free and open database of food products from around the world."
msgstr "Une base de données collaborative, libre et ouverte des produits alimentaires du monde entier."

#. make sure the text file exists for your language, otherwise ask @teolemon 
msgctxt "get_the_app_link_off"
msgid "/open-food-facts-mobile-app"
msgstr "/application-mobile-open-food-facts"

msgctxt "site_description_obf"
msgid "A collaborative, free and open database of ingredients, and information on cosmetic products from around the world"
msgstr "Une base de données collaborative, gratuite et ouverte sur les ingrédients, et des informations sur les produits cosmétiques du monde entier"

msgctxt "tagline_obf"
msgid "Open Beauty Facts gathers information and data on cosmetic products from around the world."
msgstr "Open Beauty Facts rassemble des informations et des données sur les produits cosmétiques à travers le monde."

msgctxt "footer_tagline_obf"
msgid "A collaborative, free and open database of cosmetic products from around the world."
msgstr "Une base de données collaborative, libre et ouverte des produits cosmétiques du monde entier."

# OPF
msgctxt "site_description_opf"
msgid "A collaborative, free and open database of ingredients, and information on various products from around the world."
msgstr "Une base de données collaborative, gratuite, libre et ouverte d'ingrédients, et d'informations sur des produits variés du monde entier."

msgctxt "tagline_opf"
msgid "Open Products Facts gathers information and data on a wide range of products from around the world."
msgstr "Open Products Facts rassemble des informations et des données sur une large gamme de produits du monde entier."

msgctxt "footer_tagline_opf"
msgid "A collaborative, free and open database of various products from around the world."
msgstr "Une base de données collaborative, gratuite, libre et ouverte de produits variés du monde entier."

# OPFF
msgctxt "site_description_opff"
msgid "A collaborative, free and open database of ingredients, nutrition facts, and information on pet food products from around the world."
msgstr "Une base de données collaborative, gratuite, libre et ouverte d'ingrédients, de faits nutritionnels et d'informations sur des produits alimentaires pour animaux de compagnie du monde entier."

msgctxt "tagline_opff"
msgid "Open Pet Food Facts gathers information and data on pet food products from around the world."
msgstr "Open Pet Food Facts rassemble des informations et des données sur des produits alimentaires pour animaux de compagnie du monde entier."

msgctxt "footer_tagline_opff"
msgid "A collaborative, free and open database of pet food products from around the world."
msgstr "Une base de données collaborative, libre et ouverte de produits alimentaires pour animaux de compagnie du monde entier."

#. make sure the text file exists for your language, otherwise ask @teolemon 
msgctxt "get_the_app_link_obf"
msgid "/open-beauty-facts-mobile-app"
msgstr "/application-mobile-open-beauty-facts"

msgctxt "footer_and_the_facebook_group_obf"
msgid "and the <a href=\"https://www.facebook.com/groups/OpenBeautyFacts/\">Facebook group for contributors</a>"
msgstr "et le <a href=\"https://www.facebook.com/groups/OpenBeautyFacts/\">groupe Facebook des contributeurs</a>"

msgctxt "search_description_opensearch_obf"
msgid "Open Beauty Facts product search"
msgstr "Recherche de produit Open Beauty Facts"

msgctxt "warning_not_complete_obf"
msgid "This product page is not complete. You can help to complete it by editing it and adding more data from the photos we have, or by taking more photos using the app for <a href=\"https://play.google.com/store/apps/details?id=org.openbeautyfacts.scanner&hl=en\">Android</a> or <a href=\"https://apps.apple.com/us/app/open-beauty-facts/id1122926380\">iPhone/iPad</a>. Thank you!"
msgstr "La page de ce produit n'est pas complète. Vous pouvez aider à la compléter en l'éditant et en ajoutant plus de données à partir des photos que nous avons, ou en prenant plus de photos à l'aide de l'application pour <a href=\"https://play.google.com/store/apps/details?id=org.openbeautyfacts.scanner&hl=en\">Android</a> ou <a href=\"https://apps.apple.com/us/app/open-beauty-facts/id1122926380\">iPhone / iPad</a>. Merci!"

msgctxt "brands_example_beauty"
msgid "Nivea, Nivea Men"
msgstr "Nivea, Nivea Hommes"

msgctxt "categories_example_beauty"
msgid "Anti-dandruff shampoo, Whitening toothpaste"
msgstr "Shampooing anti-pelliculaire, dentifrice blanchissant"

msgctxt "emb_codes_example_beauty"
msgid "EMB 53062"
msgstr "EMB 53062"

msgctxt "generic_name_example_beauty"
msgid "Anti-dandruff shampoo"
msgstr "Shampooing anti-pelliculaire"

msgctxt "product_name_example_beauty"
msgid "Anti-Perspirant Stress Protect"
msgstr "Protection anti transpirante et anti stress"

msgctxt "ingredients_text_example_beauty"
msgid "AQUA/WATER, SODIUM LAURETH SULFATE, DISODIUM COCOAMPHODIACETATE, GLYCOL DISTEARATE, COCAMIDE MEA"
msgstr "AQUA / EAU, LAURETH SULFATE DE SODIUM, COCOAMPHODIACETATE DISODIQUE, DISTEARATE DE GLYCOL, COCAMIDE MEA"

msgctxt "1_product"
msgid "1 product"
msgstr "1 produit"

msgctxt "about"
msgid "About me"
msgstr "Présentation"

msgctxt "add"
msgid "Add"
msgstr "Ajouter"

msgctxt "add_language"
msgid "Add language"
msgstr "Ajouter une langue"

msgctxt "add_product"
msgid "Add a product"
msgstr "Ajouter un produit"

msgctxt "add_user"
msgid "Register"
msgstr "S'inscrire"

msgctxt "add_user_display"
msgid "Register"
msgstr "S'inscrire"

msgctxt "add_user_process"
msgid "Welcome!"
msgstr "Bienvenue !"

msgctxt "add_user_result"
msgid "Thank you for joining us!"
msgstr "Merci de nous rejoindre !"

msgctxt "add_user_you_can_edit"
msgid "You can now add and edit products on the web or with our free <a href=\"%s\">mobile app</a>."
msgstr "Vous pouvez maintenant ajouter et modifier des produits sur le web ou avec notre <a href=\"%s\">application mobile</a> gratuite."

msgctxt "join_us_on_slack"
msgid "Join us on Slack"
msgstr "Rejoignez-nous sur Slack"

msgctxt "add_user_join_the_project"
msgid "%s is a collaborative project to which you can bring much more than new products: your energy, enthusiasm and ideas!"
msgstr "%s est un projet collaboratif auquel vous pouvez apporter beaucoup plus que de nouveaux produits : votre énergie, votre enthousiasme et vos idées !"

msgctxt "add_user_join_us_on_slack"
msgid "We use a discussion system called Slack where all project participants can exchange and collaborate. Please join! We would be happy to know you!"
msgstr "Nous utilisons un système de discussion appelé Slack où tous les participants au projet peuvent échanger et collaborer. Rejoignez-nous ! Nous serions ravis de vous connaître !"

msgctxt "add_user_you_can_edit_pro"
msgid "You can now easily import your product data and photos."
msgstr "Vous pouvez maintenant facilement importer les données et photos de vos produits."

msgctxt "add_user_you_can_edit_pro_promo"
msgid "You can now add and edit your products and import their data and photos on our free <a href=\"%s\">platform for producers</a>."
msgstr "Vous pouvez maintenant ajouter et modifier vos produits et importer leurs données et leurs photos sur notre <a href=\"%s\">plateforme pour les producteurs</a> gratuite."

msgctxt "add_user_existing_org"
msgid "There is already an existing organization with the name %s."
msgstr "Il y a déjà une organisation existante avec le nom %s."

msgctxt "add_user_existing_org_pending"
msgid "Your request to join the organization is pending approval of the organization administrator."
msgstr "Votre demande pour rejoindre l'organisation est en attente d'approbation de l'administrateur de l'organisation."

msgctxt "admin_status_updated"
msgid "Admin Status Updated"
msgstr "Statut d'administrateur mis à jour"

msgctxt "admin_status"
msgid "Admin Status"
msgstr "Statut d'administrateur"

msgctxt "grant_remove_admin_status"
msgid "Grant/Remove Admin status"
msgstr "Accorder/Supprimer le statut d'administrateur"

msgctxt "please_email_producers"
msgid "Please e-mail <a href=\"mailto:producers@openfoodfacts.org\">producers@openfoodfacts.org</a> if you have any question."
msgstr "Merci d'envoyer un e-mail à <a href=\"mailto:producers@openfoodfacts.org\">producers@openfoodfacts.org</a> si vous avez des questions."

msgctxt "if_you_work_for_a_producer"
msgid "If you work for a producer or brand and will add or complete data for your own products only, you can get access to our completely free Platform for Producers."
msgstr "Si vous travaillez pour un producteur ou une marque et souhaitez ajouter ou compléter des données uniquement pour vos propres produits, vous pouvez accéder à notre plateforme entièrement gratuite pour les producteurs."

msgctxt "producers_platform_description_long"
msgid "The platform for producers allows manufacturers to easily import data and photos for all their products, to mark them as official, and to get free analysis of improvement opportunities for their products."
msgstr "La plateforme pour les producteurs permet aux fabricants d'importer facilement des données et des photos pour tous leurs produits, de les marquer comme officiels et d'obtenir une analyse gratuite des opportunités d'amélioration de leurs produits."

msgctxt "pro_account"
msgid "Professional account"
msgstr "Compte professionnel"

msgctxt "this_is_a_pro_account"
msgid "This is a producer or brand account."
msgstr "Ceci est un compte de producteur ou de marque."

msgctxt "producer_or_brand"
msgid "Name of producer or name of brand"
msgstr "Nom du producteur ou nom de la marque"

msgctxt "error_missing_org"
msgid "Professional accounts must have an associated organization (company name or brand)."
msgstr "Les comptes professionnels doivent avoir une organisation associée (nom de la société ou marque)."

msgctxt "enter_name_of_org"
msgid "Please enter the name of your organization (company name or brand)."
msgstr "Merci de saisir le nom de votre organisation (nom de l'entreprise ou marque)."

msgctxt "enter_email_addresses_of_users"
msgid "Enter email addresses of users to invite (comma-separated):"
msgstr "Saisissez les courriels des utilisateurs à inviter (séparés par des virgules) :"

msgctxt "f_this_is_a_pro_account_for_org"
msgid "This account is a professional account associated with the producer or brand {org}. You have access to the Platform for Producers."
msgstr "Ce compte est un compte professionnel associé au producteur ou à la marque {org}. Vous avez accès à la Plateforme pour les Producteurs."

# please check that site_name and the brackets stays intact
msgctxt "add_user_email_subject"
msgid "Thanks for joining <<site_name>>"
msgstr "Merci de votre inscription sur <<site_name>>"

msgctxt "additives_1"
msgid "Potentially hazardous food additive. Limit usage."
msgstr "Additif alimentaire potentiellement dangereux. Limitez l'utilisation."

msgctxt "additives_2"
msgid "Hazardous food additive. Avoid."
msgstr "Additif alimentaire à risque. A éviter."

msgctxt "additives_3"
msgid "Food additive banned in Europe. Avoid at all cost."
msgstr "Additif alimentaire interdit en Europe. A éviter absolument."

msgctxt "additives_p"
msgid "additives"
msgstr "additifs"

msgctxt "additives_s"
msgid "additive"
msgstr "additif"

msgctxt "advanced_search"
msgid "Advanced search"
msgstr "Recherche avancée"

msgctxt "advanced_search_old"
msgid "Advanced search and graphs"
msgstr "Recherche avancée et graphiques"

# duplicate
msgctxt "alcohol_warning"
msgid "Excessive consumption of alcohol is harmful to health, to be consumed with moderation."
msgstr "L'abus d’alcool est dangereux pour la santé, à consommer avec modération."

msgctxt "email_warning"
msgid "Please note that your Pro account will only be valid if you use your professional e-mail address. Our moderation team checks that the domain name is consistent with the organisation you wish to join."
msgstr "Attention, votre compte Pro ne sera valide que si vous utilisez votre adresse e-mail professionnelle. Notre équipe de modération vérifie que le nom de domaine est cohérent avec l'organisation que vous souhaitez rejoindre."

msgctxt "all_missions"
msgid "All missions"
msgstr "Toutes les missions"

msgctxt "allergens"
msgid "Substances or products causing allergies or intolerances"
msgstr "Substances ou produits provoquant des allergies ou intolérances"

msgctxt "allergens_p"
msgid "allergens"
msgstr "allergènes"

msgctxt "allergens_s"
msgid "allergen"
msgstr "allergène"

msgctxt "also_edited_by"
msgid "Product page also edited by"
msgstr "Fiche produit également modifiée par"

msgctxt "analytical_constituents"
msgid "Analytical constituents"
msgstr "Constituants analytiques"

msgctxt "analytical_constituents_per_1kg"
msgid "for 1 kg"
msgstr "pour 1 kg"

msgctxt "android_apk_app_icon_url"
msgid "/images/misc/app-landing-page/download-apk/download-apk_en.svg"
msgstr "/images/misc/app-landing-page/download-apk/download-apk_en.svg"

msgctxt "android_apk_app_icon_alt_text"
msgid "Android APK"
msgstr "APK Android"

# Please change GetItOnGooglePlay_Badge_Web_color_English.svg to GetItOnGooglePlay_Badge_Web_color_<Language>.svg. check the url https://static.openfoodfacts.org/images/misc/playstore/img/latest/GetItOnGooglePlay_Badge_Web_color_<Language>.svg . Note remove '<' and '>'. Also first letter of language should be capital.
msgctxt "android_app_icon_url"
msgid "/images/misc/playstore/img/latest/GetItOnGooglePlay_Badge_Web_color_English.svg"
msgstr "/images/misc/playstore/img/latest/GetItOnGooglePlay_Badge_Web_color_English.svg"

msgctxt "android_app_icon_alt_text"
msgid "Get It On Google Play"
msgstr "Disponible sur Google Play"

msgctxt "app_please_take_pictures"
msgid "<p>This product is not yet in the <<site_name>> database. Could you please take some pictures of the product, barcode, ingredients list and nutrition facts to add it on <a href=\"https://world.openfoodfacts.org\" target=\"_blank\"><<site_name>></a>?</p>\n"
"<p>Thanks in advance!</p>\n"
msgstr "<p>Ce produit n'est pas encore dans la base d'<<site_name>>. Pourriez-vous s'il vous plait prendre des photos\n"
"du produit, du code barre, de la liste des ingrédients et du tableau nutritionnel pour qu'il soit ajouté sur <a href=\"https://fr.openfoodfacts.org\" target=\"_blank\"><<site_name>></a> ?</p>\n"
"<p>Merci d'avance !</p>\n"

msgctxt "app_take_a_picture"
msgid "Take a picture"
msgstr "Prendre une photo"

msgctxt "app_take_a_picture_note"
msgid "Note: the pictures you send are published under the free licence Creative Commons Attribution and ShareAlike."
msgstr "Note : les photos que vous envoyez sont publiées sous la licence libre Creative Commons Attribution et Partage à l'identique."

msgctxt "app_you_can_add_pictures"
msgid "You can add pictures:"
msgstr "Vous pouvez ajouter des photos :"

msgctxt "axis_x"
msgid "Horizontal axis"
msgstr "Axe horizontal"

msgctxt "axis_y"
msgid "Vertical axis"
msgstr "Axe vertical"

msgctxt "barcode"
msgid "Barcode"
msgstr "Code-barres"

msgctxt "barcode_number"
msgid "Barcode number:"
msgstr "Chiffres du code-barres :"

msgctxt "you_can_also_help_us"
msgid "You can also help to fund the Open Food Facts project"
msgstr "Vous pouvez aussi nous aider à financer le projet Open Food Facts"

msgctxt "producers_administration_manual"
msgid "Producers Admin manual"
msgstr "Manuel d'administration des producteurs"

msgctxt "bottom_title"
msgid "Donate to support our work"
msgstr "Faites un don pour soutenir notre travail"

msgctxt "brands"
msgid "Brands"
msgstr "Marques"

msgctxt "brands_example"
msgid "Kinder Bueno White, Kinder Bueno, Kinder, Ferrero"
msgstr "Kinder Bueno White, Kinder Bueno, Kinder, Ferrero"

msgctxt "brands_p"
msgid "brands"
msgstr "marques"

msgctxt "brands_products"
msgid "Products from the %s brand"
msgstr "Les produits de la marque %s"

msgctxt "brands_s"
msgid "brand"
msgstr "marque"

msgctxt "brands_tagsinput"
msgid "add a brand"
msgstr "ajouter une marque"

msgctxt "brands_without_products"
msgid "Products not from the %s brand"
msgstr "Les produits qui ne sont pas de la marque %s"

msgctxt "brand_owner"
msgid "Brand owner"
msgstr "Propriétaire de la marque"

msgctxt "brand_owner_example"
msgid "The Coca Cola Company"
msgstr "The Coca Cola Company"

msgctxt "by"
msgid "by"
msgstr "par"

msgctxt "categories"
msgid "Categories"
msgstr "Catégories"

msgctxt "categories_example"
msgid "Sardines in olive oil, Orange juice from concentrate"
msgstr "Sardines à l'huile d'olive, Mayonnaises allégées, Jus d'orange à base de concentré"

msgctxt "categories_note"
msgid "Indicate only the most specific category. \"Parents\" categories will be automatically added."
msgstr "Il suffit d'indiquer la catégorie la plus spécifique, les catégories \"parentes\" seront ajoutées automatiquement."

msgctxt "categories_p"
msgid "categories"
msgstr "catégories"

msgctxt "categories_products"
msgid "Products from the %s category"
msgstr "Les produits de la catégorie %s"

msgctxt "categories_s"
msgid "category"
msgstr "catégorie"

msgctxt "categories_tagsinput"
msgid "add a category"
msgstr "ajouter une catégorie"

msgctxt "categories_without_products"
msgid "Products not from the %s category"
msgstr "Les produits qui ne sont pas dans la catégorie %s"

msgctxt "change_fields"
msgid "Data"
msgstr "Données"

msgctxt "change_nutriments"
msgid "Nutriments"
msgstr "Nutriments"

msgctxt "change_selected_images"
msgid "Selected images"
msgstr "Images sélectionnées"

msgctxt "change_uploaded_images"
msgid "Uploaded images"
msgstr "Images envoyées"

msgctxt "checkers_p"
msgid "checkers"
msgstr "vérificateurs"

msgctxt "checkers_s"
msgid "checker"
msgstr "vérificateur"

msgctxt "cities_p"
msgid "packaging cities"
msgstr "communes d'emballage"

msgctxt "cities_products"
msgid "Products packaged in the city of %s"
msgstr "Les produits dont la commune d'emballage est %s"

msgctxt "cities_s"
msgid "packaging city"
msgstr "commune d'emballage"

msgctxt "cities_without_products"
msgid "Products not packaged in the city of %s"
msgstr "Les produits dont la commune d'emballage n'est pas %s"

msgctxt "codes_p"
msgid "Codes"
msgstr "Codes"

msgctxt "codes_s"
msgid "Code"
msgstr "Code"

msgctxt "completed_n_missions"
msgid "completed %d missions:"
msgstr "a accompli %d missions :"

msgctxt "connected_with_facebook"
msgid "You are connected with your Facebook account."
msgstr "Vous êtes connecté via votre compte Facebook."

msgctxt "contributor_since"
msgid "Contributor since"
msgstr "Contributeur depuis le"

msgctxt "copy_data"
msgid "Copy data from current product to new product"
msgstr "Copier les données du produit actuel sur le nouveau"

msgctxt "correct_the_following_errors"
msgid "Please correct the following errors:"
msgstr "Merci de corriger les erreurs suivantes :"

msgctxt "correctors_p"
msgid "correctors"
msgstr "correcteurs"

msgctxt "correctors_s"
msgid "corrector"
msgstr "correcteur"

msgctxt "countries"
msgid "Countries where sold"
msgstr "Pays de vente"

msgctxt "countries_note"
msgid "Countries where the product is widely available (not including stores specialising in foreign products)"
msgstr "Pays dans lesquels le produit est largement distribué (hors magasins spécialisés dans l'import)"

msgctxt "countries_p"
msgid "countries"
msgstr "pays"

msgctxt "countries_products"
msgid "Products sold in %s"
msgstr "Les produits par lieu de vente :  %s"

msgctxt "countries_s"
msgid "country"
msgstr "pays"

msgctxt "countries_without_products"
msgid "Products not sold in %s"
msgstr "Les produits qui ne sont pas vendus à : %s"

msgctxt "data_source"
msgid "Data source"
msgstr "Source des données"

msgctxt "data_sources_p"
msgid "data sources"
msgstr "sources de données"

msgctxt "data_sources_s"
msgid "data source"
msgstr "source de données"

msgctxt "debug_p"
msgid "debug"
msgstr "débogage"

msgctxt "debug_s"
msgid "debug"
msgstr "débogage"

msgctxt "delete_comment"
msgid "Reason for removal"
msgstr "Raison de la suppression"

msgctxt "delete_product"
msgid "Delete a product"
msgstr "Supprimer un produit"

msgctxt "delete_the_images"
msgid "Delete the images"
msgstr "Supprimer les images"

msgctxt "delete_user"
msgid "Delete the user"
msgstr "Supprimer l'utilisateur"

msgctxt "delete_confirmation"
msgid "This will delete your user details and anonymise all of your contributions. Please re-enter your user name to confirm."
msgstr "Cela supprimera vos informations d'utilisateur et anonymisera toutes vos contributions. Veuillez ressaisir votre nom d'utilisateur pour confirmer."

msgctxt "danger_zone"
msgid "Danger Zone"
msgstr "Zone Dangereuse"

msgctxt "diff_add"
msgid "Added:"
msgstr "Ajout :"

msgctxt "diff_change"
msgid "Changed:"
msgstr "Changement :"

msgctxt "diff_delete"
msgid "Deleted:"
msgstr "Suppression :"

msgctxt "donate"
msgid "Donate to Open Food Facts"
msgstr "Faire un don à l'association Open Food Facts"

msgctxt "donate_link"
msgid "https://world.openfoodfacts.org/donate-to-open-food-facts"
msgstr "https://fr.openfoodfacts.org/faire-un-don-a-open-food-facts"

msgctxt "ecological_data_table"
msgid "Ecological footprint"
msgstr "Impact écologique"

msgctxt "ecological_data_table_note"
msgid "If the carbon footprint is specified on the label (rarely at this time), indicate it for the same quantity than the nutritional composition."
msgstr "Si l'empreinte carbone est présente sur l'emballage (rarement actuellement), elle est à indiquer pour la même quantité que pour la composition nutritionnelle."

msgctxt "edit"
msgid "edit"
msgstr "modifier"

msgctxt "edit_comment"
msgid "Changes summary"
msgstr "Description de vos changements"

msgctxt "edit_product"
msgid "Edit a product"
msgstr "Modifier un produit"

msgctxt "edit_product_page"
msgid "Edit the page"
msgstr "Modifier la fiche"

msgctxt "edit_profile"
msgid "Edit your public profile"
msgstr "Modifier votre profil public"

msgctxt "edit_profile_confirm"
msgid "Changes to your public profile have been saved."
msgstr "Les modifications de votre profil public ont été enregistrées."

msgctxt "edit_profile_msg"
msgid "Information below is visible in your public profile."
msgstr "Les informations ci-dessous figurent dans votre profil public."

msgctxt "edit_settings"
msgid "Change your account parameters"
msgstr "Modifier les paramètres de votre compte"

msgctxt "edit_user"
msgid "Account parameters"
msgstr "Paramètres du compte"

msgctxt "edit_user_display"
msgid "Account parameters"
msgstr "Paramètres du compte"

msgctxt "edit_user_process"
msgid "Account parameters"
msgstr "Paramètres du compte"

msgctxt "edit_user_result"
msgid "Your account parameters have been changed."
msgstr "Les paramètres de votre compte ont été modifiés."

msgctxt "edit_user_preferences"
msgid "Preferences"
msgstr "Préférences"

msgctxt "edit_user_preferences_result"
msgid "Your preferences have been changed."
msgstr "Vos préférences ont été modifiées."

msgctxt "editors_p"
msgid "editors"
msgstr "éditeurs"

msgctxt "editors_s"
msgid "editor"
msgstr "éditeur"

msgctxt "email"
msgid "E-mail address"
msgstr "Adresse e-mail"

msgctxt "emb_code_products"
msgid "Products packaged by the company with traceability code %s"
msgstr "Produits conditionnés par l'entreprise avec le code de traçabilité %s"

msgctxt "emb_code_p"
msgid "Traceability codes"
msgstr "Codes de traçabilité"

msgctxt "emb_code_s"
msgid "Traceability code"
msgstr "Code de traçabilité"

msgctxt "emb_codes"
msgid "Traceability code"
msgstr "Code de traçabilité"

msgctxt "emb_codes_p"
msgid "traceability codes"
msgstr "codes de traçabilité"

msgctxt "emb_codes_products"
msgid "Products with the traceability code %s"
msgstr "Produits avec le code de traçabilité %s"

msgctxt "emb_codes_s"
msgid "traceability code"
msgstr "code de traçabilité"

msgctxt "emb_codes_without_products"
msgid "Products without the traceability code %s"
msgstr "Produits sans le code de traçabilité %s"

# Those are country specific codes. For European countries, you can change FR 62.448.034 CE to DE BY 718 EG (for instance)
msgctxt "emb_codes_example"
msgid "EMB 53062, FR 62.448.034 CE, 84 R 20, 33 RECOLTANT 522"
msgstr "EMB 53062, FR 62.448.034 CE, 84 R 20, 33 RECOLTANT 522"

msgctxt "emb_codes_note"
msgid "In Europe, the code is in an ellipse with the 2 country initials followed by a number and CE."
msgstr "En Europe, le code est une ellipse contenant les deux initiales du pays suivies par un nombre et CE."

msgctxt "entry_dates_p"
msgid "Entry dates"
msgstr "Dates d'ajout"

msgctxt "entry_dates_s"
msgid "Entry date"
msgstr "Date d'ajout"

msgctxt "error"
msgid "Error"
msgstr "Erreur"

msgctxt "error_bad_login_password"
msgid "Incorrect user name or password. <a href=\"/cgi/reset_password.pl\">Forgotten password?</a>"
msgstr "Mauvais nom d'utilisateur ou mot de passe. <a href=\"/cgi/reset_password.pl\">Mot de passe oublié ?</a>"

msgctxt "error_database"
msgid "An error occurred while reading the data, try to refresh the page."
msgstr "Une erreur est survenue en lisant la base de données, essayez de recharger la page."

msgctxt "error_different_passwords"
msgid "The password and confirmation password are different."
msgstr "Le mot de passe et sa confirmation sont différents."

msgctxt "error_email_already_in_use"
msgid "The e-mail address is already used by another user. Maybe you already have an account? You can <a href=\"/cgi/reset_password.pl\">reset the password</a> of your other account."
msgstr "L'adresse e-mail est déjà utilisée par un autre utilisateur. Peut-être avez-vous déjà un autre compte ? Vous pouvez <a href=\"/cgi/reset_password.pl\">réinitialiser le mot de passe</a> de votre autre compte."

msgctxt "error_invalid_address"
msgid "Invalid address."
msgstr "Adresse invalide."

msgctxt "error_invalid_email"
msgid "Invalid e-mail address"
msgstr "L'adresse e-mail est invalide"

msgctxt "error_invalid_password"
msgid "The password needs to be at least 6 characters long."
msgstr "Le mot de passe doit comporter au moins 6 caractères."

msgctxt "error_invalid_user"
msgid "Invalid user."
msgstr "Impossible de lire l'utilisateur."

msgctxt "error_invalid_username"
msgid "The user name must contain only unaccented letters, digits and dashes."
msgstr "Le nom d'utilisateur doit être composé de lettres minuscules sans accents, de tirets et/ou de chiffres."

msgctxt "error_username_too_long"
msgid "The user name is too long (maximum 40 characters)."
msgstr "Le nom d'utilisateur est trop long (40 caractères maximum)."

msgctxt "error_name_too_long"
msgid "The name is too long (maximum 60 characters)."
msgstr "Le nom est trop long (60 caractères maximum)."

msgctxt "error_new_code_already_exists"
msgid "A product already exists with the new code"
msgstr "Un produit existe déjà avec le nouveau code"

msgctxt "error_no_name"
msgid "You need to enter a name or nickname."
msgstr "Vous devez entrer un nom, prénom ou pseudonyme."

msgctxt "error_no_permission"
msgid "Permission denied."
msgstr "Permission refusée."

msgctxt "error_no_username"
msgid "You need to enter a user name"
msgstr "Vous devez entrer un nom d'utilisateur."

msgctxt "error_reset_already_connected"
msgid "You are already signed in."
msgstr "Vous avez déjà une session ouverte."

msgctxt "error_reset_invalid_token"
msgid "The reset password link is invalid or has expired."
msgstr "Le lien de réinitialisation de mot de passe est invalide ou a expiré."

msgctxt "error_reset_unknown_email"
msgid "There is no account with this email"
msgstr "Il n'existe pas de compte avec cette adresse e-mail"

msgctxt "error_reset_unknown_id"
msgid "This username does not exist."
msgstr "Ce nom d'utilisateur n'existe pas."

msgctxt "error_username_not_available"
msgid "This username already exists, please choose another."
msgstr "Ce nom d'utilisateur existe déjà, choisissez en un autre."

msgctxt "example"
msgid "Example:"
msgstr "Exemple :"

msgctxt "examples"
msgid "Examples:"
msgstr "Exemples :"

msgctxt "expiration_date"
msgid "Best before date"
msgstr "Date limite de consommation"

msgctxt "expiration_date_note"
msgid "The expiration date is a way to track product changes over time and to identify the most recent version."
msgstr "La date limite permet de repérer les changements des produits dans le temps et d'identifier la plus récente version."

msgctxt "explore_products_by"
msgid "Explore products by..."
msgstr "Explorer les produits par…"

msgctxt "facebook_locale"
msgid "en_US"
msgstr "fr_FR"

msgctxt "fixme_product"
msgid "If the data is incomplete or incorrect, you can complete or correct it by editing this page."
msgstr "Si les informations sont incomplètes ou incorrectes, vous pouvez les complèter ou les corriger en modifiant cette fiche."

msgctxt "footer_and_the_facebook_group"
msgid "and the <a href=\"https://www.facebook.com/groups/openfoodfacts/\">Facebook group for contributors</a>"
msgstr "et le <a href=\"https://www.facebook.com/groups/openfoodfacts.fr/\">groupe Facebook des contributeurs</a>"

msgctxt "footer_blog"
msgid "<<site_name>> blog"
msgstr "Le blog d'<<site_name>>"

# Do not translate
msgctxt "footer_blog_link"
msgid "https://blog.openfoodfacts.org/en/"
msgstr "https://blog.openfoodfacts.org/fr/"

msgctxt "footer_code_of_conduct"
msgid "Code of conduct"
msgstr "Code de conduite"

# Do not translate without having the same exact string in the Tags template. Do not use spaces, special characters, only alphanumeric characters separated by hyphens
msgctxt "footer_code_of_conduct_link"
msgid "/code-of-conduct"
msgstr "/code-de-conduite"

msgctxt "footer_data"
msgid "Data, API and SDKs"
msgstr "Données, API et SDK"

# Do not translate without having the same exact string in the Tags template. Do not use spaces, special characters, only alphanumeric characters separated by hyphens
msgctxt "footer_data_link"
msgid "/data"
msgstr "/data"

msgctxt "footer_discover_the_project"
msgid "Discover the project"
msgstr "Découvrez le projet"

msgctxt "footer_faq"
msgid "Frequently asked questions"
msgstr "Questions fréquentes"

# Do not translate without having the same exact string in the Tags template. Do not use spaces, special characters, only alphanumeric characters separated by hyphens
msgctxt "footer_faq_link"
msgid "https://support.openfoodfacts.org/help/en-gb"
msgstr "https://support.openfoodfacts.org/help/fr-fr"

msgctxt "footer_translators"
msgid "Translators"
msgstr "Traducteurs"

# Do not translate
msgctxt "footer_translators_link"
msgid "/cgi/top_translators.pl"
msgstr "/cgi/top_translators.pl"

msgctxt "footer_follow_us"
msgid "Follow us on <a href=\"https://twitter.com/openfoodfacts\">Twitter</a>,\n"
"<a href=\"https://www.facebook.com/OpenFoodFacts\">Facebook</a> and\n"
"<a href=\"https://www.instagram.com/open.food.facts/\">Instagram</a>\n"
msgstr "Suivez nous sur <a href=\"https://twitter.com/openfoodfactsfr\">Twitter</a>,\n"
"<a href=\"https://www.facebook.com/OpenFoodFacts.fr\">Facebook</a> et\n"
"<a href=\"https://www.instagram.com/open.food.facts/\">Instagram</a>\n"

msgctxt "footer_install_the_app"
msgid "Install the app"
msgstr "Installez l'app"

msgctxt "footer_join_the_community"
msgid "Join the community"
msgstr "Rejoignez la communauté"

msgctxt "footer_join_us_on"
msgid "Join us on %s:"
msgstr "Rejoignez-nous sur %s:"

msgctxt "footer_legal"
msgid "Legal"
msgstr "Mentions légales"

# Do not translate without having the same exact string in the Tags template. Do not use spaces, special characters, only alphanumeric characters separated by hyphens
msgctxt "footer_legal_link"
msgid "/legal"
msgstr "/mentions-legales"

msgctxt "footer_privacy"
msgid "Privacy"
msgstr "Confidentialité"

# Do not translate without having the same exact string in the Tags template. Do not use spaces, special characters, only alphanumeric characters separated by hyphens
msgctxt "footer_privacy_link"
msgid "/privacy"
msgstr "/privacy"

msgctxt "footer_press"
msgid "Press"
msgstr "Presse"

# Do not translate without having the same exact string in the Tags template. Do not use spaces, special characters, only alphanumeric characters separated by hyphens
msgctxt "footer_press_link"
msgid "/press"
msgstr "/presse"

msgctxt "footer_terms"
msgid "Terms of use"
msgstr "Conditions d'utilisation"

# Do not translate without having the same exact string in the Tags template. Do not use spaces, special characters, only alphanumeric characters separated by hyphens
msgctxt "footer_terms_link"
msgid "/terms-of-use"
msgstr "/conditions-d-utilisation"

msgctxt "footer_who_we_are"
msgid "Who we are"
msgstr "Qui sommes-nous ?"

# Do not translate without having the same exact string in the Tags template. Do not use spaces, special characters, only alphanumeric characters separated by hyphens
msgctxt "footer_who_we_are_link"
msgid "/who-we-are"
msgstr "/qui-sommes-nous"

msgctxt "footer_wiki"
msgid "<<site_name>> wiki (en)"
msgstr "<<site_name>> wiki (fr)"

# Do not translate
msgctxt "footer_wiki_link"
msgid "https://wiki.openfoodfacts.org"
msgstr "https://fr.wiki.openfoodfacts.org"

# Do not translate Open Beauty Facts but do translate Cosmetics
msgctxt "footer_obf"
msgid "Open Beauty Facts - Cosmetics"
msgstr "Open Beauty Facts - Cosmétiques"

msgctxt "footer_obf_link"
msgid "https://world.openbeautyfacts.org"
msgstr "https://world-fr.openbeautyfacts.org"

msgctxt "footer_pro"
msgid "Open Food Facts for Producers"
msgstr "Open Food Facts pour les producteurs"

msgctxt "for"
msgid "for"
msgstr "pour"

msgctxt "front_alt"
msgid "Product"
msgstr "Produit"

msgctxt "generic_name"
msgid "Common name"
msgstr "Dénomination générique"

msgctxt "generic_name_example"
msgid "Chocolate bar with milk and hazelnuts"
msgstr "Barre chocolatée au lait et aux noisettes"

msgctxt "goodbye"
msgid "See you soon!"
msgstr "À bientôt !"

msgctxt "graph_count"
msgid "%d products match the search criteria, of which %i products have defined values for the graph's axis."
msgstr "%d produits correspondent aux critères de recherche, dont %i produits avec des valeurs définies pour les axes du graphique."

msgctxt "graph_title"
msgid "Graph title"
msgstr "Titre du graphique"

msgctxt "graphs_and_maps"
msgid "Graphs and maps"
msgstr "Graphiques et cartes"

msgctxt "hello"
msgid "Hello"
msgstr "Bonjour"

msgctxt "high"
msgid "high"
msgstr "élevé"

msgctxt "high_quantity"
msgid "high quantity"
msgstr "quantité élevée"

msgctxt "history"
msgid "Changes history"
msgstr "Historique des modifications"

msgctxt "image_front"
msgid "Front picture"
msgstr "Photo du produit (recto)"

msgctxt "image_ingredients"
msgid "Ingredients picture"
msgstr "Photo de la liste des ingrédients"

msgctxt "image_ingredients_note"
msgid "If the picture is neat enough, the ingredients can be extracted automatically"
msgstr "Si elle est suffisamment nette et droite, les ingrédients peuvent être extraits automatiquement de la photo."

msgctxt "image_nutrition"
msgid "Nutrition facts picture"
msgstr "Photo des informations nutritionnelles"

msgctxt "image_upload_error_image_already_exists"
msgid "This picture has already been sent."
msgstr "Cette photo a déjà été envoyée."

msgctxt "image_upload_error_image_too_small"
msgid "The picture is too small. Please do not upload pictures found on the Internet and only send photos you have taken yourself."
msgstr "La photo est trop petite. Attention à ne pas envoyer de photos prises sur Internet. Merci de n'envoyer que vos propres photos."

msgctxt "image_upload_error_no_barcode_found_in_image_long"
msgid "The barcode in the image could not be read, or the image contained no barcode.\n"
"You can try with another image, or directly enter the barcode."
msgstr "Le code-barres dans l'image n'a pas pu être lu ou l'image ne contenait pas de code-barres.\n"
"Vous pouvez essayer avec une autre image ou saisir directement le code-barres."

msgctxt "image_upload_error_no_barcode_found_in_image_short"
msgid "No barcode found in the image."
msgstr "Aucun code-barres trouvé dans l'image."

msgctxt "image_upload_error_no_barcode_specified_or_found"
msgid "No barcode specified or found in the image or filename."
msgstr "Aucun code-barres spécifié ou trouvé dans l'image ou le nom du fichier."

msgctxt "image_upload_error_could_not_read_image"
msgid "The image could not be read."
msgstr "L'image ne peut être lue."

msgctxt "image_upload_error_no_barcode_found_in_text"
msgid "You must enter the characters of the barcode or send a product image when the barcode is visible."
msgstr "Vous devez saisir les chiffres du code-barres ou envoyer une image du produit où le code-barres est visible."

msgctxt "image_full_size"
msgid "Full size"
msgstr "Taille réelle"

msgctxt "image_attribution_creativecommons"
msgid "This file was uploaded to product %s and is licensed under the %s license."
msgstr "Ce fichier a été téléchargé sur le produit %s et est sous la licence %s."

msgctxt "image_attribution_photographer"
msgid "Attribution: Photo by %s per %s"
msgstr "Attribution: Photo par %s pour %s"

msgctxt "image_attribution_photographer_editor"
msgid "Attribution: Photo by %s with additional modifications by %s per %s"
msgstr "Attribution: Photo de %s avec des modifications supplémentaires de %s pour %s"

msgctxt "image_original_link_text"
msgid "(Original Image)"
msgstr "(Image originale)"

msgctxt "image_attribution_link_title"
msgid "Photo detail and attribution information"
msgstr "Détail de la photo et informations d'attribution"

msgctxt "invite_user"
msgid "Invite Users"
msgstr "Inviter des utilisateurs"

msgctxt "incomplete_products_you_added"
msgid "Products you added that need to be completed"
msgstr "Les produits que vous avez ajoutés qui sont à compléter"

msgctxt "informers_p"
msgid "informers"
msgstr "informateurs"

msgctxt "informers_s"
msgid "informers"
msgstr "informateurs"

msgctxt "ingredients"
msgid "Ingredients"
msgstr "Ingrédients"

msgctxt "no_ingredient"
msgid "Ingredients are missing"
msgstr "Les ingrédients sont manquants"

msgctxt "one_ingredient"
msgid "1 ingredient"
msgstr "1 ingrédient"

msgctxt "f_ingredients_with_number"
msgid "{number} ingredients"
msgstr "{number} ingrédients"

msgctxt "ingredients_alt"
msgid "Ingredients"
msgstr "Ingrédients"

msgctxt "ingredients_analysis_note"
msgid "Note: ingredients can be listed with many different names, please let us know if you think the analysis above is incorrect."
msgstr "Note : les ingrédients peuvent être indiqués sous beaucoup de noms différents, si vous pensez que l'analyse ci-dessus est incorrecte, merci de nous le signaler."

msgctxt "ingredients_from_or_that_may_be_from_palm_oil_p"
msgid "ingredients from or that may be from palm oil"
msgstr "ingrédients issus ou pouvant être issus de l'huile de palme"

msgctxt "ingredients_from_or_that_may_be_from_palm_oil_s"
msgid "ingredient from or that may be from palm oil"
msgstr "ingrédient issu ou pouvant être issu de l'huile de palme"

msgctxt "ingredients_from_palm_oil_p"
msgid "ingredients from palm oil"
msgstr "ingrédients issus de l'huile de palme"

msgctxt "ingredients_from_palm_oil_s"
msgid "ingredient from palm oil"
msgstr "ingrédient issu de l'huile de palme"

msgctxt "ingredients_n_p"
msgid "Numbers of ingredients"
msgstr "Nombres d'ingrédients"

msgctxt "ingredients_n_s"
msgid "Number of ingredients"
msgstr "Nombre d'ingrédients"

msgctxt "known_ingredients_n_s"
msgid "Number of recognized ingredients"
msgstr "Nombre d'ingrédients reconnus"

msgctxt "unknown_ingredients_n_s"
msgid "Number of unrecognized ingredients"
msgstr "Nombre d'ingrédients non reconnus"

msgctxt "ingredients_p"
msgid "ingredients"
msgstr "ingrédients"

msgctxt "ingredients_products"
msgid "Products that contain the ingredient %s"
msgstr "Les produits qui contiennent l'ingrédient %s"

msgctxt "ingredients_s"
msgid "ingredient"
msgstr "ingrédient"

msgctxt "ingredients_text"
msgid "Ingredients list"
msgstr "Liste des ingrédients"

msgctxt "ingredients_text_display_note"
msgid "Ingredients are listed in order of importance (quantity)."
msgstr "Les ingrédients sont listés par ordre d'importance (quantité)."

msgctxt "ingredients_text_example"
msgid "Cereals 85.5% (_wheat_ flour, whole-_wheat_ flour 11%), malt extract, cocoa 4,8%, ascorbic acid"
msgstr "Céréales 85,5% (farine de _blé_, farine de _blé_ complet 11%), extrait de malt (orge), cacao 4,8%, vitamine C"

msgctxt "ingredients_text_note"
msgid "Keep the order, indicate the % when specified, separate with a comma or - , use ( ) for ingredients of an ingredient, surround allergens with _ e.g. _milk_"
msgstr "Conserver l'ordre, indiquer le % lorsqu'il est précisé, séparer par une virgule ou - , Utiliser les ( ) pour  les ingrédients d'un ingrédient, indiquer les allergènes entre _ : farine de _blé_"

msgctxt "ingredients_that_may_be_from_palm_oil_p"
msgid "ingredients that may be from palm oil"
msgstr "ingrédients pouvant être issus de l'huile de palme"

msgctxt "ingredients_that_may_be_from_palm_oil_s"
msgid "ingredient that may be from palm oil"
msgstr "ingrédient pouvant être issu de l'huile de palme"

msgctxt "ingredients_without_products"
msgid "Products that do not contain the ingredient %s"
msgstr "Les produits qui ne contiennent pas l'ingrédient %s"

# Please change appstore_US.svg to appstore_XX.svg. check the url https://static.openfoodfacts.org/images/misc/appstore/black/appstore_XX.svg
msgctxt "ios_app_icon_url"
msgid "/images/misc/appstore/black/appstore_US.svg"
msgstr "/images/misc/appstore/black/appstore_FR.svg"

msgctxt "ios_app_icon_alt_text"
msgid "Download on the App Store"
msgstr "Disponible sur l'App Store"

msgctxt "known_nutrients_p"
msgid "known nutrients"
msgstr "nutriments connus"

msgctxt "known_nutrients_s"
msgid "known nutrient"
msgstr "nutriment connu"

msgctxt "labels"
msgid "Labels, certifications, awards"
msgstr "Labels, certifications, récompenses"

msgctxt "labels_example"
msgid "Organic"
msgstr "Bio"

msgctxt "labels_note"
msgid "Indicate only the most specific labels. \"Parents\" labels will be added automatically."
msgstr "Indiquez les labels les plus spécifiques. Les catégories \"parentes\" comme 'Bio' ou 'Commerce équitable' seront ajoutées automatiquement."

msgctxt "labels_p"
msgid "labels"
msgstr "labels"

msgctxt "labels_products"
msgid "Products that have the label %s"
msgstr "Les produits qui possèdent le label %s"

msgctxt "labels_s"
msgid "label"
msgstr "label"

msgctxt "labels_tagsinput"
msgid "add a label"
msgstr "ajouter un label"

msgctxt "labels_without_products"
msgid "Products that do not have the label %s"
msgstr "Les produits qui ne possèdent pas le label %s"

msgctxt "lang"
msgid "Main language"
msgstr "Langue principale"

msgctxt "lang_note"
msgid "Language most present and most highlighted on the product"
msgstr "Langue la plus utilisée et la plus mise en avant sur le produit"

msgctxt "language"
msgid "en-US"
msgstr "fr-FR"

msgctxt "languages_p"
msgid "languages"
msgstr "langues"

msgctxt "languages_s"
msgid "language"
msgstr "langue"

msgctxt "last_edit_dates_p"
msgid "Last edit dates"
msgstr "Dates de dernière modification"

msgctxt "last_edit_dates_s"
msgid "Last edit date"
msgstr "Date de dernière modification"

msgctxt "last_image_dates_p"
msgid "Last picture dates"
msgstr "Dates de dernière photo"

msgctxt "last_image_dates_s"
msgid "Last picture date"
msgstr "Date de dernière photo"

msgctxt "licence_accept"
msgid "By adding information, data and/or images, you accept to place irrevocably your contribution under the <a href=\"https://opendatacommons.org/licenses/dbcl/1.0/\">Database Contents Licence 1.0</a> licence\n"
"for information and data, and under the <a href=\"https://creativecommons.org/licenses/by-sa/3.0/deed.en\">Creative Commons Attribution - ShareAlike 3.0</a> licence for images.\n"
"You accept to be credited by re-users by a link to the product your are contributing to."
msgstr "En ajoutant des informations et/ou des photographies, vous acceptez de placer irrévocablement votre contribution sous licence <a href=\"https://opendatacommons.org/licenses/dbcl/1.0/\">Database Contents Licence 1.0</a>\n"
"pour les informations et sous licence <a href=\"https://creativecommons.org/licenses/by-sa/3.0/deed.fr\">Creative Commons Paternité - Partage des conditions initiales à l'identique 3.0</a> pour les photos.\n"
"Vous acceptez d'être crédité par les ré-utilisateurs par un lien vers le produit auquel vous contribuez."

msgctxt "link"
msgid "Link to the product page on the official site of the producer"
msgstr "Lien vers la page du produit sur le site officiel du fabricant"

msgctxt "list_of_x"
msgid "List of %s"
msgstr "Liste des %s"

msgctxt "loadmore"
msgid "Load more results"
msgstr "Charger plus de résultats"

msgctxt "login_and_add_product"
msgid "Sign-in and add the product"
msgstr "Se connecter et ajouter le produit"

msgctxt "login_and_edit_product"
msgid "Sign-in and edit the product"
msgstr "Se connecter et modifier la fiche du produit"

msgctxt "login_create_your_account"
msgid "Create your account."
msgstr "Créez votre compte."

msgctxt "login_not_registered_yet"
msgid "Not registered yet?"
msgstr "Pas encore inscrit(e) ?"

msgctxt "login_register_title"
msgid "Sign-in"
msgstr "Se connecter"

msgctxt "login_to_add_and_edit_products"
msgid "Sign-in to add or edit products."
msgstr "Connectez-vous pour ajouter des produits ou modifier leurs fiches."

msgctxt "login_to_add_products"
msgid "<p>Please sign-in to add or edit a product.</p>\n\n"
"<p>If you do not yet have an account on <<site_name>>, you can <a href=\"/cgi/user.pl\">register in 30 seconds</a>.</p>\n"
msgstr "<p>Vous devez vous connecter pour pouvoir ajouter ou modifier un produit.</p>\n\n"
"<p>Si vous n'avez pas encore de compte sur <<site_name>>, vous pouvez <a href=\"/cgi/user.pl\">vous inscrire en 30 secondes</a>.</p>\n"

msgctxt "login_username_email"
msgid "Username or e-mail address:"
msgstr "Nom d'utilisateur ou adresse e-mail :"

msgctxt "low"
msgid "low"
msgstr "faible"

msgctxt "low_quantity"
msgid "low quantity"
msgstr "faible quantité"

msgctxt "manage_images"
msgid "Manage images"
msgstr "Gérer les images"

msgctxt "manage_images_info"
msgid "You can select one or more images and then:"
msgstr "Vous pouvez sélectionner une ou plusieurs images et ensuite:"

msgctxt "manufacturing_places"
msgid "Manufacturing or processing places"
msgstr "Lieux de fabrication ou de transformation"

msgctxt "manufacturing_places_example"
msgid "Montana, USA"
msgstr "Provence, France"

msgctxt "manufacturing_places_p"
msgid "manufacturing or processing places"
msgstr "lieux de fabrication ou de transformation"

msgctxt "manufacturing_places_products"
msgid "Products manufactured or processed in %s"
msgstr "Les produits par lieu de fabrication ou transformation :  %s"

msgctxt "manufacturing_places_s"
msgid "manufacturing or processing place"
msgstr "lieu de fabrication ou de transformation"

msgctxt "manufacturing_places_tagsinput"
msgid "add a place"
msgstr "ajouter un lieu"

msgctxt "manufacturing_places_without_products"
msgid "Products not manufactured or processed in %s"
msgstr "Les produits qui ne sont pas fabriqués ou transformés à :  %s"

msgctxt "map_count"
msgid "%d products match the search criteria, of which %i products have a known production place."
msgstr "%d produits correspondent aux critères de recherche, dont %i produits pour lesquels le lieu de fabrication ou d'emballage est connu."

msgctxt "map_title"
msgid "Map title"
msgstr "Titre de la carte"

msgctxt "menu"
msgid "Menu"
msgstr "Menu"

msgctxt "menu_add_a_product"
msgid "Add a product"
msgstr "Ajouter un produit"

# Do not translate without having the same exact string in the Tags template. Do not use spaces, special characters, only alphanumeric characters separated by hyphens
msgctxt "menu_add_a_product_link"
msgid "/add-a-product"
msgstr "/ajouter-un-produit"

msgctxt "menu_contribute"
msgid "Contribute"
msgstr "Contribuer"

# Do not translate without having the same exact string in the Tags template. Do not use spaces, special characters, only alphanumeric characters separated by hyphens
msgctxt "menu_contribute_link"
msgid "/contribute"
msgstr "/contribuer"

msgctxt "menu_discover"
msgid "Discover"
msgstr "Découvrir"

# Do not translate without having the same exact string in the Tags template. Do not use spaces, special characters, only alphanumeric characters separated by hyphens
msgctxt "menu_discover_link"
msgid "/discover"
msgstr "/decouvrir"

msgctxt "mission_"
msgid "Mission: "
msgstr "Mission : "

msgctxt "mission_accomplished_by"
msgid "This mission has been completed by:"
msgstr "Cette mission a été accomplie par :"

msgctxt "mission_accomplished_by_n"
msgid "Completed by %d persons."
msgstr "Accomplie par %d personnes."

msgctxt "mission_accomplished_by_nobody"
msgid "Be the first to complete this mission!"
msgstr "Soyez le premier à accomplir cette mission!"

msgctxt "mission_goal"
msgid "Goal:"
msgstr "Objectif :"

msgctxt "missions"
msgid "Missions"
msgstr "Missions"

msgctxt "moderate"
msgid "moderate"
msgstr "modéré"

msgctxt "moderate_quantity"
msgid "moderate quantity"
msgstr "quantité modérée"

msgctxt "move_images_to_another_product"
msgid "Move the images to another product"
msgstr "Déplacer les images sur un autre produit"

msgctxt "n_products"
msgid "%s products"
msgstr "%s produits"

msgctxt "name"
msgid "Name"
msgstr "Nom"

msgctxt "names"
msgid "Names"
msgstr "Noms"

msgctxt "new_code"
msgid "If the barcode is not correct, please correct it here:"
msgstr "Une erreur de code-barres ? Vous pouvez entrer le bon ici :"

msgctxt "new_code_note"
msgid "For products without a barcode, an internal code is automatically set."
msgstr "Pour les produits sans code-barres, un code interne est attribué automatiquement."

msgctxt "newsletter_description"
msgid "Subscribe to the newsletter (2 emails per month maximum)"
msgstr "S'inscrire à la lettre d'information (2 e-mails par mois maximum)"

msgctxt "subscribe_to_our_newsletter"
msgid "Subscribe to our newsletter"
msgstr "S'abonner à notre newsletter"

msgctxt "next"
msgid "Next"
msgstr "Suivant"

msgctxt "no_barcode"
msgid "Product without barcode"
msgstr "Produit sans code-barres"

msgctxt "no_nutrition_data"
msgid "Nutrition facts are not specified on the product."
msgstr "Les informations nutritionnelles ne sont pas mentionnées sur le produit."

msgctxt "multiple_nutrition_data"
msgid "Multiple nutrition facts are specified on the product (e.g. with added water or milk)."
msgstr "Différentes valeurs nutritionnelles sont mentionnées sur le produit (par exemple avec de l'eau ou du lait)"

msgctxt "multiple_nutrition_data_instructions"
msgid "Enter only the nutrition facts for the unprepared product, without added water or milk. If there are different products, enter nutrition facts for the first product listed."
msgstr "Entrez seulement les valeurs nutritionnelles pour le produit non préparé, sans eau ou lait ajouté. S'il y a des produits différents, entrez les valeurs nutritionnelles pour le premier produit listé."

msgctxt "no_product_for_barcode"
msgid "No product listed for barcode %s."
msgstr "Il n'y a pas de produit référencé pour le code-barres %s."

msgctxt "no_products"
msgid "No products."
msgstr "Pas de produits."

msgctxt "not_saved"
msgid "Error while saving, please retry."
msgstr "Erreur d'enregistrement, merci de réessayer."

msgctxt "number_of_additives"
msgid "Number of additives"
msgstr "Nombre d'additifs"

msgctxt "number_of_products"
msgid "Number of products"
msgstr "Nombre de produits"

msgctxt "nutrient_in_quantity"
msgid "%s in %s"
msgstr "%s en %s"

msgctxt "nutrient_levels_info"
msgid "Nutrient levels for 100 g"
msgstr "Repères nutritionnels pour 100 g"

# Do not translate without having the same exact string in the Tags template. Do not use spaces, special characters, only alphanumeric characters separated by hyphens
msgctxt "nutrient_levels_link"
msgid "/nutrient-levels"
msgstr "/reperes-nutritionnels"

msgctxt "nutrient_levels_p"
msgid "nutrient levels"
msgstr "repères nutritionnels"

msgctxt "nutrient_levels_s"
msgid "nutrient level"
msgstr "repère nutritionnel"

msgctxt "nutriments_p"
msgid "nutriments"
msgstr "nutriments"

msgctxt "nutriments_products"
msgid "Products that contain the nutriment %s"
msgstr "Les produits qui contiennent le nutriment %s"

msgctxt "nutriments_s"
msgid "nutriment"
msgstr "nutriment"

msgctxt "nutriments_without_products"
msgid "Products that do not contain the nutriment %s"
msgstr "Les produits qui ne contiennent pas le nutriment %s"

msgctxt "nutrition_alt"
msgid "Nutrition facts"
msgstr "Tableau nutritionnel"

msgctxt "nutrition_data"
msgid "Nutrition facts"
msgstr "Tableau nutritionnel"

msgctxt "nutrition_data_average"
msgid "Average nutrition facts for the %d products of the %s category for which nutrition facts are known (out of %d products)."
msgstr "Composition nutritionnelle moyenne pour les %d produits de la catégorie %s dont les informations nutritionnelles sont connues (sur un total de  %d produits)."

msgctxt "nutrition_data_compare_percent"
msgid "% of difference"
msgstr "Différence en %"

msgctxt "nutrition_data_compare_value"
msgid "value for 100 g / 100 ml"
msgstr "valeur pour 100 g/ 100 ml"

msgctxt "nutrition_data_comparison_with_categories"
msgid "Comparison to average values of products in the same category:"
msgstr "Comparaison avec les valeurs moyennes des produits de même catégorie :"

msgctxt "nutrition_data_comparison_with_categories_note"
msgid "Please note: for each nutriment, the average is computed for products for which the nutriment quantity is known, not on all products of the category."
msgstr "À noter : pour chaque nutriment, la moyenne n'est pas celle de tous les produits de la catégorie, mais des produits pour lesquels la quantité du nutriment est connue."

msgctxt "nutrition_data_note"
msgid "If the picture is sufficiently sharp and level, nutrition facts can be automatically extracted from the picture."
msgstr "Si elle est suffisamment nette et droite, les informations nutritionnelles peuvent être extraites automatiquement de la photo."

msgctxt "nutrition_data_per_10"
msgid "10th centile"
msgstr "10ème centile"

msgctxt "nutrition_data_per_100g"
msgid "for 100 g / 100 ml"
msgstr "pour 100 g / 100 ml"

msgctxt "nutrition_data_per_5"
msgid "5<sup>th</sup> centile"
msgstr "5<sup>e</sup> centile"

msgctxt "nutrition_data_per_50"
msgid "Median"
msgstr "Médiane"

msgctxt "nutrition_data_per_90"
msgid "90th centile"
msgstr "90ème centile"

msgctxt "nutrition_data_per_95"
msgid "95<sup>th</sup> centile"
msgstr "95<sup>e</sup> centile"

msgctxt "nutrition_data_per_max"
msgid "Maximum"
msgstr "Maximum"

msgctxt "nutrition_data_per_mean"
msgid "Mean"
msgstr "Moyenne"

msgctxt "nutrition_data_per_min"
msgid "Minimum"
msgstr "Minimum"

msgctxt "nutrition_data_per_serving"
msgid "per serving"
msgstr "par portion"

msgctxt "nutrition_data_per_std"
msgid "Standard deviation"
msgstr "Ecart type"

msgctxt "nutrition_data_table"
msgid "Nutrition facts"
msgstr "Tableau nutritionnel"

msgctxt "nutrition_data_table_note"
msgid "The table lists by default nutriments that are often specified. Leave the field blank if it's not on the label.<br/>You can add extra nutriments (vitamins, minerals, cholesterol etc.)\n"
"by typing the first letters of their name in the last row of the table."
msgstr "Le tableau liste par défaut les nutriments les plus couramment indiqués. Laissez le champ vide s'il n'est pas présent sur l'emballage.<br />Vous pouvez ajouter d'autres nutriments\n"
"(vitamines, minéraux, cholestérol, oméga 3 et 6 etc.) en tapant les premières lettres de leur nom dans la dernière ligne du tableau."

msgctxt "nutrition_data_table_asterisk"
msgid "Essential nutrients to calculate the Nutri-Score."
msgstr "Nutriments essentiels pour calculer le Nutri-Score."

msgctxt "nutrition_grades_p"
msgid "Nutrition grades"
msgstr "Notes nutritionnelles"

msgctxt "nutrition_grades_s"
msgid "Nutrition grade"
msgstr "Note nutritionnelle"

# Make sure the translated link works (eg that the image already exists in your language)
msgctxt "og_image_url"
msgid "https://static.openfoodfacts.org/images/logos/logo-vertical-white-social-media-preview.png"
msgstr "https://static.openfoodfacts.org/images/logos/logo-vertical-white-social-media-preview.png"

# Do not change the lang code if the blog doesn't exist in your language
msgctxt "on_the_blog_content"
msgid "<p>To learn more about <<site_name>>, visit <a href=\"https://blog.openfoodfacts.org/en/\">our blog</a>!</p>\n"
"<p>Recent news:</p>\n"
msgstr "<p>Pour en savoir plus sur <<site_name>>, visitez <a href=\"https://blog.openfoodfacts.org/fr/\">notre blog</a>!</p>\n"
"<p>Actualités récentes :</p>\n"

msgctxt "on_the_blog_title"
msgid "News"
msgstr "Actualité"

msgctxt "openfoodhunt_points"
msgid "It's <a href=\"/open-food-hunt-2015\">Open Food Hunt</a> on <<site_name>> from Saturday February 21st 2015 to Sunday March 1st 2015! Contributors are awarded\n"
"Explorer points for products they add and Ambassador points for new contributors they recruit. Points are updated every 30 minutes."
msgstr "C'est l'<a href=\"/open-food-hunt-2015\">Open Food Hunt</a> sur <<site_name>> du samedi 21 février 2015 au dimanche 1er mars 2015 ! Les contributeurs reçoivent\n"
"des points Explorateurs pour les produits qu'ils ajoutent, et des points Ambassadeurs pour les nouveaux contributeurs qu'ils recrutent. Les points sont mis à jour toutes\n"
"les 30 minutes."

msgctxt "or"
msgid "or:"
msgstr "ou :"

msgctxt "origins"
msgid "Origin of ingredients"
msgstr "Origine des ingrédients"

msgctxt "origins_example"
msgid "California, USA"
msgstr "Vallée des Baux-de-Provence, Provence, France"

msgctxt "origins_note_xxx"
msgid "Indicate the origin of ingredients"
msgstr "Indiquer l'origine des ingrédients"

msgctxt "origins_p"
msgid "origins of ingredients"
msgstr "origines des ingrédients"

msgctxt "origins_products"
msgid "Products with ingredients originating from %s"
msgstr "Les produits dont l'origine des ingrédients est %s"

msgctxt "origins_s"
msgid "origin of ingredients"
msgstr "origine des ingrédients"

msgctxt "origins_tagsinput"
msgid "add an origin"
msgstr "ajouter une origine"

msgctxt "origins_without_products"
msgid "Products without ingredients originating from %s"
msgstr "Les produits dont l'origine des ingrédients n'est pas %s"

msgctxt "packaging"
msgid "Packaging"
msgstr "Emballage"

msgctxt "packaging_example"
msgid "Fresh, Canned, Frozen, Bottle, Box, Glass, Plastic..."
msgstr "Frais, Conserve, Sous-vide, Surgelé, Bouteille, Bocal, Boîte, Verre, Plastique, Carton..."

msgctxt "packaging_note"
msgid "Packaging type, format, material"
msgstr "Type de conditionnement, format, matière"

msgctxt "packaging_p"
msgid "packaging"
msgstr "conditionnements"

msgctxt "packaging_products"
msgid "Products with a %s packaging"
msgstr "Les produits avec le conditionnement %s"

msgctxt "packaging_s"
msgid "packaging"
msgstr "conditionnements"

msgctxt "packaging_tagsinput"
msgid "add a type, shape or material"
msgstr "ajouter"

msgctxt "packaging_without_products"
msgid "Products without a %s packaging"
msgstr "Les produits sans le conditionnement %s"

msgctxt "page_x"
msgid "Page %d"
msgstr "Page %d"

msgctxt "page_x_out_of_y"
msgid "Page %d out of %d."
msgstr "Page %d sur %d."

msgctxt "pages"
msgid "Pages:"
msgstr "Pages :"

msgctxt "password"
msgid "Password"
msgstr "Mot de passe"

msgctxt "password_new"
msgid "New password"
msgstr "Nouveau mot de passe"

msgctxt "password_confirm"
msgid "Confirm password"
msgstr "Confirmation du mot de passe"

msgctxt "periods_after_opening"
msgid "Period of time after opening"
msgstr "Durée de conservation après ouverture"

msgctxt "periods_after_opening_note"
msgid "Found in an open container logo with a number of months: e.g. 12 M"
msgstr "Indiquée dans un logo en forme de pot ouvert, avec un nombre de mois. Par exemple 12 M."

msgctxt "periods_after_opening_p"
msgid "Periods after opening"
msgstr "Durées d'utilisation après ouverture"

msgctxt "periods_after_opening_s"
msgid "Period after opening"
msgstr "Durée d'utilisation après ouverture"

msgctxt "photographers_p"
msgid "photographers"
msgstr "photographes"

msgctxt "photographers_s"
msgid "photographer"
msgstr "photographe"

msgctxt "pnns_groups_1"
msgid "PNNS groups 1"
msgstr "Groupes de PNNS 1"

msgctxt "pnns_groups_1_p"
msgid "PNNS groups 1"
msgstr "Groupes de PNNS 1"

msgctxt "pnns_groups_1_s"
msgid "PNNS group 1"
msgstr "Groupe de PNNS 1"

msgctxt "pnns_groups_2"
msgid "PNNS groups 2"
msgstr "Groupes de PNNS 2"

msgctxt "pnns_groups_2_p"
msgid "PNNS groups 2"
msgstr "Groupes de PNNS 2"

msgctxt "pnns_groups_2_s"
msgid "PNNS group 2"
msgstr "Groupe de PNNS 2"

msgctxt "points_all_countries"
msgid "There are %d Explorers and %d Ambassadors."
msgstr "Il y a %d Explorateurs et %d Ambassadeurs."

msgctxt "points_all_users"
msgid "There are Explorers for %d countries and Ambassadors for %d countries."
msgstr "Il y a des Explorateurs de %d pays et des Ambassadeurs de %d countries."

msgctxt "points_country"
msgid "%s has %d Explorers and %d Ambassadors."
msgstr "%s a %d Explorateurs et %d Ambassadeurs."

msgctxt "points_ranking"
msgid "Ranking"
msgstr "Classement"

msgctxt "points_ranking_users_and_countries"
msgid "Ranking of contributors and countries"
msgstr "Classement des contributeurs et des pays"

msgctxt "points_user"
msgid "%s is an Explorer for %d countries and an Ambassador for %d countries."
msgstr "%s est un Explorateur de %d pays et un Ambassadeur de %d countries."

msgctxt "previous"
msgid "Previous"
msgstr "Précédente"

msgctxt "product_add_nutrient"
msgid "Add a nutrient"
msgstr "Ajouter un nutriment"

msgctxt "product_added"
msgid "Product added on"
msgstr "Produit ajouté le"

msgctxt "product_changes_saved"
msgid "Changes saved."
msgstr "Les modifications ont été enregistrées."

msgctxt "product_edit_you_contributed"
msgid "You just helped to improve the world largest open data database."
msgstr "Vous venez de contribuer à améliorer la plus grande base de données ouverte du monde."

msgctxt "product_edit_thank_you"
msgid "Thank you so much for joining us in our journey to data transparency!"
msgstr "Merci beaucoup de nous avoir rejoints dans notre voyage vers la transparence des données !"

msgctxt "product_characteristics"
msgid "Product characteristics"
msgstr "Caractéristiques du produit"

msgctxt "product_created"
msgid "Product created"
msgstr "Création du produit"

msgctxt "product_description"
msgid "Ingredients, allergens, additives, nutrition facts, labels, origin of ingredients and information on product %s"
msgstr "Ingrédients, allergènes, additifs, composition nutritionnelle, labels, origine des ingrédients et informations du produit %s"

msgctxt "product_image"
msgid "Product picture"
msgstr "Photo du produit"

msgctxt "product_image_with_barcode"
msgid "Picture with barcode:"
msgstr "Photo avec code-barres :"

msgctxt "product_js_current_image"
msgid "Current image:"
msgstr "Image actuelle :"

msgctxt "product_js_deleting_images"
msgid "Deleting images"
msgstr "Images en cours de suppression"

msgctxt "product_js_extract_ingredients"
msgid "Extract the ingredients from the picture"
msgstr "Extraire les ingrédients de l'image"

msgctxt "product_js_extracted_ingredients_nok"
msgid "Ingredients text could not be extracted. Try with a sharper image, with higher resolution or a better framing of the text."
msgstr "Le texte des ingrédients n'a pas pu être extrait. Vous pouvez essayer avec une image plus nette, de meilleure résolution, ou un meilleur cadrage du texte."

msgctxt "product_js_extracted_ingredients_ok"
msgid "Ingredients text has been extracted. Text recognition is not perfect, so please check the text below and correct errors if needed."
msgstr "Le texte des ingrédients a été extrait. La reconnaissance du texte n'est pas toujours parfaite, merci de vérifier le texte ci-dessous et de corriger les éventuelles erreurs."

msgctxt "product_js_extracting_ingredients"
msgid "Extracting ingredients"
msgstr "Extraction des ingrédients en cours"

msgctxt "product_js_image_normalize"
msgid "Normalize colors"
msgstr "Équilibrage des couleurs"

msgctxt "product_js_image_open_full_size_image"
msgid "Open the picture in original size in a new windows"
msgstr "Voir la photo en grand dans une nouvelle fenêtre"

msgctxt "product_js_image_received"
msgid "Image received"
msgstr "Image reçue"

msgctxt "product_js_image_rotate_and_crop"
msgid "Rotate the image if necessary, then click and drag to select the interesting zone:"
msgstr "Redressez l'image si nécessaire, puis cliquez et glissez pour sélectionner la zone d'intérêt :"

msgctxt "product_js_image_rotate_left"
msgid "Rotate left"
msgstr "Pivoter à gauche"

msgctxt "product_js_image_rotate_right"
msgid "Rotate right"
msgstr "Pivoter à droite"

msgctxt "product_js_image_save"
msgid "Validate and/or resize image"
msgstr "Valider et/ou recadrer l'image"

msgctxt "product_js_image_saved"
msgid "Image saved"
msgstr "Image enregistrée."

msgctxt "product_js_image_saving"
msgid "Saving image"
msgstr "Image en cours d'enregistrement"

msgctxt "product_js_image_upload_error"
msgid "Error while uploading image"
msgstr "Erreur lors de l'envoi de l'image"

msgctxt "product_js_image_white_magic"
msgid "Photo on white background: try to remove the background"
msgstr "Photo sur fond blanc : essayer d'enlever le fond"

msgctxt "product_js_images_delete_error"
msgid "Errors while deleting images"
msgstr "Erreur lors de la suppresion des images"

msgctxt "product_js_images_deleted"
msgid "Images deleted"
msgstr "Images supprimées"

msgctxt "product_js_images_move_error"
msgid "Errors while moving images"
msgstr "Erreur lors du déplacement des images"

msgctxt "product_js_images_moved"
msgid "Images moved"
msgstr "Images déplacées"

msgctxt "product_js_moving_images"
msgid "Moving images"
msgstr "Images en cours de déplacement"

msgctxt "product_js_upload_image"
msgid "Add a picture"
msgstr "Ajouter une image"

msgctxt "product_js_upload_image_note"
msgid "→ With Chrome, Firefox and Safari, you can select multiple pictures (product, ingredients, nutrition facts etc.) by clicking them while holding the Ctrl key pressed to add them all in one shot."
msgstr "→ Avec Chrome, Firefox et Safari, vous pouvez sélectionner plusieurs images (produit, ingrédients, infos nutritionnelles etc.) en cliquant avec la touche Ctrl enfoncée, pour les envoyer toutes en même temps."

msgctxt "product_js_uploading_image"
msgid "Uploading image"
msgstr "Image en cours d'envoi"

msgctxt "product_last_edited"
msgid "Last edit of product page on"
msgstr "Dernière modification de la page produit le"

msgctxt "product_name"
msgid "Product name"
msgstr "Nom du produit"

msgctxt "product_name_example"
msgid "Kinder Bueno White"
msgstr "Kinder Bueno White"

msgctxt "products"
msgid "products"
msgstr "produits"

msgctxt "products_stats"
msgid "Evolution of the number of products on <<site_name>>"
msgstr "Evolution du nombre de produits sur <<site_name>>"

msgctxt "products_stats_completed_t"
msgid "Products with complete information"
msgstr "Produits avec fiche complète"

msgctxt "products_stats_created_t"
msgid "Products"
msgstr "Produits"

msgctxt "products_with_nutriments"
msgid "with nutrition facts"
msgstr "avec informations<br/>nutritionnelles"

msgctxt "products_you_edited"
msgid "Products you added or edited"
msgstr "Les produits que vous avez ajoutés ou modifiés"

msgctxt "purchase_places"
msgid "City, state and country where purchased"
msgstr "Ville et pays d'achat"

msgctxt "purchase_places_note"
msgid "Indicate where you bought or saw the product (at least the country)"
msgstr "Indiquez le lieu où vous avez acheté ou vu le produit (au moins le pays)"

msgctxt "purchase_places_p"
msgid "purchase places"
msgstr "lieux de vente"

msgctxt "purchase_places_products"
msgid "Products sold in %s"
msgstr "Les produits par lieu de vente :  %s"

msgctxt "purchase_places_s"
msgid "purchase place"
msgstr "lieu de vente"

msgctxt "purchase_places_tagsinput"
msgid "add a place"
msgstr "ajouter un lieu"

msgctxt "purchase_places_without_products"
msgid "Products not sold in %s"
msgstr "Les produits qui ne sont pas vendus à : %s"

msgctxt "quantity"
msgid "Quantity"
msgstr "Quantité"

msgctxt "quantity_example"
msgid "2 l, 250 g, 1 kg, 25 cl, 6 fl oz, 1 pound"
msgstr "2 l, 250 g, 1 kg, 25 cl"

msgctxt "remember_me"
msgid "Remember me"
msgstr "Se souvenir de moi"

msgctxt "remember_purchase_places_and_stores"
msgid "Remember the place of purchase and store for the next product adds"
msgstr "Se souvenir du lieu d'achat et du magasin pour les prochains ajouts de produits"

msgctxt "reset_password"
msgid "Reset password"
msgstr "Réinitialiser le mot de passe"

msgctxt "reset_password_email_body"
msgid "Hello <NAME>,\n\n"
"You asked for your password to be reset on https://openfoodfacts.org\n\n"
"for the username: <USERID>\n\n"
"To continue the password reset, click on the link below.\n"
"If you did not ask for the password reset, you can ignore this message.\n\n"
"<RESET_URL>\n\n"
"See you soon,\n\n"
"Stephane\n"
"https://openfoodfacts.org\n"
msgstr "Bonjour <NAME>,\n"
"Vous avez demandé de remettre votre mot de passe à zéro sur https://openfoodfacts.org\n\n"
"pour le nom d'utilisateur :<USERID>\n\n"
"Pour poursuivre cette remise à zéro, veuillez cliquer sur le lien ci-dessous.\n"
"Si vous n'avez pas demandé de remise à zéro de mot de passe, veuillez ignorer ce message.\n\n"
"<RESET_URL>\n\n"
"À bientôt,\n\n"
"Stéphane\n\n"
"https://openfoodfacts.org\n"

msgctxt "reset_password_email_subject"
msgid "Reset of your password on <<site_name>>"
msgstr "Réinitialisation de votre mot de passe sur <<site_name>>"

msgctxt "reset_password_reset"
msgid "Your password has been changed. You can now log-in with this password."
msgstr "Votre mot de passe a été changé. Vous pouvez maintenant vous identifier avec ce mot de passe."

msgctxt "reset_password_reset_msg"
msgid "Enter a new password."
msgstr "Entrez un nouveau mot de passe."

msgctxt "reset_password_send_email"
msgid "An email with a link to reset your password has been sent to the e-mail address associated with your account."
msgstr "Un e-mail avec un lien pour vous permettre de changer le mot de passe a été envoyé à l'adresse e-mail associée à votre compte."

msgctxt "reset_password_send_email_msg"
msgid "If you have forgotten your password, fill-in your username or e-mail address to receive instructions for resetting your password."
msgstr "Si vous avez oublié votre mot de passe, indiquez votre nom d'utilisateur ou votre e-mail pour recevoir les instructions pour le réinitialiser."

msgctxt "risk_level"
msgid "Risk"
msgstr "Risques"

msgctxt "risk_level_0"
msgid "To be completed"
msgstr "À compléter"

msgctxt "risk_level_1"
msgid "Low risks"
msgstr "Risques faibles"

msgctxt "risk_level_2"
msgid "Moderate risks"
msgstr "Risques modérés"

msgctxt "risk_level_3"
msgid "High risks"
msgstr "Risques élevés"

msgctxt "salt_equivalent"
msgid "salt equivalent"
msgstr "équivalent sel"

msgctxt "save"
msgid "Save"
msgstr "Enregistrer"

msgctxt "saved"
msgid "Saved."
msgstr "Informations enregistrées."

msgctxt "saving"
msgid "Saving."
msgstr "Informations en cours d'enregistrement."

msgctxt "search"
msgid "Search"
msgstr "Rechercher"

msgctxt "search_a_product_placeholder"
msgid "Search a product"
msgstr "Chercher un produit"

msgctxt "search_button"
msgid "Search"
msgstr "Rechercher"

msgctxt "search_contains"
msgid "contains"
msgstr "contient"

msgctxt "search_criteria"
msgid "Select products with specific brands, categories, labels, origins of ingredients, manufacturing places etc."
msgstr "Sélectionner les produits suivant leur marque, catégories, labels, origines des ingrédients, lieux de fabrication etc."

msgctxt "search_description_opensearch"
msgid "Product search"
msgstr "Recherche de produits"

msgctxt "search_does_not_contain"
msgid "does not contain"
msgstr "ne contient pas"

msgctxt "search_download_button"
msgid "Download"
msgstr "Télécharger"

msgctxt "search_download_choice"
msgid "Download results"
msgstr "Télécharger les résultats"

msgctxt "search_download_results"
msgid "Download results in XLSX or CSV format. Please note that for performance reasons, you can download up to 10.000 results only."
msgstr "Télécharger les résultats au format XLSX ou CSV. Pour des raisons de performance, vous pouvez télécharger jusqu'à 10 000 résultats seulement."

msgctxt "search_download_xlsx"
msgid "XLSX format"
msgstr "Format XLSX"

msgctxt "search_download_xlsx_description"
msgid "Excel or LibreOffice"
msgstr "Excel ou LibreOffice"

msgctxt "search_download_csv"
msgid "CSV format"
msgstr "Format CSV"

msgctxt "search_download_csv_description"
msgid "Character set: Unicode (UTF-8) - Separator: tabulation (tab)"
msgstr "Encodage des caractères : Unicode (UTF-8) - Séparateur : tabulation (tab)"

msgctxt "search_edit"
msgid "Change search criteria"
msgstr "Modifier les critères de recherche"

msgctxt "search_generate_graph"
msgid "Generate graph"
msgstr "Générer le graphique"

msgctxt "search_generate_map"
msgid "Generate the map"
msgstr "Générer la carte"

msgctxt "search_graph"
msgid "Graph"
msgstr "Graphique"

msgctxt "search_graph_2_axis"
msgid "Scatter plot"
msgstr "Graphique sur 2 axes"

msgctxt "search_graph_blog"
msgid "<p>→ learn more about <<site_name>> graphs: <a href=\"/graphs-in-3-clicks\">Graphs in 3 clicks</a> (blog).</p>"
msgstr "<p>→ en savoir plus sur les graphiques d'<<site_name>>: <a href=\"https://blog.openfoodfacts.org/fr/news/des-graphiques-en-3-clics\">graphiques en 3 clics</a> (blog).</p>"

msgctxt "search_graph_choice"
msgid "Results on a graph"
msgstr "Résultats sur un graphique"

msgctxt "search_graph_instructions"
msgid "Select what you want to graph on the horizontal axis to obtain a histogram, or select two axis to\n"
"get a cloud of products (scatter plot)."
msgstr "Choisissez ce que vous voulez représenter sur l'axe horizontal du graphique pour obtenir un histogramme, et\n"
"sur les deux axes pour obtenir un nuage de produits."

msgctxt "search_graph_link"
msgid "Permanent link to this graph, shareable by e-mail and on social networks"
msgstr "Lien permanent vers ce graphique, partageable par e-mail et les réseaux sociaux"

msgctxt "search_graph_note"
msgid "The graph will show only products for which displayed values are known."
msgstr "Le graphique ne montrera que les produits pour lesquels les valeurs representées sont connues."

msgctxt "search_graph_title"
msgid "Display results on a graph"
msgstr "Visualiser les résultats sous forme de graphique"

msgctxt "search_graph_warning"
msgid "Note: this is a user generated graph. The title, represented products and axis of visualization have been chosen by the author of the graph."
msgstr "Note : ce graphique a été généré par un utilisateur du site <<site_name>>. Le titre, les produits representés et les axes de représentation ont été choisis par l'auteur du graphique."

msgctxt "search_indifferent"
msgid "Indifferent"
msgstr "Indifférent"

msgctxt "search_ingredients"
msgid "Ingredients"
msgstr "Ingrédients"

msgctxt "search_link"
msgid "Permanent link to these results, shareable by e-mail and on social networks"
msgstr "Lien permanent vers ces résultats, partageable par e-mail et les réseaux sociaux"

msgctxt "search_list_choice"
msgid "Results in a list of products"
msgstr "Résultats sous forme de liste de produits"

msgctxt "search_map"
msgid "Map"
msgstr "Carte"

msgctxt "search_map_choice"
msgid "Results on a map"
msgstr "Résultats sur une carte"

msgctxt "search_map_link"
msgid "Permanent link to this map, shareable by e-mail and on social networks"
msgstr "Lien permanent vers cette carte, partageable par e-mail et les réseaux sociaux"

msgctxt "search_map_note"
msgid "The map will show only products for which the production place is known."
msgstr "La carte ne montrera que les produits pour lesquels le lieu de fabrication ou d'emballage est connu."

msgctxt "search_map_title"
msgid "Display results on a map"
msgstr "Visualiser les résultats sous forme de carte"

msgctxt "search_nutriment"
msgid "choose a nutriment..."
msgstr "choisir un nutriment..."

msgctxt "search_nutriments"
msgid "Nutriments"
msgstr "Nutriments"

msgctxt "search_or"
msgid "or"
msgstr "ou"

msgctxt "search_page_size"
msgid "Results per page"
msgstr "Résultats par page"

msgctxt "search_products"
msgid "Products search"
msgstr "Recherche de produits"

msgctxt "search_results"
msgid "Search results"
msgstr "Résultats de la recherche"

msgctxt "search_series"
msgid "Use a different color for the following products:"
msgstr "Utiliser une couleur différente pour les produits :"

msgctxt "search_series_default"
msgid "Other products"
msgstr "Autres produits"

msgctxt "search_series_fairtrade"
msgid "Fair trade"
msgstr "Commerce équitable"

msgctxt "search_series_fairtrade_label"
msgid "fair-trade"
msgstr "commerce-equitable"

msgctxt "search_series_nutrition_grades"
msgid "Use nutrition grades colors"
msgstr "Utiliser les couleurs des notes nutritionnelles"

msgctxt "search_series_organic"
msgid "Organic"
msgstr "Bio"

msgctxt "search_series_organic_label"
msgid "organic"
msgstr "bio"

msgctxt "search_series_with_sweeteners"
msgid "With sweeteners"
msgstr "Avec édulcorants"

msgctxt "search_tag"
msgid "choose a criterion..."
msgstr "choisir un critère..."

msgctxt "search_tags"
msgid "Criteria"
msgstr "Critères"

msgctxt "search_terms"
msgid "Search terms"
msgstr "Termes de recherche"

msgctxt "search_terms_note"
msgid "Search for words present in the product name, generic name, brands, categories, origins and labels"
msgstr "Recherche les mots présents dans le nom du produit, le nom générique, les marques, catégories, origines et labels"

msgctxt "search_title"
msgid "Search a product, brand, ingredient, nutriment etc."
msgstr "Rechercher un produit, une marque, un ingrédient, un nutriment etc."

msgctxt "search_title_graph"
msgid "Results graph"
msgstr "Graphique des résultats"

msgctxt "search_title_map"
msgid "Results map"
msgstr "Carte des résultats"

msgctxt "search_tools"
msgid "Search tools"
msgstr "Outils de recherche"

msgctxt "search_value"
msgid "value"
msgstr "valeur"

msgctxt "search_with"
msgid "With"
msgstr "Avec"

msgctxt "search_without"
msgid "Without"
msgstr "Sans"

msgctxt "see_product_page"
msgid "See the product page"
msgstr "Voir la fiche du produit"

msgctxt "re_edit_product_page"
msgid "Edit the product again"
msgstr "Modifier à nouveau le produit"

msgctxt "select_country"
msgid "Country"
msgstr "Pays"

msgctxt "select_lang"
msgid "Language"
msgstr "Langue"

msgctxt "send_image"
msgid "Send a picture..."
msgstr "Envoyer une image..."

msgctxt "send_image_error"
msgid "Upload error"
msgstr "Erreur lors de l'envoi"

msgctxt "sending_image"
msgid "Sending image"
msgstr "Image en cours d'envoi"

msgctxt "serving_size"
msgid "Serving size"
msgstr "Taille d'une portion"

msgctxt "serving_size_prepared"
msgid "Prepared serving size"
msgstr "Taille d'une portion préparée"

msgctxt "serving_size_example"
msgid "60 g, 12 oz, 20cl, 2 fl oz"
msgstr "30 g, 2 biscuits 60 g, 5 cl, un verre 20 cl"

msgctxt "serving_size_note"
msgid "If the nutrition facts table contains values for the prepared product, indicate the total serving size of the prepared product (including added water or milk)."
msgstr "Si le tableau nutritionnel contient des valeurs pour le produit préparé, indiquez la taille totale d'une portion de produit préparé (incluant l'eau ou le lait ajouté)."

msgctxt "serving_too_small_for_nutrition_analysis"
msgid "Serving size is too small (5 g / 5 ml or less) to calculate 100 g / 100 ml values and perform any further nutritional analysis"
msgstr "La portion est trop petite (5 g / 5 ml ou moins) pour calculer les valeurs de 100 g / 100 ml et effectuer toute autre analyse nutritionnelle"

msgctxt "session_title"
msgid "Sign-in"
msgstr "Se connecter"

msgctxt "share"
msgid "Share"
msgstr "Partager"

msgctxt "show_category_stats"
msgid "Show detailed stats"
msgstr "Afficher les informations statistiques"

msgctxt "show_category_stats_details"
msgid "standard deviation, minimum, maximum, 10th and 90th percentiles"
msgstr "écart type, minimum, maximum, 10ème et 90ème centiles"

msgctxt "signin_before_submit"
msgid "If you already have an account on <SITE>, please sign-in before filling this form."
msgstr "Si vous êtes déjà inscrit sur <SITE>, identifiez-vous (\"Se connecter\" dans la colonne de droite) avant de remplir ce formulaire."

msgctxt "signout"
msgid "Sign-out"
msgstr "Se déconnecter"

msgctxt "sort_by"
msgid "Sort by"
msgstr "Trier par"

msgctxt "sort_completeness"
msgid "Completeness"
msgstr "Complétude"

msgctxt "sort_created_t"
msgid "Add date"
msgstr "Date d'ajout"

msgctxt "sort_modified_t"
msgid "Edit date"
msgstr "Date de modification"

msgctxt "sort_popularity"
msgid "Popularity"
msgstr "Popularité"

msgctxt "sort_product_name"
msgid "Product name"
msgstr "Nom du produit"

msgctxt "state"
msgid "State"
msgstr "Etat"

msgctxt "states_p"
msgid "states"
msgstr "états"

msgctxt "states_s"
msgid "state"
msgstr "etat"

msgctxt "stores"
msgid "Stores"
msgstr "Magasins"

msgctxt "stores_note"
msgid "Name of the shop or supermarket chain"
msgstr "Enseigne du magasin où vous avez acheté ou vu le produit"

msgctxt "stores_p"
msgid "stores"
msgstr "magasins"

msgctxt "stores_products"
msgid "Products sold at %s"
msgstr "Les produits par magasin : %s"

msgctxt "stores_s"
msgid "store"
msgstr "magasin"

msgctxt "stores_tagsinput"
msgid "add a store"
msgstr "ajouter un magasin"

msgctxt "stores_without_products"
msgid "Products not bought at %s"
msgstr "Les produits qui n'ont pas été achetés dans le magasin : %s"

msgctxt "subscribe"
msgid "Subscribe"
msgstr "S'abonner"

msgctxt "tag_belongs_to"
msgid "Belongs to:"
msgstr "Fait partie de :"

msgctxt "tag_contains"
msgid "Contains:"
msgstr "Contient :"

msgctxt "tag_weblinks"
msgid "Weblinks"
msgstr "Liens Web"

msgctxt "tagstable_filtered"
msgid "out of _MAX_"
msgstr "parmi _MAX_"

msgctxt "tagstable_search"
msgid "Search:"
msgstr "Recherche :"

# This is linked to a unit test
msgctxt "traces"
msgid "Traces"
msgstr "Traces éventuelles"

msgctxt "traces_example"
msgid "Milk, Gluten, Nuts"
msgstr "Lait, Gluten, Arachide, Fruits à coque"

msgctxt "traces_note"
msgid "Indicate ingredients from mentions like \"May contain traces of\", \"Made in a factory that also uses\" etc."
msgstr "Indiquer les ingrédients des mentions \"Peut contenir des traces de\", \"Fabriqué dans un atelier qui utilise aussi\" etc."

msgctxt "traces_p"
msgid "traces"
msgstr "traces"

msgctxt "traces_s"
msgid "trace"
msgstr "trace"

msgctxt "twitter"
msgid "Twitter username (optional)"
msgstr "Nom d'utilisateur Twitter (optionel)"

msgctxt "unknown"
msgid "Unknown"
msgstr "Inconnu"

msgctxt "unknown_nutrients_p"
msgid "unknown nutrients"
msgstr "nutriments inconnus"

msgctxt "unknown_nutrients_s"
msgid "unknown nutrient"
msgstr "nutriment inconnu"

msgctxt "unsubscribe"
msgid "Unsubscribe"
msgstr "Se désabonner"

msgctxt "unsubscribe_info"
msgid "You can unsubscribe from the lists at any time."
msgstr "Vous pouvez vous désabonner de la lettre d'information à tout moment et facilement."

msgctxt "userid_or_email"
msgid "Username or e-mail address: "
msgstr "Nom d'utilisateur ou adresse e-mail : "

msgctxt "username"
msgid "User name"
msgstr "Nom d'utilisateur"

msgctxt "username_info"
msgid "(non-accented letters, digits and/or dashes)"
msgstr "(lettres non accentuées, chiffres et/ou tirets)"

msgctxt "username_or_email"
msgid "Username or email address"
msgstr "Nom d'utilisateur ou adresse e-mail : "

msgctxt "users_add_products"
msgid "Products that were added by the user %s"
msgstr "Les produits qui ont été ajoutés par le contributeur %s"

msgctxt "users_add_without_products"
msgid "Products that were not added by the user %s"
msgstr "Les produits qui n'ont pas été ajoutés par le contributeur %s"

msgctxt "users_edit_products"
msgid "Products that were edited by the user %s"
msgstr "Les produits qui ont été modifiés par le contributeur %s"

msgctxt "users_edit_without_products"
msgid "Products that were not edited by the user %s"
msgstr "Les produits qui n'ont pas été modifiés par le contributeur %s"

msgctxt "users_p"
msgid "contributors"
msgstr "contributeurs"

msgctxt "users_products"
msgid "Products added by %s"
msgstr "Les produits ajoutés par %s"

msgctxt "users_s"
msgid "contributor"
msgstr "contributeur"

msgctxt "users_without_products"
msgid "Products not added by %s"
msgstr "Les produits qui n'ont pas été ajoutés par %s"

msgctxt "video_tutorials"
msgid "Video Tutorials"
msgstr "Tutoriels vidéo"

msgctxt "view"
msgid "view"
msgstr "voir"

msgctxt "view_this_revision"
msgid "View this revision"
msgstr "Voir cette révision"

msgctxt "view_list_for_products_from_the_entire_world"
msgid "View the list for matching products from the entire world"
msgstr "Voir la liste pour les produits correspondants du monde entier"

msgctxt "view_products_from_the_entire_world"
msgid "View matching products from the entire world"
msgstr "Voir les produits correspondants du monde entier"

msgctxt "view_results_from_the_entire_world"
msgid "View results from the entire world"
msgstr "Voir les résultats du monde entier"

msgctxt "warning_3rd_party_content"
msgid "Information and data must come from the product package and label (and not from other sites or the manufacturer's site), and you must have taken the pictures yourself.<br/>\n"
"→ <a href=\"https://support.openfoodfacts.org/help/en-gb/9/27\">Why it matters</a>"
msgstr "Les informations et les données doivent provenir de l'emballage et de l'étiquette du produit (et non pas d'autres sites ou du site du fabricant), et vous devez avoir pris les photos vous-même.<br/>\n"
"→ <a href=\"https://support.openfoodfacts.org/help/fr-fr/9/27\">Pourquoi c'est important</a>"

msgctxt "website"
msgid "Site or blog address"
msgstr "Adresse de blog ou de site web"

msgctxt "you_are_connected_as_x"
msgid "You are connected as %s."
msgstr "Vous êtes connecté en tant que %s."

msgctxt "product_js_unselect_image"
msgid "Unselect image"
msgstr "Déselectionner l'image"

msgctxt "product_js_unselecting_image"
msgid "Unselecting image."
msgstr "Déselection de l'image."

msgctxt "product_js_unselected_image_ok"
msgid "Unselected image."
msgstr "Image déselectionnée."

msgctxt "product_js_unselected_image_nok"
msgid "Error while unselecting image."
msgstr "Erreur lors de la déselection de l'image."

msgctxt "product_js_zoom_on_wheel"
msgid "Enable zooming with the mouse wheel."
msgstr "Activez le zoom avec la molette de la souris."

msgctxt "product_js_use_low_res_images"
msgid "Load lower resolution images (for slow connections)"
msgstr "Charger les images en basse résolution (pour les connexions lentes)"

msgctxt "protected_image_message"
msgid "An image has been sent by the manufacturer. If you think it is incorrect or not up-to-date, please contact us."
msgstr "Une image a été envoyée par le producteur. Si vous pensez qu'il y a une erreur ou que l'information est dépassée, veuillez nous contacter."

msgctxt "nutrition_grade_fr_nutriments_estimated_warning"
msgid "Warning: the nutrition facts are not specified. They have been estimated from the list of ingredients."
msgstr "Attention : les valeurs nutritionnelles ne sont pas précisées. Elles ont été estimées à partir de la liste des ingrédients."

msgctxt "nutrition_grade_fr_fiber_warning"
msgid "Warning: the amount of fiber is not specified, their possible positive contribution to the grade could not be taken into account."
msgstr "Avertissement : Le taux de fibres n'étant pas indiqué, leur éventuelle contribution positive à la note n'a pas pu être prise en compte."

msgctxt "nutrition_grade_fr_fiber_and_fruits_vegetables_nuts_warning"
msgid "Warning: the amounts of fiber and of fruits, vegetables and nuts are not specified, their possible positive contribution to the grade could not be taken into account."
msgstr "Avertissement : Les taux de fibres et de fruits, légumes et noix n'étant pas indiqué, leur éventuelle contribution positive à la note n'a pas pu être prise en compte."

msgctxt "nutrition_grade_fr_no_fruits_vegetables_nuts_warning"
msgid "Warning: the amount of fruits, vegetables and nuts is not specified, their possible positive contribution to the grade could not be taken into account."
msgstr "Avertissement : Le taux de fruits, légumes et noix n'étant pas indiqué, leur éventuelle contribution positive à la note n'a pas pu être prise en compte."

msgctxt "nutrition_grade_fr_fruits_vegetables_nuts_estimate_warning"
msgid "Warning: the amount of fruits, vegetables and nuts is not specified on the label, it was manually estimated from the list of ingredients: %d"
msgstr "Avertissement : Le taux de fruits, légumes et noix n'est pas indiqué sur l'étiquette, il a été estimé manuellement en fonction de la liste des ingrédients : %d"

msgctxt "nutrition_grade_fr_fruits_vegetables_nuts_from_category_warning"
msgid "Warning: the amount of fruits, vegetables and nuts is not specified on the label, it was estimated from the category (%s) of the product: %d"
msgstr "Avertissement : Le taux de fruits, légumes et noix n'est pas indiqué sur l'étiquette, il a été estimé en fonction de la catégorie (%s) du produit : %d"

msgctxt "nutrition_grade_fr_fruits_vegetables_nuts_estimate_from_ingredients_warning"
msgid "Warning: the amount of fruits, vegetables and nuts is not specified on the label, it was estimated from the list of ingredients: %d"
msgstr "Avertissement : Le taux de fruits, légumes et noix n'est pas indiqué sur l'étiquette, il a été estimé en fonction de la liste des ingrédients : %d"

msgctxt "nutrition_grade_fr_title"
msgid "NutriScore color nutrition grade"
msgstr "Note nutritionnelle de couleur NutriScore"

msgctxt "nutrition_grade_fr_formula"
msgid "How the color nutrition grade is computed"
msgstr "Mode de calcul de la note nutritionnelle de couleur"

msgctxt "nutrition_grade_fr_alt"
msgid "NutriScore nutrition grade"
msgstr "Note nutritionnelle NutriScore :"

# duplicate
msgctxt "delete_product_page"
msgid "Delete the product page"
msgstr "Supprimer la fiche produit"

msgctxt "deleting_product"
msgid "Deleting product"
msgstr "Suppression du produit"

msgctxt "has_deleted_product"
msgid "has deleted product"
msgstr "efface le produit"

msgctxt "delete_product_confirm"
msgid "Are you sure that you want to delete the page for this product?"
msgstr "Etes-vous sûr de vouloir supprimer la fiche de ce produit ?"

msgctxt "sources_manufacturer"
msgid "Some of the data for this product has been provided directly by the manufacturer %s."
msgstr "Certaines informations de ce produit ont été fournies directement par son fabricant %s."

msgctxt "list_of_sources"
msgid "Some of the data and/or photos for this product come from those sources:"
msgstr "Certaines informations et/ou photos de ce produit proviennent de ces sources :"

msgctxt "warning_not_complete"
msgid "This product page is not complete. You can help to complete it by editing it and adding more data from the photos we have, or by taking more photos using the app for <a href=\"https://android.openfoodfacts.org\">Android</a> or <a href=\"https://ios.openfoodfacts.org\">iPhone/iPad</a>. Thank you!"
msgstr "La page de ce produit n'est pas complète. Vous pouvez aider à la compléter en l'éditant et en ajoutant plus de données à partir des photos que nous avons, ou en prenant plus de photos à l'aide de l'application pour <a href=\"https://android.openfoodfacts.org\">Android</a> ou <a href=\"https://ios.openfoodfacts.org\">iPhone / iPad</a>. Merci !"

msgctxt "title_separator"
msgid " - "
msgstr " - "

msgctxt "recent_changes"
msgid "Recent Changes"
msgstr "Changements récents"

msgctxt "translators_title"
msgid "Our Translators"
msgstr "Nos Traducteurs"

msgctxt "translators_lead"
msgid "We would like to say THANK YOU to the awesome translators that make it possible to present Open Food Facts, Open Beauty Facts, and Open Pet Food Facts to you in all these different languages! <a href=\"https://translate.openfoodfacts.org/\">You can join us in this global effort: it doesn't require any technical knowledge.</a>"
msgstr "Nous voudrions dire MERCI aux formidables traducteurs qui permettent de vous présenter Open Food Facts, Open Beauty Facts et Open Pet Food Facts dans toutes ces langues! <a href=\"https://translate.openfoodfacts.org/\">Vous pouvez nous rejoindre dans cet effort mondial : il ne nécessite aucune connaissance technique.</a>"

msgctxt "translators_renewal_notice"
msgid "Please note that this table is refreshed nightly and might be out of date."
msgstr "Veuillez noter que cette table est actualisée tous les soirs et pourrait être périmée."

msgctxt "translators_column_name"
msgid "Name"
msgstr "Nom"

msgctxt "translators_column_translated_words"
msgid "Translated (Words)"
msgstr "Mots traduits"

msgctxt "translators_column_target_words"
msgid "Target Words"
msgstr "Mots cibles"

msgctxt "translators_column_approved_words"
msgid "Approved (Words)"
msgstr "Mots approuvés"

msgctxt "translators_column_votes_made"
msgid "Votes Made"
msgstr "Votes effectués"

msgctxt "minerals_p"
msgid "added minerals"
msgstr "minéraux ajoutés"

msgctxt "minerals_s"
msgid "added mineral"
msgstr "minéral ajouté"

msgctxt "vitamins_p"
msgid "added vitamins"
msgstr "vitamines ajoutées"

msgctxt "vitamins_s"
msgid "added vitamin"
msgstr "vitamine ajoutée"

msgctxt "amino_acids_p"
msgid "added amino acids"
msgstr "acides aminés ajoutés"

msgctxt "amino_acids_s"
msgid "added amino acid"
msgstr "acide aminé ajoutés"

msgctxt "nucleotides_p"
msgid "added nucleotides"
msgstr "nucléotides ajoutés"

msgctxt "nucleotides_s"
msgid "added nucleotide"
msgstr "nucléotide ajouté"

msgctxt "other_nutritional_substances_p"
msgid "other nutritional substances added"
msgstr "autres substances nutritives ajoutées"

msgctxt "other_nutritional_substances_s"
msgid "other nutritional substance added"
msgstr "autre substance nutritive ajoutée"

msgctxt "product_as_sold"
msgid "As sold"
msgstr "Tel que vendu"

msgctxt "prepared_product"
msgid "Prepared"
msgstr "Préparé"

msgctxt "unit"
msgid "Unit"
msgstr "Unité"

msgctxt "nutrition_data_exists"
msgid "Nutrition facts are specified for the product as sold."
msgstr "Les informations nutritionnelles sont mentionnées pour le produit tel que vendu."

msgctxt "nutrition_data_prepared_exists"
msgid "Nutrition facts are specified for the prepared product."
msgstr "Les informations nutritionnelles sont mentionnées pour le produit préparé."

msgctxt "nova_groups_s"
msgid "NOVA group"
msgstr "Groupe NOVA"

msgctxt "nova_groups_p"
msgid "NOVA groups"
msgstr "Groupes NOVA"

# Title for the link to the explanation of what a NOVA Group is
msgctxt "nova_groups_info"
msgid "NOVA groups for food processing"
msgstr "Classification NOVA pour la transformation des aliments"

msgctxt "footer_partners"
msgid "Partners"
msgstr "Partenaires"

# Do not translate without having the same exact string in the Tags template. Do not use spaces, special characters, only alphanumeric characters separated by hyphens
msgctxt "footer_partners_link"
msgid "/partners"
msgstr "/partenaires"

msgctxt "adults"
msgid "Adults"
msgstr "Adultes"

msgctxt "adults_age"
msgid "18 to 64"
msgstr "18 à 64"

msgctxt "adults_description"
msgid "From 18 years up to and including 64 years of age"
msgstr "De 18 ans jusqu'à 64 ans"

msgctxt "elderly"
msgid "Elderly"
msgstr "Personnes âgées"

msgctxt "elderly_age"
msgid "65+"
msgstr "65+"

msgctxt "elderly_description"
msgid "From 65 years of age and older"
msgstr "A partir de 65 ans"

msgctxt "adolescents"
msgid "Adolescents"
msgstr "Adolescents"

msgctxt "adolescents_age"
msgid "10 to 17"
msgstr "10 à 17"

msgctxt "adolescents_description"
msgid "From 10 years up to and including 17 years of age"
msgstr "De 10 ans jusqu'à 17 ans"

msgctxt "children"
msgid "Children"
msgstr "Enfants"

msgctxt "children_age"
msgid "3 to 9"
msgstr "3 à 9"

msgctxt "children_description"
msgid "From 36 months up to and including 9 years of age"
msgstr "De 36 mois jusqu'à 9 ans"

msgctxt "toddlers"
msgid "Toddlers"
msgstr "Jeunes enfants"

msgctxt "toddlers_age"
msgid "1 to 2"
msgstr "1 à 2"

msgctxt "toddlers_description"
msgid "From 12 months up to and including 35 months of age"
msgstr "De 12 mois jusqu'à 35 mois"

msgctxt "infants"
msgid "Infants"
msgstr "Nourrissons"

msgctxt "infants_age"
msgid "< 1"
msgstr "< 1"

msgctxt "infants_description"
msgid "From more than 12 weeks up to and including 11 months of age"
msgstr "De plus de 12 semaines jusqu'à 11 mois"

msgctxt "additives_efsa_evaluation"
msgid "EFSA evaluation"
msgstr "Evaluation de l'EFSA"

msgctxt "additives_efsa_evaluation_overexposure_risk_title"
msgid "Risk of overexposure"
msgstr "Risque de sur-exposition"

msgctxt "additives_efsa_evaluation_overexposure_risk_high"
msgid "The European Food Safety Authority (EFSA) has determined that some population groups have a high risk of reaching or exceeding the Acceptable Daily Intake (ADI) for <tag>."
msgstr "L'Autorité européenne de sécurité des aliments (EFSA) a déterminé que certains groupes de population ont un risque élevé d'atteindre ou de dépasser la Dose Journalière Admissible (DJA) pour <tag>."

msgctxt "additives_efsa_evaluation_overexposure_risk_moderate"
msgid "The European Food Safety Authority (EFSA) has determined that some population groups have a moderate risk of reaching or exceeding the Acceptable Daily Intake (ADI) for <tag>."
msgstr "L'Autorité européenne de sécurité des aliments (EFSA) a déterminé que certains groupes de population ont un risque modéré d'atteindre ou de dépasser la Dose Journalière Admissible (DJA) pour <tag>."

msgctxt "additives_efsa_evaluation_overexposure_risk_description"
msgid "To evaluate your exposure to the <tag> food additive, you can browse our list of products that contain it. See the list of <nb_products> products with <tag> below."
msgstr "Pour évaluer votre exposition à l'additif alimentaire <tag>, vous pouvez parcourir la liste des produits qui en contiennent. Voir la liste des <nb_products> produits avec l'additif <tag> ci-dessous."

msgctxt "additives_efsa_evaluation_overexposure_risk_products_link"
msgid "%d products with %s"
msgstr "%d produits avec %s"

msgctxt "additives_efsa_evaluation_overexposure_risk_no"
msgid "The European Food Safety Authority (EFSA) has determined that no population groups has more than 5% of members at risk of consuming more than the acceptable daily intake of <tag>."
msgstr "L'Autorité Européenne de Sécurité des Aliments (AESA/EFSA) a déterminé qu'aucun groupe de population a plus de 5% de membres à risque de consommer plus que la dose journalière admissible de <tag>."

msgctxt "additives_efsa_evaluation_overexposure_risk_icon_alt_high"
msgid "High risk of over exposure"
msgstr "Risque élevé de sur-exposition"

msgctxt "additives_efsa_evaluation_overexposure_risk_icon_alt_moderate"
msgid "Moderate risk of over exposure"
msgstr "Risque modéré de sur-exposition"

msgctxt "additives_efsa_evaluation_overexposure_risk_icon_alt_no"
msgid "No or very low risk of over exposure"
msgstr "Risque de sur-exposition très faible ou nul"

msgctxt "additives_efsa_evaluation_exposure_greater_than_adi"
msgid "Risk of reaching or exceeding the acceptable daily intake (ADI)"
msgstr "Risque d'atteindre ou de dépasser la dose journalière admissible (DJA)"

msgctxt "additives_efsa_evaluation_exposure_greater_than_noael"
msgid "Risk of reaching exceeding the maximum dose without adverse effect (No observed adverse effect level - NOAEL)"
msgstr "Risque d'atteindre ou dépasser la dose maximale sans effet indésirable (dose sans effet nocif observable - DSENO)"

msgctxt "additives_efsa_evaluation_exposure_mean_greater_than_adi"
msgid "Groups with more than 50% of members exceeding the acceptable daily intake (ADI)"
msgstr "Groupes avec plus de 50% de membres qui dépassent la dose journalière admissible (DJA)"

msgctxt "additives_efsa_evaluation_exposure_95th_greater_than_adi"
msgid "Groups with more than 5% of members exceeding the acceptable daily intake (ADI)"
msgstr "Groupes avec plus de 5% de membres qui dépassent la dose journalière admissible (DJA)"

msgctxt "additives_efsa_evaluation_exposure_mean_greater_than_noael"
msgid "Groups with more than 50% of members exceeding the maximum dose without adverse effect (No observed adverse effect level - NOAEL)"
msgstr "Groupes avec plus de 50% de membres qui dépassent la dose maximale sans effet nocif observable (DSENO)"

msgctxt "additives_efsa_evaluation_exposure_95th_greater_than_noael"
msgid "Groups with more than 5% of members exceeding the maximum dose without adverse effect (No observed adverse effect level - NOAEL)"
msgstr "Groupes avec plus de 5% de membres qui dépassent la dose maximale sans effet nocif observable (DSENO)"

msgctxt "exposure_title_95th"
msgid "Moderate risk"
msgstr "Risque modéré"

msgctxt "exposure_description_95th"
msgid "5% of people or more"
msgstr "5% des personnes ou plus"

msgctxt "exposure_title_mean"
msgid "High risk"
msgstr "Risque élevé"

msgctxt "exposure_description_mean"
msgid "50% of people or more"
msgstr "50% des personnes ou plus"

msgctxt "wikipedia"
msgid "Wikipedia"
msgstr "Wikipédia"

msgctxt "additives_classes"
msgid "Functions"
msgstr "Fonctions"

msgctxt "photos_and_data_check"
msgid "Photos and data check"
msgstr "Vérification des photos et des données"

msgctxt "photos_and_data_check_description"
msgid "Product pages can be marked as checked by experienced contributors who verify that the most recent photos are selected and cropped, and that all the product data that can be inferred from the product photos has been filled and is correct."
msgstr "Les fiches produits peuvent être marquées comme étant vérifiées par les contributeurs expérimentés qui vérifient que les photos les plus récentes sont sélectionnées et recadrées, et que les données du produit que l'on peut déduire des photos ont été remplies et sont correctes."

msgctxt "photos_and_data_checked"
msgid "Photos and data checked"
msgstr "Les photos et données ont été vérifiées."

msgctxt "i_checked_the_photos_and_data"
msgid "I checked the photos and data."
msgstr "J'ai vérifié les photos et les données."

msgctxt "i_checked_the_photos_and_data_again"
msgid "I checked the photos and data again."
msgstr "J'ai vérifié les photos et les données à nouveau."

msgctxt "last_check_dates_p"
msgid "Last check dates"
msgstr "Dates de dernière vérification"

msgctxt "last_check_dates_s"
msgid "Last check date"
msgstr "Date de dernière vérification"

msgctxt "product_last_checked"
msgid "Last check of product page on"
msgstr "Dernière vérification de la fiche produit le"

msgctxt "product_other_information"
msgid "Other information"
msgstr "Autres informations"

msgctxt "producer_version_id"
msgid "Producer version identifier"
msgstr "Identifiant de version du producteur"

msgctxt "producer_product_id"
msgid "Producer product identifier"
msgstr "Identifiant produit du producteur"

msgctxt "net_weight"
msgid "Net weight"
msgstr "Poids net"

msgctxt "drained_weight"
msgid "Drained weight"
msgstr "Poids égoutté"

msgctxt "volume"
msgid "Volume"
msgstr "Volume"

msgctxt "other_information"
msgid "Other information"
msgstr "Autres informations"

msgctxt "conservation_conditions"
msgid "Conservation conditions"
msgstr "Conditions de conservation"

msgctxt "warning"
msgid "Warning"
msgstr "Avertissement"

msgctxt "preparation"
msgid "Preparation"
msgstr "Préparation"

msgctxt "recipe_idea"
msgid "Recipe idea"
msgstr "Idée recette"

msgctxt "origin"
msgid "Origin of the product and/or its ingredients"
msgstr "Origine du produit et/ou de ses ingrédients"

msgctxt "origin_note"
msgid "Packaging mentions that indicate the manufacturing place and/or the origins of the ingredients"
msgstr "Mentions sur l'emballage indiquant le lieu de fabrication et/ou l'origine des ingrédients"

msgctxt "origin_example"
msgid "Made in France. Tomatoes from Italy. Origin of the rice: India, Thailand."
msgstr "Fabriqué en France. Tomates d'Italie. Origine du riz : Inde, Thaïlande."

msgctxt "customer_service"
msgid "Customer service"
msgstr "Service consommateur"

msgctxt "producer"
msgid "Producer"
msgstr "Producteur"

msgctxt "recycling_instructions_to_recycle"
msgid "Recycling instructions - To recycle"
msgstr "Consignes de recyclage - A recycler"

msgctxt "recycling_instructions_to_discard"
msgid "Recycling instructions - To discard"
msgstr "Consignes de recyclage - A jeter"

msgctxt "checkers_products"
msgid "Products checked by %s"
msgstr "Produits vérifiés par %s"

msgctxt "checkers_without_products"
msgid "Products not checked by %s"
msgstr "Produits qui n'ont pas été vérifiés par %s"

msgctxt "correctors_products"
msgid "Products corrected by %s"
msgstr "Produits corrigés par %s"

msgctxt "correctors_without_products"
msgid "Products not corrected by %s"
msgstr "Produits qui n'ont pas été corrigés par %s"

msgctxt "contributors_products"
msgid "Products added by %s"
msgstr "Les produits ajoutés par %s"

msgctxt "editors_products"
msgid "Products edited by %s"
msgstr "Produits modifiés par %s"

msgctxt "editors_without_products"
msgid "Products not edited by %s"
msgstr "Produits qui n'ont pas été modifiés par %s"

msgctxt "informers_products"
msgid "Products completed by %s"
msgstr "Produits complétés par %s"

msgctxt "informers_without_products"
msgid "Products not completed by %s"
msgstr "Produits qui n'ont pas été complétés par %s"

msgctxt "photographers_products"
msgid "Products photographed by %s"
msgstr "Produits photographiés par %s"

msgctxt "photographers_without_products"
msgid "Products not photographed by %s"
msgstr "Produits qui n'ont pas été photographiés par %s"

msgctxt "user_s_page"
msgid "%s's page"
msgstr "Page de %s"

msgctxt "obsolete"
msgid "Product taken off the market"
msgstr "Produit retiré du marché"

msgctxt "obsolete_since_date"
msgid "Withdrawal date"
msgstr "Date de retrait"

msgctxt "obsolete_since_date_note"
msgid "Format: YYYY-MM-DD or YYYY-MM or YYYY"
msgstr "Format: AAAA-MM-JJ ou AAAA-MM ou AAAA"

msgctxt "obsolete_since_date_example"
msgid "2019-09-30 or 2019-09 or 2019"
msgstr "2019-09-30 ou 2019-09 ou 2019"

msgctxt "obsolete_warning"
msgid "Important note: this product is no longer sold. The data is kept for reference only. This product does not appear in regular searches and is not taken into account for statistics."
msgstr "Important : ce produit n'est plus en vente. Les données sont conservées seulement pour référence. Ce produit n'apparait pas dans les résultats de recherche et n'est pas pris en compte pour les statistiques."

# This will be on a button and needs to be as short as possible
# So instead of something like "Install the mobile application"
# try to make it very short "Get the app" or "Install the app"
# Use infinitive instead of imperative
msgctxt "get_the_app"
msgid "Get the app"
msgstr "Installer l'app"

msgctxt "get_the_app_android"
msgid "Get the Android app"
msgstr "Installer l'app Android"

msgctxt "get_the_app_iphone"
msgid "Get the iPhone app"
msgstr "Installez l'app iPhone"

msgctxt "get_the_app_ipad"
msgid "Get the iPad app"
msgstr "Installez l'app iPad"

msgctxt "warning_gs1_company_prefix"
msgid "<em>Ambiguous barcode</em>: This product has a Restricted Circulation Number barcode for products within a company. This means that different producers and stores can use the same barcode for different products."
msgstr "<em>Code-barres ambigu</em> : ce produit utilise un code-barres destiné à l'usage interne d'une entreprise. Il est possible que différents producteurs ou magasins utilisent ce même code-barres pour des produits différents."

msgctxt "environment_infocard"
msgid "Environment infocard"
msgstr "Carte d'information environnementale"

msgctxt "environment_infocard_note"
msgid "HTML code for the environment infocard in the mobile application"
msgstr "Code HTML pour la carte d'information environnementale dans l'application mobile"

msgctxt "environment_impact_level"
msgid "Environment impact level"
msgstr "Niveau d'impact environnemental"

msgctxt "environment_impact_level_example"
msgid "en:low, en:medium or en:high"
msgstr "en:low, en:medium ou en:high"

msgctxt "carbon_impact_from_meat_or_fish"
msgid "Carbon impact from meat or fish"
msgstr "Impact carbone de la viande ou du poisson"

msgctxt "of_carbon_impact_from_meat_or_fish_for_whole_product"
msgid "of carbon emission from meat or fish for the whole product"
msgstr "d'émissions de carbone causées par la viande ou le poisson pour tout le produit"

msgctxt "of_sustainable_daily_emissions_of_1_person"
msgid "of sustainable daily emissions of 1 person"
msgstr "des émissions journalières soutenables pour 1 personne"

msgctxt "of_sustainable_weekly_emissions_of_1_person"
msgid "of sustainable weekly emissions of 1 person"
msgstr "des émissions hebdomadaires soutenables pour 1 personne"

msgctxt "for_one_serving"
msgid "for one serving"
msgstr "pour une portion"

msgctxt "methodology"
msgid "Methodology"
msgstr "Méthodologie"

msgctxt "carbon_footprint_note_foodges_ademe"
msgid "Carbon emissions computations rely on the CO<sub>2</sub> per kg values from the FoodGES program by <a href=\"https://www.ademe.fr\">ADEME</a>."
msgstr "Les calculs d'émissions de carbone reposent sur les valeurs de CO<sub>2</sub> par kg de la base FoodGES de l'<a href=\"https://www.ademe.fr\">ADEME</a>."

msgctxt "carbon_footprint_note_sustainable_annual_emissions"
msgid "Sustainable annual emissions: 2 tons of CO<sub>2</sub> equivalent per person to achieve the goals set in COP21."
msgstr "Émissions annuelles soutenables : 2 tonnes d'équivalent de CO<sub>2</sub> par personne pour atteindre les objectifs fixés par la COP21."

msgctxt "carbon_footprint_note_uncertainty"
msgid "Carbon footprint calculations have high uncertainty. Values should be looked at with caution and are more intended for relative comparison than as absolute values."
msgstr "Les calculs d'empreinte carbone présentent un grand degré d'incertitude. Les valeurs sont plutôt destinées à une comparaison relative et ne doivent pas être considérées comme des mesures précises et absolues."

msgctxt "error_too_many_products_to_export"
msgid "Too many products (%d products, the limit is %d) to export, please download the <a href=\"/data\">complete database export</a> instead."
msgstr "Trop de produits (%d produits, la limite est %d) à exporter, merci de télécharger <a href=\"/data\">l'export complet de la base</a> à la place."

msgctxt "translate_taxonomy_to"
msgid "Help translate the %s to %s"
msgstr "Aidez à traduire les %s en %s"

msgctxt "translate_taxonomy_description"
msgid "You can suggest translations for the entries below that have not yet been translated to your language. The blue link and the black text (both in English) show respectively the non-localized product and the original entry incl. optional synonyms separated by commas. Enter the translation in the text field, incl. optional synonyms, and then click the Save button. Thank you!"
msgstr "Vous pouvez suggérer des traductions pour les entrées ci-dessous qui n'ont pas encore été traduites dans votre langue. Le lien bleu et le texte noir (tous deux en anglais) indiquent respectivement le produit non localisé et l'entrée d'origine, y compris les synonymes facultatifs séparés par des virgules. Entrez la traduction dans le champ de texte, y compris les synonymes facultatifs, puis cliquez sur le bouton Enregistrer. Merci beaucoup!"

msgctxt "translate_taxonomy_add"
msgid "Show only entries without pending translations."
msgstr "Afficher seulement les éléments sans traductions en attente."

msgctxt "translate_taxonomy_edit"
msgid "Also show entries with pending translations from you or other users."
msgstr "Afficher également les éléments avec des traductions en attente d'autres utilisateurs ou de vous."

msgctxt "translated"
msgid "translated"
msgstr "traduit"

msgctxt "to_be_translated"
msgid "to be translated"
msgstr "à traduire"

msgctxt "current_translation"
msgid "Current translation"
msgstr "Traduction actuelle"

msgctxt "button_caption_yes"
msgid "Yes"
msgstr "Oui"

msgctxt "button_caption_no"
msgid "No"
msgstr "Non"

msgctxt "button_caption_skip"
msgid "Skip"
msgstr "Ignorer"

msgctxt "popularity_s"
msgid "popularity"
msgstr "popularité"

msgctxt "popularity_p"
msgid "popularity"
msgstr "popularité"

msgctxt "ingredients_analysis_p"
msgid "ingredients analysis"
msgstr "Analyse des ingrédients"

msgctxt "ingredients_analysis_s"
msgid "ingredients analysis"
msgstr "Analyse des ingrédients"

msgctxt "ingredients_analysis"
msgid "Ingredients analysis"
msgstr "Analyse des ingrédients"

msgctxt "ingredients_analysis_disclaimer"
msgid "The analysis is based solely on the ingredients listed and does not take into account processing methods."
msgstr "L'analyse est basée uniquement sur les ingrédients listés et ne prend pas en compte les méthodes de fabrication."

msgctxt "rev_warning"
msgid "You are viewing an old version of this product page!"
msgstr "Vous consultez une ancienne version de cette page de produit!"

msgctxt "rev_number"
msgid "Revision number: "
msgstr "Numéro de révision: "

msgctxt "rev_contributor"
msgid "Edited by: "
msgstr "Edité par: "

msgctxt "rev_previous"
msgid "Previous version"
msgstr "Version précédente"

msgctxt "rev_next"
msgid "Next version"
msgstr "Version suivante"

msgctxt "rev_latest"
msgid "Latest version"
msgstr "Dernière version"

# "product data" in this sentence means data for many products, not just one product
msgctxt "import_data_file_title"
msgid "Import a product data file"
msgstr "Importer un fichier de données de produits"

# "product data" in this sentence means data for many products, not just one product
msgctxt "import_data_file_description"
msgid "Upload a spreadsheet file (Excel file or a comma or tab separated UTF-8 encoded CSV file) with product data."
msgstr "Envoyer un fichier tableur (un fichier Excel ou un fichier CSV encodé en UTF-8 séparé par des tabulations ou des virgules) avec les données des produits."

# "product data" in this sentence means data for many products, not just one product
msgctxt "import_data_file_format"
msgid "You can upload a table with the columns Open Food Facts import format, or you can upload a table in any format and then select the columns to import."
msgstr "Vous pouvez envoyer un tableau avec des colonnes suivant le format d'import Open Food Facts ou envoyer un tableau dans n'importe quel autre format, puis sélectionner les colonnes à importer."

# "product data" in this sentence means data for many products, not just one product
msgctxt "upload_product_data_file"
msgid "Upload a file with product data"
msgstr "Envoyer un fichier avec les données des produits"

msgctxt "uploading_file"
msgid "File being uploaded."
msgstr "Fichier en cours d'envoi."

msgctxt "upload_error"
msgid "The file could not be uploaded."
msgstr "Le fichier n'a pas pu être chargé."

msgctxt "import_data_file_select_format_title"
msgid "Select and import data"
msgstr "Sélectionner et importer des données"

msgctxt "import_data_file_select_format_description"
msgid "Use the form below to indicate which columns to import and what data they contain."
msgstr "Utilisez le formulaire ci-dessous pour indiquer les colonnes à importer et les données qu’elles contiennent."

msgctxt "import_data"
msgid "Import data"
msgstr "Importer les données"

msgctxt "import_file_rows_columns"
msgid "The uploaded file contains %s rows and %s columns."
msgstr "Le fichier envoyé contient %s lignes et %s colonnes."

msgctxt "import_file_selected_columns"
msgid "%s columns out of %s have been selected and will be imported."
msgstr "%s colonnes sur %s ont été sélectionnées et seront importées."

msgctxt "fields_group_identification"
msgid "Product identification"
msgstr "Identification du produit"

msgctxt "fields_group_origins"
msgid "Origins"
msgstr "Origines"

msgctxt "fields_group_ingredients"
msgid "Ingredients"
msgstr "Ingrédients"

msgctxt "fields_group_nutrition"
msgid "Nutrition facts"
msgstr "Tableau nutritionnel"

msgctxt "fields_group_nutrition_other"
msgid "Optional nutrition facts"
msgstr "Informations nutritionnelles facultatives"

msgctxt "fields_group_other"
msgid "Other information"
msgstr "Autres informations"

msgctxt "fields_group_images"
msgid "Product photos"
msgstr "Photos des produits"

msgctxt "fields_group_packaging"
msgid "Packaging"
msgstr "Emballage"

msgctxt "image_front_url"
msgid "Link to front product photo"
msgstr "Lien vers la photo de face du produit"

msgctxt "image_ingredients_url"
msgid "Link to ingredients list photo"
msgstr "Lien vers la photo de la liste des ingrédients"

msgctxt "image_nutrition_url"
msgid "Link to nutrition facts table photo"
msgstr "Lien vers la photo du tableau nutritionnel"

msgctxt "image_other_url"
msgid "Link to other product photo"
msgstr "Lien vers une autre photo du produit"

msgctxt "labels_specific"
msgid "Specific label"
msgstr "Label spécifique"

msgctxt "categories_specific"
msgid "Specific category"
msgstr "Catégorie spécifique"

msgctxt "sources_fields_specific"
msgid "Source specific field"
msgstr "Champ spécifique à la source"

msgctxt "select_a_field"
msgid "Select a field"
msgstr "Sélectionnez un champ"

msgctxt "specify"
msgid "Specify"
msgstr "Indiquez"

msgctxt "value_unit_dropdown"
msgid "In the dropdown menu on the right, specify if the column contains:"
msgstr "Dans le menu déroulant à droite, spécifiez si la colonne contient:"

msgctxt "value_unit_dropdown_value_unit"
msgid "the value and the unit"
msgstr "la valeur et l'unité"

msgctxt "value_unit_dropdown_value_specific_unit"
msgid "the value in a specific unit"
msgstr "la valeur dans une unité spécifique"

msgctxt "value_unit_dropdown_value"
msgid "only the value, with the unit in another column"
msgstr "seule la valeur, avec l'unité dans une autre colonne"

msgctxt "value_unit_dropdown_unit"
msgid "only the unit, with the value in another column"
msgstr "seulement l'unité, avec la valeur dans une autre colonne"

# Please do not translate Y, Yes and 1
msgctxt "labels_specific_tag"
msgid "Select this option if the column indicates the presence of a specific label (e.g. Organic, Fair-Trade) when the value is either Y, Yes or 1."
msgstr "Sélectionnez cette option si la colonne indique la présence d'un label spécifique (par exemple : Biologique, Commerce équitable) lorsque la valeur est O, Oui ou 1."

msgctxt "labels_specific_tag_value"
msgid "Type the name of the label in the text field on the right."
msgstr "Saisissez le nom du label dans le champ texte à droite."

# Please do not translate Y, Yes and 1
msgctxt "categories_specific_tag"
msgid "Select this option if the column indicates the presence of a specific category (e.g. Beverages) when the value is either Y, Yes or 1."
msgstr "Sélectionnez cette option si la colonne indique la présence d’une catégorie spécifique (par exemple : Boissons) lorsque la valeur est O, Oui ou 1."

msgctxt "categories_specific_tag_value"
msgid "Type the name of the category in the text field on the right."
msgstr "Saisissez le nom de la catégorie dans le champ texte à droite."

# Please do not translate Y, Yes and 1
msgctxt "sources_fields_specific_tag"
msgid "Select this option for fields that are specific to the source, and that we want to keep as source specific fields."
msgstr "Sélectionnez cette option pour les champs spécifiques à la source et que nous voulons conserver comme champs spécifiques à la source."

msgctxt "sources_fields_specific_tag_value"
msgid "Type the name of the target field in the text field on the right, or leave blank to use the name of the source field."
msgstr "Tapez le nom du champ cible dans le champ de texte à droite, ou laissez vide pour utiliser le nom du champ source."

msgctxt "value"
msgid "Value"
msgstr "Valeur"

msgctxt "value_unit"
msgid "Value + Unit"
msgstr "Valeur + Unité"

msgctxt "value_in_l"
msgid "Value in L"
msgstr "Valeur en L"

msgctxt "value_in_dl"
msgid "Value in dl"
msgstr "Valeur en dl"

msgctxt "value_in_cl"
msgid "Value in cl"
msgstr "Valeur en cl"

msgctxt "value_in_ml"
msgid "Value in ml"
msgstr "Valeur en ml"

msgctxt "value_in_kg"
msgid "Value in kg"
msgstr "Valeur en kg"

msgctxt "value_in_g"
msgid "Value in g"
msgstr "Valeur en g"

msgctxt "value_in_mg"
msgid "Value in mg"
msgstr "Valeur en mg"

msgctxt "value_in_mcg"
msgid "Value in μg"
msgstr "Valeur en μg"

msgctxt "value_in_iu"
msgid "Value in IU"
msgstr "Valeur en UI"

msgctxt "value_in_kcal"
msgid "Value in kcal"
msgstr "Valeur en kcal"

msgctxt "value_in_kj"
msgid "Value in kJ"
msgstr "Valeur en kJ"

msgctxt "value_in_percent"
msgid "Value in %"
msgstr "Valeur en %"

msgctxt "no_owner_defined"
msgid "Please log-in to use this feature."
msgstr "Merci de vous connecter pour utiliser cette fonctionnalité."

msgctxt "organization"
msgid "Organization"
msgstr "Organisation"

msgctxt "column_in_file"
msgid "Column in file"
msgstr "Colonne dans le fichier"

msgctxt "field_on_site"
msgid "Field on %s"
msgstr "Champ sur %s"

msgctxt "producers_platform"
msgid "Platform for producers"
msgstr "Plateforme pour les producteurs"

# "product data and photos" in this sentence means data and photos for many products, not just one product
msgctxt "producers_platform_description"
msgid "The platform for producers allows manufacturers to easily manage their product photos and data on Open Food Facts."
msgstr "La plate-forme pour les producteurs permet aux fabricants de gérer facilement les photos et les données de leurs produits sur Open Food Facts."

# "product data and photos" in this sentence means data and photos for many products, not just one product
msgctxt "producers_platform_private_database"
msgid "The product data and photos you send on the platform for producers are stored in a private database. You will be able to check that all the data is correct before making it available on the public Open Food Facts database."
msgstr "Les données et photos de produits que vous envoyez sur la plate-forme pour les producteurs sont stockées dans une base de données privée. Vous pourrez vérifier que toutes les données sont correctes avant de les rendre disponibles dans la base de données publique Open Food Facts."

# "product data and photos" in this sentence means data and photos for many products, not just one product
msgctxt "producers_platform_licence"
msgid "The product data and photos will become publicly available in the Open Food Facts database, under the <a href=\"https://opendatacommons.org/licenses/odbl/1.0/\">Open Database License</a>. Individual contents of the database are available under the <a href=\"https://opendatacommons.org/licenses/dbcl/1.0/\">Database Contents License</a> and products images are available under the <a href=\"https://creativecommons.org/licenses/by-sa/3.0/deed.en\">Creative Commons Attribution ShareAlike licence</a>."
msgstr "Les données et photos du produit seront publiquement disponibles dans la base de données Open Food Facts, disponible sous <a href=\"https://opendatacommons.org/licenses/odbl/1.0/\">licence \"Open Database (Odbl)</a>. Les contenus individuels de la base de données sous disponibles sous licence <a href=\"https://opendatacommons.org/licenses/dbcl/1.0/\">Database Contents (DbCL)</a>. Les images des produits sont disponibles sous licence <a href=\"https://creativecommons.org/licenses/by-sa/3.0/deed.en\">Creative Commons Attribution ShareAlike - Cc By-Sa</a>."

# "product data" in this sentence means data for many products, not just one product
msgctxt "import_product_data"
msgid "Import product data"
msgstr "Importer des données de produits"

# "product photos" in this sentence means data for many products, not just one product
msgctxt "import_product_photos"
msgid "Import product photos"
msgstr "Importer des photos de produits"

# "product data and photos" in this sentence means data and photos for many products, not just one product
msgctxt "export_product_data_photos"
msgid "Export product data and photos to the public database"
msgstr "Exporter les données et les photos des produits vers la base de données publique"

msgctxt "export_product_data_photos_please_check"
msgid "Please check that the data on the platform for producers is correct before exporting it to the public database."
msgstr "Merci de vérifier que les données sur la plate-forme pour les producteurs sont correctes avant de les exporter vers la base de données publique."

msgctxt "export_photos"
msgid "Export photos to the public database"
msgstr "Exporter des photos vers la base de données publique"

msgctxt "replace_selected_photos"
msgid "Replace existing selected photos"
msgstr "Remplace les photos existantes sélectionnées"

msgctxt "cancel"
msgid "Cancel"
msgstr "Annuler"

msgctxt "collapsed_changes"
msgid "Collapsed changes"
msgstr "Modifications masquées"

msgctxt "data_quality_p"
msgid "data quality"
msgstr "qualité des données"

msgctxt "data_quality_s"
msgid "data quality"
msgstr "qualité des données"

msgctxt "data_quality"
msgid "data quality"
msgstr "qualité des données"

msgctxt "data_quality_bugs_p"
msgid "data quality bugs"
msgstr "bugs de qualité des données"

msgctxt "data_quality_bugs_s"
msgid "data quality bug"
msgstr "bug de qualité des données"

msgctxt "data_quality_bugs"
msgid "data quality bugs"
msgstr "bugs de qualité des données"

msgctxt "data_quality_info_p"
msgid "data quality info"
msgstr "informations sur la qualité des données"

msgctxt "data_quality_info_s"
msgid "data quality info"
msgstr "informations sur la qualité des données"

msgctxt "data_quality_info"
msgid "data quality info"
msgstr "informations sur la qualité des données"

msgctxt "data_quality_warnings_p"
msgid "data quality warnings"
msgstr "avertissements sur la qualité des données"

msgctxt "data_quality_warnings_s"
msgid "data quality warning"
msgstr "avertissement sur la qualité des données"

msgctxt "data_quality_warnings"
msgid "data quality warnings"
msgstr "avertissements sur la qualité des données"

msgctxt "data_quality_errors_p"
msgid "data quality errors"
msgstr "erreurs sur la qualité des données"

msgctxt "data_quality_errors_s"
msgid "data quality error"
msgstr "erreur sur la qualité des données"

msgctxt "data_quality_errors"
msgid "data quality errors"
msgstr "erreurs sur la qualité des données"

msgctxt "data_quality_warnings_producers_p"
msgid "data quality warnings"
msgstr "avertissements sur la qualité des données"

msgctxt "data_quality_warnings_producers_s"
msgid "data quality warning"
msgstr "avertissement sur la qualité des données"

msgctxt "data_quality_warnings_producers"
msgid "data quality warnings"
msgstr "avertissements sur la qualité des données"

msgctxt "data_quality_errors_producers_p"
msgid "data quality errors"
msgstr "erreurs sur la qualité des données"

msgctxt "data_quality_errors_producers_s"
msgid "data quality error"
msgstr "erreur sur la qualité des données"

msgctxt "data_quality_errors_producers"
msgid "data quality errors"
msgstr "erreurs sur la qualité des données"

# abbreviation for Minimum
msgctxt "min"
msgid "Min"
msgstr "Min"

# abbreviation for Maximum
msgctxt "max"
msgid "Max"
msgstr "Max"

msgctxt "improvements_p"
msgid "possible improvements"
msgstr "améliorations possibles"

msgctxt "improvements_s"
msgid "possible improvement"
msgstr "amélioration possible"

msgctxt "improvements"
msgid "possible improvements"
msgstr "améliorations possibles"

# Do not translate
msgctxt "import_products_link"
msgid "/import-products"
msgstr "/import-products"

msgctxt "add_or_update_products"
msgid "Add or update products"
msgstr "Ajouter ou mettre à jour des produits"

# Formal you
msgctxt "your_products"
msgid "Your products"
msgstr "Vos produits"

# Do not translate the e-mail address
msgctxt "account_without_org"
msgid "Your account is not associated with a company yet. Please e-mail <a href=\"mailto:producers@openfoodfacts.org\">producers@openfoodfacts.org</a> to activate the free access to the platform for producers."
msgstr "Votre compte n'est associé à aucune entreprise. Vous pouvez envoyer un e-mail à <a href=\"mailto:producteurs@openfoodfacts.org\">producteurs@openfoodfacts.org</a> pour activer l'accès gratuit à la plateforme pour les producteurs."

msgctxt "import_products"
msgid "Import products"
msgstr "Importer des produits"

msgctxt "empty_column"
msgid "Empty column"
msgstr "Colonne vide"

msgctxt "empty_column_description"
msgid "The file does not contain any value in this column."
msgstr "Le fichier ne contient aucune valeur dans cette colonne."

msgctxt "import_file_status_title"
msgid "Data import in progress"
msgstr "Import des données en cours"

# "product data" means data for many products
msgctxt "import_file_status_description"
msgid "The product data has been received and is going to be imported on the platform for producers."
msgstr "Les données des produits ont été reçues et seront importées sur la plate-forme pour les producteurs."

msgctxt "import_file_status"
msgid "Status"
msgstr "État "

msgctxt "job_status_inactive"
msgid "Scheduled"
msgstr "Planifié"

msgctxt "job_status_active"
msgid "In progress"
msgstr "En cours"

msgctxt "job_status_finished"
msgid "Finished"
msgstr "Terminé"

msgctxt "job_status_failed"
msgid "Failed"
msgstr "Echoué"

msgctxt "import_file_result"
msgid "Import result"
msgstr "Résultats de l'import"

msgctxt "products_modified"
msgid "Products modified"
msgstr "Produits modifiés"

msgctxt "import_file_result_no_change"
msgid "There were no product added or modified. The data has probably been already imported previously."
msgstr "Aucun produit n'a été ajouté ou modifié. Les données ont probablement déjà été importées précédemment."

msgctxt "import_file_result_products"
msgid "List of products added or modified"
msgstr "Liste des produits ajoutés ou modifiés"

msgctxt "imports_p"
msgid "imports"
msgstr "imports"

msgctxt "imports_s"
msgid "import"
msgstr "import"

msgctxt "imports"
msgid "imports"
msgstr "imports"

msgctxt "number_of_products_with_data_quality_errors_producers"
msgid "Number of products with data quality errors"
msgstr "Nombre de produits avec des erreurs de qualité des données"

msgctxt "number_of_products_with_data_quality_warnings_producers"
msgid "Number of products with data quality warnings"
msgstr "Nombre de produits avec des avertissements de qualité des données"

msgctxt "number_of_products_with_improvements"
msgid "Number of products with improvement opportunities"
msgstr "Nombre de produits avec des opportunités d'amélioration"

msgctxt "improvements_facet_description_1"
msgid "This table lists possible opportunities to improve the nutritional quality, the Nutri-Score and the composition of food products."
msgstr "Ce tableau répertorie les possibilités d'amélioration de la qualité nutritionnelle, du score Nutri-Score et de la composition des produits alimentaires."

msgctxt "improvements_facet_description_2"
msgid "In order to get relevant results, please make sure the product data is complete (nutrition facts with values for fiber and fruits and vegetables to compute the Nutri-Score, and a precise category to compare each product to similar products)."
msgstr "Pour obtenir des résultats pertinents, assurez-vous que les données produit sont exhaustives (informations nutritionnelles comportant les valeurs des fibres, fruits et légumes pour calculer le Nutri-Score, et une catégorie précise pour comparer chaque produit à des produits similaires)."

# "product photos" in this sentence means photos for many products, not just one product
msgctxt "import_photos_title"
msgid "Import product photos"
msgstr "Importer des photos de produits"

msgctxt "import_photos_description"
msgid "You can use the form below to easily upload photos (front of product, ingredients list and nutrition facts table) for many products."
msgstr "Vous pouvez utiliser le formulaire ci-dessous pour facilement télécharger des photos (Produit de face, listes des ingrédients et le tableau de valeur nutritionnelle ) de nombreux produits."

msgctxt "import_photos_format_1"
msgid "Each filename needs to contains the barcode of the product."
msgstr "Chaque nom de fichier doit contenir le code-barres du produit."

msgctxt "import_photos_format_2"
msgid "And you can also specify the type of the photo in the filename:"
msgstr "Vous pouvez aussi spécifier le type de la photo dans le nom du fichier :"

# Do not translate the file name
msgctxt "import_photos_format_barcode"
msgid "3001234567890.jpg: front of the product in the current language."
msgstr "3001234567890.jpg : devant du produit dans la langue actuelle."

# Do not translate the file name
msgctxt "import_photos_format_front"
msgid "3001234567890.front_nl.jpg: front of the product in Dutch."
msgstr "3001234567890.front_nl.jpg : devant du produit en néerlandais."

# Do not translate the file name
msgctxt "import_photos_format_ingredients"
msgid "3001234567890.ingredients_fr.jpg: ingredients list in French."
msgstr "3001234567890.ingredients_fr.jpg: Liste d'ingrédients en Français."

# Do not translate the file name
msgctxt "import_photos_format_nutrition"
msgid "3001234567890.nutrition_es.jpg: nutrition table in Spanish."
msgstr "3001234567890.nutrition_es.jpg : Tableau nutritionnel en Espagnol."

msgctxt "add_photos"
msgid "Add photos..."
msgstr "Ajouter des photos..."

msgctxt "start_upload"
msgid "Start upload"
msgstr "Commencer l'envoi"

msgctxt "start"
msgid "Start"
msgstr "Commencer"

msgctxt "close"
msgid "Close"
msgstr "Fermer"

msgctxt "cancel_upload"
msgid "Cancel upload"
msgstr "Annuler l'envoi"

msgctxt "info"
msgid "Info"
msgstr "Informations"

msgctxt "file_received"
msgid "File received"
msgstr "Fichier reçu"

msgctxt "nutriscore_calculation_details"
msgid "Details of the calculation of the Nutri-Score"
msgstr "Détail du calcul du Nutri-Score"

msgctxt "nutriscore_is_beverage"
msgid "This product is considered a beverage for the calculation of the Nutri-Score."
msgstr "Ce produit est considéré comme une boisson pour le calcul du Nutri-Score."

msgctxt "nutriscore_is_not_beverage"
msgid "This product is not considered a beverage for the calculation of the Nutri-Score."
msgstr "Ce produit n'est pas considéré comme une boisson pour le calcul du Nutri-Score."

msgctxt "nutriscore_positive_points"
msgid "Positive points"
msgstr "Points positifs"

msgctxt "nutriscore_negative_points"
msgid "Negative points"
msgstr "Points négatifs"

msgctxt "nutriscore_proteins_negative_points_less_than_11"
msgid "The points for proteins are counted because the negative points are less than 11."
msgstr "Les points pour les protéines sont comptés car les points négatifs sont inférieurs à 11."

msgctxt "nutriscore_proteins_negative_points_greater_or_equal_to_11"
msgid "The points for proteins are not counted because the negative points are greater or equal to 11."
msgstr "Les points pour les protéines ne sont pas comptés car les points négatifs sont supérieurs ou égaux à 11."

msgctxt "nutriscore_proteins_maximum_fruits_points"
msgid "The points for proteins are counted because the points for the fruits, vegetables, nuts and colza/walnut/olive oils are at the maximum."
msgstr "Les points pour les protéines sont comptés car les points pour les fruits, les légumes, les noix et les huiles de colza, de noix et d'olive sont au maximum."

msgctxt "nutriscore_proteins_is_cheese"
msgid "The points for proteins are counted because the product is in the cheeses category."
msgstr "Les points pour les protéines sont comptés car le produit appartient à la catégorie des fromages."

msgctxt "nutriscore_proteins_is_added_fat"
msgid "The product is in the fats category, the points for saturated fat are replaced by the points for the saturated fat / fat ratio."
msgstr "Le produit est dans la catégorie des matières grasses, les points pour les acides gras saturés sont remplacés par les points pour le rapport entre les acides gras saturés et les matières grasses."

msgctxt "nutriscore_points_for_energy"
msgid "Energy"
msgstr "Énergie"

msgctxt "nutriscore_points_for_sugars"
msgid "Sugars"
msgstr "Sucres"

msgctxt "nutriscore_points_for_saturated_fat"
msgid "Saturated fat"
msgstr "Acides gras saturés"

msgctxt "nutriscore_points_for_saturated_fat_ratio"
msgid "Saturated fat / fat ratio"
msgstr "Ratio acides gras saturés / matières grasses"

msgctxt "nutriscore_points_for_sodium"
msgid "Sodium"
msgstr "Sodium"

msgctxt "nutriscore_points_for_fruits_vegetables_nuts_colza_walnut_olive_oils"
msgid "Fruits, vegetables, nuts, and colza/walnut/olive oils"
msgstr "Fruits, légumes, noix et huiles de colza / noix / olive"

msgctxt "nutriscore_points_for_fiber"
msgid "Fiber"
msgstr "Fibre"

msgctxt "nutriscore_points_for_proteins"
msgid "Proteins"
msgstr "Protéines"

msgctxt "nutriscore_source_value"
msgid "value"
msgstr "valeur"

msgctxt "nutriscore_rounded_value"
msgid "rounded value"
msgstr "valeur arrondie"

msgctxt "nutriscore_score"
msgid "Nutritional score"
msgstr "Score nutritionnel"

# Do not translate
msgctxt "nutriscore_grade"
msgid "Nutri-Score"
msgstr "Nutri-Score"

# This is not the Nutri-Score grade with letters, but the Nutri-Score number score used to compute the grade. Translate score but not Nutri-Score.
msgctxt "nutriscore_score_producer"
msgid "Nutri-Score score"
msgstr "Score Nutri-Score"

# Do not translate
msgctxt "nutriscore_grade_producer"
msgid "Nutri-Score"
msgstr "Nutri-Score"

# free as in not costing something
msgctxt "donate_free_and_independent"
msgid "Open Food Facts is 100% free and independent."
msgstr "Open Food Facts est 100% gratuit et indépendant."

# leave empty link
msgctxt "donate_help_and_donations"
msgid "<a href=\"\">We need your help and donations</a> to continue and to grow the project."
msgstr "<a href=\"\">Nous avons besoin de votre aide et de vos dons</a> pour continuer et développer le projet."

msgctxt "thank_you"
msgid "Thank you!"
msgstr "Merci !"

msgctxt "thank_you_very_much"
msgid "Thank you very much!"
msgstr "Merci beaucoup !"

msgctxt "value_for_the_product"
msgid "Value for the product"
msgstr "Valeur pour le produit"

# Do not translate %s, it will be replaced by the category name
msgctxt "value_for_the_category"
msgid "Mean value for the %s category"
msgstr "Valeur moyenne pour la catégorie %s"

# Keep the %s
msgctxt "better_nutriscore"
msgid "The Nutri-Score can be changed from %s to %s by changing the %s value from %s to %s (%s percent difference)."
msgstr "Le Nutri-Score peut passer de %s à %s en changeant la valeur %s de %s à %s (différence de %s pour cent)."

msgctxt "export_products_to_public_database_email"
msgid "The platform for producers is still under development and we make manual checks before importing products to the public database. Please e-mail us at <a href=\"mailto:producers@openfoodfacts.org\">producers@openfoodfacts.org</a> to update the public database."
msgstr "La plateforme dédiée aux producteurs est toujours en développement. Nous effectuons des vérifications manuelles avant d'importer les produits dans la base de données publique. Merci de nous contacter à <a href=\"mailto:producteurs@openfoodfacts.org\">producteurs@openfoodfacts.org</a> pour mettre à jour la base de données publique."

msgctxt "crm_user_id"
msgid "Id of corresponding contact in CRM"
msgstr "Identifiant du contact correspondant dans CRM"

msgctxt "crm_org_id"
msgid "Id of corresponding organization in CRM"
msgstr "Identifiant du contact correspondant dans CRM"

msgctxt "user_groups"
msgid "Groups"
msgstr "Groupes"

msgctxt "user_group_producer"
msgid "Producer"
msgstr "Producteur"

msgctxt "user_group_producer_description"
msgid "Must be checked only for accounts of producers who edit their own products. Product ownership will be attributed to producers when they add or edit a product."
msgstr "Ne doit être coché que les comptes des producteurs ajoutant leurs propres produits. La propriété des produits sera attribuée aux producteurs lorsqu'ils ajouteront ou modifieront un produit."

msgctxt "user_group_database"
msgid "Database"
msgstr "Base de données"

msgctxt "user_group_database_description"
msgid "For external sources of data. Product ownership of imported products will not change."
msgstr "Pour les sources de données externes. Les produits importés ne changeront pas de propriétaire."

msgctxt "user_group_app"
msgid "App"
msgstr "Appli"

msgctxt "user_group_app_description"
msgid "For applications."
msgstr "Pour les applications."

msgctxt "user_group_bot"
msgid "Bot"
msgstr "Robot"

msgctxt "user_group_bot_description"
msgid "For robots, scripts etc."
msgstr "Pour les robots, scripts, etc."

msgctxt "user_group_moderator"
msgid "Moderator"
msgstr "Modérateur"

msgctxt "user_group_moderator_description"
msgid "Moderators have access to special features to edit and review products."
msgstr "Les modérateurs ont accès à des fonctionnalités spéciales permettant de modifier et vérifier les produits."

msgctxt "user_group_pro_moderator"
msgid "Moderator for the producers platform"
msgstr "Modérateur de la plateforme des producteurs"

msgctxt "user_group_pro_moderator_description"
msgid "Moderators of the producers platform can view and edit the private products of all users and organizations on the producers platform."
msgstr "Les modérateurs de la plateforme des producteurs peuvent consulter et éditer les produits privés de tous les utilisateurs et organisations de la plateforme des producteurs."

msgctxt "donation_banner_hide"
msgid "I have already donated or I'm not interested. Hide the banner."
msgstr "J'ai déjà fait un don ou je ne suis pas intéressé. Cacher la bannière."

msgctxt "donation_banner_independant"
msgid "An independant and citizen-led project for food transparency?"
msgstr "Un projet citoyen indépendant pour la transparence alimentaire ?"

msgctxt "donation_banner_public_health"
msgid "Food product data for research that improves public health?"
msgstr "Des données sur les produits alimentaires pour améliorer la santé publique ?"

msgctxt "donation_banner_choices"
msgid "Easier and better food choices according to your own criteria?"
msgstr "Des choix alimentaires plus simples, selon vos propres critères ?"

msgctxt "donation_banner_cta"
msgid "We need your support!"
msgstr "Nous avons besoin de votre soutien !"

msgctxt "donation_banner_cta_button"
msgid "Please Donate"
msgstr "Faites un Don"

msgctxt "producers_platform_moderation_title"
msgid "Producers platform moderation"
msgstr "Plateforme de modération des producteurs"

# variable names between { } must not be translated
msgctxt "f_pro_moderator_owner_set"
msgid "You are currently viewing products from {organization}."
msgstr "Vous visualisez actuellement des produits de {organization}."

msgctxt "pro_moderator_owner_not_set"
msgid "You are currently viewing your own products."
msgstr "Vous visualisez actuellement vos propres produits."

msgctxt "pro_moderator_edit_owner_description"
msgid "To see products from a specific user or organization, enter its id below. Leave field empty to unset."
msgstr "Pour voir les produits d'un utilisateur ou d'une organisation spécifique, entrez son identifiant ci-dessous. Laissez le champ vide pour ne pas le définir."

# Action verb "Change" to put on a form button
msgctxt "pro_moderator_edit_owner"
msgid "Switch to another organization"
msgstr "Basculer vers une autre organisation"

msgctxt "pro_moderator_edit_owner_placeholder"
msgid "user-abc or org-xyz"
msgstr "user-abc ou org-xyz"

# keep %s, it is a variable for the name of the user
msgctxt "error_user_does_not_exist"
msgid "User %s does not exist"
msgstr "L'utilisateur %s n'existe pas"

msgctxt "error_malformed_owner"
msgid "The id must be of the form user-abc or org-xyz"
msgstr "L'id doit être de la forme user-abc ou org-xyz"

msgctxt "import_products_categories_from_public_database"
msgid "Import product categories from the public database"
msgstr "Importer des catégories de produits depuis la base de données publique"

msgctxt "import_products_categories_from_public_database_description"
msgid "Add categories from the public database to the products on the platform for producers."
msgstr "Ajouter des catégories à partir de la base de données publique aux produits présents sur la plate-forme pour les producteurs."

msgctxt "import_products_categories"
msgid "Import the categories"
msgstr "Importer des catégories"

msgctxt "nutri_score_score_from_producer"
msgid "Nutri-Score score from producer"
msgstr "Score Nutri-Score du producteur"

msgctxt "nutri_score_score_calculated"
msgid "Calculated Nutri-Score score"
msgstr "Score Nutri-Score calculé"

msgctxt "nutri_score_grade_from_producer"
msgid "Nutri-Score grade from producer"
msgstr "Note Nutri-Score du producteur"

msgctxt "nutri_score_grade_calculated"
msgid "Calculated Nutri-Score grade"
msgstr "Note Nutri-Score calculée"

msgctxt "scanned_code"
msgid "Scanned code"
msgstr "Code scanné"

msgctxt "code_from_filename"
msgid "Code from file name"
msgstr "Code à partir du nom du fichier"

msgctxt "using_previous_code"
msgid "Using previous code"
msgstr "Utilisation du code précédent"

msgctxt "add_field_values"
msgid "You can specify field values that will be added to all products for which you will send images."
msgstr "Vous pouvez définir des valeurs qui seront ajoutées à tous les produits pour lesquels vous enverrez des photos."

msgctxt "add_tag_field"
msgid "Add a field"
msgstr "Ajouter un champ"

msgctxt "remove_products"
msgid "Remove all the products"
msgstr "Supprimer l'intégralité des produits"

msgctxt "remove_user"
msgid "Remove user"
msgstr "Supprimer l'utilisateur"

msgctxt "remove_products_from_producers_platform"
msgid "Remove all your products from the platform for producers"
msgstr "Retirez tous vos produits de la plateforme pour les producteurs"

msgctxt "remove_products_from_producers_platform_description"
msgid "You can remove all your products from the platform for producers, for instance to start with a clean slate if there were some issues with an import. This will not affect your products in the public database."
msgstr "Vous pouvez supprimer tous vos produits de la plateforme pour les producteurs, par exemple pour repartir d'une page propre s'il y a eu des problèmes avec un import. Cela n'affectera pas vos produits dans la base de données publique."

msgctxt "this_action_cannot_be_undone"
msgid "Please note that this action cannot be undone."
msgstr "Veuillez noter que cette action ne peut pas être annulée."

msgctxt "remove_products_confirm"
msgid "Warning: this action cannot be undone. Are you sure that you want to remove all your products from the platform for producers?"
msgstr "Attention: cette action ne peut pas être annulée. Êtes-vous sûr de vouloir supprimer tous vos produits de la plateforme pour les producteurs?"

msgctxt "function_not_available"
msgid "This function is not available."
msgstr "Cette action n'est pas disponible."

msgctxt "remove_products_done"
msgid "Your products have been removed from the platform for producers."
msgstr "Vos produits ont été supprimés de la plateforme pour les producteurs."

msgctxt "ingredients_analysis_details"
msgid "Details of the analysis of the ingredients"
msgstr "Détail de l'analyse des ingrédients"

msgctxt "some_unknown_ingredients"
msgid "Some ingredients could not be recognized."
msgstr "Certains ingrédients n'ont pas été identifiés."

# variable names between { } must not be translated
msgctxt "f_move_data_and_photos_to_main_language"
msgid "Move all data and selected photos in {language} to the main language of the product: {main_language}"
msgstr "Déplacez toutes les données et les photos sélectionnées en {language} vers la langue principale du produit : {main_language}"

msgctxt "move_data_and_photos_to_main_language_replace"
msgid "Replace existing values and selected photos"
msgstr "Remplacer les valeurs existantes et les photos sélectionnées"

msgctxt "move_data_and_photos_to_main_language_ignore"
msgid "Keep existing values and selected photos"
msgstr "Conserver les valeurs existantes et les photos sélectionnées"

msgctxt "done_status"
msgid "Done"
msgstr "Fait"

msgctxt "to_do_status"
msgid "To do"
msgstr "À faire"

msgctxt "teams"
msgid "Teams"
msgstr "Équipes"

msgctxt "optional"
msgid "optional"
msgstr "optionnel"

msgctxt "teams_p"
msgid "teams"
msgstr "équipes"

msgctxt "teams_s"
msgid "team"
msgstr "équipe"

msgctxt "teams_description"
msgid "You can join 1 to 3 teams. Products you add or edit will be credited to you and to your teams. Teams can be changed at any time."
msgstr "Vous pouvez rejoindre 1 à 3 équipes. Les produits que vous ajouterez ou modifierez vous seront attribués à vous ainsi qu'à votre équipe. Vous pouvez changer d'équipe quand vous voulez."

msgctxt "teams_names_warning"
msgid "Team names are public. Do not create teams with names containing personal data (e.g. family names), trademarks (unless you own them), or anything offensive."
msgstr "Les noms d'équipe sont publics. Ne créez pas de noms d'équipe contenant des données personnelles (par ex. noms de famille), des marques déposées (à moins que vous ne les possédiez), ou quoi que ce soit d'offensant."

# keep %s, it can be a number "Team 1" or a name "Team XYZ"
msgctxt "team_s"
msgid "Team %s"
msgstr "Équipe %s"

msgctxt "contributor_settings"
msgid "Contributor"
msgstr "Contributeur"

msgctxt "contributor_settings_description"
msgid "Those settings allow you to personalize some aspects of the website"
msgstr "Ces paramètres vous permettent de personnaliser certains aspects du site web"

msgctxt "display_barcode_in_search"
msgid "Display barcode in search results"
msgstr "Afficher le code-barres dans les résultats de recherche"

msgctxt "edit_link_in_search"
msgid "Add an edit link in search results"
msgstr "Ajouter un lien de modification dans les résultats de recherche"

msgctxt "ciqual_food_name"
msgid "CIQUAL food name"
msgstr "Nom de l'aliment CIQUAL"

msgctxt "ciqual_food_name_s"
msgid "CIQUAL food name"
msgstr "Nom de l'aliment CIQUAL"

msgctxt "ciqual_food_name_p"
msgid "CIQUAL food names"
msgstr "Noms d'aliments CIQUAL"

msgctxt "we_need_your_help"
msgid "We need your help!"
msgstr "Nous avons besoin de votre aide !"

msgctxt "you_can_help_improve_ingredients_analysis"
msgid "You can help us recognize more ingredients and better analyze the list of ingredients for this product and others by:"
msgstr "Vous pouvez nous aider à reconnaître d'autres ingrédients et à mieux analyser la liste des ingrédients pour ce produit et d'autres en :"

msgctxt "help_improve_ingredients_analysis_1"
msgid "Edit this product page to correct spelling mistakes in the ingredients list, and/or to remove ingredients in other languages and sentences that are not related to the ingredients."
msgstr "Modifiez la page de ce produit pour corriger les fautes d'orthographe dans la liste des ingrédients, pour supprimer des ingrédients dans d'autres langues ou pour supprimer des phrases qui ne correspondent pas aux ingrédients."

msgctxt "help_improve_ingredients_analysis_2"
msgid "Add new entries, synonyms or translations to our multilingual lists of ingredients, ingredient processing methods, and labels."
msgstr "Ajoutez de nouvelles entrées, synonymes ou traductions à nos listes multilingues d'ingrédients, de méthodes de traitement des ingrédients, et de labels."

# Do not translate #ingredients
msgctxt "help_improve_ingredients_analysis_instructions"
msgid "Join the #ingredients channel on <a href=\"https://slack.openfoodfacts.org\">our Slack discussion space</a> and/or learn about <a href=\"https://wiki.openfoodfacts.org/Ingredients_Extraction_and_Analysis\">ingredients analysis on our wiki</a>, if you would like to help. Thank you!"
msgstr "Rejoignez le canal #ingredients dans <a href=\"https://slack.openfoodfacts.org\">notre espace de discussion Slack</a> et apprenez-en plus sur <a href=\"https://wiki.openfoodfacts.org/Ingredients_Extraction_and_Analysis\">l'analyse des ingrédients sur notre wiki</a>, si vous désirez nous aider. Merci !"

msgctxt "footer_producers_link"
msgid "https://world.pro.openfoodfacts.org/"
msgstr "https://fr.pro.openfoodfacts.org/"

msgctxt "footer_producers"
msgid "Producers"
msgstr "Producteurs"

# %s will be replaced by the language name
msgctxt "add_ingredients_in_language"
msgid "If this product has an ingredients list in %s, please add it."
msgstr "Si ce produit a une liste d'ingrédients en %s, merci de l'ajouter."

msgctxt "missing_barcode"
msgid "Missing barcode"
msgstr "Code-barres manquant"

msgctxt "invalid_barcode"
msgid "Invalid barcode"
msgstr "Code-barres invalide"

# Either 'ltr' for left to right languages like English or 'rtl' for right to left languages like Arabic
msgctxt "text_direction"
msgid "ltr"
msgstr "ltr"

msgctxt "separate_values_with_commas"
msgid "Separate multiple values with commas."
msgstr "En cas de valeurs multiples, séparez-les avec des virgules."

msgctxt "lc_note"
msgid "If the product's packaging is in multiple languages, indicate the most visible language on the product."
msgstr "Si l'emballage du produit est en plusieurs langues, indiquez la langue la plus facilement visible sur le produit."

msgctxt "obsolete_import_note"
msgid "Enter Yes, Y or 1 if the product is no longer available in stores."
msgstr "Entrez Oui, O ou 1 si le produit n'est plus disponible en magasin."

msgctxt "specify_value_and_unit_or_use_default_unit"
msgid "Specify both the value and unit, or use the default unit: %s"
msgstr "Spécifiez la valeur et l'unité, ou utilisez l'unité par défaut : %s"

msgctxt "specify_value_and_unit"
msgid "Specify both the value and unit."
msgstr "Spécifiez la valeur et l'unité."

msgctxt "download_sample_import_file"
msgid "Download an XLSX template file for Excel or LibreOffice with the fields that can be imported."
msgstr "Téléchargez un modèle .XLSX pour Excel ou LibreOffice avec les champs pouvant être importés."

msgctxt "code_import_note"
msgid "Barcode as it appears on the product."
msgstr "Le code-barres tel qu'il apparaît sur le produit."

msgctxt "producer_product_id_import_note"
msgid "Internal code used by the producer to identify the product, different from the product's barcode."
msgstr "Code interne utilisé par le producteur pour identifier le produit, différent du code-barres."

msgctxt "producer_version_id_import_note"
msgid "Internal code used by the producer to identify a specific version of a product when it changes."
msgstr "Code interne utilisé par le producteur pour identifier une version spécifique d'un produit lorsqu'il évolue."

msgctxt "categories_import_note"
msgid "Providing a category is very important to make the product easy to search for, and to compute the Nutri-Score"
msgstr "Il est très important d'indiquer la catégorie du produit pour qu'il puisse être facilement trouvable sur la plateforme, et pour que nous puissions calculer le Nutri-Score"

msgctxt "labels_import_note"
msgid "Some labels such as the organic label are used to filter and/or rank search results, so it is strongly recommended to specify them."
msgstr "Certaines étiquettes comme le label bio sont utilisées pour filtrer ou ordonner les résultats, c'est pourquoi il est fortement recommandé de les indiquer."

msgctxt "origins_import_note"
msgid "This field must contain only a comma separated list of countries of origin of the ingredients"
msgstr "Ce champ ne doit contenir que la liste de pays d'origine des ingrédients, séparés par des virgules"

msgctxt "origin_import_note"
msgid "Text or sentences that indicate the origin of the product and/or its ingredients."
msgstr "Texte ou phrases indiquant l'origine du produit et / ou de ses ingrédients."

msgctxt "nutriscore_grade_producer_note"
msgid "Nutri-Score grade from A to E displayed on the product label"
msgstr "Note Nutri-Score de A à E affichée sur l'étiquette du produit"

msgctxt "nutriscore_grade_producer_import_note"
msgid "Open Food Facts computes the Nutri-Score grade based on the information provided (nutrition facts and category). If the grade we compute is different from the grade you provide, you will get a private notification on the producers platform so that the difference can be resolved."
msgstr "Open Food Facts calcule le Nutri-Score selon les informations fournies (catégorie et informations nutritionnelles). Si la note que nous calculons est différent de la note que vous fournissez, vous recevrez une notification privée sur votre plateforme producteur afin que nous puissions résoudre cette disparité."

msgctxt "nutriscore_score_producer_note"
msgid "Nutri-Score score (numeric value from which the A to E grade is derived)"
msgstr "Score Nutri-Score (valeur numérique à partir de laquelle la note de A à E est attribuée)"

msgctxt "nutriscore_score_producer_import_note"
msgid "Open Food Facts computes the Nutri-Score score based on the information provided (nutrition facts and category). If the score we compute is different from the score you provide, you will get a private notification on the producers platform so that the difference can be resolved."
msgstr "Open Food Facts calcule le Nutri-Score selon les informations fournies (catégorie et informations nutritionnelles). Si le score que nous calculons est différent du score que vous fournissez, vous recevrez une notification privée sur votre plateforme producteur afin que nous puissions résoudre cette disparité."

msgctxt "mandatory_field"
msgid "Mandatory field"
msgstr "Champ obligatoire"

msgctxt "mandatory_field_note"
msgid "All products should have this information."
msgstr "Tous les produits devraient fournir cette information."

msgctxt "recommended_field"
msgid "Recommended field"
msgstr "Champs recommandés"

msgctxt "recommended_field_note"
msgid "If this information exists and is relevant for the product, it is recommended to provide it to make the product easier to search for and the product data more useful."
msgstr "Si cette information existe et qu'elle est pertinente vis-à-vis de ce produit, il est recommandé de la fournir. Ainsi, il sera plus facile de retrouver ce produit et les données produits seront plus utiles."

msgctxt "optional_field"
msgid "Optional field"
msgstr "Champ facultatif"

msgctxt "optional_field_note"
msgid "If available, this information will be displayed on the product page."
msgstr "Si disponible, cette information sera affichée sur la page produit."

# product photos here means photos of multiple products
msgctxt "images_can_be_provided_separately"
msgid "Product photos can also be provided separately through the Import product photos function of the platform for producers."
msgstr "Les photos du produits peuvent aussi être fournies séparément, via la fonction \"Importer des photos de produits\" depuis votre plateforme producteur."

# This is linked to a unit test
msgctxt "attribute_group_labels_name"
msgid "Labels"
msgstr "Labels"

msgctxt "attribute_labels_organic_name"
msgid "Organic farming"
msgstr "Agriculture biologique"

msgctxt "attribute_labels_organic_yes_title"
msgid "Organic product"
msgstr "Produit bio"

msgctxt "attribute_labels_organic_no_title"
msgid "Not an organic product"
msgstr "Pas un produit bio"

msgctxt "attribute_labels_organic_unknown_title"
msgid "Missing information: organic product?"
msgstr "Information manquante : produit bio ?"

msgctxt "attribute_labels_organic_yes_description_short"
msgid "Promotes ecological sustainability and biodiversity."
msgstr "Encourage la durabilité écologique et la biodiversité."

msgctxt "attribute_labels_organic_description_short"
msgid "Organic products promote ecological sustainability and biodiversity."
msgstr "Les produits bios encouragent la durabilité écologique et la biodiversité."

msgctxt "attribute_labels_organic_description"
msgid "Organic farming aims to protect the environment and to conserve biodiversity by prohibiting or limiting the use of synthetic fertilizers, pesticides and food additives."
msgstr "L'agriculture biologique vise à protéger l'environnement et à conserver la biodiversité en prohibant ou limitant l'utilisation d'engrais synthétiques, de pesticides et d'additifs alimentaires."

msgctxt "attribute_labels_fair_trade_name"
msgid "Fair trade"
msgstr "Commerce équitable"

msgctxt "attribute_labels_fair_trade_yes_title"
msgid "Fair trade product"
msgstr "Produit du commerce équitable"

msgctxt "attribute_labels_fair_trade_no_title"
msgid "Not a fair trade product"
msgstr "Ne provient pas du commerce équitable"

msgctxt "attribute_labels_fair_trade_unknown_title"
msgid "Missing information: fair trade product?"
msgstr "Information manquante : produit de commerce équitable ?"

msgctxt "attribute_labels_fair_trade_yes_description_short"
msgid "Helps producers in developing countries."
msgstr "Aide les producteurs des pays en développement."

msgctxt "attribute_labels_fair_trade_description_short"
msgid "Fair trade products help producers in developing countries."
msgstr "Les produits du commerce équitable aident les producteurs des pays en voie de développement."

msgctxt "attribute_labels_fair_trade_description"
msgid "When you buy fair trade products, producers in developing countries are paid an higher and fairer price, which helps them improve and sustain higher social and often environmental standards."
msgstr "Quand vous achetez des produits du commerce équitable, les producteurs dans les pays en développement sont payés un prix plus haut et plus équitable, ce qui les aide à atteindre des plus hauts standards sociaux et environnementaux et à les conserver."

msgctxt "attribute_group_nutritional_quality_name"
msgid "Nutritional quality"
msgstr "Qualité nutritionnelle"

msgctxt "attribute_nutriscore_name"
msgid "Nutri-Score"
msgstr "Nutri-Score"

msgctxt "attribute_nutriscore_setting_name"
msgid "Good nutritional quality (Nutri-Score)"
msgstr "Bonne qualité nutritionnelle (Nutri-Score)"

msgctxt "attribute_nutriscore_setting_note"
msgid "The Nutri-Score is computed and can be taken into account for all products, even if is not displayed on the packaging."
msgstr "Le Nutri-Score est calculé et peut être pris en compte pour tous les produits, même s'il n'est pas affiché sur l'emballage."

# keep %s, it will be replaced by the letter A, B, C, D or E
msgctxt "attribute_nutriscore_grade_title"
msgid "Nutri-Score %s"
msgstr "Nutri-Score %s"

msgctxt "attribute_nutriscore_unknown_title"
msgid "Nutri-Score unknown"
msgstr "Nutri-Score inconnu"

msgctxt "attribute_nutriscore_unknown_description_short"
msgid "Missing data to compute the Nutri-Score"
msgstr "Données manquantes pour calculer le Nutri-Score"

msgctxt "attribute_nutriscore_not_applicable_title"
msgid "Nutri-Score not applicable"
msgstr "Nutri-Score non applicable"

msgctxt "attribute_nutriscore_not_applicable_description_short"
msgid "Not applicable for the category"
msgstr "Non applicable pour la catégorie"

# variable names between { } must not be translated
msgctxt "f_attribute_nutriscore_not_applicable_description"
msgid "Not applicable for the category: {category}"
msgstr "Non applicable pour la catégorie : {category}"

msgctxt "attribute_nutriscore_a_description_short"
msgid "Very good nutritional quality"
msgstr "Très bonne qualité nutritionnelle"

msgctxt "attribute_nutriscore_b_description_short"
msgid "Good nutritional quality"
msgstr "Bonne qualité nutritionnelle"

msgctxt "attribute_nutriscore_c_description_short"
msgid "Average nutritional quality"
msgstr "Qualité nutritionnelle moyenne"

# lower: translate to "less good" in some languages (e.g. French: "Moins bonne qualité nutritionnelle")
msgctxt "attribute_nutriscore_d_description_short"
msgid "Lower nutritional quality"
msgstr "Moins bonne qualité nutritionnelle"

# lower: translate to "less good" in some languages (e.g. French: "Moins bonne qualité nutritionnelle")
msgctxt "attribute_nutriscore_e_description_short"
msgid "Lower nutritional quality"
msgstr "Moins bonne qualité nutritionnelle"

msgctxt "attribute_group_processing_name"
msgid "Food processing"
msgstr "Transformation des aliments"

msgctxt "attribute_nova_name"
msgid "NOVA group"
msgstr "Groupe NOVA"

msgctxt "attribute_nova_unknown_title"
msgid "NOVA not computed"
msgstr "NOVA non calculé"

msgctxt "attribute_nova_unknown_description_short"
msgid "Food processing level unknown"
msgstr "Degré de transformation des aliments inconnu"

msgctxt "attribute_nova_setting_name"
msgid "No or little food processing (NOVA group)"
msgstr "Pas ou peu de transformation des aliments (groupe NOVA)"

msgctxt "attribute_nova_setting_note"
msgid "To determine the level of processing of a product, we rely on the list of ingredients (markers, processing methods) and categories."
msgstr "Pour déterminer le niveau de transformation d'un produit, nous nous appuyons sur la liste des ingrédients (marqueurs, méthodes de transformation) et des catégories."

# keep %s, it will be replaced by the group 1, 2, 3 or 4
msgctxt "attribute_nova_group_title"
msgid "NOVA %s"
msgstr "NOVA %s"

msgctxt "attribute_nova_1_description_short"
msgid "Unprocessed or minimally processed foods"
msgstr "Aliments non transformés ou minimalement transformés"

msgctxt "attribute_nova_2_description_short"
msgid "Processed culinary ingredients"
msgstr "Ingrédients culinaires transformés"

msgctxt "attribute_nova_3_description_short"
msgid "Processed foods"
msgstr "Aliments transformés"

msgctxt "attribute_nova_4_description_short"
msgid "Ultra-processed foods"
msgstr "Aliments ultra-transformés"

msgctxt "attribute_nova_4_1_marker"
msgid "1 ultra-processing marker"
msgstr "1 marqueur d'ultra-transformation"

# variable names between { } must not be translated
msgctxt "f_attribute_nova_4_markers"
msgid "{number} ultra-processing markers"
msgstr "{number} marqueurs d'ultra-transformation"

msgctxt "export_product_page"
msgid "Export product to public database"
msgstr "Exporter le produit vers la base de données publique"

msgctxt "no_products_to_export"
msgid "No products to export."
msgstr "Aucun produit à exporter."

msgctxt "query_filter"
msgid "Query filter"
msgstr "Filtre de requête"

msgctxt "nova_group_producer"
msgid "NOVA group"
msgstr "Groupe NOVA"

msgctxt "error_unknown_org"
msgid "Unknown organization."
msgstr "Organisation inconnue."

msgctxt "error_unknown_user"
msgid "Unknown user."
msgstr "Utilisateur inconnu."

msgctxt "attribute_low_salt_setting_note"
msgid "The salt level is taken into account by the Nutri-Score. Use this setting only if you are specifically on a low salt diet."
msgstr "Le niveau de sel est pris en compte par le Nutri-Score. Utilisez ce paramètre uniquement si vous suivez un régime pauvre en sel."

msgctxt "attribute_low_sugars_setting_note"
msgid "The sugars level is taken into account by the Nutri-Score. Use this setting only if you are specifically on a low sugars diet."
msgstr "Le taux de sucres est pris en compte par le Nutri-Score. Utilisez ce paramètre uniquement si vous suivez un régime alimentaire faible en sucres."

msgctxt "attribute_low_fat_setting_note"
msgid "The fat level is taken into account by the Nutri-Score. Use this setting only if you are specifically on a low fat diet."
msgstr "Le taux de graisse est pris en compte par le Nutri-Score. Utilisez ce paramètre uniquement si vous suivez un régime alimentaire faible en gras."

msgctxt "attribute_low_saturated_fat_setting_note"
msgid "The saturated fat level is taken into account by the Nutri-Score. Use this setting only if you are specifically on a low saturated fat diet."
msgstr "Le taux d'acides gras saturés est pris en compte par le Nutri-Score. Utilisez ce paramètre uniquement si vous suivez un régime alimentaire faible en acides gras saturés."

msgctxt "attribute_group_allergens_name"
msgid "Allergens"
msgstr "Allergènes"

msgctxt "attribute_group_allergens_warning"
msgid "There is always a possibility that data about allergens may be missing, incomplete, incorrect or that the product's composition has changed. If you are allergic, always check the information on the actual product packaging."
msgstr "Il est toujours possible que les données sur les allergènes soient manquantes, incomplètes, incorrectes ou que la composition du produit ait changé. Si vous êtes allergique, vérifiez toujours les informations sur l'emballage réel du produit."

msgctxt "attribute_additives_name"
msgid "Additives"
msgstr "Additifs"

msgctxt "attribute_additives_setting_name"
msgid "No or few additives"
msgstr "Pas ou peu d'additifs"

msgctxt "attribute_additives_setting_note"
msgid "Additives are markers of food processing, and excess consumption of some of them have undesirable health impacts."
msgstr "Les additifs sont des marqueurs de l'ultra transformation des aliments et une consommation excessive de certains d'entre eux peut avoir des effets indésirables sur la santé."

msgctxt "attribute_additives_unknown_title"
msgid "Additives not computed"
msgstr "Additifs non calculés"

msgctxt "preference_not_important"
msgid "Not important"
msgstr "Pas important"

msgctxt "preference_important"
msgid "Important"
msgstr "Important"

msgctxt "preference_very_important"
msgid "Very important"
msgstr "Très important"

msgctxt "preference_mandatory"
msgid "Mandatory"
msgstr "Obligatoire"

msgctxt "packaging_alt"
msgid "Recycling instructions and/or packaging information"
msgstr "Instruction de recyclage et/ou informations d'emballage"

msgctxt "image_packaging"
msgid "Recycling instructions and/or packaging information picture"
msgstr "Image d'instructions de recyclage et/ou information d'emballage"

msgctxt "image_packaging_url"
msgid "Link to recycling instructions and/or packaging information photo"
msgstr "Lien vers la photo des instructions de recyclage et/ou d'information d'emballage"

# Do not translate the file name
msgctxt "import_photos_format_packaging"
msgid "3001234567890.packaging_es.jpg: recycling instructions in Spanish."
msgstr "3001234567890.packaging_fr.jpg: instructions de recyclage en français."

msgctxt "packaging_text"
msgid "Recycling instructions and/or packaging information"
msgstr "Instruction de recyclage et/ou informations d'emballage"

msgctxt "packaging_text_example"
msgid "1 plastic film to discard, 1 FSC carboard box to recycle, 6 1.5L transparent PET plastic bottles to recycle, 6 colored opaque plastic caps, 12 33cl aluminium cans"
msgstr "1 film plastique à jeter, 1 boîte en carton FSC à recycler, 6 bouteilles en plastique transparent PET de 1,5 L à recycler, 6 bouchons en plastique de couleur opaques, 12 canettes en aluminium de 33 cl"

msgctxt "packaging_text_note"
msgid "List all packaging parts separated by a comma or line feed, with their amount (e.g. 1 or 6) type (e.g. bottle, box, can), material (e.g. plastic, metal, aluminium) and if available their size (e.g. 33cl) and recycling instructions."
msgstr "Lister toutes les parties de l'emballage séparées par une virgule ou un retour à la ligne, avec leur quantité (ex : 1 ou 6), leur type (ex : bouteille, boîte, canette), le matériau (ex : plastique, métal, aluminium), et si possible leur taille (ex: 33cl) ainsi que les instructions de recyclage."

msgctxt "packaging_text_note_2"
msgid "Try to be as specific as possible. For plastic, please indicate if it is opaque or transparent, colored, PET or PEHD."
msgstr "Essayez d'être aussi précis que possible. Pour le plastique, merci d'indiquer s'il est opaque ou transparent, coloré, PET ou PEHD."

msgctxt "packaging_text_note_3"
msgid "Data from this field will be combined with any data provided for each packaging part. It is possible to provide one or the other, or both."
msgstr "Les données de ce champ seront combinées avec toutes les données fournies pour chaque partie de l'emballage. Il est possible de fournir l'un ou l'autre, ou les deux."

msgctxt "product_js_extract_packaging"
msgid "Extract the recycling instructions and/or packaging information from the picture"
msgstr "Extraire les instructions de recyclage et/ou les informations d'emballage depuis l'image"

msgctxt "product_js_extracted_packaging_nok"
msgid "Recycling instructions and/or packaging information text could not be extracted. Try with a sharper image, with higher resolution or a better framing of the text."
msgstr "Les instructions de recyclage et/ou d'informations d'emballage n'ont pas pu être extraites. Essayez avec une image moins floue, de plus haute résolution, ou un meilleur cadrage du texte."

msgctxt "product_js_extracted_packaging_ok"
msgid "Recycling instructions and/or packaging information text has been extracted. Text recognition is not perfect, so please check the text below and correct errors if needed."
msgstr "Les instructions de recyclage et/ou informations d'emballage ont été extraites. La reconnaissance de texte n'est pas parfaite, veuillez vérifier le texte ci-dessous et corrigez les erreurs si nécessaire."

msgctxt "product_js_extracting_packaging"
msgid "Extracting recycling instructions and/or packaging information"
msgstr "Extraction en cours des instructions de recyclage et/ou informations d'emballage"

msgctxt "attribute_group_environment_name"
msgid "Environment"
msgstr "Environnement"

msgctxt "attribute_environmental_score_name"
msgid "Green-Score"
msgstr "Green-Score"

msgctxt "attribute_environmental_score_setting_name"
msgid "Low environmental impact (Green-Score)"
msgstr "Faible impact environnemental (Green-Score)"

msgctxt "attribute_environmental_score_setting_note"
msgid "The Green-Score is an environmental score from A to E which makes it easy to compare the impact of food products on the environment."
msgstr "Le Green-Score est un score environnemental de A à E qui permet de comparer facilement l'impact des produits alimentaires sur l'environnement."

# Note: the Eco-Score is renamed to Green-Score, but we keep the ecoscore identifier as it is stored in clients
msgctxt "attribute_ecoscore_name"
msgid "Green-Score"
msgstr "Green-Score"

msgctxt "attribute_ecoscore_setting_name"
msgid "Low environmental impact (Green-Score)"
msgstr "Faible impact environnemental (Green-Score)"

msgctxt "attribute_ecoscore_setting_note"
msgid "The Green-Score is an environmental score from A to E which makes it easy to compare the impact of food products on the environment."
msgstr "Le Green-Score est un score environnemental de A à E qui permet de comparer facilement l'impact des produits alimentaires sur l'environnement."

# keep %s, it will be replaced by the letter A+, A, B, C, D, E or F
msgctxt "attribute_environmental_score_grade_title"
msgid "Green-Score %s"
msgstr "Green-Score %s"

msgctxt "attribute_environmental_score_a_plus_description_short"
msgid "Very low environmental impact"
msgstr "Très faible impact environnemental"

msgctxt "attribute_environmental_score_a_description_short"
msgid "Very low environmental impact"
msgstr "Très faible impact environnemental"

msgctxt "attribute_environmental_score_b_description_short"
msgid "Low environmental impact"
msgstr "Faible impact environnemental"

msgctxt "attribute_environmental_score_c_description_short"
msgid "Moderate environmental impact"
msgstr "Impact modéré sur l'environnement"

msgctxt "attribute_environmental_score_d_description_short"
msgid "High environmental impact"
msgstr "Impact environnemental élevé"

msgctxt "attribute_environmental_score_e_description_short"
msgid "Very high environmental impact"
msgstr "Impact environnemental très élevé"

msgctxt "attribute_environmental_score_f_description_short"
msgid "Very high environmental impact"
msgstr "Impact environnemental très élevé"

# keep the %s, it will be replaced by an allergen
msgctxt "contains_s"
msgid "Contains: %s"
msgstr "Contient : %s"

# keep the %s, it will be replaced by an allergen
msgctxt "may_contain_s"
msgid "May contain: %s"
msgstr "Peut contenir : %s"

# keep the %s, it will be replaced by an allergen
msgctxt "does_not_contain_s"
msgid "Does not contain: %s"
msgstr "Ne contient pas : %s"

# keep the %s, it will be replaced by an allergen
msgctxt "without_s"
msgid "Without %s"
msgstr "Sans %s"

msgctxt "owners_p"
msgid "owners"
msgstr "propriétaires"

msgctxt "owners_s"
msgid "owner"
msgstr "propriétaire"

msgctxt "org_profile_description"
msgid "You can provide information about your company that will be displayed in your organization profile."
msgstr "Vous pouvez fournir des informations sur votre entreprise qui seront affichées dans le profil de votre organisation."

msgctxt "org_profile_description_2"
msgid "Some of the information like the customer service contact information may also be displayed directly on pages for your products."
msgstr "Certaines informations telles que les coordonnées du service client peuvent également être affichées directement sur les pages de vos produits."

msgctxt "org_name"
msgid "Name"
msgstr "Nom"

msgctxt "org_link"
msgid "Link to the official web site"
msgstr "Lien vers le site Web officiel"

msgctxt "org_customer_service"
msgid "Customer service"
msgstr "Service consommateur"

msgctxt "org_customer_service_description"
msgid "Customer service information is public and can be shown on the Open Food Facts web site and apps."
msgstr "Les informations sur le service client sont publiques et peuvent être affichées sur le site Web et les applications d'Open Food Facts."

msgctxt "org_customer_service_note"
msgid "All fields are optional."
msgstr "Tous les champs sont optionnels."

msgctxt "org_commercial_service"
msgid "Commercial service"
msgstr "Service commercial"

msgctxt "org_commercial_service_description"
msgid "Commercial service information is only shown in the organization profile."
msgstr "Les informations sur le service commercial sont uniquement affichées dans le profil de l'organisation."

msgctxt "contact_name"
msgid "Name"
msgstr "Nom"

msgctxt "contact_address"
msgid "Address"
msgstr "Adresse"

msgctxt "contact_phone"
msgid "Phone number"
msgstr "N° de téléphone"

msgctxt "contact_email"
msgid "e-mail address"
msgstr "Adresse e-mail"

msgctxt "contact_link"
msgid "Contact form link"
msgstr "Lien vers le formulaire de contact"

msgctxt "contact_info"
msgid "Other information"
msgstr "Autres informations"

msgctxt "contact_info_note"
msgid "e.g. opening times"
msgstr "par exemple les heures d'ouverture"

msgctxt "error_org_does_not_exist"
msgid "The organization was not found."
msgstr "L'organisation n'a pas été trouvée."

msgctxt "error_missing_org_name"
msgid "The organization name is missing."
msgstr "Le nom de l'organisation est manquant."

msgctxt "edit_org_title"
msgid "Organization profile"
msgstr "Profil de l’organisation"

msgctxt "edit_org_result"
msgid "The organization profile has been updated."
msgstr "Le profil de l'organisation a été mis à jour."

msgctxt "delete_org"
msgid "Delete the organization"
msgstr "Supprimer l'organisation"

msgctxt "official_site"
msgid "Official site"
msgstr "Site officiel"

msgctxt "organization_members"
msgid "Organization Members"
msgstr "Membres de l'organisation"

msgctxt "number_of_members"
msgid "Number of Members"
msgstr "Nombre de membres"

msgctxt "serial_no"
msgid "S.No"
msgstr "Numéro de série"

msgctxt "contact_form"
msgid "Contact form"
msgstr "Formulaire de contact"

msgctxt "edit_org_profile"
msgid "Edit your organization profile"
msgstr "Modifier le profil de votre organisation"

msgctxt "edit_user_profile"
msgid "Edit your user profile"
msgstr "Modifier votre profil utilisateur"

msgctxt "attribute_group_ingredients_analysis_name"
msgid "Ingredients"
msgstr "Ingrédients"

# keep the %s, it will be replaced by an allergen
msgctxt "presence_unknown_s"
msgid "Presence unknown: %s"
msgstr "Présence inconnue : %s"

msgctxt "environmental_impact"
msgid "Environmental impact"
msgstr "Impact environnemental"

# Numerical score for the Green-Score (do not translate Green-Score)
msgctxt "environmental_score_score"
msgid "Green-Score score"
msgstr "Score Green-Score"

# Letter grade from A to E for the Green-Score (do not translate Green-Score)
msgctxt "environmental_score_grade"
msgid "Green-Score grade"
msgstr "Note Green-Score"

# do not translate Green-Score
msgctxt "environmental_score_calculation_details"
msgid "Details of the calculation of the Green-Score"
msgstr "Détails du calcul du Green-Score"

# do not translate Green-Score
msgctxt "environmental_score_information"
msgid "Information about the Green-Score"
msgstr "Informations à propos du Green-Score"

msgctxt "preferences_currently_selected_preferences"
msgid "Currently selected preferences"
msgstr "Préférences actuellement sélectionnées"

msgctxt "preferences_locally_saved"
msgid "Your preferences are kept in your browser and never sent to Open Food Facts or anyone else."
msgstr "Vos préférences sont conservées dans votre navigateur et ne sont jamais envoyées à Open Food Facts ou à qui que ce soit d'autre."

msgctxt "preferences_edit_your_preferences"
msgid "Edit your preferences"
msgstr "Modifier vos préférences"

msgctxt "preferences_your_preferences"
msgid "Your preferences"
msgstr "Vos préférences"

# used in phrases like "salt in unknown quantity"
msgctxt "unknown_quantity"
msgid "unknown quantity"
msgstr "quantité inconnue"

msgctxt "missing_ingredients_list"
msgid "Missing ingredients list"
msgstr "Liste des ingrédients manquante"

msgctxt "missing_nutrition_facts"
msgid "Missing nutrition facts"
msgstr "Données nutritionnelles manquantes"

msgctxt "missing_nutrition_facts_prepared"
msgid "Missing nutrition facts for prepared product"
msgstr "Informations nutritionnelles manquantes pour le produit préparé"

msgctxt "ecoscore_p"
msgid "Green-Score"
msgstr "Green-Score"

msgctxt "ecoscore_s"
msgid "Green-Score"
msgstr "Green-Score"

msgctxt "environmental_score_p"
msgid "Green-Score"
msgstr "Green-Score"

msgctxt "environmental_score_s"
msgid "Green-Score"
msgstr "Green-Score"

msgctxt "misc_p"
msgid "Miscellaneous"
msgstr "Divers"

msgctxt "misc_s"
msgid "Miscellaneous"
msgstr "Divers"

msgctxt "packaging_parts"
msgid "Packaging parts"
msgstr "Elements d'emballage"

# A short name for a physical piece of packaging (e.g. in English, "packaging" instead of "packaging part"). Used with a number (e.g. "Packaging 1" to identify a packaging part)
msgctxt "packaging_part_short"
msgid "Packaging"
msgstr "Emballage"

# Number of packaging parts
msgctxt "packaging_number"
msgid "Number"
msgstr "Nombre"

msgctxt "packaging_shape"
msgid "Shape"
msgstr "Forme"

msgctxt "packaging_quantity"
msgid "Quantity contained"
msgstr "Quantité contenue"

msgctxt "packaging_material"
msgid "Material"
msgstr "Matière"

msgctxt "packaging_recycling"
msgid "Recycling"
msgstr "Recyclage"

msgctxt "products_on_this_page_are_sorted_according_to_your_preferences"
msgid "Products on this page are sorted according to your preferences:"
msgstr "Les produits sur cette page sont triés selon vos préférences :"

msgctxt "choose_which_information_you_prefer_to_see_first"
msgid "Choose which information you prefer to see first."
msgstr "Choisissez quelles informations vous préférez voir en premier."

msgctxt "see_your_preferences"
msgid "See your preferences"
msgstr "Voir vos préférences"

msgctxt "delete_all_preferences"
msgid "Delete all preferences"
msgstr "Supprimer toutes les préférences"

msgctxt "products_are_being_loaded_please_wait"
msgid "Products are being loaded, please wait."
msgstr "Produits en cours de chargement, veuillez patienter."

msgctxt "products_match_all"
msgid "All products"
msgstr "Tous les produits"

msgctxt "products_match_yes"
msgid "Products that match your preferences"
msgstr "Produits qui correspondent à vos préférences"

msgctxt "products_match_no"
msgid "Products that do not match your preferences"
msgstr "Produits qui ne correspondent pas à vos préférences"

msgctxt "products_match_unknown"
msgid "Products for which we currently miss data to determine if they match your preferences"
msgstr "Produits pour lesquels nous manquons actuellement de données pour déterminer s'ils correspondent à vos préférences"

msgctxt "forest_footprint"
msgid "Forest footprint"
msgstr "Empreinte forêt"

msgctxt "ingredients_requiring_soy"
msgid "Ingredients requiring soy"
msgstr "Ingrédients nécessitant du soja"

msgctxt "type"
msgid "Type"
msgstr "Type"

msgctxt "processing_factor"
msgid "Processing factor"
msgstr "Facteur de transformation"

msgctxt "soy_feed_factor"
msgid "Soy feed factor"
msgstr "Facteur de l'alimentation au soja"

msgctxt "soy_yield"
msgid "Soy yield"
msgstr "Rendement du soja"

msgctxt "deforestation_risk"
msgid "Deforestation risk"
msgstr "Risque de déforestation"

msgctxt "total_forest_footprint"
msgid "Total forest footprint"
msgstr "Empreinte forêt totale"

msgctxt "square_meters_per_kg_of_food"
msgid "m² per kg of food"
msgstr "m² par kg d'aliment"

msgctxt "percent_of_food_after_processing"
msgid "% of food after processing"
msgstr "% d'aliments après transformation"

msgctxt "kg_of_soy_per_kg_of_food"
msgid "kg of soy per kg of food"
msgstr "kg de soja par kg d'aliment"

msgctxt "kg_of_soy_per_square_meter"
msgid "kg of soy per m²"
msgstr "kg de soja par m²"

msgctxt "percent_in_product"
msgid "% in product"
msgstr "% dans le produit"

msgctxt "forest_footprint_calculation_details"
msgid "Details of the calculation of the forest footprint"
msgstr "Détails du calcul de l'empreinte forêt"

msgctxt "you_are_on_the_public_database"
msgid "You are on the public database."
msgstr "Vous êtes sur la base publique."

msgctxt "manage_your_products_on_the_producers_platform"
msgid "Manage your products on the platform for producers"
msgstr "Gérez vos produits sur la plateforme pour les producteurs"

msgctxt "number_of_products_with_changes_since_last_export"
msgid "Number of products with changes since last export"
msgstr "Nombre de produits avec des modifications depuis le dernier export"

msgctxt "number_of_products_withdrawn_from_the_market_since_last_export"
msgid "Number of products withdrawn from the market since last export"
msgstr "Nombre de produits retirés du marché depuis le dernier export"

msgctxt "only_export_products_with_changes"
msgid "Only export products with changes"
msgstr "Exporter seulement les produits avec modifications"

msgctxt "product_edits_by_producers"
msgid "Is this your product? If it is, please use our free platform for producers to update it."
msgstr "Est-ce votre produit ? Si c'est le cas, merci d'utiliser notre plateforme gratuite pour les producteurs pour le mettre à jour."

msgctxt "product_edits_by_producers_platform"
msgid "We encourage manufacturers to add or change data and photos for their products through our free platform for producers so that they can be marked as official and protected from changes by others."
msgstr "Nous encourageons les fabricants à ajouter ou modifier des données et des photos pour leurs produits via notre plateforme gratuite pour les producteurs afin qu'ils puissent être marqués comme officiels et protégés contre les modifications par d'autres."

msgctxt "product_edits_by_producers_import"
msgid "The platform makes it easy to import product data and photos with an Excel or CSV file in any format."
msgstr "La plateforme permet d'importer facilement des données et des photos de produits avec un fichier Excel ou CSV dans n'importe quel format."

msgctxt "product_edits_by_producers_analysis"
msgid "The platform also provides in-depth analysis of the products."
msgstr "La plate-forme fournit également une analyse approfondie des produits."

# It = the platform
msgctxt "product_edits_by_producers_indicators"
msgid "It computes indicators such as the Nutri-Score, NOVA, and the Green-Score, and automatically identifies suggestions to improve them (for instance all products that would get a better Nutri-Score grade with a slight composition change)."
msgstr "Elle calcule des indicateurs tels que le Nutri-Score, NOVA et le Green-Score, et identifie automatiquement les suggestions pour les améliorer (par exemple tous les produits qui obtiendraient une meilleure note Nutri-Score avec un léger changement de composition)."

msgctxt "attribute_forest_footprint_name"
msgid "Forest footprint"
msgstr "Empreinte forêt"

msgctxt "attribute_forest_footprint_setting_name"
msgid "Low risk of deforestation (Forest footprint)"
msgstr "Faible risque de déforestation (Empreinte forêt)"

msgctxt "attribute_forest_footprint_setting_note"
msgid "The forest footprint corresponds to the risk of deforestation associated with its ingredients."
msgstr "L'empreinte forêt correspond au risque de déforestation associé à ses ingrédients."

msgctxt "attribute_forest_footprint_a_title"
msgid "Very small forest footprint"
msgstr "Très petite empreinte forêt"

msgctxt "attribute_forest_footprint_b_title"
msgid "Small forest footprint"
msgstr "Petite empreinte forêt"

msgctxt "attribute_forest_footprint_c_title"
msgid "Medium forest footprint"
msgstr "Empreinte forêt moyenne"

msgctxt "attribute_forest_footprint_d_title"
msgid "Large forest footprint"
msgstr "Grande empreinte forêt"

msgctxt "attribute_forest_footprint_e_title"
msgid "Very large forest footprint"
msgstr "Très grande empreinte forêt"

msgctxt "attribute_forest_footprint_not_computed_title"
msgid "Forest footprint not computed"
msgstr "Empreinte forêt non calculée"

msgctxt "attribute_forest_footprint_a_description_short"
msgid "Almost no risk of deforestation"
msgstr "Pas de risque de déforestation"

msgctxt "attribute_forest_footprint_b_description_short"
msgid "Low risk of deforestation"
msgstr "Faible risque de déforestation"

msgctxt "attribute_forest_footprint_c_description_short"
msgid "Moderate risk of deforestation"
msgstr "Risque modéré de déforestation"

msgctxt "attribute_forest_footprint_d_description_short"
msgid "High risk of deforestation"
msgstr "Haut risque de déforestation"

msgctxt "attribute_forest_footprint_e_description_short"
msgid "Very high risk of deforestation"
msgstr "Très haut risque de déforestation"

msgctxt "attribute_forest_footprint_not_computed_description_short"
msgid "Currently only for products with chicken or eggs"
msgstr "Pour l'instant seulement pour les produits avec du poulet ou des oeufs"

msgctxt "classify_products_according_to_your_preferences"
msgid "Classify products according to your preferences"
msgstr "Classer les produits suivant vos préférences"

# %d will be replaced by the number of products
msgctxt "classify_the_d_products_below_according_to_your_preferences"
msgid "Classify the %d products below according to your preferences"
msgstr "Classer les %d produits ci-dessous suivant vos préférences"

msgctxt "sort_by_popularity"
msgid "Most scanned products"
msgstr "Produits les plus scannés"

msgctxt "sort_by_nutriscore_score"
msgid "Products with the best Nutri-Score"
msgstr "Produits avec le meilleur Nutri-Score"

msgctxt "sort_by_environmental_score_score"
msgid "Products with the best Green-Score"
msgstr "Produits avec le meilleur Green-Score"

msgctxt "sort_by_created_t"
msgid "Recently added products"
msgstr "Produits récemment ajoutés"

msgctxt "sort_by_last_modified_t"
msgid "Recently modified products"
msgstr "Produits récemment modifiés"

# %d will be replaced by the number of products
msgctxt "d_products_per_page"
msgid "%d products per page"
msgstr "%d produits par page"

msgctxt "not_applicable"
msgid "Not applicable"
msgstr "Non applicable"

msgctxt "abbreviated_product_name"
msgid "Abbreviated product name"
msgstr "Nom abrégé du produit"

msgctxt "abbreviated_product_name_note"
msgid "Product name with abbreviations shown on receipts"
msgstr "Nom du produit avec des abbréviations figurant sur les tickets de caisse"

msgctxt "footer_vision"
msgid "Vision, Mission, Values and Programs"
msgstr "Vision, mission, valeurs et programmes"

# Do not translate
msgctxt "footer_vision_link"
msgid "https://world.openfoodfacts.org/open-food-facts-vision-mission-values-and-programs"
msgstr "https://world.openfoodfacts.org/open-food-facts-vision-mission-values-and-programs"

msgctxt "forgotten_password"
msgid "Forgotten password?"
msgstr "Mot de passe oublié ?"

msgctxt "reset_password_error"
msgid "We could not reinitialize your password, please contact us for assistance."
msgstr "Votre mot de passe n'a pas pu être réinitialisé. Veuillez nous contacter pour plus d'assistance."

msgctxt "remove_all_nutrient_values"
msgid "Remove all nutrient values"
msgstr "Supprimer toutes les valeurs nutritives"

msgctxt "delete_user_process"
msgid "User is being deleted. This may take a few minutes."
msgstr "L'utilisateur est en cours de suppression. Cela peut prendre quelques minutes."

msgctxt "attribute_environmental_score_not_applicable_title"
msgid "Green-Score not applicable"
msgstr "Green-Score non applicable"

msgctxt "attribute_environmental_score_not_applicable_description_short"
msgid "Not applicable for the category"
msgstr "Non applicable pour la catégorie"

# variable names between { } must not be translated
msgctxt "f_attribute_environmental_score_not_applicable_description"
msgid "Not yet applicable for the category: {category}"
msgstr "Pas encore calculable pour la catégorie : {category}"

msgctxt "environmental_score_not_applicable_coming_soon"
msgid "The Green-Score is not yet applicable for this category, but we are working on adding support for it."
msgstr "Le Green-Score n'est pas encore applicable pour cette catégorie, mais nous travaillons à ajouter un support pour cela."

msgctxt "attribute_environmental_score_unknown_title"
msgid "Green-Score not computed"
msgstr "Green-Score non calculé"

msgctxt "attribute_environmental_score_unknown_description_short"
msgid "Unknown environmental impact"
msgstr "Impact environnemental inconnu"

msgctxt "attribute_environmental_score_unknown_description_short_missing_precise_category"
msgid "Missing a precise category"
msgstr "Catégorie précise manquante"

msgctxt "environmental_score_unknown_call_to_help"
msgid "We could not compute the Green-Score of this product as it is missing some data, could you help complete it?"
msgstr "Nous n'avons pas pu calculer le Green-Score de ce produit car il manque certaines données, pourriez-vous nous aider à le compléter ?"

msgctxt "org_list_of_gs1_gln_description"
msgid "GS1 data is automatically associated with an OFF organization identifier that corresponds to the GS1 partyName field. To change the OFF organization identifier, you can directly assign 1 or more GS1 GLN identifiers."
msgstr "Les données GS1 sont automatiquement associées à un identifiant d'organisation OFF qui correspond au champ GS1 partyName. Pour modifier l'identifiant de l'organisation OFF, vous pouvez attribuer directement un ou plusieurs identifiants GS1 GLN."

msgctxt "org_list_of_gs1_gln"
msgid "List of GS1 GLN identifiers to be associated with the organization"
msgstr "Liste des identifiants GS1 GLN à associer à l'organisation"

msgctxt "org_list_of_gs1_gln_note"
msgid "A comma separated list of GS1 GLN identifiers to force the association with this organization."
msgstr "Une liste d'identificateurs GS1 GLN séparés par des virgules pour forcer l'association avec cette organisation."

msgctxt "org_valid_org"
msgid "Validate organization as a real producer."
msgstr "Valider l'organisation en tant que véritable producteur."

msgctxt "org_valid_org_note"
msgid "The organization is verified as a real producer by a human, also creates entry in CRM."
msgstr "L'organisation est vérifiée en tant que producteur réel par un humain, crée également une entrée dans le CRM."

msgctxt "org_enable_manual_export_to_public_platform"
msgid "Enable organization members to manually export product data and photos to the public database."
msgstr "Permettre aux membres de l'organisation d'exporter manuellement les données et les photos des produits vers la base de données publique."

msgctxt "org_enable_manual_export_to_public_platform_note"
msgid "Manual exports can be enabled once the imported data has been reviewed by an administrator."
msgstr "Les exports manuels ne peuvent être activés que lorsque les données importées ont été examinées par un administrateur."

msgctxt "org_activate_automated_daily_export_to_public_platform"
msgid "Activate automated daily exports of product data and photos to the public database."
msgstr "Activez les exports quotidiens automatisés de données produit et de photos vers la base de données publique."

msgctxt "org_activate_automated_daily_export_to_public_platform_note"
msgid "Automated exports should be activated only for organizations that have automated imports (e.g. through Equadis)."
msgstr "Les exports automatisés ne être activés que pour les organisations qui ont des imports automatisés (par exemple via Equadis)."

msgctxt "org_admin"
msgid "Administrator fields"
msgstr "Champs administrateur"

msgctxt "minion_status_inactive"
msgid "Queued"
msgstr "En file d'attente"

msgctxt "minion_status_active"
msgid "In progress"
msgstr "En cours"

msgctxt "minion_status_finished"
msgid "Finished"
msgstr "Terminé"

msgctxt "minion_status_failed"
msgid "Failed"
msgstr "Echoué"

# Export: use a noun and not a verb
msgctxt "export_job_export"
msgid "Export from the producers platform"
msgstr "Exporter depuis la plateforme des producteurs"

# Import: use a noun and not a verb
msgctxt "export_job_import"
msgid "Import to the public database"
msgstr "Importer dans la base de données publique"

# Update: use a noun and not a verb
msgctxt "export_job_status_update"
msgid "Update of the import status on the producers platform"
msgstr "Mise à jour du statut d'import sur la plateforme des producteurs"

msgctxt "export_in_progress"
msgid "The export has been scheduled. This page can be closed."
msgstr "L'export a été planifié. Cette page peut être fermée."

msgctxt "export_products_to_public_database_request_email"
msgid "Your export has been scheduled. You will receive an e-mail once it is finished."
msgstr "Votre export a été planifié. Vous recevrez un courriel dès qu'il sera terminé."

msgctxt "product_page_on_the_public_database"
msgid "Product page on the public database"
msgstr "Page produit sur la base de données publique"

msgctxt "product_does_not_exist_on_the_public_database"
msgid "The product does not exist yet on the public database"
msgstr "Le produit n'existe pas encore dans la base de données publique"

# product updates = updates to multiple products
msgctxt "some_product_updates_have_not_been_published_on_the_public_database"
msgid "Some product updates have not been published on the public database."
msgstr "Certaines mises à jour de produits n'ont pas été publiées dans la base de données publique."

msgctxt "org_do_not_import_codeonline"
msgid "Do not import CodeOnline data."
msgstr "Ne pas importer les données CodeOnline."

msgctxt "overwrite_owner"
msgid "Overwrite products that have a different owner on the public platform. Otherwise, products with a different owner will be skipped."
msgstr "Ecrire sur les produits dont le propriétaire est différent sur la plate-forme publique. Les produits avec un propriétaire différent seront sinon ignorés."

msgctxt "data_source_database"
msgid "Some of the data for the products of %s come from %s."
msgstr "Certaines des informations des produits de %s proviennent de %s."

msgctxt "data_source_database_note_about_the_producers_platform"
msgid "Manufacturers can use the Open Food Facts <a href=\"<producers_platform_url>\">free plaform for producers</a> to access and complete this data, and to obtain reports, analysis and product improvements opportunities (e.g. better Nutri-Score)."
msgstr "Les fabricants peuvent utiliser la <a href=\"<producers_platform_url>\">plateforme gratuite pour les producteurs</a> d'Open Food Facts pour accéder à ces données et les compléter, et obtenir des rapports, analyses et pistes d'améliorations des produits (par exemple meilleur Nutri-Score)."

# variable names between { } must not be translated
msgctxt "f_data_source_database_provider"
msgid "The manufacturer {manufacturer} uses {provider} to automatically transmit data and photos for its products."
msgstr "Le fabricant {manufacturer} utilise {provider} pour transmettre automatiquement des données et des photos pour ses produits."

msgctxt "image_other_type"
msgid "Type of the product photo"
msgstr "Type de la photo du produit"

# do not translate "front, ingredients, nutrition, packaging"
msgctxt "image_other_type_description"
msgid "If you use the same column on multiple lines to provide images URLs for a single product, you can use this field to indicate the type of the image: front, ingredients, nutrition or packaging."
msgstr "Si vous utilisez la même colonne sur plusieurs lignes pour fournir les URL des images d'un même produit, vous pouvez utiliser ce champ pour indiquer le type de l'image : face, ingrédients, nutrition ou emballage."

msgctxt "forest_footprint_one_line_explanation"
msgid "The forest footprint is calculated by taking into account the ingredients whose production requires soybeans, the cultivation of which is linked to deforestation."
msgstr "L'empreinte forêt est calculée en prenant en compte les ingrédients dont l'élaboration nécessite du soja dont la culture est liée à la déforestation."

msgctxt "environmental_score_agribalyse_match_warning"
msgid "The Green-Score can only be calculated if the product has a sufficiently precise category."
msgstr "Le Green-Score ne peut être calculé que si le produit possède une catégorie suffisamment précise."

msgctxt "environmental_score_add_more_precise_category"
msgid "You can modify the product page to add a more precise category."
msgstr "Vous pouvez modifier la fiche produit pour ajouter une catégorie plus précise."

msgctxt "environmental_score_platform_promo"
msgid "If you are the manufacturer of this product, you can send us the information with our <a href=\"https://world.pro.openfoodfacts.org\">free platform for producers</a>."
msgstr "Si vous êtes le fabricant de ce produit, vous pouvez nous transmettre les informations avec notre <a href=\"https://fr.pro.openfoodfacts.org\">plateforme gratuite pour les producteurs</a>."

msgctxt "environmental_score_warning_missing_information"
msgid "Warning: some information necessary to calculate the Green-Score with precision is not provided (see the details of the calculation below)."
msgstr "Avertissement : certaines informations nécessaires pour calculer le Green-Score avec précision ne sont pas indiquées (voir le détail du calcul ci-dessous)."

msgctxt "environmental_score_add_missing_information"
msgid "You can edit the product to add the missing information."
msgstr "Vous pouvez modifier la fiche produit pour ajouter les informations manquantes."

msgctxt "environmental_score_product_category_reference_score"
msgid "Baseline score of the product category"
msgstr "Score de référence de la catégorie du produit"

msgctxt "environmental_score_panel_lca"
msgid "Lifecyle Analysis (LCA)"
msgstr "Analyse de cycle de vie (ACV)"

# do not translate Agribalyse
msgctxt "environmental_score_agribalyse_category"
msgid "Agribalyse category"
msgstr "Catégorie Agribalyse"

msgctxt "environmental_score_category_proxy_match"
msgid "Approximate match with the product category"
msgstr "Correspondance approchée avec la catégorie du produit"

msgctxt "environmental_score_category_exact_match"
msgid "Exact match with the product category"
msgstr "Correspondance exacte avec la catégorie du produit"

msgctxt "environmental_score_pef_environmental_score"
msgid "PEF environmental score"
msgstr "Score environnemental PEF"

msgctxt "environmental_score_incl_climate_change_impact"
msgid "including impact on climate change"
msgstr "dont impact sur le changement climatique"

msgctxt "environmental_score_impact_detail_by_stages"
msgid "Details of the impacts by stages of the life cycle"
msgstr "Détail des impacts par étapes du cycle de vie"

# stage meaning step
msgctxt "environmental_score_stage"
msgid "Stage"
msgstr "Etape"

msgctxt "environmental_score_impact"
msgid "Impact"
msgstr "Impact"

msgctxt "environmental_score_agriculture"
msgid "Agriculture"
msgstr "Agriculture"

msgctxt "environmental_score_processing"
msgid "Processing"
msgstr "Transformation"

msgctxt "environmental_score_packaging"
msgid "Packaging"
msgstr "Emballage"

msgctxt "environmental_score_transportation"
msgid "Transportation"
msgstr "Transport"

msgctxt "environmental_score_distribution"
msgid "Distribution"
msgstr "Distribution"

msgctxt "environmental_score_consumption"
msgid "Consumption"
msgstr "Consommation"

msgctxt "environmental_score_lca_score_out_of_100"
msgid "LCA score out of 100"
msgstr "Score ACV sur 100"

msgctxt "environmental_score_no_agribalyse_category_match"
msgid "No match between product categories and Agribalyse categories."
msgstr "Pas de correspondance entre les catégories du produit et les catégories Agribalyse."

msgctxt "environmental_score_edit_category_to_more_granular"
msgid "You can modify the product page to add a more granular category."
msgstr "Vous pouvez modifier la fiche produit pour ajouter une catégorie plus précise."

msgctxt "environmental_score_additional_bonuses_and_maluses"
msgid "Additional bonuses and maluses"
msgstr "Bonus et malus complémentaires"

msgctxt "environmental_score_production_system"
msgid "Production mode"
msgstr "Mode de production"

msgctxt "environmental_score_no_labels_taken_into_account"
msgid "No labels taken into account for the production system."
msgstr "Pas de labels pris en compte pour le système de production."

msgctxt "environmental_score_please_add_the_labels"
msgid "If this product has a label characterizing the production system (organic, fair trade, Label Rouge, Bleu Blanc Coeur etc.), you can modify the product sheet to add it."
msgstr "Si ce produit a un label caractérisant le système de production (bio, commerce équitable, Label Rouge, Bleu Blanc Coeur etc.), vous pouvez modifier la fiche produit pour l'ajouter."

msgctxt "environmental_score_origins_of_ingredients"
msgid "Origins of ingredients"
msgstr "Origines des ingrédients"

msgctxt "environmental_score_ingredients_not_indicated"
msgid "The origins of the ingredients of this product are not indicated."
msgstr "Les origines des ingrédients de ce produit ne sont pas indiquées."

msgctxt "environmental_score_please_add_the_ingredients"
msgid "If they are indicated on the packaging, you can modify the product sheet and add them."
msgstr "Si elles sont indiquées sur l'emballage, vous pouvez modifier la fiche produit et les ajouter."

msgctxt "environmental_score_environmental_policy"
msgid "Environmental policy"
msgstr "Politique environnementale"

msgctxt "environmental_score_threatened_species"
msgid "Threatened species"
msgstr "Espèces menacées"

msgctxt "environmental_score_ingredients_whose_cultivation_threatens_species"
msgid "Ingredients that threatens species"
msgstr "Ingrédients qui menacent des espèces"

msgctxt "environmental_score_no_species_threatening_ingredients"
msgid "No ingredients that threaten species"
msgstr "Aucun ingrédient ne menace une espèce animale"

msgctxt "environmental_score_ingredients_unknown"
msgid "The information on the ingredients of this product has not been given."
msgstr "Les informations sur les ingrédients de ce produit ne sont pas indiquées."

msgctxt "environmental_score_packaging_ratio"
msgid "ratio"
msgstr "ratio"

msgctxt "environmental_score_packaging_score"
msgid "score"
msgstr "score"

msgctxt "environmental_score_score_of_all_components"
msgid "Score of all components"
msgstr "Score de tous les composants"

msgctxt "environmental_score_no_packaging_information"
msgid "The information about the packaging of this product is not filled in."
msgstr "Les informations sur l'emballage de ce produit ne sont pas indiquées."

msgctxt "environmental_score_unprecise_packaging_information"
msgid "The information about the packaging of this product is not sufficiently precise (exact shapes and materials of all components of the packaging)."
msgstr "Les informations sur l'emballage de ce produit ne sont pas suffisamment précises (formes et matériaux exacts de tous les composants de l'emballage)."

# duplicate
msgctxt "environmental_score_edit_for_more_precise_environmental_score"
msgid "For a more precise calculation of the Green-Score, you can modify the product page and add them."
msgstr "Pour un calcul plus précis du Green-Score, vous pouvez modifier la fiche produit et les ajouter."

# duplicate
msgctxt "environmental_score_edit_for_more_precise_environmental_score"
msgid "For a more precise calculation of the Green-Score, you can edit the product page and add them."
msgstr "Pour un calcul plus précis du Green-Score, vous pouvez modifier la fiche produit et les ajouter."

msgctxt "environmental_score_final_score"
msgid "Final score"
msgstr "Score final"

msgctxt "environmental_score_lower_the_score_lower_the_impact"
msgid "(the lower the score, the lower the impact)"
msgstr "(plus le score est bas, plus l'impact est faible)"

msgctxt "environmental_score_kg_co2_eq_kg_product"
msgid "kg CO2 eq/kg of product"
msgstr "kg CO2 eq/kg de produit"

# do not translate the link
msgctxt "environmental_score_platform_prompt_environmental_score_modal"
msgid "If you are the manufacturer of this product, you can send us the information with our <a href=\"https://world.pro.openfoodfacts.org\">free platform for producers</a>."
msgstr "Si vous êtes le fabricant de ce produit, vous pouvez nous transmettre les informations avec notre <a href=\"https://fr.pro.openfoodfacts.org\">plateforme gratuite pour les producteurs</a>."

# do not translate Green-Score and the link
msgctxt "environmental_score_description"
msgid "The <a href=\"/green-score\">Green-Score</a> is an experimental score that summarizes the environmental impacts of food products."
msgstr "Le <a href=\"/green-score\">Green-Score</a> est un score expérimental qui synthétise les impacts environnementaux des produits alimentaires."

# do not translate Green-Score
msgctxt "environmental_score_warning_fr"
msgid "The Green-Score formula is subject to change as it is regularly improved to make it more precise."
msgstr "La formule du Green-Score est susceptible d'évoluer car elle est régulièrement améliorée pour la rendre plus précise."

# do not translate Green-Score
msgctxt "environmental_score_warning_international"
msgid "The Green-Score was initially developped for France and it is being extended to other European countries. The Green-Score formula is subject to change as it is regularly improved to make it more precise and better suited to each country."
msgstr "Le Green-Score a été initialement conçu pour la France et est en cours d'extension à d'autres pays européens. La formule du Green-Score est susceptible d'évoluer car elle est régulièrement améliorée pour la rendre plus précise et mieux adaptée à chaque pays."

msgctxt "environmental_score_warning_transportation_world"
msgid "Select a country in order to include the full impact of transportation."
msgstr "Sélectionnez un pays pour inclure l'impact total du transport."

msgctxt "environmental_score_warning_transportation"
msgid "The full impact of transportation to your country is currently unknown."
msgstr "L'impact total du transport sur votre pays est actuellement inconnu."

msgctxt "app_banner_text"
msgid "Scan barcodes to get the Nutri-Score, the Green-Score and more!"
msgstr "Scannez les codes-barres pour obtenir le Nutri-Score, le Green-Score et plus !"

msgctxt "org_gs1_product_name_is_abbreviated"
msgid "GS1 product names for this manufacturer are abbreviated."
msgstr "Les noms de produit GS1 de ce fabricant sont abrégés."

msgctxt "org_gs1_nutrients_are_unprepared"
msgid "GS1 prepared nutrients for this manufacturer are in fact for the product as sold."
msgstr "Les nutriments préparés par ce fabricant sont en réalité pour le produit vendu."

msgctxt "org_gs1_nutrients_are_unprepared_note"
msgid "Check that the manufacturer does not make products that really have nutrients for the prepared product."
msgstr "Vérifiez que le fabricant ne fait pas de produit qui contiennent réellement des nutriments pour le produit préparé."

msgctxt "org_gs1_product_name_is_abbreviated_description"
msgid "Some manufacturers have incorrect values for some fields in GS1. The features below can be used to fix some of them."
msgstr "Certains fabricants ont des valeurs incorrectes pour certains domaines en GS1. Les fonctionnalités si-dessous peuvent être utilisées pour en corriger certaines."

# do not remove %s, it will be replaced with the source name
msgctxt "import_source_string"
msgid "Import data from %s"
msgstr "Importer des données depuis %s"

msgctxt "org_protect_data"
msgid "Protect the data that is provided by the organization."
msgstr "Protège les données fournies par l'organisation."

msgctxt "org_protect_data_note"
msgid "Removing or changing the provided data will be possible only by experimented contributors on the web site."
msgstr "La suppression ou la modification des données fournies pourra être possible qu'avec l'aide de contribueurs expérimentés sur le site web."

msgctxt "environmental_score_packaging_impact_high"
msgid "Packaging with a high impact"
msgstr "Emballage à fort impact"

msgctxt "environmental_score_packaging_impact_medium"
msgid "Packaging with a medium impact"
msgstr "Emballage à impact moyen"

msgctxt "environmental_score_packaging_impact_low"
msgid "Packaging with a low impact"
msgstr "Emballage à faible impact"

msgctxt "environmental_score_packaging_missing_information"
msgid "Missing packaging information for this product"
msgstr "Informations d'emballage manquantes pour ce produit"

msgctxt "environmental_score_origins_of_ingredients_impact_high"
msgid "Origins of ingredients with a high impact"
msgstr "Origines des ingrédients ayant un fort impact"

msgctxt "environmental_score_origins_of_ingredients_impact_medium"
msgid "Origins of ingredients with a medium impact"
msgstr "Origines des ingrédients ayant un impact moyen"

msgctxt "environmental_score_origins_of_ingredients_impact_low"
msgid "Origins of ingredients with a low impact"
msgstr "Origines des ingrédients ayant un faible impact"

msgctxt "environmental_score_origins_of_ingredients_missing_information"
msgid "Missing origins of ingredients information"
msgstr "Informations manquantes sur les origines des ingrédients"

msgctxt "percent_of_ingredients"
msgid "% of ingredients"
msgstr "% d'ingrédients"

# medium as in "medium impact"
msgctxt "medium"
msgid "medium"
msgstr "moyen"

msgctxt "nutrition_grade_fr_tea_bags_note"
msgid "Note: the Nutri-Score of teas and herbal teas corresponds to the product prepared with water only, without sugar or milk."
msgstr "Remarque : le Nutri-Score des thés et tisanes correspond au produit préparé avec de l'eau uniquement, sans sucre ni lait."

msgctxt "g_per_100g"
msgid "%s g / 100 g"
msgstr "%s g / 100 g"

msgctxt "donation_title"
msgid "Important: we need your support!"
msgstr "Important : nous avons besoin de votre soutien !"

msgctxt "donation_text_2023_main"
msgid "Help us make food transparency the norm!"
msgstr "Aidez-nous à faire de la transparence alimentaire la norme !"

msgctxt "donation_text_2023_secondary"
msgid "As a non-profit organization, we depend on your donations to continue informing consumers around the world about what they eat."
msgstr "En tant qu'organisation à but non lucratif, nous dépendons de vos dons pour continuer à informer les consommateurs du monde entier sur ce qu'ils mangent."

msgctxt "donation_text_2023_tertiary"
msgid "The food revolution starts with you!"
msgstr "La révolution alimentaire commence avec vous !"

msgctxt "donation_hook_2024"
msgid "Help us inform millions of consumers around the world about what they eat"
msgstr "Aidez-nous à informer des millions de consommateurs à travers le monde sur ce qu'ils mangent"

msgctxt "donation_title_2024"
msgid "Please give to our 2024 Fundraiser"
msgstr "Merci de contribuer à notre collecte de fonds 2024"

# Don't translate {year}, it will be replaced by the 4 digits year
msgctxt "f_donation_title_year"
msgid "Please give to our {year} Fundraiser"
msgstr "Merci de contribuer à notre collecte de fonds {year}"

msgctxt "donation_list_2024_main"
msgid "Your donations fund the day-to-day operations of our non-profit association:"
msgstr "Vos dons financent le fonctionnement quotidien de notre association à but non lucratif :"

msgctxt "donation_list_2024_first"
msgid "keeping our database open & available to all,"
msgstr "garder notre base de données ouverte et accessible à tous,"

msgctxt "donation_list_2024_first_sub"
msgid "technical infrastructure (website/mobile app) & a small permanent team"
msgstr "infrastructure technique (site web/application mobile) et une petite équipe permanente"

msgctxt "donation_list_2024_second"
msgid "remain independent of the food industry,"
msgstr "rester indépendant de l'industrie alimentaire,"

msgctxt "donation_list_2024_third"
msgid "engage a community of committed citizens,"
msgstr "mobiliser une communauté de citoyens engagés,"

msgctxt "donation_list_2024_fourth"
msgid "support the advancement of public health research."
msgstr "soutenir l’avancement de la recherche en santé publique."

msgctxt "donation_financial_2024_text"
msgid "Each donation counts! We appreciate your support in bringing further food transparency in the world."
msgstr "Chaque don compte ! Nous apprécions votre soutien pour une plus grande transparence alimentaire dans le monde."

msgctxt "donation_button_2024_text"
msgid "I SUPPORT"
msgstr "JE SOUTIENS"

msgctxt "donation_cta"
msgid "Donate"
msgstr "Faire un don"

msgctxt "environmental_score_production_system_no_labels_with_environmental_benefits"
msgid "No labels with environmental benefits"
msgstr "Pas de labels avec des avantages environnementaux"

msgctxt "environmental_score_production_system_labels_with_environmental_benefits"
msgid "Labels with environmental benefits"
msgstr "Labels avec des avantages environnementaux"

msgctxt "environmental_score_production_system_labels_with_environmental_benefits_high"
msgid "Labels with high environmental benefits"
msgstr "Labels à haut bénéfice environnemental"

msgctxt "environmental_score_production_system_labels_with_environmental_benefits_very_high"
msgid "Labels with very high environmental benefits"
msgstr "Labels à très hauts bénéfices environnementaux"

msgctxt "other"
msgid "Other"
msgstr "Autre"

# statistical mean
msgctxt "mean"
msgid "Mean"
msgstr "Moyenne"

msgctxt "recipes_ingredients_statistics"
msgid "Ingredients statistics for all products"
msgstr "Statistiques des ingrédients pour tous les produits"

msgctxt "recipes_ingredients_for_each_product"
msgid "Ingredients for each product"
msgstr "Ingrédients pour chaque produit"

msgctxt "product_deleted"
msgid "Product deleted."
msgstr "Produit supprimé."

msgctxt "carbon_footprint"
msgid "Carbon footprint"
msgstr "Empreinte carbone"

# variable names between { } must not be translated
msgctxt "f_carbon_footprint_per_100g_of_product"
msgid "{grams} g CO₂e per 100g of product"
msgstr "{grams} g de CO₂e pour 100 g de produit"

# variable names between { } must not be translated
msgctxt "f_carbon_footprint_per_unit"
msgid "{kilograms} kg CO₂e per unit"
msgstr "{kilograms} kg de CO₂e par unité"

msgctxt "average_for_the_category"
msgid "average for the category"
msgstr "moyenne pour la catégorie"

msgctxt "data_source_and_detailed_carbon_impact"
msgid "Data source and detailed carbon impact"
msgstr "Sources de données et impact carbone détaillé"

# variable names between { } must not be translated
msgctxt "f_equal_to_driving_km_in_a_petrol_car"
msgid "Equal to driving {kilometers} km in a petrol car"
msgstr "Équivaut à parcourir {kilometers} km dans une voiture à essence"

msgctxt "source_ademe_agribalyse"
msgid "Source: ADEME Agribalyse Database"
msgstr "Source : Base de données ADEME Agribalyse"

msgctxt "source_ademe_agribalyse_for_category"
msgid "The carbon emission figure comes from ADEME's Agribalyse database, for the category:"
msgstr "Le chiffre d'émission carbone est issu de la base de données Agribalyse de l'ADEME, pour la catégorie :"

msgctxt "environment_card_title"
msgid "Environment"
msgstr "Environnement"

msgctxt "health_card_title"
msgid "Nutrition and health"
msgstr "Alimentation et santé"

msgctxt "contains_palm_oil"
msgid "Contains palm oil"
msgstr "Contient de l'huile de palme"

msgctxt "contains_palm_oil_subtitle"
msgid "Drives deforestation and threatens species such as the orangutan"
msgstr "Stimule la déforestation et menace des espèces telles que l'orang-outan"

msgctxt "contains_palm_oil_description"
msgid "Tropical forests in Asia, Africa and Latin America are destroyed to create and expand oil palm tree plantations. The deforestation contributes to climate change, and it endangers species such as the orangutan, the pigmy elephant and the Sumatran rhino."
msgstr "Les forêts tropicales d'Asie, d'Afrique et d'Amérique latine sont détruites pour créer et étendre les plantations de palmiers à huile. La déforestation contribue au changement climatique et met en danger des espèces telles que l'orang-outan, l'éléphant pygmée et le rhinocéros de Sumatra."

msgctxt "bonus"
msgid "Bonus"
msgstr "Bonus"

msgctxt "malus"
msgid "Malus"
msgstr "Malus"

msgctxt "life_cycle_analysis"
msgid "Life cycle analysis"
msgstr "Analyse du cycle de vie"

msgctxt "environmental_score_bonuses_and_maluses"
msgid "Bonuses and maluses"
msgstr "Bonus et malus"

msgctxt "environmental_score_for_this_product"
msgid "Green-Score for this product"
msgstr "Green-Score pour ce produit"

msgctxt "average_impact_of_the_category"
msgid "Average impact of products of the same category"
msgstr "Impact moyen des produits de la même catégorie"

msgctxt "environmental_score_sum_of_bonuses_and_maluses"
msgid "Sum of bonuses and maluses"
msgstr "Somme des bonus et malus"

msgctxt "environmental_score_sum_of_bonuses_and_maluses_is_capped"
msgid "The sum of bonuses and maluses is capped at +25."
msgstr "La somme des bonus et malus est plafonnée à +25."

msgctxt "environmental_score_lca_score"
msgid "Life cycle analysis score"
msgstr "Score d'analyse du cycle de vie"

msgctxt "impact_for_this_product"
msgid "Impact for this product"
msgstr "Impact pour ce produit"

msgctxt "environmental_score_downgraded_non_recyclable_and_non_biodegradable_materials"
msgid "The score of products with non-recyclable and non-biodegradable packaging materials is capped at 79 (grade B)."
msgstr "Le score des produits avec des matériaux d'emballage non recyclables et non biodégradables est plafonné à 79 (grade B)."

msgctxt "nutriscore_not_applicable"
msgid "Nutri-Score not applicable for this product category."
msgstr "Nutri-Score ne s'applique pas à cette catégorie de produits."

msgctxt "nutriscore_missing_category"
msgid "The category of the product must be specified in order to compute the Nutri-Score."
msgstr "La catégorie du produit doit être spécifiée afin de calculer le Nutri-Score."

msgctxt "nutriscore_missing_nutrition_data"
msgid "The nutrition facts of the product must be specified in order to compute the Nutri-Score."
msgstr "Les données nutritionnelles du produit doivent être spécifiées afin de calculer le Nutri-Score."

msgctxt "nutriscore_missing_nutrition_data_details"
msgid "Missing nutrition facts:"
msgstr "Informations nutritionnelles manquantes :"

msgctxt "nutriscore_missing_prepared_nutrition_data_details"
msgid "Missing nutrition facts for prepared product:"
msgstr "Informations nutritionnelles manquantes pour le produit préparé :"

msgctxt "nutriscore_missing_category_and_nutrition_data"
msgid "The category and the nutrition facts of the product must be specified in order to compute the Nutri-Score."
msgstr "La catégorie et la valeur nutritionnelle du produit doivent être précisées afin de calculer le Nutri-Score."

msgctxt "health"
msgid "Health"
msgstr "Santé"

msgctxt "contribution_panel_title"
msgid "Contribution"
msgstr "Contribution"

msgctxt "contribution_navigation"
msgid "Contribution"
msgstr "Contribution"

msgctxt "data_quality_errors_panel_title"
msgid "Detected Errors"
msgstr "Erreurs détectées"

msgctxt "data_quality_errors_panel_subtitle"
msgid "Help us improve quality of our data by contributing fixes"
msgstr "Aidez-nous à améliorer la qualité de nos données en apportant des correctifs"

msgctxt "data_quality_warnings_panel_title"
msgid "Potential issues"
msgstr "Problèmes potentiels"

msgctxt "data_quality_warnings_panel_subtitle"
msgid "We have detected some potential issues or potential improvements, could you check if some apply ?"
msgstr "Nous avons détecté des problèmes potentiels ou des améliorations potentielles, pourriez-vous vérifier si certains s'appliquent ?"

msgctxt "data_quality_info_panel_title"
msgid "Data Quality infos"
msgstr "Informations sur la qualité des données"

msgctxt "data_quality_info_panel_subtitle"
msgid "Some infos about data quality on this product"
msgstr "Quelques infos sur la qualité des données sur ce produit"

# will be followed by : and a value. e.g. "Compared to: bananas"
msgctxt "compared_to"
msgid "Compared to"
msgstr "Comparé à"

# name of an activity / a sport
msgctxt "activity_walking"
msgid "Walking"
msgstr "Marche"

# name of an activity / a sport
msgctxt "activity_swimming"
msgid "Swimming"
msgstr "Nage"

# name of an activity / a sport
msgctxt "activity_bicycling"
msgid "Bicycling"
msgstr "Vélo"

# name of an activity / a sport
msgctxt "activity_running"
msgid "Running"
msgstr "Course"

# Don't translate {kj}, it will be replaced by a number
msgctxt "f_energy_per_100g"
msgid "{kj} kJ per 100g"
msgstr "{kj} kJ pour 100g"

# Don't translate {kj}, it will be replaced by a number
msgctxt "f_equal_to_walking_minutes_or_steps"
msgid "Equal to walking {minutes} minutes or {steps} steps"
msgstr "Correspond à {minutes} minutes de marche ou {steps} pas"

# Don't translate {kg} and {lb}, it will be replaced by a number
msgctxt "f_energy_expenditure_for_weight_in_kg_lb"
msgid "Energy expenditure for a person weighting {kg} kg / {lb} lb"
msgstr "Dépenses énergétiques pour une personne pesant {kg} kg / {lb} lb"

msgctxt "nutriscore_missing_category_short"
msgid "Missing category"
msgstr "Catégorie manquante"

msgctxt "nutriscore_missing_nutrition_data_short"
msgid "Missing nutrition facts"
msgstr "Données nutritionnelles manquantes"

msgctxt "nutriscore_missing_prepared_nutrition_data_short"
msgid "Missing prepared nutrition facts"
msgstr "Informations nutritionnelles manquantes sur les plats préparés"

msgctxt "nutriscore_missing_category_and_nutrition_data_short"
msgid "Missing category and nutrition facts"
msgstr "Catégorie et informations nutritionnelles manquantes"

msgctxt "recommendation_who_reduce_or_stop_drinking_alcohol_title"
msgid "Reduce or stop drinking alcohol"
msgstr "Réduire ou arrêter de boire de l'alcool"

msgctxt "recommendation_who_reduce_or_stop_drinking_alcohol_subtitle"
msgid "Less is better"
msgstr "Moins c'est mieux"

msgctxt "recommendation_who_reduce_or_stop_drinking_alcohol_text"
msgid "This might not be the answer people want to hear, but there is no safe level for drinking alcohol. Of course there is lower-risk drinking, but WHO does not set particular limits, because the evidence shows that the ideal situation for health is to not drink at all. Alcohol is closely related to around 60 different diagnoses and for almost all there is a close dose–response relationship, so the more you drink, the higher your risk of disease. Less is better."
msgstr "Ce n’est peut-être pas la réponse que vous souhaitez entendre, mais il n’existe pas de consommation d’alcool sans risque. Bien sûr, il est possible de boire à moindre risque, mais l’OMS n’impose pas de limites spécifiques car il est démontré que la solution idéale pour rester en bonne santé est de ne pas boire du tout. L’alcool est étroitement impliqué dans environ 60 diagnostics différents et, dans la quasi-majorité des cas, on observe une étroite relation dose-effet. En d’autres termes, plus vous buvez, plus vous risquez d’être malade. Moins l’on boit, mieux c’est."

# "source" as in "source of the information"
msgctxt "source"
msgid "Source"
msgstr "Source"

# variable names between { } must not be translated
msgctxt "f_app_user"
msgid "A user of the {app_name} app"
msgstr "Un utilisateur de l'application {app_name}"

msgctxt "food_groups_p"
msgid "food groups"
msgstr "groupes d'aliments"

msgctxt "food_groups_s"
msgid "food group"
msgstr "groupe d'aliments"

msgctxt "non_vegan_ingredients"
msgid "Non-vegan ingredients"
msgstr "Ingrédients non végétaliens"

msgctxt "vegan_ingredients"
msgid "No non-vegan ingredients detected"
msgstr "Aucun ingrédient non végétalien détecté"

msgctxt "maybe_vegan_ingredients"
msgid "Ingredients that may not be vegan"
msgstr "Ingrédients qui peuvent ne pas être végétaliens"

msgctxt "attribute_vegan_setting_note"
msgid "To determine whether a product is vegan, we only rely on the list of ingredients."
msgstr "Pour déterminer si un produit est végétalien, nous nous appuyons uniquement sur la liste des ingrédients."

msgctxt "non_vegetarian_ingredients"
msgid "Non-vegetarian ingredients"
msgstr "Ingrédients non végétariens"

msgctxt "vegetarian_ingredients"
msgid "No non-vegetarian ingredients detected"
msgstr "Aucun ingrédient non végétarien détecté"

msgctxt "maybe_vegetarian_ingredients"
msgid "Ingredients that may not be vegetarian"
msgstr "Ingrédients qui peuvent ne pas être végétariens"

msgctxt "attribute_vegetarian_setting_note"
msgid "To determine whether a product is vegetarian, we only rely on the list of ingredients."
msgstr "Pour déterminer si un produit est végétarien, nous nous appuyons uniquement sur la liste des ingrédients."

msgctxt "palm_oil_ingredients"
msgid "Ingredients that contain palm oil"
msgstr "Ingrédients contenant de l'huile de palme"

msgctxt "may_contain_palm_oil_ingredients"
msgid "Ingredients that may contain palm oil"
msgstr "Ingrédients pouvant contenir de l'huile de palme"

msgctxt "palm_oil_free_ingredients"
msgid "No ingredients containing palm oil detected"
msgstr "Aucun ingrédient contenant de l'huile de palme détecté"

msgctxt "attribute_palm_oil_setting_note"
msgid "To determine whether a product contains palm oil, we only rely on the list of ingredients."
msgstr "Pour déterminer si un produit contient de l'huile de palme, nous nous appuyons uniquement sur la liste des ingrédients."

msgctxt "attribute_without_palm_oil_setting_note"
msgid "To determine whether a product contains palm oil, we only rely on the list of ingredients."
msgstr "Pour déterminer si un produit contient de l'huile de palme, nous nous appuyons uniquement sur la liste des ingrédients."

msgctxt "unrecognized_ingredients"
msgid "Unrecognized ingredients"
msgstr "Ingrédients non reconnus"

msgctxt "nova_1_unprocessed_ingredients"
msgid "The product contains only unprocessed or minimally processed ingredients."
msgstr "Le produit ne contient que des ingrédients non transformés ou peu transformés."

# variable names between { } must not be translated
msgctxt "f_nova_markers_for_nova_group"
msgid "Elements that indicate the product is in the {nova_group} group"
msgstr "Éléments qui indiquent que le produit est dans le groupe {nova_group}"

msgctxt "nova_classification_description"
msgid "Food products are classified into 4 groups according to their degree of processing:"
msgstr "Les produits alimentaires sont classés en 4 groupes selon leur degré de transformation :"

msgctxt "nova_classification_how"
msgid "The determination of the group is based on the category of the product and on the ingredients it contains."
msgstr "La détermination du groupe est basée sur la catégorie du produit et sur les ingrédients qu'il contient."

msgctxt "nova_classification_learn_more"
msgid "Learn more about the NOVA classification"
msgstr "En savoir plus sur la classification NOVA"

msgctxt "nova_group_missing_category"
msgid "The category of the product must be specified in order to determine the NOVA group."
msgstr "La catégorie du produit doit être spécifiée pour déterminer le groupe NOVA."

msgctxt "nova_group_missing_ingredients"
msgid "The ingredients of the product must be specified in order to determine the NOVA group."
msgstr "Les ingrédients du produit doivent être spécifiés pour déterminer le groupe NOVA."

msgctxt "nova_group_too_many_unknown_ingredient"
msgid "We could not recognize some of the ingredients and determine the NOVA group."
msgstr "Nous n'avons pas pu reconnaître certains des ingrédients et déterminer le groupe NOVA."

msgctxt "unselect_image"
msgid "Unselect Image"
msgstr "Désélectionner l'image"

msgctxt "nutriscore_learn_more"
msgid "Learn more about the Nutri-Score"
msgstr "En savoir plus sur le Nutri-Score"

msgctxt "environmental_score_learn_more"
msgid "Learn more about the Green-Score"
msgstr "En savoir plus sur le Green-Score"

# The translation needs to be short as it is displayed at the top of small product cards
msgctxt "products_match_very_good_match"
msgid "Very good match"
msgstr "Très compatible"

# The translation needs to be short as it is displayed at the top of small product cards
msgctxt "products_match_good_match"
msgid "Good match"
msgstr "Compatible"

# The translation needs to be short as it is displayed at the top of small product cards
msgctxt "products_match_poor_match"
msgid "Poor match"
msgstr "Peu compatible"

# The translation needs to be short as it is displayed at the top of small product cards
msgctxt "products_match_unknown_match"
msgid "Unknown match"
msgstr "Compatibilité inconnue"

# The translation needs to be short as it is displayed at the top of small product cards
msgctxt "products_match_may_not_match"
msgid "May not match"
msgstr "Compatibilité incertaine"

# The translation needs to be short as it is displayed at the top of small product cards
msgctxt "products_match_does_not_match"
msgid "Does not match"
msgstr "Pas de compatibilité"

msgctxt "reset_preferences"
msgid "Use default preferences"
msgstr "Utiliser les préférences par défaut"

msgctxt "reset_preferences_details"
msgid "Nutri-Score, Green-Score and food processing level (NOVA)"
msgstr "Nutri-Score, Green-Score et niveau de transformation alimentaire (NOVA)"

msgctxt "actions_add_ingredients"
msgid "Could you add the ingredients list?"
msgstr "Pourriez-vous ajouter la liste des ingrédients ?"

msgctxt "actions_to_compute_nutriscore"
msgid "Could you add the information needed to compute the Nutri-Score?"
msgstr "Pourriez-vous ajouter les informations nécessaires pour calculer le Nutri-Score ?"

msgctxt "actions_to_compute_environmental_score"
msgid "Could you add a precise product category so that we can compute the Green-Score?"
msgstr "Pourriez-vous ajouter une catégorie de produit précise afin que nous puissions calculer le Green-Score ?"

msgctxt "actions_to_compute_environmental_score_unprecise_category"
msgid "The category we have for this product is not precise enough to compute the Green-Score. Could you add a more precise product category?"
msgstr "La catégorie de ce produit n'est pas assez précise pour calculer le Green-Score. Pourriez-vous ajouter une catégorie de produit plus précise ?"

msgctxt "action_add_ingredients_text"
msgid "Add the ingredients"
msgstr "Ajouter les ingrédients"

msgctxt "action_add_categories"
msgid "Add a category"
msgstr "Ajouter une catégorie"

msgctxt "action_add_nutrition_facts"
msgid "Add nutrition facts"
msgstr "Ajouter les informations nutritionnelles"

msgctxt "action_add_origins"
msgid "Add the origins of ingredients for this product"
msgstr "Ajouter les origines des ingrédients pour ce produit"

msgctxt "action_add_packaging_image"
msgid "Take a photo of the recycling information"
msgstr "Prendre une photo des informations de recyclage"

msgctxt "action_add_packaging_components"
msgid "Add packaging components"
msgstr "Ajouter des composants d'emballage"

msgctxt "action_add_quantity"
msgid "Add quantity of the product"
msgstr "Ajouter la quantité du produit"

# this is not used yet
msgctxt "action_add_basic_details"
msgid "Add basic details"
msgstr "Ajouter des informations de base"

# this is not used yet
msgctxt "action_add_portion_size"
msgid "Add portion size"
msgstr "Ajouter la taille d'une part"

# this is not used yet
msgctxt "action_add_ingredients_image"
msgid "Take a photo of the ingredients"
msgstr "Prendre une photo des ingrédients"

# this is not used yet
msgctxt "action_add_nutrition_image"
msgid "Take a photo of the nutrition facts"
msgstr "Prendre une photo du tableau nutritionnel"

# this is not used yet
msgctxt "action_refresh_ingredients_image"
msgid "Refresh the photo of the ingredients"
msgstr "Mettre à jour la photo des ingrédients"

# this is not used yet
msgctxt "action_refresh_nutrition_image"
msgid "Refresh the photo of the nutrition facts"
msgstr "Rafraîchir la photo de la valeur nutritionnelles"

# this is not used yet
msgctxt "action_add_packaging_text"
msgid "Extract and check the recycling information"
msgstr "Extraire et vérifier les informations de recyclage"

# this is not used yet
msgctxt "action_add_stores"
msgid "Add the store where you found this product"
msgstr "Ajoutez le magasin où vous avez trouvé ce produit"

# this is not used yet
msgctxt "action_labels"
msgid "Add any label present on this product"
msgstr "Ajouter toutes les étiquettes présente sur ce produit"

# this is not used yet
msgctxt "action_countries"
msgid "Add the country where you found this product"
msgstr "Ajoutez le pays où vous avez trouvé ce produit"

# this is not used yet
msgctxt "action_packager_codes_image"
msgid "Take a photo of traceability codes"
msgstr "Prendre une photo des codes de traçabilité"

msgctxt "action_report_product_to_nutripatrol"
msgid "Report this product to our moderators"
msgstr "Signaler ce produit à nos modérateurs"

# Used as a header for key facts
msgctxt "knowledge_panels_facts"
msgid "What you need to know"
msgstr "Ce que vous devez savoir"

msgctxt "knowledge_panels_recommendation"
msgid "Recommendation"
msgstr "Recommandation"

msgctxt "nutrient_info_salt_risk"
msgid "A high consumption of salt (or sodium) can cause raised blood pressure, which can increase the risk of heart disease and stroke."
msgstr "Une forte consommation de sel (ou de sodium) peut entraîner une augmentation de la pression artérielle, ce qui peut augmenter le risque de maladie cardiaque et d'accident vasculaire cérébral."

msgctxt "nutrient_info_salt_high_blood_pressure"
msgid "Many people who have high blood pressure do not know it, as there are often no symptoms."
msgstr "De nombreuses personnes souffrant d'hypertension ne le savent pas, car il n'y a souvent aucun symptôme."

msgctxt "nutrient_info_salt_high_consumption"
msgid "Most people consume too much salt (on average 9 to 12 grams per day), around twice the recommended maximum level of intake."
msgstr "La plupart des gens consomment trop de sel (en moyenne 9 à 12 grammes par jour), soit environ le double de l'apport maximal recommandé."

msgctxt "nutrient_recommendation_salt_title"
msgid "Limit the consumption of salt and salted food"
msgstr "Limiter la consommation de sel et d'aliments salés"

msgctxt "nutrient_recommendation_salt_cooking_and_table"
msgid "Reduce the quantity of salt used when cooking, and don't salt again at the table."
msgstr "Réduisez la quantité de sel utilisée lors de la cuisson et ne salez plus à table."

msgctxt "nutrient_recommendation_salt_limit_salty_snacks"
msgid "Limit the consumption of salty snacks and choose products with lower salt content."
msgstr "Limitez la consommation de collations salées et choisissez des produits à faible teneur en sel."

msgctxt "nutrient_info_sugars_risk"
msgid "A high consumption of sugar can cause weight gain and tooth decay. It also augments the risk of type 2 diabetes and cardio-vascular diseases."
msgstr "Une forte consommation de sucre peut entraîner une prise de poids et des caries dentaires. Il augmente également le risque de diabète de type 2 et de maladies cardio-vasculaires."

msgctxt "nutrient_recommendation_sugars_title"
msgid "Limit the consumption of sugar and sugary drinks"
msgstr "Limiter la consommation de sucre et de boissons sucrées"

msgctxt "nutrient_recommendation_sugars_drinks"
msgid "Sugary drinks (such as sodas, fruit beverages, and fruit juices and nectars) should be limited as much as possible (no more than 1 glass a day)."
msgstr "Les boissons sucrées (comme les sodas, les boissons aux fruits, les jus et nectars de fruits) doivent être limitées au maximum (pas plus d'un verre par jour)."

msgctxt "nutrient_recommendation_sugars_food"
msgid "Choose products with lower sugar content and reduce the consumption of products with added sugars."
msgstr "Choisissez des produits à faible teneur en sucre et réduisez la consommation de produits avec des sucres ajoutés."

msgctxt "nutrient_info_fat_and_saturated_fat_risk"
msgid "A high consumption of fat, especially saturated fats, can raise cholesterol, which increases the risk of heart diseases."
msgstr "Une consommation élevée de matières grasses, en particulier d'acides gras saturés, peut augmenter le cholestérol, ce qui augmente le risque de maladies cardiaques."

msgctxt "nutrient_recommendation_fat_and_saturated_fat_title"
msgid "Reduce the consumption of fat and saturated fat"
msgstr "Réduire la consommation de matières grasses et d'acides gras saturés"

msgctxt "nutrient_recommendation_fat_and_saturated_fat"
msgid "Choose products with lower fat and saturated fat content."
msgstr "Choisissez des produits à faible teneur en matières grasses et acides gras saturés."

msgctxt "sign_in"
msgid "Sign in"
msgstr "Se connecter"

msgctxt "sign_out"
msgid "Sign out"
msgstr "Se déconnecter"

msgctxt "your_contributions"
msgid "Your contributions"
msgstr "Vos contributions"

msgctxt "products_added"
msgid "Products added"
msgstr "Produits ajoutés"

msgctxt "products_edited"
msgid "Products edited"
msgstr "Produits modifiés"

msgctxt "products_photographed"
msgid "Products photographed"
msgstr "Produits photographiés"

# result of the matching with the user preferences: should ne a noun, not a verb
msgctxt "matching_with_your_preferences"
msgid "Matching with your preferences"
msgstr "Correspondance avec vos préférences"

# HTML tags and variable names between { } must not be translated
msgctxt "f_join_us_on_slack"
msgid "Join us on <a href=\"{url}\">Slack</a>"
msgstr "Rejoignez-nous sur <a href=\"{url}\">Slack</a>"

# HTML tags and variable names between { } must not be translated
msgctxt "f_discover_our_code_of_conduct"
msgid "Discover our <a href=\"{url}\">Code of conduct</a>"
msgstr "Découvrez notre <a href=\"{url}\">Code de conduite</a>"

# {links} must not be translated, it will be replaced by icons and/or text links
msgctxt "f_footer_follow_us_links"
msgid "Follow us: {links}"
msgstr "Suivez-nous : {links}"

# Should be as small as possible, e.g. use "app" instead of "application", don't specify "mobile"
msgctxt "footer_install_the_app_exclamation_mark"
msgid "Install the app!"
msgstr "Installer l'app!"

# HTML tags must not be translated, keep <span id=\"everyday\"> and <span id=\"foods\"> and put them around the corresponding words in the translation
# e.g. in French: Scannez les <span id=\"foods\">aliments</span> de votre <span id=\"everyday\">quotidien</span>
msgctxt "footer_scan_your_everyday_foods"
msgid "Scan your <span id=\"everyday\">everyday</span> <span id=\"foods\">foods</span>"
msgstr "Scannez les <span id=\"foods\">aliments</span> de votre <span id=\"everyday\">quotidien</span>"

msgctxt "nutrition"
msgid "Nutrition"
msgstr "Nutrition"

# Note: "criteria" is plural here. So in French for instance: "Vos critères"
msgctxt "your_criteria"
msgid "Your criteria"
msgstr "Vos critères"

msgctxt "product"
msgid "Product"
msgstr "Produit"

msgctxt "environment"
msgid "Environment"
msgstr "Environnement"

msgctxt "api_result_failure"
msgid "Failure"
msgstr "Échec"

msgctxt "api_result_product_found"
msgid "Product found"
msgstr "Produit trouvé"

msgctxt "api_result_product_not_found"
msgid "Product not found"
msgstr "Produit introuvable"

msgctxt "api_result_product_found_with_a_different_product_type"
msgid "Product found with a different product type"
msgstr "Produit trouvé avec un type de produit différent"

msgctxt "api_result_product_updated"
msgid "Product updated"
msgstr "Produit mis à jour"

msgctxt "api_message_invalid_api_action"
msgid "Invalid API action"
msgstr "Action API invalide"

msgctxt "api_message_invalid_api_method"
msgid "Invalid API method"
msgstr "Méthode API invalide"

msgctxt "api_message_empty_request_body"
msgid "Empty request body"
msgstr "Le corps de la requête est vide"

msgctxt "api_message_invalid_json_in_request_body"
msgid "Invalid JSON in request body"
msgstr "JSON invalide dans le corps de la requête"

msgctxt "api_message_invalid_code"
msgid "Invalid code"
msgstr "Code invalide"

msgctxt "api_message_invalid_product_type"
msgid "Invalid product type"
msgstr "Type de produit non valide"

msgctxt "api_message_invalid_type_must_be_object"
msgid "Invalid type: must be an object"
msgstr "Type invalide : doit être un objet"

msgctxt "api_message_invalid_type_must_be_array"
msgid "Invalid type: must be an array"
msgstr "Type invalide : doit être un tableau"

msgctxt "api_message_invalid_type_must_be_integer"
msgid "Invalid type: must be an integer"
msgstr "Type non valide : doit être un entier"

msgctxt "api_message_invalid_type_must_be_number"
msgid "Invalid type: must be a number"
msgstr "Type non valide : doit être un entier"

msgctxt "api_message_missing_field"
msgid "Missing field"
msgstr "Champ manquant"

msgctxt "api_message_unrecognized_field"
msgid "Unrecognized field"
msgstr "Champ non reconnu"

msgctxt "api_message_unrecognized_value"
msgid "Unrecognized value"
msgstr "Valeur non reconnue"

msgctxt "api_message_image_already_uploaded"
msgid "Image already uploaded"
msgstr "Image déjà téléchargée"

msgctxt "api_message_image_too_small"
msgid "Image too small"
msgstr "Image trop petite"

msgctxt "api_result_image_uploaded"
msgid "Image uploaded"
msgstr "Image téléchargée"

msgctxt "api_result_image_not_uploaded"
msgid "Image not uploaded"
msgstr "Image non téléchargée"

msgctxt "api_result_image_selected"
msgid "Image selected"
msgstr "Image sélectionnée"

msgctxt "api_result_image_not_selected"
msgid "Image not selected"
msgstr "Image non sélectionnée"

msgctxt "api_result_image_deleted"
msgid "Image deleted"
msgstr "Image supprimée"

msgctxt "api_result_image_not_deleted"
msgid "Image not deleted"
msgstr "Image non supprimée"

msgctxt "api_impact_none"
msgid "None"
msgstr "Aucun"

msgctxt "api_impact_warning"
msgid "Warning"
msgstr "Avertissement"

msgctxt "api_impact_failure"
msgid "Failure"
msgstr "Échec"

msgctxt "api_impact_field_ignored"
msgid "Field ignored"
msgstr "Champ ignoré"

msgctxt "api_impact_value_converted"
msgid "Value converted"
msgstr "Valeur convertie"

# Unit = element, not unit of measure
msgctxt "packaging_number_of_units"
msgid "Number of units"
msgstr "Nombre d'éléments"

# Unit = element, not unit of measure
msgctxt "packaging_weight"
msgid "Weight of one empty unit"
msgstr "Poids d'un élément vide"

# Unit = element, not unit of measure
msgctxt "packaging_quantity_per_unit"
msgid "Quantity of product contained per unit"
msgstr "Quantité de produit contenue par élément"

# variable names between { } must not be translated
msgctxt "f_help_categorize_on_hunger_games"
msgid "Help categorize more {title} on Hunger Games"
msgstr "Aidez à classer plus de {title} sur Hunger Games"

msgctxt "packagings_complete"
msgid "All the packaging parts of the product are listed."
msgstr "Tous les éléments de l'emballage du produit sont listés."

msgctxt "api_message_invalid_user_id_and_password"
msgid "Invalid user id and password"
msgstr "Identifiant et mot de passe non valides"

msgctxt "api_message_invalid_value_must_be_0_or_1"
msgid "Invalid value: must be 0 or 1"
msgstr "Valeur invalide : doit être 0 ou 1"

# Unit = element, not unit of measure
msgctxt "packaging_number_of_units_description"
msgid "Enter the number of packaging units of the same shape and material contained in the product."
msgstr "Entrez le nombre d'éléments d'emballage de la même forme et de la même matière contenue dans le produit."

msgctxt "packaging_shape_description"
msgid "Enter the shape name listed in the recycling instructions if they are available, or select a shape."
msgstr "Entrez le nom de la forme indiqué dans les instructions de recyclage si elles sont disponibles, ou sélectionnez une forme."

msgctxt "packaging_material_description"
msgid "Enter the specific material if it can be determined (a material code inside a triangle can often be found on packaging parts), or a generic material (for instance plastic or metal) if you are unsure."
msgstr "Entrez le matériau spécifique s'il peut être déterminé (un code de matériau à l'intérieur d'un triangle peut souvent être trouvé sur les éléments d'emballage), ou un matériau générique (par exemple du plastique ou du métal) si vous n'êtes pas sûr."

msgctxt "packaging_recycling_description"
msgid "Enter recycling instructions only if they are listed on the product."
msgstr "Saisissez les consignes de tri seulement si elles apparaîssent sur le produit."

# Unit = element, not unit of measure
msgctxt "packaging_weight_description"
msgid "Remove any remaining food and wash and dry the packaging part before weighting. If possible, use a scale with 0.1g or 0.01g precision."
msgstr "Enlevez les restes de nourriture et lavez et séchez les éléments d'emballage avant de les peser. Si possible, utilisez une balance avec une précision de 0.1g ou 0.01g."

# Unit = element, not unit of measure
msgctxt "packaging_quantity_per_unit_description"
msgid "Enter the net weight or net volume and indicate the unit (for example g or ml)."
msgstr "Entrez le poids net ou le volume net et indiquez l'unité (par exemple g ou ml)."

msgctxt "import_and_export_products"
msgid "Import and export products"
msgstr "Importer et exporter des produits"

msgctxt "add_products"
msgid "Add products"
msgstr "Ajouter des produits"

# Needs to be short (displayed in a menu)
msgctxt "install_the_app_to_add_products"
msgid "Install the app to add products"
msgstr "Installez l'application pour ajouter des produits"

msgctxt "search_and_analyze_products"
msgid "Search and analyze products"
msgstr "Rechercher et analyser des produits"

msgctxt "resources"
msgid "Resources"
msgstr "Ressources"

msgctxt "pro_platform_user_guide"
msgid "Pro platform user guide"
msgstr "Guide d'utilisation de la plateforme pro"

msgctxt "faq_for_producers"
msgid "FAQ for producers"
msgstr "FAQ pour les Producteurs"

# variable names between { } must not be translated
msgctxt "product_js_enter_value_between_0_and_max"
msgid "Please enter a value between 0 and {max}."
msgstr "Veuillez entrer une valeur entre 0 et {max}."

msgctxt "please_ask_users_create_account_first"
msgid "Please ask the following users to create an Open Food Facts account first:"
msgstr "Veuillez d'abord demander aux utilisateurs suivants de créer un compte Open Food Facts :"

msgctxt "users_added_successfully"
msgid "Users added to the organization successfully:"
msgstr "Utilisateurs ajoutés à l'organisation avec succès :"

msgctxt "product_js_sugars_warning"
msgid "Sugars should not be higher than carbohydrates."
msgstr "Les sucres ne doivent pas être supérieurs aux glucides."

msgctxt "product_js_saturated_fat_warning"
msgid "Saturated fat should not be higher than fat."
msgstr "Les acides gras saturés ne doivent pas être plus élevées que les matières grasses."

msgctxt "packaging_materials"
msgid "Packaging materials"
msgstr "Matériaux d'emballage"

msgctxt "packaging_weight_total"
msgid "Packaging weight"
msgstr "Poids de l'emballage"

msgctxt "packaging_weight_100g"
msgid "Packaging weight per 100 g of product"
msgstr "Poids de l'emballage pour 100 g de produit"

msgctxt "packaging_weight_100g_mean"
msgid "Mean packaging weight per 100 g of product"
msgstr "Poids moyen de l'emballage pour 100 g de produit"

msgctxt "total"
msgid "Total"
msgstr "Total"

msgctxt "packaging_material_products_percent"
msgid "% of products containing the material"
msgstr "% de produits contenant le matériau"

msgctxt "packaging_material_products_percent_main"
msgid "% of products containing mostly the material"
msgstr "% de produits contenant majoritairement la matière"

msgctxt "relative_to_products_containing_the_material"
msgid "for products that contain the material"
msgstr "pour les produits qui contiennent le matériau"

msgctxt "relative_to_products_containing_mostly_the_material"
msgid "for products that contain mostly the material"
msgstr "pour les produits qui contiennent principalement le matériau"

msgctxt "relative_to_all_products"
msgid "relative to all products"
msgstr "par rapport à tous les produits"

msgctxt "preferred_language"
msgid "Preferred Language"
msgstr "Langue préférée"

msgctxt "packagings_n_p"
msgid "Numbers of packaging components"
msgstr "Nombre de composants de l'emballage"

msgctxt "packagings_n_s"
msgid "Number of packaging components"
msgstr "Nombre de composants pour l'emballage"

msgctxt "packagings_materials_all"
msgid "All materials"
msgstr "Tous les matériaux"

msgctxt "weight"
msgid "Weight"
msgstr "Poids"

msgctxt "weight_100g"
msgid "Weight per 100g of product"
msgstr "Poids par 100g de produit"

msgctxt "weight_percent"
msgid "Weight percent"
msgstr "Pourcentage du poids"

msgctxt "nutriscore_component_energy"
msgid "Energy"
msgstr "Énergie"

msgctxt "nutriscore_component_energy_from_saturated_fat"
msgid "Energy from saturated fat"
msgstr "Energie provenant des acides gras saturés"

msgctxt "nutriscore_component_sugars"
msgid "Sugars"
msgstr "Sucres"

msgctxt "nutriscore_component_saturated_fat"
msgid "Saturated fat"
msgstr "Acides gras saturés"

msgctxt "nutriscore_component_saturated_fat_ratio"
msgid "Saturated fat / fat"
msgstr "Acides gras saturés / matières grasses"

msgctxt "nutriscore_component_salt"
msgid "Salt"
msgstr "Sel"

msgctxt "nutriscore_component_non_nutritive_sweeteners"
msgid "Non-nutritive sweeteners"
msgstr "Edulcorants non-nutritifs"

msgctxt "nutriscore_component_fruits_vegetables_legumes"
msgid "Fruits, vegetables and legumes"
msgstr "Fruits, légumes et légumes secs"

msgctxt "nutriscore_component_fiber"
msgid "Fiber"
msgstr "Fibre"

msgctxt "nutriscore_component_proteins"
msgid "Proteins"
msgstr "Protéines"

msgctxt "presence"
msgid "Presence"
msgstr "Présence"

msgctxt "absence"
msgid "Absence"
msgstr "Absence"

msgctxt "nutriscore_is_water"
msgid "This product is considered to be water for the calculation of the Nutri-Score."
msgstr "Ce produit est considéré comme étant de l'eau pour le calcul du Nutri-Score."

msgctxt "nutriscore_is_fat_oil_nuts_seeds"
msgid "This product is considered to be fat, oil, nuts or seeds for the calculation of the Nutri-Score."
msgstr "Ce produit est considéré comme étant une matière grasse, de l'huile, des noix ou des graines pour le calcul du Nutri-Score."

msgctxt "nutriscore_is_cheese"
msgid "This product is considered to be cheese for the calculation of the Nutri-Score."
msgstr "Ce produit est considéré comme étant du fromage pour le calcul du Nutri-Score."

msgctxt "nutriscore_is_red_meat_product"
msgid "This product is considered to be a red meat product for the calculation of the Nutri-Score."
msgstr "Ce produit est considéré comme étant un produit à base de viande rouge pour le calcul du Nutri-Score."

msgctxt "nutriscore_count_proteins_reason_beverage"
msgid "Points for proteins are counted because the product is considered to be a beverage."
msgstr "Les points pour les protéines sont comptés car le produit est considéré comme étant une boisson."

msgctxt "nutriscore_count_proteins_reason_cheese"
msgid "Points for proteins are counted because the product is considered to be cheese."
msgstr "Les points pour les protéines sont comptés car le produit est considéré comme étant du fromage."

msgctxt "nutriscore_count_proteins_reason_negative_points_less_than_7"
msgid "Points for proteins are counted because the negative points are less than 7."
msgstr "Les points pour les protéines sont comptés car les points négatifs sont inférieurs à 7."

msgctxt "nutriscore_count_proteins_reason_negative_points_less_than_11"
msgid "Points for proteins are counted because the negative points are less than 11."
msgstr "Les points pour les protéines sont comptés car les points négatifs sont inférieurs à 11."

msgctxt "nutriscore_count_proteins_reason_negative_points_greater_than_or_equal_to_7"
msgid "Points for proteins are not counted because the negative points greater than or equal to 7."
msgstr "Les points pour les protéines ne sont pas comptés car les points négatifs sont supérieurs ou égaux à 7."

msgctxt "nutriscore_count_proteins_reason_negative_points_greater_than_or_equal_to_11"
msgid "Points for proteins are not counted because the negative points greater than or equal to 11."
msgstr "Les points pour les protéines ne sont pas comptés car les points négatifs sont supérieurs ou égaux à 11."

msgctxt "nutriscore_new_computation_title"
msgid "Discover the new Nutri-Score!"
msgstr "Découvrez le nouveau Nutri-Score !"

msgctxt "nutriscore_new_computation_description"
msgid "<p>The computation of the Nutri-Score is evolving to provide better recommendations based on the latest scientific evidence.</p><p>Main improvements:</p><ul><li>Better score for some fatty fish and oils rich in good fats</li><li>Better score for whole products rich in fiber</li><li>Worse score for products containing a lot of salt or sugar</li><li>Worse score for red meat (compared to poultry)</li></ul>"
msgstr "<p>Le calcul du Nutri-Score évolue pour fournir de meilleures recommandations basées sur les dernières preuves scientifiques.</p><p>Principales améliorations :</p><ul><li>Meilleur score pour certains poissons gras et huiles riches en bonnes graisses</li><li>Meilleur score pour les produits complets riches en fibres</li><li>Moins bon score pour les produits contenant beaucoup de sel ou de sucre</li><li>Moins bon score pour la viande rouge (comparée à la volaille)</li></ul>"

msgctxt "nutriscore_new_computation_link_text"
msgid "Discover all the improvements of the new Nutri-Score"
msgstr "Découvrez toutes les améliorations du nouveau Nutri-Score"

msgctxt "nutriscore_explanation_what_it_is"
msgid "The Nutri-Score is a logo on the overall nutritional quality of products."
msgstr "Le Nutri-Score est un logo sur la qualité nutritionnelle globale des produits."

msgctxt "nutriscore_explanation_what_it_takes_into_account"
msgid "The score from A to E is calculated based on nutrients and foods to favor (proteins, fiber, fruits, vegetables and legumes ...) and nutrients to limit (calories, saturated fat, sugars, salt)."
msgstr "Le score de A à E est calculé en fonction des nutriments et aliments à favoriser (protéines, fibres, fruits et légumes, légumes secs…) et des nutriments à limiter (calories, acides gras saturés, sucres, sel)."

msgctxt "nutriscore_explanation_where_the_data_comes_from"
msgid "The score is calculated from the data of the nutrition facts table and the composition data (fruits, vegetables and legumes)."
msgstr "Le score est calculé à partir des données du tableau de la déclaration nutritionnelle et des données de composition (fruits, légumes et légumes secs)."

msgctxt "nutriscore_explanation_recommended_by_public_health_authorities"
msgid "The display of this logo is recommended by public health authorities without obligation for companies."
msgstr "L'affichage de ce logo est recommandé par les pouvoirs publics sans obligation pour les entreprises."

msgctxt "nutriscore_explanation_title"
msgid "What is the Nutri-Score?"
msgstr "Qu'est ce que le Nutri-Score ?"

msgctxt "nutrient_info_energy_risk"
msgid "Energy intakes above energy requirements are associated with increased risks of weight gain, overweight, obesity, and consequently risk of diet-related chronic diseases."
msgstr "Les apports énergétiques supérieurs aux besoins énergétiques sont associés à des risques accrus de prise de poids, de surpoids, d'obésité et, par conséquent, à un risque de maladies chroniques liées à l'alimentation."

msgctxt "nutrient_info_saturated_fat_risk"
msgid "A high consumption of fat, especially saturated fats, can raise cholesterol, which increases the risk of heart diseases."
msgstr "Une consommation élevée de matières grasses, en particulier d'acides gras saturés, peut augmenter le cholestérol, ce qui augmente le risque de maladies cardiaques."

msgctxt "nutrient_info_saturated_fat_ratio_risk"
msgid "A high consumption of fat, especially saturated fats, can raise cholesterol, which increases the risk of heart diseases."
msgstr "Une consommation élevée de matières grasses, en particulier d'acides gras saturés, peut augmenter le cholestérol, ce qui augmente le risque de maladies cardiaques."

msgctxt "nutrient_info_energy_from_saturated_fat_risk"
msgid "A high consumption of fat, especially saturated fats, can raise cholesterol, which increases the risk of heart diseases."
msgstr "Une consommation élevée de matières grasses, en particulier d'acides gras saturés, peut augmenter le cholestérol, ce qui augmente le risque de maladies cardiaques."

msgctxt "nutrient_info_non_nutritive_sweeteners_risk"
msgid "Non-nutritive sweeteners may not confer any long-term benefit in reducing body fat in adults or children. There may be potential undesirable effects from long-term use of non-nutritive sweeteners, such as an increased risk of type 2 diabetes and cardiovascular diseases in adults."
msgstr "Les édulcorants non nutritifs peuvent ne conférer aucun avantage à long terme en matière de réduction de la graisse corporelle chez les adultes ou les enfants. L'utilisation à long terme d'édulcorants non nutritifs peut entraîner des effets indésirables potentiels, tels qu'un risque accru de diabète de type 2 et de maladies cardiovasculaires chez les adultes."

msgctxt "nutrient_info_fiber_benefit"
msgid "Consuming foods rich in fiber (especially whole grain foods) reduces the risks of aerodigestive cancers, cardiovascular diseases, obesity and diabetes."
msgstr "Consommer des aliments riches en fibres (notamment les aliments à grains entiers) réduit les risques de cancers aérodigestifs, de maladies cardiovasculaires, d’obésité et de diabète."

msgctxt "nutrient_info_fruits_vegetables_legumes_benefit"
msgid "Consuming foods rich in fruits, vegetables and legumes reduces the risks of aerodigestive cancers, cardiovascular diseases, obesity and diabetes."
msgstr "Consommer des aliments riches en fruits, légumes et légumes secs réduit les risques de cancers aérodigestifs, de maladies cardiovasculaires, d’obésité et de diabète."

msgctxt "nutrient_info_proteins_benefit"
msgid "Foods that are rich in proteins are usually rich in calcium or iron which are essential minerals with numerous health benefits."
msgstr "Les aliments riches en protéines sont généralement riches en calcium ou en fer, des minéraux essentiels aux nombreux bienfaits pour la santé."

msgctxt "revert"
msgid "Revert to this revision"
msgstr "Revenir à cette révision"

msgctxt "product_js_product_revert_confirm"
msgid "Revert to this product revision?"
msgstr "Revenir à cette révision du produit ?"

msgctxt "api_status_success"
msgid "Success"
msgstr "Succès"

msgctxt "api_status_failure"
msgid "Failure"
msgstr "Échec"

msgctxt "api_result_product_reverted"
msgid "Product reverted to the specified revision"
msgstr "Produit rétabli à la révision spécifiée"

msgctxt "api_result_product_not_reverted"
msgid "Product not reverted to the specified revision"
msgstr "Produit non rétabli à la révision spécifiée"

# sweeteners (additives), plural
msgctxt "sweeteners"
msgid "sweeteners"
msgstr "édulcorants"

# sweetener (additive), singular
msgctxt "sweetener"
msgid "sweetener"
msgstr "édulcorant"

msgctxt "action_edit_product"
msgid "Complete or correct product information"
msgstr "Compléter ou corriger les informations du produit"

msgctxt "report_problem_panel_title"
msgid "Report a problem"
msgstr "Signaler un problème"

# duplicate with "report_problem_panel_title"
msgctxt "report_problem_navigation"
msgid "Report a problem"
msgstr "Signaler un problème"

msgctxt "report_problem_navigation"
msgid "Report a problem."
msgstr "Signaler un problème."

msgctxt "incomplete_or_incorrect_data_title"
msgid "Incomplete or incorrect information?"
msgstr "Informations incomplètes ou incorrectes ?"

msgctxt "incomplete_or_incorrect_data_subtitle_off"
msgid "Category, labels, ingredients, allergens, nutritional information, photos etc."
msgstr "Catégorie, étiquettes, ingrédients, allergènes, informations nutritionnelles, photos etc."

msgctxt "incomplete_or_incorrect_data_content_correct"
msgid "If the information does not match the information on the packaging, you can complete or correct it. Thank you!"
msgstr "Si les informations ne correspondent pas à celles figurant sur l'emballage, vous pouvez les compléter ou les corriger. Merci !"

msgctxt "incomplete_or_incorrect_data_content_correct_off"
msgid "Open Food Facts is a collaborative database, and every contribution is useful for all."
msgstr "Open Food Facts est une base de données collaborative, et chaque contribution est utile pour tous."

msgctxt "report_to_nutripatrol_explain"
msgid "If you want to report vandalism, inappropriate content or erroneous data you can't fix yourself, report it to our moderators team."
msgstr "Si vous souhaitez signaler un acte de vandalisme, un contenu inapproprié ou des données erronées que vous ne pouvez pas corriger vous-même, signalez-le à notre équipe de modérateurs."

msgctxt "description"
msgid "Description"
msgstr "Description"

msgctxt "enter_main_contact_username"
msgid "Enter main contact's username :"
msgstr "Entrez le nom d'utilisateur du contact principal :"

msgctxt "change_main_contact"
msgid "Change main contact"
msgstr "Changer le contact principal"

msgctxt "main_contact_updated"
msgid "Main contact updated"
msgstr "Contact principal mis à jour"

msgctxt "error_unknown_member"
msgid "This user is not a member of the organization."
msgstr "Cet utilisateur n'est pas membre de l'organisation."

msgctxt "skip_to_content"
msgid "Skip to Content"
msgstr "Aller au contenu"

msgctxt "oidc_signin_no_cookie"
msgid "You need to enable cookies to sign in."
msgstr "Vous devez activer les cookies pour vous connecter."

msgctxt "cant_delete_main_contact"
msgid "You cannot remove the main contact. Change it first."
msgstr "Vous ne pouvez pas supprimer le contact principal. Changez-le d'abord."

msgctxt "open_in_crm"
msgid "Open in CRM"
msgstr "Voir dans le CRM"

msgctxt "information_provided_by_the_manufacturer"
msgid "Information provided by the manufacturer"
msgstr "Informations fournies par le fabricant"

msgctxt "information_provided_by_the_manufacturer_edit_form"
msgid "Information identified by a factory icon has been provided by the manufacturer. It can be changed only by the manufacturer and moderators. If it is out of date or incorrect, please let us know."
msgstr "Les informations identifiées par une icône d'usine ont été fournies par le fabricant. Il ne peut être modifié que par le fabricant et les modérateurs. S'il est obsolète ou incorrect, veuillez nous le faire savoir."

msgctxt "knowledge_panels_did_you_know"
msgid "Did you know?"
msgstr "Le saviez-vous ?"

msgctxt "knowledge_panels_why_it_matters"
msgid "Why it matters"
msgstr "Pourquoi c'est important"

msgctxt "knowledge_panels_what_you_can_do"
msgid "What you can do"
msgstr "Ce que vous pouvez faire"

msgctxt "knowledge_panels_ingredients_rare_crops_title"
msgid "Good for agricultural biodiversity"
msgstr "Bon pour la diversité agricole"

msgctxt "knowledge_panels_ingredients_rare_crops_subtitle"
msgid "Contains neglected or underutilized crops:"
msgstr "Contient des récoltes négligées ou sous-utilisées :"

msgctxt "knowledge_panels_ingredients_rare_crops_did_you_know"
msgid "Since 1900, 75% of plant diversity has been lost as farmers around the world have abandoned local varieties for high-yielding varieties adapted to mass industrial processing. As a result, 60 % of human energy intake in the world comes from only 3 species: wheat, rice and corn."
msgstr "Depuis 1900, 75% de la diversité des plantes ont été perdus puisque des fermiers dans le monde entier ont abandonné les variétés locales pour des variétés à haute productivité et adaptées au traitement de masse industriel. Ainsi, 60% des apports en énergie de l'humain dans le monde viennent de 3 espèces : le blé, le riz et le maïs."

msgctxt "knowledge_panels_ingredients_rare_crops_why_it_matters"
msgid "The lack of variety of crops makes our food supply more vulnerable to pests, diseases and climate change."
msgstr "Le manque de variété dans les produits agricoles rend notre approvisionnement alimentaire plus vulnérable aux parasites, aux maladies et au changement climatique."

msgctxt "knowledge_panels_ingredients_rare_crops_what_you_can_do"
msgid "Consuming diverse cereals, legumes, vegetables and fruits contributes to:"
msgstr "Consommer différentes sortes de céréales, légumineuses, légumes et fruits contribue à :"

msgctxt "knowledge_panels_ingredients_rare_crops_what_you_can_do_list_1"
msgid "preserving neglected and underutilized species"
msgstr "préserver les espèces négligées et sous-utilisées"

msgctxt "knowledge_panels_ingredients_rare_crops_what_you_can_do_list_2"
msgid "rural development and support of local farmers and companies"
msgstr "développement rural et soutien aux agriculteurs et aux entreprises locales"

msgctxt "knowledge_panels_ingredients_rare_crops_what_you_can_do_list_3"
msgid "preserving of diversified landscapes"
msgstr "préservation de paysages diversifiés"

msgctxt "knowledge_panels_ingredients_rare_crops_what_you_can_do_list_4"
msgid "food security"
msgstr "sécurité alimentaire"

msgctxt "knowledge_panels_ingredients_rare_crops_what_you_can_do_list_5"
msgid "and your health!"
msgstr "et votre santé !"

msgctxt "created_by"
msgid "Created by"
msgstr "Créé par"

msgctxt "org_id"
msgid "Org id"
msgstr "ID de l'Org"

msgctxt "verified_status"
msgid "Verified status"
msgstr "Vérification du statut"

msgctxt "creation_date"
msgid "Creation date"
msgstr "Date de création"

msgctxt "knowledge_panels_ingredients_rare_crops_divinfood"
msgid "Open Food Facts participates in the European project <a href=\"https://divinfood.eu/\">DIVINFOOD</a> (funded from European Union’s Horizon 2020 research and innovation programme). DIVINFOOD aims to develop food chains that value under-utilised agrobiodiversity in order to act against the decline of biodiversity and to meet the growing expectations of consumers for healthy, local products that contribute to sustainable food systems."
msgstr "Open Food Facts participe au projet européen <a href=\"https://divinfood.eu/\">DIVINFOOD</a> (financé par le programme de recherche et d'innovation Horizon 2020 de l'Union européenne). DIVINFOOD vise à développer des filières alimentaires valorisant des ressources d'agrobiodiversité sous-exploitées afin d'agir contre le déclin de la biodiversité et de répondre aux attentes croissantes des consommateurs pour des produits sains et locaux qui contribuent à des systèmes alimentaires durables."

msgctxt "deny"
msgid "Deny"
msgstr "Refuser"

msgctxt "users_requested_to_join_org"
msgid "These users have requested to join the organization:"
msgstr "Ces utilisateurs ont demandé à rejoindre l'organisation :"

msgctxt "last_login"
msgid "Last login date"
msgstr "Dernière connexion"

msgctxt "last_import"
msgid "Last import date"
msgstr "Dernière importation"

msgctxt "drop_a_file"
msgid "Drop"
msgstr "Glisser"

msgctxt "select_product_data_file"
msgid "Select a file with product data"
msgstr "Sélectionner un fichier avec les données de produit"

msgctxt "number_of_products_without_nutriscore"
msgid "Number of products without Nutri-Score"
msgstr "Nombre de produits sans Nutri-Score"

msgctxt "percent_of_products_with_nutriscore"
msgid "% of products where Nutri-Score is computed"
msgstr "% de produits pour lesquels le Nutri-Score est calculé"

msgctxt "products_to_be_exported"
msgid "Products to be exported"
msgstr "Produits à exporter"

msgctxt "products_exported"
msgid "Products exported"
msgstr "Produits exportés"

msgctxt "opportunities_to_improve_nutriscore"
msgid "Opp. for Nutri-Score improvements"
msgstr "Opp. d'amélioration Nutri-Score"

msgctxt "date_of_last_update"
msgid "Date of last update"
msgstr "Date de la dernière mise à jour"

msgctxt "number_of_products_on_public_platform"
msgid "Number of products on public platform"
msgstr "Nombre de produits sur la plateforme publique"

msgctxt "number_of_products_on_producer_platform"
msgid "Number of products on producer platform"
msgstr "Nombre de produits sur la plateforme producteurs"

msgctxt "automated_daily_export_to_public_platform"
msgid "Automatic daily export to public platform"
msgstr "Export quotidien automatique vers la plateforme publique"

msgctxt "improvements_navigation"
msgid "Improvements"
msgstr "Améliorations"

msgctxt "products_with_changes_since_last_export"
msgid "Products with changes since last export"
msgstr "Produits avec des modifications depuis le dernier export"

msgctxt "organization_list"
msgid "Organization list"
msgstr "Liste des organisations"

msgctxt "open_org"
msgid "Open org"
msgstr "Ouvrir l'orga"

msgctxt "secondhand"
msgid "Secondhand"
msgstr "Seconde main"

msgctxt "donated_products_title"
msgid "Donations"
msgstr "Dons"

msgctxt "donated_products_subtitle"
msgid "Give this product, or search for a similar donated product"
msgstr "Donnez ce produit ou recherchez un produit donné similaire"

msgctxt "used_products_title"
msgid "Used products"
msgstr "Produits d'occasion"

msgctxt "used_products_subtitle"
msgid "Buy this product used, or search for a similar used product"
msgstr "Achetez ce produit d'occasion ou recherchez un produit d'occasion similaire"

msgctxt "attribute_repairability_index_france_name"
msgid "Repairability index"
msgstr "Indice de réparabilité"

msgctxt "attribute_repairability_index_france_setting_name"
msgid "Good repairability"
msgstr "Bonne réparabilité"

msgctxt "attribute_repairability_index_france_setting_note"
msgid "Mandatory rating in France for certain products since 2021"
msgstr "Notation obligatoire en France pour certains produits depuis 2021"

# keep %s, it will be replaced by the letter A, B, C, D or E
msgctxt "attribute_repairability_index_france_grade_title"
msgid "Repairability index %s"
msgstr "Indice de réparabilité %s"

msgctxt "attribute_repairability_index_france_unknown_title"
msgid "Repairability index unknown"
msgstr "Indice de réparabilité inconnu"

msgctxt "attribute_repairability_index_france_not_applicable_title"
msgid "Repairability index not applicable"
msgstr "Indice de réparabilité non applicable"

msgctxt "attribute_repairability_index_france_not_applicable_description_short"
msgid "Not applicable for the category"
msgstr "Non applicable pour la catégorie"

# variable names between { } must not be translated
msgctxt "f_attribute_repairability_index_france_not_applicable_description"
msgid "Applicable only for categories: {categories}"
msgstr "Applicable uniquement pour les catégories : {categories}"

msgctxt "attribute_repairability_index_france_very_good_description_short"
msgid "Very good repairability"
msgstr "Très bonne réparabilité"

msgctxt "attribute_repairability_index_france_good_description_short"
msgid "Good repairability"
msgstr "Bonne réparabilité"

msgctxt "attribute_repairability_index_france_average_description_short"
msgid "Average repairability"
msgstr "Réparabilité moyenne"

msgctxt "attribute_repairability_index_france_poor_description_short"
msgid "Poor repairability"
msgstr "Faible réparabilité"

msgctxt "attribute_repairability_index_france_bad_description_short"
msgid "Bad repairability"
msgstr "Mauvaise réparabilité"

msgctxt "estimate"
msgid "estimate"
msgstr "estimation"

# information on several ingredients, in plural in languages like French
msgctxt "ingredient_information"
msgid "Ingredient information"
msgstr "Information sur les ingrédients"

msgctxt "product_type"
msgid "Product type"
msgstr "Type de produit"

# Food product type
msgctxt "product_type_food"
msgid "Food"
msgstr "Nourriture"

# Pet food product type
msgctxt "product_type_petfood"
msgid "Pet food"
msgstr "Nourriture pour animaux de compagnie"

# Beauty product type
msgctxt "product_type_beauty"
msgid "Beauty"
msgstr "Beauté"

# General product product type
msgctxt "product_type_product"
msgid "Product"
msgstr "Produit"

msgctxt "recommendation_limit_ultra_processed_foods_title"
msgid "Limit ultra-processed foods"
msgstr "Limiter les aliments ultra-transformés"

msgctxt "recommendation_limit_ultra_processed_foods_subtitle"
msgid "Limiting ultra-processed foods reduces the risk of noncommunicable chronic diseases"
msgstr "Limiter les aliments ultra-transformés réduit le risque de maladies chroniques"

msgctxt "recommendation_limit_ultra_processed_foods_text"
msgid "Several studies have found that a lower consumption of ultra-processed foods is associated with a reduced risk of noncommunicable chronic diseases, such as obesity, hypertension and diabetes."
msgstr "Plusieurs études ont montré qu'une consommation plus faible d'aliments ultra-transformés est associée à un risque diminué de maladies chroniques non transmissibles, telles que l'obésité, l'hypertension et le diabète."

msgctxt "discover_the_evolution_of_the_nutriscore_grades_of_your_products"
msgid "Discover the evolution of the Nutri-Score grades of your products"
msgstr "Découvrez l'évolution des notes Nutri-Score de vos produits"

msgctxt "add_products_to_discover_the_evolution_of_their_nutriscore_grades"
msgid "Add products with a category, ingredients list and nutrition facts to discover the evolution of their Nutri-Score grades."
msgstr "Ajoutez des produits avec une catégorie, une liste d'ingrédients et des informations nutritionnelles pour découvrir l'évolution de leurs notes Nutri-Score."

msgctxt "in_contact_with_food"
msgid "In contact with food"
msgstr "En contact avec l'aliment"

msgctxt "contact_us_producers"
msgid "Contact Us"
msgstr "Contactez nous"

msgctxt "delete"
msgid "Delete"
msgstr "Supprimer"

msgctxt "f_add_product_to_our_database"
msgid "Is {barcode} the barcode of a product you have? If so, please add it to the database. It only takes a few minutes."
msgstr "Est-ce que {barcode} est le code-barres d'un produit que vous avez ? Si c'est le cas, veuillez l'ajouter à la base de données. Cela ne prend que quelques minutes."

# Please change get-it-on-en.svg to get-it-on-XX.svg. check the url https://static.openfoodfacts.org/images/misc/f-droid/svg/get-it-on-XX.svg
msgctxt "f_droid_app_icon_url"
msgid "/images/misc/f-droid/svg/get-it-on-en.svg"
msgstr "/images/misc/f-droid/svg/get-it-on-en.svg"

msgctxt "f_droid_app_icon_alt_text"
msgid "Available on F-Droid"
msgstr "Disponible sur F-Droid"

msgctxt "update_nutrients_data"
msgid "Update nutrients data"
msgstr "Mettez à jour les données nutritionnelles"

msgctxt "update_nutrition_facts"
msgid "Extract nutrition facts"
msgstr "Extraire les informations nutritionnelles"

msgctxt "scan_a_product"
msgid "Scan a product"
msgstr "Scannez un produit"

msgctxt "or_enter_barcode_manually"
msgid "Or enter barcode manually"
msgstr "Ou entrez le code-barres manuellement"

msgctxt "scan"
msgid "Scan"
msgstr "Scanner"

msgctxt "reset_preferences_details_beauty"
msgid "Organic farming and fair trade"
msgstr "Agriculture biologique et commerce équitable"

msgctxt "reset_preferences_details_food"
msgid "Nutri-Score, Green-Score and food processing level (NOVA)"
msgstr "Nutri-Score, Green-Score et niveau de transformation alimentaire (NOVA)"

msgctxt "reset_preferences_details_product"
msgid "Good repairability"
msgstr "Bonne réparabilité"

msgctxt "reset_preferences_details_pet_food"
msgid "Organic farming and fair trade"
msgstr "Agriculture biologique et commerce équitable"

msgctxt "action_report_image_to_nutripatrol"
msgid "Report this image to our moderators"
msgstr "Signaler cette image à nos modérateurs"

msgctxt "missing_serving_size_value_and_or_unit"
msgid "We are missing the serving size value and/or unit to calculate the Nutri-Score"
msgstr "Il nous manque la valeur de la portion et/ou l'unité pour calculer le Nutri-Score"

msgctxt "bottom_content_split"
msgid "<<site_name>> is made by a non-profit association, independent from the industry. It is made for all, by all, and it is funded by all. You can support our work by donating to Open Food Facts.<br/><b>Thank you!</b>"
msgstr "<<site_name>> est produit par une association à but non lucratif, indépendante de l'industrie. Il est conçu pour tous, par tous, et financé par tous. Vous pouvez soutenir notre action en faisant un don à Open Food Facts.<br/><b>Merci !</b>"

msgctxt "bottom_content_split_with_lilo"
msgid "<<site_name>> is made by a non-profit association, independent from the industry. It is made for all, by all, and it is funded by all. You can support our work by donating to Open Food Facts and also by using the Lilo search engine.<br/><b>Thank you!</b>"
msgstr "<<site_name>> est produit par une association à but non lucratif, indépendante de l'industrie. Il est conçu pour tous, par tous, et financé par tous. Vous pouvez soutenir notre action en faisant un don à Open Food Facts et en utilisant le moteur de recherche Lilo.<br/><b>Merci !</b>"

msgctxt "lilo_search_engine"
msgid "Lilo search engine"
msgstr "Moteur de recherche Lilo"

msgctxt "robots_not_served_here"
msgid "Due to heavy abuse from robots, we are unable to serve this page to unidentified users. Please create a free Open Food Facts account to access all of Open Food Facts."
msgstr "En raison d'abus de robots, nous ne pouvons pas proposer cette page aux utilisateurs non identifiés. Veuillez créer un compte Open Food Facts gratuit pour accéder à l'intégralité d'Open Food Facts."

msgctxt "origin_of_ingredients"
msgid "Origin of ingredients"
msgstr "Origine des ingrédients"

msgctxt "origin_of_product"
msgid "Origin of product"
msgstr "Origine du produit"

msgctxt "product_information"
msgid "Product information"
msgstr "Informations sur le produit"

msgctxt "raw_product_information"
msgid "Raw product information"
msgstr "Informations sur le produit brut"

msgctxt "knowledge_panels_ingredients_added_sugars_title"
msgid "Contains added sugars"
msgstr "Contient des sucres ajoutés"

msgctxt "knowledge_panels_ingredients_added_sugars_subtitle"
msgid "Added sugars:"
msgstr "Sucres ajoutés :"

msgctxt "estimated_quantity_of_added_sugars"
msgid "Estimated quantity of added sugars in ingredients"
msgstr "Quantité estimée de sucres ajoutés dans les ingrédients"

msgctxt "quantity_of_added_sugars"
msgid "Quantity of added sugars"
msgstr "Quantité de sucres ajoutés"

msgctxt "search_products_in_same_category_without_added_sugars"
msgid "Search for products in the same category without added sugars:"
<<<<<<< HEAD
msgstr "Chercher des produits de la même catégorie sans sucres ajoutés :"

msgctxt "per_100g"
msgid "for 100 g"
msgstr "pour 100 g"

msgctxt "per_100ml"
msgid "for 100 ml"
msgstr "pour 100 ml"

msgctxt "per_1kg"
msgid "for 1 kg"
msgstr "pour 1 kg"

msgctxt "per_serving"
msgid "per serving"
msgstr "par portion"

# Product as sold
msgctxt "preparation_as_sold"
msgid "As sold"
msgstr "Tel que vendu"

# Prepared product
msgctxt "preparation_prepared"
msgid "Prepared"
msgstr "Preparé"

msgctxt "nutrition_data_exists_as_sold"
msgid "Nutrition facts are specified for the product as sold:"
msgstr "Les informations nutritionnelles sont spécifiées pour le produit tel que vendu :"

msgctxt "nutrition_data_exists_prepared"
msgid "Nutrition facts are specified for the prepared product:"
msgstr "Les informations nutritionnelles sont spécifiées pour le produit préparé :"

msgctxt "product_js_add_a_nutrient"
msgid "Add a nutrient"
msgstr "Ajouter un nutriment"
=======
msgstr "Rechercher des produits de la même catégorie sans sucres ajoutés :"

msgctxt "attribute_unwanted_ingredients_name"
msgid "Unwanted ingredients"
msgstr "Ingrédients indésirables"

msgctxt "attribute_unwanted_ingredients_note"
msgid "This preference is based on Open Food Facts' understanding of the ingredient list and may not be accurate, always check the product yourself."
msgstr "Cette préférence est basée sur la compréhension de la liste des ingrédients par Open Food Facts et peut ne pas être exacte, vérifiez toujours le produit vous-même."

msgctxt "presence_of_unwanted_ingredients_unknown"
msgid "Presence of unwanted ingredients unknown"
msgstr "Présence d'ingrédients indésirables inconnue"

msgctxt "no_unwanted_ingredients"
msgid "No unwanted ingredients detected"
msgstr "Aucun ingrédient indésirable détecté"

msgctxt "contains_unwanted_ingredients"
msgid "Contains unwanted ingredients"
msgstr "Contient des ingrédients indésirables"

msgctxt "too_many_unknown_ingredients"
msgid "Some ingredients were not recognized"
msgstr "Certains ingrédients n'ont pas été reconnus"

msgctxt "f_we_did_not_detect_unwanted_ingredients"
msgid "We did not detect: {unwanted_ingredients}"
msgstr "Nous n'avons pas détecté : {unwanted_ingredients}"

msgctxt "f_we_did_not_detect_unwanted_ingredients_warning"
msgid "We did not detect: {unwanted_ingredients}. We may have missed some ingredients, please always check the ingredient list."
msgstr "Nous n'avons pas détecté : {unwanted_ingredients}. Nous avons peut-être manqué certains ingrédients, veuillez toujours vérifier la liste des ingrédients."

msgctxt "attribute_group_ingredients_analysis_warning"
msgid "Those preferences are based on Open Food Facts' understanding of the ingredient list and there is always a possibility that it may not be accurate or complete, always check the product yourself."
msgstr "Ces préférences sont basées sur la compréhension de la liste des ingrédients par Open Food Facts et il y a toujours une possibilité qu'elles ne soient pas exactes ou complètes, vérifiez toujours le produit vous-même."
>>>>>>> 7230cb11
<|MERGE_RESOLUTION|>--- conflicted
+++ resolved
@@ -7583,8 +7583,7 @@
 
 msgctxt "search_products_in_same_category_without_added_sugars"
 msgid "Search for products in the same category without added sugars:"
-<<<<<<< HEAD
-msgstr "Chercher des produits de la même catégorie sans sucres ajoutés :"
+msgstr "Rechercher des produits de la même catégorie sans sucres ajoutés :"
 
 msgctxt "per_100g"
 msgid "for 100 g"
@@ -7623,8 +7622,6 @@
 msgctxt "product_js_add_a_nutrient"
 msgid "Add a nutrient"
 msgstr "Ajouter un nutriment"
-=======
-msgstr "Rechercher des produits de la même catégorie sans sucres ajoutés :"
 
 msgctxt "attribute_unwanted_ingredients_name"
 msgid "Unwanted ingredients"
@@ -7661,4 +7658,3 @@
 msgctxt "attribute_group_ingredients_analysis_warning"
 msgid "Those preferences are based on Open Food Facts' understanding of the ingredient list and there is always a possibility that it may not be accurate or complete, always check the product yourself."
 msgstr "Ces préférences sont basées sur la compréhension de la liste des ingrédients par Open Food Facts et il y a toujours une possibilité qu'elles ne soient pas exactes ou complètes, vérifiez toujours le produit vous-même."
->>>>>>> 7230cb11
