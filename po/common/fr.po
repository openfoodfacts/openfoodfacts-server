--- conflicted
+++ resolved
@@ -6956,12 +6956,10 @@
 msgid "Select a file with product data"
 msgstr "Choisissez un fichier avec les données des produits"
 
-<<<<<<< HEAD
 msgctxt "organization_list"
-msgid "Liste des organisations"
+msgid "Organization list"
 msgstr "Liste des organisations"
-=======
+
 msgctxt "open_org"
 msgid "Open org"
-msgstr "Voir l'org."
->>>>>>> 508d7677
+msgstr "Voir l'org"